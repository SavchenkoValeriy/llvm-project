--- conflicted
+++ resolved
@@ -76,13 +76,11 @@
 if not config.parallelism_group:
   config.parallelism_group = 'shadow-memory'
 
-<<<<<<< HEAD
 # Disable LSan sanitizer_common tests
 # because AppleClang doesn't support LSan.
 if config.tool_name == 'lsan' and config.host_os == 'Darwin':
   lit_config.note('LSan sanitizer_common tests disabled')
   config.unsupported = True
-=======
+
 if config.host_os == 'NetBSD':
-  config.substitutions.insert(0, ('%run', config.netbsd_noaslr_prefix))
->>>>>>> 6c2b2b9e
+  config.substitutions.insert(0, ('%run', config.netbsd_noaslr_prefix))