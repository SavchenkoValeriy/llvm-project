--- conflicted
+++ resolved
@@ -13,20 +13,10 @@
 #include "xray/xray_log_interface.h"
 #include <cassert>
 
-constexpr auto kBufferSize = 16384;
-constexpr auto kBufferMax = 10;
-
 [[clang::xray_always_instrument]] void __attribute__((noinline)) fn() { }
 
 int main(int argc, char *argv[]) {
-<<<<<<< HEAD
-  using namespace __xray;
-  FDRLoggingOptions Opts;
-
-  auto status = __xray_log_init(kBufferSize, kBufferMax, &Opts, sizeof(Opts));
-=======
   auto status = __xray_log_init_mode("xray-fdr", "");
->>>>>>> 9e8b4de3
   assert(status == XRayLogInitStatus::XRAY_LOG_INITIALIZED);
 
   __xray_patch();
