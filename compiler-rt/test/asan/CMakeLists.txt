--- conflicted
+++ resolved
@@ -16,11 +16,7 @@
 set(ASAN_TEST_DEPS ${SANITIZER_COMMON_LIT_TEST_DEPS})
 if(NOT COMPILER_RT_STANDALONE_BUILD)
   list(APPEND ASAN_TEST_DEPS asan)
-<<<<<<< HEAD
-  if(WIN32 AND COMPILER_RT_HAS_LLD_SOURCES)
-=======
   if(NOT APPLE AND COMPILER_RT_HAS_LLD)
->>>>>>> 0e6cb192
     list(APPEND ASAN_TEST_DEPS
       lld
     )
