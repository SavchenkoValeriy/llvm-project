// RUN: %clang_tsan -O1 %s -o %t && %run %t 2>&1 | FileCheck %s
<<<<<<< HEAD
=======

// Crashes on powerpc64be
// UNSUPPORTED: powerpc64

>>>>>>> 86a8d509
#include "test.h"

int var;

void *Thread(void *x) {
  pthread_exit(&var);
  return 0;
}

int main() {
  pthread_t t;
  pthread_create(&t, 0, Thread, 0);
  void *retval = 0;
  pthread_join(t, &retval);
  if (retval != &var) {
    fprintf(stderr, "Unexpected return value\n");
    exit(1);
  }
  fprintf(stderr, "PASS\n");
  return 0;
}

// CHECK-NOT: WARNING: ThreadSanitizer:
// CHECK: PASS<|MERGE_RESOLUTION|>--- conflicted
+++ resolved
@@ -1,11 +1,8 @@
 // RUN: %clang_tsan -O1 %s -o %t && %run %t 2>&1 | FileCheck %s
-<<<<<<< HEAD
-=======
 
 // Crashes on powerpc64be
 // UNSUPPORTED: powerpc64
 
->>>>>>> 86a8d509
 #include "test.h"
 
 int var;
