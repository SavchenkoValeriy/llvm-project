--- conflicted
+++ resolved
@@ -6,11 +6,7 @@
 // CHECK-NEXT:        -:    1:#include <string>
 // CHECK-NEXT:        -:    2:
 // CHECK-NEXT:        -:    3:void asd(std::string i) {
-<<<<<<< HEAD
-// CHECK-NEXT:        2:    4:}
-=======
 // CHECK-NEXT:        -:    4:}
->>>>>>> 8f7aab5c
 // CHECK-NEXT:        -:    5:
 // CHECK-NEXT:        -:    6:int main(void)
 // CHECK-NEXT:        -:    7:{
