// RUN: %clangxx_scudo %s -lstdc++ -o %t
<<<<<<< HEAD
// RUN: %run %t ownership          2>&1
// RUN: %run %t ownership-and-size 2>&1
// RUN: %run %t heap-size          2>&1
=======
// RUN:                                                   %run %t ownership          2>&1
// RUN:                                                   %run %t ownership-and-size 2>&1
// RUN:                                                   %run %t heap-size          2>&1
// RUN: %env_scudo_opts="allocator_may_return_null=1"     %run %t soft-limit         2>&1
// RUN: %env_scudo_opts="allocator_may_return_null=1" not %run %t hard-limit         2>&1
// UNSUPPORTED: armhf-linux
>>>>>>> 123adb50

// Tests that the sanitizer interface functions behave appropriately.

#include <stdlib.h>
#include <assert.h>
#include <string.h>

#include <vector>

#include <sanitizer/allocator_interface.h>

int main(int argc, char **argv)
{
  assert(argc == 2);

  if (!strcmp(argv[1], "ownership")) {
    // Ensures that __sanitizer_get_ownership can be called before any other
    // allocator function, and that it behaves properly on a pointer not owned
    // by us.
    assert(!__sanitizer_get_ownership(argv));
  }
  if (!strcmp(argv[1], "ownership-and-size")) {
    // Tests that __sanitizer_get_ownership and __sanitizer_get_allocated_size
    // behave properly on chunks allocated by the Primary and Secondary.
    void *p;
    std::vector<ssize_t> sizes{1, 8, 16, 32, 1024, 32768,
      1 << 16, 1 << 17, 1 << 20, 1 << 24};
    for (size_t size : sizes) {
      p = malloc(size);
      assert(p);
      assert(__sanitizer_get_ownership(p));
      assert(__sanitizer_get_allocated_size(p) >= size);
      free(p);
    }
  }
  if (!strcmp(argv[1], "heap-size")) {
    // Ensures that __sanitizer_get_heap_size can be called before any other
    // allocator function.
    assert(__sanitizer_get_heap_size() >= 0);
  }

  return 0;
}<|MERGE_RESOLUTION|>--- conflicted
+++ resolved
@@ -1,26 +1,22 @@
 // RUN: %clangxx_scudo %s -lstdc++ -o %t
-<<<<<<< HEAD
-// RUN: %run %t ownership          2>&1
-// RUN: %run %t ownership-and-size 2>&1
-// RUN: %run %t heap-size          2>&1
-=======
 // RUN:                                                   %run %t ownership          2>&1
 // RUN:                                                   %run %t ownership-and-size 2>&1
 // RUN:                                                   %run %t heap-size          2>&1
 // RUN: %env_scudo_opts="allocator_may_return_null=1"     %run %t soft-limit         2>&1
 // RUN: %env_scudo_opts="allocator_may_return_null=1" not %run %t hard-limit         2>&1
 // UNSUPPORTED: armhf-linux
->>>>>>> 123adb50
 
 // Tests that the sanitizer interface functions behave appropriately.
 
 #include <stdlib.h>
 #include <assert.h>
 #include <string.h>
+#include <unistd.h>
 
 #include <vector>
 
 #include <sanitizer/allocator_interface.h>
+#include <sanitizer/scudo_interface.h>
 
 int main(int argc, char **argv)
 {
@@ -51,6 +47,41 @@
     // allocator function.
     assert(__sanitizer_get_heap_size() >= 0);
   }
+  if (!strcmp(argv[1], "soft-limit")) {
+    // Verifies that setting the soft RSS limit at runtime works as expected.
+    std::vector<void *> pointers;
+    size_t size = 1 << 19;  // 512Kb
+    for (int i = 0; i < 5; i++)
+      pointers.push_back(malloc(size));
+    // Set the soft RSS limit to 1Mb.
+    __scudo_set_rss_limit(1, 0);
+    usleep(20000);
+    // The following allocation should return NULL.
+    void *p = malloc(size);
+    assert(!p);
+    // Remove the soft RSS limit.
+    __scudo_set_rss_limit(0, 0);
+    // The following allocation should succeed.
+    p = malloc(size);
+    assert(p);
+    free(p);
+    while (!pointers.empty()) {
+      free(pointers.back());
+      pointers.pop_back();
+    }
+  }
+  if (!strcmp(argv[1], "hard-limit")) {
+    // Verifies that setting the hard RSS limit at runtime works as expected.
+    std::vector<void *> pointers;
+    size_t size = 1 << 19;  // 512Kb
+    for (int i = 0; i < 5; i++)
+      pointers.push_back(malloc(size));
+    // Set the hard RSS limit to 1Mb
+    __scudo_set_rss_limit(1, 1);
+    usleep(20000);
+    // The following should trigger our death.
+    void *p = malloc(size);
+  }
 
   return 0;
 }