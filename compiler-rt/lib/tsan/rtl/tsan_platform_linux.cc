--- conflicted
+++ resolved
@@ -69,10 +69,7 @@
 
 #if SANITIZER_LINUX && defined(__aarch64__)
 void InitializeGuardPtr() __attribute__((visibility("hidden")));
-<<<<<<< HEAD
-=======
 extern "C" __tsan::uptr _tsan_pointer_chk_guard;
->>>>>>> 1c6337ca
 #endif
 
 namespace __tsan {
@@ -338,6 +335,38 @@
   return res;
 }
 
+// Reverse operation of libc stack pointer mangling
+uptr UnmangleLongJmpSp(uptr mangled_sp) {
+#if defined(__x86_64__)
+#if SANITIZER_FREEBSD || SANITIZER_NETBSD
+  return mangled_sp;
+#else  // Linux
+  // Reverse of:
+  //   xor  %fs:0x30, %rsi
+  //   rol  $0x11, %rsi
+  uptr sp;
+  asm("ror  $0x11,     %0 \n"
+      "xor  %%fs:0x30, %0 \n"
+      : "=r" (sp)
+      : "0" (mangled_sp));
+  return sp;
+#endif
+#elif defined(__aarch64__)
+  return mangled_sp ^ _tsan_pointer_chk_guard;
+#elif defined(__powerpc64__)
+  // Reverse of:
+  //  ld   r4, -28696(r13)
+  //  xor  r4, r3, r4
+  uptr xor_guard;
+  asm("ld  %0, -28696(%%r13) \n" : "=r" (xor_guard));
+  return mangled_sp ^ xor_guard;
+#elif defined(__mips__)
+  return mangled_sp;
+#else
+  #error "Unknown platform"
+#endif
+}
+
 void ImitateTlsWrite(ThreadState *thr, uptr tls_addr, uptr tls_size) {
   // Check that the thr object is in tls;
   const uptr thr_beg = (uptr)thr;
