--- conflicted
+++ resolved
@@ -450,12 +450,6 @@
 
 // C/C++
 
-<<<<<<< HEAD
-#define SCOPED_ATOMIC(func, ...) \
-    const uptr callpc = (uptr)__builtin_return_address(0); \
-    uptr pc = StackTrace::GetCurrentPc(); \
-    mo = flags()->force_seq_cst_atomics ? (morder)mo_seq_cst : mo; \
-=======
 static morder convert_morder(morder mo) {
   if (flags()->force_seq_cst_atomics)
     return (morder)mo_seq_cst;
@@ -477,7 +471,6 @@
     const uptr callpc = (uptr)__builtin_return_address(0); \
     uptr pc = StackTrace::GetCurrentPc(); \
     mo = convert_morder(mo); \
->>>>>>> 28264ede
     ThreadState *const thr = cur_thread(); \
     if (thr->ignore_interceptors) \
       return NoTsanAtomic##func(__VA_ARGS__); \
