--- conflicted
+++ resolved
@@ -7,6 +7,7 @@
   platform_specific/mutex_posix.cpp
   guarded_pool_allocator.cpp
   random.cpp
+  stack_trace_compressor.cpp
 )
 
 set(GWP_ASAN_HEADERS
@@ -16,6 +17,7 @@
   options.h
   options.inc
   random.h
+  stack_trace_compressor.h
 )
 
 # Ensure that GWP-ASan meets the delegated requirements of some supporting
@@ -96,8 +98,6 @@
       SOURCES optional/backtrace_sanitizer_common.cpp
       ADDITIONAL_HEADERS ${GWP_ASAN_BACKTRACE_HEADERS}
       CFLAGS ${GWP_ASAN_CFLAGS} ${SANITIZER_COMMON_CFLAGS})
-<<<<<<< HEAD
-=======
 
   # Build the stack trace compressor fuzzer.
   if ("${CMAKE_CXX_COMPILER_ID}" STREQUAL "Clang")
@@ -113,7 +113,6 @@
       stack_trace_compressor_fuzzer PROPERTIES LINK_FLAGS -fsanitize=fuzzer)
     add_dependencies(gwp_asan stack_trace_compressor_fuzzer)
   endif()
->>>>>>> 4660ea95
 endif()
 
 if(COMPILER_RT_INCLUDE_TESTS)
