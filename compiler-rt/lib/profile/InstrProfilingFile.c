--- conflicted
+++ resolved
@@ -89,13 +89,8 @@
   ProfileNameSpecifier PNS;
 } lprofFilename;
 
-<<<<<<< HEAD
-COMPILER_RT_WEAK lprofFilename lprofCurFilename = {0,   0, 0, 0, {0},
-                                                   {0}, 0, 0, 0, {0}, 0, PNS_unknown};
-=======
-static lprofFilename lprofCurFilename = {0, 0, 0, {0},        {0},
-                                         0, 0, 0, PNS_unknown};
->>>>>>> 937241b0
+static lprofFilename lprofCurFilename = {0, 0, 0,   {0}, {0},        0,
+                                         0, 0, {0}, 0,   PNS_unknown};
 
 static int ProfileMergeRequested = 0;
 static int isProfileMergeRequested() { return ProfileMergeRequested; }
