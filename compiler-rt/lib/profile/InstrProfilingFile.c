--- conflicted
+++ resolved
@@ -864,11 +864,7 @@
 
   truncateCurrentFile();
   if (__llvm_profile_is_continuous_mode_enabled()) {
-<<<<<<< HEAD
-    if (RuntimeCounterRelocation) {
-=======
-    if (lprofRuntimeCounterRelocation())
->>>>>>> 32bddad3
+    if (lprofRuntimeCounterRelocation()) {
       relocateCounters();
     } else {
       initializeProfileForContinuousMode();
