//===- FuzzerMerge.cpp - merging corpora ----------------------------------===//
//
// Part of the LLVM Project, under the Apache License v2.0 with LLVM Exceptions.
// See https://llvm.org/LICENSE.txt for license information.
// SPDX-License-Identifier: Apache-2.0 WITH LLVM-exception
//
//===----------------------------------------------------------------------===//
// Merging corpora.
//===----------------------------------------------------------------------===//

#include "FuzzerCommand.h"
#include "FuzzerMerge.h"
#include "FuzzerIO.h"
#include "FuzzerInternal.h"
#include "FuzzerTracePC.h"
#include "FuzzerUtil.h"

#include <fstream>
#include <iterator>
#include <set>
#include <sstream>

namespace fuzzer {

bool Merger::Parse(const std::string &Str, bool ParseCoverage) {
  std::istringstream SS(Str);
  return Parse(SS, ParseCoverage);
}

void Merger::ParseOrExit(std::istream &IS, bool ParseCoverage) {
  if (!Parse(IS, ParseCoverage)) {
    Printf("MERGE: failed to parse the control file (unexpected error)\n");
    exit(1);
  }
}

// The control file example:
//
// 3 # The number of inputs
// 1 # The number of inputs in the first corpus, <= the previous number
// file0
// file1
// file2  # One file name per line.
// STARTED 0 123  # FileID, file size
// DONE 0 1 4 6 8  # FileID COV1 COV2 ...
// STARTED 1 456  # If DONE is missing, the input crashed while processing.
// STARTED 2 567
// DONE 2 8 9
bool Merger::Parse(std::istream &IS, bool ParseCoverage) {
  LastFailure.clear();
  std::string Line;

  // Parse NumFiles.
  if (!std::getline(IS, Line, '\n')) return false;
  std::istringstream L1(Line);
  size_t NumFiles = 0;
  L1 >> NumFiles;
  if (NumFiles == 0 || NumFiles > 10000000) return false;

  // Parse NumFilesInFirstCorpus.
  if (!std::getline(IS, Line, '\n')) return false;
  std::istringstream L2(Line);
  NumFilesInFirstCorpus = NumFiles + 1;
  L2 >> NumFilesInFirstCorpus;
  if (NumFilesInFirstCorpus > NumFiles) return false;

  // Parse file names.
  Files.resize(NumFiles);
  for (size_t i = 0; i < NumFiles; i++)
    if (!std::getline(IS, Files[i].Name, '\n'))
      return false;

  // Parse STARTED and DONE lines.
  size_t ExpectedStartMarker = 0;
  const size_t kInvalidStartMarker = -1;
  size_t LastSeenStartMarker = kInvalidStartMarker;
  Vector<uint32_t> TmpFeatures;
  while (std::getline(IS, Line, '\n')) {
    std::istringstream ISS1(Line);
    std::string Marker;
    size_t N;
    ISS1 >> Marker;
    ISS1 >> N;
    if (Marker == "STARTED") {
      // STARTED FILE_ID FILE_SIZE
      if (ExpectedStartMarker != N)
        return false;
      ISS1 >> Files[ExpectedStartMarker].Size;
      LastSeenStartMarker = ExpectedStartMarker;
      assert(ExpectedStartMarker < Files.size());
      ExpectedStartMarker++;
    } else if (Marker == "DONE") {
      // DONE FILE_ID COV1 COV2 COV3 ...
      size_t CurrentFileIdx = N;
      if (CurrentFileIdx != LastSeenStartMarker)
        return false;
      LastSeenStartMarker = kInvalidStartMarker;
      if (ParseCoverage) {
        TmpFeatures.clear();  // use a vector from outer scope to avoid resizes.
        while (ISS1 >> std::hex >> N)
          TmpFeatures.push_back(N);
        std::sort(TmpFeatures.begin(), TmpFeatures.end());
        Files[CurrentFileIdx].Features = TmpFeatures;
      }
    } else {
      return false;
    }
  }
  if (LastSeenStartMarker != kInvalidStartMarker)
    LastFailure = Files[LastSeenStartMarker].Name;

  FirstNotProcessedFile = ExpectedStartMarker;
  return true;
}

size_t Merger::ApproximateMemoryConsumption() const  {
  size_t Res = 0;
  for (const auto &F: Files)
    Res += sizeof(F) + F.Features.size() * sizeof(F.Features[0]);
  return Res;
}

// Decides which files need to be merged (add thost to NewFiles).
// Returns the number of new features added.
size_t Merger::Merge(const Set<uint32_t> &InitialFeatures,
<<<<<<< HEAD
=======
                     Set<uint32_t> *AllFeatures,
>>>>>>> 0fda9dcb
                     Vector<std::string> *NewFiles) {
  NewFiles->clear();
  assert(NumFilesInFirstCorpus <= Files.size());
  *AllFeatures = InitialFeatures;

  // What features are in the initial corpus?
  for (size_t i = 0; i < NumFilesInFirstCorpus; i++) {
    auto &Cur = Files[i].Features;
    AllFeatures->insert(Cur.begin(), Cur.end());
  }
  size_t InitialNumFeatures = AllFeatures->size();

  // Remove all features that we already know from all other inputs.
  for (size_t i = NumFilesInFirstCorpus; i < Files.size(); i++) {
    auto &Cur = Files[i].Features;
    Vector<uint32_t> Tmp;
    std::set_difference(Cur.begin(), Cur.end(), AllFeatures->begin(),
                        AllFeatures->end(), std::inserter(Tmp, Tmp.begin()));
    Cur.swap(Tmp);
  }

  // Sort. Give preference to
  //   * smaller files
  //   * files with more features.
  std::sort(Files.begin() + NumFilesInFirstCorpus, Files.end(),
            [&](const MergeFileInfo &a, const MergeFileInfo &b) -> bool {
              if (a.Size != b.Size)
                return a.Size < b.Size;
              return a.Features.size() > b.Features.size();
            });

  // One greedy pass: add the file's features to AllFeatures.
  // If new features were added, add this file to NewFiles.
  for (size_t i = NumFilesInFirstCorpus; i < Files.size(); i++) {
    auto &Cur = Files[i].Features;
    // Printf("%s -> sz %zd ft %zd\n", Files[i].Name.c_str(),
    //       Files[i].Size, Cur.size());
    size_t OldSize = AllFeatures->size();
    AllFeatures->insert(Cur.begin(), Cur.end());
    if (AllFeatures->size() > OldSize)
      NewFiles->push_back(Files[i].Name);
  }
  return AllFeatures->size() - InitialNumFeatures;
}

void Merger::PrintSummary(std::ostream &OS) {
  for (auto &File : Files) {
    OS << std::hex;
    OS << File.Name << " size: " << File.Size << " features: ";
    for (auto Feature : File.Features)
      OS << " " << Feature;
    OS << "\n";
  }
}

Set<uint32_t> Merger::AllFeatures() const {
  Set<uint32_t> S;
  for (auto &File : Files)
    S.insert(File.Features.begin(), File.Features.end());
  return S;
}

Set<uint32_t> Merger::ParseSummary(std::istream &IS) {
  std::string Line, Tmp;
  Set<uint32_t> Res;
  while (std::getline(IS, Line, '\n')) {
    size_t N;
    std::istringstream ISS1(Line);
    ISS1 >> Tmp;  // Name
    ISS1 >> Tmp;  // size:
    assert(Tmp == "size:" && "Corrupt summary file");
    ISS1 >> std::hex;
    ISS1 >> N;    // File Size
    ISS1 >> Tmp;  // features:
    assert(Tmp == "features:" && "Corrupt summary file");
    while (ISS1 >> std::hex >> N)
      Res.insert(N);
  }
  return Res;
}

// Inner process. May crash if the target crashes.
void Fuzzer::CrashResistantMergeInternalStep(const std::string &CFPath) {
  Printf("MERGE-INNER: using the control file '%s'\n", CFPath.c_str());
  Merger M;
  std::ifstream IF(CFPath);
  M.ParseOrExit(IF, false);
  IF.close();
  if (!M.LastFailure.empty())
    Printf("MERGE-INNER: '%s' caused a failure at the previous merge step\n",
           M.LastFailure.c_str());

  Printf("MERGE-INNER: %zd total files;"
         " %zd processed earlier; will process %zd files now\n",
         M.Files.size(), M.FirstNotProcessedFile,
         M.Files.size() - M.FirstNotProcessedFile);

  std::ofstream OF(CFPath, std::ofstream::out | std::ofstream::app);
  Set<size_t> AllFeatures;
  for (size_t i = M.FirstNotProcessedFile; i < M.Files.size(); i++) {
    MaybeExitGracefully();
    auto U = FileToVector(M.Files[i].Name);
    if (U.size() > MaxInputLen) {
      U.resize(MaxInputLen);
      U.shrink_to_fit();
    }
    std::ostringstream StartedLine;
    // Write the pre-run marker.
    OF << "STARTED " << std::dec << i << " " << U.size() << "\n";
    OF.flush();  // Flush is important since Command::Execute may crash.
    // Run.
    TPC.ResetMaps();
    ExecuteCallback(U.data(), U.size());
    // Collect coverage. We are iterating over the files in this order:
    // * First, files in the initial corpus ordered by size, smallest first.
    // * Then, all other files, smallest first.
    // So it makes no sense to record all features for all files, instead we
    // only record features that were not seen before.
    Set<size_t> UniqFeatures;
    TPC.CollectFeatures([&](size_t Feature) {
      if (AllFeatures.insert(Feature).second)
        UniqFeatures.insert(Feature);
    });
    // Show stats.
    if (!(TotalNumberOfRuns & (TotalNumberOfRuns - 1)))
      PrintStats("pulse ");
    // Write the post-run marker and the coverage.
    OF << "DONE " << i;
    for (size_t F : UniqFeatures)
      OF << " " << std::hex << F;
    OF << "\n";
    OF.flush();
  }
}

static void WriteNewControlFile(const std::string &CFPath,
                                const Vector<SizedFile> &AllFiles,
                                size_t NumFilesInFirstCorpus) {
  RemoveFile(CFPath);
  std::ofstream ControlFile(CFPath);
  ControlFile << AllFiles.size() << "\n";
  ControlFile << NumFilesInFirstCorpus << "\n";
  for (auto &SF: AllFiles)
    ControlFile << SF.File << "\n";
  if (!ControlFile) {
    Printf("MERGE-OUTER: failed to write to the control file: %s\n",
           CFPath.c_str());
    exit(1);
  }
}

<<<<<<< HEAD
// Outer process. Does not call the target code and thus sohuld not fail.
void Fuzzer::CrashResistantMerge(const Vector<std::string> &Args,
                                 const Vector<std::string> &Corpora,
                                 const char *CoverageSummaryInputPathOrNull,
                                 const char *CoverageSummaryOutputPathOrNull,
                                 const char *MergeControlFilePathOrNull) {
  if (Corpora.size() <= 1) {
    Printf("Merge requires two or more corpus dirs\n");
    return;
  }
  auto CFPath =
      MergeControlFilePathOrNull
          ? MergeControlFilePathOrNull
          : DirPlusFile(TmpDir(),
                        "libFuzzerTemp." + std::to_string(GetPid()) + ".txt");

=======
// Outer process. Does not call the target code and thus should not fail.
void CrashResistantMerge(const Vector<std::string> &Args,
                    const Vector<SizedFile> &OldCorpus,
                    const Vector<SizedFile> &NewCorpus,
                    Vector<std::string> *NewFiles,
                    const Set<uint32_t> &InitialFeatures,
                    Set<uint32_t> *NewFeatures,
                    const std::string &CFPath) {
>>>>>>> 0fda9dcb
  size_t NumAttempts = 0;
  if (MergeControlFilePathOrNull && FileSize(MergeControlFilePathOrNull)) {
    Printf("MERGE-OUTER: non-empty control file provided: '%s'\n",
           MergeControlFilePathOrNull);
    Merger M;
    std::ifstream IF(MergeControlFilePathOrNull);
    if (M.Parse(IF, /*ParseCoverage=*/false)) {
      Printf("MERGE-OUTER: control file ok, %zd files total,"
             " first not processed file %zd\n",
             M.Files.size(), M.FirstNotProcessedFile);
      if (!M.LastFailure.empty())
        Printf("MERGE-OUTER: '%s' will be skipped as unlucky "
               "(merge has stumbled on it the last time)\n",
               M.LastFailure.c_str());
      if (M.FirstNotProcessedFile >= M.Files.size()) {
        Printf("MERGE-OUTER: nothing to do, merge has been completed before\n");
        exit(0);
      }

      NumAttempts = M.Files.size() - M.FirstNotProcessedFile;
    } else {
      Printf("MERGE-OUTER: bad control file, will overwrite it\n");
    }
  }

  if (!NumAttempts) {
    // The supplied control file is empty or bad, create a fresh one.
    Vector<SizedFile> AllFiles;
    GetSizedFilesFromDir(Corpora[0], &AllFiles);
    size_t NumFilesInFirstCorpus = AllFiles.size();
    std::sort(AllFiles.begin(), AllFiles.end());
    for (size_t i = 1; i < Corpora.size(); i++)
      GetSizedFilesFromDir(Corpora[i], &AllFiles);
    std::sort(AllFiles.begin() + NumFilesInFirstCorpus, AllFiles.end());
    Printf("MERGE-OUTER: %zd files, %zd in the initial corpus\n",
           AllFiles.size(), NumFilesInFirstCorpus);
    WriteNewControlFile(CFPath, AllFiles, NumFilesInFirstCorpus);
    NumAttempts = AllFiles.size();
  }

  // Execute the inner process until it passes.
  // Every inner process should execute at least one input.
  Command BaseCmd(Args);
  BaseCmd.removeFlag("merge");
  bool Success = false;
  for (size_t Attempt = 1; Attempt <= NumAttempts; Attempt++) {
    MaybeExitGracefully();
    Printf("MERGE-OUTER: attempt %zd\n", Attempt);
    Command Cmd(BaseCmd);
    Cmd.addFlag("merge_control_file", CFPath);
    Cmd.addFlag("merge_inner", "1");
    auto ExitCode = ExecuteCommand(Cmd);
    if (!ExitCode) {
      Printf("MERGE-OUTER: succesfull in %zd attempt(s)\n", Attempt);
      Success = true;
      break;
    }
  }
  if (!Success) {
    Printf("MERGE-OUTER: zero succesfull attempts, exiting\n");
    exit(1);
  }
  // Read the control file and do the merge.
  Merger M;
  std::ifstream IF(CFPath);
  IF.seekg(0, IF.end);
  Printf("MERGE-OUTER: the control file has %zd bytes\n", (size_t)IF.tellg());
  IF.seekg(0, IF.beg);
  M.ParseOrExit(IF, true);
  IF.close();
  Printf("MERGE-OUTER: consumed %zdMb (%zdMb rss) to parse the control file\n",
         M.ApproximateMemoryConsumption() >> 20, GetPeakRSSMb());
<<<<<<< HEAD
  if (CoverageSummaryOutputPathOrNull) {
    Printf("MERGE-OUTER: writing coverage summary for %zd files to %s\n",
           M.Files.size(), CoverageSummaryOutputPathOrNull);
    std::ofstream SummaryOut(CoverageSummaryOutputPathOrNull);
    M.PrintSummary(SummaryOut);
  }
  Vector<std::string> NewFiles;
  Set<uint32_t> InitialFeatures;
  if (CoverageSummaryInputPathOrNull) {
    std::ifstream SummaryIn(CoverageSummaryInputPathOrNull);
    InitialFeatures = M.ParseSummary(SummaryIn);
    Printf("MERGE-OUTER: coverage summary loaded from %s, %zd features found\n",
           CoverageSummaryInputPathOrNull, InitialFeatures.size());
  }
  size_t NumNewFeatures = M.Merge(InitialFeatures, &NewFiles);
  Printf("MERGE-OUTER: %zd new files with %zd new features added\n",
         NewFiles.size(), NumNewFeatures);
  for (auto &F: NewFiles)
    WriteToOutputCorpus(FileToVector(F, MaxInputLen));
  // We are done, delete the control file if it was a temporary one.
  if (!MergeControlFilePathOrNull)
    RemoveFile(CFPath);
=======
  size_t NumNewFeatures = M.Merge(InitialFeatures, NewFeatures, NewFiles);
  Printf("MERGE-OUTER: %zd new files with %zd new features added\n",
         NewFiles->size(), NumNewFeatures);
>>>>>>> 0fda9dcb
}

} // namespace fuzzer<|MERGE_RESOLUTION|>--- conflicted
+++ resolved
@@ -123,10 +123,7 @@
 // Decides which files need to be merged (add thost to NewFiles).
 // Returns the number of new features added.
 size_t Merger::Merge(const Set<uint32_t> &InitialFeatures,
-<<<<<<< HEAD
-=======
                      Set<uint32_t> *AllFeatures,
->>>>>>> 0fda9dcb
                      Vector<std::string> *NewFiles) {
   NewFiles->clear();
   assert(NumFilesInFirstCorpus <= Files.size());
@@ -172,40 +169,11 @@
   return AllFeatures->size() - InitialNumFeatures;
 }
 
-void Merger::PrintSummary(std::ostream &OS) {
-  for (auto &File : Files) {
-    OS << std::hex;
-    OS << File.Name << " size: " << File.Size << " features: ";
-    for (auto Feature : File.Features)
-      OS << " " << Feature;
-    OS << "\n";
-  }
-}
-
 Set<uint32_t> Merger::AllFeatures() const {
   Set<uint32_t> S;
   for (auto &File : Files)
     S.insert(File.Features.begin(), File.Features.end());
   return S;
-}
-
-Set<uint32_t> Merger::ParseSummary(std::istream &IS) {
-  std::string Line, Tmp;
-  Set<uint32_t> Res;
-  while (std::getline(IS, Line, '\n')) {
-    size_t N;
-    std::istringstream ISS1(Line);
-    ISS1 >> Tmp;  // Name
-    ISS1 >> Tmp;  // size:
-    assert(Tmp == "size:" && "Corrupt summary file");
-    ISS1 >> std::hex;
-    ISS1 >> N;    // File Size
-    ISS1 >> Tmp;  // features:
-    assert(Tmp == "features:" && "Corrupt summary file");
-    while (ISS1 >> std::hex >> N)
-      Res.insert(N);
-  }
-  return Res;
 }
 
 // Inner process. May crash if the target crashes.
@@ -227,7 +195,7 @@
   std::ofstream OF(CFPath, std::ofstream::out | std::ofstream::app);
   Set<size_t> AllFeatures;
   for (size_t i = M.FirstNotProcessedFile; i < M.Files.size(); i++) {
-    MaybeExitGracefully();
+    Fuzzer::MaybeExitGracefully();
     auto U = FileToVector(M.Files[i].Name);
     if (U.size() > MaxInputLen) {
       U.resize(MaxInputLen);
@@ -263,13 +231,15 @@
 }
 
 static void WriteNewControlFile(const std::string &CFPath,
-                                const Vector<SizedFile> &AllFiles,
-                                size_t NumFilesInFirstCorpus) {
+                                const Vector<SizedFile> &OldCorpus,
+                                const Vector<SizedFile> &NewCorpus) {
   RemoveFile(CFPath);
   std::ofstream ControlFile(CFPath);
-  ControlFile << AllFiles.size() << "\n";
-  ControlFile << NumFilesInFirstCorpus << "\n";
-  for (auto &SF: AllFiles)
+  ControlFile << (OldCorpus.size() + NewCorpus.size()) << "\n";
+  ControlFile << OldCorpus.size() << "\n";
+  for (auto &SF: OldCorpus)
+    ControlFile << SF.File << "\n";
+  for (auto &SF: NewCorpus)
     ControlFile << SF.File << "\n";
   if (!ControlFile) {
     Printf("MERGE-OUTER: failed to write to the control file: %s\n",
@@ -278,24 +248,6 @@
   }
 }
 
-<<<<<<< HEAD
-// Outer process. Does not call the target code and thus sohuld not fail.
-void Fuzzer::CrashResistantMerge(const Vector<std::string> &Args,
-                                 const Vector<std::string> &Corpora,
-                                 const char *CoverageSummaryInputPathOrNull,
-                                 const char *CoverageSummaryOutputPathOrNull,
-                                 const char *MergeControlFilePathOrNull) {
-  if (Corpora.size() <= 1) {
-    Printf("Merge requires two or more corpus dirs\n");
-    return;
-  }
-  auto CFPath =
-      MergeControlFilePathOrNull
-          ? MergeControlFilePathOrNull
-          : DirPlusFile(TmpDir(),
-                        "libFuzzerTemp." + std::to_string(GetPid()) + ".txt");
-
-=======
 // Outer process. Does not call the target code and thus should not fail.
 void CrashResistantMerge(const Vector<std::string> &Args,
                     const Vector<SizedFile> &OldCorpus,
@@ -304,13 +256,12 @@
                     const Set<uint32_t> &InitialFeatures,
                     Set<uint32_t> *NewFeatures,
                     const std::string &CFPath) {
->>>>>>> 0fda9dcb
   size_t NumAttempts = 0;
-  if (MergeControlFilePathOrNull && FileSize(MergeControlFilePathOrNull)) {
+  if (FileSize(CFPath)) {
     Printf("MERGE-OUTER: non-empty control file provided: '%s'\n",
-           MergeControlFilePathOrNull);
+           CFPath.c_str());
     Merger M;
-    std::ifstream IF(MergeControlFilePathOrNull);
+    std::ifstream IF(CFPath);
     if (M.Parse(IF, /*ParseCoverage=*/false)) {
       Printf("MERGE-OUTER: control file ok, %zd files total,"
              " first not processed file %zd\n",
@@ -332,26 +283,20 @@
 
   if (!NumAttempts) {
     // The supplied control file is empty or bad, create a fresh one.
-    Vector<SizedFile> AllFiles;
-    GetSizedFilesFromDir(Corpora[0], &AllFiles);
-    size_t NumFilesInFirstCorpus = AllFiles.size();
-    std::sort(AllFiles.begin(), AllFiles.end());
-    for (size_t i = 1; i < Corpora.size(); i++)
-      GetSizedFilesFromDir(Corpora[i], &AllFiles);
-    std::sort(AllFiles.begin() + NumFilesInFirstCorpus, AllFiles.end());
-    Printf("MERGE-OUTER: %zd files, %zd in the initial corpus\n",
-           AllFiles.size(), NumFilesInFirstCorpus);
-    WriteNewControlFile(CFPath, AllFiles, NumFilesInFirstCorpus);
-    NumAttempts = AllFiles.size();
+    NumAttempts = OldCorpus.size() + NewCorpus.size();
+    Printf("MERGE-OUTER: %zd files, %zd in the initial corpus\n", NumAttempts,
+           OldCorpus.size());
+    WriteNewControlFile(CFPath, OldCorpus, NewCorpus);
   }
 
   // Execute the inner process until it passes.
   // Every inner process should execute at least one input.
   Command BaseCmd(Args);
   BaseCmd.removeFlag("merge");
+  BaseCmd.removeFlag("fork");
   bool Success = false;
   for (size_t Attempt = 1; Attempt <= NumAttempts; Attempt++) {
-    MaybeExitGracefully();
+    Fuzzer::MaybeExitGracefully();
     Printf("MERGE-OUTER: attempt %zd\n", Attempt);
     Command Cmd(BaseCmd);
     Cmd.addFlag("merge_control_file", CFPath);
@@ -377,34 +322,9 @@
   IF.close();
   Printf("MERGE-OUTER: consumed %zdMb (%zdMb rss) to parse the control file\n",
          M.ApproximateMemoryConsumption() >> 20, GetPeakRSSMb());
-<<<<<<< HEAD
-  if (CoverageSummaryOutputPathOrNull) {
-    Printf("MERGE-OUTER: writing coverage summary for %zd files to %s\n",
-           M.Files.size(), CoverageSummaryOutputPathOrNull);
-    std::ofstream SummaryOut(CoverageSummaryOutputPathOrNull);
-    M.PrintSummary(SummaryOut);
-  }
-  Vector<std::string> NewFiles;
-  Set<uint32_t> InitialFeatures;
-  if (CoverageSummaryInputPathOrNull) {
-    std::ifstream SummaryIn(CoverageSummaryInputPathOrNull);
-    InitialFeatures = M.ParseSummary(SummaryIn);
-    Printf("MERGE-OUTER: coverage summary loaded from %s, %zd features found\n",
-           CoverageSummaryInputPathOrNull, InitialFeatures.size());
-  }
-  size_t NumNewFeatures = M.Merge(InitialFeatures, &NewFiles);
-  Printf("MERGE-OUTER: %zd new files with %zd new features added\n",
-         NewFiles.size(), NumNewFeatures);
-  for (auto &F: NewFiles)
-    WriteToOutputCorpus(FileToVector(F, MaxInputLen));
-  // We are done, delete the control file if it was a temporary one.
-  if (!MergeControlFilePathOrNull)
-    RemoveFile(CFPath);
-=======
   size_t NumNewFeatures = M.Merge(InitialFeatures, NewFeatures, NewFiles);
   Printf("MERGE-OUTER: %zd new files with %zd new features added\n",
          NewFiles->size(), NumNewFeatures);
->>>>>>> 0fda9dcb
 }
 
 } // namespace fuzzer