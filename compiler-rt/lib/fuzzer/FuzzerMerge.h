//===- FuzzerMerge.h - merging corpa ----------------------------*- C++ -* ===//
//
// Part of the LLVM Project, under the Apache License v2.0 with LLVM Exceptions.
// See https://llvm.org/LICENSE.txt for license information.
// SPDX-License-Identifier: Apache-2.0 WITH LLVM-exception
//
//===----------------------------------------------------------------------===//
// Merging Corpora.
//
// The task:
//   Take the existing corpus (possibly empty) and merge new inputs into
//   it so that only inputs with new coverage ('features') are added.
//   The process should tolerate the crashes, OOMs, leaks, etc.
//
// Algorithm:
//   The outter process collects the set of files and writes their names
//   into a temporary "control" file, then repeatedly launches the inner
//   process until all inputs are processed.
//   The outer process does not actually execute the target code.
//
//   The inner process reads the control file and sees a) list of all the inputs
//   and b) the last processed input. Then it starts processing the inputs one
//   by one. Before processing every input it writes one line to control file:
//   STARTED INPUT_ID INPUT_SIZE
//   After processing an input it write another line:
//   DONE INPUT_ID Feature1 Feature2 Feature3 ...
//   If a crash happens while processing an input the last line in the control
//   file will be "STARTED INPUT_ID" and so the next process will know
//   where to resume.
//
//   Once all inputs are processed by the innner process(es) the outer process
//   reads the control files and does the merge based entirely on the contents
//   of control file.
//   It uses a single pass greedy algorithm choosing first the smallest inputs
//   within the same size the inputs that have more new features.
//
//===----------------------------------------------------------------------===//

#ifndef LLVM_FUZZER_MERGE_H
#define LLVM_FUZZER_MERGE_H

#include "FuzzerDefs.h"

#include <istream>
#include <ostream>
#include <set>
#include <vector>

namespace fuzzer {

struct MergeFileInfo {
  std::string Name;
  size_t Size = 0;
  Vector<uint32_t> Features;
};

struct Merger {
  Vector<MergeFileInfo> Files;
  size_t NumFilesInFirstCorpus = 0;
  size_t FirstNotProcessedFile = 0;
  std::string LastFailure;

  bool Parse(std::istream &IS, bool ParseCoverage);
  bool Parse(const std::string &Str, bool ParseCoverage);
  void ParseOrExit(std::istream &IS, bool ParseCoverage);
  void PrintSummary(std::ostream &OS);
  Set<uint32_t> ParseSummary(std::istream &IS);
  size_t Merge(const Set<uint32_t> &InitialFeatures,
               Set<uint32_t> *NewFeatures,
               Vector<std::string> *NewFiles);
  size_t Merge(Vector<std::string> *NewFiles) {
    return Merge(Set<uint32_t>{}, NewFiles);
  }
  size_t ApproximateMemoryConsumption() const;
  Set<uint32_t> AllFeatures() const;
};

<<<<<<< HEAD
=======
void CrashResistantMerge(const Vector<std::string> &Args,
                         const Vector<SizedFile> &OldCorpus,
                         const Vector<SizedFile> &NewCorpus,
                         Vector<std::string> *NewFiles,
                         const Set<uint32_t> &InitialFeatures,
                         Set<uint32_t> *NewFeatures,
                         const std::string &CFPath);

>>>>>>> 0fda9dcb
}  // namespace fuzzer

#endif  // LLVM_FUZZER_MERGE_H<|MERGE_RESOLUTION|>--- conflicted
+++ resolved
@@ -63,20 +63,13 @@
   bool Parse(std::istream &IS, bool ParseCoverage);
   bool Parse(const std::string &Str, bool ParseCoverage);
   void ParseOrExit(std::istream &IS, bool ParseCoverage);
-  void PrintSummary(std::ostream &OS);
-  Set<uint32_t> ParseSummary(std::istream &IS);
   size_t Merge(const Set<uint32_t> &InitialFeatures,
                Set<uint32_t> *NewFeatures,
                Vector<std::string> *NewFiles);
-  size_t Merge(Vector<std::string> *NewFiles) {
-    return Merge(Set<uint32_t>{}, NewFiles);
-  }
   size_t ApproximateMemoryConsumption() const;
   Set<uint32_t> AllFeatures() const;
 };
 
-<<<<<<< HEAD
-=======
 void CrashResistantMerge(const Vector<std::string> &Args,
                          const Vector<SizedFile> &OldCorpus,
                          const Vector<SizedFile> &NewCorpus,
@@ -85,7 +78,6 @@
                          Set<uint32_t> *NewFeatures,
                          const std::string &CFPath);
 
->>>>>>> 0fda9dcb
 }  // namespace fuzzer
 
 #endif  // LLVM_FUZZER_MERGE_H