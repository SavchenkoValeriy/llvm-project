//===-- xray_inmemory_log.cc ------------------------------------*- C++ -*-===//
//
//                     The LLVM Compiler Infrastructure
//
// This file is distributed under the University of Illinois Open Source
// License. See LICENSE.TXT for details.
//
//===----------------------------------------------------------------------===//
//
// This file is a part of XRay, a dynamic runtime instrumentation system.
//
// Implementation of a simple in-memory log of XRay events. This defines a
// logging function that's compatible with the XRay handler interface, and
// routines for exporting data to files.
//
//===----------------------------------------------------------------------===//

#include <cassert>
#include <fcntl.h>
#include <mutex>
#include <sys/stat.h>
#include <sys/syscall.h>
#include <sys/types.h>
#include <thread>
#include <unistd.h>

#if defined(__x86_64__)
#include "xray_x86_64.h"
#elif defined(__arm__) || defined(__aarch64__)
#include "xray_emulate_tsc.h"
#else
#error "Unsupported CPU Architecture"
#endif /* Architecture-specific inline intrinsics */

#include "sanitizer_common/sanitizer_libc.h"
#include "xray/xray_records.h"
#include "xray_defs.h"
#include "xray_flags.h"
#include "xray_interface_internal.h"
#include "xray_utils.h"

// __xray_InMemoryRawLog will use a thread-local aligned buffer capped to a
// certain size (32kb by default) and use it as if it were a circular buffer for
// events. We store simple fixed-sized entries in the log for external analysis.

extern "C" {
void __xray_InMemoryRawLog(int32_t FuncId,
                           XRayEntryType Type) XRAY_NEVER_INSTRUMENT;
}

namespace __xray {

std::mutex LogMutex;

class ThreadExitFlusher {
  int Fd;
  XRayRecord *Start;
  size_t &Offset;

public:
  explicit ThreadExitFlusher(int Fd, XRayRecord *Start,
                             size_t &Offset) XRAY_NEVER_INSTRUMENT
      : Fd(Fd),
        Start(Start),
        Offset(Offset) {}

  ~ThreadExitFlusher() XRAY_NEVER_INSTRUMENT {
    std::lock_guard<std::mutex> L(LogMutex);
    if (Fd > 0 && Start != nullptr) {
      retryingWriteAll(Fd, reinterpret_cast<char *>(Start),
                       reinterpret_cast<char *>(Start + Offset));
      // Because this thread's exit could be the last one trying to write to the
      // file and that we're not able to close out the file properly, we sync
      // instead and hope that the pending writes are flushed as the thread
      // exits.
      fsync(Fd);
    }
  }
};

} // namespace __xray

using namespace __xray;

static int __xray_OpenLogFile() XRAY_NEVER_INSTRUMENT {
  int F = getLogFD();
  auto CPUFrequency = getCPUFrequency();
  if (F == -1)
    return -1;
  // Since we're here, we get to write the header. We set it up so that the
  // header will only be written once, at the start, and let the threads
  // logging do writes which just append.
  XRayFileHeader Header;
  Header.Version = 1;
  Header.Type = FileTypes::NAIVE_LOG;
<<<<<<< HEAD
  Header.CycleFrequency =
      CPUFrequency == -1 ? 0 : static_cast<uint64_t>(CPUFrequency);
=======
  Header.CycleFrequency = TSCFrequency;
>>>>>>> 9730789a

  // FIXME: Actually check whether we have 'constant_tsc' and 'nonstop_tsc'
  // before setting the values in the header.
  Header.ConstantTSC = 1;
  Header.NonstopTSC = 1;
  retryingWriteAll(F, reinterpret_cast<char *>(&Header),
                   reinterpret_cast<char *>(&Header) + sizeof(Header));
  return F;
}

void __xray_InMemoryRawLog(int32_t FuncId,
                           XRayEntryType Type) XRAY_NEVER_INSTRUMENT {
  using Buffer =
      std::aligned_storage<sizeof(XRayRecord), alignof(XRayRecord)>::type;
  static constexpr size_t BuffLen = 1024;
  thread_local static Buffer InMemoryBuffer[BuffLen] = {};
  thread_local static size_t Offset = 0;
  static int Fd = __xray_OpenLogFile();
  if (Fd == -1)
    return;
  thread_local __xray::ThreadExitFlusher Flusher(
      Fd, reinterpret_cast<__xray::XRayRecord *>(InMemoryBuffer), Offset);
  thread_local pid_t TId = syscall(SYS_gettid);

  // First we get the useful data, and stuff it into the already aligned buffer
  // through a pointer offset.
  auto &R = reinterpret_cast<__xray::XRayRecord *>(InMemoryBuffer)[Offset];
  R.RecordType = RecordTypes::NORMAL;
  R.TSC = __xray::readTSC(R.CPU);
  R.TId = TId;
  R.Type = Type;
  R.FuncId = FuncId;
  ++Offset;
  if (Offset == BuffLen) {
    std::lock_guard<std::mutex> L(LogMutex);
    auto RecordBuffer = reinterpret_cast<__xray::XRayRecord *>(InMemoryBuffer);
    retryingWriteAll(Fd, reinterpret_cast<char *>(RecordBuffer),
                     reinterpret_cast<char *>(RecordBuffer + Offset));
    Offset = 0;
  }
}

static auto Unused = [] {
  if (!probeRequiredCPUFeatures()) {
    Report("Required CPU features missing for XRay instrumentation, not "
           "installing instrumentation hooks.\n");
    return false;
  }
  if (flags()->xray_naive_log)
    __xray_set_handler(__xray_InMemoryRawLog);
  return true;
}();<|MERGE_RESOLUTION|>--- conflicted
+++ resolved
@@ -24,19 +24,12 @@
 #include <thread>
 #include <unistd.h>
 
-#if defined(__x86_64__)
-#include "xray_x86_64.h"
-#elif defined(__arm__) || defined(__aarch64__)
-#include "xray_emulate_tsc.h"
-#else
-#error "Unsupported CPU Architecture"
-#endif /* Architecture-specific inline intrinsics */
-
 #include "sanitizer_common/sanitizer_libc.h"
 #include "xray/xray_records.h"
 #include "xray_defs.h"
 #include "xray_flags.h"
 #include "xray_interface_internal.h"
+#include "xray_tsc.h"
 #include "xray_utils.h"
 
 // __xray_InMemoryRawLog will use a thread-local aligned buffer capped to a
@@ -84,7 +77,7 @@
 
 static int __xray_OpenLogFile() XRAY_NEVER_INSTRUMENT {
   int F = getLogFD();
-  auto CPUFrequency = getCPUFrequency();
+  auto TSCFrequency = getTSCFrequency();
   if (F == -1)
     return -1;
   // Since we're here, we get to write the header. We set it up so that the
@@ -93,12 +86,7 @@
   XRayFileHeader Header;
   Header.Version = 1;
   Header.Type = FileTypes::NAIVE_LOG;
-<<<<<<< HEAD
-  Header.CycleFrequency =
-      CPUFrequency == -1 ? 0 : static_cast<uint64_t>(CPUFrequency);
-=======
   Header.CycleFrequency = TSCFrequency;
->>>>>>> 9730789a
 
   // FIXME: Actually check whether we have 'constant_tsc' and 'nonstop_tsc'
   // before setting the values in the header.
