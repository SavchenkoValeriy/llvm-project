--- conflicted
+++ resolved
@@ -26,11 +26,7 @@
 BufferQueue::BufferQueue(std::size_t B, std::size_t N, bool &Success)
     : BufferSize(B), Buffers(new std::tuple<Buffer, bool>[N]()),
       BufferCount(N), Finalizing{0}, OwnedBuffers(new void *[N]()),
-<<<<<<< HEAD
-      Next(Buffers.get()), First(nullptr) {
-=======
       Next(Buffers.get()), First(Buffers.get()), LiveBuffers(0) {
->>>>>>> f279d9b4
   for (size_t i = 0; i < N; ++i) {
     auto &T = Buffers[i];
     void *Tmp = malloc(BufferSize);
@@ -51,28 +47,15 @@
   if (__sanitizer::atomic_load(&Finalizing, __sanitizer::memory_order_acquire))
     return ErrorCode::QueueFinalizing;
   __sanitizer::SpinMutexLock Guard(&Mutex);
-<<<<<<< HEAD
-
-  if (Next == First)
-=======
   if (LiveBuffers == BufferCount)
->>>>>>> f279d9b4
     return ErrorCode::NotEnoughMemory;
 
   auto &T = *Next;
   auto &B = std::get<0>(T);
   Buf = B;
-<<<<<<< HEAD
-
-  if (First == nullptr)
-    First = Next;
-  ++Next;
-  if (Next == (Buffers.get() + BufferCount))
-=======
   ++LiveBuffers;
 
   if (++Next == (Buffers.get() + BufferCount))
->>>>>>> f279d9b4
     Next = Buffers.get();
 
   return ErrorCode::Ok;
@@ -87,27 +70,17 @@
 
   // This points to a semantic bug, we really ought to not be releasing more
   // buffers than we actually get.
-<<<<<<< HEAD
-  if (First == nullptr || First == Next)
-=======
   if (LiveBuffers == 0)
->>>>>>> f279d9b4
     return ErrorCode::NotEnoughMemory;
 
   // Now that the buffer has been released, we mark it as "used".
   *First = std::make_tuple(Buf, true);
   Buf.Buffer = nullptr;
   Buf.Size = 0;
-<<<<<<< HEAD
-  ++First;
-  if (First == (Buffers.get() + BufferCount))
-    First = Buffers.get();
-=======
   --LiveBuffers;
   if (++First == (Buffers.get() + BufferCount))
     First = Buffers.get();
 
->>>>>>> f279d9b4
   return ErrorCode::Ok;
 }
 
