--- conflicted
+++ resolved
@@ -15,14 +15,11 @@
 //
 //===----------------------------------------------------------------------===//
 #include "xray_fdr_logging.h"
-<<<<<<< HEAD
-=======
 #include <pthread.h>
 #include <cassert>
->>>>>>> 6dedf2b5
 #include <errno.h>
 #include <limits>
-#include <pthread.h>
+#include <memory>
 #include <sys/syscall.h>
 #include <sys/time.h>
 #include <time.h>
@@ -33,11 +30,11 @@
 #include "sanitizer_common/sanitizer_common.h"
 #include "xray/xray_interface.h"
 #include "xray/xray_records.h"
-#include "xray_recursion_guard.h"
 #include "xray_buffer_queue.h"
 #include "xray_defs.h"
 #include "xray_fdr_flags.h"
 #include "xray_flags.h"
+#include "xray_recursion_guard.h"
 #include "xray_tsc.h"
 #include "xray_utils.h"
 
@@ -296,23 +293,19 @@
     break;
   case XRayEntryType::CUSTOM_EVENT: {
     // This is a bug in patching, so we'll report it once and move on.
-    static bool Once = [&] {
+    static atomic_uint8_t ErrorLatch{0};
+    if (!atomic_exchange(&ErrorLatch, 1, memory_order_acq_rel))
       Report("Internal error: patched an XRay custom event call as a function; "
              "func id = %d\n",
              FuncId);
-      return true;
-    }();
-    (void)Once;
     return;
   }
   case XRayEntryType::TYPED_EVENT: {
-    static bool Once = [&] {
+    static atomic_uint8_t ErrorLatch{0};
+    if (!atomic_exchange(&ErrorLatch, 1, memory_order_acq_rel))
       Report("Internal error: patched an XRay typed event call as a function; "
              "func id = %d\n",
              FuncId);
-      return true;
-    }();
-    (void)Once;
     return;
   }
   }
@@ -322,14 +315,8 @@
   incrementExtents(sizeof(FunctionRecord));
 }
 
-static uint64_t thresholdTicks() {
-  static uint64_t TicksPerSec = probeRequiredCPUFeatures()
-                                    ? getTSCFrequency()
-                                    : __xray::NanosecondsPerSecond;
-  static const uint64_t ThresholdTicks =
-      TicksPerSec * fdrFlags()->func_duration_threshold_us / 1000000;
-  return ThresholdTicks;
-}
+static atomic_uint64_t TicksPerSec{0};
+static atomic_uint64_t ThresholdTicks{0};
 
 // Re-point the thread local pointer into this thread's Buffer before the recent
 // "Function Entry" record and any "Tail Call Exit" records after that.
@@ -380,7 +367,7 @@
            "Expected funcids to match when rewinding tail call.");
 
     // This tail call exceeded the threshold duration. It will not be erased.
-    if ((TSC - RewindingTSC) >= thresholdTicks()) {
+    if ((TSC - RewindingTSC) >= atomic_load_relaxed(&ThresholdTicks)) {
       TLD.NumTailCalls = 0;
       return;
     }
@@ -624,29 +611,26 @@
   case XRayEntryType::EXIT:
     // Break out and write the exit record if we can't erase any functions.
     if (TLD.NumConsecutiveFnEnters == 0 ||
-        (TSC - TLD.LastFunctionEntryTSC) >= thresholdTicks())
+        (TSC - TLD.LastFunctionEntryTSC) >=
+            atomic_load_relaxed(&ThresholdTicks))
       break;
     rewindRecentCall(TSC, TLD.LastTSC, TLD.LastFunctionEntryTSC, FuncId);
     return; // without writing log.
   case XRayEntryType::CUSTOM_EVENT: {
     // This is a bug in patching, so we'll report it once and move on.
-    static bool Once = [&] {
+    static atomic_uint8_t ErrorLatch{0};
+    if (!atomic_exchange(&ErrorLatch, 1, memory_order_acq_rel))
       Report("Internal error: patched an XRay custom event call as a function; "
-             "func id = %d",
+             "func id = %d\n",
              FuncId);
-      return true;
-    }();
-    (void)Once;
     return;
   }
   case XRayEntryType::TYPED_EVENT: {
-    static bool Once = [&] {
+    static atomic_uint8_t ErrorLatch{0};
+    if (!atomic_exchange(&ErrorLatch, 1, memory_order_acq_rel))
       Report("Internal error: patched an XRay typed event call as a function; "
              "func id = %d\n",
              FuncId);
-      return true;
-    }();
-    (void)Once;
     return;
   }
   }
@@ -670,31 +654,31 @@
 
 SpinMutex FDROptionsMutex;
 
-namespace {
-XRayFileHeader &fdrCommonHeaderInfo() {
-  static XRayFileHeader Header = [] {
-    XRayFileHeader H;
+static XRayFileHeader &fdrCommonHeaderInfo() {
+  static std::aligned_storage<sizeof(XRayFileHeader)>::type HStorage;
+  static pthread_once_t OnceInit = PTHREAD_ONCE_INIT;
+  static bool TSCSupported = true;
+  static uint64_t CycleFrequency = NanosecondsPerSecond;
+  pthread_once(&OnceInit, +[] {
+    XRayFileHeader &H = reinterpret_cast<XRayFileHeader &>(HStorage);
     // Version 2 of the log writes the extents of the buffer, instead of
     // relying on an end-of-buffer record.
     H.Version = 2;
     H.Type = FileTypes::FDR_LOG;
 
     // Test for required CPU features and cache the cycle frequency
-    static bool TSCSupported = probeRequiredCPUFeatures();
-    static uint64_t CycleFrequency =
-        TSCSupported ? getTSCFrequency() : __xray::NanosecondsPerSecond;
+    TSCSupported = probeRequiredCPUFeatures();
+    if (TSCSupported)
+      CycleFrequency = getTSCFrequency();
     H.CycleFrequency = CycleFrequency;
 
     // FIXME: Actually check whether we have 'constant_tsc' and
     // 'nonstop_tsc' before setting the values in the header.
     H.ConstantTSC = 1;
     H.NonstopTSC = 1;
-    return H;
-  }();
-  return Header;
-}
-
-} // namespace
+  });
+  return reinterpret_cast<XRayFileHeader &>(HStorage);
+}
 
 // This is the iterator implementation, which knows how to handle FDR-mode
 // specific buffers. This is used as an implementation of the iterator function
@@ -728,7 +712,14 @@
   // initialized the first time this function is called. We'll update one part
   // of this information with some relevant data (in particular the number of
   // buffers to expect).
-  static XRayFileHeader Header = fdrCommonHeaderInfo();
+  static std::aligned_storage<sizeof(XRayFileHeader)>::type HeaderStorage;
+  static pthread_once_t HeaderOnce = PTHREAD_ONCE_INIT;
+  pthread_once(&HeaderOnce, +[] {
+    reinterpret_cast<XRayFileHeader &>(HeaderStorage) = fdrCommonHeaderInfo();
+  });
+
+  // We use a convenience alias for code referring to Header from here on out.
+  auto &Header = reinterpret_cast<XRayFileHeader &>(HeaderStorage);
   if (B.Data == nullptr && B.Size == 0) {
     Header.FdrData = FdrAdditionalHeaderData{BQ->ConfiguredBufferSize()};
     return XRayBuffer{static_cast<void *>(&Header), sizeof(Header)};
@@ -737,7 +728,6 @@
   static BufferQueue::const_iterator It{};
   static BufferQueue::const_iterator End{};
   if (B.Data == static_cast<void *>(&Header) && B.Size == sizeof(Header)) {
-
     // From this point on, we provide raw access to the raw buffer we're getting
     // from the BufferQueue. We're relying on the iterators from the current
     // Buffer queue.
@@ -792,8 +782,10 @@
       Report("XRay FDR: Not flushing to file, 'no_file_flush=true'.\n");
 
     // Clean up the buffer queue, and do not bother writing out the files!
-    delete BQ;
+    BQ->~BufferQueue();
+    InternalFree(BQ);
     BQ = nullptr;
+
     atomic_store(&LogFlushStatus, XRayLogFlushStatus::XRAY_LOG_FLUSHED,
                  memory_order_release);
     return XRayLogFlushStatus::XRAY_LOG_FLUSHED;
@@ -886,7 +878,9 @@
   TSCAndCPU Result;
 
   // Test once for required CPU features
-  static bool TSCSupported = probeRequiredCPUFeatures();
+  static pthread_once_t OnceProbe = PTHREAD_ONCE_INIT;
+  static bool TSCSupported = true;
+  pthread_once(&OnceProbe, +[] { TSCSupported = probeRequiredCPUFeatures(); });
 
   if (TSCSupported) {
     Result.TSC = __xray::readTSC(Result.CPU);
@@ -925,13 +919,8 @@
   if (!Guard)
     return;
   if (EventSize > std::numeric_limits<int32_t>::max()) {
-    using Empty = struct {};
-    static Empty Once = [&] {
-      Report("Event size too large = %zu ; > max = %d\n", EventSize,
-             std::numeric_limits<int32_t>::max());
-      return Empty();
-    }();
-    (void)Once;
+    static pthread_once_t Once = PTHREAD_ONCE_INIT;
+    pthread_once(&Once, +[] { Report("Event size too large.\n"); });
   }
   int32_t ReducedEventSize = static_cast<int32_t>(EventSize);
   auto &TLD = getThreadLocalData();
@@ -975,13 +964,8 @@
   if (!Guard)
     return;
   if (EventSize > std::numeric_limits<int32_t>::max()) {
-    using Empty = struct {};
-    static Empty Once = [&] {
-      Report("Event size too large = %zu ; > max = %d\n", EventSize,
-             std::numeric_limits<int32_t>::max());
-      return Empty();
-    }();
-    (void)Once;
+    static pthread_once_t Once = PTHREAD_ONCE_INIT;
+    pthread_once(&Once, +[] { Report("Event size too large.\n"); });
   }
   int32_t ReducedEventSize = static_cast<int32_t>(EventSize);
   auto &TLD = getThreadLocalData();
@@ -1098,23 +1082,33 @@
   bool Success = false;
 
   if (BQ != nullptr) {
-    delete BQ;
+    BQ->~BufferQueue();
+    InternalFree(BQ);
     BQ = nullptr;
   }
 
-  if (BQ == nullptr)
-    BQ = new BufferQueue(BufferSize, BufferMax, Success);
+  if (BQ == nullptr) {
+    BQ = reinterpret_cast<BufferQueue *>(
+        InternalAlloc(sizeof(BufferQueue), nullptr, 64));
+    new (BQ) BufferQueue(BufferSize, BufferMax, Success);
+  }
 
   if (!Success) {
     Report("BufferQueue init failed.\n");
     if (BQ != nullptr) {
-      delete BQ;
+      BQ->~BufferQueue();
+      InternalFree(BQ);
       BQ = nullptr;
     }
     return XRayLogInitStatus::XRAY_LOG_UNINITIALIZED;
   }
 
-  static bool UNUSED Once = [] {
+  static pthread_once_t OnceInit = PTHREAD_ONCE_INIT;
+  pthread_once(&OnceInit, +[] {
+    atomic_store(&TicksPerSec,
+                 probeRequiredCPUFeatures() ? getTSCFrequency()
+                                            : __xray::NanosecondsPerSecond,
+                 memory_order_release);
     pthread_key_create(&Key, +[](void *) {
       auto &TLD = getThreadLocalData();
       if (TLD.BQ == nullptr)
@@ -1124,9 +1118,12 @@
         Report("At thread exit, failed to release buffer at %p; error=%s\n",
                TLD.Buffer.Data, BufferQueue::getErrorString(EC));
     });
-    return false;
-  }();
-
+  });
+
+  atomic_store(&ThresholdTicks,
+               atomic_load_relaxed(&TicksPerSec) *
+                   fdrFlags()->func_duration_threshold_us / 1000000,
+               memory_order_release);
   // Arg1 handler should go in first to avoid concurrent code accidentally
   // falling back to arg0 when it should have ran arg1.
   __xray_set_handler_arg1(fdrLoggingHandleArg1);
