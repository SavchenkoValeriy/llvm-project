--- conflicted
+++ resolved
@@ -56,27 +56,7 @@
 void __sanitizer::BufferedStackTrace::UnwindImpl(
     uptr pc, uptr bp, void *context, bool request_fast, u32 max_depth) {
   using namespace __asan;
-#if SANITIZER_WINDOWS
-  Unwind(max_depth, pc, 0, context, 0, 0, false);
-#else
-  AsanThread *t;
   size = 0;
-<<<<<<< HEAD
-  if (LIKELY(asan_inited)) {
-    if ((t = GetCurrentThread()) && !t->isUnwinding()) {
-      uptr stack_top = t->stack_top();
-      uptr stack_bottom = t->stack_bottom();
-      ScopedUnwinding unwind_scope(t);
-      if (!SANITIZER_MIPS || IsValidFrame(bp, stack_top, stack_bottom)) {
-        if (StackTrace::WillUseFastUnwind(request_fast))
-          Unwind(max_depth, pc, bp, nullptr, stack_top, stack_bottom, true);
-        else
-          Unwind(max_depth, pc, 0, context, 0, 0, false);
-      }
-    } else if (!t && !request_fast) {
-      /* If GetCurrentThread() has failed, try to do slow unwind anyways. */
-      Unwind(max_depth, pc, bp, context, 0, 0, false);
-=======
   if (UNLIKELY(!asan_inited))
     return;
   request_fast = StackTrace::WillUseFastUnwind(request_fast);
@@ -88,18 +68,13 @@
     if (t) {
       Unwind(max_depth, pc, bp, nullptr, t->stack_top(), t->stack_bottom(),
              true);
->>>>>>> 816e7b43
     }
     return;
   }
-<<<<<<< HEAD
-#endif // SANITIZER_WINDOWS
-=======
   if (SANITIZER_MIPS && t &&
       !IsValidFrame(bp, t->stack_top(), t->stack_bottom()))
     return;
   Unwind(max_depth, pc, bp, context, 0, 0, false);
->>>>>>> 816e7b43
 }
 
 // ------------------ Interface -------------- {{{1
