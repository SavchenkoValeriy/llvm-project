//===-- os_version_check.c - OS version checking  -------------------------===//
//
// Part of the LLVM Project, under the Apache License v2.0 with LLVM Exceptions.
// See https://llvm.org/LICENSE.txt for license information.
// SPDX-License-Identifier: Apache-2.0 WITH LLVM-exception
//
//===----------------------------------------------------------------------===//
//
// This file implements the function __isOSVersionAtLeast, used by
// Objective-C's @available
//
//===----------------------------------------------------------------------===//

#ifdef __APPLE__

#include <TargetConditionals.h>
#include <dispatch/dispatch.h>
#include <dlfcn.h>
#include <stdint.h>
#include <stdio.h>
#include <stdlib.h>
#include <string.h>

// These three variables hold the host's OS version.
static int32_t GlobalMajor, GlobalMinor, GlobalSubminor;
static dispatch_once_t DispatchOnceCounter;
static dispatch_once_t CompatibilityDispatchOnceCounter;

// _availability_version_check darwin API support.
typedef uint32_t dyld_platform_t;

typedef struct {
  dyld_platform_t platform;
  uint32_t version;
} dyld_build_version_t;

typedef bool (*AvailabilityVersionCheckFuncTy)(uint32_t count,
                                               dyld_build_version_t versions[]);

static AvailabilityVersionCheckFuncTy AvailabilityVersionCheck;

// _availability_version_check darwin API support.
typedef uint32_t dyld_platform_t;

typedef struct {
  dyld_platform_t platform;
  uint32_t version;
} dyld_build_version_t;

typedef bool (*AvailabilityVersionCheckFuncTy)(uint32_t count,
                                               dyld_build_version_t versions[]);

static AvailabilityVersionCheckFuncTy AvailabilityVersionCheck;

// _availability_version_check darwin API support.
typedef uint32_t dyld_platform_t;

typedef struct {
  dyld_platform_t platform;
  uint32_t version;
} dyld_build_version_t;

typedef bool (*AvailabilityVersionCheckFuncTy)(uint32_t count,
                                               dyld_build_version_t versions[]);

static AvailabilityVersionCheckFuncTy AvailabilityVersionCheck;

// We can't include <CoreFoundation/CoreFoundation.h> directly from here, so
// just forward declare everything that we need from it.

typedef const void *CFDataRef, *CFAllocatorRef, *CFPropertyListRef,
    *CFStringRef, *CFDictionaryRef, *CFTypeRef, *CFErrorRef;

#if __LLP64__
typedef unsigned long long CFTypeID;
typedef unsigned long long CFOptionFlags;
typedef signed long long CFIndex;
#else
typedef unsigned long CFTypeID;
typedef unsigned long CFOptionFlags;
typedef signed long CFIndex;
#endif

typedef unsigned char UInt8;
typedef _Bool Boolean;
typedef CFIndex CFPropertyListFormat;
typedef uint32_t CFStringEncoding;

// kCFStringEncodingASCII analog.
#define CF_STRING_ENCODING_ASCII 0x0600
// kCFStringEncodingUTF8 analog.
#define CF_STRING_ENCODING_UTF8 0x08000100
#define CF_PROPERTY_LIST_IMMUTABLE 0

typedef CFDataRef (*CFDataCreateWithBytesNoCopyFuncTy)(CFAllocatorRef,
                                                       const UInt8 *, CFIndex,
                                                       CFAllocatorRef);
typedef CFPropertyListRef (*CFPropertyListCreateWithDataFuncTy)(
    CFAllocatorRef, CFDataRef, CFOptionFlags, CFPropertyListFormat *,
    CFErrorRef *);
typedef CFPropertyListRef (*CFPropertyListCreateFromXMLDataFuncTy)(
    CFAllocatorRef, CFDataRef, CFOptionFlags, CFStringRef *);
typedef CFStringRef (*CFStringCreateWithCStringNoCopyFuncTy)(CFAllocatorRef,
                                                             const char *,
                                                             CFStringEncoding,
                                                             CFAllocatorRef);
typedef const void *(*CFDictionaryGetValueFuncTy)(CFDictionaryRef,
                                                  const void *);
typedef CFTypeID (*CFGetTypeIDFuncTy)(CFTypeRef);
typedef CFTypeID (*CFStringGetTypeIDFuncTy)(void);
typedef Boolean (*CFStringGetCStringFuncTy)(CFStringRef, char *, CFIndex,
                                            CFStringEncoding);
typedef void (*CFReleaseFuncTy)(CFTypeRef);

<<<<<<< HEAD
// Find and parse the SystemVersion.plist file.
static void initializeAvailabilityCheck(void *Unused) {
  (void)Unused;

  // Use the new API if it's is available. Still load the PLIST to ensure that the
  // existing calls to __isOSVersionAtLeast still work even with new
  // compiler-rt and new OSes.
  AvailabilityVersionCheck = (AvailabilityVersionCheckFuncTy)dlsym(
      RTLD_DEFAULT, "_availability_version_check");

=======
static void _initializeAvailabilityCheck(bool LoadPlist) {
  if (AvailabilityVersionCheck && !LoadPlist) {
    // New API is supported and we're not being asked to load the plist,
    // exit early!
    return;
  }

  // Use the new API if it's is available.
  AvailabilityVersionCheck = (AvailabilityVersionCheckFuncTy)dlsym(
      RTLD_DEFAULT, "_availability_version_check");

  if (AvailabilityVersionCheck && !LoadPlist) {
    // New API is supported and we're not being asked to load the plist,
    // exit early!
    return;
  }
  // Still load the PLIST to ensure that the existing calls to
  // __isOSVersionAtLeast still work even with new compiler-rt and old OSes.

>>>>>>> 4e69cf30
  // Load CoreFoundation dynamically
  const void *NullAllocator = dlsym(RTLD_DEFAULT, "kCFAllocatorNull");
  if (!NullAllocator)
    return;
  const CFAllocatorRef AllocatorNull = *(const CFAllocatorRef *)NullAllocator;
  CFDataCreateWithBytesNoCopyFuncTy CFDataCreateWithBytesNoCopyFunc =
      (CFDataCreateWithBytesNoCopyFuncTy)dlsym(RTLD_DEFAULT,
                                               "CFDataCreateWithBytesNoCopy");
  if (!CFDataCreateWithBytesNoCopyFunc)
    return;
  CFPropertyListCreateWithDataFuncTy CFPropertyListCreateWithDataFunc =
      (CFPropertyListCreateWithDataFuncTy)dlsym(RTLD_DEFAULT,
                                                "CFPropertyListCreateWithData");
// CFPropertyListCreateWithData was introduced only in macOS 10.6+, so it
// will be NULL on earlier OS versions.
#pragma clang diagnostic push
#pragma clang diagnostic ignored "-Wdeprecated-declarations"
  CFPropertyListCreateFromXMLDataFuncTy CFPropertyListCreateFromXMLDataFunc =
      (CFPropertyListCreateFromXMLDataFuncTy)dlsym(
          RTLD_DEFAULT, "CFPropertyListCreateFromXMLData");
#pragma clang diagnostic pop
  // CFPropertyListCreateFromXMLDataFunc is deprecated in macOS 10.10, so it
  // might be NULL in future OS versions.
  if (!CFPropertyListCreateWithDataFunc && !CFPropertyListCreateFromXMLDataFunc)
    return;
  CFStringCreateWithCStringNoCopyFuncTy CFStringCreateWithCStringNoCopyFunc =
      (CFStringCreateWithCStringNoCopyFuncTy)dlsym(
          RTLD_DEFAULT, "CFStringCreateWithCStringNoCopy");
  if (!CFStringCreateWithCStringNoCopyFunc)
    return;
  CFDictionaryGetValueFuncTy CFDictionaryGetValueFunc =
      (CFDictionaryGetValueFuncTy)dlsym(RTLD_DEFAULT, "CFDictionaryGetValue");
  if (!CFDictionaryGetValueFunc)
    return;
  CFGetTypeIDFuncTy CFGetTypeIDFunc =
      (CFGetTypeIDFuncTy)dlsym(RTLD_DEFAULT, "CFGetTypeID");
  if (!CFGetTypeIDFunc)
    return;
  CFStringGetTypeIDFuncTy CFStringGetTypeIDFunc =
      (CFStringGetTypeIDFuncTy)dlsym(RTLD_DEFAULT, "CFStringGetTypeID");
  if (!CFStringGetTypeIDFunc)
    return;
  CFStringGetCStringFuncTy CFStringGetCStringFunc =
      (CFStringGetCStringFuncTy)dlsym(RTLD_DEFAULT, "CFStringGetCString");
  if (!CFStringGetCStringFunc)
    return;
  CFReleaseFuncTy CFReleaseFunc =
      (CFReleaseFuncTy)dlsym(RTLD_DEFAULT, "CFRelease");
  if (!CFReleaseFunc)
    return;

  char *PListPath = "/System/Library/CoreServices/SystemVersion.plist";

#if TARGET_OS_SIMULATOR
  char *PListPathPrefix = getenv("IPHONE_SIMULATOR_ROOT");
  if (!PListPathPrefix)
    return;
  char FullPath[strlen(PListPathPrefix) + strlen(PListPath) + 1];
  strcpy(FullPath, PListPathPrefix);
  strcat(FullPath, PListPath);
  PListPath = FullPath;
#endif
  FILE *PropertyList = fopen(PListPath, "r");
  if (!PropertyList)
    return;

  // Dynamically allocated stuff.
  CFDictionaryRef PListRef = NULL;
  CFDataRef FileContentsRef = NULL;
  UInt8 *PListBuf = NULL;

  fseek(PropertyList, 0, SEEK_END);
  long PListFileSize = ftell(PropertyList);
  if (PListFileSize < 0)
    goto Fail;
  rewind(PropertyList);

  PListBuf = malloc((size_t)PListFileSize);
  if (!PListBuf)
    goto Fail;

  size_t NumRead = fread(PListBuf, 1, (size_t)PListFileSize, PropertyList);
  if (NumRead != (size_t)PListFileSize)
    goto Fail;

  // Get the file buffer into CF's format. We pass in a null allocator here *
  // because we free PListBuf ourselves
  FileContentsRef = (*CFDataCreateWithBytesNoCopyFunc)(
      NULL, PListBuf, (CFIndex)NumRead, AllocatorNull);
  if (!FileContentsRef)
    goto Fail;

  if (CFPropertyListCreateWithDataFunc)
    PListRef = (*CFPropertyListCreateWithDataFunc)(
        NULL, FileContentsRef, CF_PROPERTY_LIST_IMMUTABLE, NULL, NULL);
  else
    PListRef = (*CFPropertyListCreateFromXMLDataFunc)(
        NULL, FileContentsRef, CF_PROPERTY_LIST_IMMUTABLE, NULL);
  if (!PListRef)
    goto Fail;

  CFStringRef ProductVersion = (*CFStringCreateWithCStringNoCopyFunc)(
      NULL, "ProductVersion", CF_STRING_ENCODING_ASCII, AllocatorNull);
  if (!ProductVersion)
    goto Fail;
  CFTypeRef OpaqueValue = (*CFDictionaryGetValueFunc)(PListRef, ProductVersion);
  (*CFReleaseFunc)(ProductVersion);
  if (!OpaqueValue ||
      (*CFGetTypeIDFunc)(OpaqueValue) != (*CFStringGetTypeIDFunc)())
    goto Fail;

  char VersionStr[32];
  if (!(*CFStringGetCStringFunc)((CFStringRef)OpaqueValue, VersionStr,
                                 sizeof(VersionStr), CF_STRING_ENCODING_UTF8))
    goto Fail;
  sscanf(VersionStr, "%d.%d.%d", &GlobalMajor, &GlobalMinor, &GlobalSubminor);

Fail:
  if (PListRef)
    (*CFReleaseFunc)(PListRef);
  if (FileContentsRef)
    (*CFReleaseFunc)(FileContentsRef);
  free(PListBuf);
  fclose(PropertyList);
}

<<<<<<< HEAD
// This old API entry point is no longer used by Clang. We still need to keep it
// around to ensure that object files that reference it are still usable when
// linked with new compiler-rt.
int32_t __isOSVersionAtLeast(int32_t Major, int32_t Minor, int32_t Subminor) {
  // Populate the global version variables, if they haven't already.
  dispatch_once_f(&DispatchOnceCounter, NULL, initializeAvailabilityCheck);
=======
// Find and parse the SystemVersion.plist file.
static void compatibilityInitializeAvailabilityCheck(void *Unused) {
  (void)Unused;
  _initializeAvailabilityCheck(/*LoadPlist=*/true);
}

static void initializeAvailabilityCheck(void *Unused) {
  (void)Unused;
  _initializeAvailabilityCheck(/*LoadPlist=*/false);
}

// This old API entry point is no longer used by Clang for Darwin. We still need
// to keep it around to ensure that object files that reference it are still
// usable when linked with new compiler-rt.
int32_t __isOSVersionAtLeast(int32_t Major, int32_t Minor, int32_t Subminor) {
  // Populate the global version variables, if they haven't already.
  dispatch_once_f(&CompatibilityDispatchOnceCounter, NULL,
                  compatibilityInitializeAvailabilityCheck);
>>>>>>> 4e69cf30

  if (Major < GlobalMajor)
    return 1;
  if (Major > GlobalMajor)
    return 0;
  if (Minor < GlobalMinor)
    return 1;
  if (Minor > GlobalMinor)
    return 0;
  return Subminor <= GlobalSubminor;
}

static inline uint32_t ConstructVersion(uint32_t Major, uint32_t Minor,
                                        uint32_t Subminor) {
  return ((Major & 0xffff) << 16) | ((Minor & 0xff) << 8) | (Subminor & 0xff);
}

int32_t __isPlatformVersionAtLeast(uint32_t Platform, uint32_t Major,
                                   uint32_t Minor, uint32_t Subminor) {
  dispatch_once_f(&DispatchOnceCounter, NULL, initializeAvailabilityCheck);

  if (!AvailabilityVersionCheck) {
    return __isOSVersionAtLeast(Major, Minor, Subminor);
  }
  dyld_build_version_t Versions[] = {
      {Platform, ConstructVersion(Major, Minor, Subminor)}};
  return AvailabilityVersionCheck(1, Versions);
}

#elif __ANDROID__

#include <pthread.h>
#include <stdlib.h>
#include <string.h>
#include <sys/system_properties.h>

static int SdkVersion;
static int IsPreRelease;

static void readSystemProperties(void) {
  char buf[PROP_VALUE_MAX];

  if (__system_property_get("ro.build.version.sdk", buf) == 0) {
    // When the system property doesn't exist, defaults to future API level.
    SdkVersion = __ANDROID_API_FUTURE__;
  } else {
    SdkVersion = atoi(buf);
  }

  if (__system_property_get("ro.build.version.codename", buf) == 0) {
    IsPreRelease = 1;
  } else {
    IsPreRelease = strcmp(buf, "REL") != 0;
  }
  return;
}

int32_t __isOSVersionAtLeast(int32_t Major, int32_t Minor, int32_t Subminor) {
  (int32_t) Minor;
  (int32_t) Subminor;
  static pthread_once_t once = PTHREAD_ONCE_INIT;
  pthread_once(&once, readSystemProperties);

  return SdkVersion >= Major ||
         (IsPreRelease && Major == __ANDROID_API_FUTURE__);
}

#else

// Silence an empty translation unit warning.
typedef int unused;

#endif<|MERGE_RESOLUTION|>--- conflicted
+++ resolved
@@ -25,32 +25,6 @@
 static int32_t GlobalMajor, GlobalMinor, GlobalSubminor;
 static dispatch_once_t DispatchOnceCounter;
 static dispatch_once_t CompatibilityDispatchOnceCounter;
-
-// _availability_version_check darwin API support.
-typedef uint32_t dyld_platform_t;
-
-typedef struct {
-  dyld_platform_t platform;
-  uint32_t version;
-} dyld_build_version_t;
-
-typedef bool (*AvailabilityVersionCheckFuncTy)(uint32_t count,
-                                               dyld_build_version_t versions[]);
-
-static AvailabilityVersionCheckFuncTy AvailabilityVersionCheck;
-
-// _availability_version_check darwin API support.
-typedef uint32_t dyld_platform_t;
-
-typedef struct {
-  dyld_platform_t platform;
-  uint32_t version;
-} dyld_build_version_t;
-
-typedef bool (*AvailabilityVersionCheckFuncTy)(uint32_t count,
-                                               dyld_build_version_t versions[]);
-
-static AvailabilityVersionCheckFuncTy AvailabilityVersionCheck;
 
 // _availability_version_check darwin API support.
 typedef uint32_t dyld_platform_t;
@@ -112,18 +86,6 @@
                                             CFStringEncoding);
 typedef void (*CFReleaseFuncTy)(CFTypeRef);
 
-<<<<<<< HEAD
-// Find and parse the SystemVersion.plist file.
-static void initializeAvailabilityCheck(void *Unused) {
-  (void)Unused;
-
-  // Use the new API if it's is available. Still load the PLIST to ensure that the
-  // existing calls to __isOSVersionAtLeast still work even with new
-  // compiler-rt and new OSes.
-  AvailabilityVersionCheck = (AvailabilityVersionCheckFuncTy)dlsym(
-      RTLD_DEFAULT, "_availability_version_check");
-
-=======
 static void _initializeAvailabilityCheck(bool LoadPlist) {
   if (AvailabilityVersionCheck && !LoadPlist) {
     // New API is supported and we're not being asked to load the plist,
@@ -143,7 +105,6 @@
   // Still load the PLIST to ensure that the existing calls to
   // __isOSVersionAtLeast still work even with new compiler-rt and old OSes.
 
->>>>>>> 4e69cf30
   // Load CoreFoundation dynamically
   const void *NullAllocator = dlsym(RTLD_DEFAULT, "kCFAllocatorNull");
   if (!NullAllocator)
@@ -270,14 +231,6 @@
   fclose(PropertyList);
 }
 
-<<<<<<< HEAD
-// This old API entry point is no longer used by Clang. We still need to keep it
-// around to ensure that object files that reference it are still usable when
-// linked with new compiler-rt.
-int32_t __isOSVersionAtLeast(int32_t Major, int32_t Minor, int32_t Subminor) {
-  // Populate the global version variables, if they haven't already.
-  dispatch_once_f(&DispatchOnceCounter, NULL, initializeAvailabilityCheck);
-=======
 // Find and parse the SystemVersion.plist file.
 static void compatibilityInitializeAvailabilityCheck(void *Unused) {
   (void)Unused;
@@ -296,7 +249,6 @@
   // Populate the global version variables, if they haven't already.
   dispatch_once_f(&CompatibilityDispatchOnceCounter, NULL,
                   compatibilityInitializeAvailabilityCheck);
->>>>>>> 4e69cf30
 
   if (Major < GlobalMajor)
     return 1;
