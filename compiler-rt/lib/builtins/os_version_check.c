--- conflicted
+++ resolved
@@ -256,8 +256,6 @@
   return AvailabilityVersionCheck(1, Versions);
 }
 
-<<<<<<< HEAD
-=======
 #elif __ANDROID__
 
 #include <pthread.h>
@@ -296,7 +294,6 @@
          (IsPreRelease && Major == __ANDROID_API_FUTURE__);
 }
 
->>>>>>> dd4dcd1d
 #else
 
 // Silence an empty translation unit warning.
