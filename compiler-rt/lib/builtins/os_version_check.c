//===-- os_version_check.c - OS version checking  -------------------------===//
//
// Part of the LLVM Project, under the Apache License v2.0 with LLVM Exceptions.
// See https://llvm.org/LICENSE.txt for license information.
// SPDX-License-Identifier: Apache-2.0 WITH LLVM-exception
//
//===----------------------------------------------------------------------===//
//
// This file implements the function __isOSVersionAtLeast, used by
// Objective-C's @available
//
//===----------------------------------------------------------------------===//

#ifdef __APPLE__

#include <TargetConditionals.h>
#include <dispatch/dispatch.h>
#include <dlfcn.h>
#include <stdint.h>
#include <stdio.h>
#include <stdlib.h>
#include <string.h>

// These three variables hold the host's OS version.
static int32_t GlobalMajor, GlobalMinor, GlobalSubminor;
static dispatch_once_t DispatchOnceCounter;
static dispatch_once_t CompatibilityDispatchOnceCounter;

// _availability_version_check darwin API support.
typedef uint32_t dyld_platform_t;

typedef struct {
  dyld_platform_t platform;
  uint32_t version;
} dyld_build_version_t;

typedef bool (*AvailabilityVersionCheckFuncTy)(uint32_t count,
                                               dyld_build_version_t versions[]);

static AvailabilityVersionCheckFuncTy AvailabilityVersionCheck;

// _availability_version_check darwin API support.
typedef uint32_t dyld_platform_t;

typedef struct {
  dyld_platform_t platform;
  uint32_t version;
} dyld_build_version_t;

typedef bool (*AvailabilityVersionCheckFuncTy)(uint32_t count,
                                               dyld_build_version_t versions[]);

static AvailabilityVersionCheckFuncTy AvailabilityVersionCheck;

// We can't include <CoreFoundation/CoreFoundation.h> directly from here, so
// just forward declare everything that we need from it.

typedef const void *CFDataRef, *CFAllocatorRef, *CFPropertyListRef,
    *CFStringRef, *CFDictionaryRef, *CFTypeRef, *CFErrorRef;

#if __LLP64__
typedef unsigned long long CFTypeID;
typedef unsigned long long CFOptionFlags;
typedef signed long long CFIndex;
#else
typedef unsigned long CFTypeID;
typedef unsigned long CFOptionFlags;
typedef signed long CFIndex;
#endif

typedef unsigned char UInt8;
typedef _Bool Boolean;
typedef CFIndex CFPropertyListFormat;
typedef uint32_t CFStringEncoding;

// kCFStringEncodingASCII analog.
#define CF_STRING_ENCODING_ASCII 0x0600
// kCFStringEncodingUTF8 analog.
#define CF_STRING_ENCODING_UTF8 0x08000100
#define CF_PROPERTY_LIST_IMMUTABLE 0

typedef CFDataRef (*CFDataCreateWithBytesNoCopyFuncTy)(CFAllocatorRef,
                                                       const UInt8 *, CFIndex,
                                                       CFAllocatorRef);
typedef CFPropertyListRef (*CFPropertyListCreateWithDataFuncTy)(
    CFAllocatorRef, CFDataRef, CFOptionFlags, CFPropertyListFormat *,
    CFErrorRef *);
typedef CFPropertyListRef (*CFPropertyListCreateFromXMLDataFuncTy)(
    CFAllocatorRef, CFDataRef, CFOptionFlags, CFStringRef *);
typedef CFStringRef (*CFStringCreateWithCStringNoCopyFuncTy)(CFAllocatorRef,
                                                             const char *,
                                                             CFStringEncoding,
                                                             CFAllocatorRef);
typedef const void *(*CFDictionaryGetValueFuncTy)(CFDictionaryRef,
                                                  const void *);
typedef CFTypeID (*CFGetTypeIDFuncTy)(CFTypeRef);
typedef CFTypeID (*CFStringGetTypeIDFuncTy)(void);
typedef Boolean (*CFStringGetCStringFuncTy)(CFStringRef, char *, CFIndex,
                                            CFStringEncoding);
typedef void (*CFReleaseFuncTy)(CFTypeRef);

<<<<<<< HEAD
// Find and parse the SystemVersion.plist file.
static void initializeAvailabilityCheck(void *Unused) {
  (void)Unused;

  // Use the new API if it's is available. Still load the PLIST to ensure that the
  // existing calls to __isOSVersionAtLeast still work even with new
  // compiler-rt and new OSes.
  AvailabilityVersionCheck = (AvailabilityVersionCheckFuncTy)dlsym(
      RTLD_DEFAULT, "_availability_version_check");

=======
static void _initializeAvailabilityCheck(bool LoadPlist) {
  if (AvailabilityVersionCheck && !LoadPlist) {
    // New API is supported and we're not being asked to load the plist,
    // exit early!
    return;
  }

  // Use the new API if it's is available.
  AvailabilityVersionCheck = (AvailabilityVersionCheckFuncTy)dlsym(
      RTLD_DEFAULT, "_availability_version_check");

  if (AvailabilityVersionCheck && !LoadPlist) {
    // New API is supported and we're not being asked to load the plist,
    // exit early!
    return;
  }
  // Still load the PLIST to ensure that the existing calls to
  // __isOSVersionAtLeast still work even with new compiler-rt and old OSes.

>>>>>>> 701456b5
  // Load CoreFoundation dynamically
  const void *NullAllocator = dlsym(RTLD_DEFAULT, "kCFAllocatorNull");
  if (!NullAllocator)
    return;
  const CFAllocatorRef AllocatorNull = *(const CFAllocatorRef *)NullAllocator;
  CFDataCreateWithBytesNoCopyFuncTy CFDataCreateWithBytesNoCopyFunc =
      (CFDataCreateWithBytesNoCopyFuncTy)dlsym(RTLD_DEFAULT,
                                               "CFDataCreateWithBytesNoCopy");
  if (!CFDataCreateWithBytesNoCopyFunc)
    return;
  CFPropertyListCreateWithDataFuncTy CFPropertyListCreateWithDataFunc =
      (CFPropertyListCreateWithDataFuncTy)dlsym(RTLD_DEFAULT,
                                                "CFPropertyListCreateWithData");
// CFPropertyListCreateWithData was introduced only in macOS 10.6+, so it
// will be NULL on earlier OS versions.
#pragma clang diagnostic push
#pragma clang diagnostic ignored "-Wdeprecated-declarations"
  CFPropertyListCreateFromXMLDataFuncTy CFPropertyListCreateFromXMLDataFunc =
      (CFPropertyListCreateFromXMLDataFuncTy)dlsym(
          RTLD_DEFAULT, "CFPropertyListCreateFromXMLData");
#pragma clang diagnostic pop
  // CFPropertyListCreateFromXMLDataFunc is deprecated in macOS 10.10, so it
  // might be NULL in future OS versions.
  if (!CFPropertyListCreateWithDataFunc && !CFPropertyListCreateFromXMLDataFunc)
    return;
  CFStringCreateWithCStringNoCopyFuncTy CFStringCreateWithCStringNoCopyFunc =
      (CFStringCreateWithCStringNoCopyFuncTy)dlsym(
          RTLD_DEFAULT, "CFStringCreateWithCStringNoCopy");
  if (!CFStringCreateWithCStringNoCopyFunc)
    return;
  CFDictionaryGetValueFuncTy CFDictionaryGetValueFunc =
      (CFDictionaryGetValueFuncTy)dlsym(RTLD_DEFAULT, "CFDictionaryGetValue");
  if (!CFDictionaryGetValueFunc)
    return;
  CFGetTypeIDFuncTy CFGetTypeIDFunc =
      (CFGetTypeIDFuncTy)dlsym(RTLD_DEFAULT, "CFGetTypeID");
  if (!CFGetTypeIDFunc)
    return;
  CFStringGetTypeIDFuncTy CFStringGetTypeIDFunc =
      (CFStringGetTypeIDFuncTy)dlsym(RTLD_DEFAULT, "CFStringGetTypeID");
  if (!CFStringGetTypeIDFunc)
    return;
  CFStringGetCStringFuncTy CFStringGetCStringFunc =
      (CFStringGetCStringFuncTy)dlsym(RTLD_DEFAULT, "CFStringGetCString");
  if (!CFStringGetCStringFunc)
    return;
  CFReleaseFuncTy CFReleaseFunc =
      (CFReleaseFuncTy)dlsym(RTLD_DEFAULT, "CFRelease");
  if (!CFReleaseFunc)
    return;

  char *PListPath = "/System/Library/CoreServices/SystemVersion.plist";

#if TARGET_OS_SIMULATOR
  char *PListPathPrefix = getenv("IPHONE_SIMULATOR_ROOT");
  if (!PListPathPrefix)
    return;
  char FullPath[strlen(PListPathPrefix) + strlen(PListPath) + 1];
  strcpy(FullPath, PListPathPrefix);
  strcat(FullPath, PListPath);
  PListPath = FullPath;
#endif
  FILE *PropertyList = fopen(PListPath, "r");
  if (!PropertyList)
    return;

  // Dynamically allocated stuff.
  CFDictionaryRef PListRef = NULL;
  CFDataRef FileContentsRef = NULL;
  UInt8 *PListBuf = NULL;

  fseek(PropertyList, 0, SEEK_END);
  long PListFileSize = ftell(PropertyList);
  if (PListFileSize < 0)
    goto Fail;
  rewind(PropertyList);

  PListBuf = malloc((size_t)PListFileSize);
  if (!PListBuf)
    goto Fail;

  size_t NumRead = fread(PListBuf, 1, (size_t)PListFileSize, PropertyList);
  if (NumRead != (size_t)PListFileSize)
    goto Fail;

  // Get the file buffer into CF's format. We pass in a null allocator here *
  // because we free PListBuf ourselves
  FileContentsRef = (*CFDataCreateWithBytesNoCopyFunc)(
      NULL, PListBuf, (CFIndex)NumRead, AllocatorNull);
  if (!FileContentsRef)
    goto Fail;

  if (CFPropertyListCreateWithDataFunc)
    PListRef = (*CFPropertyListCreateWithDataFunc)(
        NULL, FileContentsRef, CF_PROPERTY_LIST_IMMUTABLE, NULL, NULL);
  else
    PListRef = (*CFPropertyListCreateFromXMLDataFunc)(
        NULL, FileContentsRef, CF_PROPERTY_LIST_IMMUTABLE, NULL);
  if (!PListRef)
    goto Fail;

  CFStringRef ProductVersion = (*CFStringCreateWithCStringNoCopyFunc)(
      NULL, "ProductVersion", CF_STRING_ENCODING_ASCII, AllocatorNull);
  if (!ProductVersion)
    goto Fail;
  CFTypeRef OpaqueValue = (*CFDictionaryGetValueFunc)(PListRef, ProductVersion);
  (*CFReleaseFunc)(ProductVersion);
  if (!OpaqueValue ||
      (*CFGetTypeIDFunc)(OpaqueValue) != (*CFStringGetTypeIDFunc)())
    goto Fail;

  char VersionStr[32];
  if (!(*CFStringGetCStringFunc)((CFStringRef)OpaqueValue, VersionStr,
                                 sizeof(VersionStr), CF_STRING_ENCODING_UTF8))
    goto Fail;
  sscanf(VersionStr, "%d.%d.%d", &GlobalMajor, &GlobalMinor, &GlobalSubminor);

Fail:
  if (PListRef)
    (*CFReleaseFunc)(PListRef);
  if (FileContentsRef)
    (*CFReleaseFunc)(FileContentsRef);
  free(PListBuf);
  fclose(PropertyList);
}

<<<<<<< HEAD
// This old API entry point is no longer used by Clang. We still need to keep it
// around to ensure that object files that reference it are still usable when
// linked with new compiler-rt.
int32_t __isOSVersionAtLeast(int32_t Major, int32_t Minor, int32_t Subminor) {
  // Populate the global version variables, if they haven't already.
  dispatch_once_f(&DispatchOnceCounter, NULL, initializeAvailabilityCheck);
=======
// Find and parse the SystemVersion.plist file.
static void compatibilityInitializeAvailabilityCheck(void *Unused) {
  (void)Unused;
  _initializeAvailabilityCheck(/*LoadPlist=*/true);
}

static void initializeAvailabilityCheck(void *Unused) {
  (void)Unused;
  _initializeAvailabilityCheck(/*LoadPlist=*/false);
}

// This old API entry point is no longer used by Clang for Darwin. We still need
// to keep it around to ensure that object files that reference it are still
// usable when linked with new compiler-rt.
int32_t __isOSVersionAtLeast(int32_t Major, int32_t Minor, int32_t Subminor) {
  // Populate the global version variables, if they haven't already.
  dispatch_once_f(&CompatibilityDispatchOnceCounter, NULL,
                  compatibilityInitializeAvailabilityCheck);
>>>>>>> 701456b5

  if (Major < GlobalMajor)
    return 1;
  if (Major > GlobalMajor)
    return 0;
  if (Minor < GlobalMinor)
    return 1;
  if (Minor > GlobalMinor)
    return 0;
  return Subminor <= GlobalSubminor;
}

static inline uint32_t ConstructVersion(uint32_t Major, uint32_t Minor,
                                        uint32_t Subminor) {
  return ((Major & 0xffff) << 16) | ((Minor & 0xff) << 8) | (Subminor & 0xff);
}

int32_t __isPlatformVersionAtLeast(uint32_t Platform, uint32_t Major,
                                   uint32_t Minor, uint32_t Subminor) {
  dispatch_once_f(&DispatchOnceCounter, NULL, initializeAvailabilityCheck);

  if (!AvailabilityVersionCheck) {
    return __isOSVersionAtLeast(Major, Minor, Subminor);
  }
  dyld_build_version_t Versions[] = {
      {Platform, ConstructVersion(Major, Minor, Subminor)}};
  return AvailabilityVersionCheck(1, Versions);
}

#elif __ANDROID__

#include <pthread.h>
#include <stdlib.h>
#include <string.h>
#include <sys/system_properties.h>

static int SdkVersion;
static int IsPreRelease;

static void readSystemProperties(void) {
  char buf[PROP_VALUE_MAX];

  if (__system_property_get("ro.build.version.sdk", buf) == 0) {
    // When the system property doesn't exist, defaults to future API level.
    SdkVersion = __ANDROID_API_FUTURE__;
  } else {
    SdkVersion = atoi(buf);
  }

  if (__system_property_get("ro.build.version.codename", buf) == 0) {
    IsPreRelease = 1;
  } else {
    IsPreRelease = strcmp(buf, "REL") != 0;
  }
  return;
}

int32_t __isOSVersionAtLeast(int32_t Major, int32_t Minor, int32_t Subminor) {
  (int32_t) Minor;
  (int32_t) Subminor;
  static pthread_once_t once = PTHREAD_ONCE_INIT;
  pthread_once(&once, readSystemProperties);

  return SdkVersion >= Major ||
         (IsPreRelease && Major == __ANDROID_API_FUTURE__);
}

#else

// Silence an empty translation unit warning.
typedef int unused;

#endif<|MERGE_RESOLUTION|>--- conflicted
+++ resolved
@@ -99,18 +99,6 @@
                                             CFStringEncoding);
 typedef void (*CFReleaseFuncTy)(CFTypeRef);
 
-<<<<<<< HEAD
-// Find and parse the SystemVersion.plist file.
-static void initializeAvailabilityCheck(void *Unused) {
-  (void)Unused;
-
-  // Use the new API if it's is available. Still load the PLIST to ensure that the
-  // existing calls to __isOSVersionAtLeast still work even with new
-  // compiler-rt and new OSes.
-  AvailabilityVersionCheck = (AvailabilityVersionCheckFuncTy)dlsym(
-      RTLD_DEFAULT, "_availability_version_check");
-
-=======
 static void _initializeAvailabilityCheck(bool LoadPlist) {
   if (AvailabilityVersionCheck && !LoadPlist) {
     // New API is supported and we're not being asked to load the plist,
@@ -130,7 +118,6 @@
   // Still load the PLIST to ensure that the existing calls to
   // __isOSVersionAtLeast still work even with new compiler-rt and old OSes.
 
->>>>>>> 701456b5
   // Load CoreFoundation dynamically
   const void *NullAllocator = dlsym(RTLD_DEFAULT, "kCFAllocatorNull");
   if (!NullAllocator)
@@ -257,14 +244,6 @@
   fclose(PropertyList);
 }
 
-<<<<<<< HEAD
-// This old API entry point is no longer used by Clang. We still need to keep it
-// around to ensure that object files that reference it are still usable when
-// linked with new compiler-rt.
-int32_t __isOSVersionAtLeast(int32_t Major, int32_t Minor, int32_t Subminor) {
-  // Populate the global version variables, if they haven't already.
-  dispatch_once_f(&DispatchOnceCounter, NULL, initializeAvailabilityCheck);
-=======
 // Find and parse the SystemVersion.plist file.
 static void compatibilityInitializeAvailabilityCheck(void *Unused) {
   (void)Unused;
@@ -283,7 +262,6 @@
   // Populate the global version variables, if they haven't already.
   dispatch_once_f(&CompatibilityDispatchOnceCounter, NULL,
                   compatibilityInitializeAvailabilityCheck);
->>>>>>> 701456b5
 
   if (Major < GlobalMajor)
     return 1;
