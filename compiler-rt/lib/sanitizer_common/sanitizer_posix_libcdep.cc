--- conflicted
+++ resolved
@@ -215,11 +215,7 @@
   MaybeInstallSigaction(SIGILL, handler);
 }
 
-<<<<<<< HEAD
-bool IsStackOverflow(int code, const SignalContext &sig) {
-=======
 bool SignalContext::IsStackOverflow() const {
->>>>>>> 9a4c73e2
   // Access at a reasonable offset above SP, or slightly below it (to account
   // for x86_64 or PowerPC redzone, ARM push of multiple registers, etc) is
   // probably a stack overflow.
@@ -260,13 +256,9 @@
   // We also check si_code to filter out SEGV caused by something else other
   // then hitting the guard page or unmapped memory, like, for example,
   // unaligned memory access.
-<<<<<<< HEAD
-  return IsStackAccess && (code == si_SEGV_MAPERR || code == si_SEGV_ACCERR);
-=======
   auto si = static_cast<const siginfo_t *>(siginfo);
   return IsStackAccess &&
          (si->si_code == si_SEGV_MAPERR || si->si_code == si_SEGV_ACCERR);
->>>>>>> 9a4c73e2
 }
 
 void StartReportDeadlySignal() {
