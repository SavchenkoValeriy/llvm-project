//===-- sanitizer_mac.cc --------------------------------------------------===//
//
//                     The LLVM Compiler Infrastructure
//
// This file is distributed under the University of Illinois Open Source
// License. See LICENSE.TXT for details.
//
//===----------------------------------------------------------------------===//
//
// This file is shared between various sanitizers' runtime libraries and
// implements OSX-specific functions.
//===----------------------------------------------------------------------===//

#include "sanitizer_platform.h"
#if SANITIZER_MAC
#include "sanitizer_mac.h"

// Use 64-bit inodes in file operations. ASan does not support OS X 10.5, so
// the clients will most certainly use 64-bit ones as well.
#ifndef _DARWIN_USE_64_BIT_INODE
#define _DARWIN_USE_64_BIT_INODE 1
#endif
#include <stdio.h>

#include "sanitizer_common.h"
#include "sanitizer_file.h"
#include "sanitizer_flags.h"
#include "sanitizer_internal_defs.h"
#include "sanitizer_libc.h"
#include "sanitizer_placement_new.h"
#include "sanitizer_platform_limits_posix.h"
#include "sanitizer_procmaps.h"

#if !SANITIZER_IOS
#include <crt_externs.h>  // for _NSGetEnviron
#else
extern char **environ;
#endif

#if defined(__has_include) && __has_include(<os/trace.h>)
#define SANITIZER_OS_TRACE 1
#include <os/trace.h>
#else
#define SANITIZER_OS_TRACE 0
#endif

#if !SANITIZER_IOS
#include <crt_externs.h>  // for _NSGetArgv and _NSGetEnviron
#else
extern "C" {
  extern char ***_NSGetArgv(void);
}
#endif

#include <asl.h>
#include <dlfcn.h>  // for dladdr()
#include <errno.h>
#include <fcntl.h>
#include <libkern/OSAtomic.h>
#include <mach-o/dyld.h>
#include <mach/mach.h>
#include <mach/mach_time.h>
#include <mach/vm_statistics.h>
#include <malloc/malloc.h>
#include <pthread.h>
#include <sched.h>
#include <signal.h>
#include <stdlib.h>
#include <sys/mman.h>
#include <sys/resource.h>
#include <sys/stat.h>
#include <sys/sysctl.h>
#include <sys/types.h>
#include <sys/wait.h>
#include <unistd.h>
#include <util.h>

// From <crt_externs.h>, but we don't have that file on iOS.
extern "C" {
  extern char ***_NSGetArgv(void);
  extern char ***_NSGetEnviron(void);
}

// From <mach/mach_vm.h>, but we don't have that file on iOS.
extern "C" {
  extern kern_return_t mach_vm_region_recurse(
    vm_map_t target_task,
    mach_vm_address_t *address,
    mach_vm_size_t *size,
    natural_t *nesting_depth,
    vm_region_recurse_info_t info,
    mach_msg_type_number_t *infoCnt);
}

namespace __sanitizer {

#include "sanitizer_syscall_generic.inc"

// Direct syscalls, don't call libmalloc hooks (but not available on 10.6).
extern "C" void *__mmap(void *addr, size_t len, int prot, int flags, int fildes,
                        off_t off) SANITIZER_WEAK_ATTRIBUTE;
extern "C" int __munmap(void *, size_t) SANITIZER_WEAK_ATTRIBUTE;

// ---------------------- sanitizer_libc.h

// From <mach/vm_statistics.h>, but not on older OSs.
#ifndef VM_MEMORY_SANITIZER
#define VM_MEMORY_SANITIZER 99
#endif

uptr internal_mmap(void *addr, size_t length, int prot, int flags,
                   int fd, u64 offset) {
  if (fd == -1) fd = VM_MAKE_TAG(VM_MEMORY_SANITIZER);
  if (&__mmap) return (uptr)__mmap(addr, length, prot, flags, fd, offset);
  return (uptr)mmap(addr, length, prot, flags, fd, offset);
}

uptr internal_munmap(void *addr, uptr length) {
  if (&__munmap) return __munmap(addr, length);
  return munmap(addr, length);
}

int internal_mprotect(void *addr, uptr length, int prot) {
  return mprotect(addr, length, prot);
}

uptr internal_close(fd_t fd) {
  return close(fd);
}

uptr internal_open(const char *filename, int flags) {
  return open(filename, flags);
}

uptr internal_open(const char *filename, int flags, u32 mode) {
  return open(filename, flags, mode);
}

uptr internal_read(fd_t fd, void *buf, uptr count) {
  return read(fd, buf, count);
}

uptr internal_write(fd_t fd, const void *buf, uptr count) {
  return write(fd, buf, count);
}

uptr internal_stat(const char *path, void *buf) {
  return stat(path, (struct stat *)buf);
}

uptr internal_lstat(const char *path, void *buf) {
  return lstat(path, (struct stat *)buf);
}

uptr internal_fstat(fd_t fd, void *buf) {
  return fstat(fd, (struct stat *)buf);
}

uptr internal_filesize(fd_t fd) {
  struct stat st;
  if (internal_fstat(fd, &st))
    return -1;
  return (uptr)st.st_size;
}

uptr internal_dup2(int oldfd, int newfd) {
  return dup2(oldfd, newfd);
}

uptr internal_readlink(const char *path, char *buf, uptr bufsize) {
  return readlink(path, buf, bufsize);
}

uptr internal_unlink(const char *path) {
  return unlink(path);
}

uptr internal_sched_yield() {
  return sched_yield();
}

void internal__exit(int exitcode) {
  _exit(exitcode);
}

unsigned int internal_sleep(unsigned int seconds) {
  return sleep(seconds);
}

uptr internal_getpid() {
  return getpid();
}

int internal_sigaction(int signum, const void *act, void *oldact) {
  return sigaction(signum,
                   (const struct sigaction *)act, (struct sigaction *)oldact);
}

void internal_sigfillset(__sanitizer_sigset_t *set) { sigfillset(set); }

uptr internal_sigprocmask(int how, __sanitizer_sigset_t *set,
                          __sanitizer_sigset_t *oldset) {
  // Don't use sigprocmask here, because it affects all threads.
  return pthread_sigmask(how, set, oldset);
}

// Doesn't call pthread_atfork() handlers (but not available on 10.6).
extern "C" pid_t __fork(void) SANITIZER_WEAK_ATTRIBUTE;

int internal_fork() {
  if (&__fork)
    return __fork();
  return fork();
}

<<<<<<< HEAD
=======
int internal_sysctl(const int *name, unsigned int namelen, void *oldp,
                    uptr *oldlenp, const void *newp, uptr newlen) {
  return sysctl((int *)name, namelen, oldp, (size_t *)oldlenp, (void *)newp,
                (size_t)newlen);
}

>>>>>>> 43b15cdd
int internal_forkpty(int *amaster) {
  int master, slave;
  if (openpty(&master, &slave, nullptr, nullptr, nullptr) == -1) return -1;
  int pid = internal_fork();
  if (pid == -1) {
    close(master);
    close(slave);
    return -1;
  }
  if (pid == 0) {
    close(master);
    if (login_tty(slave) != 0) {
      // We already forked, there's not much we can do.  Let's quit.
      Report("login_tty failed (errno %d)\n", errno);
      internal__exit(1);
    }
  } else {
    *amaster = master;
    close(slave);
  }
  return pid;
}

uptr internal_rename(const char *oldpath, const char *newpath) {
  return rename(oldpath, newpath);
}

uptr internal_ftruncate(fd_t fd, uptr size) {
  return ftruncate(fd, size);
}

uptr internal_execve(const char *filename, char *const argv[],
                     char *const envp[]) {
  return execve(filename, argv, envp);
}

uptr internal_waitpid(int pid, int *status, int options) {
  return waitpid(pid, status, options);
}

// ----------------- sanitizer_common.h
bool FileExists(const char *filename) {
  struct stat st;
  if (stat(filename, &st))
    return false;
  // Sanity check: filename is a regular file.
  return S_ISREG(st.st_mode);
}

tid_t GetTid() {
  tid_t tid;
  pthread_threadid_np(nullptr, &tid);
  return tid;
}

void GetThreadStackTopAndBottom(bool at_initialization, uptr *stack_top,
                                uptr *stack_bottom) {
  CHECK(stack_top);
  CHECK(stack_bottom);
  uptr stacksize = pthread_get_stacksize_np(pthread_self());
  // pthread_get_stacksize_np() returns an incorrect stack size for the main
  // thread on Mavericks. See
  // https://github.com/google/sanitizers/issues/261
  if ((GetMacosVersion() >= MACOS_VERSION_MAVERICKS) && at_initialization &&
      stacksize == (1 << 19))  {
    struct rlimit rl;
    CHECK_EQ(getrlimit(RLIMIT_STACK, &rl), 0);
    // Most often rl.rlim_cur will be the desired 8M.
    if (rl.rlim_cur < kMaxThreadStackSize) {
      stacksize = rl.rlim_cur;
    } else {
      stacksize = kMaxThreadStackSize;
    }
  }
  void *stackaddr = pthread_get_stackaddr_np(pthread_self());
  *stack_top = (uptr)stackaddr;
  *stack_bottom = *stack_top - stacksize;
}

char **GetEnviron() {
#if !SANITIZER_IOS
  char ***env_ptr = _NSGetEnviron();
  if (!env_ptr) {
    Report("_NSGetEnviron() returned NULL. Please make sure __asan_init() is "
           "called after libSystem_initializer().\n");
    CHECK(env_ptr);
  }
  char **environ = *env_ptr;
#endif
  CHECK(environ);
  return environ;
}

const char *GetEnv(const char *name) {
  char **env = GetEnviron();
  uptr name_len = internal_strlen(name);
  while (*env != 0) {
    uptr len = internal_strlen(*env);
    if (len > name_len) {
      const char *p = *env;
      if (!internal_memcmp(p, name, name_len) &&
          p[name_len] == '=') {  // Match.
        return *env + name_len + 1;  // String starting after =.
      }
    }
    env++;
  }
  return 0;
}

uptr ReadBinaryName(/*out*/char *buf, uptr buf_len) {
  CHECK_LE(kMaxPathLength, buf_len);

  // On OS X the executable path is saved to the stack by dyld. Reading it
  // from there is much faster than calling dladdr, especially for large
  // binaries with symbols.
  InternalScopedString exe_path(kMaxPathLength);
  uint32_t size = exe_path.size();
  if (_NSGetExecutablePath(exe_path.data(), &size) == 0 &&
      realpath(exe_path.data(), buf) != 0) {
    return internal_strlen(buf);
  }
  return 0;
}

uptr ReadLongProcessName(/*out*/char *buf, uptr buf_len) {
  return ReadBinaryName(buf, buf_len);
}

void ReExec() {
  UNIMPLEMENTED();
}

void CheckASLR() {
  // Do nothing
}

uptr GetPageSize() {
  return sysconf(_SC_PAGESIZE);
}

extern "C" unsigned malloc_num_zones;
extern "C" malloc_zone_t **malloc_zones;
malloc_zone_t sanitizer_zone;

// We need to make sure that sanitizer_zone is registered as malloc_zones[0]. If
// libmalloc tries to set up a different zone as malloc_zones[0], it will call
// mprotect(malloc_zones, ..., PROT_READ).  This interceptor will catch that and
// make sure we are still the first (default) zone.
void MprotectMallocZones(void *addr, int prot) {
  if (addr == malloc_zones && prot == PROT_READ) {
    if (malloc_num_zones > 1 && malloc_zones[0] != &sanitizer_zone) {
      for (unsigned i = 1; i < malloc_num_zones; i++) {
        if (malloc_zones[i] == &sanitizer_zone) {
          // Swap malloc_zones[0] and malloc_zones[i].
          malloc_zones[i] = malloc_zones[0];
          malloc_zones[0] = &sanitizer_zone;
          break;
        }
      }
    }
  }
}

BlockingMutex::BlockingMutex() {
  internal_memset(this, 0, sizeof(*this));
}

void BlockingMutex::Lock() {
  CHECK(sizeof(OSSpinLock) <= sizeof(opaque_storage_));
  CHECK_EQ(OS_SPINLOCK_INIT, 0);
  CHECK_EQ(owner_, 0);
  OSSpinLockLock((OSSpinLock*)&opaque_storage_);
}

void BlockingMutex::Unlock() {
  OSSpinLockUnlock((OSSpinLock*)&opaque_storage_);
}

void BlockingMutex::CheckLocked() {
  CHECK_NE(*(OSSpinLock*)&opaque_storage_, 0);
}

u64 NanoTime() {
  timeval tv;
  internal_memset(&tv, 0, sizeof(tv));
  gettimeofday(&tv, 0);
  return (u64)tv.tv_sec * 1000*1000*1000 + tv.tv_usec * 1000;
}

// This needs to be called during initialization to avoid being racy.
u64 MonotonicNanoTime() {
  static mach_timebase_info_data_t timebase_info;
  if (timebase_info.denom == 0) mach_timebase_info(&timebase_info);
  return (mach_absolute_time() * timebase_info.numer) / timebase_info.denom;
}

uptr GetTlsSize() {
  return 0;
}

void InitTlsSize() {
}

uptr TlsBaseAddr() {
  uptr segbase = 0;
#if defined(__x86_64__)
  asm("movq %%gs:0,%0" : "=r"(segbase));
#elif defined(__i386__)
  asm("movl %%gs:0,%0" : "=r"(segbase));
#endif
  return segbase;
}

// The size of the tls on darwin does not appear to be well documented,
// however the vm memory map suggests that it is 1024 uptrs in size,
// with a size of 0x2000 bytes on x86_64 and 0x1000 bytes on i386.
uptr TlsSize() {
#if defined(__x86_64__) || defined(__i386__)
  return 1024 * sizeof(uptr);
#else
  return 0;
#endif
}

void GetThreadStackAndTls(bool main, uptr *stk_addr, uptr *stk_size,
                          uptr *tls_addr, uptr *tls_size) {
#if !SANITIZER_GO
  uptr stack_top, stack_bottom;
  GetThreadStackTopAndBottom(main, &stack_top, &stack_bottom);
  *stk_addr = stack_bottom;
  *stk_size = stack_top - stack_bottom;
  *tls_addr = TlsBaseAddr();
  *tls_size = TlsSize();
#else
  *stk_addr = 0;
  *stk_size = 0;
  *tls_addr = 0;
  *tls_size = 0;
#endif
}

void ListOfModules::init() {
  clearOrInit();
  MemoryMappingLayout memory_mapping(false);
  memory_mapping.DumpListOfModules(&modules_);
}

void ListOfModules::fallbackInit() { clear(); }

static HandleSignalMode GetHandleSignalModeImpl(int signum) {
  switch (signum) {
    case SIGABRT:
      return common_flags()->handle_abort;
    case SIGILL:
      return common_flags()->handle_sigill;
    case SIGTRAP:
      return common_flags()->handle_sigtrap;
    case SIGFPE:
      return common_flags()->handle_sigfpe;
    case SIGSEGV:
      return common_flags()->handle_segv;
    case SIGBUS:
      return common_flags()->handle_sigbus;
  }
  return kHandleSignalNo;
}

HandleSignalMode GetHandleSignalMode(int signum) {
  // Handling fatal signals on watchOS and tvOS devices is disallowed.
  if ((SANITIZER_WATCHOS || SANITIZER_TVOS) && !(SANITIZER_IOSSIM))
    return kHandleSignalNo;
  HandleSignalMode result = GetHandleSignalModeImpl(signum);
  if (result == kHandleSignalYes && !common_flags()->allow_user_segv_handler)
    return kHandleSignalExclusive;
  return result;
}

MacosVersion cached_macos_version = MACOS_VERSION_UNINITIALIZED;

MacosVersion GetMacosVersionInternal() {
  int mib[2] = { CTL_KERN, KERN_OSRELEASE };
  char version[100];
  uptr len = 0, maxlen = sizeof(version) / sizeof(version[0]);
  for (uptr i = 0; i < maxlen; i++) version[i] = '\0';
  // Get the version length.
  CHECK_NE(sysctl(mib, 2, 0, &len, 0, 0), -1);
  CHECK_LT(len, maxlen);
  CHECK_NE(sysctl(mib, 2, version, &len, 0, 0), -1);
  switch (version[0]) {
    case '9': return MACOS_VERSION_LEOPARD;
    case '1': {
      switch (version[1]) {
        case '0': return MACOS_VERSION_SNOW_LEOPARD;
        case '1': return MACOS_VERSION_LION;
        case '2': return MACOS_VERSION_MOUNTAIN_LION;
        case '3': return MACOS_VERSION_MAVERICKS;
        case '4': return MACOS_VERSION_YOSEMITE;
        case '5': return MACOS_VERSION_EL_CAPITAN;
        case '6': return MACOS_VERSION_SIERRA;
        case '7': return MACOS_VERSION_HIGH_SIERRA;
        case '8': return MACOS_VERSION_MOJAVE;
        default:
          if (IsDigit(version[1]))
            return MACOS_VERSION_UNKNOWN_NEWER;
          else
            return MACOS_VERSION_UNKNOWN;
      }
    }
    default: return MACOS_VERSION_UNKNOWN;
  }
}

MacosVersion GetMacosVersion() {
  atomic_uint32_t *cache =
      reinterpret_cast<atomic_uint32_t*>(&cached_macos_version);
  MacosVersion result =
      static_cast<MacosVersion>(atomic_load(cache, memory_order_acquire));
  if (result == MACOS_VERSION_UNINITIALIZED) {
    result = GetMacosVersionInternal();
    atomic_store(cache, result, memory_order_release);
  }
  return result;
}

bool PlatformHasDifferentMemcpyAndMemmove() {
  // On OS X 10.7 memcpy() and memmove() are both resolved
  // into memmove$VARIANT$sse42.
  // See also https://github.com/google/sanitizers/issues/34.
  // TODO(glider): need to check dynamically that memcpy() and memmove() are
  // actually the same function.
  return GetMacosVersion() == MACOS_VERSION_SNOW_LEOPARD;
}

uptr GetRSS() {
  struct task_basic_info info;
  unsigned count = TASK_BASIC_INFO_COUNT;
  kern_return_t result =
      task_info(mach_task_self(), TASK_BASIC_INFO, (task_info_t)&info, &count);
  if (UNLIKELY(result != KERN_SUCCESS)) {
    Report("Cannot get task info. Error: %d\n", result);
    Die();
  }
  return info.resident_size;
}

void *internal_start_thread(void(*func)(void *arg), void *arg) {
  // Start the thread with signals blocked, otherwise it can steal user signals.
  __sanitizer_sigset_t set, old;
  internal_sigfillset(&set);
  internal_sigprocmask(SIG_SETMASK, &set, &old);
  pthread_t th;
  pthread_create(&th, 0, (void*(*)(void *arg))func, arg);
  internal_sigprocmask(SIG_SETMASK, &old, 0);
  return th;
}

void internal_join_thread(void *th) { pthread_join((pthread_t)th, 0); }

#if !SANITIZER_GO
static BlockingMutex syslog_lock(LINKER_INITIALIZED);
#endif

void WriteOneLineToSyslog(const char *s) {
#if !SANITIZER_GO
  syslog_lock.CheckLocked();
  asl_log(nullptr, nullptr, ASL_LEVEL_ERR, "%s", s);
#endif
}

void LogMessageOnPrintf(const char *str) {
  // Log all printf output to CrashLog.
  if (common_flags()->abort_on_error)
    CRAppendCrashLogMessage(str);
}

void LogFullErrorReport(const char *buffer) {
#if !SANITIZER_GO
  // Log with os_trace. This will make it into the crash log.
#if SANITIZER_OS_TRACE
  if (GetMacosVersion() >= MACOS_VERSION_YOSEMITE) {
    // os_trace requires the message (format parameter) to be a string literal.
    if (internal_strncmp(SanitizerToolName, "AddressSanitizer",
                         sizeof("AddressSanitizer") - 1) == 0)
      os_trace("Address Sanitizer reported a failure.");
    else if (internal_strncmp(SanitizerToolName, "UndefinedBehaviorSanitizer",
                              sizeof("UndefinedBehaviorSanitizer") - 1) == 0)
      os_trace("Undefined Behavior Sanitizer reported a failure.");
    else if (internal_strncmp(SanitizerToolName, "ThreadSanitizer",
                              sizeof("ThreadSanitizer") - 1) == 0)
      os_trace("Thread Sanitizer reported a failure.");
    else
      os_trace("Sanitizer tool reported a failure.");

    if (common_flags()->log_to_syslog)
      os_trace("Consult syslog for more information.");
  }
#endif

  // Log to syslog.
  // The logging on OS X may call pthread_create so we need the threading
  // environment to be fully initialized. Also, this should never be called when
  // holding the thread registry lock since that may result in a deadlock. If
  // the reporting thread holds the thread registry mutex, and asl_log waits
  // for GCD to dispatch a new thread, the process will deadlock, because the
  // pthread_create wrapper needs to acquire the lock as well.
  BlockingMutexLock l(&syslog_lock);
  if (common_flags()->log_to_syslog)
    WriteToSyslog(buffer);

  // The report is added to CrashLog as part of logging all of Printf output.
#endif
}

SignalContext::WriteFlag SignalContext::GetWriteFlag() const {
#if defined(__x86_64__) || defined(__i386__)
  ucontext_t *ucontext = static_cast<ucontext_t*>(context);
  return ucontext->uc_mcontext->__es.__err & 2 /*T_PF_WRITE*/ ? WRITE : READ;
#else
  return UNKNOWN;
#endif
}

static void GetPcSpBp(void *context, uptr *pc, uptr *sp, uptr *bp) {
  ucontext_t *ucontext = (ucontext_t*)context;
# if defined(__aarch64__)
  *pc = ucontext->uc_mcontext->__ss.__pc;
#   if defined(__IPHONE_8_0) && __IPHONE_OS_VERSION_MAX_ALLOWED >= __IPHONE_8_0
  *bp = ucontext->uc_mcontext->__ss.__fp;
#   else
  *bp = ucontext->uc_mcontext->__ss.__lr;
#   endif
  *sp = ucontext->uc_mcontext->__ss.__sp;
# elif defined(__x86_64__)
  *pc = ucontext->uc_mcontext->__ss.__rip;
  *bp = ucontext->uc_mcontext->__ss.__rbp;
  *sp = ucontext->uc_mcontext->__ss.__rsp;
# elif defined(__arm__)
  *pc = ucontext->uc_mcontext->__ss.__pc;
  *bp = ucontext->uc_mcontext->__ss.__r[7];
  *sp = ucontext->uc_mcontext->__ss.__sp;
# elif defined(__i386__)
  *pc = ucontext->uc_mcontext->__ss.__eip;
  *bp = ucontext->uc_mcontext->__ss.__ebp;
  *sp = ucontext->uc_mcontext->__ss.__esp;
# else
# error "Unknown architecture"
# endif
}

void SignalContext::InitPcSpBp() { GetPcSpBp(context, &pc, &sp, &bp); }

#if !SANITIZER_GO
static const char kDyldInsertLibraries[] = "DYLD_INSERT_LIBRARIES";
LowLevelAllocator allocator_for_env;

// Change the value of the env var |name|, leaking the original value.
// If |name_value| is NULL, the variable is deleted from the environment,
// otherwise the corresponding "NAME=value" string is replaced with
// |name_value|.
void LeakyResetEnv(const char *name, const char *name_value) {
  char **env = GetEnviron();
  uptr name_len = internal_strlen(name);
  while (*env != 0) {
    uptr len = internal_strlen(*env);
    if (len > name_len) {
      const char *p = *env;
      if (!internal_memcmp(p, name, name_len) && p[name_len] == '=') {
        // Match.
        if (name_value) {
          // Replace the old value with the new one.
          *env = const_cast<char*>(name_value);
        } else {
          // Shift the subsequent pointers back.
          char **del = env;
          do {
            del[0] = del[1];
          } while (*del++);
        }
      }
    }
    env++;
  }
}

SANITIZER_WEAK_CXX_DEFAULT_IMPL
bool ReexecDisabled() {
  return false;
}

extern "C" SANITIZER_WEAK_ATTRIBUTE double dyldVersionNumber;
static const double kMinDyldVersionWithAutoInterposition = 360.0;

bool DyldNeedsEnvVariable() {
  // Although sanitizer support was added to LLVM on OS X 10.7+, GCC users
  // still may want use them on older systems. On older Darwin platforms, dyld
  // doesn't export dyldVersionNumber symbol and we simply return true.
  if (!&dyldVersionNumber) return true;
  // If running on OS X 10.11+ or iOS 9.0+, dyld will interpose even if
  // DYLD_INSERT_LIBRARIES is not set. However, checking OS version via
  // GetMacosVersion() doesn't work for the simulator. Let's instead check
  // `dyldVersionNumber`, which is exported by dyld, against a known version
  // number from the first OS release where this appeared.
  return dyldVersionNumber < kMinDyldVersionWithAutoInterposition;
}

void MaybeReexec() {
  // FIXME: This should really live in some "InitializePlatform" method.
  MonotonicNanoTime();

  if (ReexecDisabled()) return;

  // Make sure the dynamic runtime library is preloaded so that the
  // wrappers work. If it is not, set DYLD_INSERT_LIBRARIES and re-exec
  // ourselves.
  Dl_info info;
  RAW_CHECK(dladdr((void*)((uptr)&__sanitizer_report_error_summary), &info));
  char *dyld_insert_libraries =
      const_cast<char*>(GetEnv(kDyldInsertLibraries));
  uptr old_env_len = dyld_insert_libraries ?
      internal_strlen(dyld_insert_libraries) : 0;
  uptr fname_len = internal_strlen(info.dli_fname);
  const char *dylib_name = StripModuleName(info.dli_fname);
  uptr dylib_name_len = internal_strlen(dylib_name);

  bool lib_is_in_env = dyld_insert_libraries &&
                       internal_strstr(dyld_insert_libraries, dylib_name);
  if (DyldNeedsEnvVariable() && !lib_is_in_env) {
    // DYLD_INSERT_LIBRARIES is not set or does not contain the runtime
    // library.
    InternalScopedString program_name(1024);
    uint32_t buf_size = program_name.size();
    _NSGetExecutablePath(program_name.data(), &buf_size);
    char *new_env = const_cast<char*>(info.dli_fname);
    if (dyld_insert_libraries) {
      // Append the runtime dylib name to the existing value of
      // DYLD_INSERT_LIBRARIES.
      new_env = (char*)allocator_for_env.Allocate(old_env_len + fname_len + 2);
      internal_strncpy(new_env, dyld_insert_libraries, old_env_len);
      new_env[old_env_len] = ':';
      // Copy fname_len and add a trailing zero.
      internal_strncpy(new_env + old_env_len + 1, info.dli_fname,
                       fname_len + 1);
      // Ok to use setenv() since the wrappers don't depend on the value of
      // asan_inited.
      setenv(kDyldInsertLibraries, new_env, /*overwrite*/1);
    } else {
      // Set DYLD_INSERT_LIBRARIES equal to the runtime dylib name.
      setenv(kDyldInsertLibraries, info.dli_fname, /*overwrite*/0);
    }
    VReport(1, "exec()-ing the program with\n");
    VReport(1, "%s=%s\n", kDyldInsertLibraries, new_env);
    VReport(1, "to enable wrappers.\n");
    execv(program_name.data(), *_NSGetArgv());

    // We get here only if execv() failed.
    Report("ERROR: The process is launched without DYLD_INSERT_LIBRARIES, "
           "which is required for the sanitizer to work. We tried to set the "
           "environment variable and re-execute itself, but execv() failed, "
           "possibly because of sandbox restrictions. Make sure to launch the "
           "executable with:\n%s=%s\n", kDyldInsertLibraries, new_env);
    RAW_CHECK("execv failed" && 0);
  }

  // Verify that interceptors really work.  We'll use dlsym to locate
  // "pthread_create", if interceptors are working, it should really point to
  // "wrap_pthread_create" within our own dylib.
  Dl_info info_pthread_create;
  void *dlopen_addr = dlsym(RTLD_DEFAULT, "pthread_create");
  RAW_CHECK(dladdr(dlopen_addr, &info_pthread_create));
  if (internal_strcmp(info.dli_fname, info_pthread_create.dli_fname) != 0) {
    Report(
        "ERROR: Interceptors are not working. This may be because %s is "
        "loaded too late (e.g. via dlopen). Please launch the executable "
        "with:\n%s=%s\n",
        SanitizerToolName, kDyldInsertLibraries, info.dli_fname);
    RAW_CHECK("interceptors not installed" && 0);
  }

  if (!lib_is_in_env)
    return;

  if (!common_flags()->strip_env)
    return;

  // DYLD_INSERT_LIBRARIES is set and contains the runtime library. Let's remove
  // the dylib from the environment variable, because interceptors are installed
  // and we don't want our children to inherit the variable.

  uptr env_name_len = internal_strlen(kDyldInsertLibraries);
  // Allocate memory to hold the previous env var name, its value, the '='
  // sign and the '\0' char.
  char *new_env = (char*)allocator_for_env.Allocate(
      old_env_len + 2 + env_name_len);
  RAW_CHECK(new_env);
  internal_memset(new_env, '\0', old_env_len + 2 + env_name_len);
  internal_strncpy(new_env, kDyldInsertLibraries, env_name_len);
  new_env[env_name_len] = '=';
  char *new_env_pos = new_env + env_name_len + 1;

  // Iterate over colon-separated pieces of |dyld_insert_libraries|.
  char *piece_start = dyld_insert_libraries;
  char *piece_end = NULL;
  char *old_env_end = dyld_insert_libraries + old_env_len;
  do {
    if (piece_start[0] == ':') piece_start++;
    piece_end = internal_strchr(piece_start, ':');
    if (!piece_end) piece_end = dyld_insert_libraries + old_env_len;
    if ((uptr)(piece_start - dyld_insert_libraries) > old_env_len) break;
    uptr piece_len = piece_end - piece_start;

    char *filename_start =
        (char *)internal_memrchr(piece_start, '/', piece_len);
    uptr filename_len = piece_len;
    if (filename_start) {
      filename_start += 1;
      filename_len = piece_len - (filename_start - piece_start);
    } else {
      filename_start = piece_start;
    }

    // If the current piece isn't the runtime library name,
    // append it to new_env.
    if ((dylib_name_len != filename_len) ||
        (internal_memcmp(filename_start, dylib_name, dylib_name_len) != 0)) {
      if (new_env_pos != new_env + env_name_len + 1) {
        new_env_pos[0] = ':';
        new_env_pos++;
      }
      internal_strncpy(new_env_pos, piece_start, piece_len);
      new_env_pos += piece_len;
    }
    // Move on to the next piece.
    piece_start = piece_end;
  } while (piece_start < old_env_end);

  // Can't use setenv() here, because it requires the allocator to be
  // initialized.
  // FIXME: instead of filtering DYLD_INSERT_LIBRARIES here, do it in
  // a separate function called after InitializeAllocator().
  if (new_env_pos == new_env + env_name_len + 1) new_env = NULL;
  LeakyResetEnv(kDyldInsertLibraries, new_env);
}
#endif  // SANITIZER_GO

char **GetArgv() {
  return *_NSGetArgv();
}

#if defined(__aarch64__) && SANITIZER_IOS && !SANITIZER_IOSSIM
// The task_vm_info struct is normally provided by the macOS SDK, but we need
// fields only available in 10.12+. Declare the struct manually to be able to
// build against older SDKs.
struct __sanitizer_task_vm_info {
  mach_vm_size_t virtual_size;
  integer_t region_count;
  integer_t page_size;
  mach_vm_size_t resident_size;
  mach_vm_size_t resident_size_peak;
  mach_vm_size_t device;
  mach_vm_size_t device_peak;
  mach_vm_size_t internal;
  mach_vm_size_t internal_peak;
  mach_vm_size_t external;
  mach_vm_size_t external_peak;
  mach_vm_size_t reusable;
  mach_vm_size_t reusable_peak;
  mach_vm_size_t purgeable_volatile_pmap;
  mach_vm_size_t purgeable_volatile_resident;
  mach_vm_size_t purgeable_volatile_virtual;
  mach_vm_size_t compressed;
  mach_vm_size_t compressed_peak;
  mach_vm_size_t compressed_lifetime;
  mach_vm_size_t phys_footprint;
  mach_vm_address_t min_address;
  mach_vm_address_t max_address;
};
#define __SANITIZER_TASK_VM_INFO_COUNT ((mach_msg_type_number_t) \
    (sizeof(__sanitizer_task_vm_info) / sizeof(natural_t)))

uptr GetTaskInfoMaxAddress() {
  __sanitizer_task_vm_info vm_info = {} /* zero initialize */;
  mach_msg_type_number_t count = __SANITIZER_TASK_VM_INFO_COUNT;
  int err = task_info(mach_task_self(), TASK_VM_INFO, (int *)&vm_info, &count);
  if (err == 0 && vm_info.max_address != 0) {
    return vm_info.max_address - 1;
  } else {
    // xnu cannot provide vm address limit
    return 0x200000000 - 1;
  }
}
#endif

uptr GetMaxUserVirtualAddress() {
#if SANITIZER_WORDSIZE == 64
# if defined(__aarch64__) && SANITIZER_IOS && !SANITIZER_IOSSIM
  // Get the maximum VM address
  static uptr max_vm = GetTaskInfoMaxAddress();
  CHECK(max_vm);
  return max_vm;
# else
  return (1ULL << 47) - 1;  // 0x00007fffffffffffUL;
# endif
#else  // SANITIZER_WORDSIZE == 32
  return (1ULL << 32) - 1;  // 0xffffffff;
#endif  // SANITIZER_WORDSIZE
}

uptr GetMaxVirtualAddress() {
  return GetMaxUserVirtualAddress();
}

uptr FindAvailableMemoryRange(uptr size, uptr alignment, uptr left_padding,
                              uptr *largest_gap_found,
                              uptr *max_occupied_addr) {
  typedef vm_region_submap_short_info_data_64_t RegionInfo;
  enum { kRegionInfoSize = VM_REGION_SUBMAP_SHORT_INFO_COUNT_64 };
  // Start searching for available memory region past PAGEZERO, which is
  // 4KB on 32-bit and 4GB on 64-bit.
  mach_vm_address_t start_address =
    (SANITIZER_WORDSIZE == 32) ? 0x000000001000 : 0x000100000000;

  mach_vm_address_t address = start_address;
  mach_vm_address_t free_begin = start_address;
  kern_return_t kr = KERN_SUCCESS;
  if (largest_gap_found) *largest_gap_found = 0;
  if (max_occupied_addr) *max_occupied_addr = 0;
  while (kr == KERN_SUCCESS) {
    mach_vm_size_t vmsize = 0;
    natural_t depth = 0;
    RegionInfo vminfo;
    mach_msg_type_number_t count = kRegionInfoSize;
    kr = mach_vm_region_recurse(mach_task_self(), &address, &vmsize, &depth,
                                (vm_region_info_t)&vminfo, &count);
    if (kr == KERN_INVALID_ADDRESS) {
      // No more regions beyond "address", consider the gap at the end of VM.
      address = GetMaxVirtualAddress() + 1;
      vmsize = 0;
    } else {
      if (max_occupied_addr) *max_occupied_addr = address + vmsize;
    }
    if (free_begin != address) {
      // We found a free region [free_begin..address-1].
      uptr gap_start = RoundUpTo((uptr)free_begin + left_padding, alignment);
      uptr gap_end = RoundDownTo((uptr)address, alignment);
      uptr gap_size = gap_end > gap_start ? gap_end - gap_start : 0;
      if (size < gap_size) {
        return gap_start;
      }

      if (largest_gap_found && *largest_gap_found < gap_size) {
        *largest_gap_found = gap_size;
      }
    }
    // Move to the next region.
    address += vmsize;
    free_begin = address;
  }

  // We looked at all free regions and could not find one large enough.
  return 0;
}

// FIXME implement on this platform.
void GetMemoryProfile(fill_profile_f cb, uptr *stats, uptr stats_size) { }

void SignalContext::DumpAllRegisters(void *context) {
  Report("Register values:\n");

  ucontext_t *ucontext = (ucontext_t*)context;
# define DUMPREG64(r) \
    Printf("%s = 0x%016llx  ", #r, ucontext->uc_mcontext->__ss.__ ## r);
# define DUMPREG32(r) \
    Printf("%s = 0x%08x  ", #r, ucontext->uc_mcontext->__ss.__ ## r);
# define DUMPREG_(r)   Printf(" "); DUMPREG(r);
# define DUMPREG__(r)  Printf("  "); DUMPREG(r);
# define DUMPREG___(r) Printf("   "); DUMPREG(r);

# if defined(__x86_64__)
#  define DUMPREG(r) DUMPREG64(r)
  DUMPREG(rax); DUMPREG(rbx); DUMPREG(rcx); DUMPREG(rdx); Printf("\n");
  DUMPREG(rdi); DUMPREG(rsi); DUMPREG(rbp); DUMPREG(rsp); Printf("\n");
  DUMPREG_(r8); DUMPREG_(r9); DUMPREG(r10); DUMPREG(r11); Printf("\n");
  DUMPREG(r12); DUMPREG(r13); DUMPREG(r14); DUMPREG(r15); Printf("\n");
# elif defined(__i386__)
#  define DUMPREG(r) DUMPREG32(r)
  DUMPREG(eax); DUMPREG(ebx); DUMPREG(ecx); DUMPREG(edx); Printf("\n");
  DUMPREG(edi); DUMPREG(esi); DUMPREG(ebp); DUMPREG(esp); Printf("\n");
# elif defined(__aarch64__)
#  define DUMPREG(r) DUMPREG64(r)
  DUMPREG_(x[0]); DUMPREG_(x[1]); DUMPREG_(x[2]); DUMPREG_(x[3]); Printf("\n");
  DUMPREG_(x[4]); DUMPREG_(x[5]); DUMPREG_(x[6]); DUMPREG_(x[7]); Printf("\n");
  DUMPREG_(x[8]); DUMPREG_(x[9]); DUMPREG(x[10]); DUMPREG(x[11]); Printf("\n");
  DUMPREG(x[12]); DUMPREG(x[13]); DUMPREG(x[14]); DUMPREG(x[15]); Printf("\n");
  DUMPREG(x[16]); DUMPREG(x[17]); DUMPREG(x[18]); DUMPREG(x[19]); Printf("\n");
  DUMPREG(x[20]); DUMPREG(x[21]); DUMPREG(x[22]); DUMPREG(x[23]); Printf("\n");
  DUMPREG(x[24]); DUMPREG(x[25]); DUMPREG(x[26]); DUMPREG(x[27]); Printf("\n");
  DUMPREG(x[28]); DUMPREG___(fp); DUMPREG___(lr); DUMPREG___(sp); Printf("\n");
# elif defined(__arm__)
#  define DUMPREG(r) DUMPREG32(r)
  DUMPREG_(r[0]); DUMPREG_(r[1]); DUMPREG_(r[2]); DUMPREG_(r[3]); Printf("\n");
  DUMPREG_(r[4]); DUMPREG_(r[5]); DUMPREG_(r[6]); DUMPREG_(r[7]); Printf("\n");
  DUMPREG_(r[8]); DUMPREG_(r[9]); DUMPREG(r[10]); DUMPREG(r[11]); Printf("\n");
  DUMPREG(r[12]); DUMPREG___(sp); DUMPREG___(lr); DUMPREG___(pc); Printf("\n");
# else
# error "Unknown architecture"
# endif

# undef DUMPREG64
# undef DUMPREG32
# undef DUMPREG_
# undef DUMPREG__
# undef DUMPREG___
# undef DUMPREG
}

static inline bool CompareBaseAddress(const LoadedModule &a,
                                      const LoadedModule &b) {
  return a.base_address() < b.base_address();
}

void FormatUUID(char *out, uptr size, const u8 *uuid) {
  internal_snprintf(out, size,
                    "<%02X%02X%02X%02X-%02X%02X-%02X%02X-%02X%02X-"
                    "%02X%02X%02X%02X%02X%02X>",
                    uuid[0], uuid[1], uuid[2], uuid[3], uuid[4], uuid[5],
                    uuid[6], uuid[7], uuid[8], uuid[9], uuid[10], uuid[11],
                    uuid[12], uuid[13], uuid[14], uuid[15]);
}

void PrintModuleMap() {
  Printf("Process module map:\n");
  MemoryMappingLayout memory_mapping(false);
  InternalMmapVector<LoadedModule> modules;
  modules.reserve(128);
  memory_mapping.DumpListOfModules(&modules);
  Sort(modules.data(), modules.size(), CompareBaseAddress);
  for (uptr i = 0; i < modules.size(); ++i) {
    char uuid_str[128];
    FormatUUID(uuid_str, sizeof(uuid_str), modules[i].uuid());
    Printf("0x%zx-0x%zx %s (%s) %s\n", modules[i].base_address(),
           modules[i].max_executable_address(), modules[i].full_name(),
           ModuleArchToString(modules[i].arch()), uuid_str);
  }
  Printf("End of module map.\n");
}

void CheckNoDeepBind(const char *filename, int flag) {
  // Do nothing.
}

bool GetRandom(void *buffer, uptr length, bool blocking) {
  if (!buffer || !length || length > 256)
    return false;
  // arc4random never fails.
  arc4random_buf(buffer, length);
  return true;
}

u32 GetNumberOfCPUs() {
  return (u32)sysconf(_SC_NPROCESSORS_ONLN);
}

}  // namespace __sanitizer

#endif  // SANITIZER_MAC<|MERGE_RESOLUTION|>--- conflicted
+++ resolved
@@ -213,15 +213,12 @@
   return fork();
 }
 
-<<<<<<< HEAD
-=======
 int internal_sysctl(const int *name, unsigned int namelen, void *oldp,
                     uptr *oldlenp, const void *newp, uptr newlen) {
   return sysctl((int *)name, namelen, oldp, (size_t *)oldlenp, (void *)newp,
                 (size_t)newlen);
 }
 
->>>>>>> 43b15cdd
 int internal_forkpty(int *amaster) {
   int master, slave;
   if (openpty(&master, &slave, nullptr, nullptr, nullptr) == -1) return -1;
@@ -508,9 +505,9 @@
   uptr len = 0, maxlen = sizeof(version) / sizeof(version[0]);
   for (uptr i = 0; i < maxlen; i++) version[i] = '\0';
   // Get the version length.
-  CHECK_NE(sysctl(mib, 2, 0, &len, 0, 0), -1);
+  CHECK_NE(internal_sysctl(mib, 2, 0, &len, 0, 0), -1);
   CHECK_LT(len, maxlen);
-  CHECK_NE(sysctl(mib, 2, version, &len, 0, 0), -1);
+  CHECK_NE(internal_sysctl(mib, 2, version, &len, 0, 0), -1);
   switch (version[0]) {
     case '9': return MACOS_VERSION_LEOPARD;
     case '1': {
