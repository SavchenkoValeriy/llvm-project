--- conflicted
+++ resolved
@@ -18,11 +18,8 @@
 
 #include <arpa/inet.h>
 #include <dirent.h>
-<<<<<<< HEAD
-=======
 #include <fts.h>
 #include <fstab.h>
->>>>>>> 3408b497
 #include <grp.h>
 #include <limits.h>
 #include <net/if.h>
@@ -133,12 +130,9 @@
   unsigned struct_shm_info_sz = sizeof(struct shm_info);
   unsigned struct_regmatch_sz = sizeof(regmatch_t);
   unsigned struct_regex_sz = sizeof(regex_t);
-<<<<<<< HEAD
-=======
   unsigned struct_fstab_sz = sizeof(struct fstab);
   unsigned struct_FTS_sz = sizeof(FTS);
   unsigned struct_FTSENT_sz = sizeof(FTSENT);
->>>>>>> 3408b497
 
   const uptr sig_ign = (uptr)SIG_IGN;
   const uptr sig_dfl = (uptr)SIG_DFL;
