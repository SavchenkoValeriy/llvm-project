//===-- sanitizer_stoptheworld_linux_libcdep.cc ---------------------------===//
//
//                     The LLVM Compiler Infrastructure
//
// This file is distributed under the University of Illinois Open Source
// License. See LICENSE.TXT for details.
//
//===----------------------------------------------------------------------===//
//
// See sanitizer_stoptheworld.h for details.
// This implementation was inspired by Markus Gutschke's linuxthreads.cc.
//
//===----------------------------------------------------------------------===//

#include "sanitizer_platform.h"

#if SANITIZER_LINUX && (defined(__x86_64__) || defined(__mips__) || \
                        defined(__aarch64__) || defined(__powerpc64__) || \
                        defined(__s390__) || defined(__i386__) || \
                        defined(__arm__))

#include "sanitizer_stoptheworld.h"

#include "sanitizer_platform_limits_posix.h"
#include "sanitizer_atomic.h"

#include <errno.h>
#include <sched.h> // for CLONE_* definitions
#include <stddef.h>
#include <sys/prctl.h> // for PR_* definitions
#include <sys/ptrace.h> // for PTRACE_* definitions
#include <sys/types.h> // for pid_t
#include <sys/uio.h> // for iovec
#include <elf.h> // for NT_PRSTATUS
#if defined(__aarch64__) && !SANITIZER_ANDROID
// GLIBC 2.20+ sys/user does not include asm/ptrace.h
# include <asm/ptrace.h>
#endif
#include <sys/user.h>  // for user_regs_struct
#if SANITIZER_ANDROID && SANITIZER_MIPS
# include <asm/reg.h>  // for mips SP register in sys/user.h
#endif
#include <sys/wait.h> // for signal-related stuff

#ifdef sa_handler
# undef sa_handler
#endif

#ifdef sa_sigaction
# undef sa_sigaction
#endif

#include "sanitizer_common.h"
#include "sanitizer_flags.h"
#include "sanitizer_libc.h"
#include "sanitizer_linux.h"
#include "sanitizer_mutex.h"
#include "sanitizer_placement_new.h"

// Sufficiently old kernel headers don't provide this value, but we can still
// call prctl with it. If the runtime kernel is new enough, the prctl call will
// have the desired effect; if the kernel is too old, the call will error and we
// can ignore said error.
#ifndef PR_SET_PTRACER
#define PR_SET_PTRACER 0x59616d61
#endif

// This module works by spawning a Linux task which then attaches to every
// thread in the caller process with ptrace. This suspends the threads, and
// PTRACE_GETREGS can then be used to obtain their register state. The callback
// supplied to StopTheWorld() is run in the tracer task while the threads are
// suspended.
// The tracer task must be placed in a different thread group for ptrace to
// work, so it cannot be spawned as a pthread. Instead, we use the low-level
// clone() interface (we want to share the address space with the caller
// process, so we prefer clone() over fork()).
//
// We don't use any libc functions, relying instead on direct syscalls. There
// are two reasons for this:
// 1. calling a library function while threads are suspended could cause a
// deadlock, if one of the treads happens to be holding a libc lock;
// 2. it's generally not safe to call libc functions from the tracer task,
// because clone() does not set up a thread-local storage for it. Any
// thread-local variables used by libc will be shared between the tracer task
// and the thread which spawned it.

namespace __sanitizer {

class SuspendedThreadsListLinux : public SuspendedThreadsList {
 public:
  SuspendedThreadsListLinux() { thread_ids_.reserve(1024); }

  tid_t GetThreadID(uptr index) const;
  uptr ThreadCount() const;
  bool ContainsTid(tid_t thread_id) const;
  void Append(tid_t tid);

  PtraceRegistersStatus GetRegistersAndSP(uptr index, uptr *buffer,
                                          uptr *sp) const;
  uptr RegisterCount() const;

 private:
  InternalMmapVector<tid_t> thread_ids_;
};

// Structure for passing arguments into the tracer thread.
struct TracerThreadArgument {
  StopTheWorldCallback callback;
  void *callback_argument;
  // The tracer thread waits on this mutex while the parent finishes its
  // preparations.
  BlockingMutex mutex;
  // Tracer thread signals its completion by setting done.
  atomic_uintptr_t done;
  uptr parent_pid;
};

// This class handles thread suspending/unsuspending in the tracer thread.
class ThreadSuspender {
 public:
  explicit ThreadSuspender(pid_t pid, TracerThreadArgument *arg)
    : arg(arg)
    , pid_(pid) {
      CHECK_GE(pid, 0);
    }
  bool SuspendAllThreads();
  void ResumeAllThreads();
  void KillAllThreads();
  SuspendedThreadsListLinux &suspended_threads_list() {
    return suspended_threads_list_;
  }
  TracerThreadArgument *arg;
 private:
  SuspendedThreadsListLinux suspended_threads_list_;
  pid_t pid_;
  bool SuspendThread(tid_t thread_id);
};

bool ThreadSuspender::SuspendThread(tid_t tid) {
  // Are we already attached to this thread?
  // Currently this check takes linear time, however the number of threads is
  // usually small.
  if (suspended_threads_list_.ContainsTid(tid)) return false;
  int pterrno;
  if (internal_iserror(internal_ptrace(PTRACE_ATTACH, tid, nullptr, nullptr),
                       &pterrno)) {
    // Either the thread is dead, or something prevented us from attaching.
    // Log this event and move on.
    VReport(1, "Could not attach to thread %zu (errno %d).\n", (uptr)tid,
            pterrno);
    return false;
  } else {
    VReport(2, "Attached to thread %zu.\n", (uptr)tid);
    // The thread is not guaranteed to stop before ptrace returns, so we must
    // wait on it. Note: if the thread receives a signal concurrently,
    // we can get notification about the signal before notification about stop.
    // In such case we need to forward the signal to the thread, otherwise
    // the signal will be missed (as we do PTRACE_DETACH with arg=0) and
    // any logic relying on signals will break. After forwarding we need to
    // continue to wait for stopping, because the thread is not stopped yet.
    // We do ignore delivery of SIGSTOP, because we want to make stop-the-world
    // as invisible as possible.
    for (;;) {
      int status;
      uptr waitpid_status;
      HANDLE_EINTR(waitpid_status, internal_waitpid(tid, &status, __WALL));
      int wperrno;
      if (internal_iserror(waitpid_status, &wperrno)) {
        // Got a ECHILD error. I don't think this situation is possible, but it
        // doesn't hurt to report it.
        VReport(1, "Waiting on thread %zu failed, detaching (errno %d).\n",
                (uptr)tid, wperrno);
        internal_ptrace(PTRACE_DETACH, tid, nullptr, nullptr);
        return false;
      }
      if (WIFSTOPPED(status) && WSTOPSIG(status) != SIGSTOP) {
        internal_ptrace(PTRACE_CONT, tid, nullptr,
                        (void*)(uptr)WSTOPSIG(status));
        continue;
      }
      break;
    }
    suspended_threads_list_.Append(tid);
    return true;
  }
}

void ThreadSuspender::ResumeAllThreads() {
  for (uptr i = 0; i < suspended_threads_list_.ThreadCount(); i++) {
    pid_t tid = suspended_threads_list_.GetThreadID(i);
    int pterrno;
    if (!internal_iserror(internal_ptrace(PTRACE_DETACH, tid, nullptr, nullptr),
                          &pterrno)) {
      VReport(2, "Detached from thread %d.\n", tid);
    } else {
      // Either the thread is dead, or we are already detached.
      // The latter case is possible, for instance, if this function was called
      // from a signal handler.
      VReport(1, "Could not detach from thread %d (errno %d).\n", tid, pterrno);
    }
  }
}

void ThreadSuspender::KillAllThreads() {
  for (uptr i = 0; i < suspended_threads_list_.ThreadCount(); i++)
    internal_ptrace(PTRACE_KILL, suspended_threads_list_.GetThreadID(i),
                    nullptr, nullptr);
}

bool ThreadSuspender::SuspendAllThreads() {
  ThreadLister thread_lister(pid_);
  bool added_threads;
  bool first_iteration = true;
  InternalMmapVector<int> threads;
  threads.reserve(128);
  do {
    // Run through the directory entries once.
    added_threads = false;
    if (!thread_lister.ListThreads(&threads)) {
      ResumeAllThreads();
      return false;
    }
    for (int tid : threads)
      if (SuspendThread(tid))
<<<<<<< HEAD
        added_threads = true;
    if (first_iteration && !added_threads) {
      // Detach threads and fail.
      ResumeAllThreads();
      return false;
    }
    first_iteration = false;
  } while (added_threads);
  return true;
=======
        retry = true;
  } while (retry);
  return suspended_threads_list_.ThreadCount();
>>>>>>> 327f5f3a
}

// Pointer to the ThreadSuspender instance for use in signal handler.
static ThreadSuspender *thread_suspender_instance = nullptr;

// Synchronous signals that should not be blocked.
static const int kSyncSignals[] = { SIGABRT, SIGILL, SIGFPE, SIGSEGV, SIGBUS,
                                    SIGXCPU, SIGXFSZ };

static void TracerThreadDieCallback() {
  // Generally a call to Die() in the tracer thread should be fatal to the
  // parent process as well, because they share the address space.
  // This really only works correctly if all the threads are suspended at this
  // point. So we correctly handle calls to Die() from within the callback, but
  // not those that happen before or after the callback. Hopefully there aren't
  // a lot of opportunities for that to happen...
  ThreadSuspender *inst = thread_suspender_instance;
  if (inst && stoptheworld_tracer_pid == internal_getpid()) {
    inst->KillAllThreads();
    thread_suspender_instance = nullptr;
  }
}

// Signal handler to wake up suspended threads when the tracer thread dies.
static void TracerThreadSignalHandler(int signum, __sanitizer_siginfo *siginfo,
                                      void *uctx) {
  SignalContext ctx(siginfo, uctx);
  Printf("Tracer caught signal %d: addr=0x%zx pc=0x%zx sp=0x%zx\n", signum,
         ctx.addr, ctx.pc, ctx.sp);
  ThreadSuspender *inst = thread_suspender_instance;
  if (inst) {
    if (signum == SIGABRT)
      inst->KillAllThreads();
    else
      inst->ResumeAllThreads();
    RAW_CHECK(RemoveDieCallback(TracerThreadDieCallback));
    thread_suspender_instance = nullptr;
    atomic_store(&inst->arg->done, 1, memory_order_relaxed);
  }
  internal__exit((signum == SIGABRT) ? 1 : 2);
}

// Size of alternative stack for signal handlers in the tracer thread.
static const int kHandlerStackSize = 8192;

// This function will be run as a cloned task.
static int TracerThread(void* argument) {
  TracerThreadArgument *tracer_thread_argument =
      (TracerThreadArgument *)argument;

  internal_prctl(PR_SET_PDEATHSIG, SIGKILL, 0, 0, 0);
  // Check if parent is already dead.
  if (internal_getppid() != tracer_thread_argument->parent_pid)
    internal__exit(4);

  // Wait for the parent thread to finish preparations.
  tracer_thread_argument->mutex.Lock();
  tracer_thread_argument->mutex.Unlock();

  RAW_CHECK(AddDieCallback(TracerThreadDieCallback));

  ThreadSuspender thread_suspender(internal_getppid(), tracer_thread_argument);
  // Global pointer for the signal handler.
  thread_suspender_instance = &thread_suspender;

  // Alternate stack for signal handling.
  InternalMmapVector<char> handler_stack_memory(kHandlerStackSize);
  stack_t handler_stack;
  internal_memset(&handler_stack, 0, sizeof(handler_stack));
  handler_stack.ss_sp = handler_stack_memory.data();
  handler_stack.ss_size = kHandlerStackSize;
  internal_sigaltstack(&handler_stack, nullptr);

  // Install our handler for synchronous signals. Other signals should be
  // blocked by the mask we inherited from the parent thread.
  for (uptr i = 0; i < ARRAY_SIZE(kSyncSignals); i++) {
    __sanitizer_sigaction act;
    internal_memset(&act, 0, sizeof(act));
    act.sigaction = TracerThreadSignalHandler;
    act.sa_flags = SA_ONSTACK | SA_SIGINFO;
    internal_sigaction_norestorer(kSyncSignals[i], &act, 0);
  }

  int exit_code = 0;
  if (!thread_suspender.SuspendAllThreads()) {
    VReport(1, "Failed suspending threads.\n");
    exit_code = 3;
  } else {
    tracer_thread_argument->callback(thread_suspender.suspended_threads_list(),
                                     tracer_thread_argument->callback_argument);
    thread_suspender.ResumeAllThreads();
    exit_code = 0;
  }
  RAW_CHECK(RemoveDieCallback(TracerThreadDieCallback));
  thread_suspender_instance = nullptr;
  atomic_store(&tracer_thread_argument->done, 1, memory_order_relaxed);
  return exit_code;
}

class ScopedStackSpaceWithGuard {
 public:
  explicit ScopedStackSpaceWithGuard(uptr stack_size) {
    stack_size_ = stack_size;
    guard_size_ = GetPageSizeCached();
    // FIXME: Omitting MAP_STACK here works in current kernels but might break
    // in the future.
    guard_start_ = (uptr)MmapOrDie(stack_size_ + guard_size_,
                                   "ScopedStackWithGuard");
    CHECK(MprotectNoAccess((uptr)guard_start_, guard_size_));
  }
  ~ScopedStackSpaceWithGuard() {
    UnmapOrDie((void *)guard_start_, stack_size_ + guard_size_);
  }
  void *Bottom() const {
    return (void *)(guard_start_ + stack_size_ + guard_size_);
  }

 private:
  uptr stack_size_;
  uptr guard_size_;
  uptr guard_start_;
};

// We have a limitation on the stack frame size, so some stuff had to be moved
// into globals.
static __sanitizer_sigset_t blocked_sigset;
static __sanitizer_sigset_t old_sigset;

class StopTheWorldScope {
 public:
  StopTheWorldScope() {
    // Make this process dumpable. Processes that are not dumpable cannot be
    // attached to.
    process_was_dumpable_ = internal_prctl(PR_GET_DUMPABLE, 0, 0, 0, 0);
    if (!process_was_dumpable_)
      internal_prctl(PR_SET_DUMPABLE, 1, 0, 0, 0);
  }

  ~StopTheWorldScope() {
    // Restore the dumpable flag.
    if (!process_was_dumpable_)
      internal_prctl(PR_SET_DUMPABLE, 0, 0, 0, 0);
  }

 private:
  int process_was_dumpable_;
};

// When sanitizer output is being redirected to file (i.e. by using log_path),
// the tracer should write to the parent's log instead of trying to open a new
// file. Alert the logging code to the fact that we have a tracer.
struct ScopedSetTracerPID {
  explicit ScopedSetTracerPID(uptr tracer_pid) {
    stoptheworld_tracer_pid = tracer_pid;
    stoptheworld_tracer_ppid = internal_getpid();
  }
  ~ScopedSetTracerPID() {
    stoptheworld_tracer_pid = 0;
    stoptheworld_tracer_ppid = 0;
  }
};

void StopTheWorld(StopTheWorldCallback callback, void *argument) {
  StopTheWorldScope in_stoptheworld;
  // Prepare the arguments for TracerThread.
  struct TracerThreadArgument tracer_thread_argument;
  tracer_thread_argument.callback = callback;
  tracer_thread_argument.callback_argument = argument;
  tracer_thread_argument.parent_pid = internal_getpid();
  atomic_store(&tracer_thread_argument.done, 0, memory_order_relaxed);
  const uptr kTracerStackSize = 2 * 1024 * 1024;
  ScopedStackSpaceWithGuard tracer_stack(kTracerStackSize);
  // Block the execution of TracerThread until after we have set ptrace
  // permissions.
  tracer_thread_argument.mutex.Lock();
  // Signal handling story.
  // We don't want async signals to be delivered to the tracer thread,
  // so we block all async signals before creating the thread. An async signal
  // handler can temporary modify errno, which is shared with this thread.
  // We ought to use pthread_sigmask here, because sigprocmask has undefined
  // behavior in multithreaded programs. However, on linux sigprocmask is
  // equivalent to pthread_sigmask with the exception that pthread_sigmask
  // does not allow to block some signals used internally in pthread
  // implementation. We are fine with blocking them here, we are really not
  // going to pthread_cancel the thread.
  // The tracer thread should not raise any synchronous signals. But in case it
  // does, we setup a special handler for sync signals that properly kills the
  // parent as well. Note: we don't pass CLONE_SIGHAND to clone, so handlers
  // in the tracer thread won't interfere with user program. Double note: if a
  // user does something along the lines of 'kill -11 pid', that can kill the
  // process even if user setup own handler for SEGV.
  // Thing to watch out for: this code should not change behavior of user code
  // in any observable way. In particular it should not override user signal
  // handlers.
  internal_sigfillset(&blocked_sigset);
  for (uptr i = 0; i < ARRAY_SIZE(kSyncSignals); i++)
    internal_sigdelset(&blocked_sigset, kSyncSignals[i]);
  int rv = internal_sigprocmask(SIG_BLOCK, &blocked_sigset, &old_sigset);
  CHECK_EQ(rv, 0);
  uptr tracer_pid = internal_clone(
      TracerThread, tracer_stack.Bottom(),
      CLONE_VM | CLONE_FS | CLONE_FILES | CLONE_UNTRACED,
      &tracer_thread_argument, nullptr /* parent_tidptr */,
      nullptr /* newtls */, nullptr /* child_tidptr */);
  internal_sigprocmask(SIG_SETMASK, &old_sigset, 0);
  int local_errno = 0;
  if (internal_iserror(tracer_pid, &local_errno)) {
    VReport(1, "Failed spawning a tracer thread (errno %d).\n", local_errno);
    tracer_thread_argument.mutex.Unlock();
  } else {
    ScopedSetTracerPID scoped_set_tracer_pid(tracer_pid);
    // On some systems we have to explicitly declare that we want to be traced
    // by the tracer thread.
    internal_prctl(PR_SET_PTRACER, tracer_pid, 0, 0, 0);
    // Allow the tracer thread to start.
    tracer_thread_argument.mutex.Unlock();
    // NOTE: errno is shared between this thread and the tracer thread.
    // internal_waitpid() may call syscall() which can access/spoil errno,
    // so we can't call it now. Instead we for the tracer thread to finish using
    // the spin loop below. Man page for sched_yield() says "In the Linux
    // implementation, sched_yield() always succeeds", so let's hope it does not
    // spoil errno. Note that this spin loop runs only for brief periods before
    // the tracer thread has suspended us and when it starts unblocking threads.
    while (atomic_load(&tracer_thread_argument.done, memory_order_relaxed) == 0)
      sched_yield();
    // Now the tracer thread is about to exit and does not touch errno,
    // wait for it.
    for (;;) {
      uptr waitpid_status = internal_waitpid(tracer_pid, nullptr, __WALL);
      if (!internal_iserror(waitpid_status, &local_errno))
        break;
      if (local_errno == EINTR)
        continue;
      VReport(1, "Waiting on the tracer thread failed (errno %d).\n",
              local_errno);
      break;
    }
  }
}

// Platform-specific methods from SuspendedThreadsList.
#if SANITIZER_ANDROID && defined(__arm__)
typedef pt_regs regs_struct;
#define REG_SP ARM_sp

#elif SANITIZER_LINUX && defined(__arm__)
typedef user_regs regs_struct;
#define REG_SP uregs[13]

#elif defined(__i386__) || defined(__x86_64__)
typedef user_regs_struct regs_struct;
#if defined(__i386__)
#define REG_SP esp
#else
#define REG_SP rsp
#endif

#elif defined(__powerpc__) || defined(__powerpc64__)
typedef pt_regs regs_struct;
#define REG_SP gpr[PT_R1]

#elif defined(__mips__)
typedef struct user regs_struct;
# if SANITIZER_ANDROID
#  define REG_SP regs[EF_R29]
# else
#  define REG_SP regs[EF_REG29]
# endif

#elif defined(__aarch64__)
typedef struct user_pt_regs regs_struct;
#define REG_SP sp
#define ARCH_IOVEC_FOR_GETREGSET

#elif defined(__s390__)
typedef _user_regs_struct regs_struct;
#define REG_SP gprs[15]
#define ARCH_IOVEC_FOR_GETREGSET

#else
#error "Unsupported architecture"
#endif // SANITIZER_ANDROID && defined(__arm__)

tid_t SuspendedThreadsListLinux::GetThreadID(uptr index) const {
  CHECK_LT(index, thread_ids_.size());
  return thread_ids_[index];
}

uptr SuspendedThreadsListLinux::ThreadCount() const {
  return thread_ids_.size();
}

bool SuspendedThreadsListLinux::ContainsTid(tid_t thread_id) const {
  for (uptr i = 0; i < thread_ids_.size(); i++) {
    if (thread_ids_[i] == thread_id) return true;
  }
  return false;
}

void SuspendedThreadsListLinux::Append(tid_t tid) {
  thread_ids_.push_back(tid);
}

PtraceRegistersStatus SuspendedThreadsListLinux::GetRegistersAndSP(
    uptr index, uptr *buffer, uptr *sp) const {
  pid_t tid = GetThreadID(index);
  regs_struct regs;
  int pterrno;
#ifdef ARCH_IOVEC_FOR_GETREGSET
  struct iovec regset_io;
  regset_io.iov_base = &regs;
  regset_io.iov_len = sizeof(regs_struct);
  bool isErr = internal_iserror(internal_ptrace(PTRACE_GETREGSET, tid,
                                (void*)NT_PRSTATUS, (void*)&regset_io),
                                &pterrno);
#else
  bool isErr = internal_iserror(internal_ptrace(PTRACE_GETREGS, tid, nullptr,
                                &regs), &pterrno);
#endif
  if (isErr) {
    VReport(1, "Could not get registers from thread %d (errno %d).\n", tid,
            pterrno);
    // ESRCH means that the given thread is not suspended or already dead.
    // Therefore it's unsafe to inspect its data (e.g. walk through stack) and
    // we should notify caller about this.
    return pterrno == ESRCH ? REGISTERS_UNAVAILABLE_FATAL
                            : REGISTERS_UNAVAILABLE;
  }

  *sp = regs.REG_SP;
  internal_memcpy(buffer, &regs, sizeof(regs));
  return REGISTERS_AVAILABLE;
}

uptr SuspendedThreadsListLinux::RegisterCount() const {
  return sizeof(regs_struct) / sizeof(uptr);
}
} // namespace __sanitizer

#endif  // SANITIZER_LINUX && (defined(__x86_64__) || defined(__mips__)
        // || defined(__aarch64__) || defined(__powerpc64__)
        // || defined(__s390__) || defined(__i386__) || defined(__arm__)<|MERGE_RESOLUTION|>--- conflicted
+++ resolved
@@ -209,34 +209,26 @@
 
 bool ThreadSuspender::SuspendAllThreads() {
   ThreadLister thread_lister(pid_);
-  bool added_threads;
-  bool first_iteration = true;
-  InternalMmapVector<int> threads;
+  bool retry;
+  InternalMmapVector<tid_t> threads;
   threads.reserve(128);
   do {
-    // Run through the directory entries once.
-    added_threads = false;
-    if (!thread_lister.ListThreads(&threads)) {
-      ResumeAllThreads();
-      return false;
+    retry = false;
+    switch (thread_lister.ListThreads(&threads)) {
+      case ThreadLister::Error:
+        ResumeAllThreads();
+        return false;
+      case ThreadLister::Incomplete:
+        retry = true;
+        break;
+      case ThreadLister::Ok:
+        break;
     }
-    for (int tid : threads)
+    for (tid_t tid : threads)
       if (SuspendThread(tid))
-<<<<<<< HEAD
-        added_threads = true;
-    if (first_iteration && !added_threads) {
-      // Detach threads and fail.
-      ResumeAllThreads();
-      return false;
-    }
-    first_iteration = false;
-  } while (added_threads);
-  return true;
-=======
         retry = true;
   } while (retry);
   return suspended_threads_list_.ThreadCount();
->>>>>>> 327f5f3a
 }
 
 // Pointer to the ThreadSuspender instance for use in signal handler.
