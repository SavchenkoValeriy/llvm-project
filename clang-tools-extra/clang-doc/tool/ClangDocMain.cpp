--- conflicted
+++ resolved
@@ -96,6 +96,15 @@
   llvm_unreachable("Unknown OutputFormatTy");
 }
 
+// This function isn't referenced outside its translation unit, but it
+// can't use the "static" keyword because its address is used for
+// GetMainExecutable (since some platforms don't support taking the
+// address of main, and some platforms can't implement GetMainExecutable
+// without being given the address of a function in the main executable).
+std::string GetExecutablePath(const char *Argv0, void *MainAddr) {
+  return llvm::sys::fs::getMainExecutable(Argv0, MainAddr);
+}
+
 bool CreateDirectory(const Twine &DirName, bool ClearDirectory = false) {
   std::error_code OK;
   llvm::SmallString<128> DocsRootPath;
@@ -134,7 +143,6 @@
                                                          StringRef RelativePath,
                                                          StringRef Name,
                                                          StringRef Ext) {
-  std::error_code OK;
   llvm::SmallString<128> Path;
   llvm::sys::path::native(Root, Path);
   llvm::sys::path::append(Path, RelativePath);
@@ -218,11 +226,6 @@
 
   // Mapping phase
   llvm::outs() << "Mapping decls...\n";
-<<<<<<< HEAD
-  clang::doc::ClangDocContext CDCtx = {Exec->get()->getExecutionContext(),
-                                       PublicOnly};
-=======
->>>>>>> 30ca2828
   auto Err =
       Exec->get()->execute(doc::newMapperActionFactory(CDCtx), ArgAdjuster);
   if (Err) {
@@ -265,5 +268,8 @@
       llvm::errs() << toString(std::move(Err)) << "\n";
   }
 
+  if (!G->get()->createResources(CDCtx))
+    return 1;
+
   return 0;
 }