//===-- clang-doc/HTMLGeneratorTest.cpp -----------------------------------===//
//
// Part of the LLVM Project, under the Apache License v2.0 with LLVM Exceptions.
// See https://llvm.org/LICENSE.txt for license information.
// SPDX-License-Identifier: Apache-2.0 WITH LLVM-exception
//
//===----------------------------------------------------------------------===//

#include "ClangDocTest.h"
#include "Generators.h"
#include "Representation.h"
#include "gtest/gtest.h"

namespace clang {
namespace doc {

std::unique_ptr<Generator> getHTMLGenerator() {
  auto G = doc::findGeneratorByName("html");
  if (!G)
    return nullptr;
  return std::move(G.get());
}

TEST(HTMLGeneratorTest, emitNamespaceHTML) {
  NamespaceInfo I;
  I.Name = "Namespace";
  I.Namespace.emplace_back(EmptySID, "A", InfoType::IT_namespace);

  I.ChildNamespaces.emplace_back(EmptySID, "ChildNamespace",
                                 InfoType::IT_namespace);
  I.ChildRecords.emplace_back(EmptySID, "ChildStruct", InfoType::IT_record);
  I.ChildFunctions.emplace_back();
  I.ChildFunctions.back().Name = "OneFunction";
  I.ChildEnums.emplace_back();
  I.ChildEnums.back().Name = "OneEnum";

  auto G = getHTMLGenerator();
  assert(G);
  std::string Buffer;
  llvm::raw_string_ostream Actual(Buffer);
  auto Err = G->generateDocForInfo(&I, Actual);
  assert(!Err);
  std::string Expected = R"raw(<!DOCTYPE html>
<meta charset="utf-8"/>
<title>namespace Namespace</title>
<div>
  <h1>namespace Namespace</h1>
  <h2>Namespaces</h2>
  <ul>
    <li>ChildNamespace</li>
  </ul>
  <h2>Records</h2>
  <ul>
    <li>ChildStruct</li>
  </ul>
  <h2>Functions</h2>
  <div>
    <h3>OneFunction</h3>
    <p>
       OneFunction()
    </p>
  </div>
  <h2>Enums</h2>
  <div>
    <h3>enum OneEnum</h3>
  </div>
</div>
)raw";

  EXPECT_EQ(Expected, Actual.str());
}

TEST(HTMLGeneratorTest, emitRecordHTML) {
  RecordInfo I;
  I.Name = "r";
  I.Namespace.emplace_back(EmptySID, "A", InfoType::IT_namespace);

  I.DefLoc = Location(10, llvm::SmallString<16>{"test.cpp"});
  I.Loc.emplace_back(12, llvm::SmallString<16>{"test.cpp"});

<<<<<<< HEAD
  I.Members.emplace_back("int", "X", AccessSpecifier::AS_private);
  I.TagType = TagTypeKind::TTK_Class;
  I.Parents.emplace_back(EmptySID, "F", InfoType::IT_record);
=======
  SmallString<16> PathTo;
  llvm::sys::path::native("path/to", PathTo);
  I.Members.emplace_back("int", "X/Y", "X", AccessSpecifier::AS_private);
  I.TagType = TagTypeKind::TTK_Class;
  I.Parents.emplace_back(EmptySID, "F", InfoType::IT_record, PathTo);
>>>>>>> b131ad0b
  I.VirtualParents.emplace_back(EmptySID, "G", InfoType::IT_record);

  I.ChildRecords.emplace_back(EmptySID, "ChildStruct", InfoType::IT_record);
  I.ChildFunctions.emplace_back();
  I.ChildFunctions.back().Name = "OneFunction";
  I.ChildEnums.emplace_back();
  I.ChildEnums.back().Name = "OneEnum";

  auto G = getHTMLGenerator();
  assert(G);
  std::string Buffer;
  llvm::raw_string_ostream Actual(Buffer);
  auto Err = G->generateDocForInfo(&I, Actual);
  assert(!Err);
  SmallString<16> PathToF;
  llvm::sys::path::native("../../../path/to/F.html", PathToF);
  SmallString<16> PathToInt;
  llvm::sys::path::native("../int.html", PathToInt);
  std::string Expected = R"raw(<!DOCTYPE html>
<meta charset="utf-8"/>
<title>class r</title>
<div>
  <h1>class r</h1>
  <p>
    Defined at line 10 of test.cpp
  </p>
  <p>
<<<<<<< HEAD
    Inherits from F, G
  </p>
  <h2>Members</h2>
  <ul>
    <li>private int X</li>
=======
    Inherits from 
    <a href=")raw" + std::string(PathToF.str()) +
                         R"raw(">F</a>
    , G
  </p>
  <h2>Members</h2>
  <ul>
    <li>private <a href=")raw" +
                         std::string(PathToInt.str()) + R"raw(">int</a> X</li>
>>>>>>> b131ad0b
  </ul>
  <h2>Records</h2>
  <ul>
    <li>ChildStruct</li>
  </ul>
  <h2>Functions</h2>
  <div>
    <h3>OneFunction</h3>
    <p>
       OneFunction()
    </p>
  </div>
  <h2>Enums</h2>
  <div>
    <h3>enum OneEnum</h3>
  </div>
</div>
)raw";

  EXPECT_EQ(Expected, Actual.str());
}

TEST(HTMLGeneratorTest, emitFunctionHTML) {
  FunctionInfo I;
  I.Name = "f";
  I.Namespace.emplace_back(EmptySID, "A", InfoType::IT_namespace);

  I.DefLoc = Location(10, llvm::SmallString<16>{"test.cpp"});
  I.Loc.emplace_back(12, llvm::SmallString<16>{"test.cpp"});

<<<<<<< HEAD
  I.ReturnType = TypeInfo(EmptySID, "void", InfoType::IT_default);
  I.Params.emplace_back("int", "P");
=======
  SmallString<16> PathTo;
  llvm::sys::path::native("path/to", PathTo);
  I.ReturnType = TypeInfo(EmptySID, "float", InfoType::IT_default, PathTo);
  I.Params.emplace_back("int", PathTo, "P");
>>>>>>> b131ad0b
  I.IsMethod = true;
  I.Parent = Reference(EmptySID, "Parent", InfoType::IT_record);

  auto G = getHTMLGenerator();
  assert(G);
  std::string Buffer;
  llvm::raw_string_ostream Actual(Buffer);
  auto Err = G->generateDocForInfo(&I, Actual);
  assert(!Err);
  SmallString<16> PathToFloat;
  llvm::sys::path::native("path/to/float.html", PathToFloat);
  SmallString<16> PathToInt;
  llvm::sys::path::native("path/to/int.html", PathToInt);
  std::string Expected = R"raw(<!DOCTYPE html>
<meta charset="utf-8"/>
<title></title>
<div>
  <h3>f</h3>
  <p>
<<<<<<< HEAD
    void f(int P)
=======
    <a href=")raw" + std::string(PathToFloat.str()) +
                         R"raw(">float</a>
     f(
    <a href=")raw" + std::string(PathToInt.str()) +
                         R"raw(">int</a>
     P)
>>>>>>> b131ad0b
  </p>
  <p>
    Defined at line 10 of test.cpp
  </p>
</div>
)raw";

  EXPECT_EQ(Expected, Actual.str());
}

TEST(HTMLGeneratorTest, emitEnumHTML) {
  EnumInfo I;
  I.Name = "e";
  I.Namespace.emplace_back(EmptySID, "A", InfoType::IT_namespace);

  I.DefLoc = Location(10, llvm::SmallString<16>{"test.cpp"});
  I.Loc.emplace_back(12, llvm::SmallString<16>{"test.cpp"});

  I.Members.emplace_back("X");
  I.Scoped = true;

  auto G = getHTMLGenerator();
  assert(G);
  std::string Buffer;
  llvm::raw_string_ostream Actual(Buffer);
  auto Err = G->generateDocForInfo(&I, Actual);
  assert(!Err);
  std::string Expected = R"raw(<!DOCTYPE html>
<meta charset="utf-8"/>
<title></title>
<div>
  <h3>enum class e</h3>
  <ul>
    <li>X</li>
  </ul>
  <p>
    Defined at line 10 of test.cpp
  </p>
</div>
)raw";

  EXPECT_EQ(Expected, Actual.str());
}

TEST(HTMLGeneratorTest, emitCommentHTML) {
  FunctionInfo I;
  I.Name = "f";
  I.DefLoc = Location(10, llvm::SmallString<16>{"test.cpp"});
  I.ReturnType = TypeInfo(EmptySID, "void", InfoType::IT_default);
  I.Params.emplace_back("int", "I");
  I.Params.emplace_back("int", "J");

  CommentInfo Top;
  Top.Kind = "FullComment";

  Top.Children.emplace_back(llvm::make_unique<CommentInfo>());
  CommentInfo *BlankLine = Top.Children.back().get();
  BlankLine->Kind = "ParagraphComment";
  BlankLine->Children.emplace_back(llvm::make_unique<CommentInfo>());
  BlankLine->Children.back()->Kind = "TextComment";

  Top.Children.emplace_back(llvm::make_unique<CommentInfo>());
  CommentInfo *Brief = Top.Children.back().get();
  Brief->Kind = "ParagraphComment";
  Brief->Children.emplace_back(llvm::make_unique<CommentInfo>());
  Brief->Children.back()->Kind = "TextComment";
  Brief->Children.back()->Name = "ParagraphComment";
  Brief->Children.back()->Text = " Brief description.";

  Top.Children.emplace_back(llvm::make_unique<CommentInfo>());
  CommentInfo *Extended = Top.Children.back().get();
  Extended->Kind = "ParagraphComment";
  Extended->Children.emplace_back(llvm::make_unique<CommentInfo>());
  Extended->Children.back()->Kind = "TextComment";
  Extended->Children.back()->Text = " Extended description that";
  Extended->Children.emplace_back(llvm::make_unique<CommentInfo>());
  Extended->Children.back()->Kind = "TextComment";
  Extended->Children.back()->Text = " continues onto the next line.";

  I.Description.emplace_back(std::move(Top));

  auto G = getHTMLGenerator();
  assert(G);
  std::string Buffer;
  llvm::raw_string_ostream Actual(Buffer);
  auto Err = G->generateDocForInfo(&I, Actual);
  assert(!Err);
  std::string Expected = R"raw(<!DOCTYPE html>
<meta charset="utf-8"/>
<title></title>
<div>
  <h3>f</h3>
  <p>
    void f(int I, int J)
  </p>
  <p>
    Defined at line 10 of test.cpp
  </p>
  <div>
    <div>
      <p>
         Brief description.
      </p>
      <p>
         Extended description that
         continues onto the next line.
      </p>
    </div>
  </div>
</div>
)raw";

  EXPECT_EQ(Expected, Actual.str());
}

} // namespace doc
} // namespace clang<|MERGE_RESOLUTION|>--- conflicted
+++ resolved
@@ -57,7 +57,7 @@
   <div>
     <h3>OneFunction</h3>
     <p>
-       OneFunction()
+      OneFunction()
     </p>
   </div>
   <h2>Enums</h2>
@@ -73,22 +73,17 @@
 TEST(HTMLGeneratorTest, emitRecordHTML) {
   RecordInfo I;
   I.Name = "r";
+  I.Path = "X/Y/Z";
   I.Namespace.emplace_back(EmptySID, "A", InfoType::IT_namespace);
 
   I.DefLoc = Location(10, llvm::SmallString<16>{"test.cpp"});
   I.Loc.emplace_back(12, llvm::SmallString<16>{"test.cpp"});
 
-<<<<<<< HEAD
-  I.Members.emplace_back("int", "X", AccessSpecifier::AS_private);
-  I.TagType = TagTypeKind::TTK_Class;
-  I.Parents.emplace_back(EmptySID, "F", InfoType::IT_record);
-=======
   SmallString<16> PathTo;
   llvm::sys::path::native("path/to", PathTo);
   I.Members.emplace_back("int", "X/Y", "X", AccessSpecifier::AS_private);
   I.TagType = TagTypeKind::TTK_Class;
   I.Parents.emplace_back(EmptySID, "F", InfoType::IT_record, PathTo);
->>>>>>> b131ad0b
   I.VirtualParents.emplace_back(EmptySID, "G", InfoType::IT_record);
 
   I.ChildRecords.emplace_back(EmptySID, "ChildStruct", InfoType::IT_record);
@@ -116,13 +111,6 @@
     Defined at line 10 of test.cpp
   </p>
   <p>
-<<<<<<< HEAD
-    Inherits from F, G
-  </p>
-  <h2>Members</h2>
-  <ul>
-    <li>private int X</li>
-=======
     Inherits from 
     <a href=")raw" + std::string(PathToF.str()) +
                          R"raw(">F</a>
@@ -132,7 +120,6 @@
   <ul>
     <li>private <a href=")raw" +
                          std::string(PathToInt.str()) + R"raw(">int</a> X</li>
->>>>>>> b131ad0b
   </ul>
   <h2>Records</h2>
   <ul>
@@ -142,7 +129,7 @@
   <div>
     <h3>OneFunction</h3>
     <p>
-       OneFunction()
+      OneFunction()
     </p>
   </div>
   <h2>Enums</h2>
@@ -163,15 +150,10 @@
   I.DefLoc = Location(10, llvm::SmallString<16>{"test.cpp"});
   I.Loc.emplace_back(12, llvm::SmallString<16>{"test.cpp"});
 
-<<<<<<< HEAD
-  I.ReturnType = TypeInfo(EmptySID, "void", InfoType::IT_default);
-  I.Params.emplace_back("int", "P");
-=======
   SmallString<16> PathTo;
   llvm::sys::path::native("path/to", PathTo);
   I.ReturnType = TypeInfo(EmptySID, "float", InfoType::IT_default, PathTo);
   I.Params.emplace_back("int", PathTo, "P");
->>>>>>> b131ad0b
   I.IsMethod = true;
   I.Parent = Reference(EmptySID, "Parent", InfoType::IT_record);
 
@@ -191,16 +173,12 @@
 <div>
   <h3>f</h3>
   <p>
-<<<<<<< HEAD
-    void f(int P)
-=======
     <a href=")raw" + std::string(PathToFloat.str()) +
                          R"raw(">float</a>
      f(
     <a href=")raw" + std::string(PathToInt.str()) +
                          R"raw(">int</a>
      P)
->>>>>>> b131ad0b
   </p>
   <p>
     Defined at line 10 of test.cpp
@@ -305,8 +283,7 @@
          Brief description.
       </p>
       <p>
-         Extended description that
-         continues onto the next line.
+         Extended description that continues onto the next line.
       </p>
     </div>
   </div>
