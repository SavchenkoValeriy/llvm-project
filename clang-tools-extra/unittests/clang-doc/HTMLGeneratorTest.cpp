//===-- clang-doc/HTMLGeneratorTest.cpp -----------------------------------===//
//
// Part of the LLVM Project, under the Apache License v2.0 with LLVM Exceptions.
// See https://llvm.org/LICENSE.txt for license information.
// SPDX-License-Identifier: Apache-2.0 WITH LLVM-exception
//
//===----------------------------------------------------------------------===//

#include "ClangDocTest.h"
#include "Generators.h"
#include "Representation.h"
#include "gtest/gtest.h"

namespace clang {
namespace doc {

std::unique_ptr<Generator> getHTMLGenerator() {
  auto G = doc::findGeneratorByName("html");
  if (!G)
    return nullptr;
  return std::move(G.get());
}

ClangDocContext
getClangDocContext(std::vector<std::string> UserStylesheets = {}) {
  ClangDocContext CDCtx;
  CDCtx.UserStylesheets = {UserStylesheets.begin(), UserStylesheets.end()};
  CDCtx.UserStylesheets.insert(
      CDCtx.UserStylesheets.begin(),
      "../share/clang/clang-doc-default-stylesheet.css");
  return CDCtx;
}

TEST(HTMLGeneratorTest, emitNamespaceHTML) {
  NamespaceInfo I;
  I.Name = "Namespace";
  I.Namespace.emplace_back(EmptySID, "A", InfoType::IT_namespace);

  I.ChildNamespaces.emplace_back(EmptySID, "ChildNamespace",
                                 InfoType::IT_namespace);
  I.ChildRecords.emplace_back(EmptySID, "ChildStruct", InfoType::IT_record);
  I.ChildFunctions.emplace_back();
  I.ChildFunctions.back().Name = "OneFunction";
  I.ChildEnums.emplace_back();
  I.ChildEnums.back().Name = "OneEnum";

  auto G = getHTMLGenerator();
  assert(G);
  std::string Buffer;
  llvm::raw_string_ostream Actual(Buffer);
  ClangDocContext CDCtx = getClangDocContext({"user-provided-stylesheet.css"});
  auto Err = G->generateDocForInfo(&I, Actual, CDCtx);
  assert(!Err);
  std::string Expected = R"raw(<!DOCTYPE html>
<meta charset="utf-8"/>
<title>namespace Namespace</title>
<<<<<<< HEAD
=======
<link rel="stylesheet" href="clang-doc-default-stylesheet.css"/>
<link rel="stylesheet" href="user-provided-stylesheet.css"/>
>>>>>>> 30ca2828
<div>
  <h1>namespace Namespace</h1>
  <h2>Namespaces</h2>
  <ul>
    <li>ChildNamespace</li>
  </ul>
  <h2>Records</h2>
  <ul>
    <li>ChildStruct</li>
  </ul>
  <h2>Functions</h2>
  <div>
    <h3>OneFunction</h3>
    <p>
      OneFunction()
    </p>
  </div>
  <h2>Enums</h2>
  <div>
    <h3>enum OneEnum</h3>
  </div>
</div>
)raw";

  EXPECT_EQ(Expected, Actual.str());
}

TEST(HTMLGeneratorTest, emitRecordHTML) {
  RecordInfo I;
  I.Name = "r";
  I.Path = "X/Y/Z";
  I.Namespace.emplace_back(EmptySID, "A", InfoType::IT_namespace);

  I.DefLoc = Location(10, llvm::SmallString<16>{"test.cpp"});
  I.Loc.emplace_back(12, llvm::SmallString<16>{"test.cpp"});

  SmallString<16> PathTo;
  llvm::sys::path::native("path/to", PathTo);
  I.Members.emplace_back("int", "X/Y", "X", AccessSpecifier::AS_private);
  I.TagType = TagTypeKind::TTK_Class;
  I.Parents.emplace_back(EmptySID, "F", InfoType::IT_record, PathTo);
  I.VirtualParents.emplace_back(EmptySID, "G", InfoType::IT_record);

  I.ChildRecords.emplace_back(EmptySID, "ChildStruct", InfoType::IT_record);
  I.ChildFunctions.emplace_back();
  I.ChildFunctions.back().Name = "OneFunction";
  I.ChildEnums.emplace_back();
  I.ChildEnums.back().Name = "OneEnum";

  auto G = getHTMLGenerator();
  assert(G);
  std::string Buffer;
  llvm::raw_string_ostream Actual(Buffer);
  ClangDocContext CDCtx = getClangDocContext();
  auto Err = G->generateDocForInfo(&I, Actual, CDCtx);
  assert(!Err);
  SmallString<16> PathToF;
  llvm::sys::path::native("../../../path/to/F.html", PathToF);
  SmallString<16> PathToInt;
  llvm::sys::path::native("../int.html", PathToInt);
  SmallString<16> PathToSylesheet;
  llvm::sys::path::native("../../../clang-doc-default-stylesheet.css",
                          PathToSylesheet);
  std::string Expected = R"raw(<!DOCTYPE html>
<meta charset="utf-8"/>
<title>class r</title>
<<<<<<< HEAD
=======
<link rel="stylesheet" href=")raw" +
                         std::string(PathToSylesheet.str()) +
                         R"raw("/>
>>>>>>> 30ca2828
<div>
  <h1>class r</h1>
  <p>
    Defined at line 10 of test.cpp
  </p>
  <p>
    Inherits from 
    <a href=")raw" + std::string(PathToF.str()) +
                         R"raw(">F</a>
    , G
  </p>
  <h2>Members</h2>
  <ul>
    <li>private <a href=")raw" +
                         std::string(PathToInt.str()) + R"raw(">int</a> X</li>
  </ul>
  <h2>Records</h2>
  <ul>
    <li>ChildStruct</li>
  </ul>
  <h2>Functions</h2>
  <div>
    <h3>OneFunction</h3>
    <p>
      OneFunction()
    </p>
  </div>
  <h2>Enums</h2>
  <div>
    <h3>enum OneEnum</h3>
  </div>
</div>
)raw";

  EXPECT_EQ(Expected, Actual.str());
}

TEST(HTMLGeneratorTest, emitFunctionHTML) {
  FunctionInfo I;
  I.Name = "f";
  I.Namespace.emplace_back(EmptySID, "A", InfoType::IT_namespace);

  I.DefLoc = Location(10, llvm::SmallString<16>{"test.cpp"});
  I.Loc.emplace_back(12, llvm::SmallString<16>{"test.cpp"});

  SmallString<16> PathTo;
  llvm::sys::path::native("path/to", PathTo);
  I.ReturnType = TypeInfo(EmptySID, "float", InfoType::IT_default, PathTo);
  I.Params.emplace_back("int", PathTo, "P");
  I.IsMethod = true;
  I.Parent = Reference(EmptySID, "Parent", InfoType::IT_record);

  auto G = getHTMLGenerator();
  assert(G);
  std::string Buffer;
  llvm::raw_string_ostream Actual(Buffer);
  ClangDocContext CDCtx = getClangDocContext();
  auto Err = G->generateDocForInfo(&I, Actual, CDCtx);
  assert(!Err);
  SmallString<16> PathToFloat;
  llvm::sys::path::native("path/to/float.html", PathToFloat);
  SmallString<16> PathToInt;
  llvm::sys::path::native("path/to/int.html", PathToInt);
  std::string Expected = R"raw(<!DOCTYPE html>
<meta charset="utf-8"/>
<title></title>
<div>
  <h3>f</h3>
  <p>
    <a href=")raw" + std::string(PathToFloat.str()) +
                         R"raw(">float</a>
     f(
    <a href=")raw" + std::string(PathToInt.str()) +
                         R"raw(">int</a>
     P)
  </p>
  <p>
    Defined at line 10 of test.cpp
  </p>
</div>
)raw";

  EXPECT_EQ(Expected, Actual.str());
}

TEST(HTMLGeneratorTest, emitEnumHTML) {
  EnumInfo I;
  I.Name = "e";
  I.Namespace.emplace_back(EmptySID, "A", InfoType::IT_namespace);

  I.DefLoc = Location(10, llvm::SmallString<16>{"test.cpp"});
  I.Loc.emplace_back(12, llvm::SmallString<16>{"test.cpp"});

  I.Members.emplace_back("X");
  I.Scoped = true;

  auto G = getHTMLGenerator();
  assert(G);
  std::string Buffer;
  llvm::raw_string_ostream Actual(Buffer);
  ClangDocContext CDCtx = getClangDocContext();
  auto Err = G->generateDocForInfo(&I, Actual, CDCtx);
  assert(!Err);
  std::string Expected = R"raw(<!DOCTYPE html>
<meta charset="utf-8"/>
<title></title>
<div>
  <h3>enum class e</h3>
  <ul>
    <li>X</li>
  </ul>
  <p>
    Defined at line 10 of test.cpp
  </p>
</div>
)raw";

  EXPECT_EQ(Expected, Actual.str());
}

TEST(HTMLGeneratorTest, emitCommentHTML) {
  FunctionInfo I;
  I.Name = "f";
  I.DefLoc = Location(10, llvm::SmallString<16>{"test.cpp"});
  I.ReturnType = TypeInfo(EmptySID, "void", InfoType::IT_default);
  I.Params.emplace_back("int", "I");
  I.Params.emplace_back("int", "J");

  CommentInfo Top;
  Top.Kind = "FullComment";

  Top.Children.emplace_back(llvm::make_unique<CommentInfo>());
  CommentInfo *BlankLine = Top.Children.back().get();
  BlankLine->Kind = "ParagraphComment";
  BlankLine->Children.emplace_back(llvm::make_unique<CommentInfo>());
  BlankLine->Children.back()->Kind = "TextComment";

  Top.Children.emplace_back(llvm::make_unique<CommentInfo>());
  CommentInfo *Brief = Top.Children.back().get();
  Brief->Kind = "ParagraphComment";
  Brief->Children.emplace_back(llvm::make_unique<CommentInfo>());
  Brief->Children.back()->Kind = "TextComment";
  Brief->Children.back()->Name = "ParagraphComment";
  Brief->Children.back()->Text = " Brief description.";

  Top.Children.emplace_back(llvm::make_unique<CommentInfo>());
  CommentInfo *Extended = Top.Children.back().get();
  Extended->Kind = "ParagraphComment";
  Extended->Children.emplace_back(llvm::make_unique<CommentInfo>());
  Extended->Children.back()->Kind = "TextComment";
  Extended->Children.back()->Text = " Extended description that";
  Extended->Children.emplace_back(llvm::make_unique<CommentInfo>());
  Extended->Children.back()->Kind = "TextComment";
  Extended->Children.back()->Text = " continues onto the next line.";

  I.Description.emplace_back(std::move(Top));

  auto G = getHTMLGenerator();
  assert(G);
  std::string Buffer;
  llvm::raw_string_ostream Actual(Buffer);
  ClangDocContext CDCtx = getClangDocContext();
  auto Err = G->generateDocForInfo(&I, Actual, CDCtx);
  assert(!Err);
  std::string Expected = R"raw(<!DOCTYPE html>
<meta charset="utf-8"/>
<title></title>
<div>
  <h3>f</h3>
  <p>
    void f(int I, int J)
  </p>
  <p>
    Defined at line 10 of test.cpp
  </p>
  <div>
    <div>
      <p>
         Brief description.
      </p>
      <p>
         Extended description that continues onto the next line.
      </p>
    </div>
  </div>
</div>
)raw";

  EXPECT_EQ(Expected, Actual.str());
}

} // namespace doc
} // namespace clang<|MERGE_RESOLUTION|>--- conflicted
+++ resolved
@@ -54,11 +54,8 @@
   std::string Expected = R"raw(<!DOCTYPE html>
 <meta charset="utf-8"/>
 <title>namespace Namespace</title>
-<<<<<<< HEAD
-=======
 <link rel="stylesheet" href="clang-doc-default-stylesheet.css"/>
 <link rel="stylesheet" href="user-provided-stylesheet.css"/>
->>>>>>> 30ca2828
 <div>
   <h1>namespace Namespace</h1>
   <h2>Namespaces</h2>
@@ -72,9 +69,7 @@
   <h2>Functions</h2>
   <div>
     <h3>OneFunction</h3>
-    <p>
-      OneFunction()
-    </p>
+    <p>OneFunction()</p>
   </div>
   <h2>Enums</h2>
   <div>
@@ -125,17 +120,12 @@
   std::string Expected = R"raw(<!DOCTYPE html>
 <meta charset="utf-8"/>
 <title>class r</title>
-<<<<<<< HEAD
-=======
 <link rel="stylesheet" href=")raw" +
                          std::string(PathToSylesheet.str()) +
                          R"raw("/>
->>>>>>> 30ca2828
 <div>
   <h1>class r</h1>
-  <p>
-    Defined at line 10 of test.cpp
-  </p>
+  <p>Defined at line 10 of test.cpp</p>
   <p>
     Inherits from 
     <a href=")raw" + std::string(PathToF.str()) +
@@ -144,8 +134,12 @@
   </p>
   <h2>Members</h2>
   <ul>
-    <li>private <a href=")raw" +
-                         std::string(PathToInt.str()) + R"raw(">int</a> X</li>
+    <li>
+      private 
+      <a href=")raw" + std::string(PathToInt.str()) +
+                         R"raw(">int</a>
+       X
+    </li>
   </ul>
   <h2>Records</h2>
   <ul>
@@ -154,9 +148,7 @@
   <h2>Functions</h2>
   <div>
     <h3>OneFunction</h3>
-    <p>
-      OneFunction()
-    </p>
+    <p>OneFunction()</p>
   </div>
   <h2>Enums</h2>
   <div>
@@ -197,6 +189,7 @@
   std::string Expected = R"raw(<!DOCTYPE html>
 <meta charset="utf-8"/>
 <title></title>
+<link rel="stylesheet" href="clang-doc-default-stylesheet.css"/>
 <div>
   <h3>f</h3>
   <p>
@@ -207,9 +200,7 @@
                          R"raw(">int</a>
      P)
   </p>
-  <p>
-    Defined at line 10 of test.cpp
-  </p>
+  <p>Defined at line 10 of test.cpp</p>
 </div>
 )raw";
 
@@ -237,14 +228,13 @@
   std::string Expected = R"raw(<!DOCTYPE html>
 <meta charset="utf-8"/>
 <title></title>
+<link rel="stylesheet" href="clang-doc-default-stylesheet.css"/>
 <div>
   <h3>enum class e</h3>
   <ul>
     <li>X</li>
   </ul>
-  <p>
-    Defined at line 10 of test.cpp
-  </p>
+  <p>Defined at line 10 of test.cpp</p>
 </div>
 )raw";
 
@@ -286,6 +276,15 @@
   Extended->Children.back()->Kind = "TextComment";
   Extended->Children.back()->Text = " continues onto the next line.";
 
+  Top.Children.emplace_back(llvm::make_unique<CommentInfo>());
+  CommentInfo *Entities = Top.Children.back().get();
+  Entities->Kind = "ParagraphComment";
+  Entities->Children.emplace_back(llvm::make_unique<CommentInfo>());
+  Entities->Children.back()->Kind = "TextComment";
+  Entities->Children.back()->Name = "ParagraphComment";
+  Entities->Children.back()->Text =
+      " Comment with html entities: &, <, >, \", \'.";
+
   I.Description.emplace_back(std::move(Top));
 
   auto G = getHTMLGenerator();
@@ -298,22 +297,16 @@
   std::string Expected = R"raw(<!DOCTYPE html>
 <meta charset="utf-8"/>
 <title></title>
+<link rel="stylesheet" href="clang-doc-default-stylesheet.css"/>
 <div>
   <h3>f</h3>
-  <p>
-    void f(int I, int J)
-  </p>
-  <p>
-    Defined at line 10 of test.cpp
-  </p>
+  <p>void f(int I, int J)</p>
+  <p>Defined at line 10 of test.cpp</p>
   <div>
     <div>
-      <p>
-         Brief description.
-      </p>
-      <p>
-         Extended description that continues onto the next line.
-      </p>
+      <p> Brief description.</p>
+      <p> Extended description that continues onto the next line.</p>
+      <p> Comment with html entities: &amp;, &lt;, &gt;, &quot;, &apos;.</p>
     </div>
   </div>
 </div>
