include_directories(${CMAKE_CURRENT_SOURCE_DIR}/../..)

set(LLVM_LINK_COMPONENTS
  support
  )

# A target containing all code tweaks (i.e. mini-refactorings) provided by
# clangd.
# Built as an object library to make sure linker does not remove global
# constructors that register individual tweaks in a global registry.
# To enable these tweaks in exectubales or shared libraries, add
# $<TARGET_OBJECTS:obj.clangDaemonTweaks> to a list of sources, see
# clangd/tool/CMakeLists.txt for an example.
add_clang_library(clangDaemonTweaks OBJECT
<<<<<<< HEAD
  Dummy.cpp # FIXME: to avoid CMake errors due to empty inputs, remove when a
            #        first tweak lands.
=======
  SwapIfBranches.cpp

  LINK_LIBS
  clangAST
  clangDaemon
  clangToolingCore
>>>>>>> 3440c339
  )<|MERGE_RESOLUTION|>--- conflicted
+++ resolved
@@ -12,15 +12,10 @@
 # $<TARGET_OBJECTS:obj.clangDaemonTweaks> to a list of sources, see
 # clangd/tool/CMakeLists.txt for an example.
 add_clang_library(clangDaemonTweaks OBJECT
-<<<<<<< HEAD
-  Dummy.cpp # FIXME: to avoid CMake errors due to empty inputs, remove when a
-            #        first tweak lands.
-=======
   SwapIfBranches.cpp
 
   LINK_LIBS
   clangAST
   clangDaemon
   clangToolingCore
->>>>>>> 3440c339
   )