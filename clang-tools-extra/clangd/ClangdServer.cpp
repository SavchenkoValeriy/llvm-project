//===--- ClangdServer.cpp - Main clangd server code --------------*- C++-*-===//
//
// Part of the LLVM Project, under the Apache License v2.0 with LLVM Exceptions.
// See https://llvm.org/LICENSE.txt for license information.
// SPDX-License-Identifier: Apache-2.0 WITH LLVM-exception
//
//===-------------------------------------------------------------------===//

#include "ClangdServer.h"
#include "ClangdUnit.h"
#include "CodeComplete.h"
#include "FindSymbols.h"
#include "Format.h"
#include "FormattedString.h"
#include "Headers.h"
#include "Protocol.h"
#include "SourceCode.h"
#include "TUScheduler.h"
#include "Trace.h"
#include "XRefs.h"
#include "index/CanonicalIncludes.h"
#include "index/FileIndex.h"
#include "index/Merge.h"
#include "refactor/Rename.h"
#include "refactor/Tweak.h"
#include "clang/Format/Format.h"
#include "clang/Frontend/CompilerInstance.h"
#include "clang/Frontend/CompilerInvocation.h"
#include "clang/Lex/Preprocessor.h"
#include "clang/Tooling/CompilationDatabase.h"
#include "clang/Tooling/Core/Replacement.h"
#include "llvm/ADT/ArrayRef.h"
#include "llvm/ADT/Optional.h"
#include "llvm/ADT/ScopeExit.h"
#include "llvm/ADT/StringRef.h"
#include "llvm/Support/Errc.h"
#include "llvm/Support/Error.h"
#include "llvm/Support/FileSystem.h"
#include "llvm/Support/Path.h"
#include "llvm/Support/raw_ostream.h"
#include <future>
#include <memory>
#include <mutex>

namespace clang {
namespace clangd {
namespace {

// Update the FileIndex with new ASTs and plumb the diagnostics responses.
struct UpdateIndexCallbacks : public ParsingCallbacks {
  UpdateIndexCallbacks(FileIndex *FIndex, DiagnosticsConsumer &DiagConsumer)
      : FIndex(FIndex), DiagConsumer(DiagConsumer) {}

  void onPreambleAST(PathRef Path, ASTContext &Ctx,
                     std::shared_ptr<clang::Preprocessor> PP,
                     const CanonicalIncludes &CanonIncludes) override {
    if (FIndex)
      FIndex->updatePreamble(Path, Ctx, std::move(PP), CanonIncludes);
  }

  void onMainAST(PathRef Path, ParsedAST &AST) override {
    if (FIndex)
      FIndex->updateMain(Path, AST);
  }

  void onDiagnostics(PathRef File, std::vector<Diag> Diags) override {
    DiagConsumer.onDiagnosticsReady(File, std::move(Diags));
  }

  void onFileUpdated(PathRef File, const TUStatus &Status) override {
    DiagConsumer.onFileUpdated(File, Status);
  }

private:
  FileIndex *FIndex;
  DiagnosticsConsumer &DiagConsumer;
};
} // namespace

ClangdServer::Options ClangdServer::optsForTest() {
  ClangdServer::Options Opts;
  Opts.UpdateDebounce = std::chrono::steady_clock::duration::zero(); // Faster!
  Opts.StorePreamblesInMemory = true;
  Opts.AsyncThreadsCount = 4; // Consistent!
  return Opts;
}

ClangdServer::ClangdServer(const GlobalCompilationDatabase &CDB,
                           const FileSystemProvider &FSProvider,
                           DiagnosticsConsumer &DiagConsumer,
                           const Options &Opts)
    : FSProvider(FSProvider),
      DynamicIdx(Opts.BuildDynamicSymbolIndex
                     ? new FileIndex(Opts.HeavyweightDynamicSymbolIndex)
                     : nullptr),
      GetClangTidyOptions(Opts.GetClangTidyOptions),
      SuggestMissingIncludes(Opts.SuggestMissingIncludes),
      WorkspaceRoot(Opts.WorkspaceRoot),
      // Pass a callback into `WorkScheduler` to extract symbols from a newly
      // parsed file and rebuild the file index synchronously each time an AST
      // is parsed.
      // FIXME(ioeric): this can be slow and we may be able to index on less
      // critical paths.
      WorkScheduler(CDB, Opts.AsyncThreadsCount, Opts.StorePreamblesInMemory,
                    llvm::make_unique<UpdateIndexCallbacks>(DynamicIdx.get(),
                                                            DiagConsumer),
                    Opts.UpdateDebounce, Opts.RetentionPolicy) {
  // Adds an index to the stack, at higher priority than existing indexes.
  auto AddIndex = [&](SymbolIndex *Idx) {
    if (this->Index != nullptr) {
      MergedIdx.push_back(llvm::make_unique<MergedIndex>(Idx, this->Index));
      this->Index = MergedIdx.back().get();
    } else {
      this->Index = Idx;
    }
  };
  if (Opts.StaticIndex)
    AddIndex(Opts.StaticIndex);
  if (Opts.BackgroundIndex) {
    BackgroundIdx = llvm::make_unique<BackgroundIndex>(
        Context::current().clone(), FSProvider, CDB,
        BackgroundIndexStorage::createDiskBackedStorageFactory(),
        Opts.BackgroundIndexRebuildPeriodMs);
    AddIndex(BackgroundIdx.get());
  }
  if (DynamicIdx)
    AddIndex(DynamicIdx.get());
}

void ClangdServer::addDocument(PathRef File, llvm::StringRef Contents,
                               WantDiagnostics WantDiags) {
  auto FS = FSProvider.getFileSystem();

  ParseOptions Opts;
  Opts.ClangTidyOpts = tidy::ClangTidyOptions::getDefaults();
  // FIXME: call tidy options builder on the worker thread, it can do IO.
  if (GetClangTidyOptions)
    Opts.ClangTidyOpts = GetClangTidyOptions(*FS, File);
  Opts.SuggestMissingIncludes = SuggestMissingIncludes;

  // Compile command is set asynchronously during update, as it can be slow.
  ParseInputs Inputs;
  Inputs.FS = FS;
  Inputs.Contents = Contents;
  Inputs.Opts = std::move(Opts);
  Inputs.Index = Index;
  WorkScheduler.update(File, Inputs, WantDiags);
}

void ClangdServer::removeDocument(PathRef File) { WorkScheduler.remove(File); }

llvm::StringRef ClangdServer::getDocument(PathRef File) const {
  return WorkScheduler.getContents(File);
}

void ClangdServer::codeComplete(PathRef File, Position Pos,
                                const clangd::CodeCompleteOptions &Opts,
                                Callback<CodeCompleteResult> CB) {
  // Copy completion options for passing them to async task handler.
  auto CodeCompleteOpts = Opts;
  if (!CodeCompleteOpts.Index) // Respect overridden index.
    CodeCompleteOpts.Index = Index;

  auto FS = FSProvider.getFileSystem();
  auto Task = [Pos, FS, CodeCompleteOpts,
               this](Path File, Callback<CodeCompleteResult> CB,
                     llvm::Expected<InputsAndPreamble> IP) {
    if (!IP)
      return CB(IP.takeError());
    if (isCancelled())
      return CB(llvm::make_error<CancelledError>());

    llvm::Optional<SpeculativeFuzzyFind> SpecFuzzyFind;
    if (!IP->Preamble) {
      // No speculation in Fallback mode, as it's supposed to be much faster
      // without compiling.
      vlog("Build for file {0} is not ready. Enter fallback mode.", File);
    } else {
      if (CodeCompleteOpts.Index && CodeCompleteOpts.SpeculativeIndexRequest) {
        SpecFuzzyFind.emplace();
        {
          std::lock_guard<std::mutex> Lock(
              CachedCompletionFuzzyFindRequestMutex);
          SpecFuzzyFind->CachedReq =
              CachedCompletionFuzzyFindRequestByFile[File];
        }
      }
    }
    // FIXME(ibiryukov): even if Preamble is non-null, we may want to check
    // both the old and the new version in case only one of them matches.
    CodeCompleteResult Result = clangd::codeComplete(
        File, IP->Command, IP->Preamble, IP->Contents, Pos, FS,
        CodeCompleteOpts, SpecFuzzyFind ? SpecFuzzyFind.getPointer() : nullptr);
    {
      clang::clangd::trace::Span Tracer("Completion results callback");
      CB(std::move(Result));
    }
    if (SpecFuzzyFind && SpecFuzzyFind->NewReq.hasValue()) {
      std::lock_guard<std::mutex> Lock(CachedCompletionFuzzyFindRequestMutex);
      CachedCompletionFuzzyFindRequestByFile[File] =
          SpecFuzzyFind->NewReq.getValue();
    }
    // SpecFuzzyFind is only destroyed after speculative fuzzy find finishes.
    // We don't want `codeComplete` to wait for the async call if it doesn't use
    // the result (e.g. non-index completion, speculation fails), so that `CB`
    // is called as soon as results are available.
  };

  // We use a potentially-stale preamble because latency is critical here.
  WorkScheduler.runWithPreamble(
      "CodeComplete", File,
      (Opts.RunParser == CodeCompleteOptions::AlwaysParse)
          ? TUScheduler::Stale
          : TUScheduler::StaleOrAbsent,
      Bind(Task, File.str(), std::move(CB)));
}

void ClangdServer::signatureHelp(PathRef File, Position Pos,
                                 Callback<SignatureHelp> CB) {

  auto FS = FSProvider.getFileSystem();
  auto *Index = this->Index;
  auto Action = [Pos, FS, Index](Path File, Callback<SignatureHelp> CB,
                                 llvm::Expected<InputsAndPreamble> IP) {
    if (!IP)
      return CB(IP.takeError());

    auto PreambleData = IP->Preamble;
    CB(clangd::signatureHelp(File, IP->Command, PreambleData, IP->Contents, Pos,
                             FS, Index));
  };

  // Unlike code completion, we wait for an up-to-date preamble here.
  // Signature help is often triggered after code completion. If the code
  // completion inserted a header to make the symbol available, then using
  // the old preamble would yield useless results.
  WorkScheduler.runWithPreamble("SignatureHelp", File, TUScheduler::Consistent,
                                Bind(Action, File.str(), std::move(CB)));
}

llvm::Expected<tooling::Replacements>
ClangdServer::formatRange(llvm::StringRef Code, PathRef File, Range Rng) {
  llvm::Expected<size_t> Begin = positionToOffset(Code, Rng.start);
  if (!Begin)
    return Begin.takeError();
  llvm::Expected<size_t> End = positionToOffset(Code, Rng.end);
  if (!End)
    return End.takeError();
  return formatCode(Code, File, {tooling::Range(*Begin, *End - *Begin)});
}

llvm::Expected<tooling::Replacements>
ClangdServer::formatFile(llvm::StringRef Code, PathRef File) {
  // Format everything.
  return formatCode(Code, File, {tooling::Range(0, Code.size())});
}

llvm::Expected<std::vector<TextEdit>>
ClangdServer::formatOnType(llvm::StringRef Code, PathRef File, Position Pos,
                           StringRef TriggerText) {
  llvm::Expected<size_t> CursorPos = positionToOffset(Code, Pos);
  if (!CursorPos)
    return CursorPos.takeError();
  auto FS = FSProvider.getFileSystem();
  auto Style = format::getStyle(format::DefaultFormatStyle, File,
                                format::DefaultFallbackStyle, Code, FS.get());
  if (!Style)
    return Style.takeError();

  std::vector<TextEdit> Result;
  for (const tooling::Replacement &R :
       formatIncremental(Code, *CursorPos, TriggerText, *Style))
    Result.push_back(replacementToEdit(Code, R));
  return Result;
}

void ClangdServer::rename(PathRef File, Position Pos, llvm::StringRef NewName,
                          Callback<std::vector<TextEdit>> CB) {
  auto Action = [Pos](Path File, std::string NewName,
                      Callback<std::vector<TextEdit>> CB,
                      llvm::Expected<InputsAndAST> InpAST) {
    if (!InpAST)
      return CB(InpAST.takeError());
    auto Changes = renameWithinFile(InpAST->AST, File, Pos, NewName);
    if (!Changes)
      return CB(Changes.takeError());
    std::vector<TextEdit> Edits;
    for (const auto &Rep : *Changes)
      Edits.push_back(replacementToEdit(InpAST->Inputs.Contents, Rep));
    return CB(std::move(Edits));
  };

  WorkScheduler.runWithAST(
      "Rename", File, Bind(Action, File.str(), NewName.str(), std::move(CB)));
}

static llvm::Expected<Tweak::Selection>
tweakSelection(const Range &Sel, const InputsAndAST &AST) {
  auto Begin = positionToOffset(AST.Inputs.Contents, Sel.start);
  if (!Begin)
    return Begin.takeError();
  auto End = positionToOffset(AST.Inputs.Contents, Sel.end);
  if (!End)
    return End.takeError();
  return Tweak::Selection(AST.AST, *Begin, *End);
}

void ClangdServer::enumerateTweaks(PathRef File, Range Sel,
                                   Callback<std::vector<TweakRef>> CB) {
  auto Action = [Sel](decltype(CB) CB, std::string File,
                      Expected<InputsAndAST> InpAST) {
    if (!InpAST)
      return CB(InpAST.takeError());
    auto Selection = tweakSelection(Sel, *InpAST);
    if (!Selection)
      return CB(Selection.takeError());
    std::vector<TweakRef> Res;
    for (auto &T : prepareTweaks(*Selection))
      Res.push_back({T->id(), T->title()});
    CB(std::move(Res));
  };

  WorkScheduler.runWithAST("EnumerateTweaks", File,
                           Bind(Action, std::move(CB), File.str()));
}

void ClangdServer::applyTweak(PathRef File, Range Sel, StringRef TweakID,
<<<<<<< HEAD
                              Callback<std::vector<TextEdit>> CB) {
=======
                              Callback<Tweak::Effect> CB) {
>>>>>>> 08372eb7
  auto Action = [Sel](decltype(CB) CB, std::string File, std::string TweakID,
                      Expected<InputsAndAST> InpAST) {
    if (!InpAST)
      return CB(InpAST.takeError());
    auto Selection = tweakSelection(Sel, *InpAST);
    if (!Selection)
      return CB(Selection.takeError());
    auto A = prepareTweak(TweakID, *Selection);
    if (!A)
      return CB(A.takeError());
<<<<<<< HEAD
    auto Raw = (*A)->apply(*Selection);
    if (!Raw)
      return CB(Raw.takeError());
    // FIXME: this function has I/O operations (find .clang-format file), figure
    // out a way to cache the format style.
    auto Style = getFormatStyleForFile(File, InpAST->Inputs.Contents,
                                       InpAST->Inputs.FS.get());
    auto Formatted = cleanupAndFormat(InpAST->Inputs.Contents, *Raw, Style);
    if (!Formatted)
      return CB(Formatted.takeError());
    return CB(replacementsToEdits(InpAST->Inputs.Contents, *Formatted));
=======
    auto Effect = (*A)->apply(*Selection);
    if (!Effect)
      return CB(Effect.takeError());
    if (Effect->ApplyEdit) {
      // FIXME: this function has I/O operations (find .clang-format file),
      // figure out a way to cache the format style.
      auto Style = getFormatStyleForFile(File, InpAST->Inputs.Contents,
                                         InpAST->Inputs.FS.get());
      if (auto Formatted = cleanupAndFormat(InpAST->Inputs.Contents,
                                            *Effect->ApplyEdit, Style))
        Effect->ApplyEdit = std::move(*Formatted);
    }
    return CB(std::move(*Effect));
>>>>>>> 08372eb7
  };
  WorkScheduler.runWithAST(
      "ApplyTweak", File,
      Bind(Action, std::move(CB), File.str(), TweakID.str()));
}

void ClangdServer::dumpAST(PathRef File,
                           llvm::unique_function<void(std::string)> Callback) {
  auto Action = [](decltype(Callback) Callback,
                   llvm::Expected<InputsAndAST> InpAST) {
    if (!InpAST) {
      llvm::consumeError(InpAST.takeError());
      return Callback("<no-ast>");
    }
    std::string Result;

    llvm::raw_string_ostream ResultOS(Result);
    clangd::dumpAST(InpAST->AST, ResultOS);
    ResultOS.flush();

    Callback(Result);
  };

  WorkScheduler.runWithAST("DumpAST", File, Bind(Action, std::move(Callback)));
}

void ClangdServer::locateSymbolAt(PathRef File, Position Pos,
                                  Callback<std::vector<LocatedSymbol>> CB) {
  auto Action = [Pos, this](decltype(CB) CB,
                            llvm::Expected<InputsAndAST> InpAST) {
    if (!InpAST)
      return CB(InpAST.takeError());
    CB(clangd::locateSymbolAt(InpAST->AST, Pos, Index));
  };

  WorkScheduler.runWithAST("Definitions", File, Bind(Action, std::move(CB)));
}

llvm::Optional<Path> ClangdServer::switchSourceHeader(PathRef Path) {

  llvm::StringRef SourceExtensions[] = {".cpp", ".c", ".cc", ".cxx",
                                        ".c++", ".m", ".mm"};
  llvm::StringRef HeaderExtensions[] = {".h", ".hh", ".hpp", ".hxx", ".inc"};

  llvm::StringRef PathExt = llvm::sys::path::extension(Path);

  // Lookup in a list of known extensions.
  auto SourceIter =
      llvm::find_if(SourceExtensions, [&PathExt](PathRef SourceExt) {
        return SourceExt.equals_lower(PathExt);
      });
  bool IsSource = SourceIter != std::end(SourceExtensions);

  auto HeaderIter =
      llvm::find_if(HeaderExtensions, [&PathExt](PathRef HeaderExt) {
        return HeaderExt.equals_lower(PathExt);
      });

  bool IsHeader = HeaderIter != std::end(HeaderExtensions);

  // We can only switch between the known extensions.
  if (!IsSource && !IsHeader)
    return None;

  // Array to lookup extensions for the switch. An opposite of where original
  // extension was found.
  llvm::ArrayRef<llvm::StringRef> NewExts;
  if (IsSource)
    NewExts = HeaderExtensions;
  else
    NewExts = SourceExtensions;

  // Storage for the new path.
  llvm::SmallString<128> NewPath = llvm::StringRef(Path);

  // Instance of vfs::FileSystem, used for file existence checks.
  auto FS = FSProvider.getFileSystem();

  // Loop through switched extension candidates.
  for (llvm::StringRef NewExt : NewExts) {
    llvm::sys::path::replace_extension(NewPath, NewExt);
    if (FS->exists(NewPath))
      return NewPath.str().str(); // First str() to convert from SmallString to
                                  // StringRef, second to convert from StringRef
                                  // to std::string

    // Also check NewExt in upper-case, just in case.
    llvm::sys::path::replace_extension(NewPath, NewExt.upper());
    if (FS->exists(NewPath))
      return NewPath.str().str();
  }

  return None;
}

llvm::Expected<tooling::Replacements>
ClangdServer::formatCode(llvm::StringRef Code, PathRef File,
                         llvm::ArrayRef<tooling::Range> Ranges) {
  // Call clang-format.
  format::FormatStyle Style =
      getFormatStyleForFile(File, Code, FSProvider.getFileSystem().get());
  tooling::Replacements IncludeReplaces =
      format::sortIncludes(Style, Code, Ranges, File);
  auto Changed = tooling::applyAllReplacements(Code, IncludeReplaces);
  if (!Changed)
    return Changed.takeError();

  return IncludeReplaces.merge(format::reformat(
      Style, *Changed,
      tooling::calculateRangesAfterReplacements(IncludeReplaces, Ranges),
      File));
}

void ClangdServer::findDocumentHighlights(
    PathRef File, Position Pos, Callback<std::vector<DocumentHighlight>> CB) {
  auto Action = [Pos](Callback<std::vector<DocumentHighlight>> CB,
                      llvm::Expected<InputsAndAST> InpAST) {
    if (!InpAST)
      return CB(InpAST.takeError());
    CB(clangd::findDocumentHighlights(InpAST->AST, Pos));
  };

  WorkScheduler.runWithAST("Highlights", File, Bind(Action, std::move(CB)));
}

void ClangdServer::findHover(PathRef File, Position Pos,
                             Callback<llvm::Optional<HoverInfo>> CB) {
  auto Action = [Pos](decltype(CB) CB, Path File,
                      llvm::Expected<InputsAndAST> InpAST) {
    if (!InpAST)
      return CB(InpAST.takeError());
    format::FormatStyle Style = getFormatStyleForFile(
        File, InpAST->Inputs.Contents, InpAST->Inputs.FS.get());
    CB(clangd::getHover(InpAST->AST, Pos, std::move(Style)));
  };

  WorkScheduler.runWithAST("Hover", File,
                           Bind(Action, std::move(CB), File.str()));
}

void ClangdServer::typeHierarchy(PathRef File, Position Pos, int Resolve,
                                 TypeHierarchyDirection Direction,
                                 Callback<Optional<TypeHierarchyItem>> CB) {
  std::string FileCopy = File; // copy will be captured by the lambda
  auto Action = [FileCopy, Pos, Resolve, Direction,
                 this](decltype(CB) CB, Expected<InputsAndAST> InpAST) {
    if (!InpAST)
      return CB(InpAST.takeError());
    CB(clangd::getTypeHierarchy(InpAST->AST, Pos, Resolve, Direction, Index,
                                FileCopy));
  };

  WorkScheduler.runWithAST("Type Hierarchy", File, Bind(Action, std::move(CB)));
}

void ClangdServer::onFileEvent(const DidChangeWatchedFilesParams &Params) {
  // FIXME: Do nothing for now. This will be used for indexing and potentially
  // invalidating other caches.
}

void ClangdServer::workspaceSymbols(
    llvm::StringRef Query, int Limit,
    Callback<std::vector<SymbolInformation>> CB) {
  std::string QueryCopy = Query;
  WorkScheduler.run(
      "getWorkspaceSymbols",
      Bind(
          [QueryCopy, Limit, this](decltype(CB) CB) {
            CB(clangd::getWorkspaceSymbols(QueryCopy, Limit, Index,
                                           WorkspaceRoot.getValueOr("")));
          },
          std::move(CB)));
}

void ClangdServer::documentSymbols(llvm::StringRef File,
                                   Callback<std::vector<DocumentSymbol>> CB) {
  auto Action = [](Callback<std::vector<DocumentSymbol>> CB,
                   llvm::Expected<InputsAndAST> InpAST) {
    if (!InpAST)
      return CB(InpAST.takeError());
    CB(clangd::getDocumentSymbols(InpAST->AST));
  };
  WorkScheduler.runWithAST("documentSymbols", File,
                           Bind(Action, std::move(CB)));
}

void ClangdServer::findReferences(PathRef File, Position Pos, uint32_t Limit,
                                  Callback<std::vector<Location>> CB) {
  auto Action = [Pos, Limit, this](Callback<std::vector<Location>> CB,
                                   llvm::Expected<InputsAndAST> InpAST) {
    if (!InpAST)
      return CB(InpAST.takeError());
    CB(clangd::findReferences(InpAST->AST, Pos, Limit, Index));
  };

  WorkScheduler.runWithAST("References", File, Bind(Action, std::move(CB)));
}

void ClangdServer::symbolInfo(PathRef File, Position Pos,
                              Callback<std::vector<SymbolDetails>> CB) {
  auto Action = [Pos](Callback<std::vector<SymbolDetails>> CB,
                      llvm::Expected<InputsAndAST> InpAST) {
    if (!InpAST)
      return CB(InpAST.takeError());
    CB(clangd::getSymbolInfo(InpAST->AST, Pos));
  };

  WorkScheduler.runWithAST("SymbolInfo", File, Bind(Action, std::move(CB)));
}

std::vector<std::pair<Path, std::size_t>>
ClangdServer::getUsedBytesPerFile() const {
  return WorkScheduler.getUsedBytesPerFile();
}

LLVM_NODISCARD bool
ClangdServer::blockUntilIdleForTest(llvm::Optional<double> TimeoutSeconds) {
  return WorkScheduler.blockUntilIdle(timeoutSeconds(TimeoutSeconds)) &&
         (!BackgroundIdx ||
          BackgroundIdx->blockUntilIdleForTest(TimeoutSeconds));
}

} // namespace clangd
} // namespace clang<|MERGE_RESOLUTION|>--- conflicted
+++ resolved
@@ -95,6 +95,7 @@
                      : nullptr),
       GetClangTidyOptions(Opts.GetClangTidyOptions),
       SuggestMissingIncludes(Opts.SuggestMissingIncludes),
+      EnableHiddenFeatures(Opts.HiddenFeatures),
       WorkspaceRoot(Opts.WorkspaceRoot),
       // Pass a callback into `WorkScheduler` to extract symbols from a newly
       // parsed file and rebuild the file index synchronously each time an AST
@@ -307,16 +308,19 @@
 
 void ClangdServer::enumerateTweaks(PathRef File, Range Sel,
                                    Callback<std::vector<TweakRef>> CB) {
-  auto Action = [Sel](decltype(CB) CB, std::string File,
-                      Expected<InputsAndAST> InpAST) {
+  auto Action = [this, Sel](decltype(CB) CB, std::string File,
+                            Expected<InputsAndAST> InpAST) {
     if (!InpAST)
       return CB(InpAST.takeError());
     auto Selection = tweakSelection(Sel, *InpAST);
     if (!Selection)
       return CB(Selection.takeError());
     std::vector<TweakRef> Res;
-    for (auto &T : prepareTweaks(*Selection))
-      Res.push_back({T->id(), T->title()});
+    for (auto &T : prepareTweaks(*Selection)) {
+      if (T->hidden() && !EnableHiddenFeatures)
+        continue;
+      Res.push_back({T->id(), T->title(), T->intent()});
+    }
     CB(std::move(Res));
   };
 
@@ -325,11 +329,7 @@
 }
 
 void ClangdServer::applyTweak(PathRef File, Range Sel, StringRef TweakID,
-<<<<<<< HEAD
-                              Callback<std::vector<TextEdit>> CB) {
-=======
                               Callback<Tweak::Effect> CB) {
->>>>>>> 08372eb7
   auto Action = [Sel](decltype(CB) CB, std::string File, std::string TweakID,
                       Expected<InputsAndAST> InpAST) {
     if (!InpAST)
@@ -340,19 +340,6 @@
     auto A = prepareTweak(TweakID, *Selection);
     if (!A)
       return CB(A.takeError());
-<<<<<<< HEAD
-    auto Raw = (*A)->apply(*Selection);
-    if (!Raw)
-      return CB(Raw.takeError());
-    // FIXME: this function has I/O operations (find .clang-format file), figure
-    // out a way to cache the format style.
-    auto Style = getFormatStyleForFile(File, InpAST->Inputs.Contents,
-                                       InpAST->Inputs.FS.get());
-    auto Formatted = cleanupAndFormat(InpAST->Inputs.Contents, *Raw, Style);
-    if (!Formatted)
-      return CB(Formatted.takeError());
-    return CB(replacementsToEdits(InpAST->Inputs.Contents, *Formatted));
-=======
     auto Effect = (*A)->apply(*Selection);
     if (!Effect)
       return CB(Effect.takeError());
@@ -366,7 +353,6 @@
         Effect->ApplyEdit = std::move(*Formatted);
     }
     return CB(std::move(*Effect));
->>>>>>> 08372eb7
   };
   WorkScheduler.runWithAST(
       "ApplyTweak", File,
