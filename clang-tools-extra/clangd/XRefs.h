--- conflicted
+++ resolved
@@ -17,7 +17,10 @@
 #include "FormattedString.h"
 #include "Protocol.h"
 #include "index/Index.h"
+#include "index/SymbolLocation.h"
+#include "clang/Index/IndexSymbol.h"
 #include "llvm/ADT/Optional.h"
+#include "llvm/Support/raw_ostream.h"
 #include <vector>
 
 namespace clang {
@@ -47,8 +50,6 @@
 std::vector<DocumentHighlight> findDocumentHighlights(ParsedAST &AST,
                                                       Position Pos);
 
-<<<<<<< HEAD
-=======
 /// Contains detailed information about a Symbol. Especially useful when
 /// generating hover responses. It can be rendered as a hover panel, or
 /// embedding clients can use the structured information to provide their own
@@ -113,9 +114,9 @@
          std::tie(RHS.Type, RHS.Name, RHS.Default);
 }
 
->>>>>>> f9169d08
 /// Get the hover information when hovering at \p Pos.
-llvm::Optional<Hover> getHover(ParsedAST &AST, Position Pos);
+llvm::Optional<HoverInfo> getHover(ParsedAST &AST, Position Pos,
+                                   format::FormatStyle Style);
 
 /// Returns reference locations of the symbol at a specified \p Pos.
 /// \p Limit limits the number of results returned (0 means no limit).
