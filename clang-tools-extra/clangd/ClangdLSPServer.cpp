//===--- ClangdLSPServer.cpp - LSP server ------------------------*- C++-*-===//
//
// Part of the LLVM Project, under the Apache License v2.0 with LLVM Exceptions.
// See https://llvm.org/LICENSE.txt for license information.
// SPDX-License-Identifier: Apache-2.0 WITH LLVM-exception
//
//===----------------------------------------------------------------------===//

#include "ClangdLSPServer.h"
#include "Diagnostics.h"
#include "FormattedString.h"
#include "Protocol.h"
#include "SourceCode.h"
#include "Trace.h"
#include "URI.h"
#include "clang/Tooling/Core/Replacement.h"
#include "llvm/ADT/Optional.h"
#include "llvm/ADT/ScopeExit.h"
#include "llvm/Support/Errc.h"
#include "llvm/Support/Error.h"
#include "llvm/Support/FormatVariadic.h"
#include "llvm/Support/Path.h"
#include "llvm/Support/ScopedPrinter.h"

namespace clang {
namespace clangd {
namespace {
class IgnoreCompletionError : public llvm::ErrorInfo<CancelledError> {
public:
  void log(llvm::raw_ostream &OS) const override {
    OS << "ignored auto-triggered completion, preceding char did not match";
  }
  std::error_code convertToErrorCode() const override {
    return std::make_error_code(std::errc::operation_canceled);
  }
};

/// Transforms a tweak into a code action that would apply it if executed.
/// EXPECTS: T.prepare() was called and returned true.
CodeAction toCodeAction(const ClangdServer::TweakRef &T, const URIForFile &File,
                        Range Selection) {
  CodeAction CA;
  CA.title = T.Title;
  CA.kind = CodeAction::REFACTOR_KIND;
  // This tweak may have an expensive second stage, we only run it if the user
  // actually chooses it in the UI. We reply with a command that would run the
  // corresponding tweak.
  // FIXME: for some tweaks, computing the edits is cheap and we could send them
  //        directly.
  CA.command.emplace();
  CA.command->title = T.Title;
  CA.command->command = Command::CLANGD_APPLY_TWEAK;
  CA.command->tweakArgs.emplace();
  CA.command->tweakArgs->file = File;
  CA.command->tweakArgs->tweakID = T.ID;
  CA.command->tweakArgs->selection = Selection;
  return CA;
}

void adjustSymbolKinds(llvm::MutableArrayRef<DocumentSymbol> Syms,
                       SymbolKindBitset Kinds) {
  for (auto &S : Syms) {
    S.kind = adjustKindToCapability(S.kind, Kinds);
    adjustSymbolKinds(S.children, Kinds);
  }
}

SymbolKindBitset defaultSymbolKinds() {
  SymbolKindBitset Defaults;
  for (size_t I = SymbolKindMin; I <= static_cast<size_t>(SymbolKind::Array);
       ++I)
    Defaults.set(I);
  return Defaults;
}

CompletionItemKindBitset defaultCompletionItemKinds() {
  CompletionItemKindBitset Defaults;
  for (size_t I = CompletionItemKindMin;
       I <= static_cast<size_t>(CompletionItemKind::Reference); ++I)
    Defaults.set(I);
  return Defaults;
}

} // namespace

// MessageHandler dispatches incoming LSP messages.
// It handles cross-cutting concerns:
//  - serializes/deserializes protocol objects to JSON
//  - logging of inbound messages
//  - cancellation handling
//  - basic call tracing
// MessageHandler ensures that initialize() is called before any other handler.
class ClangdLSPServer::MessageHandler : public Transport::MessageHandler {
public:
  MessageHandler(ClangdLSPServer &Server) : Server(Server) {}

  bool onNotify(llvm::StringRef Method, llvm::json::Value Params) override {
    WithContext HandlerContext(handlerContext());
    log("<-- {0}", Method);
    if (Method == "exit")
      return false;
    if (!Server.Server)
      elog("Notification {0} before initialization", Method);
    else if (Method == "$/cancelRequest")
      onCancel(std::move(Params));
    else if (auto Handler = Notifications.lookup(Method))
      Handler(std::move(Params));
    else
      log("unhandled notification {0}", Method);
    return true;
  }

  bool onCall(llvm::StringRef Method, llvm::json::Value Params,
              llvm::json::Value ID) override {
    WithContext HandlerContext(handlerContext());
    // Calls can be canceled by the client. Add cancellation context.
    WithContext WithCancel(cancelableRequestContext(ID));
    trace::Span Tracer(Method);
    SPAN_ATTACH(Tracer, "Params", Params);
    ReplyOnce Reply(ID, Method, &Server, Tracer.Args);
    log("<-- {0}({1})", Method, ID);
    if (!Server.Server && Method != "initialize") {
      elog("Call {0} before initialization.", Method);
      Reply(llvm::make_error<LSPError>("server not initialized",
                                       ErrorCode::ServerNotInitialized));
    } else if (auto Handler = Calls.lookup(Method))
      Handler(std::move(Params), std::move(Reply));
    else
      Reply(llvm::make_error<LSPError>("method not found",
                                       ErrorCode::MethodNotFound));
    return true;
  }

  bool onReply(llvm::json::Value ID,
               llvm::Expected<llvm::json::Value> Result) override {
    WithContext HandlerContext(handlerContext());
    // We ignore replies, just log them.
    if (Result)
      log("<-- reply({0})", ID);
    else
      log("<-- reply({0}) error: {1}", ID, llvm::toString(Result.takeError()));
    return true;
  }

  // Bind an LSP method name to a call.
  template <typename Param, typename Result>
  void bind(const char *Method,
            void (ClangdLSPServer::*Handler)(const Param &, Callback<Result>)) {
    Calls[Method] = [Method, Handler, this](llvm::json::Value RawParams,
                                            ReplyOnce Reply) {
      Param P;
      if (fromJSON(RawParams, P)) {
        (Server.*Handler)(P, std::move(Reply));
      } else {
        elog("Failed to decode {0} request.", Method);
        Reply(llvm::make_error<LSPError>("failed to decode request",
                                         ErrorCode::InvalidRequest));
      }
    };
  }

  // Bind an LSP method name to a notification.
  template <typename Param>
  void bind(const char *Method,
            void (ClangdLSPServer::*Handler)(const Param &)) {
    Notifications[Method] = [Method, Handler,
                             this](llvm::json::Value RawParams) {
      Param P;
      if (!fromJSON(RawParams, P)) {
        elog("Failed to decode {0} request.", Method);
        return;
      }
      trace::Span Tracer(Method);
      SPAN_ATTACH(Tracer, "Params", RawParams);
      (Server.*Handler)(P);
    };
  }

private:
  // Function object to reply to an LSP call.
  // Each instance must be called exactly once, otherwise:
  //  - the bug is logged, and (in debug mode) an assert will fire
  //  - if there was no reply, an error reply is sent
  //  - if there were multiple replies, only the first is sent
  class ReplyOnce {
    std::atomic<bool> Replied = {false};
    std::chrono::steady_clock::time_point Start;
    llvm::json::Value ID;
    std::string Method;
    ClangdLSPServer *Server; // Null when moved-from.
    llvm::json::Object *TraceArgs;

  public:
    ReplyOnce(const llvm::json::Value &ID, llvm::StringRef Method,
              ClangdLSPServer *Server, llvm::json::Object *TraceArgs)
        : Start(std::chrono::steady_clock::now()), ID(ID), Method(Method),
          Server(Server), TraceArgs(TraceArgs) {
      assert(Server);
    }
    ReplyOnce(ReplyOnce &&Other)
        : Replied(Other.Replied.load()), Start(Other.Start),
          ID(std::move(Other.ID)), Method(std::move(Other.Method)),
          Server(Other.Server), TraceArgs(Other.TraceArgs) {
      Other.Server = nullptr;
    }
    ReplyOnce &operator=(ReplyOnce &&) = delete;
    ReplyOnce(const ReplyOnce &) = delete;
    ReplyOnce &operator=(const ReplyOnce &) = delete;

    ~ReplyOnce() {
      if (Server && !Replied) {
        elog("No reply to message {0}({1})", Method, ID);
        assert(false && "must reply to all calls!");
        (*this)(llvm::make_error<LSPError>("server failed to reply",
                                           ErrorCode::InternalError));
      }
    }

    void operator()(llvm::Expected<llvm::json::Value> Reply) {
      assert(Server && "moved-from!");
      if (Replied.exchange(true)) {
        elog("Replied twice to message {0}({1})", Method, ID);
        assert(false && "must reply to each call only once!");
        return;
      }
      auto Duration = std::chrono::steady_clock::now() - Start;
      if (Reply) {
        log("--> reply:{0}({1}) {2:ms}", Method, ID, Duration);
        if (TraceArgs)
          (*TraceArgs)["Reply"] = *Reply;
        std::lock_guard<std::mutex> Lock(Server->TranspWriter);
        Server->Transp.reply(std::move(ID), std::move(Reply));
      } else {
        llvm::Error Err = Reply.takeError();
        log("--> reply:{0}({1}) {2:ms}, error: {3}", Method, ID, Duration, Err);
        if (TraceArgs)
          (*TraceArgs)["Error"] = llvm::to_string(Err);
        std::lock_guard<std::mutex> Lock(Server->TranspWriter);
        Server->Transp.reply(std::move(ID), std::move(Err));
      }
    }
  };

  llvm::StringMap<std::function<void(llvm::json::Value)>> Notifications;
  llvm::StringMap<std::function<void(llvm::json::Value, ReplyOnce)>> Calls;

  // Method calls may be cancelled by ID, so keep track of their state.
  // This needs a mutex: handlers may finish on a different thread, and that's
  // when we clean up entries in the map.
  mutable std::mutex RequestCancelersMutex;
  llvm::StringMap<std::pair<Canceler, /*Cookie*/ unsigned>> RequestCancelers;
  unsigned NextRequestCookie = 0; // To disambiguate reused IDs, see below.
  void onCancel(const llvm::json::Value &Params) {
    const llvm::json::Value *ID = nullptr;
    if (auto *O = Params.getAsObject())
      ID = O->get("id");
    if (!ID) {
      elog("Bad cancellation request: {0}", Params);
      return;
    }
    auto StrID = llvm::to_string(*ID);
    std::lock_guard<std::mutex> Lock(RequestCancelersMutex);
    auto It = RequestCancelers.find(StrID);
    if (It != RequestCancelers.end())
      It->second.first(); // Invoke the canceler.
  }

  Context handlerContext() const {
    return Context::current().derive(
        kCurrentOffsetEncoding,
        Server.NegotiatedOffsetEncoding.getValueOr(OffsetEncoding::UTF16));
  }

  // We run cancelable requests in a context that does two things:
  //  - allows cancellation using RequestCancelers[ID]
  //  - cleans up the entry in RequestCancelers when it's no longer needed
  // If a client reuses an ID, the last wins and the first cannot be canceled.
  Context cancelableRequestContext(const llvm::json::Value &ID) {
    auto Task = cancelableTask();
    auto StrID = llvm::to_string(ID);  // JSON-serialize ID for map key.
    auto Cookie = NextRequestCookie++; // No lock, only called on main thread.
    {
      std::lock_guard<std::mutex> Lock(RequestCancelersMutex);
      RequestCancelers[StrID] = {std::move(Task.second), Cookie};
    }
    // When the request ends, we can clean up the entry we just added.
    // The cookie lets us check that it hasn't been overwritten due to ID
    // reuse.
    return Task.first.derive(llvm::make_scope_exit([this, StrID, Cookie] {
      std::lock_guard<std::mutex> Lock(RequestCancelersMutex);
      auto It = RequestCancelers.find(StrID);
      if (It != RequestCancelers.end() && It->second.second == Cookie)
        RequestCancelers.erase(It);
    }));
  }

  ClangdLSPServer &Server;
};

// call(), notify(), and reply() wrap the Transport, adding logging and locking.
void ClangdLSPServer::call(llvm::StringRef Method, llvm::json::Value Params) {
  auto ID = NextCallID++;
  log("--> {0}({1})", Method, ID);
  // We currently don't handle responses, so no need to store ID anywhere.
  std::lock_guard<std::mutex> Lock(TranspWriter);
  Transp.call(Method, std::move(Params), ID);
}

void ClangdLSPServer::notify(llvm::StringRef Method, llvm::json::Value Params) {
  log("--> {0}", Method);
  std::lock_guard<std::mutex> Lock(TranspWriter);
  Transp.notify(Method, std::move(Params));
}

void ClangdLSPServer::onInitialize(const InitializeParams &Params,
                                   Callback<llvm::json::Value> Reply) {
  // Determine character encoding first as it affects constructed ClangdServer.
  if (Params.capabilities.offsetEncoding && !NegotiatedOffsetEncoding) {
    NegotiatedOffsetEncoding = OffsetEncoding::UTF16; // fallback
    for (OffsetEncoding Supported : *Params.capabilities.offsetEncoding)
      if (Supported != OffsetEncoding::UnsupportedEncoding) {
        NegotiatedOffsetEncoding = Supported;
        break;
      }
  }
  llvm::Optional<WithContextValue> WithOffsetEncoding;
  if (NegotiatedOffsetEncoding)
    WithOffsetEncoding.emplace(kCurrentOffsetEncoding,
                               *NegotiatedOffsetEncoding);

  if (Params.rootUri && *Params.rootUri)
    ClangdServerOpts.WorkspaceRoot = Params.rootUri->file();
  else if (Params.rootPath && !Params.rootPath->empty())
    ClangdServerOpts.WorkspaceRoot = *Params.rootPath;
  if (Server)
    return Reply(llvm::make_error<LSPError>("server already initialized",
                                            ErrorCode::InvalidRequest));
  if (const auto &Dir = Params.initializationOptions.compilationDatabasePath)
    CompileCommandsDir = Dir;
  if (UseDirBasedCDB)
    BaseCDB = llvm::make_unique<DirectoryBasedGlobalCompilationDatabase>(
        CompileCommandsDir);
  CDB.emplace(BaseCDB.get(), Params.initializationOptions.fallbackFlags,
              ClangdServerOpts.ResourceDir);
  Server.emplace(*CDB, FSProvider, static_cast<DiagnosticsConsumer &>(*this),
                 ClangdServerOpts);
  applyConfiguration(Params.initializationOptions.ConfigSettings);

  CCOpts.EnableSnippets = Params.capabilities.CompletionSnippets;
  DiagOpts.EmbedFixesInDiagnostics = Params.capabilities.DiagnosticFixes;
  DiagOpts.SendDiagnosticCategory = Params.capabilities.DiagnosticCategory;
  DiagOpts.EmitRelatedLocations =
      Params.capabilities.DiagnosticRelatedInformation;
  if (Params.capabilities.WorkspaceSymbolKinds)
    SupportedSymbolKinds |= *Params.capabilities.WorkspaceSymbolKinds;
  if (Params.capabilities.CompletionItemKinds)
    SupportedCompletionItemKinds |= *Params.capabilities.CompletionItemKinds;
  SupportsCodeAction = Params.capabilities.CodeActionStructure;
  SupportsHierarchicalDocumentSymbol =
      Params.capabilities.HierarchicalDocumentSymbol;
  SupportFileStatus = Params.initializationOptions.FileStatus;
  HoverContentFormat = Params.capabilities.HoverContentFormat;
  llvm::json::Object Result{
      {{"capabilities",
        llvm::json::Object{
            {"textDocumentSync", (int)TextDocumentSyncKind::Incremental},
            {"documentFormattingProvider", true},
            {"documentRangeFormattingProvider", true},
            {"documentOnTypeFormattingProvider",
             llvm::json::Object{
                 {"firstTriggerCharacter", "}"},
                 {"moreTriggerCharacter", {}},
             }},
            {"codeActionProvider", true},
            {"completionProvider",
             llvm::json::Object{
                 {"resolveProvider", false},
                 // We do extra checks for '>' and ':' in completion to only
                 // trigger on '->' and '::'.
                 {"triggerCharacters", {".", ">", ":"}},
             }},
            {"signatureHelpProvider",
             llvm::json::Object{
                 {"triggerCharacters", {"(", ","}},
             }},
            {"declarationProvider", true},
            {"definitionProvider", true},
            {"documentHighlightProvider", true},
            {"hoverProvider", true},
            {"renameProvider", true},
            {"documentSymbolProvider", true},
            {"workspaceSymbolProvider", true},
            {"referencesProvider", true},
            {"executeCommandProvider",
             llvm::json::Object{
                 {"commands",
                  {ExecuteCommandParams::CLANGD_APPLY_FIX_COMMAND,
                   ExecuteCommandParams::CLANGD_APPLY_TWEAK}},
             }},
            {"typeHierarchyProvider", true},
        }}}};
  if (NegotiatedOffsetEncoding)
    Result["offsetEncoding"] = *NegotiatedOffsetEncoding;
  Reply(std::move(Result));
}

void ClangdLSPServer::onShutdown(const ShutdownParams &Params,
                                 Callback<std::nullptr_t> Reply) {
  // Do essentially nothing, just say we're ready to exit.
  ShutdownRequestReceived = true;
  Reply(nullptr);
}

// sync is a clangd extension: it blocks until all background work completes.
// It blocks the calling thread, so no messages are processed until it returns!
void ClangdLSPServer::onSync(const NoParams &Params,
                             Callback<std::nullptr_t> Reply) {
  if (Server->blockUntilIdleForTest(/*TimeoutSeconds=*/60))
    Reply(nullptr);
  else
    Reply(llvm::createStringError(llvm::inconvertibleErrorCode(),
                                  "Not idle after a minute"));
}

void ClangdLSPServer::onDocumentDidOpen(
    const DidOpenTextDocumentParams &Params) {
  PathRef File = Params.textDocument.uri.file();

  const std::string &Contents = Params.textDocument.text;

  DraftMgr.addDraft(File, Contents);
  Server->addDocument(File, Contents, WantDiagnostics::Yes);
}

void ClangdLSPServer::onDocumentDidChange(
    const DidChangeTextDocumentParams &Params) {
  auto WantDiags = WantDiagnostics::Auto;
  if (Params.wantDiagnostics.hasValue())
    WantDiags = Params.wantDiagnostics.getValue() ? WantDiagnostics::Yes
                                                  : WantDiagnostics::No;

  PathRef File = Params.textDocument.uri.file();
  llvm::Expected<std::string> Contents =
      DraftMgr.updateDraft(File, Params.contentChanges);
  if (!Contents) {
    // If this fails, we are most likely going to be not in sync anymore with
    // the client.  It is better to remove the draft and let further operations
    // fail rather than giving wrong results.
    DraftMgr.removeDraft(File);
    Server->removeDocument(File);
    elog("Failed to update {0}: {1}", File, Contents.takeError());
    return;
  }

  Server->addDocument(File, *Contents, WantDiags);
}

void ClangdLSPServer::onFileEvent(const DidChangeWatchedFilesParams &Params) {
  Server->onFileEvent(Params);
}

void ClangdLSPServer::onCommand(const ExecuteCommandParams &Params,
                                Callback<llvm::json::Value> Reply) {
  auto ApplyEdit = [this](WorkspaceEdit WE) {
    ApplyWorkspaceEditParams Edit;
    Edit.edit = std::move(WE);
    // Ideally, we would wait for the response and if there is no error, we
    // would reply success/failure to the original RPC.
    call("workspace/applyEdit", Edit);
  };
  if (Params.command == ExecuteCommandParams::CLANGD_APPLY_FIX_COMMAND &&
      Params.workspaceEdit) {
    // The flow for "apply-fix" :
    // 1. We publish a diagnostic, including fixits
    // 2. The user clicks on the diagnostic, the editor asks us for code actions
    // 3. We send code actions, with the fixit embedded as context
    // 4. The user selects the fixit, the editor asks us to apply it
    // 5. We unwrap the changes and send them back to the editor
    // 6. The editor applies the changes (applyEdit), and sends us a reply (but
    // we ignore it)

    Reply("Fix applied.");
    ApplyEdit(*Params.workspaceEdit);
  } else if (Params.command == ExecuteCommandParams::CLANGD_APPLY_TWEAK &&
             Params.tweakArgs) {
    auto Code = DraftMgr.getDraft(Params.tweakArgs->file.file());
    if (!Code)
      return Reply(llvm::createStringError(
          llvm::inconvertibleErrorCode(),
          "trying to apply a code action for a non-added file"));

    auto Action = [ApplyEdit](decltype(Reply) Reply, URIForFile File,
                              std::string Code,
                              llvm::Expected<tooling::Replacements> R) {
      if (!R)
        return Reply(R.takeError());

      WorkspaceEdit WE;
      WE.changes.emplace();
      (*WE.changes)[File.uri()] = replacementsToEdits(Code, *R);

      Reply("Fix applied.");
      ApplyEdit(std::move(WE));
    };
    Server->applyTweak(Params.tweakArgs->file.file(),
                       Params.tweakArgs->selection, Params.tweakArgs->tweakID,
                       Bind(Action, std::move(Reply), Params.tweakArgs->file,
                            std::move(*Code)));
  } else {
    // We should not get here because ExecuteCommandParams would not have
    // parsed in the first place and this handler should not be called. But if
    // more commands are added, this will be here has a safe guard.
    Reply(llvm::make_error<LSPError>(
        llvm::formatv("Unsupported command \"{0}\".", Params.command).str(),
        ErrorCode::InvalidParams));
  }
}

void ClangdLSPServer::onWorkspaceSymbol(
    const WorkspaceSymbolParams &Params,
    Callback<std::vector<SymbolInformation>> Reply) {
  Server->workspaceSymbols(
      Params.query, CCOpts.Limit,
      Bind(
          [this](decltype(Reply) Reply,
                 llvm::Expected<std::vector<SymbolInformation>> Items) {
            if (!Items)
              return Reply(Items.takeError());
            for (auto &Sym : *Items)
              Sym.kind = adjustKindToCapability(Sym.kind, SupportedSymbolKinds);

            Reply(std::move(*Items));
          },
          std::move(Reply)));
}

void ClangdLSPServer::onRename(const RenameParams &Params,
                               Callback<WorkspaceEdit> Reply) {
  Path File = Params.textDocument.uri.file();
  llvm::Optional<std::string> Code = DraftMgr.getDraft(File);
  if (!Code)
    return Reply(llvm::make_error<LSPError>(
        "onRename called for non-added file", ErrorCode::InvalidParams));

  Server->rename(
      File, Params.position, Params.newName,
      Bind(
          [File, Code, Params](decltype(Reply) Reply,
                               llvm::Expected<std::vector<TextEdit>> Edits) {
            if (!Edits)
              return Reply(Edits.takeError());

            WorkspaceEdit WE;
            WE.changes = {{Params.textDocument.uri.uri(), *Edits}};
            Reply(WE);
          },
          std::move(Reply)));
}

void ClangdLSPServer::onDocumentDidClose(
    const DidCloseTextDocumentParams &Params) {
  PathRef File = Params.textDocument.uri.file();
  DraftMgr.removeDraft(File);
  Server->removeDocument(File);

  {
    std::lock_guard<std::mutex> Lock(FixItsMutex);
    FixItsMap.erase(File);
  }
  // clangd will not send updates for this file anymore, so we empty out the
  // list of diagnostics shown on the client (e.g. in the "Problems" pane of
  // VSCode). Note that this cannot race with actual diagnostics responses
  // because removeDocument() guarantees no diagnostic callbacks will be
  // executed after it returns.
  publishDiagnostics(URIForFile::canonicalize(File, /*TUPath=*/File), {});
}

void ClangdLSPServer::onDocumentOnTypeFormatting(
    const DocumentOnTypeFormattingParams &Params,
    Callback<std::vector<TextEdit>> Reply) {
  auto File = Params.textDocument.uri.file();
  auto Code = DraftMgr.getDraft(File);
  if (!Code)
    return Reply(llvm::make_error<LSPError>(
        "onDocumentOnTypeFormatting called for non-added file",
        ErrorCode::InvalidParams));

  auto ReplacementsOrError = Server->formatOnType(*Code, File, Params.position);
  if (ReplacementsOrError)
    Reply(replacementsToEdits(*Code, ReplacementsOrError.get()));
  else
    Reply(ReplacementsOrError.takeError());
}

void ClangdLSPServer::onDocumentRangeFormatting(
    const DocumentRangeFormattingParams &Params,
    Callback<std::vector<TextEdit>> Reply) {
  auto File = Params.textDocument.uri.file();
  auto Code = DraftMgr.getDraft(File);
  if (!Code)
    return Reply(llvm::make_error<LSPError>(
        "onDocumentRangeFormatting called for non-added file",
        ErrorCode::InvalidParams));

  auto ReplacementsOrError = Server->formatRange(*Code, File, Params.range);
  if (ReplacementsOrError)
    Reply(replacementsToEdits(*Code, ReplacementsOrError.get()));
  else
    Reply(ReplacementsOrError.takeError());
}

void ClangdLSPServer::onDocumentFormatting(
    const DocumentFormattingParams &Params,
    Callback<std::vector<TextEdit>> Reply) {
  auto File = Params.textDocument.uri.file();
  auto Code = DraftMgr.getDraft(File);
  if (!Code)
    return Reply(llvm::make_error<LSPError>(
        "onDocumentFormatting called for non-added file",
        ErrorCode::InvalidParams));

  auto ReplacementsOrError = Server->formatFile(*Code, File);
  if (ReplacementsOrError)
    Reply(replacementsToEdits(*Code, ReplacementsOrError.get()));
  else
    Reply(ReplacementsOrError.takeError());
}

/// The functions constructs a flattened view of the DocumentSymbol hierarchy.
/// Used by the clients that do not support the hierarchical view.
static std::vector<SymbolInformation>
flattenSymbolHierarchy(llvm::ArrayRef<DocumentSymbol> Symbols,
                       const URIForFile &FileURI) {

  std::vector<SymbolInformation> Results;
  std::function<void(const DocumentSymbol &, llvm::StringRef)> Process =
      [&](const DocumentSymbol &S, llvm::Optional<llvm::StringRef> ParentName) {
        SymbolInformation SI;
        SI.containerName = ParentName ? "" : *ParentName;
        SI.name = S.name;
        SI.kind = S.kind;
        SI.location.range = S.range;
        SI.location.uri = FileURI;

        Results.push_back(std::move(SI));
        std::string FullName =
            !ParentName ? S.name : (ParentName->str() + "::" + S.name);
        for (auto &C : S.children)
          Process(C, /*ParentName=*/FullName);
      };
  for (auto &S : Symbols)
    Process(S, /*ParentName=*/"");
  return Results;
}

void ClangdLSPServer::onDocumentSymbol(const DocumentSymbolParams &Params,
                                       Callback<llvm::json::Value> Reply) {
  URIForFile FileURI = Params.textDocument.uri;
  Server->documentSymbols(
      Params.textDocument.uri.file(),
      Bind(
          [this, FileURI](decltype(Reply) Reply,
                          llvm::Expected<std::vector<DocumentSymbol>> Items) {
            if (!Items)
              return Reply(Items.takeError());
            adjustSymbolKinds(*Items, SupportedSymbolKinds);
            if (SupportsHierarchicalDocumentSymbol)
              return Reply(std::move(*Items));
            else
              return Reply(flattenSymbolHierarchy(*Items, FileURI));
          },
          std::move(Reply)));
}

static llvm::Optional<Command> asCommand(const CodeAction &Action) {
  Command Cmd;
  if (Action.command && Action.edit)
    return None; // Not representable. (We never emit these anyway).
  if (Action.command) {
    Cmd = *Action.command;
  } else if (Action.edit) {
    Cmd.command = Command::CLANGD_APPLY_FIX_COMMAND;
    Cmd.workspaceEdit = *Action.edit;
  } else {
    return None;
  }
  Cmd.title = Action.title;
  if (Action.kind && *Action.kind == CodeAction::QUICKFIX_KIND)
    Cmd.title = "Apply fix: " + Cmd.title;
  return Cmd;
}

void ClangdLSPServer::onCodeAction(const CodeActionParams &Params,
                                   Callback<llvm::json::Value> Reply) {
  URIForFile File = Params.textDocument.uri;
  auto Code = DraftMgr.getDraft(File.file());
  if (!Code)
    return Reply(llvm::make_error<LSPError>(
        "onCodeAction called for non-added file", ErrorCode::InvalidParams));
  // We provide a code action for Fixes on the specified diagnostics.
  std::vector<CodeAction> FixIts;
  for (const Diagnostic &D : Params.context.diagnostics) {
    for (auto &F : getFixes(File.file(), D)) {
      FixIts.push_back(toCodeAction(F, Params.textDocument.uri));
      FixIts.back().diagnostics = {D};
    }
  }

  // Now enumerate the semantic code actions.
  auto ConsumeActions =
      [this](decltype(Reply) Reply, URIForFile File, std::string Code,
             Range Selection, std::vector<CodeAction> FixIts,
             llvm::Expected<std::vector<ClangdServer::TweakRef>> Tweaks) {
        if (!Tweaks)
          return Reply(Tweaks.takeError());

        std::vector<CodeAction> Actions = std::move(FixIts);
        Actions.reserve(Actions.size() + Tweaks->size());
        for (const auto &T : *Tweaks)
          Actions.push_back(toCodeAction(T, File, Selection));

        if (SupportsCodeAction)
          return Reply(llvm::json::Array(Actions));
        std::vector<Command> Commands;
        for (const auto &Action : Actions) {
          if (auto Command = asCommand(Action))
            Commands.push_back(std::move(*Command));
        }
        return Reply(llvm::json::Array(Commands));
      };

  Server->enumerateTweaks(File.file(), Params.range,
                          Bind(ConsumeActions, std::move(Reply), File,
                               std::move(*Code), Params.range,
                               std::move(FixIts)));
}

void ClangdLSPServer::onCompletion(const CompletionParams &Params,
                                   Callback<CompletionList> Reply) {
  if (!shouldRunCompletion(Params))
    return Reply(llvm::make_error<IgnoreCompletionError>());
  Server->codeComplete(Params.textDocument.uri.file(), Params.position, CCOpts,
                       Bind(
                           [this](decltype(Reply) Reply,
                                  llvm::Expected<CodeCompleteResult> List) {
                             if (!List)
                               return Reply(List.takeError());
                             CompletionList LSPList;
                             LSPList.isIncomplete = List->HasMore;
                             for (const auto &R : List->Completions) {
                               CompletionItem C = R.render(CCOpts);
                               C.kind = adjustKindToCapability(
                                   C.kind, SupportedCompletionItemKinds);
                               LSPList.items.push_back(std::move(C));
                             }
                             return Reply(std::move(LSPList));
                           },
                           std::move(Reply)));
}

void ClangdLSPServer::onSignatureHelp(const TextDocumentPositionParams &Params,
                                      Callback<SignatureHelp> Reply) {
  Server->signatureHelp(Params.textDocument.uri.file(), Params.position,
                        std::move(Reply));
}

// Go to definition has a toggle function: if def and decl are distinct, then
// the first press gives you the def, the second gives you the matching def.
// getToggle() returns the counterpart location that under the cursor.
//
// We return the toggled location alone (ignoring other symbols) to encourage
// editors to "bounce" quickly between locations, without showing a menu.
static Location *getToggle(const TextDocumentPositionParams &Point,
                           LocatedSymbol &Sym) {
  // Toggle only makes sense with two distinct locations.
  if (!Sym.Definition || *Sym.Definition == Sym.PreferredDeclaration)
    return nullptr;
  if (Sym.Definition->uri.file() == Point.textDocument.uri.file() &&
      Sym.Definition->range.contains(Point.position))
    return &Sym.PreferredDeclaration;
  if (Sym.PreferredDeclaration.uri.file() == Point.textDocument.uri.file() &&
      Sym.PreferredDeclaration.range.contains(Point.position))
    return &*Sym.Definition;
  return nullptr;
}

void ClangdLSPServer::onGoToDefinition(const TextDocumentPositionParams &Params,
                                       Callback<std::vector<Location>> Reply) {
  Server->locateSymbolAt(
      Params.textDocument.uri.file(), Params.position,
      Bind(
          [&, Params](decltype(Reply) Reply,
                      llvm::Expected<std::vector<LocatedSymbol>> Symbols) {
            if (!Symbols)
              return Reply(Symbols.takeError());
            std::vector<Location> Defs;
            for (auto &S : *Symbols) {
              if (Location *Toggle = getToggle(Params, S))
                return Reply(std::vector<Location>{std::move(*Toggle)});
              Defs.push_back(S.Definition.getValueOr(S.PreferredDeclaration));
            }
            Reply(std::move(Defs));
          },
          std::move(Reply)));
}

void ClangdLSPServer::onGoToDeclaration(
    const TextDocumentPositionParams &Params,
    Callback<std::vector<Location>> Reply) {
  Server->locateSymbolAt(
      Params.textDocument.uri.file(), Params.position,
      Bind(
          [&, Params](decltype(Reply) Reply,
                      llvm::Expected<std::vector<LocatedSymbol>> Symbols) {
            if (!Symbols)
              return Reply(Symbols.takeError());
            std::vector<Location> Decls;
            for (auto &S : *Symbols) {
              if (Location *Toggle = getToggle(Params, S))
                return Reply(std::vector<Location>{std::move(*Toggle)});
              Decls.push_back(std::move(S.PreferredDeclaration));
            }
            Reply(std::move(Decls));
          },
          std::move(Reply)));
}

void ClangdLSPServer::onSwitchSourceHeader(
    const TextDocumentIdentifier &Params,
    Callback<llvm::Optional<URIForFile>> Reply) {
  if (auto Result = Server->switchSourceHeader(Params.uri.file()))
    Reply(URIForFile::canonicalize(*Result, Params.uri.file()));
  else
    Reply(llvm::None);
}

void ClangdLSPServer::onDocumentHighlight(
    const TextDocumentPositionParams &Params,
    Callback<std::vector<DocumentHighlight>> Reply) {
  Server->findDocumentHighlights(Params.textDocument.uri.file(),
                                 Params.position, std::move(Reply));
}

void ClangdLSPServer::onHover(const TextDocumentPositionParams &Params,
                              Callback<llvm::Optional<Hover>> Reply) {
  Server->findHover(Params.textDocument.uri.file(), Params.position,
<<<<<<< HEAD
                    std::move(Reply));
=======
                    Bind(
                        [this](decltype(Reply) Reply,
                               llvm::Expected<llvm::Optional<HoverInfo>> H) {
                          if (!H)
                            return Reply(H.takeError());
                          if (!*H)
                            return Reply(llvm::None);

                          Hover R;
                          R.contents.kind = HoverContentFormat;
                          R.range = (*H)->SymRange;
                          switch (HoverContentFormat) {
                          case MarkupKind::PlainText:
                            R.contents.value =
                                (*H)->present().renderAsPlainText();
                            return Reply(std::move(R));
                          case MarkupKind::Markdown:
                            R.contents.value =
                                (*H)->present().renderAsMarkdown();
                            return Reply(std::move(R));
                          };
                          llvm_unreachable("unhandled MarkupKind");
                        },
                        std::move(Reply)));
>>>>>>> f9169d08
}

void ClangdLSPServer::onTypeHierarchy(
    const TypeHierarchyParams &Params,
    Callback<Optional<TypeHierarchyItem>> Reply) {
  Server->typeHierarchy(Params.textDocument.uri.file(), Params.position,
                        Params.resolve, Params.direction, std::move(Reply));
}

void ClangdLSPServer::applyConfiguration(
    const ConfigurationSettings &Settings) {
  // Per-file update to the compilation database.
  bool ShouldReparseOpenFiles = false;
  for (auto &Entry : Settings.compilationDatabaseChanges) {
    /// The opened files need to be reparsed only when some existing
    /// entries are changed.
    PathRef File = Entry.first;
    auto Old = CDB->getCompileCommand(File);
    auto New =
        tooling::CompileCommand(std::move(Entry.second.workingDirectory), File,
                                std::move(Entry.second.compilationCommand),
                                /*Output=*/"");
    if (Old != New) {
      CDB->setCompileCommand(File, std::move(New));
      ShouldReparseOpenFiles = true;
    }
  }
  if (ShouldReparseOpenFiles)
    reparseOpenedFiles();
}

void ClangdLSPServer::publishDiagnostics(
    const URIForFile &File, std::vector<clangd::Diagnostic> Diagnostics) {
  // Publish diagnostics.
  notify("textDocument/publishDiagnostics",
         llvm::json::Object{
             {"uri", File},
             {"diagnostics", std::move(Diagnostics)},
         });
}

// FIXME: This function needs to be properly tested.
void ClangdLSPServer::onChangeConfiguration(
    const DidChangeConfigurationParams &Params) {
  applyConfiguration(Params.settings);
}

void ClangdLSPServer::onReference(const ReferenceParams &Params,
                                  Callback<std::vector<Location>> Reply) {
  Server->findReferences(Params.textDocument.uri.file(), Params.position,
                         CCOpts.Limit, std::move(Reply));
}

void ClangdLSPServer::onSymbolInfo(const TextDocumentPositionParams &Params,
                                   Callback<std::vector<SymbolDetails>> Reply) {
  Server->symbolInfo(Params.textDocument.uri.file(), Params.position,
                     std::move(Reply));
}

ClangdLSPServer::ClangdLSPServer(
    class Transport &Transp, const FileSystemProvider &FSProvider,
    const clangd::CodeCompleteOptions &CCOpts,
    llvm::Optional<Path> CompileCommandsDir, bool UseDirBasedCDB,
    llvm::Optional<OffsetEncoding> ForcedOffsetEncoding,
    const ClangdServer::Options &Opts)
    : Transp(Transp), MsgHandler(new MessageHandler(*this)),
      FSProvider(FSProvider), CCOpts(CCOpts),
      SupportedSymbolKinds(defaultSymbolKinds()),
      SupportedCompletionItemKinds(defaultCompletionItemKinds()),
      UseDirBasedCDB(UseDirBasedCDB),
      CompileCommandsDir(std::move(CompileCommandsDir)), ClangdServerOpts(Opts),
      NegotiatedOffsetEncoding(ForcedOffsetEncoding) {
  // clang-format off
  MsgHandler->bind("initialize", &ClangdLSPServer::onInitialize);
  MsgHandler->bind("shutdown", &ClangdLSPServer::onShutdown);
  MsgHandler->bind("sync", &ClangdLSPServer::onSync);
  MsgHandler->bind("textDocument/rangeFormatting", &ClangdLSPServer::onDocumentRangeFormatting);
  MsgHandler->bind("textDocument/onTypeFormatting", &ClangdLSPServer::onDocumentOnTypeFormatting);
  MsgHandler->bind("textDocument/formatting", &ClangdLSPServer::onDocumentFormatting);
  MsgHandler->bind("textDocument/codeAction", &ClangdLSPServer::onCodeAction);
  MsgHandler->bind("textDocument/completion", &ClangdLSPServer::onCompletion);
  MsgHandler->bind("textDocument/signatureHelp", &ClangdLSPServer::onSignatureHelp);
  MsgHandler->bind("textDocument/definition", &ClangdLSPServer::onGoToDefinition);
  MsgHandler->bind("textDocument/declaration", &ClangdLSPServer::onGoToDeclaration);
  MsgHandler->bind("textDocument/references", &ClangdLSPServer::onReference);
  MsgHandler->bind("textDocument/switchSourceHeader", &ClangdLSPServer::onSwitchSourceHeader);
  MsgHandler->bind("textDocument/rename", &ClangdLSPServer::onRename);
  MsgHandler->bind("textDocument/hover", &ClangdLSPServer::onHover);
  MsgHandler->bind("textDocument/documentSymbol", &ClangdLSPServer::onDocumentSymbol);
  MsgHandler->bind("workspace/executeCommand", &ClangdLSPServer::onCommand);
  MsgHandler->bind("textDocument/documentHighlight", &ClangdLSPServer::onDocumentHighlight);
  MsgHandler->bind("workspace/symbol", &ClangdLSPServer::onWorkspaceSymbol);
  MsgHandler->bind("textDocument/didOpen", &ClangdLSPServer::onDocumentDidOpen);
  MsgHandler->bind("textDocument/didClose", &ClangdLSPServer::onDocumentDidClose);
  MsgHandler->bind("textDocument/didChange", &ClangdLSPServer::onDocumentDidChange);
  MsgHandler->bind("workspace/didChangeWatchedFiles", &ClangdLSPServer::onFileEvent);
  MsgHandler->bind("workspace/didChangeConfiguration", &ClangdLSPServer::onChangeConfiguration);
  MsgHandler->bind("textDocument/symbolInfo", &ClangdLSPServer::onSymbolInfo);
  MsgHandler->bind("textDocument/typeHierarchy", &ClangdLSPServer::onTypeHierarchy);
  // clang-format on
}

ClangdLSPServer::~ClangdLSPServer() = default;

bool ClangdLSPServer::run() {
  // Run the Language Server loop.
  bool CleanExit = true;
  if (auto Err = Transp.loop(*MsgHandler)) {
    elog("Transport error: {0}", std::move(Err));
    CleanExit = false;
  }

  // Destroy ClangdServer to ensure all worker threads finish.
  Server.reset();
  return CleanExit && ShutdownRequestReceived;
}

std::vector<Fix> ClangdLSPServer::getFixes(llvm::StringRef File,
                                           const clangd::Diagnostic &D) {
  std::lock_guard<std::mutex> Lock(FixItsMutex);
  auto DiagToFixItsIter = FixItsMap.find(File);
  if (DiagToFixItsIter == FixItsMap.end())
    return {};

  const auto &DiagToFixItsMap = DiagToFixItsIter->second;
  auto FixItsIter = DiagToFixItsMap.find(D);
  if (FixItsIter == DiagToFixItsMap.end())
    return {};

  return FixItsIter->second;
}

bool ClangdLSPServer::shouldRunCompletion(
    const CompletionParams &Params) const {
  llvm::StringRef Trigger = Params.context.triggerCharacter;
  if (Params.context.triggerKind != CompletionTriggerKind::TriggerCharacter ||
      (Trigger != ">" && Trigger != ":"))
    return true;

  auto Code = DraftMgr.getDraft(Params.textDocument.uri.file());
  if (!Code)
    return true; // completion code will log the error for untracked doc.

  // A completion request is sent when the user types '>' or ':', but we only
  // want to trigger on '->' and '::'. We check the preceeding character to make
  // sure it matches what we expected.
  // Running the lexer here would be more robust (e.g. we can detect comments
  // and avoid triggering completion there), but we choose to err on the side
  // of simplicity here.
  auto Offset = positionToOffset(*Code, Params.position,
                                 /*AllowColumnsBeyondLineLength=*/false);
  if (!Offset) {
    vlog("could not convert position '{0}' to offset for file '{1}'",
         Params.position, Params.textDocument.uri.file());
    return true;
  }
  if (*Offset < 2)
    return false;

  if (Trigger == ">")
    return (*Code)[*Offset - 2] == '-'; // trigger only on '->'.
  if (Trigger == ":")
    return (*Code)[*Offset - 2] == ':'; // trigger only on '::'.
  assert(false && "unhandled trigger character");
  return true;
}

void ClangdLSPServer::onDiagnosticsReady(PathRef File,
                                         std::vector<Diag> Diagnostics) {
  auto URI = URIForFile::canonicalize(File, /*TUPath=*/File);
  std::vector<Diagnostic> LSPDiagnostics;
  DiagnosticToReplacementMap LocalFixIts; // Temporary storage
  for (auto &Diag : Diagnostics) {
    toLSPDiags(Diag, URI, DiagOpts,
               [&](clangd::Diagnostic Diag, llvm::ArrayRef<Fix> Fixes) {
                 auto &FixItsForDiagnostic = LocalFixIts[Diag];
                 llvm::copy(Fixes, std::back_inserter(FixItsForDiagnostic));
                 LSPDiagnostics.push_back(std::move(Diag));
               });
  }

  // Cache FixIts
  {
    std::lock_guard<std::mutex> Lock(FixItsMutex);
    FixItsMap[File] = LocalFixIts;
  }

  // Send a notification to the LSP client.
  publishDiagnostics(URI, std::move(LSPDiagnostics));
}

void ClangdLSPServer::onFileUpdated(PathRef File, const TUStatus &Status) {
  if (!SupportFileStatus)
    return;
  // FIXME: we don't emit "BuildingFile" and `RunningAction`, as these
  // two statuses are running faster in practice, which leads the UI constantly
  // changing, and doesn't provide much value. We may want to emit status at a
  // reasonable time interval (e.g. 0.5s).
  if (Status.Action.S == TUAction::BuildingFile ||
      Status.Action.S == TUAction::RunningAction)
    return;
  notify("textDocument/clangd.fileStatus", Status.render(File));
}

void ClangdLSPServer::reparseOpenedFiles() {
  for (const Path &FilePath : DraftMgr.getActiveFiles())
    Server->addDocument(FilePath, *DraftMgr.getDraft(FilePath),
                        WantDiagnostics::Auto);
}

} // namespace clangd
} // namespace clang<|MERGE_RESOLUTION|>--- conflicted
+++ resolved
@@ -844,9 +844,6 @@
 void ClangdLSPServer::onHover(const TextDocumentPositionParams &Params,
                               Callback<llvm::Optional<Hover>> Reply) {
   Server->findHover(Params.textDocument.uri.file(), Params.position,
-<<<<<<< HEAD
-                    std::move(Reply));
-=======
                     Bind(
                         [this](decltype(Reply) Reply,
                                llvm::Expected<llvm::Optional<HoverInfo>> H) {
@@ -871,7 +868,6 @@
                           llvm_unreachable("unhandled MarkupKind");
                         },
                         std::move(Reply)));
->>>>>>> f9169d08
 }
 
 void ClangdLSPServer::onTypeHierarchy(
