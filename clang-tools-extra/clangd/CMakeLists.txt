# Configure the Features.inc file.
if (NOT DEFINED CLANGD_BUILD_XPC)
  if(${CMAKE_SYSTEM_NAME} MATCHES "Darwin")
    set(CLANGD_BUILD_XPC_DEFAULT ON)
  else ()
    set(CLANGD_BUILD_XPC_DEFAULT OFF)
  endif ()

  llvm_canonicalize_cmake_booleans(CLANGD_BUILD_XPC_DEFAULT)

  set(CLANGD_BUILD_XPC ${CLANGD_BUILD_XPC_DEFAULT} CACHE BOOL "Build XPC Support For Clangd." FORCE)
  unset(CLANGD_BUILD_XPC_DEFAULT)
endif ()

llvm_canonicalize_cmake_booleans(CLANGD_BUILD_XPC)

configure_file(
  ${CMAKE_CURRENT_SOURCE_DIR}/Features.inc.in
  ${CMAKE_CURRENT_BINARY_DIR}/Features.inc
)

set(LLVM_LINK_COMPONENTS
  Support
  AllTargetsInfos
  )

if(CLANG_BUILT_STANDALONE)
  # needed to get HAVE_CXX_ATOMICS64_WITHOUT_LIB defined
  include(CheckAtomic)
endif()

set(CLANGD_ATOMIC_LIB "")
if(NOT HAVE_CXX_ATOMICS64_WITHOUT_LIB)
  list(APPEND CLANGD_ATOMIC_LIB "atomic")
endif()

add_clang_library(clangDaemon
  AST.cpp
  Cancellation.cpp
  ClangdLSPServer.cpp
  ClangdServer.cpp
  CodeComplete.cpp
  CodeCompletionStrings.cpp
  Compiler.cpp
  Context.cpp
  Diagnostics.cpp
  DraftStore.cpp
  ExpectedTypes.cpp
  FindSymbols.cpp
  FileDistance.cpp
  Format.cpp
  FS.cpp
  FSProvider.cpp
  FormattedString.cpp
  FuzzyMatch.cpp
  GlobalCompilationDatabase.cpp
  Headers.cpp
  IncludeFixer.cpp
  JSONTransport.cpp
  Logger.cpp
  Protocol.cpp
  Quality.cpp
<<<<<<< HEAD
=======
  ParsedAST.cpp
  Preamble.cpp
>>>>>>> 4ca71856
  RIFF.cpp
  Selection.cpp
  SemanticHighlighting.cpp
  SourceCode.cpp
  QueryDriverDatabase.cpp
  Threading.cpp
  Trace.cpp
  TUScheduler.cpp
  URI.cpp
  XRefs.cpp

  index/Background.cpp
  index/BackgroundIndexLoader.cpp
  index/BackgroundIndexStorage.cpp
  index/BackgroundQueue.cpp
  index/BackgroundRebuild.cpp
  index/CanonicalIncludes.cpp
  index/FileIndex.cpp
  index/Index.cpp
  index/IndexAction.cpp
  index/MemIndex.cpp
  index/Merge.cpp
  index/Ref.cpp
  index/Relation.cpp
  index/Serialization.cpp
  index/Symbol.cpp
  index/SymbolCollector.cpp
  index/SymbolID.cpp
  index/SymbolLocation.cpp
  index/SymbolOrigin.cpp
  index/YAMLSerialization.cpp

  index/dex/Dex.cpp
  index/dex/Iterator.cpp
  index/dex/PostingList.cpp
  index/dex/Trigram.cpp

  refactor/Rename.cpp
  refactor/Tweak.cpp

  LINK_LIBS
  clangAST
  clangASTMatchers
  clangBasic
  clangDriver
  clangFormat
  clangFrontend
  clangIndex
  clangLex
  clangSema
  clangSerialization
  clangTidy
  clangTidyAndroidModule
  clangTidyAbseilModule
  clangTidyBoostModule
  clangTidyBugproneModule
  clangTidyCERTModule
  clangTidyCppCoreGuidelinesModule
  clangTidyFuchsiaModule
  clangTidyGoogleModule
  clangTidyHICPPModule
  clangTidyLinuxKernelModule
  clangTidyLLVMModule
  clangTidyMiscModule
  clangTidyModernizeModule
  clangTidyObjCModule
  clangTidyOpenMPModule
  clangTidyPerformanceModule
  clangTidyPortabilityModule
  clangTidyReadabilityModule
  clangTidyZirconModule
  clangTooling
  clangToolingCore
  clangToolingInclusions
  clangToolingRefactoring
  clangToolingSyntax
  ${LLVM_PTHREAD_LIB}
  ${CLANGD_ATOMIC_LIB}
  )

add_subdirectory(refactor/tweaks)
if (${CMAKE_SYSTEM_NAME} STREQUAL "Linux")
  # FIXME: Make fuzzer not use linux-specific APIs, build it everywhere.
  add_subdirectory(fuzzer)
endif()
add_subdirectory(tool)
add_subdirectory(indexer)
add_subdirectory(index/dex/dexp)

if (LLVM_INCLUDE_BENCHMARKS)
  add_subdirectory(benchmarks)
endif()
if ( CLANGD_BUILD_XPC )
  add_subdirectory(xpc)
endif ()

if(CLANG_INCLUDE_TESTS)
add_subdirectory(test)
add_subdirectory(unittests)
endif()<|MERGE_RESOLUTION|>--- conflicted
+++ resolved
@@ -47,6 +47,7 @@
   DraftStore.cpp
   ExpectedTypes.cpp
   FindSymbols.cpp
+  FindTarget.cpp
   FileDistance.cpp
   Format.cpp
   FS.cpp
@@ -60,11 +61,8 @@
   Logger.cpp
   Protocol.cpp
   Quality.cpp
-<<<<<<< HEAD
-=======
   ParsedAST.cpp
   Preamble.cpp
->>>>>>> 4ca71856
   RIFF.cpp
   Selection.cpp
   SemanticHighlighting.cpp
