--- conflicted
+++ resolved
@@ -121,11 +121,7 @@
 
 TWEAK_TEST(ExtractVariable);
 TEST_F(ExtractVariableTest, Test) {
-<<<<<<< HEAD
-  EXPECT_AVAILABLE(R"cpp(
-=======
   const char *AvailableCases = R"cpp(
->>>>>>> 4683eec2
     int xyz(int a = 1) {
       struct T {
         int bar(int a = 1);
@@ -163,30 +159,19 @@
         a = [[1]];
       while(a < [[3]]);
     }
-<<<<<<< HEAD
-  )cpp");
-  // Should not crash.
-  EXPECT_UNAVAILABLE(R"cpp(
-=======
   )cpp";
   EXPECT_AVAILABLE(AvailableCases);
 
   const char *NoCrashCases = R"cpp(
->>>>>>> 4683eec2
     template<typename T, typename ...Args>
     struct Test<T, Args...> {
     Test(const T &v) :val[[(^]]) {}
       T val;
     };
-<<<<<<< HEAD
-  )cpp");
-  EXPECT_UNAVAILABLE(R"cpp(
-=======
   )cpp";
   EXPECT_UNAVAILABLE(NoCrashCases);
 
   const char *UnavailableCases = R"cpp(
->>>>>>> 4683eec2
     int xyz(int a = [[1]]) {
       struct T {
         int bar(int a = [[1]]);
@@ -418,25 +403,6 @@
             "/* entity.name.function.cpp */f() {}",
             apply("void ^f() {}"));
 
-<<<<<<< HEAD
-  EXPECT_EQ(apply(R"cpp(
-      [[void f1();
-      void f2();]]
-  )cpp"),
-            R"cpp(
-      /* storage.type.primitive.cpp */void /* entity.name.function.cpp */f1();
-      /* storage.type.primitive.cpp */void /* entity.name.function.cpp */f2();
-  )cpp");
-
-  EXPECT_EQ(apply(R"cpp(
-      void f1();
-      void f2() {^};
-  )cpp"),
-            R"cpp(
-      void f1();
-      /* storage.type.primitive.cpp */void /* entity.name.function.cpp */f2() {};
-  )cpp");
-=======
   EXPECT_EQ(apply("[[void f1(); void f2();]]"),
             "/* storage.type.primitive.cpp */void "
             "/* entity.name.function.cpp */f1(); "
@@ -447,7 +413,6 @@
             "void f1(); "
             "/* storage.type.primitive.cpp */void "
             "/* entity.name.function.cpp */f2() {}");
->>>>>>> 4683eec2
 }
 
 TWEAK_TEST(ExpandMacro);
@@ -533,6 +498,112 @@
             R"cpp(const char * x = "test")cpp");
 }
 
+TWEAK_TEST(ExtractFunction);
+TEST_F(ExtractFunctionTest, FunctionTest) {
+  Context = Function;
+
+  // Root statements should have common parent.
+  EXPECT_EQ(apply("for(;;) [[1+2; 1+2;]]"), "unavailable");
+  // Expressions aren't extracted.
+  EXPECT_EQ(apply("int x = 0; [[x++;]]"), "unavailable");
+  // We don't support extraction from lambdas.
+  EXPECT_EQ(apply("auto lam = [](){ [[int x;]] }; "), "unavailable");
+
+  // Ensure that end of Zone and Beginning of PostZone being adjacent doesn't
+  // lead to break being included in the extraction zone.
+  EXPECT_THAT(apply("for(;;) { [[int x;]]break; }"), HasSubstr("extracted"));
+  // FIXME: This should be unavailable since partially selected but
+  // selectionTree doesn't always work correctly for VarDecls.
+  EXPECT_THAT(apply("int [[x = 0]];"), HasSubstr("extracted"));
+  // FIXME: ExtractFunction should be unavailable inside loop construct
+  // initalizer/condition.
+  EXPECT_THAT(apply(" for([[int i = 0;]];);"), HasSubstr("extracted"));
+  // Don't extract because needs hoisting.
+  EXPECT_THAT(apply(" [[int a = 5;]] a++; "), StartsWith("fail"));
+  // Don't extract return
+  EXPECT_THAT(apply(" if(true) [[return;]] "), StartsWith("fail"));
+  // Don't extract break and continue.
+  // FIXME: We should be able to extract this since it's non broken.
+  EXPECT_THAT(apply(" [[for(;;) break;]] "), StartsWith("fail"));
+  EXPECT_THAT(apply(" for(;;) [[continue;]] "), StartsWith("fail"));
+}
+
+TEST_F(ExtractFunctionTest, FileTest) {
+  // Check all parameters are in order
+  std::string ParameterCheckInput = R"cpp(
+struct Foo {
+  int x;
+};
+void f(int a) {
+  int b;
+  int *ptr = &a;
+  Foo foo;
+  [[a += foo.x + b;
+  *ptr++;]]
+})cpp";
+  std::string ParameterCheckOutput = R"cpp(
+struct Foo {
+  int x;
+};
+void extracted(int &a, int &b, int * &ptr, Foo &foo) {
+a += foo.x + b;
+  *ptr++;
+}
+void f(int a) {
+  int b;
+  int *ptr = &a;
+  Foo foo;
+  extracted(a, b, ptr, foo);
+})cpp";
+  EXPECT_EQ(apply(ParameterCheckInput), ParameterCheckOutput);
+
+  // Check const qualifier
+  std::string ConstCheckInput = R"cpp(
+void f(const int c) {
+  [[while(c) {}]]
+})cpp";
+  std::string ConstCheckOutput = R"cpp(
+void extracted(const int &c) {
+while(c) {}
+}
+void f(const int c) {
+  extracted(c);
+})cpp";
+  EXPECT_EQ(apply(ConstCheckInput), ConstCheckOutput);
+
+  // Don't extract when we need to make a function as a parameter.
+  EXPECT_THAT(apply("void f() { [[int a; f();]] }"), StartsWith("fail"));
+
+  // We don't extract from methods for now since they may involve multi-file
+  // edits
+  std::string MethodFailInput = R"cpp(
+    class T {
+      void f() {
+        [[int x;]]
+      }
+    };
+  )cpp";
+  EXPECT_EQ(apply(MethodFailInput), "unavailable");
+
+  // We don't extract from templated functions for now as templates are hard
+  // to deal with.
+  std::string TemplateFailInput = R"cpp(
+    template<typename T>
+    void f() {
+      [[int x;]]
+    }
+  )cpp";
+  EXPECT_EQ(apply(TemplateFailInput), "unavailable");
+
+  // FIXME: This should be extractable after selectionTree works correctly for
+  // macros (currently it doesn't select anything for the following case)
+  std::string MacroFailInput = R"cpp(
+    #define F(BODY) void f() { BODY }
+    F ([[int x = 0;]])
+  )cpp";
+  EXPECT_EQ(apply(MacroFailInput), "unavailable");
+}
+
 } // namespace
 } // namespace clangd
 } // namespace clang