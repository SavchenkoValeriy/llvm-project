--- conflicted
+++ resolved
@@ -133,15 +133,10 @@
     /// Enable semantic highlighting features.
     bool SemanticHighlighting = false;
 
-<<<<<<< HEAD
-    /// Returns true if the StringRef is a tweak that should be enabled
-    std::function<bool(llvm::StringRef)> TweakFilter = [](llvm::StringRef TweakToSearch) {return true;};
-=======
     /// Returns true if the tweak should be enabled.
     std::function<bool(const Tweak &)> TweakFilter = [](const Tweak &T) {
       return !T.hidden(); // only enable non-hidden tweaks.
     };
->>>>>>> 210a9b6a
   };
   // Sensible default options for use in tests.
   // Features like indexing must be enabled if desired.
@@ -215,6 +210,11 @@
                      TypeHierarchyDirection Direction,
                      Callback<llvm::Optional<TypeHierarchyItem>> CB);
 
+  /// Resolve type hierarchy item in the given direction.
+  void resolveTypeHierarchy(TypeHierarchyItem Item, int Resolve,
+                            TypeHierarchyDirection Direction,
+                            Callback<llvm::Optional<TypeHierarchyItem>> CB);
+
   /// Retrieve the top symbols from the workspace matching a query.
   void workspaceSymbols(StringRef Query, int Limit,
                         Callback<std::vector<SymbolInformation>> CB);
@@ -318,13 +318,8 @@
   // can be caused by missing includes (e.g. member access in incomplete type).
   bool SuggestMissingIncludes = false;
   bool EnableHiddenFeatures = false;
-<<<<<<< HEAD
-   
-  std::function<bool(llvm::StringRef)> TweakFilter;
-=======
 
   std::function<bool(const Tweak &)> TweakFilter;
->>>>>>> 210a9b6a
 
   // GUARDED_BY(CachedCompletionFuzzyFindRequestMutex)
   llvm::StringMap<llvm::Optional<FuzzyFindRequest>>
