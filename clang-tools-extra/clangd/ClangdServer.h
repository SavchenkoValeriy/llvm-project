--- conflicted
+++ resolved
@@ -123,6 +123,10 @@
         std::chrono::milliseconds(500);
 
     bool SuggestMissingIncludes = false;
+
+    /// Enable hidden features mostly useful to clangd developers.
+    /// e.g. tweaks to dump the AST.
+    bool HiddenFeatures = false;
   };
   // Sensible default options for use in tests.
   // Features like indexing must be enabled if desired.
@@ -230,6 +234,7 @@
   struct TweakRef {
     std::string ID;    /// ID to pass for applyTweak.
     std::string Title; /// A single-line message to show in the UI.
+    Tweak::Intent Intent;
   };
   /// Enumerate the code tweaks available to the user at a specified point.
   void enumerateTweaks(PathRef File, Range Sel,
@@ -237,11 +242,7 @@
 
   /// Apply the code tweak with a specified \p ID.
   void applyTweak(PathRef File, Range Sel, StringRef ID,
-<<<<<<< HEAD
-                  Callback<std::vector<TextEdit>> CB);
-=======
                   Callback<Tweak::Effect> CB);
->>>>>>> 08372eb7
 
   /// Only for testing purposes.
   /// Waits until all requests to worker thread are finished and dumps AST for
@@ -298,6 +299,7 @@
   // If this is true, suggest include insertion fixes for diagnostic errors that
   // can be caused by missing includes (e.g. member access in incomplete type).
   bool SuggestMissingIncludes = false;
+  bool EnableHiddenFeatures = false;
 
   // GUARDED_BY(CachedCompletionFuzzyFindRequestMutex)
   llvm::StringMap<llvm::Optional<FuzzyFindRequest>>
