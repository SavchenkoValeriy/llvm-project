--- conflicted
+++ resolved
@@ -6,19 +6,6 @@
 #ifndef HEADER
 #define HEADER
 
-<<<<<<< HEAD
-#pragma omp declare simd
-#pragma omp declare simd simdlen(32)
-#pragma omp declare simd inbranch
-#pragma omp declare simd notinbranch simdlen(2)
-void add_1(float *d, float *s1, float *s2) __attribute__((cold));
-
-// CHECK: #pragma omp declare simd notinbranch simdlen(2)
-// CHECK-NEXT: #pragma omp declare simd inbranch
-// CHECK-NEXT: #pragma omp declare simd simdlen(32)
-// CHECK-NEXT: #pragma omp declare simd
-// CHECK-NEXT: void add_1(float *d, float *s1, float *s2) __attribute__((cold))
-=======
 #pragma omp declare simd aligned(b : 64)
 #pragma omp declare simd simdlen(32) aligned(d, s1)
 #pragma omp declare simd inbranch, uniform(d)
@@ -30,6 +17,5 @@
 // CHECK-NEXT: #pragma omp declare simd simdlen(32) aligned(d) aligned(s1)
 // CHECK-NEXT: #pragma omp declare simd aligned(b: 64)
 // CHECK-NEXT: void add_1(float *d, float *s1, float *s2, double b[]) __attribute__((cold))
->>>>>>> d93d376b
 
 #endif