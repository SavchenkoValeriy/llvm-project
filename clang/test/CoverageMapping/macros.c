--- conflicted
+++ resolved
@@ -36,8 +36,6 @@
 // CHECK-NEXT: File 1, 4:17 -> 4:22 = #0
 // CHECK-NEXT: File 2, 4:17 -> 4:22 = #0
 
-<<<<<<< HEAD
-=======
 // CHECK-NEXT: func4
 void func4() { // CHECK-NEXT: File 0, [[@LINE]]:14 -> [[@LINE+6]]:2 = #0
   int i = 0;
@@ -58,9 +56,9 @@
 // CHECK-NEXT: Expansion,File 1, 6:17 -> 6:24 = #1
 // CHECK-NEXT: File 2, 4:17 -> 4:22 = #1
 
->>>>>>> fc05ee34
 int main(int argc, const char *argv[]) {
   func();
   func2();
   func3();
+  func4();
 }