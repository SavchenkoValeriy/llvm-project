--- conflicted
+++ resolved
@@ -2,16 +2,16 @@
 module cxx_library { header "cxx-header.h" requires cplusplus }
 module c_library_bad [extern_c] { header "c-header-bad.h" }
 module diamond_top { header "diamond_top.h" }
-module diamond_left { 
-  header "diamond_left.h" 
+module diamond_left {
+  header "diamond_left.h"
   export diamond_top
 }
-module diamond_right { 
-  header "diamond_right.h" 
+module diamond_right {
+  header "diamond_right.h"
   export diamond_top
 }
-module diamond_bottom { 
-  header "diamond_bottom.h" 
+module diamond_bottom {
+  header "diamond_bottom.h"
   export *
 }
 module irgen { header "irgen.h" }
@@ -24,47 +24,47 @@
 module lookup_right_cxx { header "lookup_right.hpp" }
 module module_private_left { header "module_private_left.h" }
 module module_private_right { header "module_private_right.h" }
-module macros_top { 
-  header "macros_top.h" 
+module macros_top {
+  header "macros_top.h"
   explicit module b { header "macros_top_b.h" }
   explicit module c { header "macros_top_c.h" }
 }
-module macros_left { 
-  header "macros_left.h" 
-  export *
-}
-module macros_right { 
-  header "macros_right.h" 
+module macros_left {
+  header "macros_left.h"
+  export *
+}
+module macros_right {
+  header "macros_right.h"
   export *
   explicit module undef {
     header "macros_right_undef.h"
   }
 }
-module macros_bottom { 
-  header "macros_bottom.h" 
+module macros_bottom {
+  header "macros_bottom.h"
   export *
 }
 module macros { header "macros.h" }
 module macros_other { header "macros_other.h" }
 module category_top { header "category_top.h" }
-module category_left { 
-  header "category_left.h" 
+module category_left {
+  header "category_left.h"
   export category_top
 
   explicit module sub {
     header "category_left_sub.h"
   }
 }
-module category_right { 
-  header "category_right.h" 
+module category_right {
+  header "category_right.h"
   export category_top
 
   explicit module sub {
     header "category_right_sub.h"
   }
 }
-module category_bottom { 
-  header "category_bottom.h" 
+module category_bottom {
+  header "category_bottom.h"
   export category_left
   export category_right
 }
@@ -84,52 +84,52 @@
   explicit module Def { header "def.h" }
 }
 
-module redecl_merge_top { 
+module redecl_merge_top {
   header "redecl-merge-top.h"
   explicit module Explicit { header "redecl-merge-top-explicit.h" }
   exclude header "nonexistent.h"
 }
-module redecl_merge_left { 
-  header "redecl-merge-left.h" 
-  export *
-}
-module redecl_merge_left_left { 
-  header "redecl-merge-left-left.h" 
-  export *
-}
-module redecl_merge_right { 
-  header "redecl-merge-right.h" 
-  export *
-}
-module redecl_merge_bottom { 
+module redecl_merge_left {
+  header "redecl-merge-left.h"
+  export *
+}
+module redecl_merge_left_left {
+  header "redecl-merge-left-left.h"
+  export *
+}
+module redecl_merge_right {
+  header "redecl-merge-right.h"
+  export *
+}
+module redecl_merge_bottom {
   explicit module prefix {
     header "redecl-merge-bottom-prefix.h"
   }
 
-  header "redecl-merge-bottom.h" 
-  export *
-}
-module namespaces_top { 
+  header "redecl-merge-bottom.h"
+  export *
+}
+module namespaces_top {
   header "namespaces-top.h"
   export *
 }
-module namespaces_left { 
+module namespaces_left {
   header "namespaces-left.h"
   export *
 }
-module namespaces_right { 
+module namespaces_right {
   header "namespaces-right.h"
   export *
 }
-module templates_top { 
+module templates_top {
   header "templates-top.h"
   export *
 }
-module templates_left { 
+module templates_left {
   header "templates-left.h"
   export *
 }
-module templates_right { 
+module templates_right {
   header "templates-right.h"
   export *
 }
@@ -159,7 +159,7 @@
   header "import-decl.h"
 }
 
-framework module * { 
+framework module * {
   exclude NotAModule
 }
 
@@ -483,12 +483,10 @@
   header "template-nontrivial1.h"
   export *
 }
-<<<<<<< HEAD
 
 module objc_redef_indirect {
   header "objc_redef_indirect.h"
   export *
 }
-=======
-module error { header "error.h" }
->>>>>>> 5834996f
+
+module error { header "error.h" }