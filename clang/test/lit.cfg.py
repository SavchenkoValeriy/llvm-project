# -*- Python -*-

import os
import platform
import re
import subprocess
import tempfile

import lit.formats
import lit.util

from lit.llvm import llvm_config
from lit.llvm.subst import ToolSubst
from lit.llvm.subst import FindTool

# Configuration file for the 'lit' test runner.

# name: The name of this test suite.
config.name = 'Clang'

# testFormat: The test format to use to interpret tests.
#
# For now we require '&&' between commands, until they get globally killed and
# the test runner updated.
config.test_format = lit.formats.ShTest(not llvm_config.use_lit_shell)

# suffixes: A list of file extensions to treat as test files.
config.suffixes = ['.c', '.cpp', '.i', '.cppm', '.m', '.mm', '.cu',
                   '.ll', '.cl', '.s', '.S', '.modulemap', '.test', '.rs', '.ifs']

# excludes: A list of directories to exclude from the testsuite. The 'Inputs'
# subdirectories contain auxiliary inputs for various tests in their parent
# directories.
config.excludes = ['Inputs', 'CMakeLists.txt', 'README.txt', 'LICENSE.txt', 'debuginfo-tests']

# test_source_root: The root path where tests are located.
config.test_source_root = os.path.dirname(__file__)

# test_exec_root: The root path where tests should be run.
config.test_exec_root = os.path.join(config.clang_obj_root, 'test')

llvm_config.use_default_substitutions()

llvm_config.use_clang()

config.substitutions.append(
    ('%src_include_dir', config.clang_src_dir + '/include'))

config.substitutions.append(
    ('%target_triple', config.target_triple))

# Propagate path to symbolizer for ASan/MSan.
llvm_config.with_system_environment(
    ['ASAN_SYMBOLIZER_PATH', 'MSAN_SYMBOLIZER_PATH'])

config.substitutions.append(('%PATH%', config.environment['PATH']))


# For each occurrence of a clang tool name, replace it with the full path to
# the build directory holding that tool.  We explicitly specify the directories
# to search to ensure that we get the tools just built and not some random
# tools that might happen to be in the user's PATH.
tool_dirs = [config.clang_tools_dir, config.llvm_tools_dir]

tools = [
    'c-index-test', 'clang-diff', 'clang-format', 'clang-tblgen', 'opt', 'llvm-ifs',
    ToolSubst('%clang_extdef_map', command=FindTool(
        'clang-extdef-mapping'), unresolved='ignore'),
]

if config.clang_examples:
    config.available_features.add('examples')
    tools.append('clang-interpreter')

if config.clang_staticanalyzer:
    config.available_features.add('staticanalyzer')
    tools.append('clang-check')

    if config.clang_staticanalyzer_z3 == '1':
        config.available_features.add('z3')

    check_analyzer_fixit_path = os.path.join(
        config.test_source_root, "Analysis", "check-analyzer-fixit.py")
    config.substitutions.append(
        ('%check_analyzer_fixit',
         '"%s" %s' % (config.python_executable, check_analyzer_fixit_path)))

llvm_config.add_tool_substitutions(tools, tool_dirs)

config.substitutions.append(
    ('%hmaptool', "'%s' %s" % (config.python_executable,
                             os.path.join(config.clang_tools_dir, 'hmaptool'))))


# Plugins (loadable modules)
if config.has_plugins and config.llvm_plugin_ext:
    config.available_features.add('plugins')

# Set available features we allow tests to conditionalize on.
#
if config.clang_default_cxx_stdlib != '':
    config.available_features.add('default-cxx-stdlib-set')

# As of 2011.08, crash-recovery tests still do not pass on FreeBSD.
if platform.system() not in ['FreeBSD']:
    config.available_features.add('crash-recovery')

# Support for new pass manager.
if config.enable_experimental_new_pass_manager:
    config.available_features.add('experimental-new-pass-manager')

# ANSI escape sequences in non-dumb terminal
if platform.system() not in ['Windows']:
    config.available_features.add('ansi-escape-sequences')

# Capability to print utf8 to the terminal.
# Windows expects codepage, unless Wide API.
if platform.system() not in ['Windows']:
    config.available_features.add('utf8-capable-terminal')

# Support for libgcc runtime. Used to rule out tests that require
# clang to run with -rtlib=libgcc.
if platform.system() not in ['Darwin', 'Fuchsia']:
    config.available_features.add('libgcc')

# Case-insensitive file system


def is_filesystem_case_insensitive():
    handle, path = tempfile.mkstemp(
        prefix='case-test', dir=config.test_exec_root)
    isInsensitive = os.path.exists(
        os.path.join(
            os.path.dirname(path),
            os.path.basename(path).upper()
        ))
    os.close(handle)
    os.remove(path)
    return isInsensitive


if is_filesystem_case_insensitive():
    config.available_features.add('case-insensitive-filesystem')

# Tests that require the /dev/fd filesystem.
if os.path.exists('/dev/fd/0') and sys.platform not in ['cygwin']:
    config.available_features.add('dev-fd-fs')

# Set on native MS environment.
if re.match(r'.*-(windows-msvc)$', config.target_triple):
    config.available_features.add('ms-sdk')

# [PR8833] LLP64-incompatible tests
if not re.match(r'^x86_64.*-(windows-msvc|windows-gnu)$', config.target_triple):
    config.available_features.add('LP64')

# [PR12920] "clang-driver" -- set if gcc driver is not used.
if not re.match(r'.*-(cygwin)$', config.target_triple):
    config.available_features.add('clang-driver')

# Tests that are specific to the Apple Silicon macOS.
if re.match(r'^arm64(e)?-apple-(macos|darwin)', config.target_triple):
    config.available_features.add('apple-silicon-mac')

# [PR18856] Depends to remove opened file. On win32, a file could be removed
# only if all handles were closed.
if platform.system() not in ['Windows']:
    config.available_features.add('can-remove-opened-file')

<<<<<<< HEAD
# *-apple-macosx should also be XFAILED when 'darwin' is XFAILED.
if lit.util.isMacOSTriple(config.target_triple):
   config.available_features.add('darwin')

# Check 64-bit host
if sys.maxsize > 2**32:
  config.available_features.add("clang-64-bits")
=======
# Features
known_arches = ["x86_64", "mips64", "ppc64", "aarch64"]
if (any(config.target_triple.startswith(x) for x in known_arches)):
  config.available_features.add("clang-target-64-bits")

>>>>>>> cd4a4ae9


def calculate_arch_features(arch_string):
    features = []
    for arch in arch_string.split():
        features.append(arch.lower() + '-registered-target')
    return features


llvm_config.feature_config(
    [('--assertion-mode', {'ON': 'asserts'}),
     ('--cxxflags', {r'-D_GLIBCXX_DEBUG\b': 'libstdcxx-safe-mode'}),
     ('--targets-built', calculate_arch_features),
     ])

if lit.util.which('xmllint'):
    config.available_features.add('xmllint')

if config.enable_backtrace:
    config.available_features.add('backtrace')

if config.enable_threads:
    config.available_features.add('thread_support')

# Check if we should allow outputs to console.
run_console_tests = int(lit_config.params.get('enable_console', '0'))
if run_console_tests != 0:
    config.available_features.add('console')

lit.util.usePlatformSdkOnDarwin(config, lit_config)
macOSSDKVersion = lit.util.findPlatformSdkVersionOnMacOS(config, lit_config)
if macOSSDKVersion is not None:
    config.available_features.add('macos-sdk-' + str(macOSSDKVersion))

if os.path.exists('/etc/gentoo-release'):
    config.available_features.add('gentoo')

if config.enable_shared:
    config.available_features.add("enable_shared")

# Add a vendor-specific feature.
if config.clang_vendor_uti:
    config.available_features.add('clang-vendor=' + config.clang_vendor_uti)<|MERGE_RESOLUTION|>--- conflicted
+++ resolved
@@ -167,21 +167,14 @@
 if platform.system() not in ['Windows']:
     config.available_features.add('can-remove-opened-file')
 
-<<<<<<< HEAD
 # *-apple-macosx should also be XFAILED when 'darwin' is XFAILED.
 if lit.util.isMacOSTriple(config.target_triple):
    config.available_features.add('darwin')
 
-# Check 64-bit host
-if sys.maxsize > 2**32:
-  config.available_features.add("clang-64-bits")
-=======
 # Features
 known_arches = ["x86_64", "mips64", "ppc64", "aarch64"]
 if (any(config.target_triple.startswith(x) for x in known_arches)):
   config.available_features.add("clang-target-64-bits")
-
->>>>>>> cd4a4ae9
 
 
 def calculate_arch_features(arch_string):
