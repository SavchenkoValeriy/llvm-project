--- conflicted
+++ resolved
@@ -168,16 +168,14 @@
 if platform.system() not in ['Windows']:
     config.available_features.add('can-remove-opened-file')
 
-<<<<<<< HEAD
 # *-apple-macosx should also be XFAILED when 'darwin' is XFAILED.
 if lit.util.isMacOSTriple(config.target_triple):
    config.available_features.add('darwin')
-=======
+
 # Check 64-bit host
 if sys.maxsize > 2**32:
   config.available_features.add("clang-64-bits")
 
->>>>>>> 24df30ef
 
 def calculate_arch_features(arch_string):
     features = []
