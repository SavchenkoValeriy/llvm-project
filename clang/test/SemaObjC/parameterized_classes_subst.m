// RUN: %clang_cc1 -fblocks -fsyntax-only -Wnullable-to-nonnull-conversion %s -verify
//
// Test the substitution of type arguments for type parameters when
// using parameterized classes in Objective-C.

@protocol NSObject
@end

__attribute__((objc_root_class))
@interface NSObject <NSObject>
+ (instancetype)alloc;
- (instancetype)init;
@end

@protocol NSCopying
@end

@interface NSString : NSObject <NSCopying>
@end

@interface NSMutableString : NSString
@end

@interface NSNumber : NSObject <NSCopying>
@end

@interface NSArray<T> : NSObject <NSCopying> {
@public
  T *data; // don't try this at home
}
- (T)objectAtIndexedSubscript:(int)index;
+ (NSArray<T> *)array;
+ (void)setArray:(NSArray <T> *)array;
@property (copy,nonatomic) T lastObject;
@end

@interface NSMutableArray<T> : NSArray<T>
-(instancetype)initWithArray:(NSArray<T> *)array; // expected-note{{passing argument}}
- (void)setObject:(T)object atIndexedSubscript:(int)index; // expected-note 2{{passing argument to parameter 'object' here}}
@end

@interface NSStringArray : NSArray<NSString *>
@end

@interface NSSet<T> : NSObject <NSCopying>
- (T)firstObject;
@property (nonatomic, copy) NSArray<T> *allObjects;
@end

// Parameterized inheritance (simple case)
@interface NSMutableSet<U : id<NSCopying>> : NSSet<U>
- (void)addObject:(U)object; // expected-note 7{{passing argument to parameter 'object' here}}
@end

@interface Widget : NSObject <NSCopying>
@end

// Non-parameterized class inheriting from a specialization of a
// parameterized class.
@interface WidgetSet : NSMutableSet<Widget *>
@end

// Parameterized inheritance with a more interesting transformation in
// the specialization.
@interface MutableSetOfArrays<T> : NSMutableSet<NSArray<T>*>
@end

// Inheriting from an unspecialized form of a parameterized type.
@interface UntypedMutableSet : NSMutableSet
@end

@interface Window : NSObject
@end

@interface NSDictionary<K, V> : NSObject <NSCopying>
- (V)objectForKeyedSubscript:(K)key; // expected-note 2{{parameter 'key'}}
@end

@interface NSMutableDictionary<K : id<NSCopying>, V> : NSDictionary<K, V>
- (void)setObject:(V)object forKeyedSubscript:(K)key;
// expected-note@-1 {{parameter 'object' here}}
// expected-note@-2 {{parameter 'object' here}}
// expected-note@-3 {{parameter 'key' here}}
// expected-note@-4 {{parameter 'key' here}}

@property (strong) K someRandomKey;
@end

@interface WindowArray : NSArray<Window *>
@end

@interface NSSet<T> (Searching)
- (T)findObject:(T)object;
@end

@interface NSView : NSObject
@end

@interface NSControl : NSView
- (void)toggle;
@end

@interface NSViewController<ViewType : NSView *> : NSObject
@property (nonatomic,retain) ViewType view;
@end

@interface TypedefTypeParam<T> : NSObject
typedef T AliasT;
- (void)test:(AliasT)object;
// expected-note@-1 {{parameter 'object' here}}
@end

// --------------------------------------------------------------------------
// Nullability
// --------------------------------------------------------------------------
typedef NSControl * _Nonnull Nonnull_NSControl;

@interface NSNullableTest<ViewType : NSView *> : NSObject
- (ViewType)view;
- (nullable ViewType)maybeView;
@end

@interface NSNullableTest2<ViewType : NSView * _Nullable> : NSObject // expected-error{{type parameter 'ViewType' bound 'NSView * _Nullable' cannot explicitly specify nullability}}
@end

void test_nullability(void) {
  NSControl * _Nonnull nonnull_NSControl;

  // Nullability introduced by substitution.
  NSNullableTest<NSControl *> *unspecifiedControl;
  nonnull_NSControl = [unspecifiedControl view];
  nonnull_NSControl = [unspecifiedControl maybeView];  // expected-warning{{from nullable pointer 'NSControl * _Nullable' to non-nullable pointer type 'NSControl * _Nonnull'}}

  // Nullability overridden by substitution.
  NSNullableTest<Nonnull_NSControl> *nonnullControl;
  nonnull_NSControl = [nonnullControl view];
  nonnull_NSControl = [nonnullControl maybeView];  // expected-warning{{from nullable pointer 'Nonnull_NSControl _Nullable' (aka 'NSControl *') to non-nullable pointer type 'NSControl * _Nonnull'}}

  // Nullability cannot be specified directly on a type argument.
  NSNullableTest<NSControl * _Nonnull> *nonnullControl2; // expected-error{{type argument 'NSControl *' cannot explicitly specify nullability}}
}

// --------------------------------------------------------------------------
// Message sends.
// --------------------------------------------------------------------------
void test_message_send_result(
       NSSet<NSString *> *stringSet,
       NSMutableSet<NSString *> *mutStringSet,
       WidgetSet *widgetSet,
       UntypedMutableSet *untypedMutSet,
       MutableSetOfArrays<NSString *> *mutStringArraySet,
       NSSet *set,
       NSMutableSet *mutSet,
       MutableSetOfArrays *mutArraySet,
       NSArray<NSString *> *stringArray,
       NSArray<__kindof NSString *> *kindofStringArray,
       void (^block)(void)) {
  int *ip;
  ip = [stringSet firstObject]; // expected-warning{{from 'NSString *'}}
  ip = [mutStringSet firstObject]; // expected-warning{{from 'NSString *'}}
  ip = [widgetSet firstObject]; // expected-warning{{from 'Widget *'}}
  ip = [untypedMutSet firstObject]; // expected-warning{{from 'id'}}
  ip = [mutStringArraySet firstObject]; // expected-warning{{from 'NSArray<NSString *> *'}}
  ip = [set firstObject]; // expected-warning{{from 'id'}}
  ip = [mutSet firstObject]; // expected-warning{{from 'id'}}
  ip = [mutArraySet firstObject]; // expected-warning{{from 'id'}}
  ip = [block firstObject]; // expected-warning{{from 'id'}}

  ip = [stringSet findObject:@"blah"]; // expected-warning{{from 'NSString *'}}

  // Class messages.
  ip = [NSSet<NSString *> alloc]; // expected-warning{{from 'NSSet<NSString *> *'}}
  ip = [NSSet alloc]; // expected-warning{{from 'NSSet *'}}
  ip = [MutableSetOfArrays<NSString *> alloc]; // expected-warning{{from 'MutableSetOfArrays<NSString *> *'}}
  ip = [MutableSetOfArrays alloc];  // expected-warning{{from 'MutableSetOfArrays *'}}
  ip = [NSArray<NSString *> array]; // expected-warning{{from 'NSArray<NSString *> *'}}
  ip = [NSArray<NSString *><NSCopying> array]; // expected-warning{{from 'NSArray<NSString *> *'}}

  ip = [[NSMutableArray<NSString *> alloc] init];  // expected-warning{{from 'NSMutableArray<NSString *> *'}}

  [[NSMutableArray alloc] initWithArray: stringArray]; // okay
  [[NSMutableArray<NSString *> alloc] initWithArray: stringArray]; // okay
  [[NSMutableArray<NSNumber *> alloc] initWithArray: stringArray]; // expected-warning{{sending 'NSArray<NSString *> *' to parameter of type 'NSArray<NSNumber *> *'}}

  ip = [[[NSViewController alloc] init] view]; // expected-warning{{from '__kindof NSView *'}}
  [[[[NSViewController alloc] init] view] toggle];

  NSMutableString *mutStr = kindofStringArray[0];
  NSNumber *number = kindofStringArray[0]; // expected-warning{{of type '__kindof NSString *'}}
}

void test_message_send_param(
       NSMutableSet<NSString *> *mutStringSet,
       WidgetSet *widgetSet,
       UntypedMutableSet *untypedMutSet,
       MutableSetOfArrays<NSString *> *mutStringArraySet,
       NSMutableSet *mutSet,
       MutableSetOfArrays *mutArraySet,
       TypedefTypeParam<NSString *> *typedefTypeParam,
       void (^block)(void)) {
  Window *window;

  [mutStringSet addObject: window]; // expected-warning{{parameter of type 'NSString *'}}
  [widgetSet addObject: window]; // expected-warning{{parameter of type 'Widget *'}}
  [untypedMutSet addObject: window]; // expected-warning{{parameter of incompatible type 'id<NSCopying>'}}
  [mutStringArraySet addObject: window]; // expected-warning{{parameter of type 'NSArray<NSString *> *'}}
  [mutSet addObject: window]; // expected-warning{{parameter of incompatible type 'id<NSCopying>'}}
  [mutArraySet addObject: window]; // expected-warning{{parameter of incompatible type 'id<NSCopying>'}}
  [typedefTypeParam test: window]; // expected-warning{{parameter of type 'NSString *'}}
  [block addObject: window]; // expected-warning{{parameter of incompatible type 'id<NSCopying>'}}
}

// --------------------------------------------------------------------------
// Property accesses.
// --------------------------------------------------------------------------
void test_property_read(
       NSSet<NSString *> *stringSet,
       NSMutableSet<NSString *> *mutStringSet,
       WidgetSet *widgetSet,
       UntypedMutableSet *untypedMutSet,
       MutableSetOfArrays<NSString *> *mutStringArraySet,
       NSSet *set,
       NSMutableSet *mutSet,
       MutableSetOfArrays *mutArraySet,
       NSMutableDictionary *mutDict) {
  int *ip;
  ip = stringSet.allObjects; // expected-warning{{from 'NSArray<NSString *> *'}}
  ip = mutStringSet.allObjects; // expected-warning{{from 'NSArray<NSString *> *'}}
  ip = widgetSet.allObjects; // expected-warning{{from 'NSArray<Widget *> *'}}
  ip = untypedMutSet.allObjects; // expected-warning{{from 'NSArray *'}}
  ip = mutStringArraySet.allObjects; // expected-warning{{from 'NSArray<NSArray<NSString *> *> *'}}
  ip = set.allObjects; // expected-warning{{from 'NSArray *'}}
  ip = mutSet.allObjects; // expected-warning{{from 'NSArray *'}}
  ip = mutArraySet.allObjects; // expected-warning{{from 'NSArray *'}}

  ip = mutDict.someRandomKey; // expected-warning{{from '__kindof id<NSCopying>'}}

  ip = [[NSViewController alloc] init].view; // expected-warning{{from '__kindof NSView *'}}
}

void test_property_write(
       NSMutableSet<NSString *> *mutStringSet,
       WidgetSet *widgetSet,
       UntypedMutableSet *untypedMutSet,
       MutableSetOfArrays<NSString *> *mutStringArraySet,
       NSMutableSet *mutSet,
       MutableSetOfArrays *mutArraySet,
       NSMutableDictionary *mutDict) {
  int *ip;

  mutStringSet.allObjects = ip; // expected-warning{{to 'NSArray<NSString *> *'}}
  widgetSet.allObjects = ip; // expected-warning{{to 'NSArray<Widget *> *'}}
  untypedMutSet.allObjects = ip; // expected-warning{{to 'NSArray *'}}
  mutStringArraySet.allObjects = ip; // expected-warning{{to 'NSArray<NSArray<NSString *> *> *'}}
  mutSet.allObjects = ip; // expected-warning{{to 'NSArray *'}}
  mutArraySet.allObjects = ip; // expected-warning{{to 'NSArray *'}}

  mutDict.someRandomKey = ip; // expected-warning{{to 'id<NSCopying>'}}
}

// --------------------------------------------------------------------------
// Subscripting
// --------------------------------------------------------------------------
void test_subscripting(
       NSArray<NSString *> *stringArray,
       NSMutableArray<NSString *> *mutStringArray,
       NSArray *array,
       NSMutableArray *mutArray,
       NSDictionary<NSString *, Widget *> *stringWidgetDict,
       NSMutableDictionary<NSString *, Widget *> *mutStringWidgetDict,
       NSDictionary *dict,
       NSMutableDictionary *mutDict) {
  int *ip;
  NSString *string;
  Widget *widget;
  Window *window;

  ip = stringArray[0]; // expected-warning{{from 'NSString *'}}

  ip = mutStringArray[0]; // expected-warning{{from 'NSString *'}}
  mutStringArray[0] = ip; // expected-warning{{parameter of type 'NSString *'}}

  ip = array[0]; // expected-warning{{from 'id'}}

  ip = mutArray[0]; // expected-warning{{from 'id'}}
  mutArray[0] = ip; // expected-warning{{parameter of type 'id'}}

  ip = stringWidgetDict[string]; // expected-warning{{from 'Widget *'}}
  widget = stringWidgetDict[widget]; // expected-warning{{to parameter of type 'NSString *'}}

  ip = mutStringWidgetDict[string]; // expected-warning{{from 'Widget *'}}
  widget = mutStringWidgetDict[widget]; // expected-warning{{to parameter of type 'NSString *'}}
  mutStringWidgetDict[string] = ip; // expected-warning{{to parameter of type 'Widget *'}}
  mutStringWidgetDict[widget] = widget; // expected-warning{{to parameter of type 'NSString *'}}

  ip = dict[string]; // expected-warning{{from 'id'}}

  ip = mutDict[string]; // expected-warning{{from 'id'}}
  mutDict[string] = ip; // expected-warning{{to parameter of type 'id'}}

  widget = mutDict[window];
  mutDict[window] = widget; // expected-warning{{parameter of incompatible type 'id<NSCopying>'}}
}

// --------------------------------------------------------------------------
// Instance variable access.
// --------------------------------------------------------------------------
void test_instance_variable(NSArray<NSString *> *stringArray,
                            NSArray *array) {
  int *ip;

  ip = stringArray->data; // expected-warning{{from 'NSString **'}}
  ip = array->data; // expected-warning{{from 'id *'}}
}

@implementation WindowArray
- (void)testInstanceVariable {
  int *ip;

  ip = data; // expected-warning{{from 'Window **'}}
}
@end

// --------------------------------------------------------------------------
// Implicit conversions.
// --------------------------------------------------------------------------
void test_implicit_conversions(NSArray<NSString *> *stringArray,
                               NSArray<NSNumber *> *numberArray,
                               NSMutableArray<NSString *> *mutStringArray,
                               NSArray *array,
                               NSMutableArray *mutArray) {
  // Specialized -> unspecialized (same level)
  array = stringArray;

  // Unspecialized -> specialized (same level)
  stringArray = array;

  // Specialized -> specialized failure (same level).
  stringArray = numberArray; // expected-warning{{incompatible pointer types assigning to 'NSArray<NSString *> *' from 'NSArray<NSNumber *> *'}}

  // Specialized -> specialized (different levels).
  stringArray = mutStringArray;

  // Specialized -> specialized failure (different levels).
  numberArray = mutStringArray; // expected-warning{{incompatible pointer types assigning to 'NSArray<NSNumber *> *' from 'NSMutableArray<NSString *> *'}}

  // Unspecialized -> specialized (different levels).
  stringArray = mutArray;

  // Specialized -> unspecialized (different levels).
  array = mutStringArray;
}

@interface NSCovariant1<__covariant T>
@end

@interface NSContravariant1<__contravariant T>
@end

void test_variance(NSCovariant1<NSString *> *covariant1,
                   NSCovariant1<NSMutableString *> *covariant2,
                   NSCovariant1<NSString *(^)(void)> *covariant3,
                   NSCovariant1<NSMutableString *(^)(void)> *covariant4,
                   NSCovariant1<id> *covariant5,
                   NSCovariant1<id<NSCopying>> *covariant6,
                   NSContravariant1<NSString *> *contravariant1,
                   NSContravariant1<NSMutableString *> *contravariant2) {
  covariant1 = covariant2; // okay
  covariant2 = covariant1; // expected-warning{{incompatible pointer types assigning to 'NSCovariant1<NSMutableString *> *' from 'NSCovariant1<NSString *> *'}}

  covariant3 = covariant4; // okay
  covariant4 = covariant3; // expected-warning{{incompatible pointer types assigning to 'NSCovariant1<NSMutableString *(^)(void)> *' from 'NSCovariant1<NSString *(^)(void)> *'}}

  covariant5 = covariant1; // okay
  covariant1 = covariant5; // okay: id is promiscuous

  covariant5 = covariant3; // okay
  covariant3 = covariant5; // okay

  contravariant1 = contravariant2; // expected-warning{{incompatible pointer types assigning to 'NSContravariant1<NSString *> *' from 'NSContravariant1<NSMutableString *> *'}}
  contravariant2 = contravariant1; // okay
}

// --------------------------------------------------------------------------
// Ternary operator
// --------------------------------------------------------------------------
void test_ternary_operator(NSArray<NSString *> *stringArray,
                           NSArray<NSNumber *> *numberArray,
                           NSMutableArray<NSString *> *mutStringArray,
                           NSStringArray *stringArray2,
                           NSArray *array,
                           NSMutableArray *mutArray,
                           int cond) {
  int *ip;
  id object;

  ip = cond ? stringArray : mutStringArray; // expected-warning{{from 'NSArray<NSString *> *'}}
  ip = cond ? mutStringArray : stringArray; // expected-warning{{from 'NSArray<NSString *> *'}}

  ip = cond ? stringArray2 : mutStringArray; // expected-warning{{from 'NSArray<NSString *> *'}}
  ip = cond ? mutStringArray : stringArray2; // expected-warning{{from 'NSArray<NSString *> *'}}

  ip = cond ? stringArray : mutArray; // expected-warning{{from 'NSArray *'}}

  ip = cond ? stringArray2 : mutArray; // expected-warning{{from 'NSArray *'}}

  ip = cond ? mutArray : stringArray; // expected-warning{{from 'NSArray *'}}

  ip = cond ? mutArray : stringArray2; // expected-warning{{from 'NSArray *'}}

  object = cond ? stringArray : numberArray; // expected-warning{{incompatible operand types ('NSArray<NSString *> *' and 'NSArray<NSNumber *> *')}}
}

// --------------------------------------------------------------------------
// super
// --------------------------------------------------------------------------
@implementation NSStringArray
- (void)useSuperMethod {
  int *ip;
  ip = super.lastObject; // expected-warning{{from 'NSString *'}}
  super.lastObject = ip; // expected-warning{{to 'NSString *'}}
  ip = [super objectAtIndexedSubscript:0]; // expected-warning{{from 'NSString *'}}
}

+ (void)useSuperMethod {
  int *ip;
  ip = super.array; // expected-warning{{from 'NSArray<NSString *> *'}}
  super.array = ip; // expected-warning{{to 'NSArray<NSString *> *'}}
  ip = [super array]; // expected-warning{{from 'NSArray<NSString *> *'}}
}
@end

// --------------------------------------------------------------------------
// warning about likely protocol/class name typos.
// --------------------------------------------------------------------------
typedef NSArray<NSObject> ArrayOfNSObjectWarning; // expected-warning{{parameterized class 'NSArray' already conforms to the protocols listed; did you forget a '*'?}}

<<<<<<< HEAD
// --------------------------------------------------------------------------
// Use a type parameter as a type argument.
// --------------------------------------------------------------------------
// Type bounds in a category/extension are omitted. rdar://problem/54329242
@interface ParameterizedContainer<T : id<NSCopying>>
- (ParameterizedContainer<T> *)inInterface;
@end
@interface ParameterizedContainer<T> (Cat)
- (ParameterizedContainer<T> *)inCategory;
@end
@interface ParameterizedContainer<U> ()
- (ParameterizedContainer<U> *)inExtension;
=======
// rdar://25060179
@interface MyMutableDictionary<KeyType, ObjectType> : NSObject
- (void)setObject:(ObjectType)obj forKeyedSubscript:(KeyType <NSCopying>)key; // expected-note{{passing argument to parameter 'obj' here}} \
    // expected-note{{passing argument to parameter 'key' here}}
@end

void bar(MyMutableDictionary<NSString *, NSString *> *stringsByString,
                             NSNumber *n1, NSNumber *n2) {
  // We warn here when the key types do not match.
  stringsByString[n1] = n2; // expected-warning{{incompatible pointer types sending 'NSNumber *' to parameter of type 'NSString *'}} \
    // expected-warning{{incompatible pointer types sending 'NSNumber *' to parameter of type 'NSString<NSCopying> *'}}
}

@interface MyTest<K, V> : NSObject <NSCopying>
- (V)test:(K)key;
- (V)test2:(K)key; // expected-note{{previous definition is here}}
- (void)mapUsingBlock:(id (^)(V))block;
- (void)mapUsingBlock2:(id (^)(V))block; // expected-note{{previous definition is here}}
@end

@implementation MyTest
- (id)test:(id)key {
  return key;
}
- (int)test2:(id)key{ // expected-warning{{conflicting return type in implementation}}
  return 0;
}
- (void)mapUsingBlock:(id (^)(id))block {
}
- (void)mapUsingBlock2:(id)block { // expected-warning{{conflicting parameter types in implementation}}
}
>>>>>>> 4c539e8d
@end<|MERGE_RESOLUTION|>--- conflicted
+++ resolved
@@ -434,51 +434,3 @@
 // warning about likely protocol/class name typos.
 // --------------------------------------------------------------------------
 typedef NSArray<NSObject> ArrayOfNSObjectWarning; // expected-warning{{parameterized class 'NSArray' already conforms to the protocols listed; did you forget a '*'?}}
-
-<<<<<<< HEAD
-// --------------------------------------------------------------------------
-// Use a type parameter as a type argument.
-// --------------------------------------------------------------------------
-// Type bounds in a category/extension are omitted. rdar://problem/54329242
-@interface ParameterizedContainer<T : id<NSCopying>>
-- (ParameterizedContainer<T> *)inInterface;
-@end
-@interface ParameterizedContainer<T> (Cat)
-- (ParameterizedContainer<T> *)inCategory;
-@end
-@interface ParameterizedContainer<U> ()
-- (ParameterizedContainer<U> *)inExtension;
-=======
-// rdar://25060179
-@interface MyMutableDictionary<KeyType, ObjectType> : NSObject
-- (void)setObject:(ObjectType)obj forKeyedSubscript:(KeyType <NSCopying>)key; // expected-note{{passing argument to parameter 'obj' here}} \
-    // expected-note{{passing argument to parameter 'key' here}}
-@end
-
-void bar(MyMutableDictionary<NSString *, NSString *> *stringsByString,
-                             NSNumber *n1, NSNumber *n2) {
-  // We warn here when the key types do not match.
-  stringsByString[n1] = n2; // expected-warning{{incompatible pointer types sending 'NSNumber *' to parameter of type 'NSString *'}} \
-    // expected-warning{{incompatible pointer types sending 'NSNumber *' to parameter of type 'NSString<NSCopying> *'}}
-}
-
-@interface MyTest<K, V> : NSObject <NSCopying>
-- (V)test:(K)key;
-- (V)test2:(K)key; // expected-note{{previous definition is here}}
-- (void)mapUsingBlock:(id (^)(V))block;
-- (void)mapUsingBlock2:(id (^)(V))block; // expected-note{{previous definition is here}}
-@end
-
-@implementation MyTest
-- (id)test:(id)key {
-  return key;
-}
-- (int)test2:(id)key{ // expected-warning{{conflicting return type in implementation}}
-  return 0;
-}
-- (void)mapUsingBlock:(id (^)(id))block {
-}
-- (void)mapUsingBlock2:(id)block { // expected-warning{{conflicting parameter types in implementation}}
-}
->>>>>>> 4c539e8d
-@end