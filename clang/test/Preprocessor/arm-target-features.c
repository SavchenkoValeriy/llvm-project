// RUN: %clang -target armv8a-none-linux-gnu -x c -E -dM %s -o - | FileCheck -match-full-lines --check-prefix=CHECK-V8A %s
// CHECK-V8A: #define __ARMEL__ 1
// CHECK-V8A: #define __ARM_ARCH 8
// CHECK-V8A: #define __ARM_ARCH_8A__ 1
// CHECK-V8A: #define __ARM_FEATURE_CRC32 1
// CHECK-V8A: #define __ARM_FEATURE_DIRECTED_ROUNDING 1
// CHECK-V8A: #define __ARM_FEATURE_NUMERIC_MAXMIN 1
// CHECK-V8A: #define __ARM_FP 0xE
// CHECK-V8A: #define __ARM_FP16_ARGS 1
// CHECK-V8A: #define __ARM_FP16_FORMAT_IEEE 1

// RUN: %clang -target armv7a-none-linux-gnu -x c -E -dM %s -o - | FileCheck -match-full-lines --check-prefix=CHECK-V7 %s
// CHECK-V7: #define __ARMEL__ 1
// CHECK-V7: #define __ARM_ARCH 7
// CHECK-V7: #define __ARM_ARCH_7A__ 1
// CHECK-V7-NOT: __ARM_FEATURE_CRC32
// CHECK-V7-NOT: __ARM_FEATURE_NUMERIC_MAXMIN
// CHECK-V7-NOT: __ARM_FEATURE_DIRECTED_ROUNDING
// CHECK-V7: #define __ARM_FP 0xC

// RUN: %clang -target x86_64-apple-macosx10.10 -arch armv7s -x c -E -dM %s -o - | FileCheck -match-full-lines --check-prefix=CHECK-V7S %s
// CHECK-V7S: #define __ARMEL__ 1
// CHECK-V7S: #define __ARM_ARCH 7
// CHECK-V7S: #define __ARM_ARCH_7S__ 1
// CHECK-V7S-NOT: __ARM_FEATURE_CRC32
// CHECK-V7S-NOT: __ARM_FEATURE_NUMERIC_MAXMIN
// CHECK-V7S-NOT: __ARM_FEATURE_DIRECTED_ROUNDING
// CHECK-V7S: #define __ARM_FP 0xE

// RUN: %clang -target armv8a -mfloat-abi=hard -x c -E -dM %s | FileCheck -match-full-lines --check-prefix=CHECK-V8-BAREHF %s
// CHECK-V8-BAREHF: #define __ARMEL__ 1
// CHECK-V8-BAREHF: #define __ARM_ARCH 8
// CHECK-V8-BAREHF: #define __ARM_ARCH_8A__ 1
// CHECK-V8-BAREHF: #define __ARM_FEATURE_CRC32 1
// CHECK-V8-BAREHF: #define __ARM_FEATURE_DIRECTED_ROUNDING 1
// CHECK-V8-BAREHF: #define __ARM_FEATURE_NUMERIC_MAXMIN 1
// CHECK-V8-BAREHP: #define __ARM_FP 0xE
// CHECK-V8-BAREHF: #define __ARM_NEON__ 1
// CHECK-V8-BAREHF: #define __ARM_PCS_VFP 1
// CHECK-V8-BAREHF: #define __VFP_FP__ 1

// RUN: %clang -target armv8a -mfloat-abi=hard -mfpu=fp-armv8 -x c -E -dM %s | FileCheck -match-full-lines --check-prefix=CHECK-V8-BAREHF-FP %s
// CHECK-V8-BAREHF-FP-NOT: __ARM_NEON__ 1
// CHECK-V8-BAREHP-FP: #define __ARM_FP 0xE
// CHECK-V8-BAREHF-FP: #define __VFP_FP__ 1

// RUN: %clang -target armv8a -mfloat-abi=hard -mfpu=neon-fp-armv8 -x c -E -dM %s | FileCheck -match-full-lines --check-prefix=CHECK-V8-BAREHF-NEON-FP %s
// RUN: %clang -target armv8a -mfloat-abi=hard -mfpu=crypto-neon-fp-armv8 -x c -E -dM %s | FileCheck -match-full-lines --check-prefix=CHECK-V8-BAREHF-NEON-FP %s
// CHECK-V8-BAREHP-NEON-FP: #define __ARM_FP 0xE
// CHECK-V8-BAREHF-NEON-FP: #define __ARM_NEON__ 1
// CHECK-V8-BAREHF-NEON-FP: #define __VFP_FP__ 1

// RUN: %clang -target armv8a -mnocrc -x c -E -dM %s | FileCheck -match-full-lines --check-prefix=CHECK-V8-NOCRC %s
// CHECK-V8-NOCRC-NOT: __ARM_FEATURE_CRC32 1

// Check that -mhwdiv works properly for armv8/thumbv8 (enabled by default).

// RUN: %clang -target armv8 -x c -E -dM %s -o - | FileCheck -match-full-lines --check-prefix=V8 %s
// RUN: %clang -target armv8 -mthumb -x c -E -dM %s -o - | FileCheck -match-full-lines --check-prefix=V8 %s
// RUN: %clang -target armv8-eabi -x c -E -dM %s -o - | FileCheck -match-full-lines --check-prefix=V8 %s
// RUN: %clang -target armv8-eabi -mthumb -x c -E -dM %s -o - | FileCheck -match-full-lines --check-prefix=V8 %s
// V8:#define __ARM_ARCH_EXT_IDIV__ 1

// RUN: %clang -target armv8 -mhwdiv=none -x c -E -dM %s -o - | FileCheck -match-full-lines --check-prefix=NOHWDIV-V8 %s
// RUN: %clang -target armv8 -mthumb -mhwdiv=none -x c -E -dM %s -o - | FileCheck -match-full-lines --check-prefix=NOHWDIV-V8 %s
// RUN: %clang -target armv8 -mhwdiv=thumb -x c -E -dM %s -o - | FileCheck -match-full-lines --check-prefix=NOHWDIV-V8 %s
// RUN: %clang -target armv8 -mthumb -mhwdiv=arm -x c -E -dM %s -o - | FileCheck -match-full-lines --check-prefix=NOHWDIV-V8 %s
// NOHWDIV-V8-NOT:#define __ARM_ARCH_EXT_IDIV__

// RUN: %clang -target armv8a -x c -E -dM %s -o - | FileCheck -match-full-lines --check-prefix=V8A %s
// RUN: %clang -target armv8a -mthumb -x c -E -dM %s -o - | FileCheck -match-full-lines --check-prefix=V8A %s
// RUN: %clang -target armv8a-eabi -x c -E -dM %s -o - | FileCheck -match-full-lines --check-prefix=V8A %s
// RUN: %clang -target armv8a-eabi -x c -E -dM %s -o - | FileCheck -match-full-lines --check-prefix=V8A %s
// V8A:#define __ARM_ARCH_EXT_IDIV__ 1
// V8A:#define __ARM_FP 0xE

// RUN: %clang -target armv8m.base-none-linux-gnu -x c -E -dM %s -o - | FileCheck -match-full-lines --check-prefix=V8M_BASELINE %s
// V8M_BASELINE: #define __ARM_ARCH 8
// V8M_BASELINE: #define __ARM_ARCH_8M_BASE__ 1
// V8M_BASELINE: #define __ARM_ARCH_EXT_IDIV__ 1
// V8M_BASELINE-NOT: __ARM_ARCH_ISA_ARM
// V8M_BASELINE: #define __ARM_ARCH_ISA_THUMB 1
// V8M_BASELINE: #define __ARM_ARCH_PROFILE 'M'
// V8M_BASELINE-NOT: __ARM_FEATURE_CRC32
// V8M_BASELINE-NOT: __ARM_FEATURE_DSP
// V8M_BASELINE-NOT: __ARM_FP 0x{{.*}}
// V8M_BASELINE-NOT: __GCC_HAVE_SYNC_COMPARE_AND_SWAP_1

// RUN: %clang -target armv8m.main-none-linux-gnu -x c -E -dM %s -o - | FileCheck -match-full-lines --check-prefix=V8M_MAINLINE %s
// V8M_MAINLINE: #define __ARM_ARCH 8
// V8M_MAINLINE: #define __ARM_ARCH_8M_MAIN__ 1
// V8M_MAINLINE: #define __ARM_ARCH_EXT_IDIV__ 1
// V8M_MAINLINE-NOT: __ARM_ARCH_ISA_ARM
// V8M_MAINLINE: #define __ARM_ARCH_ISA_THUMB 2
// V8M_MAINLINE: #define __ARM_ARCH_PROFILE 'M'
// V8M_MAINLINE-NOT: __ARM_FEATURE_CRC32
// V8M_MAINLINE-NOT: __ARM_FEATURE_DSP
// V8M_MAINLINE: #define __ARM_FP 0xE
// V8M_MAINLINE: #define __GCC_HAVE_SYNC_COMPARE_AND_SWAP_1 1

// RUN: %clang -target arm-none-linux-gnu -march=armv8-m.main+dsp -x c -E -dM %s -o - | FileCheck -match-full-lines --check-prefix=V8M_MAINLINE_DSP %s
// V8M_MAINLINE_DSP: #define __ARM_ARCH 8
// V8M_MAINLINE_DSP: #define __ARM_ARCH_8M_MAIN__ 1
// V8M_MAINLINE_DSP: #define __ARM_ARCH_EXT_IDIV__ 1
// V8M_MAINLINE_DSP-NOT: __ARM_ARCH_ISA_ARM
// V8M_MAINLINE_DSP: #define __ARM_ARCH_ISA_THUMB 2
// V8M_MAINLINE_DSP: #define __ARM_ARCH_PROFILE 'M'
// V8M_MAINLINE_DSP-NOT: __ARM_FEATURE_CRC32
// V8M_MAINLINE_DSP: #define __ARM_FEATURE_DSP 1
// V8M_MAINLINE_DSP: #define __ARM_FP 0xE
// V8M_MAINLINE_DSP: #define __GCC_HAVE_SYNC_COMPARE_AND_SWAP_1 1

// RUN: %clang -target arm-none-linux-gnu -x c -E -dM %s -o - | FileCheck -match-full-lines --check-prefix=CHECK-DEFS %s
// CHECK-DEFS:#define __ARM_PCS 1
// CHECK-DEFS:#define __ARM_SIZEOF_MINIMAL_ENUM 4
// CHECK-DEFS:#define __ARM_SIZEOF_WCHAR_T 4

// RUN: %clang -target arm-none-linux-gnu -fno-math-errno -fno-signed-zeros\
// RUN:        -fno-trapping-math -fassociative-math -freciprocal-math\
// RUN:        -x c -E -dM %s -o - | FileCheck -match-full-lines --check-prefix=CHECK-FASTMATH %s
// RUN: %clang -target arm-none-linux-gnu -ffast-math -x c -E -dM %s -o -\
// RUN:        | FileCheck -match-full-lines --check-prefix=CHECK-FASTMATH %s
// CHECK-FASTMATH: #define __ARM_FP_FAST 1

// RUN: %clang -target arm-none-linux-gnu -fshort-wchar -x c -E -dM %s -o - | FileCheck -match-full-lines --check-prefix=CHECK-SHORTWCHAR %s
// CHECK-SHORTWCHAR:#define __ARM_SIZEOF_WCHAR_T 2

// RUN: %clang -target arm-none-linux-gnu -fshort-enums -x c -E -dM %s -o - | FileCheck -match-full-lines --check-prefix=CHECK-SHORTENUMS %s
// CHECK-SHORTENUMS:#define __ARM_SIZEOF_MINIMAL_ENUM 1

// Test that -mhwdiv has the right effect for a target CPU which has hwdiv enabled by default.
// RUN: %clang -target armv7 -mcpu=cortex-a15 -x c -E -dM %s -o - | FileCheck -match-full-lines --check-prefix=HWDIV %s
// RUN: %clang -target armv7 -mthumb -mcpu=cortex-a15 -x c -E -dM %s -o - | FileCheck -match-full-lines --check-prefix=HWDIV %s
// RUN: %clang -target armv7 -mcpu=cortex-a15 -mhwdiv=arm -x c -E -dM %s -o - | FileCheck -match-full-lines --check-prefix=HWDIV %s
// RUN: %clang -target armv7 -mthumb -mcpu=cortex-a15 -mhwdiv=thumb -x c -E -dM %s -o - | FileCheck -match-full-lines --check-prefix=HWDIV %s
// HWDIV:#define __ARM_ARCH_EXT_IDIV__ 1

// RUN: %clang -target arm -mcpu=cortex-a15 -mhwdiv=thumb -x c -E -dM %s -o - | FileCheck -match-full-lines --check-prefix=NOHWDIV %s
// RUN: %clang -target arm -mthumb -mcpu=cortex-a15 -mhwdiv=arm -x c -E -dM %s -o - | FileCheck -match-full-lines --check-prefix=NOHWDIV %s
// RUN: %clang -target arm -mcpu=cortex-a15 -mhwdiv=none -x c -E -dM %s -o - | FileCheck -match-full-lines --check-prefix=NOHWDIV %s
// RUN: %clang -target arm -mthumb -mcpu=cortex-a15 -mhwdiv=none -x c -E -dM %s -o - | FileCheck -match-full-lines --check-prefix=NOHWDIV %s
// NOHWDIV-NOT:#define __ARM_ARCH_EXT_IDIV__


// Check that -mfpu works properly for Cortex-A7 (enabled by default).
// RUN: %clang -target armv7-none-linux-gnueabi -mcpu=cortex-a7 -x c -E -dM %s -o - | FileCheck -match-full-lines --check-prefix=DEFAULTFPU-A7 %s
// RUN: %clang -target armv7-none-linux-gnueabi -mthumb -mcpu=cortex-a7 -x c -E -dM %s -o - | FileCheck -match-full-lines --check-prefix=DEFAULTFPU-A7 %s
// DEFAULTFPU-A7:#define __ARM_FP 0xE
// DEFAULTFPU-A7:#define __ARM_NEON__ 1
// DEFAULTFPU-A7:#define __ARM_VFPV4__ 1

// RUN: %clang -target armv7-none-linux-gnueabi -mcpu=cortex-a7 -mfpu=none -x c -E -dM %s -o - | FileCheck -match-full-lines --check-prefix=FPUNONE-A7 %s
// RUN: %clang -target armv7-none-linux-gnueabi -mthumb -mcpu=cortex-a7 -mfpu=none -x c -E -dM %s -o - | FileCheck -match-full-lines --check-prefix=FPUNONE-A7 %s
// FPUNONE-A7-NOT:#define __ARM_FP 0x{{.*}}
// FPUNONE-A7-NOT:#define __ARM_NEON__ 1
// FPUNONE-A7-NOT:#define __ARM_VFPV4__ 1

// RUN: %clang -target armv7-none-linux-gnueabi -mcpu=cortex-a7 -mfpu=vfp4 -x c -E -dM %s -o - | FileCheck -match-full-lines --check-prefix=NONEON-A7 %s
// RUN: %clang -target armv7-none-linux-gnueabi -mthumb -mcpu=cortex-a7 -mfpu=vfp4 -x c -E -dM %s -o - | FileCheck -match-full-lines --check-prefix=NONEON-A7 %s
// NONEON-A7:#define __ARM_FP 0xE
// NONEON-A7-NOT:#define __ARM_NEON__ 1
// NONEON-A7:#define __ARM_VFPV4__ 1

// Check that -mfpu works properly for Cortex-A5 (enabled by default).
// RUN: %clang -target armv7-none-linux-gnueabi -mcpu=cortex-a5 -x c -E -dM %s -o - | FileCheck -match-full-lines --check-prefix=DEFAULTFPU-A5 %s
// RUN: %clang -target armv7-none-linux-gnueabi -mthumb -mcpu=cortex-a5 -x c -E -dM %s -o - | FileCheck -match-full-lines --check-prefix=DEFAULTFPU-A5 %s
// DEFAULTFPU-A5:#define __ARM_FP 0xE
// DEFAULTFPU-A5:#define __ARM_NEON__ 1
// DEFAULTFPU-A5:#define __ARM_VFPV4__ 1

// RUN: %clang -target armv7-none-linux-gnueabi -mcpu=cortex-a5 -mfpu=none -x c -E -dM %s -o - | FileCheck -match-full-lines --check-prefix=FPUNONE-A5 %s
// RUN: %clang -target armv7-none-linux-gnueabi -mthumb -mcpu=cortex-a5 -mfpu=none -x c -E -dM %s -o - | FileCheck -match-full-lines --check-prefix=FPUNONE-A5 %s
// FPUNONE-A5-NOT:#define __ARM_FP 0x{{.*}}
// FPUNONE-A5-NOT:#define __ARM_NEON__ 1
// FPUNONE-A5-NOT:#define __ARM_VFPV4__ 1

// RUN: %clang -target armv7-none-linux-gnueabi -mcpu=cortex-a5 -mfpu=vfp4-d16 -x c -E -dM %s -o - | FileCheck -match-full-lines --check-prefix=NONEON-A5 %s
// RUN: %clang -target armv7-none-linux-gnueabi -mthumb -mcpu=cortex-a5 -mfpu=vfp4-d16 -x c -E -dM %s -o - | FileCheck -match-full-lines --check-prefix=NONEON-A5 %s
// NONEON-A5:#define __ARM_FP 0xE
// NONEON-A5-NOT:#define __ARM_NEON__ 1
// NONEON-A5:#define __ARM_VFPV4__ 1

// FIXME: add check for further predefines
// Test whether predefines are as expected when targeting ep9312.
// RUN: %clang -target armv4t -mcpu=ep9312 -x c -E -dM %s -o - | FileCheck -match-full-lines --check-prefix=A4T %s
// A4T-NOT:#define __ARM_FEATURE_DSP
// A4T-NOT:#define __ARM_FP 0x{{.*}}

// Test whether predefines are as expected when targeting arm10tdmi.
// RUN: %clang -target armv5 -mcpu=arm10tdmi -x c -E -dM %s -o - | FileCheck -match-full-lines --check-prefix=A5T %s
// A5T-NOT:#define __ARM_FEATURE_DSP
// A5T-NOT:#define __ARM_FP 0x{{.*}}

// Test whether predefines are as expected when targeting cortex-a5.
// RUN: %clang -target armv7 -mcpu=cortex-a5 -x c -E -dM %s -o - | FileCheck -match-full-lines --check-prefix=A5 %s
// RUN: %clang -target armv7 -mthumb -mcpu=cortex-a5 -x c -E -dM %s -o - | FileCheck -match-full-lines --check-prefix=A5 %s
// A5:#define __ARM_ARCH 7
// A5:#define __ARM_ARCH_7A__ 1
// A5-NOT:#define __ARM_ARCH_EXT_IDIV__
// A5:#define __ARM_ARCH_PROFILE 'A'
// A5-NOT: #define __ARM_FEATURE_DIRECTED_ROUNDING
// A5:#define __ARM_FEATURE_DSP 1
// A5-NOT: #define __ARM_FEATURE_NUMERIC_MAXMIN
// A5:#define __ARM_FP 0xE

// Test whether predefines are as expected when targeting cortex-a7.
// RUN: %clang -target armv7k -mcpu=cortex-a7 -x c -E -dM %s -o - | FileCheck -match-full-lines --check-prefix=A7 %s
// RUN: %clang -target armv7k -mthumb -mcpu=cortex-a7 -x c -E -dM %s -o - | FileCheck -match-full-lines --check-prefix=A7 %s
// A7:#define __ARM_ARCH 7
// A7:#define __ARM_ARCH_EXT_IDIV__ 1
// A7:#define __ARM_ARCH_PROFILE 'A'
// A7:#define __ARM_FEATURE_DSP 1
// A7:#define __ARM_FP 0xE

// Test whether predefines are as expected when targeting cortex-a7.
// RUN: %clang -target x86_64-apple-darwin -arch armv7k -x c -E -dM %s -o - | FileCheck -match-full-lines --check-prefix=ARMV7K %s
// ARMV7K:#define __ARM_ARCH 7
// ARMV7K:#define __ARM_ARCH_EXT_IDIV__ 1
// ARMV7K:#define __ARM_ARCH_PROFILE 'A'
// ARMV7K:#define __ARM_DWARF_EH__ 1
// ARMV7K:#define __ARM_FEATURE_DSP 1
// ARMV7K:#define __ARM_FP 0xE
// ARMV7K:#define __ARM_PCS_VFP 1


// Test whether predefines are as expected when targeting cortex-a8.
// RUN: %clang -target armv7 -mcpu=cortex-a8 -x c -E -dM %s -o - | FileCheck -match-full-lines --check-prefix=A8 %s
// RUN: %clang -target armv7 -mthumb -mcpu=cortex-a8 -x c -E -dM %s -o - | FileCheck -match-full-lines --check-prefix=A8 %s
// A8-NOT:#define __ARM_ARCH_EXT_IDIV__
// A8:#define __ARM_FEATURE_DSP 1
// A8:#define __ARM_FP 0xC

// Test whether predefines are as expected when targeting cortex-a9.
// RUN: %clang -target armv7 -mcpu=cortex-a9 -x c -E -dM %s -o - | FileCheck -match-full-lines --check-prefix=A9 %s
// RUN: %clang -target armv7 -mthumb -mcpu=cortex-a9 -x c -E -dM %s -o - | FileCheck -match-full-lines --check-prefix=A9 %s
// A9-NOT:#define __ARM_ARCH_EXT_IDIV__
// A9:#define __ARM_FEATURE_DSP 1
// A9:#define __ARM_FP 0xE


// Check that -mfpu works properly for Cortex-A12 (enabled by default).
// RUN: %clang -target armv7-none-linux-gnueabi -mcpu=cortex-a12 -x c -E -dM %s -o - | FileCheck -match-full-lines --check-prefix=DEFAULTFPU-A12 %s
// RUN: %clang -target armv7-none-linux-gnueabi -mthumb -mcpu=cortex-a12 -x c -E -dM %s -o - | FileCheck -match-full-lines --check-prefix=DEFAULTFPU-A12 %s
// DEFAULTFPU-A12:#define __ARM_FP 0xE
// DEFAULTFPU-A12:#define __ARM_NEON__ 1
// DEFAULTFPU-A12:#define __ARM_VFPV4__ 1

// RUN: %clang -target armv7-none-linux-gnueabi -mcpu=cortex-a12 -mfpu=none -x c -E -dM %s -o - | FileCheck -match-full-lines --check-prefix=FPUNONE-A12 %s
// RUN: %clang -target armv7-none-linux-gnueabi -mthumb -mcpu=cortex-a12 -mfpu=none -x c -E -dM %s -o - | FileCheck -match-full-lines --check-prefix=FPUNONE-A12 %s
// FPUNONE-A12-NOT:#define __ARM_FP 0x{{.*}}
// FPUNONE-A12-NOT:#define __ARM_NEON__ 1
// FPUNONE-A12-NOT:#define __ARM_VFPV4__ 1

// Test whether predefines are as expected when targeting cortex-a12.
// RUN: %clang -target armv7 -mcpu=cortex-a12 -x c -E -dM %s -o - | FileCheck -match-full-lines --check-prefix=A12 %s
// RUN: %clang -target armv7 -mthumb -mcpu=cortex-a12 -x c -E -dM %s -o - | FileCheck -match-full-lines --check-prefix=A12 %s
// A12:#define __ARM_ARCH 7
// A12:#define __ARM_ARCH_7A__ 1
// A12:#define __ARM_ARCH_EXT_IDIV__ 1
// A12:#define __ARM_ARCH_PROFILE 'A'
// A12:#define __ARM_FEATURE_DSP 1
// A12:#define __ARM_FP 0xE

// Test whether predefines are as expected when targeting cortex-a15.
// RUN: %clang -target armv7 -mcpu=cortex-a15 -x c -E -dM %s -o - | FileCheck -match-full-lines --check-prefix=A15 %s
// RUN: %clang -target armv7 -mthumb -mcpu=cortex-a15 -x c -E -dM %s -o - | FileCheck -match-full-lines --check-prefix=A15 %s
// A15:#define __ARM_ARCH_EXT_IDIV__ 1
// A15:#define __ARM_FEATURE_DSP 1
// A15:#define __ARM_FP 0xE

// Check that -mfpu works properly for Cortex-A17 (enabled by default).
// RUN: %clang -target armv7-none-linux-gnueabi -mcpu=cortex-a17 -x c -E -dM %s -o - | FileCheck -match-full-lines --check-prefix=DEFAULTFPU-A17 %s
// RUN: %clang -target armv7-none-linux-gnueabi -mthumb -mcpu=cortex-a17 -x c -E -dM %s -o - | FileCheck -match-full-lines --check-prefix=DEFAULTFPU-A17 %s
// DEFAULTFPU-A17:#define __ARM_FP 0xE
// DEFAULTFPU-A17:#define __ARM_NEON__ 1
// DEFAULTFPU-A17:#define __ARM_VFPV4__ 1

// RUN: %clang -target armv7-none-linux-gnueabi -mcpu=cortex-a17 -mfpu=none -x c -E -dM %s -o - | FileCheck -match-full-lines --check-prefix=FPUNONE-A17 %s
// RUN: %clang -target armv7-none-linux-gnueabi -mthumb -mcpu=cortex-a17 -mfpu=none -x c -E -dM %s -o - | FileCheck -match-full-lines --check-prefix=FPUNONE-A17 %s
// FPUNONE-A17-NOT:#define __ARM_FP 0x{{.*}}
// FPUNONE-A17-NOT:#define __ARM_NEON__ 1
// FPUNONE-A17-NOT:#define __ARM_VFPV4__ 1

// Test whether predefines are as expected when targeting cortex-a17.
// RUN: %clang -target armv7 -mcpu=cortex-a17 -x c -E -dM %s -o - | FileCheck -match-full-lines --check-prefix=A17 %s
// RUN: %clang -target armv7 -mthumb -mcpu=cortex-a17 -x c -E -dM %s -o - | FileCheck -match-full-lines --check-prefix=A17 %s
// A17:#define __ARM_ARCH 7
// A17:#define __ARM_ARCH_7A__ 1
// A17:#define __ARM_ARCH_EXT_IDIV__ 1
// A17:#define __ARM_ARCH_PROFILE 'A'
// A17:#define __ARM_FEATURE_DSP 1
// A17:#define __ARM_FP 0xE

// Test whether predefines are as expected when targeting swift.
// RUN: %clang -target armv7s -mcpu=swift -x c -E -dM %s -o - | FileCheck -match-full-lines --check-prefix=SWIFT %s
// RUN: %clang -target armv7s -mthumb -mcpu=swift -x c -E -dM %s -o - | FileCheck -match-full-lines --check-prefix=SWIFT %s
// SWIFT:#define __ARM_ARCH_EXT_IDIV__ 1
// SWIFT:#define __ARM_FEATURE_DSP 1
// SWIFT:#define __ARM_FP 0xE

// Test whether predefines are as expected when targeting ARMv8-A Cortex implementations
// RUN: %clang -target armv8 -mcpu=cortex-a32 -x c -E -dM %s -o - | FileCheck -match-full-lines --check-prefix=ARMV8 %s
// RUN: %clang -target armv8 -mthumb -mcpu=cortex-a32 -x c -E -dM %s -o - | FileCheck -match-full-lines --check-prefix=ARMV8 %s
// RUN: %clang -target armv8 -mcpu=cortex-a35 -x c -E -dM %s -o - | FileCheck -match-full-lines --check-prefix=ARMV8 %s
// RUN: %clang -target armv8 -mthumb -mcpu=cortex-a35 -x c -E -dM %s -o - | FileCheck -match-full-lines --check-prefix=ARMV8 %s
// RUN: %clang -target armv8 -mcpu=cortex-a53 -x c -E -dM %s -o - | FileCheck -match-full-lines --check-prefix=ARMV8 %s
// RUN: %clang -target armv8 -mthumb -mcpu=cortex-a53 -x c -E -dM %s -o - | FileCheck -match-full-lines --check-prefix=ARMV8 %s
<<<<<<< HEAD
=======
// RUN: %clang -target armv8 -mcpu=cortex-a57 -x c -E -dM %s -o - | FileCheck -match-full-lines --check-prefix=ARMV8 %s
// RUN: %clang -target armv8 -mthumb -mcpu=cortex-a57 -x c -E -dM %s -o - | FileCheck -match-full-lines --check-prefix=ARMV8 %s
// RUN: %clang -target armv8 -mcpu=cortex-a72 -x c -E -dM %s -o - | FileCheck -match-full-lines --check-prefix=ARMV8 %s
// RUN: %clang -target armv8 -mthumb -mcpu=cortex-a72 -x c -E -dM %s -o - | FileCheck -match-full-lines --check-prefix=ARMV8 %s
// RUN: %clang -target armv8 -mcpu=cortex-a73 -x c -E -dM %s -o - | FileCheck -match-full-lines --check-prefix=ARMV8 %s
// RUN: %clang -target armv8 -mthumb -mcpu=cortex-a73 -x c -E -dM %s -o - | FileCheck -match-full-lines --check-prefix=ARMV8 %s
>>>>>>> b3b8147e
// ARMV8:#define __ARM_ARCH_EXT_IDIV__ 1
// ARMV8:#define __ARM_FEATURE_DSP 1
// ARMV8:#define __ARM_FP 0xE

// Test whether predefines are as expected when targeting cortex-r4.
// RUN: %clang -target armv7 -mcpu=cortex-r4 -x c -E -dM %s -o - | FileCheck -match-full-lines --check-prefix=R4-ARM %s
// R4-ARM-NOT:#define __ARM_ARCH_EXT_IDIV__
// R4-ARM:#define __ARM_FEATURE_DSP 1
// R4-ARM-NOT:#define __ARM_FP 0x{{.*}}

// RUN: %clang -target armv7 -mthumb -mcpu=cortex-r4 -x c -E -dM %s -o - | FileCheck -match-full-lines --check-prefix=R4-THUMB %s
// R4-THUMB:#define __ARM_ARCH_EXT_IDIV__ 1
// R4-THUMB:#define __ARM_FEATURE_DSP 1
// R4-THUMB-NOT:#define __ARM_FP 0x{{.*}}

// Test whether predefines are as expected when targeting cortex-r4f.
// RUN: %clang -target armv7 -mcpu=cortex-r4f -x c -E -dM %s -o - | FileCheck -match-full-lines --check-prefix=R4F-ARM %s
// R4F-ARM-NOT:#define __ARM_ARCH_EXT_IDIV__
// R4F-ARM:#define __ARM_FEATURE_DSP 1
// R4F-ARM:#define __ARM_FP 0xC

// RUN: %clang -target armv7 -mthumb -mcpu=cortex-r4f -x c -E -dM %s -o - | FileCheck -match-full-lines --check-prefix=R4F-THUMB %s
// R4F-THUMB:#define __ARM_ARCH_EXT_IDIV__ 1
// R4F-THUMB:#define __ARM_FEATURE_DSP 1
// R4F-THUMB:#define __ARM_FP 0xC

// Test whether predefines are as expected when targeting cortex-r5.
// RUN: %clang -target armv7 -mcpu=cortex-r5 -x c -E -dM %s -o - | FileCheck -match-full-lines --check-prefix=R5 %s
// RUN: %clang -target armv7 -mthumb -mcpu=cortex-r5 -x c -E -dM %s -o - | FileCheck -match-full-lines --check-prefix=R5 %s
// R5:#define __ARM_ARCH_EXT_IDIV__ 1
// R5:#define __ARM_FEATURE_DSP 1
// R5:#define __ARM_FP 0xC

// Test whether predefines are as expected when targeting cortex-r7 and cortex-r8.
// RUN: %clang -target armv7 -mcpu=cortex-r7 -x c -E -dM %s -o - | FileCheck -match-full-lines --check-prefix=R7-R8 %s
// RUN: %clang -target armv7 -mthumb -mcpu=cortex-r7 -x c -E -dM %s -o - | FileCheck -match-full-lines --check-prefix=R7-R8 %s
// RUN: %clang -target armv7 -mcpu=cortex-r8 -x c -E -dM %s -o - | FileCheck -match-full-lines --check-prefix=R7-R8 %s
// RUN: %clang -target armv7 -mthumb -mcpu=cortex-r8 -x c -E -dM %s -o - | FileCheck -match-full-lines --check-prefix=R7-R8 %s
// R7-R8:#define __ARM_ARCH_EXT_IDIV__ 1
// R7-R8:#define __ARM_FEATURE_DSP 1
// R7-R8:#define __ARM_FP 0xE

// Test whether predefines are as expected when targeting cortex-m0.
// RUN: %clang -target armv7 -mthumb -mcpu=cortex-m0 -x c -E -dM %s -o - | FileCheck -match-full-lines --check-prefix=M0-THUMB %s
// RUN: %clang -target armv7 -mthumb -mcpu=cortex-m0plus -x c -E -dM %s -o - | FileCheck -match-full-lines --check-prefix=M0-THUMB %s
// RUN: %clang -target armv7 -mthumb -mcpu=cortex-m1 -x c -E -dM %s -o - | FileCheck -match-full-lines --check-prefix=M0-THUMB %s
// RUN: %clang -target armv7 -mthumb -mcpu=sc000 -x c -E -dM %s -o - | FileCheck -match-full-lines --check-prefix=M0-THUMB %s
// M0-THUMB-NOT:#define __ARM_ARCH_EXT_IDIV__
// M0-THUMB-NOT:#define __ARM_FEATURE_DSP
// M0-THUMB-NOT:#define __ARM_FP 0x{{.*}}

// Test whether predefines are as expected when targeting cortex-m3.
// RUN: %clang -target armv7 -mthumb -mcpu=cortex-m3 -x c -E -dM %s -o - | FileCheck -match-full-lines --check-prefix=M3-THUMB %s
// RUN: %clang -target armv7 -mthumb -mcpu=sc300 -x c -E -dM %s -o - | FileCheck -match-full-lines --check-prefix=M3-THUMB %s
// M3-THUMB:#define __ARM_ARCH_EXT_IDIV__ 1
// M3-THUMB-NOT:#define __ARM_FEATURE_DSP
// M3-THUMB-NOT:#define __ARM_FP 0x{{.*}}

// Test whether predefines are as expected when targeting cortex-m4.
// RUN: %clang -target armv7 -mthumb -mcpu=cortex-m4 -x c -E -dM %s -o - | FileCheck -match-full-lines --check-prefix=M4-THUMB %s
// M4-THUMB:#define __ARM_ARCH_EXT_IDIV__ 1
// M4-THUMB:#define __ARM_FEATURE_DSP 1
// M4-THUMB:#define __ARM_FP 0x6

// Test whether predefines are as expected when targeting cortex-m7.
// RUN: %clang -target armv7 -mthumb -mcpu=cortex-m7 -x c -E -dM %s -o - | FileCheck -match-full-lines --check-prefix=M7-THUMB %s
// M7-THUMB:#define __ARM_ARCH_EXT_IDIV__ 1
// M7-THUMB:#define __ARM_FEATURE_DSP 1
// M7-THUMB:#define __ARM_FP 0xE

// Test whether predefines are as expected when targeting krait.
// RUN: %clang -target armv7 -mcpu=krait -x c -E -dM %s -o - | FileCheck -match-full-lines --check-prefix=KRAIT %s
// RUN: %clang -target armv7 -mthumb -mcpu=krait -x c -E -dM %s -o - | FileCheck -match-full-lines --check-prefix=KRAIT %s
// KRAIT:#define __ARM_ARCH_EXT_IDIV__ 1
// KRAIT:#define __ARM_FEATURE_DSP 1
// KRAIT:#define  __ARM_VFPV4__ 1

// RUN: %clang -target armv8.1a-none-none-eabi -x c -E -dM %s -o - | FileCheck -match-full-lines --check-prefix=CHECK-V81A %s
// CHECK-V81A: #define __ARM_ARCH 8
// CHECK-V81A: #define __ARM_ARCH_8_1A__ 1
// CHECK-V81A: #define __ARM_ARCH_PROFILE 'A'
// CHECK-V81A: #define __ARM_FEATURE_QRDMX 1
// CHECK-V81A: #define __ARM_FP 0xE

// RUN: %clang -target armv8.2a-none-none-eabi -x c -E -dM %s -o - | FileCheck -match-full-lines --check-prefix=CHECK-V82A %s
// CHECK-V82A: #define __ARM_ARCH 8
// CHECK-V82A: #define __ARM_ARCH_8_2A__ 1
// CHECK-V82A: #define __ARM_ARCH_PROFILE 'A'
// CHECK-V82A: #define __ARM_FP 0xE<|MERGE_RESOLUTION|>--- conflicted
+++ resolved
@@ -305,15 +305,12 @@
 // RUN: %clang -target armv8 -mthumb -mcpu=cortex-a35 -x c -E -dM %s -o - | FileCheck -match-full-lines --check-prefix=ARMV8 %s
 // RUN: %clang -target armv8 -mcpu=cortex-a53 -x c -E -dM %s -o - | FileCheck -match-full-lines --check-prefix=ARMV8 %s
 // RUN: %clang -target armv8 -mthumb -mcpu=cortex-a53 -x c -E -dM %s -o - | FileCheck -match-full-lines --check-prefix=ARMV8 %s
-<<<<<<< HEAD
-=======
 // RUN: %clang -target armv8 -mcpu=cortex-a57 -x c -E -dM %s -o - | FileCheck -match-full-lines --check-prefix=ARMV8 %s
 // RUN: %clang -target armv8 -mthumb -mcpu=cortex-a57 -x c -E -dM %s -o - | FileCheck -match-full-lines --check-prefix=ARMV8 %s
 // RUN: %clang -target armv8 -mcpu=cortex-a72 -x c -E -dM %s -o - | FileCheck -match-full-lines --check-prefix=ARMV8 %s
 // RUN: %clang -target armv8 -mthumb -mcpu=cortex-a72 -x c -E -dM %s -o - | FileCheck -match-full-lines --check-prefix=ARMV8 %s
 // RUN: %clang -target armv8 -mcpu=cortex-a73 -x c -E -dM %s -o - | FileCheck -match-full-lines --check-prefix=ARMV8 %s
 // RUN: %clang -target armv8 -mthumb -mcpu=cortex-a73 -x c -E -dM %s -o - | FileCheck -match-full-lines --check-prefix=ARMV8 %s
->>>>>>> b3b8147e
 // ARMV8:#define __ARM_ARCH_EXT_IDIV__ 1
 // ARMV8:#define __ARM_FEATURE_DSP 1
 // ARMV8:#define __ARM_FP 0xE
