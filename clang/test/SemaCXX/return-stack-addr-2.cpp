// RUN: %clang_cc1 -std=c++11 -fsyntax-only -verify -std=c++11 %s
// expected-no-diagnostics

namespace PR26599 {
template <typename>
struct S;

struct I {};

template <typename T>
void *&non_pointer() {
  void *&r = S<T>()[I{}];
  return r;
}

template <typename T>
void *&pointer() {
  void *&r = S<T>()[nullptr];
  return r;
}
}
<<<<<<< HEAD
=======

namespace LocalTemporary {

template <class T>
class QMap {
public:
  T value(const T &t = T()) const {
    return t;
  }
};

struct A {};

void test() {
  QMap<A *> map;
  map.value();
}

typedef int* ptr;
ptr int1(const ptr &p = ptr()) {
  return (p);
}

ptr int2(const ptr &p = nullptr) {
  return p;
}

ptr int3() {
  const ptr &p = ptr();
  return p;
}

const int *int4(const int &x = 5) {
  return &x;
}

const int *int5(const int &x) {
  return &x;
}

const int *int6() {
  const int &x = 11;  //expected-note{{binding reference variable 'x' here}}
  return &x;  //expected-warning{{returning address of local temporary object}}
}

const int *int7(int x) {
  const int &x2 = x;  // expected-note{{binding reference variable 'x2' here}}
  return &x2;  //  expected-warning{{address of stack memory associated with local variable 'x' returned}}
}

const int *int8(const int &x = 5) {
  const int &x2 = x;
  return &x2;
}

const int *int9() {
  const int &x = 5;  // expected-note{{binding reference variable 'x' here}}
  const int &x2 = x;  // expected-note{{binding reference variable 'x2' here}}
  return &x2;  // expected-warning{{returning address of local temporary object}}
}
}
>>>>>>> f3d77e45
<|MERGE_RESOLUTION|>--- conflicted
+++ resolved
@@ -1,5 +1,4 @@
 // RUN: %clang_cc1 -std=c++11 -fsyntax-only -verify -std=c++11 %s
-// expected-no-diagnostics
 
 namespace PR26599 {
 template <typename>
@@ -19,8 +18,6 @@
   return r;
 }
 }
-<<<<<<< HEAD
-=======
 
 namespace LocalTemporary {
 
@@ -81,5 +78,4 @@
   const int &x2 = x;  // expected-note{{binding reference variable 'x2' here}}
   return &x2;  // expected-warning{{returning address of local temporary object}}
 }
-}
->>>>>>> f3d77e45
+}