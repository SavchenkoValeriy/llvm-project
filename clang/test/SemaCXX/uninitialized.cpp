--- conflicted
+++ resolved
@@ -1,8 +1,4 @@
-<<<<<<< HEAD
-// RUN: %clang_cc1 -fsyntax-only -Wall -Wuninitialized -Wno-unused-value -std=c++11 -verify %s
-=======
 // RUN: %clang_cc1 -fsyntax-only -Wall -Wuninitialized -Wno-unused-value -Wno-unused-lambda-capture -std=c++1z -verify %s
->>>>>>> 93936545
 
 // definitions for std::move
 namespace std {
