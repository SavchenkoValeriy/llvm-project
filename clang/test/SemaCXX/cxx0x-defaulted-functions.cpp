--- conflicted
+++ resolved
@@ -207,8 +207,6 @@
   ExplicitBool t;
   t = true;
 }
-<<<<<<< HEAD
-=======
 }
 
 namespace dependent_classes {
@@ -236,5 +234,4 @@
 X<true> x1;
 X<false> x2; // expected-note {{in instantiation}}
 
->>>>>>> ee43f212
 }