// RUN: %clang_cc1 -std=c++11 -fsyntax-only -verify -fcxx-exceptions %s

void fn() = default; // expected-error {{only special member}}
struct foo {
  void fn() = default; // expected-error {{only special member}}

  foo() = default;
  foo(const foo&) = default;
  foo(foo&&) = default;
  foo& operator = (const foo&) = default;
  foo& operator = (foo&&) = default;
  ~foo() = default;
};

struct bar {
  bar();
  bar(const bar&);
  bar(bar&&);
  bar& operator = (const bar&);
  bar& operator = (bar&&);
  ~bar();
};

bar::bar() = default;
bar::bar(const bar&) = default;
bar::bar(bar&&) = default;
bar& bar::operator = (const bar&) = default;
bar& bar::operator = (bar&&) = default;
bar::~bar() = default;

static_assert(__is_trivial(foo), "foo should be trivial");

static_assert(!__has_trivial_destructor(bar), "bar's destructor isn't trivial");
static_assert(!__has_trivial_constructor(bar),
              "bar's default constructor isn't trivial");
static_assert(!__has_trivial_copy(bar), "bar has no trivial copy");
static_assert(!__has_trivial_assign(bar), "bar has no trivial assign");

void tester() {
  foo f, g(f);
  bar b, c(b);
  f = g;
  b = c;
}

template<typename T> struct S : T {
  constexpr S() = default;
  constexpr S(const S&) = default;
  constexpr S(S&&) = default;
};
struct lit { constexpr lit() {} };
S<lit> s_lit; // ok
S<bar> s_bar; // ok

struct Friends {
  friend S<bar>::S();
  friend S<bar>::S(const S&);
  friend S<bar>::S(S&&);
};

namespace DefaultedFnExceptionSpec {
  // DR1330: The exception-specification of an implicitly-declared special
  // member function is evaluated as needed.
  template<typename T> T &&declval();
  template<typename T> struct pair {
    pair(const pair&) noexcept(noexcept(T(declval<T>())));
  };

  struct Y;
  struct X { X(); X(const Y&); };
  struct Y { pair<X> p; };

  template<typename T>
  struct A {
    pair<T> p;
  };
  struct B {
    B();
    B(const A<B>&);
  };

  // Don't crash here.
  void f() {
    X x = X();
    (void)noexcept(B(declval<B>()));
  }

  template<typename T>
  struct Error {
    // FIXME: Type canonicalization causes all the errors to point at the first
    // declaration which has the type 'void () noexcept (T::error)'. We should
    // get one error for 'Error<int>::Error()' and one for 'Error<int>::~Error()'.
    void f() noexcept(T::error); // expected-error 2{{has no members}}

<<<<<<< HEAD
    Error() noexcept(T::error);
    Error(const Error&) noexcept(T::error);
    Error(Error&&) noexcept(T::error);
    Error &operator=(const Error&) noexcept(T::error);
    Error &operator=(Error&&) noexcept(T::error);
    ~Error() noexcept(T::error);
=======
    Error() noexcept(T::error); // expected-error {{type 'int' cannot be used prior to '::' because it has no members}} expected-error {{type 'char'}}
    Error(const Error&) noexcept(T::error); // expected-error {{type 'int' cannot be used prior to '::' because it has no members}}
    Error(Error&&) noexcept(T::error); // expected-error {{type 'int' cannot be used prior to '::' because it has no members}}
    Error &operator=(const Error&) noexcept(T::error); // expected-error {{type 'int' cannot be used prior to '::' because it has no members}} expected-error {{type 'double'}}
    Error &operator=(Error&&) noexcept(T::error); // expected-error {{type 'int' cannot be used prior to '::' because it has no members}}
    ~Error() noexcept(T::error); // expected-error {{type 'int' cannot be used prior to '::' because it has no members}} expected-error {{type 'char'}}
>>>>>>> 99eeab7f
  };

  Error<char> c; // expected-note 2{{instantiation of}}
  struct DelayImplicit {
    // FIXME: The location of this note is terrible. The instantiation was
    // triggered by the uses of the functions in the decltype expressions below.
    Error<int> e; // expected-note 6{{instantiation of}}
  };
  Error<float> *e;

  // An exception specification is needed if the exception specification for a
  // a defaulted special member function that calls the function is needed.
  // Use in an unevaluated operand still results in the exception spec being
  // needed.
  void test1(decltype(declval<DelayImplicit>() = DelayImplicit(DelayImplicit())));
  void test2(decltype(declval<DelayImplicit>() = declval<const DelayImplicit>()));
  void test3(decltype(DelayImplicit(declval<const DelayImplicit>())));

  // Any odr-use needs the exception specification.
  void f(Error<double> *p) {
    *p = *p; // expected-note {{instantiation of}}
  }
}

namespace PR13527 {
  struct X {
    X() = delete; // expected-note {{here}}
    X(const X&) = delete; // expected-note {{here}}
    X(X&&) = delete; // expected-note {{here}}
    X &operator=(const X&) = delete; // expected-note {{here}}
    X &operator=(X&&) = delete; // expected-note {{here}}
    ~X() = delete; // expected-note {{here}}
  };
  X::X() = default; // expected-error {{redefinition}}
  X::X(const X&) = default; // expected-error {{redefinition}}
  X::X(X&&) = default; // expected-error {{redefinition}}
  X &X::operator=(const X&) = default; // expected-error {{redefinition}}
  X &X::operator=(X&&) = default; // expected-error {{redefinition}}
  X::~X() = default; // expected-error {{redefinition}}

  struct Y {
    Y() = default;
    Y(const Y&) = default;
    Y(Y&&) = default;
    Y &operator=(const Y&) = default;
    Y &operator=(Y&&) = default;
    ~Y() = default;
  };
  Y::Y() noexcept = default; // expected-error {{definition of explicitly defaulted}}
  Y::Y(const Y&) noexcept = default; // expected-error {{definition of explicitly defaulted}}
  Y::Y(Y&&) noexcept = default; // expected-error {{definition of explicitly defaulted}}
  Y &Y::operator=(const Y&) noexcept = default; // expected-error {{definition of explicitly defaulted}}
  Y &Y::operator=(Y&&) noexcept = default; // expected-error {{definition of explicitly defaulted}}
  Y::~Y() = default; // expected-error {{definition of explicitly defaulted}}
}

namespace PR27699 {
  struct X {
    X();
  };
  X::X() = default; // expected-note {{here}}
  X::X() = default; // expected-error {{redefinition of 'X'}}
}

namespace PR14577 {
  template<typename T>
  struct Outer {
    template<typename U>
    struct Inner1 {
      ~Inner1();
    };

    template<typename U>
    struct Inner2 {
      ~Inner2();
    };
  };

  template<typename T>
  Outer<T>::Inner1<T>::~Inner1() = delete; // expected-error {{nested name specifier 'Outer<T>::Inner1<T>::' for declaration does not refer into a class, class template or class template partial specialization}}  expected-error {{only functions can have deleted definitions}}

  template<typename T>
  Outer<T>::Inner2<T>::~Inner2() = default; // expected-error {{nested name specifier 'Outer<T>::Inner2<T>::' for declaration does not refer into a class, class template or class template partial specialization}}  expected-error {{only special member functions may be defaulted}}
}

extern "C" {
 template<typename _Tp> // expected-error {{templates must have C++ linkage}}
 void PR13573(const _Tp&) = delete;
}

namespace PR15597 {
  template<typename T> struct A {
    A() noexcept(true) = default;
    ~A() noexcept(true) = default;
  };
  template<typename T> struct B {
    B() noexcept(false) = default; // expected-error {{does not match the calculated one}}
    ~B() noexcept(false) = default; // expected-error {{does not match the calculated one}}
  };
  A<int> a;
  B<int> b; // expected-note {{here}}
}

namespace PR27941 {
struct ExplicitBool {
  ExplicitBool &operator=(bool) = default; // expected-error{{only special member functions may be defaulted}}
  int member;
};

int fn() {
  ExplicitBool t;
  t = true;
}
}

namespace dependent_classes {
template <bool B, typename X, typename Y>
struct conditional;

template <typename X, typename Y>
struct conditional<true, X, Y> { typedef X type; };

template <typename X, typename Y>
struct conditional<false, X, Y> { typedef Y type; };

template<bool B> struct X {
  X();

  // B == false triggers error for = default.
  using T = typename conditional<B, const X &, int>::type;
  X(T) = default;  // expected-error {{only special member functions}}

  // Either value of B creates a constructor that can be default
  using U = typename conditional<B, X&&, const X&>::type;
  X(U) = default;
};

X<true> x1;
X<false> x2; // expected-note {{in instantiation}}

template <typename Type>
class E {
  explicit E(const int &) = default;
};

template <typename Type>
E<Type>::E(const int&) {}  // expected-error {{definition of explicitly defaulted function}}

}<|MERGE_RESOLUTION|>--- conflicted
+++ resolved
@@ -87,26 +87,14 @@
 
   template<typename T>
   struct Error {
-    // FIXME: Type canonicalization causes all the errors to point at the first
-    // declaration which has the type 'void () noexcept (T::error)'. We should
-    // get one error for 'Error<int>::Error()' and one for 'Error<int>::~Error()'.
-    void f() noexcept(T::error); // expected-error 2{{has no members}}
-
-<<<<<<< HEAD
-    Error() noexcept(T::error);
-    Error(const Error&) noexcept(T::error);
-    Error(Error&&) noexcept(T::error);
-    Error &operator=(const Error&) noexcept(T::error);
-    Error &operator=(Error&&) noexcept(T::error);
-    ~Error() noexcept(T::error);
-=======
+    void f() noexcept(T::error);
+
     Error() noexcept(T::error); // expected-error {{type 'int' cannot be used prior to '::' because it has no members}} expected-error {{type 'char'}}
     Error(const Error&) noexcept(T::error); // expected-error {{type 'int' cannot be used prior to '::' because it has no members}}
     Error(Error&&) noexcept(T::error); // expected-error {{type 'int' cannot be used prior to '::' because it has no members}}
     Error &operator=(const Error&) noexcept(T::error); // expected-error {{type 'int' cannot be used prior to '::' because it has no members}} expected-error {{type 'double'}}
     Error &operator=(Error&&) noexcept(T::error); // expected-error {{type 'int' cannot be used prior to '::' because it has no members}}
     ~Error() noexcept(T::error); // expected-error {{type 'int' cannot be used prior to '::' because it has no members}} expected-error {{type 'char'}}
->>>>>>> 99eeab7f
   };
 
   Error<char> c; // expected-note 2{{instantiation of}}
