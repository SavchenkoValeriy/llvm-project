// RUN: %clang_analyze_cc1 %s \
// RUN:   -verify=expected,tracking \
// RUN:   -analyzer-config track-conditions=true \
// RUN:   -analyzer-output=text \
// RUN:   -analyzer-checker=core

// RUN: not %clang_analyze_cc1 -verify %s \
// RUN:   -analyzer-checker=core \
// RUN:   -analyzer-config track-conditions-debug=true \
// RUN:   2>&1 | FileCheck %s -check-prefix=CHECK-INVALID-DEBUG

// CHECK-INVALID-DEBUG: (frontend): invalid input for analyzer-config option
// CHECK-INVALID-DEBUG-SAME:        'track-conditions-debug', that expects
// CHECK-INVALID-DEBUG-SAME:        'track-conditions' to also be enabled
//
// RUN: %clang_analyze_cc1 %s \
// RUN:   -verify=expected,tracking,debug \
// RUN:   -analyzer-config track-conditions=true \
// RUN:   -analyzer-config track-conditions-debug=true \
// RUN:   -analyzer-output=text \
// RUN:   -analyzer-checker=core

// RUN: %clang_analyze_cc1 %s -verify \
// RUN:   -analyzer-output=text \
// RUN:   -analyzer-checker=core

namespace example_1 {
int flag;
bool coin();

void foo() {
  flag = coin(); // tracking-note{{Value assigned to 'flag'}}
}

void test() {
  int *x = 0; // expected-note{{'x' initialized to a null pointer value}}
  flag = 1;

  foo(); // TODO: Add nodes here about flag's value being invalidated.
  if (flag) // expected-note   {{Assuming 'flag' is 0}}
            // expected-note@-1{{Taking false branch}}
    x = new int;

  foo(); // tracking-note{{Calling 'foo'}}
         // tracking-note@-1{{Returning from 'foo'}}

  if (flag) // expected-note   {{Assuming 'flag' is not equal to 0}}
            // expected-note@-1{{Taking true branch}}
            // debug-note@-2{{Tracking condition 'flag'}}

    *x = 5; // expected-warning{{Dereference of null pointer}}
            // expected-note@-1{{Dereference of null pointer}}
}
} // end of namespace example_1

namespace example_2 {
int flag;
bool coin();

void foo() {
  flag = coin(); // tracking-note{{Value assigned to 'flag'}}
}

void test() {
  int *x = 0;
  flag = 1;

  foo();
  if (flag) // expected-note   {{Assuming 'flag' is 0}}
            // expected-note@-1{{Taking false branch}}
    x = new int;

  x = 0; // expected-note{{Null pointer value stored to 'x'}}

  foo(); // tracking-note{{Calling 'foo'}}
         // tracking-note@-1{{Returning from 'foo'}}

  if (flag) // expected-note   {{Assuming 'flag' is not equal to 0}}
            // expected-note@-1{{Taking true branch}}
            // debug-note@-2{{Tracking condition 'flag'}}

    *x = 5; // expected-warning{{Dereference of null pointer}}
            // expected-note@-1{{Dereference of null pointer}}
}
} // end of namespace example_2

namespace global_variable_invalidation {
int flag;
bool coin();

void foo() {
  // coin() could write bar, do it's invalidated.
  flag = coin(); // tracking-note{{Value assigned to 'flag'}}
                 // tracking-note@-1{{Value assigned to 'bar'}}
}

int bar;

void test() {
  int *x = 0; // expected-note{{'x' initialized to a null pointer value}}
  flag = 1;

  foo(); // tracking-note{{Calling 'foo'}}
         // tracking-note@-1{{Returning from 'foo'}}

  if (bar) // expected-note   {{Assuming 'bar' is not equal to 0}}
           // expected-note@-1{{Taking true branch}}
           // debug-note@-2{{Tracking condition 'bar'}}
    if (flag) // expected-note   {{Assuming 'flag' is not equal to 0}}
              // expected-note@-1{{Taking true branch}}
              // debug-note@-2{{Tracking condition 'flag'}}

      *x = 5; // expected-warning{{Dereference of null pointer}}
              // expected-note@-1{{Dereference of null pointer}}
}
} // end of namespace global_variable_invalidation

namespace variable_declaration_in_condition {
bool coin();

bool foo() {
  return coin(); // tracking-note{{Returning value}}
}

int bar;

void test() {
  int *x = 0; // expected-note{{'x' initialized to a null pointer value}}

<<<<<<< HEAD
  if (int flag = foo()) // tracking-note{{Calling 'foo'}}
                        // tracking-note@-1{{Returning from 'foo'}}
                        // tracking-note@-2{{'flag' initialized here}}
                        // debug-note@-3{{Tracking condition 'flag'}}
                        // expected-note@-4{{Assuming 'flag' is not equal to 0}}
                        // expected-note@-5{{Taking true branch}}
=======
  if (int flag = foo()) // debug-note{{Tracking condition 'flag'}}
                        // expected-note@-1{{Assuming 'flag' is not equal to 0}}
                        // expected-note@-2{{Taking true branch}}
>>>>>>> c5095943

    *x = 5; // expected-warning{{Dereference of null pointer}}
            // expected-note@-1{{Dereference of null pointer}}
}
} // end of namespace variable_declaration_in_condition

namespace conversion_to_bool {
bool coin();

struct ConvertsToBool {
  operator bool() const { return coin(); } // tracking-note{{Returning value}}
};

void test() {
  int *x = 0; // expected-note{{'x' initialized to a null pointer value}}

  if (ConvertsToBool())
    // tracking-note@-1 {{Calling 'ConvertsToBool::operator bool'}}
    // tracking-note@-2{{Returning from 'ConvertsToBool::operator bool'}}
    // debug-note@-3{{Tracking condition 'ConvertsToBool()'}}
    // expected-note@-4{{Assuming the condition is true}}
    // expected-note@-5{{Taking true branch}}
    *x = 5; // expected-warning{{Dereference of null pointer}}
            // expected-note@-1{{Dereference of null pointer}}
}

} // end of namespace variable_declaration_in_condition

<<<<<<< HEAD
=======
namespace note_from_different_but_not_nested_stackframe {

void nullptrDeref(int *ptr, bool True) {
  if (True) // expected-note{{'True' is true}}
            // expected-note@-1{{Taking true branch}}
            // debug-note@-2{{Tracking condition 'True}}
    *ptr = 5;
  // expected-note@-1{{Dereference of null pointer (loaded from variable 'ptr')}}
  // expected-warning@-2{{Dereference of null pointer (loaded from variable 'ptr')}}
}

void f() {
  int *ptr = nullptr;
  // expected-note@-1{{'ptr' initialized to a null pointer value}}
  bool True = true;
  nullptrDeref(ptr, True);
  // expected-note@-1{{Passing null pointer value via 1st parameter 'ptr'}}
  // expected-note@-2{{Calling 'nullptrDeref'}}
}

} // end of namespace note_from_different_but_not_nested_stackframe

namespace important_returning_pointer_loaded_from {
bool coin();

int *getIntPtr();

void storeValue(int **i) {
  *i = getIntPtr(); // tracking-note{{Value assigned to 'i'}}
}

int *conjurePointer() {
  int *i;
  storeValue(&i); // tracking-note{{Calling 'storeValue'}}
                  // tracking-note@-1{{Returning from 'storeValue'}}
  return i;       // tracking-note{{Returning pointer (loaded from 'i')}}
}

void f(int *ptr) {
  if (ptr) // expected-note{{Assuming 'ptr' is null}}
           // expected-note@-1{{Taking false branch}}
    ;
  if (!conjurePointer())
    // tracking-note@-1{{Calling 'conjurePointer'}}
    // tracking-note@-2{{Returning from 'conjurePointer'}}
    // debug-note@-3{{Tracking condition '!conjurePointer()'}}
    // expected-note@-4{{Assuming the condition is true}}
    // expected-note@-5{{Taking true branch}}
    *ptr = 5; // expected-warning{{Dereference of null pointer}}
              // expected-note@-1{{Dereference of null pointer}}
}
} // end of namespace important_returning_pointer_loaded_from

namespace unimportant_returning_pointer_loaded_from {
bool coin();

int *getIntPtr();

int *conjurePointer() {
  int *i = getIntPtr();
  return i;
}

void f(int *ptr) {
  if (ptr) // expected-note{{Assuming 'ptr' is null}}
           // expected-note@-1{{Taking false branch}}
    ;
  if (!conjurePointer())
    // debug-note@-1{{Tracking condition '!conjurePointer()'}}
    // expected-note@-2{{Assuming the condition is true}}
    // expected-note@-3{{Taking true branch}}
    *ptr = 5; // expected-warning{{Dereference of null pointer}}
              // expected-note@-1{{Dereference of null pointer}}
}
} // end of namespace unimportant_returning_pointer_loaded_from

namespace unimportant_returning_pointer_loaded_from_through_cast {

void *conjure();

int *cast(void *P) {
  return static_cast<int *>(P);
}

void f() {
  int *x = 0; // expected-note{{'x' initialized to a null pointer value}}

  if (cast(conjure()))
    // debug-note@-1{{Tracking condition 'cast(conjure())'}}
    // expected-note@-2{{Assuming the condition is false}}
    // expected-note@-3{{Taking false branch}}
    return;
  *x = 5; // expected-warning{{Dereference of null pointer}}
          // expected-note@-1{{Dereference of null pointer}}
}

} // end of namespace unimportant_returning_pointer_loaded_from_through_cast

>>>>>>> c5095943
namespace unimportant_returning_value_note {
bool coin();

bool flipCoin() { return coin(); } // tracking-note{{Returning value}}

void i(int *ptr) {
  if (ptr) // expected-note{{Assuming 'ptr' is null}}
           // expected-note@-1{{Taking false branch}}
    ;
  if (!flipCoin())
    // tracking-note@-1{{Calling 'flipCoin'}}
    // tracking-note@-2{{Returning from 'flipCoin'}}
    // debug-note@-3{{Tracking condition '!flipCoin()'}}
    // expected-note@-4{{Assuming the condition is true}}
    // expected-note@-5{{Taking true branch}}
    *ptr = 5; // expected-warning{{Dereference of null pointer}}
              // expected-note@-1{{Dereference of null pointer}}
}
} // end of namespace unimportant_returning_value_note

namespace important_returning_value_note {
bool coin();

bool flipCoin() {
  if (coin()) // tracking-note{{Assuming the condition is false}}
              // tracking-note@-1{{Taking false branch}}
              // debug-note@-2{{Tracking condition 'coin()'}}
    return true;
  return coin(); // tracking-note{{Returning value}}
}

void i(int *ptr) {
  if (ptr) // expected-note{{Assuming 'ptr' is null}}
           // expected-note@-1{{Taking false branch}}
    ;
  if (!flipCoin())
    // tracking-note@-1{{Calling 'flipCoin'}}
    // tracking-note@-2{{Returning from 'flipCoin'}}
    // debug-note@-3{{Tracking condition '!flipCoin()'}}
    // expected-note@-4{{Assuming the condition is true}}
    // expected-note@-5{{Taking true branch}}
    *ptr = 5; // expected-warning{{Dereference of null pointer}}
              // expected-note@-1{{Dereference of null pointer}}
}
} // end of namespace important_returning_value_note

namespace tracked_condition_is_only_initialized {
int getInt();

void f() {
  int flag = getInt();
  int *x = 0; // expected-note{{'x' initialized to a null pointer value}}
  if (flag) // expected-note{{Assuming 'flag' is not equal to 0}}
            // expected-note@-1{{Taking true branch}}
            // debug-note@-2{{Tracking condition 'flag'}}
    *x = 5; // expected-warning{{Dereference of null pointer}}
            // expected-note@-1{{Dereference of null pointer}}
}
} // end of namespace tracked_condition_is_only_initialized

namespace tracked_condition_written_in_same_stackframe {
int flag;
int getInt();

void f(int y) {
  y = 1;
  flag = y;

  int *x = 0; // expected-note{{'x' initialized to a null pointer value}}
  if (flag) // expected-note{{'flag' is 1}}
            // expected-note@-1{{Taking true branch}}
            // debug-note@-2{{Tracking condition 'flag'}}
    *x = 5; // expected-warning{{Dereference of null pointer}}
            // expected-note@-1{{Dereference of null pointer}}
}
} // end of namespace tracked_condition_written_in_same_stackframe

namespace tracked_condition_written_in_nested_stackframe {
int flag;
int getInt();

void foo() {
  int y;
  y = 1;
  flag = y; // tracking-note{{The value 1 is assigned to 'flag'}}
}

void f(int y) {
  int *x = 0; // expected-note{{'x' initialized to a null pointer value}}

  foo(); // tracking-note{{Calling 'foo'}}
         // tracking-note@-1{{Returning from 'foo'}}

  if (flag) // expected-note{{'flag' is 1}}
            // expected-note@-1{{Taking true branch}}
            // debug-note@-2{{Tracking condition 'flag'}}
    *x = 5; // expected-warning{{Dereference of null pointer}}
            // expected-note@-1{{Dereference of null pointer}}
}
} // end of namespace tracked_condition_written_in_nested_stackframe

<<<<<<< HEAD
=======
namespace condition_written_in_nested_stackframe_before_assignment {
int flag = 0;
int getInt();

void foo() {
  flag = getInt(); // tracking-note{{Value assigned to 'flag'}}
}

void f() {
  int *x = 0; // expected-note{{'x' initialized to a null pointer value}}
  int y = 0;

  foo(); // tracking-note{{Calling 'foo'}}
         // tracking-note@-1{{Returning from 'foo'}}
  y = flag;

  if (y)    // expected-note{{Assuming 'y' is not equal to 0}}
            // expected-note@-1{{Taking true branch}}
            // debug-note@-2{{Tracking condition 'y'}}
    *x = 5; // expected-warning{{Dereference of null pointer}}
            // expected-note@-1{{Dereference of null pointer}}
}
} // end of namespace condition_written_in_nested_stackframe_before_assignment

>>>>>>> c5095943
namespace collapse_point_not_in_condition {

[[noreturn]] void halt();

void assert(int b) {
  if (!b) // tracking-note{{Assuming 'b' is not equal to 0}}
          // tracking-note@-1{{Taking false branch}}
    halt();
}

void f(int flag) {
  int *x = 0; // expected-note{{'x' initialized to a null pointer value}}

  assert(flag); // tracking-note{{Calling 'assert'}}
                // tracking-note@-1{{Returning from 'assert'}}

  if (flag) // expected-note{{'flag' is not equal to 0}}
            // expected-note@-1{{Taking true branch}}
            // debug-note@-2{{Tracking condition 'flag'}}
    *x = 5; // expected-warning{{Dereference of null pointer}}
            // expected-note@-1{{Dereference of null pointer}}
}

} // end of namespace collapse_point_not_in_condition

namespace unimportant_write_before_collapse_point {

[[noreturn]] void halt();

void assert(int b) {
  if (!b) // tracking-note{{Assuming 'b' is not equal to 0}}
          // tracking-note@-1{{Taking false branch}}
    halt();
}
int getInt();

void f(int flag) {
  int *x = 0; // expected-note{{'x' initialized to a null pointer value}}

  flag = getInt();
  assert(flag); // tracking-note{{Calling 'assert'}}
                // tracking-note@-1{{Returning from 'assert'}}

  if (flag) // expected-note{{'flag' is not equal to 0}}
            // expected-note@-1{{Taking true branch}}
            // debug-note@-2{{Tracking condition 'flag'}}
    *x = 5; // expected-warning{{Dereference of null pointer}}
            // expected-note@-1{{Dereference of null pointer}}
}

} // end of namespace unimportant_write_before_collapse_point<|MERGE_RESOLUTION|>--- conflicted
+++ resolved
@@ -119,7 +119,7 @@
 bool coin();
 
 bool foo() {
-  return coin(); // tracking-note{{Returning value}}
+  return coin();
 }
 
 int bar;
@@ -127,18 +127,9 @@
 void test() {
   int *x = 0; // expected-note{{'x' initialized to a null pointer value}}
 
-<<<<<<< HEAD
-  if (int flag = foo()) // tracking-note{{Calling 'foo'}}
-                        // tracking-note@-1{{Returning from 'foo'}}
-                        // tracking-note@-2{{'flag' initialized here}}
-                        // debug-note@-3{{Tracking condition 'flag'}}
-                        // expected-note@-4{{Assuming 'flag' is not equal to 0}}
-                        // expected-note@-5{{Taking true branch}}
-=======
   if (int flag = foo()) // debug-note{{Tracking condition 'flag'}}
                         // expected-note@-1{{Assuming 'flag' is not equal to 0}}
                         // expected-note@-2{{Taking true branch}}
->>>>>>> c5095943
 
     *x = 5; // expected-warning{{Dereference of null pointer}}
             // expected-note@-1{{Dereference of null pointer}}
@@ -149,26 +140,22 @@
 bool coin();
 
 struct ConvertsToBool {
-  operator bool() const { return coin(); } // tracking-note{{Returning value}}
+  operator bool() const { return coin(); }
 };
 
 void test() {
   int *x = 0; // expected-note{{'x' initialized to a null pointer value}}
 
   if (ConvertsToBool())
-    // tracking-note@-1 {{Calling 'ConvertsToBool::operator bool'}}
-    // tracking-note@-2{{Returning from 'ConvertsToBool::operator bool'}}
-    // debug-note@-3{{Tracking condition 'ConvertsToBool()'}}
-    // expected-note@-4{{Assuming the condition is true}}
-    // expected-note@-5{{Taking true branch}}
+    // debug-note@-1{{Tracking condition 'ConvertsToBool()'}}
+    // expected-note@-2{{Assuming the condition is true}}
+    // expected-note@-3{{Taking true branch}}
     *x = 5; // expected-warning{{Dereference of null pointer}}
             // expected-note@-1{{Dereference of null pointer}}
 }
 
 } // end of namespace variable_declaration_in_condition
 
-<<<<<<< HEAD
-=======
 namespace note_from_different_but_not_nested_stackframe {
 
 void nullptrDeref(int *ptr, bool True) {
@@ -267,11 +254,34 @@
 
 } // end of namespace unimportant_returning_pointer_loaded_from_through_cast
 
->>>>>>> c5095943
 namespace unimportant_returning_value_note {
 bool coin();
 
-bool flipCoin() { return coin(); } // tracking-note{{Returning value}}
+bool flipCoin() { return coin(); }
+
+void i(int *ptr) {
+  if (ptr) // expected-note{{Assuming 'ptr' is null}}
+           // expected-note@-1{{Taking false branch}}
+    ;
+  if (!flipCoin())
+    // debug-note@-1{{Tracking condition '!flipCoin()'}}
+    // expected-note@-2{{Assuming the condition is true}}
+    // expected-note@-3{{Taking true branch}}
+    *ptr = 5; // expected-warning{{Dereference of null pointer}}
+              // expected-note@-1{{Dereference of null pointer}}
+}
+} // end of namespace unimportant_returning_value_note
+
+namespace important_returning_value_note {
+bool coin();
+
+bool flipCoin() {
+  if (coin()) // tracking-note{{Assuming the condition is false}}
+              // tracking-note@-1{{Taking false branch}}
+              // debug-note@-2{{Tracking condition 'coin()'}}
+    return true;
+  return coin(); // tracking-note{{Returning value}}
+}
 
 void i(int *ptr) {
   if (ptr) // expected-note{{Assuming 'ptr' is null}}
@@ -286,15 +296,19 @@
     *ptr = 5; // expected-warning{{Dereference of null pointer}}
               // expected-note@-1{{Dereference of null pointer}}
 }
-} // end of namespace unimportant_returning_value_note
-
-namespace important_returning_value_note {
-bool coin();
+} // end of namespace important_returning_value_note
+
+namespace important_returning_value_note_in_linear_function {
+bool coin();
+
+struct super_complicated_template_hackery {
+  static constexpr bool value = false;
+};
 
 bool flipCoin() {
-  if (coin()) // tracking-note{{Assuming the condition is false}}
-              // tracking-note@-1{{Taking false branch}}
-              // debug-note@-2{{Tracking condition 'coin()'}}
+  if (super_complicated_template_hackery::value)
+    // tracking-note@-1{{'value' is false}}
+    // tracking-note@-2{{Taking false branch}}
     return true;
   return coin(); // tracking-note{{Returning value}}
 }
@@ -312,7 +326,7 @@
     *ptr = 5; // expected-warning{{Dereference of null pointer}}
               // expected-note@-1{{Dereference of null pointer}}
 }
-} // end of namespace important_returning_value_note
+} // end of namespace important_returning_value_note_in_linear_function
 
 namespace tracked_condition_is_only_initialized {
 int getInt();
@@ -369,8 +383,6 @@
 }
 } // end of namespace tracked_condition_written_in_nested_stackframe
 
-<<<<<<< HEAD
-=======
 namespace condition_written_in_nested_stackframe_before_assignment {
 int flag = 0;
 int getInt();
@@ -395,7 +407,6 @@
 }
 } // end of namespace condition_written_in_nested_stackframe_before_assignment
 
->>>>>>> c5095943
 namespace collapse_point_not_in_condition {
 
 [[noreturn]] void halt();
