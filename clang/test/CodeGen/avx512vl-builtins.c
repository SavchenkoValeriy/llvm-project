// RUN: %clang_cc1 %s -triple=x86_64-apple-darwin -target-feature +avx512f -target-feature +avx512vl -emit-llvm -o - -Werror | FileCheck %s

// Don't include mm_malloc.h, it's system specific.
#define __MM_MALLOC_H

#include <immintrin.h>

__mmask8 test_mm_cmpeq_epu32_mask(__m128i __a, __m128i __b) {
  // CHECK-LABEL: @test_mm_cmpeq_epu32_mask
  // CHECK: @llvm.x86.avx512.mask.ucmp.d.128(<4 x i32> {{.*}}, <4 x i32> {{.*}}, i32 0, i8 -1)
  return (__mmask8)_mm_cmpeq_epu32_mask(__a, __b);
}

__mmask8 test_mm_mask_cmpeq_epu32_mask(__mmask8 __u, __m128i __a, __m128i __b) {
  // CHECK-LABEL: @test_mm_mask_cmpeq_epu32_mask
  // CHECK: @llvm.x86.avx512.mask.ucmp.d.128(<4 x i32> {{.*}}, <4 x i32> {{.*}}, i32 0, i8 {{.*}})
  return (__mmask8)_mm_mask_cmpeq_epu32_mask(__u, __a, __b);
}

__mmask8 test_mm_cmpeq_epu64_mask(__m128i __a, __m128i __b) {
  // CHECK-LABEL: @test_mm_cmpeq_epu64_mask
  // CHECK: @llvm.x86.avx512.mask.ucmp.q.128(<2 x i64> {{.*}}, <2 x i64> {{.*}}, i32 0, i8 -1)
  return (__mmask8)_mm_cmpeq_epu64_mask(__a, __b);
}

__mmask8 test_mm_mask_cmpeq_epu64_mask(__mmask8 __u, __m128i __a, __m128i __b) {
  // CHECK-LABEL: @test_mm_mask_cmpeq_epu64_mask
  // CHECK: @llvm.x86.avx512.mask.ucmp.q.128(<2 x i64> {{.*}}, <2 x i64> {{.*}}, i32 0, i8 {{.*}})
  return (__mmask8)_mm_mask_cmpeq_epu64_mask(__u, __a, __b);
}

__mmask8 test_mm_cmpge_epi32_mask(__m128i __a, __m128i __b) {
  // CHECK-LABEL: @test_mm_cmpge_epi32_mask
  // CHECK: @llvm.x86.avx512.mask.cmp.d.128(<4 x i32> {{.*}}, <4 x i32> {{.*}}, i32 5, i8 -1)
  return (__mmask8)_mm_cmpge_epi32_mask(__a, __b);
}

__mmask8 test_mm_mask_cmpge_epi32_mask(__mmask8 __u, __m128i __a, __m128i __b) {
  // CHECK-LABEL: @test_mm_mask_cmpge_epi32_mask
  // CHECK: @llvm.x86.avx512.mask.cmp.d.128(<4 x i32> {{.*}}, <4 x i32> {{.*}}, i32 5, i8 {{.*}})
  return (__mmask8)_mm_mask_cmpge_epi32_mask(__u, __a, __b);
}

__mmask8 test_mm_cmpge_epi64_mask(__m128i __a, __m128i __b) {
  // CHECK-LABEL: @test_mm_cmpge_epi64_mask
  // CHECK: @llvm.x86.avx512.mask.cmp.q.128(<2 x i64> {{.*}}, <2 x i64> {{.*}}, i32 5, i8 -1)
  return (__mmask8)_mm_cmpge_epi64_mask(__a, __b);
}

__mmask8 test_mm_mask_cmpge_epi64_mask(__mmask8 __u, __m128i __a, __m128i __b) {
  // CHECK-LABEL: @test_mm_mask_cmpge_epi64_mask
  // CHECK: @llvm.x86.avx512.mask.cmp.q.128(<2 x i64> {{.*}}, <2 x i64> {{.*}}, i32 5, i8 {{.*}})
  return (__mmask8)_mm_mask_cmpge_epi64_mask(__u, __a, __b);
}

__mmask8 test_mm256_cmpge_epi32_mask(__m256i __a, __m256i __b) {
  // CHECK-LABEL: @test_mm256_cmpge_epi32_mask
  // CHECK: @llvm.x86.avx512.mask.cmp.d.256(<8 x i32> {{.*}}, <8 x i32> {{.*}}, i32 5, i8 -1)
  return (__mmask8)_mm256_cmpge_epi32_mask(__a, __b);
}

__mmask8 test_mm256_mask_cmpge_epi32_mask(__mmask8 __u, __m256i __a, __m256i __b) {
  // CHECK-LABEL: @test_mm256_mask_cmpge_epi32_mask
  // CHECK: @llvm.x86.avx512.mask.cmp.d.256(<8 x i32> {{.*}}, <8 x i32> {{.*}}, i32 5, i8 {{.*}})
  return (__mmask8)_mm256_mask_cmpge_epi32_mask(__u, __a, __b);
}

__mmask8 test_mm256_cmpge_epi64_mask(__m256i __a, __m256i __b) {
  // CHECK-LABEL: @test_mm256_cmpge_epi64_mask
  // CHECK: @llvm.x86.avx512.mask.cmp.q.256(<4 x i64> {{.*}}, <4 x i64> {{.*}}, i32 5, i8 -1)
  return (__mmask8)_mm256_cmpge_epi64_mask(__a, __b);
}

__mmask8 test_mm256_mask_cmpge_epi64_mask(__mmask8 __u, __m256i __a, __m256i __b) {
  // CHECK-LABEL: @test_mm256_mask_cmpge_epi64_mask
  // CHECK: @llvm.x86.avx512.mask.cmp.q.256(<4 x i64> {{.*}}, <4 x i64> {{.*}}, i32 5, i8 {{.*}})
  return (__mmask8)_mm256_mask_cmpge_epi64_mask(__u, __a, __b);
}

__mmask8 test_mm_cmpge_epu32_mask(__m128i __a, __m128i __b) {
  // CHECK-LABEL: @test_mm_cmpge_epu32_mask
  // CHECK: @llvm.x86.avx512.mask.ucmp.d.128(<4 x i32> {{.*}}, <4 x i32> {{.*}}, i32 5, i8 -1)
  return (__mmask8)_mm_cmpge_epu32_mask(__a, __b);
}

__mmask8 test_mm_mask_cmpge_epu32_mask(__mmask8 __u, __m128i __a, __m128i __b) {
  // CHECK-LABEL: @test_mm_mask_cmpge_epu32_mask
  // CHECK: @llvm.x86.avx512.mask.ucmp.d.128(<4 x i32> {{.*}}, <4 x i32> {{.*}}, i32 5, i8 {{.*}})
  return (__mmask8)_mm_mask_cmpge_epu32_mask(__u, __a, __b);
}

__mmask8 test_mm_cmpge_epu64_mask(__m128i __a, __m128i __b) {
  // CHECK-LABEL: @test_mm_cmpge_epu64_mask
  // CHECK: @llvm.x86.avx512.mask.ucmp.q.128(<2 x i64> {{.*}}, <2 x i64> {{.*}}, i32 5, i8 -1)
  return (__mmask8)_mm_cmpge_epu64_mask(__a, __b);
}

__mmask8 test_mm_mask_cmpge_epu64_mask(__mmask8 __u, __m128i __a, __m128i __b) {
  // CHECK-LABEL: @test_mm_mask_cmpge_epu64_mask
  // CHECK: @llvm.x86.avx512.mask.ucmp.q.128(<2 x i64> {{.*}}, <2 x i64> {{.*}}, i32 5, i8 {{.*}})
  return (__mmask8)_mm_mask_cmpge_epu64_mask(__u, __a, __b);
}

__mmask8 test_mm256_cmpge_epu32_mask(__m256i __a, __m256i __b) {
  // CHECK-LABEL: @test_mm256_cmpge_epu32_mask
  // CHECK: @llvm.x86.avx512.mask.ucmp.d.256(<8 x i32> {{.*}}, <8 x i32> {{.*}}, i32 5, i8 -1)
  return (__mmask8)_mm256_cmpge_epu32_mask(__a, __b);
}

__mmask8 test_mm256_mask_cmpge_epu32_mask(__mmask8 __u, __m256i __a, __m256i __b) {
  // CHECK-LABEL: @test_mm256_mask_cmpge_epu32_mask
  // CHECK: @llvm.x86.avx512.mask.ucmp.d.256(<8 x i32> {{.*}}, <8 x i32> {{.*}}, i32 5, i8 {{.*}})
  return (__mmask8)_mm256_mask_cmpge_epu32_mask(__u, __a, __b);
}

__mmask8 test_mm256_cmpge_epu64_mask(__m256i __a, __m256i __b) {
  // CHECK-LABEL: @test_mm256_cmpge_epu64_mask
  // CHECK: @llvm.x86.avx512.mask.ucmp.q.256(<4 x i64> {{.*}}, <4 x i64> {{.*}}, i32 5, i8 -1)
  return (__mmask8)_mm256_cmpge_epu64_mask(__a, __b);
}

__mmask8 test_mm256_mask_cmpge_epu64_mask(__mmask8 __u, __m256i __a, __m256i __b) {
  // CHECK-LABEL: @test_mm256_mask_cmpge_epu64_mask
  // CHECK: @llvm.x86.avx512.mask.ucmp.q.256(<4 x i64> {{.*}}, <4 x i64> {{.*}}, i32 5, i8 {{.*}})
  return (__mmask8)_mm256_mask_cmpge_epu64_mask(__u, __a, __b);
}

__mmask8 test_mm_cmpgt_epu32_mask(__m128i __a, __m128i __b) {
  // CHECK-LABEL: @test_mm_cmpgt_epu32_mask
  // CHECK: @llvm.x86.avx512.mask.ucmp.d.128(<4 x i32> {{.*}}, <4 x i32> {{.*}}, i32 6, i8 -1)
  return (__mmask8)_mm_cmpgt_epu32_mask(__a, __b);
}

__mmask8 test_mm_mask_cmpgt_epu32_mask(__mmask8 __u, __m128i __a, __m128i __b) {
  // CHECK-LABEL: @test_mm_mask_cmpgt_epu32_mask
  // CHECK: @llvm.x86.avx512.mask.ucmp.d.128(<4 x i32> {{.*}}, <4 x i32> {{.*}}, i32 6, i8 {{.*}})
  return (__mmask8)_mm_mask_cmpgt_epu32_mask(__u, __a, __b);
}

__mmask8 test_mm_cmpgt_epu64_mask(__m128i __a, __m128i __b) {
  // CHECK-LABEL: @test_mm_cmpgt_epu64_mask
  // CHECK: @llvm.x86.avx512.mask.ucmp.q.128(<2 x i64> {{.*}}, <2 x i64> {{.*}}, i32 6, i8 -1)
  return (__mmask8)_mm_cmpgt_epu64_mask(__a, __b);
}

__mmask8 test_mm_mask_cmpgt_epu64_mask(__mmask8 __u, __m128i __a, __m128i __b) {
  // CHECK-LABEL: @test_mm_mask_cmpgt_epu64_mask
  // CHECK: @llvm.x86.avx512.mask.ucmp.q.128(<2 x i64> {{.*}}, <2 x i64> {{.*}}, i32 6, i8 {{.*}})
  return (__mmask8)_mm_mask_cmpgt_epu64_mask(__u, __a, __b);
}

__mmask8 test_mm256_cmpgt_epu32_mask(__m256i __a, __m256i __b) {
  // CHECK-LABEL: @test_mm256_cmpgt_epu32_mask
  // CHECK: @llvm.x86.avx512.mask.ucmp.d.256(<8 x i32> {{.*}}, <8 x i32> {{.*}}, i32 6, i8 -1)
  return (__mmask8)_mm256_cmpgt_epu32_mask(__a, __b);
}

__mmask8 test_mm256_mask_cmpgt_epu32_mask(__mmask8 __u, __m256i __a, __m256i __b) {
  // CHECK-LABEL: @test_mm256_mask_cmpgt_epu32_mask
  // CHECK: @llvm.x86.avx512.mask.ucmp.d.256(<8 x i32> {{.*}}, <8 x i32> {{.*}}, i32 6, i8 {{.*}})
  return (__mmask8)_mm256_mask_cmpgt_epu32_mask(__u, __a, __b);
}

__mmask8 test_mm256_cmpgt_epu64_mask(__m256i __a, __m256i __b) {
  // CHECK-LABEL: @test_mm256_cmpgt_epu64_mask
  // CHECK: @llvm.x86.avx512.mask.ucmp.q.256(<4 x i64> {{.*}}, <4 x i64> {{.*}}, i32 6, i8 -1)
  return (__mmask8)_mm256_cmpgt_epu64_mask(__a, __b);
}

__mmask8 test_mm256_mask_cmpgt_epu64_mask(__mmask8 __u, __m256i __a, __m256i __b) {
  // CHECK-LABEL: @test_mm256_mask_cmpgt_epu64_mask
  // CHECK: @llvm.x86.avx512.mask.ucmp.q.256(<4 x i64> {{.*}}, <4 x i64> {{.*}}, i32 6, i8 {{.*}})
  return (__mmask8)_mm256_mask_cmpgt_epu64_mask(__u, __a, __b);
}

__mmask8 test_mm_cmple_epi32_mask(__m128i __a, __m128i __b) {
  // CHECK-LABEL: @test_mm_cmple_epi32_mask
  // CHECK: @llvm.x86.avx512.mask.cmp.d.128(<4 x i32> {{.*}}, <4 x i32> {{.*}}, i32 2, i8 -1)
  return (__mmask8)_mm_cmple_epi32_mask(__a, __b);
}

__mmask8 test_mm_mask_cmple_epi32_mask(__mmask8 __u, __m128i __a, __m128i __b) {
  // CHECK-LABEL: @test_mm_mask_cmple_epi32_mask
  // CHECK: @llvm.x86.avx512.mask.cmp.d.128(<4 x i32> {{.*}}, <4 x i32> {{.*}}, i32 2, i8 {{.*}})
  return (__mmask8)_mm_mask_cmple_epi32_mask(__u, __a, __b);
}

__mmask8 test_mm_cmple_epi64_mask(__m128i __a, __m128i __b) {
  // CHECK-LABEL: @test_mm_cmple_epi64_mask
  // CHECK: @llvm.x86.avx512.mask.cmp.q.128(<2 x i64> {{.*}}, <2 x i64> {{.*}}, i32 2, i8 -1)
  return (__mmask8)_mm_cmple_epi64_mask(__a, __b);
}

__mmask8 test_mm_mask_cmple_epi64_mask(__mmask8 __u, __m128i __a, __m128i __b) {
  // CHECK-LABEL: @test_mm_mask_cmple_epi64_mask
  // CHECK: @llvm.x86.avx512.mask.cmp.q.128(<2 x i64> {{.*}}, <2 x i64> {{.*}}, i32 2, i8 {{.*}})
  return (__mmask8)_mm_mask_cmple_epi64_mask(__u, __a, __b);
}

__mmask8 test_mm256_cmple_epi32_mask(__m256i __a, __m256i __b) {
  // CHECK-LABEL: @test_mm256_cmple_epi32_mask
  // CHECK: @llvm.x86.avx512.mask.cmp.d.256(<8 x i32> {{.*}}, <8 x i32> {{.*}}, i32 2, i8 -1)
  return (__mmask8)_mm256_cmple_epi32_mask(__a, __b);
}

__mmask8 test_mm256_mask_cmple_epi32_mask(__mmask8 __u, __m256i __a, __m256i __b) {
  // CHECK-LABEL: @test_mm256_mask_cmple_epi32_mask
  // CHECK: @llvm.x86.avx512.mask.cmp.d.256(<8 x i32> {{.*}}, <8 x i32> {{.*}}, i32 2, i8 {{.*}})
  return (__mmask8)_mm256_mask_cmple_epi32_mask(__u, __a, __b);
}

__mmask8 test_mm256_cmple_epi64_mask(__m256i __a, __m256i __b) {
  // CHECK-LABEL: @test_mm256_cmple_epi64_mask
  // CHECK: @llvm.x86.avx512.mask.cmp.q.256(<4 x i64> {{.*}}, <4 x i64> {{.*}}, i32 2, i8 -1)
  return (__mmask8)_mm256_cmple_epi64_mask(__a, __b);
}

__mmask8 test_mm256_mask_cmple_epi64_mask(__mmask8 __u, __m256i __a, __m256i __b) {
  // CHECK-LABEL: @test_mm256_mask_cmple_epi64_mask
  // CHECK: @llvm.x86.avx512.mask.cmp.q.256(<4 x i64> {{.*}}, <4 x i64> {{.*}}, i32 2, i8 {{.*}})
  return (__mmask8)_mm256_mask_cmple_epi64_mask(__u, __a, __b);
}

__mmask8 test_mm_cmple_epu32_mask(__m128i __a, __m128i __b) {
  // CHECK-LABEL: @test_mm_cmple_epu32_mask
  // CHECK: @llvm.x86.avx512.mask.ucmp.d.128(<4 x i32> {{.*}}, <4 x i32> {{.*}}, i32 2, i8 -1)
  return (__mmask8)_mm_cmple_epu32_mask(__a, __b);
}

__mmask8 test_mm_mask_cmple_epu32_mask(__mmask8 __u, __m128i __a, __m128i __b) {
  // CHECK-LABEL: @test_mm_mask_cmple_epu32_mask
  // CHECK: @llvm.x86.avx512.mask.ucmp.d.128(<4 x i32> {{.*}}, <4 x i32> {{.*}}, i32 2, i8 {{.*}})
  return (__mmask8)_mm_mask_cmple_epu32_mask(__u, __a, __b);
}

__mmask8 test_mm_cmple_epu64_mask(__m128i __a, __m128i __b) {
  // CHECK-LABEL: @test_mm_cmple_epu64_mask
  // CHECK: @llvm.x86.avx512.mask.ucmp.q.128(<2 x i64> {{.*}}, <2 x i64> {{.*}}, i32 2, i8 -1)
  return (__mmask8)_mm_cmple_epu64_mask(__a, __b);
}

__mmask8 test_mm_mask_cmple_epu64_mask(__mmask8 __u, __m128i __a, __m128i __b) {
  // CHECK-LABEL: @test_mm_mask_cmple_epu64_mask
  // CHECK: @llvm.x86.avx512.mask.ucmp.q.128(<2 x i64> {{.*}}, <2 x i64> {{.*}}, i32 2, i8 {{.*}})
  return (__mmask8)_mm_mask_cmple_epu64_mask(__u, __a, __b);
}

__mmask8 test_mm256_cmple_epu32_mask(__m256i __a, __m256i __b) {
  // CHECK-LABEL: @test_mm256_cmple_epu32_mask
  // CHECK: @llvm.x86.avx512.mask.ucmp.d.256(<8 x i32> {{.*}}, <8 x i32> {{.*}}, i32 2, i8 -1)
  return (__mmask8)_mm256_cmple_epu32_mask(__a, __b);
}

__mmask8 test_mm256_mask_cmple_epu32_mask(__mmask8 __u, __m256i __a, __m256i __b) {
  // CHECK-LABEL: @test_mm256_mask_cmple_epu32_mask
  // CHECK: @llvm.x86.avx512.mask.ucmp.d.256(<8 x i32> {{.*}}, <8 x i32> {{.*}}, i32 2, i8 {{.*}})
  return (__mmask8)_mm256_mask_cmple_epu32_mask(__u, __a, __b);
}

__mmask8 test_mm256_cmple_epu64_mask(__m256i __a, __m256i __b) {
  // CHECK-LABEL: @test_mm256_cmple_epu64_mask
  // CHECK: @llvm.x86.avx512.mask.ucmp.q.256(<4 x i64> {{.*}}, <4 x i64> {{.*}}, i32 2, i8 -1)
  return (__mmask8)_mm256_cmple_epu64_mask(__a, __b);
}

__mmask8 test_mm256_mask_cmple_epu64_mask(__mmask8 __u, __m256i __a, __m256i __b) {
  // CHECK-LABEL: @test_mm256_mask_cmple_epu64_mask
  // CHECK: @llvm.x86.avx512.mask.ucmp.q.256(<4 x i64> {{.*}}, <4 x i64> {{.*}}, i32 2, i8 {{.*}})
  return (__mmask8)_mm256_mask_cmple_epu64_mask(__u, __a, __b);
}

__mmask8 test_mm_cmplt_epi32_mask(__m128i __a, __m128i __b) {
  // CHECK-LABEL: @test_mm_cmplt_epi32_mask
  // CHECK: @llvm.x86.avx512.mask.cmp.d.128(<4 x i32> {{.*}}, <4 x i32> {{.*}}, i32 1, i8 -1)
  return (__mmask8)_mm_cmplt_epi32_mask(__a, __b);
}

__mmask8 test_mm_mask_cmplt_epi32_mask(__mmask8 __u, __m128i __a, __m128i __b) {
  // CHECK-LABEL: @test_mm_mask_cmplt_epi32_mask
  // CHECK: @llvm.x86.avx512.mask.cmp.d.128(<4 x i32> {{.*}}, <4 x i32> {{.*}}, i32 1, i8 {{.*}})
  return (__mmask8)_mm_mask_cmplt_epi32_mask(__u, __a, __b);
}

__mmask8 test_mm_cmplt_epi64_mask(__m128i __a, __m128i __b) {
  // CHECK-LABEL: @test_mm_cmplt_epi64_mask
  // CHECK: @llvm.x86.avx512.mask.cmp.q.128(<2 x i64> {{.*}}, <2 x i64> {{.*}}, i32 1, i8 -1)
  return (__mmask8)_mm_cmplt_epi64_mask(__a, __b);
}

__mmask8 test_mm_mask_cmplt_epi64_mask(__mmask8 __u, __m128i __a, __m128i __b) {
  // CHECK-LABEL: @test_mm_mask_cmplt_epi64_mask
  // CHECK: @llvm.x86.avx512.mask.cmp.q.128(<2 x i64> {{.*}}, <2 x i64> {{.*}}, i32 1, i8 {{.*}})
  return (__mmask8)_mm_mask_cmplt_epi64_mask(__u, __a, __b);
}

__mmask8 test_mm256_cmplt_epi32_mask(__m256i __a, __m256i __b) {
  // CHECK-LABEL: @test_mm256_cmplt_epi32_mask
  // CHECK: @llvm.x86.avx512.mask.cmp.d.256(<8 x i32> {{.*}}, <8 x i32> {{.*}}, i32 1, i8 -1)
  return (__mmask8)_mm256_cmplt_epi32_mask(__a, __b);
}

__mmask8 test_mm256_mask_cmplt_epi32_mask(__mmask8 __u, __m256i __a, __m256i __b) {
  // CHECK-LABEL: @test_mm256_mask_cmplt_epi32_mask
  // CHECK: @llvm.x86.avx512.mask.cmp.d.256(<8 x i32> {{.*}}, <8 x i32> {{.*}}, i32 1, i8 {{.*}})
  return (__mmask8)_mm256_mask_cmplt_epi32_mask(__u, __a, __b);
}

__mmask8 test_mm256_cmplt_epi64_mask(__m256i __a, __m256i __b) {
  // CHECK-LABEL: @test_mm256_cmplt_epi64_mask
  // CHECK: @llvm.x86.avx512.mask.cmp.q.256(<4 x i64> {{.*}}, <4 x i64> {{.*}}, i32 1, i8 -1)
  return (__mmask8)_mm256_cmplt_epi64_mask(__a, __b);
}

__mmask8 test_mm256_mask_cmplt_epi64_mask(__mmask8 __u, __m256i __a, __m256i __b) {
  // CHECK-LABEL: @test_mm256_mask_cmplt_epi64_mask
  // CHECK: @llvm.x86.avx512.mask.cmp.q.256(<4 x i64> {{.*}}, <4 x i64> {{.*}}, i32 1, i8 {{.*}})
  return (__mmask8)_mm256_mask_cmplt_epi64_mask(__u, __a, __b);
}

__mmask8 test_mm_cmplt_epu32_mask(__m128i __a, __m128i __b) {
  // CHECK-LABEL: @test_mm_cmplt_epu32_mask
  // CHECK: @llvm.x86.avx512.mask.ucmp.d.128(<4 x i32> {{.*}}, <4 x i32> {{.*}}, i32 1, i8 -1)
  return (__mmask8)_mm_cmplt_epu32_mask(__a, __b);
}

__mmask8 test_mm_mask_cmplt_epu32_mask(__mmask8 __u, __m128i __a, __m128i __b) {
  // CHECK-LABEL: @test_mm_mask_cmplt_epu32_mask
  // CHECK: @llvm.x86.avx512.mask.ucmp.d.128(<4 x i32> {{.*}}, <4 x i32> {{.*}}, i32 1, i8 {{.*}})
  return (__mmask8)_mm_mask_cmplt_epu32_mask(__u, __a, __b);
}

__mmask8 test_mm_cmplt_epu64_mask(__m128i __a, __m128i __b) {
  // CHECK-LABEL: @test_mm_cmplt_epu64_mask
  // CHECK: @llvm.x86.avx512.mask.ucmp.q.128(<2 x i64> {{.*}}, <2 x i64> {{.*}}, i32 1, i8 -1)
  return (__mmask8)_mm_cmplt_epu64_mask(__a, __b);
}

__mmask8 test_mm_mask_cmplt_epu64_mask(__mmask8 __u, __m128i __a, __m128i __b) {
  // CHECK-LABEL: @test_mm_mask_cmplt_epu64_mask
  // CHECK: @llvm.x86.avx512.mask.ucmp.q.128(<2 x i64> {{.*}}, <2 x i64> {{.*}}, i32 1, i8 {{.*}})
  return (__mmask8)_mm_mask_cmplt_epu64_mask(__u, __a, __b);
}

__mmask8 test_mm256_cmplt_epu32_mask(__m256i __a, __m256i __b) {
  // CHECK-LABEL: @test_mm256_cmplt_epu32_mask
  // CHECK: @llvm.x86.avx512.mask.ucmp.d.256(<8 x i32> {{.*}}, <8 x i32> {{.*}}, i32 1, i8 -1)
  return (__mmask8)_mm256_cmplt_epu32_mask(__a, __b);
}

__mmask8 test_mm256_mask_cmplt_epu32_mask(__mmask8 __u, __m256i __a, __m256i __b) {
  // CHECK-LABEL: @test_mm256_mask_cmplt_epu32_mask
  // CHECK: @llvm.x86.avx512.mask.ucmp.d.256(<8 x i32> {{.*}}, <8 x i32> {{.*}}, i32 1, i8 {{.*}})
  return (__mmask8)_mm256_mask_cmplt_epu32_mask(__u, __a, __b);
}

__mmask8 test_mm256_cmplt_epu64_mask(__m256i __a, __m256i __b) {
  // CHECK-LABEL: @test_mm256_cmplt_epu64_mask
  // CHECK: @llvm.x86.avx512.mask.ucmp.q.256(<4 x i64> {{.*}}, <4 x i64> {{.*}}, i32 1, i8 -1)
  return (__mmask8)_mm256_cmplt_epu64_mask(__a, __b);
}

__mmask8 test_mm256_mask_cmplt_epu64_mask(__mmask8 __u, __m256i __a, __m256i __b) {
  // CHECK-LABEL: @test_mm256_mask_cmplt_epu64_mask
  // CHECK: @llvm.x86.avx512.mask.ucmp.q.256(<4 x i64> {{.*}}, <4 x i64> {{.*}}, i32 1, i8 {{.*}})
  return (__mmask8)_mm256_mask_cmplt_epu64_mask(__u, __a, __b);
}

__mmask8 test_mm_cmpneq_epi32_mask(__m128i __a, __m128i __b) {
  // CHECK-LABEL: @test_mm_cmpneq_epi32_mask
  // CHECK: @llvm.x86.avx512.mask.cmp.d.128(<4 x i32> {{.*}}, <4 x i32> {{.*}}, i32 4, i8 -1)
  return (__mmask8)_mm_cmpneq_epi32_mask(__a, __b);
}

__mmask8 test_mm_mask_cmpneq_epi32_mask(__mmask8 __u, __m128i __a, __m128i __b) {
  // CHECK-LABEL: @test_mm_mask_cmpneq_epi32_mask
  // CHECK: @llvm.x86.avx512.mask.cmp.d.128(<4 x i32> {{.*}}, <4 x i32> {{.*}}, i32 4, i8 {{.*}})
  return (__mmask8)_mm_mask_cmpneq_epi32_mask(__u, __a, __b);
}

__mmask8 test_mm_cmpneq_epi64_mask(__m128i __a, __m128i __b) {
  // CHECK-LABEL: @test_mm_cmpneq_epi64_mask
  // CHECK: @llvm.x86.avx512.mask.cmp.q.128(<2 x i64> {{.*}}, <2 x i64> {{.*}}, i32 4, i8 -1)
  return (__mmask8)_mm_cmpneq_epi64_mask(__a, __b);
}

__mmask8 test_mm_mask_cmpneq_epi64_mask(__mmask8 __u, __m128i __a, __m128i __b) {
  // CHECK-LABEL: @test_mm_mask_cmpneq_epi64_mask
  // CHECK: @llvm.x86.avx512.mask.cmp.q.128(<2 x i64> {{.*}}, <2 x i64> {{.*}}, i32 4, i8 {{.*}})
  return (__mmask8)_mm_mask_cmpneq_epi64_mask(__u, __a, __b);
}

__mmask8 test_mm256_cmpneq_epi32_mask(__m256i __a, __m256i __b) {
  // CHECK-LABEL: @test_mm256_cmpneq_epi32_mask
  // CHECK: @llvm.x86.avx512.mask.cmp.d.256(<8 x i32> {{.*}}, <8 x i32> {{.*}}, i32 4, i8 -1)
  return (__mmask8)_mm256_cmpneq_epi32_mask(__a, __b);
}

__mmask8 test_mm256_mask_cmpneq_epi32_mask(__mmask8 __u, __m256i __a, __m256i __b) {
  // CHECK-LABEL: @test_mm256_mask_cmpneq_epi32_mask
  // CHECK: @llvm.x86.avx512.mask.cmp.d.256(<8 x i32> {{.*}}, <8 x i32> {{.*}}, i32 4, i8 {{.*}})
  return (__mmask8)_mm256_mask_cmpneq_epi32_mask(__u, __a, __b);
}

__mmask8 test_mm256_cmpneq_epi64_mask(__m256i __a, __m256i __b) {
  // CHECK-LABEL: @test_mm256_cmpneq_epi64_mask
  // CHECK: @llvm.x86.avx512.mask.cmp.q.256(<4 x i64> {{.*}}, <4 x i64> {{.*}}, i32 4, i8 -1)
  return (__mmask8)_mm256_cmpneq_epi64_mask(__a, __b);
}

__mmask8 test_mm256_mask_cmpneq_epi64_mask(__mmask8 __u, __m256i __a, __m256i __b) {
  // CHECK-LABEL: @test_mm256_mask_cmpneq_epi64_mask
  // CHECK: @llvm.x86.avx512.mask.cmp.q.256(<4 x i64> {{.*}}, <4 x i64> {{.*}}, i32 4, i8 {{.*}})
  return (__mmask8)_mm256_mask_cmpneq_epi64_mask(__u, __a, __b);
}

__mmask8 test_mm_cmpneq_epu32_mask(__m128i __a, __m128i __b) {
  // CHECK-LABEL: @test_mm_cmpneq_epu32_mask
  // CHECK: @llvm.x86.avx512.mask.ucmp.d.128(<4 x i32> {{.*}}, <4 x i32> {{.*}}, i32 4, i8 -1)
  return (__mmask8)_mm_cmpneq_epu32_mask(__a, __b);
}

__mmask8 test_mm_mask_cmpneq_epu32_mask(__mmask8 __u, __m128i __a, __m128i __b) {
  // CHECK-LABEL: @test_mm_mask_cmpneq_epu32_mask
  // CHECK: @llvm.x86.avx512.mask.ucmp.d.128(<4 x i32> {{.*}}, <4 x i32> {{.*}}, i32 4, i8 {{.*}})
  return (__mmask8)_mm_mask_cmpneq_epu32_mask(__u, __a, __b);
}

__mmask8 test_mm_cmpneq_epu64_mask(__m128i __a, __m128i __b) {
  // CHECK-LABEL: @test_mm_cmpneq_epu64_mask
  // CHECK: @llvm.x86.avx512.mask.ucmp.q.128(<2 x i64> {{.*}}, <2 x i64> {{.*}}, i32 4, i8 -1)
  return (__mmask8)_mm_cmpneq_epu64_mask(__a, __b);
}

__mmask8 test_mm_mask_cmpneq_epu64_mask(__mmask8 __u, __m128i __a, __m128i __b) {
  // CHECK-LABEL: @test_mm_mask_cmpneq_epu64_mask
  // CHECK: @llvm.x86.avx512.mask.ucmp.q.128(<2 x i64> {{.*}}, <2 x i64> {{.*}}, i32 4, i8 {{.*}})
  return (__mmask8)_mm_mask_cmpneq_epu64_mask(__u, __a, __b);
}

__mmask8 test_mm256_cmpneq_epu32_mask(__m256i __a, __m256i __b) {
  // CHECK-LABEL: @test_mm256_cmpneq_epu32_mask
  // CHECK: @llvm.x86.avx512.mask.ucmp.d.256(<8 x i32> {{.*}}, <8 x i32> {{.*}}, i32 4, i8 -1)
  return (__mmask8)_mm256_cmpneq_epu32_mask(__a, __b);
}

__mmask8 test_mm256_mask_cmpneq_epu32_mask(__mmask8 __u, __m256i __a, __m256i __b) {
  // CHECK-LABEL: @test_mm256_mask_cmpneq_epu32_mask
  // CHECK: @llvm.x86.avx512.mask.ucmp.d.256(<8 x i32> {{.*}}, <8 x i32> {{.*}}, i32 4, i8 {{.*}})
  return (__mmask8)_mm256_mask_cmpneq_epu32_mask(__u, __a, __b);
}

__mmask8 test_mm256_cmpneq_epu64_mask(__m256i __a, __m256i __b) {
  // CHECK-LABEL: @test_mm256_cmpneq_epu64_mask
  // CHECK: @llvm.x86.avx512.mask.ucmp.q.256(<4 x i64> {{.*}}, <4 x i64> {{.*}}, i32 4, i8 -1)
  return (__mmask8)_mm256_cmpneq_epu64_mask(__a, __b);
}

__mmask8 test_mm256_mask_cmpneq_epu64_mask(__mmask8 __u, __m256i __a, __m256i __b) {
  // CHECK-LABEL: @test_mm256_mask_cmpneq_epu64_mask
  // CHECK: @llvm.x86.avx512.mask.ucmp.q.256(<4 x i64> {{.*}}, <4 x i64> {{.*}}, i32 4, i8 {{.*}})
  return (__mmask8)_mm256_mask_cmpneq_epu64_mask(__u, __a, __b);
}

__mmask8 test_mm_cmp_epi32_mask(__m128i __a, __m128i __b) {
  // CHECK-LABEL: @test_mm_cmp_epi32_mask
  // CHECK: @llvm.x86.avx512.mask.cmp.d.128(<4 x i32> {{.*}}, <4 x i32> {{.*}}, i32 7, i8 -1)
  return (__mmask8)_mm_cmp_epi32_mask(__a, __b, 7);
}

__mmask8 test_mm_mask_cmp_epi32_mask(__mmask8 __u, __m128i __a, __m128i __b) {
  // CHECK-LABEL: @test_mm_mask_cmp_epi32_mask
  // CHECK: @llvm.x86.avx512.mask.cmp.d.128(<4 x i32> {{.*}}, <4 x i32> {{.*}}, i32 7, i8 {{.*}})
  return (__mmask8)_mm_mask_cmp_epi32_mask(__u, __a, __b, 7);
}

__mmask8 test_mm_cmp_epi64_mask(__m128i __a, __m128i __b) {
  // CHECK-LABEL: @test_mm_cmp_epi64_mask
  // CHECK: @llvm.x86.avx512.mask.cmp.q.128(<2 x i64> {{.*}}, <2 x i64> {{.*}}, i32 7, i8 -1)
  return (__mmask8)_mm_cmp_epi64_mask(__a, __b, 7);
}

__mmask8 test_mm_mask_cmp_epi64_mask(__mmask8 __u, __m128i __a, __m128i __b) {
  // CHECK-LABEL: @test_mm_mask_cmp_epi64_mask
  // CHECK: @llvm.x86.avx512.mask.cmp.q.128(<2 x i64> {{.*}}, <2 x i64> {{.*}}, i32 7, i8 {{.*}})
  return (__mmask8)_mm_mask_cmp_epi64_mask(__u, __a, __b, 7);
}

__mmask8 test_mm256_cmp_epi32_mask(__m256i __a, __m256i __b) {
  // CHECK-LABEL: @test_mm256_cmp_epi32_mask
  // CHECK: @llvm.x86.avx512.mask.cmp.d.256(<8 x i32> {{.*}}, <8 x i32> {{.*}}, i32 7, i8 -1)
  return (__mmask8)_mm256_cmp_epi32_mask(__a, __b, 7);
}

__mmask8 test_mm256_mask_cmp_epi32_mask(__mmask8 __u, __m256i __a, __m256i __b) {
  // CHECK-LABEL: @test_mm256_mask_cmp_epi32_mask
  // CHECK: @llvm.x86.avx512.mask.cmp.d.256(<8 x i32> {{.*}}, <8 x i32> {{.*}}, i32 7, i8 {{.*}})
  return (__mmask8)_mm256_mask_cmp_epi32_mask(__u, __a, __b, 7);
}

__mmask8 test_mm256_cmp_epi64_mask(__m256i __a, __m256i __b) {
  // CHECK-LABEL: @test_mm256_cmp_epi64_mask
  // CHECK: @llvm.x86.avx512.mask.cmp.q.256(<4 x i64> {{.*}}, <4 x i64> {{.*}}, i32 7, i8 -1)
  return (__mmask8)_mm256_cmp_epi64_mask(__a, __b, 7);
}

__mmask8 test_mm256_mask_cmp_epi64_mask(__mmask8 __u, __m256i __a, __m256i __b) {
  // CHECK-LABEL: @test_mm256_mask_cmp_epi64_mask
  // CHECK: @llvm.x86.avx512.mask.cmp.q.256(<4 x i64> {{.*}}, <4 x i64> {{.*}}, i32 7, i8 {{.*}})
  return (__mmask8)_mm256_mask_cmp_epi64_mask(__u, __a, __b, 7);
}

__mmask8 test_mm_cmp_epu32_mask(__m128i __a, __m128i __b) {
  // CHECK-LABEL: @test_mm_cmp_epu32_mask
  // CHECK: @llvm.x86.avx512.mask.ucmp.d.128(<4 x i32> {{.*}}, <4 x i32> {{.*}}, i32 7, i8 -1)
  return (__mmask8)_mm_cmp_epu32_mask(__a, __b, 7);
}

__mmask8 test_mm_mask_cmp_epu32_mask(__mmask8 __u, __m128i __a, __m128i __b) {
  // CHECK-LABEL: @test_mm_mask_cmp_epu32_mask
  // CHECK: @llvm.x86.avx512.mask.ucmp.d.128(<4 x i32> {{.*}}, <4 x i32> {{.*}}, i32 7, i8 {{.*}})
  return (__mmask8)_mm_mask_cmp_epu32_mask(__u, __a, __b, 7);
}

__mmask8 test_mm_cmp_epu64_mask(__m128i __a, __m128i __b) {
  // CHECK-LABEL: @test_mm_cmp_epu64_mask
  // CHECK: @llvm.x86.avx512.mask.ucmp.q.128(<2 x i64> {{.*}}, <2 x i64> {{.*}}, i32 7, i8 -1)
  return (__mmask8)_mm_cmp_epu64_mask(__a, __b, 7);
}

__mmask8 test_mm_mask_cmp_epu64_mask(__mmask8 __u, __m128i __a, __m128i __b) {
  // CHECK-LABEL: @test_mm_mask_cmp_epu64_mask
  // CHECK: @llvm.x86.avx512.mask.ucmp.q.128(<2 x i64> {{.*}}, <2 x i64> {{.*}}, i32 7, i8 {{.*}})
  return (__mmask8)_mm_mask_cmp_epu64_mask(__u, __a, __b, 7);
}

__mmask8 test_mm256_cmp_epu32_mask(__m256i __a, __m256i __b) {
  // CHECK-LABEL: @test_mm256_cmp_epu32_mask
  // CHECK: @llvm.x86.avx512.mask.ucmp.d.256(<8 x i32> {{.*}}, <8 x i32> {{.*}}, i32 7, i8 -1)
  return (__mmask8)_mm256_cmp_epu32_mask(__a, __b, 7);
}

__mmask8 test_mm256_mask_cmp_epu32_mask(__mmask8 __u, __m256i __a, __m256i __b) {
  // CHECK-LABEL: @test_mm256_mask_cmp_epu32_mask
  // CHECK: @llvm.x86.avx512.mask.ucmp.d.256(<8 x i32> {{.*}}, <8 x i32> {{.*}}, i32 7, i8 {{.*}})
  return (__mmask8)_mm256_mask_cmp_epu32_mask(__u, __a, __b, 7);
}

__mmask8 test_mm256_cmp_epu64_mask(__m256i __a, __m256i __b) {
  // CHECK-LABEL: @test_mm256_cmp_epu64_mask
  // CHECK: @llvm.x86.avx512.mask.ucmp.q.256(<4 x i64> {{.*}}, <4 x i64> {{.*}}, i32 7, i8 -1)
  return (__mmask8)_mm256_cmp_epu64_mask(__a, __b, 7);
}

__mmask8 test_mm256_mask_cmp_epu64_mask(__mmask8 __u, __m256i __a, __m256i __b) {
  // CHECK-LABEL: @test_mm256_mask_cmp_epu64_mask
  // CHECK: @llvm.x86.avx512.mask.ucmp.q.256(<4 x i64> {{.*}}, <4 x i64> {{.*}}, i32 7, i8 {{.*}})
  return (__mmask8)_mm256_mask_cmp_epu64_mask(__u, __a, __b, 7);
}

__m512i test_mm512_maskz_andnot_epi32 (__mmask16 __k,__m512i __A, __m512i __B) {
  //CHECK-LABEL: @test_mm512_maskz_andnot_epi32
  //CHECK: @llvm.x86.avx512.mask.pandn.d.512
  return _mm512_maskz_andnot_epi32(__k,__A,__B);
}

__m512i test_mm512_mask_andnot_epi32 (__mmask16 __k,__m512i __A, __m512i __B, __m512i __src) {
  //CHECK-LABEL: @test_mm512_mask_andnot_epi32
  //CHECK: @llvm.x86.avx512.mask.pandn.d.512
  return _mm512_mask_andnot_epi32(__src,__k,__A,__B);
}

__m512i test_mm512_andnot_epi32(__m512i __A, __m512i __B) {
  //CHECK-LABEL: @test_mm512_andnot_epi32
  //CHECK: @llvm.x86.avx512.mask.pandn.d.512
  return _mm512_andnot_epi32(__A,__B);
}

__m512i test_mm512_maskz_andnot_epi64 (__mmask8 __k,__m512i __A, __m512i __B) {
  //CHECK-LABEL: @test_mm512_maskz_andnot_epi64
  //CHECK: @llvm.x86.avx512.mask.pandn.q.512
  return _mm512_maskz_andnot_epi64(__k,__A,__B);
}

__m512i test_mm512_mask_andnot_epi64 (__mmask8 __k,__m512i __A, __m512i __B, __m512i __src) {
  //CHECK-LABEL: @test_mm512_mask_andnot_epi64
  //CHECK: @llvm.x86.avx512.mask.pandn.q.512
  return _mm512_mask_andnot_epi64(__src,__k,__A,__B);
}

__m512i test_mm512_andnot_epi64(__m512i __A, __m512i __B) {
  //CHECK-LABEL: @test_mm512_andnot_epi64
  //CHECK: @llvm.x86.avx512.mask.pandn.q.512
  return _mm512_andnot_epi64(__A,__B);
}

__m256i test_mm256_mask_add_epi32 (__m256i __W, __mmask8 __U, __m256i __A,
           __m256i __B) {
  //CHECK-LABEL: @test_mm256_mask_add_epi32
  //CHECK: @llvm.x86.avx512.mask.padd.d.256
  return _mm256_mask_add_epi32(__W, __U, __A, __B);
}

__m256i test_mm256_maskz_add_epi32 (__mmask8 __U, __m256i __A, __m256i __B) {
  //CHECK-LABEL: @test_mm256_maskz_add_epi32
  //CHECK: @llvm.x86.avx512.mask.padd.d.256
  return _mm256_maskz_add_epi32(__U, __A, __B);
}

__m256i test_mm256_mask_add_epi64 (__m256i __W, __mmask8 __U, __m256i __A,
           __m256i __B) {
  //CHECK-LABEL: @test_mm256_mask_add_epi64
  //CHECK: @llvm.x86.avx512.mask.padd.q.256
  return _mm256_mask_add_epi64(__W,__U,__A,__B);
}

__m256i test_mm256_maskz_add_epi64 (__mmask8 __U, __m256i __A, __m256i __B) {
  //CHECK-LABEL: @test_mm256_maskz_add_epi64
  //CHECK: @llvm.x86.avx512.mask.padd.q.256
  return _mm256_maskz_add_epi64 (__U,__A,__B);
}

__m256i test_mm256_mask_sub_epi32 (__m256i __W, __mmask8 __U, __m256i __A,
           __m256i __B) {
  //CHECK-LABEL: @test_mm256_mask_sub_epi32
  //CHECK: @llvm.x86.avx512.mask.psub.d.256
  return _mm256_mask_sub_epi32 (__W,__U,__A,__B);
}

__m256i test_mm256_maskz_sub_epi32 (__mmask8 __U, __m256i __A, __m256i __B) {
  //CHECK-LABEL: @test_mm256_maskz_sub_epi32
  //CHECK: @llvm.x86.avx512.mask.psub.d.256
  return _mm256_maskz_sub_epi32 (__U,__A,__B);
}

__m256i test_mm256_mask_sub_epi64 (__m256i __W, __mmask8 __U, __m256i __A,
           __m256i __B) {
  //CHECK-LABEL: @test_mm256_mask_sub_epi64
  //CHECK: @llvm.x86.avx512.mask.psub.q.256
  return _mm256_mask_sub_epi64 (__W,__U,__A,__B);
}

__m256i test_mm256_maskz_sub_epi64 (__mmask8 __U, __m256i __A, __m256i __B) {
  //CHECK-LABEL: @test_mm256_maskz_sub_epi64
  //CHECK: @llvm.x86.avx512.mask.psub.q.256
  return _mm256_maskz_sub_epi64 (__U,__A,__B);
}

__m128i test_mm_mask_add_epi32 (__m128i __W, __mmask8 __U, __m128i __A,
        __m128i __B) {
  //CHECK-LABEL: @test_mm_mask_add_epi32
  //CHECK: @llvm.x86.avx512.mask.padd.d.128
  return _mm_mask_add_epi32(__W,__U,__A,__B);
}


__m128i test_mm_maskz_add_epi32 (__mmask8 __U, __m128i __A, __m128i __B) {
  //CHECK-LABEL: @test_mm_maskz_add_epi32
  //CHECK: @llvm.x86.avx512.mask.padd.d.128
  return _mm_maskz_add_epi32 (__U,__A,__B);
}

__m128i test_mm_mask_add_epi64 (__m128i __W, __mmask8 __U, __m128i __A,
        __m128i __B) {
//CHECK-LABEL: @test_mm_mask_add_epi64
  //CHECK: @llvm.x86.avx512.mask.padd.q.128
  return _mm_mask_add_epi64 (__W,__U,__A,__B);
}

__m128i test_mm_maskz_add_epi64 (__mmask8 __U, __m128i __A, __m128i __B) {
  //CHECK-LABEL: @test_mm_maskz_add_epi64
  //CHECK: @llvm.x86.avx512.mask.padd.q.128
  return _mm_maskz_add_epi64 (__U,__A,__B);
}

__m128i test_mm_mask_sub_epi32 (__m128i __W, __mmask8 __U, __m128i __A,
        __m128i __B) {
  //CHECK-LABEL: @test_mm_mask_sub_epi32
  //CHECK: @llvm.x86.avx512.mask.psub.d.128
  return _mm_mask_sub_epi32(__W, __U, __A, __B);
}

__m128i test_mm_maskz_sub_epi32 (__mmask8 __U, __m128i __A, __m128i __B) {
  //CHECK-LABEL: @test_mm_maskz_sub_epi32
  //CHECK: @llvm.x86.avx512.mask.psub.d.128
  return _mm_maskz_sub_epi32(__U, __A, __B);
}

__m128i test_mm_mask_sub_epi64 (__m128i __W, __mmask8 __U, __m128i __A,
        __m128i __B) {
  //CHECK-LABEL: @test_mm_mask_sub_epi64
  //CHECK: @llvm.x86.avx512.mask.psub.q.128
  return _mm_mask_sub_epi64 (__W, __U, __A, __B);
}

__m128i test_mm_maskz_sub_epi64 (__mmask8 __U, __m128i __A, __m128i __B) {
  //CHECK-LABEL: @test_mm_maskz_sub_epi64
  //CHECK: @llvm.x86.avx512.mask.psub.q.128
  return _mm_maskz_sub_epi64 (__U, __A, __B);
}

__m256i test_mm256_mask_mul_epi32 (__m256i __W, __mmask8 __M, __m256i __X,
           __m256i __Y) {
  //CHECK-LABEL: @test_mm256_mask_mul_epi32
  //CHECK: @llvm.x86.avx512.mask.pmul.dq.256
  return _mm256_mask_mul_epi32(__W, __M, __X, __Y);
}

__m256i test_mm256_maskz_mul_epi32 (__mmask8 __M, __m256i __X, __m256i __Y) {
  //CHECK-LABEL: @test_mm256_maskz_mul_epi32
  //CHECK: @llvm.x86.avx512.mask.pmul.dq.256
  return _mm256_maskz_mul_epi32(__M, __X, __Y);
}


__m128i test_mm_mask_mul_epi32 (__m128i __W, __mmask8 __M, __m128i __X,
        __m128i __Y) {
  //CHECK-LABEL: @test_mm_mask_mul_epi32
  //CHECK: @llvm.x86.avx512.mask.pmul.dq.128
  return _mm_mask_mul_epi32(__W, __M, __X, __Y);
}

__m128i test_mm_maskz_mul_epi32 (__mmask8 __M, __m128i __X, __m128i __Y) {
  //CHECK-LABEL: @test_mm_maskz_mul_epi32
  //CHECK: @llvm.x86.avx512.mask.pmul.dq.128
  return _mm_maskz_mul_epi32(__M, __X, __Y);
}

__m256i test_mm256_mask_mul_epu32 (__m256i __W, __mmask8 __M, __m256i __X,
           __m256i __Y) {
  //CHECK-LABEL: @test_mm256_mask_mul_epu32
  //CHECK: @llvm.x86.avx512.mask.pmulu.dq.256
  return _mm256_mask_mul_epu32(__W, __M, __X, __Y);
}

__m256i test_mm256_maskz_mul_epu32 (__mmask8 __M, __m256i __X, __m256i __Y) {
  //CHECK-LABEL: @test_mm256_maskz_mul_epu32
  //CHECK: @llvm.x86.avx512.mask.pmulu.dq.256
  return _mm256_maskz_mul_epu32(__M, __X, __Y);
}

__m128i test_mm_mask_mul_epu32 (__m128i __W, __mmask8 __M, __m128i __X,
        __m128i __Y) {
  //CHECK-LABEL: @test_mm_mask_mul_epu32
  //CHECK: @llvm.x86.avx512.mask.pmulu.dq.128
  return _mm_mask_mul_epu32(__W, __M, __X, __Y);
}

__m128i test_mm_maskz_mul_epu32 (__mmask8 __M, __m128i __X, __m128i __Y) {
  //CHECK-LABEL: @test_mm_maskz_mul_epu32
  //CHECK: @llvm.x86.avx512.mask.pmulu.dq.128
  return _mm_maskz_mul_epu32(__M, __X, __Y);
}

__m128i test_mm_maskz_mullo_epi32 (__mmask8 __M, __m128i __A, __m128i __B) {
  //CHECK-LABEL: @test_mm_maskz_mullo_epi32
  //CHECK: @llvm.x86.avx512.mask.pmull.d.128
  return _mm_maskz_mullo_epi32(__M, __A, __B);
}

__m128i test_mm_mask_mullo_epi32 (__m128i __W, __mmask8 __M, __m128i __A,
          __m128i __B) {
  //CHECK-LABEL: @test_mm_mask_mullo_epi32
  //CHECK: @llvm.x86.avx512.mask.pmull.d.128
  return _mm_mask_mullo_epi32(__W, __M, __A, __B);
}

__m256i test_mm256_maskz_mullo_epi32 (__mmask8 __M, __m256i __A, __m256i __B) {
  //CHECK-LABEL: @test_mm256_maskz_mullo_epi32
  //CHECK: @llvm.x86.avx512.mask.pmull.d.256
  return _mm256_maskz_mullo_epi32(__M, __A, __B);
}

__m256i test_mm256_mask_mullo_epi32 (__m256i __W, __mmask8 __M, __m256i __A,
       __m256i __B) {
  //CHECK-LABEL: @test_mm256_mask_mullo_epi32
  //CHECK: @llvm.x86.avx512.mask.pmull.d.256
  return _mm256_mask_mullo_epi32(__W, __M, __A, __B);
}

__m256i test_mm256_mask_and_epi32 (__m256i __W, __mmask8 __U, __m256i __A,
           __m256i __B) {
  //CHECK-LABEL: @test_mm256_mask_and_epi32
  //CHECK: @llvm.x86.avx512.mask.pand.d.256
  return _mm256_mask_and_epi32(__W, __U, __A, __B);
}

__m256i test_mm256_maskz_and_epi32 (__mmask8 __U, __m256i __A, __m256i __B) {
  //CHECK-LABEL: @test_mm256_maskz_and_epi32
  //CHECK: @llvm.x86.avx512.mask.pand.d.256
  return _mm256_maskz_and_epi32(__U, __A, __B);
}

__m128i test_mm_mask_and_epi32 (__m128i __W, __mmask8 __U, __m128i __A, __m128i __B) {
  //CHECK-LABEL: @test_mm_mask_and_epi32
  //CHECK: @llvm.x86.avx512.mask.pand.d.128
  return _mm_mask_and_epi32(__W, __U, __A, __B);
}

__m128i test_mm_maskz_and_epi32 (__mmask8 __U, __m128i __A, __m128i __B) {
  //CHECK-LABEL: @test_mm_maskz_and_epi32
  //CHECK: @llvm.x86.avx512.mask.pand.d.128
  return _mm_maskz_and_epi32(__U, __A, __B);
}

__m256i test_mm256_mask_andnot_epi32 (__m256i __W, __mmask8 __U, __m256i __A,
        __m256i __B) {
  //CHECK-LABEL: @test_mm256_mask_andnot_epi32
  //CHECK: @llvm.x86.avx512.mask.pandn.d.256
  return _mm256_mask_andnot_epi32(__W, __U, __A, __B);
}

__m256i test_mm256_maskz_andnot_epi32 (__mmask8 __U, __m256i __A, __m256i __B) {
  //CHECK-LABEL: @test_mm256_maskz_andnot_epi32
  //CHECK: @llvm.x86.avx512.mask.pandn.d.256
  return _mm256_maskz_andnot_epi32(__U, __A, __B);
}

__m128i test_mm_mask_andnot_epi32 (__m128i __W, __mmask8 __U, __m128i __A,
           __m128i __B) {
  //CHECK-LABEL: @test_mm_mask_andnot_epi32
  //CHECK: @llvm.x86.avx512.mask.pandn.d.128
  return _mm_mask_andnot_epi32(__W, __U, __A, __B);
}

__m128i test_mm_maskz_andnot_epi32 (__mmask8 __U, __m128i __A, __m128i __B) {
  //CHECK-LABEL: @test_mm_maskz_andnot_epi32
  //CHECK: @llvm.x86.avx512.mask.pandn.d.128
  return _mm_maskz_andnot_epi32(__U, __A, __B);
}

__m256i test_mm256_mask_or_epi32 (__m256i __W, __mmask8 __U, __m256i __A,
          __m256i __B) {
  //CHECK-LABEL: @test_mm256_mask_or_epi32
  //CHECK: @llvm.x86.avx512.mask.por.d.256
  return _mm256_mask_or_epi32(__W, __U, __A, __B);
}

 __m256i test_mm256_maskz_or_epi32 (__mmask8 __U, __m256i __A, __m256i __B) {
  //CHECK-LABEL: @test_mm256_maskz_or_epi32
  //CHECK: @llvm.x86.avx512.mask.por.d.256
  return _mm256_maskz_or_epi32(__U, __A, __B);
}

 __m128i test_mm_mask_or_epi32 (__m128i __W, __mmask8 __U, __m128i __A, __m128i __B) {
  //CHECK-LABEL: @test_mm_mask_or_epi32
  //CHECK: @llvm.x86.avx512.mask.por.d.128
  return _mm_mask_or_epi32(__W, __U, __A, __B);
}

__m128i test_mm_maskz_or_epi32 (__mmask8 __U, __m128i __A, __m128i __B) {
  //CHECK-LABEL: @test_mm_maskz_or_epi32
  //CHECK: @llvm.x86.avx512.mask.por.d.128
  return _mm_maskz_or_epi32(__U, __A, __B);
}

__m256i test_mm256_mask_xor_epi32 (__m256i __W, __mmask8 __U, __m256i __A,
           __m256i __B) {
  //CHECK-LABEL: @test_mm256_mask_xor_epi32
  //CHECK: @llvm.x86.avx512.mask.pxor.d.256
  return _mm256_mask_xor_epi32(__W, __U, __A, __B);
}

__m256i test_mm256_maskz_xor_epi32 (__mmask8 __U, __m256i __A, __m256i __B) {
  //CHECK-LABEL: @test_mm256_maskz_xor_epi32
  //CHECK: @llvm.x86.avx512.mask.pxor.d.256
  return _mm256_maskz_xor_epi32(__U, __A, __B);
}

__m128i test_mm_mask_xor_epi32 (__m128i __W, __mmask8 __U, __m128i __A,
        __m128i __B) {
  //CHECK-LABEL: @test_mm_mask_xor_epi32
  //CHECK: @llvm.x86.avx512.mask.pxor.d.128
  return _mm_mask_xor_epi32(__W, __U, __A, __B);
}

__m128i test_mm_maskz_xor_epi32 (__mmask8 __U, __m128i __A, __m128i __B) {
  //CHECK-LABEL: @test_mm_maskz_xor_epi32
  //CHECK: @llvm.x86.avx512.mask.pxor.d.128
  return _mm_maskz_xor_epi32(__U, __A, __B);
}

__m256i test_mm256_mask_and_epi64 (__m256i __W, __mmask8 __U, __m256i __A,
           __m256i __B) {
  //CHECK-LABEL: @test_mm256_mask_and_epi64
  //CHECK: @llvm.x86.avx512.mask.pand.q.256
  return _mm256_mask_and_epi64(__W, __U, __A, __B);
}

__m256i test_mm256_maskz_and_epi64 (__mmask8 __U, __m256i __A, __m256i __B) {
  //CHECK-LABEL: @test_mm256_maskz_and_epi64
  //CHECK: @llvm.x86.avx512.mask.pand.q.256
  return _mm256_maskz_and_epi64(__U, __A, __B);
}

__m128i test_mm_mask_and_epi64 (__m128i __W, __mmask8 __U, __m128i __A,
        __m128i __B) {
  //CHECK-LABEL: @test_mm_mask_and_epi64
  //CHECK: @llvm.x86.avx512.mask.pand.q.128
  return _mm_mask_and_epi64(__W,__U, __A, __B);
}

__m128i test_mm_maskz_and_epi64 (__mmask8 __U, __m128i __A, __m128i __B) {
  //CHECK-LABEL: @test_mm_maskz_and_epi64
  //CHECK: @llvm.x86.avx512.mask.pand.q.128
  return _mm_maskz_and_epi64(__U, __A, __B);
}

__m256i test_mm256_mask_andnot_epi64 (__m256i __W, __mmask8 __U, __m256i __A,
        __m256i __B) {
  //CHECK-LABEL: @test_mm256_mask_andnot_epi64
  //CHECK: @llvm.x86.avx512.mask.pandn.q.256
  return _mm256_mask_andnot_epi64(__W, __U, __A, __B);
}

__m256i test_mm256_maskz_andnot_epi64 (__mmask8 __U, __m256i __A, __m256i __B) {
  //CHECK-LABEL: @test_mm256_maskz_andnot_epi64
  //CHECK: @llvm.x86.avx512.mask.pandn.q.256
  return _mm256_maskz_andnot_epi64(__U, __A, __B);
}

__m128i test_mm_mask_andnot_epi64 (__m128i __W, __mmask8 __U, __m128i __A,
           __m128i __B) {
  //CHECK-LABEL: @test_mm_mask_andnot_epi64
  //CHECK: @llvm.x86.avx512.mask.pandn.q.128
  return _mm_mask_andnot_epi64(__W,__U, __A, __B);
}

__m128i test_mm_maskz_andnot_epi64 (__mmask8 __U, __m128i __A, __m128i __B) {
  //CHECK-LABEL: @test_mm_maskz_andnot_epi64
  //CHECK: @llvm.x86.avx512.mask.pandn.q.128
  return _mm_maskz_andnot_epi64(__U, __A, __B);
}

__m256i test_mm256_mask_or_epi64 (__m256i __W, __mmask8 __U, __m256i __A,
          __m256i __B) {
  //CHECK-LABEL: @test_mm256_mask_or_epi64
  //CHECK: @llvm.x86.avx512.mask.por.q.256
  return _mm256_mask_or_epi64(__W,__U, __A, __B);
}

__m256i test_mm256_maskz_or_epi64 (__mmask8 __U, __m256i __A, __m256i __B) {
  //CHECK-LABEL: @test_mm256_maskz_or_epi64
  //CHECK: @llvm.x86.avx512.mask.por.q.256
  return _mm256_maskz_or_epi64(__U, __A, __B);
}

__m128i test_mm_mask_or_epi64 (__m128i __W, __mmask8 __U, __m128i __A, __m128i __B) {
  //CHECK-LABEL: @test_mm_mask_or_epi64
  //CHECK: @llvm.x86.avx512.mask.por.q.128
  return _mm_mask_or_epi64(__W, __U, __A, __B);
}

__m128i test_mm_maskz_or_epi64 (__mmask8 __U, __m128i __A, __m128i __B) {
//CHECK-LABEL: @test_mm_maskz_or_epi64
  //CHECK: @llvm.x86.avx512.mask.por.q.128
  return _mm_maskz_or_epi64( __U, __A, __B);
}

__m256i test_mm256_mask_xor_epi64 (__m256i __W, __mmask8 __U, __m256i __A,
          __m256i __B) {
  //CHECK-LABEL: @test_mm256_mask_xor_epi64
  //CHECK: @llvm.x86.avx512.mask.pxor.q.256
  return _mm256_mask_xor_epi64(__W,__U, __A, __B);
}

__m256i test_mm256_maskz_xor_epi64 (__mmask8 __U, __m256i __A, __m256i __B) {
  //CHECK-LABEL: @test_mm256_maskz_xor_epi64
  //CHECK: @llvm.x86.avx512.mask.pxor.q.256
  return _mm256_maskz_xor_epi64(__U, __A, __B);
}

__m128i test_mm_mask_xor_epi64 (__m128i __W, __mmask8 __U, __m128i __A, __m128i __B) {
  //CHECK-LABEL: @test_mm_mask_xor_epi64
  //CHECK: @llvm.x86.avx512.mask.pxor.q.128
  return _mm_mask_xor_epi64(__W, __U, __A, __B);
}

__m128i test_mm_maskz_xor_epi64 (__mmask8 __U, __m128i __A, __m128i __B) {
  //CHECK-LABEL: @test_mm_maskz_xor_epi64
  //CHECK: @llvm.x86.avx512.mask.pxor.q.128
  return _mm_maskz_xor_epi64( __U, __A, __B);
}

__mmask8 test_mm256_cmp_ps_mask(__m256 __A, __m256 __B) {
  // CHECK-LABEL: @test_mm256_cmp_ps_mask
  // CHECK: @llvm.x86.avx512.mask.cmp.ps.256
  return (__mmask8)_mm256_cmp_ps_mask(__A, __B, 0);
}

__mmask8 test_mm256_mask_cmp_ps_mask(__mmask8 m, __m256 __A, __m256 __B) {
  // CHECK-LABEL: @test_mm256_mask_cmp_ps_mask
  // CHECK: @llvm.x86.avx512.mask.cmp.ps.256
  return _mm256_mask_cmp_ps_mask(m, __A, __B, 0);
}

__mmask8 test_mm128_cmp_ps_mask(__m128 __A, __m128 __B) {
  // CHECK-LABEL: @test_mm128_cmp_ps_mask
  // CHECK: @llvm.x86.avx512.mask.cmp.ps.128
  return (__mmask8)_mm128_cmp_ps_mask(__A, __B, 0);
}

__mmask8 test_mm128_mask_cmp_ps_mask(__mmask8 m, __m128 __A, __m128 __B) {
  // CHECK-LABEL: @test_mm128_mask_cmp_ps_mask
  // CHECK: @llvm.x86.avx512.mask.cmp.ps.128
  return _mm128_mask_cmp_ps_mask(m, __A, __B, 0);
}

__mmask8 test_mm256_cmp_pd_mask(__m256d __A, __m256d __B) {
  // CHECK-LABEL: @test_mm256_cmp_pd_mask
  // CHECK: @llvm.x86.avx512.mask.cmp.pd.256
  return (__mmask8)_mm256_cmp_pd_mask(__A, __B, 0);
}

__mmask8 test_mm256_mask_cmp_pd_mask(__mmask8 m, __m256d __A, __m256d __B) {
  // CHECK-LABEL: @test_mm256_mask_cmp_pd_mask
  // CHECK: @llvm.x86.avx512.mask.cmp.pd.256
  return _mm256_mask_cmp_pd_mask(m, __A, __B, 0);
}

__mmask8 test_mm128_cmp_pd_mask(__m128d __A, __m128d __B) {
  // CHECK-LABEL: @test_mm128_cmp_pd_mask
  // CHECK: @llvm.x86.avx512.mask.cmp.pd.128
  return (__mmask8)_mm128_cmp_pd_mask(__A, __B, 0);
}

__mmask8 test_mm128_mask_cmp_pd_mask(__mmask8 m, __m128d __A, __m128d __B) {
  // CHECK-LABEL: @test_mm128_mask_cmp_pd_mask
  // CHECK: @llvm.x86.avx512.mask.cmp.pd.128
  return _mm128_mask_cmp_pd_mask(m, __A, __B, 0);
}


//igorb

__m128d test_mm_mask_fmadd_pd(__m128d __A, __mmask8 __U, __m128d __B, __m128d __C) {
  // CHECK-LABEL: @test_mm_mask_fmadd_pd
  // CHECK: @llvm.x86.avx512.mask.vfmadd.pd.128
  return _mm_mask_fmadd_pd(__A, __U, __B, __C);
}

__m128d test_mm_mask_fmsub_pd(__m128d __A, __mmask8 __U, __m128d __B, __m128d __C) {
  // CHECK-LABEL: @test_mm_mask_fmsub_pd
  // CHECK: @llvm.x86.avx512.mask.vfmadd.pd.128
  return _mm_mask_fmsub_pd(__A, __U, __B, __C);
}

__m128d test_mm_mask3_fmadd_pd(__m128d __A, __m128d __B, __m128d __C, __mmask8 __U) {
  // CHECK-LABEL: @test_mm_mask3_fmadd_pd
  // CHECK: @llvm.x86.avx512.mask3.vfmadd.pd.128
  return _mm_mask3_fmadd_pd(__A, __B, __C, __U);
}

__m128d test_mm_mask3_fnmadd_pd(__m128d __A, __m128d __B, __m128d __C, __mmask8 __U) {
  // CHECK-LABEL: @test_mm_mask3_fnmadd_pd
  // CHECK: @llvm.x86.avx512.mask3.vfmadd.pd.128
  return _mm_mask3_fnmadd_pd(__A, __B, __C, __U);
}

__m128d test_mm_maskz_fmadd_pd(__mmask8 __U, __m128d __A, __m128d __B, __m128d __C) {
  // CHECK-LABEL: @test_mm_maskz_fmadd_pd
  // CHECK: @llvm.x86.avx512.maskz.vfmadd.pd.128
  return _mm_maskz_fmadd_pd(__U, __A, __B, __C);
}

__m128d test_mm_maskz_fmsub_pd(__mmask8 __U, __m128d __A, __m128d __B, __m128d __C) {
  // CHECK-LABEL: @test_mm_maskz_fmsub_pd
  // CHECK: @llvm.x86.avx512.maskz.vfmadd.pd.128
  return _mm_maskz_fmsub_pd(__U, __A, __B, __C);
}

__m128d test_mm_maskz_fnmadd_pd(__mmask8 __U, __m128d __A, __m128d __B, __m128d __C) {
  // CHECK-LABEL: @test_mm_maskz_fnmadd_pd
  // CHECK: @llvm.x86.avx512.maskz.vfmadd.pd.128
  return _mm_maskz_fnmadd_pd(__U, __A, __B, __C);
}

__m128d test_mm_maskz_fnmsub_pd(__mmask8 __U, __m128d __A, __m128d __B, __m128d __C) {
  // CHECK-LABEL: @test_mm_maskz_fnmsub_pd
  // CHECK: @llvm.x86.avx512.maskz.vfmadd.pd.128
  return _mm_maskz_fnmsub_pd(__U, __A, __B, __C);
}

__m256d test_mm256_mask_fmadd_pd(__m256d __A, __mmask8 __U, __m256d __B, __m256d __C) {
  // CHECK-LABEL: @test_mm256_mask_fmadd_pd
  // CHECK: @llvm.x86.avx512.mask.vfmadd.pd.256
  return _mm256_mask_fmadd_pd(__A, __U, __B, __C);
}

__m256d test_mm256_mask_fmsub_pd(__m256d __A, __mmask8 __U, __m256d __B, __m256d __C) {
  // CHECK-LABEL: @test_mm256_mask_fmsub_pd
  // CHECK: @llvm.x86.avx512.mask.vfmadd.pd.256
  return _mm256_mask_fmsub_pd(__A, __U, __B, __C);
}

__m256d test_mm256_mask3_fmadd_pd(__m256d __A, __m256d __B, __m256d __C, __mmask8 __U) {
  // CHECK-LABEL: @test_mm256_mask3_fmadd_pd
  // CHECK: @llvm.x86.avx512.mask3.vfmadd.pd.256
  return _mm256_mask3_fmadd_pd(__A, __B, __C, __U);
}

__m256d test_mm256_mask3_fnmadd_pd(__m256d __A, __m256d __B, __m256d __C, __mmask8 __U) {
  // CHECK-LABEL: @test_mm256_mask3_fnmadd_pd
  // CHECK: @llvm.x86.avx512.mask3.vfmadd.pd.256
  return _mm256_mask3_fnmadd_pd(__A, __B, __C, __U);
}

__m256d test_mm256_maskz_fmadd_pd(__mmask8 __U, __m256d __A, __m256d __B, __m256d __C) {
  // CHECK-LABEL: @test_mm256_maskz_fmadd_pd
  // CHECK: @llvm.x86.avx512.maskz.vfmadd.pd.256
  return _mm256_maskz_fmadd_pd(__U, __A, __B, __C);
}

__m256d test_mm256_maskz_fmsub_pd(__mmask8 __U, __m256d __A, __m256d __B, __m256d __C) {
  // CHECK-LABEL: @test_mm256_maskz_fmsub_pd
  // CHECK: @llvm.x86.avx512.maskz.vfmadd.pd.256
  return _mm256_maskz_fmsub_pd(__U, __A, __B, __C);
}

__m256d test_mm256_maskz_fnmadd_pd(__mmask8 __U, __m256d __A, __m256d __B, __m256d __C) {
  // CHECK-LABEL: @test_mm256_maskz_fnmadd_pd
  // CHECK: @llvm.x86.avx512.maskz.vfmadd.pd.256
  return _mm256_maskz_fnmadd_pd(__U, __A, __B, __C);
}

__m256d test_mm256_maskz_fnmsub_pd(__mmask8 __U, __m256d __A, __m256d __B, __m256d __C) {
  // CHECK-LABEL: @test_mm256_maskz_fnmsub_pd
  // CHECK: @llvm.x86.avx512.maskz.vfmadd.pd.256
  return _mm256_maskz_fnmsub_pd(__U, __A, __B, __C);
}

__m128 test_mm_mask_fmadd_ps(__m128 __A, __mmask8 __U, __m128 __B, __m128 __C) {
  // CHECK-LABEL: @test_mm_mask_fmadd_ps
  // CHECK: @llvm.x86.avx512.mask.vfmadd.ps.128
  return _mm_mask_fmadd_ps(__A, __U, __B, __C);
}

__m128 test_mm_mask_fmsub_ps(__m128 __A, __mmask8 __U, __m128 __B, __m128 __C) {
  // CHECK-LABEL: @test_mm_mask_fmsub_ps
  // CHECK: @llvm.x86.avx512.mask.vfmadd.ps.128
  return _mm_mask_fmsub_ps(__A, __U, __B, __C);
}

__m128 test_mm_mask3_fmadd_ps(__m128 __A, __m128 __B, __m128 __C, __mmask8 __U) {
  // CHECK-LABEL: @test_mm_mask3_fmadd_ps
  // CHECK: @llvm.x86.avx512.mask3.vfmadd.ps.128
  return _mm_mask3_fmadd_ps(__A, __B, __C, __U);
}

__m128 test_mm_mask3_fnmadd_ps(__m128 __A, __m128 __B, __m128 __C, __mmask8 __U) {
  // CHECK-LABEL: @test_mm_mask3_fnmadd_ps
  // CHECK: @llvm.x86.avx512.mask3.vfmadd.ps.128
  return _mm_mask3_fnmadd_ps(__A, __B, __C, __U);
}

__m128 test_mm_maskz_fmadd_ps(__mmask8 __U, __m128 __A, __m128 __B, __m128 __C) {
  // CHECK-LABEL: @test_mm_maskz_fmadd_ps
  // CHECK: @llvm.x86.avx512.maskz.vfmadd.ps.128
  return _mm_maskz_fmadd_ps(__U, __A, __B, __C);
}

__m128 test_mm_maskz_fmsub_ps(__mmask8 __U, __m128 __A, __m128 __B, __m128 __C) {
  // CHECK-LABEL: @test_mm_maskz_fmsub_ps
  // CHECK: @llvm.x86.avx512.maskz.vfmadd.ps.128
  return _mm_maskz_fmsub_ps(__U, __A, __B, __C);
}

__m128 test_mm_maskz_fnmadd_ps(__mmask8 __U, __m128 __A, __m128 __B, __m128 __C) {
  // CHECK-LABEL: @test_mm_maskz_fnmadd_ps
  // CHECK: @llvm.x86.avx512.maskz.vfmadd.ps.128
  return _mm_maskz_fnmadd_ps(__U, __A, __B, __C);
}

__m128 test_mm_maskz_fnmsub_ps(__mmask8 __U, __m128 __A, __m128 __B, __m128 __C) {
  // CHECK-LABEL: @test_mm_maskz_fnmsub_ps
  // CHECK: @llvm.x86.avx512.maskz.vfmadd.ps.128
  return _mm_maskz_fnmsub_ps(__U, __A, __B, __C);
}

__m256 test_mm256_mask_fmadd_ps(__m256 __A, __mmask8 __U, __m256 __B, __m256 __C) {
  // CHECK-LABEL: @test_mm256_mask_fmadd_ps
  // CHECK: @llvm.x86.avx512.mask.vfmadd.ps.256
  return _mm256_mask_fmadd_ps(__A, __U, __B, __C);
}

__m256 test_mm256_mask_fmsub_ps(__m256 __A, __mmask8 __U, __m256 __B, __m256 __C) {
  // CHECK-LABEL: @test_mm256_mask_fmsub_ps
  // CHECK: @llvm.x86.avx512.mask.vfmadd.ps.256
  return _mm256_mask_fmsub_ps(__A, __U, __B, __C);
}

__m256 test_mm256_mask3_fmadd_ps(__m256 __A, __m256 __B, __m256 __C, __mmask8 __U) {
  // CHECK-LABEL: @test_mm256_mask3_fmadd_ps
  // CHECK: @llvm.x86.avx512.mask3.vfmadd.ps.256
  return _mm256_mask3_fmadd_ps(__A, __B, __C, __U);
}

__m256 test_mm256_mask3_fnmadd_ps(__m256 __A, __m256 __B, __m256 __C, __mmask8 __U) {
  // CHECK-LABEL: @test_mm256_mask3_fnmadd_ps
  // CHECK: @llvm.x86.avx512.mask3.vfmadd.ps.256
  return _mm256_mask3_fnmadd_ps(__A, __B, __C, __U);
}

__m256 test_mm256_maskz_fmadd_ps(__mmask8 __U, __m256 __A, __m256 __B, __m256 __C) {
  // CHECK-LABEL: @test_mm256_maskz_fmadd_ps
  // CHECK: @llvm.x86.avx512.maskz.vfmadd.ps.256
  return _mm256_maskz_fmadd_ps(__U, __A, __B, __C);
}

__m256 test_mm256_maskz_fmsub_ps(__mmask8 __U, __m256 __A, __m256 __B, __m256 __C) {
  // CHECK-LABEL: @test_mm256_maskz_fmsub_ps
  // CHECK: @llvm.x86.avx512.maskz.vfmadd.ps.256
  return _mm256_maskz_fmsub_ps(__U, __A, __B, __C);
}

__m256 test_mm256_maskz_fnmadd_ps(__mmask8 __U, __m256 __A, __m256 __B, __m256 __C) {
  // CHECK-LABEL: @test_mm256_maskz_fnmadd_ps
  // CHECK: @llvm.x86.avx512.maskz.vfmadd.ps.256
  return _mm256_maskz_fnmadd_ps(__U, __A, __B, __C);
}

__m256 test_mm256_maskz_fnmsub_ps(__mmask8 __U, __m256 __A, __m256 __B, __m256 __C) {
  // CHECK-LABEL: @test_mm256_maskz_fnmsub_ps
  // CHECK: @llvm.x86.avx512.maskz.vfmadd.ps.256
  return _mm256_maskz_fnmsub_ps(__U, __A, __B, __C);
}

__m128d test_mm_mask_fmaddsub_pd(__m128d __A, __mmask8 __U, __m128d __B, __m128d __C) {
  // CHECK-LABEL: @test_mm_mask_fmaddsub_pd
  // CHECK: @llvm.x86.avx512.mask.vfmaddsub.pd.128
  return _mm_mask_fmaddsub_pd(__A, __U, __B, __C);
}

__m128d test_mm_mask_fmsubadd_pd(__m128d __A, __mmask8 __U, __m128d __B, __m128d __C) {
  // CHECK-LABEL: @test_mm_mask_fmsubadd_pd
  // CHECK: @llvm.x86.avx512.mask.vfmaddsub.pd.128
  return _mm_mask_fmsubadd_pd(__A, __U, __B, __C);
}

__m128d test_mm_mask3_fmaddsub_pd(__m128d __A, __m128d __B, __m128d __C, __mmask8 __U) {
  // CHECK-LABEL: @test_mm_mask3_fmaddsub_pd
  // CHECK: @llvm.x86.avx512.mask3.vfmaddsub.pd.128
  return _mm_mask3_fmaddsub_pd(__A, __B, __C, __U);
}

__m128d test_mm_maskz_fmaddsub_pd(__mmask8 __U, __m128d __A, __m128d __B, __m128d __C) {
  // CHECK-LABEL: @test_mm_maskz_fmaddsub_pd
  // CHECK: @llvm.x86.avx512.maskz.vfmaddsub.pd.128
  return _mm_maskz_fmaddsub_pd(__U, __A, __B, __C);
}

__m128d test_mm_maskz_fmsubadd_pd(__mmask8 __U, __m128d __A, __m128d __B, __m128d __C) {
  // CHECK-LABEL: @test_mm_maskz_fmsubadd_pd
  // CHECK: @llvm.x86.avx512.maskz.vfmaddsub.pd.128
  return _mm_maskz_fmsubadd_pd(__U, __A, __B, __C);
}

__m256d test_mm256_mask_fmaddsub_pd(__m256d __A, __mmask8 __U, __m256d __B, __m256d __C) {
  // CHECK-LABEL: @test_mm256_mask_fmaddsub_pd
  // CHECK: @llvm.x86.avx512.mask.vfmaddsub.pd.256
  return _mm256_mask_fmaddsub_pd(__A, __U, __B, __C);
}

__m256d test_mm256_mask_fmsubadd_pd(__m256d __A, __mmask8 __U, __m256d __B, __m256d __C) {
  // CHECK-LABEL: @test_mm256_mask_fmsubadd_pd
  // CHECK: @llvm.x86.avx512.mask.vfmaddsub.pd.256
  return _mm256_mask_fmsubadd_pd(__A, __U, __B, __C);
}

__m256d test_mm256_mask3_fmaddsub_pd(__m256d __A, __m256d __B, __m256d __C, __mmask8 __U) {
  // CHECK-LABEL: @test_mm256_mask3_fmaddsub_pd
  // CHECK: @llvm.x86.avx512.mask3.vfmaddsub.pd.256
  return _mm256_mask3_fmaddsub_pd(__A, __B, __C, __U);
}

__m256d test_mm256_maskz_fmaddsub_pd(__mmask8 __U, __m256d __A, __m256d __B, __m256d __C) {
  // CHECK-LABEL: @test_mm256_maskz_fmaddsub_pd
  // CHECK: @llvm.x86.avx512.maskz.vfmaddsub.pd.256
  return _mm256_maskz_fmaddsub_pd(__U, __A, __B, __C);
}

__m256d test_mm256_maskz_fmsubadd_pd(__mmask8 __U, __m256d __A, __m256d __B, __m256d __C) {
  // CHECK-LABEL: @test_mm256_maskz_fmsubadd_pd
  // CHECK: @llvm.x86.avx512.maskz.vfmaddsub.pd.256
  return _mm256_maskz_fmsubadd_pd(__U, __A, __B, __C);
}

__m128 test_mm_mask_fmaddsub_ps(__m128 __A, __mmask8 __U, __m128 __B, __m128 __C) {
  // CHECK-LABEL: @test_mm_mask_fmaddsub_ps
  // CHECK: @llvm.x86.avx512.mask.vfmaddsub.ps.128
  return _mm_mask_fmaddsub_ps(__A, __U, __B, __C);
}

__m128 test_mm_mask_fmsubadd_ps(__m128 __A, __mmask8 __U, __m128 __B, __m128 __C) {
  // CHECK-LABEL: @test_mm_mask_fmsubadd_ps
  // CHECK: @llvm.x86.avx512.mask.vfmaddsub.ps.128
  return _mm_mask_fmsubadd_ps(__A, __U, __B, __C);
}

__m128 test_mm_mask3_fmaddsub_ps(__m128 __A, __m128 __B, __m128 __C, __mmask8 __U) {
  // CHECK-LABEL: @test_mm_mask3_fmaddsub_ps
  // CHECK: @llvm.x86.avx512.mask3.vfmaddsub.ps.128
  return _mm_mask3_fmaddsub_ps(__A, __B, __C, __U);
}

__m128 test_mm_maskz_fmaddsub_ps(__mmask8 __U, __m128 __A, __m128 __B, __m128 __C) {
  // CHECK-LABEL: @test_mm_maskz_fmaddsub_ps
  // CHECK: @llvm.x86.avx512.maskz.vfmaddsub.ps.128
  return _mm_maskz_fmaddsub_ps(__U, __A, __B, __C);
}

__m128 test_mm_maskz_fmsubadd_ps(__mmask8 __U, __m128 __A, __m128 __B, __m128 __C) {
  // CHECK-LABEL: @test_mm_maskz_fmsubadd_ps
  // CHECK: @llvm.x86.avx512.maskz.vfmaddsub.ps.128
  return _mm_maskz_fmsubadd_ps(__U, __A, __B, __C);
}

__m256 test_mm256_mask_fmaddsub_ps(__m256 __A, __mmask8 __U, __m256 __B, __m256 __C) {
  // CHECK-LABEL: @test_mm256_mask_fmaddsub_ps
  // CHECK: @llvm.x86.avx512.mask.vfmaddsub.ps.256
  return _mm256_mask_fmaddsub_ps(__A, __U, __B, __C);
}

__m256 test_mm256_mask_fmsubadd_ps(__m256 __A, __mmask8 __U, __m256 __B, __m256 __C) {
  // CHECK-LABEL: @test_mm256_mask_fmsubadd_ps
  // CHECK: @llvm.x86.avx512.mask.vfmaddsub.ps.256
  return _mm256_mask_fmsubadd_ps(__A, __U, __B, __C);
}

__m256 test_mm256_mask3_fmaddsub_ps(__m256 __A, __m256 __B, __m256 __C, __mmask8 __U) {
  // CHECK-LABEL: @test_mm256_mask3_fmaddsub_ps
  // CHECK: @llvm.x86.avx512.mask3.vfmaddsub.ps.256
  return _mm256_mask3_fmaddsub_ps(__A, __B, __C, __U);
}

__m256 test_mm256_maskz_fmaddsub_ps(__mmask8 __U, __m256 __A, __m256 __B, __m256 __C) {
  // CHECK-LABEL: @test_mm256_maskz_fmaddsub_ps
  // CHECK: @llvm.x86.avx512.maskz.vfmaddsub.ps.256
  return _mm256_maskz_fmaddsub_ps(__U, __A, __B, __C);
}

__m256 test_mm256_maskz_fmsubadd_ps(__mmask8 __U, __m256 __A, __m256 __B, __m256 __C) {
  // CHECK-LABEL: @test_mm256_maskz_fmsubadd_ps
  // CHECK: @llvm.x86.avx512.maskz.vfmaddsub.ps.256
  return _mm256_maskz_fmsubadd_ps(__U, __A, __B, __C);
}

__m128d test_mm_mask3_fmsub_pd(__m128d __A, __m128d __B, __m128d __C, __mmask8 __U) {
  // CHECK-LABEL: @test_mm_mask3_fmsub_pd
  // CHECK: @llvm.x86.avx512.mask3.vfmsub.pd.128
  return _mm_mask3_fmsub_pd(__A, __B, __C, __U);
}

__m256d test_mm256_mask3_fmsub_pd(__m256d __A, __m256d __B, __m256d __C, __mmask8 __U) {
  // CHECK-LABEL: @test_mm256_mask3_fmsub_pd
  // CHECK: @llvm.x86.avx512.mask3.vfmsub.pd.256
  return _mm256_mask3_fmsub_pd(__A, __B, __C, __U);
}

__m128 test_mm_mask3_fmsub_ps(__m128 __A, __m128 __B, __m128 __C, __mmask8 __U) {
  // CHECK-LABEL: @test_mm_mask3_fmsub_ps
  // CHECK: @llvm.x86.avx512.mask3.vfmsub.ps.128
  return _mm_mask3_fmsub_ps(__A, __B, __C, __U);
}

__m256 test_mm256_mask3_fmsub_ps(__m256 __A, __m256 __B, __m256 __C, __mmask8 __U) {
  // CHECK-LABEL: @test_mm256_mask3_fmsub_ps
  // CHECK: @llvm.x86.avx512.mask3.vfmsub.ps.256
  return _mm256_mask3_fmsub_ps(__A, __B, __C, __U);
}

__m128d test_mm_mask3_fmsubadd_pd(__m128d __A, __m128d __B, __m128d __C, __mmask8 __U) {
  // CHECK-LABEL: @test_mm_mask3_fmsubadd_pd
  // CHECK: @llvm.x86.avx512.mask3.vfmsubadd.pd.128
  return _mm_mask3_fmsubadd_pd(__A, __B, __C, __U);
}

__m256d test_mm256_mask3_fmsubadd_pd(__m256d __A, __m256d __B, __m256d __C, __mmask8 __U) {
  // CHECK-LABEL: @test_mm256_mask3_fmsubadd_pd
  // CHECK: @llvm.x86.avx512.mask3.vfmsubadd.pd.256
  return _mm256_mask3_fmsubadd_pd(__A, __B, __C, __U);
}

__m128 test_mm_mask3_fmsubadd_ps(__m128 __A, __m128 __B, __m128 __C, __mmask8 __U) {
  // CHECK-LABEL: @test_mm_mask3_fmsubadd_ps
  // CHECK: @llvm.x86.avx512.mask3.vfmsubadd.ps.128
  return _mm_mask3_fmsubadd_ps(__A, __B, __C, __U);
}

__m256 test_mm256_mask3_fmsubadd_ps(__m256 __A, __m256 __B, __m256 __C, __mmask8 __U) {
  // CHECK-LABEL: @test_mm256_mask3_fmsubadd_ps
  // CHECK: @llvm.x86.avx512.mask3.vfmsubadd.ps.256
  return _mm256_mask3_fmsubadd_ps(__A, __B, __C, __U);
}

__m128d test_mm_mask_fnmadd_pd(__m128d __A, __mmask8 __U, __m128d __B, __m128d __C) {
  // CHECK-LABEL: @test_mm_mask_fnmadd_pd
  // CHECK: @llvm.x86.avx512.mask.vfnmadd.pd.128
  return _mm_mask_fnmadd_pd(__A, __U, __B, __C);
}

__m256d test_mm256_mask_fnmadd_pd(__m256d __A, __mmask8 __U, __m256d __B, __m256d __C) {
  // CHECK-LABEL: @test_mm256_mask_fnmadd_pd
  // CHECK: @llvm.x86.avx512.mask.vfnmadd.pd.256
  return _mm256_mask_fnmadd_pd(__A, __U, __B, __C);
}

__m128 test_mm_mask_fnmadd_ps(__m128 __A, __mmask8 __U, __m128 __B, __m128 __C) {
  // CHECK-LABEL: @test_mm_mask_fnmadd_ps
  // CHECK: @llvm.x86.avx512.mask.vfnmadd.ps.128
  return _mm_mask_fnmadd_ps(__A, __U, __B, __C);
}

__m256 test_mm256_mask_fnmadd_ps(__m256 __A, __mmask8 __U, __m256 __B, __m256 __C) {
  // CHECK-LABEL: @test_mm256_mask_fnmadd_ps
  // CHECK: @llvm.x86.avx512.mask.vfnmadd.ps.256
  return _mm256_mask_fnmadd_ps(__A, __U, __B, __C);
}

__m128d test_mm_mask_fnmsub_pd(__m128d __A, __mmask8 __U, __m128d __B, __m128d __C) {
  // CHECK-LABEL: @test_mm_mask_fnmsub_pd
  // CHECK: @llvm.x86.avx512.mask.vfnmsub.pd.128
  return _mm_mask_fnmsub_pd(__A, __U, __B, __C);
}

__m128d test_mm_mask3_fnmsub_pd(__m128d __A, __m128d __B, __m128d __C, __mmask8 __U) {
  // CHECK-LABEL: @test_mm_mask3_fnmsub_pd
  // CHECK: @llvm.x86.avx512.mask3.vfnmsub.pd.128
  return _mm_mask3_fnmsub_pd(__A, __B, __C, __U);
}

__m256d test_mm256_mask_fnmsub_pd(__m256d __A, __mmask8 __U, __m256d __B, __m256d __C) {
  // CHECK-LABEL: @test_mm256_mask_fnmsub_pd
  // CHECK: @llvm.x86.avx512.mask.vfnmsub.pd.256
  return _mm256_mask_fnmsub_pd(__A, __U, __B, __C);
}

__m256d test_mm256_mask3_fnmsub_pd(__m256d __A, __m256d __B, __m256d __C, __mmask8 __U) {
  // CHECK-LABEL: @test_mm256_mask3_fnmsub_pd
  // CHECK: @llvm.x86.avx512.mask3.vfnmsub.pd.256
  return _mm256_mask3_fnmsub_pd(__A, __B, __C, __U);
}

__m128 test_mm_mask_fnmsub_ps(__m128 __A, __mmask8 __U, __m128 __B, __m128 __C) {
  // CHECK-LABEL: @test_mm_mask_fnmsub_ps
  // CHECK: @llvm.x86.avx512.mask.vfnmsub.ps.128
  return _mm_mask_fnmsub_ps(__A, __U, __B, __C);
}

__m128 test_mm_mask3_fnmsub_ps(__m128 __A, __m128 __B, __m128 __C, __mmask8 __U) {
  // CHECK-LABEL: @test_mm_mask3_fnmsub_ps
  // CHECK: @llvm.x86.avx512.mask3.vfnmsub.ps.128
  return _mm_mask3_fnmsub_ps(__A, __B, __C, __U);
}

__m256 test_mm256_mask_fnmsub_ps(__m256 __A, __mmask8 __U, __m256 __B, __m256 __C) {
  // CHECK-LABEL: @test_mm256_mask_fnmsub_ps
  // CHECK: @llvm.x86.avx512.mask.vfnmsub.ps.256
  return _mm256_mask_fnmsub_ps(__A, __U, __B, __C);
}

__m256 test_mm256_mask3_fnmsub_ps(__m256 __A, __m256 __B, __m256 __C, __mmask8 __U) {
  // CHECK-LABEL: @test_mm256_mask3_fnmsub_ps
  // CHECK: @llvm.x86.avx512.mask3.vfnmsub.ps.256 
  return _mm256_mask3_fnmsub_ps(__A, __B, __C, __U);
}

__m128d test_mm_mask_add_pd(__m128d __W, __mmask8 __U, __m128d __A, __m128d __B) {
  // CHECK-LABEL: @test_mm_mask_add_pd
  // CHECK: @llvm.x86.avx512.mask.add.pd.128
  return _mm_mask_add_pd(__W,__U,__A,__B); 
}
__m128d test_mm_maskz_add_pd(__mmask8 __U, __m128d __A, __m128d __B) {
  // CHECK-LABEL: @test_mm_maskz_add_pd
  // CHECK: @llvm.x86.avx512.mask.add.pd.128
  return _mm_maskz_add_pd(__U,__A,__B); 
}
__m256d test_mm256_mask_add_pd(__m256d __W, __mmask8 __U, __m256d __A, __m256d __B) {
  // CHECK-LABEL: @test_mm256_mask_add_pd
  // CHECK: @llvm.x86.avx512.mask.add.pd.256
  return _mm256_mask_add_pd(__W,__U,__A,__B); 
}
__m256d test_mm256_maskz_add_pd(__mmask8 __U, __m256d __A, __m256d __B) {
  // CHECK-LABEL: @test_mm256_maskz_add_pd
  // CHECK: @llvm.x86.avx512.mask.add.pd.256
  return _mm256_maskz_add_pd(__U,__A,__B); 
}
__m128 test_mm_mask_add_ps(__m128 __W, __mmask16 __U, __m128 __A, __m128 __B) {
  // CHECK-LABEL: @test_mm_mask_add_ps
  // CHECK: @llvm.x86.avx512.mask.add.ps.128
  return _mm_mask_add_ps(__W,__U,__A,__B); 
}
__m128 test_mm_maskz_add_ps(__mmask16 __U, __m128 __A, __m128 __B) {
  // CHECK-LABEL: @test_mm_maskz_add_ps
  // CHECK: @llvm.x86.avx512.mask.add.ps.128
  return _mm_maskz_add_ps(__U,__A,__B); 
}
__m256 test_mm256_mask_add_ps(__m256 __W, __mmask16 __U, __m256 __A, __m256 __B) {
  // CHECK-LABEL: @test_mm256_mask_add_ps
  // CHECK: @llvm.x86.avx512.mask.add.ps.256
  return _mm256_mask_add_ps(__W,__U,__A,__B); 
}
__m256 test_mm256_maskz_add_ps(__mmask16 __U, __m256 __A, __m256 __B) {
  // CHECK-LABEL: @test_mm256_maskz_add_ps
  // CHECK: @llvm.x86.avx512.mask.add.ps.256
  return _mm256_maskz_add_ps(__U,__A,__B); 
}
__m128i test_mm_mask_blend_epi32(__mmask8 __U, __m128i __A, __m128i __W) {
  // CHECK-LABEL: @test_mm_mask_blend_epi32
  // CHECK: @llvm.x86.avx512.mask.blend.d.128
  return _mm_mask_blend_epi32(__U,__A,__W); 
}
__m256i test_mm256_mask_blend_epi32(__mmask8 __U, __m256i __A, __m256i __W) {
  // CHECK-LABEL: @test_mm256_mask_blend_epi32
  // CHECK: @llvm.x86.avx512.mask.blend.d.256
  return _mm256_mask_blend_epi32(__U,__A,__W); 
}
__m128d test_mm_mask_blend_pd(__mmask8 __U, __m128d __A, __m128d __W) {
  // CHECK-LABEL: @test_mm_mask_blend_pd
  // CHECK: @llvm.x86.avx512.mask.blend.pd.128
  return _mm_mask_blend_pd(__U,__A,__W); 
}
__m256d test_mm256_mask_blend_pd(__mmask8 __U, __m256d __A, __m256d __W) {
  // CHECK-LABEL: @test_mm256_mask_blend_pd
  // CHECK: @llvm.x86.avx512.mask.blend.pd.256
  return _mm256_mask_blend_pd(__U,__A,__W); 
}
__m128 test_mm_mask_blend_ps(__mmask8 __U, __m128 __A, __m128 __W) {
  // CHECK-LABEL: @test_mm_mask_blend_ps
  // CHECK: @llvm.x86.avx512.mask.blend.ps.128
  return _mm_mask_blend_ps(__U,__A,__W); 
}
__m256 test_mm256_mask_blend_ps(__mmask8 __U, __m256 __A, __m256 __W) {
  // CHECK-LABEL: @test_mm256_mask_blend_ps
  // CHECK: @llvm.x86.avx512.mask.blend.ps.256
  return _mm256_mask_blend_ps(__U,__A,__W); 
}
__m128i test_mm_mask_blend_epi64(__mmask8 __U, __m128i __A, __m128i __W) {
  // CHECK-LABEL: @test_mm_mask_blend_epi64
  // CHECK: @llvm.x86.avx512.mask.blend.q.128
  return _mm_mask_blend_epi64(__U,__A,__W); 
}
__m256i test_mm256_mask_blend_epi64(__mmask8 __U, __m256i __A, __m256i __W) {
  // CHECK-LABEL: @test_mm256_mask_blend_epi64
  // CHECK: @llvm.x86.avx512.mask.blend.q.256
  return _mm256_mask_blend_epi64(__U,__A,__W); 
}
__m128d test_mm_mask_compress_pd(__m128d __W, __mmask8 __U, __m128d __A) {
  // CHECK-LABEL: @test_mm_mask_compress_pd
  // CHECK: @llvm.x86.avx512.mask.compress.pd.128
  return _mm_mask_compress_pd(__W,__U,__A); 
}
__m128d test_mm_maskz_compress_pd(__mmask8 __U, __m128d __A) {
  // CHECK-LABEL: @test_mm_maskz_compress_pd
  // CHECK: @llvm.x86.avx512.mask.compress.pd.128
  return _mm_maskz_compress_pd(__U,__A); 
}
__m256d test_mm256_mask_compress_pd(__m256d __W, __mmask8 __U, __m256d __A) {
  // CHECK-LABEL: @test_mm256_mask_compress_pd
  // CHECK: @llvm.x86.avx512.mask.compress.pd.256
  return _mm256_mask_compress_pd(__W,__U,__A); 
}
__m256d test_mm256_maskz_compress_pd(__mmask8 __U, __m256d __A) {
  // CHECK-LABEL: @test_mm256_maskz_compress_pd
  // CHECK: @llvm.x86.avx512.mask.compress.pd.256
  return _mm256_maskz_compress_pd(__U,__A); 
}
__m128i test_mm_mask_compress_epi64(__m128i __W, __mmask8 __U, __m128i __A) {
  // CHECK-LABEL: @test_mm_mask_compress_epi64
  // CHECK: @llvm.x86.avx512.mask.compress.q.128
  return _mm_mask_compress_epi64(__W,__U,__A); 
}
__m128i test_mm_maskz_compress_epi64(__mmask8 __U, __m128i __A) {
  // CHECK-LABEL: @test_mm_maskz_compress_epi64
  // CHECK: @llvm.x86.avx512.mask.compress.q.128
  return _mm_maskz_compress_epi64(__U,__A); 
}
__m256i test_mm256_mask_compress_epi64(__m256i __W, __mmask8 __U, __m256i __A) {
  // CHECK-LABEL: @test_mm256_mask_compress_epi64
  // CHECK: @llvm.x86.avx512.mask.compress.q.256
  return _mm256_mask_compress_epi64(__W,__U,__A); 
}
__m256i test_mm256_maskz_compress_epi64(__mmask8 __U, __m256i __A) {
  // CHECK-LABEL: @test_mm256_maskz_compress_epi64
  // CHECK: @llvm.x86.avx512.mask.compress.q.256
  return _mm256_maskz_compress_epi64(__U,__A); 
}
__m128 test_mm_mask_compress_ps(__m128 __W, __mmask8 __U, __m128 __A) {
  // CHECK-LABEL: @test_mm_mask_compress_ps
  // CHECK: @llvm.x86.avx512.mask.compress.ps.128
  return _mm_mask_compress_ps(__W,__U,__A); 
}
__m128 test_mm_maskz_compress_ps(__mmask8 __U, __m128 __A) {
  // CHECK-LABEL: @test_mm_maskz_compress_ps
  // CHECK: @llvm.x86.avx512.mask.compress.ps.128
  return _mm_maskz_compress_ps(__U,__A); 
}
__m256 test_mm256_mask_compress_ps(__m256 __W, __mmask8 __U, __m256 __A) {
  // CHECK-LABEL: @test_mm256_mask_compress_ps
  // CHECK: @llvm.x86.avx512.mask.compress.ps.256
  return _mm256_mask_compress_ps(__W,__U,__A); 
}
__m256 test_mm256_maskz_compress_ps(__mmask8 __U, __m256 __A) {
  // CHECK-LABEL: @test_mm256_maskz_compress_ps
  // CHECK: @llvm.x86.avx512.mask.compress.ps.256
  return _mm256_maskz_compress_ps(__U,__A); 
}
__m128i test_mm_mask_compress_epi32(__m128i __W, __mmask8 __U, __m128i __A) {
  // CHECK-LABEL: @test_mm_mask_compress_epi32
  // CHECK: @llvm.x86.avx512.mask.compress.d.128
  return _mm_mask_compress_epi32(__W,__U,__A); 
}
__m128i test_mm_maskz_compress_epi32(__mmask8 __U, __m128i __A) {
  // CHECK-LABEL: @test_mm_maskz_compress_epi32
  // CHECK: @llvm.x86.avx512.mask.compress.d.128
  return _mm_maskz_compress_epi32(__U,__A); 
}
__m256i test_mm256_mask_compress_epi32(__m256i __W, __mmask8 __U, __m256i __A) {
  // CHECK-LABEL: @test_mm256_mask_compress_epi32
  // CHECK: @llvm.x86.avx512.mask.compress.d.256
  return _mm256_mask_compress_epi32(__W,__U,__A); 
}
__m256i test_mm256_maskz_compress_epi32(__mmask8 __U, __m256i __A) {
  // CHECK-LABEL: @test_mm256_maskz_compress_epi32
  // CHECK: @llvm.x86.avx512.mask.compress.d.256
  return _mm256_maskz_compress_epi32(__U,__A); 
}
void test_mm_mask_compressstoreu_pd(void *__P, __mmask8 __U, __m128d __A) {
  // CHECK-LABEL: @test_mm_mask_compressstoreu_pd
  // CHECK: @llvm.x86.avx512.mask.compress.store.pd.128
  return _mm_mask_compressstoreu_pd(__P,__U,__A); 
}
void test_mm256_mask_compressstoreu_pd(void *__P, __mmask8 __U, __m256d __A) {
  // CHECK-LABEL: @test_mm256_mask_compressstoreu_pd
  // CHECK: @llvm.x86.avx512.mask.compress.store.pd.256
  return _mm256_mask_compressstoreu_pd(__P,__U,__A); 
}
void test_mm_mask_compressstoreu_epi64(void *__P, __mmask8 __U, __m128i __A) {
  // CHECK-LABEL: @test_mm_mask_compressstoreu_epi64
  // CHECK: @llvm.x86.avx512.mask.compress.store.q.128
  return _mm_mask_compressstoreu_epi64(__P,__U,__A); 
}
void test_mm256_mask_compressstoreu_epi64(void *__P, __mmask8 __U, __m256i __A) {
  // CHECK-LABEL: @test_mm256_mask_compressstoreu_epi64
  // CHECK: @llvm.x86.avx512.mask.compress.store.q.256
  return _mm256_mask_compressstoreu_epi64(__P,__U,__A); 
}
void test_mm_mask_compressstoreu_ps(void *__P, __mmask8 __U, __m128 __A) {
  // CHECK-LABEL: @test_mm_mask_compressstoreu_ps
  // CHECK: @llvm.x86.avx512.mask.compress.store.ps.128
  return _mm_mask_compressstoreu_ps(__P,__U,__A); 
}
void test_mm256_mask_compressstoreu_ps(void *__P, __mmask8 __U, __m256 __A) {
  // CHECK-LABEL: @test_mm256_mask_compressstoreu_ps
  // CHECK: @llvm.x86.avx512.mask.compress.store.ps.256
  return _mm256_mask_compressstoreu_ps(__P,__U,__A); 
}
void test_mm_mask_compressstoreu_epi32(void *__P, __mmask8 __U, __m128i __A) {
  // CHECK-LABEL: @test_mm_mask_compressstoreu_epi32
  // CHECK: @llvm.x86.avx512.mask.compress.store.d.128
  return _mm_mask_compressstoreu_epi32(__P,__U,__A); 
}
void test_mm256_mask_compressstoreu_epi32(void *__P, __mmask8 __U, __m256i __A) {
  // CHECK-LABEL: @test_mm256_mask_compressstoreu_epi32
  // CHECK: @llvm.x86.avx512.mask.compress.store.d.256
  return _mm256_mask_compressstoreu_epi32(__P,__U,__A); 
}
__m128d test_mm_mask_cvtepi32_pd(__m128d __W, __mmask8 __U, __m128i __A) {
  // CHECK-LABEL: @test_mm_mask_cvtepi32_pd
  // CHECK: @llvm.x86.avx512.mask.cvtdq2pd.128
  return _mm_mask_cvtepi32_pd(__W,__U,__A); 
}
__m128d test_mm_maskz_cvtepi32_pd(__mmask8 __U, __m128i __A) {
  // CHECK-LABEL: @test_mm_maskz_cvtepi32_pd
  // CHECK: @llvm.x86.avx512.mask.cvtdq2pd.128
  return _mm_maskz_cvtepi32_pd(__U,__A); 
}
__m256d test_mm256_mask_cvtepi32_pd(__m256d __W, __mmask8 __U, __m128i __A) {
  // CHECK-LABEL: @test_mm256_mask_cvtepi32_pd
  // CHECK: @llvm.x86.avx512.mask.cvtdq2pd.256
  return _mm256_mask_cvtepi32_pd(__W,__U,__A); 
}
__m256d test_mm256_maskz_cvtepi32_pd(__mmask8 __U, __m128i __A) {
  // CHECK-LABEL: @test_mm256_maskz_cvtepi32_pd
  // CHECK: @llvm.x86.avx512.mask.cvtdq2pd.256
  return _mm256_maskz_cvtepi32_pd(__U,__A); 
}
__m128 test_mm_mask_cvtepi32_ps(__m128 __W, __mmask8 __U, __m128i __A) {
  // CHECK-LABEL: @test_mm_mask_cvtepi32_ps
  // CHECK: @llvm.x86.avx512.mask.cvtdq2ps.128
  return _mm_mask_cvtepi32_ps(__W,__U,__A); 
}
__m128 test_mm_maskz_cvtepi32_ps(__mmask16 __U, __m128i __A) {
  // CHECK-LABEL: @test_mm_maskz_cvtepi32_ps
  // CHECK: @llvm.x86.avx512.mask.cvtdq2ps.128
  return _mm_maskz_cvtepi32_ps(__U,__A); 
}
__m256 test_mm256_mask_cvtepi32_ps(__m256 __W, __mmask8 __U, __m256i __A) {
  // CHECK-LABEL: @test_mm256_mask_cvtepi32_ps
  // CHECK: @llvm.x86.avx512.mask.cvtdq2ps.256
  return _mm256_mask_cvtepi32_ps(__W,__U,__A); 
}
__m256 test_mm256_maskz_cvtepi32_ps(__mmask16 __U, __m256i __A) {
  // CHECK-LABEL: @test_mm256_maskz_cvtepi32_ps
  // CHECK: @llvm.x86.avx512.mask.cvtdq2ps.256
  return _mm256_maskz_cvtepi32_ps(__U,__A); 
}
__m128i test_mm_mask_cvtpd_epi32(__m128i __W, __mmask8 __U, __m128d __A) {
  // CHECK-LABEL: @test_mm_mask_cvtpd_epi32
  // CHECK: @llvm.x86.avx512.mask.cvtpd2dq.128
  return _mm_mask_cvtpd_epi32(__W,__U,__A); 
}
__m128i test_mm_maskz_cvtpd_epi32(__mmask8 __U, __m128d __A) {
  // CHECK-LABEL: @test_mm_maskz_cvtpd_epi32
  // CHECK: @llvm.x86.avx512.mask.cvtpd2dq.128
  return _mm_maskz_cvtpd_epi32(__U,__A); 
}
__m128i test_mm256_mask_cvtpd_epi32(__m128i __W, __mmask8 __U, __m256d __A) {
  // CHECK-LABEL: @test_mm256_mask_cvtpd_epi32
  // CHECK: @llvm.x86.avx512.mask.cvtpd2dq.256
  return _mm256_mask_cvtpd_epi32(__W,__U,__A); 
}
__m128i test_mm256_maskz_cvtpd_epi32(__mmask8 __U, __m256d __A) {
  // CHECK-LABEL: @test_mm256_maskz_cvtpd_epi32
  // CHECK: @llvm.x86.avx512.mask.cvtpd2dq.256
  return _mm256_maskz_cvtpd_epi32(__U,__A); 
}
__m128 test_mm_mask_cvtpd_ps(__m128 __W, __mmask8 __U, __m128d __A) {
  // CHECK-LABEL: @test_mm_mask_cvtpd_ps
  // CHECK: @llvm.x86.avx512.mask.cvtpd2ps
  return _mm_mask_cvtpd_ps(__W,__U,__A); 
}
__m128 test_mm_maskz_cvtpd_ps(__mmask8 __U, __m128d __A) {
  // CHECK-LABEL: @test_mm_maskz_cvtpd_ps
  // CHECK: @llvm.x86.avx512.mask.cvtpd2ps
  return _mm_maskz_cvtpd_ps(__U,__A); 
}
__m128 test_mm256_mask_cvtpd_ps(__m128 __W, __mmask8 __U, __m256d __A) {
  // CHECK-LABEL: @test_mm256_mask_cvtpd_ps
  // CHECK: @llvm.x86.avx512.mask.cvtpd2ps.256
  return _mm256_mask_cvtpd_ps(__W,__U,__A); 
}
__m128 test_mm256_maskz_cvtpd_ps(__mmask8 __U, __m256d __A) {
  // CHECK-LABEL: @test_mm256_maskz_cvtpd_ps
  // CHECK: @llvm.x86.avx512.mask.cvtpd2ps.256
  return _mm256_maskz_cvtpd_ps(__U,__A); 
}
__m128i test_mm_cvtpd_epu32(__m128d __A) {
  // CHECK-LABEL: @test_mm_cvtpd_epu32
  // CHECK: @llvm.x86.avx512.mask.cvtpd2udq.128
  return _mm_cvtpd_epu32(__A); 
}
__m128i test_mm_mask_cvtpd_epu32(__m128i __W, __mmask8 __U, __m128d __A) {
  // CHECK-LABEL: @test_mm_mask_cvtpd_epu32
  // CHECK: @llvm.x86.avx512.mask.cvtpd2udq.128
  return _mm_mask_cvtpd_epu32(__W,__U,__A); 
}
__m128i test_mm_maskz_cvtpd_epu32(__mmask8 __U, __m128d __A) {
  // CHECK-LABEL: @test_mm_maskz_cvtpd_epu32
  // CHECK: @llvm.x86.avx512.mask.cvtpd2udq.128
  return _mm_maskz_cvtpd_epu32(__U,__A); 
}
__m128i test_mm256_cvtpd_epu32(__m256d __A) {
  // CHECK-LABEL: @test_mm256_cvtpd_epu32
  // CHECK: @llvm.x86.avx512.mask.cvtpd2udq.256
  return _mm256_cvtpd_epu32(__A); 
}
__m128i test_mm256_mask_cvtpd_epu32(__m128i __W, __mmask8 __U, __m256d __A) {
  // CHECK-LABEL: @test_mm256_mask_cvtpd_epu32
  // CHECK: @llvm.x86.avx512.mask.cvtpd2udq.256
  return _mm256_mask_cvtpd_epu32(__W,__U,__A); 
}
__m128i test_mm256_maskz_cvtpd_epu32(__mmask8 __U, __m256d __A) {
  // CHECK-LABEL: @test_mm256_maskz_cvtpd_epu32
  // CHECK: @llvm.x86.avx512.mask.cvtpd2udq.256
  return _mm256_maskz_cvtpd_epu32(__U,__A); 
}
__m128i test_mm_mask_cvtps_epi32(__m128i __W, __mmask8 __U, __m128 __A) {
  // CHECK-LABEL: @test_mm_mask_cvtps_epi32
  // CHECK: @llvm.x86.avx512.mask.cvtps2dq.128
  return _mm_mask_cvtps_epi32(__W,__U,__A); 
}
__m128i test_mm_maskz_cvtps_epi32(__mmask8 __U, __m128 __A) {
  // CHECK-LABEL: @test_mm_maskz_cvtps_epi32
  // CHECK: @llvm.x86.avx512.mask.cvtps2dq.128
  return _mm_maskz_cvtps_epi32(__U,__A); 
}
__m256i test_mm256_mask_cvtps_epi32(__m256i __W, __mmask8 __U, __m256 __A) {
  // CHECK-LABEL: @test_mm256_mask_cvtps_epi32
  // CHECK: @llvm.x86.avx512.mask.cvtps2dq.256
  return _mm256_mask_cvtps_epi32(__W,__U,__A); 
}
__m256i test_mm256_maskz_cvtps_epi32(__mmask8 __U, __m256 __A) {
  // CHECK-LABEL: @test_mm256_maskz_cvtps_epi32
  // CHECK: @llvm.x86.avx512.mask.cvtps2dq.256
  return _mm256_maskz_cvtps_epi32(__U,__A); 
}
__m128d test_mm_mask_cvtps_pd(__m128d __W, __mmask8 __U, __m128 __A) {
  // CHECK-LABEL: @test_mm_mask_cvtps_pd
  // CHECK: @llvm.x86.avx512.mask.cvtps2pd.128
  return _mm_mask_cvtps_pd(__W,__U,__A); 
}
__m128d test_mm_maskz_cvtps_pd(__mmask8 __U, __m128 __A) {
  // CHECK-LABEL: @test_mm_maskz_cvtps_pd
  // CHECK: @llvm.x86.avx512.mask.cvtps2pd.128
  return _mm_maskz_cvtps_pd(__U,__A); 
}
__m256d test_mm256_mask_cvtps_pd(__m256d __W, __mmask8 __U, __m128 __A) {
  // CHECK-LABEL: @test_mm256_mask_cvtps_pd
  // CHECK: @llvm.x86.avx512.mask.cvtps2pd.256
  return _mm256_mask_cvtps_pd(__W,__U,__A); 
}
__m256d test_mm256_maskz_cvtps_pd(__mmask8 __U, __m128 __A) {
  // CHECK-LABEL: @test_mm256_maskz_cvtps_pd
  // CHECK: @llvm.x86.avx512.mask.cvtps2pd.256
  return _mm256_maskz_cvtps_pd(__U,__A); 
}
__m128i test_mm_cvtps_epu32(__m128 __A) {
  // CHECK-LABEL: @test_mm_cvtps_epu32
  // CHECK: @llvm.x86.avx512.mask.cvtps2udq.128
  return _mm_cvtps_epu32(__A); 
}
__m128i test_mm_mask_cvtps_epu32(__m128i __W, __mmask8 __U, __m128 __A) {
  // CHECK-LABEL: @test_mm_mask_cvtps_epu32
  // CHECK: @llvm.x86.avx512.mask.cvtps2udq.128
  return _mm_mask_cvtps_epu32(__W,__U,__A); 
}
__m128i test_mm_maskz_cvtps_epu32(__mmask8 __U, __m128 __A) {
  // CHECK-LABEL: @test_mm_maskz_cvtps_epu32
  // CHECK: @llvm.x86.avx512.mask.cvtps2udq.128
  return _mm_maskz_cvtps_epu32(__U,__A); 
}
__m256i test_mm256_cvtps_epu32(__m256 __A) {
  // CHECK-LABEL: @test_mm256_cvtps_epu32
  // CHECK: @llvm.x86.avx512.mask.cvtps2udq.256
  return _mm256_cvtps_epu32(__A); 
}
__m256i test_mm256_mask_cvtps_epu32(__m256i __W, __mmask8 __U, __m256 __A) {
  // CHECK-LABEL: @test_mm256_mask_cvtps_epu32
  // CHECK: @llvm.x86.avx512.mask.cvtps2udq.256
  return _mm256_mask_cvtps_epu32(__W,__U,__A); 
}
__m256i test_mm256_maskz_cvtps_epu32(__mmask8 __U, __m256 __A) {
  // CHECK-LABEL: @test_mm256_maskz_cvtps_epu32
  // CHECK: @llvm.x86.avx512.mask.cvtps2udq.256
  return _mm256_maskz_cvtps_epu32(__U,__A); 
}
__m128i test_mm_mask_cvttpd_epi32(__m128i __W, __mmask8 __U, __m128d __A) {
  // CHECK-LABEL: @test_mm_mask_cvttpd_epi32
  // CHECK: @llvm.x86.avx512.mask.cvttpd2dq.128
  return _mm_mask_cvttpd_epi32(__W,__U,__A); 
}
__m128i test_mm_maskz_cvttpd_epi32(__mmask8 __U, __m128d __A) {
  // CHECK-LABEL: @test_mm_maskz_cvttpd_epi32
  // CHECK: @llvm.x86.avx512.mask.cvttpd2dq.128
  return _mm_maskz_cvttpd_epi32(__U,__A); 
}
__m128i test_mm256_mask_cvttpd_epi32(__m128i __W, __mmask8 __U, __m256d __A) {
  // CHECK-LABEL: @test_mm256_mask_cvttpd_epi32
  // CHECK: @llvm.x86.avx512.mask.cvttpd2dq.256
  return _mm256_mask_cvttpd_epi32(__W,__U,__A); 
}
__m128i test_mm256_maskz_cvttpd_epi32(__mmask8 __U, __m256d __A) {
  // CHECK-LABEL: @test_mm256_maskz_cvttpd_epi32
  // CHECK: @llvm.x86.avx512.mask.cvttpd2dq.256
  return _mm256_maskz_cvttpd_epi32(__U,__A); 
}
__m128i test_mm_cvttpd_epu32(__m128d __A) {
  // CHECK-LABEL: @test_mm_cvttpd_epu32
  // CHECK: @llvm.x86.avx512.mask.cvttpd2udq.128
  return _mm_cvttpd_epu32(__A); 
}
__m128i test_mm_mask_cvttpd_epu32(__m128i __W, __mmask8 __U, __m128d __A) {
  // CHECK-LABEL: @test_mm_mask_cvttpd_epu32
  // CHECK: @llvm.x86.avx512.mask.cvttpd2udq.128
  return _mm_mask_cvttpd_epu32(__W,__U,__A); 
}
__m128i test_mm_maskz_cvttpd_epu32(__mmask8 __U, __m128d __A) {
  // CHECK-LABEL: @test_mm_maskz_cvttpd_epu32
  // CHECK: @llvm.x86.avx512.mask.cvttpd2udq.128
  return _mm_maskz_cvttpd_epu32(__U,__A); 
}
__m128i test_mm256_cvttpd_epu32(__m256d __A) {
  // CHECK-LABEL: @test_mm256_cvttpd_epu32
  // CHECK: @llvm.x86.avx512.mask.cvttpd2udq.256
  return _mm256_cvttpd_epu32(__A); 
}
__m128i test_mm256_mask_cvttpd_epu32(__m128i __W, __mmask8 __U, __m256d __A) {
  // CHECK-LABEL: @test_mm256_mask_cvttpd_epu32
  // CHECK: @llvm.x86.avx512.mask.cvttpd2udq.256
  return _mm256_mask_cvttpd_epu32(__W,__U,__A); 
}
__m128i test_mm256_maskz_cvttpd_epu32(__mmask8 __U, __m256d __A) {
  // CHECK-LABEL: @test_mm256_maskz_cvttpd_epu32
  // CHECK: @llvm.x86.avx512.mask.cvttpd2udq.256
  return _mm256_maskz_cvttpd_epu32(__U,__A); 
}
__m128i test_mm_mask_cvttps_epi32(__m128i __W, __mmask8 __U, __m128 __A) {
  // CHECK-LABEL: @test_mm_mask_cvttps_epi32
  // CHECK: @llvm.x86.avx512.mask.cvttps2dq.128
  return _mm_mask_cvttps_epi32(__W,__U,__A); 
}
__m128i test_mm_maskz_cvttps_epi32(__mmask8 __U, __m128 __A) {
  // CHECK-LABEL: @test_mm_maskz_cvttps_epi32
  // CHECK: @llvm.x86.avx512.mask.cvttps2dq.128
  return _mm_maskz_cvttps_epi32(__U,__A); 
}
__m256i test_mm256_mask_cvttps_epi32(__m256i __W, __mmask8 __U, __m256 __A) {
  // CHECK-LABEL: @test_mm256_mask_cvttps_epi32
  // CHECK: @llvm.x86.avx512.mask.cvttps2dq.256
  return _mm256_mask_cvttps_epi32(__W,__U,__A); 
}
__m256i test_mm256_maskz_cvttps_epi32(__mmask8 __U, __m256 __A) {
  // CHECK-LABEL: @test_mm256_maskz_cvttps_epi32
  // CHECK: @llvm.x86.avx512.mask.cvttps2dq.256
  return _mm256_maskz_cvttps_epi32(__U,__A); 
}
__m128i test_mm_cvttps_epu32(__m128 __A) {
  // CHECK-LABEL: @test_mm_cvttps_epu32
  // CHECK: @llvm.x86.avx512.mask.cvttps2udq.128
  return _mm_cvttps_epu32(__A); 
}
__m128i test_mm_mask_cvttps_epu32(__m128i __W, __mmask8 __U, __m128 __A) {
  // CHECK-LABEL: @test_mm_mask_cvttps_epu32
  // CHECK: @llvm.x86.avx512.mask.cvttps2udq.128
  return _mm_mask_cvttps_epu32(__W,__U,__A); 
}
__m128i test_mm_maskz_cvttps_epu32(__mmask8 __U, __m128 __A) {
  // CHECK-LABEL: @test_mm_maskz_cvttps_epu32
  // CHECK: @llvm.x86.avx512.mask.cvttps2udq.128
  return _mm_maskz_cvttps_epu32(__U,__A); 
}
__m256i test_mm256_cvttps_epu32(__m256 __A) {
  // CHECK-LABEL: @test_mm256_cvttps_epu32
  // CHECK: @llvm.x86.avx512.mask.cvttps2udq.256
  return _mm256_cvttps_epu32(__A); 
}
__m256i test_mm256_mask_cvttps_epu32(__m256i __W, __mmask8 __U, __m256 __A) {
  // CHECK-LABEL: @test_mm256_mask_cvttps_epu32
  // CHECK: @llvm.x86.avx512.mask.cvttps2udq.256
  return _mm256_mask_cvttps_epu32(__W,__U,__A); 
}
__m256i test_mm256_maskz_cvttps_epu32(__mmask8 __U, __m256 __A) {
  // CHECK-LABEL: @test_mm256_maskz_cvttps_epu32
  // CHECK: @llvm.x86.avx512.mask.cvttps2udq.256
  return _mm256_maskz_cvttps_epu32(__U,__A); 
}
__m128d test_mm_cvtepu32_pd(__m128i __A) {
  // CHECK-LABEL: @test_mm_cvtepu32_pd
  // CHECK: @llvm.x86.avx512.mask.cvtudq2pd.128
  return _mm_cvtepu32_pd(__A); 
}
__m128d test_mm_mask_cvtepu32_pd(__m128d __W, __mmask8 __U, __m128i __A) {
  // CHECK-LABEL: @test_mm_mask_cvtepu32_pd
  // CHECK: @llvm.x86.avx512.mask.cvtudq2pd.128
  return _mm_mask_cvtepu32_pd(__W,__U,__A); 
}
__m128d test_mm_maskz_cvtepu32_pd(__mmask8 __U, __m128i __A) {
  // CHECK-LABEL: @test_mm_maskz_cvtepu32_pd
  // CHECK: @llvm.x86.avx512.mask.cvtudq2pd.128
  return _mm_maskz_cvtepu32_pd(__U,__A); 
}
__m256d test_mm256_cvtepu32_pd(__m128i __A) {
  // CHECK-LABEL: @test_mm256_cvtepu32_pd
  // CHECK: @llvm.x86.avx512.mask.cvtudq2pd.256
  return _mm256_cvtepu32_pd(__A); 
}
__m256d test_mm256_mask_cvtepu32_pd(__m256d __W, __mmask8 __U, __m128i __A) {
  // CHECK-LABEL: @test_mm256_mask_cvtepu32_pd
  // CHECK: @llvm.x86.avx512.mask.cvtudq2pd.256
  return _mm256_mask_cvtepu32_pd(__W,__U,__A); 
}
__m256d test_mm256_maskz_cvtepu32_pd(__mmask8 __U, __m128i __A) {
  // CHECK-LABEL: @test_mm256_maskz_cvtepu32_pd
  // CHECK: @llvm.x86.avx512.mask.cvtudq2pd.256
  return _mm256_maskz_cvtepu32_pd(__U,__A); 
}
__m128 test_mm_cvtepu32_ps(__m128i __A) {
  // CHECK-LABEL: @test_mm_cvtepu32_ps
  // CHECK: @llvm.x86.avx512.mask.cvtudq2ps.128
  return _mm_cvtepu32_ps(__A); 
}
__m128 test_mm_mask_cvtepu32_ps(__m128 __W, __mmask8 __U, __m128i __A) {
  // CHECK-LABEL: @test_mm_mask_cvtepu32_ps
  // CHECK: @llvm.x86.avx512.mask.cvtudq2ps.128
  return _mm_mask_cvtepu32_ps(__W,__U,__A); 
}
__m128 test_mm_maskz_cvtepu32_ps(__mmask8 __U, __m128i __A) {
  // CHECK-LABEL: @test_mm_maskz_cvtepu32_ps
  // CHECK: @llvm.x86.avx512.mask.cvtudq2ps.128
  return _mm_maskz_cvtepu32_ps(__U,__A); 
}
__m256 test_mm256_cvtepu32_ps(__m256i __A) {
  // CHECK-LABEL: @test_mm256_cvtepu32_ps
  // CHECK: @llvm.x86.avx512.mask.cvtudq2ps.256
  return _mm256_cvtepu32_ps(__A); 
}
__m256 test_mm256_mask_cvtepu32_ps(__m256 __W, __mmask8 __U, __m256i __A) {
  // CHECK-LABEL: @test_mm256_mask_cvtepu32_ps
  // CHECK: @llvm.x86.avx512.mask.cvtudq2ps.256
  return _mm256_mask_cvtepu32_ps(__W,__U,__A); 
}
__m256 test_mm256_maskz_cvtepu32_ps(__mmask8 __U, __m256i __A) {
  // CHECK-LABEL: @test_mm256_maskz_cvtepu32_ps
  // CHECK: @llvm.x86.avx512.mask.cvtudq2ps.256
  return _mm256_maskz_cvtepu32_ps(__U,__A); 
}
__m128d test_mm_mask_div_pd(__m128d __W, __mmask8 __U, __m128d __A, __m128d __B) {
  // CHECK-LABEL: @test_mm_mask_div_pd
  // CHECK: @llvm.x86.avx512.mask.div.pd.128
  return _mm_mask_div_pd(__W,__U,__A,__B); 
}
__m128d test_mm_maskz_div_pd(__mmask8 __U, __m128d __A, __m128d __B) {
  // CHECK-LABEL: @test_mm_maskz_div_pd
  // CHECK: @llvm.x86.avx512.mask.div.pd.128
  return _mm_maskz_div_pd(__U,__A,__B); 
}
__m256d test_mm256_mask_div_pd(__m256d __W, __mmask8 __U, __m256d __A, __m256d __B) {
  // CHECK-LABEL: @test_mm256_mask_div_pd
  // CHECK: @llvm.x86.avx512.mask.div.pd.256
  return _mm256_mask_div_pd(__W,__U,__A,__B); 
}
__m256d test_mm256_maskz_div_pd(__mmask8 __U, __m256d __A, __m256d __B) {
  // CHECK-LABEL: @test_mm256_maskz_div_pd
  // CHECK: @llvm.x86.avx512.mask.div.pd.256
  return _mm256_maskz_div_pd(__U,__A,__B); 
}
__m128 test_mm_mask_div_ps(__m128 __W, __mmask8 __U, __m128 __A, __m128 __B) {
  // CHECK-LABEL: @test_mm_mask_div_ps
  // CHECK: @llvm.x86.avx512.mask.div.ps.128
  return _mm_mask_div_ps(__W,__U,__A,__B); 
}
__m128 test_mm_maskz_div_ps(__mmask8 __U, __m128 __A, __m128 __B) {
  // CHECK-LABEL: @test_mm_maskz_div_ps
  // CHECK: @llvm.x86.avx512.mask.div.ps.128
  return _mm_maskz_div_ps(__U,__A,__B); 
}
__m256 test_mm256_mask_div_ps(__m256 __W, __mmask8 __U, __m256 __A, __m256 __B) {
  // CHECK-LABEL: @test_mm256_mask_div_ps
  // CHECK: @llvm.x86.avx512.mask.div.ps.256
  return _mm256_mask_div_ps(__W,__U,__A,__B); 
}
__m256 test_mm256_maskz_div_ps(__mmask8 __U, __m256 __A, __m256 __B) {
  // CHECK-LABEL: @test_mm256_maskz_div_ps
  // CHECK: @llvm.x86.avx512.mask.div.ps.256
  return _mm256_maskz_div_ps(__U,__A,__B); 
}
__m128d test_mm_mask_expand_pd(__m128d __W, __mmask8 __U, __m128d __A) {
  // CHECK-LABEL: @test_mm_mask_expand_pd
  // CHECK: @llvm.x86.avx512.mask.expand.pd.128
  return _mm_mask_expand_pd(__W,__U,__A); 
}
__m128d test_mm_maskz_expand_pd(__mmask8 __U, __m128d __A) {
  // CHECK-LABEL: @test_mm_maskz_expand_pd
  // CHECK: @llvm.x86.avx512.mask.expand.pd.128
  return _mm_maskz_expand_pd(__U,__A); 
}
__m256d test_mm256_mask_expand_pd(__m256d __W, __mmask8 __U, __m256d __A) {
  // CHECK-LABEL: @test_mm256_mask_expand_pd
  // CHECK: @llvm.x86.avx512.mask.expand.pd.256
  return _mm256_mask_expand_pd(__W,__U,__A); 
}
__m256d test_mm256_maskz_expand_pd(__mmask8 __U, __m256d __A) {
  // CHECK-LABEL: @test_mm256_maskz_expand_pd
  // CHECK: @llvm.x86.avx512.mask.expand.pd.256
  return _mm256_maskz_expand_pd(__U,__A); 
}
__m128i test_mm_mask_expand_epi64(__m128i __W, __mmask8 __U, __m128i __A) {
  // CHECK-LABEL: @test_mm_mask_expand_epi64
  // CHECK: @llvm.x86.avx512.mask.expand.q.128
  return _mm_mask_expand_epi64(__W,__U,__A); 
}
__m128i test_mm_maskz_expand_epi64(__mmask8 __U, __m128i __A) {
  // CHECK-LABEL: @test_mm_maskz_expand_epi64
  // CHECK: @llvm.x86.avx512.mask.expand.q.128
  return _mm_maskz_expand_epi64(__U,__A); 
}
__m256i test_mm256_mask_expand_epi64(__m256i __W, __mmask8 __U, __m256i __A) {
  // CHECK-LABEL: @test_mm256_mask_expand_epi64
  // CHECK: @llvm.x86.avx512.mask.expand.q.256
  return _mm256_mask_expand_epi64(__W,__U,__A); 
}
__m256i test_mm256_maskz_expand_epi64(__mmask8 __U, __m256i __A) {
  // CHECK-LABEL: @test_mm256_maskz_expand_epi64
  // CHECK: @llvm.x86.avx512.mask.expand.q.256
  return _mm256_maskz_expand_epi64(__U,__A); 
}
__m128d test_mm_mask_expandloadu_pd(__m128d __W, __mmask8 __U, void const *__P) {
  // CHECK-LABEL: @test_mm_mask_expandloadu_pd
  // CHECK: @llvm.x86.avx512.mask.expand.load.pd.128
  return _mm_mask_expandloadu_pd(__W,__U,__P); 
}
__m128d test_mm_maskz_expandloadu_pd(__mmask8 __U, void const *__P) {
  // CHECK-LABEL: @test_mm_maskz_expandloadu_pd
  // CHECK: @llvm.x86.avx512.mask.expand.load.pd.128
  return _mm_maskz_expandloadu_pd(__U,__P); 
}
__m256d test_mm256_mask_expandloadu_pd(__m256d __W, __mmask8 __U, void const *__P) {
  // CHECK-LABEL: @test_mm256_mask_expandloadu_pd
  // CHECK: @llvm.x86.avx512.mask.expand.load.pd.256
  return _mm256_mask_expandloadu_pd(__W,__U,__P); 
}
__m256d test_mm256_maskz_expandloadu_pd(__mmask8 __U, void const *__P) {
  // CHECK-LABEL: @test_mm256_maskz_expandloadu_pd
  // CHECK: @llvm.x86.avx512.mask.expand.load.pd.256
  return _mm256_maskz_expandloadu_pd(__U,__P); 
}
__m128i test_mm_mask_expandloadu_epi64(__m128i __W, __mmask8 __U, void const *__P) {
  // CHECK-LABEL: @test_mm_mask_expandloadu_epi64
  // CHECK: @llvm.x86.avx512.mask.expand.load.q.128
  return _mm_mask_expandloadu_epi64(__W,__U,__P); 
}
__m128i test_mm_maskz_expandloadu_epi64(__mmask8 __U, void const *__P) {
  // CHECK-LABEL: @test_mm_maskz_expandloadu_epi64
  // CHECK: @llvm.x86.avx512.mask.expand.load.q.128
  return _mm_maskz_expandloadu_epi64(__U,__P); 
}
__m256i test_mm256_mask_expandloadu_epi64(__m256i __W, __mmask8 __U,   void const *__P) {
  // CHECK-LABEL: @test_mm256_mask_expandloadu_epi64
  // CHECK: @llvm.x86.avx512.mask.expand.load.q.256
  return _mm256_mask_expandloadu_epi64(__W,__U,__P); 
}
__m256i test_mm256_maskz_expandloadu_epi64(__mmask8 __U, void const *__P) {
  // CHECK-LABEL: @test_mm256_maskz_expandloadu_epi64
  // CHECK: @llvm.x86.avx512.mask.expand.load.q.256
  return _mm256_maskz_expandloadu_epi64(__U,__P); 
}
__m128 test_mm_mask_expandloadu_ps(__m128 __W, __mmask8 __U, void const *__P) {
  // CHECK-LABEL: @test_mm_mask_expandloadu_ps
  // CHECK: @llvm.x86.avx512.mask.expand.load.ps.128
  return _mm_mask_expandloadu_ps(__W,__U,__P); 
}
__m128 test_mm_maskz_expandloadu_ps(__mmask8 __U, void const *__P) {
  // CHECK-LABEL: @test_mm_maskz_expandloadu_ps
  // CHECK: @llvm.x86.avx512.mask.expand.load.ps.128
  return _mm_maskz_expandloadu_ps(__U,__P); 
}
__m256 test_mm256_mask_expandloadu_ps(__m256 __W, __mmask8 __U, void const *__P) {
  // CHECK-LABEL: @test_mm256_mask_expandloadu_ps
  // CHECK: @llvm.x86.avx512.mask.expand.load.ps.256
  return _mm256_mask_expandloadu_ps(__W,__U,__P); 
}
__m256 test_mm256_maskz_expandloadu_ps(__mmask8 __U, void const *__P) {
  // CHECK-LABEL: @test_mm256_maskz_expandloadu_ps
  // CHECK: @llvm.x86.avx512.mask.expand.load.ps.256
  return _mm256_maskz_expandloadu_ps(__U,__P); 
}
__m128i test_mm_mask_expandloadu_epi32(__m128i __W, __mmask8 __U, void const *__P) {
  // CHECK-LABEL: @test_mm_mask_expandloadu_epi32
  // CHECK: @llvm.x86.avx512.mask.expand.load.d.128
  return _mm_mask_expandloadu_epi32(__W,__U,__P); 
}
__m128i test_mm_maskz_expandloadu_epi32(__mmask8 __U, void const *__P) {
  // CHECK-LABEL: @test_mm_maskz_expandloadu_epi32
  // CHECK: @llvm.x86.avx512.mask.expand.load.d.128
  return _mm_maskz_expandloadu_epi32(__U,__P); 
}
__m256i test_mm256_mask_expandloadu_epi32(__m256i __W, __mmask8 __U,   void const *__P) {
  // CHECK-LABEL: @test_mm256_mask_expandloadu_epi32
  // CHECK: @llvm.x86.avx512.mask.expand.load.d.256
  return _mm256_mask_expandloadu_epi32(__W,__U,__P); 
}
__m256i test_mm256_maskz_expandloadu_epi32(__mmask8 __U, void const *__P) {
  // CHECK-LABEL: @test_mm256_maskz_expandloadu_epi32
  // CHECK: @llvm.x86.avx512.mask.expand.load.d.256
  return _mm256_maskz_expandloadu_epi32(__U,__P); 
}
__m128 test_mm_mask_expand_ps(__m128 __W, __mmask8 __U, __m128 __A) {
  // CHECK-LABEL: @test_mm_mask_expand_ps
  // CHECK: @llvm.x86.avx512.mask.expand.ps.128
  return _mm_mask_expand_ps(__W,__U,__A); 
}
__m128 test_mm_maskz_expand_ps(__mmask8 __U, __m128 __A) {
  // CHECK-LABEL: @test_mm_maskz_expand_ps
  // CHECK: @llvm.x86.avx512.mask.expand.ps.128
  return _mm_maskz_expand_ps(__U,__A); 
}
__m256 test_mm256_mask_expand_ps(__m256 __W, __mmask8 __U, __m256 __A) {
  // CHECK-LABEL: @test_mm256_mask_expand_ps
  // CHECK: @llvm.x86.avx512.mask.expand.ps.256
  return _mm256_mask_expand_ps(__W,__U,__A); 
}
__m256 test_mm256_maskz_expand_ps(__mmask8 __U, __m256 __A) {
  // CHECK-LABEL: @test_mm256_maskz_expand_ps
  // CHECK: @llvm.x86.avx512.mask.expand.ps.256
  return _mm256_maskz_expand_ps(__U,__A); 
}
__m128i test_mm_mask_expand_epi32(__m128i __W, __mmask8 __U, __m128i __A) {
  // CHECK-LABEL: @test_mm_mask_expand_epi32
  // CHECK: @llvm.x86.avx512.mask.expand.d.128
  return _mm_mask_expand_epi32(__W,__U,__A); 
}
__m128i test_mm_maskz_expand_epi32(__mmask8 __U, __m128i __A) {
  // CHECK-LABEL: @test_mm_maskz_expand_epi32
  // CHECK: @llvm.x86.avx512.mask.expand.d.128
  return _mm_maskz_expand_epi32(__U,__A); 
}
__m256i test_mm256_mask_expand_epi32(__m256i __W, __mmask8 __U, __m256i __A) {
  // CHECK-LABEL: @test_mm256_mask_expand_epi32
  // CHECK: @llvm.x86.avx512.mask.expand.d.256
  return _mm256_mask_expand_epi32(__W,__U,__A); 
}
__m256i test_mm256_maskz_expand_epi32(__mmask8 __U, __m256i __A) {
  // CHECK-LABEL: @test_mm256_maskz_expand_epi32
  // CHECK: @llvm.x86.avx512.mask.expand.d.256
  return _mm256_maskz_expand_epi32(__U,__A); 
}
__m128d test_mm_getexp_pd(__m128d __A) {
  // CHECK-LABEL: @test_mm_getexp_pd
  // CHECK: @llvm.x86.avx512.mask.getexp.pd.128
  return _mm_getexp_pd(__A); 
}
__m128d test_mm_mask_getexp_pd(__m128d __W, __mmask8 __U, __m128d __A) {
  // CHECK-LABEL: @test_mm_mask_getexp_pd
  // CHECK: @llvm.x86.avx512.mask.getexp.pd.128
  return _mm_mask_getexp_pd(__W,__U,__A); 
}
__m128d test_mm_maskz_getexp_pd(__mmask8 __U, __m128d __A) {
  // CHECK-LABEL: @test_mm_maskz_getexp_pd
  // CHECK: @llvm.x86.avx512.mask.getexp.pd.128
  return _mm_maskz_getexp_pd(__U,__A); 
}
__m256d test_mm256_getexp_pd(__m256d __A) {
  // CHECK-LABEL: @test_mm256_getexp_pd
  // CHECK: @llvm.x86.avx512.mask.getexp.pd.256
  return _mm256_getexp_pd(__A); 
}
__m256d test_mm256_mask_getexp_pd(__m256d __W, __mmask8 __U, __m256d __A) {
  // CHECK-LABEL: @test_mm256_mask_getexp_pd
  // CHECK: @llvm.x86.avx512.mask.getexp.pd.256
  return _mm256_mask_getexp_pd(__W,__U,__A); 
}
__m256d test_mm256_maskz_getexp_pd(__mmask8 __U, __m256d __A) {
  // CHECK-LABEL: @test_mm256_maskz_getexp_pd
  // CHECK: @llvm.x86.avx512.mask.getexp.pd.256
  return _mm256_maskz_getexp_pd(__U,__A); 
}
__m128 test_mm_getexp_ps(__m128 __A) {
  // CHECK-LABEL: @test_mm_getexp_ps
  // CHECK: @llvm.x86.avx512.mask.getexp.ps.128
  return _mm_getexp_ps(__A); 
}
__m128 test_mm_mask_getexp_ps(__m128 __W, __mmask8 __U, __m128 __A) {
  // CHECK-LABEL: @test_mm_mask_getexp_ps
  // CHECK: @llvm.x86.avx512.mask.getexp.ps.128
  return _mm_mask_getexp_ps(__W,__U,__A); 
}
__m128 test_mm_maskz_getexp_ps(__mmask8 __U, __m128 __A) {
  // CHECK-LABEL: @test_mm_maskz_getexp_ps
  // CHECK: @llvm.x86.avx512.mask.getexp.ps.128
  return _mm_maskz_getexp_ps(__U,__A); 
}
__m256 test_mm256_getexp_ps(__m256 __A) {
  // CHECK-LABEL: @test_mm256_getexp_ps
  // CHECK: @llvm.x86.avx512.mask.getexp.ps.256
  return _mm256_getexp_ps(__A); 
}
__m256 test_mm256_mask_getexp_ps(__m256 __W, __mmask8 __U, __m256 __A) {
  // CHECK-LABEL: @test_mm256_mask_getexp_ps
  // CHECK: @llvm.x86.avx512.mask.getexp.ps.256
  return _mm256_mask_getexp_ps(__W,__U,__A); 
}
__m256 test_mm256_maskz_getexp_ps(__mmask8 __U, __m256 __A) {
  // CHECK-LABEL: @test_mm256_maskz_getexp_ps
  // CHECK: @llvm.x86.avx512.mask.getexp.ps.256
  return _mm256_maskz_getexp_ps(__U,__A); 
}
__m128d test_mm_mask_max_pd(__m128d __W, __mmask8 __U, __m128d __A, __m128d __B) {
  // CHECK-LABEL: @test_mm_mask_max_pd
  // CHECK: @llvm.x86.avx512.mask.max.pd
  return _mm_mask_max_pd(__W,__U,__A,__B); 
}
__m128d test_mm_maskz_max_pd(__mmask8 __U, __m128d __A, __m128d __B) {
  // CHECK-LABEL: @test_mm_maskz_max_pd
  // CHECK: @llvm.x86.avx512.mask.max.pd
  return _mm_maskz_max_pd(__U,__A,__B); 
}
__m256d test_mm256_mask_max_pd(__m256d __W, __mmask8 __U, __m256d __A, __m256d __B) {
  // CHECK-LABEL: @test_mm256_mask_max_pd
  // CHECK: @llvm.x86.avx512.mask.max.pd.256
  return _mm256_mask_max_pd(__W,__U,__A,__B); 
}
__m256d test_mm256_maskz_max_pd(__mmask8 __U, __m256d __A, __m256d __B) {
  // CHECK-LABEL: @test_mm256_maskz_max_pd
  // CHECK: @llvm.x86.avx512.mask.max.pd.256
  return _mm256_maskz_max_pd(__U,__A,__B); 
}
__m128 test_mm_mask_max_ps(__m128 __W, __mmask8 __U, __m128 __A, __m128 __B) {
  // CHECK-LABEL: @test_mm_mask_max_ps
  // CHECK: @llvm.x86.avx512.mask.max.ps
  return _mm_mask_max_ps(__W,__U,__A,__B); 
}
__m128 test_mm_maskz_max_ps(__mmask8 __U, __m128 __A, __m128 __B) {
  // CHECK-LABEL: @test_mm_maskz_max_ps
  // CHECK: @llvm.x86.avx512.mask.max.ps
  return _mm_maskz_max_ps(__U,__A,__B); 
}
__m256 test_mm256_mask_max_ps(__m256 __W, __mmask8 __U, __m256 __A, __m256 __B) {
  // CHECK-LABEL: @test_mm256_mask_max_ps
  // CHECK: @llvm.x86.avx512.mask.max.ps.256
  return _mm256_mask_max_ps(__W,__U,__A,__B); 
}
__m256 test_mm256_maskz_max_ps(__mmask8 __U, __m256 __A, __m256 __B) {
  // CHECK-LABEL: @test_mm256_maskz_max_ps
  // CHECK: @llvm.x86.avx512.mask.max.ps.256
  return _mm256_maskz_max_ps(__U,__A,__B); 
}
__m128d test_mm_mask_min_pd(__m128d __W, __mmask8 __U, __m128d __A, __m128d __B) {
  // CHECK-LABEL: @test_mm_mask_min_pd
  // CHECK: @llvm.x86.avx512.mask.min.pd
  return _mm_mask_min_pd(__W,__U,__A,__B); 
}
__m128d test_mm_maskz_min_pd(__mmask8 __U, __m128d __A, __m128d __B) {
  // CHECK-LABEL: @test_mm_maskz_min_pd
  // CHECK: @llvm.x86.avx512.mask.min.pd
  return _mm_maskz_min_pd(__U,__A,__B); 
}
__m256d test_mm256_mask_min_pd(__m256d __W, __mmask8 __U, __m256d __A, __m256d __B) {
  // CHECK-LABEL: @test_mm256_mask_min_pd
  // CHECK: @llvm.x86.avx512.mask.min.pd.256
  return _mm256_mask_min_pd(__W,__U,__A,__B); 
}
__m256d test_mm256_maskz_min_pd(__mmask8 __U, __m256d __A, __m256d __B) {
  // CHECK-LABEL: @test_mm256_maskz_min_pd
  // CHECK: @llvm.x86.avx512.mask.min.pd.256
  return _mm256_maskz_min_pd(__U,__A,__B); 
}
__m128 test_mm_mask_min_ps(__m128 __W, __mmask8 __U, __m128 __A, __m128 __B) {
  // CHECK-LABEL: @test_mm_mask_min_ps
  // CHECK: @llvm.x86.avx512.mask.min.ps
  return _mm_mask_min_ps(__W,__U,__A,__B); 
}
__m128 test_mm_maskz_min_ps(__mmask8 __U, __m128 __A, __m128 __B) {
  // CHECK-LABEL: @test_mm_maskz_min_ps
  // CHECK: @llvm.x86.avx512.mask.min.ps
  return _mm_maskz_min_ps(__U,__A,__B); 
}
__m256 test_mm256_mask_min_ps(__m256 __W, __mmask8 __U, __m256 __A, __m256 __B) {
  // CHECK-LABEL: @test_mm256_mask_min_ps
  // CHECK: @llvm.x86.avx512.mask.min.ps.256
  return _mm256_mask_min_ps(__W,__U,__A,__B); 
}
__m256 test_mm256_maskz_min_ps(__mmask8 __U, __m256 __A, __m256 __B) {
  // CHECK-LABEL: @test_mm256_maskz_min_ps
  // CHECK: @llvm.x86.avx512.mask.min.ps.256
  return _mm256_maskz_min_ps(__U,__A,__B); 
}
__m128d test_mm_mask_mul_pd(__m128d __W, __mmask8 __U, __m128d __A, __m128d __B) {
  // CHECK-LABEL: @test_mm_mask_mul_pd
  // CHECK: @llvm.x86.avx512.mask.mul.pd
  return _mm_mask_mul_pd(__W,__U,__A,__B); 
}
__m128d test_mm_maskz_mul_pd(__mmask8 __U, __m128d __A, __m128d __B) {
  // CHECK-LABEL: @test_mm_maskz_mul_pd
  // CHECK: @llvm.x86.avx512.mask.mul.pd
  return _mm_maskz_mul_pd(__U,__A,__B); 
}
__m256d test_mm256_mask_mul_pd(__m256d __W, __mmask8 __U, __m256d __A, __m256d __B) {
  // CHECK-LABEL: @test_mm256_mask_mul_pd
  // CHECK: @llvm.x86.avx512.mask.mul.pd.256
  return _mm256_mask_mul_pd(__W,__U,__A,__B); 
}
__m256d test_mm256_maskz_mul_pd(__mmask8 __U, __m256d __A, __m256d __B) {
  // CHECK-LABEL: @test_mm256_maskz_mul_pd
  // CHECK: @llvm.x86.avx512.mask.mul.pd.256
  return _mm256_maskz_mul_pd(__U,__A,__B); 
}
__m128 test_mm_mask_mul_ps(__m128 __W, __mmask8 __U, __m128 __A, __m128 __B) {
  // CHECK-LABEL: @test_mm_mask_mul_ps
  // CHECK: @llvm.x86.avx512.mask.mul.ps
  return _mm_mask_mul_ps(__W,__U,__A,__B); 
}
__m128 test_mm_maskz_mul_ps(__mmask8 __U, __m128 __A, __m128 __B) {
  // CHECK-LABEL: @test_mm_maskz_mul_ps
  // CHECK: @llvm.x86.avx512.mask.mul.ps
  return _mm_maskz_mul_ps(__U,__A,__B); 
}
__m256 test_mm256_mask_mul_ps(__m256 __W, __mmask8 __U, __m256 __A, __m256 __B) {
  // CHECK-LABEL: @test_mm256_mask_mul_ps
  // CHECK: @llvm.x86.avx512.mask.mul.ps.256
  return _mm256_mask_mul_ps(__W,__U,__A,__B); 
}
__m256 test_mm256_maskz_mul_ps(__mmask8 __U, __m256 __A, __m256 __B) {
  // CHECK-LABEL: @test_mm256_maskz_mul_ps
  // CHECK: @llvm.x86.avx512.mask.mul.ps.256
  return _mm256_maskz_mul_ps(__U,__A,__B); 
}
__m128i test_mm_mask_abs_epi32(__m128i __W, __mmask8 __U, __m128i __A) {
  // CHECK-LABEL: @test_mm_mask_abs_epi32
  // CHECK: @llvm.x86.avx512.mask.pabs.d.128
  return _mm_mask_abs_epi32(__W,__U,__A); 
}
__m128i test_mm_maskz_abs_epi32(__mmask8 __U, __m128i __A) {
  // CHECK-LABEL: @test_mm_maskz_abs_epi32
  // CHECK: @llvm.x86.avx512.mask.pabs.d.128
  return _mm_maskz_abs_epi32(__U,__A); 
}
__m256i test_mm256_mask_abs_epi32(__m256i __W, __mmask8 __U, __m256i __A) {
  // CHECK-LABEL: @test_mm256_mask_abs_epi32
  // CHECK: @llvm.x86.avx512.mask.pabs.d.256
  return _mm256_mask_abs_epi32(__W,__U,__A); 
}
__m256i test_mm256_maskz_abs_epi32(__mmask8 __U, __m256i __A) {
  // CHECK-LABEL: @test_mm256_maskz_abs_epi32
  // CHECK: @llvm.x86.avx512.mask.pabs.d.256
  return _mm256_maskz_abs_epi32(__U,__A); 
}
__m128i test_mm_abs_epi64(__m128i __A) {
  // CHECK-LABEL: @test_mm_abs_epi64
  // CHECK: @llvm.x86.avx512.mask.pabs.q.128
  return _mm_abs_epi64(__A); 
}
__m128i test_mm_mask_abs_epi64(__m128i __W, __mmask8 __U, __m128i __A) {
  // CHECK-LABEL: @test_mm_mask_abs_epi64
  // CHECK: @llvm.x86.avx512.mask.pabs.q.128
  return _mm_mask_abs_epi64(__W,__U,__A); 
}
__m128i test_mm_maskz_abs_epi64(__mmask8 __U, __m128i __A) {
  // CHECK-LABEL: @test_mm_maskz_abs_epi64
  // CHECK: @llvm.x86.avx512.mask.pabs.q.128
  return _mm_maskz_abs_epi64(__U,__A); 
}
__m256i test_mm256_abs_epi64(__m256i __A) {
  // CHECK-LABEL: @test_mm256_abs_epi64
  // CHECK: @llvm.x86.avx512.mask.pabs.q.256
  return _mm256_abs_epi64(__A); 
}
__m256i test_mm256_mask_abs_epi64(__m256i __W, __mmask8 __U, __m256i __A) {
  // CHECK-LABEL: @test_mm256_mask_abs_epi64
  // CHECK: @llvm.x86.avx512.mask.pabs.q.256
  return _mm256_mask_abs_epi64(__W,__U,__A); 
}
__m256i test_mm256_maskz_abs_epi64(__mmask8 __U, __m256i __A) {
  // CHECK-LABEL: @test_mm256_maskz_abs_epi64
  // CHECK: @llvm.x86.avx512.mask.pabs.q.256
  return _mm256_maskz_abs_epi64(__U,__A); 
}
__m128i test_mm_maskz_max_epi32(__mmask8 __M, __m128i __A, __m128i __B) {
  // CHECK-LABEL: @test_mm_maskz_max_epi32
  // CHECK: @llvm.x86.avx512.mask.pmaxs.d.128
  return _mm_maskz_max_epi32(__M,__A,__B); 
}
__m128i test_mm_mask_max_epi32(__m128i __W, __mmask8 __M, __m128i __A, __m128i __B) {
  // CHECK-LABEL: @test_mm_mask_max_epi32
  // CHECK: @llvm.x86.avx512.mask.pmaxs.d.128
  return _mm_mask_max_epi32(__W,__M,__A,__B); 
}
__m256i test_mm256_maskz_max_epi32(__mmask8 __M, __m256i __A, __m256i __B) {
  // CHECK-LABEL: @test_mm256_maskz_max_epi32
  // CHECK: @llvm.x86.avx512.mask.pmaxs.d.256
  return _mm256_maskz_max_epi32(__M,__A,__B); 
}
__m256i test_mm256_mask_max_epi32(__m256i __W, __mmask8 __M, __m256i __A, __m256i __B) {
  // CHECK-LABEL: @test_mm256_mask_max_epi32
  // CHECK: @llvm.x86.avx512.mask.pmaxs.d.256
  return _mm256_mask_max_epi32(__W,__M,__A,__B); 
}
__m128i test_mm_maskz_max_epi64(__mmask8 __M, __m128i __A, __m128i __B) {
  // CHECK-LABEL: @test_mm_maskz_max_epi64
  // CHECK: @llvm.x86.avx512.mask.pmaxs.q.128
  return _mm_maskz_max_epi64(__M,__A,__B); 
}
__m128i test_mm_mask_max_epi64(__m128i __W, __mmask8 __M, __m128i __A, __m128i __B) {
  // CHECK-LABEL: @test_mm_mask_max_epi64
  // CHECK: @llvm.x86.avx512.mask.pmaxs.q.128
  return _mm_mask_max_epi64(__W,__M,__A,__B); 
}
__m128i test_mm_max_epi64(__m128i __A, __m128i __B) {
  // CHECK-LABEL: @test_mm_max_epi64
  // CHECK: @llvm.x86.avx512.mask.pmaxs.q.128
  return _mm_max_epi64(__A,__B); 
}
__m256i test_mm256_maskz_max_epi64(__mmask8 __M, __m256i __A, __m256i __B) {
  // CHECK-LABEL: @test_mm256_maskz_max_epi64
  // CHECK: @llvm.x86.avx512.mask.pmaxs.q.256
  return _mm256_maskz_max_epi64(__M,__A,__B); 
}
__m256i test_mm256_mask_max_epi64(__m256i __W, __mmask8 __M, __m256i __A, __m256i __B) {
  // CHECK-LABEL: @test_mm256_mask_max_epi64
  // CHECK: @llvm.x86.avx512.mask.pmaxs.q.256
  return _mm256_mask_max_epi64(__W,__M,__A,__B); 
}
__m256i test_mm256_max_epi64(__m256i __A, __m256i __B) {
  // CHECK-LABEL: @test_mm256_max_epi64
  // CHECK: @llvm.x86.avx512.mask.pmaxs.q.256
  return _mm256_max_epi64(__A,__B); 
}
__m128i test_mm_maskz_max_epu32(__mmask8 __M, __m128i __A, __m128i __B) {
  // CHECK-LABEL: @test_mm_maskz_max_epu32
  // CHECK: @llvm.x86.avx512.mask.pmaxu.d.128
  return _mm_maskz_max_epu32(__M,__A,__B); 
}
__m128i test_mm_mask_max_epu32(__m128i __W, __mmask8 __M, __m128i __A, __m128i __B) {
  // CHECK-LABEL: @test_mm_mask_max_epu32
  // CHECK: @llvm.x86.avx512.mask.pmaxu.d.128
  return _mm_mask_max_epu32(__W,__M,__A,__B); 
}
__m256i test_mm256_maskz_max_epu32(__mmask8 __M, __m256i __A, __m256i __B) {
  // CHECK-LABEL: @test_mm256_maskz_max_epu32
  // CHECK: @llvm.x86.avx512.mask.pmaxu.d.256
  return _mm256_maskz_max_epu32(__M,__A,__B); 
}
__m256i test_mm256_mask_max_epu32(__m256i __W, __mmask8 __M, __m256i __A, __m256i __B) {
  // CHECK-LABEL: @test_mm256_mask_max_epu32
  // CHECK: @llvm.x86.avx512.mask.pmaxu.d.256
  return _mm256_mask_max_epu32(__W,__M,__A,__B); 
}
__m128i test_mm_maskz_max_epu64(__mmask8 __M, __m128i __A, __m128i __B) {
  // CHECK-LABEL: @test_mm_maskz_max_epu64
  // CHECK: @llvm.x86.avx512.mask.pmaxu.q.128
  return _mm_maskz_max_epu64(__M,__A,__B); 
}
__m128i test_mm_max_epu64(__m128i __A, __m128i __B) {
  // CHECK-LABEL: @test_mm_max_epu64
  // CHECK: @llvm.x86.avx512.mask.pmaxu.q.128
  return _mm_max_epu64(__A,__B); 
}
__m128i test_mm_mask_max_epu64(__m128i __W, __mmask8 __M, __m128i __A, __m128i __B) {
  // CHECK-LABEL: @test_mm_mask_max_epu64
  // CHECK: @llvm.x86.avx512.mask.pmaxu.q.128
  return _mm_mask_max_epu64(__W,__M,__A,__B); 
}
__m256i test_mm256_maskz_max_epu64(__mmask8 __M, __m256i __A, __m256i __B) {
  // CHECK-LABEL: @test_mm256_maskz_max_epu64
  // CHECK: @llvm.x86.avx512.mask.pmaxu.q.256
  return _mm256_maskz_max_epu64(__M,__A,__B); 
}
__m256i test_mm256_max_epu64(__m256i __A, __m256i __B) {
  // CHECK-LABEL: @test_mm256_max_epu64
  // CHECK: @llvm.x86.avx512.mask.pmaxu.q.256
  return _mm256_max_epu64(__A,__B); 
}
__m256i test_mm256_mask_max_epu64(__m256i __W, __mmask8 __M, __m256i __A, __m256i __B) {
  // CHECK-LABEL: @test_mm256_mask_max_epu64
  // CHECK: @llvm.x86.avx512.mask.pmaxu.q.256
  return _mm256_mask_max_epu64(__W,__M,__A,__B); 
}
__m128i test_mm_maskz_min_epi32(__mmask8 __M, __m128i __A, __m128i __B) {
  // CHECK-LABEL: @test_mm_maskz_min_epi32
  // CHECK: @llvm.x86.avx512.mask.pmins.d.128
  return _mm_maskz_min_epi32(__M,__A,__B); 
}
__m128i test_mm_mask_min_epi32(__m128i __W, __mmask8 __M, __m128i __A, __m128i __B) {
  // CHECK-LABEL: @test_mm_mask_min_epi32
  // CHECK: @llvm.x86.avx512.mask.pmins.d.128
  return _mm_mask_min_epi32(__W,__M,__A,__B); 
}
__m256i test_mm256_maskz_min_epi32(__mmask8 __M, __m256i __A, __m256i __B) {
  // CHECK-LABEL: @test_mm256_maskz_min_epi32
  // CHECK: @llvm.x86.avx512.mask.pmins.d.256
  return _mm256_maskz_min_epi32(__M,__A,__B); 
}
__m256i test_mm256_mask_min_epi32(__m256i __W, __mmask8 __M, __m256i __A, __m256i __B) {
  // CHECK-LABEL: @test_mm256_mask_min_epi32
  // CHECK: @llvm.x86.avx512.mask.pmins.d.256
  return _mm256_mask_min_epi32(__W,__M,__A,__B); 
}
__m128i test_mm_min_epi64(__m128i __A, __m128i __B) {
  // CHECK-LABEL: @test_mm_min_epi64
  // CHECK: @llvm.x86.avx512.mask.pmins.q.128
  return _mm_min_epi64(__A,__B); 
}
__m128i test_mm_mask_min_epi64(__m128i __W, __mmask8 __M, __m128i __A, __m128i __B) {
  // CHECK-LABEL: @test_mm_mask_min_epi64
  // CHECK: @llvm.x86.avx512.mask.pmins.q.128
  return _mm_mask_min_epi64(__W,__M,__A,__B); 
}
__m128i test_mm_maskz_min_epi64(__mmask8 __M, __m128i __A, __m128i __B) {
  // CHECK-LABEL: @test_mm_maskz_min_epi64
  // CHECK: @llvm.x86.avx512.mask.pmins.q.128
  return _mm_maskz_min_epi64(__M,__A,__B); 
}
__m256i test_mm256_min_epi64(__m256i __A, __m256i __B) {
  // CHECK-LABEL: @test_mm256_min_epi64
  // CHECK: @llvm.x86.avx512.mask.pmins.q.256
  return _mm256_min_epi64(__A,__B); 
}
__m256i test_mm256_mask_min_epi64(__m256i __W, __mmask8 __M, __m256i __A, __m256i __B) {
  // CHECK-LABEL: @test_mm256_mask_min_epi64
  // CHECK: @llvm.x86.avx512.mask.pmins.q.256
  return _mm256_mask_min_epi64(__W,__M,__A,__B); 
}
__m256i test_mm256_maskz_min_epi64(__mmask8 __M, __m256i __A, __m256i __B) {
  // CHECK-LABEL: @test_mm256_maskz_min_epi64
  // CHECK: @llvm.x86.avx512.mask.pmins.q.256
  return _mm256_maskz_min_epi64(__M,__A,__B); 
}
__m128i test_mm_maskz_min_epu32(__mmask8 __M, __m128i __A, __m128i __B) {
  // CHECK-LABEL: @test_mm_maskz_min_epu32
  // CHECK: @llvm.x86.avx512.mask.pminu.d.128
  return _mm_maskz_min_epu32(__M,__A,__B); 
}
__m128i test_mm_mask_min_epu32(__m128i __W, __mmask8 __M, __m128i __A, __m128i __B) {
  // CHECK-LABEL: @test_mm_mask_min_epu32
  // CHECK: @llvm.x86.avx512.mask.pminu.d.128
  return _mm_mask_min_epu32(__W,__M,__A,__B); 
}
__m256i test_mm256_maskz_min_epu32(__mmask8 __M, __m256i __A, __m256i __B) {
  // CHECK-LABEL: @test_mm256_maskz_min_epu32
  // CHECK: @llvm.x86.avx512.mask.pminu.d.256
  return _mm256_maskz_min_epu32(__M,__A,__B); 
}
__m256i test_mm256_mask_min_epu32(__m256i __W, __mmask8 __M, __m256i __A, __m256i __B) {
  // CHECK-LABEL: @test_mm256_mask_min_epu32
  // CHECK: @llvm.x86.avx512.mask.pminu.d.256
  return _mm256_mask_min_epu32(__W,__M,__A,__B); 
}
__m128i test_mm_min_epu64(__m128i __A, __m128i __B) {
  // CHECK-LABEL: @test_mm_min_epu64
  // CHECK: @llvm.x86.avx512.mask.pminu.q.128
  return _mm_min_epu64(__A,__B); 
}
__m128i test_mm_mask_min_epu64(__m128i __W, __mmask8 __M, __m128i __A, __m128i __B) {
  // CHECK-LABEL: @test_mm_mask_min_epu64
  // CHECK: @llvm.x86.avx512.mask.pminu.q.128
  return _mm_mask_min_epu64(__W,__M,__A,__B); 
}
__m128i test_mm_maskz_min_epu64(__mmask8 __M, __m128i __A, __m128i __B) {
  // CHECK-LABEL: @test_mm_maskz_min_epu64
  // CHECK: @llvm.x86.avx512.mask.pminu.q.128
  return _mm_maskz_min_epu64(__M,__A,__B); 
}
__m256i test_mm256_min_epu64(__m256i __A, __m256i __B) {
  // CHECK-LABEL: @test_mm256_min_epu64
  // CHECK: @llvm.x86.avx512.mask.pminu.q.256
  return _mm256_min_epu64(__A,__B); 
}
__m256i test_mm256_mask_min_epu64(__m256i __W, __mmask8 __M, __m256i __A, __m256i __B) {
  // CHECK-LABEL: @test_mm256_mask_min_epu64
  // CHECK: @llvm.x86.avx512.mask.pminu.q.256
  return _mm256_mask_min_epu64(__W,__M,__A,__B); 
}
__m256i test_mm256_maskz_min_epu64(__mmask8 __M, __m256i __A, __m256i __B) {
  // CHECK-LABEL: @test_mm256_maskz_min_epu64
  // CHECK: @llvm.x86.avx512.mask.pminu.q.256
  return _mm256_maskz_min_epu64(__M,__A,__B); 
}
__m128d test_mm_roundscale_pd(__m128d __A) {
  // CHECK-LABEL: @test_mm_roundscale_pd
  // CHECK: @llvm.x86.avx512.mask.rndscale.pd.128
  return _mm_roundscale_pd(__A,4); 
}
__m128d test_mm_mask_roundscale_pd(__m128d __W, __mmask8 __U, __m128d __A) {
  // CHECK-LABEL: @test_mm_mask_roundscale_pd
  // CHECK: @llvm.x86.avx512.mask.rndscale.pd.128
  return _mm_mask_roundscale_pd(__W,__U,__A,4); 
}
__m128d test_mm_maskz_roundscale_pd(__mmask8 __U, __m128d __A) {
  // CHECK-LABEL: @test_mm_maskz_roundscale_pd
  // CHECK: @llvm.x86.avx512.mask.rndscale.pd.128
  return _mm_maskz_roundscale_pd(__U,__A,4); 
}
__m256d test_mm256_roundscale_pd(__m256d __A) {
  // CHECK-LABEL: @test_mm256_roundscale_pd
  // CHECK: @llvm.x86.avx512.mask.rndscale.pd.256
  return _mm256_roundscale_pd(__A,4); 
}
__m256d test_mm256_mask_roundscale_pd(__m256d __W, __mmask8 __U, __m256d __A) {
  // CHECK-LABEL: @test_mm256_mask_roundscale_pd
  // CHECK: @llvm.x86.avx512.mask.rndscale.pd.256
  return _mm256_mask_roundscale_pd(__W,__U,__A,4); 
}
__m256d test_mm256_maskz_roundscale_pd(__mmask8 __U, __m256d __A) {
  // CHECK-LABEL: @test_mm256_maskz_roundscale_pd
  // CHECK: @llvm.x86.avx512.mask.rndscale.pd.256
  return _mm256_maskz_roundscale_pd(__U,__A,4); 
}
__m128 test_mm_roundscale_ps(__m128 __A) {
  // CHECK-LABEL: @test_mm_roundscale_ps
  // CHECK: @llvm.x86.avx512.mask.rndscale.ps.128
  return _mm_roundscale_ps(__A,4); 
}
__m128 test_mm_mask_roundscale_ps(__m128 __W, __mmask8 __U, __m128 __A) {
  // CHECK-LABEL: @test_mm_mask_roundscale_ps
  // CHECK: @llvm.x86.avx512.mask.rndscale.ps.128
  return _mm_mask_roundscale_ps(__W,__U,__A,4); 
}
__m128 test_mm_maskz_roundscale_ps(__mmask8 __U, __m128 __A) {
  // CHECK-LABEL: @test_mm_maskz_roundscale_ps
  // CHECK: @llvm.x86.avx512.mask.rndscale.ps.128
  return _mm_maskz_roundscale_ps(__U,__A, 4); 
}
__m256 test_mm256_roundscale_ps(__m256 __A) {
  // CHECK-LABEL: @test_mm256_roundscale_ps
  // CHECK: @llvm.x86.avx512.mask.rndscale.ps.256
  return _mm256_roundscale_ps(__A,4); 
}
__m256 test_mm256_mask_roundscale_ps(__m256 __W, __mmask8 __U, __m256 __A) {
  // CHECK-LABEL: @test_mm256_mask_roundscale_ps
  // CHECK: @llvm.x86.avx512.mask.rndscale.ps.256
  return _mm256_mask_roundscale_ps(__W,__U,__A,4); 
}
__m256 test_mm256_maskz_roundscale_ps(__mmask8 __U, __m256 __A) {
  // CHECK-LABEL: @test_mm256_maskz_roundscale_ps
  // CHECK: @llvm.x86.avx512.mask.rndscale.ps.256
  return _mm256_maskz_roundscale_ps(__U,__A,4); 
}
__m128d test_mm_scalef_pd(__m128d __A, __m128d __B) {
  // CHECK-LABEL: @test_mm_scalef_pd
  // CHECK: @llvm.x86.avx512.mask.scalef.pd.128
  return _mm_scalef_pd(__A,__B); 
}
__m128d test_mm_mask_scalef_pd(__m128d __W, __mmask8 __U, __m128d __A, __m128d __B) {
  // CHECK-LABEL: @test_mm_mask_scalef_pd
  // CHECK: @llvm.x86.avx512.mask.scalef.pd.128
  return _mm_mask_scalef_pd(__W,__U,__A,__B); 
}
__m128d test_mm_maskz_scalef_pd(__mmask8 __U, __m128d __A, __m128d __B) {
  // CHECK-LABEL: @test_mm_maskz_scalef_pd
  // CHECK: @llvm.x86.avx512.mask.scalef.pd.128
  return _mm_maskz_scalef_pd(__U,__A,__B); 
}
__m256d test_mm256_scalef_pd(__m256d __A, __m256d __B) {
  // CHECK-LABEL: @test_mm256_scalef_pd
  // CHECK: @llvm.x86.avx512.mask.scalef.pd.256
  return _mm256_scalef_pd(__A,__B); 
}
__m256d test_mm256_mask_scalef_pd(__m256d __W, __mmask8 __U, __m256d __A, __m256d __B) {
  // CHECK-LABEL: @test_mm256_mask_scalef_pd
  // CHECK: @llvm.x86.avx512.mask.scalef.pd.256
  return _mm256_mask_scalef_pd(__W,__U,__A,__B); 
}
__m256d test_mm256_maskz_scalef_pd(__mmask8 __U, __m256d __A, __m256d __B) {
  // CHECK-LABEL: @test_mm256_maskz_scalef_pd
  // CHECK: @llvm.x86.avx512.mask.scalef.pd.256
  return _mm256_maskz_scalef_pd(__U,__A,__B); 
}
__m128 test_mm_scalef_ps(__m128 __A, __m128 __B) {
  // CHECK-LABEL: @test_mm_scalef_ps
  // CHECK: @llvm.x86.avx512.mask.scalef.ps.128
  return _mm_scalef_ps(__A,__B); 
}
__m128 test_mm_mask_scalef_ps(__m128 __W, __mmask8 __U, __m128 __A, __m128 __B) {
  // CHECK-LABEL: @test_mm_mask_scalef_ps
  // CHECK: @llvm.x86.avx512.mask.scalef.ps.128
  return _mm_mask_scalef_ps(__W,__U,__A,__B); 
}
__m128 test_mm_maskz_scalef_ps(__mmask8 __U, __m128 __A, __m128 __B) {
  // CHECK-LABEL: @test_mm_maskz_scalef_ps
  // CHECK: @llvm.x86.avx512.mask.scalef.ps.128
  return _mm_maskz_scalef_ps(__U,__A,__B); 
}
__m256 test_mm256_scalef_ps(__m256 __A, __m256 __B) {
  // CHECK-LABEL: @test_mm256_scalef_ps
  // CHECK: @llvm.x86.avx512.mask.scalef.ps.256
  return _mm256_scalef_ps(__A,__B); 
}
__m256 test_mm256_mask_scalef_ps(__m256 __W, __mmask8 __U, __m256 __A, __m256 __B) {
  // CHECK-LABEL: @test_mm256_mask_scalef_ps
  // CHECK: @llvm.x86.avx512.mask.scalef.ps.256
  return _mm256_mask_scalef_ps(__W,__U,__A,__B); 
}
__m256 test_mm256_maskz_scalef_ps(__mmask8 __U, __m256 __A, __m256 __B) {
  // CHECK-LABEL: @test_mm256_maskz_scalef_ps
  // CHECK: @llvm.x86.avx512.mask.scalef.ps.256
  return _mm256_maskz_scalef_ps(__U,__A,__B); 
}
void test_mm_i64scatter_pd(double *__addr, __m128i __index,  __m128d __v1) {
  // CHECK-LABEL: @test_mm_i64scatter_pd
  // CHECK: @llvm.x86.avx512.scatterdiv2.df
  return _mm_i64scatter_pd(__addr,__index,__v1,2); 
}
void test_mm_mask_i64scatter_pd(double *__addr, __mmask8 __mask, __m128i __index, __m128d __v1) {
  // CHECK-LABEL: @test_mm_mask_i64scatter_pd
  // CHECK: @llvm.x86.avx512.scatterdiv2.df
  return _mm_mask_i64scatter_pd(__addr,__mask,__index,__v1,2); 
}
void test_mm_i64scatter_epi64(long long *__addr, __m128i __index,  __m128i __v1) {
  // CHECK-LABEL: @test_mm_i64scatter_epi64
  // CHECK: @llvm.x86.avx512.scatterdiv2.di
  return _mm_i64scatter_epi64(__addr,__index,__v1,2); 
}
void test_mm_mask_i64scatter_epi64(long long *__addr, __mmask8 __mask, __m128i __index, __m128i __v1) {
  // CHECK-LABEL: @test_mm_mask_i64scatter_epi64
  // CHECK: @llvm.x86.avx512.scatterdiv2.di
  return _mm_mask_i64scatter_epi64(__addr,__mask,__index,__v1,2); 
}
void test_mm256_i64scatter_pd(double *__addr, __m256i __index,  __m256d __v1) {
  // CHECK-LABEL: @test_mm256_i64scatter_pd
  // CHECK: @llvm.x86.avx512.scatterdiv4.df
  return _mm256_i64scatter_pd(__addr,__index,__v1,2); 
}
void test_mm256_mask_i64scatter_pd(double *__addr, __mmask8 __mask, __m256i __index, __m256d __v1) {
  // CHECK-LABEL: @test_mm256_mask_i64scatter_pd
  // CHECK: @llvm.x86.avx512.scatterdiv4.df
  return _mm256_mask_i64scatter_pd(__addr,__mask,__index,__v1,2); 
}
void test_mm256_i64scatter_epi64(long long *__addr, __m256i __index,  __m256i __v1) {
  // CHECK-LABEL: @test_mm256_i64scatter_epi64
  // CHECK: @llvm.x86.avx512.scatterdiv4.di
  return _mm256_i64scatter_epi64(__addr,__index,__v1,2); 
}
void test_mm256_mask_i64scatter_epi64(long long *__addr, __mmask8 __mask,  __m256i __index, __m256i __v1) {
  // CHECK-LABEL: @test_mm256_mask_i64scatter_epi64
  // CHECK: @llvm.x86.avx512.scatterdiv4.di
  return _mm256_mask_i64scatter_epi64(__addr,__mask,__index,__v1,2); 
}
void test_mm_i64scatter_ps(float *__addr, __m128i __index, __m128 __v1) {
  // CHECK-LABEL: @test_mm_i64scatter_ps
  // CHECK: @llvm.x86.avx512.scatterdiv4.sf
  return _mm_i64scatter_ps(__addr,__index,__v1,2); 
}
void test_mm_mask_i64scatter_ps(float *__addr, __mmask8 __mask, __m128i __index, __m128 __v1) {
  // CHECK-LABEL: @test_mm_mask_i64scatter_ps
  // CHECK: @llvm.x86.avx512.scatterdiv4.sf
  return _mm_mask_i64scatter_ps(__addr,__mask,__index,__v1,2); 
}
void test_mm_i64scatter_epi32(int *__addr, __m128i __index,  __m128i __v1) {
  // CHECK-LABEL: @test_mm_i64scatter_epi32
  // CHECK: @llvm.x86.avx512.scatterdiv4.si
  return _mm_i64scatter_epi32(__addr,__index,__v1,2); 
}
void test_mm_mask_i64scatter_epi32(int *__addr, __mmask8 __mask, __m128i __index, __m128i __v1) {
  // CHECK-LABEL: @test_mm_mask_i64scatter_epi32
  // CHECK: @llvm.x86.avx512.scatterdiv4.si
  return _mm_mask_i64scatter_epi32(__addr,__mask,__index,__v1,2); 
}
void test_mm256_i64scatter_ps(float *__addr, __m256i __index,  __m128 __v1) {
  // CHECK-LABEL: @test_mm256_i64scatter_ps
  // CHECK: @llvm.x86.avx512.scatterdiv8.sf
  return _mm256_i64scatter_ps(__addr,__index,__v1,2); 
}
void test_mm256_mask_i64scatter_ps(float *__addr, __mmask8 __mask, __m256i __index, __m128 __v1) {
  // CHECK-LABEL: @test_mm256_mask_i64scatter_ps
  // CHECK: @llvm.x86.avx512.scatterdiv8.sf
  return _mm256_mask_i64scatter_ps(__addr,__mask,__index,__v1,2); 
}
void test_mm256_i64scatter_epi32(int *__addr, __m256i __index,  __m128i __v1) {
  // CHECK-LABEL: @test_mm256_i64scatter_epi32
  // CHECK: @llvm.x86.avx512.scatterdiv8.si
  return _mm256_i64scatter_epi32(__addr,__index,__v1,2); 
}
void test_mm256_mask_i64scatter_epi32(int *__addr, __mmask8 __mask,  __m256i __index, __m128i __v1) {
  // CHECK-LABEL: @test_mm256_mask_i64scatter_epi32
  // CHECK: @llvm.x86.avx512.scatterdiv8.si
  return _mm256_mask_i64scatter_epi32(__addr,__mask,__index,__v1,2); 
}
void test_mm_i32scatter_pd(double *__addr, __m128i __index,  __m128d __v1) {
  // CHECK-LABEL: @test_mm_i32scatter_pd
  // CHECK: @llvm.x86.avx512.scattersiv2.df
  return _mm_i32scatter_pd(__addr,__index,__v1,2); 
}
void test_mm_mask_i32scatter_pd(double *__addr, __mmask8 __mask, __m128i __index, __m128d __v1) {
  // CHECK-LABEL: @test_mm_mask_i32scatter_pd
  // CHECK: @llvm.x86.avx512.scattersiv2.df
  return _mm_mask_i32scatter_pd(__addr,__mask,__index,__v1,2); 
}
void test_mm_i32scatter_epi64(long long *__addr, __m128i __index,  __m128i __v1) {
  // CHECK-LABEL: @test_mm_i32scatter_epi64
  // CHECK: @llvm.x86.avx512.scattersiv2.di
  return _mm_i32scatter_epi64(__addr,__index,__v1,2); 
}
void test_mm_mask_i32scatter_epi64(long long *__addr, __mmask8 __mask, __m128i __index, __m128i __v1) {
  // CHECK-LABEL: @test_mm_mask_i32scatter_epi64
  // CHECK: @llvm.x86.avx512.scattersiv2.di
  return _mm_mask_i32scatter_epi64(__addr,__mask,__index,__v1,2); 
}
void test_mm256_i32scatter_pd(double *__addr, __m128i __index,  __m256d __v1) {
  // CHECK-LABEL: @test_mm256_i32scatter_pd
  // CHECK: @llvm.x86.avx512.scattersiv4.df
  return _mm256_i32scatter_pd(__addr,__index,__v1,2); 
}
void test_mm256_mask_i32scatter_pd(double *__addr, __mmask8 __mask, __m128i __index, __m256d __v1) {
  // CHECK-LABEL: @test_mm256_mask_i32scatter_pd
  // CHECK: @llvm.x86.avx512.scattersiv4.df
  return _mm256_mask_i32scatter_pd(__addr,__mask,__index,__v1,2); 
}
void test_mm256_i32scatter_epi64(long long *__addr, __m128i __index,  __m256i __v1) {
  // CHECK-LABEL: @test_mm256_i32scatter_epi64
  // CHECK: @llvm.x86.avx512.scattersiv4.di
  return _mm256_i32scatter_epi64(__addr,__index,__v1,2); 
}
void test_mm256_mask_i32scatter_epi64(long long *__addr, __mmask8 __mask,  __m128i __index, __m256i __v1) {
  // CHECK-LABEL: @test_mm256_mask_i32scatter_epi64
  // CHECK: @llvm.x86.avx512.scattersiv4.di
  return _mm256_mask_i32scatter_epi64(__addr,__mask,__index,__v1,2); 
}
void test_mm_i32scatter_ps(float *__addr, __m128i __index, __m128 __v1) {
  // CHECK-LABEL: @test_mm_i32scatter_ps
  // CHECK: @llvm.x86.avx512.scattersiv4.sf
  return _mm_i32scatter_ps(__addr,__index,__v1,2); 
}
void test_mm_mask_i32scatter_ps(float *__addr, __mmask8 __mask, __m128i __index, __m128 __v1) {
  // CHECK-LABEL: @test_mm_mask_i32scatter_ps
  // CHECK: @llvm.x86.avx512.scattersiv4.sf
  return _mm_mask_i32scatter_ps(__addr,__mask,__index,__v1,2); 
}
void test_mm_i32scatter_epi32(int *__addr, __m128i __index,  __m128i __v1) {
  // CHECK-LABEL: @test_mm_i32scatter_epi32
  // CHECK: @llvm.x86.avx512.scattersiv4.si
  return _mm_i32scatter_epi32(__addr,__index,__v1,2); 
}
void test_mm_mask_i32scatter_epi32(int *__addr, __mmask8 __mask, __m128i __index, __m128i __v1) {
  // CHECK-LABEL: @test_mm_mask_i32scatter_epi32
  // CHECK: @llvm.x86.avx512.scattersiv4.si
  return _mm_mask_i32scatter_epi32(__addr,__mask,__index,__v1,2); 
}
void test_mm256_i32scatter_ps(float *__addr, __m256i __index,  __m256 __v1) {
  // CHECK-LABEL: @test_mm256_i32scatter_ps
  // CHECK: @llvm.x86.avx512.scattersiv8.sf
  return _mm256_i32scatter_ps(__addr,__index,__v1,2); 
}
void test_mm256_mask_i32scatter_ps(float *__addr, __mmask8 __mask, __m256i __index, __m256 __v1) {
  // CHECK-LABEL: @test_mm256_mask_i32scatter_ps
  // CHECK: @llvm.x86.avx512.scattersiv8.sf
  return _mm256_mask_i32scatter_ps(__addr,__mask,__index,__v1,2); 
}
void test_mm256_i32scatter_epi32(int *__addr, __m256i __index,  __m256i __v1) {
  // CHECK-LABEL: @test_mm256_i32scatter_epi32
  // CHECK: @llvm.x86.avx512.scattersiv8.si
  return _mm256_i32scatter_epi32(__addr,__index,__v1,2); 
}
void test_mm256_mask_i32scatter_epi32(int *__addr, __mmask8 __mask,  __m256i __index, __m256i __v1) {
  // CHECK-LABEL: @test_mm256_mask_i32scatter_epi32
  // CHECK: @llvm.x86.avx512.scattersiv8.si
  return _mm256_mask_i32scatter_epi32(__addr,__mask,__index,__v1,2); 
}
__m128d test_mm_mask_sqrt_pd(__m128d __W, __mmask8 __U, __m128d __A) {
  // CHECK-LABEL: @test_mm_mask_sqrt_pd
  // CHECK: @llvm.x86.avx512.mask.sqrt.pd.128
  return _mm_mask_sqrt_pd(__W,__U,__A); 
}
__m128d test_mm_maskz_sqrt_pd(__mmask8 __U, __m128d __A) {
  // CHECK-LABEL: @test_mm_maskz_sqrt_pd
  // CHECK: @llvm.x86.avx512.mask.sqrt.pd.128
  return _mm_maskz_sqrt_pd(__U,__A); 
}
__m256d test_mm256_mask_sqrt_pd(__m256d __W, __mmask8 __U, __m256d __A) {
  // CHECK-LABEL: @test_mm256_mask_sqrt_pd
  // CHECK: @llvm.x86.avx512.mask.sqrt.pd.256
  return _mm256_mask_sqrt_pd(__W,__U,__A); 
}
__m256d test_mm256_maskz_sqrt_pd(__mmask8 __U, __m256d __A) {
  // CHECK-LABEL: @test_mm256_maskz_sqrt_pd
  // CHECK: @llvm.x86.avx512.mask.sqrt.pd.256
  return _mm256_maskz_sqrt_pd(__U,__A); 
}
__m128 test_mm_mask_sqrt_ps(__m128 __W, __mmask8 __U, __m128 __A) {
  // CHECK-LABEL: @test_mm_mask_sqrt_ps
  // CHECK: @llvm.x86.avx512.mask.sqrt.ps.128
  return _mm_mask_sqrt_ps(__W,__U,__A); 
}
__m128 test_mm_maskz_sqrt_ps(__mmask8 __U, __m128 __A) {
  // CHECK-LABEL: @test_mm_maskz_sqrt_ps
  // CHECK: @llvm.x86.avx512.mask.sqrt.ps.128
  return _mm_maskz_sqrt_ps(__U,__A); 
}
__m256 test_mm256_mask_sqrt_ps(__m256 __W, __mmask8 __U, __m256 __A) {
  // CHECK-LABEL: @test_mm256_mask_sqrt_ps
  // CHECK: @llvm.x86.avx512.mask.sqrt.ps.256
  return _mm256_mask_sqrt_ps(__W,__U,__A); 
}
__m256 test_mm256_maskz_sqrt_ps(__mmask8 __U, __m256 __A) {
  // CHECK-LABEL: @test_mm256_maskz_sqrt_ps
  // CHECK: @llvm.x86.avx512.mask.sqrt.ps.256
  return _mm256_maskz_sqrt_ps(__U,__A); 
}
__m128d test_mm_mask_sub_pd(__m128d __W, __mmask8 __U, __m128d __A, __m128d __B) {
  // CHECK-LABEL: @test_mm_mask_sub_pd
  // CHECK: @llvm.x86.avx512.mask.sub.pd.128
  return _mm_mask_sub_pd(__W,__U,__A,__B); 
}
__m128d test_mm_maskz_sub_pd(__mmask8 __U, __m128d __A, __m128d __B) {
  // CHECK-LABEL: @test_mm_maskz_sub_pd
  // CHECK: @llvm.x86.avx512.mask.sub.pd.128
  return _mm_maskz_sub_pd(__U,__A,__B); 
}
__m256d test_mm256_mask_sub_pd(__m256d __W, __mmask8 __U, __m256d __A, __m256d __B) {
  // CHECK-LABEL: @test_mm256_mask_sub_pd
  // CHECK: @llvm.x86.avx512.mask.sub.pd.256
  return _mm256_mask_sub_pd(__W,__U,__A,__B); 
}
__m256d test_mm256_maskz_sub_pd(__mmask8 __U, __m256d __A, __m256d __B) {
  // CHECK-LABEL: @test_mm256_maskz_sub_pd
  // CHECK: @llvm.x86.avx512.mask.sub.pd.256
  return _mm256_maskz_sub_pd(__U,__A,__B); 
}
__m128 test_mm_mask_sub_ps(__m128 __W, __mmask16 __U, __m128 __A, __m128 __B) {
  // CHECK-LABEL: @test_mm_mask_sub_ps
  // CHECK: @llvm.x86.avx512.mask.sub.ps.128
  return _mm_mask_sub_ps(__W,__U,__A,__B); 
}
__m128 test_mm_maskz_sub_ps(__mmask16 __U, __m128 __A, __m128 __B) {
  // CHECK-LABEL: @test_mm_maskz_sub_ps
  // CHECK: @llvm.x86.avx512.mask.sub.ps.128
  return _mm_maskz_sub_ps(__U,__A,__B); 
}
__m256 test_mm256_mask_sub_ps(__m256 __W, __mmask16 __U, __m256 __A, __m256 __B) {
  // CHECK-LABEL: @test_mm256_mask_sub_ps
  // CHECK: @llvm.x86.avx512.mask.sub.ps.256
  return _mm256_mask_sub_ps(__W,__U,__A,__B); 
}
__m256 test_mm256_maskz_sub_ps(__mmask16 __U, __m256 __A, __m256 __B) {
  // CHECK-LABEL: @test_mm256_maskz_sub_ps
  // CHECK: @llvm.x86.avx512.mask.sub.ps.256
  return _mm256_maskz_sub_ps(__U,__A,__B); 
}
__m128i test_mm_mask2_permutex2var_epi32(__m128i __A, __m128i __I, __mmask8 __U,  __m128i __B) {
  // CHECK-LABEL: @test_mm_mask2_permutex2var_epi32
  // CHECK: @llvm.x86.avx512.mask.vpermi2var.d.128
  return _mm_mask2_permutex2var_epi32(__A,__I,__U,__B); 
}
__m256i test_mm256_mask2_permutex2var_epi32(__m256i __A, __m256i __I, __mmask8 __U, __m256i __B) {
  // CHECK-LABEL: @test_mm256_mask2_permutex2var_epi32
  // CHECK: @llvm.x86.avx512.mask.vpermi2var.d.256
  return _mm256_mask2_permutex2var_epi32(__A,__I,__U,__B); 
}
__m128d test_mm_mask2_permutex2var_pd(__m128d __A, __m128i __I, __mmask8 __U, __m128d __B) {
  // CHECK-LABEL: @test_mm_mask2_permutex2var_pd
  // CHECK: @llvm.x86.avx512.mask.vpermi2var.pd.128
  return _mm_mask2_permutex2var_pd(__A,__I,__U,__B); 
}
__m256d test_mm256_mask2_permutex2var_pd(__m256d __A, __m256i __I, __mmask8 __U,  __m256d __B) {
  // CHECK-LABEL: @test_mm256_mask2_permutex2var_pd
  // CHECK: @llvm.x86.avx512.mask.vpermi2var.pd.256
  return _mm256_mask2_permutex2var_pd(__A,__I,__U,__B); 
}
__m128 test_mm_mask2_permutex2var_ps(__m128 __A, __m128i __I, __mmask8 __U, __m128 __B) {
  // CHECK-LABEL: @test_mm_mask2_permutex2var_ps
  // CHECK: @llvm.x86.avx512.mask.vpermi2var.ps.128
  return _mm_mask2_permutex2var_ps(__A,__I,__U,__B); 
}
__m256 test_mm256_mask2_permutex2var_ps(__m256 __A, __m256i __I, __mmask8 __U,  __m256 __B) {
  // CHECK-LABEL: @test_mm256_mask2_permutex2var_ps
  // CHECK: @llvm.x86.avx512.mask.vpermi2var.ps.256
  return _mm256_mask2_permutex2var_ps(__A,__I,__U,__B); 
}
__m128i test_mm_mask2_permutex2var_epi64(__m128i __A, __m128i __I, __mmask8 __U,  __m128i __B) {
  // CHECK-LABEL: @test_mm_mask2_permutex2var_epi64
  // CHECK: @llvm.x86.avx512.mask.vpermi2var.q.128
  return _mm_mask2_permutex2var_epi64(__A,__I,__U,__B); 
}
__m256i test_mm256_mask2_permutex2var_epi64(__m256i __A, __m256i __I, __mmask8 __U, __m256i __B) {
  // CHECK-LABEL: @test_mm256_mask2_permutex2var_epi64
  // CHECK: @llvm.x86.avx512.mask.vpermi2var.q.256
  return _mm256_mask2_permutex2var_epi64(__A,__I,__U,__B); 
}
__m128i test_mm_permutex2var_epi32(__m128i __A, __m128i __I, __m128i __B) {
  // CHECK-LABEL: @test_mm_permutex2var_epi32
  // CHECK: @llvm.x86.avx512.mask.vpermt2var.d.128
  return _mm_permutex2var_epi32(__A,__I,__B); 
}
__m128i test_mm_mask_permutex2var_epi32(__m128i __A, __mmask8 __U, __m128i __I, __m128i __B) {
  // CHECK-LABEL: @test_mm_mask_permutex2var_epi32
  // CHECK: @llvm.x86.avx512.mask.vpermt2var.d.128
  return _mm_mask_permutex2var_epi32(__A,__U,__I,__B); 
}
__m128i test_mm_maskz_permutex2var_epi32(__mmask8 __U, __m128i __A, __m128i __I,  __m128i __B) {
  // CHECK-LABEL: @test_mm_maskz_permutex2var_epi32
  // CHECK: @llvm.x86.avx512.maskz.vpermt2var.d.128
  return _mm_maskz_permutex2var_epi32(__U,__A,__I,__B); 
}
__m256i test_mm256_permutex2var_epi32(__m256i __A, __m256i __I, __m256i __B) {
  // CHECK-LABEL: @test_mm256_permutex2var_epi32
  // CHECK: @llvm.x86.avx512.mask.vpermt2var.d.256
  return _mm256_permutex2var_epi32(__A,__I,__B); 
}
__m256i test_mm256_mask_permutex2var_epi32(__m256i __A, __mmask8 __U, __m256i __I, __m256i __B) {
  // CHECK-LABEL: @test_mm256_mask_permutex2var_epi32
  // CHECK: @llvm.x86.avx512.mask.vpermt2var.d.256
  return _mm256_mask_permutex2var_epi32(__A,__U,__I,__B); 
}
__m256i test_mm256_maskz_permutex2var_epi32(__mmask8 __U, __m256i __A, __m256i __I, __m256i __B) {
  // CHECK-LABEL: @test_mm256_maskz_permutex2var_epi32
  // CHECK: @llvm.x86.avx512.maskz.vpermt2var.d.256
  return _mm256_maskz_permutex2var_epi32(__U,__A,__I,__B); 
}
__m128d test_mm_permutex2var_pd(__m128d __A, __m128i __I, __m128d __B) {
  // CHECK-LABEL: @test_mm_permutex2var_pd
  // CHECK: @llvm.x86.avx512.mask.vpermt2var.pd.128
  return _mm_permutex2var_pd(__A,__I,__B); 
}
__m128d test_mm_mask_permutex2var_pd(__m128d __A, __mmask8 __U, __m128i __I, __m128d __B) {
  // CHECK-LABEL: @test_mm_mask_permutex2var_pd
  // CHECK: @llvm.x86.avx512.mask.vpermt2var.pd.128
  return _mm_mask_permutex2var_pd(__A,__U,__I,__B); 
}
__m128d test_mm_maskz_permutex2var_pd(__mmask8 __U, __m128d __A, __m128i __I, __m128d __B) {
  // CHECK-LABEL: @test_mm_maskz_permutex2var_pd
  // CHECK: @llvm.x86.avx512.maskz.vpermt2var.pd.128
  return _mm_maskz_permutex2var_pd(__U,__A,__I,__B); 
}
__m256d test_mm256_permutex2var_pd(__m256d __A, __m256i __I, __m256d __B) {
  // CHECK-LABEL: @test_mm256_permutex2var_pd
  // CHECK: @llvm.x86.avx512.mask.vpermt2var.pd.256
  return _mm256_permutex2var_pd(__A,__I,__B); 
}
__m256d test_mm256_mask_permutex2var_pd(__m256d __A, __mmask8 __U, __m256i __I, __m256d __B) {
  // CHECK-LABEL: @test_mm256_mask_permutex2var_pd
  // CHECK: @llvm.x86.avx512.mask.vpermt2var.pd.256
  return _mm256_mask_permutex2var_pd(__A,__U,__I,__B); 
}
__m256d test_mm256_maskz_permutex2var_pd(__mmask8 __U, __m256d __A, __m256i __I,  __m256d __B) {
  // CHECK-LABEL: @test_mm256_maskz_permutex2var_pd
  // CHECK: @llvm.x86.avx512.maskz.vpermt2var.pd.256
  return _mm256_maskz_permutex2var_pd(__U,__A,__I,__B); 
}
__m128 test_mm_permutex2var_ps(__m128 __A, __m128i __I, __m128 __B) {
  // CHECK-LABEL: @test_mm_permutex2var_ps
  // CHECK: @llvm.x86.avx512.mask.vpermt2var.ps.128
  return _mm_permutex2var_ps(__A,__I,__B); 
}
__m128 test_mm_mask_permutex2var_ps(__m128 __A, __mmask8 __U, __m128i __I, __m128 __B) {
  // CHECK-LABEL: @test_mm_mask_permutex2var_ps
  // CHECK: @llvm.x86.avx512.mask.vpermt2var.ps.128
  return _mm_mask_permutex2var_ps(__A,__U,__I,__B); 
}
__m128 test_mm_maskz_permutex2var_ps(__mmask8 __U, __m128 __A, __m128i __I, __m128 __B) {
  // CHECK-LABEL: @test_mm_maskz_permutex2var_ps
  // CHECK: @llvm.x86.avx512.maskz.vpermt2var.ps.128
  return _mm_maskz_permutex2var_ps(__U,__A,__I,__B); 
}
__m256 test_mm256_permutex2var_ps(__m256 __A, __m256i __I, __m256 __B) {
  // CHECK-LABEL: @test_mm256_permutex2var_ps
  // CHECK: @llvm.x86.avx512.mask.vpermt2var.ps.256
  return _mm256_permutex2var_ps(__A,__I,__B); 
}
__m256 test_mm256_mask_permutex2var_ps(__m256 __A, __mmask8 __U, __m256i __I, __m256 __B) {
  // CHECK-LABEL: @test_mm256_mask_permutex2var_ps
  // CHECK: @llvm.x86.avx512.mask.vpermt2var.ps.256
  return _mm256_mask_permutex2var_ps(__A,__U,__I,__B); 
}
__m256 test_mm256_maskz_permutex2var_ps(__mmask8 __U, __m256 __A, __m256i __I, __m256 __B) {
  // CHECK-LABEL: @test_mm256_maskz_permutex2var_ps
  // CHECK: @llvm.x86.avx512.maskz.vpermt2var.ps.256
  return _mm256_maskz_permutex2var_ps(__U,__A,__I,__B); 
}
__m128i test_mm_permutex2var_epi64(__m128i __A, __m128i __I, __m128i __B) {
  // CHECK-LABEL: @test_mm_permutex2var_epi64
  // CHECK: @llvm.x86.avx512.mask.vpermt2var.q.128
  return _mm_permutex2var_epi64(__A,__I,__B); 
}
__m128i test_mm_mask_permutex2var_epi64(__m128i __A, __mmask8 __U, __m128i __I, __m128i __B) {
  // CHECK-LABEL: @test_mm_mask_permutex2var_epi64
  // CHECK: @llvm.x86.avx512.mask.vpermt2var.q.128
  return _mm_mask_permutex2var_epi64(__A,__U,__I,__B); 
}
__m128i test_mm_maskz_permutex2var_epi64(__mmask8 __U, __m128i __A, __m128i __I, __m128i __B) {
  // CHECK-LABEL: @test_mm_maskz_permutex2var_epi64
  // CHECK: @llvm.x86.avx512.maskz.vpermt2var.q.128
  return _mm_maskz_permutex2var_epi64(__U,__A,__I,__B); 
}
__m256i test_mm256_permutex2var_epi64(__m256i __A, __m256i __I, __m256i __B) {
  // CHECK-LABEL: @test_mm256_permutex2var_epi64
  // CHECK: @llvm.x86.avx512.mask.vpermt2var.q.256
  return _mm256_permutex2var_epi64(__A,__I,__B); 
}
__m256i test_mm256_mask_permutex2var_epi64(__m256i __A, __mmask8 __U, __m256i __I, __m256i __B) {
  // CHECK-LABEL: @test_mm256_mask_permutex2var_epi64
  // CHECK: @llvm.x86.avx512.mask.vpermt2var.q.256
  return _mm256_mask_permutex2var_epi64(__A,__U,__I,__B); 
}
__m256i test_mm256_maskz_permutex2var_epi64(__mmask8 __U, __m256i __A, __m256i __I, __m256i __B) {
  // CHECK-LABEL: @test_mm256_maskz_permutex2var_epi64
  // CHECK: @llvm.x86.avx512.maskz.vpermt2var.q.256
  return _mm256_maskz_permutex2var_epi64(__U,__A,__I,__B); 
}

__m128i test_mm_mask_cvtepi8_epi32(__m128i __W, __mmask8 __U, __m128i __A) {
  // CHECK-LABEL: @test_mm_mask_cvtepi8_epi32
  // CHECK: @llvm.x86.avx512.mask.pmovsxb.d.128
  return _mm_mask_cvtepi8_epi32(__W, __U, __A); 
}

__m128i test_mm_maskz_cvtepi8_epi32(__mmask8 __U, __m128i __A) {
  // CHECK-LABEL: @test_mm_maskz_cvtepi8_epi32
  // CHECK: @llvm.x86.avx512.mask.pmovsxb.d.128
  return _mm_maskz_cvtepi8_epi32(__U, __A); 
}

__m256i test_mm256_mask_cvtepi8_epi32(__m256i __W, __mmask8 __U, __m128i __A) {
  // CHECK-LABEL: @test_mm256_mask_cvtepi8_epi32
  // CHECK: @llvm.x86.avx512.mask.pmovsxb.d.256
  return _mm256_mask_cvtepi8_epi32(__W, __U, __A); 
}

__m256i test_mm256_maskz_cvtepi8_epi32(__mmask8 __U, __m128i __A) {
  // CHECK-LABEL: @test_mm256_maskz_cvtepi8_epi32
  // CHECK: @llvm.x86.avx512.mask.pmovsxb.d.256
  return _mm256_maskz_cvtepi8_epi32(__U, __A); 
}

__m128i test_mm_mask_cvtepi8_epi64(__m128i __W, __mmask8 __U, __m128i __A) {
  // CHECK-LABEL: @test_mm_mask_cvtepi8_epi64
  // CHECK: @llvm.x86.avx512.mask.pmovsxb.q.128
  return _mm_mask_cvtepi8_epi64(__W, __U, __A); 
}

__m128i test_mm_maskz_cvtepi8_epi64(__mmask8 __U, __m128i __A) {
  // CHECK-LABEL: @test_mm_maskz_cvtepi8_epi64
  // CHECK: @llvm.x86.avx512.mask.pmovsxb.q.128
  return _mm_maskz_cvtepi8_epi64(__U, __A); 
}

__m256i test_mm256_mask_cvtepi8_epi64(__m256i __W, __mmask8 __U, __m128i __A) {
  // CHECK-LABEL: @test_mm256_mask_cvtepi8_epi64
  // CHECK: @llvm.x86.avx512.mask.pmovsxb.q.256
  return _mm256_mask_cvtepi8_epi64(__W, __U, __A); 
}

__m256i test_mm256_maskz_cvtepi8_epi64(__mmask8 __U, __m128i __A) {
  // CHECK-LABEL: @test_mm256_maskz_cvtepi8_epi64
  // CHECK: @llvm.x86.avx512.mask.pmovsxb.q.256
  return _mm256_maskz_cvtepi8_epi64(__U, __A); 
}

__m128i test_mm_mask_cvtepi32_epi64(__m128i __W, __mmask8 __U, __m128i __X) {
  // CHECK-LABEL: @test_mm_mask_cvtepi32_epi64
  // CHECK: @llvm.x86.avx512.mask.pmovsxd.q.128
  return _mm_mask_cvtepi32_epi64(__W, __U, __X); 
}

__m128i test_mm_maskz_cvtepi32_epi64(__mmask8 __U, __m128i __X) {
  // CHECK-LABEL: @test_mm_maskz_cvtepi32_epi64
  // CHECK: @llvm.x86.avx512.mask.pmovsxd.q.128
  return _mm_maskz_cvtepi32_epi64(__U, __X); 
}

__m256i test_mm256_mask_cvtepi32_epi64(__m256i __W, __mmask8 __U, __m128i __X) {
  // CHECK-LABEL: @test_mm256_mask_cvtepi32_epi64
  // CHECK: @llvm.x86.avx512.mask.pmovsxd.q.256
  return _mm256_mask_cvtepi32_epi64(__W, __U, __X); 
}

__m256i test_mm256_maskz_cvtepi32_epi64(__mmask8 __U, __m128i __X) {
  // CHECK-LABEL: @test_mm256_maskz_cvtepi32_epi64
  // CHECK: @llvm.x86.avx512.mask.pmovsxd.q.256
  return _mm256_maskz_cvtepi32_epi64(__U, __X); 
}

__m128i test_mm_mask_cvtepi16_epi32(__m128i __W, __mmask8 __U, __m128i __A) {
  // CHECK-LABEL: @test_mm_mask_cvtepi16_epi32
  // CHECK: @llvm.x86.avx512.mask.pmovsxw.d.128
  return _mm_mask_cvtepi16_epi32(__W, __U, __A); 
}

__m128i test_mm_maskz_cvtepi16_epi32(__mmask8 __U, __m128i __A) {
  // CHECK-LABEL: @test_mm_maskz_cvtepi16_epi32
  // CHECK: @llvm.x86.avx512.mask.pmovsxw.d.128
  return _mm_maskz_cvtepi16_epi32(__U, __A); 
}

__m256i test_mm256_mask_cvtepi16_epi32(__m256i __W, __mmask8 __U, __m128i __A) {
  // CHECK-LABEL: @test_mm256_mask_cvtepi16_epi32
  // CHECK: @llvm.x86.avx512.mask.pmovsxw.d.256
  return _mm256_mask_cvtepi16_epi32(__W, __U, __A); 
}

__m256i test_mm256_maskz_cvtepi16_epi32(__mmask8 __U, __m128i __A) {
  // CHECK-LABEL: @test_mm256_maskz_cvtepi16_epi32
  // CHECK: @llvm.x86.avx512.mask.pmovsxw.d.256
  return _mm256_maskz_cvtepi16_epi32(__U, __A); 
}

__m128i test_mm_mask_cvtepi16_epi64(__m128i __W, __mmask8 __U, __m128i __A) {
  // CHECK-LABEL: @test_mm_mask_cvtepi16_epi64
  // CHECK: @llvm.x86.avx512.mask.pmovsxw.q.128
  return _mm_mask_cvtepi16_epi64(__W, __U, __A); 
}

__m128i test_mm_maskz_cvtepi16_epi64(__mmask8 __U, __m128i __A) {
  // CHECK-LABEL: @test_mm_maskz_cvtepi16_epi64
  // CHECK: @llvm.x86.avx512.mask.pmovsxw.q.128
  return _mm_maskz_cvtepi16_epi64(__U, __A); 
}

__m256i test_mm256_mask_cvtepi16_epi64(__m256i __W, __mmask8 __U, __m128i __A) {
  // CHECK-LABEL: @test_mm256_mask_cvtepi16_epi64
  // CHECK: @llvm.x86.avx512.mask.pmovsxw.q.256
  return _mm256_mask_cvtepi16_epi64(__W, __U, __A); 
}

__m256i test_mm256_maskz_cvtepi16_epi64(__mmask8 __U, __m128i __A) {
  // CHECK-LABEL: @test_mm256_maskz_cvtepi16_epi64
  // CHECK: @llvm.x86.avx512.mask.pmovsxw.q.256
  return _mm256_maskz_cvtepi16_epi64(__U, __A); 
}

__m128i test_mm_mask_cvtepu8_epi32(__m128i __W, __mmask8 __U, __m128i __A) {
  // CHECK-LABEL: @test_mm_mask_cvtepu8_epi32
  // CHECK: @llvm.x86.avx512.mask.pmovzxb.d.128
  return _mm_mask_cvtepu8_epi32(__W, __U, __A); 
}

__m128i test_mm_maskz_cvtepu8_epi32(__mmask8 __U, __m128i __A) {
  // CHECK-LABEL: @test_mm_maskz_cvtepu8_epi32
  // CHECK: @llvm.x86.avx512.mask.pmovzxb.d.128
  return _mm_maskz_cvtepu8_epi32(__U, __A);
}

__m256i test_mm256_mask_cvtepu8_epi32(__m256i __W, __mmask8 __U, __m128i __A) {
  // CHECK-LABEL: @test_mm256_mask_cvtepu8_epi32
  // CHECK: @llvm.x86.avx512.mask.pmovzxb.d.256
  return _mm256_mask_cvtepu8_epi32(__W, __U, __A); 
}

__m256i test_mm256_maskz_cvtepu8_epi32(__mmask8 __U, __m128i __A) {
  // CHECK-LABEL: @test_mm256_maskz_cvtepu8_epi32
  // CHECK: @llvm.x86.avx512.mask.pmovzxb.d.256
  return _mm256_maskz_cvtepu8_epi32(__U, __A); 
}

__m128i test_mm_mask_cvtepu8_epi64(__m128i __W, __mmask8 __U, __m128i __A) {
  // CHECK-LABEL: @test_mm_mask_cvtepu8_epi64
  // CHECK: @llvm.x86.avx512.mask.pmovzxb.q.128
  return _mm_mask_cvtepu8_epi64(__W, __U, __A); 
}

__m128i test_mm_maskz_cvtepu8_epi64(__mmask8 __U, __m128i __A) {
  // CHECK-LABEL: @test_mm_maskz_cvtepu8_epi64
  // CHECK: @llvm.x86.avx512.mask.pmovzxb.q.128
  return _mm_maskz_cvtepu8_epi64(__U, __A); 
}

__m256i test_mm256_mask_cvtepu8_epi64(__m256i __W, __mmask8 __U, __m128i __A) {
  // CHECK-LABEL: @test_mm256_mask_cvtepu8_epi64
  // CHECK: @llvm.x86.avx512.mask.pmovzxb.q.256
  return _mm256_mask_cvtepu8_epi64(__W, __U, __A); 
}

__m256i test_mm256_maskz_cvtepu8_epi64(__mmask8 __U, __m128i __A) {
  // CHECK-LABEL: @test_mm256_maskz_cvtepu8_epi64
  // CHECK: @llvm.x86.avx512.mask.pmovzxb.q.256
  return _mm256_maskz_cvtepu8_epi64(__U, __A); 
}

__m128i test_mm_mask_cvtepu32_epi64(__m128i __W, __mmask8 __U, __m128i __X) {
  // CHECK-LABEL: @test_mm_mask_cvtepu32_epi64
  // CHECK: @llvm.x86.avx512.mask.pmovzxd.q.128
  return _mm_mask_cvtepu32_epi64(__W, __U, __X); 
}

__m128i test_mm_maskz_cvtepu32_epi64(__mmask8 __U, __m128i __X) {
  // CHECK-LABEL: @test_mm_maskz_cvtepu32_epi64
  // CHECK: @llvm.x86.avx512.mask.pmovzxd.q.128
  return _mm_maskz_cvtepu32_epi64(__U, __X); 
}

__m256i test_mm256_mask_cvtepu32_epi64(__m256i __W, __mmask8 __U, __m128i __X) {
  // CHECK-LABEL: @test_mm256_mask_cvtepu32_epi64
  // CHECK: @llvm.x86.avx512.mask.pmovzxd.q.256
  return _mm256_mask_cvtepu32_epi64(__W, __U, __X); 
}

__m256i test_mm256_maskz_cvtepu32_epi64(__mmask8 __U, __m128i __X) {
  // CHECK-LABEL: @test_mm256_maskz_cvtepu32_epi64
  // CHECK: @llvm.x86.avx512.mask.pmovzxd.q.256
  return _mm256_maskz_cvtepu32_epi64(__U, __X); 
}

__m128i test_mm_mask_cvtepu16_epi32(__m128i __W, __mmask8 __U, __m128i __A) {
  // CHECK-LABEL: @test_mm_mask_cvtepu16_epi32
  // CHECK: @llvm.x86.avx512.mask.pmovzxw.d.128
  return _mm_mask_cvtepu16_epi32(__W, __U, __A); 
}

__m128i test_mm_maskz_cvtepu16_epi32(__mmask8 __U, __m128i __A) {
  // CHECK-LABEL: @test_mm_maskz_cvtepu16_epi32
  // CHECK: @llvm.x86.avx512.mask.pmovzxw.d.128
  return _mm_maskz_cvtepu16_epi32(__U, __A); 
}

__m256i test_mm256_mask_cvtepu16_epi32(__m256i __W, __mmask8 __U, __m128i __A) {
  // CHECK-LABEL: @test_mm256_mask_cvtepu16_epi32
  // CHECK: @llvm.x86.avx512.mask.pmovzxw.d.256
  return _mm256_mask_cvtepu16_epi32(__W, __U, __A); 
}

__m256i test_mm256_maskz_cvtepu16_epi32(__mmask8 __U, __m128i __A) {
  // CHECK-LABEL: @test_mm256_maskz_cvtepu16_epi32
  // CHECK: @llvm.x86.avx512.mask.pmovzxw.d.256
  return _mm256_maskz_cvtepu16_epi32(__U, __A); 
}

__m128i test_mm_mask_cvtepu16_epi64(__m128i __W, __mmask8 __U, __m128i __A) {
  // CHECK-LABEL: @test_mm_mask_cvtepu16_epi64
  // CHECK: @llvm.x86.avx512.mask.pmovzxw.q.128
  return _mm_mask_cvtepu16_epi64(__W, __U, __A); 
}

__m128i test_mm_maskz_cvtepu16_epi64(__mmask8 __U, __m128i __A) {
  // CHECK-LABEL: @test_mm_maskz_cvtepu16_epi64
  // CHECK: @llvm.x86.avx512.mask.pmovzxw.q.128
  return _mm_maskz_cvtepu16_epi64(__U, __A); 
}

__m256i test_mm256_mask_cvtepu16_epi64(__m256i __W, __mmask8 __U, __m128i __A) {
  // CHECK-LABEL: @test_mm256_mask_cvtepu16_epi64
  // CHECK: @llvm.x86.avx512.mask.pmovzxw.q.256
  return _mm256_mask_cvtepu16_epi64(__W, __U, __A); 
}

__m256i test_mm256_maskz_cvtepu16_epi64(__mmask8 __U, __m128i __A) {
  // CHECK-LABEL: @test_mm256_maskz_cvtepu16_epi64
  // CHECK: @llvm.x86.avx512.mask.pmovzxw.q.256
  return _mm256_maskz_cvtepu16_epi64(__U, __A); 
}

__m128i test_mm_rol_epi32(__m128i __A) {
  // CHECK-LABEL: @test_mm_rol_epi32
  // CHECK: @llvm.x86.avx512.mask.prol.d.128
  return _mm_rol_epi32(__A, 5); 
}

__m128i test_mm_mask_rol_epi32(__m128i __W, __mmask8 __U, __m128i __A) {
  // CHECK-LABEL: @test_mm_mask_rol_epi32
  // CHECK: @llvm.x86.avx512.mask.prol.d.128
  return _mm_mask_rol_epi32(__W, __U, __A, 5); 
}

__m128i test_mm_maskz_rol_epi32(__mmask8 __U, __m128i __A) {
  // CHECK-LABEL: @test_mm_maskz_rol_epi32
  // CHECK: @llvm.x86.avx512.mask.prol.d.128
  return _mm_maskz_rol_epi32(__U, __A, 5); 
}

__m256i test_mm256_rol_epi32(__m256i __A) {
  // CHECK-LABEL: @test_mm256_rol_epi32
  // CHECK: @llvm.x86.avx512.mask.prol.d.256
  return _mm256_rol_epi32(__A, 5); 
}

__m256i test_mm256_mask_rol_epi32(__m256i __W, __mmask8 __U, __m256i __A) {
  // CHECK-LABEL: @test_mm256_mask_rol_epi32
  // CHECK: @llvm.x86.avx512.mask.prol.d.256
  return _mm256_mask_rol_epi32(__W, __U, __A, 5); 
}

__m256i test_mm256_maskz_rol_epi32(__mmask8 __U, __m256i __A) {
  // CHECK-LABEL: @test_mm256_maskz_rol_epi32
  // CHECK: @llvm.x86.avx512.mask.prol.d.256
  return _mm256_maskz_rol_epi32(__U, __A, 5); 
}

__m128i test_mm_rol_epi64(__m128i __A) {
  // CHECK-LABEL: @test_mm_rol_epi64
  // CHECK: @llvm.x86.avx512.mask.prol.q.128
  return _mm_rol_epi64(__A, 5); 
}

__m128i test_mm_mask_rol_epi64(__m128i __W, __mmask8 __U, __m128i __A) {
  // CHECK-LABEL: @test_mm_mask_rol_epi64
  // CHECK: @llvm.x86.avx512.mask.prol.q.128
  return _mm_mask_rol_epi64(__W, __U, __A, 5); 
}

__m128i test_mm_maskz_rol_epi64(__mmask8 __U, __m128i __A) {
  // CHECK-LABEL: @test_mm_maskz_rol_epi64
  // CHECK: @llvm.x86.avx512.mask.prol.q.128
  return _mm_maskz_rol_epi64(__U, __A, 5); 
}

__m256i test_mm256_rol_epi64(__m256i __A) {
  // CHECK-LABEL: @test_mm256_rol_epi64
  // CHECK: @llvm.x86.avx512.mask.prol.q.256
  return _mm256_rol_epi64(__A, 5); 
}

__m256i test_mm256_mask_rol_epi64(__m256i __W, __mmask8 __U, __m256i __A) {
  // CHECK-LABEL: @test_mm256_mask_rol_epi64
  // CHECK: @llvm.x86.avx512.mask.prol.q.256
  return _mm256_mask_rol_epi64(__W, __U, __A, 5); 
}

__m256i test_mm256_maskz_rol_epi64(__mmask8 __U, __m256i __A) {
  // CHECK-LABEL: @test_mm256_maskz_rol_epi64
  // CHECK: @llvm.x86.avx512.mask.prol.q.256
  return _mm256_maskz_rol_epi64(__U, __A, 5); 
}

__m128i test_mm_rolv_epi32(__m128i __A, __m128i __B) {
  // CHECK-LABEL: @test_mm_rolv_epi32
  // CHECK: @llvm.x86.avx512.mask.prolv.d.128
  return _mm_rolv_epi32(__A, __B); 
}

__m128i test_mm_mask_rolv_epi32(__m128i __W, __mmask8 __U, __m128i __A, __m128i __B) {
  // CHECK-LABEL: @test_mm_mask_rolv_epi32
  // CHECK: @llvm.x86.avx512.mask.prolv.d.128
  return _mm_mask_rolv_epi32(__W, __U, __A, __B); 
}

__m128i test_mm_maskz_rolv_epi32(__mmask8 __U, __m128i __A, __m128i __B) {
  // CHECK-LABEL: @test_mm_maskz_rolv_epi32
  // CHECK: @llvm.x86.avx512.mask.prolv.d.128
  return _mm_maskz_rolv_epi32(__U, __A, __B); 
}

__m256i test_mm256_rolv_epi32(__m256i __A, __m256i __B) {
  // CHECK-LABEL: @test_mm256_rolv_epi32
  // CHECK: @llvm.x86.avx512.mask.prolv.d.256
  return _mm256_rolv_epi32(__A, __B); 
}

__m256i test_mm256_mask_rolv_epi32(__m256i __W, __mmask8 __U, __m256i __A, __m256i __B) {
  // CHECK-LABEL: @test_mm256_mask_rolv_epi32
  // CHECK: @llvm.x86.avx512.mask.prolv.d.256
  return _mm256_mask_rolv_epi32(__W, __U, __A, __B); 
}

__m256i test_mm256_maskz_rolv_epi32(__mmask8 __U, __m256i __A, __m256i __B) {
  // CHECK-LABEL: @test_mm256_maskz_rolv_epi32
  // CHECK: @llvm.x86.avx512.mask.prolv.d.256
  return _mm256_maskz_rolv_epi32(__U, __A, __B); 
}

__m128i test_mm_rolv_epi64(__m128i __A, __m128i __B) {
  // CHECK-LABEL: @test_mm_rolv_epi64
  // CHECK: @llvm.x86.avx512.mask.prolv.q.128
  return _mm_rolv_epi64(__A, __B); 
}

__m128i test_mm_mask_rolv_epi64(__m128i __W, __mmask8 __U, __m128i __A, __m128i __B) {
  // CHECK-LABEL: @test_mm_mask_rolv_epi64
  // CHECK: @llvm.x86.avx512.mask.prolv.q.128
  return _mm_mask_rolv_epi64(__W, __U, __A, __B); 
}

__m128i test_mm_maskz_rolv_epi64(__mmask8 __U, __m128i __A, __m128i __B) {
  // CHECK-LABEL: @test_mm_maskz_rolv_epi64
  // CHECK: @llvm.x86.avx512.mask.prolv.q.128
  return _mm_maskz_rolv_epi64(__U, __A, __B); 
}

__m256i test_mm256_rolv_epi64(__m256i __A, __m256i __B) {
  // CHECK-LABEL: @test_mm256_rolv_epi64
  // CHECK: @llvm.x86.avx512.mask.prolv.q.256
  return _mm256_rolv_epi64(__A, __B); 
}

__m256i test_mm256_mask_rolv_epi64(__m256i __W, __mmask8 __U, __m256i __A, __m256i __B) {
  // CHECK-LABEL: @test_mm256_mask_rolv_epi64
  // CHECK: @llvm.x86.avx512.mask.prolv.q.256
  return _mm256_mask_rolv_epi64(__W, __U, __A, __B); 
}

__m256i test_mm256_maskz_rolv_epi64(__mmask8 __U, __m256i __A, __m256i __B) {
  // CHECK-LABEL: @test_mm256_maskz_rolv_epi64
  // CHECK: @llvm.x86.avx512.mask.prolv.q.256
  return _mm256_maskz_rolv_epi64(__U, __A, __B); 
}

__m128i test_mm_ror_epi32(__m128i __A) {
  // CHECK-LABEL: @test_mm_ror_epi32
  // CHECK: @llvm.x86.avx512.mask.pror.d.128
  return _mm_ror_epi32(__A, 5); 
}

__m128i test_mm_mask_ror_epi32(__m128i __W, __mmask8 __U, __m128i __A) {
  // CHECK-LABEL: @test_mm_mask_ror_epi32
  // CHECK: @llvm.x86.avx512.mask.pror.d.128
  return _mm_mask_ror_epi32(__W, __U, __A, 5); 
}

__m128i test_mm_maskz_ror_epi32(__mmask8 __U, __m128i __A) {
  // CHECK-LABEL: @test_mm_maskz_ror_epi32
  // CHECK: @llvm.x86.avx512.mask.pror.d.128
  return _mm_maskz_ror_epi32(__U, __A, 5); 
}

__m256i test_mm256_ror_epi32(__m256i __A) {
  // CHECK-LABEL: @test_mm256_ror_epi32
  // CHECK: @llvm.x86.avx512.mask.pror.d.256
  return _mm256_ror_epi32(__A, 5); 
}

__m256i test_mm256_mask_ror_epi32(__m256i __W, __mmask8 __U, __m256i __A) {
  // CHECK-LABEL: @test_mm256_mask_ror_epi32
  // CHECK: @llvm.x86.avx512.mask.pror.d.256
  return _mm256_mask_ror_epi32(__W, __U, __A, 5); 
}

__m256i test_mm256_maskz_ror_epi32(__mmask8 __U, __m256i __A) {
  // CHECK-LABEL: @test_mm256_maskz_ror_epi32
  // CHECK: @llvm.x86.avx512.mask.pror.d.256
  return _mm256_maskz_ror_epi32(__U, __A, 5); 
}

__m128i test_mm_ror_epi64(__m128i __A) {
  // CHECK-LABEL: @test_mm_ror_epi64
  // CHECK: @llvm.x86.avx512.mask.pror.q.128
  return _mm_ror_epi64(__A, 5); 
}

__m128i test_mm_mask_ror_epi64(__m128i __W, __mmask8 __U, __m128i __A) {
  // CHECK-LABEL: @test_mm_mask_ror_epi64
  // CHECK: @llvm.x86.avx512.mask.pror.q.128
  return _mm_mask_ror_epi64(__W, __U, __A, 5); 
}

__m128i test_mm_maskz_ror_epi64(__mmask8 __U, __m128i __A) {
  // CHECK-LABEL: @test_mm_maskz_ror_epi64
  // CHECK: @llvm.x86.avx512.mask.pror.q.128
  return _mm_maskz_ror_epi64(__U, __A, 5); 
}

__m256i test_mm256_ror_epi64(__m256i __A) {
  // CHECK-LABEL: @test_mm256_ror_epi64
  // CHECK: @llvm.x86.avx512.mask.pror.q.256
  return _mm256_ror_epi64(__A, 5); 
}

__m256i test_mm256_mask_ror_epi64(__m256i __W, __mmask8 __U, __m256i __A) {
  // CHECK-LABEL: @test_mm256_mask_ror_epi64
  // CHECK: @llvm.x86.avx512.mask.pror.q.256
  return _mm256_mask_ror_epi64(__W, __U, __A,5); 
}

__m256i test_mm256_maskz_ror_epi64(__mmask8 __U, __m256i __A) {
  // CHECK-LABEL: @test_mm256_maskz_ror_epi64
  // CHECK: @llvm.x86.avx512.mask.pror.q.256
  return _mm256_maskz_ror_epi64(__U, __A, 5); 
}


__m128i test_mm_rorv_epi32(__m128i __A, __m128i __B) {
  // CHECK-LABEL: @test_mm_rorv_epi32
  // CHECK: @llvm.x86.avx512.mask.prorv.d.128
  return _mm_rorv_epi32(__A, __B); 
}

__m128i test_mm_mask_rorv_epi32(__m128i __W, __mmask8 __U, __m128i __A, __m128i __B) {
  // CHECK-LABEL: @test_mm_mask_rorv_epi32
  // CHECK: @llvm.x86.avx512.mask.prorv.d.128
  return _mm_mask_rorv_epi32(__W, __U, __A, __B); 
}

__m128i test_mm_maskz_rorv_epi32(__mmask8 __U, __m128i __A, __m128i __B) {
  // CHECK-LABEL: @test_mm_maskz_rorv_epi32
  // CHECK: @llvm.x86.avx512.mask.prorv.d.128
  return _mm_maskz_rorv_epi32(__U, __A, __B); 
}

__m256i test_mm256_rorv_epi32(__m256i __A, __m256i __B) {
  // CHECK-LABEL: @test_mm256_rorv_epi32
  // CHECK: @llvm.x86.avx512.mask.prorv.d.256
  return _mm256_rorv_epi32(__A, __B); 
}

__m256i test_mm256_mask_rorv_epi32(__m256i __W, __mmask8 __U, __m256i __A, __m256i __B) {
  // CHECK-LABEL: @test_mm256_mask_rorv_epi32
  // CHECK: @llvm.x86.avx512.mask.prorv.d.256
  return _mm256_mask_rorv_epi32(__W, __U, __A, __B); 
}

__m256i test_mm256_maskz_rorv_epi32(__mmask8 __U, __m256i __A, __m256i __B) {
  // CHECK-LABEL: @test_mm256_maskz_rorv_epi32
  // CHECK: @llvm.x86.avx512.mask.prorv.d.256
  return _mm256_maskz_rorv_epi32(__U, __A, __B); 
}

__m128i test_mm_rorv_epi64(__m128i __A, __m128i __B) {
  // CHECK-LABEL: @test_mm_rorv_epi64
  // CHECK: @llvm.x86.avx512.mask.prorv.q.128
  return _mm_rorv_epi64(__A, __B); 
}

__m128i test_mm_mask_rorv_epi64(__m128i __W, __mmask8 __U, __m128i __A, __m128i __B) {
  // CHECK-LABEL: @test_mm_mask_rorv_epi64
  // CHECK: @llvm.x86.avx512.mask.prorv.q.128
  return _mm_mask_rorv_epi64(__W, __U, __A, __B); 
}

__m128i test_mm_maskz_rorv_epi64(__mmask8 __U, __m128i __A, __m128i __B) {
  // CHECK-LABEL: @test_mm_maskz_rorv_epi64
  // CHECK: @llvm.x86.avx512.mask.prorv.q.128
  return _mm_maskz_rorv_epi64(__U, __A, __B); 
}

__m256i test_mm256_rorv_epi64(__m256i __A, __m256i __B) {
  // CHECK-LABEL: @test_mm256_rorv_epi64
  // CHECK: @llvm.x86.avx512.mask.prorv.q.256
  return _mm256_rorv_epi64(__A, __B); 
}

__m256i test_mm256_mask_rorv_epi64(__m256i __W, __mmask8 __U, __m256i __A, __m256i __B) {
  // CHECK-LABEL: @test_mm256_mask_rorv_epi64
  // CHECK: @llvm.x86.avx512.mask.prorv.q.256
  return _mm256_mask_rorv_epi64(__W, __U, __A, __B); 
}

__m256i test_mm256_maskz_rorv_epi64(__mmask8 __U, __m256i __A, __m256i __B) {
  // CHECK-LABEL: @test_mm256_maskz_rorv_epi64
  // CHECK: @llvm.x86.avx512.mask.prorv.q.256
  return _mm256_maskz_rorv_epi64(__U, __A, __B); 
}

__m128i test_mm_mask_sllv_epi64(__m128i __W, __mmask8 __U, __m128i __X, __m128i __Y) {
  // CHECK-LABEL: @test_mm_mask_sllv_epi64
  // CHECK: @llvm.x86.avx512.mask.psllv
  return _mm_mask_sllv_epi64(__W, __U, __X, __Y); 
}

__m128i test_mm_maskz_sllv_epi64(__mmask8 __U, __m128i __X, __m128i __Y) {
  // CHECK-LABEL: @test_mm_maskz_sllv_epi64
  // CHECK: @llvm.x86.avx512.mask.psllv
  return _mm_maskz_sllv_epi64(__U, __X, __Y); 
}

__m256i test_mm256_mask_sllv_epi64(__m256i __W, __mmask8 __U, __m256i __X, __m256i __Y) {
  // CHECK-LABEL: @test_mm256_mask_sllv_epi64
  // CHECK: @llvm.x86.avx512.mask.psllv
  return _mm256_mask_sllv_epi64(__W, __U, __X, __Y); 
}

__m256i test_mm256_maskz_sllv_epi64(__mmask8 __U, __m256i __X, __m256i __Y) {
  // CHECK-LABEL: @test_mm256_maskz_sllv_epi64
  // CHECK: @llvm.x86.avx512.mask.psllv
  return _mm256_maskz_sllv_epi64(__U, __X, __Y); 
}

__m128i test_mm_mask_sllv_epi32(__m128i __W, __mmask8 __U, __m128i __X, __m128i __Y) {
  // CHECK-LABEL: @test_mm_mask_sllv_epi32
  // CHECK: @llvm.x86.avx512.mask.psllv
  return _mm_mask_sllv_epi32(__W, __U, __X, __Y); 
}

__m128i test_mm_maskz_sllv_epi32(__mmask8 __U, __m128i __X, __m128i __Y) {
  // CHECK-LABEL: @test_mm_maskz_sllv_epi32
  // CHECK: @llvm.x86.avx512.mask.psllv
  return _mm_maskz_sllv_epi32(__U, __X, __Y); 
}

__m256i test_mm256_mask_sllv_epi32(__m256i __W, __mmask8 __U, __m256i __X, __m256i __Y) {
  // CHECK-LABEL: @test_mm256_mask_sllv_epi32
  // CHECK: @llvm.x86.avx512.mask.psllv
  return _mm256_mask_sllv_epi32(__W, __U, __X, __Y); 
}

__m256i test_mm256_maskz_sllv_epi32(__mmask8 __U, __m256i __X, __m256i __Y) {
  // CHECK-LABEL: @test_mm256_maskz_sllv_epi32
  // CHECK: @llvm.x86.avx512.mask.psllv
  return _mm256_maskz_sllv_epi32(__U, __X, __Y); 
}

__m128i test_mm_mask_srlv_epi64(__m128i __W, __mmask8 __U, __m128i __X, __m128i __Y) {
  // CHECK-LABEL: @test_mm_mask_srlv_epi64
  // CHECK: @llvm.x86.avx512.mask.psrlv
  return _mm_mask_srlv_epi64(__W, __U, __X, __Y); 
}

__m128i test_mm_maskz_srlv_epi64(__mmask8 __U, __m128i __X, __m128i __Y) {
  // CHECK-LABEL: @test_mm_maskz_srlv_epi64
  // CHECK: @llvm.x86.avx512.mask.psrlv
  return _mm_maskz_srlv_epi64(__U, __X, __Y); 
}

__m256i test_mm256_mask_srlv_epi64(__m256i __W, __mmask8 __U, __m256i __X, __m256i __Y) {
  // CHECK-LABEL: @test_mm256_mask_srlv_epi64
  // CHECK: @llvm.x86.avx512.mask.psrlv
  return _mm256_mask_srlv_epi64(__W, __U, __X, __Y); 
}

__m256i test_mm256_maskz_srlv_epi64(__mmask8 __U, __m256i __X, __m256i __Y) {
  // CHECK-LABEL: @test_mm256_maskz_srlv_epi64
  // CHECK: @llvm.x86.avx512.mask.psrlv
  return _mm256_maskz_srlv_epi64(__U, __X, __Y); 
}

__m128i test_mm_mask_srlv_epi32(__m128i __W, __mmask8 __U, __m128i __X, __m128i __Y) {
  // CHECK-LABEL: @test_mm_mask_srlv_epi32
  // CHECK: @llvm.x86.avx512.mask.psrlv
  return _mm_mask_srlv_epi32(__W, __U, __X, __Y); 
}

__m128i test_mm_maskz_srlv_epi32(__mmask8 __U, __m128i __X, __m128i __Y) {
  // CHECK-LABEL: @test_mm_maskz_srlv_epi32
  // CHECK: @llvm.x86.avx512.mask.psrlv
  return _mm_maskz_srlv_epi32(__U, __X, __Y); 
}

__m256i test_mm256_mask_srlv_epi32(__m256i __W, __mmask8 __U, __m256i __X, __m256i __Y) {
  // CHECK-LABEL: @test_mm256_mask_srlv_epi32
  // CHECK: @llvm.x86.avx512.mask.psrlv
  return _mm256_mask_srlv_epi32(__W, __U, __X, __Y); 
}

__m256i test_mm256_maskz_srlv_epi32(__mmask8 __U, __m256i __X, __m256i __Y) {
  // CHECK-LABEL: @test_mm256_maskz_srlv_epi32
  // CHECK: @llvm.x86.avx512.mask.psrlv
  return _mm256_maskz_srlv_epi32(__U, __X, __Y); 
}

__m128i test_mm_mask_srl_epi32(__m128i __W, __mmask8 __U, __m128i __A, __m128i __B) {
  // CHECK-LABEL: @test_mm_mask_srl_epi32
  // CHECK: @llvm.x86.avx512.mask.psrl.d.128
  return _mm_mask_srl_epi32(__W, __U, __A, __B); 
}

__m128i test_mm_maskz_srl_epi32(__mmask8 __U, __m128i __A, __m128i __B) {
  // CHECK-LABEL: @test_mm_maskz_srl_epi32
  // CHECK: @llvm.x86.avx512.mask.psrl.d.128
  return _mm_maskz_srl_epi32(__U, __A, __B); 
}

__m256i test_mm256_mask_srl_epi32(__m256i __W, __mmask8 __U, __m256i __A, __m128i __B) {
  // CHECK-LABEL: @test_mm256_mask_srl_epi32
  // CHECK: @llvm.x86.avx512.mask.psrl.d.256
  return _mm256_mask_srl_epi32(__W, __U, __A, __B); 
}

__m256i test_mm256_maskz_srl_epi32(__mmask8 __U, __m256i __A, __m128i __B) {
  // CHECK-LABEL: @test_mm256_maskz_srl_epi32
  // CHECK: @llvm.x86.avx512.mask.psrl.d.256
  return _mm256_maskz_srl_epi32(__U, __A, __B); 
}

__m128i test_mm_mask_srli_epi32(__m128i __W, __mmask8 __U, __m128i __A) {
  // CHECK-LABEL: @test_mm_mask_srli_epi32
  // CHECK: @llvm.x86.avx512.mask.psrl.di.128
  return _mm_mask_srli_epi32(__W, __U, __A, 5); 
}

__m128i test_mm_maskz_srli_epi32(__mmask8 __U, __m128i __A) {
  // CHECK-LABEL: @test_mm_maskz_srli_epi32
  // CHECK: @llvm.x86.avx512.mask.psrl.di.128
  return _mm_maskz_srli_epi32(__U, __A, 5); 
}

__m256i test_mm256_mask_srli_epi32(__m256i __W, __mmask8 __U, __m256i __A) {
  // CHECK-LABEL: @test_mm256_mask_srli_epi32
  // CHECK: @llvm.x86.avx512.mask.psrl.di.256
  return _mm256_mask_srli_epi32(__W, __U, __A, 5); 
}

__m256i test_mm256_maskz_srli_epi32(__mmask8 __U, __m256i __A) {
  // CHECK-LABEL: @test_mm256_maskz_srli_epi32
  // CHECK: @llvm.x86.avx512.mask.psrl.di.256
  return _mm256_maskz_srli_epi32(__U, __A, 5); 
}

__m128i test_mm_mask_srl_epi64(__m128i __W, __mmask8 __U, __m128i __A, __m128i __B) {
  // CHECK-LABEL: @test_mm_mask_srl_epi64
  // CHECK: @llvm.x86.avx512.mask.psrl.q.128
  return _mm_mask_srl_epi64(__W, __U, __A, __B); 
}

__m128i test_mm_maskz_srl_epi64(__mmask8 __U, __m128i __A, __m128i __B) {
  // CHECK-LABEL: @test_mm_maskz_srl_epi64
  // CHECK: @llvm.x86.avx512.mask.psrl.q.128
  return _mm_maskz_srl_epi64(__U, __A, __B); 
}

__m256i test_mm256_mask_srl_epi64(__m256i __W, __mmask8 __U, __m256i __A, __m128i __B) {
  // CHECK-LABEL: @test_mm256_mask_srl_epi64
  // CHECK: @llvm.x86.avx512.mask.psrl.q.256
  return _mm256_mask_srl_epi64(__W, __U, __A, __B); 
}

__m256i test_mm256_maskz_srl_epi64(__mmask8 __U, __m256i __A, __m128i __B) {
  // CHECK-LABEL: @test_mm256_maskz_srl_epi64
  // CHECK: @llvm.x86.avx512.mask.psrl.q.256
  return _mm256_maskz_srl_epi64(__U, __A, __B); 
}

__m128i test_mm_mask_srli_epi64(__m128i __W, __mmask8 __U, __m128i __A) {
  // CHECK-LABEL: @test_mm_mask_srli_epi64
  // CHECK: @llvm.x86.avx512.mask.psrl.qi.128
  return _mm_mask_srli_epi64(__W, __U, __A, 5); 
}

__m128i test_mm_maskz_srli_epi64(__mmask8 __U, __m128i __A) {
  // CHECK-LABEL: @test_mm_maskz_srli_epi64
  // CHECK: @llvm.x86.avx512.mask.psrl.qi.128
  return _mm_maskz_srli_epi64(__U, __A, 5); 
}

__m256i test_mm256_mask_srli_epi64(__m256i __W, __mmask8 __U, __m256i __A) {
  // CHECK-LABEL: @test_mm256_mask_srli_epi64
  // CHECK: @llvm.x86.avx512.mask.psrl.qi.256
  return _mm256_mask_srli_epi64(__W, __U, __A, 5); 
}

__m256i test_mm256_maskz_srli_epi64(__mmask8 __U, __m256i __A) {
  // CHECK-LABEL: @test_mm256_maskz_srli_epi64
  // CHECK: @llvm.x86.avx512.mask.psrl.qi.256
  return _mm256_maskz_srli_epi64(__U, __A, 5); 
}

__m128i test_mm_mask_srav_epi32(__m128i __W, __mmask8 __U, __m128i __X, __m128i __Y) {
  // CHECK-LABEL: @test_mm_mask_srav_epi32
  // CHECK: @llvm.x86.avx512.mask.psrav
  return _mm_mask_srav_epi32(__W, __U, __X, __Y); 
}

__m128i test_mm_maskz_srav_epi32(__mmask8 __U, __m128i __X, __m128i __Y) {
  // CHECK-LABEL: @test_mm_maskz_srav_epi32
  // CHECK: @llvm.x86.avx512.mask.psrav
  return _mm_maskz_srav_epi32(__U, __X, __Y); 
}

__m256i test_mm256_mask_srav_epi32(__m256i __W, __mmask8 __U, __m256i __X, __m256i __Y) {
  // CHECK-LABEL: @test_mm256_mask_srav_epi32
  // CHECK: @llvm.x86.avx512.mask.psrav
  return _mm256_mask_srav_epi32(__W, __U, __X, __Y); 
}

__m256i test_mm256_maskz_srav_epi32(__mmask8 __U, __m256i __X, __m256i __Y) {
  // CHECK-LABEL: @test_mm256_maskz_srav_epi32
  // CHECK: @llvm.x86.avx512.mask.psrav
  return _mm256_maskz_srav_epi32(__U, __X, __Y); 
}

__m128i test_mm_srav_epi64(__m128i __X, __m128i __Y) {
  // CHECK-LABEL: @test_mm_srav_epi64
  // CHECK: @llvm.x86.avx512.mask.psrav.q.128
  return _mm_srav_epi64(__X, __Y); 
}

__m128i test_mm_mask_srav_epi64(__m128i __W, __mmask8 __U, __m128i __X, __m128i __Y) {
  // CHECK-LABEL: @test_mm_mask_srav_epi64
  // CHECK: @llvm.x86.avx512.mask.psrav.q.128
  return _mm_mask_srav_epi64(__W, __U, __X, __Y); 
}

__m128i test_mm_maskz_srav_epi64(__mmask8 __U, __m128i __X, __m128i __Y) {
  // CHECK-LABEL: @test_mm_maskz_srav_epi64
  // CHECK: @llvm.x86.avx512.mask.psrav.q.128
  return _mm_maskz_srav_epi64(__U, __X, __Y); 
}

__m256i test_mm256_srav_epi64(__m256i __X, __m256i __Y) {
  // CHECK-LABEL: @test_mm256_srav_epi64
  // CHECK: @llvm.x86.avx512.mask.psrav.q.256
  return _mm256_srav_epi64(__X, __Y); 
}

__m256i test_mm256_mask_srav_epi64(__m256i __W, __mmask8 __U, __m256i __X, __m256i __Y) {
  // CHECK-LABEL: @test_mm256_mask_srav_epi64
  // CHECK: @llvm.x86.avx512.mask.psrav.q.256
  return _mm256_mask_srav_epi64(__W, __U, __X, __Y); 
}

__m256i test_mm256_maskz_srav_epi64(__mmask8 __U, __m256i __X, __m256i __Y) {
  // CHECK-LABEL: @test_mm256_maskz_srav_epi64
  // CHECK: @llvm.x86.avx512.mask.psrav.q.256
  return _mm256_maskz_srav_epi64(__U, __X, __Y); 
}

void test_mm_mask_store_epi32(void *__P, __mmask8 __U, __m128i __A) {
  // CHECK-LABEL: @test_mm_mask_store_epi32
  // CHECK: @llvm.x86.avx512.mask.store.d.128
  return _mm_mask_store_epi32(__P, __U, __A); 
}

void test_mm256_mask_store_epi32(void *__P, __mmask8 __U, __m256i __A) {
  // CHECK-LABEL: @test_mm256_mask_store_epi32
  // CHECK: @llvm.x86.avx512.mask.store.d.256
  return _mm256_mask_store_epi32(__P, __U, __A); 
}

__m128i test_mm_mask_mov_epi64(__m128i __W, __mmask8 __U, __m128i __A) {
  // CHECK-LABEL: @test_mm_mask_mov_epi64
  // CHECK: @llvm.x86.avx512.mask.mov
  return _mm_mask_mov_epi64(__W, __U, __A); 
}

__m128i test_mm_maskz_mov_epi64(__mmask8 __U, __m128i __A) {
  // CHECK-LABEL: @test_mm_maskz_mov_epi64
  // CHECK: @llvm.x86.avx512.mask.mov
  return _mm_maskz_mov_epi64(__U, __A); 
}

__m256i test_mm256_mask_mov_epi64(__m256i __W, __mmask8 __U, __m256i __A) {
  // CHECK-LABEL: @test_mm256_mask_mov_epi64
  // CHECK: @llvm.x86.avx512.mask.mov
  return _mm256_mask_mov_epi64(__W, __U, __A); 
}

__m256i test_mm256_maskz_mov_epi64(__mmask8 __U, __m256i __A) {
  // CHECK-LABEL: @test_mm256_maskz_mov_epi64
  // CHECK: @llvm.x86.avx512.mask.mov
  return _mm256_maskz_mov_epi64(__U, __A); 
}

__m128i test_mm_mask_load_epi64(__m128i __W, __mmask8 __U, void const *__P) {
  // CHECK-LABEL: @test_mm_mask_load_epi64
  // CHECK: @llvm.x86.avx512.mask.load.q.128
  return _mm_mask_load_epi64(__W, __U, __P); 
}

__m128i test_mm_maskz_load_epi64(__mmask8 __U, void const *__P) {
  // CHECK-LABEL: @test_mm_maskz_load_epi64
  // CHECK: @llvm.x86.avx512.mask.load.q.128
  return _mm_maskz_load_epi64(__U, __P); 
}

__m256i test_mm256_mask_load_epi64(__m256i __W, __mmask8 __U, void const *__P) {
  // CHECK-LABEL: @test_mm256_mask_load_epi64
  // CHECK: @llvm.x86.avx512.mask.load.q.256
  return _mm256_mask_load_epi64(__W, __U, __P); 
}

__m256i test_mm256_maskz_load_epi64(__mmask8 __U, void const *__P) {
  // CHECK-LABEL: @test_mm256_maskz_load_epi64
  // CHECK: @llvm.x86.avx512.mask.load.q.256
  return _mm256_maskz_load_epi64(__U, __P); 
}

void test_mm_mask_store_epi64(void *__P, __mmask8 __U, __m128i __A) {
  // CHECK-LABEL: @test_mm_mask_store_epi64
  // CHECK: @llvm.x86.avx512.mask.store.q.128
  return _mm_mask_store_epi64(__P, __U, __A); 
}

void test_mm256_mask_store_epi64(void *__P, __mmask8 __U, __m256i __A) {
  // CHECK-LABEL: @test_mm256_mask_store_epi64
  // CHECK: @llvm.x86.avx512.mask.store.q.256
  return _mm256_mask_store_epi64(__P, __U, __A); 
}

__m128d test_mm_mask_movedup_pd(__m128d __W, __mmask8 __U, __m128d __A) {
  // CHECK-LABEL: @test_mm_mask_movedup_pd
  // CHECK: @llvm.x86.avx512.mask.movddup.128
  return _mm_mask_movedup_pd(__W, __U, __A); 
}

__m128d test_mm_maskz_movedup_pd(__mmask8 __U, __m128d __A) {
  // CHECK-LABEL: @test_mm_maskz_movedup_pd
  // CHECK: @llvm.x86.avx512.mask.movddup.128
  return _mm_maskz_movedup_pd(__U, __A); 
}

__m256d test_mm256_mask_movedup_pd(__m256d __W, __mmask8 __U, __m256d __A) {
 // CHECK-LABEL: @test_mm256_mask_movedup_pd
  // CHECK: @llvm.x86.avx512.mask.movddup.256
  return _mm256_mask_movedup_pd(__W, __U, __A); 
}

__m256d test_mm256_maskz_movedup_pd(__mmask8 __U, __m256d __A) {
 // CHECK-LABEL: @test_mm256_maskz_movedup_pd
  // CHECK: @llvm.x86.avx512.mask.movddup.256
  return _mm256_maskz_movedup_pd(__U, __A); 
}

__m128i test_mm_mask_set1_epi32(__m128i __O, __mmask8 __M) {
  // CHECK-LABEL: @test_mm_mask_set1_epi32
  // CHECK: @llvm.x86.avx512.mask.pbroadcast.d.gpr.128
  return _mm_mask_set1_epi32(__O, __M, 5); 
}

__m128i test_mm_maskz_set1_epi32(__mmask8 __M) {
  // CHECK-LABEL: @test_mm_maskz_set1_epi32
  // CHECK: @llvm.x86.avx512.mask.pbroadcast.d.gpr.128
  return _mm_maskz_set1_epi32(__M, 5); 
}

__m256i test_mm256_mask_set1_epi32(__m256i __O, __mmask8 __M) {
  // CHECK-LABEL: @test_mm256_mask_set1_epi32
  // CHECK: @llvm.x86.avx512.mask.pbroadcast.d.gpr.256
  return _mm256_mask_set1_epi32(__O, __M, 5); 
}

__m256i test_mm256_maskz_set1_epi32(__mmask8 __M) {
  // CHECK-LABEL: @test_mm256_maskz_set1_epi32
  // CHECK: @llvm.x86.avx512.mask.pbroadcast.d.gpr.256
  return _mm256_maskz_set1_epi32(__M, 5); 
}

__m128i test_mm_mask_set1_epi64(__m128i __O, __mmask8 __M, long long __A) {
  // CHECK-LABEL: @test_mm_mask_set1_epi64
  // CHECK: @llvm.x86.avx512.mask.pbroadcast.q.gpr.128
  return _mm_mask_set1_epi64(__O, __M, __A); 
}

__m128i test_mm_maskz_set1_epi64(__mmask8 __M, long long __A) {
  // CHECK-LABEL: @test_mm_maskz_set1_epi64
  // CHECK: @llvm.x86.avx512.mask.pbroadcast.q.gpr.128
  return _mm_maskz_set1_epi64(__M, __A); 
}

__m256i test_mm256_mask_set1_epi64(__m256i __O, __mmask8 __M, long long __A) {
  // CHECK-LABEL: @test_mm256_mask_set1_epi64
  // CHECK: @llvm.x86.avx512.mask.pbroadcast.q.gpr.256
  return _mm256_mask_set1_epi64(__O, __M, __A); 
}

__m256i test_mm256_maskz_set1_epi64(__mmask8 __M, long long __A) {
  // CHECK-LABEL: @test_mm256_maskz_set1_epi64
  // CHECK: @llvm.x86.avx512.mask.pbroadcast.q.gpr.256
  return _mm256_maskz_set1_epi64(__M, __A); 
}

__m128d test_mm_fixupimm_pd(__m128d __A, __m128d __B, __m128i __C) {
  // CHECK-LABEL: @test_mm_fixupimm_pd
  // CHECK: @llvm.x86.avx512.mask.fixupimm.pd.128
  return _mm_fixupimm_pd(__A, __B, __C, 5); 
}

__m128d test_mm_mask_fixupimm_pd(__m128d __A, __mmask8 __U, __m128d __B, __m128i __C) {
  // CHECK-LABEL: @test_mm_mask_fixupimm_pd
  // CHECK: @llvm.x86.avx512.mask.fixupimm.pd.128
  return _mm_mask_fixupimm_pd(__A, __U, __B, __C, 5); 
}

__m128d test_mm_maskz_fixupimm_pd(__mmask8 __U, __m128d __A, __m128d __B, __m128i __C) {
  // CHECK-LABEL: @test_mm_maskz_fixupimm_pd
  // CHECK: @llvm.x86.avx512.maskz.fixupimm.pd.128
  return _mm_maskz_fixupimm_pd(__U, __A, __B, __C, 5); 
}

__m256d test_mm256_fixupimm_pd(__m256d __A, __m256d __B, __m256i __C) {
  // CHECK-LABEL: @test_mm256_fixupimm_pd
  // CHECK: @llvm.x86.avx512.mask.fixupimm.pd.256
  return _mm256_fixupimm_pd(__A, __B, __C, 5); 
}

__m256d test_mm256_mask_fixupimm_pd(__m256d __A, __mmask8 __U, __m256d __B, __m256i __C) {
  // CHECK-LABEL: @test_mm256_mask_fixupimm_pd
  // CHECK: @llvm.x86.avx512.mask.fixupimm.pd.256
  return _mm256_mask_fixupimm_pd(__A, __U, __B, __C, 5); 
}

__m256d test_mm256_maskz_fixupimm_pd(__mmask8 __U, __m256d __A, __m256d __B, __m256i __C) {
  // CHECK-LABEL: @test_mm256_maskz_fixupimm_pd
  // CHECK: @llvm.x86.avx512.maskz.fixupimm.pd.256
  return _mm256_maskz_fixupimm_pd(__U, __A, __B, __C, 5); 
}

__m128 test_mm_fixupimm_ps(__m128 __A, __m128 __B, __m128i __C) {
  // CHECK-LABEL: @test_mm_fixupimm_ps
  // CHECK: @llvm.x86.avx512.mask.fixupimm.ps.128
  return _mm_fixupimm_ps(__A, __B, __C, 5); 
}

__m128 test_mm_mask_fixupimm_ps(__m128 __A, __mmask8 __U, __m128 __B, __m128i __C) {
  // CHECK-LABEL: @test_mm_mask_fixupimm_ps
  // CHECK: @llvm.x86.avx512.mask.fixupimm.ps.128
  return _mm_mask_fixupimm_ps(__A, __U, __B, __C, 5); 
}

__m128 test_mm_maskz_fixupimm_ps(__mmask8 __U, __m128 __A, __m128 __B, __m128i __C) {
  // CHECK-LABEL: @test_mm_maskz_fixupimm_ps
  // CHECK: @llvm.x86.avx512.maskz.fixupimm.ps.128
  return _mm_maskz_fixupimm_ps(__U, __A, __B, __C, 5); 
}

__m256 test_mm256_fixupimm_ps(__m256 __A, __m256 __B, __m256i __C) {
  // CHECK-LABEL: @test_mm256_fixupimm_ps
  // CHECK: @llvm.x86.avx512.mask.fixupimm.ps.256
  return _mm256_fixupimm_ps(__A, __B, __C, 5); 
}

__m256 test_mm256_mask_fixupimm_ps(__m256 __A, __mmask8 __U, __m256 __B, __m256i __C) {
  // CHECK-LABEL: @test_mm256_mask_fixupimm_ps
  // CHECK: @llvm.x86.avx512.mask.fixupimm.ps.256
  return _mm256_mask_fixupimm_ps(__A, __U, __B, __C, 5); 
}

__m256 test_mm256_maskz_fixupimm_ps(__mmask8 __U, __m256 __A, __m256 __B, __m256i __C) {
  // CHECK-LABEL: @test_mm256_maskz_fixupimm_ps
  // CHECK: @llvm.x86.avx512.maskz.fixupimm.ps.256
  return _mm256_maskz_fixupimm_ps(__U, __A, __B, __C, 5); 
}

__m128d test_mm_mask_load_pd(__m128d __W, __mmask8 __U, void const *__P) {
  // CHECK-LABEL: @test_mm_mask_load_pd
  // CHECK: @llvm.x86.avx512.mask.load.pd.128
  return _mm_mask_load_pd(__W, __U, __P); 
}

__m128d test_mm_maskz_load_pd(__mmask8 __U, void const *__P) {
  // CHECK-LABEL: @test_mm_maskz_load_pd
  // CHECK: @llvm.x86.avx512.mask.load.pd.128
  return _mm_maskz_load_pd(__U, __P); 
}

__m256d test_mm256_mask_load_pd(__m256d __W, __mmask8 __U, void const *__P) {
  // CHECK-LABEL: @test_mm256_mask_load_pd
  // CHECK: @llvm.x86.avx512.mask.load.pd.256
  return _mm256_mask_load_pd(__W, __U, __P); 
}

__m256d test_mm256_maskz_load_pd(__mmask8 __U, void const *__P) {
  // CHECK-LABEL: @test_mm256_maskz_load_pd
  // CHECK: @llvm.x86.avx512.mask.load.pd.256
  return _mm256_maskz_load_pd(__U, __P); 
}

__m128 test_mm_mask_load_ps(__m128 __W, __mmask8 __U, void const *__P) {
  // CHECK-LABEL: @test_mm_mask_load_ps
  // CHECK: @llvm.x86.avx512.mask.load.ps.128
  return _mm_mask_load_ps(__W, __U, __P); 
}

__m128 test_mm_maskz_load_ps(__mmask8 __U, void const *__P) {
  // CHECK-LABEL: @test_mm_maskz_load_ps
  // CHECK: @llvm.x86.avx512.mask.load.ps.128
  return _mm_maskz_load_ps(__U, __P); 
}

__m256 test_mm256_mask_load_ps(__m256 __W, __mmask8 __U, void const *__P) {
  // CHECK-LABEL: @test_mm256_mask_load_ps
  // CHECK: @llvm.x86.avx512.mask.load.ps.256
  return _mm256_mask_load_ps(__W, __U, __P); 
}

__m256 test_mm256_maskz_load_ps(__mmask8 __U, void const *__P) {
  // CHECK-LABEL: @test_mm256_maskz_load_ps
  // CHECK: @llvm.x86.avx512.mask.load.ps.256
  return _mm256_maskz_load_ps(__U, __P); 
}

__m128i test_mm_mask_loadu_epi64(__m128i __W, __mmask8 __U, void const *__P) {
  // CHECK-LABEL: @test_mm_mask_loadu_epi64
  // CHECK: @llvm.x86.avx512.mask.loadu.q.128
  return _mm_mask_loadu_epi64(__W, __U, __P); 
}

__m128i test_mm_maskz_loadu_epi64(__mmask8 __U, void const *__P) {
  // CHECK-LABEL: @test_mm_maskz_loadu_epi64
  // CHECK: @llvm.x86.avx512.mask.loadu.q.128
  return _mm_maskz_loadu_epi64(__U, __P); 
}

__m256i test_mm256_mask_loadu_epi64(__m256i __W, __mmask8 __U, void const *__P) {
  // CHECK-LABEL: @test_mm256_mask_loadu_epi64
  // CHECK: @llvm.x86.avx512.mask.loadu.q.256
  return _mm256_mask_loadu_epi64(__W, __U, __P); 
}

__m256i test_mm256_maskz_loadu_epi64(__mmask8 __U, void const *__P) {
  // CHECK-LABEL: @test_mm256_maskz_loadu_epi64
  // CHECK: @llvm.x86.avx512.mask.loadu.q.256
  return _mm256_maskz_loadu_epi64(__U, __P); 
}

__m128i test_mm_mask_loadu_epi32(__m128i __W, __mmask8 __U, void const *__P) {
  // CHECK-LABEL: @test_mm_mask_loadu_epi32
  // CHECK: @llvm.x86.avx512.mask.loadu.d.128
  return _mm_mask_loadu_epi32(__W, __U, __P); 
}

__m128i test_mm_maskz_loadu_epi32(__mmask8 __U, void const *__P) {
  // CHECK-LABEL: @test_mm_maskz_loadu_epi32
  // CHECK: @llvm.x86.avx512.mask.loadu.d.128
  return _mm_maskz_loadu_epi32(__U, __P); 
}

__m256i test_mm256_mask_loadu_epi32(__m256i __W, __mmask8 __U, void const *__P) {
  // CHECK-LABEL: @test_mm256_mask_loadu_epi32
  // CHECK: @llvm.x86.avx512.mask.loadu.d.256
  return _mm256_mask_loadu_epi32(__W, __U, __P); 
}

__m256i test_mm256_maskz_loadu_epi32(__mmask8 __U, void const *__P) {
  // CHECK-LABEL: @test_mm256_maskz_loadu_epi32
  // CHECK: @llvm.x86.avx512.mask.loadu.d.256
  return _mm256_maskz_loadu_epi32(__U, __P); 
}

__m128d test_mm_mask_loadu_pd(__m128d __W, __mmask8 __U, void const *__P) {
  // CHECK-LABEL: @test_mm_mask_loadu_pd
  // CHECK: @llvm.x86.avx512.mask.loadu.pd.128
  return _mm_mask_loadu_pd(__W, __U, __P); 
}

__m128d test_mm_maskz_loadu_pd(__mmask8 __U, void const *__P) {
  // CHECK-LABEL: @test_mm_maskz_loadu_pd
  // CHECK: @llvm.x86.avx512.mask.loadu.pd.128
  return _mm_maskz_loadu_pd(__U, __P); 
}

__m256d test_mm256_mask_loadu_pd(__m256d __W, __mmask8 __U, void const *__P) {
  // CHECK-LABEL: @test_mm256_mask_loadu_pd
  // CHECK: @llvm.x86.avx512.mask.loadu.pd.256
  return _mm256_mask_loadu_pd(__W, __U, __P); 
}

__m256d test_mm256_maskz_loadu_pd(__mmask8 __U, void const *__P) {
  // CHECK-LABEL: @test_mm256_maskz_loadu_pd
  // CHECK: @llvm.x86.avx512.mask.loadu.pd.256
  return _mm256_maskz_loadu_pd(__U, __P); 
}

__m128 test_mm_mask_loadu_ps(__m128 __W, __mmask8 __U, void const *__P) {
  // CHECK-LABEL: @test_mm_mask_loadu_ps
  // CHECK: @llvm.x86.avx512.mask.loadu.ps.128
  return _mm_mask_loadu_ps(__W, __U, __P); 
}

__m128 test_mm_maskz_loadu_ps(__mmask8 __U, void const *__P) {
  // CHECK-LABEL: @test_mm_maskz_loadu_ps
  // CHECK: @llvm.x86.avx512.mask.loadu.ps.128
  return _mm_maskz_loadu_ps(__U, __P); 
}

__m256 test_mm256_mask_loadu_ps(__m256 __W, __mmask8 __U, void const *__P) {
  // CHECK-LABEL: @test_mm256_mask_loadu_ps
  // CHECK: @llvm.x86.avx512.mask.loadu.ps.256
  return _mm256_mask_loadu_ps(__W, __U, __P); 
}

__m256 test_mm256_maskz_loadu_ps(__mmask8 __U, void const *__P) {
  // CHECK-LABEL: @test_mm256_maskz_loadu_ps
  // CHECK: @llvm.x86.avx512.mask.loadu.ps.256
  return _mm256_maskz_loadu_ps(__U, __P); 
}
<<<<<<< HEAD
=======

void test_mm_mask_store_pd(void *__P, __mmask8 __U, __m128d __A) {
  // CHECK-LABEL: @test_mm_mask_store_pd
  // CHECK: @llvm.x86.avx512.mask.store.pd.128
  return _mm_mask_store_pd(__P, __U, __A); 
}

void test_mm256_mask_store_pd(void *__P, __mmask8 __U, __m256d __A) {
  // CHECK-LABEL: @test_mm256_mask_store_pd
  // CHECK: @llvm.x86.avx512.mask.store.pd.256
  return _mm256_mask_store_pd(__P, __U, __A); 
}

void test_mm_mask_store_ps(void *__P, __mmask8 __U, __m128 __A) {
  // CHECK-LABEL: @test_mm_mask_store_ps
  // CHECK: @llvm.x86.avx512.mask.store.ps.128
  return _mm_mask_store_ps(__P, __U, __A); 
}

void test_mm256_mask_store_ps(void *__P, __mmask8 __U, __m256 __A) {
  // CHECK-LABEL: @test_mm256_mask_store_ps
  // CHECK: @llvm.x86.avx512.mask.store.ps.256
  return _mm256_mask_store_ps(__P, __U, __A); 
}

void test_mm_mask_storeu_epi64(void *__P, __mmask8 __U, __m128i __A) {
  // CHECK-LABEL: @test_mm_mask_storeu_epi64
  // CHECK: @llvm.x86.avx512.mask.storeu
  return _mm_mask_storeu_epi64(__P, __U, __A); 
}

void test_mm256_mask_storeu_epi64(void *__P, __mmask8 __U, __m256i __A) {
  // CHECK-LABEL: @test_mm256_mask_storeu_epi64
  // CHECK: @llvm.x86.avx512.mask.storeu
  return _mm256_mask_storeu_epi64(__P, __U, __A); 
}

void test_mm_mask_storeu_epi32(void *__P, __mmask8 __U, __m128i __A) {
  // CHECK-LABEL: @test_mm_mask_storeu_epi32
  // CHECK: @llvm.x86.avx512.mask.storeu
  return _mm_mask_storeu_epi32(__P, __U, __A); 
}

void test_mm256_mask_storeu_epi32(void *__P, __mmask8 __U, __m256i __A) {
  // CHECK-LABEL: @test_mm256_mask_storeu_epi32
  // CHECK: @llvm.x86.avx512.mask.storeu
  return _mm256_mask_storeu_epi32(__P, __U, __A); 
}

void test_mm_mask_storeu_pd(void *__P, __mmask8 __U, __m128d __A) {
  // CHECK-LABEL: @test_mm_mask_storeu_pd
  // CHECK: @llvm.x86.avx512.mask.storeu.pd.128
  return _mm_mask_storeu_pd(__P, __U, __A); 
}

void test_mm256_mask_storeu_pd(void *__P, __mmask8 __U, __m256d __A) {
  // CHECK-LABEL: @test_mm256_mask_storeu_pd
  // CHECK: @llvm.x86.avx512.mask.storeu.pd.256
  return _mm256_mask_storeu_pd(__P, __U, __A); 
}

void test_mm_mask_storeu_ps(void *__P, __mmask8 __U, __m128 __A) {
  // CHECK-LABEL: @test_mm_mask_storeu_ps
  // CHECK: @llvm.x86.avx512.mask.storeu.ps.128
  return _mm_mask_storeu_ps(__P, __U, __A); 
}

void test_mm256_mask_storeu_ps(void *__P, __mmask8 __U, __m256 __A) {
  // CHECK-LABEL: @test_mm256_mask_storeu_ps
  // CHECK: @llvm.x86.avx512.mask.storeu.ps.256
  return _mm256_mask_storeu_ps(__P, __U, __A); 
}

__m128d test_mm_mask_unpackhi_pd(__m128d __W, __mmask8 __U, __m128d __A, __m128d __B) {
  // CHECK-LABEL: @test_mm_mask_unpackhi_pd
  // CHECK: @llvm.x86.avx512.mask.unpckh.pd.128
  return _mm_mask_unpackhi_pd(__W, __U, __A, __B); 
}

__m128d test_mm_maskz_unpackhi_pd(__mmask8 __U, __m128d __A, __m128d __B) {
  // CHECK-LABEL: @test_mm_maskz_unpackhi_pd
  // CHECK: @llvm.x86.avx512.mask.unpckh.pd.128
  return _mm_maskz_unpackhi_pd(__U, __A, __B); 
}

__m256d test_mm256_mask_unpackhi_pd(__m256d __W, __mmask8 __U, __m256d __A, __m256d __B) {
  // CHECK-LABEL: @test_mm256_mask_unpackhi_pd
  // CHECK: @llvm.x86.avx512.mask.unpckh.pd.256
  return _mm256_mask_unpackhi_pd(__W, __U, __A, __B); 
}

__m256d test_mm256_maskz_unpackhi_pd(__mmask8 __U, __m256d __A, __m256d __B) {
  // CHECK-LABEL: @test_mm256_maskz_unpackhi_pd
  // CHECK: @llvm.x86.avx512.mask.unpckh.pd.256
  return _mm256_maskz_unpackhi_pd(__U, __A, __B); 
}

__m128 test_mm_mask_unpackhi_ps(__m128 __W, __mmask8 __U, __m128 __A, __m128 __B) {
  // CHECK-LABEL: @test_mm_mask_unpackhi_ps
  // CHECK: @llvm.x86.avx512.mask.unpckh.ps.128
  return _mm_mask_unpackhi_ps(__W, __U, __A, __B); 
}

__m128 test_mm_maskz_unpackhi_ps(__mmask8 __U, __m128 __A, __m128 __B) {
  // CHECK-LABEL: @test_mm_maskz_unpackhi_ps
  // CHECK: @llvm.x86.avx512.mask.unpckh.ps.128
  return _mm_maskz_unpackhi_ps(__U, __A, __B); 
}

__m256 test_mm256_mask_unpackhi_ps(__m256 __W, __mmask8 __U, __m256 __A, __m256 __B) {
  // CHECK-LABEL: @test_mm256_mask_unpackhi_ps
  // CHECK: @llvm.x86.avx512.mask.unpckh.ps.256
  return _mm256_mask_unpackhi_ps(__W, __U, __A, __B); 
}

__m256 test_mm256_maskz_unpackhi_ps(__mmask8 __U, __m256 __A, __m256 __B) {
  // CHECK-LABEL: @test_mm256_maskz_unpackhi_ps
  // CHECK: @llvm.x86.avx512.mask.unpckh.ps.256
  return _mm256_maskz_unpackhi_ps(__U, __A, __B); 
}

__m128d test_mm_mask_unpacklo_pd(__m128d __W, __mmask8 __U, __m128d __A, __m128d __B) {
  // CHECK-LABEL: @test_mm_mask_unpacklo_pd
  // CHECK: @llvm.x86.avx512.mask.unpckl.pd.128
  return _mm_mask_unpacklo_pd(__W, __U, __A, __B); 
}

__m128d test_mm_maskz_unpacklo_pd(__mmask8 __U, __m128d __A, __m128d __B) {
  // CHECK-LABEL: @test_mm_maskz_unpacklo_pd
  // CHECK: @llvm.x86.avx512.mask.unpckl.pd.128
  return _mm_maskz_unpacklo_pd(__U, __A, __B); 
}

__m256d test_mm256_mask_unpacklo_pd(__m256d __W, __mmask8 __U, __m256d __A, __m256d __B) {
  // CHECK-LABEL: @test_mm256_mask_unpacklo_pd
  // CHECK: @llvm.x86.avx512.mask.unpckl.pd.256
  return _mm256_mask_unpacklo_pd(__W, __U, __A, __B); 
}

__m256d test_mm256_maskz_unpacklo_pd(__mmask8 __U, __m256d __A, __m256d __B) {
  // CHECK-LABEL: @test_mm256_maskz_unpacklo_pd
  // CHECK: @llvm.x86.avx512.mask.unpckl.pd.256
  return _mm256_maskz_unpacklo_pd(__U, __A, __B); 
}

__m128 test_mm_mask_unpacklo_ps(__m128 __W, __mmask8 __U, __m128 __A, __m128 __B) {
  // CHECK-LABEL: @test_mm_mask_unpacklo_ps
  // CHECK: @llvm.x86.avx512.mask.unpckl.ps.128
  return _mm_mask_unpacklo_ps(__W, __U, __A, __B); 
}

__m128 test_mm_maskz_unpacklo_ps(__mmask8 __U, __m128 __A, __m128 __B) {
  // CHECK-LABEL: @test_mm_maskz_unpacklo_ps
  // CHECK: @llvm.x86.avx512.mask.unpckl.ps.128
  return _mm_maskz_unpacklo_ps(__U, __A, __B); 
}

__m256 test_mm256_mask_unpacklo_ps(__m256 __W, __mmask8 __U, __m256 __A, __m256 __B) {
  // CHECK-LABEL: @test_mm256_mask_unpacklo_ps
  // CHECK: @llvm.x86.avx512.mask.unpckl.ps.256
  return _mm256_mask_unpacklo_ps(__W, __U, __A, __B); 
}

__m256 test_mm256_maskz_unpacklo_ps(__mmask8 __U, __m256 __A, __m256 __B) {
  // CHECK-LABEL: @test_mm256_maskz_unpacklo_ps
  // CHECK: @llvm.x86.avx512.mask.unpckl.ps.256
  return _mm256_maskz_unpacklo_ps(__U, __A, __B); 
}

__m128d test_mm_rcp14_pd(__m128d __A) {
  // CHECK-LABEL: @test_mm_rcp14_pd
  // CHECK: @llvm.x86.avx512.rcp14.pd.128
  return _mm_rcp14_pd(__A); 
}

__m128d test_mm_mask_rcp14_pd(__m128d __W, __mmask8 __U, __m128d __A) {
  // CHECK-LABEL: @test_mm_mask_rcp14_pd
  // CHECK: @llvm.x86.avx512.rcp14.pd.128
  return _mm_mask_rcp14_pd(__W, __U, __A); 
}

__m128d test_mm_maskz_rcp14_pd(__mmask8 __U, __m128d __A) {
  // CHECK-LABEL: @test_mm_maskz_rcp14_pd
  // CHECK: @llvm.x86.avx512.rcp14.pd.128
  return _mm_maskz_rcp14_pd(__U, __A); 
}

__m256d test_mm256_rcp14_pd(__m256d __A) {
  // CHECK-LABEL: @test_mm256_rcp14_pd
  // CHECK: @llvm.x86.avx512.rcp14.pd.256
  return _mm256_rcp14_pd(__A); 
}

__m256d test_mm256_mask_rcp14_pd(__m256d __W, __mmask8 __U, __m256d __A) {
  // CHECK-LABEL: @test_mm256_mask_rcp14_pd
  // CHECK: @llvm.x86.avx512.rcp14.pd.256
  return _mm256_mask_rcp14_pd(__W, __U, __A); 
}

__m256d test_mm256_maskz_rcp14_pd(__mmask8 __U, __m256d __A) {
  // CHECK-LABEL: @test_mm256_maskz_rcp14_pd
  // CHECK: @llvm.x86.avx512.rcp14.pd.256
  return _mm256_maskz_rcp14_pd(__U, __A); 
}

__m128 test_mm_rcp14_ps(__m128 __A) {
  // CHECK-LABEL: @test_mm_rcp14_ps
  // CHECK: @llvm.x86.avx512.rcp14.ps.128
  return _mm_rcp14_ps(__A); 
}

__m128 test_mm_mask_rcp14_ps(__m128 __W, __mmask8 __U, __m128 __A) {
  // CHECK-LABEL: @test_mm_mask_rcp14_ps
  // CHECK: @llvm.x86.avx512.rcp14.ps.128
  return _mm_mask_rcp14_ps(__W, __U, __A); 
}

__m128 test_mm_maskz_rcp14_ps(__mmask8 __U, __m128 __A) {
  // CHECK-LABEL: @test_mm_maskz_rcp14_ps
  // CHECK: @llvm.x86.avx512.rcp14.ps.128
  return _mm_maskz_rcp14_ps(__U, __A); 
}

__m256 test_mm256_rcp14_ps(__m256 __A) {
  // CHECK-LABEL: @test_mm256_rcp14_ps
  // CHECK: @llvm.x86.avx512.rcp14.ps.256
  return _mm256_rcp14_ps(__A); 
}

__m256 test_mm256_mask_rcp14_ps(__m256 __W, __mmask8 __U, __m256 __A) {
  // CHECK-LABEL: @test_mm256_mask_rcp14_ps
  // CHECK: @llvm.x86.avx512.rcp14.ps.256
  return _mm256_mask_rcp14_ps(__W, __U, __A); 
}

__m256 test_mm256_maskz_rcp14_ps(__mmask8 __U, __m256 __A) {
  // CHECK-LABEL: @test_mm256_maskz_rcp14_ps
  // CHECK: @llvm.x86.avx512.rcp14.ps.256
  return _mm256_maskz_rcp14_ps(__U, __A); 
}

__m128i test_mm_lzcnt_epi32(__m128i __A) {
  // CHECK-LABEL: @test_mm_lzcnt_epi32
  // CHECK: @llvm.x86.avx512.mask.lzcnt.d
  return _mm_lzcnt_epi32(__A); 
}

__m128i test_mm_mask_lzcnt_epi32(__m128i __W, __mmask8 __U, __m128i __A) {
  // CHECK-LABEL: @test_mm_mask_lzcnt_epi32
  // CHECK: @llvm.x86.avx512.mask.lzcnt.d
  return _mm_mask_lzcnt_epi32(__W, __U, __A); 
}

__m128i test_mm_maskz_lzcnt_epi32(__mmask8 __U, __m128i __A) {
  // CHECK-LABEL: @test_mm_maskz_lzcnt_epi32
  // CHECK: @llvm.x86.avx512.mask.lzcnt.d
  return _mm_maskz_lzcnt_epi32(__U, __A); 
}

__m256i test_mm256_lzcnt_epi32(__m256i __A) {
  // CHECK-LABEL: @test_mm256_lzcnt_epi32
  // CHECK: @llvm.x86.avx512.mask.lzcnt.d
  return _mm256_lzcnt_epi32(__A); 
}

__m256i test_mm256_mask_lzcnt_epi32(__m256i __W, __mmask8 __U, __m256i __A) {
  // CHECK-LABEL: @test_mm256_mask_lzcnt_epi32
  // CHECK: @llvm.x86.avx512.mask.lzcnt.d
  return _mm256_mask_lzcnt_epi32(__W, __U, __A); 
}

__m256i test_mm256_maskz_lzcnt_epi32(__mmask8 __U, __m256i __A) {
  // CHECK-LABEL: @test_mm256_maskz_lzcnt_epi32
  // CHECK: @llvm.x86.avx512.mask.lzcnt.d
  return _mm256_maskz_lzcnt_epi32(__U, __A); 
}

__m128i test_mm_lzcnt_epi64(__m128i __A) {
  // CHECK-LABEL: @test_mm_lzcnt_epi64
  // CHECK: @llvm.x86.avx512.mask.lzcnt.q
  return _mm_lzcnt_epi64(__A); 
}

__m128i test_mm_mask_lzcnt_epi64(__m128i __W, __mmask8 __U, __m128i __A) {
  // CHECK-LABEL: @test_mm_mask_lzcnt_epi64
  // CHECK: @llvm.x86.avx512.mask.lzcnt.q
  return _mm_mask_lzcnt_epi64(__W, __U, __A); 
}

__m128i test_mm_maskz_lzcnt_epi64(__mmask8 __U, __m128i __A) {
  // CHECK-LABEL: @test_mm_maskz_lzcnt_epi64
  // CHECK: @llvm.x86.avx512.mask.lzcnt.q
  return _mm_maskz_lzcnt_epi64(__U, __A); 
}

__m256i test_mm256_lzcnt_epi64(__m256i __A) {
  // CHECK-LABEL: @test_mm256_lzcnt_epi64
  // CHECK: @llvm.x86.avx512.mask.lzcnt.q
  return _mm256_lzcnt_epi64(__A); 
}

__m256i test_mm256_mask_lzcnt_epi64(__m256i __W, __mmask8 __U, __m256i __A) {
  // CHECK-LABEL: @test_mm256_mask_lzcnt_epi64
  // CHECK: @llvm.x86.avx512.mask.lzcnt.q
  return _mm256_mask_lzcnt_epi64(__W, __U, __A); 
}

__m256i test_mm256_maskz_lzcnt_epi64(__mmask8 __U, __m256i __A) {
  // CHECK-LABEL: @test_mm256_maskz_lzcnt_epi64
  // CHECK: @llvm.x86.avx512.mask.lzcnt.q
  return _mm256_maskz_lzcnt_epi64(__U, __A); 
}


__m128d test_mm_mask_permute_pd(__m128d __W, __mmask8 __U, __m128d __X) {
  // CHECK-LABEL: @test_mm_mask_permute_pd
  // CHECK: @llvm.x86.avx512.mask.vpermil.pd
  return _mm_mask_permute_pd(__W, __U, __X, 2); 
}

__m128d test_mm_maskz_permute_pd(__mmask8 __U, __m128d __X) {
  // CHECK-LABEL: @test_mm_maskz_permute_pd
  // CHECK: @llvm.x86.avx512.mask.vpermil.pd
  return _mm_maskz_permute_pd(__U, __X, 2); 
}

__m256d test_mm256_mask_permute_pd(__m256d __W, __mmask8 __U, __m256d __X) {
  // CHECK-LABEL: @test_mm256_mask_permute_pd
  // CHECK: @llvm.x86.avx512.mask.vpermil.pd.256
  return _mm256_mask_permute_pd(__W, __U, __X, 2); 
}

__m256d test_mm256_maskz_permute_pd(__mmask8 __U, __m256d __X) {
  // CHECK-LABEL: @test_mm256_maskz_permute_pd
  // CHECK: @llvm.x86.avx512.mask.vpermil.pd.256
  return _mm256_maskz_permute_pd(__U, __X, 2); 
}

__m128 test_mm_mask_permute_ps(__m128 __W, __mmask8 __U, __m128 __X) {
  // CHECK-LABEL: @test_mm_mask_permute_ps
  // CHECK: @llvm.x86.avx512.mask.vpermil.ps
  return _mm_mask_permute_ps(__W, __U, __X, 2); 
}

__m128 test_mm_maskz_permute_ps(__mmask8 __U, __m128 __X) {
  // CHECK-LABEL: @test_mm_maskz_permute_ps
  // CHECK: @llvm.x86.avx512.mask.vpermil.ps
  return _mm_maskz_permute_ps(__U, __X, 2); 
}

__m256 test_mm256_mask_permute_ps(__m256 __W, __mmask8 __U, __m256 __X) {
  // CHECK-LABEL: @test_mm256_mask_permute_ps
  // CHECK: @llvm.x86.avx512.mask.vpermil.ps.256
  return _mm256_mask_permute_ps(__W, __U, __X, 2); 
}

__m256 test_mm256_maskz_permute_ps(__mmask8 __U, __m256 __X) {
  // CHECK-LABEL: @test_mm256_maskz_permute_ps
  // CHECK: @llvm.x86.avx512.mask.vpermil.ps.256
  return _mm256_maskz_permute_ps(__U, __X, 2); 
}

__m128d test_mm_mask_permutevar_pd(__m128d __W, __mmask8 __U, __m128d __A, __m128i __C) {
  // CHECK-LABEL: @test_mm_mask_permutevar_pd
  // CHECK: @llvm.x86.avx512.mask.vpermilvar.pd
  return _mm_mask_permutevar_pd(__W, __U, __A, __C); 
}

__m128d test_mm_maskz_permutevar_pd(__mmask8 __U, __m128d __A, __m128i __C) {
  // CHECK-LABEL: @test_mm_maskz_permutevar_pd
  // CHECK: @llvm.x86.avx512.mask.vpermilvar.pd
  return _mm_maskz_permutevar_pd(__U, __A, __C); 
}

__m256d test_mm256_mask_permutevar_pd(__m256d __W, __mmask8 __U, __m256d __A, __m256i __C) {
  // CHECK-LABEL: @test_mm256_mask_permutevar_pd
  // CHECK: @llvm.x86.avx512.mask.vpermilvar.pd.256
  return _mm256_mask_permutevar_pd(__W, __U, __A, __C); 
}

__m256d test_mm256_maskz_permutevar_pd(__mmask8 __U, __m256d __A, __m256i __C) {
  // CHECK-LABEL: @test_mm256_maskz_permutevar_pd
  // CHECK: @llvm.x86.avx512.mask.vpermilvar.pd.256
  return _mm256_maskz_permutevar_pd(__U, __A, __C); 
}

__m128 test_mm_mask_permutevar_ps(__m128 __W, __mmask8 __U, __m128 __A, __m128i __C) {
  // CHECK-LABEL: @test_mm_mask_permutevar_ps
  // CHECK: @llvm.x86.avx512.mask.vpermilvar.ps
  return _mm_mask_permutevar_ps(__W, __U, __A, __C); 
}

__m128 test_mm_maskz_permutevar_ps(__mmask8 __U, __m128 __A, __m128i __C) {
  // CHECK-LABEL: @test_mm_maskz_permutevar_ps
  // CHECK: @llvm.x86.avx512.mask.vpermilvar.ps
  return _mm_maskz_permutevar_ps(__U, __A, __C); 
}

__m256 test_mm256_mask_permutevar_ps(__m256 __W, __mmask8 __U, __m256 __A, __m256i __C) {
  // CHECK-LABEL: @test_mm256_mask_permutevar_ps
  // CHECK: @llvm.x86.avx512.mask.vpermilvar.ps.256
  return _mm256_mask_permutevar_ps(__W, __U, __A, __C); 
}

__m256 test_mm256_maskz_permutevar_ps(__mmask8 __U, __m256 __A, __m256i __C) {
  // CHECK-LABEL: @test_mm256_maskz_permutevar_ps
  // CHECK: @llvm.x86.avx512.mask.vpermilvar.ps.256
  return _mm256_maskz_permutevar_ps(__U, __A, __C); 
}
>>>>>>> 716a533a
<|MERGE_RESOLUTION|>--- conflicted
+++ resolved
@@ -4295,8 +4295,6 @@
   // CHECK: @llvm.x86.avx512.mask.loadu.ps.256
   return _mm256_maskz_loadu_ps(__U, __P); 
 }
-<<<<<<< HEAD
-=======
 
 void test_mm_mask_store_pd(void *__P, __mmask8 __U, __m128d __A) {
   // CHECK-LABEL: @test_mm_mask_store_pd
@@ -4705,5 +4703,4 @@
   // CHECK-LABEL: @test_mm256_maskz_permutevar_ps
   // CHECK: @llvm.x86.avx512.mask.vpermilvar.ps.256
   return _mm256_maskz_permutevar_ps(__U, __A, __C); 
-}
->>>>>>> 716a533a
+}