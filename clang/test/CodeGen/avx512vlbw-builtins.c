--- conflicted
+++ resolved
@@ -2171,8 +2171,6 @@
   // CHECK: @llvm.x86.avx512.ptestnm.w.256
   return _mm256_mask_testn_epi16_mask(__U, __A, __B); 
 }
-<<<<<<< HEAD
-=======
 
 __mmask16 test_mm_movepi8_mask(__m128i __A) {
   // CHECK-LABEL: @test_mm_movepi8_mask
@@ -2282,5 +2280,4 @@
   // CHECK-LABEL: @test_mm_maskz_set1_epi16
   // CHECK: @llvm.x86.avx512.mask.pbroadcast.w.gpr.128
   return _mm_maskz_set1_epi16(__M, __A); 
-}
->>>>>>> 35aaee63
+}