// RUN: %clang_cc1 -ffreestanding -fms-extensions -fms-compatibility -fms-compatibility-version=17.00 \
// RUN:         -triple i686--windows -Oz -emit-llvm %s -o - \
// RUN:         | FileCheck %s -check-prefix CHECK -check-prefix CHECK-I386
// RUN: %clang_cc1 -ffreestanding -fms-extensions -fms-compatibility -fms-compatibility-version=17.00 \
// RUN:         -triple thumbv7--windows -Oz -emit-llvm %s -o - \
// RUN:         | FileCheck %s
// RUN: %clang_cc1 -ffreestanding -fms-extensions -fms-compatibility -fms-compatibility-version=17.00 \
// RUN:         -triple x86_64--windows -Oz -emit-llvm %s -o - \
// RUN:         | FileCheck %s --check-prefix=CHECK --check-prefix=CHECK-X64

// intrin.h needs size_t, but -ffreestanding prevents us from getting it from
// stddef.h.  Work around it with this typedef.
typedef __SIZE_TYPE__ size_t;

#include <intrin.h>

<<<<<<< HEAD
=======
unsigned char test_BitScanForward(unsigned long *Index, unsigned long Mask) {
  return _BitScanForward(Index, Mask);
}
// CHECK: define{{.*}}i8 @test_BitScanForward(i32* {{[a-z_ ]*}}%Index, i32 {{[a-z_ ]*}}%Mask){{.*}}{
// CHECK:   [[ISNOTZERO:%[a-z0-9._]+]] = icmp eq i32 %Mask, 0
// CHECK:   br i1 [[ISNOTZERO]], label %[[END_LABEL:[a-z0-9._]+]], label %[[ISNOTZERO_LABEL:[a-z0-9._]+]]
// CHECK:   [[END_LABEL]]:
// CHECK:   [[RESULT:%[a-z0-9._]+]] = phi i8 [ 0, %[[ISZERO_LABEL:[a-z0-9._]+]] ], [ 1, %[[ISNOTZERO_LABEL]] ]
// CHECK:   ret i8 [[RESULT]]
// CHECK:   [[ISNOTZERO_LABEL]]:
// CHECK:   [[INDEX:%[0-9]+]] = tail call i32 @llvm.cttz.i32(i32 %Mask, i1 true)
// CHECK:   store i32 [[INDEX]], i32* %Index, align 4
// CHECK:   br label %[[END_LABEL]]

unsigned char test_BitScanReverse(unsigned long *Index, unsigned long Mask) {
  return _BitScanReverse(Index, Mask);
}
// CHECK: define{{.*}}i8 @test_BitScanReverse(i32* {{[a-z_ ]*}}%Index, i32 {{[a-z_ ]*}}%Mask){{.*}}{
// CHECK:   [[ISNOTZERO:%[0-9]+]] = icmp eq i32 %Mask, 0
// CHECK:   br i1 [[ISNOTZERO]], label %[[END_LABEL:[a-z0-9._]+]], label %[[ISNOTZERO_LABEL:[a-z0-9._]+]]
// CHECK:   [[END_LABEL]]:
// CHECK:   [[RESULT:%[a-z0-9._]+]] = phi i8 [ 0, %[[ISZERO_LABEL:[a-z0-9._]+]] ], [ 1, %[[ISNOTZERO_LABEL]] ]
// CHECK:   ret i8 [[RESULT]]
// CHECK:   [[ISNOTZERO_LABEL]]:
// CHECK:   [[REVINDEX:%[0-9]+]] = tail call i32 @llvm.ctlz.i32(i32 %Mask, i1 true)
// CHECK:   [[INDEX:%[0-9]+]] = xor i32 [[REVINDEX]], 31
// CHECK:   store i32 [[INDEX]], i32* %Index, align 4
// CHECK:   br label %[[END_LABEL]]

#if defined(__x86_64__) || defined(__arm__)
unsigned char test_BitScanForward64(unsigned long *Index, unsigned __int64 Mask) {
  return _BitScanForward64(Index, Mask);
}
// CHECK-ARM-X64: define{{.*}}i8 @test_BitScanForward64(i32* {{[a-z_ ]*}}%Index, i64 {{[a-z_ ]*}}%Mask){{.*}}{
// CHECK-ARM-X64:   [[ISNOTZERO:%[a-z0-9._]+]] = icmp eq i64 %Mask, 0
// CHECK-ARM-X64:   br i1 [[ISNOTZERO]], label %[[END_LABEL:[a-z0-9._]+]], label %[[ISNOTZERO_LABEL:[a-z0-9._]+]]
// CHECK-ARM-X64:   [[END_LABEL]]:
// CHECK-ARM-X64:   [[RESULT:%[a-z0-9._]+]] = phi i8 [ 0, %[[ISZERO_LABEL:[a-z0-9._]+]] ], [ 1, %[[ISNOTZERO_LABEL]] ]
// CHECK-ARM-X64:   ret i8 [[RESULT]]
// CHECK-ARM-X64:   [[ISNOTZERO_LABEL]]:
// CHECK-ARM-X64:   [[INDEX:%[0-9]+]] = tail call i64 @llvm.cttz.i64(i64 %Mask, i1 true)
// CHECK-ARM-X64:   [[TRUNC_INDEX:%[0-9]+]] = trunc i64 [[INDEX]] to i32
// CHECK-ARM-X64:   store i32 [[TRUNC_INDEX]], i32* %Index, align 4
// CHECK-ARM-X64:   br label %[[END_LABEL]]

unsigned char test_BitScanReverse64(unsigned long *Index, unsigned __int64 Mask) {
  return _BitScanReverse64(Index, Mask);
}
// CHECK-ARM-X64: define{{.*}}i8 @test_BitScanReverse64(i32* {{[a-z_ ]*}}%Index, i64 {{[a-z_ ]*}}%Mask){{.*}}{
// CHECK-ARM-X64:   [[ISNOTZERO:%[0-9]+]] = icmp eq i64 %Mask, 0
// CHECK-ARM-X64:   br i1 [[ISNOTZERO]], label %[[END_LABEL:[a-z0-9._]+]], label %[[ISNOTZERO_LABEL:[a-z0-9._]+]]
// CHECK-ARM-X64:   [[END_LABEL]]:
// CHECK-ARM-X64:   [[RESULT:%[a-z0-9._]+]] = phi i8 [ 0, %[[ISZERO_LABEL:[a-z0-9._]+]] ], [ 1, %[[ISNOTZERO_LABEL]] ]
// CHECK-ARM-X64:   ret i8 [[RESULT]]
// CHECK-ARM-X64:   [[ISNOTZERO_LABEL]]:
// CHECK-ARM-X64:   [[REVINDEX:%[0-9]+]] = tail call i64 @llvm.ctlz.i64(i64 %Mask, i1 true)
// CHECK-ARM-X64:   [[TRUNC_REVINDEX:%[0-9]+]] = trunc i64 [[REVINDEX]] to i32
// CHECK-ARM-X64:   [[INDEX:%[0-9]+]] = xor i32 [[TRUNC_REVINDEX]], 63
// CHECK-ARM-X64:   store i32 [[INDEX]], i32* %Index, align 4
// CHECK-ARM-X64:   br label %[[END_LABEL]]
#endif

>>>>>>> 0bd37a1a
void *test_InterlockedExchangePointer(void * volatile *Target, void *Value) {
  return _InterlockedExchangePointer(Target, Value);
}

// CHECK: define{{.*}}i8* @test_InterlockedExchangePointer(i8** {{[a-z_ ]*}}%Target, i8* {{[a-z_ ]*}}%Value){{.*}}{
// CHECK:   %[[TARGET:[0-9]+]] = bitcast i8** %Target to [[iPTR:i[0-9]+]]*
// CHECK:   %[[VALUE:[0-9]+]] = ptrtoint i8* %Value to [[iPTR]]
// CHECK:   %[[EXCHANGE:[0-9]+]] = atomicrmw xchg [[iPTR]]* %[[TARGET]], [[iPTR]] %[[VALUE]] seq_cst
// CHECK:   %[[RESULT:[0-9]+]] = inttoptr [[iPTR]] %[[EXCHANGE]] to i8*
// CHECK:   ret i8* %[[RESULT]]
// CHECK: }

void *test_InterlockedCompareExchangePointer(void * volatile *Destination,
                                             void *Exchange, void *Comparand) {
  return _InterlockedCompareExchangePointer(Destination, Exchange, Comparand);
}

// CHECK: define{{.*}}i8* @test_InterlockedCompareExchangePointer(i8** {{[a-z_ ]*}}%Destination, i8* {{[a-z_ ]*}}%Exchange, i8* {{[a-z_ ]*}}%Comparand){{.*}}{
// CHECK:   %[[DEST:[0-9]+]] = bitcast i8** %Destination to [[iPTR]]*
// CHECK:   %[[EXCHANGE:[0-9]+]] = ptrtoint i8* %Exchange to [[iPTR]]
// CHECK:   %[[COMPARAND:[0-9]+]] = ptrtoint i8* %Comparand to [[iPTR]]
// CHECK:   %[[XCHG:[0-9]+]] = cmpxchg volatile [[iPTR]]* %[[DEST:[0-9]+]], [[iPTR]] %[[COMPARAND:[0-9]+]], [[iPTR]] %[[EXCHANGE:[0-9]+]] seq_cst seq_cst
// CHECK:   %[[EXTRACT:[0-9]+]] = extractvalue { [[iPTR]], i1 } %[[XCHG]], 0
// CHECK:   %[[RESULT:[0-9]+]] = inttoptr [[iPTR]] %[[EXTRACT]] to i8*
// CHECK:   ret i8* %[[RESULT:[0-9]+]]
// CHECK: }

char test_InterlockedExchange8(char volatile *value, char mask) {
  return _InterlockedExchange8(value, mask);
}
// CHECK: define{{.*}}i8 @test_InterlockedExchange8(i8*{{[a-z_ ]*}}%value, i8{{[a-z_ ]*}}%mask){{.*}}{
// CHECK:   [[RESULT:%[0-9]+]] = atomicrmw xchg i8* %value, i8 %mask seq_cst
// CHECK:   ret i8 [[RESULT:%[0-9]+]]
// CHECK: }

short test_InterlockedExchange16(short volatile *value, short mask) {
  return _InterlockedExchange16(value, mask);
}
// CHECK: define{{.*}}i16 @test_InterlockedExchange16(i16*{{[a-z_ ]*}}%value, i16{{[a-z_ ]*}}%mask){{.*}}{
// CHECK:   [[RESULT:%[0-9]+]] = atomicrmw xchg i16* %value, i16 %mask seq_cst
// CHECK:   ret i16 [[RESULT:%[0-9]+]]
// CHECK: }

long test_InterlockedExchange(long volatile *value, long mask) {
  return _InterlockedExchange(value, mask);
}
// CHECK: define{{.*}}i32 @test_InterlockedExchange(i32*{{[a-z_ ]*}}%value, i32{{[a-z_ ]*}}%mask){{.*}}{
// CHECK:   [[RESULT:%[0-9]+]] = atomicrmw xchg i32* %value, i32 %mask seq_cst
// CHECK:   ret i32 [[RESULT:%[0-9]+]]
// CHECK: }

char test_InterlockedExchangeAdd8(char volatile *value, char mask) {
  return _InterlockedExchangeAdd8(value, mask);
}
// CHECK: define{{.*}}i8 @test_InterlockedExchangeAdd8(i8*{{[a-z_ ]*}}%value, i8{{[a-z_ ]*}}%mask){{.*}}{
// CHECK:   [[RESULT:%[0-9]+]] = atomicrmw add i8* %value, i8 %mask seq_cst
// CHECK:   ret i8 [[RESULT:%[0-9]+]]
// CHECK: }

short test_InterlockedExchangeAdd16(short volatile *value, short mask) {
  return _InterlockedExchangeAdd16(value, mask);
}
// CHECK: define{{.*}}i16 @test_InterlockedExchangeAdd16(i16*{{[a-z_ ]*}}%value, i16{{[a-z_ ]*}}%mask){{.*}}{
// CHECK:   [[RESULT:%[0-9]+]] = atomicrmw add i16* %value, i16 %mask seq_cst
// CHECK:   ret i16 [[RESULT:%[0-9]+]]
// CHECK: }

long test_InterlockedExchangeAdd(long volatile *value, long mask) {
  return _InterlockedExchangeAdd(value, mask);
}
// CHECK: define{{.*}}i32 @test_InterlockedExchangeAdd(i32*{{[a-z_ ]*}}%value, i32{{[a-z_ ]*}}%mask){{.*}}{
// CHECK:   [[RESULT:%[0-9]+]] = atomicrmw add i32* %value, i32 %mask seq_cst
// CHECK:   ret i32 [[RESULT:%[0-9]+]]
// CHECK: }

char test_InterlockedExchangeSub8(char volatile *value, char mask) {
  return _InterlockedExchangeSub8(value, mask);
}
// CHECK: define{{.*}}i8 @test_InterlockedExchangeSub8(i8*{{[a-z_ ]*}}%value, i8{{[a-z_ ]*}}%mask){{.*}}{
// CHECK:   [[RESULT:%[0-9]+]] = atomicrmw sub i8* %value, i8 %mask seq_cst
// CHECK:   ret i8 [[RESULT:%[0-9]+]]
// CHECK: }

short test_InterlockedExchangeSub16(short volatile *value, short mask) {
  return _InterlockedExchangeSub16(value, mask);
}
// CHECK: define{{.*}}i16 @test_InterlockedExchangeSub16(i16*{{[a-z_ ]*}}%value, i16{{[a-z_ ]*}}%mask){{.*}}{
// CHECK:   [[RESULT:%[0-9]+]] = atomicrmw sub i16* %value, i16 %mask seq_cst
// CHECK:   ret i16 [[RESULT:%[0-9]+]]
// CHECK: }

long test_InterlockedExchangeSub(long volatile *value, long mask) {
  return _InterlockedExchangeSub(value, mask);
}
// CHECK: define{{.*}}i32 @test_InterlockedExchangeSub(i32*{{[a-z_ ]*}}%value, i32{{[a-z_ ]*}}%mask){{.*}}{
// CHECK:   [[RESULT:%[0-9]+]] = atomicrmw sub i32* %value, i32 %mask seq_cst
// CHECK:   ret i32 [[RESULT:%[0-9]+]]
// CHECK: }

char test_InterlockedOr8(char volatile *value, char mask) {
  return _InterlockedOr8(value, mask);
}
// CHECK: define{{.*}}i8 @test_InterlockedOr8(i8*{{[a-z_ ]*}}%value, i8{{[a-z_ ]*}}%mask){{.*}}{
// CHECK:   [[RESULT:%[0-9]+]] = atomicrmw or i8* %value, i8 %mask seq_cst
// CHECK:   ret i8 [[RESULT:%[0-9]+]]
// CHECK: }

short test_InterlockedOr16(short volatile *value, short mask) {
  return _InterlockedOr16(value, mask);
}
// CHECK: define{{.*}}i16 @test_InterlockedOr16(i16*{{[a-z_ ]*}}%value, i16{{[a-z_ ]*}}%mask){{.*}}{
// CHECK:   [[RESULT:%[0-9]+]] = atomicrmw or i16* %value, i16 %mask seq_cst
// CHECK:   ret i16 [[RESULT:%[0-9]+]]
// CHECK: }

long test_InterlockedOr(long volatile *value, long mask) {
  return _InterlockedOr(value, mask);
}
// CHECK: define{{.*}}i32 @test_InterlockedOr(i32*{{[a-z_ ]*}}%value, i32{{[a-z_ ]*}}%mask){{.*}}{
// CHECK:   [[RESULT:%[0-9]+]] = atomicrmw or i32* %value, i32 %mask seq_cst
// CHECK:   ret i32 [[RESULT:%[0-9]+]]
// CHECK: }

char test_InterlockedXor8(char volatile *value, char mask) {
  return _InterlockedXor8(value, mask);
}
// CHECK: define{{.*}}i8 @test_InterlockedXor8(i8*{{[a-z_ ]*}}%value, i8{{[a-z_ ]*}}%mask){{.*}}{
// CHECK:   [[RESULT:%[0-9]+]] = atomicrmw xor i8* %value, i8 %mask seq_cst
// CHECK:   ret i8 [[RESULT:%[0-9]+]]
// CHECK: }

short test_InterlockedXor16(short volatile *value, short mask) {
  return _InterlockedXor16(value, mask);
}
// CHECK: define{{.*}}i16 @test_InterlockedXor16(i16*{{[a-z_ ]*}}%value, i16{{[a-z_ ]*}}%mask){{.*}}{
// CHECK:   [[RESULT:%[0-9]+]] = atomicrmw xor i16* %value, i16 %mask seq_cst
// CHECK:   ret i16 [[RESULT:%[0-9]+]]
// CHECK: }

long test_InterlockedXor(long volatile *value, long mask) {
  return _InterlockedXor(value, mask);
}
// CHECK: define{{.*}}i32 @test_InterlockedXor(i32*{{[a-z_ ]*}}%value, i32{{[a-z_ ]*}}%mask){{.*}}{
// CHECK:   [[RESULT:%[0-9]+]] = atomicrmw xor i32* %value, i32 %mask seq_cst
// CHECK:   ret i32 [[RESULT:%[0-9]+]]
// CHECK: }

char test_InterlockedAnd8(char volatile *value, char mask) {
  return _InterlockedAnd8(value, mask);
}
// CHECK: define{{.*}}i8 @test_InterlockedAnd8(i8*{{[a-z_ ]*}}%value, i8{{[a-z_ ]*}}%mask){{.*}}{
// CHECK:   [[RESULT:%[0-9]+]] = atomicrmw and i8* %value, i8 %mask seq_cst
// CHECK:   ret i8 [[RESULT:%[0-9]+]]
// CHECK: }

short test_InterlockedAnd16(short volatile *value, short mask) {
  return _InterlockedAnd16(value, mask);
}
// CHECK: define{{.*}}i16 @test_InterlockedAnd16(i16*{{[a-z_ ]*}}%value, i16{{[a-z_ ]*}}%mask){{.*}}{
// CHECK:   [[RESULT:%[0-9]+]] = atomicrmw and i16* %value, i16 %mask seq_cst
// CHECK:   ret i16 [[RESULT:%[0-9]+]]
// CHECK: }

long test_InterlockedAnd(long volatile *value, long mask) {
  return _InterlockedAnd(value, mask);
}
// CHECK: define{{.*}}i32 @test_InterlockedAnd(i32*{{[a-z_ ]*}}%value, i32{{[a-z_ ]*}}%mask){{.*}}{
// CHECK:   [[RESULT:%[0-9]+]] = atomicrmw and i32* %value, i32 %mask seq_cst
// CHECK:   ret i32 [[RESULT:%[0-9]+]]
// CHECK: }

char test_InterlockedCompareExchange8(char volatile *Destination, char Exchange, char Comperand) {
  return _InterlockedCompareExchange8(Destination, Exchange, Comperand);
}
// CHECK: define{{.*}}i8 @test_InterlockedCompareExchange8(i8*{{[a-z_ ]*}}%Destination, i8{{[a-z_ ]*}}%Exchange, i8{{[a-z_ ]*}}%Comperand){{.*}}{
// CHECK: [[TMP:%[0-9]+]] = cmpxchg volatile i8* %Destination, i8 %Comperand, i8 %Exchange seq_cst seq_cst
// CHECK: [[RESULT:%[0-9]+]] = extractvalue { i8, i1 } [[TMP]], 0
// CHECK: ret i8 [[RESULT]]
// CHECK: }

short test_InterlockedCompareExchange16(short volatile *Destination, short Exchange, short Comperand) {
  return _InterlockedCompareExchange16(Destination, Exchange, Comperand);
}
// CHECK: define{{.*}}i16 @test_InterlockedCompareExchange16(i16*{{[a-z_ ]*}}%Destination, i16{{[a-z_ ]*}}%Exchange, i16{{[a-z_ ]*}}%Comperand){{.*}}{
// CHECK: [[TMP:%[0-9]+]] = cmpxchg volatile i16* %Destination, i16 %Comperand, i16 %Exchange seq_cst seq_cst
// CHECK: [[RESULT:%[0-9]+]] = extractvalue { i16, i1 } [[TMP]], 0
// CHECK: ret i16 [[RESULT]]
// CHECK: }

long test_InterlockedCompareExchange(long volatile *Destination, long Exchange, long Comperand) {
  return _InterlockedCompareExchange(Destination, Exchange, Comperand);
}
// CHECK: define{{.*}}i32 @test_InterlockedCompareExchange(i32*{{[a-z_ ]*}}%Destination, i32{{[a-z_ ]*}}%Exchange, i32{{[a-z_ ]*}}%Comperand){{.*}}{
// CHECK: [[TMP:%[0-9]+]] = cmpxchg volatile i32* %Destination, i32 %Comperand, i32 %Exchange seq_cst seq_cst
// CHECK: [[RESULT:%[0-9]+]] = extractvalue { i32, i1 } [[TMP]], 0
// CHECK: ret i32 [[RESULT]]
// CHECK: }

__int64 test_InterlockedCompareExchange64(__int64 volatile *Destination, __int64 Exchange, __int64 Comperand) {
  return _InterlockedCompareExchange64(Destination, Exchange, Comperand);
}
// CHECK: define{{.*}}i64 @test_InterlockedCompareExchange64(i64*{{[a-z_ ]*}}%Destination, i64{{[a-z_ ]*}}%Exchange, i64{{[a-z_ ]*}}%Comperand){{.*}}{
// CHECK: [[TMP:%[0-9]+]] = cmpxchg volatile i64* %Destination, i64 %Comperand, i64 %Exchange seq_cst seq_cst
// CHECK: [[RESULT:%[0-9]+]] = extractvalue { i64, i1 } [[TMP]], 0
// CHECK: ret i64 [[RESULT]]
// CHECK: }

short test_InterlockedIncrement16(short volatile *Addend) {
  return _InterlockedIncrement16(Addend);
}
// CHECK: define{{.*}}i16 @test_InterlockedIncrement16(i16*{{[a-z_ ]*}}%Addend){{.*}}{
// CHECK: [[TMP:%[0-9]+]] = atomicrmw add i16* %Addend, i16 1 seq_cst
// CHECK: [[RESULT:%[0-9]+]] = add i16 [[TMP]], 1
// CHECK: ret i16 [[RESULT]]
// CHECK: }

long test_InterlockedIncrement(long volatile *Addend) {
  return _InterlockedIncrement(Addend);
}
// CHECK: define{{.*}}i32 @test_InterlockedIncrement(i32*{{[a-z_ ]*}}%Addend){{.*}}{
// CHECK: [[TMP:%[0-9]+]] = atomicrmw add i32* %Addend, i32 1 seq_cst
// CHECK: [[RESULT:%[0-9]+]] = add i32 [[TMP]], 1
// CHECK: ret i32 [[RESULT]]
// CHECK: }

short test_InterlockedDecrement16(short volatile *Addend) {
  return _InterlockedDecrement16(Addend);
}
// CHECK: define{{.*}}i16 @test_InterlockedDecrement16(i16*{{[a-z_ ]*}}%Addend){{.*}}{
// CHECK: [[TMP:%[0-9]+]] = atomicrmw sub i16* %Addend, i16 1 seq_cst
// CHECK: [[RESULT:%[0-9]+]] = add i16 [[TMP]], -1
// CHECK: ret i16 [[RESULT]]
// CHECK: }

long test_InterlockedDecrement(long volatile *Addend) {
  return _InterlockedDecrement(Addend);
}
// CHECK: define{{.*}}i32 @test_InterlockedDecrement(i32*{{[a-z_ ]*}}%Addend){{.*}}{
// CHECK: [[TMP:%[0-9]+]] = atomicrmw sub i32* %Addend, i32 1 seq_cst
// CHECK: [[RESULT:%[0-9]+]] = add i32 [[TMP]], -1
// CHECK: ret i32 [[RESULT]]
// CHECK: }<|MERGE_RESOLUTION|>--- conflicted
+++ resolved
@@ -1,12 +1,12 @@
 // RUN: %clang_cc1 -ffreestanding -fms-extensions -fms-compatibility -fms-compatibility-version=17.00 \
 // RUN:         -triple i686--windows -Oz -emit-llvm %s -o - \
-// RUN:         | FileCheck %s -check-prefix CHECK -check-prefix CHECK-I386
+// RUN:         | FileCheck %s -check-prefix=CHECK -check-prefix=CHECK-I386
 // RUN: %clang_cc1 -ffreestanding -fms-extensions -fms-compatibility -fms-compatibility-version=17.00 \
 // RUN:         -triple thumbv7--windows -Oz -emit-llvm %s -o - \
-// RUN:         | FileCheck %s
+// RUN:         | FileCheck %s --check-prefix=CHECK --check-prefix=CHECK-ARM-X64
 // RUN: %clang_cc1 -ffreestanding -fms-extensions -fms-compatibility -fms-compatibility-version=17.00 \
 // RUN:         -triple x86_64--windows -Oz -emit-llvm %s -o - \
-// RUN:         | FileCheck %s --check-prefix=CHECK --check-prefix=CHECK-X64
+// RUN:         | FileCheck %s --check-prefix=CHECK --check-prefix=CHECK-X64 --check-prefix=CHECK-ARM-X64
 
 // intrin.h needs size_t, but -ffreestanding prevents us from getting it from
 // stddef.h.  Work around it with this typedef.
@@ -14,8 +14,6 @@
 
 #include <intrin.h>
 
-<<<<<<< HEAD
-=======
 unsigned char test_BitScanForward(unsigned long *Index, unsigned long Mask) {
   return _BitScanForward(Index, Mask);
 }
@@ -78,7 +76,6 @@
 // CHECK-ARM-X64:   br label %[[END_LABEL]]
 #endif
 
->>>>>>> 0bd37a1a
 void *test_InterlockedExchangePointer(void * volatile *Target, void *Value) {
   return _InterlockedExchangePointer(Target, Value);
 }
