// RUN: %clang_cc1 %s -triple=x86_64-apple-darwin -target-feature +avx512dq -emit-llvm -o - -Werror | FileCheck %s

// Don't include mm_malloc.h, it's system specific.
#define __MM_MALLOC_H

#include <immintrin.h>

__m512i test_mm512_mullo_epi64 (__m512i __A, __m512i __B) {
  // CHECK-LABEL: @test_mm512_mullo_epi64
  // CHECK: mul <8 x i64>
  return (__m512i) ((__v8di) __A * (__v8di) __B);
}

__m512i test_mm512_mask_mullo_epi64 (__m512i __W, __mmask8 __U, __m512i __A, __m512i __B) {
  // CHECK-LABEL: @test_mm512_mask_mullo_epi64
  // CHECK: @llvm.x86.avx512.mask.pmull.q.512
  return (__m512i) _mm512_mask_mullo_epi64(__W, __U, __A, __B);
}

__m512i test_mm512_maskz_mullo_epi64 (__mmask8 __U, __m512i __A, __m512i __B) {
  // CHECK-LABEL: @test_mm512_maskz_mullo_epi64
  // CHECK: @llvm.x86.avx512.mask.pmull.q.512
  return (__m512i) _mm512_maskz_mullo_epi64(__U, __A, __B);
}

__m512d test_mm512_xor_pd (__m512d __A, __m512d __B) {
  // CHECK-LABEL: @test_mm512_xor_pd
  // CHECK: xor <8 x i64>
  return (__m512d) _mm512_xor_pd(__A, __B);
}

__m512d test_mm512_mask_xor_pd (__m512d __W, __mmask8 __U, __m512d __A, __m512d __B) {
  // CHECK-LABEL: @test_mm512_mask_xor_pd
  // CHECK: @llvm.x86.avx512.mask.xor.pd.512
  return (__m512d) _mm512_mask_xor_pd(__W, __U, __A, __B);
}

__m512d test_mm512_maskz_xor_pd (__mmask8 __U, __m512d __A, __m512d __B) {
  // CHECK-LABEL: @test_mm512_maskz_xor_pd
  // CHECK: @llvm.x86.avx512.mask.xor.pd.512
  return (__m512d) _mm512_maskz_xor_pd(__U, __A, __B);
}

__m512 test_mm512_xor_ps (__m512 __A, __m512 __B) {
  // CHECK-LABEL: @test_mm512_xor_ps
  // CHECK: xor <16 x i32>
  return (__m512) _mm512_xor_ps(__A, __B);
}

__m512 test_mm512_mask_xor_ps (__m512 __W, __mmask16 __U, __m512 __A, __m512 __B) {
  // CHECK-LABEL: @test_mm512_mask_xor_ps
  // CHECK: @llvm.x86.avx512.mask.xor.ps.512
  return (__m512) _mm512_mask_xor_ps(__W, __U, __A, __B);
}

__m512 test_mm512_maskz_xor_ps (__mmask16 __U, __m512 __A, __m512 __B) {
  // CHECK-LABEL: @test_mm512_maskz_xor_ps
  // CHECK: @llvm.x86.avx512.mask.xor.ps.512
  return (__m512) _mm512_maskz_xor_ps(__U, __A, __B);
}

__m512d test_mm512_or_pd (__m512d __A, __m512d __B) {
  // CHECK-LABEL: @test_mm512_or_pd
  // CHECK: or <8 x i64>
  return (__m512d) _mm512_or_pd(__A, __B);
}

__m512d test_mm512_mask_or_pd (__m512d __W, __mmask8 __U, __m512d __A, __m512d __B) {
  // CHECK-LABEL: @test_mm512_mask_or_pd
  // CHECK: @llvm.x86.avx512.mask.or.pd.512
  return (__m512d) _mm512_mask_or_pd(__W, __U, __A, __B);
}

__m512d test_mm512_maskz_or_pd (__mmask8 __U, __m512d __A, __m512d __B) {
  // CHECK-LABEL: @test_mm512_maskz_or_pd
  // CHECK: @llvm.x86.avx512.mask.or.pd.512
  return (__m512d) _mm512_maskz_or_pd(__U, __A, __B);
}

__m512 test_mm512_or_ps (__m512 __A, __m512 __B) {
  // CHECK-LABEL: @test_mm512_or_ps
  // CHECK: or <16 x i32>
  return (__m512) _mm512_or_ps(__A, __B);
}

__m512 test_mm512_mask_or_ps (__m512 __W, __mmask16 __U, __m512 __A, __m512 __B) {
  // CHECK-LABEL: @test_mm512_mask_or_ps
  // CHECK: @llvm.x86.avx512.mask.or.ps.512
  return (__m512) _mm512_mask_or_ps(__W, __U, __A, __B);
}

__m512 test_mm512_maskz_or_ps (__mmask16 __U, __m512 __A, __m512 __B) {
  // CHECK-LABEL: @test_mm512_maskz_or_ps
  // CHECK: @llvm.x86.avx512.mask.or.ps.512
  return (__m512) _mm512_maskz_or_ps(__U, __A, __B);
}

__m512d test_mm512_and_pd (__m512d __A, __m512d __B) {
  // CHECK-LABEL: @test_mm512_and_pd
  // CHECK: and <8 x i64>
  return (__m512d) _mm512_and_pd(__A, __B);
}

__m512d test_mm512_mask_and_pd (__m512d __W, __mmask8 __U, __m512d __A, __m512d __B) {
  // CHECK-LABEL: @test_mm512_mask_and_pd
  // CHECK: @llvm.x86.avx512.mask.and.pd.512
  return (__m512d) _mm512_mask_and_pd(__W, __U, __A, __B);
}

__m512d test_mm512_maskz_and_pd (__mmask8 __U, __m512d __A, __m512d __B) {
  // CHECK-LABEL: @test_mm512_maskz_and_pd
  // CHECK: @llvm.x86.avx512.mask.and.pd.512
  return (__m512d) _mm512_maskz_and_pd(__U, __A, __B);
}

__m512 test_mm512_and_ps (__m512 __A, __m512 __B) {
  // CHECK-LABEL: @test_mm512_and_ps
  // CHECK: and <16 x i32>
  return (__m512) _mm512_and_ps(__A, __B);
}

__m512 test_mm512_mask_and_ps (__m512 __W, __mmask16 __U, __m512 __A, __m512 __B) {
  // CHECK-LABEL: @test_mm512_mask_and_ps
  // CHECK: @llvm.x86.avx512.mask.and.ps.512
  return (__m512) _mm512_mask_and_ps(__W, __U, __A, __B);
}

__m512 test_mm512_maskz_and_ps (__mmask16 __U, __m512 __A, __m512 __B) {
  // CHECK-LABEL: @test_mm512_maskz_and_ps
  // CHECK: @llvm.x86.avx512.mask.and.ps.512
  return (__m512) _mm512_maskz_and_ps(__U, __A, __B);
}

__m512d test_mm512_andnot_pd (__m512d __A, __m512d __B) {
  // CHECK-LABEL: @test_mm512_andnot_pd
  // CHECK: @llvm.x86.avx512.mask.andn.pd.512
  return (__m512d) _mm512_andnot_pd(__A, __B);
}

__m512d test_mm512_mask_andnot_pd (__m512d __W, __mmask8 __U, __m512d __A, __m512d __B) {
  // CHECK-LABEL: @test_mm512_mask_andnot_pd
  // CHECK: @llvm.x86.avx512.mask.andn.pd.512
  return (__m512d) _mm512_mask_andnot_pd(__W, __U, __A, __B);
}

__m512d test_mm512_maskz_andnot_pd (__mmask8 __U, __m512d __A, __m512d __B) {
  // CHECK-LABEL: @test_mm512_maskz_andnot_pd
  // CHECK: @llvm.x86.avx512.mask.andn.pd.512
  return (__m512d) _mm512_maskz_andnot_pd(__U, __A, __B);
}

__m512 test_mm512_andnot_ps (__m512 __A, __m512 __B) {
  // CHECK-LABEL: @test_mm512_andnot_ps
  // CHECK: @llvm.x86.avx512.mask.andn.ps.512
  return (__m512) _mm512_andnot_ps(__A, __B);
}

__m512 test_mm512_mask_andnot_ps (__m512 __W, __mmask16 __U, __m512 __A, __m512 __B) {
  // CHECK-LABEL: @test_mm512_mask_andnot_ps
  // CHECK: @llvm.x86.avx512.mask.andn.ps.512
  return (__m512) _mm512_mask_andnot_ps(__W, __U, __A, __B);
}

__m512 test_mm512_maskz_andnot_ps (__mmask16 __U, __m512 __A, __m512 __B) {
  // CHECK-LABEL: @test_mm512_maskz_andnot_ps
  // CHECK: @llvm.x86.avx512.mask.andn.ps.512
  return (__m512) _mm512_maskz_andnot_ps(__U, __A, __B);
}

__m512i test_mm512_cvtpd_epi64(__m512d __A) {
  // CHECK-LABEL: @test_mm512_cvtpd_epi64
  // CHECK: @llvm.x86.avx512.mask.cvtpd2qq.512
  return _mm512_cvtpd_epi64(__A); 
}

__m512i test_mm512_mask_cvtpd_epi64(__m512i __W, __mmask8 __U, __m512d __A) {
  // CHECK-LABEL: @test_mm512_mask_cvtpd_epi64
  // CHECK: @llvm.x86.avx512.mask.cvtpd2qq.512
  return _mm512_mask_cvtpd_epi64(__W, __U, __A); 
}

__m512i test_mm512_maskz_cvtpd_epi64(__mmask8 __U, __m512d __A) {
  // CHECK-LABEL: @test_mm512_maskz_cvtpd_epi64
  // CHECK: @llvm.x86.avx512.mask.cvtpd2qq.512
  return _mm512_maskz_cvtpd_epi64(__U, __A); 
}

__m512i test_mm512_cvt_roundpd_epi64(__m512d __A) {
  // CHECK-LABEL: @test_mm512_cvt_roundpd_epi64
  // CHECK: @llvm.x86.avx512.mask.cvtpd2qq.512
  return _mm512_cvt_roundpd_epi64(__A, _MM_FROUND_TO_NEAREST_INT); 
}

__m512i test_mm512_mask_cvt_roundpd_epi64(__m512i __W, __mmask8 __U, __m512d __A) {
  // CHECK-LABEL: @test_mm512_mask_cvt_roundpd_epi64
  // CHECK: @llvm.x86.avx512.mask.cvtpd2qq.512
  return _mm512_mask_cvt_roundpd_epi64(__W, __U, __A, _MM_FROUND_TO_NEAREST_INT); 
}

__m512i test_mm512_maskz_cvt_roundpd_epi64(__mmask8 __U, __m512d __A) {
  // CHECK-LABEL: @test_mm512_maskz_cvt_roundpd_epi64
  // CHECK: @llvm.x86.avx512.mask.cvtpd2qq.512
  return _mm512_maskz_cvt_roundpd_epi64(__U, __A, _MM_FROUND_TO_NEAREST_INT); 
}

__m512i test_mm512_cvtpd_epu64(__m512d __A) {
  // CHECK-LABEL: @test_mm512_cvtpd_epu64
  // CHECK: @llvm.x86.avx512.mask.cvtpd2uqq.512
  return _mm512_cvtpd_epu64(__A); 
}

__m512i test_mm512_mask_cvtpd_epu64(__m512i __W, __mmask8 __U, __m512d __A) {
  // CHECK-LABEL: @test_mm512_mask_cvtpd_epu64
  // CHECK: @llvm.x86.avx512.mask.cvtpd2uqq.512
  return _mm512_mask_cvtpd_epu64(__W, __U, __A); 
}

__m512i test_mm512_maskz_cvtpd_epu64(__mmask8 __U, __m512d __A) {
  // CHECK-LABEL: @test_mm512_maskz_cvtpd_epu64
  // CHECK: @llvm.x86.avx512.mask.cvtpd2uqq.512
  return _mm512_maskz_cvtpd_epu64(__U, __A); 
}

__m512i test_mm512_cvt_roundpd_epu64(__m512d __A) {
  // CHECK-LABEL: @test_mm512_cvt_roundpd_epu64
  // CHECK: @llvm.x86.avx512.mask.cvtpd2uqq.512
  return _mm512_cvt_roundpd_epu64(__A, _MM_FROUND_TO_NEAREST_INT); 
}

__m512i test_mm512_mask_cvt_roundpd_epu64(__m512i __W, __mmask8 __U, __m512d __A) {
  // CHECK-LABEL: @test_mm512_mask_cvt_roundpd_epu64
  // CHECK: @llvm.x86.avx512.mask.cvtpd2uqq.512
  return _mm512_mask_cvt_roundpd_epu64(__W, __U, __A, _MM_FROUND_TO_NEAREST_INT); 
}

__m512i test_mm512_maskz_cvt_roundpd_epu64(__mmask8 __U, __m512d __A) {
  // CHECK-LABEL: @test_mm512_maskz_cvt_roundpd_epu64
  // CHECK: @llvm.x86.avx512.mask.cvtpd2uqq.512
  return _mm512_maskz_cvt_roundpd_epu64(__U, __A, _MM_FROUND_TO_NEAREST_INT); 
}

__m512i test_mm512_cvtps_epi64(__m256 __A) {
  // CHECK-LABEL: @test_mm512_cvtps_epi64
  // CHECK: @llvm.x86.avx512.mask.cvtps2qq.512
  return _mm512_cvtps_epi64(__A); 
}

__m512i test_mm512_mask_cvtps_epi64(__m512i __W, __mmask8 __U, __m256 __A) {
  // CHECK-LABEL: @test_mm512_mask_cvtps_epi64
  // CHECK: @llvm.x86.avx512.mask.cvtps2qq.512
  return _mm512_mask_cvtps_epi64(__W, __U, __A); 
}

__m512i test_mm512_maskz_cvtps_epi64(__mmask8 __U, __m256 __A) {
  // CHECK-LABEL: @test_mm512_maskz_cvtps_epi64
  // CHECK: @llvm.x86.avx512.mask.cvtps2qq.512
  return _mm512_maskz_cvtps_epi64(__U, __A); 
}

__m512i test_mm512_cvt_roundps_epi64(__m256 __A) {
  // CHECK-LABEL: @test_mm512_cvt_roundps_epi64
  // CHECK: @llvm.x86.avx512.mask.cvtps2qq.512
  return _mm512_cvt_roundps_epi64(__A, _MM_FROUND_TO_NEAREST_INT); 
}

__m512i test_mm512_mask_cvt_roundps_epi64(__m512i __W, __mmask8 __U, __m256 __A) {
  // CHECK-LABEL: @test_mm512_mask_cvt_roundps_epi64
  // CHECK: @llvm.x86.avx512.mask.cvtps2qq.512
  return _mm512_mask_cvt_roundps_epi64(__W, __U, __A, _MM_FROUND_TO_NEAREST_INT); 
}

__m512i test_mm512_maskz_cvt_roundps_epi64(__mmask8 __U, __m256 __A) {
  // CHECK-LABEL: @test_mm512_maskz_cvt_roundps_epi64
  // CHECK: @llvm.x86.avx512.mask.cvtps2qq.512
  return _mm512_maskz_cvt_roundps_epi64(__U, __A, _MM_FROUND_TO_NEAREST_INT); 
}

__m512i test_mm512_cvtps_epu64(__m256 __A) {
  // CHECK-LABEL: @test_mm512_cvtps_epu64
  // CHECK: @llvm.x86.avx512.mask.cvtps2uqq.512
  return _mm512_cvtps_epu64(__A); 
}

__m512i test_mm512_mask_cvtps_epu64(__m512i __W, __mmask8 __U, __m256 __A) {
  // CHECK-LABEL: @test_mm512_mask_cvtps_epu64
  // CHECK: @llvm.x86.avx512.mask.cvtps2uqq.512
  return _mm512_mask_cvtps_epu64(__W, __U, __A); 
}

__m512i test_mm512_maskz_cvtps_epu64(__mmask8 __U, __m256 __A) {
  // CHECK-LABEL: @test_mm512_maskz_cvtps_epu64
  // CHECK: @llvm.x86.avx512.mask.cvtps2uqq.512
  return _mm512_maskz_cvtps_epu64(__U, __A); 
}

__m512i test_mm512_cvt_roundps_epu64(__m256 __A) {
  // CHECK-LABEL: @test_mm512_cvt_roundps_epu64
  // CHECK: @llvm.x86.avx512.mask.cvtps2uqq.512
  return _mm512_cvt_roundps_epu64(__A, _MM_FROUND_TO_NEAREST_INT); 
}

__m512i test_mm512_mask_cvt_roundps_epu64(__m512i __W, __mmask8 __U, __m256 __A) {
  // CHECK-LABEL: @test_mm512_mask_cvt_roundps_epu64
  // CHECK: @llvm.x86.avx512.mask.cvtps2uqq.512
  return _mm512_mask_cvt_roundps_epu64(__W, __U, __A, _MM_FROUND_TO_NEAREST_INT); 
}

__m512i test_mm512_maskz_cvt_roundps_epu64(__mmask8 __U, __m256 __A) {
  // CHECK-LABEL: @test_mm512_maskz_cvt_roundps_epu64
  // CHECK: @llvm.x86.avx512.mask.cvtps2uqq.512
  return _mm512_maskz_cvt_roundps_epu64(__U, __A, _MM_FROUND_TO_NEAREST_INT); 
}

__m512d test_mm512_cvtepi64_pd(__m512i __A) {
  // CHECK-LABEL: @test_mm512_cvtepi64_pd
  // CHECK: @llvm.x86.avx512.mask.cvtqq2pd.512
  return _mm512_cvtepi64_pd(__A); 
}

__m512d test_mm512_mask_cvtepi64_pd(__m512d __W, __mmask8 __U, __m512i __A) {
  // CHECK-LABEL: @test_mm512_mask_cvtepi64_pd
  // CHECK: @llvm.x86.avx512.mask.cvtqq2pd.512
  return _mm512_mask_cvtepi64_pd(__W, __U, __A); 
}

__m512d test_mm512_maskz_cvtepi64_pd(__mmask8 __U, __m512i __A) {
  // CHECK-LABEL: @test_mm512_maskz_cvtepi64_pd
  // CHECK: @llvm.x86.avx512.mask.cvtqq2pd.512
  return _mm512_maskz_cvtepi64_pd(__U, __A); 
}

__m512d test_mm512_cvt_roundepi64_pd(__m512i __A) {
  // CHECK-LABEL: @test_mm512_cvt_roundepi64_pd
  // CHECK: @llvm.x86.avx512.mask.cvtqq2pd.512
  return _mm512_cvt_roundepi64_pd(__A, _MM_FROUND_TO_NEAREST_INT); 
}

__m512d test_mm512_mask_cvt_roundepi64_pd(__m512d __W, __mmask8 __U, __m512i __A) {
  // CHECK-LABEL: @test_mm512_mask_cvt_roundepi64_pd
  // CHECK: @llvm.x86.avx512.mask.cvtqq2pd.512
  return _mm512_mask_cvt_roundepi64_pd(__W, __U, __A, _MM_FROUND_TO_NEAREST_INT); 
}

__m512d test_mm512_maskz_cvt_roundepi64_pd(__mmask8 __U, __m512i __A) {
  // CHECK-LABEL: @test_mm512_maskz_cvt_roundepi64_pd
  // CHECK: @llvm.x86.avx512.mask.cvtqq2pd.512
  return _mm512_maskz_cvt_roundepi64_pd(__U, __A, _MM_FROUND_TO_NEAREST_INT); 
}

__m256 test_mm512_cvtepi64_ps(__m512i __A) {
  // CHECK-LABEL: @test_mm512_cvtepi64_ps
  // CHECK: @llvm.x86.avx512.mask.cvtqq2ps.512
  return _mm512_cvtepi64_ps(__A); 
}

__m256 test_mm512_mask_cvtepi64_ps(__m256 __W, __mmask8 __U, __m512i __A) {
  // CHECK-LABEL: @test_mm512_mask_cvtepi64_ps
  // CHECK: @llvm.x86.avx512.mask.cvtqq2ps.512
  return _mm512_mask_cvtepi64_ps(__W, __U, __A); 
}

__m256 test_mm512_maskz_cvtepi64_ps(__mmask8 __U, __m512i __A) {
  // CHECK-LABEL: @test_mm512_maskz_cvtepi64_ps
  // CHECK: @llvm.x86.avx512.mask.cvtqq2ps.512
  return _mm512_maskz_cvtepi64_ps(__U, __A); 
}

__m256 test_mm512_cvt_roundepi64_ps(__m512i __A) {
  // CHECK-LABEL: @test_mm512_cvt_roundepi64_ps
  // CHECK: @llvm.x86.avx512.mask.cvtqq2ps.512
  return _mm512_cvt_roundepi64_ps(__A, _MM_FROUND_TO_NEAREST_INT); 
}

__m256 test_mm512_mask_cvt_roundepi64_ps(__m256 __W, __mmask8 __U, __m512i __A) {
  // CHECK-LABEL: @test_mm512_mask_cvt_roundepi64_ps
  // CHECK: @llvm.x86.avx512.mask.cvtqq2ps.512
  return _mm512_mask_cvt_roundepi64_ps(__W, __U, __A, _MM_FROUND_TO_NEAREST_INT); 
}

__m256 test_mm512_maskz_cvt_roundepi64_ps(__mmask8 __U, __m512i __A) {
  // CHECK-LABEL: @test_mm512_maskz_cvt_roundepi64_ps
  // CHECK: @llvm.x86.avx512.mask.cvtqq2ps.512
  return _mm512_maskz_cvt_roundepi64_ps(__U, __A, _MM_FROUND_TO_NEAREST_INT); 
}

__m512i test_mm512_cvttpd_epi64(__m512d __A) {
  // CHECK-LABEL: @test_mm512_cvttpd_epi64
  // CHECK: @llvm.x86.avx512.mask.cvttpd2qq.512
  return _mm512_cvttpd_epi64(__A); 
}

__m512i test_mm512_mask_cvttpd_epi64(__m512i __W, __mmask8 __U, __m512d __A) {
  // CHECK-LABEL: @test_mm512_mask_cvttpd_epi64
  // CHECK: @llvm.x86.avx512.mask.cvttpd2qq.512
  return _mm512_mask_cvttpd_epi64(__W, __U, __A); 
}

__m512i test_mm512_maskz_cvttpd_epi64(__mmask8 __U, __m512d __A) {
  // CHECK-LABEL: @test_mm512_maskz_cvttpd_epi64
  // CHECK: @llvm.x86.avx512.mask.cvttpd2qq.512
  return _mm512_maskz_cvttpd_epi64(__U, __A); 
}

__m512i test_mm512_cvtt_roundpd_epi64(__m512d __A) {
  // CHECK-LABEL: @test_mm512_cvtt_roundpd_epi64
  // CHECK: @llvm.x86.avx512.mask.cvttpd2qq.512
  return _mm512_cvtt_roundpd_epi64(__A, _MM_FROUND_TO_NEAREST_INT); 
}

__m512i test_mm512_mask_cvtt_roundpd_epi64(__m512i __W, __mmask8 __U, __m512d __A) {
  // CHECK-LABEL: @test_mm512_mask_cvtt_roundpd_epi64
  // CHECK: @llvm.x86.avx512.mask.cvttpd2qq.512
  return _mm512_mask_cvtt_roundpd_epi64(__W, __U, __A, _MM_FROUND_TO_NEAREST_INT); 
}

__m512i test_mm512_maskz_cvtt_roundpd_epi64(__mmask8 __U, __m512d __A) {
  // CHECK-LABEL: @test_mm512_maskz_cvtt_roundpd_epi64
  // CHECK: @llvm.x86.avx512.mask.cvttpd2qq.512
  return _mm512_maskz_cvtt_roundpd_epi64(__U, __A, _MM_FROUND_TO_NEAREST_INT); 
}

__m512i test_mm512_cvttpd_epu64(__m512d __A) {
  // CHECK-LABEL: @test_mm512_cvttpd_epu64
  // CHECK: @llvm.x86.avx512.mask.cvttpd2uqq.512
  return _mm512_cvttpd_epu64(__A); 
}

__m512i test_mm512_mask_cvttpd_epu64(__m512i __W, __mmask8 __U, __m512d __A) {
  // CHECK-LABEL: @test_mm512_mask_cvttpd_epu64
  // CHECK: @llvm.x86.avx512.mask.cvttpd2uqq.512
  return _mm512_mask_cvttpd_epu64(__W, __U, __A); 
}

__m512i test_mm512_maskz_cvttpd_epu64(__mmask8 __U, __m512d __A) {
  // CHECK-LABEL: @test_mm512_maskz_cvttpd_epu64
  // CHECK: @llvm.x86.avx512.mask.cvttpd2uqq.512
  return _mm512_maskz_cvttpd_epu64(__U, __A); 
}

__m512i test_mm512_cvtt_roundpd_epu64(__m512d __A) {
  // CHECK-LABEL: @test_mm512_cvtt_roundpd_epu64
  // CHECK: @llvm.x86.avx512.mask.cvttpd2uqq.512
  return _mm512_cvtt_roundpd_epu64(__A, _MM_FROUND_TO_NEAREST_INT); 
}

__m512i test_mm512_mask_cvtt_roundpd_epu64(__m512i __W, __mmask8 __U, __m512d __A) {
  // CHECK-LABEL: @test_mm512_mask_cvtt_roundpd_epu64
  // CHECK: @llvm.x86.avx512.mask.cvttpd2uqq.512
  return _mm512_mask_cvtt_roundpd_epu64(__W, __U, __A, _MM_FROUND_TO_NEAREST_INT); 
}

__m512i test_mm512_maskz_cvtt_roundpd_epu64(__mmask8 __U, __m512d __A) {
  // CHECK-LABEL: @test_mm512_maskz_cvtt_roundpd_epu64
  // CHECK: @llvm.x86.avx512.mask.cvttpd2uqq.512
  return _mm512_maskz_cvtt_roundpd_epu64(__U, __A, _MM_FROUND_TO_NEAREST_INT); 
}

__m512i test_mm512_cvttps_epi64(__m256 __A) {
  // CHECK-LABEL: @test_mm512_cvttps_epi64
  // CHECK: @llvm.x86.avx512.mask.cvttps2qq.512
  return _mm512_cvttps_epi64(__A); 
}

__m512i test_mm512_mask_cvttps_epi64(__m512i __W, __mmask8 __U, __m256 __A) {
  // CHECK-LABEL: @test_mm512_mask_cvttps_epi64
  // CHECK: @llvm.x86.avx512.mask.cvttps2qq.512
  return _mm512_mask_cvttps_epi64(__W, __U, __A); 
}

__m512i test_mm512_maskz_cvttps_epi64(__mmask8 __U, __m256 __A) {
  // CHECK-LABEL: @test_mm512_maskz_cvttps_epi64
  // CHECK: @llvm.x86.avx512.mask.cvttps2qq.512
  return _mm512_maskz_cvttps_epi64(__U, __A); 
}

__m512i test_mm512_cvtt_roundps_epi64(__m256 __A) {
  // CHECK-LABEL: @test_mm512_cvtt_roundps_epi64
  // CHECK: @llvm.x86.avx512.mask.cvttps2qq.512
  return _mm512_cvtt_roundps_epi64(__A, _MM_FROUND_TO_NEAREST_INT); 
}

__m512i test_mm512_mask_cvtt_roundps_epi64(__m512i __W, __mmask8 __U, __m256 __A) {
  // CHECK-LABEL: @test_mm512_mask_cvtt_roundps_epi64
  // CHECK: @llvm.x86.avx512.mask.cvttps2qq.512
  return _mm512_mask_cvtt_roundps_epi64(__W, __U, __A, _MM_FROUND_TO_NEAREST_INT); 
}

__m512i test_mm512_maskz_cvtt_roundps_epi64(__mmask8 __U, __m256 __A) {
  // CHECK-LABEL: @test_mm512_maskz_cvtt_roundps_epi64
  // CHECK: @llvm.x86.avx512.mask.cvttps2qq.512
  return _mm512_maskz_cvtt_roundps_epi64(__U, __A, _MM_FROUND_TO_NEAREST_INT); 
}

__m512i test_mm512_cvttps_epu64(__m256 __A) {
  // CHECK-LABEL: @test_mm512_cvttps_epu64
  // CHECK: @llvm.x86.avx512.mask.cvttps2uqq.512
  return _mm512_cvttps_epu64(__A); 
}

__m512i test_mm512_mask_cvttps_epu64(__m512i __W, __mmask8 __U, __m256 __A) {
  // CHECK-LABEL: @test_mm512_mask_cvttps_epu64
  // CHECK: @llvm.x86.avx512.mask.cvttps2uqq.512
  return _mm512_mask_cvttps_epu64(__W, __U, __A); 
}

__m512i test_mm512_maskz_cvttps_epu64(__mmask8 __U, __m256 __A) {
  // CHECK-LABEL: @test_mm512_maskz_cvttps_epu64
  // CHECK: @llvm.x86.avx512.mask.cvttps2uqq.512
  return _mm512_maskz_cvttps_epu64(__U, __A); 
}

__m512i test_mm512_cvtt_roundps_epu64(__m256 __A) {
  // CHECK-LABEL: @test_mm512_cvtt_roundps_epu64
  // CHECK: @llvm.x86.avx512.mask.cvttps2uqq.512
  return _mm512_cvtt_roundps_epu64(__A, _MM_FROUND_TO_NEAREST_INT); 
}

__m512i test_mm512_mask_cvtt_roundps_epu64(__m512i __W, __mmask8 __U, __m256 __A) {
  // CHECK-LABEL: @test_mm512_mask_cvtt_roundps_epu64
  // CHECK: @llvm.x86.avx512.mask.cvttps2uqq.512
  return _mm512_mask_cvtt_roundps_epu64(__W, __U, __A, _MM_FROUND_TO_NEAREST_INT); 
}

__m512i test_mm512_maskz_cvtt_roundps_epu64(__mmask8 __U, __m256 __A) {
  // CHECK-LABEL: @test_mm512_maskz_cvtt_roundps_epu64
  // CHECK: @llvm.x86.avx512.mask.cvttps2uqq.512
  return _mm512_maskz_cvtt_roundps_epu64(__U, __A, _MM_FROUND_TO_NEAREST_INT); 
}

__m512d test_mm512_cvtepu64_pd(__m512i __A) {
  // CHECK-LABEL: @test_mm512_cvtepu64_pd
  // CHECK: @llvm.x86.avx512.mask.cvtuqq2pd.512
  return _mm512_cvtepu64_pd(__A); 
}

__m512d test_mm512_mask_cvtepu64_pd(__m512d __W, __mmask8 __U, __m512i __A) {
  // CHECK-LABEL: @test_mm512_mask_cvtepu64_pd
  // CHECK: @llvm.x86.avx512.mask.cvtuqq2pd.512
  return _mm512_mask_cvtepu64_pd(__W, __U, __A); 
}

__m512d test_mm512_maskz_cvtepu64_pd(__mmask8 __U, __m512i __A) {
  // CHECK-LABEL: @test_mm512_maskz_cvtepu64_pd
  // CHECK: @llvm.x86.avx512.mask.cvtuqq2pd.512
  return _mm512_maskz_cvtepu64_pd(__U, __A); 
}

__m512d test_mm512_cvt_roundepu64_pd(__m512i __A) {
  // CHECK-LABEL: @test_mm512_cvt_roundepu64_pd
  // CHECK: @llvm.x86.avx512.mask.cvtuqq2pd.512
  return _mm512_cvt_roundepu64_pd(__A, _MM_FROUND_TO_NEAREST_INT); 
}

__m512d test_mm512_mask_cvt_roundepu64_pd(__m512d __W, __mmask8 __U, __m512i __A) {
  // CHECK-LABEL: @test_mm512_mask_cvt_roundepu64_pd
  // CHECK: @llvm.x86.avx512.mask.cvtuqq2pd.512
  return _mm512_mask_cvt_roundepu64_pd(__W, __U, __A, _MM_FROUND_TO_NEAREST_INT); 
}

__m512d test_mm512_maskz_cvt_roundepu64_pd(__mmask8 __U, __m512i __A) {
  // CHECK-LABEL: @test_mm512_maskz_cvt_roundepu64_pd
  // CHECK: @llvm.x86.avx512.mask.cvtuqq2pd.512
  return _mm512_maskz_cvt_roundepu64_pd(__U, __A, _MM_FROUND_TO_NEAREST_INT); 
}

__m256 test_mm512_cvtepu64_ps(__m512i __A) {
  // CHECK-LABEL: @test_mm512_cvtepu64_ps
  // CHECK: @llvm.x86.avx512.mask.cvtuqq2ps.512
  return _mm512_cvtepu64_ps(__A); 
}

__m256 test_mm512_mask_cvtepu64_ps(__m256 __W, __mmask8 __U, __m512i __A) {
  // CHECK-LABEL: @test_mm512_mask_cvtepu64_ps
  // CHECK: @llvm.x86.avx512.mask.cvtuqq2ps.512
  return _mm512_mask_cvtepu64_ps(__W, __U, __A); 
}

__m256 test_mm512_maskz_cvtepu64_ps(__mmask8 __U, __m512i __A) {
  // CHECK-LABEL: @test_mm512_maskz_cvtepu64_ps
  // CHECK: @llvm.x86.avx512.mask.cvtuqq2ps.512
  return _mm512_maskz_cvtepu64_ps(__U, __A); 
}

__m256 test_mm512_cvt_roundepu64_ps(__m512i __A) {
  // CHECK-LABEL: @test_mm512_cvt_roundepu64_ps
  // CHECK: @llvm.x86.avx512.mask.cvtuqq2ps.512
  return _mm512_cvt_roundepu64_ps(__A, _MM_FROUND_TO_NEAREST_INT); 
}

__m256 test_mm512_mask_cvt_roundepu64_ps(__m256 __W, __mmask8 __U, __m512i __A) {
  // CHECK-LABEL: @test_mm512_mask_cvt_roundepu64_ps
  // CHECK: @llvm.x86.avx512.mask.cvtuqq2ps.512
  return _mm512_mask_cvt_roundepu64_ps(__W, __U, __A, _MM_FROUND_TO_NEAREST_INT); 
}

__m256 test_mm512_maskz_cvt_roundepu64_ps(__mmask8 __U, __m512i __A) {
  // CHECK-LABEL: @test_mm512_maskz_cvt_roundepu64_ps
  // CHECK: @llvm.x86.avx512.mask.cvtuqq2ps.512
  return _mm512_maskz_cvt_roundepu64_ps(__U, __A, _MM_FROUND_TO_NEAREST_INT); 
}

__m512d test_mm512_range_pd(__m512d __A, __m512d __B) {
  // CHECK-LABEL: @test_mm512_range_pd
  // CHECK: @llvm.x86.avx512.mask.range.pd.512
  return _mm512_range_pd(__A, __B, 4); 
}

__m512d test_mm512_mask_range_pd(__m512d __W, __mmask8 __U, __m512d __A, __m512d __B) {
  // CHECK-LABEL: @test_mm512_mask_range_pd
  // CHECK: @llvm.x86.avx512.mask.range.pd.512
  return _mm512_mask_range_pd(__W, __U, __A, __B, 4); 
}

__m512d test_mm512_maskz_range_pd(__mmask8 __U, __m512d __A, __m512d __B) {
  // CHECK-LABEL: @test_mm512_maskz_range_pd
  // CHECK: @llvm.x86.avx512.mask.range.pd.512
  return _mm512_maskz_range_pd(__U, __A, __B, 4); 
}

__m512d test_mm512_range_round_pd(__m512d __A, __m512d __B) {
  // CHECK-LABEL: @test_mm512_range_round_pd
  // CHECK: @llvm.x86.avx512.mask.range.pd.512
  return _mm512_range_round_pd(__A, __B, 4, 8); 
}

__m512d test_mm512_mask_range_round_pd(__m512d __W, __mmask8 __U, __m512d __A, __m512d __B) {
  // CHECK-LABEL: @test_mm512_mask_range_round_pd
  // CHECK: @llvm.x86.avx512.mask.range.pd.512
  return _mm512_mask_range_round_pd(__W, __U, __A, __B, 4, 8); 
}

__m512d test_mm512_maskz_range_round_pd(__mmask8 __U, __m512d __A, __m512d __B) {
  // CHECK-LABEL: @test_mm512_maskz_range_round_pd
  // CHECK: @llvm.x86.avx512.mask.range.pd.512
  return _mm512_maskz_range_round_pd(__U, __A, __B, 4, 8); 
}

__m512 test_mm512_range_ps(__m512 __A, __m512 __B) {
  // CHECK-LABEL: @test_mm512_range_ps
  // CHECK: @llvm.x86.avx512.mask.range.ps.512
  return _mm512_range_ps(__A, __B, 4); 
}

__m512 test_mm512_mask_range_ps(__m512 __W, __mmask16 __U, __m512 __A, __m512 __B) {
  // CHECK-LABEL: @test_mm512_mask_range_ps
  // CHECK: @llvm.x86.avx512.mask.range.ps.512
  return _mm512_mask_range_ps(__W, __U, __A, __B, 4); 
}

__m512 test_mm512_maskz_range_ps(__mmask16 __U, __m512 __A, __m512 __B) {
  // CHECK-LABEL: @test_mm512_maskz_range_ps
  // CHECK: @llvm.x86.avx512.mask.range.ps.512
  return _mm512_maskz_range_ps(__U, __A, __B, 4); 
}

__m512 test_mm512_range_round_ps(__m512 __A, __m512 __B) {
  // CHECK-LABEL: @test_mm512_range_round_ps
  // CHECK: @llvm.x86.avx512.mask.range.ps.512
  return _mm512_range_round_ps(__A, __B, 4, 8); 
}

__m512 test_mm512_mask_range_round_ps(__m512 __W, __mmask16 __U, __m512 __A, __m512 __B) {
  // CHECK-LABEL: @test_mm512_mask_range_round_ps
  // CHECK: @llvm.x86.avx512.mask.range.ps.512
  return _mm512_mask_range_round_ps(__W, __U, __A, __B, 4, 8); 
}

__m512 test_mm512_maskz_range_round_ps(__mmask16 __U, __m512 __A, __m512 __B) {
  // CHECK-LABEL: @test_mm512_maskz_range_round_ps
  // CHECK: @llvm.x86.avx512.mask.range.ps.512
  return _mm512_maskz_range_round_ps(__U, __A, __B, 4, 8); 
}

__m512d test_mm512_reduce_pd(__m512d __A) {
  // CHECK-LABEL: @test_mm512_reduce_pd
  // CHECK: @llvm.x86.avx512.mask.reduce.pd.512
  return _mm512_reduce_pd(__A, 4); 
}

__m512d test_mm512_mask_reduce_pd(__m512d __W, __mmask8 __U, __m512d __A) {
  // CHECK-LABEL: @test_mm512_mask_reduce_pd
  // CHECK: @llvm.x86.avx512.mask.reduce.pd.512
  return _mm512_mask_reduce_pd(__W, __U, __A, 4); 
}

__m512d test_mm512_maskz_reduce_pd(__mmask8 __U, __m512d __A) {
  // CHECK-LABEL: @test_mm512_maskz_reduce_pd
  // CHECK: @llvm.x86.avx512.mask.reduce.pd.512
  return _mm512_maskz_reduce_pd(__U, __A, 4); 
}

__m512 test_mm512_reduce_ps(__m512 __A) {
  // CHECK-LABEL: @test_mm512_reduce_ps
  // CHECK: @llvm.x86.avx512.mask.reduce.ps.512
  return _mm512_reduce_ps(__A, 4); 
}

__m512 test_mm512_mask_reduce_ps(__m512 __W, __mmask16 __U, __m512 __A) {
  // CHECK-LABEL: @test_mm512_mask_reduce_ps
  // CHECK: @llvm.x86.avx512.mask.reduce.ps.512
  return _mm512_mask_reduce_ps(__W, __U, __A, 4); 
}

__m512 test_mm512_maskz_reduce_ps(__mmask16 __U, __m512 __A) {
  // CHECK-LABEL: @test_mm512_maskz_reduce_ps
  // CHECK: @llvm.x86.avx512.mask.reduce.ps.512
  return _mm512_maskz_reduce_ps(__U, __A, 4); 
}

__m512d test_mm512_reduce_round_pd(__m512d __A) {
  // CHECK-LABEL: @test_mm512_reduce_round_pd
  // CHECK: @llvm.x86.avx512.mask.reduce.pd.512
  return _mm512_reduce_round_pd(__A, 4, 8); 
}

__m512d test_mm512_mask_reduce_round_pd(__m512d __W, __mmask8 __U, __m512d __A) {
  // CHECK-LABEL: @test_mm512_mask_reduce_round_pd
  // CHECK: @llvm.x86.avx512.mask.reduce.pd.512
  return _mm512_mask_reduce_round_pd(__W, __U, __A, 4, 8); 
}

__m512d test_mm512_maskz_reduce_round_pd(__mmask8 __U, __m512d __A) {
  // CHECK-LABEL: @test_mm512_maskz_reduce_round_pd
  // CHECK: @llvm.x86.avx512.mask.reduce.pd.512
  return _mm512_maskz_reduce_round_pd(__U, __A, 4, 8);
}

__m512 test_mm512_reduce_round_ps(__m512 __A) {
  // CHECK-LABEL: @test_mm512_reduce_round_ps
  // CHECK: @llvm.x86.avx512.mask.reduce.ps.512
  return _mm512_reduce_round_ps(__A, 4, 8); 
}

__m512 test_mm512_mask_reduce_round_ps(__m512 __W, __mmask16 __U, __m512 __A) {
  // CHECK-LABEL: @test_mm512_mask_reduce_round_ps
  // CHECK: @llvm.x86.avx512.mask.reduce.ps.512
  return _mm512_mask_reduce_round_ps(__W, __U, __A, 4, 8); 
}

__m512 test_mm512_maskz_reduce_round_ps(__mmask16 __U, __m512 __A) {
  // CHECK-LABEL: @test_mm512_maskz_reduce_round_ps
  // CHECK: @llvm.x86.avx512.mask.reduce.ps.512
  return _mm512_maskz_reduce_round_ps(__U, __A, 4, 8); 
}
<<<<<<< HEAD
=======

__mmask16 test_mm512_movepi32_mask(__m512i __A) {
  // CHECK-LABEL: @test_mm512_movepi32_mask
  // CHECK: @llvm.x86.avx512.cvtd2mask.512
  return _mm512_movepi32_mask(__A); 
}

__m512i test_mm512_movm_epi32(__mmask16 __A) {
  // CHECK-LABEL: @test_mm512_movm_epi32
  // CHECK: @llvm.x86.avx512.cvtmask2d.512
  return _mm512_movm_epi32(__A); 
}

__m512i test_mm512_movm_epi64(__mmask8 __A) {
  // CHECK-LABEL: @test_mm512_movm_epi64
  // CHECK: @llvm.x86.avx512.cvtmask2q.512
  return _mm512_movm_epi64(__A); 
}

__mmask8 test_mm512_movepi64_mask(__m512i __A) {
  // CHECK-LABEL: @test_mm512_movepi64_mask
  // CHECK: @llvm.x86.avx512.cvtq2mask.512
  return _mm512_movepi64_mask(__A); 
}

__m512 test_mm512_broadcast_f32x2(__m128 __A) {
  // CHECK-LABEL: @test_mm512_broadcast_f32x2
  // CHECK: @llvm.x86.avx512.mask.broadcastf32x2
  return _mm512_broadcast_f32x2(__A); 
}

__m512 test_mm512_mask_broadcast_f32x2(__m512 __O, __mmask16 __M, __m128 __A) {
  // CHECK-LABEL: @test_mm512_mask_broadcast_f32x2
  // CHECK: @llvm.x86.avx512.mask.broadcastf32x2
  return _mm512_mask_broadcast_f32x2(__O, __M, __A); 
}

__m512 test_mm512_maskz_broadcast_f32x2(__mmask16 __M, __m128 __A) {
  // CHECK-LABEL: @test_mm512_maskz_broadcast_f32x2
  // CHECK: @llvm.x86.avx512.mask.broadcastf32x2
  return _mm512_maskz_broadcast_f32x2(__M, __A); 
}

__m512 test_mm512_broadcast_f32x8(__m256 __A) {
  // CHECK-LABEL: @test_mm512_broadcast_f32x8
  // CHECK: @llvm.x86.avx512.mask.broadcastf32x8
  return _mm512_broadcast_f32x8(__A); 
}

__m512 test_mm512_mask_broadcast_f32x8(__m512 __O, __mmask16 __M, __m256 __A) {
  // CHECK-LABEL: @test_mm512_mask_broadcast_f32x8
  // CHECK: @llvm.x86.avx512.mask.broadcastf32x8
  return _mm512_mask_broadcast_f32x8(__O, __M, __A); 
}

__m512 test_mm512_maskz_broadcast_f32x8(__mmask16 __M, __m256 __A) {
  // CHECK-LABEL: @test_mm512_maskz_broadcast_f32x8
  // CHECK: @llvm.x86.avx512.mask.broadcastf32x8
  return _mm512_maskz_broadcast_f32x8(__M, __A); 
}

__m512d test_mm512_broadcast_f64x2(__m128d __A) {
  // CHECK-LABEL: @test_mm512_broadcast_f64x2
  // CHECK: @llvm.x86.avx512.mask.broadcastf64x2
  return _mm512_broadcast_f64x2(__A); 
}

__m512d test_mm512_mask_broadcast_f64x2(__m512d __O, __mmask8 __M, __m128d __A) {
  // CHECK-LABEL: @test_mm512_mask_broadcast_f64x2
  // CHECK: @llvm.x86.avx512.mask.broadcastf64x2
  return _mm512_mask_broadcast_f64x2(__O, __M, __A); 
}

__m512d test_mm512_maskz_broadcast_f64x2(__mmask8 __M, __m128d __A) {
  // CHECK-LABEL: @test_mm512_maskz_broadcast_f64x2
  // CHECK: @llvm.x86.avx512.mask.broadcastf64x2
  return _mm512_maskz_broadcast_f64x2(__M, __A); 
}

__m512i test_mm512_broadcast_i32x2(__m128i __A) {
  // CHECK-LABEL: @test_mm512_broadcast_i32x2
  // CHECK: @llvm.x86.avx512.mask.broadcasti32x2
  return _mm512_broadcast_i32x2(__A); 
}

__m512i test_mm512_mask_broadcast_i32x2(__m512i __O, __mmask16 __M, __m128i __A) {
  // CHECK-LABEL: @test_mm512_mask_broadcast_i32x2
  // CHECK: @llvm.x86.avx512.mask.broadcasti32x2
  return _mm512_mask_broadcast_i32x2(__O, __M, __A); 
}

__m512i test_mm512_maskz_broadcast_i32x2(__mmask16 __M, __m128i __A) {
  // CHECK-LABEL: @test_mm512_maskz_broadcast_i32x2
  // CHECK: @llvm.x86.avx512.mask.broadcasti32x2
  return _mm512_maskz_broadcast_i32x2(__M, __A); 
}

__m512i test_mm512_broadcast_i32x8(__m256i __A) {
  // CHECK-LABEL: @test_mm512_broadcast_i32x8
  // CHECK: @llvm.x86.avx512.mask.broadcasti32x8
  return _mm512_broadcast_i32x8(__A); 
}

__m512i test_mm512_mask_broadcast_i32x8(__m512i __O, __mmask16 __M, __m256i __A) {
  // CHECK-LABEL: @test_mm512_mask_broadcast_i32x8
  // CHECK: @llvm.x86.avx512.mask.broadcasti32x8
  return _mm512_mask_broadcast_i32x8(__O, __M, __A); 
}

__m512i test_mm512_maskz_broadcast_i32x8(__mmask16 __M, __m256i __A) {
  // CHECK-LABEL: @test_mm512_maskz_broadcast_i32x8
  // CHECK: @llvm.x86.avx512.mask.broadcasti32x8
  return _mm512_maskz_broadcast_i32x8(__M, __A); 
}

__m512i test_mm512_broadcast_i64x2(__m128i __A) {
  // CHECK-LABEL: @test_mm512_broadcast_i64x2
  // CHECK: @llvm.x86.avx512.mask.broadcasti64x2
  return _mm512_broadcast_i64x2(__A); 
}

__m512i test_mm512_mask_broadcast_i64x2(__m512i __O, __mmask8 __M, __m128i __A) {
  // CHECK-LABEL: @test_mm512_mask_broadcast_i64x2
  // CHECK: @llvm.x86.avx512.mask.broadcasti64x2
  return _mm512_mask_broadcast_i64x2(__O, __M, __A); 
}

__m512i test_mm512_maskz_broadcast_i64x2(__mmask8 __M, __m128i __A) {
  // CHECK-LABEL: @test_mm512_maskz_broadcast_i64x2
  // CHECK: @llvm.x86.avx512.mask.broadcasti64x2
  return _mm512_maskz_broadcast_i64x2(__M, __A); 
}
>>>>>>> 35aaee63
<|MERGE_RESOLUTION|>--- conflicted
+++ resolved
@@ -742,8 +742,6 @@
   // CHECK: @llvm.x86.avx512.mask.reduce.ps.512
   return _mm512_maskz_reduce_round_ps(__U, __A, 4, 8); 
 }
-<<<<<<< HEAD
-=======
 
 __mmask16 test_mm512_movepi32_mask(__m512i __A) {
   // CHECK-LABEL: @test_mm512_movepi32_mask
@@ -875,5 +873,4 @@
   // CHECK-LABEL: @test_mm512_maskz_broadcast_i64x2
   // CHECK: @llvm.x86.avx512.mask.broadcasti64x2
   return _mm512_maskz_broadcast_i64x2(__M, __A); 
-}
->>>>>>> 35aaee63
+}