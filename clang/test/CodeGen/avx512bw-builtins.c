--- conflicted
+++ resolved
@@ -316,8 +316,6 @@
                                                    __E, __F);
 }
 
-<<<<<<< HEAD
-=======
 __mmask32 test_kshiftli_mask32(__m512i A, __m512i B, __m512i C, __m512i D) {
   // CHECK-LABEL: @test_kshiftli_mask32
   // CHECK: [[VAL:%.*]] = bitcast i32 %{{.*}} to <32 x i1>
@@ -404,7 +402,6 @@
   _store_mask64(A, _mm512_cmpneq_epu8_mask(B, C));
 }
 
->>>>>>> d88f76a8
 __mmask64 test_mm512_cmpeq_epi8_mask(__m512i __a, __m512i __b) {
   // CHECK-LABEL: @test_mm512_cmpeq_epi8_mask
   // CHECK: icmp eq <64 x i8> %{{.*}}, %{{.*}}
