--- conflicted
+++ resolved
@@ -39,14 +39,9 @@
 // CHECK-NEXT:       "command-line": [
 // CHECK-NEXT:         "-remove-preceeding-explicit-module-build-incompatible-options",
 // CHECK-NEXT:         "-fno-implicit-modules",
-<<<<<<< HEAD
 // CHECK-NEXT:         "-emit-module",
 // CHECK-NEXT:         "-fmodule-name=header1",
 // CHECK-NEXT:         "-fmodule-file=[[PREFIX]]/module-cache/[[CONTEXT_HASH_H1]]/header2-{{[A-Z0-9]+}}.pcm",
-=======
-// CHECK-NEXT:         "-fno-implicit-module-maps",
-// CHECK-NEXT:         "-fmodule-file=[[PREFIX]]/module-cache{{(_clangcl)?}}/[[CONTEXT_HASH_H1]]/header2-{{[A-Z0-9]+}}.pcm",
->>>>>>> 640ad769
 // CHECK-NEXT:         "-fmodule-map-file=[[PREFIX]]/Inputs/module.modulemap"
 // CHECK-NEXT:       ],
 // CHECK-NEXT:       "context-hash": "[[CONTEXT_HASH_H1]]",
