//===- CIndex.cpp - Clang-C Source Indexing Library -----------------------===//
//
// Part of the LLVM Project, under the Apache License v2.0 with LLVM Exceptions.
// See https://llvm.org/LICENSE.txt for license information.
// SPDX-License-Identifier: Apache-2.0 WITH LLVM-exception
//
//===----------------------------------------------------------------------===//
//
// This file implements the main API hooks in the Clang-C Source Indexing
// library.
//
//===----------------------------------------------------------------------===//

#include "CIndexDiagnostic.h"
#include "CIndexer.h"
#include "CLog.h"
#include "CXCursor.h"
#include "CXSourceLocation.h"
#include "CXString.h"
#include "CXTranslationUnit.h"
#include "CXType.h"
#include "CursorVisitor.h"
#include "clang-c/FatalErrorHandler.h"
#include "clang/AST/Attr.h"
#include "clang/AST/Mangle.h"
#include "clang/AST/OpenMPClause.h"
#include "clang/AST/StmtVisitor.h"
#include "clang/Basic/Diagnostic.h"
#include "clang/Basic/DiagnosticCategories.h"
#include "clang/Basic/DiagnosticIDs.h"
#include "clang/Basic/Stack.h"
#include "clang/Basic/TargetInfo.h"
#include "clang/Basic/Version.h"
#include "clang/Frontend/ASTUnit.h"
#include "clang/Frontend/CompilerInstance.h"
#include "clang/Index/CommentToXML.h"
#include "clang/Lex/HeaderSearch.h"
#include "clang/Lex/Lexer.h"
#include "clang/Lex/PreprocessingRecord.h"
#include "clang/Lex/Preprocessor.h"
#include "llvm/ADT/Optional.h"
#include "llvm/ADT/STLExtras.h"
#include "llvm/ADT/StringSwitch.h"
#include "llvm/Config/llvm-config.h"
#include "llvm/Support/Compiler.h"
#include "llvm/Support/CrashRecoveryContext.h"
#include "llvm/Support/Format.h"
#include "llvm/Support/ManagedStatic.h"
#include "llvm/Support/MemoryBuffer.h"
#include "llvm/Support/Program.h"
#include "llvm/Support/SaveAndRestore.h"
#include "llvm/Support/Signals.h"
#include "llvm/Support/TargetSelect.h"
#include "llvm/Support/Threading.h"
#include "llvm/Support/Timer.h"
#include "llvm/Support/raw_ostream.h"
#include <mutex>

#if LLVM_ENABLE_THREADS != 0 && defined(__APPLE__)
#define USE_DARWIN_THREADS
#endif

#ifdef USE_DARWIN_THREADS
#include <pthread.h>
#endif

using namespace clang;
using namespace clang::cxcursor;
using namespace clang::cxtu;
using namespace clang::cxindex;

CXTranslationUnit cxtu::MakeCXTranslationUnit(CIndexer *CIdx,
                                              std::unique_ptr<ASTUnit> AU) {
  if (!AU)
    return nullptr;
  assert(CIdx);
  CXTranslationUnit D = new CXTranslationUnitImpl();
  D->CIdx = CIdx;
  D->TheASTUnit = AU.release();
  D->StringPool = new cxstring::CXStringPool();
  D->Diagnostics = nullptr;
  D->OverridenCursorsPool = createOverridenCXCursorsPool();
  D->CommentToXML = nullptr;
  D->ParsingOptions = 0;
  D->Arguments = {};
  return D;
}

bool cxtu::isASTReadError(ASTUnit *AU) {
  for (ASTUnit::stored_diag_iterator D = AU->stored_diag_begin(),
                                     DEnd = AU->stored_diag_end();
       D != DEnd; ++D) {
    if (D->getLevel() >= DiagnosticsEngine::Error &&
        DiagnosticIDs::getCategoryNumberForDiag(D->getID()) ==
            diag::DiagCat_AST_Deserialization_Issue)
      return true;
  }
  return false;
}

cxtu::CXTUOwner::~CXTUOwner() {
  if (TU)
    clang_disposeTranslationUnit(TU);
}

/// Compare two source ranges to determine their relative position in
/// the translation unit.
static RangeComparisonResult RangeCompare(SourceManager &SM, SourceRange R1,
                                          SourceRange R2) {
  assert(R1.isValid() && "First range is invalid?");
  assert(R2.isValid() && "Second range is invalid?");
  if (R1.getEnd() != R2.getBegin() &&
      SM.isBeforeInTranslationUnit(R1.getEnd(), R2.getBegin()))
    return RangeBefore;
  if (R2.getEnd() != R1.getBegin() &&
      SM.isBeforeInTranslationUnit(R2.getEnd(), R1.getBegin()))
    return RangeAfter;
  return RangeOverlap;
}

/// Determine if a source location falls within, before, or after a
///   a given source range.
static RangeComparisonResult LocationCompare(SourceManager &SM,
                                             SourceLocation L, SourceRange R) {
  assert(R.isValid() && "First range is invalid?");
  assert(L.isValid() && "Second range is invalid?");
  if (L == R.getBegin() || L == R.getEnd())
    return RangeOverlap;
  if (SM.isBeforeInTranslationUnit(L, R.getBegin()))
    return RangeBefore;
  if (SM.isBeforeInTranslationUnit(R.getEnd(), L))
    return RangeAfter;
  return RangeOverlap;
}

/// Translate a Clang source range into a CIndex source range.
///
/// Clang internally represents ranges where the end location points to the
/// start of the token at the end. However, for external clients it is more
/// useful to have a CXSourceRange be a proper half-open interval. This routine
/// does the appropriate translation.
CXSourceRange cxloc::translateSourceRange(const SourceManager &SM,
                                          const LangOptions &LangOpts,
                                          const CharSourceRange &R) {
  // We want the last character in this location, so we will adjust the
  // location accordingly.
  SourceLocation EndLoc = R.getEnd();
  bool IsTokenRange = R.isTokenRange();
  if (EndLoc.isValid() && EndLoc.isMacroID() &&
      !SM.isMacroArgExpansion(EndLoc)) {
    CharSourceRange Expansion = SM.getExpansionRange(EndLoc);
    EndLoc = Expansion.getEnd();
    IsTokenRange = Expansion.isTokenRange();
  }
  if (IsTokenRange && EndLoc.isValid()) {
    unsigned Length =
        Lexer::MeasureTokenLength(SM.getSpellingLoc(EndLoc), SM, LangOpts);
    EndLoc = EndLoc.getLocWithOffset(Length);
  }

  CXSourceRange Result = {
      {&SM, &LangOpts}, R.getBegin().getRawEncoding(), EndLoc.getRawEncoding()};
  return Result;
}

//===----------------------------------------------------------------------===//
// Cursor visitor.
//===----------------------------------------------------------------------===//

static SourceRange getRawCursorExtent(CXCursor C);
static SourceRange getFullCursorExtent(CXCursor C, SourceManager &SrcMgr);

RangeComparisonResult CursorVisitor::CompareRegionOfInterest(SourceRange R) {
  return RangeCompare(AU->getSourceManager(), R, RegionOfInterest);
}

/// Visit the given cursor and, if requested by the visitor,
/// its children.
///
/// \param Cursor the cursor to visit.
///
/// \param CheckedRegionOfInterest if true, then the caller already checked
/// that this cursor is within the region of interest.
///
/// \returns true if the visitation should be aborted, false if it
/// should continue.
bool CursorVisitor::Visit(CXCursor Cursor, bool CheckedRegionOfInterest) {
  if (clang_isInvalid(Cursor.kind))
    return false;

  if (clang_isDeclaration(Cursor.kind)) {
    const Decl *D = getCursorDecl(Cursor);
    if (!D) {
      assert(0 && "Invalid declaration cursor");
      return true; // abort.
    }

    // Ignore implicit declarations, unless it's an objc method because
    // currently we should report implicit methods for properties when indexing.
    if (D->isImplicit() && !isa<ObjCMethodDecl>(D))
      return false;
  }

  // If we have a range of interest, and this cursor doesn't intersect with it,
  // we're done.
  if (RegionOfInterest.isValid() && !CheckedRegionOfInterest) {
    SourceRange Range = getRawCursorExtent(Cursor);
    if (Range.isInvalid() || CompareRegionOfInterest(Range))
      return false;
  }

  switch (Visitor(Cursor, Parent, ClientData)) {
  case CXChildVisit_Break:
    return true;

  case CXChildVisit_Continue:
    return false;

  case CXChildVisit_Recurse: {
    bool ret = VisitChildren(Cursor);
    if (PostChildrenVisitor)
      if (PostChildrenVisitor(Cursor, ClientData))
        return true;
    return ret;
  }
  }

  llvm_unreachable("Invalid CXChildVisitResult!");
}

static bool visitPreprocessedEntitiesInRange(SourceRange R,
                                             PreprocessingRecord &PPRec,
                                             CursorVisitor &Visitor) {
  SourceManager &SM = Visitor.getASTUnit()->getSourceManager();
  FileID FID;

  if (!Visitor.shouldVisitIncludedEntities()) {
    // If the begin/end of the range lie in the same FileID, do the optimization
    // where we skip preprocessed entities that do not come from the same
    // FileID.
    FID = SM.getFileID(SM.getFileLoc(R.getBegin()));
    if (FID != SM.getFileID(SM.getFileLoc(R.getEnd())))
      FID = FileID();
  }

  const auto &Entities = PPRec.getPreprocessedEntitiesInRange(R);
  return Visitor.visitPreprocessedEntities(Entities.begin(), Entities.end(),
                                           PPRec, FID);
}

bool CursorVisitor::visitFileRegion() {
  if (RegionOfInterest.isInvalid())
    return false;

  ASTUnit *Unit = cxtu::getASTUnit(TU);
  SourceManager &SM = Unit->getSourceManager();

  std::pair<FileID, unsigned> Begin = SM.getDecomposedLoc(
                                  SM.getFileLoc(RegionOfInterest.getBegin())),
                              End = SM.getDecomposedLoc(
                                  SM.getFileLoc(RegionOfInterest.getEnd()));

  if (End.first != Begin.first) {
    // If the end does not reside in the same file, try to recover by
    // picking the end of the file of begin location.
    End.first = Begin.first;
    End.second = SM.getFileIDSize(Begin.first);
  }

  assert(Begin.first == End.first);
  if (Begin.second > End.second)
    return false;

  FileID File = Begin.first;
  unsigned Offset = Begin.second;
  unsigned Length = End.second - Begin.second;

  if (!VisitDeclsOnly && !VisitPreprocessorLast)
    if (visitPreprocessedEntitiesInRegion())
      return true; // visitation break.

  if (visitDeclsFromFileRegion(File, Offset, Length))
    return true; // visitation break.

  if (!VisitDeclsOnly && VisitPreprocessorLast)
    return visitPreprocessedEntitiesInRegion();

  return false;
}

static bool isInLexicalContext(Decl *D, DeclContext *DC) {
  if (!DC)
    return false;

  for (DeclContext *DeclDC = D->getLexicalDeclContext(); DeclDC;
       DeclDC = DeclDC->getLexicalParent()) {
    if (DeclDC == DC)
      return true;
  }
  return false;
}

bool CursorVisitor::visitDeclsFromFileRegion(FileID File, unsigned Offset,
                                             unsigned Length) {
  ASTUnit *Unit = cxtu::getASTUnit(TU);
  SourceManager &SM = Unit->getSourceManager();
  SourceRange Range = RegionOfInterest;

  SmallVector<Decl *, 16> Decls;
  Unit->findFileRegionDecls(File, Offset, Length, Decls);

  // If we didn't find any file level decls for the file, try looking at the
  // file that it was included from.
  while (Decls.empty() || Decls.front()->isTopLevelDeclInObjCContainer()) {
    bool Invalid = false;
    const SrcMgr::SLocEntry &SLEntry = SM.getSLocEntry(File, &Invalid);
    if (Invalid)
      return false;

    SourceLocation Outer;
    if (SLEntry.isFile())
      Outer = SLEntry.getFile().getIncludeLoc();
    else
      Outer = SLEntry.getExpansion().getExpansionLocStart();
    if (Outer.isInvalid())
      return false;

    std::tie(File, Offset) = SM.getDecomposedExpansionLoc(Outer);
    Length = 0;
    Unit->findFileRegionDecls(File, Offset, Length, Decls);
  }

  assert(!Decls.empty());

  bool VisitedAtLeastOnce = false;
  DeclContext *CurDC = nullptr;
  SmallVectorImpl<Decl *>::iterator DIt = Decls.begin();
  for (SmallVectorImpl<Decl *>::iterator DE = Decls.end(); DIt != DE; ++DIt) {
    Decl *D = *DIt;
    if (D->getSourceRange().isInvalid())
      continue;

    if (isInLexicalContext(D, CurDC))
      continue;

    CurDC = dyn_cast<DeclContext>(D);

    if (TagDecl *TD = dyn_cast<TagDecl>(D))
      if (!TD->isFreeStanding())
        continue;

    RangeComparisonResult CompRes =
        RangeCompare(SM, D->getSourceRange(), Range);
    if (CompRes == RangeBefore)
      continue;
    if (CompRes == RangeAfter)
      break;

    assert(CompRes == RangeOverlap);
    VisitedAtLeastOnce = true;

    if (isa<ObjCContainerDecl>(D)) {
      FileDI_current = &DIt;
      FileDE_current = DE;
    } else {
      FileDI_current = nullptr;
    }

    if (Visit(MakeCXCursor(D, TU, Range), /*CheckedRegionOfInterest=*/true))
      return true; // visitation break.
  }

  if (VisitedAtLeastOnce)
    return false;

  // No Decls overlapped with the range. Move up the lexical context until there
  // is a context that contains the range or we reach the translation unit
  // level.
  DeclContext *DC = DIt == Decls.begin()
                        ? (*DIt)->getLexicalDeclContext()
                        : (*(DIt - 1))->getLexicalDeclContext();

  while (DC && !DC->isTranslationUnit()) {
    Decl *D = cast<Decl>(DC);
    SourceRange CurDeclRange = D->getSourceRange();
    if (CurDeclRange.isInvalid())
      break;

    if (RangeCompare(SM, CurDeclRange, Range) == RangeOverlap) {
      if (Visit(MakeCXCursor(D, TU, Range), /*CheckedRegionOfInterest=*/true))
        return true; // visitation break.
    }

    DC = D->getLexicalDeclContext();
  }

  return false;
}

bool CursorVisitor::visitPreprocessedEntitiesInRegion() {
  if (!AU->getPreprocessor().getPreprocessingRecord())
    return false;

  PreprocessingRecord &PPRec = *AU->getPreprocessor().getPreprocessingRecord();
  SourceManager &SM = AU->getSourceManager();

  if (RegionOfInterest.isValid()) {
    SourceRange MappedRange = AU->mapRangeToPreamble(RegionOfInterest);
    SourceLocation B = MappedRange.getBegin();
    SourceLocation E = MappedRange.getEnd();

    if (AU->isInPreambleFileID(B)) {
      if (SM.isLoadedSourceLocation(E))
        return visitPreprocessedEntitiesInRange(SourceRange(B, E), PPRec,
                                                *this);

      // Beginning of range lies in the preamble but it also extends beyond
      // it into the main file. Split the range into 2 parts, one covering
      // the preamble and another covering the main file. This allows subsequent
      // calls to visitPreprocessedEntitiesInRange to accept a source range that
      // lies in the same FileID, allowing it to skip preprocessed entities that
      // do not come from the same FileID.
      bool breaked = visitPreprocessedEntitiesInRange(
          SourceRange(B, AU->getEndOfPreambleFileID()), PPRec, *this);
      if (breaked)
        return true;
      return visitPreprocessedEntitiesInRange(
          SourceRange(AU->getStartOfMainFileID(), E), PPRec, *this);
    }

    return visitPreprocessedEntitiesInRange(SourceRange(B, E), PPRec, *this);
  }

  bool OnlyLocalDecls = !AU->isMainFileAST() && AU->getOnlyLocalDecls();

  if (OnlyLocalDecls)
    return visitPreprocessedEntities(PPRec.local_begin(), PPRec.local_end(),
                                     PPRec);

  return visitPreprocessedEntities(PPRec.begin(), PPRec.end(), PPRec);
}

template <typename InputIterator>
bool CursorVisitor::visitPreprocessedEntities(InputIterator First,
                                              InputIterator Last,
                                              PreprocessingRecord &PPRec,
                                              FileID FID) {
  for (; First != Last; ++First) {
    if (!FID.isInvalid() && !PPRec.isEntityInFileID(First, FID))
      continue;

    PreprocessedEntity *PPE = *First;
    if (!PPE)
      continue;

    if (MacroExpansion *ME = dyn_cast<MacroExpansion>(PPE)) {
      if (Visit(MakeMacroExpansionCursor(ME, TU)))
        return true;

      continue;
    }

    if (MacroDefinitionRecord *MD = dyn_cast<MacroDefinitionRecord>(PPE)) {
      if (Visit(MakeMacroDefinitionCursor(MD, TU)))
        return true;

      continue;
    }

    if (InclusionDirective *ID = dyn_cast<InclusionDirective>(PPE)) {
      if (Visit(MakeInclusionDirectiveCursor(ID, TU)))
        return true;

      continue;
    }
  }

  return false;
}

/// Visit the children of the given cursor.
///
/// \returns true if the visitation should be aborted, false if it
/// should continue.
bool CursorVisitor::VisitChildren(CXCursor Cursor) {
  if (clang_isReference(Cursor.kind) &&
      Cursor.kind != CXCursor_CXXBaseSpecifier) {
    // By definition, references have no children.
    return false;
  }

  // Set the Parent field to Cursor, then back to its old value once we're
  // done.
  SetParentRAII SetParent(Parent, StmtParent, Cursor);

  if (clang_isDeclaration(Cursor.kind)) {
    Decl *D = const_cast<Decl *>(getCursorDecl(Cursor));
    if (!D)
      return false;

    return VisitAttributes(D) || Visit(D);
  }

  if (clang_isStatement(Cursor.kind)) {
    if (const Stmt *S = getCursorStmt(Cursor))
      return Visit(S);

    return false;
  }

  if (clang_isExpression(Cursor.kind)) {
    if (const Expr *E = getCursorExpr(Cursor))
      return Visit(E);

    return false;
  }

  if (clang_isTranslationUnit(Cursor.kind)) {
    CXTranslationUnit TU = getCursorTU(Cursor);
    ASTUnit *CXXUnit = cxtu::getASTUnit(TU);

    int VisitOrder[2] = {VisitPreprocessorLast, !VisitPreprocessorLast};
    for (unsigned I = 0; I != 2; ++I) {
      if (VisitOrder[I]) {
        if (!CXXUnit->isMainFileAST() && CXXUnit->getOnlyLocalDecls() &&
            RegionOfInterest.isInvalid()) {
          for (ASTUnit::top_level_iterator TL = CXXUnit->top_level_begin(),
                                           TLEnd = CXXUnit->top_level_end();
               TL != TLEnd; ++TL) {
            const Optional<bool> V = handleDeclForVisitation(*TL);
            if (!V.hasValue())
              continue;
            return V.getValue();
          }
        } else if (VisitDeclContext(
                       CXXUnit->getASTContext().getTranslationUnitDecl()))
          return true;
        continue;
      }

      // Walk the preprocessing record.
      if (CXXUnit->getPreprocessor().getPreprocessingRecord())
        visitPreprocessedEntitiesInRegion();
    }

    return false;
  }

  if (Cursor.kind == CXCursor_CXXBaseSpecifier) {
    if (const CXXBaseSpecifier *Base = getCursorCXXBaseSpecifier(Cursor)) {
      if (TypeSourceInfo *BaseTSInfo = Base->getTypeSourceInfo()) {
        return Visit(BaseTSInfo->getTypeLoc());
      }
    }
  }

  if (Cursor.kind == CXCursor_IBOutletCollectionAttr) {
    const IBOutletCollectionAttr *A =
        cast<IBOutletCollectionAttr>(cxcursor::getCursorAttr(Cursor));
    if (const ObjCObjectType *ObjT = A->getInterface()->getAs<ObjCObjectType>())
      return Visit(cxcursor::MakeCursorObjCClassRef(
          ObjT->getInterface(),
          A->getInterfaceLoc()->getTypeLoc().getBeginLoc(), TU));
  }

  // If pointing inside a macro definition, check if the token is an identifier
  // that was ever defined as a macro. In such a case, create a "pseudo" macro
  // expansion cursor for that token.
  SourceLocation BeginLoc = RegionOfInterest.getBegin();
  if (Cursor.kind == CXCursor_MacroDefinition &&
      BeginLoc == RegionOfInterest.getEnd()) {
    SourceLocation Loc = AU->mapLocationToPreamble(BeginLoc);
    const MacroInfo *MI =
        getMacroInfo(cxcursor::getCursorMacroDefinition(Cursor), TU);
    if (MacroDefinitionRecord *MacroDef =
            checkForMacroInMacroDefinition(MI, Loc, TU))
      return Visit(cxcursor::MakeMacroExpansionCursor(MacroDef, BeginLoc, TU));
  }

  // Nothing to visit at the moment.
  return false;
}

bool CursorVisitor::VisitBlockDecl(BlockDecl *B) {
  if (TypeSourceInfo *TSInfo = B->getSignatureAsWritten())
    if (Visit(TSInfo->getTypeLoc()))
      return true;

  if (Stmt *Body = B->getBody())
    return Visit(MakeCXCursor(Body, StmtParent, TU, RegionOfInterest));

  return false;
}

Optional<bool> CursorVisitor::shouldVisitCursor(CXCursor Cursor) {
  if (RegionOfInterest.isValid()) {
    SourceRange Range = getFullCursorExtent(Cursor, AU->getSourceManager());
    if (Range.isInvalid())
      return None;

    switch (CompareRegionOfInterest(Range)) {
    case RangeBefore:
      // This declaration comes before the region of interest; skip it.
      return None;

    case RangeAfter:
      // This declaration comes after the region of interest; we're done.
      return false;

    case RangeOverlap:
      // This declaration overlaps the region of interest; visit it.
      break;
    }
  }
  return true;
}

bool CursorVisitor::VisitDeclContext(DeclContext *DC) {
  DeclContext::decl_iterator I = DC->decls_begin(), E = DC->decls_end();

  // FIXME: Eventually remove.  This part of a hack to support proper
  // iteration over all Decls contained lexically within an ObjC container.
  SaveAndRestore<DeclContext::decl_iterator *> DI_saved(DI_current, &I);
  SaveAndRestore<DeclContext::decl_iterator> DE_saved(DE_current, E);

  for (; I != E; ++I) {
    Decl *D = *I;
    if (D->getLexicalDeclContext() != DC)
      continue;
    // Filter out synthesized property accessor redeclarations.
    if (isa<ObjCImplDecl>(DC))
      if (auto *OMD = dyn_cast<ObjCMethodDecl>(D))
        if (OMD->isSynthesizedAccessorStub())
          continue;
    const Optional<bool> V = handleDeclForVisitation(D);
    if (!V.hasValue())
      continue;
    return V.getValue();
  }
  return false;
}

Optional<bool> CursorVisitor::handleDeclForVisitation(const Decl *D) {
  CXCursor Cursor = MakeCXCursor(D, TU, RegionOfInterest);

  // Ignore synthesized ivars here, otherwise if we have something like:
  //   @synthesize prop = _prop;
  // and '_prop' is not declared, we will encounter a '_prop' ivar before
  // encountering the 'prop' synthesize declaration and we will think that
  // we passed the region-of-interest.
  if (auto *ivarD = dyn_cast<ObjCIvarDecl>(D)) {
    if (ivarD->getSynthesize())
      return None;
  }

  // FIXME: ObjCClassRef/ObjCProtocolRef for forward class/protocol
  // declarations is a mismatch with the compiler semantics.
  if (Cursor.kind == CXCursor_ObjCInterfaceDecl) {
    auto *ID = cast<ObjCInterfaceDecl>(D);
    if (!ID->isThisDeclarationADefinition())
      Cursor = MakeCursorObjCClassRef(ID, ID->getLocation(), TU);

  } else if (Cursor.kind == CXCursor_ObjCProtocolDecl) {
    auto *PD = cast<ObjCProtocolDecl>(D);
    if (!PD->isThisDeclarationADefinition())
      Cursor = MakeCursorObjCProtocolRef(PD, PD->getLocation(), TU);
  }

  const Optional<bool> V = shouldVisitCursor(Cursor);
  if (!V.hasValue())
    return None;
  if (!V.getValue())
    return false;
  if (Visit(Cursor, true))
    return true;
  return None;
}

bool CursorVisitor::VisitTranslationUnitDecl(TranslationUnitDecl *D) {
  llvm_unreachable("Translation units are visited directly by Visit()");
}

bool CursorVisitor::VisitTypeAliasTemplateDecl(TypeAliasTemplateDecl *D) {
  if (VisitTemplateParameters(D->getTemplateParameters()))
    return true;

  return Visit(MakeCXCursor(D->getTemplatedDecl(), TU, RegionOfInterest));
}

bool CursorVisitor::VisitTypeAliasDecl(TypeAliasDecl *D) {
  if (TypeSourceInfo *TSInfo = D->getTypeSourceInfo())
    return Visit(TSInfo->getTypeLoc());

  return false;
}

bool CursorVisitor::VisitTypedefDecl(TypedefDecl *D) {
  if (TypeSourceInfo *TSInfo = D->getTypeSourceInfo())
    return Visit(TSInfo->getTypeLoc());

  return false;
}

bool CursorVisitor::VisitTagDecl(TagDecl *D) { return VisitDeclContext(D); }

bool CursorVisitor::VisitClassTemplateSpecializationDecl(
    ClassTemplateSpecializationDecl *D) {
  bool ShouldVisitBody = false;
  switch (D->getSpecializationKind()) {
  case TSK_Undeclared:
  case TSK_ImplicitInstantiation:
    // Nothing to visit
    return false;

  case TSK_ExplicitInstantiationDeclaration:
  case TSK_ExplicitInstantiationDefinition:
    break;

  case TSK_ExplicitSpecialization:
    ShouldVisitBody = true;
    break;
  }

  // Visit the template arguments used in the specialization.
  if (TypeSourceInfo *SpecType = D->getTypeAsWritten()) {
    TypeLoc TL = SpecType->getTypeLoc();
    if (TemplateSpecializationTypeLoc TSTLoc =
            TL.getAs<TemplateSpecializationTypeLoc>()) {
      for (unsigned I = 0, N = TSTLoc.getNumArgs(); I != N; ++I)
        if (VisitTemplateArgumentLoc(TSTLoc.getArgLoc(I)))
          return true;
    }
  }

  return ShouldVisitBody && VisitCXXRecordDecl(D);
}

bool CursorVisitor::VisitClassTemplatePartialSpecializationDecl(
    ClassTemplatePartialSpecializationDecl *D) {
  // FIXME: Visit the "outer" template parameter lists on the TagDecl
  // before visiting these template parameters.
  if (VisitTemplateParameters(D->getTemplateParameters()))
    return true;

  // Visit the partial specialization arguments.
  const ASTTemplateArgumentListInfo *Info = D->getTemplateArgsAsWritten();
  const TemplateArgumentLoc *TemplateArgs = Info->getTemplateArgs();
  for (unsigned I = 0, N = Info->NumTemplateArgs; I != N; ++I)
    if (VisitTemplateArgumentLoc(TemplateArgs[I]))
      return true;

  return VisitCXXRecordDecl(D);
}

bool CursorVisitor::VisitTemplateTypeParmDecl(TemplateTypeParmDecl *D) {
  if (const auto *TC = D->getTypeConstraint())
    if (Visit(MakeCXCursor(TC->getImmediatelyDeclaredConstraint(), StmtParent,
                           TU, RegionOfInterest)))
      return true;

  // Visit the default argument.
  if (D->hasDefaultArgument() && !D->defaultArgumentWasInherited())
    if (TypeSourceInfo *DefArg = D->getDefaultArgumentInfo())
      if (Visit(DefArg->getTypeLoc()))
        return true;

  return false;
}

bool CursorVisitor::VisitEnumConstantDecl(EnumConstantDecl *D) {
  if (Expr *Init = D->getInitExpr())
    return Visit(MakeCXCursor(Init, StmtParent, TU, RegionOfInterest));
  return false;
}

bool CursorVisitor::VisitDeclaratorDecl(DeclaratorDecl *DD) {
  unsigned NumParamList = DD->getNumTemplateParameterLists();
  for (unsigned i = 0; i < NumParamList; i++) {
    TemplateParameterList *Params = DD->getTemplateParameterList(i);
    if (VisitTemplateParameters(Params))
      return true;
  }

  if (TypeSourceInfo *TSInfo = DD->getTypeSourceInfo())
    if (Visit(TSInfo->getTypeLoc()))
      return true;

  // Visit the nested-name-specifier, if present.
  if (NestedNameSpecifierLoc QualifierLoc = DD->getQualifierLoc())
    if (VisitNestedNameSpecifierLoc(QualifierLoc))
      return true;

  return false;
}

static bool HasTrailingReturnType(FunctionDecl *ND) {
  const QualType Ty = ND->getType();
  if (const FunctionType *AFT = Ty->getAs<FunctionType>()) {
    if (const FunctionProtoType *FT = dyn_cast<FunctionProtoType>(AFT))
      return FT->hasTrailingReturn();
  }

  return false;
}

/// Compare two base or member initializers based on their source order.
static int CompareCXXCtorInitializers(CXXCtorInitializer *const *X,
                                      CXXCtorInitializer *const *Y) {
  return (*X)->getSourceOrder() - (*Y)->getSourceOrder();
}

bool CursorVisitor::VisitFunctionDecl(FunctionDecl *ND) {
  unsigned NumParamList = ND->getNumTemplateParameterLists();
  for (unsigned i = 0; i < NumParamList; i++) {
    TemplateParameterList *Params = ND->getTemplateParameterList(i);
    if (VisitTemplateParameters(Params))
      return true;
  }

  if (TypeSourceInfo *TSInfo = ND->getTypeSourceInfo()) {
    // Visit the function declaration's syntactic components in the order
    // written. This requires a bit of work.
    TypeLoc TL = TSInfo->getTypeLoc().IgnoreParens();
    FunctionTypeLoc FTL = TL.getAs<FunctionTypeLoc>();
    const bool HasTrailingRT = HasTrailingReturnType(ND);

    // If we have a function declared directly (without the use of a typedef),
    // visit just the return type. Otherwise, just visit the function's type
    // now.
    if ((FTL && !isa<CXXConversionDecl>(ND) && !HasTrailingRT &&
         Visit(FTL.getReturnLoc())) ||
        (!FTL && Visit(TL)))
      return true;

    // Visit the nested-name-specifier, if present.
    if (NestedNameSpecifierLoc QualifierLoc = ND->getQualifierLoc())
      if (VisitNestedNameSpecifierLoc(QualifierLoc))
        return true;

    // Visit the declaration name.
    if (!isa<CXXDestructorDecl>(ND))
      if (VisitDeclarationNameInfo(ND->getNameInfo()))
        return true;

    // FIXME: Visit explicitly-specified template arguments!

    // Visit the function parameters, if we have a function type.
    if (FTL && VisitFunctionTypeLoc(FTL, true))
      return true;

    // Visit the function's trailing return type.
    if (FTL && HasTrailingRT && Visit(FTL.getReturnLoc()))
      return true;

    // FIXME: Attributes?
  }

  if (ND->doesThisDeclarationHaveABody() && !ND->isLateTemplateParsed()) {
    if (CXXConstructorDecl *Constructor = dyn_cast<CXXConstructorDecl>(ND)) {
      // Find the initializers that were written in the source.
      SmallVector<CXXCtorInitializer *, 4> WrittenInits;
      for (auto *I : Constructor->inits()) {
        if (!I->isWritten())
          continue;

        WrittenInits.push_back(I);
      }

      // Sort the initializers in source order
      llvm::array_pod_sort(WrittenInits.begin(), WrittenInits.end(),
                           &CompareCXXCtorInitializers);

      // Visit the initializers in source order
      for (unsigned I = 0, N = WrittenInits.size(); I != N; ++I) {
        CXXCtorInitializer *Init = WrittenInits[I];
        if (Init->isAnyMemberInitializer()) {
          if (Visit(MakeCursorMemberRef(Init->getAnyMember(),
                                        Init->getMemberLocation(), TU)))
            return true;
        } else if (TypeSourceInfo *TInfo = Init->getTypeSourceInfo()) {
          if (Visit(TInfo->getTypeLoc()))
            return true;
        }

        // Visit the initializer value.
        if (Expr *Initializer = Init->getInit())
          if (Visit(MakeCXCursor(Initializer, ND, TU, RegionOfInterest)))
            return true;
      }
    }

    if (Visit(MakeCXCursor(ND->getBody(), StmtParent, TU, RegionOfInterest)))
      return true;
  }

  return false;
}

bool CursorVisitor::VisitFieldDecl(FieldDecl *D) {
  if (VisitDeclaratorDecl(D))
    return true;

  if (Expr *BitWidth = D->getBitWidth())
    return Visit(MakeCXCursor(BitWidth, StmtParent, TU, RegionOfInterest));

  if (Expr *Init = D->getInClassInitializer())
    return Visit(MakeCXCursor(Init, StmtParent, TU, RegionOfInterest));

  return false;
}

bool CursorVisitor::VisitVarDecl(VarDecl *D) {
  if (VisitDeclaratorDecl(D))
    return true;

  if (Expr *Init = D->getInit())
    return Visit(MakeCXCursor(Init, StmtParent, TU, RegionOfInterest));

  return false;
}

bool CursorVisitor::VisitNonTypeTemplateParmDecl(NonTypeTemplateParmDecl *D) {
  if (VisitDeclaratorDecl(D))
    return true;

  if (D->hasDefaultArgument() && !D->defaultArgumentWasInherited())
    if (Expr *DefArg = D->getDefaultArgument())
      return Visit(MakeCXCursor(DefArg, StmtParent, TU, RegionOfInterest));

  return false;
}

bool CursorVisitor::VisitFunctionTemplateDecl(FunctionTemplateDecl *D) {
  // FIXME: Visit the "outer" template parameter lists on the FunctionDecl
  // before visiting these template parameters.
  if (VisitTemplateParameters(D->getTemplateParameters()))
    return true;

  auto *FD = D->getTemplatedDecl();
  return VisitAttributes(FD) || VisitFunctionDecl(FD);
}

bool CursorVisitor::VisitClassTemplateDecl(ClassTemplateDecl *D) {
  // FIXME: Visit the "outer" template parameter lists on the TagDecl
  // before visiting these template parameters.
  if (VisitTemplateParameters(D->getTemplateParameters()))
    return true;

  auto *CD = D->getTemplatedDecl();
  return VisitAttributes(CD) || VisitCXXRecordDecl(CD);
}

bool CursorVisitor::VisitTemplateTemplateParmDecl(TemplateTemplateParmDecl *D) {
  if (VisitTemplateParameters(D->getTemplateParameters()))
    return true;

  if (D->hasDefaultArgument() && !D->defaultArgumentWasInherited() &&
      VisitTemplateArgumentLoc(D->getDefaultArgument()))
    return true;

  return false;
}

bool CursorVisitor::VisitObjCTypeParamDecl(ObjCTypeParamDecl *D) {
  // Visit the bound, if it's explicit.
  if (D->hasExplicitBound()) {
    if (auto TInfo = D->getTypeSourceInfo()) {
      if (Visit(TInfo->getTypeLoc()))
        return true;
    }
  }

  return false;
}

bool CursorVisitor::VisitObjCMethodDecl(ObjCMethodDecl *ND) {
  if (TypeSourceInfo *TSInfo = ND->getReturnTypeSourceInfo())
    if (Visit(TSInfo->getTypeLoc()))
      return true;

  for (const auto *P : ND->parameters()) {
    if (Visit(MakeCXCursor(P, TU, RegionOfInterest)))
      return true;
  }

  return ND->isThisDeclarationADefinition() &&
         Visit(MakeCXCursor(ND->getBody(), StmtParent, TU, RegionOfInterest));
}

template <typename DeclIt>
static void addRangedDeclsInContainer(DeclIt *DI_current, DeclIt DE_current,
                                      SourceManager &SM, SourceLocation EndLoc,
                                      SmallVectorImpl<Decl *> &Decls) {
  DeclIt next = *DI_current;
  while (++next != DE_current) {
    Decl *D_next = *next;
    if (!D_next)
      break;
    SourceLocation L = D_next->getBeginLoc();
    if (!L.isValid())
      break;
    if (SM.isBeforeInTranslationUnit(L, EndLoc)) {
      *DI_current = next;
      Decls.push_back(D_next);
      continue;
    }
    break;
  }
}

bool CursorVisitor::VisitObjCContainerDecl(ObjCContainerDecl *D) {
  // FIXME: Eventually convert back to just 'VisitDeclContext()'.  Essentially
  // an @implementation can lexically contain Decls that are not properly
  // nested in the AST.  When we identify such cases, we need to retrofit
  // this nesting here.
  if (!DI_current && !FileDI_current)
    return VisitDeclContext(D);

  // Scan the Decls that immediately come after the container
  // in the current DeclContext.  If any fall within the
  // container's lexical region, stash them into a vector
  // for later processing.
  SmallVector<Decl *, 24> DeclsInContainer;
  SourceLocation EndLoc = D->getSourceRange().getEnd();
  SourceManager &SM = AU->getSourceManager();
  if (EndLoc.isValid()) {
    if (DI_current) {
      addRangedDeclsInContainer(DI_current, DE_current, SM, EndLoc,
                                DeclsInContainer);
    } else {
      addRangedDeclsInContainer(FileDI_current, FileDE_current, SM, EndLoc,
                                DeclsInContainer);
    }
  }

  // The common case.
  if (DeclsInContainer.empty())
    return VisitDeclContext(D);

  // Get all the Decls in the DeclContext, and sort them with the
  // additional ones we've collected.  Then visit them.
  for (auto *SubDecl : D->decls()) {
    if (!SubDecl || SubDecl->getLexicalDeclContext() != D ||
        SubDecl->getBeginLoc().isInvalid())
      continue;
    DeclsInContainer.push_back(SubDecl);
  }

  // Now sort the Decls so that they appear in lexical order.
  llvm::sort(DeclsInContainer, [&SM](Decl *A, Decl *B) {
    SourceLocation L_A = A->getBeginLoc();
    SourceLocation L_B = B->getBeginLoc();
    return L_A != L_B
               ? SM.isBeforeInTranslationUnit(L_A, L_B)
               : SM.isBeforeInTranslationUnit(A->getEndLoc(), B->getEndLoc());
  });

  // Now visit the decls.
  for (SmallVectorImpl<Decl *>::iterator I = DeclsInContainer.begin(),
                                         E = DeclsInContainer.end();
       I != E; ++I) {
    CXCursor Cursor = MakeCXCursor(*I, TU, RegionOfInterest);
    const Optional<bool> &V = shouldVisitCursor(Cursor);
    if (!V.hasValue())
      continue;
    if (!V.getValue())
      return false;
    if (Visit(Cursor, true))
      return true;
  }
  return false;
}

bool CursorVisitor::VisitObjCCategoryDecl(ObjCCategoryDecl *ND) {
  if (Visit(MakeCursorObjCClassRef(ND->getClassInterface(), ND->getLocation(),
                                   TU)))
    return true;

  if (VisitObjCTypeParamList(ND->getTypeParamList()))
    return true;

  ObjCCategoryDecl::protocol_loc_iterator PL = ND->protocol_loc_begin();
  for (ObjCCategoryDecl::protocol_iterator I = ND->protocol_begin(),
                                           E = ND->protocol_end();
       I != E; ++I, ++PL)
    if (Visit(MakeCursorObjCProtocolRef(*I, *PL, TU)))
      return true;

  return VisitObjCContainerDecl(ND);
}

bool CursorVisitor::VisitObjCProtocolDecl(ObjCProtocolDecl *PID) {
  if (!PID->isThisDeclarationADefinition())
    return Visit(MakeCursorObjCProtocolRef(PID, PID->getLocation(), TU));

  ObjCProtocolDecl::protocol_loc_iterator PL = PID->protocol_loc_begin();
  for (ObjCProtocolDecl::protocol_iterator I = PID->protocol_begin(),
                                           E = PID->protocol_end();
       I != E; ++I, ++PL)
    if (Visit(MakeCursorObjCProtocolRef(*I, *PL, TU)))
      return true;

  return VisitObjCContainerDecl(PID);
}

bool CursorVisitor::VisitObjCPropertyDecl(ObjCPropertyDecl *PD) {
  if (PD->getTypeSourceInfo() && Visit(PD->getTypeSourceInfo()->getTypeLoc()))
    return true;

  // FIXME: This implements a workaround with @property declarations also being
  // installed in the DeclContext for the @interface.  Eventually this code
  // should be removed.
  ObjCCategoryDecl *CDecl = dyn_cast<ObjCCategoryDecl>(PD->getDeclContext());
  if (!CDecl || !CDecl->IsClassExtension())
    return false;

  ObjCInterfaceDecl *ID = CDecl->getClassInterface();
  if (!ID)
    return false;

  IdentifierInfo *PropertyId = PD->getIdentifier();
  ObjCPropertyDecl *prevDecl = ObjCPropertyDecl::findPropertyDecl(
      cast<DeclContext>(ID), PropertyId, PD->getQueryKind());

  if (!prevDecl)
    return false;

  // Visit synthesized methods since they will be skipped when visiting
  // the @interface.
  if (ObjCMethodDecl *MD = prevDecl->getGetterMethodDecl())
    if (MD->isPropertyAccessor() && MD->getLexicalDeclContext() == CDecl)
      if (Visit(MakeCXCursor(MD, TU, RegionOfInterest)))
        return true;

  if (ObjCMethodDecl *MD = prevDecl->getSetterMethodDecl())
    if (MD->isPropertyAccessor() && MD->getLexicalDeclContext() == CDecl)
      if (Visit(MakeCXCursor(MD, TU, RegionOfInterest)))
        return true;

  return false;
}

bool CursorVisitor::VisitObjCTypeParamList(ObjCTypeParamList *typeParamList) {
  if (!typeParamList)
    return false;

  for (auto *typeParam : *typeParamList) {
    // Visit the type parameter.
    if (Visit(MakeCXCursor(typeParam, TU, RegionOfInterest)))
      return true;
  }

  return false;
}

bool CursorVisitor::VisitObjCInterfaceDecl(ObjCInterfaceDecl *D) {
  if (!D->isThisDeclarationADefinition()) {
    // Forward declaration is treated like a reference.
    return Visit(MakeCursorObjCClassRef(D, D->getLocation(), TU));
  }

  // Objective-C type parameters.
  if (VisitObjCTypeParamList(D->getTypeParamListAsWritten()))
    return true;

  // Issue callbacks for super class.
  if (D->getSuperClass() && Visit(MakeCursorObjCSuperClassRef(
                                D->getSuperClass(), D->getSuperClassLoc(), TU)))
    return true;

  if (TypeSourceInfo *SuperClassTInfo = D->getSuperClassTInfo())
    if (Visit(SuperClassTInfo->getTypeLoc()))
      return true;

  ObjCInterfaceDecl::protocol_loc_iterator PL = D->protocol_loc_begin();
  for (ObjCInterfaceDecl::protocol_iterator I = D->protocol_begin(),
                                            E = D->protocol_end();
       I != E; ++I, ++PL)
    if (Visit(MakeCursorObjCProtocolRef(*I, *PL, TU)))
      return true;

  return VisitObjCContainerDecl(D);
}

bool CursorVisitor::VisitObjCImplDecl(ObjCImplDecl *D) {
  return VisitObjCContainerDecl(D);
}

bool CursorVisitor::VisitObjCCategoryImplDecl(ObjCCategoryImplDecl *D) {
  // 'ID' could be null when dealing with invalid code.
  if (ObjCInterfaceDecl *ID = D->getClassInterface())
    if (Visit(MakeCursorObjCClassRef(ID, D->getLocation(), TU)))
      return true;

  return VisitObjCImplDecl(D);
}

bool CursorVisitor::VisitObjCImplementationDecl(ObjCImplementationDecl *D) {
#if 0
  // Issue callbacks for super class.
  // FIXME: No source location information!
  if (D->getSuperClass() &&
      Visit(MakeCursorObjCSuperClassRef(D->getSuperClass(),
                                        D->getSuperClassLoc(),
                                        TU)))
    return true;
#endif

  return VisitObjCImplDecl(D);
}

bool CursorVisitor::VisitObjCPropertyImplDecl(ObjCPropertyImplDecl *PD) {
  if (ObjCIvarDecl *Ivar = PD->getPropertyIvarDecl())
    if (PD->isIvarNameSpecified())
      return Visit(MakeCursorMemberRef(Ivar, PD->getPropertyIvarDeclLoc(), TU));

  return false;
}

bool CursorVisitor::VisitNamespaceDecl(NamespaceDecl *D) {
  return VisitDeclContext(D);
}

bool CursorVisitor::VisitNamespaceAliasDecl(NamespaceAliasDecl *D) {
  // Visit nested-name-specifier.
  if (NestedNameSpecifierLoc QualifierLoc = D->getQualifierLoc())
    if (VisitNestedNameSpecifierLoc(QualifierLoc))
      return true;

  return Visit(MakeCursorNamespaceRef(D->getAliasedNamespace(),
                                      D->getTargetNameLoc(), TU));
}

bool CursorVisitor::VisitUsingDecl(UsingDecl *D) {
  // Visit nested-name-specifier.
  if (NestedNameSpecifierLoc QualifierLoc = D->getQualifierLoc()) {
    if (VisitNestedNameSpecifierLoc(QualifierLoc))
      return true;
  }

  if (Visit(MakeCursorOverloadedDeclRef(D, D->getLocation(), TU)))
    return true;

  return VisitDeclarationNameInfo(D->getNameInfo());
}

bool CursorVisitor::VisitUsingDirectiveDecl(UsingDirectiveDecl *D) {
  // Visit nested-name-specifier.
  if (NestedNameSpecifierLoc QualifierLoc = D->getQualifierLoc())
    if (VisitNestedNameSpecifierLoc(QualifierLoc))
      return true;

  return Visit(MakeCursorNamespaceRef(D->getNominatedNamespaceAsWritten(),
                                      D->getIdentLocation(), TU));
}

bool CursorVisitor::VisitUnresolvedUsingValueDecl(UnresolvedUsingValueDecl *D) {
  // Visit nested-name-specifier.
  if (NestedNameSpecifierLoc QualifierLoc = D->getQualifierLoc()) {
    if (VisitNestedNameSpecifierLoc(QualifierLoc))
      return true;
  }

  return VisitDeclarationNameInfo(D->getNameInfo());
}

bool CursorVisitor::VisitUnresolvedUsingTypenameDecl(
    UnresolvedUsingTypenameDecl *D) {
  // Visit nested-name-specifier.
  if (NestedNameSpecifierLoc QualifierLoc = D->getQualifierLoc())
    if (VisitNestedNameSpecifierLoc(QualifierLoc))
      return true;

  return false;
}

bool CursorVisitor::VisitStaticAssertDecl(StaticAssertDecl *D) {
  if (Visit(MakeCXCursor(D->getAssertExpr(), StmtParent, TU, RegionOfInterest)))
    return true;
  if (StringLiteral *Message = D->getMessage())
    if (Visit(MakeCXCursor(Message, StmtParent, TU, RegionOfInterest)))
      return true;
  return false;
}

bool CursorVisitor::VisitFriendDecl(FriendDecl *D) {
  if (NamedDecl *FriendD = D->getFriendDecl()) {
    if (Visit(MakeCXCursor(FriendD, TU, RegionOfInterest)))
      return true;
  } else if (TypeSourceInfo *TI = D->getFriendType()) {
    if (Visit(TI->getTypeLoc()))
      return true;
  }
  return false;
}

bool CursorVisitor::VisitDeclarationNameInfo(DeclarationNameInfo Name) {
  switch (Name.getName().getNameKind()) {
  case clang::DeclarationName::Identifier:
  case clang::DeclarationName::CXXLiteralOperatorName:
  case clang::DeclarationName::CXXDeductionGuideName:
  case clang::DeclarationName::CXXOperatorName:
  case clang::DeclarationName::CXXUsingDirective:
    return false;

  case clang::DeclarationName::CXXConstructorName:
  case clang::DeclarationName::CXXDestructorName:
  case clang::DeclarationName::CXXConversionFunctionName:
    if (TypeSourceInfo *TSInfo = Name.getNamedTypeInfo())
      return Visit(TSInfo->getTypeLoc());
    return false;

  case clang::DeclarationName::ObjCZeroArgSelector:
  case clang::DeclarationName::ObjCOneArgSelector:
  case clang::DeclarationName::ObjCMultiArgSelector:
    // FIXME: Per-identifier location info?
    return false;
  }

  llvm_unreachable("Invalid DeclarationName::Kind!");
}

bool CursorVisitor::VisitNestedNameSpecifier(NestedNameSpecifier *NNS,
                                             SourceRange Range) {
  // FIXME: This whole routine is a hack to work around the lack of proper
  // source information in nested-name-specifiers (PR5791). Since we do have
  // a beginning source location, we can visit the first component of the
  // nested-name-specifier, if it's a single-token component.
  if (!NNS)
    return false;

  // Get the first component in the nested-name-specifier.
  while (NestedNameSpecifier *Prefix = NNS->getPrefix())
    NNS = Prefix;

  switch (NNS->getKind()) {
  case NestedNameSpecifier::Namespace:
    return Visit(
        MakeCursorNamespaceRef(NNS->getAsNamespace(), Range.getBegin(), TU));

  case NestedNameSpecifier::NamespaceAlias:
    return Visit(MakeCursorNamespaceRef(NNS->getAsNamespaceAlias(),
                                        Range.getBegin(), TU));

  case NestedNameSpecifier::TypeSpec: {
    // If the type has a form where we know that the beginning of the source
    // range matches up with a reference cursor. Visit the appropriate reference
    // cursor.
    const Type *T = NNS->getAsType();
    if (const TypedefType *Typedef = dyn_cast<TypedefType>(T))
      return Visit(MakeCursorTypeRef(Typedef->getDecl(), Range.getBegin(), TU));
    if (const TagType *Tag = dyn_cast<TagType>(T))
      return Visit(MakeCursorTypeRef(Tag->getDecl(), Range.getBegin(), TU));
    if (const TemplateSpecializationType *TST =
            dyn_cast<TemplateSpecializationType>(T))
      return VisitTemplateName(TST->getTemplateName(), Range.getBegin());
    break;
  }

  case NestedNameSpecifier::TypeSpecWithTemplate:
  case NestedNameSpecifier::Global:
  case NestedNameSpecifier::Identifier:
  case NestedNameSpecifier::Super:
    break;
  }

  return false;
}

bool CursorVisitor::VisitNestedNameSpecifierLoc(
    NestedNameSpecifierLoc Qualifier) {
  SmallVector<NestedNameSpecifierLoc, 4> Qualifiers;
  for (; Qualifier; Qualifier = Qualifier.getPrefix())
    Qualifiers.push_back(Qualifier);

  while (!Qualifiers.empty()) {
    NestedNameSpecifierLoc Q = Qualifiers.pop_back_val();
    NestedNameSpecifier *NNS = Q.getNestedNameSpecifier();
    switch (NNS->getKind()) {
    case NestedNameSpecifier::Namespace:
      if (Visit(MakeCursorNamespaceRef(NNS->getAsNamespace(),
                                       Q.getLocalBeginLoc(), TU)))
        return true;

      break;

    case NestedNameSpecifier::NamespaceAlias:
      if (Visit(MakeCursorNamespaceRef(NNS->getAsNamespaceAlias(),
                                       Q.getLocalBeginLoc(), TU)))
        return true;

      break;

    case NestedNameSpecifier::TypeSpec:
    case NestedNameSpecifier::TypeSpecWithTemplate:
      if (Visit(Q.getTypeLoc()))
        return true;

      break;

    case NestedNameSpecifier::Global:
    case NestedNameSpecifier::Identifier:
    case NestedNameSpecifier::Super:
      break;
    }
  }

  return false;
}

bool CursorVisitor::VisitTemplateParameters(
    const TemplateParameterList *Params) {
  if (!Params)
    return false;

  for (TemplateParameterList::const_iterator P = Params->begin(),
                                             PEnd = Params->end();
       P != PEnd; ++P) {
    if (Visit(MakeCXCursor(*P, TU, RegionOfInterest)))
      return true;
  }

  return false;
}

bool CursorVisitor::VisitTemplateName(TemplateName Name, SourceLocation Loc) {
  switch (Name.getKind()) {
  case TemplateName::Template:
    return Visit(MakeCursorTemplateRef(Name.getAsTemplateDecl(), Loc, TU));

  case TemplateName::OverloadedTemplate:
    // Visit the overloaded template set.
    if (Visit(MakeCursorOverloadedDeclRef(Name, Loc, TU)))
      return true;

    return false;

  case TemplateName::AssumedTemplate:
    // FIXME: Visit DeclarationName?
    return false;

  case TemplateName::DependentTemplate:
    // FIXME: Visit nested-name-specifier.
    return false;

  case TemplateName::QualifiedTemplate:
    // FIXME: Visit nested-name-specifier.
    return Visit(MakeCursorTemplateRef(
        Name.getAsQualifiedTemplateName()->getDecl(), Loc, TU));

  case TemplateName::SubstTemplateTemplateParm:
    return Visit(MakeCursorTemplateRef(
        Name.getAsSubstTemplateTemplateParm()->getParameter(), Loc, TU));

  case TemplateName::SubstTemplateTemplateParmPack:
    return Visit(MakeCursorTemplateRef(
        Name.getAsSubstTemplateTemplateParmPack()->getParameterPack(), Loc,
        TU));
  }

  llvm_unreachable("Invalid TemplateName::Kind!");
}

bool CursorVisitor::VisitTemplateArgumentLoc(const TemplateArgumentLoc &TAL) {
  switch (TAL.getArgument().getKind()) {
  case TemplateArgument::Null:
  case TemplateArgument::Integral:
  case TemplateArgument::Pack:
    return false;

  case TemplateArgument::Type:
    if (TypeSourceInfo *TSInfo = TAL.getTypeSourceInfo())
      return Visit(TSInfo->getTypeLoc());
    return false;

  case TemplateArgument::Declaration:
    if (Expr *E = TAL.getSourceDeclExpression())
      return Visit(MakeCXCursor(E, StmtParent, TU, RegionOfInterest));
    return false;

  case TemplateArgument::NullPtr:
    if (Expr *E = TAL.getSourceNullPtrExpression())
      return Visit(MakeCXCursor(E, StmtParent, TU, RegionOfInterest));
    return false;

  case TemplateArgument::Expression:
    if (Expr *E = TAL.getSourceExpression())
      return Visit(MakeCXCursor(E, StmtParent, TU, RegionOfInterest));
    return false;

  case TemplateArgument::Template:
  case TemplateArgument::TemplateExpansion:
    if (VisitNestedNameSpecifierLoc(TAL.getTemplateQualifierLoc()))
      return true;

    return VisitTemplateName(TAL.getArgument().getAsTemplateOrTemplatePattern(),
                             TAL.getTemplateNameLoc());
  }

  llvm_unreachable("Invalid TemplateArgument::Kind!");
}

bool CursorVisitor::VisitLinkageSpecDecl(LinkageSpecDecl *D) {
  return VisitDeclContext(D);
}

bool CursorVisitor::VisitQualifiedTypeLoc(QualifiedTypeLoc TL) {
  return Visit(TL.getUnqualifiedLoc());
}

bool CursorVisitor::VisitBuiltinTypeLoc(BuiltinTypeLoc TL) {
  ASTContext &Context = AU->getASTContext();

  // Some builtin types (such as Objective-C's "id", "sel", and
  // "Class") have associated declarations. Create cursors for those.
  QualType VisitType;
  switch (TL.getTypePtr()->getKind()) {

  case BuiltinType::Void:
  case BuiltinType::NullPtr:
  case BuiltinType::Dependent:
#define IMAGE_TYPE(ImgType, Id, SingletonId, Access, Suffix)                   \
  case BuiltinType::Id:
#include "clang/Basic/OpenCLImageTypes.def"
#define EXT_OPAQUE_TYPE(ExtTYpe, Id, Ext) case BuiltinType::Id:
#include "clang/Basic/OpenCLExtensionTypes.def"
  case BuiltinType::OCLSampler:
  case BuiltinType::OCLEvent:
  case BuiltinType::OCLClkEvent:
  case BuiltinType::OCLQueue:
  case BuiltinType::OCLReserveID:
#define SVE_TYPE(Name, Id, SingletonId) case BuiltinType::Id:
#include "clang/Basic/AArch64SVEACLETypes.def"
#define BUILTIN_TYPE(Id, SingletonId)
#define SIGNED_TYPE(Id, SingletonId) case BuiltinType::Id:
#define UNSIGNED_TYPE(Id, SingletonId) case BuiltinType::Id:
#define FLOATING_TYPE(Id, SingletonId) case BuiltinType::Id:
#define PLACEHOLDER_TYPE(Id, SingletonId) case BuiltinType::Id:
#include "clang/AST/BuiltinTypes.def"
    break;

  case BuiltinType::ObjCId:
    VisitType = Context.getObjCIdType();
    break;

  case BuiltinType::ObjCClass:
    VisitType = Context.getObjCClassType();
    break;

  case BuiltinType::ObjCSel:
    VisitType = Context.getObjCSelType();
    break;
  }

  if (!VisitType.isNull()) {
    if (const TypedefType *Typedef = VisitType->getAs<TypedefType>())
      return Visit(
          MakeCursorTypeRef(Typedef->getDecl(), TL.getBuiltinLoc(), TU));
  }

  return false;
}

bool CursorVisitor::VisitTypedefTypeLoc(TypedefTypeLoc TL) {
  return Visit(MakeCursorTypeRef(TL.getTypedefNameDecl(), TL.getNameLoc(), TU));
}

bool CursorVisitor::VisitUnresolvedUsingTypeLoc(UnresolvedUsingTypeLoc TL) {
  return Visit(MakeCursorTypeRef(TL.getDecl(), TL.getNameLoc(), TU));
}

bool CursorVisitor::VisitTagTypeLoc(TagTypeLoc TL) {
  if (TL.isDefinition())
    return Visit(MakeCXCursor(TL.getDecl(), TU, RegionOfInterest));

  return Visit(MakeCursorTypeRef(TL.getDecl(), TL.getNameLoc(), TU));
}

bool CursorVisitor::VisitTemplateTypeParmTypeLoc(TemplateTypeParmTypeLoc TL) {
  return Visit(MakeCursorTypeRef(TL.getDecl(), TL.getNameLoc(), TU));
}

bool CursorVisitor::VisitObjCInterfaceTypeLoc(ObjCInterfaceTypeLoc TL) {
  return Visit(MakeCursorObjCClassRef(TL.getIFaceDecl(), TL.getNameLoc(), TU));
}

bool CursorVisitor::VisitObjCTypeParamTypeLoc(ObjCTypeParamTypeLoc TL) {
  if (Visit(MakeCursorTypeRef(TL.getDecl(), TL.getBeginLoc(), TU)))
    return true;
  for (unsigned I = 0, N = TL.getNumProtocols(); I != N; ++I) {
    if (Visit(MakeCursorObjCProtocolRef(TL.getProtocol(I), TL.getProtocolLoc(I),
                                        TU)))
      return true;
  }

  return false;
}

bool CursorVisitor::VisitObjCObjectTypeLoc(ObjCObjectTypeLoc TL) {
  if (TL.hasBaseTypeAsWritten() && Visit(TL.getBaseLoc()))
    return true;

  for (unsigned I = 0, N = TL.getNumTypeArgs(); I != N; ++I) {
    if (Visit(TL.getTypeArgTInfo(I)->getTypeLoc()))
      return true;
  }

  for (unsigned I = 0, N = TL.getNumProtocols(); I != N; ++I) {
    if (Visit(MakeCursorObjCProtocolRef(TL.getProtocol(I), TL.getProtocolLoc(I),
                                        TU)))
      return true;
  }

  return false;
}

bool CursorVisitor::VisitObjCObjectPointerTypeLoc(ObjCObjectPointerTypeLoc TL) {
  return Visit(TL.getPointeeLoc());
}

bool CursorVisitor::VisitParenTypeLoc(ParenTypeLoc TL) {
  return Visit(TL.getInnerLoc());
}

bool CursorVisitor::VisitMacroQualifiedTypeLoc(MacroQualifiedTypeLoc TL) {
  return Visit(TL.getInnerLoc());
}

bool CursorVisitor::VisitPointerTypeLoc(PointerTypeLoc TL) {
  return Visit(TL.getPointeeLoc());
}

bool CursorVisitor::VisitBlockPointerTypeLoc(BlockPointerTypeLoc TL) {
  return Visit(TL.getPointeeLoc());
}

bool CursorVisitor::VisitMemberPointerTypeLoc(MemberPointerTypeLoc TL) {
  return Visit(TL.getPointeeLoc());
}

bool CursorVisitor::VisitLValueReferenceTypeLoc(LValueReferenceTypeLoc TL) {
  return Visit(TL.getPointeeLoc());
}

bool CursorVisitor::VisitRValueReferenceTypeLoc(RValueReferenceTypeLoc TL) {
  return Visit(TL.getPointeeLoc());
}

bool CursorVisitor::VisitAttributedTypeLoc(AttributedTypeLoc TL) {
  return Visit(TL.getModifiedLoc());
}

bool CursorVisitor::VisitFunctionTypeLoc(FunctionTypeLoc TL,
                                         bool SkipResultType) {
  if (!SkipResultType && Visit(TL.getReturnLoc()))
    return true;

  for (unsigned I = 0, N = TL.getNumParams(); I != N; ++I)
    if (Decl *D = TL.getParam(I))
      if (Visit(MakeCXCursor(D, TU, RegionOfInterest)))
        return true;

  return false;
}

bool CursorVisitor::VisitArrayTypeLoc(ArrayTypeLoc TL) {
  if (Visit(TL.getElementLoc()))
    return true;

  if (Expr *Size = TL.getSizeExpr())
    return Visit(MakeCXCursor(Size, StmtParent, TU, RegionOfInterest));

  return false;
}

bool CursorVisitor::VisitDecayedTypeLoc(DecayedTypeLoc TL) {
  return Visit(TL.getOriginalLoc());
}

bool CursorVisitor::VisitAdjustedTypeLoc(AdjustedTypeLoc TL) {
  return Visit(TL.getOriginalLoc());
}

bool CursorVisitor::VisitDeducedTemplateSpecializationTypeLoc(
    DeducedTemplateSpecializationTypeLoc TL) {
  if (VisitTemplateName(TL.getTypePtr()->getTemplateName(),
                        TL.getTemplateNameLoc()))
    return true;

  return false;
}

bool CursorVisitor::VisitTemplateSpecializationTypeLoc(
    TemplateSpecializationTypeLoc TL) {
  // Visit the template name.
  if (VisitTemplateName(TL.getTypePtr()->getTemplateName(),
                        TL.getTemplateNameLoc()))
    return true;

  // Visit the template arguments.
  for (unsigned I = 0, N = TL.getNumArgs(); I != N; ++I)
    if (VisitTemplateArgumentLoc(TL.getArgLoc(I)))
      return true;

  return false;
}

bool CursorVisitor::VisitTypeOfExprTypeLoc(TypeOfExprTypeLoc TL) {
  return Visit(MakeCXCursor(TL.getUnderlyingExpr(), StmtParent, TU));
}

bool CursorVisitor::VisitTypeOfTypeLoc(TypeOfTypeLoc TL) {
  if (TypeSourceInfo *TSInfo = TL.getUnderlyingTInfo())
    return Visit(TSInfo->getTypeLoc());

  return false;
}

bool CursorVisitor::VisitUnaryTransformTypeLoc(UnaryTransformTypeLoc TL) {
  if (TypeSourceInfo *TSInfo = TL.getUnderlyingTInfo())
    return Visit(TSInfo->getTypeLoc());

  return false;
}

bool CursorVisitor::VisitDependentNameTypeLoc(DependentNameTypeLoc TL) {
  return VisitNestedNameSpecifierLoc(TL.getQualifierLoc());
}

bool CursorVisitor::VisitDependentTemplateSpecializationTypeLoc(
    DependentTemplateSpecializationTypeLoc TL) {
  // Visit the nested-name-specifier, if there is one.
  if (TL.getQualifierLoc() && VisitNestedNameSpecifierLoc(TL.getQualifierLoc()))
    return true;

  // Visit the template arguments.
  for (unsigned I = 0, N = TL.getNumArgs(); I != N; ++I)
    if (VisitTemplateArgumentLoc(TL.getArgLoc(I)))
      return true;

  return false;
}

bool CursorVisitor::VisitElaboratedTypeLoc(ElaboratedTypeLoc TL) {
  if (VisitNestedNameSpecifierLoc(TL.getQualifierLoc()))
    return true;

  return Visit(TL.getNamedTypeLoc());
}

bool CursorVisitor::VisitPackExpansionTypeLoc(PackExpansionTypeLoc TL) {
  return Visit(TL.getPatternLoc());
}

bool CursorVisitor::VisitDecltypeTypeLoc(DecltypeTypeLoc TL) {
  if (Expr *E = TL.getUnderlyingExpr())
    return Visit(MakeCXCursor(E, StmtParent, TU));

  return false;
}

bool CursorVisitor::VisitInjectedClassNameTypeLoc(InjectedClassNameTypeLoc TL) {
  return Visit(MakeCursorTypeRef(TL.getDecl(), TL.getNameLoc(), TU));
}

bool CursorVisitor::VisitAtomicTypeLoc(AtomicTypeLoc TL) {
  return Visit(TL.getValueLoc());
}

bool CursorVisitor::VisitPipeTypeLoc(PipeTypeLoc TL) {
  return Visit(TL.getValueLoc());
}

#define DEFAULT_TYPELOC_IMPL(CLASS, PARENT)                                    \
  bool CursorVisitor::Visit##CLASS##TypeLoc(CLASS##TypeLoc TL) {               \
    return Visit##PARENT##Loc(TL);                                             \
  }

DEFAULT_TYPELOC_IMPL(Complex, Type)
DEFAULT_TYPELOC_IMPL(ConstantArray, ArrayType)
DEFAULT_TYPELOC_IMPL(IncompleteArray, ArrayType)
DEFAULT_TYPELOC_IMPL(VariableArray, ArrayType)
DEFAULT_TYPELOC_IMPL(DependentSizedArray, ArrayType)
DEFAULT_TYPELOC_IMPL(DependentAddressSpace, Type)
DEFAULT_TYPELOC_IMPL(DependentVector, Type)
DEFAULT_TYPELOC_IMPL(DependentSizedExtVector, Type)
DEFAULT_TYPELOC_IMPL(Vector, Type)
DEFAULT_TYPELOC_IMPL(ExtVector, VectorType)
DEFAULT_TYPELOC_IMPL(FunctionProto, FunctionType)
DEFAULT_TYPELOC_IMPL(FunctionNoProto, FunctionType)
DEFAULT_TYPELOC_IMPL(Record, TagType)
DEFAULT_TYPELOC_IMPL(Enum, TagType)
DEFAULT_TYPELOC_IMPL(SubstTemplateTypeParm, Type)
DEFAULT_TYPELOC_IMPL(SubstTemplateTypeParmPack, Type)
DEFAULT_TYPELOC_IMPL(Auto, Type)

bool CursorVisitor::VisitCXXRecordDecl(CXXRecordDecl *D) {
  // Visit the nested-name-specifier, if present.
  if (NestedNameSpecifierLoc QualifierLoc = D->getQualifierLoc())
    if (VisitNestedNameSpecifierLoc(QualifierLoc))
      return true;

  if (D->isCompleteDefinition()) {
    for (const auto &I : D->bases()) {
      if (Visit(cxcursor::MakeCursorCXXBaseSpecifier(&I, TU)))
        return true;
    }
  }

  return VisitTagDecl(D);
}

bool CursorVisitor::VisitAttributes(Decl *D) {
  for (const auto *I : D->attrs())
    if ((TU->ParsingOptions & CXTranslationUnit_VisitImplicitAttributes ||
         !I->isImplicit()) &&
        Visit(MakeCXCursor(I, D, TU)))
      return true;

  return false;
}

//===----------------------------------------------------------------------===//
// Data-recursive visitor methods.
//===----------------------------------------------------------------------===//

namespace {
#define DEF_JOB(NAME, DATA, KIND)                                              \
  class NAME : public VisitorJob {                                             \
  public:                                                                      \
    NAME(const DATA *d, CXCursor parent)                                       \
        : VisitorJob(parent, VisitorJob::KIND, d) {}                           \
    static bool classof(const VisitorJob *VJ) {                                \
      return VJ->getKind() == KIND;                                            \
    }                                                                          \
    const DATA *get() const { return static_cast<const DATA *>(data[0]); }     \
  };

DEF_JOB(StmtVisit, Stmt, StmtVisitKind)
DEF_JOB(MemberExprParts, MemberExpr, MemberExprPartsKind)
DEF_JOB(DeclRefExprParts, DeclRefExpr, DeclRefExprPartsKind)
DEF_JOB(OverloadExprParts, OverloadExpr, OverloadExprPartsKind)
DEF_JOB(SizeOfPackExprParts, SizeOfPackExpr, SizeOfPackExprPartsKind)
DEF_JOB(LambdaExprParts, LambdaExpr, LambdaExprPartsKind)
DEF_JOB(PostChildrenVisit, void, PostChildrenVisitKind)
#undef DEF_JOB

class ExplicitTemplateArgsVisit : public VisitorJob {
public:
  ExplicitTemplateArgsVisit(const TemplateArgumentLoc *Begin,
                            const TemplateArgumentLoc *End, CXCursor parent)
      : VisitorJob(parent, VisitorJob::ExplicitTemplateArgsVisitKind, Begin,
                   End) {}
  static bool classof(const VisitorJob *VJ) {
    return VJ->getKind() == ExplicitTemplateArgsVisitKind;
  }
  const TemplateArgumentLoc *begin() const {
    return static_cast<const TemplateArgumentLoc *>(data[0]);
  }
  const TemplateArgumentLoc *end() {
    return static_cast<const TemplateArgumentLoc *>(data[1]);
  }
};
class DeclVisit : public VisitorJob {
public:
  DeclVisit(const Decl *D, CXCursor parent, bool isFirst)
      : VisitorJob(parent, VisitorJob::DeclVisitKind, D,
                   isFirst ? (void *)1 : (void *)nullptr) {}
  static bool classof(const VisitorJob *VJ) {
    return VJ->getKind() == DeclVisitKind;
  }
  const Decl *get() const { return static_cast<const Decl *>(data[0]); }
  bool isFirst() const { return data[1] != nullptr; }
};
class TypeLocVisit : public VisitorJob {
public:
  TypeLocVisit(TypeLoc tl, CXCursor parent)
      : VisitorJob(parent, VisitorJob::TypeLocVisitKind,
                   tl.getType().getAsOpaquePtr(), tl.getOpaqueData()) {}

  static bool classof(const VisitorJob *VJ) {
    return VJ->getKind() == TypeLocVisitKind;
  }

  TypeLoc get() const {
    QualType T = QualType::getFromOpaquePtr(data[0]);
    return TypeLoc(T, const_cast<void *>(data[1]));
  }
};

class LabelRefVisit : public VisitorJob {
public:
  LabelRefVisit(LabelDecl *LD, SourceLocation labelLoc, CXCursor parent)
      : VisitorJob(parent, VisitorJob::LabelRefVisitKind, LD,
                   labelLoc.getPtrEncoding()) {}

  static bool classof(const VisitorJob *VJ) {
    return VJ->getKind() == VisitorJob::LabelRefVisitKind;
  }
  const LabelDecl *get() const {
    return static_cast<const LabelDecl *>(data[0]);
  }
  SourceLocation getLoc() const {
    return SourceLocation::getFromPtrEncoding(data[1]);
  }
};

class NestedNameSpecifierLocVisit : public VisitorJob {
public:
  NestedNameSpecifierLocVisit(NestedNameSpecifierLoc Qualifier, CXCursor parent)
      : VisitorJob(parent, VisitorJob::NestedNameSpecifierLocVisitKind,
                   Qualifier.getNestedNameSpecifier(),
                   Qualifier.getOpaqueData()) {}

  static bool classof(const VisitorJob *VJ) {
    return VJ->getKind() == VisitorJob::NestedNameSpecifierLocVisitKind;
  }

  NestedNameSpecifierLoc get() const {
    return NestedNameSpecifierLoc(
        const_cast<NestedNameSpecifier *>(
            static_cast<const NestedNameSpecifier *>(data[0])),
        const_cast<void *>(data[1]));
  }
};

class DeclarationNameInfoVisit : public VisitorJob {
public:
  DeclarationNameInfoVisit(const Stmt *S, CXCursor parent)
      : VisitorJob(parent, VisitorJob::DeclarationNameInfoVisitKind, S) {}
  static bool classof(const VisitorJob *VJ) {
    return VJ->getKind() == VisitorJob::DeclarationNameInfoVisitKind;
  }
  DeclarationNameInfo get() const {
    const Stmt *S = static_cast<const Stmt *>(data[0]);
    switch (S->getStmtClass()) {
    default:
      llvm_unreachable("Unhandled Stmt");
    case clang::Stmt::MSDependentExistsStmtClass:
      return cast<MSDependentExistsStmt>(S)->getNameInfo();
    case Stmt::CXXDependentScopeMemberExprClass:
      return cast<CXXDependentScopeMemberExpr>(S)->getMemberNameInfo();
    case Stmt::DependentScopeDeclRefExprClass:
      return cast<DependentScopeDeclRefExpr>(S)->getNameInfo();
    case Stmt::OMPCriticalDirectiveClass:
      return cast<OMPCriticalDirective>(S)->getDirectiveName();
    }
  }
};
class MemberRefVisit : public VisitorJob {
public:
  MemberRefVisit(const FieldDecl *D, SourceLocation L, CXCursor parent)
      : VisitorJob(parent, VisitorJob::MemberRefVisitKind, D,
                   L.getPtrEncoding()) {}
  static bool classof(const VisitorJob *VJ) {
    return VJ->getKind() == VisitorJob::MemberRefVisitKind;
  }
  const FieldDecl *get() const {
    return static_cast<const FieldDecl *>(data[0]);
  }
  SourceLocation getLoc() const {
    return SourceLocation::getFromRawEncoding((unsigned)(uintptr_t)data[1]);
  }
};
class EnqueueVisitor : public ConstStmtVisitor<EnqueueVisitor, void> {
  friend class OMPClauseEnqueue;
  VisitorWorkList &WL;
  CXCursor Parent;

public:
  EnqueueVisitor(VisitorWorkList &wl, CXCursor parent)
      : WL(wl), Parent(parent) {}

  void VisitAddrLabelExpr(const AddrLabelExpr *E);
  void VisitBlockExpr(const BlockExpr *B);
  void VisitCompoundLiteralExpr(const CompoundLiteralExpr *E);
  void VisitCompoundStmt(const CompoundStmt *S);
  void VisitCXXDefaultArgExpr(const CXXDefaultArgExpr *E) { /* Do nothing. */
  }
  void VisitMSDependentExistsStmt(const MSDependentExistsStmt *S);
  void VisitCXXDependentScopeMemberExpr(const CXXDependentScopeMemberExpr *E);
  void VisitCXXNewExpr(const CXXNewExpr *E);
  void VisitCXXScalarValueInitExpr(const CXXScalarValueInitExpr *E);
  void VisitCXXOperatorCallExpr(const CXXOperatorCallExpr *E);
  void VisitCXXPseudoDestructorExpr(const CXXPseudoDestructorExpr *E);
  void VisitCXXTemporaryObjectExpr(const CXXTemporaryObjectExpr *E);
  void VisitCXXTypeidExpr(const CXXTypeidExpr *E);
  void VisitCXXUnresolvedConstructExpr(const CXXUnresolvedConstructExpr *E);
  void VisitCXXUuidofExpr(const CXXUuidofExpr *E);
  void VisitCXXCatchStmt(const CXXCatchStmt *S);
  void VisitCXXForRangeStmt(const CXXForRangeStmt *S);
  void VisitDeclRefExpr(const DeclRefExpr *D);
  void VisitDeclStmt(const DeclStmt *S);
  void VisitDependentScopeDeclRefExpr(const DependentScopeDeclRefExpr *E);
  void VisitDesignatedInitExpr(const DesignatedInitExpr *E);
  void VisitExplicitCastExpr(const ExplicitCastExpr *E);
  void VisitForStmt(const ForStmt *FS);
  void VisitGotoStmt(const GotoStmt *GS);
  void VisitIfStmt(const IfStmt *If);
  void VisitInitListExpr(const InitListExpr *IE);
  void VisitMemberExpr(const MemberExpr *M);
  void VisitOffsetOfExpr(const OffsetOfExpr *E);
  void VisitObjCEncodeExpr(const ObjCEncodeExpr *E);
  void VisitObjCMessageExpr(const ObjCMessageExpr *M);
  void VisitOverloadExpr(const OverloadExpr *E);
  void VisitUnaryExprOrTypeTraitExpr(const UnaryExprOrTypeTraitExpr *E);
  void VisitStmt(const Stmt *S);
  void VisitSwitchStmt(const SwitchStmt *S);
  void VisitWhileStmt(const WhileStmt *W);
  void VisitTypeTraitExpr(const TypeTraitExpr *E);
  void VisitArrayTypeTraitExpr(const ArrayTypeTraitExpr *E);
  void VisitExpressionTraitExpr(const ExpressionTraitExpr *E);
  void VisitUnresolvedMemberExpr(const UnresolvedMemberExpr *U);
  void VisitVAArgExpr(const VAArgExpr *E);
  void VisitSizeOfPackExpr(const SizeOfPackExpr *E);
  void VisitPseudoObjectExpr(const PseudoObjectExpr *E);
  void VisitOpaqueValueExpr(const OpaqueValueExpr *E);
  void VisitLambdaExpr(const LambdaExpr *E);
  void VisitOMPExecutableDirective(const OMPExecutableDirective *D);
  void VisitOMPLoopDirective(const OMPLoopDirective *D);
  void VisitOMPParallelDirective(const OMPParallelDirective *D);
  void VisitOMPSimdDirective(const OMPSimdDirective *D);
  void VisitOMPForDirective(const OMPForDirective *D);
  void VisitOMPForSimdDirective(const OMPForSimdDirective *D);
  void VisitOMPSectionsDirective(const OMPSectionsDirective *D);
  void VisitOMPSectionDirective(const OMPSectionDirective *D);
  void VisitOMPSingleDirective(const OMPSingleDirective *D);
  void VisitOMPMasterDirective(const OMPMasterDirective *D);
  void VisitOMPCriticalDirective(const OMPCriticalDirective *D);
  void VisitOMPParallelForDirective(const OMPParallelForDirective *D);
  void VisitOMPParallelForSimdDirective(const OMPParallelForSimdDirective *D);
  void VisitOMPParallelMasterDirective(const OMPParallelMasterDirective *D);
  void VisitOMPParallelSectionsDirective(const OMPParallelSectionsDirective *D);
  void VisitOMPTaskDirective(const OMPTaskDirective *D);
  void VisitOMPTaskyieldDirective(const OMPTaskyieldDirective *D);
  void VisitOMPBarrierDirective(const OMPBarrierDirective *D);
  void VisitOMPTaskwaitDirective(const OMPTaskwaitDirective *D);
  void VisitOMPTaskgroupDirective(const OMPTaskgroupDirective *D);
  void
  VisitOMPCancellationPointDirective(const OMPCancellationPointDirective *D);
  void VisitOMPCancelDirective(const OMPCancelDirective *D);
  void VisitOMPFlushDirective(const OMPFlushDirective *D);
  void VisitOMPDepobjDirective(const OMPDepobjDirective *D);
  void VisitOMPScanDirective(const OMPScanDirective *D);
  void VisitOMPOrderedDirective(const OMPOrderedDirective *D);
  void VisitOMPAtomicDirective(const OMPAtomicDirective *D);
  void VisitOMPTargetDirective(const OMPTargetDirective *D);
  void VisitOMPTargetDataDirective(const OMPTargetDataDirective *D);
  void VisitOMPTargetEnterDataDirective(const OMPTargetEnterDataDirective *D);
  void VisitOMPTargetExitDataDirective(const OMPTargetExitDataDirective *D);
  void VisitOMPTargetParallelDirective(const OMPTargetParallelDirective *D);
  void
  VisitOMPTargetParallelForDirective(const OMPTargetParallelForDirective *D);
  void VisitOMPTeamsDirective(const OMPTeamsDirective *D);
  void VisitOMPTaskLoopDirective(const OMPTaskLoopDirective *D);
  void VisitOMPTaskLoopSimdDirective(const OMPTaskLoopSimdDirective *D);
  void VisitOMPMasterTaskLoopDirective(const OMPMasterTaskLoopDirective *D);
  void
  VisitOMPMasterTaskLoopSimdDirective(const OMPMasterTaskLoopSimdDirective *D);
  void VisitOMPParallelMasterTaskLoopDirective(
      const OMPParallelMasterTaskLoopDirective *D);
  void VisitOMPParallelMasterTaskLoopSimdDirective(
      const OMPParallelMasterTaskLoopSimdDirective *D);
  void VisitOMPDistributeDirective(const OMPDistributeDirective *D);
  void VisitOMPDistributeParallelForDirective(
      const OMPDistributeParallelForDirective *D);
  void VisitOMPDistributeParallelForSimdDirective(
      const OMPDistributeParallelForSimdDirective *D);
  void VisitOMPDistributeSimdDirective(const OMPDistributeSimdDirective *D);
  void VisitOMPTargetParallelForSimdDirective(
      const OMPTargetParallelForSimdDirective *D);
  void VisitOMPTargetSimdDirective(const OMPTargetSimdDirective *D);
  void VisitOMPTeamsDistributeDirective(const OMPTeamsDistributeDirective *D);
  void VisitOMPTeamsDistributeSimdDirective(
      const OMPTeamsDistributeSimdDirective *D);
  void VisitOMPTeamsDistributeParallelForSimdDirective(
      const OMPTeamsDistributeParallelForSimdDirective *D);
  void VisitOMPTeamsDistributeParallelForDirective(
      const OMPTeamsDistributeParallelForDirective *D);
  void VisitOMPTargetTeamsDirective(const OMPTargetTeamsDirective *D);
  void VisitOMPTargetTeamsDistributeDirective(
      const OMPTargetTeamsDistributeDirective *D);
  void VisitOMPTargetTeamsDistributeParallelForDirective(
      const OMPTargetTeamsDistributeParallelForDirective *D);
  void VisitOMPTargetTeamsDistributeParallelForSimdDirective(
      const OMPTargetTeamsDistributeParallelForSimdDirective *D);
  void VisitOMPTargetTeamsDistributeSimdDirective(
      const OMPTargetTeamsDistributeSimdDirective *D);

private:
  void AddDeclarationNameInfo(const Stmt *S);
  void AddNestedNameSpecifierLoc(NestedNameSpecifierLoc Qualifier);
  void AddExplicitTemplateArgs(const TemplateArgumentLoc *A,
                               unsigned NumTemplateArgs);
  void AddMemberRef(const FieldDecl *D, SourceLocation L);
  void AddStmt(const Stmt *S);
  void AddDecl(const Decl *D, bool isFirst = true);
  void AddTypeLoc(TypeSourceInfo *TI);
  void EnqueueChildren(const Stmt *S);
  void EnqueueChildren(const OMPClause *S);
};
} // namespace

void EnqueueVisitor::AddDeclarationNameInfo(const Stmt *S) {
  // 'S' should always be non-null, since it comes from the
  // statement we are visiting.
  WL.push_back(DeclarationNameInfoVisit(S, Parent));
}

void EnqueueVisitor::AddNestedNameSpecifierLoc(
    NestedNameSpecifierLoc Qualifier) {
  if (Qualifier)
    WL.push_back(NestedNameSpecifierLocVisit(Qualifier, Parent));
}

void EnqueueVisitor::AddStmt(const Stmt *S) {
  if (S)
    WL.push_back(StmtVisit(S, Parent));
}
void EnqueueVisitor::AddDecl(const Decl *D, bool isFirst) {
  if (D)
    WL.push_back(DeclVisit(D, Parent, isFirst));
}
void EnqueueVisitor::AddExplicitTemplateArgs(const TemplateArgumentLoc *A,
                                             unsigned NumTemplateArgs) {
  WL.push_back(ExplicitTemplateArgsVisit(A, A + NumTemplateArgs, Parent));
}
void EnqueueVisitor::AddMemberRef(const FieldDecl *D, SourceLocation L) {
  if (D)
    WL.push_back(MemberRefVisit(D, L, Parent));
}
void EnqueueVisitor::AddTypeLoc(TypeSourceInfo *TI) {
  if (TI)
    WL.push_back(TypeLocVisit(TI->getTypeLoc(), Parent));
}
void EnqueueVisitor::EnqueueChildren(const Stmt *S) {
  unsigned size = WL.size();
  for (const Stmt *SubStmt : S->children()) {
    AddStmt(SubStmt);
  }
  if (size == WL.size())
    return;
  // Now reverse the entries we just added.  This will match the DFS
  // ordering performed by the worklist.
  VisitorWorkList::iterator I = WL.begin() + size, E = WL.end();
  std::reverse(I, E);
}
namespace {
class OMPClauseEnqueue : public ConstOMPClauseVisitor<OMPClauseEnqueue> {
  EnqueueVisitor *Visitor;
  /// Process clauses with list of variables.
  template <typename T> void VisitOMPClauseList(T *Node);

public:
  OMPClauseEnqueue(EnqueueVisitor *Visitor) : Visitor(Visitor) {}
#define OPENMP_CLAUSE(Name, Class) void Visit##Class(const Class *C);
#include "clang/Basic/OpenMPKinds.def"
  void VisitOMPClauseWithPreInit(const OMPClauseWithPreInit *C);
  void VisitOMPClauseWithPostUpdate(const OMPClauseWithPostUpdate *C);
};

void OMPClauseEnqueue::VisitOMPClauseWithPreInit(
    const OMPClauseWithPreInit *C) {
  Visitor->AddStmt(C->getPreInitStmt());
}

void OMPClauseEnqueue::VisitOMPClauseWithPostUpdate(
    const OMPClauseWithPostUpdate *C) {
  VisitOMPClauseWithPreInit(C);
  Visitor->AddStmt(C->getPostUpdateExpr());
}

void OMPClauseEnqueue::VisitOMPIfClause(const OMPIfClause *C) {
  VisitOMPClauseWithPreInit(C);
  Visitor->AddStmt(C->getCondition());
}

void OMPClauseEnqueue::VisitOMPFinalClause(const OMPFinalClause *C) {
  Visitor->AddStmt(C->getCondition());
}

void OMPClauseEnqueue::VisitOMPNumThreadsClause(const OMPNumThreadsClause *C) {
  VisitOMPClauseWithPreInit(C);
  Visitor->AddStmt(C->getNumThreads());
}

void OMPClauseEnqueue::VisitOMPSafelenClause(const OMPSafelenClause *C) {
  Visitor->AddStmt(C->getSafelen());
}

void OMPClauseEnqueue::VisitOMPSimdlenClause(const OMPSimdlenClause *C) {
  Visitor->AddStmt(C->getSimdlen());
}

void OMPClauseEnqueue::VisitOMPAllocatorClause(const OMPAllocatorClause *C) {
  Visitor->AddStmt(C->getAllocator());
}

void OMPClauseEnqueue::VisitOMPCollapseClause(const OMPCollapseClause *C) {
  Visitor->AddStmt(C->getNumForLoops());
}

void OMPClauseEnqueue::VisitOMPDefaultClause(const OMPDefaultClause *C) {}

void OMPClauseEnqueue::VisitOMPProcBindClause(const OMPProcBindClause *C) {}

void OMPClauseEnqueue::VisitOMPScheduleClause(const OMPScheduleClause *C) {
  VisitOMPClauseWithPreInit(C);
  Visitor->AddStmt(C->getChunkSize());
}

void OMPClauseEnqueue::VisitOMPOrderedClause(const OMPOrderedClause *C) {
  Visitor->AddStmt(C->getNumForLoops());
}

void OMPClauseEnqueue::VisitOMPDetachClause(const OMPDetachClause *C) {
  Visitor->AddStmt(C->getEventHandler());
}

void OMPClauseEnqueue::VisitOMPNowaitClause(const OMPNowaitClause *) {}

void OMPClauseEnqueue::VisitOMPUntiedClause(const OMPUntiedClause *) {}

void OMPClauseEnqueue::VisitOMPMergeableClause(const OMPMergeableClause *) {}

void OMPClauseEnqueue::VisitOMPReadClause(const OMPReadClause *) {}

void OMPClauseEnqueue::VisitOMPWriteClause(const OMPWriteClause *) {}

void OMPClauseEnqueue::VisitOMPUpdateClause(const OMPUpdateClause *) {}

void OMPClauseEnqueue::VisitOMPCaptureClause(const OMPCaptureClause *) {}

void OMPClauseEnqueue::VisitOMPSeqCstClause(const OMPSeqCstClause *) {}

void OMPClauseEnqueue::VisitOMPAcqRelClause(const OMPAcqRelClause *) {}

void OMPClauseEnqueue::VisitOMPAcquireClause(const OMPAcquireClause *) {}

void OMPClauseEnqueue::VisitOMPReleaseClause(const OMPReleaseClause *) {}

void OMPClauseEnqueue::VisitOMPRelaxedClause(const OMPRelaxedClause *) {}

void OMPClauseEnqueue::VisitOMPThreadsClause(const OMPThreadsClause *) {}

void OMPClauseEnqueue::VisitOMPSIMDClause(const OMPSIMDClause *) {}

void OMPClauseEnqueue::VisitOMPNogroupClause(const OMPNogroupClause *) {}

void OMPClauseEnqueue::VisitOMPDestroyClause(const OMPDestroyClause *) {}

void OMPClauseEnqueue::VisitOMPUnifiedAddressClause(
    const OMPUnifiedAddressClause *) {}

void OMPClauseEnqueue::VisitOMPUnifiedSharedMemoryClause(
    const OMPUnifiedSharedMemoryClause *) {}

void OMPClauseEnqueue::VisitOMPReverseOffloadClause(
    const OMPReverseOffloadClause *) {}

void OMPClauseEnqueue::VisitOMPDynamicAllocatorsClause(
    const OMPDynamicAllocatorsClause *) {}

void OMPClauseEnqueue::VisitOMPAtomicDefaultMemOrderClause(
    const OMPAtomicDefaultMemOrderClause *) {}

void OMPClauseEnqueue::VisitOMPDeviceClause(const OMPDeviceClause *C) {
  Visitor->AddStmt(C->getDevice());
}

void OMPClauseEnqueue::VisitOMPNumTeamsClause(const OMPNumTeamsClause *C) {
  VisitOMPClauseWithPreInit(C);
  Visitor->AddStmt(C->getNumTeams());
}

void OMPClauseEnqueue::VisitOMPThreadLimitClause(
    const OMPThreadLimitClause *C) {
  VisitOMPClauseWithPreInit(C);
  Visitor->AddStmt(C->getThreadLimit());
}

void OMPClauseEnqueue::VisitOMPPriorityClause(const OMPPriorityClause *C) {
  Visitor->AddStmt(C->getPriority());
}

void OMPClauseEnqueue::VisitOMPGrainsizeClause(const OMPGrainsizeClause *C) {
  Visitor->AddStmt(C->getGrainsize());
}

void OMPClauseEnqueue::VisitOMPNumTasksClause(const OMPNumTasksClause *C) {
  Visitor->AddStmt(C->getNumTasks());
}

void OMPClauseEnqueue::VisitOMPHintClause(const OMPHintClause *C) {
  Visitor->AddStmt(C->getHint());
}

template <typename T> void OMPClauseEnqueue::VisitOMPClauseList(T *Node) {
  for (const auto *I : Node->varlists()) {
    Visitor->AddStmt(I);
  }
}

void OMPClauseEnqueue::VisitOMPInclusiveClause(const OMPInclusiveClause *C) {
  VisitOMPClauseList(C);
}
void OMPClauseEnqueue::VisitOMPExclusiveClause(const OMPExclusiveClause *C) {
  VisitOMPClauseList(C);
}
void OMPClauseEnqueue::VisitOMPAllocateClause(const OMPAllocateClause *C) {
  VisitOMPClauseList(C);
  Visitor->AddStmt(C->getAllocator());
}
void OMPClauseEnqueue::VisitOMPPrivateClause(const OMPPrivateClause *C) {
  VisitOMPClauseList(C);
  for (const auto *E : C->private_copies()) {
    Visitor->AddStmt(E);
  }
}
void OMPClauseEnqueue::VisitOMPFirstprivateClause(
    const OMPFirstprivateClause *C) {
  VisitOMPClauseList(C);
  VisitOMPClauseWithPreInit(C);
  for (const auto *E : C->private_copies()) {
    Visitor->AddStmt(E);
  }
  for (const auto *E : C->inits()) {
    Visitor->AddStmt(E);
  }
}
void OMPClauseEnqueue::VisitOMPLastprivateClause(
    const OMPLastprivateClause *C) {
  VisitOMPClauseList(C);
  VisitOMPClauseWithPostUpdate(C);
  for (auto *E : C->private_copies()) {
    Visitor->AddStmt(E);
  }
  for (auto *E : C->source_exprs()) {
    Visitor->AddStmt(E);
  }
  for (auto *E : C->destination_exprs()) {
    Visitor->AddStmt(E);
  }
  for (auto *E : C->assignment_ops()) {
    Visitor->AddStmt(E);
  }
}
void OMPClauseEnqueue::VisitOMPSharedClause(const OMPSharedClause *C) {
  VisitOMPClauseList(C);
}
void OMPClauseEnqueue::VisitOMPReductionClause(const OMPReductionClause *C) {
  VisitOMPClauseList(C);
  VisitOMPClauseWithPostUpdate(C);
  for (auto *E : C->privates()) {
    Visitor->AddStmt(E);
  }
  for (auto *E : C->lhs_exprs()) {
    Visitor->AddStmt(E);
  }
  for (auto *E : C->rhs_exprs()) {
    Visitor->AddStmt(E);
  }
  for (auto *E : C->reduction_ops()) {
    Visitor->AddStmt(E);
  }
}
void OMPClauseEnqueue::VisitOMPTaskReductionClause(
    const OMPTaskReductionClause *C) {
  VisitOMPClauseList(C);
  VisitOMPClauseWithPostUpdate(C);
  for (auto *E : C->privates()) {
    Visitor->AddStmt(E);
  }
  for (auto *E : C->lhs_exprs()) {
    Visitor->AddStmt(E);
  }
  for (auto *E : C->rhs_exprs()) {
    Visitor->AddStmt(E);
  }
  for (auto *E : C->reduction_ops()) {
    Visitor->AddStmt(E);
  }
}
void OMPClauseEnqueue::VisitOMPInReductionClause(
    const OMPInReductionClause *C) {
  VisitOMPClauseList(C);
  VisitOMPClauseWithPostUpdate(C);
  for (auto *E : C->privates()) {
    Visitor->AddStmt(E);
  }
  for (auto *E : C->lhs_exprs()) {
    Visitor->AddStmt(E);
  }
  for (auto *E : C->rhs_exprs()) {
    Visitor->AddStmt(E);
  }
  for (auto *E : C->reduction_ops()) {
    Visitor->AddStmt(E);
  }
  for (auto *E : C->taskgroup_descriptors())
    Visitor->AddStmt(E);
}
void OMPClauseEnqueue::VisitOMPLinearClause(const OMPLinearClause *C) {
  VisitOMPClauseList(C);
  VisitOMPClauseWithPostUpdate(C);
  for (const auto *E : C->privates()) {
    Visitor->AddStmt(E);
  }
  for (const auto *E : C->inits()) {
    Visitor->AddStmt(E);
  }
  for (const auto *E : C->updates()) {
    Visitor->AddStmt(E);
  }
  for (const auto *E : C->finals()) {
    Visitor->AddStmt(E);
  }
  Visitor->AddStmt(C->getStep());
  Visitor->AddStmt(C->getCalcStep());
}
void OMPClauseEnqueue::VisitOMPAlignedClause(const OMPAlignedClause *C) {
  VisitOMPClauseList(C);
  Visitor->AddStmt(C->getAlignment());
}
void OMPClauseEnqueue::VisitOMPCopyinClause(const OMPCopyinClause *C) {
  VisitOMPClauseList(C);
  for (auto *E : C->source_exprs()) {
    Visitor->AddStmt(E);
  }
  for (auto *E : C->destination_exprs()) {
    Visitor->AddStmt(E);
  }
  for (auto *E : C->assignment_ops()) {
    Visitor->AddStmt(E);
  }
}
void OMPClauseEnqueue::VisitOMPCopyprivateClause(
    const OMPCopyprivateClause *C) {
  VisitOMPClauseList(C);
  for (auto *E : C->source_exprs()) {
    Visitor->AddStmt(E);
  }
  for (auto *E : C->destination_exprs()) {
    Visitor->AddStmt(E);
  }
  for (auto *E : C->assignment_ops()) {
    Visitor->AddStmt(E);
  }
}
void OMPClauseEnqueue::VisitOMPFlushClause(const OMPFlushClause *C) {
  VisitOMPClauseList(C);
}
void OMPClauseEnqueue::VisitOMPDepobjClause(const OMPDepobjClause *C) {
  Visitor->AddStmt(C->getDepobj());
}
void OMPClauseEnqueue::VisitOMPDependClause(const OMPDependClause *C) {
  VisitOMPClauseList(C);
}
void OMPClauseEnqueue::VisitOMPMapClause(const OMPMapClause *C) {
  VisitOMPClauseList(C);
}
void OMPClauseEnqueue::VisitOMPDistScheduleClause(
    const OMPDistScheduleClause *C) {
  VisitOMPClauseWithPreInit(C);
  Visitor->AddStmt(C->getChunkSize());
}
void OMPClauseEnqueue::VisitOMPDefaultmapClause(
    const OMPDefaultmapClause * /*C*/) {}
void OMPClauseEnqueue::VisitOMPToClause(const OMPToClause *C) {
  VisitOMPClauseList(C);
}
void OMPClauseEnqueue::VisitOMPFromClause(const OMPFromClause *C) {
  VisitOMPClauseList(C);
}
void OMPClauseEnqueue::VisitOMPUseDevicePtrClause(
    const OMPUseDevicePtrClause *C) {
  VisitOMPClauseList(C);
}
void OMPClauseEnqueue::VisitOMPIsDevicePtrClause(
    const OMPIsDevicePtrClause *C) {
  VisitOMPClauseList(C);
}
void OMPClauseEnqueue::VisitOMPNontemporalClause(
    const OMPNontemporalClause *C) {
  VisitOMPClauseList(C);
  for (const auto *E : C->private_refs())
    Visitor->AddStmt(E);
}
void OMPClauseEnqueue::VisitOMPOrderClause(const OMPOrderClause *C) {}
} // namespace

void EnqueueVisitor::EnqueueChildren(const OMPClause *S) {
  unsigned size = WL.size();
  OMPClauseEnqueue Visitor(this);
  Visitor.Visit(S);
  if (size == WL.size())
    return;
  // Now reverse the entries we just added.  This will match the DFS
  // ordering performed by the worklist.
  VisitorWorkList::iterator I = WL.begin() + size, E = WL.end();
  std::reverse(I, E);
}
void EnqueueVisitor::VisitAddrLabelExpr(const AddrLabelExpr *E) {
  WL.push_back(LabelRefVisit(E->getLabel(), E->getLabelLoc(), Parent));
}
void EnqueueVisitor::VisitBlockExpr(const BlockExpr *B) {
  AddDecl(B->getBlockDecl());
}
void EnqueueVisitor::VisitCompoundLiteralExpr(const CompoundLiteralExpr *E) {
  EnqueueChildren(E);
  AddTypeLoc(E->getTypeSourceInfo());
}
void EnqueueVisitor::VisitCompoundStmt(const CompoundStmt *S) {
  for (auto &I : llvm::reverse(S->body()))
    AddStmt(I);
}
void EnqueueVisitor::VisitMSDependentExistsStmt(
    const MSDependentExistsStmt *S) {
  AddStmt(S->getSubStmt());
  AddDeclarationNameInfo(S);
  if (NestedNameSpecifierLoc QualifierLoc = S->getQualifierLoc())
    AddNestedNameSpecifierLoc(QualifierLoc);
}

void EnqueueVisitor::VisitCXXDependentScopeMemberExpr(
    const CXXDependentScopeMemberExpr *E) {
  if (E->hasExplicitTemplateArgs())
    AddExplicitTemplateArgs(E->getTemplateArgs(), E->getNumTemplateArgs());
  AddDeclarationNameInfo(E);
  if (NestedNameSpecifierLoc QualifierLoc = E->getQualifierLoc())
    AddNestedNameSpecifierLoc(QualifierLoc);
  if (!E->isImplicitAccess())
    AddStmt(E->getBase());
}
void EnqueueVisitor::VisitCXXNewExpr(const CXXNewExpr *E) {
  // Enqueue the initializer , if any.
  AddStmt(E->getInitializer());
  // Enqueue the array size, if any.
  AddStmt(E->getArraySize().getValueOr(nullptr));
  // Enqueue the allocated type.
  AddTypeLoc(E->getAllocatedTypeSourceInfo());
  // Enqueue the placement arguments.
  for (unsigned I = E->getNumPlacementArgs(); I > 0; --I)
    AddStmt(E->getPlacementArg(I - 1));
}
void EnqueueVisitor::VisitCXXOperatorCallExpr(const CXXOperatorCallExpr *CE) {
  for (unsigned I = CE->getNumArgs(); I > 1 /* Yes, this is 1 */; --I)
    AddStmt(CE->getArg(I - 1));
  AddStmt(CE->getCallee());
  AddStmt(CE->getArg(0));
}
void EnqueueVisitor::VisitCXXPseudoDestructorExpr(
    const CXXPseudoDestructorExpr *E) {
  // Visit the name of the type being destroyed.
  AddTypeLoc(E->getDestroyedTypeInfo());
  // Visit the scope type that looks disturbingly like the nested-name-specifier
  // but isn't.
  AddTypeLoc(E->getScopeTypeInfo());
  // Visit the nested-name-specifier.
  if (NestedNameSpecifierLoc QualifierLoc = E->getQualifierLoc())
    AddNestedNameSpecifierLoc(QualifierLoc);
  // Visit base expression.
  AddStmt(E->getBase());
}
void EnqueueVisitor::VisitCXXScalarValueInitExpr(
    const CXXScalarValueInitExpr *E) {
  AddTypeLoc(E->getTypeSourceInfo());
}
void EnqueueVisitor::VisitCXXTemporaryObjectExpr(
    const CXXTemporaryObjectExpr *E) {
  EnqueueChildren(E);
  AddTypeLoc(E->getTypeSourceInfo());
}
void EnqueueVisitor::VisitCXXTypeidExpr(const CXXTypeidExpr *E) {
  EnqueueChildren(E);
  if (E->isTypeOperand())
    AddTypeLoc(E->getTypeOperandSourceInfo());
}

void EnqueueVisitor::VisitCXXUnresolvedConstructExpr(
    const CXXUnresolvedConstructExpr *E) {
  EnqueueChildren(E);
  AddTypeLoc(E->getTypeSourceInfo());
}
void EnqueueVisitor::VisitCXXUuidofExpr(const CXXUuidofExpr *E) {
  EnqueueChildren(E);
  if (E->isTypeOperand())
    AddTypeLoc(E->getTypeOperandSourceInfo());
}

void EnqueueVisitor::VisitCXXCatchStmt(const CXXCatchStmt *S) {
  EnqueueChildren(S);
  AddDecl(S->getExceptionDecl());
}

void EnqueueVisitor::VisitCXXForRangeStmt(const CXXForRangeStmt *S) {
  AddStmt(S->getBody());
  AddStmt(S->getRangeInit());
  AddDecl(S->getLoopVariable());
}

void EnqueueVisitor::VisitDeclRefExpr(const DeclRefExpr *DR) {
  if (DR->hasExplicitTemplateArgs())
    AddExplicitTemplateArgs(DR->getTemplateArgs(), DR->getNumTemplateArgs());
  WL.push_back(DeclRefExprParts(DR, Parent));
}
void EnqueueVisitor::VisitDependentScopeDeclRefExpr(
    const DependentScopeDeclRefExpr *E) {
  if (E->hasExplicitTemplateArgs())
    AddExplicitTemplateArgs(E->getTemplateArgs(), E->getNumTemplateArgs());
  AddDeclarationNameInfo(E);
  AddNestedNameSpecifierLoc(E->getQualifierLoc());
}
void EnqueueVisitor::VisitDeclStmt(const DeclStmt *S) {
  unsigned size = WL.size();
  bool isFirst = true;
  for (const auto *D : S->decls()) {
    AddDecl(D, isFirst);
    isFirst = false;
  }
  if (size == WL.size())
    return;
  // Now reverse the entries we just added.  This will match the DFS
  // ordering performed by the worklist.
  VisitorWorkList::iterator I = WL.begin() + size, E = WL.end();
  std::reverse(I, E);
}
void EnqueueVisitor::VisitDesignatedInitExpr(const DesignatedInitExpr *E) {
  AddStmt(E->getInit());
  for (const DesignatedInitExpr::Designator &D :
       llvm::reverse(E->designators())) {
    if (D.isFieldDesignator()) {
      if (FieldDecl *Field = D.getField())
        AddMemberRef(Field, D.getFieldLoc());
      continue;
    }
    if (D.isArrayDesignator()) {
      AddStmt(E->getArrayIndex(D));
      continue;
    }
    assert(D.isArrayRangeDesignator() && "Unknown designator kind");
    AddStmt(E->getArrayRangeEnd(D));
    AddStmt(E->getArrayRangeStart(D));
  }
}
void EnqueueVisitor::VisitExplicitCastExpr(const ExplicitCastExpr *E) {
  EnqueueChildren(E);
  AddTypeLoc(E->getTypeInfoAsWritten());
}
void EnqueueVisitor::VisitForStmt(const ForStmt *FS) {
  AddStmt(FS->getBody());
  AddStmt(FS->getInc());
  AddStmt(FS->getCond());
  AddDecl(FS->getConditionVariable());
  AddStmt(FS->getInit());
}
void EnqueueVisitor::VisitGotoStmt(const GotoStmt *GS) {
  WL.push_back(LabelRefVisit(GS->getLabel(), GS->getLabelLoc(), Parent));
}
void EnqueueVisitor::VisitIfStmt(const IfStmt *If) {
  AddStmt(If->getElse());
  AddStmt(If->getThen());
  AddStmt(If->getCond());
  AddDecl(If->getConditionVariable());
}
void EnqueueVisitor::VisitInitListExpr(const InitListExpr *IE) {
  // We care about the syntactic form of the initializer list, only.
  if (InitListExpr *Syntactic = IE->getSyntacticForm())
    IE = Syntactic;
  EnqueueChildren(IE);
}
void EnqueueVisitor::VisitMemberExpr(const MemberExpr *M) {
  WL.push_back(MemberExprParts(M, Parent));

  // If the base of the member access expression is an implicit 'this', don't
  // visit it.
  // FIXME: If we ever want to show these implicit accesses, this will be
  // unfortunate. However, clang_getCursor() relies on this behavior.
  if (M->isImplicitAccess())
    return;

  // Ignore base anonymous struct/union fields, otherwise they will shadow the
  // real field that we are interested in.
  if (auto *SubME = dyn_cast<MemberExpr>(M->getBase())) {
    if (auto *FD = dyn_cast_or_null<FieldDecl>(SubME->getMemberDecl())) {
      if (FD->isAnonymousStructOrUnion()) {
        AddStmt(SubME->getBase());
        return;
      }
    }
  }

  AddStmt(M->getBase());
}
void EnqueueVisitor::VisitObjCEncodeExpr(const ObjCEncodeExpr *E) {
  AddTypeLoc(E->getEncodedTypeSourceInfo());
}
void EnqueueVisitor::VisitObjCMessageExpr(const ObjCMessageExpr *M) {
  EnqueueChildren(M);
  AddTypeLoc(M->getClassReceiverTypeInfo());
}
void EnqueueVisitor::VisitOffsetOfExpr(const OffsetOfExpr *E) {
  // Visit the components of the offsetof expression.
  for (unsigned N = E->getNumComponents(), I = N; I > 0; --I) {
    const OffsetOfNode &Node = E->getComponent(I - 1);
    switch (Node.getKind()) {
    case OffsetOfNode::Array:
      AddStmt(E->getIndexExpr(Node.getArrayExprIndex()));
      break;
    case OffsetOfNode::Field:
      AddMemberRef(Node.getField(), Node.getSourceRange().getEnd());
      break;
    case OffsetOfNode::Identifier:
    case OffsetOfNode::Base:
      continue;
    }
  }
  // Visit the type into which we're computing the offset.
  AddTypeLoc(E->getTypeSourceInfo());
}
void EnqueueVisitor::VisitOverloadExpr(const OverloadExpr *E) {
  if (E->hasExplicitTemplateArgs())
    AddExplicitTemplateArgs(E->getTemplateArgs(), E->getNumTemplateArgs());
  WL.push_back(OverloadExprParts(E, Parent));
}
void EnqueueVisitor::VisitUnaryExprOrTypeTraitExpr(
    const UnaryExprOrTypeTraitExpr *E) {
  EnqueueChildren(E);
  if (E->isArgumentType())
    AddTypeLoc(E->getArgumentTypeInfo());
}
void EnqueueVisitor::VisitStmt(const Stmt *S) { EnqueueChildren(S); }
void EnqueueVisitor::VisitSwitchStmt(const SwitchStmt *S) {
  AddStmt(S->getBody());
  AddStmt(S->getCond());
  AddDecl(S->getConditionVariable());
}

void EnqueueVisitor::VisitWhileStmt(const WhileStmt *W) {
  AddStmt(W->getBody());
  AddStmt(W->getCond());
  AddDecl(W->getConditionVariable());
}

void EnqueueVisitor::VisitTypeTraitExpr(const TypeTraitExpr *E) {
  for (unsigned I = E->getNumArgs(); I > 0; --I)
    AddTypeLoc(E->getArg(I - 1));
}

void EnqueueVisitor::VisitArrayTypeTraitExpr(const ArrayTypeTraitExpr *E) {
  AddTypeLoc(E->getQueriedTypeSourceInfo());
}

void EnqueueVisitor::VisitExpressionTraitExpr(const ExpressionTraitExpr *E) {
  EnqueueChildren(E);
}

void EnqueueVisitor::VisitUnresolvedMemberExpr(const UnresolvedMemberExpr *U) {
  VisitOverloadExpr(U);
  if (!U->isImplicitAccess())
    AddStmt(U->getBase());
}
void EnqueueVisitor::VisitVAArgExpr(const VAArgExpr *E) {
  AddStmt(E->getSubExpr());
  AddTypeLoc(E->getWrittenTypeInfo());
}
void EnqueueVisitor::VisitSizeOfPackExpr(const SizeOfPackExpr *E) {
  WL.push_back(SizeOfPackExprParts(E, Parent));
}
void EnqueueVisitor::VisitOpaqueValueExpr(const OpaqueValueExpr *E) {
  // If the opaque value has a source expression, just transparently
  // visit that.  This is useful for (e.g.) pseudo-object expressions.
  if (Expr *SourceExpr = E->getSourceExpr())
    return Visit(SourceExpr);
}
void EnqueueVisitor::VisitLambdaExpr(const LambdaExpr *E) {
  AddStmt(E->getBody());
  WL.push_back(LambdaExprParts(E, Parent));
}
void EnqueueVisitor::VisitPseudoObjectExpr(const PseudoObjectExpr *E) {
  // Treat the expression like its syntactic form.
  Visit(E->getSyntacticForm());
}

void EnqueueVisitor::VisitOMPExecutableDirective(
    const OMPExecutableDirective *D) {
  EnqueueChildren(D);
  for (ArrayRef<OMPClause *>::iterator I = D->clauses().begin(),
                                       E = D->clauses().end();
       I != E; ++I)
    EnqueueChildren(*I);
}

void EnqueueVisitor::VisitOMPLoopDirective(const OMPLoopDirective *D) {
  VisitOMPExecutableDirective(D);
}

void EnqueueVisitor::VisitOMPParallelDirective(const OMPParallelDirective *D) {
  VisitOMPExecutableDirective(D);
}

void EnqueueVisitor::VisitOMPSimdDirective(const OMPSimdDirective *D) {
  VisitOMPLoopDirective(D);
}

void EnqueueVisitor::VisitOMPForDirective(const OMPForDirective *D) {
  VisitOMPLoopDirective(D);
}

void EnqueueVisitor::VisitOMPForSimdDirective(const OMPForSimdDirective *D) {
  VisitOMPLoopDirective(D);
}

void EnqueueVisitor::VisitOMPSectionsDirective(const OMPSectionsDirective *D) {
  VisitOMPExecutableDirective(D);
}

void EnqueueVisitor::VisitOMPSectionDirective(const OMPSectionDirective *D) {
  VisitOMPExecutableDirective(D);
}

void EnqueueVisitor::VisitOMPSingleDirective(const OMPSingleDirective *D) {
  VisitOMPExecutableDirective(D);
}

void EnqueueVisitor::VisitOMPMasterDirective(const OMPMasterDirective *D) {
  VisitOMPExecutableDirective(D);
}

void EnqueueVisitor::VisitOMPCriticalDirective(const OMPCriticalDirective *D) {
  VisitOMPExecutableDirective(D);
  AddDeclarationNameInfo(D);
}

void EnqueueVisitor::VisitOMPParallelForDirective(
    const OMPParallelForDirective *D) {
  VisitOMPLoopDirective(D);
}

void EnqueueVisitor::VisitOMPParallelForSimdDirective(
    const OMPParallelForSimdDirective *D) {
  VisitOMPLoopDirective(D);
}

void EnqueueVisitor::VisitOMPParallelMasterDirective(
    const OMPParallelMasterDirective *D) {
  VisitOMPExecutableDirective(D);
}

void EnqueueVisitor::VisitOMPParallelSectionsDirective(
    const OMPParallelSectionsDirective *D) {
  VisitOMPExecutableDirective(D);
}

void EnqueueVisitor::VisitOMPTaskDirective(const OMPTaskDirective *D) {
  VisitOMPExecutableDirective(D);
}

void EnqueueVisitor::VisitOMPTaskyieldDirective(
    const OMPTaskyieldDirective *D) {
  VisitOMPExecutableDirective(D);
}

void EnqueueVisitor::VisitOMPBarrierDirective(const OMPBarrierDirective *D) {
  VisitOMPExecutableDirective(D);
}

void EnqueueVisitor::VisitOMPTaskwaitDirective(const OMPTaskwaitDirective *D) {
  VisitOMPExecutableDirective(D);
}

void EnqueueVisitor::VisitOMPTaskgroupDirective(
    const OMPTaskgroupDirective *D) {
  VisitOMPExecutableDirective(D);
  if (const Expr *E = D->getReductionRef())
    VisitStmt(E);
}

void EnqueueVisitor::VisitOMPFlushDirective(const OMPFlushDirective *D) {
  VisitOMPExecutableDirective(D);
}

void EnqueueVisitor::VisitOMPDepobjDirective(const OMPDepobjDirective *D) {
  VisitOMPExecutableDirective(D);
}

void EnqueueVisitor::VisitOMPScanDirective(const OMPScanDirective *D) {
  VisitOMPExecutableDirective(D);
}

void EnqueueVisitor::VisitOMPOrderedDirective(const OMPOrderedDirective *D) {
  VisitOMPExecutableDirective(D);
}

void EnqueueVisitor::VisitOMPAtomicDirective(const OMPAtomicDirective *D) {
  VisitOMPExecutableDirective(D);
}

void EnqueueVisitor::VisitOMPTargetDirective(const OMPTargetDirective *D) {
  VisitOMPExecutableDirective(D);
}

void EnqueueVisitor::VisitOMPTargetDataDirective(
    const OMPTargetDataDirective *D) {
  VisitOMPExecutableDirective(D);
}

void EnqueueVisitor::VisitOMPTargetEnterDataDirective(
    const OMPTargetEnterDataDirective *D) {
  VisitOMPExecutableDirective(D);
}

void EnqueueVisitor::VisitOMPTargetExitDataDirective(
    const OMPTargetExitDataDirective *D) {
  VisitOMPExecutableDirective(D);
}

void EnqueueVisitor::VisitOMPTargetParallelDirective(
    const OMPTargetParallelDirective *D) {
  VisitOMPExecutableDirective(D);
}

void EnqueueVisitor::VisitOMPTargetParallelForDirective(
    const OMPTargetParallelForDirective *D) {
  VisitOMPLoopDirective(D);
}

void EnqueueVisitor::VisitOMPTeamsDirective(const OMPTeamsDirective *D) {
  VisitOMPExecutableDirective(D);
}

void EnqueueVisitor::VisitOMPCancellationPointDirective(
    const OMPCancellationPointDirective *D) {
  VisitOMPExecutableDirective(D);
}

void EnqueueVisitor::VisitOMPCancelDirective(const OMPCancelDirective *D) {
  VisitOMPExecutableDirective(D);
}

void EnqueueVisitor::VisitOMPTaskLoopDirective(const OMPTaskLoopDirective *D) {
  VisitOMPLoopDirective(D);
}

void EnqueueVisitor::VisitOMPTaskLoopSimdDirective(
    const OMPTaskLoopSimdDirective *D) {
  VisitOMPLoopDirective(D);
}

void EnqueueVisitor::VisitOMPMasterTaskLoopDirective(
    const OMPMasterTaskLoopDirective *D) {
  VisitOMPLoopDirective(D);
}

void EnqueueVisitor::VisitOMPMasterTaskLoopSimdDirective(
    const OMPMasterTaskLoopSimdDirective *D) {
  VisitOMPLoopDirective(D);
}

void EnqueueVisitor::VisitOMPParallelMasterTaskLoopDirective(
    const OMPParallelMasterTaskLoopDirective *D) {
  VisitOMPLoopDirective(D);
}

void EnqueueVisitor::VisitOMPParallelMasterTaskLoopSimdDirective(
    const OMPParallelMasterTaskLoopSimdDirective *D) {
  VisitOMPLoopDirective(D);
}

void EnqueueVisitor::VisitOMPDistributeDirective(
    const OMPDistributeDirective *D) {
  VisitOMPLoopDirective(D);
}

void EnqueueVisitor::VisitOMPDistributeParallelForDirective(
    const OMPDistributeParallelForDirective *D) {
  VisitOMPLoopDirective(D);
}

void EnqueueVisitor::VisitOMPDistributeParallelForSimdDirective(
    const OMPDistributeParallelForSimdDirective *D) {
  VisitOMPLoopDirective(D);
}

void EnqueueVisitor::VisitOMPDistributeSimdDirective(
    const OMPDistributeSimdDirective *D) {
  VisitOMPLoopDirective(D);
}

void EnqueueVisitor::VisitOMPTargetParallelForSimdDirective(
    const OMPTargetParallelForSimdDirective *D) {
  VisitOMPLoopDirective(D);
}

void EnqueueVisitor::VisitOMPTargetSimdDirective(
    const OMPTargetSimdDirective *D) {
  VisitOMPLoopDirective(D);
}

void EnqueueVisitor::VisitOMPTeamsDistributeDirective(
    const OMPTeamsDistributeDirective *D) {
  VisitOMPLoopDirective(D);
}

void EnqueueVisitor::VisitOMPTeamsDistributeSimdDirective(
    const OMPTeamsDistributeSimdDirective *D) {
  VisitOMPLoopDirective(D);
}

void EnqueueVisitor::VisitOMPTeamsDistributeParallelForSimdDirective(
    const OMPTeamsDistributeParallelForSimdDirective *D) {
  VisitOMPLoopDirective(D);
}

void EnqueueVisitor::VisitOMPTeamsDistributeParallelForDirective(
    const OMPTeamsDistributeParallelForDirective *D) {
  VisitOMPLoopDirective(D);
}

void EnqueueVisitor::VisitOMPTargetTeamsDirective(
    const OMPTargetTeamsDirective *D) {
  VisitOMPExecutableDirective(D);
}

void EnqueueVisitor::VisitOMPTargetTeamsDistributeDirective(
    const OMPTargetTeamsDistributeDirective *D) {
  VisitOMPLoopDirective(D);
}

void EnqueueVisitor::VisitOMPTargetTeamsDistributeParallelForDirective(
    const OMPTargetTeamsDistributeParallelForDirective *D) {
  VisitOMPLoopDirective(D);
}

void EnqueueVisitor::VisitOMPTargetTeamsDistributeParallelForSimdDirective(
    const OMPTargetTeamsDistributeParallelForSimdDirective *D) {
  VisitOMPLoopDirective(D);
}

void EnqueueVisitor::VisitOMPTargetTeamsDistributeSimdDirective(
    const OMPTargetTeamsDistributeSimdDirective *D) {
  VisitOMPLoopDirective(D);
}

void CursorVisitor::EnqueueWorkList(VisitorWorkList &WL, const Stmt *S) {
  EnqueueVisitor(WL, MakeCXCursor(S, StmtParent, TU, RegionOfInterest))
      .Visit(S);
}

bool CursorVisitor::IsInRegionOfInterest(CXCursor C) {
  if (RegionOfInterest.isValid()) {
    SourceRange Range = getRawCursorExtent(C);
    if (Range.isInvalid() || CompareRegionOfInterest(Range))
      return false;
  }
  return true;
}

bool CursorVisitor::RunVisitorWorkList(VisitorWorkList &WL) {
  while (!WL.empty()) {
    // Dequeue the worklist item.
    VisitorJob LI = WL.pop_back_val();

    // Set the Parent field, then back to its old value once we're done.
    SetParentRAII SetParent(Parent, StmtParent, LI.getParent());

    switch (LI.getKind()) {
    case VisitorJob::DeclVisitKind: {
      const Decl *D = cast<DeclVisit>(&LI)->get();
      if (!D)
        continue;

      // For now, perform default visitation for Decls.
      if (Visit(MakeCXCursor(D, TU, RegionOfInterest,
                             cast<DeclVisit>(&LI)->isFirst())))
        return true;

      continue;
    }
    case VisitorJob::ExplicitTemplateArgsVisitKind: {
      for (const TemplateArgumentLoc &Arg :
           *cast<ExplicitTemplateArgsVisit>(&LI)) {
        if (VisitTemplateArgumentLoc(Arg))
          return true;
      }
      continue;
    }
    case VisitorJob::TypeLocVisitKind: {
      // Perform default visitation for TypeLocs.
      if (Visit(cast<TypeLocVisit>(&LI)->get()))
        return true;
      continue;
    }
    case VisitorJob::LabelRefVisitKind: {
      const LabelDecl *LS = cast<LabelRefVisit>(&LI)->get();
      if (LabelStmt *stmt = LS->getStmt()) {
        if (Visit(MakeCursorLabelRef(stmt, cast<LabelRefVisit>(&LI)->getLoc(),
                                     TU))) {
          return true;
        }
      }
      continue;
    }

    case VisitorJob::NestedNameSpecifierLocVisitKind: {
      NestedNameSpecifierLocVisit *V = cast<NestedNameSpecifierLocVisit>(&LI);
      if (VisitNestedNameSpecifierLoc(V->get()))
        return true;
      continue;
    }

    case VisitorJob::DeclarationNameInfoVisitKind: {
      if (VisitDeclarationNameInfo(cast<DeclarationNameInfoVisit>(&LI)->get()))
        return true;
      continue;
    }
    case VisitorJob::MemberRefVisitKind: {
      MemberRefVisit *V = cast<MemberRefVisit>(&LI);
      if (Visit(MakeCursorMemberRef(V->get(), V->getLoc(), TU)))
        return true;
      continue;
    }
    case VisitorJob::StmtVisitKind: {
      const Stmt *S = cast<StmtVisit>(&LI)->get();
      if (!S)
        continue;

      // Update the current cursor.
      CXCursor Cursor = MakeCXCursor(S, StmtParent, TU, RegionOfInterest);
      if (!IsInRegionOfInterest(Cursor))
        continue;
      switch (Visitor(Cursor, Parent, ClientData)) {
      case CXChildVisit_Break:
        return true;
      case CXChildVisit_Continue:
        break;
      case CXChildVisit_Recurse:
        if (PostChildrenVisitor)
          WL.push_back(PostChildrenVisit(nullptr, Cursor));
        EnqueueWorkList(WL, S);
        break;
      }
      continue;
    }
    case VisitorJob::MemberExprPartsKind: {
      // Handle the other pieces in the MemberExpr besides the base.
      const MemberExpr *M = cast<MemberExprParts>(&LI)->get();

      // Visit the nested-name-specifier
      if (NestedNameSpecifierLoc QualifierLoc = M->getQualifierLoc())
        if (VisitNestedNameSpecifierLoc(QualifierLoc))
          return true;

      // Visit the declaration name.
      if (VisitDeclarationNameInfo(M->getMemberNameInfo()))
        return true;

      // Visit the explicitly-specified template arguments, if any.
      if (M->hasExplicitTemplateArgs()) {
        for (const TemplateArgumentLoc *Arg = M->getTemplateArgs(),
                                       *ArgEnd = Arg + M->getNumTemplateArgs();
             Arg != ArgEnd; ++Arg) {
          if (VisitTemplateArgumentLoc(*Arg))
            return true;
        }
      }
      continue;
    }
    case VisitorJob::DeclRefExprPartsKind: {
      const DeclRefExpr *DR = cast<DeclRefExprParts>(&LI)->get();
      // Visit nested-name-specifier, if present.
      if (NestedNameSpecifierLoc QualifierLoc = DR->getQualifierLoc())
        if (VisitNestedNameSpecifierLoc(QualifierLoc))
          return true;
      // Visit declaration name.
      if (VisitDeclarationNameInfo(DR->getNameInfo()))
        return true;
      continue;
    }
    case VisitorJob::OverloadExprPartsKind: {
      const OverloadExpr *O = cast<OverloadExprParts>(&LI)->get();
      // Visit the nested-name-specifier.
      if (NestedNameSpecifierLoc QualifierLoc = O->getQualifierLoc())
        if (VisitNestedNameSpecifierLoc(QualifierLoc))
          return true;
      // Visit the declaration name.
      if (VisitDeclarationNameInfo(O->getNameInfo()))
        return true;
      // Visit the overloaded declaration reference.
      if (Visit(MakeCursorOverloadedDeclRef(O, TU)))
        return true;
      continue;
    }
    case VisitorJob::SizeOfPackExprPartsKind: {
      const SizeOfPackExpr *E = cast<SizeOfPackExprParts>(&LI)->get();
      NamedDecl *Pack = E->getPack();
      if (isa<TemplateTypeParmDecl>(Pack)) {
        if (Visit(MakeCursorTypeRef(cast<TemplateTypeParmDecl>(Pack),
                                    E->getPackLoc(), TU)))
          return true;

        continue;
      }

      if (isa<TemplateTemplateParmDecl>(Pack)) {
        if (Visit(MakeCursorTemplateRef(cast<TemplateTemplateParmDecl>(Pack),
                                        E->getPackLoc(), TU)))
          return true;

        continue;
      }

      // Non-type template parameter packs and function parameter packs are
      // treated like DeclRefExpr cursors.
      continue;
    }

    case VisitorJob::LambdaExprPartsKind: {
      // Visit non-init captures.
      const LambdaExpr *E = cast<LambdaExprParts>(&LI)->get();
      for (LambdaExpr::capture_iterator C = E->explicit_capture_begin(),
                                        CEnd = E->explicit_capture_end();
           C != CEnd; ++C) {
        if (!C->capturesVariable())
          continue;

        if (Visit(MakeCursorVariableRef(C->getCapturedVar(), C->getLocation(),
                                        TU)))
          return true;
      }
      // Visit init captures
      for (auto InitExpr : E->capture_inits()) {
        if (Visit(InitExpr))
          return true;
      }

      TypeLoc TL = E->getCallOperator()->getTypeSourceInfo()->getTypeLoc();
      // Visit parameters and return type, if present.
      if (FunctionTypeLoc Proto = TL.getAs<FunctionProtoTypeLoc>()) {
        if (E->hasExplicitParameters()) {
          // Visit parameters.
          for (unsigned I = 0, N = Proto.getNumParams(); I != N; ++I)
            if (Visit(MakeCXCursor(Proto.getParam(I), TU)))
              return true;
        }
        if (E->hasExplicitResultType()) {
          // Visit result type.
          if (Visit(Proto.getReturnLoc()))
            return true;
        }
      }
      break;
    }

    case VisitorJob::PostChildrenVisitKind:
      if (PostChildrenVisitor(Parent, ClientData))
        return true;
      break;
    }
  }
  return false;
}

bool CursorVisitor::Visit(const Stmt *S) {
  VisitorWorkList *WL = nullptr;
  if (!WorkListFreeList.empty()) {
    WL = WorkListFreeList.back();
    WL->clear();
    WorkListFreeList.pop_back();
  } else {
    WL = new VisitorWorkList();
    WorkListCache.push_back(WL);
  }
  EnqueueWorkList(*WL, S);
  bool result = RunVisitorWorkList(*WL);
  WorkListFreeList.push_back(WL);
  return result;
}

namespace {
typedef SmallVector<SourceRange, 4> RefNamePieces;
RefNamePieces buildPieces(unsigned NameFlags, bool IsMemberRefExpr,
                          const DeclarationNameInfo &NI, SourceRange QLoc,
                          const SourceRange *TemplateArgsLoc = nullptr) {
  const bool WantQualifier = NameFlags & CXNameRange_WantQualifier;
  const bool WantTemplateArgs = NameFlags & CXNameRange_WantTemplateArgs;
  const bool WantSinglePiece = NameFlags & CXNameRange_WantSinglePiece;

  const DeclarationName::NameKind Kind = NI.getName().getNameKind();

  RefNamePieces Pieces;

  if (WantQualifier && QLoc.isValid())
    Pieces.push_back(QLoc);

  if (Kind != DeclarationName::CXXOperatorName || IsMemberRefExpr)
    Pieces.push_back(NI.getLoc());

  if (WantTemplateArgs && TemplateArgsLoc && TemplateArgsLoc->isValid())
    Pieces.push_back(*TemplateArgsLoc);

  if (Kind == DeclarationName::CXXOperatorName) {
    Pieces.push_back(SourceLocation::getFromRawEncoding(
        NI.getInfo().CXXOperatorName.BeginOpNameLoc));
    Pieces.push_back(SourceLocation::getFromRawEncoding(
        NI.getInfo().CXXOperatorName.EndOpNameLoc));
  }

  if (WantSinglePiece) {
    SourceRange R(Pieces.front().getBegin(), Pieces.back().getEnd());
    Pieces.clear();
    Pieces.push_back(R);
  }

  return Pieces;
}
} // namespace

//===----------------------------------------------------------------------===//
// Misc. API hooks.
//===----------------------------------------------------------------------===//

namespace {
struct RegisterFatalErrorHandler {
  RegisterFatalErrorHandler() {
    clang_install_aborting_llvm_fatal_error_handler();
  }
};
} // namespace

static llvm::ManagedStatic<RegisterFatalErrorHandler>
    RegisterFatalErrorHandlerOnce;

CXIndex clang_createIndex(int excludeDeclarationsFromPCH,
                          int displayDiagnostics) {
  // We use crash recovery to make some of our APIs more reliable, implicitly
  // enable it.
  if (!getenv("LIBCLANG_DISABLE_CRASH_RECOVERY"))
    llvm::CrashRecoveryContext::Enable();

  // Look through the managed static to trigger construction of the managed
  // static which registers our fatal error handler. This ensures it is only
  // registered once.
  (void)*RegisterFatalErrorHandlerOnce;

  // Initialize targets for clang module support.
  llvm::InitializeAllTargets();
  llvm::InitializeAllTargetMCs();
  llvm::InitializeAllAsmPrinters();
  llvm::InitializeAllAsmParsers();

  CIndexer *CIdxr = new CIndexer();

  if (excludeDeclarationsFromPCH)
    CIdxr->setOnlyLocalDecls();
  if (displayDiagnostics)
    CIdxr->setDisplayDiagnostics();

  if (getenv("LIBCLANG_BGPRIO_INDEX"))
    CIdxr->setCXGlobalOptFlags(CIdxr->getCXGlobalOptFlags() |
                               CXGlobalOpt_ThreadBackgroundPriorityForIndexing);
  if (getenv("LIBCLANG_BGPRIO_EDIT"))
    CIdxr->setCXGlobalOptFlags(CIdxr->getCXGlobalOptFlags() |
                               CXGlobalOpt_ThreadBackgroundPriorityForEditing);

  return CIdxr;
}

void clang_disposeIndex(CXIndex CIdx) {
  if (CIdx)
    delete static_cast<CIndexer *>(CIdx);
}

void clang_CXIndex_setGlobalOptions(CXIndex CIdx, unsigned options) {
  if (CIdx)
    static_cast<CIndexer *>(CIdx)->setCXGlobalOptFlags(options);
}

unsigned clang_CXIndex_getGlobalOptions(CXIndex CIdx) {
  if (CIdx)
    return static_cast<CIndexer *>(CIdx)->getCXGlobalOptFlags();
  return 0;
}

void clang_CXIndex_setInvocationEmissionPathOption(CXIndex CIdx,
                                                   const char *Path) {
  if (CIdx)
    static_cast<CIndexer *>(CIdx)->setInvocationEmissionPath(Path ? Path : "");
}

void clang_toggleCrashRecovery(unsigned isEnabled) {
  if (isEnabled)
    llvm::CrashRecoveryContext::Enable();
  else
    llvm::CrashRecoveryContext::Disable();
}

CXTranslationUnit clang_createTranslationUnit(CXIndex CIdx,
                                              const char *ast_filename) {
  CXTranslationUnit TU;
  enum CXErrorCode Result =
      clang_createTranslationUnit2(CIdx, ast_filename, &TU);
  (void)Result;
  assert((TU && Result == CXError_Success) ||
         (!TU && Result != CXError_Success));
  return TU;
}

enum CXErrorCode clang_createTranslationUnit2(CXIndex CIdx,
                                              const char *ast_filename,
                                              CXTranslationUnit *out_TU) {
  if (out_TU)
    *out_TU = nullptr;

  if (!CIdx || !ast_filename || !out_TU)
    return CXError_InvalidArguments;

  LOG_FUNC_SECTION { *Log << ast_filename; }

  CIndexer *CXXIdx = static_cast<CIndexer *>(CIdx);
  FileSystemOptions FileSystemOpts;

  IntrusiveRefCntPtr<DiagnosticsEngine> Diags =
      CompilerInstance::createDiagnostics(new DiagnosticOptions());
  std::unique_ptr<ASTUnit> AU = ASTUnit::LoadFromASTFile(
      ast_filename, CXXIdx->getPCHContainerOperations()->getRawReader(),
      ASTUnit::LoadEverything, Diags, FileSystemOpts, /*UseDebugInfo=*/false,
      CXXIdx->getOnlyLocalDecls(), None, CaptureDiagsKind::All,
      /*AllowPCHWithCompilerErrors=*/true,
      /*UserFilesAreVolatile=*/true);
  *out_TU = MakeCXTranslationUnit(CXXIdx, std::move(AU));
  return *out_TU ? CXError_Success : CXError_Failure;
}

unsigned clang_defaultEditingTranslationUnitOptions() {
  return CXTranslationUnit_PrecompiledPreamble |
         CXTranslationUnit_CacheCompletionResults;
}

CXTranslationUnit clang_createTranslationUnitFromSourceFile(
    CXIndex CIdx, const char *source_filename, int num_command_line_args,
    const char *const *command_line_args, unsigned num_unsaved_files,
    struct CXUnsavedFile *unsaved_files) {
  unsigned Options = CXTranslationUnit_DetailedPreprocessingRecord;
  return clang_parseTranslationUnit(CIdx, source_filename, command_line_args,
                                    num_command_line_args, unsaved_files,
                                    num_unsaved_files, Options);
}

static CXErrorCode
clang_parseTranslationUnit_Impl(CXIndex CIdx, const char *source_filename,
                                const char *const *command_line_args,
                                int num_command_line_args,
                                ArrayRef<CXUnsavedFile> unsaved_files,
                                unsigned options, CXTranslationUnit *out_TU) {
  // Set up the initial return values.
  if (out_TU)
    *out_TU = nullptr;

  // Check arguments.
  if (!CIdx || !out_TU)
    return CXError_InvalidArguments;

  CIndexer *CXXIdx = static_cast<CIndexer *>(CIdx);

  if (CXXIdx->isOptEnabled(CXGlobalOpt_ThreadBackgroundPriorityForIndexing))
    setThreadBackgroundPriority();

  bool PrecompilePreamble = options & CXTranslationUnit_PrecompiledPreamble;
  bool CreatePreambleOnFirstParse =
      options & CXTranslationUnit_CreatePreambleOnFirstParse;
  // FIXME: Add a flag for modules.
  TranslationUnitKind TUKind = (options & (CXTranslationUnit_Incomplete |
                                           CXTranslationUnit_SingleFileParse))
                                   ? TU_Prefix
                                   : TU_Complete;
  bool CacheCodeCompletionResults =
      options & CXTranslationUnit_CacheCompletionResults;
  bool IncludeBriefCommentsInCodeCompletion =
      options & CXTranslationUnit_IncludeBriefCommentsInCodeCompletion;
  bool SingleFileParse = options & CXTranslationUnit_SingleFileParse;
  bool ForSerialization = options & CXTranslationUnit_ForSerialization;
  bool RetainExcludedCB =
      options & CXTranslationUnit_RetainExcludedConditionalBlocks;
  SkipFunctionBodiesScope SkipFunctionBodies = SkipFunctionBodiesScope::None;
  if (options & CXTranslationUnit_SkipFunctionBodies) {
    SkipFunctionBodies =
        (options & CXTranslationUnit_LimitSkipFunctionBodiesToPreamble)
            ? SkipFunctionBodiesScope::Preamble
            : SkipFunctionBodiesScope::PreambleAndMainFile;
  }

  // Configure the diagnostics.
  IntrusiveRefCntPtr<DiagnosticsEngine> Diags(
      CompilerInstance::createDiagnostics(new DiagnosticOptions));

  if (options & CXTranslationUnit_KeepGoing)
    Diags->setFatalsAsError(true);

  CaptureDiagsKind CaptureDiagnostics = CaptureDiagsKind::All;
  if (options & CXTranslationUnit_IgnoreNonErrorsFromIncludedFiles)
    CaptureDiagnostics = CaptureDiagsKind::AllWithoutNonErrorsFromIncludes;

  // Recover resources if we crash before exiting this function.
  llvm::CrashRecoveryContextCleanupRegistrar<
      DiagnosticsEngine,
      llvm::CrashRecoveryContextReleaseRefCleanup<DiagnosticsEngine>>
      DiagCleanup(Diags.get());

  std::unique_ptr<std::vector<ASTUnit::RemappedFile>> RemappedFiles(
      new std::vector<ASTUnit::RemappedFile>());

  // Recover resources if we crash before exiting this function.
  llvm::CrashRecoveryContextCleanupRegistrar<std::vector<ASTUnit::RemappedFile>>
      RemappedCleanup(RemappedFiles.get());

  for (auto &UF : unsaved_files) {
    std::unique_ptr<llvm::MemoryBuffer> MB =
        llvm::MemoryBuffer::getMemBufferCopy(getContents(UF), UF.Filename);
    RemappedFiles->push_back(std::make_pair(UF.Filename, MB.release()));
  }

  std::unique_ptr<std::vector<const char *>> Args(
      new std::vector<const char *>());

  // Recover resources if we crash before exiting this method.
  llvm::CrashRecoveryContextCleanupRegistrar<std::vector<const char *>>
      ArgsCleanup(Args.get());

  // Since the Clang C library is primarily used by batch tools dealing with
  // (often very broken) source code, where spell-checking can have a
  // significant negative impact on performance (particularly when
  // precompiled headers are involved), we disable it by default.
  // Only do this if we haven't found a spell-checking-related argument.
  bool FoundSpellCheckingArgument = false;
  for (int I = 0; I != num_command_line_args; ++I) {
    if (strcmp(command_line_args[I], "-fno-spell-checking") == 0 ||
        strcmp(command_line_args[I], "-fspell-checking") == 0) {
      FoundSpellCheckingArgument = true;
      break;
    }
  }
  Args->insert(Args->end(), command_line_args,
               command_line_args + num_command_line_args);

  if (!FoundSpellCheckingArgument)
    Args->insert(Args->begin() + 1, "-fno-spell-checking");

  // The 'source_filename' argument is optional.  If the caller does not
  // specify it then it is assumed that the source file is specified
  // in the actual argument list.
  // Put the source file after command_line_args otherwise if '-x' flag is
  // present it will be unused.
  if (source_filename)
    Args->push_back(source_filename);

  // Do we need the detailed preprocessing record?
  if (options & CXTranslationUnit_DetailedPreprocessingRecord) {
    Args->push_back("-Xclang");
    Args->push_back("-detailed-preprocessing-record");
  }

  // Suppress any editor placeholder diagnostics.
  Args->push_back("-fallow-editor-placeholders");

  unsigned NumErrors = Diags->getClient()->getNumErrors();
  std::unique_ptr<ASTUnit> ErrUnit;
  // Unless the user specified that they want the preamble on the first parse
  // set it up to be created on the first reparse. This makes the first parse
  // faster, trading for a slower (first) reparse.
  unsigned PrecompilePreambleAfterNParses =
      !PrecompilePreamble ? 0 : 2 - CreatePreambleOnFirstParse;

  LibclangInvocationReporter InvocationReporter(
      *CXXIdx, source_filename,
      LibclangInvocationReporter::OperationKind::ParseOperation, options,
      llvm::makeArrayRef(*Args), /*InvocationArgs=*/None, unsaved_files);
  std::unique_ptr<ASTUnit> Unit(ASTUnit::LoadFromCommandLine(
      Args->data(), Args->data() + Args->size(),
      CXXIdx->getPCHContainerOperations(), Diags,
      CXXIdx->getClangResourcesPath(), CXXIdx->getOnlyLocalDecls(),
      CaptureDiagnostics, *RemappedFiles.get(),
      /*RemappedFilesKeepOriginalName=*/true, PrecompilePreambleAfterNParses,
      TUKind, CacheCodeCompletionResults, IncludeBriefCommentsInCodeCompletion,
      /*AllowPCHWithCompilerErrors=*/true, SkipFunctionBodies, SingleFileParse,
      /*UserFilesAreVolatile=*/true, ForSerialization, RetainExcludedCB,
      CXXIdx->getPCHContainerOperations()->getRawReader().getFormat(),
      &ErrUnit));

  // Early failures in LoadFromCommandLine may return with ErrUnit unset.
  if (!Unit && !ErrUnit)
    return CXError_ASTReadError;

  if (NumErrors != Diags->getClient()->getNumErrors()) {
    // Make sure to check that 'Unit' is non-NULL.
    if (CXXIdx->getDisplayDiagnostics())
      printDiagsToStderr(Unit ? Unit.get() : ErrUnit.get());
  }

  if (isASTReadError(Unit ? Unit.get() : ErrUnit.get()))
    return CXError_ASTReadError;

  *out_TU = MakeCXTranslationUnit(CXXIdx, std::move(Unit));
  if (CXTranslationUnitImpl *TU = *out_TU) {
    TU->ParsingOptions = options;
    TU->Arguments.reserve(Args->size());
    for (const char *Arg : *Args)
      TU->Arguments.push_back(Arg);
    return CXError_Success;
  }
  return CXError_Failure;
}

CXTranslationUnit
clang_parseTranslationUnit(CXIndex CIdx, const char *source_filename,
                           const char *const *command_line_args,
                           int num_command_line_args,
                           struct CXUnsavedFile *unsaved_files,
                           unsigned num_unsaved_files, unsigned options) {
  CXTranslationUnit TU;
  enum CXErrorCode Result = clang_parseTranslationUnit2(
      CIdx, source_filename, command_line_args, num_command_line_args,
      unsaved_files, num_unsaved_files, options, &TU);
  (void)Result;
  assert((TU && Result == CXError_Success) ||
         (!TU && Result != CXError_Success));
  return TU;
}

enum CXErrorCode clang_parseTranslationUnit2(
    CXIndex CIdx, const char *source_filename,
    const char *const *command_line_args, int num_command_line_args,
    struct CXUnsavedFile *unsaved_files, unsigned num_unsaved_files,
    unsigned options, CXTranslationUnit *out_TU) {
  noteBottomOfStack();
  SmallVector<const char *, 4> Args;
  Args.push_back("clang");
  Args.append(command_line_args, command_line_args + num_command_line_args);
  return clang_parseTranslationUnit2FullArgv(
      CIdx, source_filename, Args.data(), Args.size(), unsaved_files,
      num_unsaved_files, options, out_TU);
}

enum CXErrorCode clang_parseTranslationUnit2FullArgv(
    CXIndex CIdx, const char *source_filename,
    const char *const *command_line_args, int num_command_line_args,
    struct CXUnsavedFile *unsaved_files, unsigned num_unsaved_files,
    unsigned options, CXTranslationUnit *out_TU) {
  LOG_FUNC_SECTION {
    *Log << source_filename << ": ";
    for (int i = 0; i != num_command_line_args; ++i)
      *Log << command_line_args[i] << " ";
  }

  if (num_unsaved_files && !unsaved_files)
    return CXError_InvalidArguments;

  CXErrorCode result = CXError_Failure;
  auto ParseTranslationUnitImpl = [=, &result] {
    noteBottomOfStack();
    result = clang_parseTranslationUnit_Impl(
        CIdx, source_filename, command_line_args, num_command_line_args,
        llvm::makeArrayRef(unsaved_files, num_unsaved_files), options, out_TU);
  };

  llvm::CrashRecoveryContext CRC;

  if (!RunSafely(CRC, ParseTranslationUnitImpl)) {
    fprintf(stderr, "libclang: crash detected during parsing: {\n");
    fprintf(stderr, "  'source_filename' : '%s'\n", source_filename);
    fprintf(stderr, "  'command_line_args' : [");
    for (int i = 0; i != num_command_line_args; ++i) {
      if (i)
        fprintf(stderr, ", ");
      fprintf(stderr, "'%s'", command_line_args[i]);
    }
    fprintf(stderr, "],\n");
    fprintf(stderr, "  'unsaved_files' : [");
    for (unsigned i = 0; i != num_unsaved_files; ++i) {
      if (i)
        fprintf(stderr, ", ");
      fprintf(stderr, "('%s', '...', %ld)", unsaved_files[i].Filename,
              unsaved_files[i].Length);
    }
    fprintf(stderr, "],\n");
    fprintf(stderr, "  'options' : %d,\n", options);
    fprintf(stderr, "}\n");

    return CXError_Crashed;
  } else if (getenv("LIBCLANG_RESOURCE_USAGE")) {
    if (CXTranslationUnit *TU = out_TU)
      PrintLibclangResourceUsage(*TU);
  }

  return result;
}

CXString clang_Type_getObjCEncoding(CXType CT) {
  CXTranslationUnit tu = static_cast<CXTranslationUnit>(CT.data[1]);
  ASTContext &Ctx = getASTUnit(tu)->getASTContext();
  std::string encoding;
  Ctx.getObjCEncodingForType(QualType::getFromOpaquePtr(CT.data[0]), encoding);

  return cxstring::createDup(encoding);
}

static const IdentifierInfo *getMacroIdentifier(CXCursor C) {
  if (C.kind == CXCursor_MacroDefinition) {
    if (const MacroDefinitionRecord *MDR = getCursorMacroDefinition(C))
      return MDR->getName();
  } else if (C.kind == CXCursor_MacroExpansion) {
    MacroExpansionCursor ME = getCursorMacroExpansion(C);
    return ME.getName();
  }
  return nullptr;
}

unsigned clang_Cursor_isMacroFunctionLike(CXCursor C) {
  const IdentifierInfo *II = getMacroIdentifier(C);
  if (!II) {
    return false;
  }
  ASTUnit *ASTU = getCursorASTUnit(C);
  Preprocessor &PP = ASTU->getPreprocessor();
  if (const MacroInfo *MI = PP.getMacroInfo(II))
    return MI->isFunctionLike();
  return false;
}

unsigned clang_Cursor_isMacroBuiltin(CXCursor C) {
  const IdentifierInfo *II = getMacroIdentifier(C);
  if (!II) {
    return false;
  }
  ASTUnit *ASTU = getCursorASTUnit(C);
  Preprocessor &PP = ASTU->getPreprocessor();
  if (const MacroInfo *MI = PP.getMacroInfo(II))
    return MI->isBuiltinMacro();
  return false;
}

unsigned clang_Cursor_isFunctionInlined(CXCursor C) {
  const Decl *D = getCursorDecl(C);
  const FunctionDecl *FD = dyn_cast_or_null<FunctionDecl>(D);
  if (!FD) {
    return false;
  }
  return FD->isInlined();
}

static StringLiteral *getCFSTR_value(CallExpr *callExpr) {
  if (callExpr->getNumArgs() != 1) {
    return nullptr;
  }

  StringLiteral *S = nullptr;
  auto *arg = callExpr->getArg(0);
  if (arg->getStmtClass() == Stmt::ImplicitCastExprClass) {
    ImplicitCastExpr *I = static_cast<ImplicitCastExpr *>(arg);
    auto *subExpr = I->getSubExprAsWritten();

    if (subExpr->getStmtClass() != Stmt::StringLiteralClass) {
      return nullptr;
    }

    S = static_cast<StringLiteral *>(I->getSubExprAsWritten());
  } else if (arg->getStmtClass() == Stmt::StringLiteralClass) {
    S = static_cast<StringLiteral *>(callExpr->getArg(0));
  } else {
    return nullptr;
  }
  return S;
}

struct ExprEvalResult {
  CXEvalResultKind EvalType;
  union {
    unsigned long long unsignedVal;
    long long intVal;
    double floatVal;
    char *stringVal;
  } EvalData;
  bool IsUnsignedInt;
  ~ExprEvalResult() {
    if (EvalType != CXEval_UnExposed && EvalType != CXEval_Float &&
        EvalType != CXEval_Int) {
      delete[] EvalData.stringVal;
    }
  }
};

void clang_EvalResult_dispose(CXEvalResult E) {
  delete static_cast<ExprEvalResult *>(E);
}

CXEvalResultKind clang_EvalResult_getKind(CXEvalResult E) {
  if (!E) {
    return CXEval_UnExposed;
  }
  return ((ExprEvalResult *)E)->EvalType;
}

int clang_EvalResult_getAsInt(CXEvalResult E) {
  return clang_EvalResult_getAsLongLong(E);
}

long long clang_EvalResult_getAsLongLong(CXEvalResult E) {
  if (!E) {
    return 0;
  }
  ExprEvalResult *Result = (ExprEvalResult *)E;
  if (Result->IsUnsignedInt)
    return Result->EvalData.unsignedVal;
  return Result->EvalData.intVal;
}

unsigned clang_EvalResult_isUnsignedInt(CXEvalResult E) {
  return ((ExprEvalResult *)E)->IsUnsignedInt;
}

unsigned long long clang_EvalResult_getAsUnsigned(CXEvalResult E) {
  if (!E) {
    return 0;
  }

  ExprEvalResult *Result = (ExprEvalResult *)E;
  if (Result->IsUnsignedInt)
    return Result->EvalData.unsignedVal;
  return Result->EvalData.intVal;
}

double clang_EvalResult_getAsDouble(CXEvalResult E) {
  if (!E) {
    return 0;
  }
  return ((ExprEvalResult *)E)->EvalData.floatVal;
}

const char *clang_EvalResult_getAsStr(CXEvalResult E) {
  if (!E) {
    return nullptr;
  }
  return ((ExprEvalResult *)E)->EvalData.stringVal;
}

static const ExprEvalResult *evaluateExpr(Expr *expr, CXCursor C) {
  Expr::EvalResult ER;
  ASTContext &ctx = getCursorContext(C);
  if (!expr)
    return nullptr;

  expr = expr->IgnoreParens();
  if (expr->isValueDependent())
    return nullptr;
  if (!expr->EvaluateAsRValue(ER, ctx))
    return nullptr;

  QualType rettype;
  CallExpr *callExpr;
  auto result = std::make_unique<ExprEvalResult>();
  result->EvalType = CXEval_UnExposed;
  result->IsUnsignedInt = false;

  if (ER.Val.isInt()) {
    result->EvalType = CXEval_Int;

    auto &val = ER.Val.getInt();
    if (val.isUnsigned()) {
      result->IsUnsignedInt = true;
      result->EvalData.unsignedVal = val.getZExtValue();
    } else {
      result->EvalData.intVal = val.getExtValue();
    }

    return result.release();
  }

  if (ER.Val.isFloat()) {
    llvm::SmallVector<char, 100> Buffer;
    ER.Val.getFloat().toString(Buffer);
    std::string floatStr(Buffer.data(), Buffer.size());
    result->EvalType = CXEval_Float;
    bool ignored;
    llvm::APFloat apFloat = ER.Val.getFloat();
    apFloat.convert(llvm::APFloat::IEEEdouble(),
                    llvm::APFloat::rmNearestTiesToEven, &ignored);
    result->EvalData.floatVal = apFloat.convertToDouble();
    return result.release();
  }

  if (expr->getStmtClass() == Stmt::ImplicitCastExprClass) {
    const ImplicitCastExpr *I = dyn_cast<ImplicitCastExpr>(expr);
    auto *subExpr = I->getSubExprAsWritten();
    if (subExpr->getStmtClass() == Stmt::StringLiteralClass ||
        subExpr->getStmtClass() == Stmt::ObjCStringLiteralClass) {
      const StringLiteral *StrE = nullptr;
      const ObjCStringLiteral *ObjCExpr;
      ObjCExpr = dyn_cast<ObjCStringLiteral>(subExpr);

      if (ObjCExpr) {
        StrE = ObjCExpr->getString();
        result->EvalType = CXEval_ObjCStrLiteral;
      } else {
        StrE = cast<StringLiteral>(I->getSubExprAsWritten());
        result->EvalType = CXEval_StrLiteral;
      }

      std::string strRef(StrE->getString().str());
      result->EvalData.stringVal = new char[strRef.size() + 1];
      strncpy((char *)result->EvalData.stringVal, strRef.c_str(),
              strRef.size());
      result->EvalData.stringVal[strRef.size()] = '\0';
      return result.release();
    }
  } else if (expr->getStmtClass() == Stmt::ObjCStringLiteralClass ||
             expr->getStmtClass() == Stmt::StringLiteralClass) {
    const StringLiteral *StrE = nullptr;
    const ObjCStringLiteral *ObjCExpr;
    ObjCExpr = dyn_cast<ObjCStringLiteral>(expr);

    if (ObjCExpr) {
      StrE = ObjCExpr->getString();
      result->EvalType = CXEval_ObjCStrLiteral;
    } else {
      StrE = cast<StringLiteral>(expr);
      result->EvalType = CXEval_StrLiteral;
    }

    std::string strRef(StrE->getString().str());
    result->EvalData.stringVal = new char[strRef.size() + 1];
    strncpy((char *)result->EvalData.stringVal, strRef.c_str(), strRef.size());
    result->EvalData.stringVal[strRef.size()] = '\0';
    return result.release();
  }

  if (expr->getStmtClass() == Stmt::CStyleCastExprClass) {
    CStyleCastExpr *CC = static_cast<CStyleCastExpr *>(expr);

    rettype = CC->getType();
    if (rettype.getAsString() == "CFStringRef" &&
        CC->getSubExpr()->getStmtClass() == Stmt::CallExprClass) {

      callExpr = static_cast<CallExpr *>(CC->getSubExpr());
      StringLiteral *S = getCFSTR_value(callExpr);
      if (S) {
        std::string strLiteral(S->getString().str());
        result->EvalType = CXEval_CFStr;

        result->EvalData.stringVal = new char[strLiteral.size() + 1];
        strncpy((char *)result->EvalData.stringVal, strLiteral.c_str(),
                strLiteral.size());
        result->EvalData.stringVal[strLiteral.size()] = '\0';
        return result.release();
      }
    }

  } else if (expr->getStmtClass() == Stmt::CallExprClass) {
    callExpr = static_cast<CallExpr *>(expr);
    rettype = callExpr->getCallReturnType(ctx);

    if (rettype->isVectorType() || callExpr->getNumArgs() > 1)
      return nullptr;

    if (rettype->isIntegralType(ctx) || rettype->isRealFloatingType()) {
      if (callExpr->getNumArgs() == 1 &&
          !callExpr->getArg(0)->getType()->isIntegralType(ctx))
        return nullptr;
    } else if (rettype.getAsString() == "CFStringRef") {

      StringLiteral *S = getCFSTR_value(callExpr);
      if (S) {
        std::string strLiteral(S->getString().str());
        result->EvalType = CXEval_CFStr;
        result->EvalData.stringVal = new char[strLiteral.size() + 1];
        strncpy((char *)result->EvalData.stringVal, strLiteral.c_str(),
                strLiteral.size());
        result->EvalData.stringVal[strLiteral.size()] = '\0';
        return result.release();
      }
    }
  } else if (expr->getStmtClass() == Stmt::DeclRefExprClass) {
    DeclRefExpr *D = static_cast<DeclRefExpr *>(expr);
    ValueDecl *V = D->getDecl();
    if (V->getKind() == Decl::Function) {
      std::string strName = V->getNameAsString();
      result->EvalType = CXEval_Other;
      result->EvalData.stringVal = new char[strName.size() + 1];
      strncpy(result->EvalData.stringVal, strName.c_str(), strName.size());
      result->EvalData.stringVal[strName.size()] = '\0';
      return result.release();
    }
  }

  return nullptr;
}

static const Expr *evaluateDeclExpr(const Decl *D) {
  if (!D)
    return nullptr;
  if (auto *Var = dyn_cast<VarDecl>(D))
    return Var->getInit();
  else if (auto *Field = dyn_cast<FieldDecl>(D))
    return Field->getInClassInitializer();
  return nullptr;
}

static const Expr *evaluateCompoundStmtExpr(const CompoundStmt *CS) {
  assert(CS && "invalid compound statement");
  for (auto *bodyIterator : CS->body()) {
    if (const auto *E = dyn_cast<Expr>(bodyIterator))
      return E;
  }
  return nullptr;
}

CXEvalResult clang_Cursor_Evaluate(CXCursor C) {
  if (const Expr *E =
          clang_getCursorKind(C) == CXCursor_CompoundStmt
              ? evaluateCompoundStmtExpr(cast<CompoundStmt>(getCursorStmt(C)))
              : evaluateDeclExpr(getCursorDecl(C)))
    return const_cast<CXEvalResult>(
        reinterpret_cast<const void *>(evaluateExpr(const_cast<Expr *>(E), C)));
  return nullptr;
}

unsigned clang_Cursor_hasAttrs(CXCursor C) {
  const Decl *D = getCursorDecl(C);
  if (!D) {
    return 0;
  }

  if (D->hasAttrs()) {
    return 1;
  }

  return 0;
}
unsigned clang_defaultSaveOptions(CXTranslationUnit TU) {
  return CXSaveTranslationUnit_None;
}

static CXSaveError clang_saveTranslationUnit_Impl(CXTranslationUnit TU,
                                                  const char *FileName,
                                                  unsigned options) {
  CIndexer *CXXIdx = TU->CIdx;
  if (CXXIdx->isOptEnabled(CXGlobalOpt_ThreadBackgroundPriorityForIndexing))
    setThreadBackgroundPriority();

  bool hadError = cxtu::getASTUnit(TU)->Save(FileName);
  return hadError ? CXSaveError_Unknown : CXSaveError_None;
}

int clang_saveTranslationUnit(CXTranslationUnit TU, const char *FileName,
                              unsigned options) {
  LOG_FUNC_SECTION { *Log << TU << ' ' << FileName; }

  if (isNotUsableTU(TU)) {
    LOG_BAD_TU(TU);
    return CXSaveError_InvalidTU;
  }

  ASTUnit *CXXUnit = cxtu::getASTUnit(TU);
  ASTUnit::ConcurrencyCheck Check(*CXXUnit);
  if (!CXXUnit->hasSema())
    return CXSaveError_InvalidTU;

  CXSaveError result;
  auto SaveTranslationUnitImpl = [=, &result]() {
    result = clang_saveTranslationUnit_Impl(TU, FileName, options);
  };

  if (!CXXUnit->getDiagnostics().hasUnrecoverableErrorOccurred()) {
    SaveTranslationUnitImpl();

    if (getenv("LIBCLANG_RESOURCE_USAGE"))
      PrintLibclangResourceUsage(TU);

    return result;
  }

  // We have an AST that has invalid nodes due to compiler errors.
  // Use a crash recovery thread for protection.

  llvm::CrashRecoveryContext CRC;

  if (!RunSafely(CRC, SaveTranslationUnitImpl)) {
    fprintf(stderr, "libclang: crash detected during AST saving: {\n");
    fprintf(stderr, "  'filename' : '%s'\n", FileName);
    fprintf(stderr, "  'options' : %d,\n", options);
    fprintf(stderr, "}\n");

    return CXSaveError_Unknown;

  } else if (getenv("LIBCLANG_RESOURCE_USAGE")) {
    PrintLibclangResourceUsage(TU);
  }

  return result;
}

void clang_disposeTranslationUnit(CXTranslationUnit CTUnit) {
  if (CTUnit) {
    // If the translation unit has been marked as unsafe to free, just discard
    // it.
    ASTUnit *Unit = cxtu::getASTUnit(CTUnit);
    if (Unit && Unit->isUnsafeToFree())
      return;

    delete cxtu::getASTUnit(CTUnit);
    delete CTUnit->StringPool;
    delete static_cast<CXDiagnosticSetImpl *>(CTUnit->Diagnostics);
    disposeOverridenCXCursorsPool(CTUnit->OverridenCursorsPool);
    delete CTUnit->CommentToXML;
    delete CTUnit;
  }
}

unsigned clang_suspendTranslationUnit(CXTranslationUnit CTUnit) {
  if (CTUnit) {
    ASTUnit *Unit = cxtu::getASTUnit(CTUnit);

    if (Unit && Unit->isUnsafeToFree())
      return false;

    Unit->ResetForParse();
    return true;
  }

  return false;
}

unsigned clang_defaultReparseOptions(CXTranslationUnit TU) {
  return CXReparse_None;
}

static CXErrorCode
clang_reparseTranslationUnit_Impl(CXTranslationUnit TU,
                                  ArrayRef<CXUnsavedFile> unsaved_files,
                                  unsigned options) {
  // Check arguments.
  if (isNotUsableTU(TU)) {
    LOG_BAD_TU(TU);
    return CXError_InvalidArguments;
  }

  // Reset the associated diagnostics.
  delete static_cast<CXDiagnosticSetImpl *>(TU->Diagnostics);
  TU->Diagnostics = nullptr;

  CIndexer *CXXIdx = TU->CIdx;
  if (CXXIdx->isOptEnabled(CXGlobalOpt_ThreadBackgroundPriorityForEditing))
    setThreadBackgroundPriority();

  ASTUnit *CXXUnit = cxtu::getASTUnit(TU);
  ASTUnit::ConcurrencyCheck Check(*CXXUnit);

  std::unique_ptr<std::vector<ASTUnit::RemappedFile>> RemappedFiles(
      new std::vector<ASTUnit::RemappedFile>());

  // Recover resources if we crash before exiting this function.
  llvm::CrashRecoveryContextCleanupRegistrar<std::vector<ASTUnit::RemappedFile>>
      RemappedCleanup(RemappedFiles.get());

  for (auto &UF : unsaved_files) {
    std::unique_ptr<llvm::MemoryBuffer> MB =
        llvm::MemoryBuffer::getMemBufferCopy(getContents(UF), UF.Filename);
    RemappedFiles->push_back(std::make_pair(UF.Filename, MB.release()));
  }

  if (!CXXUnit->Reparse(CXXIdx->getPCHContainerOperations(),
                        *RemappedFiles.get()))
    return CXError_Success;
  if (isASTReadError(CXXUnit))
    return CXError_ASTReadError;
  return CXError_Failure;
}

int clang_reparseTranslationUnit(CXTranslationUnit TU,
                                 unsigned num_unsaved_files,
                                 struct CXUnsavedFile *unsaved_files,
                                 unsigned options) {
  LOG_FUNC_SECTION { *Log << TU; }

  if (num_unsaved_files && !unsaved_files)
    return CXError_InvalidArguments;

  CXErrorCode result;
  auto ReparseTranslationUnitImpl = [=, &result]() {
    result = clang_reparseTranslationUnit_Impl(
        TU, llvm::makeArrayRef(unsaved_files, num_unsaved_files), options);
  };

  llvm::CrashRecoveryContext CRC;

  if (!RunSafely(CRC, ReparseTranslationUnitImpl)) {
    fprintf(stderr, "libclang: crash detected during reparsing\n");
    cxtu::getASTUnit(TU)->setUnsafeToFree(true);
    return CXError_Crashed;
  } else if (getenv("LIBCLANG_RESOURCE_USAGE"))
    PrintLibclangResourceUsage(TU);

  return result;
}

CXString clang_getTranslationUnitSpelling(CXTranslationUnit CTUnit) {
  if (isNotUsableTU(CTUnit)) {
    LOG_BAD_TU(CTUnit);
    return cxstring::createEmpty();
  }

  ASTUnit *CXXUnit = cxtu::getASTUnit(CTUnit);
  return cxstring::createDup(CXXUnit->getOriginalSourceFileName());
}

CXCursor clang_getTranslationUnitCursor(CXTranslationUnit TU) {
  if (isNotUsableTU(TU)) {
    LOG_BAD_TU(TU);
    return clang_getNullCursor();
  }

  ASTUnit *CXXUnit = cxtu::getASTUnit(TU);
  return MakeCXCursor(CXXUnit->getASTContext().getTranslationUnitDecl(), TU);
}

CXTargetInfo clang_getTranslationUnitTargetInfo(CXTranslationUnit CTUnit) {
  if (isNotUsableTU(CTUnit)) {
    LOG_BAD_TU(CTUnit);
    return nullptr;
  }

  CXTargetInfoImpl *impl = new CXTargetInfoImpl();
  impl->TranslationUnit = CTUnit;
  return impl;
}

CXString clang_TargetInfo_getTriple(CXTargetInfo TargetInfo) {
  if (!TargetInfo)
    return cxstring::createEmpty();

  CXTranslationUnit CTUnit = TargetInfo->TranslationUnit;
  assert(!isNotUsableTU(CTUnit) &&
         "Unexpected unusable translation unit in TargetInfo");

  ASTUnit *CXXUnit = cxtu::getASTUnit(CTUnit);
  std::string Triple =
      CXXUnit->getASTContext().getTargetInfo().getTriple().normalize();
  return cxstring::createDup(Triple);
}

int clang_TargetInfo_getPointerWidth(CXTargetInfo TargetInfo) {
  if (!TargetInfo)
    return -1;

  CXTranslationUnit CTUnit = TargetInfo->TranslationUnit;
  assert(!isNotUsableTU(CTUnit) &&
         "Unexpected unusable translation unit in TargetInfo");

  ASTUnit *CXXUnit = cxtu::getASTUnit(CTUnit);
  return CXXUnit->getASTContext().getTargetInfo().getMaxPointerWidth();
}

void clang_TargetInfo_dispose(CXTargetInfo TargetInfo) {
  if (!TargetInfo)
    return;

  delete TargetInfo;
}

//===----------------------------------------------------------------------===//
// CXFile Operations.
//===----------------------------------------------------------------------===//

CXString clang_getFileName(CXFile SFile) {
  if (!SFile)
    return cxstring::createNull();

  FileEntry *FEnt = static_cast<FileEntry *>(SFile);
  return cxstring::createRef(FEnt->getName());
}

time_t clang_getFileTime(CXFile SFile) {
  if (!SFile)
    return 0;

  FileEntry *FEnt = static_cast<FileEntry *>(SFile);
  return FEnt->getModificationTime();
}

CXFile clang_getFile(CXTranslationUnit TU, const char *file_name) {
  if (isNotUsableTU(TU)) {
    LOG_BAD_TU(TU);
    return nullptr;
  }

  ASTUnit *CXXUnit = cxtu::getASTUnit(TU);

  FileManager &FMgr = CXXUnit->getFileManager();
  auto File = FMgr.getFile(file_name);
  if (!File)
    return nullptr;
  return const_cast<FileEntry *>(*File);
}

const char *clang_getFileContents(CXTranslationUnit TU, CXFile file,
                                  size_t *size) {
  if (isNotUsableTU(TU)) {
    LOG_BAD_TU(TU);
    return nullptr;
  }

  const SourceManager &SM = cxtu::getASTUnit(TU)->getSourceManager();
  FileID fid = SM.translateFile(static_cast<FileEntry *>(file));
  bool Invalid = true;
  const llvm::MemoryBuffer *buf = SM.getBuffer(fid, &Invalid);
  if (Invalid) {
    if (size)
      *size = 0;
    return nullptr;
  }
  if (size)
    *size = buf->getBufferSize();
  return buf->getBufferStart();
}

unsigned clang_isFileMultipleIncludeGuarded(CXTranslationUnit TU, CXFile file) {
  if (isNotUsableTU(TU)) {
    LOG_BAD_TU(TU);
    return 0;
  }

  if (!file)
    return 0;

  ASTUnit *CXXUnit = cxtu::getASTUnit(TU);
  FileEntry *FEnt = static_cast<FileEntry *>(file);
  return CXXUnit->getPreprocessor()
      .getHeaderSearchInfo()
      .isFileMultipleIncludeGuarded(FEnt);
}

int clang_getFileUniqueID(CXFile file, CXFileUniqueID *outID) {
  if (!file || !outID)
    return 1;

  FileEntry *FEnt = static_cast<FileEntry *>(file);
  const llvm::sys::fs::UniqueID &ID = FEnt->getUniqueID();
  outID->data[0] = ID.getDevice();
  outID->data[1] = ID.getFile();
  outID->data[2] = FEnt->getModificationTime();
  return 0;
}

int clang_File_isEqual(CXFile file1, CXFile file2) {
  if (file1 == file2)
    return true;

  if (!file1 || !file2)
    return false;

  FileEntry *FEnt1 = static_cast<FileEntry *>(file1);
  FileEntry *FEnt2 = static_cast<FileEntry *>(file2);
  return FEnt1->getUniqueID() == FEnt2->getUniqueID();
}

CXString clang_File_tryGetRealPathName(CXFile SFile) {
  if (!SFile)
    return cxstring::createNull();

  FileEntry *FEnt = static_cast<FileEntry *>(SFile);
  return cxstring::createRef(FEnt->tryGetRealPathName());
}

//===----------------------------------------------------------------------===//
// CXCursor Operations.
//===----------------------------------------------------------------------===//

static const Decl *getDeclFromExpr(const Stmt *E) {
  if (const ImplicitCastExpr *CE = dyn_cast<ImplicitCastExpr>(E))
    return getDeclFromExpr(CE->getSubExpr());

  if (const DeclRefExpr *RefExpr = dyn_cast<DeclRefExpr>(E))
    return RefExpr->getDecl();
  if (const MemberExpr *ME = dyn_cast<MemberExpr>(E))
    return ME->getMemberDecl();
  if (const ObjCIvarRefExpr *RE = dyn_cast<ObjCIvarRefExpr>(E))
    return RE->getDecl();
  if (const ObjCPropertyRefExpr *PRE = dyn_cast<ObjCPropertyRefExpr>(E)) {
    if (PRE->isExplicitProperty())
      return PRE->getExplicitProperty();
    // It could be messaging both getter and setter as in:
    // ++myobj.myprop;
    // in which case prefer to associate the setter since it is less obvious
    // from inspecting the source that the setter is going to get called.
    if (PRE->isMessagingSetter())
      return PRE->getImplicitPropertySetter();
    return PRE->getImplicitPropertyGetter();
  }
  if (const PseudoObjectExpr *POE = dyn_cast<PseudoObjectExpr>(E))
    return getDeclFromExpr(POE->getSyntacticForm());
  if (const OpaqueValueExpr *OVE = dyn_cast<OpaqueValueExpr>(E))
    if (Expr *Src = OVE->getSourceExpr())
      return getDeclFromExpr(Src);

  if (const CallExpr *CE = dyn_cast<CallExpr>(E))
    return getDeclFromExpr(CE->getCallee());
  if (const CXXConstructExpr *CE = dyn_cast<CXXConstructExpr>(E))
    if (!CE->isElidable())
      return CE->getConstructor();
  if (const CXXInheritedCtorInitExpr *CE =
          dyn_cast<CXXInheritedCtorInitExpr>(E))
    return CE->getConstructor();
  if (const ObjCMessageExpr *OME = dyn_cast<ObjCMessageExpr>(E))
    return OME->getMethodDecl();

  if (const ObjCProtocolExpr *PE = dyn_cast<ObjCProtocolExpr>(E))
    return PE->getProtocol();
  if (const SubstNonTypeTemplateParmPackExpr *NTTP =
          dyn_cast<SubstNonTypeTemplateParmPackExpr>(E))
    return NTTP->getParameterPack();
  if (const SizeOfPackExpr *SizeOfPack = dyn_cast<SizeOfPackExpr>(E))
    if (isa<NonTypeTemplateParmDecl>(SizeOfPack->getPack()) ||
        isa<ParmVarDecl>(SizeOfPack->getPack()))
      return SizeOfPack->getPack();

  return nullptr;
}

static SourceLocation getLocationFromExpr(const Expr *E) {
  if (const ImplicitCastExpr *CE = dyn_cast<ImplicitCastExpr>(E))
    return getLocationFromExpr(CE->getSubExpr());

  if (const ObjCMessageExpr *Msg = dyn_cast<ObjCMessageExpr>(E))
    return /*FIXME:*/ Msg->getLeftLoc();
  if (const DeclRefExpr *DRE = dyn_cast<DeclRefExpr>(E))
    return DRE->getLocation();
  if (const MemberExpr *Member = dyn_cast<MemberExpr>(E))
    return Member->getMemberLoc();
  if (const ObjCIvarRefExpr *Ivar = dyn_cast<ObjCIvarRefExpr>(E))
    return Ivar->getLocation();
  if (const SizeOfPackExpr *SizeOfPack = dyn_cast<SizeOfPackExpr>(E))
    return SizeOfPack->getPackLoc();
  if (const ObjCPropertyRefExpr *PropRef = dyn_cast<ObjCPropertyRefExpr>(E))
    return PropRef->getLocation();

  return E->getBeginLoc();
}

extern "C" {

unsigned clang_visitChildren(CXCursor parent, CXCursorVisitor visitor,
                             CXClientData client_data) {
  CursorVisitor CursorVis(getCursorTU(parent), visitor, client_data,
                          /*VisitPreprocessorLast=*/false);
  return CursorVis.VisitChildren(parent);
}

#ifndef __has_feature
#define __has_feature(x) 0
#endif
#if __has_feature(blocks)
typedef enum CXChildVisitResult (^CXCursorVisitorBlock)(CXCursor cursor,
                                                        CXCursor parent);

static enum CXChildVisitResult visitWithBlock(CXCursor cursor, CXCursor parent,
                                              CXClientData client_data) {
  CXCursorVisitorBlock block = (CXCursorVisitorBlock)client_data;
  return block(cursor, parent);
}
#else
// If we are compiled with a compiler that doesn't have native blocks support,
// define and call the block manually, so the
typedef struct _CXChildVisitResult {
  void *isa;
  int flags;
  int reserved;
  enum CXChildVisitResult (*invoke)(struct _CXChildVisitResult *, CXCursor,
                                    CXCursor);
} * CXCursorVisitorBlock;

static enum CXChildVisitResult visitWithBlock(CXCursor cursor, CXCursor parent,
                                              CXClientData client_data) {
  CXCursorVisitorBlock block = (CXCursorVisitorBlock)client_data;
  return block->invoke(block, cursor, parent);
}
#endif

unsigned clang_visitChildrenWithBlock(CXCursor parent,
                                      CXCursorVisitorBlock block) {
  return clang_visitChildren(parent, visitWithBlock, block);
}

static CXString getDeclSpelling(const Decl *D) {
  if (!D)
    return cxstring::createEmpty();

  const NamedDecl *ND = dyn_cast<NamedDecl>(D);
  if (!ND) {
    if (const ObjCPropertyImplDecl *PropImpl =
            dyn_cast<ObjCPropertyImplDecl>(D))
      if (ObjCPropertyDecl *Property = PropImpl->getPropertyDecl())
        return cxstring::createDup(Property->getIdentifier()->getName());

    if (const ImportDecl *ImportD = dyn_cast<ImportDecl>(D))
      if (Module *Mod = ImportD->getImportedModule())
        return cxstring::createDup(Mod->getFullModuleName());

    return cxstring::createEmpty();
  }

  if (const ObjCMethodDecl *OMD = dyn_cast<ObjCMethodDecl>(ND))
    return cxstring::createDup(OMD->getSelector().getAsString());

  if (const ObjCCategoryImplDecl *CIMP = dyn_cast<ObjCCategoryImplDecl>(ND))
    // No, this isn't the same as the code below. getIdentifier() is non-virtual
    // and returns different names. NamedDecl returns the class name and
    // ObjCCategoryImplDecl returns the category name.
    return cxstring::createRef(CIMP->getIdentifier()->getNameStart());

  if (isa<UsingDirectiveDecl>(D))
    return cxstring::createEmpty();

  SmallString<1024> S;
  llvm::raw_svector_ostream os(S);
  ND->printName(os);

  return cxstring::createDup(os.str());
}

CXString clang_getCursorSpelling(CXCursor C) {
  if (clang_isTranslationUnit(C.kind))
    return clang_getTranslationUnitSpelling(getCursorTU(C));

  if (clang_isReference(C.kind)) {
    switch (C.kind) {
    case CXCursor_ObjCSuperClassRef: {
      const ObjCInterfaceDecl *Super = getCursorObjCSuperClassRef(C).first;
      return cxstring::createRef(Super->getIdentifier()->getNameStart());
    }
    case CXCursor_ObjCClassRef: {
      const ObjCInterfaceDecl *Class = getCursorObjCClassRef(C).first;
      return cxstring::createRef(Class->getIdentifier()->getNameStart());
    }
    case CXCursor_ObjCProtocolRef: {
      const ObjCProtocolDecl *OID = getCursorObjCProtocolRef(C).first;
      assert(OID && "getCursorSpelling(): Missing protocol decl");
      return cxstring::createRef(OID->getIdentifier()->getNameStart());
    }
    case CXCursor_CXXBaseSpecifier: {
      const CXXBaseSpecifier *B = getCursorCXXBaseSpecifier(C);
      return cxstring::createDup(B->getType().getAsString());
    }
    case CXCursor_TypeRef: {
      const TypeDecl *Type = getCursorTypeRef(C).first;
      assert(Type && "Missing type decl");

      return cxstring::createDup(
          getCursorContext(C).getTypeDeclType(Type).getAsString());
    }
    case CXCursor_TemplateRef: {
      const TemplateDecl *Template = getCursorTemplateRef(C).first;
      assert(Template && "Missing template decl");

      return cxstring::createDup(Template->getNameAsString());
    }

    case CXCursor_NamespaceRef: {
      const NamedDecl *NS = getCursorNamespaceRef(C).first;
      assert(NS && "Missing namespace decl");

      return cxstring::createDup(NS->getNameAsString());
    }

    case CXCursor_MemberRef: {
      const FieldDecl *Field = getCursorMemberRef(C).first;
      assert(Field && "Missing member decl");

      return cxstring::createDup(Field->getNameAsString());
    }

    case CXCursor_LabelRef: {
      const LabelStmt *Label = getCursorLabelRef(C).first;
      assert(Label && "Missing label");

      return cxstring::createRef(Label->getName());
    }

    case CXCursor_OverloadedDeclRef: {
      OverloadedDeclRefStorage Storage = getCursorOverloadedDeclRef(C).first;
      if (const Decl *D = Storage.dyn_cast<const Decl *>()) {
        if (const NamedDecl *ND = dyn_cast<NamedDecl>(D))
          return cxstring::createDup(ND->getNameAsString());
        return cxstring::createEmpty();
      }
      if (const OverloadExpr *E = Storage.dyn_cast<const OverloadExpr *>())
        return cxstring::createDup(E->getName().getAsString());
      OverloadedTemplateStorage *Ovl =
          Storage.get<OverloadedTemplateStorage *>();
      if (Ovl->size() == 0)
        return cxstring::createEmpty();
      return cxstring::createDup((*Ovl->begin())->getNameAsString());
    }

    case CXCursor_VariableRef: {
      const VarDecl *Var = getCursorVariableRef(C).first;
      assert(Var && "Missing variable decl");

      return cxstring::createDup(Var->getNameAsString());
    }

    default:
      return cxstring::createRef("<not implemented>");
    }
  }

  if (clang_isExpression(C.kind)) {
    const Expr *E = getCursorExpr(C);

    if (C.kind == CXCursor_ObjCStringLiteral ||
        C.kind == CXCursor_StringLiteral) {
      const StringLiteral *SLit;
      if (const ObjCStringLiteral *OSL = dyn_cast<ObjCStringLiteral>(E)) {
        SLit = OSL->getString();
      } else {
        SLit = cast<StringLiteral>(E);
      }
      SmallString<256> Buf;
      llvm::raw_svector_ostream OS(Buf);
      SLit->outputString(OS);
      return cxstring::createDup(OS.str());
    }

    const Decl *D = getDeclFromExpr(getCursorExpr(C));
    if (D)
      return getDeclSpelling(D);
    return cxstring::createEmpty();
  }

  if (clang_isStatement(C.kind)) {
    const Stmt *S = getCursorStmt(C);
    if (const LabelStmt *Label = dyn_cast_or_null<LabelStmt>(S))
      return cxstring::createRef(Label->getName());

    return cxstring::createEmpty();
  }

  if (C.kind == CXCursor_MacroExpansion)
    return cxstring::createRef(
        getCursorMacroExpansion(C).getName()->getNameStart());

  if (C.kind == CXCursor_MacroDefinition)
    return cxstring::createRef(
        getCursorMacroDefinition(C)->getName()->getNameStart());

  if (C.kind == CXCursor_InclusionDirective)
    return cxstring::createDup(getCursorInclusionDirective(C)->getFileName());

  if (clang_isDeclaration(C.kind))
    return getDeclSpelling(getCursorDecl(C));

  if (C.kind == CXCursor_AnnotateAttr) {
    const AnnotateAttr *AA = cast<AnnotateAttr>(cxcursor::getCursorAttr(C));
    return cxstring::createDup(AA->getAnnotation());
  }

  if (C.kind == CXCursor_AsmLabelAttr) {
    const AsmLabelAttr *AA = cast<AsmLabelAttr>(cxcursor::getCursorAttr(C));
    return cxstring::createDup(AA->getLabel());
  }

  if (C.kind == CXCursor_PackedAttr) {
    return cxstring::createRef("packed");
  }

  if (C.kind == CXCursor_VisibilityAttr) {
    const VisibilityAttr *AA = cast<VisibilityAttr>(cxcursor::getCursorAttr(C));
    switch (AA->getVisibility()) {
    case VisibilityAttr::VisibilityType::Default:
      return cxstring::createRef("default");
    case VisibilityAttr::VisibilityType::Hidden:
      return cxstring::createRef("hidden");
    case VisibilityAttr::VisibilityType::Protected:
      return cxstring::createRef("protected");
    }
    llvm_unreachable("unknown visibility type");
  }

  return cxstring::createEmpty();
}

CXSourceRange clang_Cursor_getSpellingNameRange(CXCursor C, unsigned pieceIndex,
                                                unsigned options) {
  if (clang_Cursor_isNull(C))
    return clang_getNullRange();

  ASTContext &Ctx = getCursorContext(C);

  if (clang_isStatement(C.kind)) {
    const Stmt *S = getCursorStmt(C);
    if (const LabelStmt *Label = dyn_cast_or_null<LabelStmt>(S)) {
      if (pieceIndex > 0)
        return clang_getNullRange();
      return cxloc::translateSourceRange(Ctx, Label->getIdentLoc());
    }

    return clang_getNullRange();
  }

  if (C.kind == CXCursor_ObjCMessageExpr) {
    if (const ObjCMessageExpr *ME =
            dyn_cast_or_null<ObjCMessageExpr>(getCursorExpr(C))) {
      if (pieceIndex >= ME->getNumSelectorLocs())
        return clang_getNullRange();
      return cxloc::translateSourceRange(Ctx, ME->getSelectorLoc(pieceIndex));
    }
  }

  if (C.kind == CXCursor_ObjCInstanceMethodDecl ||
      C.kind == CXCursor_ObjCClassMethodDecl) {
    if (const ObjCMethodDecl *MD =
            dyn_cast_or_null<ObjCMethodDecl>(getCursorDecl(C))) {
      if (pieceIndex >= MD->getNumSelectorLocs())
        return clang_getNullRange();
      return cxloc::translateSourceRange(Ctx, MD->getSelectorLoc(pieceIndex));
    }
  }

  if (C.kind == CXCursor_ObjCCategoryDecl ||
      C.kind == CXCursor_ObjCCategoryImplDecl) {
    if (pieceIndex > 0)
      return clang_getNullRange();
    if (const ObjCCategoryDecl *CD =
            dyn_cast_or_null<ObjCCategoryDecl>(getCursorDecl(C)))
      return cxloc::translateSourceRange(Ctx, CD->getCategoryNameLoc());
    if (const ObjCCategoryImplDecl *CID =
            dyn_cast_or_null<ObjCCategoryImplDecl>(getCursorDecl(C)))
      return cxloc::translateSourceRange(Ctx, CID->getCategoryNameLoc());
  }

  if (C.kind == CXCursor_ModuleImportDecl) {
    if (pieceIndex > 0)
      return clang_getNullRange();
    if (const ImportDecl *ImportD =
            dyn_cast_or_null<ImportDecl>(getCursorDecl(C))) {
      ArrayRef<SourceLocation> Locs = ImportD->getIdentifierLocs();
      if (!Locs.empty())
        return cxloc::translateSourceRange(
            Ctx, SourceRange(Locs.front(), Locs.back()));
    }
    return clang_getNullRange();
  }

  if (C.kind == CXCursor_CXXMethod || C.kind == CXCursor_Destructor ||
      C.kind == CXCursor_ConversionFunction ||
      C.kind == CXCursor_FunctionDecl) {
    if (pieceIndex > 0)
      return clang_getNullRange();
    if (const FunctionDecl *FD =
            dyn_cast_or_null<FunctionDecl>(getCursorDecl(C))) {
      DeclarationNameInfo FunctionName = FD->getNameInfo();
      return cxloc::translateSourceRange(Ctx, FunctionName.getSourceRange());
    }
    return clang_getNullRange();
  }

  // FIXME: A CXCursor_InclusionDirective should give the location of the
  // filename, but we don't keep track of this.

  // FIXME: A CXCursor_AnnotateAttr should give the location of the annotation
  // but we don't keep track of this.

  // FIXME: A CXCursor_AsmLabelAttr should give the location of the label
  // but we don't keep track of this.

  // Default handling, give the location of the cursor.

  if (pieceIndex > 0)
    return clang_getNullRange();

  CXSourceLocation CXLoc = clang_getCursorLocation(C);
  SourceLocation Loc = cxloc::translateSourceLocation(CXLoc);
  return cxloc::translateSourceRange(Ctx, Loc);
}

CXString clang_Cursor_getMangling(CXCursor C) {
  if (clang_isInvalid(C.kind) || !clang_isDeclaration(C.kind))
    return cxstring::createEmpty();

  // Mangling only works for functions and variables.
  const Decl *D = getCursorDecl(C);
  if (!D || !(isa<FunctionDecl>(D) || isa<VarDecl>(D)))
    return cxstring::createEmpty();

  ASTContext &Ctx = D->getASTContext();
  ASTNameGenerator ASTNameGen(Ctx);
  return cxstring::createDup(ASTNameGen.getName(D));
}

CXStringSet *clang_Cursor_getCXXManglings(CXCursor C) {
  if (clang_isInvalid(C.kind) || !clang_isDeclaration(C.kind))
    return nullptr;

  const Decl *D = getCursorDecl(C);
  if (!(isa<CXXRecordDecl>(D) || isa<CXXMethodDecl>(D)))
    return nullptr;

  ASTContext &Ctx = D->getASTContext();
  ASTNameGenerator ASTNameGen(Ctx);
  std::vector<std::string> Manglings = ASTNameGen.getAllManglings(D);
  return cxstring::createSet(Manglings);
}

CXStringSet *clang_Cursor_getObjCManglings(CXCursor C) {
  if (clang_isInvalid(C.kind) || !clang_isDeclaration(C.kind))
    return nullptr;

  const Decl *D = getCursorDecl(C);
  if (!(isa<ObjCInterfaceDecl>(D) || isa<ObjCImplementationDecl>(D)))
    return nullptr;

  ASTContext &Ctx = D->getASTContext();
  ASTNameGenerator ASTNameGen(Ctx);
  std::vector<std::string> Manglings = ASTNameGen.getAllManglings(D);
  return cxstring::createSet(Manglings);
}

CXPrintingPolicy clang_getCursorPrintingPolicy(CXCursor C) {
  if (clang_Cursor_isNull(C))
    return 0;
  return new PrintingPolicy(getCursorContext(C).getPrintingPolicy());
}

void clang_PrintingPolicy_dispose(CXPrintingPolicy Policy) {
  if (Policy)
    delete static_cast<PrintingPolicy *>(Policy);
}

unsigned
clang_PrintingPolicy_getProperty(CXPrintingPolicy Policy,
                                 enum CXPrintingPolicyProperty Property) {
  if (!Policy)
    return 0;

  PrintingPolicy *P = static_cast<PrintingPolicy *>(Policy);
  switch (Property) {
  case CXPrintingPolicy_Indentation:
    return P->Indentation;
  case CXPrintingPolicy_SuppressSpecifiers:
    return P->SuppressSpecifiers;
  case CXPrintingPolicy_SuppressTagKeyword:
    return P->SuppressTagKeyword;
  case CXPrintingPolicy_IncludeTagDefinition:
    return P->IncludeTagDefinition;
  case CXPrintingPolicy_SuppressScope:
    return P->SuppressScope;
  case CXPrintingPolicy_SuppressUnwrittenScope:
    return P->SuppressUnwrittenScope;
  case CXPrintingPolicy_SuppressInitializers:
    return P->SuppressInitializers;
  case CXPrintingPolicy_ConstantArraySizeAsWritten:
    return P->ConstantArraySizeAsWritten;
  case CXPrintingPolicy_AnonymousTagLocations:
    return P->AnonymousTagLocations;
  case CXPrintingPolicy_SuppressStrongLifetime:
    return P->SuppressStrongLifetime;
  case CXPrintingPolicy_SuppressLifetimeQualifiers:
    return P->SuppressLifetimeQualifiers;
  case CXPrintingPolicy_SuppressTemplateArgsInCXXConstructors:
    return P->SuppressTemplateArgsInCXXConstructors;
  case CXPrintingPolicy_Bool:
    return P->Bool;
  case CXPrintingPolicy_Restrict:
    return P->Restrict;
  case CXPrintingPolicy_Alignof:
    return P->Alignof;
  case CXPrintingPolicy_UnderscoreAlignof:
    return P->UnderscoreAlignof;
  case CXPrintingPolicy_UseVoidForZeroParams:
    return P->UseVoidForZeroParams;
  case CXPrintingPolicy_TerseOutput:
    return P->TerseOutput;
  case CXPrintingPolicy_PolishForDeclaration:
    return P->PolishForDeclaration;
  case CXPrintingPolicy_Half:
    return P->Half;
  case CXPrintingPolicy_MSWChar:
    return P->MSWChar;
  case CXPrintingPolicy_IncludeNewlines:
    return P->IncludeNewlines;
  case CXPrintingPolicy_MSVCFormatting:
    return P->MSVCFormatting;
  case CXPrintingPolicy_ConstantsAsWritten:
    return P->ConstantsAsWritten;
  case CXPrintingPolicy_SuppressImplicitBase:
    return P->SuppressImplicitBase;
  case CXPrintingPolicy_FullyQualifiedName:
    return P->FullyQualifiedName;
  }

  assert(false && "Invalid CXPrintingPolicyProperty");
  return 0;
}

void clang_PrintingPolicy_setProperty(CXPrintingPolicy Policy,
                                      enum CXPrintingPolicyProperty Property,
                                      unsigned Value) {
  if (!Policy)
    return;

  PrintingPolicy *P = static_cast<PrintingPolicy *>(Policy);
  switch (Property) {
  case CXPrintingPolicy_Indentation:
    P->Indentation = Value;
    return;
  case CXPrintingPolicy_SuppressSpecifiers:
    P->SuppressSpecifiers = Value;
    return;
  case CXPrintingPolicy_SuppressTagKeyword:
    P->SuppressTagKeyword = Value;
    return;
  case CXPrintingPolicy_IncludeTagDefinition:
    P->IncludeTagDefinition = Value;
    return;
  case CXPrintingPolicy_SuppressScope:
    P->SuppressScope = Value;
    return;
  case CXPrintingPolicy_SuppressUnwrittenScope:
    P->SuppressUnwrittenScope = Value;
    return;
  case CXPrintingPolicy_SuppressInitializers:
    P->SuppressInitializers = Value;
    return;
  case CXPrintingPolicy_ConstantArraySizeAsWritten:
    P->ConstantArraySizeAsWritten = Value;
    return;
  case CXPrintingPolicy_AnonymousTagLocations:
    P->AnonymousTagLocations = Value;
    return;
  case CXPrintingPolicy_SuppressStrongLifetime:
    P->SuppressStrongLifetime = Value;
    return;
  case CXPrintingPolicy_SuppressLifetimeQualifiers:
    P->SuppressLifetimeQualifiers = Value;
    return;
  case CXPrintingPolicy_SuppressTemplateArgsInCXXConstructors:
    P->SuppressTemplateArgsInCXXConstructors = Value;
    return;
  case CXPrintingPolicy_Bool:
    P->Bool = Value;
    return;
  case CXPrintingPolicy_Restrict:
    P->Restrict = Value;
    return;
  case CXPrintingPolicy_Alignof:
    P->Alignof = Value;
    return;
  case CXPrintingPolicy_UnderscoreAlignof:
    P->UnderscoreAlignof = Value;
    return;
  case CXPrintingPolicy_UseVoidForZeroParams:
    P->UseVoidForZeroParams = Value;
    return;
  case CXPrintingPolicy_TerseOutput:
    P->TerseOutput = Value;
    return;
  case CXPrintingPolicy_PolishForDeclaration:
    P->PolishForDeclaration = Value;
    return;
  case CXPrintingPolicy_Half:
    P->Half = Value;
    return;
  case CXPrintingPolicy_MSWChar:
    P->MSWChar = Value;
    return;
  case CXPrintingPolicy_IncludeNewlines:
    P->IncludeNewlines = Value;
    return;
  case CXPrintingPolicy_MSVCFormatting:
    P->MSVCFormatting = Value;
    return;
  case CXPrintingPolicy_ConstantsAsWritten:
    P->ConstantsAsWritten = Value;
    return;
  case CXPrintingPolicy_SuppressImplicitBase:
    P->SuppressImplicitBase = Value;
    return;
  case CXPrintingPolicy_FullyQualifiedName:
    P->FullyQualifiedName = Value;
    return;
  }

  assert(false && "Invalid CXPrintingPolicyProperty");
}

CXString clang_getCursorPrettyPrinted(CXCursor C, CXPrintingPolicy cxPolicy) {
  if (clang_Cursor_isNull(C))
    return cxstring::createEmpty();

  if (clang_isDeclaration(C.kind)) {
    const Decl *D = getCursorDecl(C);
    if (!D)
      return cxstring::createEmpty();

    SmallString<128> Str;
    llvm::raw_svector_ostream OS(Str);
    PrintingPolicy *UserPolicy = static_cast<PrintingPolicy *>(cxPolicy);
    D->print(OS, UserPolicy ? *UserPolicy
                            : getCursorContext(C).getPrintingPolicy());

    return cxstring::createDup(OS.str());
  }

  return cxstring::createEmpty();
}

CXString clang_getCursorDisplayName(CXCursor C) {
  if (!clang_isDeclaration(C.kind))
    return clang_getCursorSpelling(C);

  const Decl *D = getCursorDecl(C);
  if (!D)
    return cxstring::createEmpty();

  PrintingPolicy Policy = getCursorContext(C).getPrintingPolicy();
  if (const FunctionTemplateDecl *FunTmpl = dyn_cast<FunctionTemplateDecl>(D))
    D = FunTmpl->getTemplatedDecl();

  if (const FunctionDecl *Function = dyn_cast<FunctionDecl>(D)) {
    SmallString<64> Str;
    llvm::raw_svector_ostream OS(Str);
    OS << *Function;
    if (Function->getPrimaryTemplate())
      OS << "<>";
    OS << "(";
    for (unsigned I = 0, N = Function->getNumParams(); I != N; ++I) {
      if (I)
        OS << ", ";
      OS << Function->getParamDecl(I)->getType().getAsString(Policy);
    }

    if (Function->isVariadic()) {
      if (Function->getNumParams())
        OS << ", ";
      OS << "...";
    }
    OS << ")";
    return cxstring::createDup(OS.str());
  }

  if (const ClassTemplateDecl *ClassTemplate = dyn_cast<ClassTemplateDecl>(D)) {
    SmallString<64> Str;
    llvm::raw_svector_ostream OS(Str);
    OS << *ClassTemplate;
    OS << "<";
    TemplateParameterList *Params = ClassTemplate->getTemplateParameters();
    for (unsigned I = 0, N = Params->size(); I != N; ++I) {
      if (I)
        OS << ", ";

      NamedDecl *Param = Params->getParam(I);
      if (Param->getIdentifier()) {
        OS << Param->getIdentifier()->getName();
        continue;
      }

      // There is no parameter name, which makes this tricky. Try to come up
      // with something useful that isn't too long.
      if (TemplateTypeParmDecl *TTP = dyn_cast<TemplateTypeParmDecl>(Param))
        if (const auto *TC = TTP->getTypeConstraint()) {
          TC->getConceptNameInfo().printName(OS, Policy);
          if (TC->hasExplicitTemplateArgs())
            OS << "<...>";
        } else
          OS << (TTP->wasDeclaredWithTypename() ? "typename" : "class");
      else if (NonTypeTemplateParmDecl *NTTP =
                   dyn_cast<NonTypeTemplateParmDecl>(Param))
        OS << NTTP->getType().getAsString(Policy);
      else
        OS << "template<...> class";
    }

    OS << ">";
    return cxstring::createDup(OS.str());
  }

  if (const ClassTemplateSpecializationDecl *ClassSpec =
          dyn_cast<ClassTemplateSpecializationDecl>(D)) {
    // If the type was explicitly written, use that.
    if (TypeSourceInfo *TSInfo = ClassSpec->getTypeAsWritten())
      return cxstring::createDup(TSInfo->getType().getAsString(Policy));

    SmallString<128> Str;
    llvm::raw_svector_ostream OS(Str);
    OS << *ClassSpec;
    printTemplateArgumentList(OS, ClassSpec->getTemplateArgs().asArray(),
                              Policy);
    return cxstring::createDup(OS.str());
  }

  return clang_getCursorSpelling(C);
}

CXString clang_getCursorKindSpelling(enum CXCursorKind Kind) {
  switch (Kind) {
  case CXCursor_FunctionDecl:
    return cxstring::createRef("FunctionDecl");
  case CXCursor_TypedefDecl:
    return cxstring::createRef("TypedefDecl");
  case CXCursor_EnumDecl:
    return cxstring::createRef("EnumDecl");
  case CXCursor_EnumConstantDecl:
    return cxstring::createRef("EnumConstantDecl");
  case CXCursor_StructDecl:
    return cxstring::createRef("StructDecl");
  case CXCursor_UnionDecl:
    return cxstring::createRef("UnionDecl");
  case CXCursor_ClassDecl:
    return cxstring::createRef("ClassDecl");
  case CXCursor_FieldDecl:
    return cxstring::createRef("FieldDecl");
  case CXCursor_VarDecl:
    return cxstring::createRef("VarDecl");
  case CXCursor_ParmDecl:
    return cxstring::createRef("ParmDecl");
  case CXCursor_ObjCInterfaceDecl:
    return cxstring::createRef("ObjCInterfaceDecl");
  case CXCursor_ObjCCategoryDecl:
    return cxstring::createRef("ObjCCategoryDecl");
  case CXCursor_ObjCProtocolDecl:
    return cxstring::createRef("ObjCProtocolDecl");
  case CXCursor_ObjCPropertyDecl:
    return cxstring::createRef("ObjCPropertyDecl");
  case CXCursor_ObjCIvarDecl:
    return cxstring::createRef("ObjCIvarDecl");
  case CXCursor_ObjCInstanceMethodDecl:
    return cxstring::createRef("ObjCInstanceMethodDecl");
  case CXCursor_ObjCClassMethodDecl:
    return cxstring::createRef("ObjCClassMethodDecl");
  case CXCursor_ObjCImplementationDecl:
    return cxstring::createRef("ObjCImplementationDecl");
  case CXCursor_ObjCCategoryImplDecl:
    return cxstring::createRef("ObjCCategoryImplDecl");
  case CXCursor_CXXMethod:
    return cxstring::createRef("CXXMethod");
  case CXCursor_UnexposedDecl:
    return cxstring::createRef("UnexposedDecl");
  case CXCursor_ObjCSuperClassRef:
    return cxstring::createRef("ObjCSuperClassRef");
  case CXCursor_ObjCProtocolRef:
    return cxstring::createRef("ObjCProtocolRef");
  case CXCursor_ObjCClassRef:
    return cxstring::createRef("ObjCClassRef");
  case CXCursor_TypeRef:
    return cxstring::createRef("TypeRef");
  case CXCursor_TemplateRef:
    return cxstring::createRef("TemplateRef");
  case CXCursor_NamespaceRef:
    return cxstring::createRef("NamespaceRef");
  case CXCursor_MemberRef:
    return cxstring::createRef("MemberRef");
  case CXCursor_LabelRef:
    return cxstring::createRef("LabelRef");
  case CXCursor_OverloadedDeclRef:
    return cxstring::createRef("OverloadedDeclRef");
  case CXCursor_VariableRef:
    return cxstring::createRef("VariableRef");
  case CXCursor_IntegerLiteral:
    return cxstring::createRef("IntegerLiteral");
  case CXCursor_FixedPointLiteral:
    return cxstring::createRef("FixedPointLiteral");
  case CXCursor_FloatingLiteral:
    return cxstring::createRef("FloatingLiteral");
  case CXCursor_ImaginaryLiteral:
    return cxstring::createRef("ImaginaryLiteral");
  case CXCursor_StringLiteral:
    return cxstring::createRef("StringLiteral");
  case CXCursor_CharacterLiteral:
    return cxstring::createRef("CharacterLiteral");
  case CXCursor_ParenExpr:
    return cxstring::createRef("ParenExpr");
  case CXCursor_UnaryOperator:
    return cxstring::createRef("UnaryOperator");
  case CXCursor_ArraySubscriptExpr:
    return cxstring::createRef("ArraySubscriptExpr");
  case CXCursor_OMPArraySectionExpr:
    return cxstring::createRef("OMPArraySectionExpr");
  case CXCursor_BinaryOperator:
    return cxstring::createRef("BinaryOperator");
  case CXCursor_CompoundAssignOperator:
    return cxstring::createRef("CompoundAssignOperator");
  case CXCursor_ConditionalOperator:
    return cxstring::createRef("ConditionalOperator");
  case CXCursor_CStyleCastExpr:
    return cxstring::createRef("CStyleCastExpr");
  case CXCursor_CompoundLiteralExpr:
    return cxstring::createRef("CompoundLiteralExpr");
  case CXCursor_InitListExpr:
    return cxstring::createRef("InitListExpr");
  case CXCursor_AddrLabelExpr:
    return cxstring::createRef("AddrLabelExpr");
  case CXCursor_StmtExpr:
    return cxstring::createRef("StmtExpr");
  case CXCursor_GenericSelectionExpr:
    return cxstring::createRef("GenericSelectionExpr");
  case CXCursor_GNUNullExpr:
    return cxstring::createRef("GNUNullExpr");
  case CXCursor_CXXStaticCastExpr:
    return cxstring::createRef("CXXStaticCastExpr");
  case CXCursor_CXXDynamicCastExpr:
    return cxstring::createRef("CXXDynamicCastExpr");
  case CXCursor_CXXReinterpretCastExpr:
    return cxstring::createRef("CXXReinterpretCastExpr");
  case CXCursor_CXXConstCastExpr:
    return cxstring::createRef("CXXConstCastExpr");
  case CXCursor_CXXFunctionalCastExpr:
    return cxstring::createRef("CXXFunctionalCastExpr");
  case CXCursor_CXXTypeidExpr:
    return cxstring::createRef("CXXTypeidExpr");
  case CXCursor_CXXBoolLiteralExpr:
    return cxstring::createRef("CXXBoolLiteralExpr");
  case CXCursor_CXXNullPtrLiteralExpr:
    return cxstring::createRef("CXXNullPtrLiteralExpr");
  case CXCursor_CXXThisExpr:
    return cxstring::createRef("CXXThisExpr");
  case CXCursor_CXXThrowExpr:
    return cxstring::createRef("CXXThrowExpr");
  case CXCursor_CXXNewExpr:
    return cxstring::createRef("CXXNewExpr");
  case CXCursor_CXXDeleteExpr:
    return cxstring::createRef("CXXDeleteExpr");
  case CXCursor_UnaryExpr:
    return cxstring::createRef("UnaryExpr");
  case CXCursor_ObjCStringLiteral:
    return cxstring::createRef("ObjCStringLiteral");
  case CXCursor_ObjCBoolLiteralExpr:
    return cxstring::createRef("ObjCBoolLiteralExpr");
  case CXCursor_ObjCAvailabilityCheckExpr:
    return cxstring::createRef("ObjCAvailabilityCheckExpr");
  case CXCursor_ObjCSelfExpr:
    return cxstring::createRef("ObjCSelfExpr");
  case CXCursor_ObjCEncodeExpr:
    return cxstring::createRef("ObjCEncodeExpr");
  case CXCursor_ObjCSelectorExpr:
    return cxstring::createRef("ObjCSelectorExpr");
  case CXCursor_ObjCProtocolExpr:
    return cxstring::createRef("ObjCProtocolExpr");
  case CXCursor_ObjCBridgedCastExpr:
    return cxstring::createRef("ObjCBridgedCastExpr");
  case CXCursor_BlockExpr:
    return cxstring::createRef("BlockExpr");
  case CXCursor_PackExpansionExpr:
    return cxstring::createRef("PackExpansionExpr");
  case CXCursor_SizeOfPackExpr:
    return cxstring::createRef("SizeOfPackExpr");
  case CXCursor_LambdaExpr:
    return cxstring::createRef("LambdaExpr");
  case CXCursor_UnexposedExpr:
    return cxstring::createRef("UnexposedExpr");
  case CXCursor_DeclRefExpr:
    return cxstring::createRef("DeclRefExpr");
  case CXCursor_MemberRefExpr:
    return cxstring::createRef("MemberRefExpr");
  case CXCursor_CallExpr:
    return cxstring::createRef("CallExpr");
  case CXCursor_ObjCMessageExpr:
    return cxstring::createRef("ObjCMessageExpr");
  case CXCursor_BuiltinBitCastExpr:
    return cxstring::createRef("BuiltinBitCastExpr");
  case CXCursor_UnexposedStmt:
    return cxstring::createRef("UnexposedStmt");
  case CXCursor_DeclStmt:
    return cxstring::createRef("DeclStmt");
  case CXCursor_LabelStmt:
    return cxstring::createRef("LabelStmt");
  case CXCursor_CompoundStmt:
    return cxstring::createRef("CompoundStmt");
  case CXCursor_CaseStmt:
    return cxstring::createRef("CaseStmt");
  case CXCursor_DefaultStmt:
    return cxstring::createRef("DefaultStmt");
  case CXCursor_IfStmt:
    return cxstring::createRef("IfStmt");
  case CXCursor_SwitchStmt:
    return cxstring::createRef("SwitchStmt");
  case CXCursor_WhileStmt:
    return cxstring::createRef("WhileStmt");
  case CXCursor_DoStmt:
    return cxstring::createRef("DoStmt");
  case CXCursor_ForStmt:
    return cxstring::createRef("ForStmt");
  case CXCursor_GotoStmt:
    return cxstring::createRef("GotoStmt");
  case CXCursor_IndirectGotoStmt:
    return cxstring::createRef("IndirectGotoStmt");
  case CXCursor_ContinueStmt:
    return cxstring::createRef("ContinueStmt");
  case CXCursor_BreakStmt:
    return cxstring::createRef("BreakStmt");
  case CXCursor_ReturnStmt:
    return cxstring::createRef("ReturnStmt");
  case CXCursor_GCCAsmStmt:
    return cxstring::createRef("GCCAsmStmt");
  case CXCursor_MSAsmStmt:
    return cxstring::createRef("MSAsmStmt");
  case CXCursor_ObjCAtTryStmt:
    return cxstring::createRef("ObjCAtTryStmt");
  case CXCursor_ObjCAtCatchStmt:
    return cxstring::createRef("ObjCAtCatchStmt");
  case CXCursor_ObjCAtFinallyStmt:
    return cxstring::createRef("ObjCAtFinallyStmt");
  case CXCursor_ObjCAtThrowStmt:
    return cxstring::createRef("ObjCAtThrowStmt");
  case CXCursor_ObjCAtSynchronizedStmt:
    return cxstring::createRef("ObjCAtSynchronizedStmt");
  case CXCursor_ObjCAutoreleasePoolStmt:
    return cxstring::createRef("ObjCAutoreleasePoolStmt");
  case CXCursor_ObjCForCollectionStmt:
    return cxstring::createRef("ObjCForCollectionStmt");
  case CXCursor_CXXCatchStmt:
    return cxstring::createRef("CXXCatchStmt");
  case CXCursor_CXXTryStmt:
    return cxstring::createRef("CXXTryStmt");
  case CXCursor_CXXForRangeStmt:
    return cxstring::createRef("CXXForRangeStmt");
  case CXCursor_SEHTryStmt:
    return cxstring::createRef("SEHTryStmt");
  case CXCursor_SEHExceptStmt:
    return cxstring::createRef("SEHExceptStmt");
  case CXCursor_SEHFinallyStmt:
    return cxstring::createRef("SEHFinallyStmt");
  case CXCursor_SEHLeaveStmt:
    return cxstring::createRef("SEHLeaveStmt");
  case CXCursor_NullStmt:
    return cxstring::createRef("NullStmt");
  case CXCursor_InvalidFile:
    return cxstring::createRef("InvalidFile");
  case CXCursor_InvalidCode:
    return cxstring::createRef("InvalidCode");
  case CXCursor_NoDeclFound:
    return cxstring::createRef("NoDeclFound");
  case CXCursor_NotImplemented:
    return cxstring::createRef("NotImplemented");
  case CXCursor_TranslationUnit:
    return cxstring::createRef("TranslationUnit");
  case CXCursor_UnexposedAttr:
    return cxstring::createRef("UnexposedAttr");
  case CXCursor_IBActionAttr:
    return cxstring::createRef("attribute(ibaction)");
  case CXCursor_IBOutletAttr:
    return cxstring::createRef("attribute(iboutlet)");
  case CXCursor_IBOutletCollectionAttr:
    return cxstring::createRef("attribute(iboutletcollection)");
  case CXCursor_CXXFinalAttr:
    return cxstring::createRef("attribute(final)");
  case CXCursor_CXXOverrideAttr:
    return cxstring::createRef("attribute(override)");
  case CXCursor_AnnotateAttr:
    return cxstring::createRef("attribute(annotate)");
  case CXCursor_AsmLabelAttr:
    return cxstring::createRef("asm label");
  case CXCursor_PackedAttr:
    return cxstring::createRef("attribute(packed)");
  case CXCursor_PureAttr:
    return cxstring::createRef("attribute(pure)");
  case CXCursor_ConstAttr:
    return cxstring::createRef("attribute(const)");
  case CXCursor_NoDuplicateAttr:
    return cxstring::createRef("attribute(noduplicate)");
  case CXCursor_CUDAConstantAttr:
    return cxstring::createRef("attribute(constant)");
  case CXCursor_CUDADeviceAttr:
    return cxstring::createRef("attribute(device)");
  case CXCursor_CUDAGlobalAttr:
    return cxstring::createRef("attribute(global)");
  case CXCursor_CUDAHostAttr:
    return cxstring::createRef("attribute(host)");
  case CXCursor_CUDASharedAttr:
    return cxstring::createRef("attribute(shared)");
  case CXCursor_VisibilityAttr:
    return cxstring::createRef("attribute(visibility)");
  case CXCursor_DLLExport:
    return cxstring::createRef("attribute(dllexport)");
  case CXCursor_DLLImport:
    return cxstring::createRef("attribute(dllimport)");
  case CXCursor_NSReturnsRetained:
    return cxstring::createRef("attribute(ns_returns_retained)");
  case CXCursor_NSReturnsNotRetained:
    return cxstring::createRef("attribute(ns_returns_not_retained)");
  case CXCursor_NSReturnsAutoreleased:
    return cxstring::createRef("attribute(ns_returns_autoreleased)");
  case CXCursor_NSConsumesSelf:
    return cxstring::createRef("attribute(ns_consumes_self)");
  case CXCursor_NSConsumed:
    return cxstring::createRef("attribute(ns_consumed)");
  case CXCursor_ObjCException:
    return cxstring::createRef("attribute(objc_exception)");
  case CXCursor_ObjCNSObject:
    return cxstring::createRef("attribute(NSObject)");
  case CXCursor_ObjCIndependentClass:
    return cxstring::createRef("attribute(objc_independent_class)");
  case CXCursor_ObjCPreciseLifetime:
    return cxstring::createRef("attribute(objc_precise_lifetime)");
  case CXCursor_ObjCReturnsInnerPointer:
    return cxstring::createRef("attribute(objc_returns_inner_pointer)");
  case CXCursor_ObjCRequiresSuper:
    return cxstring::createRef("attribute(objc_requires_super)");
  case CXCursor_ObjCRootClass:
    return cxstring::createRef("attribute(objc_root_class)");
  case CXCursor_ObjCSubclassingRestricted:
    return cxstring::createRef("attribute(objc_subclassing_restricted)");
  case CXCursor_ObjCExplicitProtocolImpl:
    return cxstring::createRef(
        "attribute(objc_protocol_requires_explicit_implementation)");
  case CXCursor_ObjCDesignatedInitializer:
    return cxstring::createRef("attribute(objc_designated_initializer)");
  case CXCursor_ObjCRuntimeVisible:
    return cxstring::createRef("attribute(objc_runtime_visible)");
  case CXCursor_ObjCBoxable:
    return cxstring::createRef("attribute(objc_boxable)");
  case CXCursor_FlagEnum:
    return cxstring::createRef("attribute(flag_enum)");
  case CXCursor_PreprocessingDirective:
    return cxstring::createRef("preprocessing directive");
  case CXCursor_MacroDefinition:
    return cxstring::createRef("macro definition");
  case CXCursor_MacroExpansion:
    return cxstring::createRef("macro expansion");
  case CXCursor_InclusionDirective:
    return cxstring::createRef("inclusion directive");
  case CXCursor_Namespace:
    return cxstring::createRef("Namespace");
  case CXCursor_LinkageSpec:
    return cxstring::createRef("LinkageSpec");
  case CXCursor_CXXBaseSpecifier:
    return cxstring::createRef("C++ base class specifier");
  case CXCursor_Constructor:
    return cxstring::createRef("CXXConstructor");
  case CXCursor_Destructor:
    return cxstring::createRef("CXXDestructor");
  case CXCursor_ConversionFunction:
    return cxstring::createRef("CXXConversion");
  case CXCursor_TemplateTypeParameter:
    return cxstring::createRef("TemplateTypeParameter");
  case CXCursor_NonTypeTemplateParameter:
    return cxstring::createRef("NonTypeTemplateParameter");
  case CXCursor_TemplateTemplateParameter:
    return cxstring::createRef("TemplateTemplateParameter");
  case CXCursor_FunctionTemplate:
    return cxstring::createRef("FunctionTemplate");
  case CXCursor_ClassTemplate:
    return cxstring::createRef("ClassTemplate");
  case CXCursor_ClassTemplatePartialSpecialization:
    return cxstring::createRef("ClassTemplatePartialSpecialization");
  case CXCursor_NamespaceAlias:
    return cxstring::createRef("NamespaceAlias");
  case CXCursor_UsingDirective:
    return cxstring::createRef("UsingDirective");
  case CXCursor_UsingDeclaration:
    return cxstring::createRef("UsingDeclaration");
  case CXCursor_TypeAliasDecl:
    return cxstring::createRef("TypeAliasDecl");
  case CXCursor_ObjCSynthesizeDecl:
    return cxstring::createRef("ObjCSynthesizeDecl");
  case CXCursor_ObjCDynamicDecl:
    return cxstring::createRef("ObjCDynamicDecl");
  case CXCursor_CXXAccessSpecifier:
    return cxstring::createRef("CXXAccessSpecifier");
  case CXCursor_ModuleImportDecl:
    return cxstring::createRef("ModuleImport");
  case CXCursor_OMPParallelDirective:
    return cxstring::createRef("OMPParallelDirective");
  case CXCursor_OMPSimdDirective:
    return cxstring::createRef("OMPSimdDirective");
  case CXCursor_OMPForDirective:
    return cxstring::createRef("OMPForDirective");
  case CXCursor_OMPForSimdDirective:
    return cxstring::createRef("OMPForSimdDirective");
  case CXCursor_OMPSectionsDirective:
    return cxstring::createRef("OMPSectionsDirective");
  case CXCursor_OMPSectionDirective:
    return cxstring::createRef("OMPSectionDirective");
  case CXCursor_OMPSingleDirective:
    return cxstring::createRef("OMPSingleDirective");
  case CXCursor_OMPMasterDirective:
    return cxstring::createRef("OMPMasterDirective");
  case CXCursor_OMPCriticalDirective:
    return cxstring::createRef("OMPCriticalDirective");
  case CXCursor_OMPParallelForDirective:
    return cxstring::createRef("OMPParallelForDirective");
  case CXCursor_OMPParallelForSimdDirective:
    return cxstring::createRef("OMPParallelForSimdDirective");
  case CXCursor_OMPParallelMasterDirective:
    return cxstring::createRef("OMPParallelMasterDirective");
  case CXCursor_OMPParallelSectionsDirective:
    return cxstring::createRef("OMPParallelSectionsDirective");
  case CXCursor_OMPTaskDirective:
    return cxstring::createRef("OMPTaskDirective");
  case CXCursor_OMPTaskyieldDirective:
    return cxstring::createRef("OMPTaskyieldDirective");
  case CXCursor_OMPBarrierDirective:
    return cxstring::createRef("OMPBarrierDirective");
  case CXCursor_OMPTaskwaitDirective:
    return cxstring::createRef("OMPTaskwaitDirective");
  case CXCursor_OMPTaskgroupDirective:
    return cxstring::createRef("OMPTaskgroupDirective");
  case CXCursor_OMPFlushDirective:
    return cxstring::createRef("OMPFlushDirective");
  case CXCursor_OMPDepobjDirective:
    return cxstring::createRef("OMPDepobjDirective");
  case CXCursor_OMPScanDirective:
    return cxstring::createRef("OMPScanDirective");
  case CXCursor_OMPOrderedDirective:
    return cxstring::createRef("OMPOrderedDirective");
  case CXCursor_OMPAtomicDirective:
    return cxstring::createRef("OMPAtomicDirective");
  case CXCursor_OMPTargetDirective:
    return cxstring::createRef("OMPTargetDirective");
  case CXCursor_OMPTargetDataDirective:
    return cxstring::createRef("OMPTargetDataDirective");
  case CXCursor_OMPTargetEnterDataDirective:
    return cxstring::createRef("OMPTargetEnterDataDirective");
  case CXCursor_OMPTargetExitDataDirective:
    return cxstring::createRef("OMPTargetExitDataDirective");
  case CXCursor_OMPTargetParallelDirective:
    return cxstring::createRef("OMPTargetParallelDirective");
  case CXCursor_OMPTargetParallelForDirective:
    return cxstring::createRef("OMPTargetParallelForDirective");
  case CXCursor_OMPTargetUpdateDirective:
    return cxstring::createRef("OMPTargetUpdateDirective");
  case CXCursor_OMPTeamsDirective:
    return cxstring::createRef("OMPTeamsDirective");
  case CXCursor_OMPCancellationPointDirective:
    return cxstring::createRef("OMPCancellationPointDirective");
  case CXCursor_OMPCancelDirective:
    return cxstring::createRef("OMPCancelDirective");
  case CXCursor_OMPTaskLoopDirective:
    return cxstring::createRef("OMPTaskLoopDirective");
  case CXCursor_OMPTaskLoopSimdDirective:
    return cxstring::createRef("OMPTaskLoopSimdDirective");
  case CXCursor_OMPMasterTaskLoopDirective:
    return cxstring::createRef("OMPMasterTaskLoopDirective");
  case CXCursor_OMPMasterTaskLoopSimdDirective:
    return cxstring::createRef("OMPMasterTaskLoopSimdDirective");
  case CXCursor_OMPParallelMasterTaskLoopDirective:
    return cxstring::createRef("OMPParallelMasterTaskLoopDirective");
  case CXCursor_OMPParallelMasterTaskLoopSimdDirective:
    return cxstring::createRef("OMPParallelMasterTaskLoopSimdDirective");
  case CXCursor_OMPDistributeDirective:
    return cxstring::createRef("OMPDistributeDirective");
  case CXCursor_OMPDistributeParallelForDirective:
    return cxstring::createRef("OMPDistributeParallelForDirective");
  case CXCursor_OMPDistributeParallelForSimdDirective:
    return cxstring::createRef("OMPDistributeParallelForSimdDirective");
  case CXCursor_OMPDistributeSimdDirective:
    return cxstring::createRef("OMPDistributeSimdDirective");
  case CXCursor_OMPTargetParallelForSimdDirective:
    return cxstring::createRef("OMPTargetParallelForSimdDirective");
  case CXCursor_OMPTargetSimdDirective:
    return cxstring::createRef("OMPTargetSimdDirective");
  case CXCursor_OMPTeamsDistributeDirective:
    return cxstring::createRef("OMPTeamsDistributeDirective");
  case CXCursor_OMPTeamsDistributeSimdDirective:
    return cxstring::createRef("OMPTeamsDistributeSimdDirective");
  case CXCursor_OMPTeamsDistributeParallelForSimdDirective:
    return cxstring::createRef("OMPTeamsDistributeParallelForSimdDirective");
  case CXCursor_OMPTeamsDistributeParallelForDirective:
    return cxstring::createRef("OMPTeamsDistributeParallelForDirective");
  case CXCursor_OMPTargetTeamsDirective:
    return cxstring::createRef("OMPTargetTeamsDirective");
  case CXCursor_OMPTargetTeamsDistributeDirective:
    return cxstring::createRef("OMPTargetTeamsDistributeDirective");
  case CXCursor_OMPTargetTeamsDistributeParallelForDirective:
    return cxstring::createRef("OMPTargetTeamsDistributeParallelForDirective");
  case CXCursor_OMPTargetTeamsDistributeParallelForSimdDirective:
    return cxstring::createRef(
        "OMPTargetTeamsDistributeParallelForSimdDirective");
  case CXCursor_OMPTargetTeamsDistributeSimdDirective:
    return cxstring::createRef("OMPTargetTeamsDistributeSimdDirective");
  case CXCursor_OverloadCandidate:
    return cxstring::createRef("OverloadCandidate");
  case CXCursor_TypeAliasTemplateDecl:
    return cxstring::createRef("TypeAliasTemplateDecl");
  case CXCursor_StaticAssert:
    return cxstring::createRef("StaticAssert");
  case CXCursor_FriendDecl:
    return cxstring::createRef("FriendDecl");
  case CXCursor_ConvergentAttr:
    return cxstring::createRef("attribute(convergent)");
  case CXCursor_WarnUnusedAttr:
    return cxstring::createRef("attribute(warn_unused)");
  case CXCursor_WarnUnusedResultAttr:
    return cxstring::createRef("attribute(warn_unused_result)");
  case CXCursor_AlignedAttr:
    return cxstring::createRef("attribute(aligned)");
  }

  llvm_unreachable("Unhandled CXCursorKind");
}

struct GetCursorData {
  SourceLocation TokenBeginLoc;
  bool PointsAtMacroArgExpansion;
  bool VisitedObjCPropertyImplDecl;
  SourceLocation VisitedDeclaratorDeclStartLoc;
  CXCursor &BestCursor;

  GetCursorData(SourceManager &SM, SourceLocation tokenBegin,
                CXCursor &outputCursor)
      : TokenBeginLoc(tokenBegin), BestCursor(outputCursor) {
    PointsAtMacroArgExpansion = SM.isMacroArgExpansion(tokenBegin);
    VisitedObjCPropertyImplDecl = false;
  }
};

static enum CXChildVisitResult
GetCursorVisitor(CXCursor cursor, CXCursor parent, CXClientData client_data) {
  GetCursorData *Data = static_cast<GetCursorData *>(client_data);
  CXCursor *BestCursor = &Data->BestCursor;

  // If we point inside a macro argument we should provide info of what the
  // token is so use the actual cursor, don't replace it with a macro expansion
  // cursor.
  if (cursor.kind == CXCursor_MacroExpansion && Data->PointsAtMacroArgExpansion)
    return CXChildVisit_Recurse;

  if (clang_isDeclaration(cursor.kind)) {
    // Avoid having the implicit methods override the property decls.
    if (const ObjCMethodDecl *MD =
            dyn_cast_or_null<ObjCMethodDecl>(getCursorDecl(cursor))) {
      if (MD->isImplicit())
        return CXChildVisit_Break;

    } else if (const ObjCInterfaceDecl *ID =
                   dyn_cast_or_null<ObjCInterfaceDecl>(getCursorDecl(cursor))) {
      // Check that when we have multiple @class references in the same line,
      // that later ones do not override the previous ones.
      // If we have:
      // @class Foo, Bar;
      // source ranges for both start at '@', so 'Bar' will end up overriding
      // 'Foo' even though the cursor location was at 'Foo'.
      if (BestCursor->kind == CXCursor_ObjCInterfaceDecl ||
          BestCursor->kind == CXCursor_ObjCClassRef)
        if (const ObjCInterfaceDecl *PrevID =
                dyn_cast_or_null<ObjCInterfaceDecl>(
                    getCursorDecl(*BestCursor))) {
          if (PrevID != ID && !PrevID->isThisDeclarationADefinition() &&
              !ID->isThisDeclarationADefinition())
            return CXChildVisit_Break;
        }

    } else if (const DeclaratorDecl *DD =
                   dyn_cast_or_null<DeclaratorDecl>(getCursorDecl(cursor))) {
      SourceLocation StartLoc = DD->getSourceRange().getBegin();
      // Check that when we have multiple declarators in the same line,
      // that later ones do not override the previous ones.
      // If we have:
      // int Foo, Bar;
      // source ranges for both start at 'int', so 'Bar' will end up overriding
      // 'Foo' even though the cursor location was at 'Foo'.
      if (Data->VisitedDeclaratorDeclStartLoc == StartLoc)
        return CXChildVisit_Break;
      Data->VisitedDeclaratorDeclStartLoc = StartLoc;

    } else if (const ObjCPropertyImplDecl *PropImp =
                   dyn_cast_or_null<ObjCPropertyImplDecl>(
                       getCursorDecl(cursor))) {
      (void)PropImp;
      // Check that when we have multiple @synthesize in the same line,
      // that later ones do not override the previous ones.
      // If we have:
      // @synthesize Foo, Bar;
      // source ranges for both start at '@', so 'Bar' will end up overriding
      // 'Foo' even though the cursor location was at 'Foo'.
      if (Data->VisitedObjCPropertyImplDecl)
        return CXChildVisit_Break;
      Data->VisitedObjCPropertyImplDecl = true;
    }
  }

  if (clang_isExpression(cursor.kind) &&
      clang_isDeclaration(BestCursor->kind)) {
    if (const Decl *D = getCursorDecl(*BestCursor)) {
      // Avoid having the cursor of an expression replace the declaration cursor
      // when the expression source range overlaps the declaration range.
      // This can happen for C++ constructor expressions whose range generally
      // include the variable declaration, e.g.:
      //  MyCXXClass foo; // Make sure pointing at 'foo' returns a VarDecl
      //  cursor.
      if (D->getLocation().isValid() && Data->TokenBeginLoc.isValid() &&
          D->getLocation() == Data->TokenBeginLoc)
        return CXChildVisit_Break;
    }
  }

  // If our current best cursor is the construction of a temporary object,
  // don't replace that cursor with a type reference, because we want
  // clang_getCursor() to point at the constructor.
  if (clang_isExpression(BestCursor->kind) &&
      isa<CXXTemporaryObjectExpr>(getCursorExpr(*BestCursor)) &&
      cursor.kind == CXCursor_TypeRef) {
    // Keep the cursor pointing at CXXTemporaryObjectExpr but also mark it
    // as having the actual point on the type reference.
    *BestCursor = getTypeRefedCallExprCursor(*BestCursor);
    return CXChildVisit_Recurse;
  }

  // If we already have an Objective-C superclass reference, don't
  // update it further.
  if (BestCursor->kind == CXCursor_ObjCSuperClassRef)
    return CXChildVisit_Break;

  *BestCursor = cursor;
  return CXChildVisit_Recurse;
}

CXCursor clang_getCursor(CXTranslationUnit TU, CXSourceLocation Loc) {
  if (isNotUsableTU(TU)) {
    LOG_BAD_TU(TU);
    return clang_getNullCursor();
  }

  ASTUnit *CXXUnit = cxtu::getASTUnit(TU);
  ASTUnit::ConcurrencyCheck Check(*CXXUnit);

  SourceLocation SLoc = cxloc::translateSourceLocation(Loc);
  CXCursor Result = cxcursor::getCursor(TU, SLoc);

  LOG_FUNC_SECTION {
    CXFile SearchFile;
    unsigned SearchLine, SearchColumn;
    CXFile ResultFile;
    unsigned ResultLine, ResultColumn;
    CXString SearchFileName, ResultFileName, KindSpelling, USR;
    const char *IsDef = clang_isCursorDefinition(Result) ? " (Definition)" : "";
    CXSourceLocation ResultLoc = clang_getCursorLocation(Result);

    clang_getFileLocation(Loc, &SearchFile, &SearchLine, &SearchColumn,
                          nullptr);
    clang_getFileLocation(ResultLoc, &ResultFile, &ResultLine, &ResultColumn,
                          nullptr);
    SearchFileName = clang_getFileName(SearchFile);
    ResultFileName = clang_getFileName(ResultFile);
    KindSpelling = clang_getCursorKindSpelling(Result.kind);
    USR = clang_getCursorUSR(Result);
    *Log << llvm::format("(%s:%d:%d) = %s", clang_getCString(SearchFileName),
                         SearchLine, SearchColumn,
                         clang_getCString(KindSpelling))
         << llvm::format("(%s:%d:%d):%s%s", clang_getCString(ResultFileName),
                         ResultLine, ResultColumn, clang_getCString(USR),
                         IsDef);
    clang_disposeString(SearchFileName);
    clang_disposeString(ResultFileName);
    clang_disposeString(KindSpelling);
    clang_disposeString(USR);

    CXCursor Definition = clang_getCursorDefinition(Result);
    if (!clang_equalCursors(Definition, clang_getNullCursor())) {
      CXSourceLocation DefinitionLoc = clang_getCursorLocation(Definition);
      CXString DefinitionKindSpelling =
          clang_getCursorKindSpelling(Definition.kind);
      CXFile DefinitionFile;
      unsigned DefinitionLine, DefinitionColumn;
      clang_getFileLocation(DefinitionLoc, &DefinitionFile, &DefinitionLine,
                            &DefinitionColumn, nullptr);
      CXString DefinitionFileName = clang_getFileName(DefinitionFile);
      *Log << llvm::format("  -> %s(%s:%d:%d)",
                           clang_getCString(DefinitionKindSpelling),
                           clang_getCString(DefinitionFileName), DefinitionLine,
                           DefinitionColumn);
      clang_disposeString(DefinitionFileName);
      clang_disposeString(DefinitionKindSpelling);
    }
  }

  return Result;
}

CXCursor clang_getNullCursor(void) {
  return MakeCXCursorInvalid(CXCursor_InvalidFile);
}

unsigned clang_equalCursors(CXCursor X, CXCursor Y) {
  // Clear out the "FirstInDeclGroup" part in a declaration cursor, since we
  // can't set consistently. For example, when visiting a DeclStmt we will set
  // it but we don't set it on the result of clang_getCursorDefinition for
  // a reference of the same declaration.
  // FIXME: Setting "FirstInDeclGroup" in CXCursors is a hack that only works
  // when visiting a DeclStmt currently, the AST should be enhanced to be able
  // to provide that kind of info.
  if (clang_isDeclaration(X.kind))
    X.data[1] = nullptr;
  if (clang_isDeclaration(Y.kind))
    Y.data[1] = nullptr;

  return X == Y;
}

unsigned clang_hashCursor(CXCursor C) {
  unsigned Index = 0;
  if (clang_isExpression(C.kind) || clang_isStatement(C.kind))
    Index = 1;

  return llvm::DenseMapInfo<std::pair<unsigned, const void *>>::getHashValue(
      std::make_pair(C.kind, C.data[Index]));
}

unsigned clang_isInvalid(enum CXCursorKind K) {
  return K >= CXCursor_FirstInvalid && K <= CXCursor_LastInvalid;
}

unsigned clang_isDeclaration(enum CXCursorKind K) {
  return (K >= CXCursor_FirstDecl && K <= CXCursor_LastDecl) ||
         (K >= CXCursor_FirstExtraDecl && K <= CXCursor_LastExtraDecl);
}

unsigned clang_isInvalidDeclaration(CXCursor C) {
  if (clang_isDeclaration(C.kind)) {
    if (const Decl *D = getCursorDecl(C))
      return D->isInvalidDecl();
  }

  return 0;
}

unsigned clang_isReference(enum CXCursorKind K) {
  return K >= CXCursor_FirstRef && K <= CXCursor_LastRef;
}

unsigned clang_isExpression(enum CXCursorKind K) {
  return K >= CXCursor_FirstExpr && K <= CXCursor_LastExpr;
}

unsigned clang_isStatement(enum CXCursorKind K) {
  return K >= CXCursor_FirstStmt && K <= CXCursor_LastStmt;
}

unsigned clang_isAttribute(enum CXCursorKind K) {
  return K >= CXCursor_FirstAttr && K <= CXCursor_LastAttr;
}

unsigned clang_isTranslationUnit(enum CXCursorKind K) {
  return K == CXCursor_TranslationUnit;
}

unsigned clang_isPreprocessing(enum CXCursorKind K) {
  return K >= CXCursor_FirstPreprocessing && K <= CXCursor_LastPreprocessing;
}

unsigned clang_isUnexposed(enum CXCursorKind K) {
  switch (K) {
  case CXCursor_UnexposedDecl:
  case CXCursor_UnexposedExpr:
  case CXCursor_UnexposedStmt:
  case CXCursor_UnexposedAttr:
    return true;
  default:
    return false;
  }
}

CXCursorKind clang_getCursorKind(CXCursor C) { return C.kind; }

CXSourceLocation clang_getCursorLocation(CXCursor C) {
  if (clang_isReference(C.kind)) {
    switch (C.kind) {
    case CXCursor_ObjCSuperClassRef: {
      std::pair<const ObjCInterfaceDecl *, SourceLocation> P =
          getCursorObjCSuperClassRef(C);
      return cxloc::translateSourceLocation(P.first->getASTContext(), P.second);
    }

    case CXCursor_ObjCProtocolRef: {
      std::pair<const ObjCProtocolDecl *, SourceLocation> P =
          getCursorObjCProtocolRef(C);
      return cxloc::translateSourceLocation(P.first->getASTContext(), P.second);
    }

    case CXCursor_ObjCClassRef: {
      std::pair<const ObjCInterfaceDecl *, SourceLocation> P =
          getCursorObjCClassRef(C);
      return cxloc::translateSourceLocation(P.first->getASTContext(), P.second);
    }

    case CXCursor_TypeRef: {
      std::pair<const TypeDecl *, SourceLocation> P = getCursorTypeRef(C);
      return cxloc::translateSourceLocation(P.first->getASTContext(), P.second);
    }

    case CXCursor_TemplateRef: {
      std::pair<const TemplateDecl *, SourceLocation> P =
          getCursorTemplateRef(C);
      return cxloc::translateSourceLocation(P.first->getASTContext(), P.second);
    }

    case CXCursor_NamespaceRef: {
      std::pair<const NamedDecl *, SourceLocation> P = getCursorNamespaceRef(C);
      return cxloc::translateSourceLocation(P.first->getASTContext(), P.second);
    }

    case CXCursor_MemberRef: {
      std::pair<const FieldDecl *, SourceLocation> P = getCursorMemberRef(C);
      return cxloc::translateSourceLocation(P.first->getASTContext(), P.second);
    }

    case CXCursor_VariableRef: {
      std::pair<const VarDecl *, SourceLocation> P = getCursorVariableRef(C);
      return cxloc::translateSourceLocation(P.first->getASTContext(), P.second);
    }

    case CXCursor_CXXBaseSpecifier: {
      const CXXBaseSpecifier *BaseSpec = getCursorCXXBaseSpecifier(C);
      if (!BaseSpec)
        return clang_getNullLocation();

      if (TypeSourceInfo *TSInfo = BaseSpec->getTypeSourceInfo())
        return cxloc::translateSourceLocation(
            getCursorContext(C), TSInfo->getTypeLoc().getBeginLoc());

      return cxloc::translateSourceLocation(getCursorContext(C),
                                            BaseSpec->getBeginLoc());
    }

    case CXCursor_LabelRef: {
      std::pair<const LabelStmt *, SourceLocation> P = getCursorLabelRef(C);
      return cxloc::translateSourceLocation(getCursorContext(C), P.second);
    }

    case CXCursor_OverloadedDeclRef:
      return cxloc::translateSourceLocation(
          getCursorContext(C), getCursorOverloadedDeclRef(C).second);

    default:
      // FIXME: Need a way to enumerate all non-reference cases.
      llvm_unreachable("Missed a reference kind");
    }
  }

  if (clang_isExpression(C.kind))
    return cxloc::translateSourceLocation(
        getCursorContext(C), getLocationFromExpr(getCursorExpr(C)));

  if (clang_isStatement(C.kind))
    return cxloc::translateSourceLocation(getCursorContext(C),
                                          getCursorStmt(C)->getBeginLoc());

  if (C.kind == CXCursor_PreprocessingDirective) {
    SourceLocation L = cxcursor::getCursorPreprocessingDirective(C).getBegin();
    return cxloc::translateSourceLocation(getCursorContext(C), L);
  }

  if (C.kind == CXCursor_MacroExpansion) {
    SourceLocation L =
        cxcursor::getCursorMacroExpansion(C).getSourceRange().getBegin();
    return cxloc::translateSourceLocation(getCursorContext(C), L);
  }

  if (C.kind == CXCursor_MacroDefinition) {
    SourceLocation L = cxcursor::getCursorMacroDefinition(C)->getLocation();
    return cxloc::translateSourceLocation(getCursorContext(C), L);
  }

  if (C.kind == CXCursor_InclusionDirective) {
    SourceLocation L =
        cxcursor::getCursorInclusionDirective(C)->getSourceRange().getBegin();
    return cxloc::translateSourceLocation(getCursorContext(C), L);
  }

  if (clang_isAttribute(C.kind)) {
    SourceLocation L = cxcursor::getCursorAttr(C)->getLocation();
    return cxloc::translateSourceLocation(getCursorContext(C), L);
  }

  if (!clang_isDeclaration(C.kind))
    return clang_getNullLocation();

  const Decl *D = getCursorDecl(C);
  if (!D)
    return clang_getNullLocation();

  SourceLocation Loc = D->getLocation();
  // FIXME: Multiple variables declared in a single declaration
  // currently lack the information needed to correctly determine their
  // ranges when accounting for the type-specifier.  We use context
  // stored in the CXCursor to determine if the VarDecl is in a DeclGroup,
  // and if so, whether it is the first decl.
  if (const VarDecl *VD = dyn_cast<VarDecl>(D)) {
    if (!cxcursor::isFirstInDeclGroup(C))
      Loc = VD->getLocation();
  }

  // For ObjC methods, give the start location of the method name.
  if (const ObjCMethodDecl *MD = dyn_cast<ObjCMethodDecl>(D))
    Loc = MD->getSelectorStartLoc();

  return cxloc::translateSourceLocation(getCursorContext(C), Loc);
}

} // end extern "C"

CXCursor cxcursor::getCursor(CXTranslationUnit TU, SourceLocation SLoc) {
  assert(TU);

  // Guard against an invalid SourceLocation, or we may assert in one
  // of the following calls.
  if (SLoc.isInvalid())
    return clang_getNullCursor();

  ASTUnit *CXXUnit = cxtu::getASTUnit(TU);

  // Translate the given source location to make it point at the beginning of
  // the token under the cursor.
  SLoc = Lexer::GetBeginningOfToken(SLoc, CXXUnit->getSourceManager(),
                                    CXXUnit->getASTContext().getLangOpts());

  CXCursor Result = MakeCXCursorInvalid(CXCursor_NoDeclFound);
  if (SLoc.isValid()) {
    GetCursorData ResultData(CXXUnit->getSourceManager(), SLoc, Result);
    CursorVisitor CursorVis(TU, GetCursorVisitor, &ResultData,
                            /*VisitPreprocessorLast=*/true,
                            /*VisitIncludedEntities=*/false,
                            SourceLocation(SLoc));
    CursorVis.visitFileRegion();
  }

  return Result;
}

static SourceRange getRawCursorExtent(CXCursor C) {
  if (clang_isReference(C.kind)) {
    switch (C.kind) {
    case CXCursor_ObjCSuperClassRef:
      return getCursorObjCSuperClassRef(C).second;

    case CXCursor_ObjCProtocolRef:
      return getCursorObjCProtocolRef(C).second;

    case CXCursor_ObjCClassRef:
      return getCursorObjCClassRef(C).second;

    case CXCursor_TypeRef:
      return getCursorTypeRef(C).second;

    case CXCursor_TemplateRef:
      return getCursorTemplateRef(C).second;

    case CXCursor_NamespaceRef:
      return getCursorNamespaceRef(C).second;

    case CXCursor_MemberRef:
      return getCursorMemberRef(C).second;

    case CXCursor_CXXBaseSpecifier:
      return getCursorCXXBaseSpecifier(C)->getSourceRange();

    case CXCursor_LabelRef:
      return getCursorLabelRef(C).second;

    case CXCursor_OverloadedDeclRef:
      return getCursorOverloadedDeclRef(C).second;

    case CXCursor_VariableRef:
      return getCursorVariableRef(C).second;

    default:
      // FIXME: Need a way to enumerate all non-reference cases.
      llvm_unreachable("Missed a reference kind");
    }
  }

  if (clang_isExpression(C.kind))
    return getCursorExpr(C)->getSourceRange();

  if (clang_isStatement(C.kind))
    return getCursorStmt(C)->getSourceRange();

  if (clang_isAttribute(C.kind))
    return getCursorAttr(C)->getRange();

  if (C.kind == CXCursor_PreprocessingDirective)
    return cxcursor::getCursorPreprocessingDirective(C);

  if (C.kind == CXCursor_MacroExpansion) {
    ASTUnit *TU = getCursorASTUnit(C);
    SourceRange Range = cxcursor::getCursorMacroExpansion(C).getSourceRange();
    return TU->mapRangeFromPreamble(Range);
  }

  if (C.kind == CXCursor_MacroDefinition) {
    ASTUnit *TU = getCursorASTUnit(C);
    SourceRange Range = cxcursor::getCursorMacroDefinition(C)->getSourceRange();
    return TU->mapRangeFromPreamble(Range);
  }

  if (C.kind == CXCursor_InclusionDirective) {
    ASTUnit *TU = getCursorASTUnit(C);
    SourceRange Range =
        cxcursor::getCursorInclusionDirective(C)->getSourceRange();
    return TU->mapRangeFromPreamble(Range);
  }

  if (C.kind == CXCursor_TranslationUnit) {
    ASTUnit *TU = getCursorASTUnit(C);
    FileID MainID = TU->getSourceManager().getMainFileID();
    SourceLocation Start = TU->getSourceManager().getLocForStartOfFile(MainID);
    SourceLocation End = TU->getSourceManager().getLocForEndOfFile(MainID);
    return SourceRange(Start, End);
  }

  if (clang_isDeclaration(C.kind)) {
    const Decl *D = cxcursor::getCursorDecl(C);
    if (!D)
      return SourceRange();

    SourceRange R = D->getSourceRange();
    // FIXME: Multiple variables declared in a single declaration
    // currently lack the information needed to correctly determine their
    // ranges when accounting for the type-specifier.  We use context
    // stored in the CXCursor to determine if the VarDecl is in a DeclGroup,
    // and if so, whether it is the first decl.
    if (const VarDecl *VD = dyn_cast<VarDecl>(D)) {
      if (!cxcursor::isFirstInDeclGroup(C))
        R.setBegin(VD->getLocation());
    }
    return R;
  }
  return SourceRange();
}

/// Retrieves the "raw" cursor extent, which is then extended to include
/// the decl-specifier-seq for declarations.
static SourceRange getFullCursorExtent(CXCursor C, SourceManager &SrcMgr) {
  if (clang_isDeclaration(C.kind)) {
    const Decl *D = cxcursor::getCursorDecl(C);
    if (!D)
      return SourceRange();

    SourceRange R = D->getSourceRange();

    // Adjust the start of the location for declarations preceded by
    // declaration specifiers.
    SourceLocation StartLoc;
    if (const DeclaratorDecl *DD = dyn_cast<DeclaratorDecl>(D)) {
      if (TypeSourceInfo *TI = DD->getTypeSourceInfo())
        StartLoc = TI->getTypeLoc().getBeginLoc();
    } else if (const TypedefDecl *Typedef = dyn_cast<TypedefDecl>(D)) {
      if (TypeSourceInfo *TI = Typedef->getTypeSourceInfo())
        StartLoc = TI->getTypeLoc().getBeginLoc();
    }

    if (StartLoc.isValid() && R.getBegin().isValid() &&
        SrcMgr.isBeforeInTranslationUnit(StartLoc, R.getBegin()))
      R.setBegin(StartLoc);

    // FIXME: Multiple variables declared in a single declaration
    // currently lack the information needed to correctly determine their
    // ranges when accounting for the type-specifier.  We use context
    // stored in the CXCursor to determine if the VarDecl is in a DeclGroup,
    // and if so, whether it is the first decl.
    if (const VarDecl *VD = dyn_cast<VarDecl>(D)) {
      if (!cxcursor::isFirstInDeclGroup(C))
        R.setBegin(VD->getLocation());
    }

    return R;
  }

  return getRawCursorExtent(C);
}

CXSourceRange clang_getCursorExtent(CXCursor C) {
  SourceRange R = getRawCursorExtent(C);
  if (R.isInvalid())
    return clang_getNullRange();

  return cxloc::translateSourceRange(getCursorContext(C), R);
}

CXCursor clang_getCursorReferenced(CXCursor C) {
  if (clang_isInvalid(C.kind))
    return clang_getNullCursor();

  CXTranslationUnit tu = getCursorTU(C);
  if (clang_isDeclaration(C.kind)) {
    const Decl *D = getCursorDecl(C);
    if (!D)
      return clang_getNullCursor();
    if (const UsingDecl *Using = dyn_cast<UsingDecl>(D))
      return MakeCursorOverloadedDeclRef(Using, D->getLocation(), tu);
    if (const ObjCPropertyImplDecl *PropImpl =
            dyn_cast<ObjCPropertyImplDecl>(D))
      if (ObjCPropertyDecl *Property = PropImpl->getPropertyDecl())
        return MakeCXCursor(Property, tu);

    return C;
  }

  if (clang_isExpression(C.kind)) {
    const Expr *E = getCursorExpr(C);
    const Decl *D = getDeclFromExpr(E);
    if (D) {
      CXCursor declCursor = MakeCXCursor(D, tu);
      declCursor = getSelectorIdentifierCursor(getSelectorIdentifierIndex(C),
                                               declCursor);
      return declCursor;
    }

    if (const OverloadExpr *Ovl = dyn_cast_or_null<OverloadExpr>(E))
      return MakeCursorOverloadedDeclRef(Ovl, tu);

    return clang_getNullCursor();
  }

  if (clang_isStatement(C.kind)) {
    const Stmt *S = getCursorStmt(C);
    if (const GotoStmt *Goto = dyn_cast_or_null<GotoStmt>(S))
      if (LabelDecl *label = Goto->getLabel())
        if (LabelStmt *labelS = label->getStmt())
          return MakeCXCursor(labelS, getCursorDecl(C), tu);

    return clang_getNullCursor();
  }

  if (C.kind == CXCursor_MacroExpansion) {
    if (const MacroDefinitionRecord *Def =
            getCursorMacroExpansion(C).getDefinition())
      return MakeMacroDefinitionCursor(Def, tu);
  }

  if (!clang_isReference(C.kind))
    return clang_getNullCursor();

  switch (C.kind) {
  case CXCursor_ObjCSuperClassRef:
    return MakeCXCursor(getCursorObjCSuperClassRef(C).first, tu);

  case CXCursor_ObjCProtocolRef: {
    const ObjCProtocolDecl *Prot = getCursorObjCProtocolRef(C).first;
    if (const ObjCProtocolDecl *Def = Prot->getDefinition())
      return MakeCXCursor(Def, tu);

    return MakeCXCursor(Prot, tu);
  }

  case CXCursor_ObjCClassRef: {
    const ObjCInterfaceDecl *Class = getCursorObjCClassRef(C).first;
    if (const ObjCInterfaceDecl *Def = Class->getDefinition())
      return MakeCXCursor(Def, tu);

    return MakeCXCursor(Class, tu);
  }

  case CXCursor_TypeRef:
    return MakeCXCursor(getCursorTypeRef(C).first, tu);

  case CXCursor_TemplateRef:
    return MakeCXCursor(getCursorTemplateRef(C).first, tu);

  case CXCursor_NamespaceRef:
    return MakeCXCursor(getCursorNamespaceRef(C).first, tu);

  case CXCursor_MemberRef:
    return MakeCXCursor(getCursorMemberRef(C).first, tu);

  case CXCursor_CXXBaseSpecifier: {
    const CXXBaseSpecifier *B = cxcursor::getCursorCXXBaseSpecifier(C);
    return clang_getTypeDeclaration(cxtype::MakeCXType(B->getType(), tu));
  }

  case CXCursor_LabelRef:
    // FIXME: We end up faking the "parent" declaration here because we
    // don't want to make CXCursor larger.
    return MakeCXCursor(
        getCursorLabelRef(C).first,
        cxtu::getASTUnit(tu)->getASTContext().getTranslationUnitDecl(), tu);

  case CXCursor_OverloadedDeclRef:
    return C;

  case CXCursor_VariableRef:
    return MakeCXCursor(getCursorVariableRef(C).first, tu);

  default:
    // We would prefer to enumerate all non-reference cursor kinds here.
    llvm_unreachable("Unhandled reference cursor kind");
  }
}

CXCursor clang_getCursorDefinition(CXCursor C) {
  if (clang_isInvalid(C.kind))
    return clang_getNullCursor();

  CXTranslationUnit TU = getCursorTU(C);

  bool WasReference = false;
  if (clang_isReference(C.kind) || clang_isExpression(C.kind)) {
    C = clang_getCursorReferenced(C);
    WasReference = true;
  }

  if (C.kind == CXCursor_MacroExpansion)
    return clang_getCursorReferenced(C);

  if (!clang_isDeclaration(C.kind))
    return clang_getNullCursor();

  const Decl *D = getCursorDecl(C);
  if (!D)
    return clang_getNullCursor();

  switch (D->getKind()) {
  // Declaration kinds that don't really separate the notions of
  // declaration and definition.
  case Decl::Namespace:
  case Decl::Typedef:
  case Decl::TypeAlias:
  case Decl::TypeAliasTemplate:
  case Decl::TemplateTypeParm:
  case Decl::EnumConstant:
  case Decl::Field:
  case Decl::Binding:
  case Decl::MSProperty:
  case Decl::IndirectField:
  case Decl::ObjCIvar:
  case Decl::ObjCAtDefsField:
  case Decl::ImplicitParam:
  case Decl::ParmVar:
  case Decl::NonTypeTemplateParm:
  case Decl::TemplateTemplateParm:
  case Decl::ObjCCategoryImpl:
  case Decl::ObjCImplementation:
  case Decl::AccessSpec:
  case Decl::LinkageSpec:
  case Decl::Export:
  case Decl::ObjCPropertyImpl:
  case Decl::FileScopeAsm:
  case Decl::StaticAssert:
  case Decl::Block:
  case Decl::Captured:
  case Decl::OMPCapturedExpr:
  case Decl::Label: // FIXME: Is this right??
  case Decl::ClassScopeFunctionSpecialization:
  case Decl::CXXDeductionGuide:
  case Decl::Import:
  case Decl::OMPThreadPrivate:
  case Decl::OMPAllocate:
  case Decl::OMPDeclareReduction:
  case Decl::OMPDeclareMapper:
  case Decl::OMPRequires:
  case Decl::ObjCTypeParam:
  case Decl::BuiltinTemplate:
  case Decl::PragmaComment:
  case Decl::PragmaDetectMismatch:
  case Decl::UsingPack:
  case Decl::Concept:
  case Decl::LifetimeExtendedTemporary:
  case Decl::RequiresExprBody:
    return C;

  // Declaration kinds that don't make any sense here, but are
  // nonetheless harmless.
  case Decl::Empty:
  case Decl::TranslationUnit:
  case Decl::ExternCContext:
    break;

  // Declaration kinds for which the definition is not resolvable.
  case Decl::UnresolvedUsingTypename:
  case Decl::UnresolvedUsingValue:
    break;

  case Decl::UsingDirective:
    return MakeCXCursor(cast<UsingDirectiveDecl>(D)->getNominatedNamespace(),
                        TU);

  case Decl::NamespaceAlias:
    return MakeCXCursor(cast<NamespaceAliasDecl>(D)->getNamespace(), TU);

  case Decl::Enum:
  case Decl::Record:
  case Decl::CXXRecord:
  case Decl::ClassTemplateSpecialization:
  case Decl::ClassTemplatePartialSpecialization:
    if (TagDecl *Def = cast<TagDecl>(D)->getDefinition())
      return MakeCXCursor(Def, TU);
    return clang_getNullCursor();

  case Decl::Function:
  case Decl::CXXMethod:
  case Decl::CXXConstructor:
  case Decl::CXXDestructor:
  case Decl::CXXConversion: {
    const FunctionDecl *Def = nullptr;
    if (cast<FunctionDecl>(D)->getBody(Def))
      return MakeCXCursor(Def, TU);
    return clang_getNullCursor();
  }

  case Decl::Var:
  case Decl::VarTemplateSpecialization:
  case Decl::VarTemplatePartialSpecialization:
  case Decl::Decomposition: {
    // Ask the variable if it has a definition.
    if (const VarDecl *Def = cast<VarDecl>(D)->getDefinition())
      return MakeCXCursor(Def, TU);
    return clang_getNullCursor();
  }

  case Decl::FunctionTemplate: {
    const FunctionDecl *Def = nullptr;
    if (cast<FunctionTemplateDecl>(D)->getTemplatedDecl()->getBody(Def))
      return MakeCXCursor(Def->getDescribedFunctionTemplate(), TU);
    return clang_getNullCursor();
  }

  case Decl::ClassTemplate: {
    if (RecordDecl *Def =
            cast<ClassTemplateDecl>(D)->getTemplatedDecl()->getDefinition())
      return MakeCXCursor(cast<CXXRecordDecl>(Def)->getDescribedClassTemplate(),
                          TU);
    return clang_getNullCursor();
  }

  case Decl::VarTemplate: {
    if (VarDecl *Def =
            cast<VarTemplateDecl>(D)->getTemplatedDecl()->getDefinition())
      return MakeCXCursor(cast<VarDecl>(Def)->getDescribedVarTemplate(), TU);
    return clang_getNullCursor();
  }

  case Decl::Using:
    return MakeCursorOverloadedDeclRef(cast<UsingDecl>(D), D->getLocation(),
                                       TU);

  case Decl::UsingShadow:
  case Decl::ConstructorUsingShadow:
    return clang_getCursorDefinition(
        MakeCXCursor(cast<UsingShadowDecl>(D)->getTargetDecl(), TU));

  case Decl::ObjCMethod: {
    const ObjCMethodDecl *Method = cast<ObjCMethodDecl>(D);
    if (Method->isThisDeclarationADefinition())
      return C;

    // Dig out the method definition in the associated
    // @implementation, if we have it.
    // FIXME: The ASTs should make finding the definition easier.
    if (const ObjCInterfaceDecl *Class =
            dyn_cast<ObjCInterfaceDecl>(Method->getDeclContext()))
      if (ObjCImplementationDecl *ClassImpl = Class->getImplementation())
        if (ObjCMethodDecl *Def = ClassImpl->getMethod(
                Method->getSelector(), Method->isInstanceMethod()))
          if (Def->isThisDeclarationADefinition())
            return MakeCXCursor(Def, TU);

    return clang_getNullCursor();
  }

  case Decl::ObjCCategory:
    if (ObjCCategoryImplDecl *Impl =
            cast<ObjCCategoryDecl>(D)->getImplementation())
      return MakeCXCursor(Impl, TU);
    return clang_getNullCursor();

  case Decl::ObjCProtocol:
    if (const ObjCProtocolDecl *Def =
            cast<ObjCProtocolDecl>(D)->getDefinition())
      return MakeCXCursor(Def, TU);
    return clang_getNullCursor();

  case Decl::ObjCInterface: {
    // There are two notions of a "definition" for an Objective-C
    // class: the interface and its implementation. When we resolved a
    // reference to an Objective-C class, produce the @interface as
    // the definition; when we were provided with the interface,
    // produce the @implementation as the definition.
    const ObjCInterfaceDecl *IFace = cast<ObjCInterfaceDecl>(D);
    if (WasReference) {
      if (const ObjCInterfaceDecl *Def = IFace->getDefinition())
        return MakeCXCursor(Def, TU);
    } else if (ObjCImplementationDecl *Impl = IFace->getImplementation())
      return MakeCXCursor(Impl, TU);
    return clang_getNullCursor();
  }

  case Decl::ObjCProperty:
    // FIXME: We don't really know where to find the
    // ObjCPropertyImplDecls that implement this property.
    return clang_getNullCursor();

  case Decl::ObjCCompatibleAlias:
    if (const ObjCInterfaceDecl *Class =
            cast<ObjCCompatibleAliasDecl>(D)->getClassInterface())
      if (const ObjCInterfaceDecl *Def = Class->getDefinition())
        return MakeCXCursor(Def, TU);

    return clang_getNullCursor();

  case Decl::Friend:
    if (NamedDecl *Friend = cast<FriendDecl>(D)->getFriendDecl())
      return clang_getCursorDefinition(MakeCXCursor(Friend, TU));
    return clang_getNullCursor();

  case Decl::FriendTemplate:
    if (NamedDecl *Friend = cast<FriendTemplateDecl>(D)->getFriendDecl())
      return clang_getCursorDefinition(MakeCXCursor(Friend, TU));
    return clang_getNullCursor();
  }

  return clang_getNullCursor();
}

unsigned clang_isCursorDefinition(CXCursor C) {
  if (!clang_isDeclaration(C.kind))
    return 0;

  return clang_getCursorDefinition(C) == C;
}

CXCursor clang_getCanonicalCursor(CXCursor C) {
  if (!clang_isDeclaration(C.kind))
    return C;

  if (const Decl *D = getCursorDecl(C)) {
    if (const ObjCCategoryImplDecl *CatImplD =
            dyn_cast<ObjCCategoryImplDecl>(D))
      if (ObjCCategoryDecl *CatD = CatImplD->getCategoryDecl())
        return MakeCXCursor(CatD, getCursorTU(C));

    if (const ObjCImplDecl *ImplD = dyn_cast<ObjCImplDecl>(D))
      if (const ObjCInterfaceDecl *IFD = ImplD->getClassInterface())
        return MakeCXCursor(IFD, getCursorTU(C));

    return MakeCXCursor(D->getCanonicalDecl(), getCursorTU(C));
  }

  return C;
}

int clang_Cursor_getObjCSelectorIndex(CXCursor cursor) {
  return cxcursor::getSelectorIdentifierIndexAndLoc(cursor).first;
}

unsigned clang_getNumOverloadedDecls(CXCursor C) {
  if (C.kind != CXCursor_OverloadedDeclRef)
    return 0;

  OverloadedDeclRefStorage Storage = getCursorOverloadedDeclRef(C).first;
  if (const OverloadExpr *E = Storage.dyn_cast<const OverloadExpr *>())
    return E->getNumDecls();

  if (OverloadedTemplateStorage *S =
          Storage.dyn_cast<OverloadedTemplateStorage *>())
    return S->size();

  const Decl *D = Storage.get<const Decl *>();
  if (const UsingDecl *Using = dyn_cast<UsingDecl>(D))
    return Using->shadow_size();

  return 0;
}

CXCursor clang_getOverloadedDecl(CXCursor cursor, unsigned index) {
  if (cursor.kind != CXCursor_OverloadedDeclRef)
    return clang_getNullCursor();

  if (index >= clang_getNumOverloadedDecls(cursor))
    return clang_getNullCursor();

  CXTranslationUnit TU = getCursorTU(cursor);
  OverloadedDeclRefStorage Storage = getCursorOverloadedDeclRef(cursor).first;
  if (const OverloadExpr *E = Storage.dyn_cast<const OverloadExpr *>())
    return MakeCXCursor(E->decls_begin()[index], TU);

  if (OverloadedTemplateStorage *S =
          Storage.dyn_cast<OverloadedTemplateStorage *>())
    return MakeCXCursor(S->begin()[index], TU);

  const Decl *D = Storage.get<const Decl *>();
  if (const UsingDecl *Using = dyn_cast<UsingDecl>(D)) {
    // FIXME: This is, unfortunately, linear time.
    UsingDecl::shadow_iterator Pos = Using->shadow_begin();
    std::advance(Pos, index);
    return MakeCXCursor(cast<UsingShadowDecl>(*Pos)->getTargetDecl(), TU);
  }

  return clang_getNullCursor();
}

void clang_getDefinitionSpellingAndExtent(
    CXCursor C, const char **startBuf, const char **endBuf, unsigned *startLine,
    unsigned *startColumn, unsigned *endLine, unsigned *endColumn) {
  assert(getCursorDecl(C) && "CXCursor has null decl");
  const FunctionDecl *FD = dyn_cast<FunctionDecl>(getCursorDecl(C));
  CompoundStmt *Body = dyn_cast<CompoundStmt>(FD->getBody());

  SourceManager &SM = FD->getASTContext().getSourceManager();
  *startBuf = SM.getCharacterData(Body->getLBracLoc());
  *endBuf = SM.getCharacterData(Body->getRBracLoc());
  *startLine = SM.getSpellingLineNumber(Body->getLBracLoc());
  *startColumn = SM.getSpellingColumnNumber(Body->getLBracLoc());
  *endLine = SM.getSpellingLineNumber(Body->getRBracLoc());
  *endColumn = SM.getSpellingColumnNumber(Body->getRBracLoc());
}

CXSourceRange clang_getCursorReferenceNameRange(CXCursor C, unsigned NameFlags,
                                                unsigned PieceIndex) {
  RefNamePieces Pieces;

  switch (C.kind) {
  case CXCursor_MemberRefExpr:
    if (const MemberExpr *E = dyn_cast<MemberExpr>(getCursorExpr(C)))
      Pieces = buildPieces(NameFlags, true, E->getMemberNameInfo(),
                           E->getQualifierLoc().getSourceRange());
    break;

  case CXCursor_DeclRefExpr:
    if (const DeclRefExpr *E = dyn_cast<DeclRefExpr>(getCursorExpr(C))) {
      SourceRange TemplateArgLoc(E->getLAngleLoc(), E->getRAngleLoc());
      Pieces =
          buildPieces(NameFlags, false, E->getNameInfo(),
                      E->getQualifierLoc().getSourceRange(), &TemplateArgLoc);
    }
    break;

  case CXCursor_CallExpr:
    if (const CXXOperatorCallExpr *OCE =
            dyn_cast<CXXOperatorCallExpr>(getCursorExpr(C))) {
      const Expr *Callee = OCE->getCallee();
      if (const ImplicitCastExpr *ICE = dyn_cast<ImplicitCastExpr>(Callee))
        Callee = ICE->getSubExpr();

      if (const DeclRefExpr *DRE = dyn_cast<DeclRefExpr>(Callee))
        Pieces = buildPieces(NameFlags, false, DRE->getNameInfo(),
                             DRE->getQualifierLoc().getSourceRange());
    }
    break;

  default:
    break;
  }

  if (Pieces.empty()) {
    if (PieceIndex == 0)
      return clang_getCursorExtent(C);
  } else if (PieceIndex < Pieces.size()) {
    SourceRange R = Pieces[PieceIndex];
    if (R.isValid())
      return cxloc::translateSourceRange(getCursorContext(C), R);
  }

  return clang_getNullRange();
}

void clang_enableStackTraces(void) {
  // FIXME: Provide an argv0 here so we can find llvm-symbolizer.
  llvm::sys::PrintStackTraceOnErrorSignal(StringRef());
}

void clang_executeOnThread(void (*fn)(void *), void *user_data,
                           unsigned stack_size) {
  llvm::llvm_execute_on_thread(fn, user_data,
                               stack_size == 0
                                   ? clang::DesiredStackSize
                                   : llvm::Optional<unsigned>(stack_size));
}

//===----------------------------------------------------------------------===//
// Token-based Operations.
//===----------------------------------------------------------------------===//

/* CXToken layout:
 *   int_data[0]: a CXTokenKind
 *   int_data[1]: starting token location
 *   int_data[2]: token length
 *   int_data[3]: reserved
 *   ptr_data: for identifiers and keywords, an IdentifierInfo*.
 *   otherwise unused.
 */
CXTokenKind clang_getTokenKind(CXToken CXTok) {
  return static_cast<CXTokenKind>(CXTok.int_data[0]);
}

CXString clang_getTokenSpelling(CXTranslationUnit TU, CXToken CXTok) {
  switch (clang_getTokenKind(CXTok)) {
  case CXToken_Identifier:
  case CXToken_Keyword:
    // We know we have an IdentifierInfo*, so use that.
    return cxstring::createRef(
        static_cast<IdentifierInfo *>(CXTok.ptr_data)->getNameStart());

  case CXToken_Literal: {
    // We have stashed the starting pointer in the ptr_data field. Use it.
    const char *Text = static_cast<const char *>(CXTok.ptr_data);
    return cxstring::createDup(StringRef(Text, CXTok.int_data[2]));
  }

  case CXToken_Punctuation:
  case CXToken_Comment:
    break;
  }

  if (isNotUsableTU(TU)) {
    LOG_BAD_TU(TU);
    return cxstring::createEmpty();
  }

  // We have to find the starting buffer pointer the hard way, by
  // deconstructing the source location.
  ASTUnit *CXXUnit = cxtu::getASTUnit(TU);
  if (!CXXUnit)
    return cxstring::createEmpty();

  SourceLocation Loc = SourceLocation::getFromRawEncoding(CXTok.int_data[1]);
  std::pair<FileID, unsigned> LocInfo =
      CXXUnit->getSourceManager().getDecomposedSpellingLoc(Loc);
  bool Invalid = false;
  StringRef Buffer =
      CXXUnit->getSourceManager().getBufferData(LocInfo.first, &Invalid);
  if (Invalid)
    return cxstring::createEmpty();

  return cxstring::createDup(Buffer.substr(LocInfo.second, CXTok.int_data[2]));
}

CXSourceLocation clang_getTokenLocation(CXTranslationUnit TU, CXToken CXTok) {
  if (isNotUsableTU(TU)) {
    LOG_BAD_TU(TU);
    return clang_getNullLocation();
  }

  ASTUnit *CXXUnit = cxtu::getASTUnit(TU);
  if (!CXXUnit)
    return clang_getNullLocation();

  return cxloc::translateSourceLocation(
      CXXUnit->getASTContext(),
      SourceLocation::getFromRawEncoding(CXTok.int_data[1]));
}

CXSourceRange clang_getTokenExtent(CXTranslationUnit TU, CXToken CXTok) {
  if (isNotUsableTU(TU)) {
    LOG_BAD_TU(TU);
    return clang_getNullRange();
  }

  ASTUnit *CXXUnit = cxtu::getASTUnit(TU);
  if (!CXXUnit)
    return clang_getNullRange();

  return cxloc::translateSourceRange(
      CXXUnit->getASTContext(),
      SourceLocation::getFromRawEncoding(CXTok.int_data[1]));
}

static void getTokens(ASTUnit *CXXUnit, SourceRange Range,
                      SmallVectorImpl<CXToken> &CXTokens) {
  SourceManager &SourceMgr = CXXUnit->getSourceManager();
  std::pair<FileID, unsigned> BeginLocInfo =
      SourceMgr.getDecomposedSpellingLoc(Range.getBegin());
  std::pair<FileID, unsigned> EndLocInfo =
      SourceMgr.getDecomposedSpellingLoc(Range.getEnd());

  // Cannot tokenize across files.
  if (BeginLocInfo.first != EndLocInfo.first)
    return;

  // Create a lexer
  bool Invalid = false;
  StringRef Buffer = SourceMgr.getBufferData(BeginLocInfo.first, &Invalid);
  if (Invalid)
    return;

  Lexer Lex(SourceMgr.getLocForStartOfFile(BeginLocInfo.first),
            CXXUnit->getASTContext().getLangOpts(), Buffer.begin(),
            Buffer.data() + BeginLocInfo.second, Buffer.end());
  Lex.SetCommentRetentionState(true);

  // Lex tokens until we hit the end of the range.
  const char *EffectiveBufferEnd = Buffer.data() + EndLocInfo.second;
  Token Tok;
  bool previousWasAt = false;
  do {
    // Lex the next token
    Lex.LexFromRawLexer(Tok);
    if (Tok.is(tok::eof))
      break;

    // Initialize the CXToken.
    CXToken CXTok;

    //   - Common fields
    CXTok.int_data[1] = Tok.getLocation().getRawEncoding();
    CXTok.int_data[2] = Tok.getLength();
    CXTok.int_data[3] = 0;

    //   - Kind-specific fields
    if (Tok.isLiteral()) {
      CXTok.int_data[0] = CXToken_Literal;
      CXTok.ptr_data = const_cast<char *>(Tok.getLiteralData());
    } else if (Tok.is(tok::raw_identifier)) {
      // Lookup the identifier to determine whether we have a keyword.
      IdentifierInfo *II = CXXUnit->getPreprocessor().LookUpIdentifierInfo(Tok);

      if ((II->getObjCKeywordID() != tok::objc_not_keyword) && previousWasAt) {
        CXTok.int_data[0] = CXToken_Keyword;
      } else {
        CXTok.int_data[0] =
            Tok.is(tok::identifier) ? CXToken_Identifier : CXToken_Keyword;
      }
      CXTok.ptr_data = II;
    } else if (Tok.is(tok::comment)) {
      CXTok.int_data[0] = CXToken_Comment;
      CXTok.ptr_data = nullptr;
    } else {
      CXTok.int_data[0] = CXToken_Punctuation;
      CXTok.ptr_data = nullptr;
    }
    CXTokens.push_back(CXTok);
    previousWasAt = Tok.is(tok::at);
  } while (Lex.getBufferLocation() < EffectiveBufferEnd);
}

CXToken *clang_getToken(CXTranslationUnit TU, CXSourceLocation Location) {
  LOG_FUNC_SECTION { *Log << TU << ' ' << Location; }

  if (isNotUsableTU(TU)) {
    LOG_BAD_TU(TU);
    return NULL;
  }

  ASTUnit *CXXUnit = cxtu::getASTUnit(TU);
  if (!CXXUnit)
    return NULL;

  SourceLocation Begin = cxloc::translateSourceLocation(Location);
  if (Begin.isInvalid())
    return NULL;
  SourceManager &SM = CXXUnit->getSourceManager();
  std::pair<FileID, unsigned> DecomposedEnd = SM.getDecomposedLoc(Begin);
  DecomposedEnd.second +=
      Lexer::MeasureTokenLength(Begin, SM, CXXUnit->getLangOpts());

  SourceLocation End =
      SM.getComposedLoc(DecomposedEnd.first, DecomposedEnd.second);

  SmallVector<CXToken, 32> CXTokens;
  getTokens(CXXUnit, SourceRange(Begin, End), CXTokens);

  if (CXTokens.empty())
    return NULL;

  CXTokens.resize(1);
  CXToken *Token = static_cast<CXToken *>(llvm::safe_malloc(sizeof(CXToken)));

  memmove(Token, CXTokens.data(), sizeof(CXToken));
  return Token;
}

void clang_tokenize(CXTranslationUnit TU, CXSourceRange Range, CXToken **Tokens,
                    unsigned *NumTokens) {
  LOG_FUNC_SECTION { *Log << TU << ' ' << Range; }

  if (Tokens)
    *Tokens = nullptr;
  if (NumTokens)
    *NumTokens = 0;

  if (isNotUsableTU(TU)) {
    LOG_BAD_TU(TU);
    return;
  }

  ASTUnit *CXXUnit = cxtu::getASTUnit(TU);
  if (!CXXUnit || !Tokens || !NumTokens)
    return;

  ASTUnit::ConcurrencyCheck Check(*CXXUnit);

  SourceRange R = cxloc::translateCXSourceRange(Range);
  if (R.isInvalid())
    return;

  SmallVector<CXToken, 32> CXTokens;
  getTokens(CXXUnit, R, CXTokens);

  if (CXTokens.empty())
    return;

  *Tokens = static_cast<CXToken *>(
      llvm::safe_malloc(sizeof(CXToken) * CXTokens.size()));
  memmove(*Tokens, CXTokens.data(), sizeof(CXToken) * CXTokens.size());
  *NumTokens = CXTokens.size();
}

void clang_disposeTokens(CXTranslationUnit TU, CXToken *Tokens,
                         unsigned NumTokens) {
  free(Tokens);
}

//===----------------------------------------------------------------------===//
// Token annotation APIs.
//===----------------------------------------------------------------------===//

static enum CXChildVisitResult AnnotateTokensVisitor(CXCursor cursor,
                                                     CXCursor parent,
                                                     CXClientData client_data);
static bool AnnotateTokensPostChildrenVisitor(CXCursor cursor,
                                              CXClientData client_data);

namespace {
class AnnotateTokensWorker {
  CXToken *Tokens;
  CXCursor *Cursors;
  unsigned NumTokens;
  unsigned TokIdx;
  unsigned PreprocessingTokIdx;
  CursorVisitor AnnotateVis;
  SourceManager &SrcMgr;
  bool HasContextSensitiveKeywords;

  struct PostChildrenAction {
    CXCursor cursor;
    enum Action { Invalid, Ignore, Postpone } action;
  };
  using PostChildrenActions = SmallVector<PostChildrenAction, 0>;

  struct PostChildrenInfo {
    CXCursor Cursor;
    SourceRange CursorRange;
    unsigned BeforeReachingCursorIdx;
    unsigned BeforeChildrenTokenIdx;
    PostChildrenActions ChildActions;
  };
  SmallVector<PostChildrenInfo, 8> PostChildrenInfos;

  CXToken &getTok(unsigned Idx) {
    assert(Idx < NumTokens);
    return Tokens[Idx];
  }
  const CXToken &getTok(unsigned Idx) const {
    assert(Idx < NumTokens);
    return Tokens[Idx];
  }
  bool MoreTokens() const { return TokIdx < NumTokens; }
  unsigned NextToken() const { return TokIdx; }
  void AdvanceToken() { ++TokIdx; }
  SourceLocation GetTokenLoc(unsigned tokI) {
    return SourceLocation::getFromRawEncoding(getTok(tokI).int_data[1]);
  }
  bool isFunctionMacroToken(unsigned tokI) const {
    return getTok(tokI).int_data[3] != 0;
  }
  SourceLocation getFunctionMacroTokenLoc(unsigned tokI) const {
    return SourceLocation::getFromRawEncoding(getTok(tokI).int_data[3]);
  }

  void annotateAndAdvanceTokens(CXCursor, RangeComparisonResult, SourceRange);
  bool annotateAndAdvanceFunctionMacroTokens(CXCursor, RangeComparisonResult,
                                             SourceRange);

public:
  AnnotateTokensWorker(CXToken *tokens, CXCursor *cursors, unsigned numTokens,
                       CXTranslationUnit TU, SourceRange RegionOfInterest)
      : Tokens(tokens), Cursors(cursors), NumTokens(numTokens), TokIdx(0),
        PreprocessingTokIdx(0),
        AnnotateVis(TU, AnnotateTokensVisitor, this,
                    /*VisitPreprocessorLast=*/true,
                    /*VisitIncludedEntities=*/false, RegionOfInterest,
                    /*VisitDeclsOnly=*/false,
                    AnnotateTokensPostChildrenVisitor),
        SrcMgr(cxtu::getASTUnit(TU)->getSourceManager()),
        HasContextSensitiveKeywords(false) {}

  void VisitChildren(CXCursor C) { AnnotateVis.VisitChildren(C); }
  enum CXChildVisitResult Visit(CXCursor cursor, CXCursor parent);
  bool IsIgnoredChildCursor(CXCursor cursor) const;
  PostChildrenActions DetermineChildActions(CXCursor Cursor) const;

  bool postVisitChildren(CXCursor cursor);
  void HandlePostPonedChildCursors(const PostChildrenInfo &Info);
  void HandlePostPonedChildCursor(CXCursor Cursor, unsigned StartTokenIndex);

  void AnnotateTokens();

  /// Determine whether the annotator saw any cursors that have
  /// context-sensitive keywords.
  bool hasContextSensitiveKeywords() const {
    return HasContextSensitiveKeywords;
  }

  ~AnnotateTokensWorker() { assert(PostChildrenInfos.empty()); }
};
} // namespace

void AnnotateTokensWorker::AnnotateTokens() {
  // Walk the AST within the region of interest, annotating tokens
  // along the way.
  AnnotateVis.visitFileRegion();
}

bool AnnotateTokensWorker::IsIgnoredChildCursor(CXCursor cursor) const {
  if (PostChildrenInfos.empty())
    return false;

  for (const auto &ChildAction : PostChildrenInfos.back().ChildActions) {
    if (ChildAction.cursor == cursor &&
        ChildAction.action == PostChildrenAction::Ignore) {
      return true;
    }
  }

  return false;
}

const CXXOperatorCallExpr *GetSubscriptOrCallOperator(CXCursor Cursor) {
  if (!clang_isExpression(Cursor.kind))
    return nullptr;

  const Expr *E = getCursorExpr(Cursor);
  if (const auto *OCE = dyn_cast<CXXOperatorCallExpr>(E)) {
    const OverloadedOperatorKind Kind = OCE->getOperator();
    if (Kind == OO_Call || Kind == OO_Subscript)
      return OCE;
  }

  return nullptr;
}

AnnotateTokensWorker::PostChildrenActions
AnnotateTokensWorker::DetermineChildActions(CXCursor Cursor) const {
  PostChildrenActions actions;

  // The DeclRefExpr of CXXOperatorCallExpr refering to the custom operator is
  // visited before the arguments to the operator call. For the Call and
  // Subscript operator the range of this DeclRefExpr includes the whole call
  // expression, so that all tokens in that range would be mapped to the
  // operator function, including the tokens of the arguments. To avoid that,
  // ensure to visit this DeclRefExpr as last node.
  if (const auto *OCE = GetSubscriptOrCallOperator(Cursor)) {
    const Expr *Callee = OCE->getCallee();
    if (const ImplicitCastExpr *ICE = dyn_cast<ImplicitCastExpr>(Callee)) {
      const Expr *SubExpr = ICE->getSubExpr();
      if (const DeclRefExpr *DRE = dyn_cast<DeclRefExpr>(SubExpr)) {
        const Decl *parentDecl = getCursorDecl(Cursor);
        CXTranslationUnit TU = clang_Cursor_getTranslationUnit(Cursor);

        // Visit the DeclRefExpr as last.
        CXCursor cxChild = MakeCXCursor(DRE, parentDecl, TU);
        actions.push_back({cxChild, PostChildrenAction::Postpone});

        // The parent of the DeclRefExpr, an ImplicitCastExpr, has an equally
        // wide range as the DeclRefExpr. We can skip visiting this entirely.
        cxChild = MakeCXCursor(ICE, parentDecl, TU);
        actions.push_back({cxChild, PostChildrenAction::Ignore});
      }
    }
  }

  return actions;
}

static inline void updateCursorAnnotation(CXCursor &Cursor,
                                          const CXCursor &updateC) {
  if (clang_isInvalid(updateC.kind) || !clang_isInvalid(Cursor.kind))
    return;
  Cursor = updateC;
}

/// It annotates and advances tokens with a cursor until the comparison
//// between the cursor location and the source range is the same as
/// \arg compResult.
///
/// Pass RangeBefore to annotate tokens with a cursor until a range is reached.
/// Pass RangeOverlap to annotate tokens inside a range.
void AnnotateTokensWorker::annotateAndAdvanceTokens(
    CXCursor updateC, RangeComparisonResult compResult, SourceRange range) {
  while (MoreTokens()) {
    const unsigned I = NextToken();
    if (isFunctionMacroToken(I))
      if (!annotateAndAdvanceFunctionMacroTokens(updateC, compResult, range))
        return;

    SourceLocation TokLoc = GetTokenLoc(I);
    if (LocationCompare(SrcMgr, TokLoc, range) == compResult) {
      updateCursorAnnotation(Cursors[I], updateC);
      AdvanceToken();
      continue;
    }
    break;
  }
}

/// Special annotation handling for macro argument tokens.
/// \returns true if it advanced beyond all macro tokens, false otherwise.
bool AnnotateTokensWorker::annotateAndAdvanceFunctionMacroTokens(
    CXCursor updateC, RangeComparisonResult compResult, SourceRange range) {
  assert(MoreTokens());
  assert(isFunctionMacroToken(NextToken()) &&
         "Should be called only for macro arg tokens");

  // This works differently than annotateAndAdvanceTokens; because expanded
  // macro arguments can have arbitrary translation-unit source order, we do not
  // advance the token index one by one until a token fails the range test.
  // We only advance once past all of the macro arg tokens if all of them
  // pass the range test. If one of them fails we keep the token index pointing
  // at the start of the macro arg tokens so that the failing token will be
  // annotated by a subsequent annotation try.

  bool atLeastOneCompFail = false;

  unsigned I = NextToken();
  for (; I < NumTokens && isFunctionMacroToken(I); ++I) {
    SourceLocation TokLoc = getFunctionMacroTokenLoc(I);
    if (TokLoc.isFileID())
      continue; // not macro arg token, it's parens or comma.
    if (LocationCompare(SrcMgr, TokLoc, range) == compResult) {
      if (clang_isInvalid(clang_getCursorKind(Cursors[I])))
        Cursors[I] = updateC;
    } else
      atLeastOneCompFail = true;
  }

  if (atLeastOneCompFail)
    return false;

  TokIdx = I; // All of the tokens were handled, advance beyond all of them.
  return true;
}

enum CXChildVisitResult AnnotateTokensWorker::Visit(CXCursor cursor,
                                                    CXCursor parent) {
  SourceRange cursorRange = getRawCursorExtent(cursor);
  if (cursorRange.isInvalid())
    return CXChildVisit_Recurse;

  if (IsIgnoredChildCursor(cursor))
    return CXChildVisit_Continue;

  if (!HasContextSensitiveKeywords) {
    // Objective-C properties can have context-sensitive keywords.
    if (cursor.kind == CXCursor_ObjCPropertyDecl) {
      if (const ObjCPropertyDecl *Property =
              dyn_cast_or_null<ObjCPropertyDecl>(getCursorDecl(cursor)))
        HasContextSensitiveKeywords =
            Property->getPropertyAttributesAsWritten() != 0;
    }
    // Objective-C methods can have context-sensitive keywords.
    else if (cursor.kind == CXCursor_ObjCInstanceMethodDecl ||
             cursor.kind == CXCursor_ObjCClassMethodDecl) {
      if (const ObjCMethodDecl *Method =
              dyn_cast_or_null<ObjCMethodDecl>(getCursorDecl(cursor))) {
        if (Method->getObjCDeclQualifier())
          HasContextSensitiveKeywords = true;
        else {
          for (const auto *P : Method->parameters()) {
            if (P->getObjCDeclQualifier()) {
              HasContextSensitiveKeywords = true;
              break;
            }
          }
        }
      }
    }
    // C++ methods can have context-sensitive keywords.
    else if (cursor.kind == CXCursor_CXXMethod) {
      if (const CXXMethodDecl *Method =
              dyn_cast_or_null<CXXMethodDecl>(getCursorDecl(cursor))) {
        if (Method->hasAttr<FinalAttr>() || Method->hasAttr<OverrideAttr>())
          HasContextSensitiveKeywords = true;
      }
    }
    // C++ classes can have context-sensitive keywords.
    else if (cursor.kind == CXCursor_StructDecl ||
             cursor.kind == CXCursor_ClassDecl ||
             cursor.kind == CXCursor_ClassTemplate ||
             cursor.kind == CXCursor_ClassTemplatePartialSpecialization) {
      if (const Decl *D = getCursorDecl(cursor))
        if (D->hasAttr<FinalAttr>())
          HasContextSensitiveKeywords = true;
    }
  }

  // Don't override a property annotation with its getter/setter method.
  if (cursor.kind == CXCursor_ObjCInstanceMethodDecl &&
      parent.kind == CXCursor_ObjCPropertyDecl)
    return CXChildVisit_Continue;

  if (clang_isPreprocessing(cursor.kind)) {
    // Items in the preprocessing record are kept separate from items in
    // declarations, so we keep a separate token index.
    unsigned SavedTokIdx = TokIdx;
    TokIdx = PreprocessingTokIdx;

    // Skip tokens up until we catch up to the beginning of the preprocessing
    // entry.
    while (MoreTokens()) {
      const unsigned I = NextToken();
      SourceLocation TokLoc = GetTokenLoc(I);
      switch (LocationCompare(SrcMgr, TokLoc, cursorRange)) {
      case RangeBefore:
        AdvanceToken();
        continue;
      case RangeAfter:
      case RangeOverlap:
        break;
      }
      break;
    }

    // Look at all of the tokens within this range.
    while (MoreTokens()) {
      const unsigned I = NextToken();
      SourceLocation TokLoc = GetTokenLoc(I);
      switch (LocationCompare(SrcMgr, TokLoc, cursorRange)) {
      case RangeBefore:
        llvm_unreachable("Infeasible");
      case RangeAfter:
        break;
      case RangeOverlap:
        // For macro expansions, just note where the beginning of the macro
        // expansion occurs.
        if (cursor.kind == CXCursor_MacroExpansion) {
          if (TokLoc == cursorRange.getBegin())
            Cursors[I] = cursor;
          AdvanceToken();
          break;
        }
        // We may have already annotated macro names inside macro definitions.
        if (Cursors[I].kind != CXCursor_MacroExpansion)
          Cursors[I] = cursor;
        AdvanceToken();
        continue;
      }
      break;
    }

    // Save the preprocessing token index; restore the non-preprocessing
    // token index.
    PreprocessingTokIdx = TokIdx;
    TokIdx = SavedTokIdx;
    return CXChildVisit_Recurse;
  }

  if (cursorRange.isInvalid())
    return CXChildVisit_Continue;

  unsigned BeforeReachingCursorIdx = NextToken();
  const enum CXCursorKind cursorK = clang_getCursorKind(cursor);
  const enum CXCursorKind K = clang_getCursorKind(parent);
  const CXCursor updateC =
      (clang_isInvalid(K) || K == CXCursor_TranslationUnit ||
       // Attributes are annotated out-of-order, skip tokens until we reach it.
       clang_isAttribute(cursor.kind))
          ? clang_getNullCursor()
          : parent;

  annotateAndAdvanceTokens(updateC, RangeBefore, cursorRange);

  // Avoid having the cursor of an expression "overwrite" the annotation of the
  // variable declaration that it belongs to.
  // This can happen for C++ constructor expressions whose range generally
  // include the variable declaration, e.g.:
  //  MyCXXClass foo; // Make sure we don't annotate 'foo' as a CallExpr cursor.
  if (clang_isExpression(cursorK) && MoreTokens()) {
    const Expr *E = getCursorExpr(cursor);
    if (const Decl *D = getCursorDecl(cursor)) {
      const unsigned I = NextToken();
      if (E->getBeginLoc().isValid() && D->getLocation().isValid() &&
          E->getBeginLoc() == D->getLocation() &&
          E->getBeginLoc() == GetTokenLoc(I)) {
        updateCursorAnnotation(Cursors[I], updateC);
        AdvanceToken();
      }
    }
  }

  // Before recursing into the children keep some state that we are going
  // to use in the AnnotateTokensWorker::postVisitChildren callback to do some
  // extra work after the child nodes are visited.
  // Note that we don't call VisitChildren here to avoid traversing statements
  // code-recursively which can blow the stack.

  PostChildrenInfo Info;
  Info.Cursor = cursor;
  Info.CursorRange = cursorRange;
  Info.BeforeReachingCursorIdx = BeforeReachingCursorIdx;
  Info.BeforeChildrenTokenIdx = NextToken();
  Info.ChildActions = DetermineChildActions(cursor);
  PostChildrenInfos.push_back(Info);

  return CXChildVisit_Recurse;
}

bool AnnotateTokensWorker::postVisitChildren(CXCursor cursor) {
  if (PostChildrenInfos.empty())
    return false;
  const PostChildrenInfo &Info = PostChildrenInfos.back();
  if (!clang_equalCursors(Info.Cursor, cursor))
    return false;

  HandlePostPonedChildCursors(Info);

  const unsigned BeforeChildren = Info.BeforeChildrenTokenIdx;
  const unsigned AfterChildren = NextToken();
  SourceRange cursorRange = Info.CursorRange;

  // Scan the tokens that are at the end of the cursor, but are not captured
  // but the child cursors.
  annotateAndAdvanceTokens(cursor, RangeOverlap, cursorRange);

  // Scan the tokens that are at the beginning of the cursor, but are not
  // capture by the child cursors.
  for (unsigned I = BeforeChildren; I != AfterChildren; ++I) {
    if (!clang_isInvalid(clang_getCursorKind(Cursors[I])))
      break;

    Cursors[I] = cursor;
  }

  // Attributes are annotated out-of-order, rewind TokIdx to when we first
  // encountered the attribute cursor.
  if (clang_isAttribute(cursor.kind))
    TokIdx = Info.BeforeReachingCursorIdx;

  PostChildrenInfos.pop_back();
  return false;
}

void AnnotateTokensWorker::HandlePostPonedChildCursors(
    const PostChildrenInfo &Info) {
  for (const auto &ChildAction : Info.ChildActions) {
    if (ChildAction.action == PostChildrenAction::Postpone) {
      HandlePostPonedChildCursor(ChildAction.cursor,
                                 Info.BeforeChildrenTokenIdx);
    }
  }
}

void AnnotateTokensWorker::HandlePostPonedChildCursor(
    CXCursor Cursor, unsigned StartTokenIndex) {
  unsigned I = StartTokenIndex;

  // The bracket tokens of a Call or Subscript operator are mapped to
  // CallExpr/CXXOperatorCallExpr because we skipped visiting the corresponding
  // DeclRefExpr. Remap these tokens to the DeclRefExpr cursors.
  for (unsigned RefNameRangeNr = 0; I < NumTokens; RefNameRangeNr++) {
    const CXSourceRange CXRefNameRange = clang_getCursorReferenceNameRange(
        Cursor, CXNameRange_WantQualifier, RefNameRangeNr);
    if (clang_Range_isNull(CXRefNameRange))
      break; // All ranges handled.

    SourceRange RefNameRange = cxloc::translateCXSourceRange(CXRefNameRange);
    while (I < NumTokens) {
      const SourceLocation TokenLocation = GetTokenLoc(I);
      if (!TokenLocation.isValid())
        break;

      // Adapt the end range, because LocationCompare() reports
      // RangeOverlap even for the not-inclusive end location.
      const SourceLocation fixedEnd =
          RefNameRange.getEnd().getLocWithOffset(-1);
      RefNameRange = SourceRange(RefNameRange.getBegin(), fixedEnd);

      const RangeComparisonResult ComparisonResult =
          LocationCompare(SrcMgr, TokenLocation, RefNameRange);

      if (ComparisonResult == RangeOverlap) {
        Cursors[I++] = Cursor;
      } else if (ComparisonResult == RangeBefore) {
        ++I; // Not relevant token, check next one.
      } else if (ComparisonResult == RangeAfter) {
        break; // All tokens updated for current range, check next.
      }
    }
  }
}

static enum CXChildVisitResult AnnotateTokensVisitor(CXCursor cursor,
                                                     CXCursor parent,
                                                     CXClientData client_data) {
  return static_cast<AnnotateTokensWorker *>(client_data)
      ->Visit(cursor, parent);
}

static bool AnnotateTokensPostChildrenVisitor(CXCursor cursor,
                                              CXClientData client_data) {
  return static_cast<AnnotateTokensWorker *>(client_data)
      ->postVisitChildren(cursor);
}

namespace {

/// Uses the macro expansions in the preprocessing record to find
/// and mark tokens that are macro arguments. This info is used by the
/// AnnotateTokensWorker.
class MarkMacroArgTokensVisitor {
  SourceManager &SM;
  CXToken *Tokens;
  unsigned NumTokens;
  unsigned CurIdx;

public:
  MarkMacroArgTokensVisitor(SourceManager &SM, CXToken *tokens,
                            unsigned numTokens)
      : SM(SM), Tokens(tokens), NumTokens(numTokens), CurIdx(0) {}

  CXChildVisitResult visit(CXCursor cursor, CXCursor parent) {
    if (cursor.kind != CXCursor_MacroExpansion)
      return CXChildVisit_Continue;

    SourceRange macroRange = getCursorMacroExpansion(cursor).getSourceRange();
    if (macroRange.getBegin() == macroRange.getEnd())
      return CXChildVisit_Continue; // it's not a function macro.

    for (; CurIdx < NumTokens; ++CurIdx) {
      if (!SM.isBeforeInTranslationUnit(getTokenLoc(CurIdx),
                                        macroRange.getBegin()))
        break;
    }

    if (CurIdx == NumTokens)
      return CXChildVisit_Break;

    for (; CurIdx < NumTokens; ++CurIdx) {
      SourceLocation tokLoc = getTokenLoc(CurIdx);
      if (!SM.isBeforeInTranslationUnit(tokLoc, macroRange.getEnd()))
        break;

      setFunctionMacroTokenLoc(CurIdx, SM.getMacroArgExpandedLocation(tokLoc));
    }

    if (CurIdx == NumTokens)
      return CXChildVisit_Break;

    return CXChildVisit_Continue;
  }

private:
  CXToken &getTok(unsigned Idx) {
    assert(Idx < NumTokens);
    return Tokens[Idx];
  }
  const CXToken &getTok(unsigned Idx) const {
    assert(Idx < NumTokens);
    return Tokens[Idx];
  }

  SourceLocation getTokenLoc(unsigned tokI) {
    return SourceLocation::getFromRawEncoding(getTok(tokI).int_data[1]);
  }

  void setFunctionMacroTokenLoc(unsigned tokI, SourceLocation loc) {
    // The third field is reserved and currently not used. Use it here
    // to mark macro arg expanded tokens with their expanded locations.
    getTok(tokI).int_data[3] = loc.getRawEncoding();
  }
};

} // end anonymous namespace

static CXChildVisitResult
MarkMacroArgTokensVisitorDelegate(CXCursor cursor, CXCursor parent,
                                  CXClientData client_data) {
  return static_cast<MarkMacroArgTokensVisitor *>(client_data)
      ->visit(cursor, parent);
}

/// Used by \c annotatePreprocessorTokens.
/// \returns true if lexing was finished, false otherwise.
static bool lexNext(Lexer &Lex, Token &Tok, unsigned &NextIdx,
                    unsigned NumTokens) {
  if (NextIdx >= NumTokens)
    return true;

  ++NextIdx;
  Lex.LexFromRawLexer(Tok);
  return Tok.is(tok::eof);
}

static void annotatePreprocessorTokens(CXTranslationUnit TU,
                                       SourceRange RegionOfInterest,
                                       CXCursor *Cursors, CXToken *Tokens,
                                       unsigned NumTokens) {
  ASTUnit *CXXUnit = cxtu::getASTUnit(TU);

  Preprocessor &PP = CXXUnit->getPreprocessor();
  SourceManager &SourceMgr = CXXUnit->getSourceManager();
  std::pair<FileID, unsigned> BeginLocInfo =
      SourceMgr.getDecomposedSpellingLoc(RegionOfInterest.getBegin());
  std::pair<FileID, unsigned> EndLocInfo =
      SourceMgr.getDecomposedSpellingLoc(RegionOfInterest.getEnd());

  if (BeginLocInfo.first != EndLocInfo.first)
    return;

  StringRef Buffer;
  bool Invalid = false;
  Buffer = SourceMgr.getBufferData(BeginLocInfo.first, &Invalid);
  if (Buffer.empty() || Invalid)
    return;

  Lexer Lex(SourceMgr.getLocForStartOfFile(BeginLocInfo.first),
            CXXUnit->getASTContext().getLangOpts(), Buffer.begin(),
            Buffer.data() + BeginLocInfo.second, Buffer.end());
  Lex.SetCommentRetentionState(true);

  unsigned NextIdx = 0;
  // Lex tokens in raw mode until we hit the end of the range, to avoid
  // entering #includes or expanding macros.
  while (true) {
    Token Tok;
    if (lexNext(Lex, Tok, NextIdx, NumTokens))
      break;
    unsigned TokIdx = NextIdx - 1;
    assert(Tok.getLocation() ==
           SourceLocation::getFromRawEncoding(Tokens[TokIdx].int_data[1]));

  reprocess:
    if (Tok.is(tok::hash) && Tok.isAtStartOfLine()) {
      // We have found a preprocessing directive. Annotate the tokens
      // appropriately.
      //
      // FIXME: Some simple tests here could identify macro definitions and
      // #undefs, to provide specific cursor kinds for those.

      SourceLocation BeginLoc = Tok.getLocation();
      if (lexNext(Lex, Tok, NextIdx, NumTokens))
        break;

      MacroInfo *MI = nullptr;
      if (Tok.is(tok::raw_identifier) && Tok.getRawIdentifier() == "define") {
        if (lexNext(Lex, Tok, NextIdx, NumTokens))
          break;

        if (Tok.is(tok::raw_identifier)) {
          IdentifierInfo &II =
              PP.getIdentifierTable().get(Tok.getRawIdentifier());
          SourceLocation MappedTokLoc =
              CXXUnit->mapLocationToPreamble(Tok.getLocation());
          MI = getMacroInfo(II, MappedTokLoc, TU);
        }
      }

      bool finished = false;
      do {
        if (lexNext(Lex, Tok, NextIdx, NumTokens)) {
          finished = true;
          break;
        }
        // If we are in a macro definition, check if the token was ever a
        // macro name and annotate it if that's the case.
        if (MI) {
          SourceLocation SaveLoc = Tok.getLocation();
          Tok.setLocation(CXXUnit->mapLocationToPreamble(SaveLoc));
          MacroDefinitionRecord *MacroDef =
              checkForMacroInMacroDefinition(MI, Tok, TU);
          Tok.setLocation(SaveLoc);
          if (MacroDef)
            Cursors[NextIdx - 1] =
                MakeMacroExpansionCursor(MacroDef, Tok.getLocation(), TU);
        }
      } while (!Tok.isAtStartOfLine());

      unsigned LastIdx = finished ? NextIdx - 1 : NextIdx - 2;
      assert(TokIdx <= LastIdx);
      SourceLocation EndLoc =
          SourceLocation::getFromRawEncoding(Tokens[LastIdx].int_data[1]);
      CXCursor Cursor =
          MakePreprocessingDirectiveCursor(SourceRange(BeginLoc, EndLoc), TU);

      for (; TokIdx <= LastIdx; ++TokIdx)
        updateCursorAnnotation(Cursors[TokIdx], Cursor);

      if (finished)
        break;
      goto reprocess;
    }
  }
}

// This gets run a separate thread to avoid stack blowout.
static void clang_annotateTokensImpl(CXTranslationUnit TU, ASTUnit *CXXUnit,
                                     CXToken *Tokens, unsigned NumTokens,
                                     CXCursor *Cursors) {
  CIndexer *CXXIdx = TU->CIdx;
  if (CXXIdx->isOptEnabled(CXGlobalOpt_ThreadBackgroundPriorityForEditing))
    setThreadBackgroundPriority();

  // Determine the region of interest, which contains all of the tokens.
  SourceRange RegionOfInterest;
  RegionOfInterest.setBegin(
      cxloc::translateSourceLocation(clang_getTokenLocation(TU, Tokens[0])));
  RegionOfInterest.setEnd(cxloc::translateSourceLocation(
      clang_getTokenLocation(TU, Tokens[NumTokens - 1])));

  // Relex the tokens within the source range to look for preprocessing
  // directives.
  annotatePreprocessorTokens(TU, RegionOfInterest, Cursors, Tokens, NumTokens);

  // If begin location points inside a macro argument, set it to the expansion
  // location so we can have the full context when annotating semantically.
  {
    SourceManager &SM = CXXUnit->getSourceManager();
    SourceLocation Loc =
        SM.getMacroArgExpandedLocation(RegionOfInterest.getBegin());
    if (Loc.isMacroID())
      RegionOfInterest.setBegin(SM.getExpansionLoc(Loc));
  }

  if (CXXUnit->getPreprocessor().getPreprocessingRecord()) {
    // Search and mark tokens that are macro argument expansions.
    MarkMacroArgTokensVisitor Visitor(CXXUnit->getSourceManager(), Tokens,
                                      NumTokens);
    CursorVisitor MacroArgMarker(
        TU, MarkMacroArgTokensVisitorDelegate, &Visitor,
        /*VisitPreprocessorLast=*/true,
        /*VisitIncludedEntities=*/false, RegionOfInterest);
    MacroArgMarker.visitPreprocessedEntitiesInRegion();
  }

  // Annotate all of the source locations in the region of interest that map to
  // a specific cursor.
  AnnotateTokensWorker W(Tokens, Cursors, NumTokens, TU, RegionOfInterest);

  // FIXME: We use a ridiculous stack size here because the data-recursion
  // algorithm uses a large stack frame than the non-data recursive version,
  // and AnnotationTokensWorker currently transforms the data-recursion
  // algorithm back into a traditional recursion by explicitly calling
  // VisitChildren().  We will need to remove this explicit recursive call.
  W.AnnotateTokens();

  // If we ran into any entities that involve context-sensitive keywords,
  // take another pass through the tokens to mark them as such.
  if (W.hasContextSensitiveKeywords()) {
    for (unsigned I = 0; I != NumTokens; ++I) {
      if (clang_getTokenKind(Tokens[I]) != CXToken_Identifier)
        continue;

      if (Cursors[I].kind == CXCursor_ObjCPropertyDecl) {
        IdentifierInfo *II = static_cast<IdentifierInfo *>(Tokens[I].ptr_data);
        if (const ObjCPropertyDecl *Property =
                dyn_cast_or_null<ObjCPropertyDecl>(getCursorDecl(Cursors[I]))) {
          if (Property->getPropertyAttributesAsWritten() != 0 &&
              llvm::StringSwitch<bool>(II->getName())
                  .Case("readonly", true)
                  .Case("assign", true)
                  .Case("unsafe_unretained", true)
                  .Case("readwrite", true)
                  .Case("retain", true)
                  .Case("copy", true)
                  .Case("nonatomic", true)
                  .Case("atomic", true)
                  .Case("getter", true)
                  .Case("setter", true)
                  .Case("strong", true)
                  .Case("weak", true)
                  .Case("class", true)
                  .Default(false))
            Tokens[I].int_data[0] = CXToken_Keyword;
        }
        continue;
      }

      if (Cursors[I].kind == CXCursor_ObjCInstanceMethodDecl ||
          Cursors[I].kind == CXCursor_ObjCClassMethodDecl) {
        IdentifierInfo *II = static_cast<IdentifierInfo *>(Tokens[I].ptr_data);
        if (llvm::StringSwitch<bool>(II->getName())
                .Case("in", true)
                .Case("out", true)
                .Case("inout", true)
                .Case("oneway", true)
                .Case("bycopy", true)
                .Case("byref", true)
                .Default(false))
          Tokens[I].int_data[0] = CXToken_Keyword;
        continue;
      }

      if (Cursors[I].kind == CXCursor_CXXFinalAttr ||
          Cursors[I].kind == CXCursor_CXXOverrideAttr) {
        Tokens[I].int_data[0] = CXToken_Keyword;
        continue;
      }
    }
  }
}

void clang_annotateTokens(CXTranslationUnit TU, CXToken *Tokens,
                          unsigned NumTokens, CXCursor *Cursors) {
  if (isNotUsableTU(TU)) {
    LOG_BAD_TU(TU);
    return;
  }
  if (NumTokens == 0 || !Tokens || !Cursors) {
    LOG_FUNC_SECTION { *Log << "<null input>"; }
    return;
  }

  LOG_FUNC_SECTION {
    *Log << TU << ' ';
    CXSourceLocation bloc = clang_getTokenLocation(TU, Tokens[0]);
    CXSourceLocation eloc = clang_getTokenLocation(TU, Tokens[NumTokens - 1]);
    *Log << clang_getRange(bloc, eloc);
  }

  // Any token we don't specifically annotate will have a NULL cursor.
  CXCursor C = clang_getNullCursor();
  for (unsigned I = 0; I != NumTokens; ++I)
    Cursors[I] = C;

  ASTUnit *CXXUnit = cxtu::getASTUnit(TU);
  if (!CXXUnit)
    return;

  ASTUnit::ConcurrencyCheck Check(*CXXUnit);

  auto AnnotateTokensImpl = [=]() {
    clang_annotateTokensImpl(TU, CXXUnit, Tokens, NumTokens, Cursors);
  };
  llvm::CrashRecoveryContext CRC;
  if (!RunSafely(CRC, AnnotateTokensImpl, GetSafetyThreadStackSize() * 2)) {
    fprintf(stderr, "libclang: crash detected while annotating tokens\n");
  }
}

//===----------------------------------------------------------------------===//
// Operations for querying linkage of a cursor.
//===----------------------------------------------------------------------===//

CXLinkageKind clang_getCursorLinkage(CXCursor cursor) {
  if (!clang_isDeclaration(cursor.kind))
    return CXLinkage_Invalid;

  const Decl *D = cxcursor::getCursorDecl(cursor);
  if (const NamedDecl *ND = dyn_cast_or_null<NamedDecl>(D))
    switch (ND->getLinkageInternal()) {
    case NoLinkage:
    case VisibleNoLinkage:
      return CXLinkage_NoLinkage;
    case ModuleInternalLinkage:
    case InternalLinkage:
      return CXLinkage_Internal;
    case UniqueExternalLinkage:
      return CXLinkage_UniqueExternal;
    case ModuleLinkage:
    case ExternalLinkage:
      return CXLinkage_External;
    };

  return CXLinkage_Invalid;
}

//===----------------------------------------------------------------------===//
// Operations for querying visibility of a cursor.
//===----------------------------------------------------------------------===//

CXVisibilityKind clang_getCursorVisibility(CXCursor cursor) {
  if (!clang_isDeclaration(cursor.kind))
    return CXVisibility_Invalid;

  const Decl *D = cxcursor::getCursorDecl(cursor);
  if (const NamedDecl *ND = dyn_cast_or_null<NamedDecl>(D))
    switch (ND->getVisibility()) {
    case HiddenVisibility:
      return CXVisibility_Hidden;
    case ProtectedVisibility:
      return CXVisibility_Protected;
    case DefaultVisibility:
      return CXVisibility_Default;
    };

  return CXVisibility_Invalid;
}

//===----------------------------------------------------------------------===//
// Operations for querying language of a cursor.
//===----------------------------------------------------------------------===//

static CXLanguageKind getDeclLanguage(const Decl *D) {
  if (!D)
    return CXLanguage_C;

  switch (D->getKind()) {
  default:
    break;
  case Decl::ImplicitParam:
  case Decl::ObjCAtDefsField:
  case Decl::ObjCCategory:
  case Decl::ObjCCategoryImpl:
  case Decl::ObjCCompatibleAlias:
  case Decl::ObjCImplementation:
  case Decl::ObjCInterface:
  case Decl::ObjCIvar:
  case Decl::ObjCMethod:
  case Decl::ObjCProperty:
  case Decl::ObjCPropertyImpl:
  case Decl::ObjCProtocol:
  case Decl::ObjCTypeParam:
    return CXLanguage_ObjC;
  case Decl::CXXConstructor:
  case Decl::CXXConversion:
  case Decl::CXXDestructor:
  case Decl::CXXMethod:
  case Decl::CXXRecord:
  case Decl::ClassTemplate:
  case Decl::ClassTemplatePartialSpecialization:
  case Decl::ClassTemplateSpecialization:
  case Decl::Friend:
  case Decl::FriendTemplate:
  case Decl::FunctionTemplate:
  case Decl::LinkageSpec:
  case Decl::Namespace:
  case Decl::NamespaceAlias:
  case Decl::NonTypeTemplateParm:
  case Decl::StaticAssert:
  case Decl::TemplateTemplateParm:
  case Decl::TemplateTypeParm:
  case Decl::UnresolvedUsingTypename:
  case Decl::UnresolvedUsingValue:
  case Decl::Using:
  case Decl::UsingDirective:
  case Decl::UsingShadow:
    return CXLanguage_CPlusPlus;
  }

  return CXLanguage_C;
}

static CXAvailabilityKind getCursorAvailabilityForDecl(const Decl *D) {
  if (isa<FunctionDecl>(D) && cast<FunctionDecl>(D)->isDeleted())
    return CXAvailability_NotAvailable;

  switch (D->getAvailability()) {
  case AR_Available:
  case AR_NotYetIntroduced:
    if (const EnumConstantDecl *EnumConst = dyn_cast<EnumConstantDecl>(D))
      return getCursorAvailabilityForDecl(
          cast<Decl>(EnumConst->getDeclContext()));
    return CXAvailability_Available;

  case AR_Deprecated:
    return CXAvailability_Deprecated;

  case AR_Unavailable:
    return CXAvailability_NotAvailable;
  }

  llvm_unreachable("Unknown availability kind!");
}

enum CXAvailabilityKind clang_getCursorAvailability(CXCursor cursor) {
  if (clang_isDeclaration(cursor.kind))
    if (const Decl *D = cxcursor::getCursorDecl(cursor))
      return getCursorAvailabilityForDecl(D);

  return CXAvailability_Available;
}

static CXVersion convertVersion(VersionTuple In) {
  CXVersion Out = {-1, -1, -1};
  if (In.empty())
    return Out;

  Out.Major = In.getMajor();

  Optional<unsigned> Minor = In.getMinor();
  if (Minor.hasValue())
    Out.Minor = *Minor;
  else
    return Out;

  Optional<unsigned> Subminor = In.getSubminor();
  if (Subminor.hasValue())
    Out.Subminor = *Subminor;

  return Out;
}

static void getCursorPlatformAvailabilityForDecl(
    const Decl *D, int *always_deprecated, CXString *deprecated_message,
    int *always_unavailable, CXString *unavailable_message,
    SmallVectorImpl<AvailabilityAttr *> &AvailabilityAttrs) {
  bool HadAvailAttr = false;
  for (auto A : D->attrs()) {
    if (DeprecatedAttr *Deprecated = dyn_cast<DeprecatedAttr>(A)) {
      HadAvailAttr = true;
      if (always_deprecated)
        *always_deprecated = 1;
      if (deprecated_message) {
        clang_disposeString(*deprecated_message);
        *deprecated_message = cxstring::createDup(Deprecated->getMessage());
      }
      continue;
    }

    if (UnavailableAttr *Unavailable = dyn_cast<UnavailableAttr>(A)) {
      HadAvailAttr = true;
      if (always_unavailable)
        *always_unavailable = 1;
      if (unavailable_message) {
        clang_disposeString(*unavailable_message);
        *unavailable_message = cxstring::createDup(Unavailable->getMessage());
      }
      continue;
    }

    if (AvailabilityAttr *Avail = dyn_cast<AvailabilityAttr>(A)) {
      AvailabilityAttrs.push_back(Avail);
      HadAvailAttr = true;
    }
  }

  if (!HadAvailAttr)
    if (const EnumConstantDecl *EnumConst = dyn_cast<EnumConstantDecl>(D))
      return getCursorPlatformAvailabilityForDecl(
          cast<Decl>(EnumConst->getDeclContext()), always_deprecated,
          deprecated_message, always_unavailable, unavailable_message,
          AvailabilityAttrs);

  if (AvailabilityAttrs.empty())
    return;

  llvm::sort(
      AvailabilityAttrs, [](AvailabilityAttr *LHS, AvailabilityAttr *RHS) {
        return LHS->getPlatform()->getName() < RHS->getPlatform()->getName();
      });
  ASTContext &Ctx = D->getASTContext();
  auto It = std::unique(
      AvailabilityAttrs.begin(), AvailabilityAttrs.end(),
      [&Ctx](AvailabilityAttr *LHS, AvailabilityAttr *RHS) {
        if (LHS->getPlatform() != RHS->getPlatform())
          return false;

        if (LHS->getIntroduced() == RHS->getIntroduced() &&
            LHS->getDeprecated() == RHS->getDeprecated() &&
            LHS->getObsoleted() == RHS->getObsoleted() &&
            LHS->getMessage() == RHS->getMessage() &&
            LHS->getReplacement() == RHS->getReplacement())
          return true;

        if ((!LHS->getIntroduced().empty() && !RHS->getIntroduced().empty()) ||
            (!LHS->getDeprecated().empty() && !RHS->getDeprecated().empty()) ||
            (!LHS->getObsoleted().empty() && !RHS->getObsoleted().empty()))
          return false;

        if (LHS->getIntroduced().empty() && !RHS->getIntroduced().empty())
          LHS->setIntroduced(Ctx, RHS->getIntroduced());

        if (LHS->getDeprecated().empty() && !RHS->getDeprecated().empty()) {
          LHS->setDeprecated(Ctx, RHS->getDeprecated());
          if (LHS->getMessage().empty())
            LHS->setMessage(Ctx, RHS->getMessage());
          if (LHS->getReplacement().empty())
            LHS->setReplacement(Ctx, RHS->getReplacement());
        }

        if (LHS->getObsoleted().empty() && !RHS->getObsoleted().empty()) {
          LHS->setObsoleted(Ctx, RHS->getObsoleted());
          if (LHS->getMessage().empty())
            LHS->setMessage(Ctx, RHS->getMessage());
          if (LHS->getReplacement().empty())
            LHS->setReplacement(Ctx, RHS->getReplacement());
        }

        return true;
      });
  AvailabilityAttrs.erase(It, AvailabilityAttrs.end());
}

int clang_getCursorPlatformAvailability(CXCursor cursor, int *always_deprecated,
                                        CXString *deprecated_message,
                                        int *always_unavailable,
                                        CXString *unavailable_message,
                                        CXPlatformAvailability *availability,
                                        int availability_size) {
  if (always_deprecated)
    *always_deprecated = 0;
  if (deprecated_message)
    *deprecated_message = cxstring::createEmpty();
  if (always_unavailable)
    *always_unavailable = 0;
  if (unavailable_message)
    *unavailable_message = cxstring::createEmpty();

  if (!clang_isDeclaration(cursor.kind))
    return 0;

  const Decl *D = cxcursor::getCursorDecl(cursor);
  if (!D)
    return 0;

  SmallVector<AvailabilityAttr *, 8> AvailabilityAttrs;
  getCursorPlatformAvailabilityForDecl(D, always_deprecated, deprecated_message,
                                       always_unavailable, unavailable_message,
                                       AvailabilityAttrs);
  for (const auto &Avail :
       llvm::enumerate(llvm::makeArrayRef(AvailabilityAttrs)
                           .take_front(availability_size))) {
    availability[Avail.index()].Platform =
        cxstring::createDup(Avail.value()->getPlatform()->getName());
    availability[Avail.index()].Introduced =
        convertVersion(Avail.value()->getIntroduced());
    availability[Avail.index()].Deprecated =
        convertVersion(Avail.value()->getDeprecated());
    availability[Avail.index()].Obsoleted =
        convertVersion(Avail.value()->getObsoleted());
    availability[Avail.index()].Unavailable = Avail.value()->getUnavailable();
    availability[Avail.index()].Message =
        cxstring::createDup(Avail.value()->getMessage());
  }

  return AvailabilityAttrs.size();
}

void clang_disposeCXPlatformAvailability(CXPlatformAvailability *availability) {
  clang_disposeString(availability->Platform);
  clang_disposeString(availability->Message);
}

CXLanguageKind clang_getCursorLanguage(CXCursor cursor) {
  if (clang_isDeclaration(cursor.kind))
    return getDeclLanguage(cxcursor::getCursorDecl(cursor));

  return CXLanguage_Invalid;
}

CXTLSKind clang_getCursorTLSKind(CXCursor cursor) {
  const Decl *D = cxcursor::getCursorDecl(cursor);
  if (const VarDecl *VD = dyn_cast<VarDecl>(D)) {
    switch (VD->getTLSKind()) {
    case VarDecl::TLS_None:
      return CXTLS_None;
    case VarDecl::TLS_Dynamic:
      return CXTLS_Dynamic;
    case VarDecl::TLS_Static:
      return CXTLS_Static;
    }
  }

  return CXTLS_None;
}

/// If the given cursor is the "templated" declaration
/// describing a class or function template, return the class or
/// function template.
static const Decl *maybeGetTemplateCursor(const Decl *D) {
  if (!D)
    return nullptr;

  if (const FunctionDecl *FD = dyn_cast<FunctionDecl>(D))
    if (FunctionTemplateDecl *FunTmpl = FD->getDescribedFunctionTemplate())
      return FunTmpl;

  if (const CXXRecordDecl *RD = dyn_cast<CXXRecordDecl>(D))
    if (ClassTemplateDecl *ClassTmpl = RD->getDescribedClassTemplate())
      return ClassTmpl;

  return D;
}

enum CX_StorageClass clang_Cursor_getStorageClass(CXCursor C) {
  StorageClass sc = SC_None;
  const Decl *D = getCursorDecl(C);
  if (D) {
    if (const FunctionDecl *FD = dyn_cast<FunctionDecl>(D)) {
      sc = FD->getStorageClass();
    } else if (const VarDecl *VD = dyn_cast<VarDecl>(D)) {
      sc = VD->getStorageClass();
    } else {
      return CX_SC_Invalid;
    }
  } else {
    return CX_SC_Invalid;
  }
  switch (sc) {
  case SC_None:
    return CX_SC_None;
  case SC_Extern:
    return CX_SC_Extern;
  case SC_Static:
    return CX_SC_Static;
  case SC_PrivateExtern:
    return CX_SC_PrivateExtern;
  case SC_Auto:
    return CX_SC_Auto;
  case SC_Register:
    return CX_SC_Register;
  }
  llvm_unreachable("Unhandled storage class!");
}

CXCursor clang_getCursorSemanticParent(CXCursor cursor) {
  if (clang_isDeclaration(cursor.kind)) {
    if (const Decl *D = getCursorDecl(cursor)) {
      const DeclContext *DC = D->getDeclContext();
      if (!DC)
        return clang_getNullCursor();

      return MakeCXCursor(maybeGetTemplateCursor(cast<Decl>(DC)),
                          getCursorTU(cursor));
    }
  }

  if (clang_isStatement(cursor.kind) || clang_isExpression(cursor.kind)) {
    if (const Decl *D = getCursorDecl(cursor))
      return MakeCXCursor(D, getCursorTU(cursor));
  }

  return clang_getNullCursor();
}

CXCursor clang_getCursorLexicalParent(CXCursor cursor) {
  if (clang_isDeclaration(cursor.kind)) {
    if (const Decl *D = getCursorDecl(cursor)) {
      const DeclContext *DC = D->getLexicalDeclContext();
      if (!DC)
        return clang_getNullCursor();

      return MakeCXCursor(maybeGetTemplateCursor(cast<Decl>(DC)),
                          getCursorTU(cursor));
    }
  }

  // FIXME: Note that we can't easily compute the lexical context of a
  // statement or expression, so we return nothing.
  return clang_getNullCursor();
}

CXFile clang_getIncludedFile(CXCursor cursor) {
  if (cursor.kind != CXCursor_InclusionDirective)
    return nullptr;

  const InclusionDirective *ID = getCursorInclusionDirective(cursor);
  return const_cast<FileEntry *>(ID->getFile());
}

unsigned clang_Cursor_getObjCPropertyAttributes(CXCursor C, unsigned reserved) {
  if (C.kind != CXCursor_ObjCPropertyDecl)
    return CXObjCPropertyAttr_noattr;

  unsigned Result = CXObjCPropertyAttr_noattr;
  const ObjCPropertyDecl *PD = dyn_cast<ObjCPropertyDecl>(getCursorDecl(C));
  ObjCPropertyDecl::PropertyAttributeKind Attr =
      PD->getPropertyAttributesAsWritten();

#define SET_CXOBJCPROP_ATTR(A)                                                 \
  if (Attr & ObjCPropertyDecl::OBJC_PR_##A)                                    \
  Result |= CXObjCPropertyAttr_##A
  SET_CXOBJCPROP_ATTR(readonly);
  SET_CXOBJCPROP_ATTR(getter);
  SET_CXOBJCPROP_ATTR(assign);
  SET_CXOBJCPROP_ATTR(readwrite);
  SET_CXOBJCPROP_ATTR(retain);
  SET_CXOBJCPROP_ATTR(copy);
  SET_CXOBJCPROP_ATTR(nonatomic);
  SET_CXOBJCPROP_ATTR(setter);
  SET_CXOBJCPROP_ATTR(atomic);
  SET_CXOBJCPROP_ATTR(weak);
  SET_CXOBJCPROP_ATTR(strong);
  SET_CXOBJCPROP_ATTR(unsafe_unretained);
  SET_CXOBJCPROP_ATTR(class);
#undef SET_CXOBJCPROP_ATTR

  return Result;
}

CXString clang_Cursor_getObjCPropertyGetterName(CXCursor C) {
  if (C.kind != CXCursor_ObjCPropertyDecl)
    return cxstring::createNull();

  const ObjCPropertyDecl *PD = dyn_cast<ObjCPropertyDecl>(getCursorDecl(C));
  Selector sel = PD->getGetterName();
  if (sel.isNull())
    return cxstring::createNull();

  return cxstring::createDup(sel.getAsString());
}

CXString clang_Cursor_getObjCPropertySetterName(CXCursor C) {
  if (C.kind != CXCursor_ObjCPropertyDecl)
    return cxstring::createNull();

  const ObjCPropertyDecl *PD = dyn_cast<ObjCPropertyDecl>(getCursorDecl(C));
  Selector sel = PD->getSetterName();
  if (sel.isNull())
    return cxstring::createNull();

  return cxstring::createDup(sel.getAsString());
}

unsigned clang_Cursor_getObjCDeclQualifiers(CXCursor C) {
  if (!clang_isDeclaration(C.kind))
    return CXObjCDeclQualifier_None;

  Decl::ObjCDeclQualifier QT = Decl::OBJC_TQ_None;
  const Decl *D = getCursorDecl(C);
  if (const ObjCMethodDecl *MD = dyn_cast<ObjCMethodDecl>(D))
    QT = MD->getObjCDeclQualifier();
  else if (const ParmVarDecl *PD = dyn_cast<ParmVarDecl>(D))
    QT = PD->getObjCDeclQualifier();
  if (QT == Decl::OBJC_TQ_None)
    return CXObjCDeclQualifier_None;

  unsigned Result = CXObjCDeclQualifier_None;
  if (QT & Decl::OBJC_TQ_In)
    Result |= CXObjCDeclQualifier_In;
  if (QT & Decl::OBJC_TQ_Inout)
    Result |= CXObjCDeclQualifier_Inout;
  if (QT & Decl::OBJC_TQ_Out)
    Result |= CXObjCDeclQualifier_Out;
  if (QT & Decl::OBJC_TQ_Bycopy)
    Result |= CXObjCDeclQualifier_Bycopy;
  if (QT & Decl::OBJC_TQ_Byref)
    Result |= CXObjCDeclQualifier_Byref;
  if (QT & Decl::OBJC_TQ_Oneway)
    Result |= CXObjCDeclQualifier_Oneway;

  return Result;
}

unsigned clang_Cursor_isObjCOptional(CXCursor C) {
  if (!clang_isDeclaration(C.kind))
    return 0;

  const Decl *D = getCursorDecl(C);
  if (const ObjCPropertyDecl *PD = dyn_cast<ObjCPropertyDecl>(D))
    return PD->getPropertyImplementation() == ObjCPropertyDecl::Optional;
  if (const ObjCMethodDecl *MD = dyn_cast<ObjCMethodDecl>(D))
    return MD->getImplementationControl() == ObjCMethodDecl::Optional;

  return 0;
}

unsigned clang_Cursor_isVariadic(CXCursor C) {
  if (!clang_isDeclaration(C.kind))
    return 0;

  const Decl *D = getCursorDecl(C);
  if (const FunctionDecl *FD = dyn_cast<FunctionDecl>(D))
    return FD->isVariadic();
  if (const ObjCMethodDecl *MD = dyn_cast<ObjCMethodDecl>(D))
    return MD->isVariadic();

  return 0;
}

unsigned clang_Cursor_isExternalSymbol(CXCursor C, CXString *language,
                                       CXString *definedIn,
                                       unsigned *isGenerated) {
  if (!clang_isDeclaration(C.kind))
    return 0;

  const Decl *D = getCursorDecl(C);

  if (auto *attr = D->getExternalSourceSymbolAttr()) {
    if (language)
      *language = cxstring::createDup(attr->getLanguage());
    if (definedIn)
      *definedIn = cxstring::createDup(attr->getDefinedIn());
    if (isGenerated)
      *isGenerated = attr->getGeneratedDeclaration();
    return 1;
  }
  return 0;
}

CXSourceRange clang_Cursor_getCommentRange(CXCursor C) {
  if (!clang_isDeclaration(C.kind))
    return clang_getNullRange();

  const Decl *D = getCursorDecl(C);
  ASTContext &Context = getCursorContext(C);
  const RawComment *RC = Context.getRawCommentForAnyRedecl(D);
  if (!RC)
    return clang_getNullRange();

  return cxloc::translateSourceRange(Context, RC->getSourceRange());
}

CXString clang_Cursor_getRawCommentText(CXCursor C) {
  if (!clang_isDeclaration(C.kind))
    return cxstring::createNull();

  const Decl *D = getCursorDecl(C);
  ASTContext &Context = getCursorContext(C);
  const RawComment *RC = Context.getRawCommentForAnyRedecl(D);
  StringRef RawText =
      RC ? RC->getRawText(Context.getSourceManager()) : StringRef();

  // Don't duplicate the string because RawText points directly into source
  // code.
  return cxstring::createRef(RawText);
}

CXString clang_Cursor_getBriefCommentText(CXCursor C) {
  if (!clang_isDeclaration(C.kind))
    return cxstring::createNull();

  const Decl *D = getCursorDecl(C);
  const ASTContext &Context = getCursorContext(C);
  const RawComment *RC = Context.getRawCommentForAnyRedecl(D);

  if (RC) {
    StringRef BriefText = RC->getBriefText(Context);

    // Don't duplicate the string because RawComment ensures that this memory
    // will not go away.
    return cxstring::createRef(BriefText);
  }

  return cxstring::createNull();
}

CXModule clang_Cursor_getModule(CXCursor C) {
  if (C.kind == CXCursor_ModuleImportDecl) {
    if (const ImportDecl *ImportD =
            dyn_cast_or_null<ImportDecl>(getCursorDecl(C)))
      return ImportD->getImportedModule();
  }

  return nullptr;
}

CXModule clang_getModuleForFile(CXTranslationUnit TU, CXFile File) {
  if (isNotUsableTU(TU)) {
    LOG_BAD_TU(TU);
    return nullptr;
  }
  if (!File)
    return nullptr;
  FileEntry *FE = static_cast<FileEntry *>(File);

  ASTUnit &Unit = *cxtu::getASTUnit(TU);
  HeaderSearch &HS = Unit.getPreprocessor().getHeaderSearchInfo();
  ModuleMap::KnownHeader Header = HS.findModuleForHeader(FE);

  return Header.getModule();
}

CXFile clang_Module_getASTFile(CXModule CXMod) {
  if (!CXMod)
    return nullptr;
  Module *Mod = static_cast<Module *>(CXMod);
  return const_cast<FileEntry *>(Mod->getASTFile());
}

CXModule clang_Module_getParent(CXModule CXMod) {
  if (!CXMod)
    return nullptr;
  Module *Mod = static_cast<Module *>(CXMod);
  return Mod->Parent;
}

CXString clang_Module_getName(CXModule CXMod) {
  if (!CXMod)
    return cxstring::createEmpty();
  Module *Mod = static_cast<Module *>(CXMod);
  return cxstring::createDup(Mod->Name);
}

CXString clang_Module_getFullName(CXModule CXMod) {
  if (!CXMod)
    return cxstring::createEmpty();
  Module *Mod = static_cast<Module *>(CXMod);
  return cxstring::createDup(Mod->getFullModuleName());
}

int clang_Module_isSystem(CXModule CXMod) {
  if (!CXMod)
    return 0;
  Module *Mod = static_cast<Module *>(CXMod);
  return Mod->IsSystem;
}

unsigned clang_Module_getNumTopLevelHeaders(CXTranslationUnit TU,
                                            CXModule CXMod) {
  if (isNotUsableTU(TU)) {
    LOG_BAD_TU(TU);
    return 0;
  }
  if (!CXMod)
    return 0;
  Module *Mod = static_cast<Module *>(CXMod);
  FileManager &FileMgr = cxtu::getASTUnit(TU)->getFileManager();
  ArrayRef<const FileEntry *> TopHeaders = Mod->getTopHeaders(FileMgr);
  return TopHeaders.size();
}

CXFile clang_Module_getTopLevelHeader(CXTranslationUnit TU, CXModule CXMod,
                                      unsigned Index) {
  if (isNotUsableTU(TU)) {
    LOG_BAD_TU(TU);
    return nullptr;
  }
  if (!CXMod)
    return nullptr;
  Module *Mod = static_cast<Module *>(CXMod);
  FileManager &FileMgr = cxtu::getASTUnit(TU)->getFileManager();

  ArrayRef<const FileEntry *> TopHeaders = Mod->getTopHeaders(FileMgr);
  if (Index < TopHeaders.size())
    return const_cast<FileEntry *>(TopHeaders[Index]);

  return nullptr;
}

//===----------------------------------------------------------------------===//
// C++ AST instrospection.
//===----------------------------------------------------------------------===//

unsigned clang_CXXConstructor_isDefaultConstructor(CXCursor C) {
  if (!clang_isDeclaration(C.kind))
    return 0;

  const Decl *D = cxcursor::getCursorDecl(C);
  const CXXConstructorDecl *Constructor =
      D ? dyn_cast_or_null<CXXConstructorDecl>(D->getAsFunction()) : nullptr;
  return (Constructor && Constructor->isDefaultConstructor()) ? 1 : 0;
}

unsigned clang_CXXConstructor_isCopyConstructor(CXCursor C) {
  if (!clang_isDeclaration(C.kind))
    return 0;

  const Decl *D = cxcursor::getCursorDecl(C);
  const CXXConstructorDecl *Constructor =
      D ? dyn_cast_or_null<CXXConstructorDecl>(D->getAsFunction()) : nullptr;
  return (Constructor && Constructor->isCopyConstructor()) ? 1 : 0;
}

unsigned clang_CXXConstructor_isMoveConstructor(CXCursor C) {
  if (!clang_isDeclaration(C.kind))
    return 0;

  const Decl *D = cxcursor::getCursorDecl(C);
  const CXXConstructorDecl *Constructor =
      D ? dyn_cast_or_null<CXXConstructorDecl>(D->getAsFunction()) : nullptr;
  return (Constructor && Constructor->isMoveConstructor()) ? 1 : 0;
}

unsigned clang_CXXConstructor_isConvertingConstructor(CXCursor C) {
  if (!clang_isDeclaration(C.kind))
    return 0;

  const Decl *D = cxcursor::getCursorDecl(C);
  const CXXConstructorDecl *Constructor =
      D ? dyn_cast_or_null<CXXConstructorDecl>(D->getAsFunction()) : nullptr;
  // Passing 'false' excludes constructors marked 'explicit'.
  return (Constructor && Constructor->isConvertingConstructor(false)) ? 1 : 0;
}

unsigned clang_CXXField_isMutable(CXCursor C) {
  if (!clang_isDeclaration(C.kind))
    return 0;

  if (const auto D = cxcursor::getCursorDecl(C))
    if (const auto FD = dyn_cast_or_null<FieldDecl>(D))
      return FD->isMutable() ? 1 : 0;
  return 0;
}

unsigned clang_CXXMethod_isPureVirtual(CXCursor C) {
  if (!clang_isDeclaration(C.kind))
    return 0;

  const Decl *D = cxcursor::getCursorDecl(C);
  const CXXMethodDecl *Method =
      D ? dyn_cast_or_null<CXXMethodDecl>(D->getAsFunction()) : nullptr;
  return (Method && Method->isVirtual() && Method->isPure()) ? 1 : 0;
}

unsigned clang_CXXMethod_isConst(CXCursor C) {
  if (!clang_isDeclaration(C.kind))
    return 0;

  const Decl *D = cxcursor::getCursorDecl(C);
  const CXXMethodDecl *Method =
      D ? dyn_cast_or_null<CXXMethodDecl>(D->getAsFunction()) : nullptr;
  return (Method && Method->getMethodQualifiers().hasConst()) ? 1 : 0;
}

unsigned clang_CXXMethod_isDefaulted(CXCursor C) {
  if (!clang_isDeclaration(C.kind))
    return 0;

  const Decl *D = cxcursor::getCursorDecl(C);
  const CXXMethodDecl *Method =
      D ? dyn_cast_or_null<CXXMethodDecl>(D->getAsFunction()) : nullptr;
  return (Method && Method->isDefaulted()) ? 1 : 0;
}

unsigned clang_CXXMethod_isStatic(CXCursor C) {
  if (!clang_isDeclaration(C.kind))
    return 0;

  const Decl *D = cxcursor::getCursorDecl(C);
  const CXXMethodDecl *Method =
      D ? dyn_cast_or_null<CXXMethodDecl>(D->getAsFunction()) : nullptr;
  return (Method && Method->isStatic()) ? 1 : 0;
}

unsigned clang_CXXMethod_isVirtual(CXCursor C) {
  if (!clang_isDeclaration(C.kind))
    return 0;

  const Decl *D = cxcursor::getCursorDecl(C);
  const CXXMethodDecl *Method =
      D ? dyn_cast_or_null<CXXMethodDecl>(D->getAsFunction()) : nullptr;
  return (Method && Method->isVirtual()) ? 1 : 0;
}

unsigned clang_CXXRecord_isAbstract(CXCursor C) {
  if (!clang_isDeclaration(C.kind))
    return 0;

  const auto *D = cxcursor::getCursorDecl(C);
  const auto *RD = dyn_cast_or_null<CXXRecordDecl>(D);
  if (RD)
    RD = RD->getDefinition();
  return (RD && RD->isAbstract()) ? 1 : 0;
}

unsigned clang_EnumDecl_isScoped(CXCursor C) {
  if (!clang_isDeclaration(C.kind))
    return 0;

  const Decl *D = cxcursor::getCursorDecl(C);
  auto *Enum = dyn_cast_or_null<EnumDecl>(D);
  return (Enum && Enum->isScoped()) ? 1 : 0;
}

//===----------------------------------------------------------------------===//
// Attribute introspection.
//===----------------------------------------------------------------------===//

CXType clang_getIBOutletCollectionType(CXCursor C) {
  if (C.kind != CXCursor_IBOutletCollectionAttr)
    return cxtype::MakeCXType(QualType(), cxcursor::getCursorTU(C));

  const IBOutletCollectionAttr *A =
      cast<IBOutletCollectionAttr>(cxcursor::getCursorAttr(C));

  return cxtype::MakeCXType(A->getInterface(), cxcursor::getCursorTU(C));
}

//===----------------------------------------------------------------------===//
// Inspecting memory usage.
//===----------------------------------------------------------------------===//

typedef std::vector<CXTUResourceUsageEntry> MemUsageEntries;

static inline void createCXTUResourceUsageEntry(MemUsageEntries &entries,
                                                enum CXTUResourceUsageKind k,
                                                unsigned long amount) {
  CXTUResourceUsageEntry entry = {k, amount};
  entries.push_back(entry);
}

const char *clang_getTUResourceUsageName(CXTUResourceUsageKind kind) {
  const char *str = "";
  switch (kind) {
  case CXTUResourceUsage_AST:
    str = "ASTContext: expressions, declarations, and types";
    break;
  case CXTUResourceUsage_Identifiers:
    str = "ASTContext: identifiers";
    break;
  case CXTUResourceUsage_Selectors:
    str = "ASTContext: selectors";
    break;
  case CXTUResourceUsage_GlobalCompletionResults:
    str = "Code completion: cached global results";
    break;
  case CXTUResourceUsage_SourceManagerContentCache:
    str = "SourceManager: content cache allocator";
    break;
  case CXTUResourceUsage_AST_SideTables:
    str = "ASTContext: side tables";
    break;
  case CXTUResourceUsage_SourceManager_Membuffer_Malloc:
    str = "SourceManager: malloc'ed memory buffers";
    break;
  case CXTUResourceUsage_SourceManager_Membuffer_MMap:
    str = "SourceManager: mmap'ed memory buffers";
    break;
  case CXTUResourceUsage_ExternalASTSource_Membuffer_Malloc:
    str = "ExternalASTSource: malloc'ed memory buffers";
    break;
  case CXTUResourceUsage_ExternalASTSource_Membuffer_MMap:
    str = "ExternalASTSource: mmap'ed memory buffers";
    break;
  case CXTUResourceUsage_Preprocessor:
    str = "Preprocessor: malloc'ed memory";
    break;
  case CXTUResourceUsage_PreprocessingRecord:
    str = "Preprocessor: PreprocessingRecord";
    break;
  case CXTUResourceUsage_SourceManager_DataStructures:
    str = "SourceManager: data structures and tables";
    break;
  case CXTUResourceUsage_Preprocessor_HeaderSearch:
    str = "Preprocessor: header search tables";
    break;
  }
  return str;
}

CXTUResourceUsage clang_getCXTUResourceUsage(CXTranslationUnit TU) {
  if (isNotUsableTU(TU)) {
    LOG_BAD_TU(TU);
    CXTUResourceUsage usage = {(void *)nullptr, 0, nullptr};
    return usage;
  }

  ASTUnit *astUnit = cxtu::getASTUnit(TU);
  std::unique_ptr<MemUsageEntries> entries(new MemUsageEntries());
  ASTContext &astContext = astUnit->getASTContext();

  // How much memory is used by AST nodes and types?
  createCXTUResourceUsageEntry(
      *entries, CXTUResourceUsage_AST,
      (unsigned long)astContext.getASTAllocatedMemory());

  // How much memory is used by identifiers?
  createCXTUResourceUsageEntry(
      *entries, CXTUResourceUsage_Identifiers,
      (unsigned long)astContext.Idents.getAllocator().getTotalMemory());

  // How much memory is used for selectors?
  createCXTUResourceUsageEntry(
      *entries, CXTUResourceUsage_Selectors,
      (unsigned long)astContext.Selectors.getTotalMemory());

  // How much memory is used by ASTContext's side tables?
  createCXTUResourceUsageEntry(
      *entries, CXTUResourceUsage_AST_SideTables,
      (unsigned long)astContext.getSideTableAllocatedMemory());

  // How much memory is used for caching global code completion results?
  unsigned long completionBytes = 0;
  if (GlobalCodeCompletionAllocator *completionAllocator =
          astUnit->getCachedCompletionAllocator().get()) {
    completionBytes = completionAllocator->getTotalMemory();
  }
  createCXTUResourceUsageEntry(
      *entries, CXTUResourceUsage_GlobalCompletionResults, completionBytes);

  // How much memory is being used by SourceManager's content cache?
  createCXTUResourceUsageEntry(
      *entries, CXTUResourceUsage_SourceManagerContentCache,
      (unsigned long)astContext.getSourceManager().getContentCacheSize());

  // How much memory is being used by the MemoryBuffer's in SourceManager?
  const SourceManager::MemoryBufferSizes &srcBufs =
      astUnit->getSourceManager().getMemoryBufferSizes();

  createCXTUResourceUsageEntry(*entries,
                               CXTUResourceUsage_SourceManager_Membuffer_Malloc,
                               (unsigned long)srcBufs.malloc_bytes);
  createCXTUResourceUsageEntry(*entries,
                               CXTUResourceUsage_SourceManager_Membuffer_MMap,
                               (unsigned long)srcBufs.mmap_bytes);
  createCXTUResourceUsageEntry(
      *entries, CXTUResourceUsage_SourceManager_DataStructures,
      (unsigned long)astContext.getSourceManager().getDataStructureSizes());

  // How much memory is being used by the ExternalASTSource?
  if (ExternalASTSource *esrc = astContext.getExternalSource()) {
    const ExternalASTSource::MemoryBufferSizes &sizes =
        esrc->getMemoryBufferSizes();

    createCXTUResourceUsageEntry(
        *entries, CXTUResourceUsage_ExternalASTSource_Membuffer_Malloc,
        (unsigned long)sizes.malloc_bytes);
    createCXTUResourceUsageEntry(
        *entries, CXTUResourceUsage_ExternalASTSource_Membuffer_MMap,
        (unsigned long)sizes.mmap_bytes);
  }

  // How much memory is being used by the Preprocessor?
  Preprocessor &pp = astUnit->getPreprocessor();
  createCXTUResourceUsageEntry(*entries, CXTUResourceUsage_Preprocessor,
                               pp.getTotalMemory());

  if (PreprocessingRecord *pRec = pp.getPreprocessingRecord()) {
    createCXTUResourceUsageEntry(*entries,
                                 CXTUResourceUsage_PreprocessingRecord,
                                 pRec->getTotalMemory());
  }

  createCXTUResourceUsageEntry(*entries,
                               CXTUResourceUsage_Preprocessor_HeaderSearch,
                               pp.getHeaderSearchInfo().getTotalMemory());

  CXTUResourceUsage usage = {(void *)entries.get(), (unsigned)entries->size(),
                             !entries->empty() ? &(*entries)[0] : nullptr};
  (void)entries.release();
  return usage;
}

void clang_disposeCXTUResourceUsage(CXTUResourceUsage usage) {
  if (usage.data)
    delete (MemUsageEntries *)usage.data;
}

CXSourceRangeList *clang_getSkippedRanges(CXTranslationUnit TU, CXFile file) {
  CXSourceRangeList *skipped = new CXSourceRangeList;
  skipped->count = 0;
  skipped->ranges = nullptr;

  if (isNotUsableTU(TU)) {
    LOG_BAD_TU(TU);
    return skipped;
  }

  if (!file)
    return skipped;

  ASTUnit *astUnit = cxtu::getASTUnit(TU);
  PreprocessingRecord *ppRec =
      astUnit->getPreprocessor().getPreprocessingRecord();
  if (!ppRec)
    return skipped;

  ASTContext &Ctx = astUnit->getASTContext();
  SourceManager &sm = Ctx.getSourceManager();
  FileEntry *fileEntry = static_cast<FileEntry *>(file);
  FileID wantedFileID = sm.translateFile(fileEntry);

  const std::vector<SourceRange> &SkippedRanges = ppRec->getSkippedRanges();
  std::vector<SourceRange> wantedRanges;
  for (std::vector<SourceRange>::const_iterator i = SkippedRanges.begin(),
                                                ei = SkippedRanges.end();
       i != ei; ++i) {
    if (sm.getFileID(i->getBegin()) == wantedFileID ||
        sm.getFileID(i->getEnd()) == wantedFileID)
      wantedRanges.push_back(*i);
<<<<<<< HEAD
=======
    else if (isMainFile && (astUnit->isInPreambleFileID(i->getBegin()) ||
                            astUnit->isInPreambleFileID(i->getEnd())))
      wantedRanges.push_back(*i);
>>>>>>> 9040c7a4
  }

  skipped->count = wantedRanges.size();
  skipped->ranges = new CXSourceRange[skipped->count];
  for (unsigned i = 0, ei = skipped->count; i != ei; ++i)
    skipped->ranges[i] = cxloc::translateSourceRange(Ctx, wantedRanges[i]);

  return skipped;
}

CXSourceRangeList *clang_getAllSkippedRanges(CXTranslationUnit TU) {
  CXSourceRangeList *skipped = new CXSourceRangeList;
  skipped->count = 0;
  skipped->ranges = nullptr;

  if (isNotUsableTU(TU)) {
    LOG_BAD_TU(TU);
    return skipped;
  }

  ASTUnit *astUnit = cxtu::getASTUnit(TU);
  PreprocessingRecord *ppRec =
      astUnit->getPreprocessor().getPreprocessingRecord();
  if (!ppRec)
    return skipped;

  ASTContext &Ctx = astUnit->getASTContext();

  const std::vector<SourceRange> &SkippedRanges = ppRec->getSkippedRanges();

  skipped->count = SkippedRanges.size();
  skipped->ranges = new CXSourceRange[skipped->count];
  for (unsigned i = 0, ei = skipped->count; i != ei; ++i)
    skipped->ranges[i] = cxloc::translateSourceRange(Ctx, SkippedRanges[i]);

  return skipped;
}

void clang_disposeSourceRangeList(CXSourceRangeList *ranges) {
  if (ranges) {
    delete[] ranges->ranges;
    delete ranges;
  }
}

void clang::PrintLibclangResourceUsage(CXTranslationUnit TU) {
  CXTUResourceUsage Usage = clang_getCXTUResourceUsage(TU);
  for (unsigned I = 0; I != Usage.numEntries; ++I)
    fprintf(stderr, "  %s: %lu\n",
            clang_getTUResourceUsageName(Usage.entries[I].kind),
            Usage.entries[I].amount);

  clang_disposeCXTUResourceUsage(Usage);
}

//===----------------------------------------------------------------------===//
// Misc. utility functions.
//===----------------------------------------------------------------------===//

/// Default to using our desired 8 MB stack size on "safety" threads.
static unsigned SafetyStackThreadSize = DesiredStackSize;

namespace clang {

bool RunSafely(llvm::CrashRecoveryContext &CRC, llvm::function_ref<void()> Fn,
               unsigned Size) {
  if (!Size)
    Size = GetSafetyThreadStackSize();
  if (Size && !getenv("LIBCLANG_NOTHREADS"))
    return CRC.RunSafelyOnThread(Fn, Size);
  return CRC.RunSafely(Fn);
}

unsigned GetSafetyThreadStackSize() { return SafetyStackThreadSize; }

void SetSafetyThreadStackSize(unsigned Value) { SafetyStackThreadSize = Value; }

} // namespace clang

void clang::setThreadBackgroundPriority() {
  if (getenv("LIBCLANG_BGPRIO_DISABLE"))
    return;

#if LLVM_ENABLE_THREADS
  llvm::set_thread_priority(llvm::ThreadPriority::Background);
#endif
}

void cxindex::printDiagsToStderr(ASTUnit *Unit) {
  if (!Unit)
    return;

  for (ASTUnit::stored_diag_iterator D = Unit->stored_diag_begin(),
                                     DEnd = Unit->stored_diag_end();
       D != DEnd; ++D) {
    CXStoredDiagnostic Diag(*D, Unit->getLangOpts());
    CXString Msg =
        clang_formatDiagnostic(&Diag, clang_defaultDiagnosticDisplayOptions());
    fprintf(stderr, "%s\n", clang_getCString(Msg));
    clang_disposeString(Msg);
  }
#ifdef _WIN32
  // On Windows, force a flush, since there may be multiple copies of
  // stderr and stdout in the file system, all with different buffers
  // but writing to the same device.
  fflush(stderr);
#endif
}

MacroInfo *cxindex::getMacroInfo(const IdentifierInfo &II,
                                 SourceLocation MacroDefLoc,
                                 CXTranslationUnit TU) {
  if (MacroDefLoc.isInvalid() || !TU)
    return nullptr;
  if (!II.hadMacroDefinition())
    return nullptr;

  ASTUnit *Unit = cxtu::getASTUnit(TU);
  Preprocessor &PP = Unit->getPreprocessor();
  MacroDirective *MD = PP.getLocalMacroDirectiveHistory(&II);
  if (MD) {
    for (MacroDirective::DefInfo Def = MD->getDefinition(); Def;
         Def = Def.getPreviousDefinition()) {
      if (MacroDefLoc == Def.getMacroInfo()->getDefinitionLoc())
        return Def.getMacroInfo();
    }
  }

  return nullptr;
}

const MacroInfo *cxindex::getMacroInfo(const MacroDefinitionRecord *MacroDef,
                                       CXTranslationUnit TU) {
  if (!MacroDef || !TU)
    return nullptr;
  const IdentifierInfo *II = MacroDef->getName();
  if (!II)
    return nullptr;

  return getMacroInfo(*II, MacroDef->getLocation(), TU);
}

MacroDefinitionRecord *
cxindex::checkForMacroInMacroDefinition(const MacroInfo *MI, const Token &Tok,
                                        CXTranslationUnit TU) {
  if (!MI || !TU)
    return nullptr;
  if (Tok.isNot(tok::raw_identifier))
    return nullptr;

  if (MI->getNumTokens() == 0)
    return nullptr;
  SourceRange DefRange(MI->getReplacementToken(0).getLocation(),
                       MI->getDefinitionEndLoc());
  ASTUnit *Unit = cxtu::getASTUnit(TU);

  // Check that the token is inside the definition and not its argument list.
  SourceManager &SM = Unit->getSourceManager();
  if (SM.isBeforeInTranslationUnit(Tok.getLocation(), DefRange.getBegin()))
    return nullptr;
  if (SM.isBeforeInTranslationUnit(DefRange.getEnd(), Tok.getLocation()))
    return nullptr;

  Preprocessor &PP = Unit->getPreprocessor();
  PreprocessingRecord *PPRec = PP.getPreprocessingRecord();
  if (!PPRec)
    return nullptr;

  IdentifierInfo &II = PP.getIdentifierTable().get(Tok.getRawIdentifier());
  if (!II.hadMacroDefinition())
    return nullptr;

  // Check that the identifier is not one of the macro arguments.
  if (std::find(MI->param_begin(), MI->param_end(), &II) != MI->param_end())
    return nullptr;

  MacroDirective *InnerMD = PP.getLocalMacroDirectiveHistory(&II);
  if (!InnerMD)
    return nullptr;

  return PPRec->findMacroDefinition(InnerMD->getMacroInfo());
}

MacroDefinitionRecord *
cxindex::checkForMacroInMacroDefinition(const MacroInfo *MI, SourceLocation Loc,
                                        CXTranslationUnit TU) {
  if (Loc.isInvalid() || !MI || !TU)
    return nullptr;

  if (MI->getNumTokens() == 0)
    return nullptr;
  ASTUnit *Unit = cxtu::getASTUnit(TU);
  Preprocessor &PP = Unit->getPreprocessor();
  if (!PP.getPreprocessingRecord())
    return nullptr;
  Loc = Unit->getSourceManager().getSpellingLoc(Loc);
  Token Tok;
  if (PP.getRawToken(Loc, Tok))
    return nullptr;

  return checkForMacroInMacroDefinition(MI, Tok, TU);
}

CXString clang_getClangVersion() {
  return cxstring::createDup(getClangFullVersion());
}

Logger &cxindex::Logger::operator<<(CXTranslationUnit TU) {
  if (TU) {
    if (ASTUnit *Unit = cxtu::getASTUnit(TU)) {
      LogOS << '<' << Unit->getMainFileName() << '>';
      if (Unit->isMainFileAST())
        LogOS << " (" << Unit->getASTFileName() << ')';
      return *this;
    }
  } else {
    LogOS << "<NULL TU>";
  }
  return *this;
}

Logger &cxindex::Logger::operator<<(const FileEntry *FE) {
  *this << FE->getName();
  return *this;
}

Logger &cxindex::Logger::operator<<(CXCursor cursor) {
  CXString cursorName = clang_getCursorDisplayName(cursor);
  *this << cursorName << "@" << clang_getCursorLocation(cursor);
  clang_disposeString(cursorName);
  return *this;
}

Logger &cxindex::Logger::operator<<(CXSourceLocation Loc) {
  CXFile File;
  unsigned Line, Column;
  clang_getFileLocation(Loc, &File, &Line, &Column, nullptr);
  CXString FileName = clang_getFileName(File);
  *this << llvm::format("(%s:%d:%d)", clang_getCString(FileName), Line, Column);
  clang_disposeString(FileName);
  return *this;
}

Logger &cxindex::Logger::operator<<(CXSourceRange range) {
  CXSourceLocation BLoc = clang_getRangeStart(range);
  CXSourceLocation ELoc = clang_getRangeEnd(range);

  CXFile BFile;
  unsigned BLine, BColumn;
  clang_getFileLocation(BLoc, &BFile, &BLine, &BColumn, nullptr);

  CXFile EFile;
  unsigned ELine, EColumn;
  clang_getFileLocation(ELoc, &EFile, &ELine, &EColumn, nullptr);

  CXString BFileName = clang_getFileName(BFile);
  if (BFile == EFile) {
    *this << llvm::format("[%s %d:%d-%d:%d]", clang_getCString(BFileName),
                          BLine, BColumn, ELine, EColumn);
  } else {
    CXString EFileName = clang_getFileName(EFile);
    *this << llvm::format("[%s:%d:%d - ", clang_getCString(BFileName), BLine,
                          BColumn)
          << llvm::format("%s:%d:%d]", clang_getCString(EFileName), ELine,
                          EColumn);
    clang_disposeString(EFileName);
  }
  clang_disposeString(BFileName);
  return *this;
}

Logger &cxindex::Logger::operator<<(CXString Str) {
  *this << clang_getCString(Str);
  return *this;
}

Logger &cxindex::Logger::operator<<(const llvm::format_object_base &Fmt) {
  LogOS << Fmt;
  return *this;
}

static llvm::ManagedStatic<std::mutex> LoggingMutex;

cxindex::Logger::~Logger() {
  std::lock_guard<std::mutex> L(*LoggingMutex);

  static llvm::TimeRecord sBeginTR = llvm::TimeRecord::getCurrentTime();

  raw_ostream &OS = llvm::errs();
  OS << "[libclang:" << Name << ':';

#ifdef USE_DARWIN_THREADS
  // TODO: Portability.
  mach_port_t tid = pthread_mach_thread_np(pthread_self());
  OS << tid << ':';
#endif

  llvm::TimeRecord TR = llvm::TimeRecord::getCurrentTime();
  OS << llvm::format("%7.4f] ", TR.getWallTime() - sBeginTR.getWallTime());
  OS << Msg << '\n';

  if (Trace) {
    llvm::sys::PrintStackTrace(OS);
    OS << "--------------------------------------------------\n";
  }
}

#ifdef CLANG_TOOL_EXTRA_BUILD
// This anchor is used to force the linker to link the clang-tidy plugin.
extern volatile int ClangTidyPluginAnchorSource;
static int LLVM_ATTRIBUTE_UNUSED ClangTidyPluginAnchorDestination =
    ClangTidyPluginAnchorSource;

// This anchor is used to force the linker to link the clang-include-fixer
// plugin.
extern volatile int ClangIncludeFixerPluginAnchorSource;
static int LLVM_ATTRIBUTE_UNUSED ClangIncludeFixerPluginAnchorDestination =
    ClangIncludeFixerPluginAnchorSource;
#endif<|MERGE_RESOLUTION|>--- conflicted
+++ resolved
@@ -8734,12 +8734,9 @@
     if (sm.getFileID(i->getBegin()) == wantedFileID ||
         sm.getFileID(i->getEnd()) == wantedFileID)
       wantedRanges.push_back(*i);
-<<<<<<< HEAD
-=======
     else if (isMainFile && (astUnit->isInPreambleFileID(i->getBegin()) ||
                             astUnit->isInPreambleFileID(i->getEnd())))
       wantedRanges.push_back(*i);
->>>>>>> 9040c7a4
   }
 
   skipped->count = wantedRanges.size();
