//===- CIndex.cpp - Clang-C Source Indexing Library -----------------------===//
//
//                     The LLVM Compiler Infrastructure
//
// This file is distributed under the University of Illinois Open Source
// License. See LICENSE.TXT for details.
//
//===----------------------------------------------------------------------===//
//
// This file implements the main API hooks in the Clang-C Source Indexing
// library.
//
//===----------------------------------------------------------------------===//

#include "CIndexDiagnostic.h"
#include "CIndexer.h"
#include "CLog.h"
#include "CXCursor.h"
#include "CXSourceLocation.h"
#include "CXString.h"
#include "CXTranslationUnit.h"
#include "CXType.h"
#include "CursorVisitor.h"
#include "clang/AST/Attr.h"
#include "clang/AST/StmtVisitor.h"
#include "clang/Basic/Diagnostic.h"
#include "clang/Basic/DiagnosticCategories.h"
#include "clang/Basic/DiagnosticIDs.h"
#include "clang/Basic/TargetInfo.h"
#include "clang/Basic/Version.h"
#include "clang/Frontend/ASTUnit.h"
#include "clang/Frontend/CompilerInstance.h"
#include "clang/Frontend/FrontendDiagnostic.h"
#include "clang/Index/CodegenNameGenerator.h"
#include "clang/Index/CommentToXML.h"
#include "clang/Lex/HeaderSearch.h"
#include "clang/Lex/Lexer.h"
#include "clang/Lex/PreprocessingRecord.h"
#include "clang/Lex/Preprocessor.h"
#include "clang/Serialization/SerializationDiagnostic.h"
#include "llvm/ADT/Optional.h"
#include "llvm/ADT/STLExtras.h"
#include "llvm/ADT/StringSwitch.h"
#include "llvm/Config/llvm-config.h"
#include "llvm/Support/Compiler.h"
#include "llvm/Support/CrashRecoveryContext.h"
#include "llvm/Support/Format.h"
#include "llvm/Support/ManagedStatic.h"
#include "llvm/Support/MemoryBuffer.h"
#include "llvm/Support/Mutex.h"
#include "llvm/Support/Program.h"
#include "llvm/Support/SaveAndRestore.h"
#include "llvm/Support/Signals.h"
#include "llvm/Support/TargetSelect.h"
#include "llvm/Support/Threading.h"
#include "llvm/Support/Timer.h"
#include "llvm/Support/raw_ostream.h"

#if LLVM_ENABLE_THREADS != 0 && defined(__APPLE__)
#define USE_DARWIN_THREADS
#endif

#ifdef USE_DARWIN_THREADS
#include <pthread.h>
#endif

using namespace clang;
using namespace clang::cxcursor;
using namespace clang::cxtu;
using namespace clang::cxindex;

CXTranslationUnit cxtu::MakeCXTranslationUnit(CIndexer *CIdx,
                                              std::unique_ptr<ASTUnit> AU) {
  if (!AU)
    return nullptr;
  assert(CIdx);
  CXTranslationUnit D = new CXTranslationUnitImpl();
  D->CIdx = CIdx;
  D->TheASTUnit = AU.release();
  D->StringPool = new cxstring::CXStringPool();
  D->Diagnostics = nullptr;
  D->OverridenCursorsPool = createOverridenCXCursorsPool();
  D->CommentToXML = nullptr;
  D->ParsingOptions = 0;
  D->Arguments = {};
  return D;
}

bool cxtu::isASTReadError(ASTUnit *AU) {
  for (ASTUnit::stored_diag_iterator D = AU->stored_diag_begin(),
                                     DEnd = AU->stored_diag_end();
       D != DEnd; ++D) {
    if (D->getLevel() >= DiagnosticsEngine::Error &&
        DiagnosticIDs::getCategoryNumberForDiag(D->getID()) ==
            diag::DiagCat_AST_Deserialization_Issue)
      return true;
  }
  return false;
}

cxtu::CXTUOwner::~CXTUOwner() {
  if (TU)
    clang_disposeTranslationUnit(TU);
}

/// \brief Compare two source ranges to determine their relative position in
/// the translation unit.
static RangeComparisonResult RangeCompare(SourceManager &SM,
                                          SourceRange R1,
                                          SourceRange R2) {
  assert(R1.isValid() && "First range is invalid?");
  assert(R2.isValid() && "Second range is invalid?");
  if (R1.getEnd() != R2.getBegin() &&
      SM.isBeforeInTranslationUnit(R1.getEnd(), R2.getBegin()))
    return RangeBefore;
  if (R2.getEnd() != R1.getBegin() &&
      SM.isBeforeInTranslationUnit(R2.getEnd(), R1.getBegin()))
    return RangeAfter;
  return RangeOverlap;
}

/// \brief Determine if a source location falls within, before, or after a
///   a given source range.
static RangeComparisonResult LocationCompare(SourceManager &SM,
                                             SourceLocation L, SourceRange R) {
  assert(R.isValid() && "First range is invalid?");
  assert(L.isValid() && "Second range is invalid?");
  if (L == R.getBegin() || L == R.getEnd())
    return RangeOverlap;
  if (SM.isBeforeInTranslationUnit(L, R.getBegin()))
    return RangeBefore;
  if (SM.isBeforeInTranslationUnit(R.getEnd(), L))
    return RangeAfter;
  return RangeOverlap;
}

/// \brief Translate a Clang source range into a CIndex source range.
///
/// Clang internally represents ranges where the end location points to the
/// start of the token at the end. However, for external clients it is more
/// useful to have a CXSourceRange be a proper half-open interval. This routine
/// does the appropriate translation.
CXSourceRange cxloc::translateSourceRange(const SourceManager &SM,
                                          const LangOptions &LangOpts,
                                          const CharSourceRange &R) {
  // We want the last character in this location, so we will adjust the
  // location accordingly.
  SourceLocation EndLoc = R.getEnd();
  if (EndLoc.isValid() && EndLoc.isMacroID() && !SM.isMacroArgExpansion(EndLoc))
    EndLoc = SM.getExpansionRange(EndLoc).second;
  if (R.isTokenRange() && EndLoc.isValid()) {
    unsigned Length = Lexer::MeasureTokenLength(SM.getSpellingLoc(EndLoc),
                                                SM, LangOpts);
    EndLoc = EndLoc.getLocWithOffset(Length);
  }

  CXSourceRange Result = {
    { &SM, &LangOpts },
    R.getBegin().getRawEncoding(),
    EndLoc.getRawEncoding()
  };
  return Result;
}

//===----------------------------------------------------------------------===//
// Cursor visitor.
//===----------------------------------------------------------------------===//

static SourceRange getRawCursorExtent(CXCursor C);
static SourceRange getFullCursorExtent(CXCursor C, SourceManager &SrcMgr);


RangeComparisonResult CursorVisitor::CompareRegionOfInterest(SourceRange R) {
  return RangeCompare(AU->getSourceManager(), R, RegionOfInterest);
}

/// \brief Visit the given cursor and, if requested by the visitor,
/// its children.
///
/// \param Cursor the cursor to visit.
///
/// \param CheckedRegionOfInterest if true, then the caller already checked
/// that this cursor is within the region of interest.
///
/// \returns true if the visitation should be aborted, false if it
/// should continue.
bool CursorVisitor::Visit(CXCursor Cursor, bool CheckedRegionOfInterest) {
  if (clang_isInvalid(Cursor.kind))
    return false;

  if (clang_isDeclaration(Cursor.kind)) {
    const Decl *D = getCursorDecl(Cursor);
    if (!D) {
      assert(0 && "Invalid declaration cursor");
      return true; // abort.
    }
    
    // Ignore implicit declarations, unless it's an objc method because
    // currently we should report implicit methods for properties when indexing.
    if (D->isImplicit() && !isa<ObjCMethodDecl>(D))
      return false;
  }

  // If we have a range of interest, and this cursor doesn't intersect with it,
  // we're done.
  if (RegionOfInterest.isValid() && !CheckedRegionOfInterest) {
    SourceRange Range = getRawCursorExtent(Cursor);
    if (Range.isInvalid() || CompareRegionOfInterest(Range))
      return false;
  }

  switch (Visitor(Cursor, Parent, ClientData)) {
  case CXChildVisit_Break:
    return true;

  case CXChildVisit_Continue:
    return false;

  case CXChildVisit_Recurse: {
    bool ret = VisitChildren(Cursor);
    if (PostChildrenVisitor)
      if (PostChildrenVisitor(Cursor, ClientData))
        return true;
    return ret;
  }
  }

  llvm_unreachable("Invalid CXChildVisitResult!");
}

static bool visitPreprocessedEntitiesInRange(SourceRange R,
                                             PreprocessingRecord &PPRec,
                                             CursorVisitor &Visitor) {
  SourceManager &SM = Visitor.getASTUnit()->getSourceManager();
  FileID FID;
  
  if (!Visitor.shouldVisitIncludedEntities()) {
    // If the begin/end of the range lie in the same FileID, do the optimization
    // where we skip preprocessed entities that do not come from the same FileID.
    FID = SM.getFileID(SM.getFileLoc(R.getBegin()));
    if (FID != SM.getFileID(SM.getFileLoc(R.getEnd())))
      FID = FileID();
  }

  const auto &Entities = PPRec.getPreprocessedEntitiesInRange(R);
  return Visitor.visitPreprocessedEntities(Entities.begin(), Entities.end(),
                                           PPRec, FID);
}

bool CursorVisitor::visitFileRegion() {
  if (RegionOfInterest.isInvalid())
    return false;

  ASTUnit *Unit = cxtu::getASTUnit(TU);
  SourceManager &SM = Unit->getSourceManager();
  
  std::pair<FileID, unsigned>
    Begin = SM.getDecomposedLoc(SM.getFileLoc(RegionOfInterest.getBegin())), 
    End = SM.getDecomposedLoc(SM.getFileLoc(RegionOfInterest.getEnd())); 

  if (End.first != Begin.first) {
    // If the end does not reside in the same file, try to recover by
    // picking the end of the file of begin location.
    End.first = Begin.first;
    End.second = SM.getFileIDSize(Begin.first);
  }

  assert(Begin.first == End.first);
  if (Begin.second > End.second)
    return false;
  
  FileID File = Begin.first;
  unsigned Offset = Begin.second;
  unsigned Length = End.second - Begin.second;

  if (!VisitDeclsOnly && !VisitPreprocessorLast)
    if (visitPreprocessedEntitiesInRegion())
      return true; // visitation break.

  if (visitDeclsFromFileRegion(File, Offset, Length))
    return true; // visitation break.

  if (!VisitDeclsOnly && VisitPreprocessorLast)
    return visitPreprocessedEntitiesInRegion();

  return false;
}

static bool isInLexicalContext(Decl *D, DeclContext *DC) {
  if (!DC)
    return false;

  for (DeclContext *DeclDC = D->getLexicalDeclContext();
         DeclDC; DeclDC = DeclDC->getLexicalParent()) {
    if (DeclDC == DC)
      return true;
  }
  return false;
}

bool CursorVisitor::visitDeclsFromFileRegion(FileID File,
                                             unsigned Offset, unsigned Length) {
  ASTUnit *Unit = cxtu::getASTUnit(TU);
  SourceManager &SM = Unit->getSourceManager();
  SourceRange Range = RegionOfInterest;

  SmallVector<Decl *, 16> Decls;
  Unit->findFileRegionDecls(File, Offset, Length, Decls);

  // If we didn't find any file level decls for the file, try looking at the
  // file that it was included from.
  while (Decls.empty() || Decls.front()->isTopLevelDeclInObjCContainer()) {
    bool Invalid = false;
    const SrcMgr::SLocEntry &SLEntry = SM.getSLocEntry(File, &Invalid);
    if (Invalid)
      return false;

    SourceLocation Outer;
    if (SLEntry.isFile())
      Outer = SLEntry.getFile().getIncludeLoc();
    else
      Outer = SLEntry.getExpansion().getExpansionLocStart();
    if (Outer.isInvalid())
      return false;

    std::tie(File, Offset) = SM.getDecomposedExpansionLoc(Outer);
    Length = 0;
    Unit->findFileRegionDecls(File, Offset, Length, Decls);
  }

  assert(!Decls.empty());

  bool VisitedAtLeastOnce = false;
  DeclContext *CurDC = nullptr;
  SmallVectorImpl<Decl *>::iterator DIt = Decls.begin();
  for (SmallVectorImpl<Decl *>::iterator DE = Decls.end(); DIt != DE; ++DIt) {
    Decl *D = *DIt;
    if (D->getSourceRange().isInvalid())
      continue;

    if (isInLexicalContext(D, CurDC))
      continue;

    CurDC = dyn_cast<DeclContext>(D);

    if (TagDecl *TD = dyn_cast<TagDecl>(D))
      if (!TD->isFreeStanding())
        continue;

    RangeComparisonResult CompRes = RangeCompare(SM, D->getSourceRange(),Range);
    if (CompRes == RangeBefore)
      continue;
    if (CompRes == RangeAfter)
      break;

    assert(CompRes == RangeOverlap);
    VisitedAtLeastOnce = true;

    if (isa<ObjCContainerDecl>(D)) {
      FileDI_current = &DIt;
      FileDE_current = DE;
    } else {
      FileDI_current = nullptr;
    }

    if (Visit(MakeCXCursor(D, TU, Range), /*CheckedRegionOfInterest=*/true))
      return true; // visitation break.
  }

  if (VisitedAtLeastOnce)
    return false;

  // No Decls overlapped with the range. Move up the lexical context until there
  // is a context that contains the range or we reach the translation unit
  // level.
  DeclContext *DC = DIt == Decls.begin() ? (*DIt)->getLexicalDeclContext()
                                         : (*(DIt-1))->getLexicalDeclContext();

  while (DC && !DC->isTranslationUnit()) {
    Decl *D = cast<Decl>(DC);
    SourceRange CurDeclRange = D->getSourceRange();
    if (CurDeclRange.isInvalid())
      break;

    if (RangeCompare(SM, CurDeclRange, Range) == RangeOverlap) {
      if (Visit(MakeCXCursor(D, TU, Range), /*CheckedRegionOfInterest=*/true))
        return true; // visitation break.
    }

    DC = D->getLexicalDeclContext();
  }

  return false;
}

bool CursorVisitor::visitPreprocessedEntitiesInRegion() {
  if (!AU->getPreprocessor().getPreprocessingRecord())
    return false;

  PreprocessingRecord &PPRec
    = *AU->getPreprocessor().getPreprocessingRecord();
  SourceManager &SM = AU->getSourceManager();
  
  if (RegionOfInterest.isValid()) {
    SourceRange MappedRange = AU->mapRangeToPreamble(RegionOfInterest);
    SourceLocation B = MappedRange.getBegin();
    SourceLocation E = MappedRange.getEnd();

    if (AU->isInPreambleFileID(B)) {
      if (SM.isLoadedSourceLocation(E))
        return visitPreprocessedEntitiesInRange(SourceRange(B, E),
                                                 PPRec, *this);

      // Beginning of range lies in the preamble but it also extends beyond
      // it into the main file. Split the range into 2 parts, one covering
      // the preamble and another covering the main file. This allows subsequent
      // calls to visitPreprocessedEntitiesInRange to accept a source range that
      // lies in the same FileID, allowing it to skip preprocessed entities that
      // do not come from the same FileID.
      bool breaked =
        visitPreprocessedEntitiesInRange(
                                   SourceRange(B, AU->getEndOfPreambleFileID()),
                                          PPRec, *this);
      if (breaked) return true;
      return visitPreprocessedEntitiesInRange(
                                    SourceRange(AU->getStartOfMainFileID(), E),
                                        PPRec, *this);
    }

    return visitPreprocessedEntitiesInRange(SourceRange(B, E), PPRec, *this);
  }

  bool OnlyLocalDecls
    = !AU->isMainFileAST() && AU->getOnlyLocalDecls(); 
  
  if (OnlyLocalDecls)
    return visitPreprocessedEntities(PPRec.local_begin(), PPRec.local_end(),
                                     PPRec);

  return visitPreprocessedEntities(PPRec.begin(), PPRec.end(), PPRec);
}

template<typename InputIterator>
bool CursorVisitor::visitPreprocessedEntities(InputIterator First,
                                              InputIterator Last,
                                              PreprocessingRecord &PPRec,
                                              FileID FID) {
  for (; First != Last; ++First) {
    if (!FID.isInvalid() && !PPRec.isEntityInFileID(First, FID))
      continue;

    PreprocessedEntity *PPE = *First;
    if (!PPE)
      continue;

    if (MacroExpansion *ME = dyn_cast<MacroExpansion>(PPE)) {
      if (Visit(MakeMacroExpansionCursor(ME, TU)))
        return true;

      continue;
    }

    if (MacroDefinitionRecord *MD = dyn_cast<MacroDefinitionRecord>(PPE)) {
      if (Visit(MakeMacroDefinitionCursor(MD, TU)))
        return true;

      continue;
    }
    
    if (InclusionDirective *ID = dyn_cast<InclusionDirective>(PPE)) {
      if (Visit(MakeInclusionDirectiveCursor(ID, TU)))
        return true;
      
      continue;
    }
  }

  return false;
}

/// \brief Visit the children of the given cursor.
/// 
/// \returns true if the visitation should be aborted, false if it
/// should continue.
bool CursorVisitor::VisitChildren(CXCursor Cursor) {
  if (clang_isReference(Cursor.kind) && 
      Cursor.kind != CXCursor_CXXBaseSpecifier) {
    // By definition, references have no children.
    return false;
  }

  // Set the Parent field to Cursor, then back to its old value once we're
  // done.
  SetParentRAII SetParent(Parent, StmtParent, Cursor);

  if (clang_isDeclaration(Cursor.kind)) {
    Decl *D = const_cast<Decl *>(getCursorDecl(Cursor));
    if (!D)
      return false;

    return VisitAttributes(D) || Visit(D);
  }

  if (clang_isStatement(Cursor.kind)) {
    if (const Stmt *S = getCursorStmt(Cursor))
      return Visit(S);

    return false;
  }

  if (clang_isExpression(Cursor.kind)) {
    if (const Expr *E = getCursorExpr(Cursor))
      return Visit(E);

    return false;
  }

  if (clang_isTranslationUnit(Cursor.kind)) {
    CXTranslationUnit TU = getCursorTU(Cursor);
    ASTUnit *CXXUnit = cxtu::getASTUnit(TU);
    
    int VisitOrder[2] = { VisitPreprocessorLast, !VisitPreprocessorLast };
    for (unsigned I = 0; I != 2; ++I) {
      if (VisitOrder[I]) {
        if (!CXXUnit->isMainFileAST() && CXXUnit->getOnlyLocalDecls() &&
            RegionOfInterest.isInvalid()) {
          for (ASTUnit::top_level_iterator TL = CXXUnit->top_level_begin(),
                                        TLEnd = CXXUnit->top_level_end();
               TL != TLEnd; ++TL) {
            const Optional<bool> V = handleDeclForVisitation(*TL);
            if (!V.hasValue())
              continue;
            return V.getValue();
          }
        } else if (VisitDeclContext(
                                CXXUnit->getASTContext().getTranslationUnitDecl()))
          return true;
        continue;
      }

      // Walk the preprocessing record.
      if (CXXUnit->getPreprocessor().getPreprocessingRecord())
        visitPreprocessedEntitiesInRegion();
    }
    
    return false;
  }

  if (Cursor.kind == CXCursor_CXXBaseSpecifier) {
    if (const CXXBaseSpecifier *Base = getCursorCXXBaseSpecifier(Cursor)) {
      if (TypeSourceInfo *BaseTSInfo = Base->getTypeSourceInfo()) {
        return Visit(BaseTSInfo->getTypeLoc());
      }
    }
  }

  if (Cursor.kind == CXCursor_IBOutletCollectionAttr) {
    const IBOutletCollectionAttr *A =
      cast<IBOutletCollectionAttr>(cxcursor::getCursorAttr(Cursor));
    if (const ObjCObjectType *ObjT = A->getInterface()->getAs<ObjCObjectType>())
      return Visit(cxcursor::MakeCursorObjCClassRef(
          ObjT->getInterface(),
          A->getInterfaceLoc()->getTypeLoc().getLocStart(), TU));
  }

  // If pointing inside a macro definition, check if the token is an identifier
  // that was ever defined as a macro. In such a case, create a "pseudo" macro
  // expansion cursor for that token.
  SourceLocation BeginLoc = RegionOfInterest.getBegin();
  if (Cursor.kind == CXCursor_MacroDefinition &&
      BeginLoc == RegionOfInterest.getEnd()) {
    SourceLocation Loc = AU->mapLocationToPreamble(BeginLoc);
    const MacroInfo *MI =
        getMacroInfo(cxcursor::getCursorMacroDefinition(Cursor), TU);
    if (MacroDefinitionRecord *MacroDef =
            checkForMacroInMacroDefinition(MI, Loc, TU))
      return Visit(cxcursor::MakeMacroExpansionCursor(MacroDef, BeginLoc, TU));
  }

  // Nothing to visit at the moment.
  return false;
}

bool CursorVisitor::VisitBlockDecl(BlockDecl *B) {
  if (TypeSourceInfo *TSInfo = B->getSignatureAsWritten())
    if (Visit(TSInfo->getTypeLoc()))
        return true;

  if (Stmt *Body = B->getBody())
    return Visit(MakeCXCursor(Body, StmtParent, TU, RegionOfInterest));

  return false;
}

Optional<bool> CursorVisitor::shouldVisitCursor(CXCursor Cursor) {
  if (RegionOfInterest.isValid()) {
    SourceRange Range = getFullCursorExtent(Cursor, AU->getSourceManager());
    if (Range.isInvalid())
      return None;
    
    switch (CompareRegionOfInterest(Range)) {
    case RangeBefore:
      // This declaration comes before the region of interest; skip it.
      return None;

    case RangeAfter:
      // This declaration comes after the region of interest; we're done.
      return false;

    case RangeOverlap:
      // This declaration overlaps the region of interest; visit it.
      break;
    }
  }
  return true;
}

bool CursorVisitor::VisitDeclContext(DeclContext *DC) {
  DeclContext::decl_iterator I = DC->decls_begin(), E = DC->decls_end();

  // FIXME: Eventually remove.  This part of a hack to support proper
  // iteration over all Decls contained lexically within an ObjC container.
  SaveAndRestore<DeclContext::decl_iterator*> DI_saved(DI_current, &I);
  SaveAndRestore<DeclContext::decl_iterator> DE_saved(DE_current, E);

  for ( ; I != E; ++I) {
    Decl *D = *I;
    if (D->getLexicalDeclContext() != DC)
      continue;
    const Optional<bool> V = handleDeclForVisitation(D);
    if (!V.hasValue())
      continue;
    return V.getValue();
  }
  return false;
}

Optional<bool> CursorVisitor::handleDeclForVisitation(const Decl *D) {
  CXCursor Cursor = MakeCXCursor(D, TU, RegionOfInterest);

  // Ignore synthesized ivars here, otherwise if we have something like:
  //   @synthesize prop = _prop;
  // and '_prop' is not declared, we will encounter a '_prop' ivar before
  // encountering the 'prop' synthesize declaration and we will think that
  // we passed the region-of-interest.
  if (auto *ivarD = dyn_cast<ObjCIvarDecl>(D)) {
    if (ivarD->getSynthesize())
      return None;
  }

  // FIXME: ObjCClassRef/ObjCProtocolRef for forward class/protocol
  // declarations is a mismatch with the compiler semantics.
  if (Cursor.kind == CXCursor_ObjCInterfaceDecl) {
    auto *ID = cast<ObjCInterfaceDecl>(D);
    if (!ID->isThisDeclarationADefinition())
      Cursor = MakeCursorObjCClassRef(ID, ID->getLocation(), TU);

  } else if (Cursor.kind == CXCursor_ObjCProtocolDecl) {
    auto *PD = cast<ObjCProtocolDecl>(D);
    if (!PD->isThisDeclarationADefinition())
      Cursor = MakeCursorObjCProtocolRef(PD, PD->getLocation(), TU);
  }

  const Optional<bool> V = shouldVisitCursor(Cursor);
  if (!V.hasValue())
    return None;
  if (!V.getValue())
    return false;
  if (Visit(Cursor, true))
    return true;
  return None;
}

bool CursorVisitor::VisitTranslationUnitDecl(TranslationUnitDecl *D) {
  llvm_unreachable("Translation units are visited directly by Visit()");
}

bool CursorVisitor::VisitTypeAliasTemplateDecl(TypeAliasTemplateDecl *D) {
    if (VisitTemplateParameters(D->getTemplateParameters()))
        return true;

    return Visit(MakeCXCursor(D->getTemplatedDecl(), TU, RegionOfInterest));
}

bool CursorVisitor::VisitTypeAliasDecl(TypeAliasDecl *D) {
  if (TypeSourceInfo *TSInfo = D->getTypeSourceInfo())
    return Visit(TSInfo->getTypeLoc());

  return false;
}

bool CursorVisitor::VisitTypedefDecl(TypedefDecl *D) {
  if (TypeSourceInfo *TSInfo = D->getTypeSourceInfo())
    return Visit(TSInfo->getTypeLoc());

  return false;
}

bool CursorVisitor::VisitTagDecl(TagDecl *D) {
  return VisitDeclContext(D);
}

bool CursorVisitor::VisitClassTemplateSpecializationDecl(
                                          ClassTemplateSpecializationDecl *D) {
  bool ShouldVisitBody = false;
  switch (D->getSpecializationKind()) {
  case TSK_Undeclared:
  case TSK_ImplicitInstantiation:
    // Nothing to visit
    return false;
      
  case TSK_ExplicitInstantiationDeclaration:
  case TSK_ExplicitInstantiationDefinition:
    break;
      
  case TSK_ExplicitSpecialization:
    ShouldVisitBody = true;
    break;
  }
  
  // Visit the template arguments used in the specialization.
  if (TypeSourceInfo *SpecType = D->getTypeAsWritten()) {
    TypeLoc TL = SpecType->getTypeLoc();
    if (TemplateSpecializationTypeLoc TSTLoc =
            TL.getAs<TemplateSpecializationTypeLoc>()) {
      for (unsigned I = 0, N = TSTLoc.getNumArgs(); I != N; ++I)
        if (VisitTemplateArgumentLoc(TSTLoc.getArgLoc(I)))
          return true;
    }
  }

  return ShouldVisitBody && VisitCXXRecordDecl(D);
}

bool CursorVisitor::VisitClassTemplatePartialSpecializationDecl(
                                   ClassTemplatePartialSpecializationDecl *D) {
  // FIXME: Visit the "outer" template parameter lists on the TagDecl
  // before visiting these template parameters.
  if (VisitTemplateParameters(D->getTemplateParameters()))
    return true;

  // Visit the partial specialization arguments.
  const ASTTemplateArgumentListInfo *Info = D->getTemplateArgsAsWritten();
  const TemplateArgumentLoc *TemplateArgs = Info->getTemplateArgs();
  for (unsigned I = 0, N = Info->NumTemplateArgs; I != N; ++I)
    if (VisitTemplateArgumentLoc(TemplateArgs[I]))
      return true;
  
  return VisitCXXRecordDecl(D);
}

bool CursorVisitor::VisitTemplateTypeParmDecl(TemplateTypeParmDecl *D) {
  // Visit the default argument.
  if (D->hasDefaultArgument() && !D->defaultArgumentWasInherited())
    if (TypeSourceInfo *DefArg = D->getDefaultArgumentInfo())
      if (Visit(DefArg->getTypeLoc()))
        return true;
  
  return false;
}

bool CursorVisitor::VisitEnumConstantDecl(EnumConstantDecl *D) {
  if (Expr *Init = D->getInitExpr())
    return Visit(MakeCXCursor(Init, StmtParent, TU, RegionOfInterest));
  return false;
}

bool CursorVisitor::VisitDeclaratorDecl(DeclaratorDecl *DD) {
  unsigned NumParamList = DD->getNumTemplateParameterLists();
  for (unsigned i = 0; i < NumParamList; i++) {
    TemplateParameterList* Params = DD->getTemplateParameterList(i);
    if (VisitTemplateParameters(Params))
      return true;
  }

  if (TypeSourceInfo *TSInfo = DD->getTypeSourceInfo())
    if (Visit(TSInfo->getTypeLoc()))
      return true;

  // Visit the nested-name-specifier, if present.
  if (NestedNameSpecifierLoc QualifierLoc = DD->getQualifierLoc())
    if (VisitNestedNameSpecifierLoc(QualifierLoc))
      return true;

  return false;
}

<<<<<<< HEAD
=======
static bool HasTrailingReturnType(FunctionDecl *ND) {
  const QualType Ty = ND->getType();
  if (const FunctionType *AFT = Ty->getAs<FunctionType>()) {
    if (const FunctionProtoType *FT = dyn_cast<FunctionProtoType>(AFT))
      return FT->hasTrailingReturn();
  }

  return false;
}

>>>>>>> 65c766e1
/// \brief Compare two base or member initializers based on their source order.
static int CompareCXXCtorInitializers(CXXCtorInitializer *const *X,
                                      CXXCtorInitializer *const *Y) {
  return (*X)->getSourceOrder() - (*Y)->getSourceOrder();
}

bool CursorVisitor::VisitFunctionDecl(FunctionDecl *ND) {
  unsigned NumParamList = ND->getNumTemplateParameterLists();
  for (unsigned i = 0; i < NumParamList; i++) {
    TemplateParameterList* Params = ND->getTemplateParameterList(i);
    if (VisitTemplateParameters(Params))
      return true;
  }

  if (TypeSourceInfo *TSInfo = ND->getTypeSourceInfo()) {
    // Visit the function declaration's syntactic components in the order
    // written. This requires a bit of work.
    TypeLoc TL = TSInfo->getTypeLoc().IgnoreParens();
    FunctionTypeLoc FTL = TL.getAs<FunctionTypeLoc>();
<<<<<<< HEAD
=======
    const bool HasTrailingRT = HasTrailingReturnType(ND);
>>>>>>> 65c766e1
    
    // If we have a function declared directly (without the use of a typedef),
    // visit just the return type. Otherwise, just visit the function's type
    // now.
<<<<<<< HEAD
    if ((FTL && !isa<CXXConversionDecl>(ND) && Visit(FTL.getReturnLoc())) ||
        (!FTL && Visit(TL)))
      return true;
    
=======
    if ((FTL && !isa<CXXConversionDecl>(ND) && !HasTrailingRT &&
         Visit(FTL.getReturnLoc())) ||
        (!FTL && Visit(TL)))
      return true;

>>>>>>> 65c766e1
    // Visit the nested-name-specifier, if present.
    if (NestedNameSpecifierLoc QualifierLoc = ND->getQualifierLoc())
      if (VisitNestedNameSpecifierLoc(QualifierLoc))
        return true;
    
    // Visit the declaration name.
    if (!isa<CXXDestructorDecl>(ND))
      if (VisitDeclarationNameInfo(ND->getNameInfo()))
        return true;
    
    // FIXME: Visit explicitly-specified template arguments!
    
    // Visit the function parameters, if we have a function type.
    if (FTL && VisitFunctionTypeLoc(FTL, true))
      return true;
<<<<<<< HEAD
    
=======

    // Visit the function's trailing return type.
    if (FTL && HasTrailingRT && Visit(FTL.getReturnLoc()))
      return true;

>>>>>>> 65c766e1
    // FIXME: Attributes?
  }
  
  if (ND->doesThisDeclarationHaveABody() && !ND->isLateTemplateParsed()) {
    if (CXXConstructorDecl *Constructor = dyn_cast<CXXConstructorDecl>(ND)) {
      // Find the initializers that were written in the source.
      SmallVector<CXXCtorInitializer *, 4> WrittenInits;
      for (auto *I : Constructor->inits()) {
        if (!I->isWritten())
          continue;
      
        WrittenInits.push_back(I);
      }
      
      // Sort the initializers in source order
      llvm::array_pod_sort(WrittenInits.begin(), WrittenInits.end(),
                           &CompareCXXCtorInitializers);
      
      // Visit the initializers in source order
      for (unsigned I = 0, N = WrittenInits.size(); I != N; ++I) {
        CXXCtorInitializer *Init = WrittenInits[I];
        if (Init->isAnyMemberInitializer()) {
          if (Visit(MakeCursorMemberRef(Init->getAnyMember(),
                                        Init->getMemberLocation(), TU)))
            return true;
        } else if (TypeSourceInfo *TInfo = Init->getTypeSourceInfo()) {
          if (Visit(TInfo->getTypeLoc()))
            return true;
        }
        
        // Visit the initializer value.
        if (Expr *Initializer = Init->getInit())
          if (Visit(MakeCXCursor(Initializer, ND, TU, RegionOfInterest)))
            return true;
      } 
    }
    
    if (Visit(MakeCXCursor(ND->getBody(), StmtParent, TU, RegionOfInterest)))
      return true;
  }

  return false;
}

bool CursorVisitor::VisitFieldDecl(FieldDecl *D) {
  if (VisitDeclaratorDecl(D))
    return true;

  if (Expr *BitWidth = D->getBitWidth())
    return Visit(MakeCXCursor(BitWidth, StmtParent, TU, RegionOfInterest));

  if (Expr *Init = D->getInClassInitializer())
    return Visit(MakeCXCursor(Init, StmtParent, TU, RegionOfInterest));

  return false;
}

bool CursorVisitor::VisitVarDecl(VarDecl *D) {
  if (VisitDeclaratorDecl(D))
    return true;

  if (Expr *Init = D->getInit())
    return Visit(MakeCXCursor(Init, StmtParent, TU, RegionOfInterest));

  return false;
}

bool CursorVisitor::VisitNonTypeTemplateParmDecl(NonTypeTemplateParmDecl *D) {
  if (VisitDeclaratorDecl(D))
    return true;
  
  if (D->hasDefaultArgument() && !D->defaultArgumentWasInherited())
    if (Expr *DefArg = D->getDefaultArgument())
      return Visit(MakeCXCursor(DefArg, StmtParent, TU, RegionOfInterest));
  
  return false;  
}

bool CursorVisitor::VisitFunctionTemplateDecl(FunctionTemplateDecl *D) {
  // FIXME: Visit the "outer" template parameter lists on the FunctionDecl
  // before visiting these template parameters.
  if (VisitTemplateParameters(D->getTemplateParameters()))
    return true;
  
  auto* FD = D->getTemplatedDecl();
  return VisitAttributes(FD) || VisitFunctionDecl(FD);
}

bool CursorVisitor::VisitClassTemplateDecl(ClassTemplateDecl *D) {
  // FIXME: Visit the "outer" template parameter lists on the TagDecl
  // before visiting these template parameters.
  if (VisitTemplateParameters(D->getTemplateParameters()))
    return true;
  
  auto* CD = D->getTemplatedDecl();
  return VisitAttributes(CD) || VisitCXXRecordDecl(CD);
}

bool CursorVisitor::VisitTemplateTemplateParmDecl(TemplateTemplateParmDecl *D) {
  if (VisitTemplateParameters(D->getTemplateParameters()))
    return true;
  
  if (D->hasDefaultArgument() && !D->defaultArgumentWasInherited() &&
      VisitTemplateArgumentLoc(D->getDefaultArgument()))
    return true;
  
  return false;
}

bool CursorVisitor::VisitObjCTypeParamDecl(ObjCTypeParamDecl *D) {
  // Visit the bound, if it's explicit.
  if (D->hasExplicitBound()) {
    if (auto TInfo = D->getTypeSourceInfo()) {
      if (Visit(TInfo->getTypeLoc()))
        return true;
    }
  }

  return false;
}

bool CursorVisitor::VisitObjCMethodDecl(ObjCMethodDecl *ND) {
  if (TypeSourceInfo *TSInfo = ND->getReturnTypeSourceInfo())
    if (Visit(TSInfo->getTypeLoc()))
      return true;

  for (const auto *P : ND->parameters()) {
    if (Visit(MakeCXCursor(P, TU, RegionOfInterest)))
      return true;
  }

  return ND->isThisDeclarationADefinition() &&
         Visit(MakeCXCursor(ND->getBody(), StmtParent, TU, RegionOfInterest));
}

template <typename DeclIt>
static void addRangedDeclsInContainer(DeclIt *DI_current, DeclIt DE_current,
                                      SourceManager &SM, SourceLocation EndLoc,
                                      SmallVectorImpl<Decl *> &Decls) {
  DeclIt next = *DI_current;
  while (++next != DE_current) {
    Decl *D_next = *next;
    if (!D_next)
      break;
    SourceLocation L = D_next->getLocStart();
    if (!L.isValid())
      break;
    if (SM.isBeforeInTranslationUnit(L, EndLoc)) {
      *DI_current = next;
      Decls.push_back(D_next);
      continue;
    }
    break;
  }
}

bool CursorVisitor::VisitObjCContainerDecl(ObjCContainerDecl *D) {
  // FIXME: Eventually convert back to just 'VisitDeclContext()'.  Essentially
  // an @implementation can lexically contain Decls that are not properly
  // nested in the AST.  When we identify such cases, we need to retrofit
  // this nesting here.
  if (!DI_current && !FileDI_current)
    return VisitDeclContext(D);

  // Scan the Decls that immediately come after the container
  // in the current DeclContext.  If any fall within the
  // container's lexical region, stash them into a vector
  // for later processing.
  SmallVector<Decl *, 24> DeclsInContainer;
  SourceLocation EndLoc = D->getSourceRange().getEnd();
  SourceManager &SM = AU->getSourceManager();
  if (EndLoc.isValid()) {
    if (DI_current) {
      addRangedDeclsInContainer(DI_current, DE_current, SM, EndLoc,
                                DeclsInContainer);
    } else {
      addRangedDeclsInContainer(FileDI_current, FileDE_current, SM, EndLoc,
                                DeclsInContainer);
    }
  }

  // The common case.
  if (DeclsInContainer.empty())
    return VisitDeclContext(D);

  // Get all the Decls in the DeclContext, and sort them with the
  // additional ones we've collected.  Then visit them.
  for (auto *SubDecl : D->decls()) {
    if (!SubDecl || SubDecl->getLexicalDeclContext() != D ||
        SubDecl->getLocStart().isInvalid())
      continue;
    DeclsInContainer.push_back(SubDecl);
  }

  // Now sort the Decls so that they appear in lexical order.
  std::sort(DeclsInContainer.begin(), DeclsInContainer.end(),
            [&SM](Decl *A, Decl *B) {
    SourceLocation L_A = A->getLocStart();
    SourceLocation L_B = B->getLocStart();
    return L_A != L_B ?
           SM.isBeforeInTranslationUnit(L_A, L_B) :
           SM.isBeforeInTranslationUnit(A->getLocEnd(), B->getLocEnd());
  });

  // Now visit the decls.
  for (SmallVectorImpl<Decl*>::iterator I = DeclsInContainer.begin(),
         E = DeclsInContainer.end(); I != E; ++I) {
    CXCursor Cursor = MakeCXCursor(*I, TU, RegionOfInterest);
    const Optional<bool> &V = shouldVisitCursor(Cursor);
    if (!V.hasValue())
      continue;
    if (!V.getValue())
      return false;
    if (Visit(Cursor, true))
      return true;
  }
  return false;
}

bool CursorVisitor::VisitObjCCategoryDecl(ObjCCategoryDecl *ND) {
  if (Visit(MakeCursorObjCClassRef(ND->getClassInterface(), ND->getLocation(),
                                   TU)))
    return true;

  if (VisitObjCTypeParamList(ND->getTypeParamList()))
    return true;

  ObjCCategoryDecl::protocol_loc_iterator PL = ND->protocol_loc_begin();
  for (ObjCCategoryDecl::protocol_iterator I = ND->protocol_begin(),
         E = ND->protocol_end(); I != E; ++I, ++PL)
    if (Visit(MakeCursorObjCProtocolRef(*I, *PL, TU)))
      return true;

  return VisitObjCContainerDecl(ND);
}

bool CursorVisitor::VisitObjCProtocolDecl(ObjCProtocolDecl *PID) {
  if (!PID->isThisDeclarationADefinition())
    return Visit(MakeCursorObjCProtocolRef(PID, PID->getLocation(), TU));
  
  ObjCProtocolDecl::protocol_loc_iterator PL = PID->protocol_loc_begin();
  for (ObjCProtocolDecl::protocol_iterator I = PID->protocol_begin(),
       E = PID->protocol_end(); I != E; ++I, ++PL)
    if (Visit(MakeCursorObjCProtocolRef(*I, *PL, TU)))
      return true;

  return VisitObjCContainerDecl(PID);
}

bool CursorVisitor::VisitObjCPropertyDecl(ObjCPropertyDecl *PD) {
  if (PD->getTypeSourceInfo() && Visit(PD->getTypeSourceInfo()->getTypeLoc()))
    return true;

  // FIXME: This implements a workaround with @property declarations also being
  // installed in the DeclContext for the @interface.  Eventually this code
  // should be removed.
  ObjCCategoryDecl *CDecl = dyn_cast<ObjCCategoryDecl>(PD->getDeclContext());
  if (!CDecl || !CDecl->IsClassExtension())
    return false;

  ObjCInterfaceDecl *ID = CDecl->getClassInterface();
  if (!ID)
    return false;

  IdentifierInfo *PropertyId = PD->getIdentifier();
  ObjCPropertyDecl *prevDecl =
    ObjCPropertyDecl::findPropertyDecl(cast<DeclContext>(ID), PropertyId,
                                       PD->getQueryKind());

  if (!prevDecl)
    return false;

  // Visit synthesized methods since they will be skipped when visiting
  // the @interface.
  if (ObjCMethodDecl *MD = prevDecl->getGetterMethodDecl())
    if (MD->isPropertyAccessor() && MD->getLexicalDeclContext() == CDecl)
      if (Visit(MakeCXCursor(MD, TU, RegionOfInterest)))
        return true;

  if (ObjCMethodDecl *MD = prevDecl->getSetterMethodDecl())
    if (MD->isPropertyAccessor() && MD->getLexicalDeclContext() == CDecl)
      if (Visit(MakeCXCursor(MD, TU, RegionOfInterest)))
        return true;

  return false;
}

bool CursorVisitor::VisitObjCTypeParamList(ObjCTypeParamList *typeParamList) {
  if (!typeParamList)
    return false;

  for (auto *typeParam : *typeParamList) {
    // Visit the type parameter.
    if (Visit(MakeCXCursor(typeParam, TU, RegionOfInterest)))
      return true;
  }

  return false;
}

bool CursorVisitor::VisitObjCInterfaceDecl(ObjCInterfaceDecl *D) {
  if (!D->isThisDeclarationADefinition()) {
    // Forward declaration is treated like a reference.
    return Visit(MakeCursorObjCClassRef(D, D->getLocation(), TU));
  }

  // Objective-C type parameters.
  if (VisitObjCTypeParamList(D->getTypeParamListAsWritten()))
    return true;

  // Issue callbacks for super class.
  if (D->getSuperClass() &&
      Visit(MakeCursorObjCSuperClassRef(D->getSuperClass(),
                                        D->getSuperClassLoc(),
                                        TU)))
    return true;

  if (TypeSourceInfo *SuperClassTInfo = D->getSuperClassTInfo())
    if (Visit(SuperClassTInfo->getTypeLoc()))
      return true;

  ObjCInterfaceDecl::protocol_loc_iterator PL = D->protocol_loc_begin();
  for (ObjCInterfaceDecl::protocol_iterator I = D->protocol_begin(),
         E = D->protocol_end(); I != E; ++I, ++PL)
    if (Visit(MakeCursorObjCProtocolRef(*I, *PL, TU)))
      return true;

  return VisitObjCContainerDecl(D);
}

bool CursorVisitor::VisitObjCImplDecl(ObjCImplDecl *D) {
  return VisitObjCContainerDecl(D);
}

bool CursorVisitor::VisitObjCCategoryImplDecl(ObjCCategoryImplDecl *D) {
  // 'ID' could be null when dealing with invalid code.
  if (ObjCInterfaceDecl *ID = D->getClassInterface())
    if (Visit(MakeCursorObjCClassRef(ID, D->getLocation(), TU)))
      return true;

  return VisitObjCImplDecl(D);
}

bool CursorVisitor::VisitObjCImplementationDecl(ObjCImplementationDecl *D) {
#if 0
  // Issue callbacks for super class.
  // FIXME: No source location information!
  if (D->getSuperClass() &&
      Visit(MakeCursorObjCSuperClassRef(D->getSuperClass(),
                                        D->getSuperClassLoc(),
                                        TU)))
    return true;
#endif

  return VisitObjCImplDecl(D);
}

bool CursorVisitor::VisitObjCPropertyImplDecl(ObjCPropertyImplDecl *PD) {
  if (ObjCIvarDecl *Ivar = PD->getPropertyIvarDecl())
    if (PD->isIvarNameSpecified())
      return Visit(MakeCursorMemberRef(Ivar, PD->getPropertyIvarDeclLoc(), TU));
  
  return false;
}

bool CursorVisitor::VisitNamespaceDecl(NamespaceDecl *D) {
  return VisitDeclContext(D);
}

bool CursorVisitor::VisitNamespaceAliasDecl(NamespaceAliasDecl *D) {
  // Visit nested-name-specifier.
  if (NestedNameSpecifierLoc QualifierLoc = D->getQualifierLoc())
    if (VisitNestedNameSpecifierLoc(QualifierLoc))
      return true;
  
  return Visit(MakeCursorNamespaceRef(D->getAliasedNamespace(), 
                                      D->getTargetNameLoc(), TU));
}

bool CursorVisitor::VisitUsingDecl(UsingDecl *D) {
  // Visit nested-name-specifier.
  if (NestedNameSpecifierLoc QualifierLoc = D->getQualifierLoc()) {
    if (VisitNestedNameSpecifierLoc(QualifierLoc))
      return true;
  }
  
  if (Visit(MakeCursorOverloadedDeclRef(D, D->getLocation(), TU)))
    return true;
    
  return VisitDeclarationNameInfo(D->getNameInfo());
}

bool CursorVisitor::VisitUsingDirectiveDecl(UsingDirectiveDecl *D) {
  // Visit nested-name-specifier.
  if (NestedNameSpecifierLoc QualifierLoc = D->getQualifierLoc())
    if (VisitNestedNameSpecifierLoc(QualifierLoc))
      return true;

  return Visit(MakeCursorNamespaceRef(D->getNominatedNamespaceAsWritten(),
                                      D->getIdentLocation(), TU));
}

bool CursorVisitor::VisitUnresolvedUsingValueDecl(UnresolvedUsingValueDecl *D) {
  // Visit nested-name-specifier.
  if (NestedNameSpecifierLoc QualifierLoc = D->getQualifierLoc()) {
    if (VisitNestedNameSpecifierLoc(QualifierLoc))
      return true;
  }

  return VisitDeclarationNameInfo(D->getNameInfo());
}

bool CursorVisitor::VisitUnresolvedUsingTypenameDecl(
                                               UnresolvedUsingTypenameDecl *D) {
  // Visit nested-name-specifier.
  if (NestedNameSpecifierLoc QualifierLoc = D->getQualifierLoc())
    if (VisitNestedNameSpecifierLoc(QualifierLoc))
      return true;
  
  return false;
}

bool CursorVisitor::VisitStaticAssertDecl(StaticAssertDecl *D) {
  if (Visit(MakeCXCursor(D->getAssertExpr(), StmtParent, TU, RegionOfInterest)))
    return true;
  if (StringLiteral *Message = D->getMessage())
    if (Visit(MakeCXCursor(Message, StmtParent, TU, RegionOfInterest)))
      return true;
  return false;
}

bool CursorVisitor::VisitFriendDecl(FriendDecl *D) {
  if (NamedDecl *FriendD = D->getFriendDecl()) {
    if (Visit(MakeCXCursor(FriendD, TU, RegionOfInterest)))
      return true;
  } else if (TypeSourceInfo *TI = D->getFriendType()) {
    if (Visit(TI->getTypeLoc()))
      return true;
  }
  return false;
}

bool CursorVisitor::VisitDeclarationNameInfo(DeclarationNameInfo Name) {
  switch (Name.getName().getNameKind()) {
  case clang::DeclarationName::Identifier:
  case clang::DeclarationName::CXXLiteralOperatorName:
  case clang::DeclarationName::CXXDeductionGuideName:
  case clang::DeclarationName::CXXOperatorName:
  case clang::DeclarationName::CXXUsingDirective:
    return false;

  case clang::DeclarationName::CXXConstructorName:
  case clang::DeclarationName::CXXDestructorName:
  case clang::DeclarationName::CXXConversionFunctionName:
    if (TypeSourceInfo *TSInfo = Name.getNamedTypeInfo())
      return Visit(TSInfo->getTypeLoc());
    return false;

  case clang::DeclarationName::ObjCZeroArgSelector:
  case clang::DeclarationName::ObjCOneArgSelector:
  case clang::DeclarationName::ObjCMultiArgSelector:
    // FIXME: Per-identifier location info?
    return false;
  }

  llvm_unreachable("Invalid DeclarationName::Kind!");
}

bool CursorVisitor::VisitNestedNameSpecifier(NestedNameSpecifier *NNS, 
                                             SourceRange Range) {
  // FIXME: This whole routine is a hack to work around the lack of proper
  // source information in nested-name-specifiers (PR5791). Since we do have
  // a beginning source location, we can visit the first component of the
  // nested-name-specifier, if it's a single-token component.
  if (!NNS)
    return false;
  
  // Get the first component in the nested-name-specifier.
  while (NestedNameSpecifier *Prefix = NNS->getPrefix())
    NNS = Prefix;
  
  switch (NNS->getKind()) {
  case NestedNameSpecifier::Namespace:
    return Visit(MakeCursorNamespaceRef(NNS->getAsNamespace(), Range.getBegin(),
                                        TU));

  case NestedNameSpecifier::NamespaceAlias:
    return Visit(MakeCursorNamespaceRef(NNS->getAsNamespaceAlias(), 
                                        Range.getBegin(), TU));

  case NestedNameSpecifier::TypeSpec: {
    // If the type has a form where we know that the beginning of the source
    // range matches up with a reference cursor. Visit the appropriate reference
    // cursor.
    const Type *T = NNS->getAsType();
    if (const TypedefType *Typedef = dyn_cast<TypedefType>(T))
      return Visit(MakeCursorTypeRef(Typedef->getDecl(), Range.getBegin(), TU));
    if (const TagType *Tag = dyn_cast<TagType>(T))
      return Visit(MakeCursorTypeRef(Tag->getDecl(), Range.getBegin(), TU));
    if (const TemplateSpecializationType *TST
                                      = dyn_cast<TemplateSpecializationType>(T))
      return VisitTemplateName(TST->getTemplateName(), Range.getBegin());
    break;
  }
      
  case NestedNameSpecifier::TypeSpecWithTemplate:
  case NestedNameSpecifier::Global:
  case NestedNameSpecifier::Identifier:
  case NestedNameSpecifier::Super:
    break;      
  }
  
  return false;
}

bool 
CursorVisitor::VisitNestedNameSpecifierLoc(NestedNameSpecifierLoc Qualifier) {
  SmallVector<NestedNameSpecifierLoc, 4> Qualifiers;
  for (; Qualifier; Qualifier = Qualifier.getPrefix())
    Qualifiers.push_back(Qualifier);
  
  while (!Qualifiers.empty()) {
    NestedNameSpecifierLoc Q = Qualifiers.pop_back_val();
    NestedNameSpecifier *NNS = Q.getNestedNameSpecifier();
    switch (NNS->getKind()) {
    case NestedNameSpecifier::Namespace:
      if (Visit(MakeCursorNamespaceRef(NNS->getAsNamespace(), 
                                       Q.getLocalBeginLoc(),
                                       TU)))
        return true;
        
      break;
      
    case NestedNameSpecifier::NamespaceAlias:
      if (Visit(MakeCursorNamespaceRef(NNS->getAsNamespaceAlias(), 
                                       Q.getLocalBeginLoc(),
                                       TU)))
        return true;
        
      break;
        
    case NestedNameSpecifier::TypeSpec:
    case NestedNameSpecifier::TypeSpecWithTemplate:
      if (Visit(Q.getTypeLoc()))
        return true;
        
      break;
        
    case NestedNameSpecifier::Global:
    case NestedNameSpecifier::Identifier:
    case NestedNameSpecifier::Super:
      break;              
    }
  }
  
  return false;
}

bool CursorVisitor::VisitTemplateParameters(
                                          const TemplateParameterList *Params) {
  if (!Params)
    return false;
  
  for (TemplateParameterList::const_iterator P = Params->begin(),
                                          PEnd = Params->end();
       P != PEnd; ++P) {
    if (Visit(MakeCXCursor(*P, TU, RegionOfInterest)))
      return true;
  }
  
  return false;
}

bool CursorVisitor::VisitTemplateName(TemplateName Name, SourceLocation Loc) {
  switch (Name.getKind()) {
  case TemplateName::Template:
    return Visit(MakeCursorTemplateRef(Name.getAsTemplateDecl(), Loc, TU));

  case TemplateName::OverloadedTemplate:
    // Visit the overloaded template set.
    if (Visit(MakeCursorOverloadedDeclRef(Name, Loc, TU)))
      return true;

    return false;

  case TemplateName::DependentTemplate:
    // FIXME: Visit nested-name-specifier.
    return false;
      
  case TemplateName::QualifiedTemplate:
    // FIXME: Visit nested-name-specifier.
    return Visit(MakeCursorTemplateRef(
                                  Name.getAsQualifiedTemplateName()->getDecl(), 
                                       Loc, TU));

  case TemplateName::SubstTemplateTemplateParm:
    return Visit(MakeCursorTemplateRef(
                         Name.getAsSubstTemplateTemplateParm()->getParameter(),
                                       Loc, TU));
      
  case TemplateName::SubstTemplateTemplateParmPack:
    return Visit(MakeCursorTemplateRef(
                  Name.getAsSubstTemplateTemplateParmPack()->getParameterPack(),
                                       Loc, TU));
  }

  llvm_unreachable("Invalid TemplateName::Kind!");
}

bool CursorVisitor::VisitTemplateArgumentLoc(const TemplateArgumentLoc &TAL) {
  switch (TAL.getArgument().getKind()) {
  case TemplateArgument::Null:
  case TemplateArgument::Integral:
  case TemplateArgument::Pack:
    return false;
      
  case TemplateArgument::Type:
    if (TypeSourceInfo *TSInfo = TAL.getTypeSourceInfo())
      return Visit(TSInfo->getTypeLoc());
    return false;
      
  case TemplateArgument::Declaration:
    if (Expr *E = TAL.getSourceDeclExpression())
      return Visit(MakeCXCursor(E, StmtParent, TU, RegionOfInterest));
    return false;

  case TemplateArgument::NullPtr:
    if (Expr *E = TAL.getSourceNullPtrExpression())
      return Visit(MakeCXCursor(E, StmtParent, TU, RegionOfInterest));
    return false;

  case TemplateArgument::Expression:
    if (Expr *E = TAL.getSourceExpression())
      return Visit(MakeCXCursor(E, StmtParent, TU, RegionOfInterest));
    return false;
  
  case TemplateArgument::Template:
  case TemplateArgument::TemplateExpansion:
    if (VisitNestedNameSpecifierLoc(TAL.getTemplateQualifierLoc()))
      return true;
      
    return VisitTemplateName(TAL.getArgument().getAsTemplateOrTemplatePattern(), 
                             TAL.getTemplateNameLoc());
  }

  llvm_unreachable("Invalid TemplateArgument::Kind!");
}

bool CursorVisitor::VisitLinkageSpecDecl(LinkageSpecDecl *D) {
  return VisitDeclContext(D);
}

bool CursorVisitor::VisitQualifiedTypeLoc(QualifiedTypeLoc TL) {
  return Visit(TL.getUnqualifiedLoc());
}

bool CursorVisitor::VisitBuiltinTypeLoc(BuiltinTypeLoc TL) {
  ASTContext &Context = AU->getASTContext();

  // Some builtin types (such as Objective-C's "id", "sel", and
  // "Class") have associated declarations. Create cursors for those.
  QualType VisitType;
  switch (TL.getTypePtr()->getKind()) {

  case BuiltinType::Void:
  case BuiltinType::NullPtr:
  case BuiltinType::Dependent:
#define IMAGE_TYPE(ImgType, Id, SingletonId, Access, Suffix) \
  case BuiltinType::Id:
#include "clang/Basic/OpenCLImageTypes.def"
  case BuiltinType::OCLSampler:
  case BuiltinType::OCLEvent:
  case BuiltinType::OCLClkEvent:
  case BuiltinType::OCLQueue:
  case BuiltinType::OCLReserveID:
#define BUILTIN_TYPE(Id, SingletonId)
#define SIGNED_TYPE(Id, SingletonId) case BuiltinType::Id:
#define UNSIGNED_TYPE(Id, SingletonId) case BuiltinType::Id:
#define FLOATING_TYPE(Id, SingletonId) case BuiltinType::Id:
#define PLACEHOLDER_TYPE(Id, SingletonId) case BuiltinType::Id:
#include "clang/AST/BuiltinTypes.def"
    break;

  case BuiltinType::ObjCId:
    VisitType = Context.getObjCIdType();
    break;

  case BuiltinType::ObjCClass:
    VisitType = Context.getObjCClassType();
    break;

  case BuiltinType::ObjCSel:
    VisitType = Context.getObjCSelType();
    break;
  }

  if (!VisitType.isNull()) {
    if (const TypedefType *Typedef = VisitType->getAs<TypedefType>())
      return Visit(MakeCursorTypeRef(Typedef->getDecl(), TL.getBuiltinLoc(),
                                     TU));
  }

  return false;
}

bool CursorVisitor::VisitTypedefTypeLoc(TypedefTypeLoc TL) {
  return Visit(MakeCursorTypeRef(TL.getTypedefNameDecl(), TL.getNameLoc(), TU));
}

bool CursorVisitor::VisitUnresolvedUsingTypeLoc(UnresolvedUsingTypeLoc TL) {
  return Visit(MakeCursorTypeRef(TL.getDecl(), TL.getNameLoc(), TU));
}

bool CursorVisitor::VisitTagTypeLoc(TagTypeLoc TL) {
  if (TL.isDefinition())
    return Visit(MakeCXCursor(TL.getDecl(), TU, RegionOfInterest));

  return Visit(MakeCursorTypeRef(TL.getDecl(), TL.getNameLoc(), TU));
}

bool CursorVisitor::VisitTemplateTypeParmTypeLoc(TemplateTypeParmTypeLoc TL) {
  return Visit(MakeCursorTypeRef(TL.getDecl(), TL.getNameLoc(), TU));
}

bool CursorVisitor::VisitObjCInterfaceTypeLoc(ObjCInterfaceTypeLoc TL) {
  return Visit(MakeCursorObjCClassRef(TL.getIFaceDecl(), TL.getNameLoc(), TU));
}

bool CursorVisitor::VisitObjCTypeParamTypeLoc(ObjCTypeParamTypeLoc TL) {
  if (Visit(MakeCursorTypeRef(TL.getDecl(), TL.getLocStart(), TU)))
    return true;
  for (unsigned I = 0, N = TL.getNumProtocols(); I != N; ++I) {
    if (Visit(MakeCursorObjCProtocolRef(TL.getProtocol(I), TL.getProtocolLoc(I),
                                        TU)))
      return true;
  }

  return false;
}

bool CursorVisitor::VisitObjCObjectTypeLoc(ObjCObjectTypeLoc TL) {
  if (TL.hasBaseTypeAsWritten() && Visit(TL.getBaseLoc()))
    return true;

  for (unsigned I = 0, N = TL.getNumTypeArgs(); I != N; ++I) {
    if (Visit(TL.getTypeArgTInfo(I)->getTypeLoc()))
      return true;
  }

  for (unsigned I = 0, N = TL.getNumProtocols(); I != N; ++I) {
    if (Visit(MakeCursorObjCProtocolRef(TL.getProtocol(I), TL.getProtocolLoc(I),
                                        TU)))
      return true;
  }

  return false;
}

bool CursorVisitor::VisitObjCObjectPointerTypeLoc(ObjCObjectPointerTypeLoc TL) {
  return Visit(TL.getPointeeLoc());
}

bool CursorVisitor::VisitParenTypeLoc(ParenTypeLoc TL) {
  return Visit(TL.getInnerLoc());
}

bool CursorVisitor::VisitPointerTypeLoc(PointerTypeLoc TL) {
  return Visit(TL.getPointeeLoc());
}

bool CursorVisitor::VisitBlockPointerTypeLoc(BlockPointerTypeLoc TL) {
  return Visit(TL.getPointeeLoc());
}

bool CursorVisitor::VisitMemberPointerTypeLoc(MemberPointerTypeLoc TL) {
  return Visit(TL.getPointeeLoc());
}

bool CursorVisitor::VisitLValueReferenceTypeLoc(LValueReferenceTypeLoc TL) {
  return Visit(TL.getPointeeLoc());
}

bool CursorVisitor::VisitRValueReferenceTypeLoc(RValueReferenceTypeLoc TL) {
  return Visit(TL.getPointeeLoc());
}

bool CursorVisitor::VisitAttributedTypeLoc(AttributedTypeLoc TL) {
  return Visit(TL.getModifiedLoc());
}

bool CursorVisitor::VisitFunctionTypeLoc(FunctionTypeLoc TL, 
                                         bool SkipResultType) {
  if (!SkipResultType && Visit(TL.getReturnLoc()))
    return true;

  for (unsigned I = 0, N = TL.getNumParams(); I != N; ++I)
    if (Decl *D = TL.getParam(I))
      if (Visit(MakeCXCursor(D, TU, RegionOfInterest)))
        return true;

  return false;
}

bool CursorVisitor::VisitArrayTypeLoc(ArrayTypeLoc TL) {
  if (Visit(TL.getElementLoc()))
    return true;

  if (Expr *Size = TL.getSizeExpr())
    return Visit(MakeCXCursor(Size, StmtParent, TU, RegionOfInterest));

  return false;
}

bool CursorVisitor::VisitDecayedTypeLoc(DecayedTypeLoc TL) {
  return Visit(TL.getOriginalLoc());
}

bool CursorVisitor::VisitAdjustedTypeLoc(AdjustedTypeLoc TL) {
  return Visit(TL.getOriginalLoc());
}

bool CursorVisitor::VisitDeducedTemplateSpecializationTypeLoc(
    DeducedTemplateSpecializationTypeLoc TL) {
  if (VisitTemplateName(TL.getTypePtr()->getTemplateName(), 
                        TL.getTemplateNameLoc()))
    return true;
  
  return false;
}

bool CursorVisitor::VisitTemplateSpecializationTypeLoc(
                                             TemplateSpecializationTypeLoc TL) {
  // Visit the template name.
  if (VisitTemplateName(TL.getTypePtr()->getTemplateName(), 
                        TL.getTemplateNameLoc()))
    return true;
  
  // Visit the template arguments.
  for (unsigned I = 0, N = TL.getNumArgs(); I != N; ++I)
    if (VisitTemplateArgumentLoc(TL.getArgLoc(I)))
      return true;
  
  return false;
}

bool CursorVisitor::VisitTypeOfExprTypeLoc(TypeOfExprTypeLoc TL) {
  return Visit(MakeCXCursor(TL.getUnderlyingExpr(), StmtParent, TU));
}

bool CursorVisitor::VisitTypeOfTypeLoc(TypeOfTypeLoc TL) {
  if (TypeSourceInfo *TSInfo = TL.getUnderlyingTInfo())
    return Visit(TSInfo->getTypeLoc());

  return false;
}

bool CursorVisitor::VisitUnaryTransformTypeLoc(UnaryTransformTypeLoc TL) {
  if (TypeSourceInfo *TSInfo = TL.getUnderlyingTInfo())
    return Visit(TSInfo->getTypeLoc());

  return false;
}

bool CursorVisitor::VisitDependentNameTypeLoc(DependentNameTypeLoc TL) {
  return VisitNestedNameSpecifierLoc(TL.getQualifierLoc());
}

bool CursorVisitor::VisitDependentTemplateSpecializationTypeLoc(
                                    DependentTemplateSpecializationTypeLoc TL) {
  // Visit the nested-name-specifier, if there is one.
  if (TL.getQualifierLoc() &&
      VisitNestedNameSpecifierLoc(TL.getQualifierLoc()))
    return true;
  
  // Visit the template arguments.
  for (unsigned I = 0, N = TL.getNumArgs(); I != N; ++I)
    if (VisitTemplateArgumentLoc(TL.getArgLoc(I)))
      return true;

  return false;
}

bool CursorVisitor::VisitElaboratedTypeLoc(ElaboratedTypeLoc TL) {
  if (VisitNestedNameSpecifierLoc(TL.getQualifierLoc()))
    return true;
  
  return Visit(TL.getNamedTypeLoc());
}

bool CursorVisitor::VisitPackExpansionTypeLoc(PackExpansionTypeLoc TL) {
  return Visit(TL.getPatternLoc());
}

bool CursorVisitor::VisitDecltypeTypeLoc(DecltypeTypeLoc TL) {
  if (Expr *E = TL.getUnderlyingExpr())
    return Visit(MakeCXCursor(E, StmtParent, TU));

  return false;
}

bool CursorVisitor::VisitInjectedClassNameTypeLoc(InjectedClassNameTypeLoc TL) {
  return Visit(MakeCursorTypeRef(TL.getDecl(), TL.getNameLoc(), TU));
}

bool CursorVisitor::VisitAtomicTypeLoc(AtomicTypeLoc TL) {
  return Visit(TL.getValueLoc());
}

bool CursorVisitor::VisitPipeTypeLoc(PipeTypeLoc TL) {
  return Visit(TL.getValueLoc());
}

#define DEFAULT_TYPELOC_IMPL(CLASS, PARENT) \
bool CursorVisitor::Visit##CLASS##TypeLoc(CLASS##TypeLoc TL) { \
  return Visit##PARENT##Loc(TL); \
}

DEFAULT_TYPELOC_IMPL(Complex, Type)
DEFAULT_TYPELOC_IMPL(ConstantArray, ArrayType)
DEFAULT_TYPELOC_IMPL(IncompleteArray, ArrayType)
DEFAULT_TYPELOC_IMPL(VariableArray, ArrayType)
DEFAULT_TYPELOC_IMPL(DependentSizedArray, ArrayType)
DEFAULT_TYPELOC_IMPL(DependentAddressSpace, Type)
DEFAULT_TYPELOC_IMPL(DependentSizedExtVector, Type)
DEFAULT_TYPELOC_IMPL(Vector, Type)
DEFAULT_TYPELOC_IMPL(ExtVector, VectorType)
DEFAULT_TYPELOC_IMPL(FunctionProto, FunctionType)
DEFAULT_TYPELOC_IMPL(FunctionNoProto, FunctionType)
DEFAULT_TYPELOC_IMPL(Record, TagType)
DEFAULT_TYPELOC_IMPL(Enum, TagType)
DEFAULT_TYPELOC_IMPL(SubstTemplateTypeParm, Type)
DEFAULT_TYPELOC_IMPL(SubstTemplateTypeParmPack, Type)
DEFAULT_TYPELOC_IMPL(Auto, Type)

bool CursorVisitor::VisitCXXRecordDecl(CXXRecordDecl *D) {
  // Visit the nested-name-specifier, if present.
  if (NestedNameSpecifierLoc QualifierLoc = D->getQualifierLoc())
    if (VisitNestedNameSpecifierLoc(QualifierLoc))
      return true;

  if (D->isCompleteDefinition()) {
    for (const auto &I : D->bases()) {
      if (Visit(cxcursor::MakeCursorCXXBaseSpecifier(&I, TU)))
        return true;
    }
  }

  return VisitTagDecl(D);
}

bool CursorVisitor::VisitAttributes(Decl *D) {
  for (const auto *I : D->attrs())
    if (Visit(MakeCXCursor(I, D, TU)))
        return true;

  return false;
}

//===----------------------------------------------------------------------===//
// Data-recursive visitor methods.
//===----------------------------------------------------------------------===//

namespace {
#define DEF_JOB(NAME, DATA, KIND)\
class NAME : public VisitorJob {\
public:\
  NAME(const DATA *d, CXCursor parent) : \
      VisitorJob(parent, VisitorJob::KIND, d) {} \
  static bool classof(const VisitorJob *VJ) { return VJ->getKind() == KIND; }\
  const DATA *get() const { return static_cast<const DATA*>(data[0]); }\
};

DEF_JOB(StmtVisit, Stmt, StmtVisitKind)
DEF_JOB(MemberExprParts, MemberExpr, MemberExprPartsKind)
DEF_JOB(DeclRefExprParts, DeclRefExpr, DeclRefExprPartsKind)
DEF_JOB(OverloadExprParts, OverloadExpr, OverloadExprPartsKind)
DEF_JOB(SizeOfPackExprParts, SizeOfPackExpr, SizeOfPackExprPartsKind)
DEF_JOB(LambdaExprParts, LambdaExpr, LambdaExprPartsKind)
DEF_JOB(PostChildrenVisit, void, PostChildrenVisitKind)
#undef DEF_JOB

class ExplicitTemplateArgsVisit : public VisitorJob {
public:
  ExplicitTemplateArgsVisit(const TemplateArgumentLoc *Begin,
                            const TemplateArgumentLoc *End, CXCursor parent)
      : VisitorJob(parent, VisitorJob::ExplicitTemplateArgsVisitKind, Begin,
                   End) {}
  static bool classof(const VisitorJob *VJ) {
    return VJ->getKind() == ExplicitTemplateArgsVisitKind;
  }
  const TemplateArgumentLoc *begin() const {
    return static_cast<const TemplateArgumentLoc *>(data[0]);
  }
  const TemplateArgumentLoc *end() {
    return static_cast<const TemplateArgumentLoc *>(data[1]);
  }
};
class DeclVisit : public VisitorJob {
public:
  DeclVisit(const Decl *D, CXCursor parent, bool isFirst) :
    VisitorJob(parent, VisitorJob::DeclVisitKind,
               D, isFirst ? (void*) 1 : (void*) nullptr) {}
  static bool classof(const VisitorJob *VJ) {
    return VJ->getKind() == DeclVisitKind;
  }
  const Decl *get() const { return static_cast<const Decl *>(data[0]); }
  bool isFirst() const { return data[1] != nullptr; }
};
class TypeLocVisit : public VisitorJob {
public:
  TypeLocVisit(TypeLoc tl, CXCursor parent) :
    VisitorJob(parent, VisitorJob::TypeLocVisitKind,
               tl.getType().getAsOpaquePtr(), tl.getOpaqueData()) {}

  static bool classof(const VisitorJob *VJ) {
    return VJ->getKind() == TypeLocVisitKind;
  }

  TypeLoc get() const { 
    QualType T = QualType::getFromOpaquePtr(data[0]);
    return TypeLoc(T, const_cast<void *>(data[1]));
  }
};

class LabelRefVisit : public VisitorJob {
public:
  LabelRefVisit(LabelDecl *LD, SourceLocation labelLoc, CXCursor parent)
    : VisitorJob(parent, VisitorJob::LabelRefVisitKind, LD,
                 labelLoc.getPtrEncoding()) {}
  
  static bool classof(const VisitorJob *VJ) {
    return VJ->getKind() == VisitorJob::LabelRefVisitKind;
  }
  const LabelDecl *get() const {
    return static_cast<const LabelDecl *>(data[0]);
  }
  SourceLocation getLoc() const { 
    return SourceLocation::getFromPtrEncoding(data[1]); }
};
  
class NestedNameSpecifierLocVisit : public VisitorJob {
public:
  NestedNameSpecifierLocVisit(NestedNameSpecifierLoc Qualifier, CXCursor parent)
    : VisitorJob(parent, VisitorJob::NestedNameSpecifierLocVisitKind,
                 Qualifier.getNestedNameSpecifier(),
                 Qualifier.getOpaqueData()) { }
  
  static bool classof(const VisitorJob *VJ) {
    return VJ->getKind() == VisitorJob::NestedNameSpecifierLocVisitKind;
  }
  
  NestedNameSpecifierLoc get() const {
    return NestedNameSpecifierLoc(
            const_cast<NestedNameSpecifier *>(
              static_cast<const NestedNameSpecifier *>(data[0])),
            const_cast<void *>(data[1]));
  }
};
  
class DeclarationNameInfoVisit : public VisitorJob {
public:
  DeclarationNameInfoVisit(const Stmt *S, CXCursor parent)
    : VisitorJob(parent, VisitorJob::DeclarationNameInfoVisitKind, S) {}
  static bool classof(const VisitorJob *VJ) {
    return VJ->getKind() == VisitorJob::DeclarationNameInfoVisitKind;
  }
  DeclarationNameInfo get() const {
    const Stmt *S = static_cast<const Stmt *>(data[0]);
    switch (S->getStmtClass()) {
    default:
      llvm_unreachable("Unhandled Stmt");
    case clang::Stmt::MSDependentExistsStmtClass:
      return cast<MSDependentExistsStmt>(S)->getNameInfo();
    case Stmt::CXXDependentScopeMemberExprClass:
      return cast<CXXDependentScopeMemberExpr>(S)->getMemberNameInfo();
    case Stmt::DependentScopeDeclRefExprClass:
      return cast<DependentScopeDeclRefExpr>(S)->getNameInfo();
    case Stmt::OMPCriticalDirectiveClass:
      return cast<OMPCriticalDirective>(S)->getDirectiveName();
    }
  }
};
class MemberRefVisit : public VisitorJob {
public:
  MemberRefVisit(const FieldDecl *D, SourceLocation L, CXCursor parent)
    : VisitorJob(parent, VisitorJob::MemberRefVisitKind, D,
                 L.getPtrEncoding()) {}
  static bool classof(const VisitorJob *VJ) {
    return VJ->getKind() == VisitorJob::MemberRefVisitKind;
  }
  const FieldDecl *get() const {
    return static_cast<const FieldDecl *>(data[0]);
  }
  SourceLocation getLoc() const {
    return SourceLocation::getFromRawEncoding((unsigned)(uintptr_t) data[1]);
  }
};
class EnqueueVisitor : public ConstStmtVisitor<EnqueueVisitor, void> {
  friend class OMPClauseEnqueue;
  VisitorWorkList &WL;
  CXCursor Parent;
public:
  EnqueueVisitor(VisitorWorkList &wl, CXCursor parent)
    : WL(wl), Parent(parent) {}

  void VisitAddrLabelExpr(const AddrLabelExpr *E);
  void VisitBlockExpr(const BlockExpr *B);
  void VisitCompoundLiteralExpr(const CompoundLiteralExpr *E);
  void VisitCompoundStmt(const CompoundStmt *S);
  void VisitCXXDefaultArgExpr(const CXXDefaultArgExpr *E) { /* Do nothing. */ }
  void VisitMSDependentExistsStmt(const MSDependentExistsStmt *S);
  void VisitCXXDependentScopeMemberExpr(const CXXDependentScopeMemberExpr *E);
  void VisitCXXNewExpr(const CXXNewExpr *E);
  void VisitCXXScalarValueInitExpr(const CXXScalarValueInitExpr *E);
  void VisitCXXOperatorCallExpr(const CXXOperatorCallExpr *E);
  void VisitCXXPseudoDestructorExpr(const CXXPseudoDestructorExpr *E);
  void VisitCXXTemporaryObjectExpr(const CXXTemporaryObjectExpr *E);
  void VisitCXXTypeidExpr(const CXXTypeidExpr *E);
  void VisitCXXUnresolvedConstructExpr(const CXXUnresolvedConstructExpr *E);
  void VisitCXXUuidofExpr(const CXXUuidofExpr *E);
  void VisitCXXCatchStmt(const CXXCatchStmt *S);
  void VisitCXXForRangeStmt(const CXXForRangeStmt *S);
  void VisitDeclRefExpr(const DeclRefExpr *D);
  void VisitDeclStmt(const DeclStmt *S);
  void VisitDependentScopeDeclRefExpr(const DependentScopeDeclRefExpr *E);
  void VisitDesignatedInitExpr(const DesignatedInitExpr *E);
  void VisitExplicitCastExpr(const ExplicitCastExpr *E);
  void VisitForStmt(const ForStmt *FS);
  void VisitGotoStmt(const GotoStmt *GS);
  void VisitIfStmt(const IfStmt *If);
  void VisitInitListExpr(const InitListExpr *IE);
  void VisitMemberExpr(const MemberExpr *M);
  void VisitOffsetOfExpr(const OffsetOfExpr *E);
  void VisitObjCEncodeExpr(const ObjCEncodeExpr *E);
  void VisitObjCMessageExpr(const ObjCMessageExpr *M);
  void VisitOverloadExpr(const OverloadExpr *E);
  void VisitUnaryExprOrTypeTraitExpr(const UnaryExprOrTypeTraitExpr *E);
  void VisitStmt(const Stmt *S);
  void VisitSwitchStmt(const SwitchStmt *S);
  void VisitWhileStmt(const WhileStmt *W);
  void VisitTypeTraitExpr(const TypeTraitExpr *E);
  void VisitArrayTypeTraitExpr(const ArrayTypeTraitExpr *E);
  void VisitExpressionTraitExpr(const ExpressionTraitExpr *E);
  void VisitUnresolvedMemberExpr(const UnresolvedMemberExpr *U);
  void VisitVAArgExpr(const VAArgExpr *E);
  void VisitSizeOfPackExpr(const SizeOfPackExpr *E);
  void VisitPseudoObjectExpr(const PseudoObjectExpr *E);
  void VisitOpaqueValueExpr(const OpaqueValueExpr *E);
  void VisitLambdaExpr(const LambdaExpr *E);
  void VisitOMPExecutableDirective(const OMPExecutableDirective *D);
  void VisitOMPLoopDirective(const OMPLoopDirective *D);
  void VisitOMPParallelDirective(const OMPParallelDirective *D);
  void VisitOMPSimdDirective(const OMPSimdDirective *D);
  void VisitOMPForDirective(const OMPForDirective *D);
  void VisitOMPForSimdDirective(const OMPForSimdDirective *D);
  void VisitOMPSectionsDirective(const OMPSectionsDirective *D);
  void VisitOMPSectionDirective(const OMPSectionDirective *D);
  void VisitOMPSingleDirective(const OMPSingleDirective *D);
  void VisitOMPMasterDirective(const OMPMasterDirective *D);
  void VisitOMPCriticalDirective(const OMPCriticalDirective *D);
  void VisitOMPParallelForDirective(const OMPParallelForDirective *D);
  void VisitOMPParallelForSimdDirective(const OMPParallelForSimdDirective *D);
  void VisitOMPParallelSectionsDirective(const OMPParallelSectionsDirective *D);
  void VisitOMPTaskDirective(const OMPTaskDirective *D);
  void VisitOMPTaskyieldDirective(const OMPTaskyieldDirective *D);
  void VisitOMPBarrierDirective(const OMPBarrierDirective *D);
  void VisitOMPTaskwaitDirective(const OMPTaskwaitDirective *D);
  void VisitOMPTaskgroupDirective(const OMPTaskgroupDirective *D);
  void
  VisitOMPCancellationPointDirective(const OMPCancellationPointDirective *D);
  void VisitOMPCancelDirective(const OMPCancelDirective *D);
  void VisitOMPFlushDirective(const OMPFlushDirective *D);
  void VisitOMPOrderedDirective(const OMPOrderedDirective *D);
  void VisitOMPAtomicDirective(const OMPAtomicDirective *D);
  void VisitOMPTargetDirective(const OMPTargetDirective *D);
  void VisitOMPTargetDataDirective(const OMPTargetDataDirective *D);
  void VisitOMPTargetEnterDataDirective(const OMPTargetEnterDataDirective *D);
  void VisitOMPTargetExitDataDirective(const OMPTargetExitDataDirective *D);
  void VisitOMPTargetParallelDirective(const OMPTargetParallelDirective *D);
  void
  VisitOMPTargetParallelForDirective(const OMPTargetParallelForDirective *D);
  void VisitOMPTeamsDirective(const OMPTeamsDirective *D);
  void VisitOMPTaskLoopDirective(const OMPTaskLoopDirective *D);
  void VisitOMPTaskLoopSimdDirective(const OMPTaskLoopSimdDirective *D);
  void VisitOMPDistributeDirective(const OMPDistributeDirective *D);
  void VisitOMPDistributeParallelForDirective(
      const OMPDistributeParallelForDirective *D);
  void VisitOMPDistributeParallelForSimdDirective(
      const OMPDistributeParallelForSimdDirective *D);
  void VisitOMPDistributeSimdDirective(const OMPDistributeSimdDirective *D);
  void VisitOMPTargetParallelForSimdDirective(
      const OMPTargetParallelForSimdDirective *D);
  void VisitOMPTargetSimdDirective(const OMPTargetSimdDirective *D);
  void VisitOMPTeamsDistributeDirective(const OMPTeamsDistributeDirective *D);
  void VisitOMPTeamsDistributeSimdDirective(
      const OMPTeamsDistributeSimdDirective *D);
  void VisitOMPTeamsDistributeParallelForSimdDirective(
      const OMPTeamsDistributeParallelForSimdDirective *D);
  void VisitOMPTeamsDistributeParallelForDirective(
      const OMPTeamsDistributeParallelForDirective *D);
  void VisitOMPTargetTeamsDirective(const OMPTargetTeamsDirective *D);
  void VisitOMPTargetTeamsDistributeDirective(
      const OMPTargetTeamsDistributeDirective *D);
  void VisitOMPTargetTeamsDistributeParallelForDirective(
      const OMPTargetTeamsDistributeParallelForDirective *D);
  void VisitOMPTargetTeamsDistributeParallelForSimdDirective(
      const OMPTargetTeamsDistributeParallelForSimdDirective *D);
  void VisitOMPTargetTeamsDistributeSimdDirective(
      const OMPTargetTeamsDistributeSimdDirective *D);

private:
  void AddDeclarationNameInfo(const Stmt *S);
  void AddNestedNameSpecifierLoc(NestedNameSpecifierLoc Qualifier);
  void AddExplicitTemplateArgs(const TemplateArgumentLoc *A,
                               unsigned NumTemplateArgs);
  void AddMemberRef(const FieldDecl *D, SourceLocation L);
  void AddStmt(const Stmt *S);
  void AddDecl(const Decl *D, bool isFirst = true);
  void AddTypeLoc(TypeSourceInfo *TI);
  void EnqueueChildren(const Stmt *S);
  void EnqueueChildren(const OMPClause *S);
};
} // end anonyous namespace

void EnqueueVisitor::AddDeclarationNameInfo(const Stmt *S) {
  // 'S' should always be non-null, since it comes from the
  // statement we are visiting.
  WL.push_back(DeclarationNameInfoVisit(S, Parent));
}

void 
EnqueueVisitor::AddNestedNameSpecifierLoc(NestedNameSpecifierLoc Qualifier) {
  if (Qualifier)
    WL.push_back(NestedNameSpecifierLocVisit(Qualifier, Parent));
}

void EnqueueVisitor::AddStmt(const Stmt *S) {
  if (S)
    WL.push_back(StmtVisit(S, Parent));
}
void EnqueueVisitor::AddDecl(const Decl *D, bool isFirst) {
  if (D)
    WL.push_back(DeclVisit(D, Parent, isFirst));
}
void EnqueueVisitor::AddExplicitTemplateArgs(const TemplateArgumentLoc *A,
                                             unsigned NumTemplateArgs) {
  WL.push_back(ExplicitTemplateArgsVisit(A, A + NumTemplateArgs, Parent));
}
void EnqueueVisitor::AddMemberRef(const FieldDecl *D, SourceLocation L) {
  if (D)
    WL.push_back(MemberRefVisit(D, L, Parent));
}
void EnqueueVisitor::AddTypeLoc(TypeSourceInfo *TI) {
  if (TI)
    WL.push_back(TypeLocVisit(TI->getTypeLoc(), Parent));
 }
void EnqueueVisitor::EnqueueChildren(const Stmt *S) {
  unsigned size = WL.size();
  for (const Stmt *SubStmt : S->children()) {
    AddStmt(SubStmt);
  }
  if (size == WL.size())
    return;
  // Now reverse the entries we just added.  This will match the DFS
  // ordering performed by the worklist.
  VisitorWorkList::iterator I = WL.begin() + size, E = WL.end();
  std::reverse(I, E);
}
namespace {
class OMPClauseEnqueue : public ConstOMPClauseVisitor<OMPClauseEnqueue> {
  EnqueueVisitor *Visitor;
  /// \brief Process clauses with list of variables.
  template <typename T>
  void VisitOMPClauseList(T *Node);
public:
  OMPClauseEnqueue(EnqueueVisitor *Visitor) : Visitor(Visitor) { }
#define OPENMP_CLAUSE(Name, Class)                                             \
  void Visit##Class(const Class *C);
#include "clang/Basic/OpenMPKinds.def"
  void VisitOMPClauseWithPreInit(const OMPClauseWithPreInit *C);
  void VisitOMPClauseWithPostUpdate(const OMPClauseWithPostUpdate *C);
};

void OMPClauseEnqueue::VisitOMPClauseWithPreInit(
    const OMPClauseWithPreInit *C) {
  Visitor->AddStmt(C->getPreInitStmt());
}

void OMPClauseEnqueue::VisitOMPClauseWithPostUpdate(
    const OMPClauseWithPostUpdate *C) {
  VisitOMPClauseWithPreInit(C);
  Visitor->AddStmt(C->getPostUpdateExpr());
}

void OMPClauseEnqueue::VisitOMPIfClause(const OMPIfClause *C) {
  VisitOMPClauseWithPreInit(C);
  Visitor->AddStmt(C->getCondition());
}

void OMPClauseEnqueue::VisitOMPFinalClause(const OMPFinalClause *C) {
  Visitor->AddStmt(C->getCondition());
}

void OMPClauseEnqueue::VisitOMPNumThreadsClause(const OMPNumThreadsClause *C) {
  VisitOMPClauseWithPreInit(C);
  Visitor->AddStmt(C->getNumThreads());
}

void OMPClauseEnqueue::VisitOMPSafelenClause(const OMPSafelenClause *C) {
  Visitor->AddStmt(C->getSafelen());
}

void OMPClauseEnqueue::VisitOMPSimdlenClause(const OMPSimdlenClause *C) {
  Visitor->AddStmt(C->getSimdlen());
}

void OMPClauseEnqueue::VisitOMPCollapseClause(const OMPCollapseClause *C) {
  Visitor->AddStmt(C->getNumForLoops());
}

void OMPClauseEnqueue::VisitOMPDefaultClause(const OMPDefaultClause *C) { }

void OMPClauseEnqueue::VisitOMPProcBindClause(const OMPProcBindClause *C) { }

void OMPClauseEnqueue::VisitOMPScheduleClause(const OMPScheduleClause *C) {
  VisitOMPClauseWithPreInit(C);
  Visitor->AddStmt(C->getChunkSize());
}

void OMPClauseEnqueue::VisitOMPOrderedClause(const OMPOrderedClause *C) {
  Visitor->AddStmt(C->getNumForLoops());
}

void OMPClauseEnqueue::VisitOMPNowaitClause(const OMPNowaitClause *) {}

void OMPClauseEnqueue::VisitOMPUntiedClause(const OMPUntiedClause *) {}

void OMPClauseEnqueue::VisitOMPMergeableClause(const OMPMergeableClause *) {}

void OMPClauseEnqueue::VisitOMPReadClause(const OMPReadClause *) {}

void OMPClauseEnqueue::VisitOMPWriteClause(const OMPWriteClause *) {}

void OMPClauseEnqueue::VisitOMPUpdateClause(const OMPUpdateClause *) {}

void OMPClauseEnqueue::VisitOMPCaptureClause(const OMPCaptureClause *) {}

void OMPClauseEnqueue::VisitOMPSeqCstClause(const OMPSeqCstClause *) {}

void OMPClauseEnqueue::VisitOMPThreadsClause(const OMPThreadsClause *) {}

void OMPClauseEnqueue::VisitOMPSIMDClause(const OMPSIMDClause *) {}

void OMPClauseEnqueue::VisitOMPNogroupClause(const OMPNogroupClause *) {}

void OMPClauseEnqueue::VisitOMPDeviceClause(const OMPDeviceClause *C) {
  Visitor->AddStmt(C->getDevice());
}

void OMPClauseEnqueue::VisitOMPNumTeamsClause(const OMPNumTeamsClause *C) {
  VisitOMPClauseWithPreInit(C);
  Visitor->AddStmt(C->getNumTeams());
}

void OMPClauseEnqueue::VisitOMPThreadLimitClause(const OMPThreadLimitClause *C) {
  VisitOMPClauseWithPreInit(C);
  Visitor->AddStmt(C->getThreadLimit());
}

void OMPClauseEnqueue::VisitOMPPriorityClause(const OMPPriorityClause *C) {
  Visitor->AddStmt(C->getPriority());
}

void OMPClauseEnqueue::VisitOMPGrainsizeClause(const OMPGrainsizeClause *C) {
  Visitor->AddStmt(C->getGrainsize());
}

void OMPClauseEnqueue::VisitOMPNumTasksClause(const OMPNumTasksClause *C) {
  Visitor->AddStmt(C->getNumTasks());
}

void OMPClauseEnqueue::VisitOMPHintClause(const OMPHintClause *C) {
  Visitor->AddStmt(C->getHint());
}

template<typename T>
void OMPClauseEnqueue::VisitOMPClauseList(T *Node) {
  for (const auto *I : Node->varlists()) {
    Visitor->AddStmt(I);
  }
}

void OMPClauseEnqueue::VisitOMPPrivateClause(const OMPPrivateClause *C) {
  VisitOMPClauseList(C);
  for (const auto *E : C->private_copies()) {
    Visitor->AddStmt(E);
  }
}
void OMPClauseEnqueue::VisitOMPFirstprivateClause(
                                        const OMPFirstprivateClause *C) {
  VisitOMPClauseList(C);
  VisitOMPClauseWithPreInit(C);
  for (const auto *E : C->private_copies()) {
    Visitor->AddStmt(E);
  }
  for (const auto *E : C->inits()) {
    Visitor->AddStmt(E);
  }
}
void OMPClauseEnqueue::VisitOMPLastprivateClause(
                                        const OMPLastprivateClause *C) {
  VisitOMPClauseList(C);
  VisitOMPClauseWithPostUpdate(C);
  for (auto *E : C->private_copies()) {
    Visitor->AddStmt(E);
  }
  for (auto *E : C->source_exprs()) {
    Visitor->AddStmt(E);
  }
  for (auto *E : C->destination_exprs()) {
    Visitor->AddStmt(E);
  }
  for (auto *E : C->assignment_ops()) {
    Visitor->AddStmt(E);
  }
}
void OMPClauseEnqueue::VisitOMPSharedClause(const OMPSharedClause *C) {
  VisitOMPClauseList(C);
}
void OMPClauseEnqueue::VisitOMPReductionClause(const OMPReductionClause *C) {
  VisitOMPClauseList(C);
  VisitOMPClauseWithPostUpdate(C);
  for (auto *E : C->privates()) {
    Visitor->AddStmt(E);
  }
  for (auto *E : C->lhs_exprs()) {
    Visitor->AddStmt(E);
  }
  for (auto *E : C->rhs_exprs()) {
    Visitor->AddStmt(E);
  }
  for (auto *E : C->reduction_ops()) {
    Visitor->AddStmt(E);
  }
}
void OMPClauseEnqueue::VisitOMPTaskReductionClause(
    const OMPTaskReductionClause *C) {
  VisitOMPClauseList(C);
  VisitOMPClauseWithPostUpdate(C);
  for (auto *E : C->privates()) {
    Visitor->AddStmt(E);
  }
  for (auto *E : C->lhs_exprs()) {
    Visitor->AddStmt(E);
  }
  for (auto *E : C->rhs_exprs()) {
    Visitor->AddStmt(E);
  }
  for (auto *E : C->reduction_ops()) {
    Visitor->AddStmt(E);
  }
}
void OMPClauseEnqueue::VisitOMPInReductionClause(
    const OMPInReductionClause *C) {
  VisitOMPClauseList(C);
  VisitOMPClauseWithPostUpdate(C);
  for (auto *E : C->privates()) {
    Visitor->AddStmt(E);
  }
  for (auto *E : C->lhs_exprs()) {
    Visitor->AddStmt(E);
  }
  for (auto *E : C->rhs_exprs()) {
    Visitor->AddStmt(E);
  }
  for (auto *E : C->reduction_ops()) {
    Visitor->AddStmt(E);
  }
  for (auto *E : C->taskgroup_descriptors())
    Visitor->AddStmt(E);
}
void OMPClauseEnqueue::VisitOMPLinearClause(const OMPLinearClause *C) {
  VisitOMPClauseList(C);
  VisitOMPClauseWithPostUpdate(C);
  for (const auto *E : C->privates()) {
    Visitor->AddStmt(E);
  }
  for (const auto *E : C->inits()) {
    Visitor->AddStmt(E);
  }
  for (const auto *E : C->updates()) {
    Visitor->AddStmt(E);
  }
  for (const auto *E : C->finals()) {
    Visitor->AddStmt(E);
  }
  Visitor->AddStmt(C->getStep());
  Visitor->AddStmt(C->getCalcStep());
}
void OMPClauseEnqueue::VisitOMPAlignedClause(const OMPAlignedClause *C) {
  VisitOMPClauseList(C);
  Visitor->AddStmt(C->getAlignment());
}
void OMPClauseEnqueue::VisitOMPCopyinClause(const OMPCopyinClause *C) {
  VisitOMPClauseList(C);
  for (auto *E : C->source_exprs()) {
    Visitor->AddStmt(E);
  }
  for (auto *E : C->destination_exprs()) {
    Visitor->AddStmt(E);
  }
  for (auto *E : C->assignment_ops()) {
    Visitor->AddStmt(E);
  }
}
void
OMPClauseEnqueue::VisitOMPCopyprivateClause(const OMPCopyprivateClause *C) {
  VisitOMPClauseList(C);
  for (auto *E : C->source_exprs()) {
    Visitor->AddStmt(E);
  }
  for (auto *E : C->destination_exprs()) {
    Visitor->AddStmt(E);
  }
  for (auto *E : C->assignment_ops()) {
    Visitor->AddStmt(E);
  }
}
void OMPClauseEnqueue::VisitOMPFlushClause(const OMPFlushClause *C) {
  VisitOMPClauseList(C);
}
void OMPClauseEnqueue::VisitOMPDependClause(const OMPDependClause *C) {
  VisitOMPClauseList(C);
}
void OMPClauseEnqueue::VisitOMPMapClause(const OMPMapClause *C) {
  VisitOMPClauseList(C);
}
void OMPClauseEnqueue::VisitOMPDistScheduleClause(
    const OMPDistScheduleClause *C) {
  VisitOMPClauseWithPreInit(C);
  Visitor->AddStmt(C->getChunkSize());
}
void OMPClauseEnqueue::VisitOMPDefaultmapClause(
    const OMPDefaultmapClause * /*C*/) {}
void OMPClauseEnqueue::VisitOMPToClause(const OMPToClause *C) {
  VisitOMPClauseList(C);
}
void OMPClauseEnqueue::VisitOMPFromClause(const OMPFromClause *C) {
  VisitOMPClauseList(C);
}
void OMPClauseEnqueue::VisitOMPUseDevicePtrClause(const OMPUseDevicePtrClause *C) {
  VisitOMPClauseList(C);
}
void OMPClauseEnqueue::VisitOMPIsDevicePtrClause(const OMPIsDevicePtrClause *C) {
  VisitOMPClauseList(C);
}
}

void EnqueueVisitor::EnqueueChildren(const OMPClause *S) {
  unsigned size = WL.size();
  OMPClauseEnqueue Visitor(this);
  Visitor.Visit(S);
  if (size == WL.size())
    return;
  // Now reverse the entries we just added.  This will match the DFS
  // ordering performed by the worklist.
  VisitorWorkList::iterator I = WL.begin() + size, E = WL.end();
  std::reverse(I, E);
}
void EnqueueVisitor::VisitAddrLabelExpr(const AddrLabelExpr *E) {
  WL.push_back(LabelRefVisit(E->getLabel(), E->getLabelLoc(), Parent));
}
void EnqueueVisitor::VisitBlockExpr(const BlockExpr *B) {
  AddDecl(B->getBlockDecl());
}
void EnqueueVisitor::VisitCompoundLiteralExpr(const CompoundLiteralExpr *E) {
  EnqueueChildren(E);
  AddTypeLoc(E->getTypeSourceInfo());
}
void EnqueueVisitor::VisitCompoundStmt(const CompoundStmt *S) {
  for (auto &I : llvm::reverse(S->body()))
    AddStmt(I);
}
void EnqueueVisitor::
VisitMSDependentExistsStmt(const MSDependentExistsStmt *S) {
  AddStmt(S->getSubStmt());
  AddDeclarationNameInfo(S);
  if (NestedNameSpecifierLoc QualifierLoc = S->getQualifierLoc())
    AddNestedNameSpecifierLoc(QualifierLoc);
}

void EnqueueVisitor::
VisitCXXDependentScopeMemberExpr(const CXXDependentScopeMemberExpr *E) {
  if (E->hasExplicitTemplateArgs())
    AddExplicitTemplateArgs(E->getTemplateArgs(), E->getNumTemplateArgs());
  AddDeclarationNameInfo(E);
  if (NestedNameSpecifierLoc QualifierLoc = E->getQualifierLoc())
    AddNestedNameSpecifierLoc(QualifierLoc);
  if (!E->isImplicitAccess())
    AddStmt(E->getBase());
}
void EnqueueVisitor::VisitCXXNewExpr(const CXXNewExpr *E) {
  // Enqueue the initializer , if any.
  AddStmt(E->getInitializer());
  // Enqueue the array size, if any.
  AddStmt(E->getArraySize());
  // Enqueue the allocated type.
  AddTypeLoc(E->getAllocatedTypeSourceInfo());
  // Enqueue the placement arguments.
  for (unsigned I = E->getNumPlacementArgs(); I > 0; --I)
    AddStmt(E->getPlacementArg(I-1));
}
void EnqueueVisitor::VisitCXXOperatorCallExpr(const CXXOperatorCallExpr *CE) {
  for (unsigned I = CE->getNumArgs(); I > 1 /* Yes, this is 1 */; --I)
    AddStmt(CE->getArg(I-1));
  AddStmt(CE->getCallee());
  AddStmt(CE->getArg(0));
}
void EnqueueVisitor::VisitCXXPseudoDestructorExpr(
                                        const CXXPseudoDestructorExpr *E) {
  // Visit the name of the type being destroyed.
  AddTypeLoc(E->getDestroyedTypeInfo());
  // Visit the scope type that looks disturbingly like the nested-name-specifier
  // but isn't.
  AddTypeLoc(E->getScopeTypeInfo());
  // Visit the nested-name-specifier.
  if (NestedNameSpecifierLoc QualifierLoc = E->getQualifierLoc())
    AddNestedNameSpecifierLoc(QualifierLoc);
  // Visit base expression.
  AddStmt(E->getBase());
}
void EnqueueVisitor::VisitCXXScalarValueInitExpr(
                                        const CXXScalarValueInitExpr *E) {
  AddTypeLoc(E->getTypeSourceInfo());
}
void EnqueueVisitor::VisitCXXTemporaryObjectExpr(
                                        const CXXTemporaryObjectExpr *E) {
  EnqueueChildren(E);
  AddTypeLoc(E->getTypeSourceInfo());
}
void EnqueueVisitor::VisitCXXTypeidExpr(const CXXTypeidExpr *E) {
  EnqueueChildren(E);
  if (E->isTypeOperand())
    AddTypeLoc(E->getTypeOperandSourceInfo());
}

void EnqueueVisitor::VisitCXXUnresolvedConstructExpr(
                                        const CXXUnresolvedConstructExpr *E) {
  EnqueueChildren(E);
  AddTypeLoc(E->getTypeSourceInfo());
}
void EnqueueVisitor::VisitCXXUuidofExpr(const CXXUuidofExpr *E) {
  EnqueueChildren(E);
  if (E->isTypeOperand())
    AddTypeLoc(E->getTypeOperandSourceInfo());
}

void EnqueueVisitor::VisitCXXCatchStmt(const CXXCatchStmt *S) {
  EnqueueChildren(S);
  AddDecl(S->getExceptionDecl());
}

void EnqueueVisitor::VisitCXXForRangeStmt(const CXXForRangeStmt *S) {
  AddStmt(S->getBody());
  AddStmt(S->getRangeInit());
  AddDecl(S->getLoopVariable());
}

void EnqueueVisitor::VisitDeclRefExpr(const DeclRefExpr *DR) {
  if (DR->hasExplicitTemplateArgs())
    AddExplicitTemplateArgs(DR->getTemplateArgs(), DR->getNumTemplateArgs());
  WL.push_back(DeclRefExprParts(DR, Parent));
}
void EnqueueVisitor::VisitDependentScopeDeclRefExpr(
                                        const DependentScopeDeclRefExpr *E) {
  if (E->hasExplicitTemplateArgs())
    AddExplicitTemplateArgs(E->getTemplateArgs(), E->getNumTemplateArgs());
  AddDeclarationNameInfo(E);
  AddNestedNameSpecifierLoc(E->getQualifierLoc());
}
void EnqueueVisitor::VisitDeclStmt(const DeclStmt *S) {
  unsigned size = WL.size();
  bool isFirst = true;
  for (const auto *D : S->decls()) {
    AddDecl(D, isFirst);
    isFirst = false;
  }
  if (size == WL.size())
    return;
  // Now reverse the entries we just added.  This will match the DFS
  // ordering performed by the worklist.
  VisitorWorkList::iterator I = WL.begin() + size, E = WL.end();
  std::reverse(I, E);
}
void EnqueueVisitor::VisitDesignatedInitExpr(const DesignatedInitExpr *E) {
  AddStmt(E->getInit());
  for (const DesignatedInitExpr::Designator &D :
       llvm::reverse(E->designators())) {
    if (D.isFieldDesignator()) {
      if (FieldDecl *Field = D.getField())
        AddMemberRef(Field, D.getFieldLoc());
      continue;
    }
    if (D.isArrayDesignator()) {
      AddStmt(E->getArrayIndex(D));
      continue;
    }
    assert(D.isArrayRangeDesignator() && "Unknown designator kind");
    AddStmt(E->getArrayRangeEnd(D));
    AddStmt(E->getArrayRangeStart(D));
  }
}
void EnqueueVisitor::VisitExplicitCastExpr(const ExplicitCastExpr *E) {
  EnqueueChildren(E);
  AddTypeLoc(E->getTypeInfoAsWritten());
}
void EnqueueVisitor::VisitForStmt(const ForStmt *FS) {
  AddStmt(FS->getBody());
  AddStmt(FS->getInc());
  AddStmt(FS->getCond());
  AddDecl(FS->getConditionVariable());
  AddStmt(FS->getInit());
}
void EnqueueVisitor::VisitGotoStmt(const GotoStmt *GS) {
  WL.push_back(LabelRefVisit(GS->getLabel(), GS->getLabelLoc(), Parent));
}
void EnqueueVisitor::VisitIfStmt(const IfStmt *If) {
  AddStmt(If->getElse());
  AddStmt(If->getThen());
  AddStmt(If->getCond());
  AddDecl(If->getConditionVariable());
}
void EnqueueVisitor::VisitInitListExpr(const InitListExpr *IE) {
  // We care about the syntactic form of the initializer list, only.
  if (InitListExpr *Syntactic = IE->getSyntacticForm())
    IE = Syntactic;
  EnqueueChildren(IE);
}
void EnqueueVisitor::VisitMemberExpr(const MemberExpr *M) {
  WL.push_back(MemberExprParts(M, Parent));
  
  // If the base of the member access expression is an implicit 'this', don't
  // visit it.
  // FIXME: If we ever want to show these implicit accesses, this will be
  // unfortunate. However, clang_getCursor() relies on this behavior.
  if (M->isImplicitAccess())
    return;

  // Ignore base anonymous struct/union fields, otherwise they will shadow the
  // real field that that we are interested in.
  if (auto *SubME = dyn_cast<MemberExpr>(M->getBase())) {
    if (auto *FD = dyn_cast_or_null<FieldDecl>(SubME->getMemberDecl())) {
      if (FD->isAnonymousStructOrUnion()) {
        AddStmt(SubME->getBase());
        return;
      }
    }
  }

  AddStmt(M->getBase());
}
void EnqueueVisitor::VisitObjCEncodeExpr(const ObjCEncodeExpr *E) {
  AddTypeLoc(E->getEncodedTypeSourceInfo());
}
void EnqueueVisitor::VisitObjCMessageExpr(const ObjCMessageExpr *M) {
  EnqueueChildren(M);
  AddTypeLoc(M->getClassReceiverTypeInfo());
}
void EnqueueVisitor::VisitOffsetOfExpr(const OffsetOfExpr *E) {
  // Visit the components of the offsetof expression.
  for (unsigned N = E->getNumComponents(), I = N; I > 0; --I) {
    const OffsetOfNode &Node = E->getComponent(I-1);
    switch (Node.getKind()) {
    case OffsetOfNode::Array:
      AddStmt(E->getIndexExpr(Node.getArrayExprIndex()));
      break;
    case OffsetOfNode::Field:
      AddMemberRef(Node.getField(), Node.getSourceRange().getEnd());
      break;
    case OffsetOfNode::Identifier:
    case OffsetOfNode::Base:
      continue;
    }
  }
  // Visit the type into which we're computing the offset.
  AddTypeLoc(E->getTypeSourceInfo());
}
void EnqueueVisitor::VisitOverloadExpr(const OverloadExpr *E) {
  if (E->hasExplicitTemplateArgs())
    AddExplicitTemplateArgs(E->getTemplateArgs(), E->getNumTemplateArgs());
  WL.push_back(OverloadExprParts(E, Parent));
}
void EnqueueVisitor::VisitUnaryExprOrTypeTraitExpr(
                                        const UnaryExprOrTypeTraitExpr *E) {
  EnqueueChildren(E);
  if (E->isArgumentType())
    AddTypeLoc(E->getArgumentTypeInfo());
}
void EnqueueVisitor::VisitStmt(const Stmt *S) {
  EnqueueChildren(S);
}
void EnqueueVisitor::VisitSwitchStmt(const SwitchStmt *S) {
  AddStmt(S->getBody());
  AddStmt(S->getCond());
  AddDecl(S->getConditionVariable());
}

void EnqueueVisitor::VisitWhileStmt(const WhileStmt *W) {
  AddStmt(W->getBody());
  AddStmt(W->getCond());
  AddDecl(W->getConditionVariable());
}

void EnqueueVisitor::VisitTypeTraitExpr(const TypeTraitExpr *E) {
  for (unsigned I = E->getNumArgs(); I > 0; --I)
    AddTypeLoc(E->getArg(I-1));
}

void EnqueueVisitor::VisitArrayTypeTraitExpr(const ArrayTypeTraitExpr *E) {
  AddTypeLoc(E->getQueriedTypeSourceInfo());
}

void EnqueueVisitor::VisitExpressionTraitExpr(const ExpressionTraitExpr *E) {
  EnqueueChildren(E);
}

void EnqueueVisitor::VisitUnresolvedMemberExpr(const UnresolvedMemberExpr *U) {
  VisitOverloadExpr(U);
  if (!U->isImplicitAccess())
    AddStmt(U->getBase());
}
void EnqueueVisitor::VisitVAArgExpr(const VAArgExpr *E) {
  AddStmt(E->getSubExpr());
  AddTypeLoc(E->getWrittenTypeInfo());
}
void EnqueueVisitor::VisitSizeOfPackExpr(const SizeOfPackExpr *E) {
  WL.push_back(SizeOfPackExprParts(E, Parent));
}
void EnqueueVisitor::VisitOpaqueValueExpr(const OpaqueValueExpr *E) {
  // If the opaque value has a source expression, just transparently
  // visit that.  This is useful for (e.g.) pseudo-object expressions.
  if (Expr *SourceExpr = E->getSourceExpr())
    return Visit(SourceExpr);
}
void EnqueueVisitor::VisitLambdaExpr(const LambdaExpr *E) {
  AddStmt(E->getBody());
  WL.push_back(LambdaExprParts(E, Parent));
}
void EnqueueVisitor::VisitPseudoObjectExpr(const PseudoObjectExpr *E) {
  // Treat the expression like its syntactic form.
  Visit(E->getSyntacticForm());
}

void EnqueueVisitor::VisitOMPExecutableDirective(
  const OMPExecutableDirective *D) {
  EnqueueChildren(D);
  for (ArrayRef<OMPClause *>::iterator I = D->clauses().begin(),
                                       E = D->clauses().end();
       I != E; ++I)
    EnqueueChildren(*I);
}

void EnqueueVisitor::VisitOMPLoopDirective(const OMPLoopDirective *D) {
  VisitOMPExecutableDirective(D);
}

void EnqueueVisitor::VisitOMPParallelDirective(const OMPParallelDirective *D) {
  VisitOMPExecutableDirective(D);
}

void EnqueueVisitor::VisitOMPSimdDirective(const OMPSimdDirective *D) {
  VisitOMPLoopDirective(D);
}

void EnqueueVisitor::VisitOMPForDirective(const OMPForDirective *D) {
  VisitOMPLoopDirective(D);
}

void EnqueueVisitor::VisitOMPForSimdDirective(const OMPForSimdDirective *D) {
  VisitOMPLoopDirective(D);
}

void EnqueueVisitor::VisitOMPSectionsDirective(const OMPSectionsDirective *D) {
  VisitOMPExecutableDirective(D);
}

void EnqueueVisitor::VisitOMPSectionDirective(const OMPSectionDirective *D) {
  VisitOMPExecutableDirective(D);
}

void EnqueueVisitor::VisitOMPSingleDirective(const OMPSingleDirective *D) {
  VisitOMPExecutableDirective(D);
}

void EnqueueVisitor::VisitOMPMasterDirective(const OMPMasterDirective *D) {
  VisitOMPExecutableDirective(D);
}

void EnqueueVisitor::VisitOMPCriticalDirective(const OMPCriticalDirective *D) {
  VisitOMPExecutableDirective(D);
  AddDeclarationNameInfo(D);
}

void
EnqueueVisitor::VisitOMPParallelForDirective(const OMPParallelForDirective *D) {
  VisitOMPLoopDirective(D);
}

void EnqueueVisitor::VisitOMPParallelForSimdDirective(
    const OMPParallelForSimdDirective *D) {
  VisitOMPLoopDirective(D);
}

void EnqueueVisitor::VisitOMPParallelSectionsDirective(
    const OMPParallelSectionsDirective *D) {
  VisitOMPExecutableDirective(D);
}

void EnqueueVisitor::VisitOMPTaskDirective(const OMPTaskDirective *D) {
  VisitOMPExecutableDirective(D);
}

void
EnqueueVisitor::VisitOMPTaskyieldDirective(const OMPTaskyieldDirective *D) {
  VisitOMPExecutableDirective(D);
}

void EnqueueVisitor::VisitOMPBarrierDirective(const OMPBarrierDirective *D) {
  VisitOMPExecutableDirective(D);
}

void EnqueueVisitor::VisitOMPTaskwaitDirective(const OMPTaskwaitDirective *D) {
  VisitOMPExecutableDirective(D);
}

void EnqueueVisitor::VisitOMPTaskgroupDirective(
    const OMPTaskgroupDirective *D) {
  VisitOMPExecutableDirective(D);
  if (const Expr *E = D->getReductionRef())
    VisitStmt(E);
}

void EnqueueVisitor::VisitOMPFlushDirective(const OMPFlushDirective *D) {
  VisitOMPExecutableDirective(D);
}

void EnqueueVisitor::VisitOMPOrderedDirective(const OMPOrderedDirective *D) {
  VisitOMPExecutableDirective(D);
}

void EnqueueVisitor::VisitOMPAtomicDirective(const OMPAtomicDirective *D) {
  VisitOMPExecutableDirective(D);
}

void EnqueueVisitor::VisitOMPTargetDirective(const OMPTargetDirective *D) {
  VisitOMPExecutableDirective(D);
}

void EnqueueVisitor::VisitOMPTargetDataDirective(const 
                                                 OMPTargetDataDirective *D) {
  VisitOMPExecutableDirective(D);
}

void EnqueueVisitor::VisitOMPTargetEnterDataDirective(
    const OMPTargetEnterDataDirective *D) {
  VisitOMPExecutableDirective(D);
}

void EnqueueVisitor::VisitOMPTargetExitDataDirective(
    const OMPTargetExitDataDirective *D) {
  VisitOMPExecutableDirective(D);
}

void EnqueueVisitor::VisitOMPTargetParallelDirective(
    const OMPTargetParallelDirective *D) {
  VisitOMPExecutableDirective(D);
}

void EnqueueVisitor::VisitOMPTargetParallelForDirective(
    const OMPTargetParallelForDirective *D) {
  VisitOMPLoopDirective(D);
}

void EnqueueVisitor::VisitOMPTeamsDirective(const OMPTeamsDirective *D) {
  VisitOMPExecutableDirective(D);
}

void EnqueueVisitor::VisitOMPCancellationPointDirective(
    const OMPCancellationPointDirective *D) {
  VisitOMPExecutableDirective(D);
}

void EnqueueVisitor::VisitOMPCancelDirective(const OMPCancelDirective *D) {
  VisitOMPExecutableDirective(D);
}

void EnqueueVisitor::VisitOMPTaskLoopDirective(const OMPTaskLoopDirective *D) {
  VisitOMPLoopDirective(D);
}

void EnqueueVisitor::VisitOMPTaskLoopSimdDirective(
    const OMPTaskLoopSimdDirective *D) {
  VisitOMPLoopDirective(D);
}

void EnqueueVisitor::VisitOMPDistributeDirective(
    const OMPDistributeDirective *D) {
  VisitOMPLoopDirective(D);
}

void EnqueueVisitor::VisitOMPDistributeParallelForDirective(
    const OMPDistributeParallelForDirective *D) {
  VisitOMPLoopDirective(D);
}

void EnqueueVisitor::VisitOMPDistributeParallelForSimdDirective(
    const OMPDistributeParallelForSimdDirective *D) {
  VisitOMPLoopDirective(D);
}

void EnqueueVisitor::VisitOMPDistributeSimdDirective(
    const OMPDistributeSimdDirective *D) {
  VisitOMPLoopDirective(D);
}

void EnqueueVisitor::VisitOMPTargetParallelForSimdDirective(
    const OMPTargetParallelForSimdDirective *D) {
  VisitOMPLoopDirective(D);
}

void EnqueueVisitor::VisitOMPTargetSimdDirective(
    const OMPTargetSimdDirective *D) {
  VisitOMPLoopDirective(D);
}

void EnqueueVisitor::VisitOMPTeamsDistributeDirective(
    const OMPTeamsDistributeDirective *D) {
  VisitOMPLoopDirective(D);
}

void EnqueueVisitor::VisitOMPTeamsDistributeSimdDirective(
    const OMPTeamsDistributeSimdDirective *D) {
  VisitOMPLoopDirective(D);
}

void EnqueueVisitor::VisitOMPTeamsDistributeParallelForSimdDirective(
    const OMPTeamsDistributeParallelForSimdDirective *D) {
  VisitOMPLoopDirective(D);
}

void EnqueueVisitor::VisitOMPTeamsDistributeParallelForDirective(
    const OMPTeamsDistributeParallelForDirective *D) {
  VisitOMPLoopDirective(D);
}

void EnqueueVisitor::VisitOMPTargetTeamsDirective(
    const OMPTargetTeamsDirective *D) {
  VisitOMPExecutableDirective(D);
}

void EnqueueVisitor::VisitOMPTargetTeamsDistributeDirective(
    const OMPTargetTeamsDistributeDirective *D) {
  VisitOMPLoopDirective(D);
}

void EnqueueVisitor::VisitOMPTargetTeamsDistributeParallelForDirective(
    const OMPTargetTeamsDistributeParallelForDirective *D) {
  VisitOMPLoopDirective(D);
}

void EnqueueVisitor::VisitOMPTargetTeamsDistributeParallelForSimdDirective(
    const OMPTargetTeamsDistributeParallelForSimdDirective *D) {
  VisitOMPLoopDirective(D);
}

void EnqueueVisitor::VisitOMPTargetTeamsDistributeSimdDirective(
    const OMPTargetTeamsDistributeSimdDirective *D) {
  VisitOMPLoopDirective(D);
}

void CursorVisitor::EnqueueWorkList(VisitorWorkList &WL, const Stmt *S) {
  EnqueueVisitor(WL, MakeCXCursor(S, StmtParent, TU,RegionOfInterest)).Visit(S);
}

bool CursorVisitor::IsInRegionOfInterest(CXCursor C) {
  if (RegionOfInterest.isValid()) {
    SourceRange Range = getRawCursorExtent(C);
    if (Range.isInvalid() || CompareRegionOfInterest(Range))
      return false;
  }
  return true;
}

bool CursorVisitor::RunVisitorWorkList(VisitorWorkList &WL) {
  while (!WL.empty()) {
    // Dequeue the worklist item.
    VisitorJob LI = WL.pop_back_val();

    // Set the Parent field, then back to its old value once we're done.
    SetParentRAII SetParent(Parent, StmtParent, LI.getParent());
  
    switch (LI.getKind()) {
      case VisitorJob::DeclVisitKind: {
        const Decl *D = cast<DeclVisit>(&LI)->get();
        if (!D)
          continue;

        // For now, perform default visitation for Decls.
        if (Visit(MakeCXCursor(D, TU, RegionOfInterest,
                               cast<DeclVisit>(&LI)->isFirst())))
            return true;

        continue;
      }
      case VisitorJob::ExplicitTemplateArgsVisitKind: {
        for (const TemplateArgumentLoc &Arg :
             *cast<ExplicitTemplateArgsVisit>(&LI)) {
          if (VisitTemplateArgumentLoc(Arg))
            return true;
        }
        continue;
      }
      case VisitorJob::TypeLocVisitKind: {
        // Perform default visitation for TypeLocs.
        if (Visit(cast<TypeLocVisit>(&LI)->get()))
          return true;
        continue;
      }
      case VisitorJob::LabelRefVisitKind: {
        const LabelDecl *LS = cast<LabelRefVisit>(&LI)->get();
        if (LabelStmt *stmt = LS->getStmt()) {
          if (Visit(MakeCursorLabelRef(stmt, cast<LabelRefVisit>(&LI)->getLoc(),
                                       TU))) {
            return true;
          }
        }
        continue;
      }

      case VisitorJob::NestedNameSpecifierLocVisitKind: {
        NestedNameSpecifierLocVisit *V = cast<NestedNameSpecifierLocVisit>(&LI);
        if (VisitNestedNameSpecifierLoc(V->get()))
          return true;
        continue;
      }
        
      case VisitorJob::DeclarationNameInfoVisitKind: {
        if (VisitDeclarationNameInfo(cast<DeclarationNameInfoVisit>(&LI)
                                     ->get()))
          return true;
        continue;
      }
      case VisitorJob::MemberRefVisitKind: {
        MemberRefVisit *V = cast<MemberRefVisit>(&LI);
        if (Visit(MakeCursorMemberRef(V->get(), V->getLoc(), TU)))
          return true;
        continue;
      }
      case VisitorJob::StmtVisitKind: {
        const Stmt *S = cast<StmtVisit>(&LI)->get();
        if (!S)
          continue;

        // Update the current cursor.
        CXCursor Cursor = MakeCXCursor(S, StmtParent, TU, RegionOfInterest);
        if (!IsInRegionOfInterest(Cursor))
          continue;
        switch (Visitor(Cursor, Parent, ClientData)) {
          case CXChildVisit_Break: return true;
          case CXChildVisit_Continue: break;
          case CXChildVisit_Recurse:
            if (PostChildrenVisitor)
              WL.push_back(PostChildrenVisit(nullptr, Cursor));
            EnqueueWorkList(WL, S);
            break;
        }
        continue;
      }
      case VisitorJob::MemberExprPartsKind: {
        // Handle the other pieces in the MemberExpr besides the base.
        const MemberExpr *M = cast<MemberExprParts>(&LI)->get();
        
        // Visit the nested-name-specifier
        if (NestedNameSpecifierLoc QualifierLoc = M->getQualifierLoc())
          if (VisitNestedNameSpecifierLoc(QualifierLoc))
            return true;
        
        // Visit the declaration name.
        if (VisitDeclarationNameInfo(M->getMemberNameInfo()))
          return true;
        
        // Visit the explicitly-specified template arguments, if any.
        if (M->hasExplicitTemplateArgs()) {
          for (const TemplateArgumentLoc *Arg = M->getTemplateArgs(),
               *ArgEnd = Arg + M->getNumTemplateArgs();
               Arg != ArgEnd; ++Arg) {
            if (VisitTemplateArgumentLoc(*Arg))
              return true;
          }
        }
        continue;
      }
      case VisitorJob::DeclRefExprPartsKind: {
        const DeclRefExpr *DR = cast<DeclRefExprParts>(&LI)->get();
        // Visit nested-name-specifier, if present.
        if (NestedNameSpecifierLoc QualifierLoc = DR->getQualifierLoc())
          if (VisitNestedNameSpecifierLoc(QualifierLoc))
            return true;
        // Visit declaration name.
        if (VisitDeclarationNameInfo(DR->getNameInfo()))
          return true;
        continue;
      }
      case VisitorJob::OverloadExprPartsKind: {
        const OverloadExpr *O = cast<OverloadExprParts>(&LI)->get();
        // Visit the nested-name-specifier.
        if (NestedNameSpecifierLoc QualifierLoc = O->getQualifierLoc())
          if (VisitNestedNameSpecifierLoc(QualifierLoc))
            return true;
        // Visit the declaration name.
        if (VisitDeclarationNameInfo(O->getNameInfo()))
          return true;
        // Visit the overloaded declaration reference.
        if (Visit(MakeCursorOverloadedDeclRef(O, TU)))
          return true;
        continue;
      }
      case VisitorJob::SizeOfPackExprPartsKind: {
        const SizeOfPackExpr *E = cast<SizeOfPackExprParts>(&LI)->get();
        NamedDecl *Pack = E->getPack();
        if (isa<TemplateTypeParmDecl>(Pack)) {
          if (Visit(MakeCursorTypeRef(cast<TemplateTypeParmDecl>(Pack),
                                      E->getPackLoc(), TU)))
            return true;
          
          continue;
        }
          
        if (isa<TemplateTemplateParmDecl>(Pack)) {
          if (Visit(MakeCursorTemplateRef(cast<TemplateTemplateParmDecl>(Pack),
                                          E->getPackLoc(), TU)))
            return true;
          
          continue;
        }
        
        // Non-type template parameter packs and function parameter packs are
        // treated like DeclRefExpr cursors.
        continue;
      }
        
      case VisitorJob::LambdaExprPartsKind: {
        // Visit captures.
        const LambdaExpr *E = cast<LambdaExprParts>(&LI)->get();
        for (LambdaExpr::capture_iterator C = E->explicit_capture_begin(),
                                       CEnd = E->explicit_capture_end();
             C != CEnd; ++C) {
          // FIXME: Lambda init-captures.
          if (!C->capturesVariable())
            continue;

          if (Visit(MakeCursorVariableRef(C->getCapturedVar(),
                                          C->getLocation(),
                                          TU)))
            return true;
        }
        
        // Visit parameters and return type, if present.
        if (E->hasExplicitParameters() || E->hasExplicitResultType()) {
          TypeLoc TL = E->getCallOperator()->getTypeSourceInfo()->getTypeLoc();
          if (E->hasExplicitParameters() && E->hasExplicitResultType()) {
            // Visit the whole type.
            if (Visit(TL))
              return true;
          } else if (FunctionProtoTypeLoc Proto =
                         TL.getAs<FunctionProtoTypeLoc>()) {
            if (E->hasExplicitParameters()) {
              // Visit parameters.
              for (unsigned I = 0, N = Proto.getNumParams(); I != N; ++I)
                if (Visit(MakeCXCursor(Proto.getParam(I), TU)))
                  return true;
            } else {
              // Visit result type.
              if (Visit(Proto.getReturnLoc()))
                return true;
            }
          }
        }
        break;
      }

      case VisitorJob::PostChildrenVisitKind:
        if (PostChildrenVisitor(Parent, ClientData))
          return true;
        break;
    }
  }
  return false;
}

bool CursorVisitor::Visit(const Stmt *S) {
  VisitorWorkList *WL = nullptr;
  if (!WorkListFreeList.empty()) {
    WL = WorkListFreeList.back();
    WL->clear();
    WorkListFreeList.pop_back();
  }
  else {
    WL = new VisitorWorkList();
    WorkListCache.push_back(WL);
  }
  EnqueueWorkList(*WL, S);
  bool result = RunVisitorWorkList(*WL);
  WorkListFreeList.push_back(WL);
  return result;
}

namespace {
typedef SmallVector<SourceRange, 4> RefNamePieces;
RefNamePieces buildPieces(unsigned NameFlags, bool IsMemberRefExpr,
                          const DeclarationNameInfo &NI, SourceRange QLoc,
                          const SourceRange *TemplateArgsLoc = nullptr) {
  const bool WantQualifier = NameFlags & CXNameRange_WantQualifier;
  const bool WantTemplateArgs = NameFlags & CXNameRange_WantTemplateArgs;
  const bool WantSinglePiece = NameFlags & CXNameRange_WantSinglePiece;
  
  const DeclarationName::NameKind Kind = NI.getName().getNameKind();
  
  RefNamePieces Pieces;

  if (WantQualifier && QLoc.isValid())
    Pieces.push_back(QLoc);
  
  if (Kind != DeclarationName::CXXOperatorName || IsMemberRefExpr)
    Pieces.push_back(NI.getLoc());

  if (WantTemplateArgs && TemplateArgsLoc && TemplateArgsLoc->isValid())
    Pieces.push_back(*TemplateArgsLoc);

  if (Kind == DeclarationName::CXXOperatorName) {
    Pieces.push_back(SourceLocation::getFromRawEncoding(
                       NI.getInfo().CXXOperatorName.BeginOpNameLoc));
    Pieces.push_back(SourceLocation::getFromRawEncoding(
                       NI.getInfo().CXXOperatorName.EndOpNameLoc));
  }
  
  if (WantSinglePiece) {
    SourceRange R(Pieces.front().getBegin(), Pieces.back().getEnd());
    Pieces.clear();
    Pieces.push_back(R);
  }  

  return Pieces;  
}
}

//===----------------------------------------------------------------------===//
// Misc. API hooks.
//===----------------------------------------------------------------------===//               

static void fatal_error_handler(void *user_data, const std::string& reason,
                                bool gen_crash_diag) {
  // Write the result out to stderr avoiding errs() because raw_ostreams can
  // call report_fatal_error.
  fprintf(stderr, "LIBCLANG FATAL ERROR: %s\n", reason.c_str());
  ::abort();
}

namespace {
struct RegisterFatalErrorHandler {
  RegisterFatalErrorHandler() {
    llvm::install_fatal_error_handler(fatal_error_handler, nullptr);
  }
};
}

static llvm::ManagedStatic<RegisterFatalErrorHandler> RegisterFatalErrorHandlerOnce;

CXIndex clang_createIndex(int excludeDeclarationsFromPCH,
                          int displayDiagnostics) {
  // We use crash recovery to make some of our APIs more reliable, implicitly
  // enable it.
  if (!getenv("LIBCLANG_DISABLE_CRASH_RECOVERY"))
    llvm::CrashRecoveryContext::Enable();

  // Look through the managed static to trigger construction of the managed
  // static which registers our fatal error handler. This ensures it is only
  // registered once.
  (void)*RegisterFatalErrorHandlerOnce;

  // Initialize targets for clang module support.
  llvm::InitializeAllTargets();
  llvm::InitializeAllTargetMCs();
  llvm::InitializeAllAsmPrinters();
  llvm::InitializeAllAsmParsers();

  CIndexer *CIdxr = new CIndexer();

  if (excludeDeclarationsFromPCH)
    CIdxr->setOnlyLocalDecls();
  if (displayDiagnostics)
    CIdxr->setDisplayDiagnostics();

  if (getenv("LIBCLANG_BGPRIO_INDEX"))
    CIdxr->setCXGlobalOptFlags(CIdxr->getCXGlobalOptFlags() |
                               CXGlobalOpt_ThreadBackgroundPriorityForIndexing);
  if (getenv("LIBCLANG_BGPRIO_EDIT"))
    CIdxr->setCXGlobalOptFlags(CIdxr->getCXGlobalOptFlags() |
                               CXGlobalOpt_ThreadBackgroundPriorityForEditing);

  return CIdxr;
}

void clang_disposeIndex(CXIndex CIdx) {
  if (CIdx)
    delete static_cast<CIndexer *>(CIdx);
}

void clang_CXIndex_setGlobalOptions(CXIndex CIdx, unsigned options) {
  if (CIdx)
    static_cast<CIndexer *>(CIdx)->setCXGlobalOptFlags(options);
}

unsigned clang_CXIndex_getGlobalOptions(CXIndex CIdx) {
  if (CIdx)
    return static_cast<CIndexer *>(CIdx)->getCXGlobalOptFlags();
  return 0;
}

void clang_CXIndex_setInvocationEmissionPathOption(CXIndex CIdx,
                                                   const char *Path) {
  if (CIdx)
    static_cast<CIndexer *>(CIdx)->setInvocationEmissionPath(Path ? Path : "");
}

void clang_toggleCrashRecovery(unsigned isEnabled) {
  if (isEnabled)
    llvm::CrashRecoveryContext::Enable();
  else
    llvm::CrashRecoveryContext::Disable();
}

CXTranslationUnit clang_createTranslationUnit(CXIndex CIdx,
                                              const char *ast_filename) {
  CXTranslationUnit TU;
  enum CXErrorCode Result =
      clang_createTranslationUnit2(CIdx, ast_filename, &TU);
  (void)Result;
  assert((TU && Result == CXError_Success) ||
         (!TU && Result != CXError_Success));
  return TU;
}

enum CXErrorCode clang_createTranslationUnit2(CXIndex CIdx,
                                              const char *ast_filename,
                                              CXTranslationUnit *out_TU) {
  if (out_TU)
    *out_TU = nullptr;

  if (!CIdx || !ast_filename || !out_TU)
    return CXError_InvalidArguments;

  LOG_FUNC_SECTION {
    *Log << ast_filename;
  }

  CIndexer *CXXIdx = static_cast<CIndexer *>(CIdx);
  FileSystemOptions FileSystemOpts;

  IntrusiveRefCntPtr<DiagnosticsEngine> Diags =
      CompilerInstance::createDiagnostics(new DiagnosticOptions());
  std::unique_ptr<ASTUnit> AU = ASTUnit::LoadFromASTFile(
      ast_filename, CXXIdx->getPCHContainerOperations()->getRawReader(),
      ASTUnit::LoadEverything, Diags,
      FileSystemOpts, /*UseDebugInfo=*/false,
      CXXIdx->getOnlyLocalDecls(), None,
      /*CaptureDiagnostics=*/true,
      /*AllowPCHWithCompilerErrors=*/true,
      /*UserFilesAreVolatile=*/true);
  *out_TU = MakeCXTranslationUnit(CXXIdx, std::move(AU));
  return *out_TU ? CXError_Success : CXError_Failure;
}

unsigned clang_defaultEditingTranslationUnitOptions() {
  return CXTranslationUnit_PrecompiledPreamble | 
         CXTranslationUnit_CacheCompletionResults;
}

CXTranslationUnit
clang_createTranslationUnitFromSourceFile(CXIndex CIdx,
                                          const char *source_filename,
                                          int num_command_line_args,
                                          const char * const *command_line_args,
                                          unsigned num_unsaved_files,
                                          struct CXUnsavedFile *unsaved_files) {
  unsigned Options = CXTranslationUnit_DetailedPreprocessingRecord;
  return clang_parseTranslationUnit(CIdx, source_filename,
                                    command_line_args, num_command_line_args,
                                    unsaved_files, num_unsaved_files,
                                    Options);
}

static CXErrorCode
clang_parseTranslationUnit_Impl(CXIndex CIdx, const char *source_filename,
                                const char *const *command_line_args,
                                int num_command_line_args,
                                ArrayRef<CXUnsavedFile> unsaved_files,
                                unsigned options, CXTranslationUnit *out_TU) {
  // Set up the initial return values.
  if (out_TU)
    *out_TU = nullptr;

  // Check arguments.
  if (!CIdx || !out_TU)
    return CXError_InvalidArguments;

  CIndexer *CXXIdx = static_cast<CIndexer *>(CIdx);

  if (CXXIdx->isOptEnabled(CXGlobalOpt_ThreadBackgroundPriorityForIndexing))
    setThreadBackgroundPriority();

  bool PrecompilePreamble = options & CXTranslationUnit_PrecompiledPreamble;
  bool CreatePreambleOnFirstParse =
      options & CXTranslationUnit_CreatePreambleOnFirstParse;
  // FIXME: Add a flag for modules.
  TranslationUnitKind TUKind
    = (options & (CXTranslationUnit_Incomplete |
                  CXTranslationUnit_SingleFileParse))? TU_Prefix : TU_Complete;
  bool CacheCodeCompletionResults
    = options & CXTranslationUnit_CacheCompletionResults;
  bool IncludeBriefCommentsInCodeCompletion
    = options & CXTranslationUnit_IncludeBriefCommentsInCodeCompletion;
  bool SkipFunctionBodies = options & CXTranslationUnit_SkipFunctionBodies;
  bool SingleFileParse = options & CXTranslationUnit_SingleFileParse;
  bool ForSerialization = options & CXTranslationUnit_ForSerialization;

  // Configure the diagnostics.
  IntrusiveRefCntPtr<DiagnosticsEngine>
    Diags(CompilerInstance::createDiagnostics(new DiagnosticOptions));

  if (options & CXTranslationUnit_KeepGoing)
    Diags->setSuppressAfterFatalError(false);

  // Recover resources if we crash before exiting this function.
  llvm::CrashRecoveryContextCleanupRegistrar<DiagnosticsEngine,
    llvm::CrashRecoveryContextReleaseRefCleanup<DiagnosticsEngine> >
    DiagCleanup(Diags.get());

  std::unique_ptr<std::vector<ASTUnit::RemappedFile>> RemappedFiles(
      new std::vector<ASTUnit::RemappedFile>());

  // Recover resources if we crash before exiting this function.
  llvm::CrashRecoveryContextCleanupRegistrar<
    std::vector<ASTUnit::RemappedFile> > RemappedCleanup(RemappedFiles.get());

  for (auto &UF : unsaved_files) {
    std::unique_ptr<llvm::MemoryBuffer> MB =
        llvm::MemoryBuffer::getMemBufferCopy(getContents(UF), UF.Filename);
    RemappedFiles->push_back(std::make_pair(UF.Filename, MB.release()));
  }

  std::unique_ptr<std::vector<const char *>> Args(
      new std::vector<const char *>());

  // Recover resources if we crash before exiting this method.
  llvm::CrashRecoveryContextCleanupRegistrar<std::vector<const char*> >
    ArgsCleanup(Args.get());

  // Since the Clang C library is primarily used by batch tools dealing with
  // (often very broken) source code, where spell-checking can have a
  // significant negative impact on performance (particularly when 
  // precompiled headers are involved), we disable it by default.
  // Only do this if we haven't found a spell-checking-related argument.
  bool FoundSpellCheckingArgument = false;
  for (int I = 0; I != num_command_line_args; ++I) {
    if (strcmp(command_line_args[I], "-fno-spell-checking") == 0 ||
        strcmp(command_line_args[I], "-fspell-checking") == 0) {
      FoundSpellCheckingArgument = true;
      break;
    }
  }
  Args->insert(Args->end(), command_line_args,
               command_line_args + num_command_line_args);

  if (!FoundSpellCheckingArgument)
    Args->insert(Args->begin() + 1, "-fno-spell-checking");

  // The 'source_filename' argument is optional.  If the caller does not
  // specify it then it is assumed that the source file is specified
  // in the actual argument list.
  // Put the source file after command_line_args otherwise if '-x' flag is
  // present it will be unused.
  if (source_filename)
    Args->push_back(source_filename);

  // Do we need the detailed preprocessing record?
  if (options & CXTranslationUnit_DetailedPreprocessingRecord) {
    Args->push_back("-Xclang");
    Args->push_back("-detailed-preprocessing-record");
  }

  // Suppress any editor placeholder diagnostics.
  Args->push_back("-fallow-editor-placeholders");

  unsigned NumErrors = Diags->getClient()->getNumErrors();
  std::unique_ptr<ASTUnit> ErrUnit;
  // Unless the user specified that they want the preamble on the first parse
  // set it up to be created on the first reparse. This makes the first parse
  // faster, trading for a slower (first) reparse.
  unsigned PrecompilePreambleAfterNParses =
      !PrecompilePreamble ? 0 : 2 - CreatePreambleOnFirstParse;

  LibclangInvocationReporter InvocationReporter(
      *CXXIdx, LibclangInvocationReporter::OperationKind::ParseOperation,
      options, llvm::makeArrayRef(*Args), /*InvocationArgs=*/None,
      unsaved_files);
  std::unique_ptr<ASTUnit> Unit(ASTUnit::LoadFromCommandLine(
      Args->data(), Args->data() + Args->size(),
      CXXIdx->getPCHContainerOperations(), Diags,
      CXXIdx->getClangResourcesPath(), CXXIdx->getOnlyLocalDecls(),
      /*CaptureDiagnostics=*/true, *RemappedFiles.get(),
      /*RemappedFilesKeepOriginalName=*/true, PrecompilePreambleAfterNParses,
      TUKind, CacheCodeCompletionResults, IncludeBriefCommentsInCodeCompletion,
      /*AllowPCHWithCompilerErrors=*/true, SkipFunctionBodies, SingleFileParse,
      /*UserFilesAreVolatile=*/true, ForSerialization,
      CXXIdx->getPCHContainerOperations()->getRawReader().getFormat(),
      &ErrUnit));

  // Early failures in LoadFromCommandLine may return with ErrUnit unset.
  if (!Unit && !ErrUnit)
    return CXError_ASTReadError;

  if (NumErrors != Diags->getClient()->getNumErrors()) {
    // Make sure to check that 'Unit' is non-NULL.
    if (CXXIdx->getDisplayDiagnostics())
      printDiagsToStderr(Unit ? Unit.get() : ErrUnit.get());
  }

  if (isASTReadError(Unit ? Unit.get() : ErrUnit.get()))
    return CXError_ASTReadError;

  *out_TU = MakeCXTranslationUnit(CXXIdx, std::move(Unit));
  if (CXTranslationUnitImpl *TU = *out_TU) {
    TU->ParsingOptions = options;
    TU->Arguments.reserve(Args->size());
    for (const char *Arg : *Args)
      TU->Arguments.push_back(Arg);
    return CXError_Success;
  }
  return CXError_Failure;
}

CXTranslationUnit
clang_parseTranslationUnit(CXIndex CIdx,
                           const char *source_filename,
                           const char *const *command_line_args,
                           int num_command_line_args,
                           struct CXUnsavedFile *unsaved_files,
                           unsigned num_unsaved_files,
                           unsigned options) {
  CXTranslationUnit TU;
  enum CXErrorCode Result = clang_parseTranslationUnit2(
      CIdx, source_filename, command_line_args, num_command_line_args,
      unsaved_files, num_unsaved_files, options, &TU);
  (void)Result;
  assert((TU && Result == CXError_Success) ||
         (!TU && Result != CXError_Success));
  return TU;
}

enum CXErrorCode clang_parseTranslationUnit2(
    CXIndex CIdx, const char *source_filename,
    const char *const *command_line_args, int num_command_line_args,
    struct CXUnsavedFile *unsaved_files, unsigned num_unsaved_files,
    unsigned options, CXTranslationUnit *out_TU) {
  SmallVector<const char *, 4> Args;
  Args.push_back("clang");
  Args.append(command_line_args, command_line_args + num_command_line_args);
  return clang_parseTranslationUnit2FullArgv(
      CIdx, source_filename, Args.data(), Args.size(), unsaved_files,
      num_unsaved_files, options, out_TU);
}

enum CXErrorCode clang_parseTranslationUnit2FullArgv(
    CXIndex CIdx, const char *source_filename,
    const char *const *command_line_args, int num_command_line_args,
    struct CXUnsavedFile *unsaved_files, unsigned num_unsaved_files,
    unsigned options, CXTranslationUnit *out_TU) {
  LOG_FUNC_SECTION {
    *Log << source_filename << ": ";
    for (int i = 0; i != num_command_line_args; ++i)
      *Log << command_line_args[i] << " ";
  }

  if (num_unsaved_files && !unsaved_files)
    return CXError_InvalidArguments;

  CXErrorCode result = CXError_Failure;
  auto ParseTranslationUnitImpl = [=, &result] {
    result = clang_parseTranslationUnit_Impl(
        CIdx, source_filename, command_line_args, num_command_line_args,
        llvm::makeArrayRef(unsaved_files, num_unsaved_files), options, out_TU);
  };

  llvm::CrashRecoveryContext CRC;

  if (!RunSafely(CRC, ParseTranslationUnitImpl)) {
    fprintf(stderr, "libclang: crash detected during parsing: {\n");
    fprintf(stderr, "  'source_filename' : '%s'\n", source_filename);
    fprintf(stderr, "  'command_line_args' : [");
    for (int i = 0; i != num_command_line_args; ++i) {
      if (i)
        fprintf(stderr, ", ");
      fprintf(stderr, "'%s'", command_line_args[i]);
    }
    fprintf(stderr, "],\n");
    fprintf(stderr, "  'unsaved_files' : [");
    for (unsigned i = 0; i != num_unsaved_files; ++i) {
      if (i)
        fprintf(stderr, ", ");
      fprintf(stderr, "('%s', '...', %ld)", unsaved_files[i].Filename,
              unsaved_files[i].Length);
    }
    fprintf(stderr, "],\n");
    fprintf(stderr, "  'options' : %d,\n", options);
    fprintf(stderr, "}\n");

    return CXError_Crashed;
  } else if (getenv("LIBCLANG_RESOURCE_USAGE")) {
    if (CXTranslationUnit *TU = out_TU)
      PrintLibclangResourceUsage(*TU);
  }

  return result;
}

CXString clang_Type_getObjCEncoding(CXType CT) {
  CXTranslationUnit tu = static_cast<CXTranslationUnit>(CT.data[1]);
  ASTContext &Ctx = getASTUnit(tu)->getASTContext();
  std::string encoding;
  Ctx.getObjCEncodingForType(QualType::getFromOpaquePtr(CT.data[0]),
                             encoding);

  return cxstring::createDup(encoding);
}

static const IdentifierInfo *getMacroIdentifier(CXCursor C) {
  if (C.kind == CXCursor_MacroDefinition) {
    if (const MacroDefinitionRecord *MDR = getCursorMacroDefinition(C))
      return MDR->getName();
  } else if (C.kind == CXCursor_MacroExpansion) {
    MacroExpansionCursor ME = getCursorMacroExpansion(C);
    return ME.getName();
  }
  return nullptr;
}

unsigned clang_Cursor_isMacroFunctionLike(CXCursor C) {
  const IdentifierInfo *II = getMacroIdentifier(C);
  if (!II) {
    return false;
  }
  ASTUnit *ASTU = getCursorASTUnit(C);
  Preprocessor &PP = ASTU->getPreprocessor();
  if (const MacroInfo *MI = PP.getMacroInfo(II))
    return MI->isFunctionLike();
  return false;
}

unsigned clang_Cursor_isMacroBuiltin(CXCursor C) {
  const IdentifierInfo *II = getMacroIdentifier(C);
  if (!II) {
    return false;
  }
  ASTUnit *ASTU = getCursorASTUnit(C);
  Preprocessor &PP = ASTU->getPreprocessor();
  if (const MacroInfo *MI = PP.getMacroInfo(II))
    return MI->isBuiltinMacro();
  return false;
}

unsigned clang_Cursor_isFunctionInlined(CXCursor C) {
  const Decl *D = getCursorDecl(C);
  const FunctionDecl *FD = dyn_cast_or_null<FunctionDecl>(D);
  if (!FD) {
    return false;
  }
  return FD->isInlined();
}

static StringLiteral* getCFSTR_value(CallExpr *callExpr) {
  if (callExpr->getNumArgs() != 1) {
    return nullptr;
  }

  StringLiteral *S = nullptr;
  auto *arg = callExpr->getArg(0);
  if (arg->getStmtClass() == Stmt::ImplicitCastExprClass) {
    ImplicitCastExpr *I = static_cast<ImplicitCastExpr *>(arg);
    auto *subExpr = I->getSubExprAsWritten();

    if(subExpr->getStmtClass() != Stmt::StringLiteralClass){
      return nullptr;
    }

    S = static_cast<StringLiteral *>(I->getSubExprAsWritten());
  } else if (arg->getStmtClass() == Stmt::StringLiteralClass) {
    S = static_cast<StringLiteral *>(callExpr->getArg(0));
  } else {
    return nullptr;
  }
  return S;
}

struct ExprEvalResult {
  CXEvalResultKind EvalType;
  union {
    unsigned long long unsignedVal;
    long long intVal;
    double floatVal;
    char *stringVal;
  } EvalData;
  bool IsUnsignedInt;
  ~ExprEvalResult() {
    if (EvalType != CXEval_UnExposed && EvalType != CXEval_Float &&
        EvalType != CXEval_Int) {
      delete EvalData.stringVal;
    }
  }
};

void clang_EvalResult_dispose(CXEvalResult E) {
  delete static_cast<ExprEvalResult *>(E);
}

CXEvalResultKind clang_EvalResult_getKind(CXEvalResult E) {
  if (!E) {
    return CXEval_UnExposed;
  }
  return ((ExprEvalResult *)E)->EvalType;
}

int clang_EvalResult_getAsInt(CXEvalResult E) {
  return clang_EvalResult_getAsLongLong(E);
}

long long clang_EvalResult_getAsLongLong(CXEvalResult E) {
  if (!E) {
    return 0;
  }
  ExprEvalResult *Result = (ExprEvalResult*)E;
  if (Result->IsUnsignedInt)
    return Result->EvalData.unsignedVal;
  return Result->EvalData.intVal;
}

unsigned clang_EvalResult_isUnsignedInt(CXEvalResult E) {
  return ((ExprEvalResult *)E)->IsUnsignedInt;
}

unsigned long long clang_EvalResult_getAsUnsigned(CXEvalResult E) {
  if (!E) {
    return 0;
  }

  ExprEvalResult *Result = (ExprEvalResult*)E;
  if (Result->IsUnsignedInt)
    return Result->EvalData.unsignedVal;
  return Result->EvalData.intVal;
}

double clang_EvalResult_getAsDouble(CXEvalResult E) {
  if (!E) {
    return 0;
  }
  return ((ExprEvalResult *)E)->EvalData.floatVal;
}

const char* clang_EvalResult_getAsStr(CXEvalResult E) {
  if (!E) {
    return nullptr;
  }
  return ((ExprEvalResult *)E)->EvalData.stringVal;
}

static const ExprEvalResult* evaluateExpr(Expr *expr, CXCursor C) {
  Expr::EvalResult ER;
  ASTContext &ctx = getCursorContext(C);
  if (!expr)
    return nullptr;

  expr = expr->IgnoreParens();
  if (!expr->EvaluateAsRValue(ER, ctx))
    return nullptr;

  QualType rettype;
  CallExpr *callExpr;
  auto result = llvm::make_unique<ExprEvalResult>();
  result->EvalType = CXEval_UnExposed;
  result->IsUnsignedInt = false;

  if (ER.Val.isInt()) {
    result->EvalType = CXEval_Int;

    auto& val = ER.Val.getInt();
    if (val.isUnsigned()) {
      result->IsUnsignedInt = true;
      result->EvalData.unsignedVal = val.getZExtValue();
    } else {
      result->EvalData.intVal = val.getExtValue();
    }

    return result.release();
  }

  if (ER.Val.isFloat()) {
    llvm::SmallVector<char, 100> Buffer;
    ER.Val.getFloat().toString(Buffer);
    std::string floatStr(Buffer.data(), Buffer.size());
    result->EvalType = CXEval_Float;
    bool ignored;
    llvm::APFloat apFloat = ER.Val.getFloat();
    apFloat.convert(llvm::APFloat::IEEEdouble(),
                    llvm::APFloat::rmNearestTiesToEven, &ignored);
    result->EvalData.floatVal = apFloat.convertToDouble();
    return result.release();
  }

  if (expr->getStmtClass() == Stmt::ImplicitCastExprClass) {
    const ImplicitCastExpr *I = dyn_cast<ImplicitCastExpr>(expr);
    auto *subExpr = I->getSubExprAsWritten();
    if (subExpr->getStmtClass() == Stmt::StringLiteralClass ||
        subExpr->getStmtClass() == Stmt::ObjCStringLiteralClass) {
      const StringLiteral *StrE = nullptr;
      const ObjCStringLiteral *ObjCExpr;
      ObjCExpr = dyn_cast<ObjCStringLiteral>(subExpr);

      if (ObjCExpr) {
        StrE = ObjCExpr->getString();
        result->EvalType = CXEval_ObjCStrLiteral;
      } else {
        StrE = cast<StringLiteral>(I->getSubExprAsWritten());
        result->EvalType = CXEval_StrLiteral;
      }

      std::string strRef(StrE->getString().str());
      result->EvalData.stringVal = new char[strRef.size() + 1];
      strncpy((char *)result->EvalData.stringVal, strRef.c_str(),
              strRef.size());
      result->EvalData.stringVal[strRef.size()] = '\0';
      return result.release();
    }
  } else if (expr->getStmtClass() == Stmt::ObjCStringLiteralClass ||
             expr->getStmtClass() == Stmt::StringLiteralClass) {
    const StringLiteral *StrE = nullptr;
    const ObjCStringLiteral *ObjCExpr;
    ObjCExpr = dyn_cast<ObjCStringLiteral>(expr);

    if (ObjCExpr) {
      StrE = ObjCExpr->getString();
      result->EvalType = CXEval_ObjCStrLiteral;
    } else {
      StrE = cast<StringLiteral>(expr);
      result->EvalType = CXEval_StrLiteral;
    }

    std::string strRef(StrE->getString().str());
    result->EvalData.stringVal = new char[strRef.size() + 1];
    strncpy((char *)result->EvalData.stringVal, strRef.c_str(), strRef.size());
    result->EvalData.stringVal[strRef.size()] = '\0';
    return result.release();
  }

  if (expr->getStmtClass() == Stmt::CStyleCastExprClass) {
    CStyleCastExpr *CC = static_cast<CStyleCastExpr *>(expr);

    rettype = CC->getType();
    if (rettype.getAsString() == "CFStringRef" &&
        CC->getSubExpr()->getStmtClass() == Stmt::CallExprClass) {

      callExpr = static_cast<CallExpr *>(CC->getSubExpr());
      StringLiteral *S = getCFSTR_value(callExpr);
      if (S) {
        std::string strLiteral(S->getString().str());
        result->EvalType = CXEval_CFStr;

        result->EvalData.stringVal = new char[strLiteral.size() + 1];
        strncpy((char *)result->EvalData.stringVal, strLiteral.c_str(),
                strLiteral.size());
        result->EvalData.stringVal[strLiteral.size()] = '\0';
        return result.release();
      }
    }

  } else if (expr->getStmtClass() == Stmt::CallExprClass) {
    callExpr = static_cast<CallExpr *>(expr);
    rettype = callExpr->getCallReturnType(ctx);

    if (rettype->isVectorType() || callExpr->getNumArgs() > 1)
      return nullptr;

    if (rettype->isIntegralType(ctx) || rettype->isRealFloatingType()) {
      if (callExpr->getNumArgs() == 1 &&
          !callExpr->getArg(0)->getType()->isIntegralType(ctx))
        return nullptr;
    } else if (rettype.getAsString() == "CFStringRef") {

      StringLiteral *S = getCFSTR_value(callExpr);
      if (S) {
        std::string strLiteral(S->getString().str());
        result->EvalType = CXEval_CFStr;
        result->EvalData.stringVal = new char[strLiteral.size() + 1];
        strncpy((char *)result->EvalData.stringVal, strLiteral.c_str(),
                strLiteral.size());
        result->EvalData.stringVal[strLiteral.size()] = '\0';
        return result.release();
      }
    }
  } else if (expr->getStmtClass() == Stmt::DeclRefExprClass) {
    DeclRefExpr *D = static_cast<DeclRefExpr *>(expr);
    ValueDecl *V = D->getDecl();
    if (V->getKind() == Decl::Function) {
      std::string strName = V->getNameAsString();
      result->EvalType = CXEval_Other;
      result->EvalData.stringVal = new char[strName.size() + 1];
      strncpy(result->EvalData.stringVal, strName.c_str(), strName.size());
      result->EvalData.stringVal[strName.size()] = '\0';
      return result.release();
    }
  }

  return nullptr;
}

CXEvalResult clang_Cursor_Evaluate(CXCursor C) {
  const Decl *D = getCursorDecl(C);
  if (D) {
    const Expr *expr = nullptr;
    if (auto *Var = dyn_cast<VarDecl>(D)) {
      expr = Var->getInit();
    } else if (auto *Field = dyn_cast<FieldDecl>(D)) {
      expr = Field->getInClassInitializer();
    }
    if (expr)
      return const_cast<CXEvalResult>(reinterpret_cast<const void *>(
          evaluateExpr(const_cast<Expr *>(expr), C)));
    return nullptr;
  }

  const CompoundStmt *compoundStmt = dyn_cast_or_null<CompoundStmt>(getCursorStmt(C));
  if (compoundStmt) {
    Expr *expr = nullptr;
    for (auto *bodyIterator : compoundStmt->body()) {
      if ((expr = dyn_cast<Expr>(bodyIterator))) {
        break;
      }
    }
    if (expr)
      return const_cast<CXEvalResult>(
          reinterpret_cast<const void *>(evaluateExpr(expr, C)));
  }
  return nullptr;
}

unsigned clang_Cursor_hasAttrs(CXCursor C) {
  const Decl *D = getCursorDecl(C);
  if (!D) {
    return 0;
  }

  if (D->hasAttrs()) {
    return 1;
  }

  return 0;
}
unsigned clang_defaultSaveOptions(CXTranslationUnit TU) {
  return CXSaveTranslationUnit_None;
}  

static CXSaveError clang_saveTranslationUnit_Impl(CXTranslationUnit TU,
                                                  const char *FileName,
                                                  unsigned options) {
  CIndexer *CXXIdx = TU->CIdx;
  if (CXXIdx->isOptEnabled(CXGlobalOpt_ThreadBackgroundPriorityForIndexing))
    setThreadBackgroundPriority();

  bool hadError = cxtu::getASTUnit(TU)->Save(FileName);
  return hadError ? CXSaveError_Unknown : CXSaveError_None;
}

int clang_saveTranslationUnit(CXTranslationUnit TU, const char *FileName,
                              unsigned options) {
  LOG_FUNC_SECTION {
    *Log << TU << ' ' << FileName;
  }

  if (isNotUsableTU(TU)) {
    LOG_BAD_TU(TU);
    return CXSaveError_InvalidTU;
  }

  ASTUnit *CXXUnit = cxtu::getASTUnit(TU);
  ASTUnit::ConcurrencyCheck Check(*CXXUnit);
  if (!CXXUnit->hasSema())
    return CXSaveError_InvalidTU;

  CXSaveError result;
  auto SaveTranslationUnitImpl = [=, &result]() {
    result = clang_saveTranslationUnit_Impl(TU, FileName, options);
  };

  if (!CXXUnit->getDiagnostics().hasUnrecoverableErrorOccurred()) {
    SaveTranslationUnitImpl();

    if (getenv("LIBCLANG_RESOURCE_USAGE"))
      PrintLibclangResourceUsage(TU);

    return result;
  }

  // We have an AST that has invalid nodes due to compiler errors.
  // Use a crash recovery thread for protection.

  llvm::CrashRecoveryContext CRC;

  if (!RunSafely(CRC, SaveTranslationUnitImpl)) {
    fprintf(stderr, "libclang: crash detected during AST saving: {\n");
    fprintf(stderr, "  'filename' : '%s'\n", FileName);
    fprintf(stderr, "  'options' : %d,\n", options);
    fprintf(stderr, "}\n");

    return CXSaveError_Unknown;

  } else if (getenv("LIBCLANG_RESOURCE_USAGE")) {
    PrintLibclangResourceUsage(TU);
  }

  return result;
}

void clang_disposeTranslationUnit(CXTranslationUnit CTUnit) {
  if (CTUnit) {
    // If the translation unit has been marked as unsafe to free, just discard
    // it.
    ASTUnit *Unit = cxtu::getASTUnit(CTUnit);
    if (Unit && Unit->isUnsafeToFree())
      return;

    delete cxtu::getASTUnit(CTUnit);
    delete CTUnit->StringPool;
    delete static_cast<CXDiagnosticSetImpl *>(CTUnit->Diagnostics);
    disposeOverridenCXCursorsPool(CTUnit->OverridenCursorsPool);
    delete CTUnit->CommentToXML;
    delete CTUnit;
  }
}

unsigned clang_suspendTranslationUnit(CXTranslationUnit CTUnit) {
  if (CTUnit) {
    ASTUnit *Unit = cxtu::getASTUnit(CTUnit);

    if (Unit && Unit->isUnsafeToFree())
      return false;

    Unit->ResetForParse();
    return true;
  }

  return false;
}

unsigned clang_defaultReparseOptions(CXTranslationUnit TU) {
  return CXReparse_None;
}

static CXErrorCode
clang_reparseTranslationUnit_Impl(CXTranslationUnit TU,
                                  ArrayRef<CXUnsavedFile> unsaved_files,
                                  unsigned options) {
  // Check arguments.
  if (isNotUsableTU(TU)) {
    LOG_BAD_TU(TU);
    return CXError_InvalidArguments;
  }

  // Reset the associated diagnostics.
  delete static_cast<CXDiagnosticSetImpl*>(TU->Diagnostics);
  TU->Diagnostics = nullptr;

  CIndexer *CXXIdx = TU->CIdx;
  if (CXXIdx->isOptEnabled(CXGlobalOpt_ThreadBackgroundPriorityForEditing))
    setThreadBackgroundPriority();

  ASTUnit *CXXUnit = cxtu::getASTUnit(TU);
  ASTUnit::ConcurrencyCheck Check(*CXXUnit);

  std::unique_ptr<std::vector<ASTUnit::RemappedFile>> RemappedFiles(
      new std::vector<ASTUnit::RemappedFile>());

  // Recover resources if we crash before exiting this function.
  llvm::CrashRecoveryContextCleanupRegistrar<
    std::vector<ASTUnit::RemappedFile> > RemappedCleanup(RemappedFiles.get());

  for (auto &UF : unsaved_files) {
    std::unique_ptr<llvm::MemoryBuffer> MB =
        llvm::MemoryBuffer::getMemBufferCopy(getContents(UF), UF.Filename);
    RemappedFiles->push_back(std::make_pair(UF.Filename, MB.release()));
  }

  if (!CXXUnit->Reparse(CXXIdx->getPCHContainerOperations(),
                        *RemappedFiles.get()))
    return CXError_Success;
  if (isASTReadError(CXXUnit))
    return CXError_ASTReadError;
  return CXError_Failure;
}

int clang_reparseTranslationUnit(CXTranslationUnit TU,
                                 unsigned num_unsaved_files,
                                 struct CXUnsavedFile *unsaved_files,
                                 unsigned options) {
  LOG_FUNC_SECTION {
    *Log << TU;
  }

  if (num_unsaved_files && !unsaved_files)
    return CXError_InvalidArguments;

  CXErrorCode result;
  auto ReparseTranslationUnitImpl = [=, &result]() {
    result = clang_reparseTranslationUnit_Impl(
        TU, llvm::makeArrayRef(unsaved_files, num_unsaved_files), options);
  };

  llvm::CrashRecoveryContext CRC;

  if (!RunSafely(CRC, ReparseTranslationUnitImpl)) {
    fprintf(stderr, "libclang: crash detected during reparsing\n");
    cxtu::getASTUnit(TU)->setUnsafeToFree(true);
    return CXError_Crashed;
  } else if (getenv("LIBCLANG_RESOURCE_USAGE"))
    PrintLibclangResourceUsage(TU);

  return result;
}


CXString clang_getTranslationUnitSpelling(CXTranslationUnit CTUnit) {
  if (isNotUsableTU(CTUnit)) {
    LOG_BAD_TU(CTUnit);
    return cxstring::createEmpty();
  }

  ASTUnit *CXXUnit = cxtu::getASTUnit(CTUnit);
  return cxstring::createDup(CXXUnit->getOriginalSourceFileName());
}

CXCursor clang_getTranslationUnitCursor(CXTranslationUnit TU) {
  if (isNotUsableTU(TU)) {
    LOG_BAD_TU(TU);
    return clang_getNullCursor();
  }

  ASTUnit *CXXUnit = cxtu::getASTUnit(TU);
  return MakeCXCursor(CXXUnit->getASTContext().getTranslationUnitDecl(), TU);
}

CXTargetInfo clang_getTranslationUnitTargetInfo(CXTranslationUnit CTUnit) {
  if (isNotUsableTU(CTUnit)) {
    LOG_BAD_TU(CTUnit);
    return nullptr;
  }

  CXTargetInfoImpl* impl = new CXTargetInfoImpl();
  impl->TranslationUnit = CTUnit;
  return impl;
}

CXString clang_TargetInfo_getTriple(CXTargetInfo TargetInfo) {
  if (!TargetInfo)
    return cxstring::createEmpty();

  CXTranslationUnit CTUnit = TargetInfo->TranslationUnit;
  assert(!isNotUsableTU(CTUnit) &&
         "Unexpected unusable translation unit in TargetInfo");

  ASTUnit *CXXUnit = cxtu::getASTUnit(CTUnit);
  std::string Triple =
    CXXUnit->getASTContext().getTargetInfo().getTriple().normalize();
  return cxstring::createDup(Triple);
}

int clang_TargetInfo_getPointerWidth(CXTargetInfo TargetInfo) {
  if (!TargetInfo)
    return -1;

  CXTranslationUnit CTUnit = TargetInfo->TranslationUnit;
  assert(!isNotUsableTU(CTUnit) &&
         "Unexpected unusable translation unit in TargetInfo");

  ASTUnit *CXXUnit = cxtu::getASTUnit(CTUnit);
  return CXXUnit->getASTContext().getTargetInfo().getMaxPointerWidth();
}

void clang_TargetInfo_dispose(CXTargetInfo TargetInfo) {
  if (!TargetInfo)
    return;

  delete TargetInfo;
}

//===----------------------------------------------------------------------===//
// CXFile Operations.
//===----------------------------------------------------------------------===//

CXString clang_getFileName(CXFile SFile) {
  if (!SFile)
    return cxstring::createNull();

  FileEntry *FEnt = static_cast<FileEntry *>(SFile);
  return cxstring::createRef(FEnt->getName());
}

time_t clang_getFileTime(CXFile SFile) {
  if (!SFile)
    return 0;

  FileEntry *FEnt = static_cast<FileEntry *>(SFile);
  return FEnt->getModificationTime();
}

CXFile clang_getFile(CXTranslationUnit TU, const char *file_name) {
  if (isNotUsableTU(TU)) {
    LOG_BAD_TU(TU);
    return nullptr;
  }

  ASTUnit *CXXUnit = cxtu::getASTUnit(TU);

  FileManager &FMgr = CXXUnit->getFileManager();
  return const_cast<FileEntry *>(FMgr.getFile(file_name));
}

const char *clang_getFileContents(CXTranslationUnit TU, CXFile file,
                                  size_t *size) {
  if (isNotUsableTU(TU)) {
    LOG_BAD_TU(TU);
    return nullptr;
  }

  const SourceManager &SM = cxtu::getASTUnit(TU)->getSourceManager();
  FileID fid = SM.translateFile(static_cast<FileEntry *>(file));
  bool Invalid = true;
  llvm::MemoryBuffer *buf = SM.getBuffer(fid, &Invalid);
  if (Invalid) {
    if (size)
      *size = 0;
    return nullptr;
  }
  if (size)
    *size = buf->getBufferSize();
  return buf->getBufferStart();
}

unsigned clang_isFileMultipleIncludeGuarded(CXTranslationUnit TU,
                                            CXFile file) {
  if (isNotUsableTU(TU)) {
    LOG_BAD_TU(TU);
    return 0;
  }

  if (!file)
    return 0;

  ASTUnit *CXXUnit = cxtu::getASTUnit(TU);
  FileEntry *FEnt = static_cast<FileEntry *>(file);
  return CXXUnit->getPreprocessor().getHeaderSearchInfo()
                                          .isFileMultipleIncludeGuarded(FEnt);
}

int clang_getFileUniqueID(CXFile file, CXFileUniqueID *outID) {
  if (!file || !outID)
    return 1;

  FileEntry *FEnt = static_cast<FileEntry *>(file);
  const llvm::sys::fs::UniqueID &ID = FEnt->getUniqueID();
  outID->data[0] = ID.getDevice();
  outID->data[1] = ID.getFile();
  outID->data[2] = FEnt->getModificationTime();
  return 0;
}

int clang_File_isEqual(CXFile file1, CXFile file2) {
  if (file1 == file2)
    return true;

  if (!file1 || !file2)
    return false;

  FileEntry *FEnt1 = static_cast<FileEntry *>(file1);
  FileEntry *FEnt2 = static_cast<FileEntry *>(file2);
  return FEnt1->getUniqueID() == FEnt2->getUniqueID();
}

//===----------------------------------------------------------------------===//
// CXCursor Operations.
//===----------------------------------------------------------------------===//

static const Decl *getDeclFromExpr(const Stmt *E) {
  if (const ImplicitCastExpr *CE = dyn_cast<ImplicitCastExpr>(E))
    return getDeclFromExpr(CE->getSubExpr());

  if (const DeclRefExpr *RefExpr = dyn_cast<DeclRefExpr>(E))
    return RefExpr->getDecl();
  if (const MemberExpr *ME = dyn_cast<MemberExpr>(E))
    return ME->getMemberDecl();
  if (const ObjCIvarRefExpr *RE = dyn_cast<ObjCIvarRefExpr>(E))
    return RE->getDecl();
  if (const ObjCPropertyRefExpr *PRE = dyn_cast<ObjCPropertyRefExpr>(E)) {
    if (PRE->isExplicitProperty())
      return PRE->getExplicitProperty();
    // It could be messaging both getter and setter as in:
    // ++myobj.myprop;
    // in which case prefer to associate the setter since it is less obvious
    // from inspecting the source that the setter is going to get called.
    if (PRE->isMessagingSetter())
      return PRE->getImplicitPropertySetter();
    return PRE->getImplicitPropertyGetter();
  }
  if (const PseudoObjectExpr *POE = dyn_cast<PseudoObjectExpr>(E))
    return getDeclFromExpr(POE->getSyntacticForm());
  if (const OpaqueValueExpr *OVE = dyn_cast<OpaqueValueExpr>(E))
    if (Expr *Src = OVE->getSourceExpr())
      return getDeclFromExpr(Src);
      
  if (const CallExpr *CE = dyn_cast<CallExpr>(E))
    return getDeclFromExpr(CE->getCallee());
  if (const CXXConstructExpr *CE = dyn_cast<CXXConstructExpr>(E))
    if (!CE->isElidable())
    return CE->getConstructor();
  if (const CXXInheritedCtorInitExpr *CE =
          dyn_cast<CXXInheritedCtorInitExpr>(E))
    return CE->getConstructor();
  if (const ObjCMessageExpr *OME = dyn_cast<ObjCMessageExpr>(E))
    return OME->getMethodDecl();

  if (const ObjCProtocolExpr *PE = dyn_cast<ObjCProtocolExpr>(E))
    return PE->getProtocol();
  if (const SubstNonTypeTemplateParmPackExpr *NTTP
                              = dyn_cast<SubstNonTypeTemplateParmPackExpr>(E))
    return NTTP->getParameterPack();
  if (const SizeOfPackExpr *SizeOfPack = dyn_cast<SizeOfPackExpr>(E))
    if (isa<NonTypeTemplateParmDecl>(SizeOfPack->getPack()) || 
        isa<ParmVarDecl>(SizeOfPack->getPack()))
      return SizeOfPack->getPack();

  return nullptr;
}

static SourceLocation getLocationFromExpr(const Expr *E) {
  if (const ImplicitCastExpr *CE = dyn_cast<ImplicitCastExpr>(E))
    return getLocationFromExpr(CE->getSubExpr());

  if (const ObjCMessageExpr *Msg = dyn_cast<ObjCMessageExpr>(E))
    return /*FIXME:*/Msg->getLeftLoc();
  if (const DeclRefExpr *DRE = dyn_cast<DeclRefExpr>(E))
    return DRE->getLocation();
  if (const MemberExpr *Member = dyn_cast<MemberExpr>(E))
    return Member->getMemberLoc();
  if (const ObjCIvarRefExpr *Ivar = dyn_cast<ObjCIvarRefExpr>(E))
    return Ivar->getLocation();
  if (const SizeOfPackExpr *SizeOfPack = dyn_cast<SizeOfPackExpr>(E))
    return SizeOfPack->getPackLoc();
  if (const ObjCPropertyRefExpr *PropRef = dyn_cast<ObjCPropertyRefExpr>(E))
    return PropRef->getLocation();
  
  return E->getLocStart();
}

extern "C" {

unsigned clang_visitChildren(CXCursor parent,
                             CXCursorVisitor visitor,
                             CXClientData client_data) {
  CursorVisitor CursorVis(getCursorTU(parent), visitor, client_data,
                          /*VisitPreprocessorLast=*/false);
  return CursorVis.VisitChildren(parent);
}

#ifndef __has_feature
#define __has_feature(x) 0
#endif
#if __has_feature(blocks)
typedef enum CXChildVisitResult 
     (^CXCursorVisitorBlock)(CXCursor cursor, CXCursor parent);

static enum CXChildVisitResult visitWithBlock(CXCursor cursor, CXCursor parent,
    CXClientData client_data) {
  CXCursorVisitorBlock block = (CXCursorVisitorBlock)client_data;
  return block(cursor, parent);
}
#else
// If we are compiled with a compiler that doesn't have native blocks support,
// define and call the block manually, so the 
typedef struct _CXChildVisitResult
{
	void *isa;
	int flags;
	int reserved;
	enum CXChildVisitResult(*invoke)(struct _CXChildVisitResult*, CXCursor,
                                         CXCursor);
} *CXCursorVisitorBlock;

static enum CXChildVisitResult visitWithBlock(CXCursor cursor, CXCursor parent,
    CXClientData client_data) {
  CXCursorVisitorBlock block = (CXCursorVisitorBlock)client_data;
  return block->invoke(block, cursor, parent);
}
#endif


unsigned clang_visitChildrenWithBlock(CXCursor parent,
                                      CXCursorVisitorBlock block) {
  return clang_visitChildren(parent, visitWithBlock, block);
}

static CXString getDeclSpelling(const Decl *D) {
  if (!D)
    return cxstring::createEmpty();

  const NamedDecl *ND = dyn_cast<NamedDecl>(D);
  if (!ND) {
    if (const ObjCPropertyImplDecl *PropImpl =
            dyn_cast<ObjCPropertyImplDecl>(D))
      if (ObjCPropertyDecl *Property = PropImpl->getPropertyDecl())
        return cxstring::createDup(Property->getIdentifier()->getName());
    
    if (const ImportDecl *ImportD = dyn_cast<ImportDecl>(D))
      if (Module *Mod = ImportD->getImportedModule())
        return cxstring::createDup(Mod->getFullModuleName());

    return cxstring::createEmpty();
  }
  
  if (const ObjCMethodDecl *OMD = dyn_cast<ObjCMethodDecl>(ND))
    return cxstring::createDup(OMD->getSelector().getAsString());

  if (const ObjCCategoryImplDecl *CIMP = dyn_cast<ObjCCategoryImplDecl>(ND))
    // No, this isn't the same as the code below. getIdentifier() is non-virtual
    // and returns different names. NamedDecl returns the class name and
    // ObjCCategoryImplDecl returns the category name.
    return cxstring::createRef(CIMP->getIdentifier()->getNameStart());

  if (isa<UsingDirectiveDecl>(D))
    return cxstring::createEmpty();
  
  SmallString<1024> S;
  llvm::raw_svector_ostream os(S);
  ND->printName(os);
  
  return cxstring::createDup(os.str());
}

CXString clang_getCursorSpelling(CXCursor C) {
  if (clang_isTranslationUnit(C.kind))
    return clang_getTranslationUnitSpelling(getCursorTU(C));

  if (clang_isReference(C.kind)) {
    switch (C.kind) {
    case CXCursor_ObjCSuperClassRef: {
      const ObjCInterfaceDecl *Super = getCursorObjCSuperClassRef(C).first;
      return cxstring::createRef(Super->getIdentifier()->getNameStart());
    }
    case CXCursor_ObjCClassRef: {
      const ObjCInterfaceDecl *Class = getCursorObjCClassRef(C).first;
      return cxstring::createRef(Class->getIdentifier()->getNameStart());
    }
    case CXCursor_ObjCProtocolRef: {
      const ObjCProtocolDecl *OID = getCursorObjCProtocolRef(C).first;
      assert(OID && "getCursorSpelling(): Missing protocol decl");
      return cxstring::createRef(OID->getIdentifier()->getNameStart());
    }
    case CXCursor_CXXBaseSpecifier: {
      const CXXBaseSpecifier *B = getCursorCXXBaseSpecifier(C);
      return cxstring::createDup(B->getType().getAsString());
    }
    case CXCursor_TypeRef: {
      const TypeDecl *Type = getCursorTypeRef(C).first;
      assert(Type && "Missing type decl");

      return cxstring::createDup(getCursorContext(C).getTypeDeclType(Type).
                              getAsString());
    }
    case CXCursor_TemplateRef: {
      const TemplateDecl *Template = getCursorTemplateRef(C).first;
      assert(Template && "Missing template decl");
      
      return cxstring::createDup(Template->getNameAsString());
    }
        
    case CXCursor_NamespaceRef: {
      const NamedDecl *NS = getCursorNamespaceRef(C).first;
      assert(NS && "Missing namespace decl");
      
      return cxstring::createDup(NS->getNameAsString());
    }

    case CXCursor_MemberRef: {
      const FieldDecl *Field = getCursorMemberRef(C).first;
      assert(Field && "Missing member decl");
      
      return cxstring::createDup(Field->getNameAsString());
    }

    case CXCursor_LabelRef: {
      const LabelStmt *Label = getCursorLabelRef(C).first;
      assert(Label && "Missing label");
      
      return cxstring::createRef(Label->getName());
    }

    case CXCursor_OverloadedDeclRef: {
      OverloadedDeclRefStorage Storage = getCursorOverloadedDeclRef(C).first;
      if (const Decl *D = Storage.dyn_cast<const Decl *>()) {
        if (const NamedDecl *ND = dyn_cast<NamedDecl>(D))
          return cxstring::createDup(ND->getNameAsString());
        return cxstring::createEmpty();
      }
      if (const OverloadExpr *E = Storage.dyn_cast<const OverloadExpr *>())
        return cxstring::createDup(E->getName().getAsString());
      OverloadedTemplateStorage *Ovl
        = Storage.get<OverloadedTemplateStorage*>();
      if (Ovl->size() == 0)
        return cxstring::createEmpty();
      return cxstring::createDup((*Ovl->begin())->getNameAsString());
    }
        
    case CXCursor_VariableRef: {
      const VarDecl *Var = getCursorVariableRef(C).first;
      assert(Var && "Missing variable decl");
      
      return cxstring::createDup(Var->getNameAsString());
    }
        
    default:
      return cxstring::createRef("<not implemented>");
    }
  }

  if (clang_isExpression(C.kind)) {
    const Expr *E = getCursorExpr(C);

    if (C.kind == CXCursor_ObjCStringLiteral ||
        C.kind == CXCursor_StringLiteral) {
      const StringLiteral *SLit;
      if (const ObjCStringLiteral *OSL = dyn_cast<ObjCStringLiteral>(E)) {
        SLit = OSL->getString();
      } else {
        SLit = cast<StringLiteral>(E);
      }
      SmallString<256> Buf;
      llvm::raw_svector_ostream OS(Buf);
      SLit->outputString(OS);
      return cxstring::createDup(OS.str());
    }

    const Decl *D = getDeclFromExpr(getCursorExpr(C));
    if (D)
      return getDeclSpelling(D);
    return cxstring::createEmpty();
  }

  if (clang_isStatement(C.kind)) {
    const Stmt *S = getCursorStmt(C);
    if (const LabelStmt *Label = dyn_cast_or_null<LabelStmt>(S))
      return cxstring::createRef(Label->getName());

    return cxstring::createEmpty();
  }
  
  if (C.kind == CXCursor_MacroExpansion)
    return cxstring::createRef(getCursorMacroExpansion(C).getName()
                                                           ->getNameStart());

  if (C.kind == CXCursor_MacroDefinition)
    return cxstring::createRef(getCursorMacroDefinition(C)->getName()
                                                           ->getNameStart());

  if (C.kind == CXCursor_InclusionDirective)
    return cxstring::createDup(getCursorInclusionDirective(C)->getFileName());
      
  if (clang_isDeclaration(C.kind))
    return getDeclSpelling(getCursorDecl(C));

  if (C.kind == CXCursor_AnnotateAttr) {
    const AnnotateAttr *AA = cast<AnnotateAttr>(cxcursor::getCursorAttr(C));
    return cxstring::createDup(AA->getAnnotation());
  }

  if (C.kind == CXCursor_AsmLabelAttr) {
    const AsmLabelAttr *AA = cast<AsmLabelAttr>(cxcursor::getCursorAttr(C));
    return cxstring::createDup(AA->getLabel());
  }

  if (C.kind == CXCursor_PackedAttr) {
    return cxstring::createRef("packed");
  }

  if (C.kind == CXCursor_VisibilityAttr) {
    const VisibilityAttr *AA = cast<VisibilityAttr>(cxcursor::getCursorAttr(C));
    switch (AA->getVisibility()) {
    case VisibilityAttr::VisibilityType::Default:
      return cxstring::createRef("default");
    case VisibilityAttr::VisibilityType::Hidden:
      return cxstring::createRef("hidden");
    case VisibilityAttr::VisibilityType::Protected:
      return cxstring::createRef("protected");
    }
    llvm_unreachable("unknown visibility type");
  }

  return cxstring::createEmpty();
}

CXSourceRange clang_Cursor_getSpellingNameRange(CXCursor C,
                                                unsigned pieceIndex,
                                                unsigned options) {
  if (clang_Cursor_isNull(C))
    return clang_getNullRange();

  ASTContext &Ctx = getCursorContext(C);

  if (clang_isStatement(C.kind)) {
    const Stmt *S = getCursorStmt(C);
    if (const LabelStmt *Label = dyn_cast_or_null<LabelStmt>(S)) {
      if (pieceIndex > 0)
        return clang_getNullRange();
      return cxloc::translateSourceRange(Ctx, Label->getIdentLoc());
    }

    return clang_getNullRange();
  }

  if (C.kind == CXCursor_ObjCMessageExpr) {
    if (const ObjCMessageExpr *
          ME = dyn_cast_or_null<ObjCMessageExpr>(getCursorExpr(C))) {
      if (pieceIndex >= ME->getNumSelectorLocs())
        return clang_getNullRange();
      return cxloc::translateSourceRange(Ctx, ME->getSelectorLoc(pieceIndex));
    }
  }

  if (C.kind == CXCursor_ObjCInstanceMethodDecl ||
      C.kind == CXCursor_ObjCClassMethodDecl) {
    if (const ObjCMethodDecl *
          MD = dyn_cast_or_null<ObjCMethodDecl>(getCursorDecl(C))) {
      if (pieceIndex >= MD->getNumSelectorLocs())
        return clang_getNullRange();
      return cxloc::translateSourceRange(Ctx, MD->getSelectorLoc(pieceIndex));
    }
  }

  if (C.kind == CXCursor_ObjCCategoryDecl ||
      C.kind == CXCursor_ObjCCategoryImplDecl) {
    if (pieceIndex > 0)
      return clang_getNullRange();
    if (const ObjCCategoryDecl *
          CD = dyn_cast_or_null<ObjCCategoryDecl>(getCursorDecl(C)))
      return cxloc::translateSourceRange(Ctx, CD->getCategoryNameLoc());
    if (const ObjCCategoryImplDecl *
          CID = dyn_cast_or_null<ObjCCategoryImplDecl>(getCursorDecl(C)))
      return cxloc::translateSourceRange(Ctx, CID->getCategoryNameLoc());
  }

  if (C.kind == CXCursor_ModuleImportDecl) {
    if (pieceIndex > 0)
      return clang_getNullRange();
    if (const ImportDecl *ImportD =
            dyn_cast_or_null<ImportDecl>(getCursorDecl(C))) {
      ArrayRef<SourceLocation> Locs = ImportD->getIdentifierLocs();
      if (!Locs.empty())
        return cxloc::translateSourceRange(Ctx,
                                         SourceRange(Locs.front(), Locs.back()));
    }
    return clang_getNullRange();
  }

  if (C.kind == CXCursor_CXXMethod || C.kind == CXCursor_Destructor ||
      C.kind == CXCursor_ConversionFunction ||
      C.kind == CXCursor_FunctionDecl) {
    if (pieceIndex > 0)
      return clang_getNullRange();
    if (const FunctionDecl *FD =
            dyn_cast_or_null<FunctionDecl>(getCursorDecl(C))) {
      DeclarationNameInfo FunctionName = FD->getNameInfo();
      return cxloc::translateSourceRange(Ctx, FunctionName.getSourceRange());
    }
    return clang_getNullRange();
  }

  // FIXME: A CXCursor_InclusionDirective should give the location of the
  // filename, but we don't keep track of this.

  // FIXME: A CXCursor_AnnotateAttr should give the location of the annotation
  // but we don't keep track of this.

  // FIXME: A CXCursor_AsmLabelAttr should give the location of the label
  // but we don't keep track of this.

  // Default handling, give the location of the cursor.

  if (pieceIndex > 0)
    return clang_getNullRange();

  CXSourceLocation CXLoc = clang_getCursorLocation(C);
  SourceLocation Loc = cxloc::translateSourceLocation(CXLoc);
  return cxloc::translateSourceRange(Ctx, Loc);
}

CXString clang_Cursor_getMangling(CXCursor C) {
  if (clang_isInvalid(C.kind) || !clang_isDeclaration(C.kind))
    return cxstring::createEmpty();

  // Mangling only works for functions and variables.
  const Decl *D = getCursorDecl(C);
  if (!D || !(isa<FunctionDecl>(D) || isa<VarDecl>(D)))
    return cxstring::createEmpty();

  ASTContext &Ctx = D->getASTContext();
  index::CodegenNameGenerator CGNameGen(Ctx);
  return cxstring::createDup(CGNameGen.getName(D));
}

CXStringSet *clang_Cursor_getCXXManglings(CXCursor C) {
  if (clang_isInvalid(C.kind) || !clang_isDeclaration(C.kind))
    return nullptr;

  const Decl *D = getCursorDecl(C);
  if (!(isa<CXXRecordDecl>(D) || isa<CXXMethodDecl>(D)))
    return nullptr;

  ASTContext &Ctx = D->getASTContext();
  index::CodegenNameGenerator CGNameGen(Ctx);
  std::vector<std::string> Manglings = CGNameGen.getAllManglings(D);
  return cxstring::createSet(Manglings);
}

CXStringSet *clang_Cursor_getObjCManglings(CXCursor C) {
  if (clang_isInvalid(C.kind) || !clang_isDeclaration(C.kind))
    return nullptr;

  const Decl *D = getCursorDecl(C);
  if (!(isa<ObjCInterfaceDecl>(D) || isa<ObjCImplementationDecl>(D)))
    return nullptr;

  ASTContext &Ctx = D->getASTContext();
  index::CodegenNameGenerator CGNameGen(Ctx);
  std::vector<std::string> Manglings = CGNameGen.getAllManglings(D);
  return cxstring::createSet(Manglings);
}

CXString clang_getCursorDisplayName(CXCursor C) {
  if (!clang_isDeclaration(C.kind))
    return clang_getCursorSpelling(C);
  
  const Decl *D = getCursorDecl(C);
  if (!D)
    return cxstring::createEmpty();

  PrintingPolicy Policy = getCursorContext(C).getPrintingPolicy();
  if (const FunctionTemplateDecl *FunTmpl = dyn_cast<FunctionTemplateDecl>(D))
    D = FunTmpl->getTemplatedDecl();
  
  if (const FunctionDecl *Function = dyn_cast<FunctionDecl>(D)) {
    SmallString<64> Str;
    llvm::raw_svector_ostream OS(Str);
    OS << *Function;
    if (Function->getPrimaryTemplate())
      OS << "<>";
    OS << "(";
    for (unsigned I = 0, N = Function->getNumParams(); I != N; ++I) {
      if (I)
        OS << ", ";
      OS << Function->getParamDecl(I)->getType().getAsString(Policy);
    }
    
    if (Function->isVariadic()) {
      if (Function->getNumParams())
        OS << ", ";
      OS << "...";
    }
    OS << ")";
    return cxstring::createDup(OS.str());
  }
  
  if (const ClassTemplateDecl *ClassTemplate = dyn_cast<ClassTemplateDecl>(D)) {
    SmallString<64> Str;
    llvm::raw_svector_ostream OS(Str);
    OS << *ClassTemplate;
    OS << "<";
    TemplateParameterList *Params = ClassTemplate->getTemplateParameters();
    for (unsigned I = 0, N = Params->size(); I != N; ++I) {
      if (I)
        OS << ", ";
      
      NamedDecl *Param = Params->getParam(I);
      if (Param->getIdentifier()) {
        OS << Param->getIdentifier()->getName();
        continue;
      }
      
      // There is no parameter name, which makes this tricky. Try to come up
      // with something useful that isn't too long.
      if (TemplateTypeParmDecl *TTP = dyn_cast<TemplateTypeParmDecl>(Param))
        OS << (TTP->wasDeclaredWithTypename()? "typename" : "class");
      else if (NonTypeTemplateParmDecl *NTTP
                                    = dyn_cast<NonTypeTemplateParmDecl>(Param))
        OS << NTTP->getType().getAsString(Policy);
      else
        OS << "template<...> class";
    }
    
    OS << ">";
    return cxstring::createDup(OS.str());
  }
  
  if (const ClassTemplateSpecializationDecl *ClassSpec
                              = dyn_cast<ClassTemplateSpecializationDecl>(D)) {
    // If the type was explicitly written, use that.
    if (TypeSourceInfo *TSInfo = ClassSpec->getTypeAsWritten())
      return cxstring::createDup(TSInfo->getType().getAsString(Policy));

    SmallString<128> Str;
    llvm::raw_svector_ostream OS(Str);
    OS << *ClassSpec;
    printTemplateArgumentList(OS, ClassSpec->getTemplateArgs().asArray(),
                              Policy);
    return cxstring::createDup(OS.str());
  }
  
  return clang_getCursorSpelling(C);
}
  
CXString clang_getCursorKindSpelling(enum CXCursorKind Kind) {
  switch (Kind) {
  case CXCursor_FunctionDecl:
      return cxstring::createRef("FunctionDecl");
  case CXCursor_TypedefDecl:
      return cxstring::createRef("TypedefDecl");
  case CXCursor_EnumDecl:
      return cxstring::createRef("EnumDecl");
  case CXCursor_EnumConstantDecl:
      return cxstring::createRef("EnumConstantDecl");
  case CXCursor_StructDecl:
      return cxstring::createRef("StructDecl");
  case CXCursor_UnionDecl:
      return cxstring::createRef("UnionDecl");
  case CXCursor_ClassDecl:
      return cxstring::createRef("ClassDecl");
  case CXCursor_FieldDecl:
      return cxstring::createRef("FieldDecl");
  case CXCursor_VarDecl:
      return cxstring::createRef("VarDecl");
  case CXCursor_ParmDecl:
      return cxstring::createRef("ParmDecl");
  case CXCursor_ObjCInterfaceDecl:
      return cxstring::createRef("ObjCInterfaceDecl");
  case CXCursor_ObjCCategoryDecl:
      return cxstring::createRef("ObjCCategoryDecl");
  case CXCursor_ObjCProtocolDecl:
      return cxstring::createRef("ObjCProtocolDecl");
  case CXCursor_ObjCPropertyDecl:
      return cxstring::createRef("ObjCPropertyDecl");
  case CXCursor_ObjCIvarDecl:
      return cxstring::createRef("ObjCIvarDecl");
  case CXCursor_ObjCInstanceMethodDecl:
      return cxstring::createRef("ObjCInstanceMethodDecl");
  case CXCursor_ObjCClassMethodDecl:
      return cxstring::createRef("ObjCClassMethodDecl");
  case CXCursor_ObjCImplementationDecl:
      return cxstring::createRef("ObjCImplementationDecl");
  case CXCursor_ObjCCategoryImplDecl:
      return cxstring::createRef("ObjCCategoryImplDecl");
  case CXCursor_CXXMethod:
      return cxstring::createRef("CXXMethod");
  case CXCursor_UnexposedDecl:
      return cxstring::createRef("UnexposedDecl");
  case CXCursor_ObjCSuperClassRef:
      return cxstring::createRef("ObjCSuperClassRef");
  case CXCursor_ObjCProtocolRef:
      return cxstring::createRef("ObjCProtocolRef");
  case CXCursor_ObjCClassRef:
      return cxstring::createRef("ObjCClassRef");
  case CXCursor_TypeRef:
      return cxstring::createRef("TypeRef");
  case CXCursor_TemplateRef:
      return cxstring::createRef("TemplateRef");
  case CXCursor_NamespaceRef:
    return cxstring::createRef("NamespaceRef");
  case CXCursor_MemberRef:
    return cxstring::createRef("MemberRef");
  case CXCursor_LabelRef:
    return cxstring::createRef("LabelRef");
  case CXCursor_OverloadedDeclRef:
    return cxstring::createRef("OverloadedDeclRef");
  case CXCursor_VariableRef:
    return cxstring::createRef("VariableRef");
  case CXCursor_IntegerLiteral:
      return cxstring::createRef("IntegerLiteral");
  case CXCursor_FloatingLiteral:
      return cxstring::createRef("FloatingLiteral");
  case CXCursor_ImaginaryLiteral:
      return cxstring::createRef("ImaginaryLiteral");
  case CXCursor_StringLiteral:
      return cxstring::createRef("StringLiteral");
  case CXCursor_CharacterLiteral:
      return cxstring::createRef("CharacterLiteral");
  case CXCursor_ParenExpr:
      return cxstring::createRef("ParenExpr");
  case CXCursor_UnaryOperator:
      return cxstring::createRef("UnaryOperator");
  case CXCursor_ArraySubscriptExpr:
      return cxstring::createRef("ArraySubscriptExpr");
  case CXCursor_OMPArraySectionExpr:
      return cxstring::createRef("OMPArraySectionExpr");
  case CXCursor_BinaryOperator:
      return cxstring::createRef("BinaryOperator");
  case CXCursor_CompoundAssignOperator:
      return cxstring::createRef("CompoundAssignOperator");
  case CXCursor_ConditionalOperator:
      return cxstring::createRef("ConditionalOperator");
  case CXCursor_CStyleCastExpr:
      return cxstring::createRef("CStyleCastExpr");
  case CXCursor_CompoundLiteralExpr:
      return cxstring::createRef("CompoundLiteralExpr");
  case CXCursor_InitListExpr:
      return cxstring::createRef("InitListExpr");
  case CXCursor_AddrLabelExpr:
      return cxstring::createRef("AddrLabelExpr");
  case CXCursor_StmtExpr:
      return cxstring::createRef("StmtExpr");
  case CXCursor_GenericSelectionExpr:
      return cxstring::createRef("GenericSelectionExpr");
  case CXCursor_GNUNullExpr:
      return cxstring::createRef("GNUNullExpr");
  case CXCursor_CXXStaticCastExpr:
      return cxstring::createRef("CXXStaticCastExpr");
  case CXCursor_CXXDynamicCastExpr:
      return cxstring::createRef("CXXDynamicCastExpr");
  case CXCursor_CXXReinterpretCastExpr:
      return cxstring::createRef("CXXReinterpretCastExpr");
  case CXCursor_CXXConstCastExpr:
      return cxstring::createRef("CXXConstCastExpr");
  case CXCursor_CXXFunctionalCastExpr:
      return cxstring::createRef("CXXFunctionalCastExpr");
  case CXCursor_CXXTypeidExpr:
      return cxstring::createRef("CXXTypeidExpr");
  case CXCursor_CXXBoolLiteralExpr:
      return cxstring::createRef("CXXBoolLiteralExpr");
  case CXCursor_CXXNullPtrLiteralExpr:
      return cxstring::createRef("CXXNullPtrLiteralExpr");
  case CXCursor_CXXThisExpr:
      return cxstring::createRef("CXXThisExpr");
  case CXCursor_CXXThrowExpr:
      return cxstring::createRef("CXXThrowExpr");
  case CXCursor_CXXNewExpr:
      return cxstring::createRef("CXXNewExpr");
  case CXCursor_CXXDeleteExpr:
      return cxstring::createRef("CXXDeleteExpr");
  case CXCursor_UnaryExpr:
      return cxstring::createRef("UnaryExpr");
  case CXCursor_ObjCStringLiteral:
      return cxstring::createRef("ObjCStringLiteral");
  case CXCursor_ObjCBoolLiteralExpr:
      return cxstring::createRef("ObjCBoolLiteralExpr");
  case CXCursor_ObjCAvailabilityCheckExpr:
      return cxstring::createRef("ObjCAvailabilityCheckExpr");
  case CXCursor_ObjCSelfExpr:
      return cxstring::createRef("ObjCSelfExpr");
  case CXCursor_ObjCEncodeExpr:
      return cxstring::createRef("ObjCEncodeExpr");
  case CXCursor_ObjCSelectorExpr:
      return cxstring::createRef("ObjCSelectorExpr");
  case CXCursor_ObjCProtocolExpr:
      return cxstring::createRef("ObjCProtocolExpr");
  case CXCursor_ObjCBridgedCastExpr:
      return cxstring::createRef("ObjCBridgedCastExpr");
  case CXCursor_BlockExpr:
      return cxstring::createRef("BlockExpr");
  case CXCursor_PackExpansionExpr:
      return cxstring::createRef("PackExpansionExpr");
  case CXCursor_SizeOfPackExpr:
      return cxstring::createRef("SizeOfPackExpr");
  case CXCursor_LambdaExpr:
    return cxstring::createRef("LambdaExpr");
  case CXCursor_UnexposedExpr:
      return cxstring::createRef("UnexposedExpr");
  case CXCursor_DeclRefExpr:
      return cxstring::createRef("DeclRefExpr");
  case CXCursor_MemberRefExpr:
      return cxstring::createRef("MemberRefExpr");
  case CXCursor_CallExpr:
      return cxstring::createRef("CallExpr");
  case CXCursor_ObjCMessageExpr:
      return cxstring::createRef("ObjCMessageExpr");
  case CXCursor_UnexposedStmt:
      return cxstring::createRef("UnexposedStmt");
  case CXCursor_DeclStmt:
      return cxstring::createRef("DeclStmt");
  case CXCursor_LabelStmt:
      return cxstring::createRef("LabelStmt");
  case CXCursor_CompoundStmt:
      return cxstring::createRef("CompoundStmt");
  case CXCursor_CaseStmt:
      return cxstring::createRef("CaseStmt");
  case CXCursor_DefaultStmt:
      return cxstring::createRef("DefaultStmt");
  case CXCursor_IfStmt:
      return cxstring::createRef("IfStmt");
  case CXCursor_SwitchStmt:
      return cxstring::createRef("SwitchStmt");
  case CXCursor_WhileStmt:
      return cxstring::createRef("WhileStmt");
  case CXCursor_DoStmt:
      return cxstring::createRef("DoStmt");
  case CXCursor_ForStmt:
      return cxstring::createRef("ForStmt");
  case CXCursor_GotoStmt:
      return cxstring::createRef("GotoStmt");
  case CXCursor_IndirectGotoStmt:
      return cxstring::createRef("IndirectGotoStmt");
  case CXCursor_ContinueStmt:
      return cxstring::createRef("ContinueStmt");
  case CXCursor_BreakStmt:
      return cxstring::createRef("BreakStmt");
  case CXCursor_ReturnStmt:
      return cxstring::createRef("ReturnStmt");
  case CXCursor_GCCAsmStmt:
      return cxstring::createRef("GCCAsmStmt");
  case CXCursor_MSAsmStmt:
      return cxstring::createRef("MSAsmStmt");
  case CXCursor_ObjCAtTryStmt:
      return cxstring::createRef("ObjCAtTryStmt");
  case CXCursor_ObjCAtCatchStmt:
      return cxstring::createRef("ObjCAtCatchStmt");
  case CXCursor_ObjCAtFinallyStmt:
      return cxstring::createRef("ObjCAtFinallyStmt");
  case CXCursor_ObjCAtThrowStmt:
      return cxstring::createRef("ObjCAtThrowStmt");
  case CXCursor_ObjCAtSynchronizedStmt:
      return cxstring::createRef("ObjCAtSynchronizedStmt");
  case CXCursor_ObjCAutoreleasePoolStmt:
      return cxstring::createRef("ObjCAutoreleasePoolStmt");
  case CXCursor_ObjCForCollectionStmt:
      return cxstring::createRef("ObjCForCollectionStmt");
  case CXCursor_CXXCatchStmt:
      return cxstring::createRef("CXXCatchStmt");
  case CXCursor_CXXTryStmt:
      return cxstring::createRef("CXXTryStmt");
  case CXCursor_CXXForRangeStmt:
      return cxstring::createRef("CXXForRangeStmt");
  case CXCursor_SEHTryStmt:
      return cxstring::createRef("SEHTryStmt");
  case CXCursor_SEHExceptStmt:
      return cxstring::createRef("SEHExceptStmt");
  case CXCursor_SEHFinallyStmt:
      return cxstring::createRef("SEHFinallyStmt");
  case CXCursor_SEHLeaveStmt:
      return cxstring::createRef("SEHLeaveStmt");
  case CXCursor_NullStmt:
      return cxstring::createRef("NullStmt");
  case CXCursor_InvalidFile:
      return cxstring::createRef("InvalidFile");
  case CXCursor_InvalidCode:
    return cxstring::createRef("InvalidCode");
  case CXCursor_NoDeclFound:
      return cxstring::createRef("NoDeclFound");
  case CXCursor_NotImplemented:
      return cxstring::createRef("NotImplemented");
  case CXCursor_TranslationUnit:
      return cxstring::createRef("TranslationUnit");
  case CXCursor_UnexposedAttr:
      return cxstring::createRef("UnexposedAttr");
  case CXCursor_IBActionAttr:
      return cxstring::createRef("attribute(ibaction)");
  case CXCursor_IBOutletAttr:
     return cxstring::createRef("attribute(iboutlet)");
  case CXCursor_IBOutletCollectionAttr:
      return cxstring::createRef("attribute(iboutletcollection)");
  case CXCursor_CXXFinalAttr:
      return cxstring::createRef("attribute(final)");
  case CXCursor_CXXOverrideAttr:
      return cxstring::createRef("attribute(override)");
  case CXCursor_AnnotateAttr:
    return cxstring::createRef("attribute(annotate)");
  case CXCursor_AsmLabelAttr:
    return cxstring::createRef("asm label");
  case CXCursor_PackedAttr:
    return cxstring::createRef("attribute(packed)");
  case CXCursor_PureAttr:
    return cxstring::createRef("attribute(pure)");
  case CXCursor_ConstAttr:
    return cxstring::createRef("attribute(const)");
  case CXCursor_NoDuplicateAttr:
    return cxstring::createRef("attribute(noduplicate)");
  case CXCursor_CUDAConstantAttr:
    return cxstring::createRef("attribute(constant)");
  case CXCursor_CUDADeviceAttr:
    return cxstring::createRef("attribute(device)");
  case CXCursor_CUDAGlobalAttr:
    return cxstring::createRef("attribute(global)");
  case CXCursor_CUDAHostAttr:
    return cxstring::createRef("attribute(host)");
  case CXCursor_CUDASharedAttr:
    return cxstring::createRef("attribute(shared)");
  case CXCursor_VisibilityAttr:
    return cxstring::createRef("attribute(visibility)");
  case CXCursor_DLLExport:
    return cxstring::createRef("attribute(dllexport)");
  case CXCursor_DLLImport:
    return cxstring::createRef("attribute(dllimport)");
  case CXCursor_PreprocessingDirective:
    return cxstring::createRef("preprocessing directive");
  case CXCursor_MacroDefinition:
    return cxstring::createRef("macro definition");
  case CXCursor_MacroExpansion:
    return cxstring::createRef("macro expansion");
  case CXCursor_InclusionDirective:
    return cxstring::createRef("inclusion directive");
  case CXCursor_Namespace:
    return cxstring::createRef("Namespace");
  case CXCursor_LinkageSpec:
    return cxstring::createRef("LinkageSpec");
  case CXCursor_CXXBaseSpecifier:
    return cxstring::createRef("C++ base class specifier");
  case CXCursor_Constructor:
    return cxstring::createRef("CXXConstructor");
  case CXCursor_Destructor:
    return cxstring::createRef("CXXDestructor");
  case CXCursor_ConversionFunction:
    return cxstring::createRef("CXXConversion");
  case CXCursor_TemplateTypeParameter:
    return cxstring::createRef("TemplateTypeParameter");
  case CXCursor_NonTypeTemplateParameter:
    return cxstring::createRef("NonTypeTemplateParameter");
  case CXCursor_TemplateTemplateParameter:
    return cxstring::createRef("TemplateTemplateParameter");
  case CXCursor_FunctionTemplate:
    return cxstring::createRef("FunctionTemplate");
  case CXCursor_ClassTemplate:
    return cxstring::createRef("ClassTemplate");
  case CXCursor_ClassTemplatePartialSpecialization:
    return cxstring::createRef("ClassTemplatePartialSpecialization");
  case CXCursor_NamespaceAlias:
    return cxstring::createRef("NamespaceAlias");
  case CXCursor_UsingDirective:
    return cxstring::createRef("UsingDirective");
  case CXCursor_UsingDeclaration:
    return cxstring::createRef("UsingDeclaration");
  case CXCursor_TypeAliasDecl:
    return cxstring::createRef("TypeAliasDecl");
  case CXCursor_ObjCSynthesizeDecl:
    return cxstring::createRef("ObjCSynthesizeDecl");
  case CXCursor_ObjCDynamicDecl:
    return cxstring::createRef("ObjCDynamicDecl");
  case CXCursor_CXXAccessSpecifier:
    return cxstring::createRef("CXXAccessSpecifier");
  case CXCursor_ModuleImportDecl:
    return cxstring::createRef("ModuleImport");
  case CXCursor_OMPParallelDirective:
    return cxstring::createRef("OMPParallelDirective");
  case CXCursor_OMPSimdDirective:
    return cxstring::createRef("OMPSimdDirective");
  case CXCursor_OMPForDirective:
    return cxstring::createRef("OMPForDirective");
  case CXCursor_OMPForSimdDirective:
    return cxstring::createRef("OMPForSimdDirective");
  case CXCursor_OMPSectionsDirective:
    return cxstring::createRef("OMPSectionsDirective");
  case CXCursor_OMPSectionDirective:
    return cxstring::createRef("OMPSectionDirective");
  case CXCursor_OMPSingleDirective:
    return cxstring::createRef("OMPSingleDirective");
  case CXCursor_OMPMasterDirective:
    return cxstring::createRef("OMPMasterDirective");
  case CXCursor_OMPCriticalDirective:
    return cxstring::createRef("OMPCriticalDirective");
  case CXCursor_OMPParallelForDirective:
    return cxstring::createRef("OMPParallelForDirective");
  case CXCursor_OMPParallelForSimdDirective:
    return cxstring::createRef("OMPParallelForSimdDirective");
  case CXCursor_OMPParallelSectionsDirective:
    return cxstring::createRef("OMPParallelSectionsDirective");
  case CXCursor_OMPTaskDirective:
    return cxstring::createRef("OMPTaskDirective");
  case CXCursor_OMPTaskyieldDirective:
    return cxstring::createRef("OMPTaskyieldDirective");
  case CXCursor_OMPBarrierDirective:
    return cxstring::createRef("OMPBarrierDirective");
  case CXCursor_OMPTaskwaitDirective:
    return cxstring::createRef("OMPTaskwaitDirective");
  case CXCursor_OMPTaskgroupDirective:
    return cxstring::createRef("OMPTaskgroupDirective");
  case CXCursor_OMPFlushDirective:
    return cxstring::createRef("OMPFlushDirective");
  case CXCursor_OMPOrderedDirective:
    return cxstring::createRef("OMPOrderedDirective");
  case CXCursor_OMPAtomicDirective:
    return cxstring::createRef("OMPAtomicDirective");
  case CXCursor_OMPTargetDirective:
    return cxstring::createRef("OMPTargetDirective");
  case CXCursor_OMPTargetDataDirective:
    return cxstring::createRef("OMPTargetDataDirective");
  case CXCursor_OMPTargetEnterDataDirective:
    return cxstring::createRef("OMPTargetEnterDataDirective");
  case CXCursor_OMPTargetExitDataDirective:
    return cxstring::createRef("OMPTargetExitDataDirective");
  case CXCursor_OMPTargetParallelDirective:
    return cxstring::createRef("OMPTargetParallelDirective");
  case CXCursor_OMPTargetParallelForDirective:
    return cxstring::createRef("OMPTargetParallelForDirective");
  case CXCursor_OMPTargetUpdateDirective:
    return cxstring::createRef("OMPTargetUpdateDirective");
  case CXCursor_OMPTeamsDirective:
    return cxstring::createRef("OMPTeamsDirective");
  case CXCursor_OMPCancellationPointDirective:
    return cxstring::createRef("OMPCancellationPointDirective");
  case CXCursor_OMPCancelDirective:
    return cxstring::createRef("OMPCancelDirective");
  case CXCursor_OMPTaskLoopDirective:
    return cxstring::createRef("OMPTaskLoopDirective");
  case CXCursor_OMPTaskLoopSimdDirective:
    return cxstring::createRef("OMPTaskLoopSimdDirective");
  case CXCursor_OMPDistributeDirective:
    return cxstring::createRef("OMPDistributeDirective");
  case CXCursor_OMPDistributeParallelForDirective:
    return cxstring::createRef("OMPDistributeParallelForDirective");
  case CXCursor_OMPDistributeParallelForSimdDirective:
    return cxstring::createRef("OMPDistributeParallelForSimdDirective");
  case CXCursor_OMPDistributeSimdDirective:
    return cxstring::createRef("OMPDistributeSimdDirective");
  case CXCursor_OMPTargetParallelForSimdDirective:
    return cxstring::createRef("OMPTargetParallelForSimdDirective");
  case CXCursor_OMPTargetSimdDirective:
    return cxstring::createRef("OMPTargetSimdDirective");
  case CXCursor_OMPTeamsDistributeDirective:
    return cxstring::createRef("OMPTeamsDistributeDirective");
  case CXCursor_OMPTeamsDistributeSimdDirective:
    return cxstring::createRef("OMPTeamsDistributeSimdDirective");
  case CXCursor_OMPTeamsDistributeParallelForSimdDirective:
    return cxstring::createRef("OMPTeamsDistributeParallelForSimdDirective");
  case CXCursor_OMPTeamsDistributeParallelForDirective:
    return cxstring::createRef("OMPTeamsDistributeParallelForDirective");
  case CXCursor_OMPTargetTeamsDirective:
    return cxstring::createRef("OMPTargetTeamsDirective");
  case CXCursor_OMPTargetTeamsDistributeDirective:
    return cxstring::createRef("OMPTargetTeamsDistributeDirective");
  case CXCursor_OMPTargetTeamsDistributeParallelForDirective:
    return cxstring::createRef("OMPTargetTeamsDistributeParallelForDirective");
  case CXCursor_OMPTargetTeamsDistributeParallelForSimdDirective:
    return cxstring::createRef(
        "OMPTargetTeamsDistributeParallelForSimdDirective");
  case CXCursor_OMPTargetTeamsDistributeSimdDirective:
    return cxstring::createRef("OMPTargetTeamsDistributeSimdDirective");
  case CXCursor_OverloadCandidate:
      return cxstring::createRef("OverloadCandidate");
  case CXCursor_TypeAliasTemplateDecl:
      return cxstring::createRef("TypeAliasTemplateDecl");
  case CXCursor_StaticAssert:
      return cxstring::createRef("StaticAssert");
  case CXCursor_FriendDecl:
    return cxstring::createRef("FriendDecl");
  }

  llvm_unreachable("Unhandled CXCursorKind");
}

struct GetCursorData {
  SourceLocation TokenBeginLoc;
  bool PointsAtMacroArgExpansion;
  bool VisitedObjCPropertyImplDecl;
  SourceLocation VisitedDeclaratorDeclStartLoc;
  CXCursor &BestCursor;

  GetCursorData(SourceManager &SM,
                SourceLocation tokenBegin, CXCursor &outputCursor)
    : TokenBeginLoc(tokenBegin), BestCursor(outputCursor) {
    PointsAtMacroArgExpansion = SM.isMacroArgExpansion(tokenBegin);
    VisitedObjCPropertyImplDecl = false;
  }
};

static enum CXChildVisitResult GetCursorVisitor(CXCursor cursor,
                                                CXCursor parent,
                                                CXClientData client_data) {
  GetCursorData *Data = static_cast<GetCursorData *>(client_data);
  CXCursor *BestCursor = &Data->BestCursor;

  // If we point inside a macro argument we should provide info of what the
  // token is so use the actual cursor, don't replace it with a macro expansion
  // cursor.
  if (cursor.kind == CXCursor_MacroExpansion && Data->PointsAtMacroArgExpansion)
    return CXChildVisit_Recurse;
  
  if (clang_isDeclaration(cursor.kind)) {
    // Avoid having the implicit methods override the property decls.
    if (const ObjCMethodDecl *MD
          = dyn_cast_or_null<ObjCMethodDecl>(getCursorDecl(cursor))) {
      if (MD->isImplicit())
        return CXChildVisit_Break;

    } else if (const ObjCInterfaceDecl *ID
                 = dyn_cast_or_null<ObjCInterfaceDecl>(getCursorDecl(cursor))) {
      // Check that when we have multiple @class references in the same line,
      // that later ones do not override the previous ones.
      // If we have:
      // @class Foo, Bar;
      // source ranges for both start at '@', so 'Bar' will end up overriding
      // 'Foo' even though the cursor location was at 'Foo'.
      if (BestCursor->kind == CXCursor_ObjCInterfaceDecl ||
          BestCursor->kind == CXCursor_ObjCClassRef)
        if (const ObjCInterfaceDecl *PrevID
             = dyn_cast_or_null<ObjCInterfaceDecl>(getCursorDecl(*BestCursor))){
         if (PrevID != ID &&
             !PrevID->isThisDeclarationADefinition() &&
             !ID->isThisDeclarationADefinition())
           return CXChildVisit_Break;
        }

    } else if (const DeclaratorDecl *DD
                    = dyn_cast_or_null<DeclaratorDecl>(getCursorDecl(cursor))) {
      SourceLocation StartLoc = DD->getSourceRange().getBegin();
      // Check that when we have multiple declarators in the same line,
      // that later ones do not override the previous ones.
      // If we have:
      // int Foo, Bar;
      // source ranges for both start at 'int', so 'Bar' will end up overriding
      // 'Foo' even though the cursor location was at 'Foo'.
      if (Data->VisitedDeclaratorDeclStartLoc == StartLoc)
        return CXChildVisit_Break;
      Data->VisitedDeclaratorDeclStartLoc = StartLoc;

    } else if (const ObjCPropertyImplDecl *PropImp
              = dyn_cast_or_null<ObjCPropertyImplDecl>(getCursorDecl(cursor))) {
      (void)PropImp;
      // Check that when we have multiple @synthesize in the same line,
      // that later ones do not override the previous ones.
      // If we have:
      // @synthesize Foo, Bar;
      // source ranges for both start at '@', so 'Bar' will end up overriding
      // 'Foo' even though the cursor location was at 'Foo'.
      if (Data->VisitedObjCPropertyImplDecl)
        return CXChildVisit_Break;
      Data->VisitedObjCPropertyImplDecl = true;
    }
  }

  if (clang_isExpression(cursor.kind) &&
      clang_isDeclaration(BestCursor->kind)) {
    if (const Decl *D = getCursorDecl(*BestCursor)) {
      // Avoid having the cursor of an expression replace the declaration cursor
      // when the expression source range overlaps the declaration range.
      // This can happen for C++ constructor expressions whose range generally
      // include the variable declaration, e.g.:
      //  MyCXXClass foo; // Make sure pointing at 'foo' returns a VarDecl cursor.
      if (D->getLocation().isValid() && Data->TokenBeginLoc.isValid() &&
          D->getLocation() == Data->TokenBeginLoc)
        return CXChildVisit_Break;
    }
  }

  // If our current best cursor is the construction of a temporary object, 
  // don't replace that cursor with a type reference, because we want 
  // clang_getCursor() to point at the constructor.
  if (clang_isExpression(BestCursor->kind) &&
      isa<CXXTemporaryObjectExpr>(getCursorExpr(*BestCursor)) &&
      cursor.kind == CXCursor_TypeRef) {
    // Keep the cursor pointing at CXXTemporaryObjectExpr but also mark it
    // as having the actual point on the type reference.
    *BestCursor = getTypeRefedCallExprCursor(*BestCursor);
    return CXChildVisit_Recurse;
  }

  // If we already have an Objective-C superclass reference, don't
  // update it further.
  if (BestCursor->kind == CXCursor_ObjCSuperClassRef)
    return CXChildVisit_Break;

  *BestCursor = cursor;
  return CXChildVisit_Recurse;
}

CXCursor clang_getCursor(CXTranslationUnit TU, CXSourceLocation Loc) {
  if (isNotUsableTU(TU)) {
    LOG_BAD_TU(TU);
    return clang_getNullCursor();
  }

  ASTUnit *CXXUnit = cxtu::getASTUnit(TU);
  ASTUnit::ConcurrencyCheck Check(*CXXUnit);

  SourceLocation SLoc = cxloc::translateSourceLocation(Loc);
  CXCursor Result = cxcursor::getCursor(TU, SLoc);

  LOG_FUNC_SECTION {
    CXFile SearchFile;
    unsigned SearchLine, SearchColumn;
    CXFile ResultFile;
    unsigned ResultLine, ResultColumn;
    CXString SearchFileName, ResultFileName, KindSpelling, USR;
    const char *IsDef = clang_isCursorDefinition(Result)? " (Definition)" : "";
    CXSourceLocation ResultLoc = clang_getCursorLocation(Result);

    clang_getFileLocation(Loc, &SearchFile, &SearchLine, &SearchColumn,
                          nullptr);
    clang_getFileLocation(ResultLoc, &ResultFile, &ResultLine,
                          &ResultColumn, nullptr);
    SearchFileName = clang_getFileName(SearchFile);
    ResultFileName = clang_getFileName(ResultFile);
    KindSpelling = clang_getCursorKindSpelling(Result.kind);
    USR = clang_getCursorUSR(Result);
    *Log << llvm::format("(%s:%d:%d) = %s",
                   clang_getCString(SearchFileName), SearchLine, SearchColumn,
                   clang_getCString(KindSpelling))
        << llvm::format("(%s:%d:%d):%s%s",
                     clang_getCString(ResultFileName), ResultLine, ResultColumn,
                     clang_getCString(USR), IsDef);
    clang_disposeString(SearchFileName);
    clang_disposeString(ResultFileName);
    clang_disposeString(KindSpelling);
    clang_disposeString(USR);
    
    CXCursor Definition = clang_getCursorDefinition(Result);
    if (!clang_equalCursors(Definition, clang_getNullCursor())) {
      CXSourceLocation DefinitionLoc = clang_getCursorLocation(Definition);
      CXString DefinitionKindSpelling
                                = clang_getCursorKindSpelling(Definition.kind);
      CXFile DefinitionFile;
      unsigned DefinitionLine, DefinitionColumn;
      clang_getFileLocation(DefinitionLoc, &DefinitionFile,
                            &DefinitionLine, &DefinitionColumn, nullptr);
      CXString DefinitionFileName = clang_getFileName(DefinitionFile);
      *Log << llvm::format("  -> %s(%s:%d:%d)",
                     clang_getCString(DefinitionKindSpelling),
                     clang_getCString(DefinitionFileName),
                     DefinitionLine, DefinitionColumn);
      clang_disposeString(DefinitionFileName);
      clang_disposeString(DefinitionKindSpelling);
    }
  }

  return Result;
}

CXCursor clang_getNullCursor(void) {
  return MakeCXCursorInvalid(CXCursor_InvalidFile);
}

unsigned clang_equalCursors(CXCursor X, CXCursor Y) {
  // Clear out the "FirstInDeclGroup" part in a declaration cursor, since we
  // can't set consistently. For example, when visiting a DeclStmt we will set
  // it but we don't set it on the result of clang_getCursorDefinition for
  // a reference of the same declaration.
  // FIXME: Setting "FirstInDeclGroup" in CXCursors is a hack that only works
  // when visiting a DeclStmt currently, the AST should be enhanced to be able
  // to provide that kind of info.
  if (clang_isDeclaration(X.kind))
    X.data[1] = nullptr;
  if (clang_isDeclaration(Y.kind))
    Y.data[1] = nullptr;

  return X == Y;
}

unsigned clang_hashCursor(CXCursor C) {
  unsigned Index = 0;
  if (clang_isExpression(C.kind) || clang_isStatement(C.kind))
    Index = 1;
  
  return llvm::DenseMapInfo<std::pair<unsigned, const void*> >::getHashValue(
                                        std::make_pair(C.kind, C.data[Index]));
}

unsigned clang_isInvalid(enum CXCursorKind K) {
  return K >= CXCursor_FirstInvalid && K <= CXCursor_LastInvalid;
}

unsigned clang_isDeclaration(enum CXCursorKind K) {
  return (K >= CXCursor_FirstDecl && K <= CXCursor_LastDecl) ||
         (K >= CXCursor_FirstExtraDecl && K <= CXCursor_LastExtraDecl);
}

unsigned clang_isInvalidDeclaration(CXCursor C) {
  if (clang_isDeclaration(C.kind)) {
    if (const Decl *D = getCursorDecl(C))
      return D->isInvalidDecl();
  }

  return 0;
}

unsigned clang_isReference(enum CXCursorKind K) {
  return K >= CXCursor_FirstRef && K <= CXCursor_LastRef;
}

unsigned clang_isExpression(enum CXCursorKind K) {
  return K >= CXCursor_FirstExpr && K <= CXCursor_LastExpr;
}

unsigned clang_isStatement(enum CXCursorKind K) {
  return K >= CXCursor_FirstStmt && K <= CXCursor_LastStmt;
}

unsigned clang_isAttribute(enum CXCursorKind K) {
    return K >= CXCursor_FirstAttr && K <= CXCursor_LastAttr;
}

unsigned clang_isTranslationUnit(enum CXCursorKind K) {
  return K == CXCursor_TranslationUnit;
}

unsigned clang_isPreprocessing(enum CXCursorKind K) {
  return K >= CXCursor_FirstPreprocessing && K <= CXCursor_LastPreprocessing;
}
  
unsigned clang_isUnexposed(enum CXCursorKind K) {
  switch (K) {
    case CXCursor_UnexposedDecl:
    case CXCursor_UnexposedExpr:
    case CXCursor_UnexposedStmt:
    case CXCursor_UnexposedAttr:
      return true;
    default:
      return false;
  }
}

CXCursorKind clang_getCursorKind(CXCursor C) {
  return C.kind;
}

CXSourceLocation clang_getCursorLocation(CXCursor C) {
  if (clang_isReference(C.kind)) {
    switch (C.kind) {
    case CXCursor_ObjCSuperClassRef: {
      std::pair<const ObjCInterfaceDecl *, SourceLocation> P
        = getCursorObjCSuperClassRef(C);
      return cxloc::translateSourceLocation(P.first->getASTContext(), P.second);
    }

    case CXCursor_ObjCProtocolRef: {
      std::pair<const ObjCProtocolDecl *, SourceLocation> P
        = getCursorObjCProtocolRef(C);
      return cxloc::translateSourceLocation(P.first->getASTContext(), P.second);
    }

    case CXCursor_ObjCClassRef: {
      std::pair<const ObjCInterfaceDecl *, SourceLocation> P
        = getCursorObjCClassRef(C);
      return cxloc::translateSourceLocation(P.first->getASTContext(), P.second);
    }

    case CXCursor_TypeRef: {
      std::pair<const TypeDecl *, SourceLocation> P = getCursorTypeRef(C);
      return cxloc::translateSourceLocation(P.first->getASTContext(), P.second);
    }

    case CXCursor_TemplateRef: {
      std::pair<const TemplateDecl *, SourceLocation> P =
          getCursorTemplateRef(C);
      return cxloc::translateSourceLocation(P.first->getASTContext(), P.second);
    }

    case CXCursor_NamespaceRef: {
      std::pair<const NamedDecl *, SourceLocation> P = getCursorNamespaceRef(C);
      return cxloc::translateSourceLocation(P.first->getASTContext(), P.second);
    }

    case CXCursor_MemberRef: {
      std::pair<const FieldDecl *, SourceLocation> P = getCursorMemberRef(C);
      return cxloc::translateSourceLocation(P.first->getASTContext(), P.second);
    }

    case CXCursor_VariableRef: {
      std::pair<const VarDecl *, SourceLocation> P = getCursorVariableRef(C);
      return cxloc::translateSourceLocation(P.first->getASTContext(), P.second);
    }

    case CXCursor_CXXBaseSpecifier: {
      const CXXBaseSpecifier *BaseSpec = getCursorCXXBaseSpecifier(C);
      if (!BaseSpec)
        return clang_getNullLocation();
      
      if (TypeSourceInfo *TSInfo = BaseSpec->getTypeSourceInfo())
        return cxloc::translateSourceLocation(getCursorContext(C),
                                            TSInfo->getTypeLoc().getBeginLoc());
      
      return cxloc::translateSourceLocation(getCursorContext(C),
                                        BaseSpec->getLocStart());
    }

    case CXCursor_LabelRef: {
      std::pair<const LabelStmt *, SourceLocation> P = getCursorLabelRef(C);
      return cxloc::translateSourceLocation(getCursorContext(C), P.second);
    }

    case CXCursor_OverloadedDeclRef:
      return cxloc::translateSourceLocation(getCursorContext(C),
                                          getCursorOverloadedDeclRef(C).second);

    default:
      // FIXME: Need a way to enumerate all non-reference cases.
      llvm_unreachable("Missed a reference kind");
    }
  }

  if (clang_isExpression(C.kind))
    return cxloc::translateSourceLocation(getCursorContext(C),
                                   getLocationFromExpr(getCursorExpr(C)));

  if (clang_isStatement(C.kind))
    return cxloc::translateSourceLocation(getCursorContext(C),
                                          getCursorStmt(C)->getLocStart());

  if (C.kind == CXCursor_PreprocessingDirective) {
    SourceLocation L = cxcursor::getCursorPreprocessingDirective(C).getBegin();
    return cxloc::translateSourceLocation(getCursorContext(C), L);
  }

  if (C.kind == CXCursor_MacroExpansion) {
    SourceLocation L
      = cxcursor::getCursorMacroExpansion(C).getSourceRange().getBegin();
    return cxloc::translateSourceLocation(getCursorContext(C), L);
  }

  if (C.kind == CXCursor_MacroDefinition) {
    SourceLocation L = cxcursor::getCursorMacroDefinition(C)->getLocation();
    return cxloc::translateSourceLocation(getCursorContext(C), L);
  }

  if (C.kind == CXCursor_InclusionDirective) {
    SourceLocation L
      = cxcursor::getCursorInclusionDirective(C)->getSourceRange().getBegin();
    return cxloc::translateSourceLocation(getCursorContext(C), L);
  }

  if (clang_isAttribute(C.kind)) {
    SourceLocation L
      = cxcursor::getCursorAttr(C)->getLocation();
    return cxloc::translateSourceLocation(getCursorContext(C), L);
  }

  if (!clang_isDeclaration(C.kind))
    return clang_getNullLocation();

  const Decl *D = getCursorDecl(C);
  if (!D)
    return clang_getNullLocation();

  SourceLocation Loc = D->getLocation();
  // FIXME: Multiple variables declared in a single declaration
  // currently lack the information needed to correctly determine their
  // ranges when accounting for the type-specifier.  We use context
  // stored in the CXCursor to determine if the VarDecl is in a DeclGroup,
  // and if so, whether it is the first decl.
  if (const VarDecl *VD = dyn_cast<VarDecl>(D)) {
    if (!cxcursor::isFirstInDeclGroup(C))
      Loc = VD->getLocation();
  }

  // For ObjC methods, give the start location of the method name.
  if (const ObjCMethodDecl *MD = dyn_cast<ObjCMethodDecl>(D))
    Loc = MD->getSelectorStartLoc();

  return cxloc::translateSourceLocation(getCursorContext(C), Loc);
}

} // end extern "C"

CXCursor cxcursor::getCursor(CXTranslationUnit TU, SourceLocation SLoc) {
  assert(TU);

  // Guard against an invalid SourceLocation, or we may assert in one
  // of the following calls.
  if (SLoc.isInvalid())
    return clang_getNullCursor();

  ASTUnit *CXXUnit = cxtu::getASTUnit(TU);

  // Translate the given source location to make it point at the beginning of
  // the token under the cursor.
  SLoc = Lexer::GetBeginningOfToken(SLoc, CXXUnit->getSourceManager(),
                                    CXXUnit->getASTContext().getLangOpts());
  
  CXCursor Result = MakeCXCursorInvalid(CXCursor_NoDeclFound);
  if (SLoc.isValid()) {
    GetCursorData ResultData(CXXUnit->getSourceManager(), SLoc, Result);
    CursorVisitor CursorVis(TU, GetCursorVisitor, &ResultData,
                            /*VisitPreprocessorLast=*/true, 
                            /*VisitIncludedEntities=*/false,
                            SourceLocation(SLoc));
    CursorVis.visitFileRegion();
  }

  return Result;
}

static SourceRange getRawCursorExtent(CXCursor C) {
  if (clang_isReference(C.kind)) {
    switch (C.kind) {
    case CXCursor_ObjCSuperClassRef:
      return  getCursorObjCSuperClassRef(C).second;

    case CXCursor_ObjCProtocolRef:
      return getCursorObjCProtocolRef(C).second;

    case CXCursor_ObjCClassRef:
      return getCursorObjCClassRef(C).second;

    case CXCursor_TypeRef:
      return getCursorTypeRef(C).second;

    case CXCursor_TemplateRef:
      return getCursorTemplateRef(C).second;

    case CXCursor_NamespaceRef:
      return getCursorNamespaceRef(C).second;

    case CXCursor_MemberRef:
      return getCursorMemberRef(C).second;

    case CXCursor_CXXBaseSpecifier:
      return getCursorCXXBaseSpecifier(C)->getSourceRange();

    case CXCursor_LabelRef:
      return getCursorLabelRef(C).second;

    case CXCursor_OverloadedDeclRef:
      return getCursorOverloadedDeclRef(C).second;

    case CXCursor_VariableRef:
      return getCursorVariableRef(C).second;
        
    default:
      // FIXME: Need a way to enumerate all non-reference cases.
      llvm_unreachable("Missed a reference kind");
    }
  }

  if (clang_isExpression(C.kind))
    return getCursorExpr(C)->getSourceRange();

  if (clang_isStatement(C.kind))
    return getCursorStmt(C)->getSourceRange();

  if (clang_isAttribute(C.kind))
    return getCursorAttr(C)->getRange();

  if (C.kind == CXCursor_PreprocessingDirective)
    return cxcursor::getCursorPreprocessingDirective(C);

  if (C.kind == CXCursor_MacroExpansion) {
    ASTUnit *TU = getCursorASTUnit(C);
    SourceRange Range = cxcursor::getCursorMacroExpansion(C).getSourceRange();
    return TU->mapRangeFromPreamble(Range);
  }

  if (C.kind == CXCursor_MacroDefinition) {
    ASTUnit *TU = getCursorASTUnit(C);
    SourceRange Range = cxcursor::getCursorMacroDefinition(C)->getSourceRange();
    return TU->mapRangeFromPreamble(Range);
  }

  if (C.kind == CXCursor_InclusionDirective) {
    ASTUnit *TU = getCursorASTUnit(C);
    SourceRange Range = cxcursor::getCursorInclusionDirective(C)->getSourceRange();
    return TU->mapRangeFromPreamble(Range);
  }

  if (C.kind == CXCursor_TranslationUnit) {
    ASTUnit *TU = getCursorASTUnit(C);
    FileID MainID = TU->getSourceManager().getMainFileID();
    SourceLocation Start = TU->getSourceManager().getLocForStartOfFile(MainID);
    SourceLocation End = TU->getSourceManager().getLocForEndOfFile(MainID);
    return SourceRange(Start, End);
  }

  if (clang_isDeclaration(C.kind)) {
    const Decl *D = cxcursor::getCursorDecl(C);
    if (!D)
      return SourceRange();

    SourceRange R = D->getSourceRange();
    // FIXME: Multiple variables declared in a single declaration
    // currently lack the information needed to correctly determine their
    // ranges when accounting for the type-specifier.  We use context
    // stored in the CXCursor to determine if the VarDecl is in a DeclGroup,
    // and if so, whether it is the first decl.
    if (const VarDecl *VD = dyn_cast<VarDecl>(D)) {
      if (!cxcursor::isFirstInDeclGroup(C))
        R.setBegin(VD->getLocation());
    }
    return R;
  }
  return SourceRange();
}

/// \brief Retrieves the "raw" cursor extent, which is then extended to include
/// the decl-specifier-seq for declarations.
static SourceRange getFullCursorExtent(CXCursor C, SourceManager &SrcMgr) {
  if (clang_isDeclaration(C.kind)) {
    const Decl *D = cxcursor::getCursorDecl(C);
    if (!D)
      return SourceRange();

    SourceRange R = D->getSourceRange();

    // Adjust the start of the location for declarations preceded by
    // declaration specifiers.
    SourceLocation StartLoc;
    if (const DeclaratorDecl *DD = dyn_cast<DeclaratorDecl>(D)) {
      if (TypeSourceInfo *TI = DD->getTypeSourceInfo())
        StartLoc = TI->getTypeLoc().getLocStart();
    } else if (const TypedefDecl *Typedef = dyn_cast<TypedefDecl>(D)) {
      if (TypeSourceInfo *TI = Typedef->getTypeSourceInfo())
        StartLoc = TI->getTypeLoc().getLocStart();
    }

    if (StartLoc.isValid() && R.getBegin().isValid() &&
        SrcMgr.isBeforeInTranslationUnit(StartLoc, R.getBegin()))
      R.setBegin(StartLoc);

    // FIXME: Multiple variables declared in a single declaration
    // currently lack the information needed to correctly determine their
    // ranges when accounting for the type-specifier.  We use context
    // stored in the CXCursor to determine if the VarDecl is in a DeclGroup,
    // and if so, whether it is the first decl.
    if (const VarDecl *VD = dyn_cast<VarDecl>(D)) {
      if (!cxcursor::isFirstInDeclGroup(C))
        R.setBegin(VD->getLocation());
    }

    return R;    
  }
  
  return getRawCursorExtent(C);
}

CXSourceRange clang_getCursorExtent(CXCursor C) {
  SourceRange R = getRawCursorExtent(C);
  if (R.isInvalid())
    return clang_getNullRange();

  return cxloc::translateSourceRange(getCursorContext(C), R);
}

CXCursor clang_getCursorReferenced(CXCursor C) {
  if (clang_isInvalid(C.kind))
    return clang_getNullCursor();

  CXTranslationUnit tu = getCursorTU(C);
  if (clang_isDeclaration(C.kind)) {
    const Decl *D = getCursorDecl(C);
    if (!D)
      return clang_getNullCursor();
    if (const UsingDecl *Using = dyn_cast<UsingDecl>(D))
      return MakeCursorOverloadedDeclRef(Using, D->getLocation(), tu);
    if (const ObjCPropertyImplDecl *PropImpl =
            dyn_cast<ObjCPropertyImplDecl>(D))
      if (ObjCPropertyDecl *Property = PropImpl->getPropertyDecl())
        return MakeCXCursor(Property, tu);
    
    return C;
  }
  
  if (clang_isExpression(C.kind)) {
    const Expr *E = getCursorExpr(C);
    const Decl *D = getDeclFromExpr(E);
    if (D) {
      CXCursor declCursor = MakeCXCursor(D, tu);
      declCursor = getSelectorIdentifierCursor(getSelectorIdentifierIndex(C),
                                               declCursor);
      return declCursor;
    }
    
    if (const OverloadExpr *Ovl = dyn_cast_or_null<OverloadExpr>(E))
      return MakeCursorOverloadedDeclRef(Ovl, tu);
        
    return clang_getNullCursor();
  }

  if (clang_isStatement(C.kind)) {
    const Stmt *S = getCursorStmt(C);
    if (const GotoStmt *Goto = dyn_cast_or_null<GotoStmt>(S))
      if (LabelDecl *label = Goto->getLabel())
        if (LabelStmt *labelS = label->getStmt())
        return MakeCXCursor(labelS, getCursorDecl(C), tu);

    return clang_getNullCursor();
  }

  if (C.kind == CXCursor_MacroExpansion) {
    if (const MacroDefinitionRecord *Def =
            getCursorMacroExpansion(C).getDefinition())
      return MakeMacroDefinitionCursor(Def, tu);
  }

  if (!clang_isReference(C.kind))
    return clang_getNullCursor();

  switch (C.kind) {
    case CXCursor_ObjCSuperClassRef:
      return MakeCXCursor(getCursorObjCSuperClassRef(C).first, tu);

    case CXCursor_ObjCProtocolRef: {
      const ObjCProtocolDecl *Prot = getCursorObjCProtocolRef(C).first;
      if (const ObjCProtocolDecl *Def = Prot->getDefinition())
        return MakeCXCursor(Def, tu);

      return MakeCXCursor(Prot, tu);
    }

    case CXCursor_ObjCClassRef: {
      const ObjCInterfaceDecl *Class = getCursorObjCClassRef(C).first;
      if (const ObjCInterfaceDecl *Def = Class->getDefinition())
        return MakeCXCursor(Def, tu);

      return MakeCXCursor(Class, tu);
    }

    case CXCursor_TypeRef:
      return MakeCXCursor(getCursorTypeRef(C).first, tu );

    case CXCursor_TemplateRef:
      return MakeCXCursor(getCursorTemplateRef(C).first, tu );

    case CXCursor_NamespaceRef:
      return MakeCXCursor(getCursorNamespaceRef(C).first, tu );

    case CXCursor_MemberRef:
      return MakeCXCursor(getCursorMemberRef(C).first, tu );

    case CXCursor_CXXBaseSpecifier: {
      const CXXBaseSpecifier *B = cxcursor::getCursorCXXBaseSpecifier(C);
      return clang_getTypeDeclaration(cxtype::MakeCXType(B->getType(),
                                                         tu ));
    }

    case CXCursor_LabelRef:
      // FIXME: We end up faking the "parent" declaration here because we
      // don't want to make CXCursor larger.
      return MakeCXCursor(getCursorLabelRef(C).first,
                          cxtu::getASTUnit(tu)->getASTContext()
                              .getTranslationUnitDecl(),
                          tu);

    case CXCursor_OverloadedDeclRef:
      return C;
      
    case CXCursor_VariableRef:
      return MakeCXCursor(getCursorVariableRef(C).first, tu);

    default:
      // We would prefer to enumerate all non-reference cursor kinds here.
      llvm_unreachable("Unhandled reference cursor kind");
  }
}

CXCursor clang_getCursorDefinition(CXCursor C) {
  if (clang_isInvalid(C.kind))
    return clang_getNullCursor();

  CXTranslationUnit TU = getCursorTU(C);

  bool WasReference = false;
  if (clang_isReference(C.kind) || clang_isExpression(C.kind)) {
    C = clang_getCursorReferenced(C);
    WasReference = true;
  }

  if (C.kind == CXCursor_MacroExpansion)
    return clang_getCursorReferenced(C);

  if (!clang_isDeclaration(C.kind))
    return clang_getNullCursor();

  const Decl *D = getCursorDecl(C);
  if (!D)
    return clang_getNullCursor();

  switch (D->getKind()) {
  // Declaration kinds that don't really separate the notions of
  // declaration and definition.
  case Decl::Namespace:
  case Decl::Typedef:
  case Decl::TypeAlias:
  case Decl::TypeAliasTemplate:
  case Decl::TemplateTypeParm:
  case Decl::EnumConstant:
  case Decl::Field:
  case Decl::Binding:
  case Decl::MSProperty:
  case Decl::IndirectField:
  case Decl::ObjCIvar:
  case Decl::ObjCAtDefsField:
  case Decl::ImplicitParam:
  case Decl::ParmVar:
  case Decl::NonTypeTemplateParm:
  case Decl::TemplateTemplateParm:
  case Decl::ObjCCategoryImpl:
  case Decl::ObjCImplementation:
  case Decl::AccessSpec:
  case Decl::LinkageSpec:
  case Decl::Export:
  case Decl::ObjCPropertyImpl:
  case Decl::FileScopeAsm:
  case Decl::StaticAssert:
  case Decl::Block:
  case Decl::Captured:
  case Decl::OMPCapturedExpr:
  case Decl::Label:  // FIXME: Is this right??
  case Decl::ClassScopeFunctionSpecialization:
  case Decl::CXXDeductionGuide:
  case Decl::Import:
  case Decl::OMPThreadPrivate:
  case Decl::OMPDeclareReduction:
  case Decl::ObjCTypeParam:
  case Decl::BuiltinTemplate:
  case Decl::PragmaComment:
  case Decl::PragmaDetectMismatch:
  case Decl::UsingPack:
    return C;

  // Declaration kinds that don't make any sense here, but are
  // nonetheless harmless.
  case Decl::Empty:
  case Decl::TranslationUnit:
  case Decl::ExternCContext:
    break;

  // Declaration kinds for which the definition is not resolvable.
  case Decl::UnresolvedUsingTypename:
  case Decl::UnresolvedUsingValue:
    break;

  case Decl::UsingDirective:
    return MakeCXCursor(cast<UsingDirectiveDecl>(D)->getNominatedNamespace(),
                        TU);

  case Decl::NamespaceAlias:
    return MakeCXCursor(cast<NamespaceAliasDecl>(D)->getNamespace(), TU);

  case Decl::Enum:
  case Decl::Record:
  case Decl::CXXRecord:
  case Decl::ClassTemplateSpecialization:
  case Decl::ClassTemplatePartialSpecialization:
    if (TagDecl *Def = cast<TagDecl>(D)->getDefinition())
      return MakeCXCursor(Def, TU);
    return clang_getNullCursor();

  case Decl::Function:
  case Decl::CXXMethod:
  case Decl::CXXConstructor:
  case Decl::CXXDestructor:
  case Decl::CXXConversion: {
    const FunctionDecl *Def = nullptr;
    if (cast<FunctionDecl>(D)->getBody(Def))
      return MakeCXCursor(Def, TU);
    return clang_getNullCursor();
  }

  case Decl::Var:
  case Decl::VarTemplateSpecialization:
  case Decl::VarTemplatePartialSpecialization:
  case Decl::Decomposition: {
    // Ask the variable if it has a definition.
    if (const VarDecl *Def = cast<VarDecl>(D)->getDefinition())
      return MakeCXCursor(Def, TU);
    return clang_getNullCursor();
  }

  case Decl::FunctionTemplate: {
    const FunctionDecl *Def = nullptr;
    if (cast<FunctionTemplateDecl>(D)->getTemplatedDecl()->getBody(Def))
      return MakeCXCursor(Def->getDescribedFunctionTemplate(), TU);
    return clang_getNullCursor();
  }

  case Decl::ClassTemplate: {
    if (RecordDecl *Def = cast<ClassTemplateDecl>(D)->getTemplatedDecl()
                                                            ->getDefinition())
      return MakeCXCursor(cast<CXXRecordDecl>(Def)->getDescribedClassTemplate(),
                          TU);
    return clang_getNullCursor();
  }

  case Decl::VarTemplate: {
    if (VarDecl *Def =
            cast<VarTemplateDecl>(D)->getTemplatedDecl()->getDefinition())
      return MakeCXCursor(cast<VarDecl>(Def)->getDescribedVarTemplate(), TU);
    return clang_getNullCursor();
  }

  case Decl::Using:
    return MakeCursorOverloadedDeclRef(cast<UsingDecl>(D), 
                                       D->getLocation(), TU);

  case Decl::UsingShadow:
  case Decl::ConstructorUsingShadow:
    return clang_getCursorDefinition(
                       MakeCXCursor(cast<UsingShadowDecl>(D)->getTargetDecl(),
                                    TU));

  case Decl::ObjCMethod: {
    const ObjCMethodDecl *Method = cast<ObjCMethodDecl>(D);
    if (Method->isThisDeclarationADefinition())
      return C;

    // Dig out the method definition in the associated
    // @implementation, if we have it.
    // FIXME: The ASTs should make finding the definition easier.
    if (const ObjCInterfaceDecl *Class
                       = dyn_cast<ObjCInterfaceDecl>(Method->getDeclContext()))
      if (ObjCImplementationDecl *ClassImpl = Class->getImplementation())
        if (ObjCMethodDecl *Def = ClassImpl->getMethod(Method->getSelector(),
                                                  Method->isInstanceMethod()))
          if (Def->isThisDeclarationADefinition())
            return MakeCXCursor(Def, TU);

    return clang_getNullCursor();
  }

  case Decl::ObjCCategory:
    if (ObjCCategoryImplDecl *Impl
                               = cast<ObjCCategoryDecl>(D)->getImplementation())
      return MakeCXCursor(Impl, TU);
    return clang_getNullCursor();

  case Decl::ObjCProtocol:
    if (const ObjCProtocolDecl *Def = cast<ObjCProtocolDecl>(D)->getDefinition())
      return MakeCXCursor(Def, TU);
    return clang_getNullCursor();

  case Decl::ObjCInterface: {
    // There are two notions of a "definition" for an Objective-C
    // class: the interface and its implementation. When we resolved a
    // reference to an Objective-C class, produce the @interface as
    // the definition; when we were provided with the interface,
    // produce the @implementation as the definition.
    const ObjCInterfaceDecl *IFace = cast<ObjCInterfaceDecl>(D);
    if (WasReference) {
      if (const ObjCInterfaceDecl *Def = IFace->getDefinition())
        return MakeCXCursor(Def, TU);
    } else if (ObjCImplementationDecl *Impl = IFace->getImplementation())
      return MakeCXCursor(Impl, TU);
    return clang_getNullCursor();
  }

  case Decl::ObjCProperty:
    // FIXME: We don't really know where to find the
    // ObjCPropertyImplDecls that implement this property.
    return clang_getNullCursor();

  case Decl::ObjCCompatibleAlias:
    if (const ObjCInterfaceDecl *Class
          = cast<ObjCCompatibleAliasDecl>(D)->getClassInterface())
      if (const ObjCInterfaceDecl *Def = Class->getDefinition())
        return MakeCXCursor(Def, TU);

    return clang_getNullCursor();

  case Decl::Friend:
    if (NamedDecl *Friend = cast<FriendDecl>(D)->getFriendDecl())
      return clang_getCursorDefinition(MakeCXCursor(Friend, TU));
    return clang_getNullCursor();

  case Decl::FriendTemplate:
    if (NamedDecl *Friend = cast<FriendTemplateDecl>(D)->getFriendDecl())
      return clang_getCursorDefinition(MakeCXCursor(Friend, TU));
    return clang_getNullCursor();
  }

  return clang_getNullCursor();
}

unsigned clang_isCursorDefinition(CXCursor C) {
  if (!clang_isDeclaration(C.kind))
    return 0;

  return clang_getCursorDefinition(C) == C;
}

CXCursor clang_getCanonicalCursor(CXCursor C) {
  if (!clang_isDeclaration(C.kind))
    return C;
  
  if (const Decl *D = getCursorDecl(C)) {
    if (const ObjCCategoryImplDecl *CatImplD = dyn_cast<ObjCCategoryImplDecl>(D))
      if (ObjCCategoryDecl *CatD = CatImplD->getCategoryDecl())
        return MakeCXCursor(CatD, getCursorTU(C));

    if (const ObjCImplDecl *ImplD = dyn_cast<ObjCImplDecl>(D))
      if (const ObjCInterfaceDecl *IFD = ImplD->getClassInterface())
        return MakeCXCursor(IFD, getCursorTU(C));

    return MakeCXCursor(D->getCanonicalDecl(), getCursorTU(C));
  }
  
  return C;
}

int clang_Cursor_getObjCSelectorIndex(CXCursor cursor) {
  return cxcursor::getSelectorIdentifierIndexAndLoc(cursor).first;
}
  
unsigned clang_getNumOverloadedDecls(CXCursor C) {
  if (C.kind != CXCursor_OverloadedDeclRef)
    return 0;
  
  OverloadedDeclRefStorage Storage = getCursorOverloadedDeclRef(C).first;
  if (const OverloadExpr *E = Storage.dyn_cast<const OverloadExpr *>())
    return E->getNumDecls();
  
  if (OverloadedTemplateStorage *S
                              = Storage.dyn_cast<OverloadedTemplateStorage*>())
    return S->size();
  
  const Decl *D = Storage.get<const Decl *>();
  if (const UsingDecl *Using = dyn_cast<UsingDecl>(D))
    return Using->shadow_size();
  
  return 0;
}

CXCursor clang_getOverloadedDecl(CXCursor cursor, unsigned index) {
  if (cursor.kind != CXCursor_OverloadedDeclRef)
    return clang_getNullCursor();

  if (index >= clang_getNumOverloadedDecls(cursor))
    return clang_getNullCursor();
  
  CXTranslationUnit TU = getCursorTU(cursor);
  OverloadedDeclRefStorage Storage = getCursorOverloadedDeclRef(cursor).first;
  if (const OverloadExpr *E = Storage.dyn_cast<const OverloadExpr *>())
    return MakeCXCursor(E->decls_begin()[index], TU);
  
  if (OverloadedTemplateStorage *S
                              = Storage.dyn_cast<OverloadedTemplateStorage*>())
    return MakeCXCursor(S->begin()[index], TU);
  
  const Decl *D = Storage.get<const Decl *>();
  if (const UsingDecl *Using = dyn_cast<UsingDecl>(D)) {
    // FIXME: This is, unfortunately, linear time.
    UsingDecl::shadow_iterator Pos = Using->shadow_begin();
    std::advance(Pos, index);
    return MakeCXCursor(cast<UsingShadowDecl>(*Pos)->getTargetDecl(), TU);
  }
  
  return clang_getNullCursor();
}
  
void clang_getDefinitionSpellingAndExtent(CXCursor C,
                                          const char **startBuf,
                                          const char **endBuf,
                                          unsigned *startLine,
                                          unsigned *startColumn,
                                          unsigned *endLine,
                                          unsigned *endColumn) {
  assert(getCursorDecl(C) && "CXCursor has null decl");
  const FunctionDecl *FD = dyn_cast<FunctionDecl>(getCursorDecl(C));
  CompoundStmt *Body = dyn_cast<CompoundStmt>(FD->getBody());

  SourceManager &SM = FD->getASTContext().getSourceManager();
  *startBuf = SM.getCharacterData(Body->getLBracLoc());
  *endBuf = SM.getCharacterData(Body->getRBracLoc());
  *startLine = SM.getSpellingLineNumber(Body->getLBracLoc());
  *startColumn = SM.getSpellingColumnNumber(Body->getLBracLoc());
  *endLine = SM.getSpellingLineNumber(Body->getRBracLoc());
  *endColumn = SM.getSpellingColumnNumber(Body->getRBracLoc());
}


CXSourceRange clang_getCursorReferenceNameRange(CXCursor C, unsigned NameFlags,
                                                unsigned PieceIndex) {
  RefNamePieces Pieces;
  
  switch (C.kind) {
  case CXCursor_MemberRefExpr:
    if (const MemberExpr *E = dyn_cast<MemberExpr>(getCursorExpr(C)))
      Pieces = buildPieces(NameFlags, true, E->getMemberNameInfo(),
                           E->getQualifierLoc().getSourceRange());
    break;
  
  case CXCursor_DeclRefExpr:
    if (const DeclRefExpr *E = dyn_cast<DeclRefExpr>(getCursorExpr(C))) {
      SourceRange TemplateArgLoc(E->getLAngleLoc(), E->getRAngleLoc());
      Pieces =
          buildPieces(NameFlags, false, E->getNameInfo(),
                      E->getQualifierLoc().getSourceRange(), &TemplateArgLoc);
    }
    break;
    
  case CXCursor_CallExpr:
    if (const CXXOperatorCallExpr *OCE = 
        dyn_cast<CXXOperatorCallExpr>(getCursorExpr(C))) {
      const Expr *Callee = OCE->getCallee();
      if (const ImplicitCastExpr *ICE = dyn_cast<ImplicitCastExpr>(Callee))
        Callee = ICE->getSubExpr();

      if (const DeclRefExpr *DRE = dyn_cast<DeclRefExpr>(Callee))
        Pieces = buildPieces(NameFlags, false, DRE->getNameInfo(),
                             DRE->getQualifierLoc().getSourceRange());
    }
    break;
    
  default:
    break;
  }

  if (Pieces.empty()) {
    if (PieceIndex == 0)
      return clang_getCursorExtent(C);
  } else if (PieceIndex < Pieces.size()) {
      SourceRange R = Pieces[PieceIndex];
      if (R.isValid())
        return cxloc::translateSourceRange(getCursorContext(C), R);
  }
  
  return clang_getNullRange();
}

void clang_enableStackTraces(void) {
  // FIXME: Provide an argv0 here so we can find llvm-symbolizer.
  llvm::sys::PrintStackTraceOnErrorSignal(StringRef());
}

void clang_executeOnThread(void (*fn)(void*), void *user_data,
                           unsigned stack_size) {
  llvm::llvm_execute_on_thread(fn, user_data, stack_size);
}

//===----------------------------------------------------------------------===//
// Token-based Operations.
//===----------------------------------------------------------------------===//

/* CXToken layout:
 *   int_data[0]: a CXTokenKind
 *   int_data[1]: starting token location
 *   int_data[2]: token length
 *   int_data[3]: reserved
 *   ptr_data: for identifiers and keywords, an IdentifierInfo*.
 *   otherwise unused.
 */
CXTokenKind clang_getTokenKind(CXToken CXTok) {
  return static_cast<CXTokenKind>(CXTok.int_data[0]);
}

CXString clang_getTokenSpelling(CXTranslationUnit TU, CXToken CXTok) {
  switch (clang_getTokenKind(CXTok)) {
  case CXToken_Identifier:
  case CXToken_Keyword:
    // We know we have an IdentifierInfo*, so use that.
    return cxstring::createRef(static_cast<IdentifierInfo *>(CXTok.ptr_data)
                            ->getNameStart());

  case CXToken_Literal: {
    // We have stashed the starting pointer in the ptr_data field. Use it.
    const char *Text = static_cast<const char *>(CXTok.ptr_data);
    return cxstring::createDup(StringRef(Text, CXTok.int_data[2]));
  }

  case CXToken_Punctuation:
  case CXToken_Comment:
    break;
  }

  if (isNotUsableTU(TU)) {
    LOG_BAD_TU(TU);
    return cxstring::createEmpty();
  }

  // We have to find the starting buffer pointer the hard way, by
  // deconstructing the source location.
  ASTUnit *CXXUnit = cxtu::getASTUnit(TU);
  if (!CXXUnit)
    return cxstring::createEmpty();

  SourceLocation Loc = SourceLocation::getFromRawEncoding(CXTok.int_data[1]);
  std::pair<FileID, unsigned> LocInfo
    = CXXUnit->getSourceManager().getDecomposedSpellingLoc(Loc);
  bool Invalid = false;
  StringRef Buffer
    = CXXUnit->getSourceManager().getBufferData(LocInfo.first, &Invalid);
  if (Invalid)
    return cxstring::createEmpty();

  return cxstring::createDup(Buffer.substr(LocInfo.second, CXTok.int_data[2]));
}

CXSourceLocation clang_getTokenLocation(CXTranslationUnit TU, CXToken CXTok) {
  if (isNotUsableTU(TU)) {
    LOG_BAD_TU(TU);
    return clang_getNullLocation();
  }

  ASTUnit *CXXUnit = cxtu::getASTUnit(TU);
  if (!CXXUnit)
    return clang_getNullLocation();

  return cxloc::translateSourceLocation(CXXUnit->getASTContext(),
                        SourceLocation::getFromRawEncoding(CXTok.int_data[1]));
}

CXSourceRange clang_getTokenExtent(CXTranslationUnit TU, CXToken CXTok) {
  if (isNotUsableTU(TU)) {
    LOG_BAD_TU(TU);
    return clang_getNullRange();
  }

  ASTUnit *CXXUnit = cxtu::getASTUnit(TU);
  if (!CXXUnit)
    return clang_getNullRange();

  return cxloc::translateSourceRange(CXXUnit->getASTContext(),
                        SourceLocation::getFromRawEncoding(CXTok.int_data[1]));
}

static void getTokens(ASTUnit *CXXUnit, SourceRange Range,
                      SmallVectorImpl<CXToken> &CXTokens) {
  SourceManager &SourceMgr = CXXUnit->getSourceManager();
  std::pair<FileID, unsigned> BeginLocInfo
    = SourceMgr.getDecomposedSpellingLoc(Range.getBegin());
  std::pair<FileID, unsigned> EndLocInfo
    = SourceMgr.getDecomposedSpellingLoc(Range.getEnd());

  // Cannot tokenize across files.
  if (BeginLocInfo.first != EndLocInfo.first)
    return;

  // Create a lexer
  bool Invalid = false;
  StringRef Buffer
    = SourceMgr.getBufferData(BeginLocInfo.first, &Invalid);
  if (Invalid)
    return;
  
  Lexer Lex(SourceMgr.getLocForStartOfFile(BeginLocInfo.first),
            CXXUnit->getASTContext().getLangOpts(),
            Buffer.begin(), Buffer.data() + BeginLocInfo.second, Buffer.end());
  Lex.SetCommentRetentionState(true);

  // Lex tokens until we hit the end of the range.
  const char *EffectiveBufferEnd = Buffer.data() + EndLocInfo.second;
  Token Tok;
  bool previousWasAt = false;
  do {
    // Lex the next token
    Lex.LexFromRawLexer(Tok);
    if (Tok.is(tok::eof))
      break;

    // Initialize the CXToken.
    CXToken CXTok;

    //   - Common fields
    CXTok.int_data[1] = Tok.getLocation().getRawEncoding();
    CXTok.int_data[2] = Tok.getLength();
    CXTok.int_data[3] = 0;

    //   - Kind-specific fields
    if (Tok.isLiteral()) {
      CXTok.int_data[0] = CXToken_Literal;
      CXTok.ptr_data = const_cast<char *>(Tok.getLiteralData());
    } else if (Tok.is(tok::raw_identifier)) {
      // Lookup the identifier to determine whether we have a keyword.
      IdentifierInfo *II
        = CXXUnit->getPreprocessor().LookUpIdentifierInfo(Tok);

      if ((II->getObjCKeywordID() != tok::objc_not_keyword) && previousWasAt) {
        CXTok.int_data[0] = CXToken_Keyword;
      }
      else {
        CXTok.int_data[0] = Tok.is(tok::identifier)
          ? CXToken_Identifier
          : CXToken_Keyword;
      }
      CXTok.ptr_data = II;
    } else if (Tok.is(tok::comment)) {
      CXTok.int_data[0] = CXToken_Comment;
      CXTok.ptr_data = nullptr;
    } else {
      CXTok.int_data[0] = CXToken_Punctuation;
      CXTok.ptr_data = nullptr;
    }
    CXTokens.push_back(CXTok);
    previousWasAt = Tok.is(tok::at);
  } while (Lex.getBufferLocation() < EffectiveBufferEnd);
}

void clang_tokenize(CXTranslationUnit TU, CXSourceRange Range,
                    CXToken **Tokens, unsigned *NumTokens) {
  LOG_FUNC_SECTION {
    *Log << TU << ' ' << Range;
  }

  if (Tokens)
    *Tokens = nullptr;
  if (NumTokens)
    *NumTokens = 0;

  if (isNotUsableTU(TU)) {
    LOG_BAD_TU(TU);
    return;
  }

  ASTUnit *CXXUnit = cxtu::getASTUnit(TU);
  if (!CXXUnit || !Tokens || !NumTokens)
    return;

  ASTUnit::ConcurrencyCheck Check(*CXXUnit);
  
  SourceRange R = cxloc::translateCXSourceRange(Range);
  if (R.isInvalid())
    return;

  SmallVector<CXToken, 32> CXTokens;
  getTokens(CXXUnit, R, CXTokens);

  if (CXTokens.empty())
    return;

  *Tokens = (CXToken *)malloc(sizeof(CXToken) * CXTokens.size());
  memmove(*Tokens, CXTokens.data(), sizeof(CXToken) * CXTokens.size());
  *NumTokens = CXTokens.size();
}

void clang_disposeTokens(CXTranslationUnit TU,
                         CXToken *Tokens, unsigned NumTokens) {
  free(Tokens);
}

//===----------------------------------------------------------------------===//
// Token annotation APIs.
//===----------------------------------------------------------------------===//

static enum CXChildVisitResult AnnotateTokensVisitor(CXCursor cursor,
                                                     CXCursor parent,
                                                     CXClientData client_data);
static bool AnnotateTokensPostChildrenVisitor(CXCursor cursor,
                                              CXClientData client_data);

namespace {
class AnnotateTokensWorker {
  CXToken *Tokens;
  CXCursor *Cursors;
  unsigned NumTokens;
  unsigned TokIdx;
  unsigned PreprocessingTokIdx;
  CursorVisitor AnnotateVis;
  SourceManager &SrcMgr;
  bool HasContextSensitiveKeywords;

  struct PostChildrenInfo {
    CXCursor Cursor;
    SourceRange CursorRange;
    unsigned BeforeReachingCursorIdx;
    unsigned BeforeChildrenTokenIdx;
  };
  SmallVector<PostChildrenInfo, 8> PostChildrenInfos;

  CXToken &getTok(unsigned Idx) {
    assert(Idx < NumTokens);
    return Tokens[Idx];
  }
  const CXToken &getTok(unsigned Idx) const {
    assert(Idx < NumTokens);
    return Tokens[Idx];
  }
  bool MoreTokens() const { return TokIdx < NumTokens; }
  unsigned NextToken() const { return TokIdx; }
  void AdvanceToken() { ++TokIdx; }
  SourceLocation GetTokenLoc(unsigned tokI) {
    return SourceLocation::getFromRawEncoding(getTok(tokI).int_data[1]);
  }
  bool isFunctionMacroToken(unsigned tokI) const {
    return getTok(tokI).int_data[3] != 0;
  }
  SourceLocation getFunctionMacroTokenLoc(unsigned tokI) const {
    return SourceLocation::getFromRawEncoding(getTok(tokI).int_data[3]);
  }

  void annotateAndAdvanceTokens(CXCursor, RangeComparisonResult, SourceRange);
  bool annotateAndAdvanceFunctionMacroTokens(CXCursor, RangeComparisonResult,
                                             SourceRange);

public:
  AnnotateTokensWorker(CXToken *tokens, CXCursor *cursors, unsigned numTokens,
                       CXTranslationUnit TU, SourceRange RegionOfInterest)
    : Tokens(tokens), Cursors(cursors),
      NumTokens(numTokens), TokIdx(0), PreprocessingTokIdx(0),
      AnnotateVis(TU,
                  AnnotateTokensVisitor, this,
                  /*VisitPreprocessorLast=*/true,
                  /*VisitIncludedEntities=*/false,
                  RegionOfInterest,
                  /*VisitDeclsOnly=*/false,
                  AnnotateTokensPostChildrenVisitor),
      SrcMgr(cxtu::getASTUnit(TU)->getSourceManager()),
      HasContextSensitiveKeywords(false) { }

  void VisitChildren(CXCursor C) { AnnotateVis.VisitChildren(C); }
  enum CXChildVisitResult Visit(CXCursor cursor, CXCursor parent);
  bool postVisitChildren(CXCursor cursor);
  void AnnotateTokens();
  
  /// \brief Determine whether the annotator saw any cursors that have 
  /// context-sensitive keywords.
  bool hasContextSensitiveKeywords() const {
    return HasContextSensitiveKeywords;
  }

  ~AnnotateTokensWorker() {
    assert(PostChildrenInfos.empty());
  }
};
}

void AnnotateTokensWorker::AnnotateTokens() {
  // Walk the AST within the region of interest, annotating tokens
  // along the way.
  AnnotateVis.visitFileRegion();
}

static inline void updateCursorAnnotation(CXCursor &Cursor,
                                          const CXCursor &updateC) {
  if (clang_isInvalid(updateC.kind) || !clang_isInvalid(Cursor.kind))
    return;
  Cursor = updateC;
}

/// \brief It annotates and advances tokens with a cursor until the comparison
//// between the cursor location and the source range is the same as
/// \arg compResult.
///
/// Pass RangeBefore to annotate tokens with a cursor until a range is reached.
/// Pass RangeOverlap to annotate tokens inside a range.
void AnnotateTokensWorker::annotateAndAdvanceTokens(CXCursor updateC,
                                               RangeComparisonResult compResult,
                                               SourceRange range) {
  while (MoreTokens()) {
    const unsigned I = NextToken();
    if (isFunctionMacroToken(I))
      if (!annotateAndAdvanceFunctionMacroTokens(updateC, compResult, range))
        return;

    SourceLocation TokLoc = GetTokenLoc(I);
    if (LocationCompare(SrcMgr, TokLoc, range) == compResult) {
      updateCursorAnnotation(Cursors[I], updateC);
      AdvanceToken();
      continue;
    }
    break;
  }
}

/// \brief Special annotation handling for macro argument tokens.
/// \returns true if it advanced beyond all macro tokens, false otherwise.
bool AnnotateTokensWorker::annotateAndAdvanceFunctionMacroTokens(
                                               CXCursor updateC,
                                               RangeComparisonResult compResult,
                                               SourceRange range) {
  assert(MoreTokens());
  assert(isFunctionMacroToken(NextToken()) &&
         "Should be called only for macro arg tokens");

  // This works differently than annotateAndAdvanceTokens; because expanded
  // macro arguments can have arbitrary translation-unit source order, we do not
  // advance the token index one by one until a token fails the range test.
  // We only advance once past all of the macro arg tokens if all of them
  // pass the range test. If one of them fails we keep the token index pointing
  // at the start of the macro arg tokens so that the failing token will be
  // annotated by a subsequent annotation try.

  bool atLeastOneCompFail = false;
  
  unsigned I = NextToken();
  for (; I < NumTokens && isFunctionMacroToken(I); ++I) {
    SourceLocation TokLoc = getFunctionMacroTokenLoc(I);
    if (TokLoc.isFileID())
      continue; // not macro arg token, it's parens or comma.
    if (LocationCompare(SrcMgr, TokLoc, range) == compResult) {
      if (clang_isInvalid(clang_getCursorKind(Cursors[I])))
        Cursors[I] = updateC;
    } else
      atLeastOneCompFail = true;
  }

  if (atLeastOneCompFail)
    return false;

  TokIdx = I; // All of the tokens were handled, advance beyond all of them.
  return true;
}

enum CXChildVisitResult
AnnotateTokensWorker::Visit(CXCursor cursor, CXCursor parent) {  
  SourceRange cursorRange = getRawCursorExtent(cursor);
  if (cursorRange.isInvalid())
    return CXChildVisit_Recurse;
      
  if (!HasContextSensitiveKeywords) {
    // Objective-C properties can have context-sensitive keywords.
    if (cursor.kind == CXCursor_ObjCPropertyDecl) {
      if (const ObjCPropertyDecl *Property
                  = dyn_cast_or_null<ObjCPropertyDecl>(getCursorDecl(cursor)))
        HasContextSensitiveKeywords = Property->getPropertyAttributesAsWritten() != 0;
    }
    // Objective-C methods can have context-sensitive keywords.
    else if (cursor.kind == CXCursor_ObjCInstanceMethodDecl ||
             cursor.kind == CXCursor_ObjCClassMethodDecl) {
      if (const ObjCMethodDecl *Method
            = dyn_cast_or_null<ObjCMethodDecl>(getCursorDecl(cursor))) {
        if (Method->getObjCDeclQualifier())
          HasContextSensitiveKeywords = true;
        else {
          for (const auto *P : Method->parameters()) {
            if (P->getObjCDeclQualifier()) {
              HasContextSensitiveKeywords = true;
              break;
            }
          }
        }
      }
    }    
    // C++ methods can have context-sensitive keywords.
    else if (cursor.kind == CXCursor_CXXMethod) {
      if (const CXXMethodDecl *Method
                  = dyn_cast_or_null<CXXMethodDecl>(getCursorDecl(cursor))) {
        if (Method->hasAttr<FinalAttr>() || Method->hasAttr<OverrideAttr>())
          HasContextSensitiveKeywords = true;
      }
    }
    // C++ classes can have context-sensitive keywords.
    else if (cursor.kind == CXCursor_StructDecl ||
             cursor.kind == CXCursor_ClassDecl ||
             cursor.kind == CXCursor_ClassTemplate ||
             cursor.kind == CXCursor_ClassTemplatePartialSpecialization) {
      if (const Decl *D = getCursorDecl(cursor))
        if (D->hasAttr<FinalAttr>())
          HasContextSensitiveKeywords = true;
    }
  }

  // Don't override a property annotation with its getter/setter method.
  if (cursor.kind == CXCursor_ObjCInstanceMethodDecl &&
      parent.kind == CXCursor_ObjCPropertyDecl)
    return CXChildVisit_Continue;
  
  if (clang_isPreprocessing(cursor.kind)) {    
    // Items in the preprocessing record are kept separate from items in
    // declarations, so we keep a separate token index.
    unsigned SavedTokIdx = TokIdx;
    TokIdx = PreprocessingTokIdx;

    // Skip tokens up until we catch up to the beginning of the preprocessing
    // entry.
    while (MoreTokens()) {
      const unsigned I = NextToken();
      SourceLocation TokLoc = GetTokenLoc(I);
      switch (LocationCompare(SrcMgr, TokLoc, cursorRange)) {
      case RangeBefore:
        AdvanceToken();
        continue;
      case RangeAfter:
      case RangeOverlap:
        break;
      }
      break;
    }
    
    // Look at all of the tokens within this range.
    while (MoreTokens()) {
      const unsigned I = NextToken();
      SourceLocation TokLoc = GetTokenLoc(I);
      switch (LocationCompare(SrcMgr, TokLoc, cursorRange)) {
      case RangeBefore:
        llvm_unreachable("Infeasible");
      case RangeAfter:
        break;
      case RangeOverlap:
        // For macro expansions, just note where the beginning of the macro
        // expansion occurs.
        if (cursor.kind == CXCursor_MacroExpansion) {
          if (TokLoc == cursorRange.getBegin())
            Cursors[I] = cursor;
          AdvanceToken();
          break;
        }
        // We may have already annotated macro names inside macro definitions.
        if (Cursors[I].kind != CXCursor_MacroExpansion)
          Cursors[I] = cursor;
        AdvanceToken();
        continue;
      }
      break;
    }

    // Save the preprocessing token index; restore the non-preprocessing
    // token index.
    PreprocessingTokIdx = TokIdx;
    TokIdx = SavedTokIdx;
    return CXChildVisit_Recurse;
  }

  if (cursorRange.isInvalid())
    return CXChildVisit_Continue;

  unsigned BeforeReachingCursorIdx = NextToken();
  const enum CXCursorKind cursorK = clang_getCursorKind(cursor);
  const enum CXCursorKind K = clang_getCursorKind(parent);
  const CXCursor updateC =
    (clang_isInvalid(K) || K == CXCursor_TranslationUnit ||
     // Attributes are annotated out-of-order, skip tokens until we reach it.
     clang_isAttribute(cursor.kind))
     ? clang_getNullCursor() : parent;

  annotateAndAdvanceTokens(updateC, RangeBefore, cursorRange);

  // Avoid having the cursor of an expression "overwrite" the annotation of the
  // variable declaration that it belongs to.
  // This can happen for C++ constructor expressions whose range generally
  // include the variable declaration, e.g.:
  //  MyCXXClass foo; // Make sure we don't annotate 'foo' as a CallExpr cursor.
  if (clang_isExpression(cursorK) && MoreTokens()) {
    const Expr *E = getCursorExpr(cursor);
    if (const Decl *D = getCursorParentDecl(cursor)) {
      const unsigned I = NextToken();
      if (E->getLocStart().isValid() && D->getLocation().isValid() &&
          E->getLocStart() == D->getLocation() &&
          E->getLocStart() == GetTokenLoc(I)) {
        updateCursorAnnotation(Cursors[I], updateC);
        AdvanceToken();
      }
    }
  }

  // Before recursing into the children keep some state that we are going
  // to use in the AnnotateTokensWorker::postVisitChildren callback to do some
  // extra work after the child nodes are visited.
  // Note that we don't call VisitChildren here to avoid traversing statements
  // code-recursively which can blow the stack.

  PostChildrenInfo Info;
  Info.Cursor = cursor;
  Info.CursorRange = cursorRange;
  Info.BeforeReachingCursorIdx = BeforeReachingCursorIdx;
  Info.BeforeChildrenTokenIdx = NextToken();
  PostChildrenInfos.push_back(Info);

  return CXChildVisit_Recurse;
}

bool AnnotateTokensWorker::postVisitChildren(CXCursor cursor) {
  if (PostChildrenInfos.empty())
    return false;
  const PostChildrenInfo &Info = PostChildrenInfos.back();
  if (!clang_equalCursors(Info.Cursor, cursor))
    return false;

  const unsigned BeforeChildren = Info.BeforeChildrenTokenIdx;
  const unsigned AfterChildren = NextToken();
  SourceRange cursorRange = Info.CursorRange;

  // Scan the tokens that are at the end of the cursor, but are not captured
  // but the child cursors.
  annotateAndAdvanceTokens(cursor, RangeOverlap, cursorRange);

  // Scan the tokens that are at the beginning of the cursor, but are not
  // capture by the child cursors.
  for (unsigned I = BeforeChildren; I != AfterChildren; ++I) {
    if (!clang_isInvalid(clang_getCursorKind(Cursors[I])))
      break;

    Cursors[I] = cursor;
  }

  // Attributes are annotated out-of-order, rewind TokIdx to when we first
  // encountered the attribute cursor.
  if (clang_isAttribute(cursor.kind))
    TokIdx = Info.BeforeReachingCursorIdx;

  PostChildrenInfos.pop_back();
  return false;
}

static enum CXChildVisitResult AnnotateTokensVisitor(CXCursor cursor,
                                                     CXCursor parent,
                                                     CXClientData client_data) {
  return static_cast<AnnotateTokensWorker*>(client_data)->Visit(cursor, parent);
}

static bool AnnotateTokensPostChildrenVisitor(CXCursor cursor,
                                              CXClientData client_data) {
  return static_cast<AnnotateTokensWorker*>(client_data)->
                                                      postVisitChildren(cursor);
}

namespace {

/// \brief Uses the macro expansions in the preprocessing record to find
/// and mark tokens that are macro arguments. This info is used by the
/// AnnotateTokensWorker.
class MarkMacroArgTokensVisitor {
  SourceManager &SM;
  CXToken *Tokens;
  unsigned NumTokens;
  unsigned CurIdx;
  
public:
  MarkMacroArgTokensVisitor(SourceManager &SM,
                            CXToken *tokens, unsigned numTokens)
    : SM(SM), Tokens(tokens), NumTokens(numTokens), CurIdx(0) { }

  CXChildVisitResult visit(CXCursor cursor, CXCursor parent) {
    if (cursor.kind != CXCursor_MacroExpansion)
      return CXChildVisit_Continue;

    SourceRange macroRange = getCursorMacroExpansion(cursor).getSourceRange();
    if (macroRange.getBegin() == macroRange.getEnd())
      return CXChildVisit_Continue; // it's not a function macro.

    for (; CurIdx < NumTokens; ++CurIdx) {
      if (!SM.isBeforeInTranslationUnit(getTokenLoc(CurIdx),
                                        macroRange.getBegin()))
        break;
    }
    
    if (CurIdx == NumTokens)
      return CXChildVisit_Break;

    for (; CurIdx < NumTokens; ++CurIdx) {
      SourceLocation tokLoc = getTokenLoc(CurIdx);
      if (!SM.isBeforeInTranslationUnit(tokLoc, macroRange.getEnd()))
        break;

      setFunctionMacroTokenLoc(CurIdx, SM.getMacroArgExpandedLocation(tokLoc));
    }

    if (CurIdx == NumTokens)
      return CXChildVisit_Break;

    return CXChildVisit_Continue;
  }

private:
  CXToken &getTok(unsigned Idx) {
    assert(Idx < NumTokens);
    return Tokens[Idx];
  }
  const CXToken &getTok(unsigned Idx) const {
    assert(Idx < NumTokens);
    return Tokens[Idx];
  }

  SourceLocation getTokenLoc(unsigned tokI) {
    return SourceLocation::getFromRawEncoding(getTok(tokI).int_data[1]);
  }

  void setFunctionMacroTokenLoc(unsigned tokI, SourceLocation loc) {
    // The third field is reserved and currently not used. Use it here
    // to mark macro arg expanded tokens with their expanded locations.
    getTok(tokI).int_data[3] = loc.getRawEncoding();
  }
};

} // end anonymous namespace

static CXChildVisitResult
MarkMacroArgTokensVisitorDelegate(CXCursor cursor, CXCursor parent,
                                  CXClientData client_data) {
  return static_cast<MarkMacroArgTokensVisitor*>(client_data)->visit(cursor,
                                                                     parent);
}

/// \brief Used by \c annotatePreprocessorTokens.
/// \returns true if lexing was finished, false otherwise.
static bool lexNext(Lexer &Lex, Token &Tok,
                   unsigned &NextIdx, unsigned NumTokens) {
  if (NextIdx >= NumTokens)
    return true;

  ++NextIdx;
  Lex.LexFromRawLexer(Tok);
  return Tok.is(tok::eof);
}

static void annotatePreprocessorTokens(CXTranslationUnit TU,
                                       SourceRange RegionOfInterest,
                                       CXCursor *Cursors,
                                       CXToken *Tokens,
                                       unsigned NumTokens) {
  ASTUnit *CXXUnit = cxtu::getASTUnit(TU);

  Preprocessor &PP = CXXUnit->getPreprocessor();
  SourceManager &SourceMgr = CXXUnit->getSourceManager();
  std::pair<FileID, unsigned> BeginLocInfo
    = SourceMgr.getDecomposedSpellingLoc(RegionOfInterest.getBegin());
  std::pair<FileID, unsigned> EndLocInfo
    = SourceMgr.getDecomposedSpellingLoc(RegionOfInterest.getEnd());

  if (BeginLocInfo.first != EndLocInfo.first)
    return;

  StringRef Buffer;
  bool Invalid = false;
  Buffer = SourceMgr.getBufferData(BeginLocInfo.first, &Invalid);
  if (Buffer.empty() || Invalid)
    return;

  Lexer Lex(SourceMgr.getLocForStartOfFile(BeginLocInfo.first),
            CXXUnit->getASTContext().getLangOpts(),
            Buffer.begin(), Buffer.data() + BeginLocInfo.second,
            Buffer.end());
  Lex.SetCommentRetentionState(true);
  
  unsigned NextIdx = 0;
  // Lex tokens in raw mode until we hit the end of the range, to avoid
  // entering #includes or expanding macros.
  while (true) {
    Token Tok;
    if (lexNext(Lex, Tok, NextIdx, NumTokens))
      break;
    unsigned TokIdx = NextIdx-1;
    assert(Tok.getLocation() ==
             SourceLocation::getFromRawEncoding(Tokens[TokIdx].int_data[1]));
    
  reprocess:
    if (Tok.is(tok::hash) && Tok.isAtStartOfLine()) {
      // We have found a preprocessing directive. Annotate the tokens
      // appropriately.
      //
      // FIXME: Some simple tests here could identify macro definitions and
      // #undefs, to provide specific cursor kinds for those.

      SourceLocation BeginLoc = Tok.getLocation();
      if (lexNext(Lex, Tok, NextIdx, NumTokens))
        break;

      MacroInfo *MI = nullptr;
      if (Tok.is(tok::raw_identifier) && Tok.getRawIdentifier() == "define") {
        if (lexNext(Lex, Tok, NextIdx, NumTokens))
          break;

        if (Tok.is(tok::raw_identifier)) {
          IdentifierInfo &II =
              PP.getIdentifierTable().get(Tok.getRawIdentifier());
          SourceLocation MappedTokLoc =
              CXXUnit->mapLocationToPreamble(Tok.getLocation());
          MI = getMacroInfo(II, MappedTokLoc, TU);
        }
      }

      bool finished = false;
      do {
        if (lexNext(Lex, Tok, NextIdx, NumTokens)) {
          finished = true;
          break;
        }
        // If we are in a macro definition, check if the token was ever a
        // macro name and annotate it if that's the case.
        if (MI) {
          SourceLocation SaveLoc = Tok.getLocation();
          Tok.setLocation(CXXUnit->mapLocationToPreamble(SaveLoc));
          MacroDefinitionRecord *MacroDef =
              checkForMacroInMacroDefinition(MI, Tok, TU);
          Tok.setLocation(SaveLoc);
          if (MacroDef)
            Cursors[NextIdx - 1] =
                MakeMacroExpansionCursor(MacroDef, Tok.getLocation(), TU);
        }
      } while (!Tok.isAtStartOfLine());

      unsigned LastIdx = finished ? NextIdx-1 : NextIdx-2;
      assert(TokIdx <= LastIdx);
      SourceLocation EndLoc =
          SourceLocation::getFromRawEncoding(Tokens[LastIdx].int_data[1]);
      CXCursor Cursor =
          MakePreprocessingDirectiveCursor(SourceRange(BeginLoc, EndLoc), TU);

      for (; TokIdx <= LastIdx; ++TokIdx)
        updateCursorAnnotation(Cursors[TokIdx], Cursor);
      
      if (finished)
        break;
      goto reprocess;
    }
  }
}

// This gets run a separate thread to avoid stack blowout.
static void clang_annotateTokensImpl(CXTranslationUnit TU, ASTUnit *CXXUnit,
                                     CXToken *Tokens, unsigned NumTokens,
                                     CXCursor *Cursors) {
  CIndexer *CXXIdx = TU->CIdx;
  if (CXXIdx->isOptEnabled(CXGlobalOpt_ThreadBackgroundPriorityForEditing))
    setThreadBackgroundPriority();

  // Determine the region of interest, which contains all of the tokens.
  SourceRange RegionOfInterest;
  RegionOfInterest.setBegin(
    cxloc::translateSourceLocation(clang_getTokenLocation(TU, Tokens[0])));
  RegionOfInterest.setEnd(
    cxloc::translateSourceLocation(clang_getTokenLocation(TU,
                                                         Tokens[NumTokens-1])));

  // Relex the tokens within the source range to look for preprocessing
  // directives.
  annotatePreprocessorTokens(TU, RegionOfInterest, Cursors, Tokens, NumTokens);

  // If begin location points inside a macro argument, set it to the expansion
  // location so we can have the full context when annotating semantically.
  {
    SourceManager &SM = CXXUnit->getSourceManager();
    SourceLocation Loc =
        SM.getMacroArgExpandedLocation(RegionOfInterest.getBegin());
    if (Loc.isMacroID())
      RegionOfInterest.setBegin(SM.getExpansionLoc(Loc));
  }

  if (CXXUnit->getPreprocessor().getPreprocessingRecord()) {
    // Search and mark tokens that are macro argument expansions.
    MarkMacroArgTokensVisitor Visitor(CXXUnit->getSourceManager(),
                                      Tokens, NumTokens);
    CursorVisitor MacroArgMarker(TU,
                                 MarkMacroArgTokensVisitorDelegate, &Visitor,
                                 /*VisitPreprocessorLast=*/true,
                                 /*VisitIncludedEntities=*/false,
                                 RegionOfInterest);
    MacroArgMarker.visitPreprocessedEntitiesInRegion();
  }
  
  // Annotate all of the source locations in the region of interest that map to
  // a specific cursor.
  AnnotateTokensWorker W(Tokens, Cursors, NumTokens, TU, RegionOfInterest);
  
  // FIXME: We use a ridiculous stack size here because the data-recursion
  // algorithm uses a large stack frame than the non-data recursive version,
  // and AnnotationTokensWorker currently transforms the data-recursion
  // algorithm back into a traditional recursion by explicitly calling
  // VisitChildren().  We will need to remove this explicit recursive call.
  W.AnnotateTokens();

  // If we ran into any entities that involve context-sensitive keywords,
  // take another pass through the tokens to mark them as such.
  if (W.hasContextSensitiveKeywords()) {
    for (unsigned I = 0; I != NumTokens; ++I) {
      if (clang_getTokenKind(Tokens[I]) != CXToken_Identifier)
        continue;
      
      if (Cursors[I].kind == CXCursor_ObjCPropertyDecl) {
        IdentifierInfo *II = static_cast<IdentifierInfo *>(Tokens[I].ptr_data);
        if (const ObjCPropertyDecl *Property
            = dyn_cast_or_null<ObjCPropertyDecl>(getCursorDecl(Cursors[I]))) {
          if (Property->getPropertyAttributesAsWritten() != 0 &&
              llvm::StringSwitch<bool>(II->getName())
              .Case("readonly", true)
              .Case("assign", true)
              .Case("unsafe_unretained", true)
              .Case("readwrite", true)
              .Case("retain", true)
              .Case("copy", true)
              .Case("nonatomic", true)
              .Case("atomic", true)
              .Case("getter", true)
              .Case("setter", true)
              .Case("strong", true)
              .Case("weak", true)
              .Case("class", true)
              .Default(false))
            Tokens[I].int_data[0] = CXToken_Keyword;
        }
        continue;
      }
      
      if (Cursors[I].kind == CXCursor_ObjCInstanceMethodDecl ||
          Cursors[I].kind == CXCursor_ObjCClassMethodDecl) {
        IdentifierInfo *II = static_cast<IdentifierInfo *>(Tokens[I].ptr_data);
        if (llvm::StringSwitch<bool>(II->getName())
            .Case("in", true)
            .Case("out", true)
            .Case("inout", true)
            .Case("oneway", true)
            .Case("bycopy", true)
            .Case("byref", true)
            .Default(false))
          Tokens[I].int_data[0] = CXToken_Keyword;
        continue;
      }

      if (Cursors[I].kind == CXCursor_CXXFinalAttr ||
          Cursors[I].kind == CXCursor_CXXOverrideAttr) {
        Tokens[I].int_data[0] = CXToken_Keyword;
        continue;
      }
    }
  }
}

void clang_annotateTokens(CXTranslationUnit TU,
                          CXToken *Tokens, unsigned NumTokens,
                          CXCursor *Cursors) {
  if (isNotUsableTU(TU)) {
    LOG_BAD_TU(TU);
    return;
  }
  if (NumTokens == 0 || !Tokens || !Cursors) {
    LOG_FUNC_SECTION { *Log << "<null input>"; }
    return;
  }

  LOG_FUNC_SECTION {
    *Log << TU << ' ';
    CXSourceLocation bloc = clang_getTokenLocation(TU, Tokens[0]);
    CXSourceLocation eloc = clang_getTokenLocation(TU, Tokens[NumTokens-1]);
    *Log << clang_getRange(bloc, eloc);
  }

  // Any token we don't specifically annotate will have a NULL cursor.
  CXCursor C = clang_getNullCursor();
  for (unsigned I = 0; I != NumTokens; ++I)
    Cursors[I] = C;

  ASTUnit *CXXUnit = cxtu::getASTUnit(TU);
  if (!CXXUnit)
    return;

  ASTUnit::ConcurrencyCheck Check(*CXXUnit);

  auto AnnotateTokensImpl = [=]() {
    clang_annotateTokensImpl(TU, CXXUnit, Tokens, NumTokens, Cursors);
  };
  llvm::CrashRecoveryContext CRC;
  if (!RunSafely(CRC, AnnotateTokensImpl, GetSafetyThreadStackSize() * 2)) {
    fprintf(stderr, "libclang: crash detected while annotating tokens\n");
  }
}

//===----------------------------------------------------------------------===//
// Operations for querying linkage of a cursor.
//===----------------------------------------------------------------------===//

CXLinkageKind clang_getCursorLinkage(CXCursor cursor) {
  if (!clang_isDeclaration(cursor.kind))
    return CXLinkage_Invalid;

  const Decl *D = cxcursor::getCursorDecl(cursor);
  if (const NamedDecl *ND = dyn_cast_or_null<NamedDecl>(D))
    switch (ND->getLinkageInternal()) {
      case NoLinkage:
      case VisibleNoLinkage: return CXLinkage_NoLinkage;
      case ModuleInternalLinkage:
      case InternalLinkage: return CXLinkage_Internal;
      case UniqueExternalLinkage: return CXLinkage_UniqueExternal;
      case ModuleLinkage:
      case ExternalLinkage: return CXLinkage_External;
    };

  return CXLinkage_Invalid;
}

//===----------------------------------------------------------------------===//
// Operations for querying visibility of a cursor.
//===----------------------------------------------------------------------===//

CXVisibilityKind clang_getCursorVisibility(CXCursor cursor) {
  if (!clang_isDeclaration(cursor.kind))
    return CXVisibility_Invalid;

  const Decl *D = cxcursor::getCursorDecl(cursor);
  if (const NamedDecl *ND = dyn_cast_or_null<NamedDecl>(D))
    switch (ND->getVisibility()) {
      case HiddenVisibility: return CXVisibility_Hidden;
      case ProtectedVisibility: return CXVisibility_Protected;
      case DefaultVisibility: return CXVisibility_Default;
    };

  return CXVisibility_Invalid;
}

//===----------------------------------------------------------------------===//
// Operations for querying language of a cursor.
//===----------------------------------------------------------------------===//

static CXLanguageKind getDeclLanguage(const Decl *D) {
  if (!D)
    return CXLanguage_C;

  switch (D->getKind()) {
    default:
      break;
    case Decl::ImplicitParam:
    case Decl::ObjCAtDefsField:
    case Decl::ObjCCategory:
    case Decl::ObjCCategoryImpl:
    case Decl::ObjCCompatibleAlias:
    case Decl::ObjCImplementation:
    case Decl::ObjCInterface:
    case Decl::ObjCIvar:
    case Decl::ObjCMethod:
    case Decl::ObjCProperty:
    case Decl::ObjCPropertyImpl:
    case Decl::ObjCProtocol:
    case Decl::ObjCTypeParam:
      return CXLanguage_ObjC;
    case Decl::CXXConstructor:
    case Decl::CXXConversion:
    case Decl::CXXDestructor:
    case Decl::CXXMethod:
    case Decl::CXXRecord:
    case Decl::ClassTemplate:
    case Decl::ClassTemplatePartialSpecialization:
    case Decl::ClassTemplateSpecialization:
    case Decl::Friend:
    case Decl::FriendTemplate:
    case Decl::FunctionTemplate:
    case Decl::LinkageSpec:
    case Decl::Namespace:
    case Decl::NamespaceAlias:
    case Decl::NonTypeTemplateParm:
    case Decl::StaticAssert:
    case Decl::TemplateTemplateParm:
    case Decl::TemplateTypeParm:
    case Decl::UnresolvedUsingTypename:
    case Decl::UnresolvedUsingValue:
    case Decl::Using:
    case Decl::UsingDirective:
    case Decl::UsingShadow:
      return CXLanguage_CPlusPlus;
  }

  return CXLanguage_C;
}

static CXAvailabilityKind getCursorAvailabilityForDecl(const Decl *D) {
  if (isa<FunctionDecl>(D) && cast<FunctionDecl>(D)->isDeleted())
    return CXAvailability_NotAvailable;
  
  switch (D->getAvailability()) {
  case AR_Available:
  case AR_NotYetIntroduced:
    if (const EnumConstantDecl *EnumConst = dyn_cast<EnumConstantDecl>(D))
      return getCursorAvailabilityForDecl(
          cast<Decl>(EnumConst->getDeclContext()));
    return CXAvailability_Available;

  case AR_Deprecated:
    return CXAvailability_Deprecated;

  case AR_Unavailable:
    return CXAvailability_NotAvailable;
  }

  llvm_unreachable("Unknown availability kind!");
}

enum CXAvailabilityKind clang_getCursorAvailability(CXCursor cursor) {
  if (clang_isDeclaration(cursor.kind))
    if (const Decl *D = cxcursor::getCursorDecl(cursor))
      return getCursorAvailabilityForDecl(D);

  return CXAvailability_Available;
}

static CXVersion convertVersion(VersionTuple In) {
  CXVersion Out = { -1, -1, -1 };
  if (In.empty())
    return Out;

  Out.Major = In.getMajor();
  
  Optional<unsigned> Minor = In.getMinor();
  if (Minor.hasValue())
    Out.Minor = *Minor;
  else
    return Out;

  Optional<unsigned> Subminor = In.getSubminor();
  if (Subminor.hasValue())
    Out.Subminor = *Subminor;
  
  return Out;
}

static void getCursorPlatformAvailabilityForDecl(
    const Decl *D, int *always_deprecated, CXString *deprecated_message,
    int *always_unavailable, CXString *unavailable_message,
    SmallVectorImpl<AvailabilityAttr *> &AvailabilityAttrs) {
  bool HadAvailAttr = false;
  for (auto A : D->attrs()) {
    if (DeprecatedAttr *Deprecated = dyn_cast<DeprecatedAttr>(A)) {
      HadAvailAttr = true;
      if (always_deprecated)
        *always_deprecated = 1;
      if (deprecated_message) {
        clang_disposeString(*deprecated_message);
        *deprecated_message = cxstring::createDup(Deprecated->getMessage());
      }
      continue;
    }

    if (UnavailableAttr *Unavailable = dyn_cast<UnavailableAttr>(A)) {
      HadAvailAttr = true;
      if (always_unavailable)
        *always_unavailable = 1;
      if (unavailable_message) {
        clang_disposeString(*unavailable_message);
        *unavailable_message = cxstring::createDup(Unavailable->getMessage());
      }
      continue;
    }

    if (AvailabilityAttr *Avail = dyn_cast<AvailabilityAttr>(A)) {
      AvailabilityAttrs.push_back(Avail);
      HadAvailAttr = true;
    }
  }

  if (!HadAvailAttr)
    if (const EnumConstantDecl *EnumConst = dyn_cast<EnumConstantDecl>(D))
      return getCursorPlatformAvailabilityForDecl(
          cast<Decl>(EnumConst->getDeclContext()), always_deprecated,
          deprecated_message, always_unavailable, unavailable_message,
          AvailabilityAttrs);

  if (AvailabilityAttrs.empty())
    return;

  std::sort(AvailabilityAttrs.begin(), AvailabilityAttrs.end(),
            [](AvailabilityAttr *LHS, AvailabilityAttr *RHS) {
              return LHS->getPlatform()->getName() <
                     RHS->getPlatform()->getName();
            });
  ASTContext &Ctx = D->getASTContext();
  auto It = std::unique(
      AvailabilityAttrs.begin(), AvailabilityAttrs.end(),
      [&Ctx](AvailabilityAttr *LHS, AvailabilityAttr *RHS) {
        if (LHS->getPlatform() != RHS->getPlatform())
          return false;

        if (LHS->getIntroduced() == RHS->getIntroduced() &&
            LHS->getDeprecated() == RHS->getDeprecated() &&
            LHS->getObsoleted() == RHS->getObsoleted() &&
            LHS->getMessage() == RHS->getMessage() &&
            LHS->getReplacement() == RHS->getReplacement())
          return true;

        if ((!LHS->getIntroduced().empty() && !RHS->getIntroduced().empty()) ||
            (!LHS->getDeprecated().empty() && !RHS->getDeprecated().empty()) ||
            (!LHS->getObsoleted().empty() && !RHS->getObsoleted().empty()))
          return false;

        if (LHS->getIntroduced().empty() && !RHS->getIntroduced().empty())
          LHS->setIntroduced(Ctx, RHS->getIntroduced());

        if (LHS->getDeprecated().empty() && !RHS->getDeprecated().empty()) {
          LHS->setDeprecated(Ctx, RHS->getDeprecated());
          if (LHS->getMessage().empty())
            LHS->setMessage(Ctx, RHS->getMessage());
          if (LHS->getReplacement().empty())
            LHS->setReplacement(Ctx, RHS->getReplacement());
        }

        if (LHS->getObsoleted().empty() && !RHS->getObsoleted().empty()) {
          LHS->setObsoleted(Ctx, RHS->getObsoleted());
          if (LHS->getMessage().empty())
            LHS->setMessage(Ctx, RHS->getMessage());
          if (LHS->getReplacement().empty())
            LHS->setReplacement(Ctx, RHS->getReplacement());
        }

        return true;
      });
  AvailabilityAttrs.erase(It, AvailabilityAttrs.end());
}

int clang_getCursorPlatformAvailability(CXCursor cursor, int *always_deprecated,
                                        CXString *deprecated_message,
                                        int *always_unavailable,
                                        CXString *unavailable_message,
                                        CXPlatformAvailability *availability,
                                        int availability_size) {
  if (always_deprecated)
    *always_deprecated = 0;
  if (deprecated_message)
    *deprecated_message = cxstring::createEmpty();
  if (always_unavailable)
    *always_unavailable = 0;
  if (unavailable_message)
    *unavailable_message = cxstring::createEmpty();

  if (!clang_isDeclaration(cursor.kind))
    return 0;

  const Decl *D = cxcursor::getCursorDecl(cursor);
  if (!D)
    return 0;

  SmallVector<AvailabilityAttr *, 8> AvailabilityAttrs;
  getCursorPlatformAvailabilityForDecl(D, always_deprecated, deprecated_message,
                                       always_unavailable, unavailable_message,
                                       AvailabilityAttrs);
  for (const auto &Avail :
       llvm::enumerate(llvm::makeArrayRef(AvailabilityAttrs)
                           .take_front(availability_size))) {
    availability[Avail.index()].Platform =
        cxstring::createDup(Avail.value()->getPlatform()->getName());
    availability[Avail.index()].Introduced =
        convertVersion(Avail.value()->getIntroduced());
    availability[Avail.index()].Deprecated =
        convertVersion(Avail.value()->getDeprecated());
    availability[Avail.index()].Obsoleted =
        convertVersion(Avail.value()->getObsoleted());
    availability[Avail.index()].Unavailable = Avail.value()->getUnavailable();
    availability[Avail.index()].Message =
        cxstring::createDup(Avail.value()->getMessage());
  }

  return AvailabilityAttrs.size();
}

void clang_disposeCXPlatformAvailability(CXPlatformAvailability *availability) {
  clang_disposeString(availability->Platform);
  clang_disposeString(availability->Message);
}

CXLanguageKind clang_getCursorLanguage(CXCursor cursor) {
  if (clang_isDeclaration(cursor.kind))
    return getDeclLanguage(cxcursor::getCursorDecl(cursor));

  return CXLanguage_Invalid;
}

CXTLSKind clang_getCursorTLSKind(CXCursor cursor) {
  const Decl *D = cxcursor::getCursorDecl(cursor);
  if (const VarDecl *VD = dyn_cast<VarDecl>(D)) {
    switch (VD->getTLSKind()) {
    case VarDecl::TLS_None:
      return CXTLS_None;
    case VarDecl::TLS_Dynamic:
      return CXTLS_Dynamic;
    case VarDecl::TLS_Static:
      return CXTLS_Static;
    }
  }

  return CXTLS_None;
}

 /// \brief If the given cursor is the "templated" declaration
 /// descibing a class or function template, return the class or
 /// function template.
static const Decl *maybeGetTemplateCursor(const Decl *D) {
  if (!D)
    return nullptr;

  if (const FunctionDecl *FD = dyn_cast<FunctionDecl>(D))
    if (FunctionTemplateDecl *FunTmpl = FD->getDescribedFunctionTemplate())
      return FunTmpl;

  if (const CXXRecordDecl *RD = dyn_cast<CXXRecordDecl>(D))
    if (ClassTemplateDecl *ClassTmpl = RD->getDescribedClassTemplate())
      return ClassTmpl;

  return D;
}


enum CX_StorageClass clang_Cursor_getStorageClass(CXCursor C) {
  StorageClass sc = SC_None;
  const Decl *D = getCursorDecl(C);
  if (D) {
    if (const FunctionDecl *FD = dyn_cast<FunctionDecl>(D)) {
      sc = FD->getStorageClass();
    } else if (const VarDecl *VD = dyn_cast<VarDecl>(D)) {
      sc = VD->getStorageClass();
    } else {
      return CX_SC_Invalid;
    }
  } else {
    return CX_SC_Invalid;
  }
  switch (sc) {
  case SC_None:
    return CX_SC_None;
  case SC_Extern:
    return CX_SC_Extern;
  case SC_Static:
    return CX_SC_Static;
  case SC_PrivateExtern:
    return CX_SC_PrivateExtern;
  case SC_Auto:
    return CX_SC_Auto;
  case SC_Register:
    return CX_SC_Register;
  }
  llvm_unreachable("Unhandled storage class!");
}

CXCursor clang_getCursorSemanticParent(CXCursor cursor) {
  if (clang_isDeclaration(cursor.kind)) {
    if (const Decl *D = getCursorDecl(cursor)) {
      const DeclContext *DC = D->getDeclContext();
      if (!DC)
        return clang_getNullCursor();

      return MakeCXCursor(maybeGetTemplateCursor(cast<Decl>(DC)), 
                          getCursorTU(cursor));
    }
  }
  
  if (clang_isStatement(cursor.kind) || clang_isExpression(cursor.kind)) {
    if (const Decl *D = getCursorDecl(cursor))
      return MakeCXCursor(D, getCursorTU(cursor));
  }
  
  return clang_getNullCursor();
}

CXCursor clang_getCursorLexicalParent(CXCursor cursor) {
  if (clang_isDeclaration(cursor.kind)) {
    if (const Decl *D = getCursorDecl(cursor)) {
      const DeclContext *DC = D->getLexicalDeclContext();
      if (!DC)
        return clang_getNullCursor();

      return MakeCXCursor(maybeGetTemplateCursor(cast<Decl>(DC)), 
                          getCursorTU(cursor));
    }
  }

  // FIXME: Note that we can't easily compute the lexical context of a 
  // statement or expression, so we return nothing.
  return clang_getNullCursor();
}

CXFile clang_getIncludedFile(CXCursor cursor) {
  if (cursor.kind != CXCursor_InclusionDirective)
    return nullptr;

  const InclusionDirective *ID = getCursorInclusionDirective(cursor);
  return const_cast<FileEntry *>(ID->getFile());
}

unsigned clang_Cursor_getObjCPropertyAttributes(CXCursor C, unsigned reserved) {
  if (C.kind != CXCursor_ObjCPropertyDecl)
    return CXObjCPropertyAttr_noattr;

  unsigned Result = CXObjCPropertyAttr_noattr;
  const ObjCPropertyDecl *PD = dyn_cast<ObjCPropertyDecl>(getCursorDecl(C));
  ObjCPropertyDecl::PropertyAttributeKind Attr =
      PD->getPropertyAttributesAsWritten();

#define SET_CXOBJCPROP_ATTR(A) \
  if (Attr & ObjCPropertyDecl::OBJC_PR_##A) \
    Result |= CXObjCPropertyAttr_##A
  SET_CXOBJCPROP_ATTR(readonly);
  SET_CXOBJCPROP_ATTR(getter);
  SET_CXOBJCPROP_ATTR(assign);
  SET_CXOBJCPROP_ATTR(readwrite);
  SET_CXOBJCPROP_ATTR(retain);
  SET_CXOBJCPROP_ATTR(copy);
  SET_CXOBJCPROP_ATTR(nonatomic);
  SET_CXOBJCPROP_ATTR(setter);
  SET_CXOBJCPROP_ATTR(atomic);
  SET_CXOBJCPROP_ATTR(weak);
  SET_CXOBJCPROP_ATTR(strong);
  SET_CXOBJCPROP_ATTR(unsafe_unretained);
  SET_CXOBJCPROP_ATTR(class);
#undef SET_CXOBJCPROP_ATTR

  return Result;
}

unsigned clang_Cursor_getObjCDeclQualifiers(CXCursor C) {
  if (!clang_isDeclaration(C.kind))
    return CXObjCDeclQualifier_None;

  Decl::ObjCDeclQualifier QT = Decl::OBJC_TQ_None;
  const Decl *D = getCursorDecl(C);
  if (const ObjCMethodDecl *MD = dyn_cast<ObjCMethodDecl>(D))
    QT = MD->getObjCDeclQualifier();
  else if (const ParmVarDecl *PD = dyn_cast<ParmVarDecl>(D))
    QT = PD->getObjCDeclQualifier();
  if (QT == Decl::OBJC_TQ_None)
    return CXObjCDeclQualifier_None;

  unsigned Result = CXObjCDeclQualifier_None;
  if (QT & Decl::OBJC_TQ_In) Result |= CXObjCDeclQualifier_In;
  if (QT & Decl::OBJC_TQ_Inout) Result |= CXObjCDeclQualifier_Inout;
  if (QT & Decl::OBJC_TQ_Out) Result |= CXObjCDeclQualifier_Out;
  if (QT & Decl::OBJC_TQ_Bycopy) Result |= CXObjCDeclQualifier_Bycopy;
  if (QT & Decl::OBJC_TQ_Byref) Result |= CXObjCDeclQualifier_Byref;
  if (QT & Decl::OBJC_TQ_Oneway) Result |= CXObjCDeclQualifier_Oneway;

  return Result;
}

unsigned clang_Cursor_isObjCOptional(CXCursor C) {
  if (!clang_isDeclaration(C.kind))
    return 0;

  const Decl *D = getCursorDecl(C);
  if (const ObjCPropertyDecl *PD = dyn_cast<ObjCPropertyDecl>(D))
    return PD->getPropertyImplementation() == ObjCPropertyDecl::Optional;
  if (const ObjCMethodDecl *MD = dyn_cast<ObjCMethodDecl>(D))
    return MD->getImplementationControl() == ObjCMethodDecl::Optional;

  return 0;
}

unsigned clang_Cursor_isVariadic(CXCursor C) {
  if (!clang_isDeclaration(C.kind))
    return 0;

  const Decl *D = getCursorDecl(C);
  if (const FunctionDecl *FD = dyn_cast<FunctionDecl>(D))
    return FD->isVariadic();
  if (const ObjCMethodDecl *MD = dyn_cast<ObjCMethodDecl>(D))
    return MD->isVariadic();

  return 0;
}

unsigned clang_Cursor_isExternalSymbol(CXCursor C,
                                     CXString *language, CXString *definedIn,
                                     unsigned *isGenerated) {
  if (!clang_isDeclaration(C.kind))
    return 0;

  const Decl *D = getCursorDecl(C);

  if (auto *attr = D->getExternalSourceSymbolAttr()) {
    if (language)
      *language = cxstring::createDup(attr->getLanguage());
    if (definedIn)
      *definedIn = cxstring::createDup(attr->getDefinedIn());
    if (isGenerated)
      *isGenerated = attr->getGeneratedDeclaration();
    return 1;
  }
  return 0;
}

CXSourceRange clang_Cursor_getCommentRange(CXCursor C) {
  if (!clang_isDeclaration(C.kind))
    return clang_getNullRange();

  const Decl *D = getCursorDecl(C);
  ASTContext &Context = getCursorContext(C);
  const RawComment *RC = Context.getRawCommentForAnyRedecl(D);
  if (!RC)
    return clang_getNullRange();

  return cxloc::translateSourceRange(Context, RC->getSourceRange());
}

CXString clang_Cursor_getRawCommentText(CXCursor C) {
  if (!clang_isDeclaration(C.kind))
    return cxstring::createNull();

  const Decl *D = getCursorDecl(C);
  ASTContext &Context = getCursorContext(C);
  const RawComment *RC = Context.getRawCommentForAnyRedecl(D);
  StringRef RawText = RC ? RC->getRawText(Context.getSourceManager()) :
                           StringRef();

  // Don't duplicate the string because RawText points directly into source
  // code.
  return cxstring::createRef(RawText);
}

CXString clang_Cursor_getBriefCommentText(CXCursor C) {
  if (!clang_isDeclaration(C.kind))
    return cxstring::createNull();

  const Decl *D = getCursorDecl(C);
  const ASTContext &Context = getCursorContext(C);
  const RawComment *RC = Context.getRawCommentForAnyRedecl(D);

  if (RC) {
    StringRef BriefText = RC->getBriefText(Context);

    // Don't duplicate the string because RawComment ensures that this memory
    // will not go away.
    return cxstring::createRef(BriefText);
  }

  return cxstring::createNull();
}

CXModule clang_Cursor_getModule(CXCursor C) {
  if (C.kind == CXCursor_ModuleImportDecl) {
    if (const ImportDecl *ImportD =
            dyn_cast_or_null<ImportDecl>(getCursorDecl(C)))
      return ImportD->getImportedModule();
  }

  return nullptr;
}

CXModule clang_getModuleForFile(CXTranslationUnit TU, CXFile File) {
  if (isNotUsableTU(TU)) {
    LOG_BAD_TU(TU);
    return nullptr;
  }
  if (!File)
    return nullptr;
  FileEntry *FE = static_cast<FileEntry *>(File);
  
  ASTUnit &Unit = *cxtu::getASTUnit(TU);
  HeaderSearch &HS = Unit.getPreprocessor().getHeaderSearchInfo();
  ModuleMap::KnownHeader Header = HS.findModuleForHeader(FE);
  
  return Header.getModule();
}

CXFile clang_Module_getASTFile(CXModule CXMod) {
  if (!CXMod)
    return nullptr;
  Module *Mod = static_cast<Module*>(CXMod);
  return const_cast<FileEntry *>(Mod->getASTFile());
}

CXModule clang_Module_getParent(CXModule CXMod) {
  if (!CXMod)
    return nullptr;
  Module *Mod = static_cast<Module*>(CXMod);
  return Mod->Parent;
}

CXString clang_Module_getName(CXModule CXMod) {
  if (!CXMod)
    return cxstring::createEmpty();
  Module *Mod = static_cast<Module*>(CXMod);
  return cxstring::createDup(Mod->Name);
}

CXString clang_Module_getFullName(CXModule CXMod) {
  if (!CXMod)
    return cxstring::createEmpty();
  Module *Mod = static_cast<Module*>(CXMod);
  return cxstring::createDup(Mod->getFullModuleName());
}

int clang_Module_isSystem(CXModule CXMod) {
  if (!CXMod)
    return 0;
  Module *Mod = static_cast<Module*>(CXMod);
  return Mod->IsSystem;
}

unsigned clang_Module_getNumTopLevelHeaders(CXTranslationUnit TU,
                                            CXModule CXMod) {
  if (isNotUsableTU(TU)) {
    LOG_BAD_TU(TU);
    return 0;
  }
  if (!CXMod)
    return 0;
  Module *Mod = static_cast<Module*>(CXMod);
  FileManager &FileMgr = cxtu::getASTUnit(TU)->getFileManager();
  ArrayRef<const FileEntry *> TopHeaders = Mod->getTopHeaders(FileMgr);
  return TopHeaders.size();
}

CXFile clang_Module_getTopLevelHeader(CXTranslationUnit TU,
                                      CXModule CXMod, unsigned Index) {
  if (isNotUsableTU(TU)) {
    LOG_BAD_TU(TU);
    return nullptr;
  }
  if (!CXMod)
    return nullptr;
  Module *Mod = static_cast<Module*>(CXMod);
  FileManager &FileMgr = cxtu::getASTUnit(TU)->getFileManager();

  ArrayRef<const FileEntry *> TopHeaders = Mod->getTopHeaders(FileMgr);
  if (Index < TopHeaders.size())
    return const_cast<FileEntry *>(TopHeaders[Index]);

  return nullptr;
}

//===----------------------------------------------------------------------===//
// C++ AST instrospection.
//===----------------------------------------------------------------------===//

unsigned clang_CXXConstructor_isDefaultConstructor(CXCursor C) {
  if (!clang_isDeclaration(C.kind))
    return 0;

  const Decl *D = cxcursor::getCursorDecl(C);
  const CXXConstructorDecl *Constructor =
      D ? dyn_cast_or_null<CXXConstructorDecl>(D->getAsFunction()) : nullptr;
  return (Constructor && Constructor->isDefaultConstructor()) ? 1 : 0;
}

unsigned clang_CXXConstructor_isCopyConstructor(CXCursor C) {
  if (!clang_isDeclaration(C.kind))
    return 0;

  const Decl *D = cxcursor::getCursorDecl(C);
  const CXXConstructorDecl *Constructor =
      D ? dyn_cast_or_null<CXXConstructorDecl>(D->getAsFunction()) : nullptr;
  return (Constructor && Constructor->isCopyConstructor()) ? 1 : 0;
}

unsigned clang_CXXConstructor_isMoveConstructor(CXCursor C) {
  if (!clang_isDeclaration(C.kind))
    return 0;

  const Decl *D = cxcursor::getCursorDecl(C);
  const CXXConstructorDecl *Constructor =
      D ? dyn_cast_or_null<CXXConstructorDecl>(D->getAsFunction()) : nullptr;
  return (Constructor && Constructor->isMoveConstructor()) ? 1 : 0;
}

unsigned clang_CXXConstructor_isConvertingConstructor(CXCursor C) {
  if (!clang_isDeclaration(C.kind))
    return 0;

  const Decl *D = cxcursor::getCursorDecl(C);
  const CXXConstructorDecl *Constructor =
      D ? dyn_cast_or_null<CXXConstructorDecl>(D->getAsFunction()) : nullptr;
  // Passing 'false' excludes constructors marked 'explicit'.
  return (Constructor && Constructor->isConvertingConstructor(false)) ? 1 : 0;
}

unsigned clang_CXXField_isMutable(CXCursor C) {
  if (!clang_isDeclaration(C.kind))
    return 0;

  if (const auto D = cxcursor::getCursorDecl(C))
    if (const auto FD = dyn_cast_or_null<FieldDecl>(D))
      return FD->isMutable() ? 1 : 0;
  return 0;
}

unsigned clang_CXXMethod_isPureVirtual(CXCursor C) {
  if (!clang_isDeclaration(C.kind))
    return 0;

  const Decl *D = cxcursor::getCursorDecl(C);
  const CXXMethodDecl *Method =
      D ? dyn_cast_or_null<CXXMethodDecl>(D->getAsFunction()) : nullptr;
  return (Method && Method->isVirtual() && Method->isPure()) ? 1 : 0;
}

unsigned clang_CXXMethod_isConst(CXCursor C) {
  if (!clang_isDeclaration(C.kind))
    return 0;

  const Decl *D = cxcursor::getCursorDecl(C);
  const CXXMethodDecl *Method =
      D ? dyn_cast_or_null<CXXMethodDecl>(D->getAsFunction()) : nullptr;
  return (Method && (Method->getTypeQualifiers() & Qualifiers::Const)) ? 1 : 0;
}

unsigned clang_CXXMethod_isDefaulted(CXCursor C) {
  if (!clang_isDeclaration(C.kind))
    return 0;

  const Decl *D = cxcursor::getCursorDecl(C);
  const CXXMethodDecl *Method =
      D ? dyn_cast_or_null<CXXMethodDecl>(D->getAsFunction()) : nullptr;
  return (Method && Method->isDefaulted()) ? 1 : 0;
}

unsigned clang_CXXMethod_isStatic(CXCursor C) {
  if (!clang_isDeclaration(C.kind))
    return 0;
  
  const Decl *D = cxcursor::getCursorDecl(C);
  const CXXMethodDecl *Method =
      D ? dyn_cast_or_null<CXXMethodDecl>(D->getAsFunction()) : nullptr;
  return (Method && Method->isStatic()) ? 1 : 0;
}

unsigned clang_CXXMethod_isVirtual(CXCursor C) {
  if (!clang_isDeclaration(C.kind))
    return 0;
  
  const Decl *D = cxcursor::getCursorDecl(C);
  const CXXMethodDecl *Method =
      D ? dyn_cast_or_null<CXXMethodDecl>(D->getAsFunction()) : nullptr;
  return (Method && Method->isVirtual()) ? 1 : 0;
}

unsigned clang_CXXRecord_isAbstract(CXCursor C) {
  if (!clang_isDeclaration(C.kind))
    return 0;

  const auto *D = cxcursor::getCursorDecl(C);
  const auto *RD = dyn_cast_or_null<CXXRecordDecl>(D);
  if (RD)
    RD = RD->getDefinition();
  return (RD && RD->isAbstract()) ? 1 : 0;
}

unsigned clang_EnumDecl_isScoped(CXCursor C) {
  if (!clang_isDeclaration(C.kind))
    return 0;

  const Decl *D = cxcursor::getCursorDecl(C);
  auto *Enum = dyn_cast_or_null<EnumDecl>(D);
  return (Enum && Enum->isScoped()) ? 1 : 0;
}

//===----------------------------------------------------------------------===//
// Attribute introspection.
//===----------------------------------------------------------------------===//

CXType clang_getIBOutletCollectionType(CXCursor C) {
  if (C.kind != CXCursor_IBOutletCollectionAttr)
    return cxtype::MakeCXType(QualType(), cxcursor::getCursorTU(C));
  
  const IBOutletCollectionAttr *A =
    cast<IBOutletCollectionAttr>(cxcursor::getCursorAttr(C));
  
  return cxtype::MakeCXType(A->getInterface(), cxcursor::getCursorTU(C));  
}

//===----------------------------------------------------------------------===//
// Inspecting memory usage.
//===----------------------------------------------------------------------===//

typedef std::vector<CXTUResourceUsageEntry> MemUsageEntries;

static inline void createCXTUResourceUsageEntry(MemUsageEntries &entries,
                                              enum CXTUResourceUsageKind k,
                                              unsigned long amount) {
  CXTUResourceUsageEntry entry = { k, amount };
  entries.push_back(entry);
}

const char *clang_getTUResourceUsageName(CXTUResourceUsageKind kind) {
  const char *str = "";
  switch (kind) {
    case CXTUResourceUsage_AST:
      str = "ASTContext: expressions, declarations, and types"; 
      break;
    case CXTUResourceUsage_Identifiers:
      str = "ASTContext: identifiers";
      break;
    case CXTUResourceUsage_Selectors:
      str = "ASTContext: selectors";
      break;
    case CXTUResourceUsage_GlobalCompletionResults:
      str = "Code completion: cached global results";
      break;
    case CXTUResourceUsage_SourceManagerContentCache:
      str = "SourceManager: content cache allocator";
      break;
    case CXTUResourceUsage_AST_SideTables:
      str = "ASTContext: side tables";
      break;
    case CXTUResourceUsage_SourceManager_Membuffer_Malloc:
      str = "SourceManager: malloc'ed memory buffers";
      break;
    case CXTUResourceUsage_SourceManager_Membuffer_MMap:
      str = "SourceManager: mmap'ed memory buffers";
      break;
    case CXTUResourceUsage_ExternalASTSource_Membuffer_Malloc:
      str = "ExternalASTSource: malloc'ed memory buffers";
      break;
    case CXTUResourceUsage_ExternalASTSource_Membuffer_MMap:
      str = "ExternalASTSource: mmap'ed memory buffers";
      break;
    case CXTUResourceUsage_Preprocessor:
      str = "Preprocessor: malloc'ed memory";
      break;
    case CXTUResourceUsage_PreprocessingRecord:
      str = "Preprocessor: PreprocessingRecord";
      break;
    case CXTUResourceUsage_SourceManager_DataStructures:
      str = "SourceManager: data structures and tables";
      break;
    case CXTUResourceUsage_Preprocessor_HeaderSearch:
      str = "Preprocessor: header search tables";
      break;
  }
  return str;
}

CXTUResourceUsage clang_getCXTUResourceUsage(CXTranslationUnit TU) {
  if (isNotUsableTU(TU)) {
    LOG_BAD_TU(TU);
    CXTUResourceUsage usage = { (void*) nullptr, 0, nullptr };
    return usage;
  }
  
  ASTUnit *astUnit = cxtu::getASTUnit(TU);
  std::unique_ptr<MemUsageEntries> entries(new MemUsageEntries());
  ASTContext &astContext = astUnit->getASTContext();
  
  // How much memory is used by AST nodes and types?
  createCXTUResourceUsageEntry(*entries, CXTUResourceUsage_AST,
    (unsigned long) astContext.getASTAllocatedMemory());

  // How much memory is used by identifiers?
  createCXTUResourceUsageEntry(*entries, CXTUResourceUsage_Identifiers,
    (unsigned long) astContext.Idents.getAllocator().getTotalMemory());

  // How much memory is used for selectors?
  createCXTUResourceUsageEntry(*entries, CXTUResourceUsage_Selectors,
    (unsigned long) astContext.Selectors.getTotalMemory());
  
  // How much memory is used by ASTContext's side tables?
  createCXTUResourceUsageEntry(*entries, CXTUResourceUsage_AST_SideTables,
    (unsigned long) astContext.getSideTableAllocatedMemory());
  
  // How much memory is used for caching global code completion results?
  unsigned long completionBytes = 0;
  if (GlobalCodeCompletionAllocator *completionAllocator =
      astUnit->getCachedCompletionAllocator().get()) {
    completionBytes = completionAllocator->getTotalMemory();
  }
  createCXTUResourceUsageEntry(*entries,
                               CXTUResourceUsage_GlobalCompletionResults,
                               completionBytes);
  
  // How much memory is being used by SourceManager's content cache?
  createCXTUResourceUsageEntry(*entries,
          CXTUResourceUsage_SourceManagerContentCache,
          (unsigned long) astContext.getSourceManager().getContentCacheSize());
  
  // How much memory is being used by the MemoryBuffer's in SourceManager?
  const SourceManager::MemoryBufferSizes &srcBufs =
    astUnit->getSourceManager().getMemoryBufferSizes();
  
  createCXTUResourceUsageEntry(*entries,
                               CXTUResourceUsage_SourceManager_Membuffer_Malloc,
                               (unsigned long) srcBufs.malloc_bytes);
  createCXTUResourceUsageEntry(*entries,
                               CXTUResourceUsage_SourceManager_Membuffer_MMap,
                               (unsigned long) srcBufs.mmap_bytes);
  createCXTUResourceUsageEntry(*entries,
                               CXTUResourceUsage_SourceManager_DataStructures,
                               (unsigned long) astContext.getSourceManager()
                                .getDataStructureSizes());
  
  // How much memory is being used by the ExternalASTSource?
  if (ExternalASTSource *esrc = astContext.getExternalSource()) {
    const ExternalASTSource::MemoryBufferSizes &sizes =
      esrc->getMemoryBufferSizes();
    
    createCXTUResourceUsageEntry(*entries,
      CXTUResourceUsage_ExternalASTSource_Membuffer_Malloc,
                                 (unsigned long) sizes.malloc_bytes);
    createCXTUResourceUsageEntry(*entries,
      CXTUResourceUsage_ExternalASTSource_Membuffer_MMap,
                                 (unsigned long) sizes.mmap_bytes);
  }
  
  // How much memory is being used by the Preprocessor?
  Preprocessor &pp = astUnit->getPreprocessor();
  createCXTUResourceUsageEntry(*entries,
                               CXTUResourceUsage_Preprocessor,
                               pp.getTotalMemory());
  
  if (PreprocessingRecord *pRec = pp.getPreprocessingRecord()) {
    createCXTUResourceUsageEntry(*entries,
                                 CXTUResourceUsage_PreprocessingRecord,
                                 pRec->getTotalMemory());    
  }
  
  createCXTUResourceUsageEntry(*entries,
                               CXTUResourceUsage_Preprocessor_HeaderSearch,
                               pp.getHeaderSearchInfo().getTotalMemory());

  CXTUResourceUsage usage = { (void*) entries.get(),
                            (unsigned) entries->size(),
                            !entries->empty() ? &(*entries)[0] : nullptr };
  (void)entries.release();
  return usage;
}

void clang_disposeCXTUResourceUsage(CXTUResourceUsage usage) {
  if (usage.data)
    delete (MemUsageEntries*) usage.data;
}

CXSourceRangeList *clang_getSkippedRanges(CXTranslationUnit TU, CXFile file) {
  CXSourceRangeList *skipped = new CXSourceRangeList;
  skipped->count = 0;
  skipped->ranges = nullptr;

  if (isNotUsableTU(TU)) {
    LOG_BAD_TU(TU);
    return skipped;
  }

  if (!file)
    return skipped;

  ASTUnit *astUnit = cxtu::getASTUnit(TU);
  PreprocessingRecord *ppRec = astUnit->getPreprocessor().getPreprocessingRecord();
  if (!ppRec)
    return skipped;

  ASTContext &Ctx = astUnit->getASTContext();
  SourceManager &sm = Ctx.getSourceManager();
  FileEntry *fileEntry = static_cast<FileEntry *>(file);
  FileID wantedFileID = sm.translateFile(fileEntry);

  const std::vector<SourceRange> &SkippedRanges = ppRec->getSkippedRanges();
  std::vector<SourceRange> wantedRanges;
  for (std::vector<SourceRange>::const_iterator i = SkippedRanges.begin(), ei = SkippedRanges.end();
       i != ei; ++i) {
    if (sm.getFileID(i->getBegin()) == wantedFileID || sm.getFileID(i->getEnd()) == wantedFileID)
      wantedRanges.push_back(*i);
  }

  skipped->count = wantedRanges.size();
  skipped->ranges = new CXSourceRange[skipped->count];
  for (unsigned i = 0, ei = skipped->count; i != ei; ++i)
    skipped->ranges[i] = cxloc::translateSourceRange(Ctx, wantedRanges[i]);

  return skipped;
}

CXSourceRangeList *clang_getAllSkippedRanges(CXTranslationUnit TU) {
  CXSourceRangeList *skipped = new CXSourceRangeList;
  skipped->count = 0;
  skipped->ranges = nullptr;

  if (isNotUsableTU(TU)) {
    LOG_BAD_TU(TU);
    return skipped;
  }
    
  ASTUnit *astUnit = cxtu::getASTUnit(TU);
  PreprocessingRecord *ppRec = astUnit->getPreprocessor().getPreprocessingRecord();
  if (!ppRec)
    return skipped;

  ASTContext &Ctx = astUnit->getASTContext();

  const std::vector<SourceRange> &SkippedRanges = ppRec->getSkippedRanges();

  skipped->count = SkippedRanges.size();
  skipped->ranges = new CXSourceRange[skipped->count];
  for (unsigned i = 0, ei = skipped->count; i != ei; ++i)
    skipped->ranges[i] = cxloc::translateSourceRange(Ctx, SkippedRanges[i]);

  return skipped;
}

void clang_disposeSourceRangeList(CXSourceRangeList *ranges) {
  if (ranges) {
    delete[] ranges->ranges;
    delete ranges;
  }
}

void clang::PrintLibclangResourceUsage(CXTranslationUnit TU) {
  CXTUResourceUsage Usage = clang_getCXTUResourceUsage(TU);
  for (unsigned I = 0; I != Usage.numEntries; ++I)
    fprintf(stderr, "  %s: %lu\n", 
            clang_getTUResourceUsageName(Usage.entries[I].kind),
            Usage.entries[I].amount);
  
  clang_disposeCXTUResourceUsage(Usage);
}

//===----------------------------------------------------------------------===//
// Misc. utility functions.
//===----------------------------------------------------------------------===//

/// Default to using an 8 MB stack size on "safety" threads.
static unsigned SafetyStackThreadSize = 8 << 20;

namespace clang {

bool RunSafely(llvm::CrashRecoveryContext &CRC, llvm::function_ref<void()> Fn,
               unsigned Size) {
  if (!Size)
    Size = GetSafetyThreadStackSize();
  if (Size && !getenv("LIBCLANG_NOTHREADS"))
    return CRC.RunSafelyOnThread(Fn, Size);
  return CRC.RunSafely(Fn);
}

unsigned GetSafetyThreadStackSize() {
  return SafetyStackThreadSize;
}

void SetSafetyThreadStackSize(unsigned Value) {
  SafetyStackThreadSize = Value;
}

}

void clang::setThreadBackgroundPriority() {
  if (getenv("LIBCLANG_BGPRIO_DISABLE"))
    return;

#ifdef USE_DARWIN_THREADS
  setpriority(PRIO_DARWIN_THREAD, 0, PRIO_DARWIN_BG);
#endif
}

void cxindex::printDiagsToStderr(ASTUnit *Unit) {
  if (!Unit)
    return;

  for (ASTUnit::stored_diag_iterator D = Unit->stored_diag_begin(), 
                                  DEnd = Unit->stored_diag_end();
       D != DEnd; ++D) {
    CXStoredDiagnostic Diag(*D, Unit->getLangOpts());
    CXString Msg = clang_formatDiagnostic(&Diag,
                                clang_defaultDiagnosticDisplayOptions());
    fprintf(stderr, "%s\n", clang_getCString(Msg));
    clang_disposeString(Msg);
  }
#ifdef LLVM_ON_WIN32
  // On Windows, force a flush, since there may be multiple copies of
  // stderr and stdout in the file system, all with different buffers
  // but writing to the same device.
  fflush(stderr);
#endif
}

MacroInfo *cxindex::getMacroInfo(const IdentifierInfo &II,
                                 SourceLocation MacroDefLoc,
                                 CXTranslationUnit TU){
  if (MacroDefLoc.isInvalid() || !TU)
    return nullptr;
  if (!II.hadMacroDefinition())
    return nullptr;

  ASTUnit *Unit = cxtu::getASTUnit(TU);
  Preprocessor &PP = Unit->getPreprocessor();
  MacroDirective *MD = PP.getLocalMacroDirectiveHistory(&II);
  if (MD) {
    for (MacroDirective::DefInfo
           Def = MD->getDefinition(); Def; Def = Def.getPreviousDefinition()) {
      if (MacroDefLoc == Def.getMacroInfo()->getDefinitionLoc())
        return Def.getMacroInfo();
    }
  }

  return nullptr;
}

const MacroInfo *cxindex::getMacroInfo(const MacroDefinitionRecord *MacroDef,
                                       CXTranslationUnit TU) {
  if (!MacroDef || !TU)
    return nullptr;
  const IdentifierInfo *II = MacroDef->getName();
  if (!II)
    return nullptr;

  return getMacroInfo(*II, MacroDef->getLocation(), TU);
}

MacroDefinitionRecord *
cxindex::checkForMacroInMacroDefinition(const MacroInfo *MI, const Token &Tok,
                                        CXTranslationUnit TU) {
  if (!MI || !TU)
    return nullptr;
  if (Tok.isNot(tok::raw_identifier))
    return nullptr;

  if (MI->getNumTokens() == 0)
    return nullptr;
  SourceRange DefRange(MI->getReplacementToken(0).getLocation(),
                       MI->getDefinitionEndLoc());
  ASTUnit *Unit = cxtu::getASTUnit(TU);

  // Check that the token is inside the definition and not its argument list.
  SourceManager &SM = Unit->getSourceManager();
  if (SM.isBeforeInTranslationUnit(Tok.getLocation(), DefRange.getBegin()))
    return nullptr;
  if (SM.isBeforeInTranslationUnit(DefRange.getEnd(), Tok.getLocation()))
    return nullptr;

  Preprocessor &PP = Unit->getPreprocessor();
  PreprocessingRecord *PPRec = PP.getPreprocessingRecord();
  if (!PPRec)
    return nullptr;

  IdentifierInfo &II = PP.getIdentifierTable().get(Tok.getRawIdentifier());
  if (!II.hadMacroDefinition())
    return nullptr;

  // Check that the identifier is not one of the macro arguments.
  if (std::find(MI->param_begin(), MI->param_end(), &II) != MI->param_end())
    return nullptr;

  MacroDirective *InnerMD = PP.getLocalMacroDirectiveHistory(&II);
  if (!InnerMD)
    return nullptr;

  return PPRec->findMacroDefinition(InnerMD->getMacroInfo());
}

MacroDefinitionRecord *
cxindex::checkForMacroInMacroDefinition(const MacroInfo *MI, SourceLocation Loc,
                                        CXTranslationUnit TU) {
  if (Loc.isInvalid() || !MI || !TU)
    return nullptr;

  if (MI->getNumTokens() == 0)
    return nullptr;
  ASTUnit *Unit = cxtu::getASTUnit(TU);
  Preprocessor &PP = Unit->getPreprocessor();
  if (!PP.getPreprocessingRecord())
    return nullptr;
  Loc = Unit->getSourceManager().getSpellingLoc(Loc);
  Token Tok;
  if (PP.getRawToken(Loc, Tok))
    return nullptr;

  return checkForMacroInMacroDefinition(MI, Tok, TU);
}

CXString clang_getClangVersion() {
  return cxstring::createDup(getClangFullVersion());
}

Logger &cxindex::Logger::operator<<(CXTranslationUnit TU) {
  if (TU) {
    if (ASTUnit *Unit = cxtu::getASTUnit(TU)) {
      LogOS << '<' << Unit->getMainFileName() << '>';
      if (Unit->isMainFileAST())
        LogOS << " (" << Unit->getASTFileName() << ')';
      return *this;
    }
  } else {
    LogOS << "<NULL TU>";
  }
  return *this;
}

Logger &cxindex::Logger::operator<<(const FileEntry *FE) {
  *this << FE->getName();
  return *this;
}

Logger &cxindex::Logger::operator<<(CXCursor cursor) {
  CXString cursorName = clang_getCursorDisplayName(cursor);
  *this << cursorName << "@" << clang_getCursorLocation(cursor);
  clang_disposeString(cursorName);
  return *this;
}

Logger &cxindex::Logger::operator<<(CXSourceLocation Loc) {
  CXFile File;
  unsigned Line, Column;
  clang_getFileLocation(Loc, &File, &Line, &Column, nullptr);
  CXString FileName = clang_getFileName(File);
  *this << llvm::format("(%s:%d:%d)", clang_getCString(FileName), Line, Column);
  clang_disposeString(FileName);
  return *this;
}

Logger &cxindex::Logger::operator<<(CXSourceRange range) {
  CXSourceLocation BLoc = clang_getRangeStart(range);
  CXSourceLocation ELoc = clang_getRangeEnd(range);

  CXFile BFile;
  unsigned BLine, BColumn;
  clang_getFileLocation(BLoc, &BFile, &BLine, &BColumn, nullptr);

  CXFile EFile;
  unsigned ELine, EColumn;
  clang_getFileLocation(ELoc, &EFile, &ELine, &EColumn, nullptr);

  CXString BFileName = clang_getFileName(BFile);
  if (BFile == EFile) {
    *this << llvm::format("[%s %d:%d-%d:%d]", clang_getCString(BFileName),
                         BLine, BColumn, ELine, EColumn);
  } else {
    CXString EFileName = clang_getFileName(EFile);
    *this << llvm::format("[%s:%d:%d - ", clang_getCString(BFileName),
                          BLine, BColumn)
          << llvm::format("%s:%d:%d]", clang_getCString(EFileName),
                          ELine, EColumn);
    clang_disposeString(EFileName);
  }
  clang_disposeString(BFileName);
  return *this;
}

Logger &cxindex::Logger::operator<<(CXString Str) {
  *this << clang_getCString(Str);
  return *this;
}

Logger &cxindex::Logger::operator<<(const llvm::format_object_base &Fmt) {
  LogOS << Fmt;
  return *this;
}

static llvm::ManagedStatic<llvm::sys::Mutex> LoggingMutex;

cxindex::Logger::~Logger() {
  llvm::sys::ScopedLock L(*LoggingMutex);

  static llvm::TimeRecord sBeginTR = llvm::TimeRecord::getCurrentTime();

  raw_ostream &OS = llvm::errs();
  OS << "[libclang:" << Name << ':';

#ifdef USE_DARWIN_THREADS
  // TODO: Portability.
  mach_port_t tid = pthread_mach_thread_np(pthread_self());
  OS << tid << ':';
#endif

  llvm::TimeRecord TR = llvm::TimeRecord::getCurrentTime();
  OS << llvm::format("%7.4f] ", TR.getWallTime() - sBeginTR.getWallTime());
  OS << Msg << '\n';

  if (Trace) {
    llvm::sys::PrintStackTrace(OS);
    OS << "--------------------------------------------------\n";
  }
}

#ifdef CLANG_TOOL_EXTRA_BUILD
// This anchor is used to force the linker to link the clang-tidy plugin.
extern volatile int ClangTidyPluginAnchorSource;
static int LLVM_ATTRIBUTE_UNUSED ClangTidyPluginAnchorDestination =
    ClangTidyPluginAnchorSource;

// This anchor is used to force the linker to link the clang-include-fixer
// plugin.
extern volatile int ClangIncludeFixerPluginAnchorSource;
static int LLVM_ATTRIBUTE_UNUSED ClangIncludeFixerPluginAnchorDestination =
    ClangIncludeFixerPluginAnchorSource;
#endif<|MERGE_RESOLUTION|>--- conflicted
+++ resolved
@@ -785,8 +785,6 @@
   return false;
 }
 
-<<<<<<< HEAD
-=======
 static bool HasTrailingReturnType(FunctionDecl *ND) {
   const QualType Ty = ND->getType();
   if (const FunctionType *AFT = Ty->getAs<FunctionType>()) {
@@ -797,7 +795,6 @@
   return false;
 }
 
->>>>>>> 65c766e1
 /// \brief Compare two base or member initializers based on their source order.
 static int CompareCXXCtorInitializers(CXXCtorInitializer *const *X,
                                       CXXCtorInitializer *const *Y) {
@@ -817,26 +814,16 @@
     // written. This requires a bit of work.
     TypeLoc TL = TSInfo->getTypeLoc().IgnoreParens();
     FunctionTypeLoc FTL = TL.getAs<FunctionTypeLoc>();
-<<<<<<< HEAD
-=======
     const bool HasTrailingRT = HasTrailingReturnType(ND);
->>>>>>> 65c766e1
     
     // If we have a function declared directly (without the use of a typedef),
     // visit just the return type. Otherwise, just visit the function's type
     // now.
-<<<<<<< HEAD
-    if ((FTL && !isa<CXXConversionDecl>(ND) && Visit(FTL.getReturnLoc())) ||
-        (!FTL && Visit(TL)))
-      return true;
-    
-=======
     if ((FTL && !isa<CXXConversionDecl>(ND) && !HasTrailingRT &&
          Visit(FTL.getReturnLoc())) ||
         (!FTL && Visit(TL)))
       return true;
 
->>>>>>> 65c766e1
     // Visit the nested-name-specifier, if present.
     if (NestedNameSpecifierLoc QualifierLoc = ND->getQualifierLoc())
       if (VisitNestedNameSpecifierLoc(QualifierLoc))
@@ -852,15 +839,11 @@
     // Visit the function parameters, if we have a function type.
     if (FTL && VisitFunctionTypeLoc(FTL, true))
       return true;
-<<<<<<< HEAD
-    
-=======
 
     // Visit the function's trailing return type.
     if (FTL && HasTrailingRT && Visit(FTL.getReturnLoc()))
       return true;
 
->>>>>>> 65c766e1
     // FIXME: Attributes?
   }
   
