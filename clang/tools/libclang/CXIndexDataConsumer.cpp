//===- CXIndexDataConsumer.cpp - Index data consumer for libclang----------===//
//
// Part of the LLVM Project, under the Apache License v2.0 with LLVM Exceptions.
// See https://llvm.org/LICENSE.txt for license information.
// SPDX-License-Identifier: Apache-2.0 WITH LLVM-exception
//
//===----------------------------------------------------------------------===//

#include "CXIndexDataConsumer.h"
#include "CIndexDiagnostic.h"
#include "CXTranslationUnit.h"
#include "clang/AST/Attr.h"
#include "clang/AST/DeclCXX.h"
#include "clang/AST/DeclTemplate.h"
#include "clang/AST/DeclVisitor.h"
#include "clang/Frontend/ASTUnit.h"

using namespace clang;
using namespace clang::index;
using namespace cxindex;
using namespace cxcursor;

namespace {
class IndexingDeclVisitor : public ConstDeclVisitor<IndexingDeclVisitor, bool> {
  CXIndexDataConsumer &DataConsumer;
  SourceLocation DeclLoc;
  const DeclContext *LexicalDC;

public:
  IndexingDeclVisitor(CXIndexDataConsumer &dataConsumer, SourceLocation Loc,
                      const DeclContext *lexicalDC)
    : DataConsumer(dataConsumer), DeclLoc(Loc), LexicalDC(lexicalDC) { }

  bool VisitFunctionDecl(const FunctionDecl *D) {
    DataConsumer.handleFunction(D);
    return true;
  }

  bool VisitVarDecl(const VarDecl *D) {
    DataConsumer.handleVar(D);
    return true;
  }

  bool VisitFieldDecl(const FieldDecl *D) {
    DataConsumer.handleField(D);
    return true;
  }

  bool VisitMSPropertyDecl(const MSPropertyDecl *D) {
    return true;
  }

  bool VisitEnumConstantDecl(const EnumConstantDecl *D) {
    DataConsumer.handleEnumerator(D);
    return true;
  }

  bool VisitTypedefNameDecl(const TypedefNameDecl *D) {
    DataConsumer.handleTypedefName(D);
    return true;
  }

  bool VisitTagDecl(const TagDecl *D) {
    DataConsumer.handleTagDecl(D);
    return true;
  }

  bool VisitObjCInterfaceDecl(const ObjCInterfaceDecl *D) {
    DataConsumer.handleObjCInterface(D);
    return true;
  }

  bool VisitObjCProtocolDecl(const ObjCProtocolDecl *D) {
    DataConsumer.handleObjCProtocol(D);
    return true;
  }

  bool VisitObjCImplementationDecl(const ObjCImplementationDecl *D) {
    DataConsumer.handleObjCImplementation(D);
    return true;
  }

  bool VisitObjCCategoryDecl(const ObjCCategoryDecl *D) {
    DataConsumer.handleObjCCategory(D);
    return true;
  }

  bool VisitObjCCategoryImplDecl(const ObjCCategoryImplDecl *D) {
    DataConsumer.handleObjCCategoryImpl(D);
    return true;
  }

  bool VisitObjCMethodDecl(const ObjCMethodDecl *D) {
    if (isa<ObjCImplDecl>(LexicalDC) && !D->isThisDeclarationADefinition())
      DataConsumer.handleSynthesizedObjCMethod(D, DeclLoc, LexicalDC);
    else
      DataConsumer.handleObjCMethod(D, DeclLoc);
    return true;
  }

  bool VisitObjCPropertyDecl(const ObjCPropertyDecl *D) {
    DataConsumer.handleObjCProperty(D);
    return true;
  }

  bool VisitObjCPropertyImplDecl(const ObjCPropertyImplDecl *D) {
    DataConsumer.handleSynthesizedObjCProperty(D);
    return true;
  }

  bool VisitNamespaceDecl(const NamespaceDecl *D) {
    DataConsumer.handleNamespace(D);
    return true;
  }

  bool VisitUsingDecl(const UsingDecl *D) {
    return true;
  }

  bool VisitUsingDirectiveDecl(const UsingDirectiveDecl *D) {
    return true;
  }

  bool VisitClassTemplateDecl(const ClassTemplateDecl *D) {
    DataConsumer.handleClassTemplate(D);
    return true;
  }

  bool VisitClassTemplateSpecializationDecl(const
                                           ClassTemplateSpecializationDecl *D) {
    DataConsumer.handleTagDecl(D);
    return true;
  }

  bool VisitFunctionTemplateDecl(const FunctionTemplateDecl *D) {
    DataConsumer.handleFunctionTemplate(D);
    return true;
  }

  bool VisitTypeAliasTemplateDecl(const TypeAliasTemplateDecl *D) {
    DataConsumer.handleTypeAliasTemplate(D);
    return true;
  }

  bool VisitImportDecl(const ImportDecl *D) {
    DataConsumer.importedModule(D);
    return true;
  }
};

CXSymbolRole getSymbolRole(SymbolRoleSet Role) {
  // CXSymbolRole mirrors low 9 bits of clang::index::SymbolRole.
  return CXSymbolRole(static_cast<uint32_t>(Role) & ((1 << 9) - 1));
}
}

bool CXIndexDataConsumer::handleDeclOccurrence(
    const Decl *D, SymbolRoleSet Roles, ArrayRef<SymbolRelation> Relations,
    SourceLocation Loc, ASTNodeInfo ASTNode) {
  Loc = getASTContext().getSourceManager().getFileLoc(Loc);

  if (Roles & (unsigned)SymbolRole::Reference) {
    const NamedDecl *ND = dyn_cast<NamedDecl>(D);
    if (!ND)
      return true;

    if (auto *ObjCID = dyn_cast_or_null<ObjCInterfaceDecl>(ASTNode.OrigD)) {
      if (!ObjCID->isThisDeclarationADefinition() &&
          ObjCID->getLocation() == Loc) {
        // The libclang API treats this as ObjCClassRef declaration.
        IndexingDeclVisitor(*this, Loc, nullptr).Visit(ObjCID);
        return true;
      }
    }
    if (auto *ObjCPD = dyn_cast_or_null<ObjCProtocolDecl>(ASTNode.OrigD)) {
      if (!ObjCPD->isThisDeclarationADefinition() &&
          ObjCPD->getLocation() == Loc) {
        // The libclang API treats this as ObjCProtocolRef declaration.
        IndexingDeclVisitor(*this, Loc, nullptr).Visit(ObjCPD);
        return true;
      }
    }

    CXIdxEntityRefKind Kind = CXIdxEntityRef_Direct;
    if (Roles & (unsigned)SymbolRole::Implicit) {
      Kind = CXIdxEntityRef_Implicit;
    }
    CXSymbolRole CXRole = getSymbolRole(Roles);

    CXCursor Cursor;
    if (ASTNode.OrigE) {
      Cursor = cxcursor::MakeCXCursor(ASTNode.OrigE,
                                      cast<Decl>(ASTNode.ContainerDC),
                                      getCXTU());
    } else {
      if (ASTNode.OrigD) {
        if (auto *OrigND = dyn_cast<NamedDecl>(ASTNode.OrigD))
          Cursor = getRefCursor(OrigND, Loc);
        else
          Cursor = MakeCXCursor(ASTNode.OrigD, CXTU);
      } else {
        Cursor = getRefCursor(ND, Loc);
      }
    }
    handleReference(ND, Loc, Cursor,
                    dyn_cast_or_null<NamedDecl>(ASTNode.Parent),
                    ASTNode.ContainerDC, ASTNode.OrigE, Kind, CXRole);

  } else {
    const DeclContext *LexicalDC = ASTNode.ContainerDC;
    if (!LexicalDC) {
      for (const auto &SymRel : Relations) {
        if (SymRel.Roles & (unsigned)SymbolRole::RelationChildOf)
          LexicalDC = dyn_cast<DeclContext>(SymRel.RelatedSymbol);
      }
    }
    IndexingDeclVisitor(*this, Loc, LexicalDC).Visit(ASTNode.OrigD);
  }

  return !shouldAbort();
}

bool CXIndexDataConsumer::handleModuleOccurrence(const ImportDecl *ImportD,
                                                 const Module *Mod,
                                                 SymbolRoleSet Roles,
                                                 SourceLocation Loc) {
  if (Roles & (SymbolRoleSet)SymbolRole::Declaration)
    IndexingDeclVisitor(*this, SourceLocation(), nullptr).Visit(ImportD);
  return !shouldAbort();
}

void CXIndexDataConsumer::finish() {
  indexDiagnostics();
}


CXIndexDataConsumer::ObjCProtocolListInfo::ObjCProtocolListInfo(
                                    const ObjCProtocolList &ProtList,
                                    CXIndexDataConsumer &IdxCtx,
                                    ScratchAlloc &SA) {
  ObjCInterfaceDecl::protocol_loc_iterator LI = ProtList.loc_begin();
  for (ObjCInterfaceDecl::protocol_iterator
         I = ProtList.begin(), E = ProtList.end(); I != E; ++I, ++LI) {
    SourceLocation Loc = *LI;
    ObjCProtocolDecl *PD = *I;
    ProtEntities.push_back(EntityInfo());
    IdxCtx.getEntityInfo(PD, ProtEntities.back(), SA);
    CXIdxObjCProtocolRefInfo ProtInfo = { nullptr,
                                MakeCursorObjCProtocolRef(PD, Loc, IdxCtx.CXTU),
                                IdxCtx.getIndexLoc(Loc) };
    ProtInfos.push_back(ProtInfo);

    if (IdxCtx.shouldSuppressRefs())
      IdxCtx.markEntityOccurrenceInFile(PD, Loc);
  }

  for (unsigned i = 0, e = ProtInfos.size(); i != e; ++i)
    ProtInfos[i].protocol = &ProtEntities[i];

  for (unsigned i = 0, e = ProtInfos.size(); i != e; ++i)
    Prots.push_back(&ProtInfos[i]);
}


IBOutletCollectionInfo::IBOutletCollectionInfo(
                                          const IBOutletCollectionInfo &other)
  : AttrInfo(CXIdxAttr_IBOutletCollection, other.cursor, other.loc, other.A) {

  IBCollInfo.attrInfo = this;
  IBCollInfo.classCursor = other.IBCollInfo.classCursor;
  IBCollInfo.classLoc = other.IBCollInfo.classLoc;
  if (other.IBCollInfo.objcClass) {
    ClassInfo = other.ClassInfo;
    IBCollInfo.objcClass = &ClassInfo;
  } else
    IBCollInfo.objcClass = nullptr;
}

AttrListInfo::AttrListInfo(const Decl *D, CXIndexDataConsumer &IdxCtx)
  : SA(IdxCtx), ref_cnt(0) {

  if (!D->hasAttrs())
    return;

  for (const auto *A : D->attrs()) {
    CXCursor C = MakeCXCursor(A, D, IdxCtx.CXTU);
    CXIdxLoc Loc =  IdxCtx.getIndexLoc(A->getLocation());
    switch (C.kind) {
    default:
      Attrs.push_back(AttrInfo(CXIdxAttr_Unexposed, C, Loc, A));
      break;
    case CXCursor_IBActionAttr:
      Attrs.push_back(AttrInfo(CXIdxAttr_IBAction, C, Loc, A));
      break;
    case CXCursor_IBOutletAttr:
      Attrs.push_back(AttrInfo(CXIdxAttr_IBOutlet, C, Loc, A));
      break;
    case CXCursor_IBOutletCollectionAttr:
      IBCollAttrs.push_back(IBOutletCollectionInfo(C, Loc, A));
      break;
    }
  }

  for (unsigned i = 0, e = IBCollAttrs.size(); i != e; ++i) {
    IBOutletCollectionInfo &IBInfo = IBCollAttrs[i];
    CXAttrs.push_back(&IBInfo);

    const IBOutletCollectionAttr *
      IBAttr = cast<IBOutletCollectionAttr>(IBInfo.A);
    SourceLocation InterfaceLocStart =
        IBAttr->getInterfaceLoc()->getTypeLoc().getBeginLoc();
    IBInfo.IBCollInfo.attrInfo = &IBInfo;
    IBInfo.IBCollInfo.classLoc = IdxCtx.getIndexLoc(InterfaceLocStart);
    IBInfo.IBCollInfo.objcClass = nullptr;
    IBInfo.IBCollInfo.classCursor = clang_getNullCursor();
    QualType Ty = IBAttr->getInterface();
    if (const ObjCObjectType *ObjectTy = Ty->getAs<ObjCObjectType>()) {
      if (const ObjCInterfaceDecl *InterD = ObjectTy->getInterface()) {
        IdxCtx.getEntityInfo(InterD, IBInfo.ClassInfo, SA);
        IBInfo.IBCollInfo.objcClass = &IBInfo.ClassInfo;
        IBInfo.IBCollInfo.classCursor =
            MakeCursorObjCClassRef(InterD, InterfaceLocStart, IdxCtx.CXTU);
      }
    }
  }

  for (unsigned i = 0, e = Attrs.size(); i != e; ++i)
    CXAttrs.push_back(&Attrs[i]);
}

IntrusiveRefCntPtr<AttrListInfo>
AttrListInfo::create(const Decl *D, CXIndexDataConsumer &IdxCtx) {
  ScratchAlloc SA(IdxCtx);
  AttrListInfo *attrs = SA.allocate<AttrListInfo>();
  return new (attrs) AttrListInfo(D, IdxCtx);
}

CXIndexDataConsumer::CXXBasesListInfo::CXXBasesListInfo(const CXXRecordDecl *D,
                                   CXIndexDataConsumer &IdxCtx,
                                   ScratchAlloc &SA) {
  for (const auto &Base : D->bases()) {
    BaseEntities.push_back(EntityInfo());
    const NamedDecl *BaseD = nullptr;
    QualType T = Base.getType();
    SourceLocation Loc = getBaseLoc(Base);

    if (const TypedefType *TDT = T->getAs<TypedefType>()) {
      BaseD = TDT->getDecl();
    } else if (const TemplateSpecializationType *
          TST = T->getAs<TemplateSpecializationType>()) {
      BaseD = TST->getTemplateName().getAsTemplateDecl();
    } else if (const RecordType *RT = T->getAs<RecordType>()) {
      BaseD = RT->getDecl();
    }

    if (BaseD)
      IdxCtx.getEntityInfo(BaseD, BaseEntities.back(), SA);
    CXIdxBaseClassInfo BaseInfo = { nullptr,
                         MakeCursorCXXBaseSpecifier(&Base, IdxCtx.CXTU),
                         IdxCtx.getIndexLoc(Loc) };
    BaseInfos.push_back(BaseInfo);
  }

  for (unsigned i = 0, e = BaseInfos.size(); i != e; ++i) {
    if (BaseEntities[i].name && BaseEntities[i].USR)
      BaseInfos[i].base = &BaseEntities[i];
  }

  for (unsigned i = 0, e = BaseInfos.size(); i != e; ++i)
    CXBases.push_back(&BaseInfos[i]);
}

SourceLocation CXIndexDataConsumer::CXXBasesListInfo::getBaseLoc(
                                           const CXXBaseSpecifier &Base) const {
  SourceLocation Loc = Base.getSourceRange().getBegin();
  TypeLoc TL;
  if (Base.getTypeSourceInfo())
    TL = Base.getTypeSourceInfo()->getTypeLoc();
  if (TL.isNull())
    return Loc;

  if (QualifiedTypeLoc QL = TL.getAs<QualifiedTypeLoc>())
    TL = QL.getUnqualifiedLoc();

  if (ElaboratedTypeLoc EL = TL.getAs<ElaboratedTypeLoc>())
    return EL.getNamedTypeLoc().getBeginLoc();
  if (DependentNameTypeLoc DL = TL.getAs<DependentNameTypeLoc>())
    return DL.getNameLoc();
  if (DependentTemplateSpecializationTypeLoc DTL =
          TL.getAs<DependentTemplateSpecializationTypeLoc>())
    return DTL.getTemplateNameLoc();

  return Loc;
}

const char *ScratchAlloc::toCStr(StringRef Str) {
  if (Str.empty())
    return "";
  if (Str.data()[Str.size()] == '\0')
    return Str.data();
  return copyCStr(Str);
}

const char *ScratchAlloc::copyCStr(StringRef Str) {
  char *buf = IdxCtx.StrScratch.Allocate<char>(Str.size() + 1);
  std::uninitialized_copy(Str.begin(), Str.end(), buf);
  buf[Str.size()] = '\0';
  return buf;
}

void CXIndexDataConsumer::setASTContext(ASTContext &ctx) {
  Ctx = &ctx;
  cxtu::getASTUnit(CXTU)->setASTContext(&ctx);
}

void CXIndexDataConsumer::setPreprocessor(std::shared_ptr<Preprocessor> PP) {
  cxtu::getASTUnit(CXTU)->setPreprocessor(std::move(PP));
}

bool CXIndexDataConsumer::isFunctionLocalDecl(const Decl *D) {
  assert(D);

  if (!D->getParentFunctionOrMethod())
    return false;

  if (const NamedDecl *ND = dyn_cast<NamedDecl>(D)) {
    switch (ND->getFormalLinkage()) {
    case NoLinkage:
    case InternalLinkage:
      return true;
    case VisibleNoLinkage:
    case ModuleInternalLinkage:
    case UniqueExternalLinkage:
      llvm_unreachable("Not a sema linkage");
    case ModuleLinkage:
    case ExternalLinkage:
      return false;
    }
  }

  return true;
}

bool CXIndexDataConsumer::shouldAbort() {
  if (!CB.abortQuery)
    return false;
  return CB.abortQuery(ClientData, nullptr);
}

void CXIndexDataConsumer::enteredMainFile(const FileEntry *File) {
  if (File && CB.enteredMainFile) {
    CXIdxClientFile idxFile =
      CB.enteredMainFile(ClientData,
                         static_cast<CXFile>(const_cast<FileEntry *>(File)),
                         nullptr);
    FileMap[File] = idxFile;
  }
}

void CXIndexDataConsumer::ppIncludedFile(SourceLocation hashLoc,
                                     StringRef filename,
                                     const FileEntry *File,
                                     bool isImport, bool isAngled,
                                     bool isModuleImport) {
  if (!CB.ppIncludedFile)
    return;

  ScratchAlloc SA(*this);
  CXIdxIncludedFileInfo Info = { getIndexLoc(hashLoc),
                                 SA.toCStr(filename),
                                 static_cast<CXFile>(
                                   const_cast<FileEntry *>(File)),
                                 isImport, isAngled, isModuleImport };
  CXIdxClientFile idxFile = CB.ppIncludedFile(ClientData, &Info);
  FileMap[File] = idxFile;
}

void CXIndexDataConsumer::importedModule(const ImportDecl *ImportD) {
  if (!CB.importedASTFile)
    return;

  Module *Mod = ImportD->getImportedModule();
  if (!Mod)
    return;

  // If the imported module is part of the top-level module that we're
  // indexing, it doesn't correspond to an imported AST file.
  // FIXME: This assumes that AST files and top-level modules directly
  // correspond, which is unlikely to remain true forever.
  if (Module *SrcMod = ImportD->getImportedOwningModule())
    if (SrcMod->getTopLevelModule() == Mod->getTopLevelModule())
      return;

  CXIdxImportedASTFileInfo Info = {
                                    static_cast<CXFile>(
                                    const_cast<FileEntry *>(Mod->getASTFile())),
                                    Mod,
                                    getIndexLoc(ImportD->getLocation()),
                                    ImportD->isImplicit()
                                  };
  CXIdxClientASTFile astFile = CB.importedASTFile(ClientData, &Info);
  (void)astFile;
}

void CXIndexDataConsumer::importedPCH(const FileEntry *File) {
  if (!CB.importedASTFile)
    return;

  CXIdxImportedASTFileInfo Info = {
                                    static_cast<CXFile>(
                                      const_cast<FileEntry *>(File)),
                                    /*module=*/nullptr,
                                    getIndexLoc(SourceLocation()),
                                    /*isImplicit=*/false
                                  };
  CXIdxClientASTFile astFile = CB.importedASTFile(ClientData, &Info);
  (void)astFile;
}

void CXIndexDataConsumer::startedTranslationUnit() {
  CXIdxClientContainer idxCont = nullptr;
  if (CB.startedTranslationUnit)
    idxCont = CB.startedTranslationUnit(ClientData, nullptr);
  addContainerInMap(Ctx->getTranslationUnitDecl(), idxCont);
}

void CXIndexDataConsumer::indexDiagnostics() {
  if (!hasDiagnosticCallback())
    return;

  CXDiagnosticSetImpl *DiagSet = cxdiag::lazyCreateDiags(getCXTU());
  handleDiagnosticSet(DiagSet);
}

void CXIndexDataConsumer::handleDiagnosticSet(CXDiagnostic CXDiagSet) {
  if (!CB.diagnostic)
    return;

  CB.diagnostic(ClientData, CXDiagSet, nullptr);
}

bool CXIndexDataConsumer::handleDecl(const NamedDecl *D,
                                 SourceLocation Loc, CXCursor Cursor,
                                 DeclInfo &DInfo,
                                 const DeclContext *LexicalDC,
                                 const DeclContext *SemaDC) {
  if (!CB.indexDeclaration || !D)
    return false;
  if (D->isImplicit() && shouldIgnoreIfImplicit(D))
    return false;

  ScratchAlloc SA(*this);
  getEntityInfo(D, DInfo.EntInfo, SA);
  if ((!shouldIndexFunctionLocalSymbols() && !DInfo.EntInfo.USR)
      || Loc.isInvalid())
    return false;

  if (!LexicalDC)
    LexicalDC = D->getLexicalDeclContext();

  if (shouldSuppressRefs())
    markEntityOccurrenceInFile(D, Loc);
  
  DInfo.entityInfo = &DInfo.EntInfo;
  DInfo.cursor = Cursor;
  DInfo.loc = getIndexLoc(Loc);
  DInfo.isImplicit = D->isImplicit();

  DInfo.attributes = DInfo.EntInfo.attributes;
  DInfo.numAttributes = DInfo.EntInfo.numAttributes;

  if (!SemaDC)
    SemaDC = D->getDeclContext();
  getContainerInfo(SemaDC, DInfo.SemanticContainer);
  DInfo.semanticContainer = &DInfo.SemanticContainer;

  if (LexicalDC == SemaDC) {
    DInfo.lexicalContainer = &DInfo.SemanticContainer;
  } else if (isTemplateImplicitInstantiation(D)) {
    // Implicit instantiations have the lexical context of where they were
    // instantiated first. We choose instead the semantic context because:
    // 1) at the time that we see the instantiation we have not seen the
    //   function where it occurred yet.
    // 2) the lexical context of the first instantiation is not useful
    //   information anyway.
    DInfo.lexicalContainer = &DInfo.SemanticContainer;
  } else {
    getContainerInfo(LexicalDC, DInfo.LexicalContainer);
    DInfo.lexicalContainer = &DInfo.LexicalContainer;
  }

  if (DInfo.isContainer) {
    getContainerInfo(getEntityContainer(D), DInfo.DeclAsContainer);
    DInfo.declAsContainer = &DInfo.DeclAsContainer;
  }

  CB.indexDeclaration(ClientData, &DInfo);
  return true;
}

bool CXIndexDataConsumer::handleObjCContainer(const ObjCContainerDecl *D,
                                          SourceLocation Loc, CXCursor Cursor,
                                          ObjCContainerDeclInfo &ContDInfo) {
  ContDInfo.ObjCContDeclInfo.declInfo = &ContDInfo;
  return handleDecl(D, Loc, Cursor, ContDInfo);
}

bool CXIndexDataConsumer::handleFunction(const FunctionDecl *D) {
  bool isDef = D->isThisDeclarationADefinition();
  bool isContainer = isDef;
  bool isSkipped = false;
  if (D->hasSkippedBody()) {
    isSkipped = true;
    isDef = true;
    isContainer = false;
  }

  DeclInfo DInfo(!D->isFirstDecl(), isDef, isContainer);
  if (isSkipped)
    DInfo.flags |= CXIdxDeclFlag_Skipped;
  return handleDecl(D, D->getLocation(), getCursor(D), DInfo);
}

bool CXIndexDataConsumer::handleVar(const VarDecl *D) {
  DeclInfo DInfo(!D->isFirstDecl(), D->isThisDeclarationADefinition(),
                 /*isContainer=*/false);
  return handleDecl(D, D->getLocation(), getCursor(D), DInfo);
}

bool CXIndexDataConsumer::handleField(const FieldDecl *D) {
  DeclInfo DInfo(/*isRedeclaration=*/false, /*isDefinition=*/true,
                 /*isContainer=*/false);
  return handleDecl(D, D->getLocation(), getCursor(D), DInfo);
}

bool CXIndexDataConsumer::handleEnumerator(const EnumConstantDecl *D) {
  DeclInfo DInfo(/*isRedeclaration=*/false, /*isDefinition=*/true,
                 /*isContainer=*/false);
  return handleDecl(D, D->getLocation(), getCursor(D), DInfo);
}

bool CXIndexDataConsumer::handleTagDecl(const TagDecl *D) {
  if (const CXXRecordDecl *CXXRD = dyn_cast<CXXRecordDecl>(D))
    return handleCXXRecordDecl(CXXRD, D);

  DeclInfo DInfo(!D->isFirstDecl(), D->isThisDeclarationADefinition(),
                 D->isThisDeclarationADefinition());
  return handleDecl(D, D->getLocation(), getCursor(D), DInfo);
}

bool CXIndexDataConsumer::handleTypedefName(const TypedefNameDecl *D) {
  DeclInfo DInfo(!D->isFirstDecl(), /*isDefinition=*/true,
                 /*isContainer=*/false);
  return handleDecl(D, D->getLocation(), getCursor(D), DInfo);
}

bool CXIndexDataConsumer::handleObjCInterface(const ObjCInterfaceDecl *D) {
  // For @class forward declarations, suppress them the same way as references.
  if (!D->isThisDeclarationADefinition()) {
    if (shouldSuppressRefs() && markEntityOccurrenceInFile(D, D->getLocation()))
      return false; // already occurred.

    // FIXME: This seems like the wrong definition for redeclaration.
    bool isRedeclaration = D->hasDefinition() || D->getPreviousDecl();
    ObjCContainerDeclInfo ContDInfo(/*isForwardRef=*/true, isRedeclaration,
                                    /*isImplementation=*/false);
    return handleObjCContainer(D, D->getLocation(),
                               MakeCursorObjCClassRef(D, D->getLocation(),
                                                      CXTU), 
                               ContDInfo);
  }

  ScratchAlloc SA(*this);

  CXIdxBaseClassInfo BaseClass;
  EntityInfo BaseEntity;
  BaseClass.cursor = clang_getNullCursor();
  if (ObjCInterfaceDecl *SuperD = D->getSuperClass()) {
    getEntityInfo(SuperD, BaseEntity, SA);
    SourceLocation SuperLoc = D->getSuperClassLoc();
    BaseClass.base = &BaseEntity;
    BaseClass.cursor = MakeCursorObjCSuperClassRef(SuperD, SuperLoc, CXTU);
    BaseClass.loc = getIndexLoc(SuperLoc);

    if (shouldSuppressRefs())
      markEntityOccurrenceInFile(SuperD, SuperLoc);
  }
  
  ObjCProtocolList EmptyProtoList;
  ObjCProtocolListInfo ProtInfo(D->isThisDeclarationADefinition() 
                                  ? D->getReferencedProtocols()
                                  : EmptyProtoList, 
                                *this, SA);
  
  ObjCInterfaceDeclInfo InterInfo(D);
  InterInfo.ObjCProtoListInfo = ProtInfo.getListInfo();
  InterInfo.ObjCInterDeclInfo.containerInfo = &InterInfo.ObjCContDeclInfo;
  InterInfo.ObjCInterDeclInfo.superInfo = D->getSuperClass() ? &BaseClass
                                                             : nullptr;
  InterInfo.ObjCInterDeclInfo.protocols = &InterInfo.ObjCProtoListInfo;

  return handleObjCContainer(D, D->getLocation(), getCursor(D), InterInfo);
}

bool CXIndexDataConsumer::handleObjCImplementation(
                                              const ObjCImplementationDecl *D) {
  ObjCContainerDeclInfo ContDInfo(/*isForwardRef=*/false,
                      /*isRedeclaration=*/true,
                      /*isImplementation=*/true);
  return handleObjCContainer(D, D->getLocation(), getCursor(D), ContDInfo);
}

bool CXIndexDataConsumer::handleObjCProtocol(const ObjCProtocolDecl *D) {
  if (!D->isThisDeclarationADefinition()) {
    if (shouldSuppressRefs() && markEntityOccurrenceInFile(D, D->getLocation()))
      return false; // already occurred.
    
    // FIXME: This seems like the wrong definition for redeclaration.
    bool isRedeclaration = D->hasDefinition() || D->getPreviousDecl();
    ObjCContainerDeclInfo ContDInfo(/*isForwardRef=*/true,
                                    isRedeclaration,
                                    /*isImplementation=*/false);
    return handleObjCContainer(D, D->getLocation(), 
                               MakeCursorObjCProtocolRef(D, D->getLocation(),
                                                         CXTU),
                               ContDInfo);    
  }
  
  ScratchAlloc SA(*this);
  ObjCProtocolList EmptyProtoList;
  ObjCProtocolListInfo ProtListInfo(D->isThisDeclarationADefinition()
                                      ? D->getReferencedProtocols()
                                      : EmptyProtoList,
                                    *this, SA);
  
  ObjCProtocolDeclInfo ProtInfo(D);
  ProtInfo.ObjCProtoRefListInfo = ProtListInfo.getListInfo();

  return handleObjCContainer(D, D->getLocation(), getCursor(D), ProtInfo);
}

bool CXIndexDataConsumer::handleObjCCategory(const ObjCCategoryDecl *D) {
  ScratchAlloc SA(*this);

  ObjCCategoryDeclInfo CatDInfo(/*isImplementation=*/false);
  EntityInfo ClassEntity;
  const ObjCInterfaceDecl *IFaceD = D->getClassInterface();
  SourceLocation ClassLoc = D->getLocation();
  SourceLocation CategoryLoc = D->IsClassExtension() ? ClassLoc
                                                     : D->getCategoryNameLoc();
  getEntityInfo(IFaceD, ClassEntity, SA);

  if (shouldSuppressRefs())
    markEntityOccurrenceInFile(IFaceD, ClassLoc);

  ObjCProtocolListInfo ProtInfo(D->getReferencedProtocols(), *this, SA);
  
  CatDInfo.ObjCCatDeclInfo.containerInfo = &CatDInfo.ObjCContDeclInfo;
  if (IFaceD) {
    CatDInfo.ObjCCatDeclInfo.objcClass = &ClassEntity;
    CatDInfo.ObjCCatDeclInfo.classCursor =
        MakeCursorObjCClassRef(IFaceD, ClassLoc, CXTU);
  } else {
    CatDInfo.ObjCCatDeclInfo.objcClass = nullptr;
    CatDInfo.ObjCCatDeclInfo.classCursor = clang_getNullCursor();
  }
  CatDInfo.ObjCCatDeclInfo.classLoc = getIndexLoc(ClassLoc);
  CatDInfo.ObjCProtoListInfo = ProtInfo.getListInfo();
  CatDInfo.ObjCCatDeclInfo.protocols = &CatDInfo.ObjCProtoListInfo;

  return handleObjCContainer(D, CategoryLoc, getCursor(D), CatDInfo);
}

bool CXIndexDataConsumer::handleObjCCategoryImpl(const ObjCCategoryImplDecl *D) {
  ScratchAlloc SA(*this);

  const ObjCCategoryDecl *CatD = D->getCategoryDecl();
  ObjCCategoryDeclInfo CatDInfo(/*isImplementation=*/true);
  EntityInfo ClassEntity;
  const ObjCInterfaceDecl *IFaceD = CatD->getClassInterface();
  SourceLocation ClassLoc = D->getLocation();
  SourceLocation CategoryLoc = D->getCategoryNameLoc();
  getEntityInfo(IFaceD, ClassEntity, SA);

  if (shouldSuppressRefs())
    markEntityOccurrenceInFile(IFaceD, ClassLoc);

  CatDInfo.ObjCCatDeclInfo.containerInfo = &CatDInfo.ObjCContDeclInfo;
  if (IFaceD) {
    CatDInfo.ObjCCatDeclInfo.objcClass = &ClassEntity;
    CatDInfo.ObjCCatDeclInfo.classCursor =
        MakeCursorObjCClassRef(IFaceD, ClassLoc, CXTU);
  } else {
    CatDInfo.ObjCCatDeclInfo.objcClass = nullptr;
    CatDInfo.ObjCCatDeclInfo.classCursor = clang_getNullCursor();
  }
  CatDInfo.ObjCCatDeclInfo.classLoc = getIndexLoc(ClassLoc);
  CatDInfo.ObjCCatDeclInfo.protocols = nullptr;

  return handleObjCContainer(D, CategoryLoc, getCursor(D), CatDInfo);
}

bool CXIndexDataConsumer::handleObjCMethod(const ObjCMethodDecl *D,
                                           SourceLocation Loc) {
  bool isDef = D->isThisDeclarationADefinition();
  bool isContainer = isDef;
  bool isSkipped = false;
  if (D->hasSkippedBody()) {
    isSkipped = true;
    isDef = true;
    isContainer = false;
  }

  DeclInfo DInfo(!D->isCanonicalDecl(), isDef, isContainer);
  if (isSkipped)
    DInfo.flags |= CXIdxDeclFlag_Skipped;
  return handleDecl(D, Loc, getCursor(D), DInfo);
}

bool CXIndexDataConsumer::handleSynthesizedObjCProperty(
                                                const ObjCPropertyImplDecl *D) {
  ObjCPropertyDecl *PD = D->getPropertyDecl();
  auto *DC = D->getDeclContext();
  return handleReference(PD, D->getLocation(), getCursor(D),
                         dyn_cast<NamedDecl>(DC), DC);
}

bool CXIndexDataConsumer::handleSynthesizedObjCMethod(const ObjCMethodDecl *D,
                                                  SourceLocation Loc,
                                                 const DeclContext *LexicalDC) {
  DeclInfo DInfo(/*isRedeclaration=*/true, /*isDefinition=*/true,
                 /*isContainer=*/false);
  return handleDecl(D, Loc, getCursor(D), DInfo, LexicalDC, D->getDeclContext());
}

bool CXIndexDataConsumer::handleObjCProperty(const ObjCPropertyDecl *D) {
  ScratchAlloc SA(*this);

  ObjCPropertyDeclInfo DInfo;
  EntityInfo GetterEntity;
  EntityInfo SetterEntity;

  DInfo.ObjCPropDeclInfo.declInfo = &DInfo;

  if (ObjCMethodDecl *Getter = D->getGetterMethodDecl()) {
    getEntityInfo(Getter, GetterEntity, SA);
    DInfo.ObjCPropDeclInfo.getter = &GetterEntity;
  } else {
    DInfo.ObjCPropDeclInfo.getter = nullptr;
  }
  if (ObjCMethodDecl *Setter = D->getSetterMethodDecl()) {
    getEntityInfo(Setter, SetterEntity, SA);
    DInfo.ObjCPropDeclInfo.setter = &SetterEntity;
  } else {
    DInfo.ObjCPropDeclInfo.setter = nullptr;
  }

  return handleDecl(D, D->getLocation(), getCursor(D), DInfo);
}

bool CXIndexDataConsumer::handleNamespace(const NamespaceDecl *D) {
  DeclInfo DInfo(/*isRedeclaration=*/!D->isOriginalNamespace(),
                 /*isDefinition=*/true,
                 /*isContainer=*/true);
  return handleDecl(D, D->getLocation(), getCursor(D), DInfo);
}

bool CXIndexDataConsumer::handleClassTemplate(const ClassTemplateDecl *D) {
  return handleCXXRecordDecl(D->getTemplatedDecl(), D);
}

bool CXIndexDataConsumer::handleFunctionTemplate(const FunctionTemplateDecl *D) {
  DeclInfo DInfo(/*isRedeclaration=*/!D->isCanonicalDecl(),
                 /*isDefinition=*/D->isThisDeclarationADefinition(),
                 /*isContainer=*/D->isThisDeclarationADefinition());
  return handleDecl(D, D->getLocation(), getCursor(D), DInfo);
}

bool CXIndexDataConsumer::handleTypeAliasTemplate(const TypeAliasTemplateDecl *D) {
  DeclInfo DInfo(/*isRedeclaration=*/!D->isCanonicalDecl(),
                 /*isDefinition=*/true, /*isContainer=*/false);
  return handleDecl(D, D->getLocation(), getCursor(D), DInfo);
}

bool CXIndexDataConsumer::handleReference(const NamedDecl *D, SourceLocation Loc,
                                      CXCursor Cursor,
                                      const NamedDecl *Parent,
                                      const DeclContext *DC,
                                      const Expr *E,
                                      CXIdxEntityRefKind Kind,
                                      CXSymbolRole Role) {
  if (!CB.indexEntityReference)
    return false;

  if (!D || !DC)
    return false;
  if (Loc.isInvalid())
    return false;
  if (!shouldIndexFunctionLocalSymbols() && isFunctionLocalDecl(D))
    return false;
  if (isNotFromSourceFile(D->getLocation()))
    return false;
  if (D->isImplicit() && shouldIgnoreIfImplicit(D))
    return false;

  if (shouldSuppressRefs()) {
    if (markEntityOccurrenceInFile(D, Loc))
      return false; // already occurred.
  }

  ScratchAlloc SA(*this);
  EntityInfo RefEntity, ParentEntity;
  getEntityInfo(D, RefEntity, SA);
  if (!RefEntity.USR)
    return false;

  getEntityInfo(Parent, ParentEntity, SA);

  ContainerInfo Container;
  getContainerInfo(DC, Container);

  CXIdxEntityRefInfo Info = { Kind,
                              Cursor,
                              getIndexLoc(Loc),
                              &RefEntity,
                              Parent ? &ParentEntity : nullptr,
                              &Container,
                              Role };
  CB.indexEntityReference(ClientData, &Info);
  return true;
}

bool CXIndexDataConsumer::isNotFromSourceFile(SourceLocation Loc) const {
  if (Loc.isInvalid())
    return true;
  SourceManager &SM = Ctx->getSourceManager();
  SourceLocation FileLoc = SM.getFileLoc(Loc);
  FileID FID = SM.getFileID(FileLoc);
  return SM.getFileEntryForID(FID) == nullptr;
}

void CXIndexDataConsumer::addContainerInMap(const DeclContext *DC,
                                        CXIdxClientContainer container) {
  if (!DC)
    return;

  ContainerMapTy::iterator I = ContainerMap.find(DC);
  if (I == ContainerMap.end()) {
    if (container)
      ContainerMap[DC] = container;
    return;
  }
  // Allow changing the container of a previously seen DeclContext so we
  // can handle invalid user code, like a function re-definition.
  if (container)
    I->second = container;
  else
    ContainerMap.erase(I);
}

CXIdxClientEntity CXIndexDataConsumer::getClientEntity(const Decl *D) const {
  if (!D)
    return nullptr;
  EntityMapTy::const_iterator I = EntityMap.find(D);
  if (I == EntityMap.end())
    return nullptr;
  return I->second;
}

void CXIndexDataConsumer::setClientEntity(const Decl *D, CXIdxClientEntity client) {
  if (!D)
    return;
  EntityMap[D] = client;
}

bool CXIndexDataConsumer::handleCXXRecordDecl(const CXXRecordDecl *RD,
                                          const NamedDecl *OrigD) {
  if (RD->isThisDeclarationADefinition()) {
    ScratchAlloc SA(*this);
    CXXClassDeclInfo CXXDInfo(/*isRedeclaration=*/!OrigD->isCanonicalDecl(),
                           /*isDefinition=*/RD->isThisDeclarationADefinition());
    CXXBasesListInfo BaseList(RD, *this, SA);
    CXXDInfo.CXXClassInfo.declInfo = &CXXDInfo;
    CXXDInfo.CXXClassInfo.bases = BaseList.getBases();
    CXXDInfo.CXXClassInfo.numBases = BaseList.getNumBases();

    if (shouldSuppressRefs()) {
      // Go through bases and mark them as referenced.
      for (unsigned i = 0, e = BaseList.getNumBases(); i != e; ++i) {
        const CXIdxBaseClassInfo *baseInfo = BaseList.getBases()[i];
        if (baseInfo->base) {
          const NamedDecl *BaseD = BaseList.BaseEntities[i].Dcl;
          SourceLocation
            Loc = SourceLocation::getFromRawEncoding(baseInfo->loc.int_data);
          markEntityOccurrenceInFile(BaseD, Loc);
        }
      }
    }

    return handleDecl(OrigD, OrigD->getLocation(), getCursor(OrigD), CXXDInfo);
  }

  DeclInfo DInfo(/*isRedeclaration=*/!OrigD->isCanonicalDecl(),
                 /*isDefinition=*/RD->isThisDeclarationADefinition(),
                 /*isContainer=*/RD->isThisDeclarationADefinition());
  return handleDecl(OrigD, OrigD->getLocation(), getCursor(OrigD), DInfo);
}

bool CXIndexDataConsumer::markEntityOccurrenceInFile(const NamedDecl *D,
                                                 SourceLocation Loc) {
  if (!D || Loc.isInvalid())
    return true;

  SourceManager &SM = Ctx->getSourceManager();
  D = getEntityDecl(D);
  
  std::pair<FileID, unsigned> LocInfo = SM.getDecomposedLoc(SM.getFileLoc(Loc));
  FileID FID = LocInfo.first;
  if (FID.isInvalid())
    return true;
  
  const FileEntry *FE = SM.getFileEntryForID(FID);
  if (!FE)
    return true;
  RefFileOccurrence RefOccur(FE, D);
  std::pair<llvm::DenseSet<RefFileOccurrence>::iterator, bool>
  res = RefFileOccurrences.insert(RefOccur);
  return !res.second; // already in map
}

const NamedDecl *CXIndexDataConsumer::getEntityDecl(const NamedDecl *D) const {
  assert(D);
  D = cast<NamedDecl>(D->getCanonicalDecl());

  if (const ObjCImplementationDecl *
               ImplD = dyn_cast<ObjCImplementationDecl>(D)) {
    return getEntityDecl(ImplD->getClassInterface());

  } else if (const ObjCCategoryImplDecl *
               CatImplD = dyn_cast<ObjCCategoryImplDecl>(D)) {
    return getEntityDecl(CatImplD->getCategoryDecl());
  } else if (const FunctionDecl *FD = dyn_cast<FunctionDecl>(D)) {
    if (FunctionTemplateDecl *TemplD = FD->getDescribedFunctionTemplate())
      return getEntityDecl(TemplD);
  } else if (const CXXRecordDecl *RD = dyn_cast<CXXRecordDecl>(D)) {
    if (ClassTemplateDecl *TemplD = RD->getDescribedClassTemplate())
      return getEntityDecl(TemplD);
  }

  return D;
}

const DeclContext *
CXIndexDataConsumer::getEntityContainer(const Decl *D) const {
  const DeclContext *DC = dyn_cast<DeclContext>(D);
  if (DC)
    return DC;

  if (const ClassTemplateDecl *ClassTempl = dyn_cast<ClassTemplateDecl>(D)) {
    DC = ClassTempl->getTemplatedDecl();
  } else if (const FunctionTemplateDecl *
          FuncTempl = dyn_cast<FunctionTemplateDecl>(D)) {
    DC = FuncTempl->getTemplatedDecl();
  }

  return DC;
}

CXIdxClientContainer
CXIndexDataConsumer::getClientContainerForDC(const DeclContext *DC) const {
  if (!DC)
    return nullptr;

  ContainerMapTy::const_iterator I = ContainerMap.find(DC);
  if (I == ContainerMap.end())
    return nullptr;

  return I->second;
}

CXIdxClientFile CXIndexDataConsumer::getIndexFile(const FileEntry *File) {
  if (!File)
    return nullptr;

  FileMapTy::iterator FI = FileMap.find(File);
  if (FI != FileMap.end())
    return FI->second;

  return nullptr;
}

CXIdxLoc CXIndexDataConsumer::getIndexLoc(SourceLocation Loc) const {
  CXIdxLoc idxLoc =  { {nullptr, nullptr}, 0 };
  if (Loc.isInvalid())
    return idxLoc;

  idxLoc.ptr_data[0] = const_cast<CXIndexDataConsumer *>(this);
  idxLoc.int_data = Loc.getRawEncoding();
  return idxLoc;
}

void CXIndexDataConsumer::translateLoc(SourceLocation Loc,
                                   CXIdxClientFile *indexFile, CXFile *file,
                                   unsigned *line, unsigned *column,
                                   unsigned *offset) {
  if (Loc.isInvalid())
    return;

  SourceManager &SM = Ctx->getSourceManager();
  Loc = SM.getFileLoc(Loc);

  std::pair<FileID, unsigned> LocInfo = SM.getDecomposedLoc(Loc);
  FileID FID = LocInfo.first;
  unsigned FileOffset = LocInfo.second;

  if (FID.isInvalid())
    return;
  
  const FileEntry *FE = SM.getFileEntryForID(FID);
  if (indexFile)
    *indexFile = getIndexFile(FE);
  if (file)
    *file = const_cast<FileEntry *>(FE);
  if (line)
    *line = SM.getLineNumber(FID, FileOffset);
  if (column)
    *column = SM.getColumnNumber(FID, FileOffset);
  if (offset)
    *offset = FileOffset;
}

static CXIdxEntityKind getEntityKindFromSymbolKind(SymbolKind K, SymbolLanguage L);
static CXIdxEntityCXXTemplateKind
getEntityKindFromSymbolProperties(SymbolPropertySet K);
static CXIdxEntityLanguage getEntityLangFromSymbolLang(SymbolLanguage L);

void CXIndexDataConsumer::getEntityInfo(const NamedDecl *D,
                                    EntityInfo &EntityInfo,
                                    ScratchAlloc &SA) {
  if (!D)
    return;

  D = getEntityDecl(D);
  EntityInfo.cursor = getCursor(D);
  EntityInfo.Dcl = D;
  EntityInfo.IndexCtx = this;

  SymbolInfo SymInfo = getSymbolInfo(D);
  EntityInfo.kind = getEntityKindFromSymbolKind(SymInfo.Kind, SymInfo.Lang);
  EntityInfo.templateKind = getEntityKindFromSymbolProperties(SymInfo.Properties);
  EntityInfo.lang = getEntityLangFromSymbolLang(SymInfo.Lang);

  if (D->hasAttrs()) {
    EntityInfo.AttrList = AttrListInfo::create(D, *this);
    EntityInfo.attributes = EntityInfo.AttrList->getAttrs();
    EntityInfo.numAttributes = EntityInfo.AttrList->getNumAttrs();
  }

  if (EntityInfo.kind == CXIdxEntity_Unexposed)
    return;

  if (IdentifierInfo *II = D->getIdentifier()) {
    EntityInfo.name = SA.toCStr(II->getName());

  } else if (isa<TagDecl>(D) || isa<FieldDecl>(D) || isa<NamespaceDecl>(D)) {
    EntityInfo.name = nullptr; // anonymous tag/field/namespace.

  } else {
    SmallString<256> StrBuf;
    {
      llvm::raw_svector_ostream OS(StrBuf);
      D->printName(OS);
    }
    EntityInfo.name = SA.copyCStr(StrBuf.str());
  }

  {
    SmallString<512> StrBuf;
    bool Ignore = getDeclCursorUSR(D, StrBuf);
    if (Ignore) {
      EntityInfo.USR = nullptr;
    } else {
      EntityInfo.USR = SA.copyCStr(StrBuf.str());
    }
  }
}

void CXIndexDataConsumer::getContainerInfo(const DeclContext *DC,
                                       ContainerInfo &ContInfo) {
  ContInfo.cursor = getCursor(cast<Decl>(DC));
  ContInfo.DC = DC;
  ContInfo.IndexCtx = this;
}

CXCursor CXIndexDataConsumer::getRefCursor(const NamedDecl *D, SourceLocation Loc) {
  if (const TypeDecl *TD = dyn_cast<TypeDecl>(D))
    return MakeCursorTypeRef(TD, Loc, CXTU);
  if (const ObjCInterfaceDecl *ID = dyn_cast<ObjCInterfaceDecl>(D))
    return MakeCursorObjCClassRef(ID, Loc, CXTU);
  if (const ObjCProtocolDecl *PD = dyn_cast<ObjCProtocolDecl>(D))
    return MakeCursorObjCProtocolRef(PD, Loc, CXTU);
  if (const TemplateDecl *Template = dyn_cast<TemplateDecl>(D))
    return MakeCursorTemplateRef(Template, Loc, CXTU);
  if (const NamespaceDecl *Namespace = dyn_cast<NamespaceDecl>(D))
    return MakeCursorNamespaceRef(Namespace, Loc, CXTU);
  if (const NamespaceAliasDecl *Namespace = dyn_cast<NamespaceAliasDecl>(D))
    return MakeCursorNamespaceRef(Namespace, Loc, CXTU);
  if (const FieldDecl *Field = dyn_cast<FieldDecl>(D))
    return MakeCursorMemberRef(Field, Loc, CXTU);
  if (const VarDecl *Var = dyn_cast<VarDecl>(D))
    return MakeCursorVariableRef(Var, Loc, CXTU);
  
  return clang_getNullCursor();
}

bool CXIndexDataConsumer::shouldIgnoreIfImplicit(const Decl *D) {
  if (isa<ObjCInterfaceDecl>(D))
    return false;
  if (isa<ObjCCategoryDecl>(D))
    return false;
  if (isa<ObjCIvarDecl>(D))
    return false;
  if (isa<ObjCMethodDecl>(D))
    return false;
  if (isa<ImportDecl>(D))
    return false;
  return true;
}

bool CXIndexDataConsumer::isTemplateImplicitInstantiation(const Decl *D) {
  if (const ClassTemplateSpecializationDecl *
        SD = dyn_cast<ClassTemplateSpecializationDecl>(D)) {
    return SD->getSpecializationKind() == TSK_ImplicitInstantiation;
  }
  if (const FunctionDecl *FD = dyn_cast<FunctionDecl>(D)) {
    return FD->getTemplateSpecializationKind() == TSK_ImplicitInstantiation;
  }
  return false;
}

static CXIdxEntityKind getEntityKindFromSymbolKind(SymbolKind K, SymbolLanguage Lang) {
  switch (K) {
  case SymbolKind::Unknown:
  case SymbolKind::Module:
  case SymbolKind::Macro:
  case SymbolKind::ClassProperty:
  case SymbolKind::Using:
  case SymbolKind::CommentTag:
<<<<<<< HEAD
=======
  case SymbolKind::TemplateTypeParm:
  case SymbolKind::TemplateTemplateParm:
  case SymbolKind::NonTypeTemplateParm:
>>>>>>> b8673535
    return CXIdxEntity_Unexposed;

  case SymbolKind::Enum: return CXIdxEntity_Enum;
  case SymbolKind::Struct: return CXIdxEntity_Struct;
  case SymbolKind::Union: return CXIdxEntity_Union;
  case SymbolKind::TypeAlias:
    if (Lang == SymbolLanguage::CXX)
      return CXIdxEntity_CXXTypeAlias;
    return CXIdxEntity_Typedef;
  case SymbolKind::Function: return CXIdxEntity_Function;
  case SymbolKind::Variable: return CXIdxEntity_Variable;
  case SymbolKind::Field:
    if (Lang == SymbolLanguage::ObjC)
      return CXIdxEntity_ObjCIvar;
    return CXIdxEntity_Field;
  case SymbolKind::EnumConstant: return CXIdxEntity_EnumConstant;
  case SymbolKind::Class:
    if (Lang == SymbolLanguage::ObjC)
      return CXIdxEntity_ObjCClass;
    return CXIdxEntity_CXXClass;
  case SymbolKind::Protocol:
    if (Lang == SymbolLanguage::ObjC)
      return CXIdxEntity_ObjCProtocol;
    return CXIdxEntity_CXXInterface;
  case SymbolKind::Extension: return CXIdxEntity_ObjCCategory;
  case SymbolKind::InstanceMethod:
    if (Lang == SymbolLanguage::ObjC)
      return CXIdxEntity_ObjCInstanceMethod;
    return CXIdxEntity_CXXInstanceMethod;
  case SymbolKind::ClassMethod: return CXIdxEntity_ObjCClassMethod;
  case SymbolKind::StaticMethod: return CXIdxEntity_CXXStaticMethod;
  case SymbolKind::InstanceProperty: return CXIdxEntity_ObjCProperty;
  case SymbolKind::StaticProperty: return CXIdxEntity_CXXStaticVariable;
  case SymbolKind::Namespace: return CXIdxEntity_CXXNamespace;
  case SymbolKind::NamespaceAlias: return CXIdxEntity_CXXNamespaceAlias;
  case SymbolKind::Constructor: return CXIdxEntity_CXXConstructor;
  case SymbolKind::Destructor: return CXIdxEntity_CXXDestructor;
  case SymbolKind::ConversionFunction: return CXIdxEntity_CXXConversionFunction;
  case SymbolKind::Parameter: return CXIdxEntity_Variable;
  }
  llvm_unreachable("invalid symbol kind");
}

static CXIdxEntityCXXTemplateKind
getEntityKindFromSymbolProperties(SymbolPropertySet K) {
  if (K & (SymbolPropertySet)SymbolProperty::TemplatePartialSpecialization)
    return CXIdxEntity_TemplatePartialSpecialization;
  if (K & (SymbolPropertySet)SymbolProperty::TemplateSpecialization)
    return CXIdxEntity_TemplateSpecialization;
  if (K & (SymbolPropertySet)SymbolProperty::Generic)
    return CXIdxEntity_Template;
  return CXIdxEntity_NonTemplate;
}

static CXIdxEntityLanguage getEntityLangFromSymbolLang(SymbolLanguage L) {
  switch (L) {
  case SymbolLanguage::C: return CXIdxEntityLang_C;
  case SymbolLanguage::ObjC: return CXIdxEntityLang_ObjC;
  case SymbolLanguage::CXX: return CXIdxEntityLang_CXX;
  case SymbolLanguage::Swift: return CXIdxEntityLang_Swift;
  }
  llvm_unreachable("invalid symbol language");
}<|MERGE_RESOLUTION|>--- conflicted
+++ resolved
@@ -1246,12 +1246,9 @@
   case SymbolKind::ClassProperty:
   case SymbolKind::Using:
   case SymbolKind::CommentTag:
-<<<<<<< HEAD
-=======
   case SymbolKind::TemplateTypeParm:
   case SymbolKind::TemplateTemplateParm:
   case SymbolKind::NonTypeTemplateParm:
->>>>>>> b8673535
     return CXIdxEntity_Unexposed;
 
   case SymbolKind::Enum: return CXIdxEntity_Enum;
