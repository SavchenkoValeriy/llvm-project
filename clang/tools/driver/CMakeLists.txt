set( LLVM_LINK_COMPONENTS
  ${LLVM_TARGETS_TO_BUILD}
  Analysis
  CodeGen
  Core
  IPO
  InstCombine
  Instrumentation
  MC
  MCParser
  ObjCARCOpts
  Option
  ScalarOpts
  Support
  TransformUtils
  Vectorize
  )

option(CLANG_PLUGIN_SUPPORT "Build clang with plugin support" ON)

# Support plugins. This must be before add_clang_executable as it reads
# LLVM_NO_DEAD_STRIP.
if(CLANG_PLUGIN_SUPPORT)
  set(LLVM_NO_DEAD_STRIP 1)
endif()

add_clang_tool(clang
  driver.cpp
  cc1_main.cpp
  cc1as_main.cpp
<<<<<<< HEAD
  apinotes_main.cpp
=======

  DEPENDS
  intrinsics_gen
>>>>>>> 73f03752
  )

target_link_libraries(clang
  clangBasic
  clangAPINotes
  clangCodeGen
  clangDriver
  clangFrontend
  clangFrontendTool
  )

if(WIN32 AND NOT CYGWIN)
  # Prevent versioning if the buildhost is targeting for Win32.
else()
  set_target_properties(clang PROPERTIES VERSION ${CLANG_EXECUTABLE_VERSION})
endif()

# Support plugins.
if(CLANG_PLUGIN_SUPPORT)
  export_executable_symbols(clang)
endif()

add_dependencies(clang clang-headers)

if(NOT CLANG_LINKS_TO_CREATE)
  set(CLANG_LINKS_TO_CREATE clang++ clang-cl clang-cpp)

  if (WIN32)
    list(APPEND CLANG_LINKS_TO_CREATE ../msbuild-bin/cl)
  endif()
endif()

foreach(link ${CLANG_LINKS_TO_CREATE})
  add_clang_symlink(${link} clang)
endforeach()

# Configure plist creation for OS X.
set (TOOL_INFO_PLIST "Info.plist" CACHE STRING "Plist name")
if (APPLE)  
  if (CLANG_VENDOR)
    set(TOOL_INFO_NAME "${CLANG_VENDOR} clang")
  else()
    set(TOOL_INFO_NAME "clang")
  endif()

  set(TOOL_INFO_UTI "${CLANG_VENDOR_UTI}")
  set(TOOL_INFO_VERSION "${CLANG_VERSION}")
  set(TOOL_INFO_BUILD_VERSION "${LLVM_MAJOR_VERSION}.${LLVM_MINOR_VERSION}")
  
  set(TOOL_INFO_PLIST_OUT "${CMAKE_CURRENT_BINARY_DIR}/${TOOL_INFO_PLIST}")
  target_link_libraries(clang
    "-Wl,-sectcreate,__TEXT,__info_plist,${TOOL_INFO_PLIST_OUT}")
  configure_file("${TOOL_INFO_PLIST}.in" "${TOOL_INFO_PLIST_OUT}" @ONLY)
  
  set(TOOL_INFO_UTI)
  set(TOOL_INFO_NAME)
  set(TOOL_INFO_VERSION)
  set(TOOL_INFO_BUILD_VERSION)
endif()

# the linker -order_file flag is only supported by ld64
if(LD64_EXECUTABLE AND CLANG_ORDER_FILE)
  include(CMakePushCheckState)

  function(check_linker_flag flag out_var)
    cmake_push_check_state()
    set(CMAKE_REQUIRED_FLAGS "${CMAKE_REQUIRED_FLAGS} ${flag}")
    check_cxx_compiler_flag("" ${out_var})
    cmake_pop_check_state()
  endfunction()

  # This is a test to ensure the actual order file works with the linker.
  check_linker_flag("-Wl,-order_file,${CLANG_ORDER_FILE}"
    LINKER_ORDER_FILE_WORKS)

  # Passing an empty order file disables some linker layout optimizations.
  # To work around this and enable workflows for re-linking when the order file
  # changes we check during configuration if the file is empty, and make it a
  # configuration dependency.
  file(READ ${CLANG_ORDER_FILE} ORDER_FILE LIMIT 20)
  if("${ORDER_FILE}" STREQUAL "\n")
    set_property(DIRECTORY APPEND PROPERTY CMAKE_CONFIGURE_DEPENDS ${CLANG_ORDER_FILE})
  elseif(LINKER_ORDER_FILE_WORKS)
    target_link_libraries(clang "-Wl,-order_file,${CLANG_ORDER_FILE}")
    set_target_properties(clang PROPERTIES LINK_DEPENDS ${CLANG_ORDER_FILE})
  endif()
endif()

if(WITH_POLLY AND LINK_POLLY_INTO_TOOLS)
  target_link_libraries(clang Polly)
endif(WITH_POLLY AND LINK_POLLY_INTO_TOOLS)<|MERGE_RESOLUTION|>--- conflicted
+++ resolved
@@ -28,13 +28,10 @@
   driver.cpp
   cc1_main.cpp
   cc1as_main.cpp
-<<<<<<< HEAD
   apinotes_main.cpp
-=======
 
   DEPENDS
   intrinsics_gen
->>>>>>> 73f03752
   )
 
 target_link_libraries(clang
@@ -82,7 +79,7 @@
 
   set(TOOL_INFO_UTI "${CLANG_VENDOR_UTI}")
   set(TOOL_INFO_VERSION "${CLANG_VERSION}")
-  set(TOOL_INFO_BUILD_VERSION "${LLVM_MAJOR_VERSION}.${LLVM_MINOR_VERSION}")
+  set(TOOL_INFO_BUILD_VERSION "${LLVM_VERSION_MAJOR}.${LLVM_VERSION_MINOR}")
   
   set(TOOL_INFO_PLIST_OUT "${CMAKE_CURRENT_BINARY_DIR}/${TOOL_INFO_PLIST}")
   target_link_libraries(clang
