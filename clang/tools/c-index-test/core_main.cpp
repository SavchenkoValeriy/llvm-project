--- conflicted
+++ resolved
@@ -638,7 +638,12 @@
   }
 }
 
-<<<<<<< HEAD
+static void printSymbolNameAndUSR(const clang::Module *Mod, raw_ostream &OS) {
+  assert(Mod);
+  OS << Mod->getFullModuleName() << " | ";
+  generateFullUSRForModule(Mod, OS);
+}
+
 static void printSymbol(const IndexRecordDecl &Rec, raw_ostream &OS) {
   printSymbolInfo(Rec.SymInfo, OS);
   OS << " | ";
@@ -797,12 +802,6 @@
 #else
   return 1;
 #endif
-=======
-static void printSymbolNameAndUSR(const clang::Module *Mod, raw_ostream &OS) {
-  assert(Mod);
-  OS << Mod->getFullModuleName() << " | ";
-  generateFullUSRForModule(Mod, OS);
->>>>>>> 2c32ddf5
 }
 
 //===----------------------------------------------------------------------===//
