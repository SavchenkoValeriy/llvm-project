--- conflicted
+++ resolved
@@ -1338,11 +1338,8 @@
     Ptr = std::make_unique<VersionArgument>(Arg, Attr);
   else if (ArgName == "AttrArgument")
     Ptr = std::make_unique<AttrArgument>(Arg, Attr);
-<<<<<<< HEAD
-=======
   else if (ArgName == "OMPTraitInfoArgument")
     Ptr = std::make_unique<SimpleArgument>(Arg, Attr, "OMPTraitInfo *");
->>>>>>> 391b2257
 
   if (!Ptr) {
     // Search in reverse order so that the most-derived type is handled first.
