--- conflicted
+++ resolved
@@ -1336,13 +1336,10 @@
     Ptr = std::make_unique<VariadicIdentifierArgument>(Arg, Attr);
   else if (ArgName == "VersionArgument")
     Ptr = std::make_unique<VersionArgument>(Arg, Attr);
-<<<<<<< HEAD
   else if (ArgName == "AttrArgument")
     Ptr = std::make_unique<AttrArgument>(Arg, Attr);
-=======
   else if (ArgName == "OMPTraitInfoArgument")
     Ptr = std::make_unique<SimpleArgument>(Arg, Attr, "OMPTraitInfo *");
->>>>>>> 1228d42d
 
   if (!Ptr) {
     // Search in reverse order so that the most-derived type is handled first.
