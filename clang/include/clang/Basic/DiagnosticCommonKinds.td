//==--- DiagnosticCommonKinds.td - common diagnostics ---------------------===//
//
//                     The LLVM Compiler Infrastructure
//
// This file is distributed under the University of Illinois Open Source
// License. See LICENSE.TXT for details.
//
//===----------------------------------------------------------------------===//

//===----------------------------------------------------------------------===//
// Common Helpers
//===----------------------------------------------------------------------===//

let Component = "Common" in {

// Basic.

def fatal_too_many_errors
  : Error<"too many errors emitted, stopping now">, DefaultFatal; 

def note_declared_at : Note<"declared here">;
def note_previous_definition : Note<"previous definition is here">;
def note_previous_declaration : Note<"previous declaration is here">;
def note_previous_implicit_declaration : Note<
  "previous implicit declaration is here">;
def note_previous_use : Note<"previous use is here">;
def note_duplicate_case_prev : Note<"previous case defined here">;
def note_forward_declaration : Note<"forward declaration of %0">;
def note_type_being_defined : Note<
  "definition of %0 is not complete until the closing '}'">;
/// note_matching - this is used as a continuation of a previous diagnostic,
/// e.g. to specify the '(' when we expected a ')'.
def note_matching : Note<"to match this %0">;

def note_using : Note<"using">;
def note_possibility : Note<"one possibility">;
def note_also_found : Note<"also found">;

// Parse && Lex

let CategoryName = "Lexical or Preprocessor Issue" in {

def err_expected_colon_after_setter_name : Error<
  "method name referenced in property setter attribute "
  "must end with ':'">;
def err_expected_string_literal : Error<"expected string literal "
  "%select{in %1|for diagnostic message in static_assert|"
          "for optional message in 'availability' attribute|"
          "for %select{language|source container}1 name in "
          "'external_source_symbol' attribute}0">;
def err_invalid_string_udl : Error<
  "string literal with user-defined suffix cannot be used here">;
def err_invalid_character_udl : Error<
  "character literal with user-defined suffix cannot be used here">;
def err_invalid_numeric_udl : Error<
  "numeric literal with user-defined suffix cannot be used here">;

}

// Parse && Sema

let CategoryName = "Parse Issue" in {

def err_expected : Error<"expected %0">;
def err_expected_either : Error<"expected %0 or %1">;
def err_expected_after : Error<"expected %1 after %0">;

def err_param_redefinition : Error<"redefinition of parameter %0">;
def warn_method_param_redefinition : Warning<"redefinition of method parameter %0">;
def warn_method_param_declaration : Warning<"redeclaration of method parameter %0">,
  InGroup<DuplicateArgDecl>, DefaultIgnore;
def err_invalid_storage_class_in_func_decl : Error<
  "invalid storage class specifier in function declarator">;
def err_expected_namespace_name : Error<"expected namespace name">;
def ext_variadic_templates : ExtWarn<
  "variadic templates are a C++11 extension">, InGroup<CXX11>;
def warn_cxx98_compat_variadic_templates :
  Warning<"variadic templates are incompatible with C++98">,
  InGroup<CXX98Compat>, DefaultIgnore;
def err_default_special_members : Error<
  "only special member functions may be defaulted">;
def err_deleted_non_function : Error<
  "only functions can have deleted definitions">;
def err_module_not_found : Error<"module '%0' not found">, DefaultFatal;
def err_module_not_built : Error<"could not build module '%0'">, DefaultFatal;
def err_module_build_disabled: Error<
  "module '%0' is needed but has not been provided, and implicit use of module "
  "files is disabled">, DefaultFatal;
def err_module_unavailable : Error<
  "module '%0' %select{is incompatible with|requires}1 feature '%2'">;
def err_module_header_missing : Error<
  "%select{|umbrella }0header '%1' not found">;
def remark_module_lock_failure : Remark<
  "could not acquire lock file for module '%0': %1">, InGroup<ModuleBuild>;
def remark_module_lock_timeout : Remark<
  "timed out waiting to acquire lock file for module '%0'">, InGroup<ModuleBuild>;
def err_module_shadowed : Error<"import of shadowed module '%0'">, DefaultFatal;
def err_module_build_shadowed_submodule : Error<
  "build a shadowed submodule '%0'">, DefaultFatal;
def err_module_cycle : Error<"cyclic dependency in module '%0': %1">, 
  DefaultFatal;
def err_module_prebuilt : Error<
  "error in loading module '%0' from prebuilt module path">, DefaultFatal;
def note_pragma_entered_here : Note<"#pragma entered here">;  
def note_decl_hiding_tag_type : Note<
  "%1 %0 is hidden by a non-type declaration of %0 here">;
def err_attribute_not_type_attr : Error<
  "%0 attribute cannot be applied to types">;
def err_enum_template : Error<"enumeration cannot be a template">;

}

let CategoryName = "Nullability Issue" in {

def warn_nullability_duplicate : Warning<
  "duplicate nullability specifier %0">,
  InGroup<Nullability>;
  
def warn_conflicting_nullability_attr_overriding_ret_types : Warning<
  "conflicting nullability specifier on return types, %0 "
  "conflicts with existing specifier %1">,
  InGroup<Nullability>;

def warn_conflicting_nullability_attr_overriding_param_types : Warning<
  "conflicting nullability specifier on parameter types, %0 "
  "conflicts with existing specifier %1">,
  InGroup<Nullability>;

def err_nullability_conflicting : Error<
  "nullability specifier %0 conflicts with existing specifier %1">;

}

// Sema && Lex
def ext_c99_longlong : Extension<
  "'long long' is an extension when C99 mode is not enabled">,
  InGroup<LongLong>;
def ext_cxx11_longlong : Extension<
  "'long long' is a C++11 extension">,
  InGroup<CXX11LongLong>;
def warn_cxx98_compat_longlong : Warning<
  "'long long' is incompatible with C++98">,
  InGroup<CXX98CompatPedantic>, DefaultIgnore;
def err_integer_literal_too_large : Error<
  "integer literal is too large to be represented in any %select{signed |}0"
  "integer type">;
def ext_integer_literal_too_large_for_signed : ExtWarn<
  "integer literal is too large to be represented in a signed integer type, "
  "interpreting as unsigned">,
  InGroup<ImplicitlyUnsignedLiteral>;
def warn_old_implicitly_unsigned_long : Warning<
  "integer literal is too large to be represented in type 'long', "
  "interpreting as 'unsigned long' per C89; this literal will "
  "%select{have type 'long long'|be ill-formed}0 in C99 onwards">,
  InGroup<C99Compat>;
def warn_old_implicitly_unsigned_long_cxx : Warning<
  "integer literal is too large to be represented in type 'long', "
  "interpreting as 'unsigned long' per C++98; this literal will "
  "%select{have type 'long long'|be ill-formed}0 in C++11 onwards">,
  InGroup<CXX11Compat>;
def ext_old_implicitly_unsigned_long_cxx : ExtWarn<
  "integer literal is too large to be represented in type 'long' and is "
  "subject to undefined behavior under C++98, interpreting as 'unsigned long'; "
  "this literal will %select{have type 'long long'|be ill-formed}0 "
  "in C++11 onwards">,
  InGroup<CXX11Compat>;
def ext_clang_enable_if : Extension<"'enable_if' is a clang extension">,
                          InGroup<GccCompat>;
def ext_clang_diagnose_if : Extension<"'diagnose_if' is a clang extension">,
                            InGroup<GccCompat>;

// SEH
def err_seh_expected_handler : Error<
  "expected '__except' or '__finally' block">;
def err_seh___except_block : Error<
  "%0 only allowed in __except block or filter expression">;
def err_seh___except_filter : Error<
  "%0 only allowed in __except filter expression">;
def err_seh___finally_block : Error<
  "%0 only allowed in __finally block">;

// Sema && AST
def note_invalid_subexpr_in_const_expr : Note<
  "subexpression not valid in a constant expression">;

// Targets

def err_target_unknown_triple : Error<
  "unknown target triple '%0', please use -triple or -arch">;
def err_target_unknown_cpu : Error<"unknown target CPU '%0'">;
def note_valid_options : Note<"valid target CPU values are: %0">;
def err_target_unsupported_cpu_for_micromips : Error<
  "micromips is not supported for target CPU '%0'">;
def err_target_unknown_abi : Error<"unknown target ABI '%0'">;
def err_target_unsupported_abi : Error<"ABI '%0' is not supported on CPU '%1'">;
def err_target_unsupported_abi_for_triple : Error<
  "ABI '%0' is not supported for '%1'">;
def err_target_unknown_fpmath : Error<"unknown FP unit '%0'">;
def err_target_unsupported_fpmath : Error<
    "the '%0' unit is not supported with this instruction set">;
def err_target_unsupported_unaligned : Error<
  "the %0 sub-architecture does not support unaligned accesses">;
def err_target_unsupported_execute_only : Error<
  "execute only is not supported for the %0 sub-architecture">;
def err_opt_not_valid_with_opt : Error<
  "option '%0' cannot be specified with '%1'">;
def err_opt_not_valid_without_opt : Error<
  "option '%0' cannot be specified without '%1'">;

// Source manager
def err_cannot_open_file : Error<"cannot open file '%0': %1">, DefaultFatal;
def err_file_modified : Error<
  "file '%0' modified since it was first processed">, DefaultFatal;
def err_unsupported_bom : Error<"%0 byte order mark detected in '%1', but "
  "encoding is not supported">, DefaultFatal;
def err_unable_to_rename_temp : Error<
  "unable to rename temporary '%0' to output file '%1': '%2'">;
def err_unable_to_make_temp : Error<
  "unable to make temporary file: %0">;
  
// Modules
def err_module_format_unhandled : Error<
  "no handler registered for module format '%0'">, DefaultFatal;

// TransformActions
// TODO: Use a custom category name to distinguish rewriter errors.
def err_mt_message : Error<"[rewriter] %0">, SuppressInSystemHeader;
def warn_mt_message : Warning<"[rewriter] %0">;
def note_mt_message : Note<"[rewriter] %0">;

// ARCMigrate
def warn_arcmt_nsalloc_realloc : Warning<"[rewriter] call returns pointer to GC managed memory; it will become unmanaged in ARC">;
def err_arcmt_nsinvocation_ownership : Error<"NSInvocation's %0 is not safe to be used with an object with ownership other than __unsafe_unretained">;

<<<<<<< HEAD
// API notes
def err_apinotes_message : Error<"%0">;
def warn_apinotes_message : Warning<"%0">, InGroup<DiagGroup<"apinotes">>;
def note_apinotes_message : Note<"%0">;
=======
// OpenCL C++.
def err_openclcxx_not_supported : Error<
  "'%0' is not supported in OpenCL C++">;
>>>>>>> e253f2f8

// OpenMP
def err_omp_more_one_clause : Error<
  "directive '#pragma omp %0' cannot contain more than one '%1' clause%select{| with '%3' name modifier| with 'source' dependence}2">;
}<|MERGE_RESOLUTION|>--- conflicted
+++ resolved
@@ -232,16 +232,14 @@
 def warn_arcmt_nsalloc_realloc : Warning<"[rewriter] call returns pointer to GC managed memory; it will become unmanaged in ARC">;
 def err_arcmt_nsinvocation_ownership : Error<"NSInvocation's %0 is not safe to be used with an object with ownership other than __unsafe_unretained">;
 
-<<<<<<< HEAD
 // API notes
 def err_apinotes_message : Error<"%0">;
 def warn_apinotes_message : Warning<"%0">, InGroup<DiagGroup<"apinotes">>;
 def note_apinotes_message : Note<"%0">;
-=======
+
 // OpenCL C++.
 def err_openclcxx_not_supported : Error<
   "'%0' is not supported in OpenCL C++">;
->>>>>>> e253f2f8
 
 // OpenMP
 def err_omp_more_one_clause : Error<
