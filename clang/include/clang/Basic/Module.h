//===- Module.h - Describe a module -----------------------------*- C++ -*-===//
//
// Part of the LLVM Project, under the Apache License v2.0 with LLVM Exceptions.
// See https://llvm.org/LICENSE.txt for license information.
// SPDX-License-Identifier: Apache-2.0 WITH LLVM-exception
//
//===----------------------------------------------------------------------===//
//
/// \file
/// Defines the clang::Module class, which describes a module in the
/// source code.
//
//===----------------------------------------------------------------------===//

#ifndef LLVM_CLANG_BASIC_MODULE_H
#define LLVM_CLANG_BASIC_MODULE_H

#include "clang/Basic/DirectoryEntry.h"
#include "clang/Basic/FileEntry.h"
#include "clang/Basic/SourceLocation.h"
#include "llvm/ADT/ArrayRef.h"
#include "llvm/ADT/DenseSet.h"
#include "llvm/ADT/Optional.h"
#include "llvm/ADT/PointerIntPair.h"
#include "llvm/ADT/STLExtras.h"
#include "llvm/ADT/SetVector.h"
#include "llvm/ADT/SmallVector.h"
#include "llvm/ADT/StringMap.h"
#include "llvm/ADT/StringRef.h"
#include "llvm/ADT/iterator_range.h"
#include <array>
#include <cassert>
#include <cstdint>
#include <ctime>
#include <iterator>
#include <string>
#include <utility>
#include <vector>

namespace llvm {

class raw_ostream;

} // namespace llvm

namespace clang {

class FileManager;
class LangOptions;
class TargetInfo;

/// Describes the name of a module.
using ModuleId = SmallVector<std::pair<std::string, SourceLocation>, 2>;

/// The signature of a module, which is a hash of the AST content.
struct ASTFileSignature : std::array<uint8_t, 20> {
  using BaseT = std::array<uint8_t, 20>;

  static constexpr size_t size = std::tuple_size<BaseT>::value;

  ASTFileSignature(BaseT S = {{0}}) : BaseT(std::move(S)) {}

  explicit operator bool() const { return *this != BaseT({{0}}); }

  /// Returns the value truncated to the size of an uint64_t.
  uint64_t truncatedValue() const {
    uint64_t Value = 0;
    static_assert(sizeof(*this) >= sizeof(uint64_t), "No need to truncate.");
    for (unsigned I = 0; I < sizeof(uint64_t); ++I)
      Value |= static_cast<uint64_t>((*this)[I]) << (I * 8);
    return Value;
  }

  static ASTFileSignature create(StringRef Bytes) {
    return create(Bytes.bytes_begin(), Bytes.bytes_end());
  }

  static ASTFileSignature createDISentinel() {
    ASTFileSignature Sentinel;
    Sentinel.fill(0xFF);
    return Sentinel;
  }

  template <typename InputIt>
  static ASTFileSignature create(InputIt First, InputIt Last) {
    assert(std::distance(First, Last) == size &&
           "Wrong amount of bytes to create an ASTFileSignature");

    ASTFileSignature Signature;
    std::copy(First, Last, Signature.begin());
    return Signature;
  }
};

/// Describes a module or submodule.
class Module {
public:
  /// The name of this module.
  std::string Name;

  /// The location of the module definition.
  SourceLocation DefinitionLoc;

  enum ModuleKind {
    /// This is a module that was defined by a module map and built out
    /// of header files.
    ModuleMapModule,

    /// This is a C++ Modules TS module interface unit.
    ModuleInterfaceUnit,

    /// This is a fragment of the global module within some C++ module.
    GlobalModuleFragment,

    /// This is the private module fragment within some C++ module.
    PrivateModuleFragment,
  };

  /// The kind of this module.
  ModuleKind Kind = ModuleMapModule;

  /// The parent of this module. This will be NULL for the top-level
  /// module.
  Module *Parent;

  /// The build directory of this module. This is the directory in
  /// which the module is notionally built, and relative to which its headers
  /// are found.
  const DirectoryEntry *Directory = nullptr;

  /// The presumed file name for the module map defining this module.
  /// Only non-empty when building from preprocessed source.
  std::string PresumedModuleMapFile;

  /// The umbrella header or directory.
  llvm::PointerUnion<const FileEntry *, const DirectoryEntry *> Umbrella;

  /// The module signature.
  ASTFileSignature Signature;

  /// The name of the umbrella entry, as written in the module map.
  std::string UmbrellaAsWritten;

  // The path to the umbrella entry relative to the root module's \c Directory.
  std::string UmbrellaRelativeToRootModuleDirectory;

  /// The module through which entities defined in this module will
  /// eventually be exposed, for use in "private" modules.
  std::string ExportAsModule;

  /// For the debug info, the path to this module's .apinotes file, if any.
  std::string APINotesFile;
  
  /// Does this Module scope describe part of the purview of a named C++ module?
  bool isModulePurview() const {
    return Kind == ModuleInterfaceUnit || Kind == PrivateModuleFragment;
  }

private:
  /// The submodules of this module, indexed by name.
  std::vector<Module *> SubModules;

  /// A mapping from the submodule name to the index into the
  /// \c SubModules vector at which that submodule resides.
  llvm::StringMap<unsigned> SubModuleIndex;

  /// The AST file if this is a top-level module which has a
  /// corresponding serialized AST file, or null otherwise.
  Optional<FileEntryRef> ASTFile;

  /// The top-level headers associated with this module.
  llvm::SmallSetVector<const FileEntry *, 2> TopHeaders;

  /// top-level header filenames that aren't resolved to FileEntries yet.
  std::vector<std::string> TopHeaderNames;

  /// Cache of modules visible to lookup in this module.
  mutable llvm::DenseSet<const Module*> VisibleModulesCache;

  /// The ID used when referencing this module within a VisibleModuleSet.
  unsigned VisibilityID;

public:
  enum HeaderKind {
    HK_Normal,
    HK_Textual,
    HK_Private,
    HK_PrivateTextual,
    HK_Excluded
  };
  static const int NumHeaderKinds = HK_Excluded + 1;

  /// Information about a header directive as found in the module map
  /// file.
  struct Header {
    std::string NameAsWritten;
    std::string PathRelativeToRootModuleDirectory;
    const FileEntry *Entry;

    explicit operator bool() { return Entry; }
  };

  /// Information about a directory name as found in the module map
  /// file.
  struct DirectoryName {
    std::string NameAsWritten;
    std::string PathRelativeToRootModuleDirectory;
    const DirectoryEntry *Entry;

    explicit operator bool() { return Entry; }
  };

  /// The headers that are part of this module.
  SmallVector<Header, 2> Headers[5];

  /// Stored information about a header directive that was found in the
  /// module map file but has not been resolved to a file.
  struct UnresolvedHeaderDirective {
    HeaderKind Kind = HK_Normal;
    SourceLocation FileNameLoc;
    std::string FileName;
    bool IsUmbrella = false;
    bool HasBuiltinHeader = false;
    Optional<off_t> Size;
    Optional<time_t> ModTime;
  };

  /// Headers that are mentioned in the module map file but that we have not
  /// yet attempted to resolve to a file on the file system.
  SmallVector<UnresolvedHeaderDirective, 1> UnresolvedHeaders;

  /// Headers that are mentioned in the module map file but could not be
  /// found on the file system.
  SmallVector<UnresolvedHeaderDirective, 1> MissingHeaders;

  /// An individual requirement: a feature name and a flag indicating
  /// the required state of that feature.
  using Requirement = std::pair<std::string, bool>;

  /// The set of language features required to use this module.
  ///
  /// If any of these requirements are not available, the \c IsAvailable bit
  /// will be false to indicate that this (sub)module is not available.
  SmallVector<Requirement, 2> Requirements;

  /// A module with the same name that shadows this module.
  Module *ShadowingModule = nullptr;

  /// Whether this module has declared itself unimportable, either because
  /// it's missing a requirement from \p Requirements or because it's been
  /// shadowed by another module.
  unsigned IsUnimportable : 1;

  /// Whether we tried and failed to load a module file for this module.
  unsigned HasIncompatibleModuleFile : 1;

  /// Whether this module is available in the current translation unit.
  ///
  /// If the module is missing headers or does not meet all requirements then
  /// this bit will be 0.
  unsigned IsAvailable : 1;

  /// Whether this module was loaded from a module file.
  unsigned IsFromModuleFile : 1;

  /// Whether this is a framework module.
  unsigned IsFramework : 1;

  /// Whether this is an explicit submodule.
  unsigned IsExplicit : 1;

  /// Whether this is a "system" module (which assumes that all
  /// headers in it are system headers).
  unsigned IsSystem : 1;

  /// Whether this is an 'extern "C"' module (which implicitly puts all
  /// headers in it within an 'extern "C"' block, and allows the module to be
  /// imported within such a block).
  unsigned IsExternC : 1;

  /// Whether this is an inferred submodule (module * { ... }).
  unsigned IsInferred : 1;

  /// Whether we should infer submodules for this module based on
  /// the headers.
  ///
  /// Submodules can only be inferred for modules with an umbrella header.
  unsigned InferSubmodules : 1;

  /// Whether, when inferring submodules, the inferred submodules
  /// should be explicit.
  unsigned InferExplicitSubmodules : 1;

  /// Whether, when inferring submodules, the inferr submodules should
  /// export all modules they import (e.g., the equivalent of "export *").
  unsigned InferExportWildcard : 1;

  /// Whether the set of configuration macros is exhaustive.
  ///
  /// When the set of configuration macros is exhaustive, meaning
  /// that no identifier not in this list should affect how the module is
  /// built.
  unsigned ConfigMacrosExhaustive : 1;

  /// Whether files in this module can only include non-modular headers
  /// and headers from used modules.
  unsigned NoUndeclaredIncludes : 1;

  /// Whether this module came from a "private" module map, found next
  /// to a regular (public) module map.
  unsigned ModuleMapIsPrivate : 1;

  /// \brief Whether this is a module who has its swift_names inferred.
  unsigned IsSwiftInferImportAsMember : 1;
<<<<<<< HEAD

  /// Whether Umbrella is a directory or header.
  unsigned HasUmbrellaDir : 1;
=======
>>>>>>> 4a987405

  /// Describes the visibility of the various names within a
  /// particular module.
  enum NameVisibilityKind {
    /// All of the names in this module are hidden.
    Hidden,
    /// All of the names in this module are visible.
    AllVisible
  };

  /// The visibility of names within this particular module.
  NameVisibilityKind NameVisibility;

  /// The location of the inferred submodule.
  SourceLocation InferredSubmoduleLoc;

  /// The set of modules imported by this module, and on which this
  /// module depends.
  llvm::SmallSetVector<Module *, 2> Imports;

  /// Describes an exported module.
  ///
  /// The pointer is the module being re-exported, while the bit will be true
  /// to indicate that this is a wildcard export.
  using ExportDecl = llvm::PointerIntPair<Module *, 1, bool>;

  /// The set of export declarations.
  SmallVector<ExportDecl, 2> Exports;

  /// Describes an exported module that has not yet been resolved
  /// (perhaps because the module it refers to has not yet been loaded).
  struct UnresolvedExportDecl {
    /// The location of the 'export' keyword in the module map file.
    SourceLocation ExportLoc;

    /// The name of the module.
    ModuleId Id;

    /// Whether this export declaration ends in a wildcard, indicating
    /// that all of its submodules should be exported (rather than the named
    /// module itself).
    bool Wildcard;
  };

  /// The set of export declarations that have yet to be resolved.
  SmallVector<UnresolvedExportDecl, 2> UnresolvedExports;

  /// The directly used modules.
  SmallVector<Module *, 2> DirectUses;

  /// The set of use declarations that have yet to be resolved.
  SmallVector<ModuleId, 2> UnresolvedDirectUses;

  /// A library or framework to link against when an entity from this
  /// module is used.
  struct LinkLibrary {
    LinkLibrary() = default;
    LinkLibrary(const std::string &Library, bool IsFramework)
        : Library(Library), IsFramework(IsFramework) {}

    /// The library to link against.
    ///
    /// This will typically be a library or framework name, but can also
    /// be an absolute path to the library or framework.
    std::string Library;

    /// Whether this is a framework rather than a library.
    bool IsFramework = false;
  };

  /// The set of libraries or frameworks to link against when
  /// an entity from this module is used.
  llvm::SmallVector<LinkLibrary, 2> LinkLibraries;

  /// Autolinking uses the framework name for linking purposes
  /// when this is false and the export_as name otherwise.
  bool UseExportAsModuleLinkName = false;

  /// The set of "configuration macros", which are macros that
  /// (intentionally) change how this module is built.
  std::vector<std::string> ConfigMacros;

  /// An unresolved conflict with another module.
  struct UnresolvedConflict {
    /// The (unresolved) module id.
    ModuleId Id;

    /// The message provided to the user when there is a conflict.
    std::string Message;
  };

  /// The list of conflicts for which the module-id has not yet been
  /// resolved.
  std::vector<UnresolvedConflict> UnresolvedConflicts;

  /// A conflict between two modules.
  struct Conflict {
    /// The module that this module conflicts with.
    Module *Other;

    /// The message provided to the user when there is a conflict.
    std::string Message;
  };

  /// The list of conflicts.
  std::vector<Conflict> Conflicts;

  /// Construct a new module or submodule.
  Module(StringRef Name, SourceLocation DefinitionLoc, Module *Parent,
         bool IsFramework, bool IsExplicit, unsigned VisibilityID);

  ~Module();

  /// Determine whether this module has been declared unimportable.
  bool isUnimportable() const { return IsUnimportable; }

  /// Determine whether this module has been declared unimportable.
  ///
  /// \param LangOpts The language options used for the current
  /// translation unit.
  ///
  /// \param Target The target options used for the current translation unit.
  ///
  /// \param Req If this module is unimportable because of a missing
  /// requirement, this parameter will be set to one of the requirements that
  /// is not met for use of this module.
  ///
  /// \param ShadowingModule If this module is unimportable because it is
  /// shadowed, this parameter will be set to the shadowing module.
  bool isUnimportable(const LangOptions &LangOpts, const TargetInfo &Target,
                      Requirement &Req, Module *&ShadowingModule) const;

  /// Determine whether this module is available for use within the
  /// current translation unit.
  bool isAvailable() const { return IsAvailable; }

  /// Determine whether this module is available for use within the
  /// current translation unit.
  ///
  /// \param LangOpts The language options used for the current
  /// translation unit.
  ///
  /// \param Target The target options used for the current translation unit.
  ///
  /// \param Req If this module is unavailable because of a missing requirement,
  /// this parameter will be set to one of the requirements that is not met for
  /// use of this module.
  ///
  /// \param MissingHeader If this module is unavailable because of a missing
  /// header, this parameter will be set to one of the missing headers.
  ///
  /// \param ShadowingModule If this module is unavailable because it is
  /// shadowed, this parameter will be set to the shadowing module.
  bool isAvailable(const LangOptions &LangOpts,
                   const TargetInfo &Target,
                   Requirement &Req,
                   UnresolvedHeaderDirective &MissingHeader,
                   Module *&ShadowingModule) const;

  /// Determine whether this module is a submodule.
  bool isSubModule() const { return Parent != nullptr; }

  /// Check if this module is a (possibly transitive) submodule of \p Other.
  ///
  /// The 'A is a submodule of B' relation is a partial order based on the
  /// the parent-child relationship between individual modules.
  ///
  /// Returns \c false if \p Other is \c nullptr.
  bool isSubModuleOf(const Module *Other) const;

  /// Determine whether this module is a part of a framework,
  /// either because it is a framework module or because it is a submodule
  /// of a framework module.
  bool isPartOfFramework() const {
    for (const Module *Mod = this; Mod; Mod = Mod->Parent)
      if (Mod->IsFramework)
        return true;

    return false;
  }

  /// Determine whether this module is a subframework of another
  /// framework.
  bool isSubFramework() const {
    return IsFramework && Parent && Parent->isPartOfFramework();
  }

  /// Set the parent of this module. This should only be used if the parent
  /// could not be set during module creation.
  void setParent(Module *M) {
    assert(!Parent);
    Parent = M;
    Parent->SubModuleIndex[Name] = Parent->SubModules.size();
    Parent->SubModules.push_back(this);
  }

  /// Retrieve the full name of this module, including the path from
  /// its top-level module.
  /// \param AllowStringLiterals If \c true, components that might not be
  ///        lexically valid as identifiers will be emitted as string literals.
  std::string getFullModuleName(bool AllowStringLiterals = false) const;

  /// Whether the full name of this module is equal to joining
  /// \p nameParts with "."s.
  ///
  /// This is more efficient than getFullModuleName().
  bool fullModuleNameIs(ArrayRef<StringRef> nameParts) const;

  /// Retrieve the top-level module for this (sub)module, which may
  /// be this module.
  Module *getTopLevelModule() {
    return const_cast<Module *>(
             const_cast<const Module *>(this)->getTopLevelModule());
  }

  /// Retrieve the top-level module for this (sub)module, which may
  /// be this module.
  const Module *getTopLevelModule() const;

  /// Retrieve the name of the top-level module.
  StringRef getTopLevelModuleName() const {
    return getTopLevelModule()->Name;
  }

  /// The serialized AST file for this module, if one was created.
  OptionalFileEntryRefDegradesToFileEntryPtr getASTFile() const {
    return getTopLevelModule()->ASTFile;
  }

  /// Set the serialized AST file for the top-level module of this module.
  void setASTFile(Optional<FileEntryRef> File) {
    assert((!File || !getASTFile() || getASTFile() == File) &&
           "file path changed");
    getTopLevelModule()->ASTFile = File;
  }

  /// Retrieve the directory for which this module serves as the
  /// umbrella.
  DirectoryName getUmbrellaDir() const;

  /// Retrieve the header that serves as the umbrella header for this
  /// module.
  Header getUmbrellaHeader() const {
<<<<<<< HEAD
    if (!HasUmbrellaDir)
      return Header{UmbrellaAsWritten, UmbrellaRelativeToRootModuleDirectory,
                    static_cast<const FileEntry *>(Umbrella)};
=======
    if (auto *FE = Umbrella.dyn_cast<const FileEntry *>())
      return Header{UmbrellaAsWritten, UmbrellaRelativeToRootModuleDirectory, FE};
>>>>>>> 4a987405
    return Header{};
  }

  /// Determine whether this module has an umbrella directory that is
  /// not based on an umbrella header.
  bool hasUmbrellaDir() const {
    return Umbrella && Umbrella.is<const DirectoryEntry *>();
  }

  /// Add a top-level header associated with this module.
  void addTopHeader(const FileEntry *File);

  /// Add a top-level header filename associated with this module.
  void addTopHeaderFilename(StringRef Filename) {
    TopHeaderNames.push_back(std::string(Filename));
  }

  /// The top-level headers associated with this module.
  ArrayRef<const FileEntry *> getTopHeaders(FileManager &FileMgr);

  /// Determine whether this module has declared its intention to
  /// directly use another module.
  bool directlyUses(const Module *Requested) const;

  /// Add the given feature requirement to the list of features
  /// required by this module.
  ///
  /// \param Feature The feature that is required by this module (and
  /// its submodules).
  ///
  /// \param RequiredState The required state of this feature: \c true
  /// if it must be present, \c false if it must be absent.
  ///
  /// \param LangOpts The set of language options that will be used to
  /// evaluate the availability of this feature.
  ///
  /// \param Target The target options that will be used to evaluate the
  /// availability of this feature.
  void addRequirement(StringRef Feature, bool RequiredState,
                      const LangOptions &LangOpts,
                      const TargetInfo &Target);

  /// Mark this module and all of its submodules as unavailable.
  void markUnavailable(bool Unimportable);

  /// Find the submodule with the given name.
  ///
  /// \returns The submodule if found, or NULL otherwise.
  Module *findSubmodule(StringRef Name) const;
  Module *findOrInferSubmodule(StringRef Name);

  /// Determine whether the specified module would be visible to
  /// a lookup at the end of this module.
  ///
  /// FIXME: This may return incorrect results for (submodules of) the
  /// module currently being built, if it's queried before we see all
  /// of its imports.
  bool isModuleVisible(const Module *M) const {
    if (VisibleModulesCache.empty())
      buildVisibleModulesCache();
    return VisibleModulesCache.count(M);
  }

  unsigned getVisibilityID() const { return VisibilityID; }

  using submodule_iterator = std::vector<Module *>::iterator;
  using submodule_const_iterator = std::vector<Module *>::const_iterator;

  submodule_iterator submodule_begin() { return SubModules.begin(); }
  submodule_const_iterator submodule_begin() const {return SubModules.begin();}
  submodule_iterator submodule_end()   { return SubModules.end(); }
  submodule_const_iterator submodule_end() const { return SubModules.end(); }

  llvm::iterator_range<submodule_iterator> submodules() {
    return llvm::make_range(submodule_begin(), submodule_end());
  }
  llvm::iterator_range<submodule_const_iterator> submodules() const {
    return llvm::make_range(submodule_begin(), submodule_end());
  }

  /// Appends this module's list of exported modules to \p Exported.
  ///
  /// This provides a subset of immediately imported modules (the ones that are
  /// directly exported), not the complete set of exported modules.
  void getExportedModules(SmallVectorImpl<Module *> &Exported) const;

  static StringRef getModuleInputBufferName() {
    return "<module-includes>";
  }

  /// Print the module map for this module to the given stream.
  void print(raw_ostream &OS, unsigned Indent = 0) const;

  /// Dump the contents of this module to the given output stream.
  void dump() const;

private:
  void buildVisibleModulesCache() const;
};

/// A set of visible modules.
class VisibleModuleSet {
public:
  VisibleModuleSet() = default;
  VisibleModuleSet(VisibleModuleSet &&O)
      : ImportLocs(std::move(O.ImportLocs)), Generation(O.Generation ? 1 : 0) {
    O.ImportLocs.clear();
    ++O.Generation;
  }

  /// Move from another visible modules set. Guaranteed to leave the source
  /// empty and bump the generation on both.
  VisibleModuleSet &operator=(VisibleModuleSet &&O) {
    ImportLocs = std::move(O.ImportLocs);
    O.ImportLocs.clear();
    ++O.Generation;
    ++Generation;
    return *this;
  }

  /// Get the current visibility generation. Incremented each time the
  /// set of visible modules changes in any way.
  unsigned getGeneration() const { return Generation; }

  /// Determine whether a module is visible.
  bool isVisible(const Module *M) const {
    return getImportLoc(M).isValid();
  }

  /// Get the location at which the import of a module was triggered.
  SourceLocation getImportLoc(const Module *M) const {
    return M->getVisibilityID() < ImportLocs.size()
               ? ImportLocs[M->getVisibilityID()]
               : SourceLocation();
  }

  /// A callback to call when a module is made visible (directly or
  /// indirectly) by a call to \ref setVisible.
  using VisibleCallback = llvm::function_ref<void(Module *M)>;

  /// A callback to call when a module conflict is found. \p Path
  /// consists of a sequence of modules from the conflicting module to the one
  /// made visible, where each was exported by the next.
  using ConflictCallback =
      llvm::function_ref<void(ArrayRef<Module *> Path, Module *Conflict,
                         StringRef Message)>;

  /// Make a specific module visible.
  void setVisible(Module *M, SourceLocation Loc,
                  VisibleCallback Vis = [](Module *) {},
                  ConflictCallback Cb = [](ArrayRef<Module *>, Module *,
                                           StringRef) {});

private:
  /// Import locations for each visible module. Indexed by the module's
  /// VisibilityID.
  std::vector<SourceLocation> ImportLocs;

  /// Visibility generation, bumped every time the visibility state changes.
  unsigned Generation = 0;
};

/// Abstracts clang modules and precompiled header files and holds
/// everything needed to generate debug info for an imported module
/// or PCH.
class ASTSourceDescriptor {
  StringRef PCHModuleName;
  StringRef Path;
  StringRef ASTFile;
  ASTFileSignature Signature;
  Module *ClangModule = nullptr;

public:
  ASTSourceDescriptor() = default;
  ASTSourceDescriptor(StringRef Name, StringRef Path, StringRef ASTFile,
                      ASTFileSignature Signature)
      : PCHModuleName(std::move(Name)), Path(std::move(Path)),
        ASTFile(std::move(ASTFile)), Signature(Signature) {}
  ASTSourceDescriptor(Module &M);

  std::string getModuleName() const;
  StringRef getPath() const { return Path; }
  StringRef getASTFile() const { return ASTFile; }
  ASTFileSignature getSignature() const { return Signature; }
  Module *getModuleOrNull() const { return ClangModule; }
};


} // namespace clang

#endif // LLVM_CLANG_BASIC_MODULE_H<|MERGE_RESOLUTION|>--- conflicted
+++ resolved
@@ -312,12 +312,6 @@
 
   /// \brief Whether this is a module who has its swift_names inferred.
   unsigned IsSwiftInferImportAsMember : 1;
-<<<<<<< HEAD
-
-  /// Whether Umbrella is a directory or header.
-  unsigned HasUmbrellaDir : 1;
-=======
->>>>>>> 4a987405
 
   /// Describes the visibility of the various names within a
   /// particular module.
@@ -561,14 +555,8 @@
   /// Retrieve the header that serves as the umbrella header for this
   /// module.
   Header getUmbrellaHeader() const {
-<<<<<<< HEAD
-    if (!HasUmbrellaDir)
-      return Header{UmbrellaAsWritten, UmbrellaRelativeToRootModuleDirectory,
-                    static_cast<const FileEntry *>(Umbrella)};
-=======
     if (auto *FE = Umbrella.dyn_cast<const FileEntry *>())
       return Header{UmbrellaAsWritten, UmbrellaRelativeToRootModuleDirectory, FE};
->>>>>>> 4a987405
     return Header{};
   }
 
