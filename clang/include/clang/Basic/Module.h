//===- Module.h - Describe a module -----------------------------*- C++ -*-===//
//
// Part of the LLVM Project, under the Apache License v2.0 with LLVM Exceptions.
// See https://llvm.org/LICENSE.txt for license information.
// SPDX-License-Identifier: Apache-2.0 WITH LLVM-exception
//
//===----------------------------------------------------------------------===//
//
/// \file
/// Defines the clang::Module class, which describes a module in the
/// source code.
//
//===----------------------------------------------------------------------===//

#ifndef LLVM_CLANG_BASIC_MODULE_H
#define LLVM_CLANG_BASIC_MODULE_H

#include "clang/Basic/DirectoryEntry.h"
#include "clang/Basic/FileEntry.h"
#include "clang/Basic/SourceLocation.h"
#include "llvm/ADT/ArrayRef.h"
#include "llvm/ADT/DenseSet.h"
#include "llvm/ADT/Optional.h"
#include "llvm/ADT/PointerIntPair.h"
#include "llvm/ADT/STLExtras.h"
#include "llvm/ADT/SetVector.h"
#include "llvm/ADT/SmallVector.h"
#include "llvm/ADT/StringMap.h"
#include "llvm/ADT/StringRef.h"
#include "llvm/ADT/iterator_range.h"
#include <array>
#include <cassert>
#include <cstdint>
#include <ctime>
#include <iterator>
#include <string>
#include <utility>
#include <vector>

namespace llvm {

class raw_ostream;

} // namespace llvm

namespace clang {

class FileManager;
class LangOptions;
class TargetInfo;

/// Describes the name of a module.
using ModuleId = SmallVector<std::pair<std::string, SourceLocation>, 2>;

/// The signature of a module, which is a hash of the AST content.
struct ASTFileSignature : std::array<uint8_t, 20> {
  using BaseT = std::array<uint8_t, 20>;

  static constexpr size_t size = std::tuple_size<BaseT>::value;

  ASTFileSignature(BaseT S = {{0}}) : BaseT(std::move(S)) {}

  explicit operator bool() const { return *this != BaseT({{0}}); }

  /// Returns the value truncated to the size of an uint64_t.
  uint64_t truncatedValue() const {
    uint64_t Value = 0;
    static_assert(sizeof(*this) >= sizeof(uint64_t), "No need to truncate.");
    for (unsigned I = 0; I < sizeof(uint64_t); ++I)
      Value |= static_cast<uint64_t>((*this)[I]) << (I * 8);
    return Value;
  }

  static ASTFileSignature create(StringRef Bytes) {
    return create(Bytes.bytes_begin(), Bytes.bytes_end());
  }

  static ASTFileSignature createDISentinel() {
    ASTFileSignature Sentinel;
    Sentinel.fill(0xFF);
    return Sentinel;
  }

  template <typename InputIt>
  static ASTFileSignature create(InputIt First, InputIt Last) {
    assert(std::distance(First, Last) == size &&
           "Wrong amount of bytes to create an ASTFileSignature");

    ASTFileSignature Signature;
    std::copy(First, Last, Signature.begin());
    return Signature;
  }
};

/// Describes a module or submodule.
class Module {
public:
  /// The name of this module.
  std::string Name;

  /// The location of the module definition.
  SourceLocation DefinitionLoc;

  enum ModuleKind {
    /// This is a module that was defined by a module map and built out
    /// of header files.
    ModuleMapModule,

    /// This is a C++ Modules TS module interface unit.
    ModuleInterfaceUnit,

    /// This is a fragment of the global module within some C++ module.
    GlobalModuleFragment,

    /// This is the private module fragment within some C++ module.
    PrivateModuleFragment,
  };

  /// The kind of this module.
  ModuleKind Kind = ModuleMapModule;

  /// The parent of this module. This will be NULL for the top-level
  /// module.
  Module *Parent;

  /// The build directory of this module. This is the directory in
  /// which the module is notionally built, and relative to which its headers
  /// are found.
  const DirectoryEntry *Directory = nullptr;

  /// The presumed file name for the module map defining this module.
  /// Only non-empty when building from preprocessed source.
  std::string PresumedModuleMapFile;

  /// The umbrella header or directory.
  llvm::PointerUnion<const FileEntryRef::MapEntry *,
                     const DirectoryEntryRef::MapEntry *>
      Umbrella;

  /// The module signature.
  ASTFileSignature Signature;

  /// The name of the umbrella entry, as written in the module map.
  std::string UmbrellaAsWritten;

  // The path to the umbrella entry relative to the root module's \c Directory.
  std::string UmbrellaRelativeToRootModuleDirectory;

  /// The module through which entities defined in this module will
  /// eventually be exposed, for use in "private" modules.
  std::string ExportAsModule;

  /// For the debug info, the path to this module's .apinotes file, if any.
  std::string APINotesFile;
  
  /// Does this Module scope describe part of the purview of a named C++ module?
  bool isModulePurview() const {
    return Kind == ModuleInterfaceUnit || Kind == PrivateModuleFragment;
  }

private:
  /// The submodules of this module, indexed by name.
  std::vector<Module *> SubModules;

  /// A mapping from the submodule name to the index into the
  /// \c SubModules vector at which that submodule resides.
  llvm::StringMap<unsigned> SubModuleIndex;

  /// The AST file if this is a top-level module which has a
  /// corresponding serialized AST file, or null otherwise.
  Optional<FileEntryRef> ASTFile;

  /// The top-level headers associated with this module.
  llvm::SmallSetVector<const FileEntry *, 2> TopHeaders;

  /// top-level header filenames that aren't resolved to FileEntries yet.
  std::vector<std::string> TopHeaderNames;

  /// Cache of modules visible to lookup in this module.
  mutable llvm::DenseSet<const Module*> VisibleModulesCache;

  /// The ID used when referencing this module within a VisibleModuleSet.
  unsigned VisibilityID;

public:
  enum HeaderKind {
    HK_Normal,
    HK_Textual,
    HK_Private,
    HK_PrivateTextual,
    HK_Excluded
  };
  static const int NumHeaderKinds = HK_Excluded + 1;

  /// Information about a header directive as found in the module map
  /// file.
  struct Header {
    std::string NameAsWritten;
<<<<<<< HEAD
    std::string PathRelativeToRootModuleDirectory;
    const FileEntry *Entry;
=======
    OptionalFileEntryRefDegradesToFileEntryPtr Entry;
>>>>>>> 32c501dd

    explicit operator bool() { return Entry != None; }
  };

  /// Information about a directory name as found in the module map
  /// file.
  struct DirectoryName {
    std::string NameAsWritten;
<<<<<<< HEAD
    std::string PathRelativeToRootModuleDirectory;
    const DirectoryEntry *Entry;
=======
    OptionalDirectoryEntryRefDegradesToDirectoryEntryPtr Entry;
>>>>>>> 32c501dd

    explicit operator bool() { return Entry != None; }
  };

  /// The headers that are part of this module.
  SmallVector<Header, 2> Headers[5];

  /// Stored information about a header directive that was found in the
  /// module map file but has not been resolved to a file.
  struct UnresolvedHeaderDirective {
    HeaderKind Kind = HK_Normal;
    SourceLocation FileNameLoc;
    std::string FileName;
    bool IsUmbrella = false;
    bool HasBuiltinHeader = false;
    Optional<off_t> Size;
    Optional<time_t> ModTime;
  };

  /// Headers that are mentioned in the module map file but that we have not
  /// yet attempted to resolve to a file on the file system.
  SmallVector<UnresolvedHeaderDirective, 1> UnresolvedHeaders;

  /// Headers that are mentioned in the module map file but could not be
  /// found on the file system.
  SmallVector<UnresolvedHeaderDirective, 1> MissingHeaders;

  /// An individual requirement: a feature name and a flag indicating
  /// the required state of that feature.
  using Requirement = std::pair<std::string, bool>;

  /// The set of language features required to use this module.
  ///
  /// If any of these requirements are not available, the \c IsAvailable bit
  /// will be false to indicate that this (sub)module is not available.
  SmallVector<Requirement, 2> Requirements;

  /// A module with the same name that shadows this module.
  Module *ShadowingModule = nullptr;

  /// Whether this module has declared itself unimportable, either because
  /// it's missing a requirement from \p Requirements or because it's been
  /// shadowed by another module.
  unsigned IsUnimportable : 1;

  /// Whether we tried and failed to load a module file for this module.
  unsigned HasIncompatibleModuleFile : 1;

  /// Whether this module is available in the current translation unit.
  ///
  /// If the module is missing headers or does not meet all requirements then
  /// this bit will be 0.
  unsigned IsAvailable : 1;

  /// Whether this module was loaded from a module file.
  unsigned IsFromModuleFile : 1;

  /// Whether this is a framework module.
  unsigned IsFramework : 1;

  /// Whether this is an explicit submodule.
  unsigned IsExplicit : 1;

  /// Whether this is a "system" module (which assumes that all
  /// headers in it are system headers).
  unsigned IsSystem : 1;

  /// Whether this is an 'extern "C"' module (which implicitly puts all
  /// headers in it within an 'extern "C"' block, and allows the module to be
  /// imported within such a block).
  unsigned IsExternC : 1;

  /// Whether this is an inferred submodule (module * { ... }).
  unsigned IsInferred : 1;

  /// Whether we should infer submodules for this module based on
  /// the headers.
  ///
  /// Submodules can only be inferred for modules with an umbrella header.
  unsigned InferSubmodules : 1;

  /// Whether, when inferring submodules, the inferred submodules
  /// should be explicit.
  unsigned InferExplicitSubmodules : 1;

  /// Whether, when inferring submodules, the inferr submodules should
  /// export all modules they import (e.g., the equivalent of "export *").
  unsigned InferExportWildcard : 1;

  /// Whether the set of configuration macros is exhaustive.
  ///
  /// When the set of configuration macros is exhaustive, meaning
  /// that no identifier not in this list should affect how the module is
  /// built.
  unsigned ConfigMacrosExhaustive : 1;

  /// Whether files in this module can only include non-modular headers
  /// and headers from used modules.
  unsigned NoUndeclaredIncludes : 1;

  /// Whether this module came from a "private" module map, found next
  /// to a regular (public) module map.
  unsigned ModuleMapIsPrivate : 1;

  /// \brief Whether this is a module who has its swift_names inferred.
  unsigned IsSwiftInferImportAsMember : 1;

  /// Describes the visibility of the various names within a
  /// particular module.
  enum NameVisibilityKind {
    /// All of the names in this module are hidden.
    Hidden,
    /// All of the names in this module are visible.
    AllVisible
  };

  /// The visibility of names within this particular module.
  NameVisibilityKind NameVisibility;

  /// The location of the inferred submodule.
  SourceLocation InferredSubmoduleLoc;

  /// The set of modules imported by this module, and on which this
  /// module depends.
  llvm::SmallSetVector<Module *, 2> Imports;

  /// Describes an exported module.
  ///
  /// The pointer is the module being re-exported, while the bit will be true
  /// to indicate that this is a wildcard export.
  using ExportDecl = llvm::PointerIntPair<Module *, 1, bool>;

  /// The set of export declarations.
  SmallVector<ExportDecl, 2> Exports;

  /// Describes an exported module that has not yet been resolved
  /// (perhaps because the module it refers to has not yet been loaded).
  struct UnresolvedExportDecl {
    /// The location of the 'export' keyword in the module map file.
    SourceLocation ExportLoc;

    /// The name of the module.
    ModuleId Id;

    /// Whether this export declaration ends in a wildcard, indicating
    /// that all of its submodules should be exported (rather than the named
    /// module itself).
    bool Wildcard;
  };

  /// The set of export declarations that have yet to be resolved.
  SmallVector<UnresolvedExportDecl, 2> UnresolvedExports;

  /// The directly used modules.
  SmallVector<Module *, 2> DirectUses;

  /// The set of use declarations that have yet to be resolved.
  SmallVector<ModuleId, 2> UnresolvedDirectUses;

  /// A library or framework to link against when an entity from this
  /// module is used.
  struct LinkLibrary {
    LinkLibrary() = default;
    LinkLibrary(const std::string &Library, bool IsFramework)
        : Library(Library), IsFramework(IsFramework) {}

    /// The library to link against.
    ///
    /// This will typically be a library or framework name, but can also
    /// be an absolute path to the library or framework.
    std::string Library;

    /// Whether this is a framework rather than a library.
    bool IsFramework = false;
  };

  /// The set of libraries or frameworks to link against when
  /// an entity from this module is used.
  llvm::SmallVector<LinkLibrary, 2> LinkLibraries;

  /// Autolinking uses the framework name for linking purposes
  /// when this is false and the export_as name otherwise.
  bool UseExportAsModuleLinkName = false;

  /// The set of "configuration macros", which are macros that
  /// (intentionally) change how this module is built.
  std::vector<std::string> ConfigMacros;

  /// An unresolved conflict with another module.
  struct UnresolvedConflict {
    /// The (unresolved) module id.
    ModuleId Id;

    /// The message provided to the user when there is a conflict.
    std::string Message;
  };

  /// The list of conflicts for which the module-id has not yet been
  /// resolved.
  std::vector<UnresolvedConflict> UnresolvedConflicts;

  /// A conflict between two modules.
  struct Conflict {
    /// The module that this module conflicts with.
    Module *Other;

    /// The message provided to the user when there is a conflict.
    std::string Message;
  };

  /// The list of conflicts.
  std::vector<Conflict> Conflicts;

  /// Construct a new module or submodule.
  Module(StringRef Name, SourceLocation DefinitionLoc, Module *Parent,
         bool IsFramework, bool IsExplicit, unsigned VisibilityID);

  ~Module();

  /// Determine whether this module has been declared unimportable.
  bool isUnimportable() const { return IsUnimportable; }

  /// Determine whether this module has been declared unimportable.
  ///
  /// \param LangOpts The language options used for the current
  /// translation unit.
  ///
  /// \param Target The target options used for the current translation unit.
  ///
  /// \param Req If this module is unimportable because of a missing
  /// requirement, this parameter will be set to one of the requirements that
  /// is not met for use of this module.
  ///
  /// \param ShadowingModule If this module is unimportable because it is
  /// shadowed, this parameter will be set to the shadowing module.
  bool isUnimportable(const LangOptions &LangOpts, const TargetInfo &Target,
                      Requirement &Req, Module *&ShadowingModule) const;

  /// Determine whether this module is available for use within the
  /// current translation unit.
  bool isAvailable() const { return IsAvailable; }

  /// Determine whether this module is available for use within the
  /// current translation unit.
  ///
  /// \param LangOpts The language options used for the current
  /// translation unit.
  ///
  /// \param Target The target options used for the current translation unit.
  ///
  /// \param Req If this module is unavailable because of a missing requirement,
  /// this parameter will be set to one of the requirements that is not met for
  /// use of this module.
  ///
  /// \param MissingHeader If this module is unavailable because of a missing
  /// header, this parameter will be set to one of the missing headers.
  ///
  /// \param ShadowingModule If this module is unavailable because it is
  /// shadowed, this parameter will be set to the shadowing module.
  bool isAvailable(const LangOptions &LangOpts,
                   const TargetInfo &Target,
                   Requirement &Req,
                   UnresolvedHeaderDirective &MissingHeader,
                   Module *&ShadowingModule) const;

  /// Determine whether this module is a submodule.
  bool isSubModule() const { return Parent != nullptr; }

  /// Check if this module is a (possibly transitive) submodule of \p Other.
  ///
  /// The 'A is a submodule of B' relation is a partial order based on the
  /// the parent-child relationship between individual modules.
  ///
  /// Returns \c false if \p Other is \c nullptr.
  bool isSubModuleOf(const Module *Other) const;

  /// Determine whether this module is a part of a framework,
  /// either because it is a framework module or because it is a submodule
  /// of a framework module.
  bool isPartOfFramework() const {
    for (const Module *Mod = this; Mod; Mod = Mod->Parent)
      if (Mod->IsFramework)
        return true;

    return false;
  }

  /// Determine whether this module is a subframework of another
  /// framework.
  bool isSubFramework() const {
    return IsFramework && Parent && Parent->isPartOfFramework();
  }

  /// Set the parent of this module. This should only be used if the parent
  /// could not be set during module creation.
  void setParent(Module *M) {
    assert(!Parent);
    Parent = M;
    Parent->SubModuleIndex[Name] = Parent->SubModules.size();
    Parent->SubModules.push_back(this);
  }

  /// Retrieve the full name of this module, including the path from
  /// its top-level module.
  /// \param AllowStringLiterals If \c true, components that might not be
  ///        lexically valid as identifiers will be emitted as string literals.
  std::string getFullModuleName(bool AllowStringLiterals = false) const;

  /// Whether the full name of this module is equal to joining
  /// \p nameParts with "."s.
  ///
  /// This is more efficient than getFullModuleName().
  bool fullModuleNameIs(ArrayRef<StringRef> nameParts) const;

  /// Retrieve the top-level module for this (sub)module, which may
  /// be this module.
  Module *getTopLevelModule() {
    return const_cast<Module *>(
             const_cast<const Module *>(this)->getTopLevelModule());
  }

  /// Retrieve the top-level module for this (sub)module, which may
  /// be this module.
  const Module *getTopLevelModule() const;

  /// Retrieve the name of the top-level module.
  StringRef getTopLevelModuleName() const {
    return getTopLevelModule()->Name;
  }

  /// The serialized AST file for this module, if one was created.
  OptionalFileEntryRefDegradesToFileEntryPtr getASTFile() const {
    return getTopLevelModule()->ASTFile;
  }

  /// Set the serialized AST file for the top-level module of this module.
  void setASTFile(Optional<FileEntryRef> File) {
    assert((!File || !getASTFile() || getASTFile() == File) &&
           "file path changed");
    getTopLevelModule()->ASTFile = File;
  }

  /// Retrieve the directory for which this module serves as the
  /// umbrella.
  DirectoryName getUmbrellaDir() const;

  /// Retrieve the header that serves as the umbrella header for this
  /// module.
  Header getUmbrellaHeader() const {
<<<<<<< HEAD
    if (auto *FE = Umbrella.dyn_cast<const FileEntry *>())
      return Header{UmbrellaAsWritten, UmbrellaRelativeToRootModuleDirectory, FE};
=======
    if (auto *ME = Umbrella.dyn_cast<const FileEntryRef::MapEntry *>())
      return Header{UmbrellaAsWritten, FileEntryRef(*ME)};
>>>>>>> 32c501dd
    return Header{};
  }

  /// Determine whether this module has an umbrella directory that is
  /// not based on an umbrella header.
  bool hasUmbrellaDir() const {
    return Umbrella && Umbrella.is<const DirectoryEntryRef::MapEntry *>();
  }

  /// Add a top-level header associated with this module.
  void addTopHeader(const FileEntry *File);

  /// Add a top-level header filename associated with this module.
  void addTopHeaderFilename(StringRef Filename) {
    TopHeaderNames.push_back(std::string(Filename));
  }

  /// The top-level headers associated with this module.
  ArrayRef<const FileEntry *> getTopHeaders(FileManager &FileMgr);

  /// Determine whether this module has declared its intention to
  /// directly use another module.
  bool directlyUses(const Module *Requested) const;

  /// Add the given feature requirement to the list of features
  /// required by this module.
  ///
  /// \param Feature The feature that is required by this module (and
  /// its submodules).
  ///
  /// \param RequiredState The required state of this feature: \c true
  /// if it must be present, \c false if it must be absent.
  ///
  /// \param LangOpts The set of language options that will be used to
  /// evaluate the availability of this feature.
  ///
  /// \param Target The target options that will be used to evaluate the
  /// availability of this feature.
  void addRequirement(StringRef Feature, bool RequiredState,
                      const LangOptions &LangOpts,
                      const TargetInfo &Target);

  /// Mark this module and all of its submodules as unavailable.
  void markUnavailable(bool Unimportable);

  /// Find the submodule with the given name.
  ///
  /// \returns The submodule if found, or NULL otherwise.
  Module *findSubmodule(StringRef Name) const;
  Module *findOrInferSubmodule(StringRef Name);

  /// Determine whether the specified module would be visible to
  /// a lookup at the end of this module.
  ///
  /// FIXME: This may return incorrect results for (submodules of) the
  /// module currently being built, if it's queried before we see all
  /// of its imports.
  bool isModuleVisible(const Module *M) const {
    if (VisibleModulesCache.empty())
      buildVisibleModulesCache();
    return VisibleModulesCache.count(M);
  }

  unsigned getVisibilityID() const { return VisibilityID; }

  using submodule_iterator = std::vector<Module *>::iterator;
  using submodule_const_iterator = std::vector<Module *>::const_iterator;

  submodule_iterator submodule_begin() { return SubModules.begin(); }
  submodule_const_iterator submodule_begin() const {return SubModules.begin();}
  submodule_iterator submodule_end()   { return SubModules.end(); }
  submodule_const_iterator submodule_end() const { return SubModules.end(); }

  llvm::iterator_range<submodule_iterator> submodules() {
    return llvm::make_range(submodule_begin(), submodule_end());
  }
  llvm::iterator_range<submodule_const_iterator> submodules() const {
    return llvm::make_range(submodule_begin(), submodule_end());
  }

  /// Appends this module's list of exported modules to \p Exported.
  ///
  /// This provides a subset of immediately imported modules (the ones that are
  /// directly exported), not the complete set of exported modules.
  void getExportedModules(SmallVectorImpl<Module *> &Exported) const;

  static StringRef getModuleInputBufferName() {
    return "<module-includes>";
  }

  /// Print the module map for this module to the given stream.
  void print(raw_ostream &OS, unsigned Indent = 0) const;

  /// Dump the contents of this module to the given output stream.
  void dump() const;

private:
  void buildVisibleModulesCache() const;
};

/// A set of visible modules.
class VisibleModuleSet {
public:
  VisibleModuleSet() = default;
  VisibleModuleSet(VisibleModuleSet &&O)
      : ImportLocs(std::move(O.ImportLocs)), Generation(O.Generation ? 1 : 0) {
    O.ImportLocs.clear();
    ++O.Generation;
  }

  /// Move from another visible modules set. Guaranteed to leave the source
  /// empty and bump the generation on both.
  VisibleModuleSet &operator=(VisibleModuleSet &&O) {
    ImportLocs = std::move(O.ImportLocs);
    O.ImportLocs.clear();
    ++O.Generation;
    ++Generation;
    return *this;
  }

  /// Get the current visibility generation. Incremented each time the
  /// set of visible modules changes in any way.
  unsigned getGeneration() const { return Generation; }

  /// Determine whether a module is visible.
  bool isVisible(const Module *M) const {
    return getImportLoc(M).isValid();
  }

  /// Get the location at which the import of a module was triggered.
  SourceLocation getImportLoc(const Module *M) const {
    return M->getVisibilityID() < ImportLocs.size()
               ? ImportLocs[M->getVisibilityID()]
               : SourceLocation();
  }

  /// A callback to call when a module is made visible (directly or
  /// indirectly) by a call to \ref setVisible.
  using VisibleCallback = llvm::function_ref<void(Module *M)>;

  /// A callback to call when a module conflict is found. \p Path
  /// consists of a sequence of modules from the conflicting module to the one
  /// made visible, where each was exported by the next.
  using ConflictCallback =
      llvm::function_ref<void(ArrayRef<Module *> Path, Module *Conflict,
                         StringRef Message)>;

  /// Make a specific module visible.
  void setVisible(Module *M, SourceLocation Loc,
                  VisibleCallback Vis = [](Module *) {},
                  ConflictCallback Cb = [](ArrayRef<Module *>, Module *,
                                           StringRef) {});

private:
  /// Import locations for each visible module. Indexed by the module's
  /// VisibilityID.
  std::vector<SourceLocation> ImportLocs;

  /// Visibility generation, bumped every time the visibility state changes.
  unsigned Generation = 0;
};

/// Abstracts clang modules and precompiled header files and holds
/// everything needed to generate debug info for an imported module
/// or PCH.
class ASTSourceDescriptor {
  StringRef PCHModuleName;
  StringRef Path;
  StringRef ASTFile;
  ASTFileSignature Signature;
  Module *ClangModule = nullptr;

public:
  ASTSourceDescriptor() = default;
  ASTSourceDescriptor(StringRef Name, StringRef Path, StringRef ASTFile,
                      ASTFileSignature Signature)
      : PCHModuleName(std::move(Name)), Path(std::move(Path)),
        ASTFile(std::move(ASTFile)), Signature(Signature) {}
  ASTSourceDescriptor(Module &M);

  std::string getModuleName() const;
  StringRef getPath() const { return Path; }
  StringRef getASTFile() const { return ASTFile; }
  ASTFileSignature getSignature() const { return Signature; }
  Module *getModuleOrNull() const { return ClangModule; }
};


} // namespace clang

#endif // LLVM_CLANG_BASIC_MODULE_H<|MERGE_RESOLUTION|>--- conflicted
+++ resolved
@@ -196,12 +196,8 @@
   /// file.
   struct Header {
     std::string NameAsWritten;
-<<<<<<< HEAD
     std::string PathRelativeToRootModuleDirectory;
-    const FileEntry *Entry;
-=======
     OptionalFileEntryRefDegradesToFileEntryPtr Entry;
->>>>>>> 32c501dd
 
     explicit operator bool() { return Entry != None; }
   };
@@ -210,12 +206,8 @@
   /// file.
   struct DirectoryName {
     std::string NameAsWritten;
-<<<<<<< HEAD
     std::string PathRelativeToRootModuleDirectory;
-    const DirectoryEntry *Entry;
-=======
     OptionalDirectoryEntryRefDegradesToDirectoryEntryPtr Entry;
->>>>>>> 32c501dd
 
     explicit operator bool() { return Entry != None; }
   };
@@ -565,13 +557,9 @@
   /// Retrieve the header that serves as the umbrella header for this
   /// module.
   Header getUmbrellaHeader() const {
-<<<<<<< HEAD
-    if (auto *FE = Umbrella.dyn_cast<const FileEntry *>())
-      return Header{UmbrellaAsWritten, UmbrellaRelativeToRootModuleDirectory, FE};
-=======
     if (auto *ME = Umbrella.dyn_cast<const FileEntryRef::MapEntry *>())
-      return Header{UmbrellaAsWritten, FileEntryRef(*ME)};
->>>>>>> 32c501dd
+      return Header{UmbrellaAsWritten, UmbrellaRelativeToRootModuleDirectory,
+                    FileEntryRef(*ME)};
     return Header{};
   }
 
