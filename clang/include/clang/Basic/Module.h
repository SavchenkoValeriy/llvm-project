--- conflicted
+++ resolved
@@ -274,13 +274,11 @@
   /// to a regular (public) module map.
   unsigned ModuleMapIsPrivate : 1;
 
-<<<<<<< HEAD
   /// \brief Whether this is a module who has its swift_names inferred.
   unsigned IsSwiftInferImportAsMember : 1;
-=======
+
   /// Whether Umbrella is a directory or header.
   unsigned HasUmbrellaDir : 1;
->>>>>>> bc883665
 
   /// Describes the visibility of the various names within a
   /// particular module.
@@ -501,15 +499,9 @@
   /// Retrieve the header that serves as the umbrella header for this
   /// module.
   Header getUmbrellaHeader() const {
-<<<<<<< HEAD
-    if (auto *E = Umbrella.dyn_cast<const FileEntry *>())
+    if (!HasUmbrellaDir)
       return Header{UmbrellaAsWritten, UmbrellaRelativeToRootModuleDirectory,
-                    E};
-=======
-    if (!HasUmbrellaDir)
-      return Header{UmbrellaAsWritten,
                     static_cast<const FileEntry *>(Umbrella)};
->>>>>>> bc883665
     return Header{};
   }
 
