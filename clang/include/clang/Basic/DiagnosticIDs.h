//===--- DiagnosticIDs.h - Diagnostic IDs Handling --------------*- C++ -*-===//
//
// Part of the LLVM Project, under the Apache License v2.0 with LLVM Exceptions.
// See https://llvm.org/LICENSE.txt for license information.
// SPDX-License-Identifier: Apache-2.0 WITH LLVM-exception
//
//===----------------------------------------------------------------------===//
///
/// \file
/// Defines the Diagnostic IDs-related interfaces.
///
//===----------------------------------------------------------------------===//

#ifndef LLVM_CLANG_BASIC_DIAGNOSTICIDS_H
#define LLVM_CLANG_BASIC_DIAGNOSTICIDS_H

#include "clang/Basic/LLVM.h"
#include "llvm/ADT/IntrusiveRefCntPtr.h"
#include "llvm/ADT/StringRef.h"
#include <vector>

namespace clang {
  class DiagnosticsEngine;
  class SourceLocation;

  // Import the diagnostic enums themselves.
  namespace diag {
    // Size of each of the diagnostic categories.
    enum {
      DIAG_SIZE_COMMON        =  300,
<<<<<<< HEAD
      DIAG_SIZE_DRIVER        =  200,
=======
      DIAG_SIZE_DRIVER        =  250,
>>>>>>> 8113e3c5
      DIAG_SIZE_FRONTEND      =  151, // swift-clang has 1 extra diag
      DIAG_SIZE_SERIALIZATION =  120,
      DIAG_SIZE_LEX           =  400,
      DIAG_SIZE_PARSE         =  600,
      DIAG_SIZE_AST           =  200,
      DIAG_SIZE_COMMENT       =  100,
      DIAG_SIZE_CROSSTU       =  100,
      DIAG_SIZE_SEMA          = 4000,
      DIAG_SIZE_ANALYSIS      =  100,
      DIAG_SIZE_REFACTORING   = 1000,
    };
    // Start position for diagnostics.
    enum {
      DIAG_START_COMMON        =                          0,
      DIAG_START_DRIVER        = DIAG_START_COMMON        + DIAG_SIZE_COMMON,
      DIAG_START_FRONTEND      = DIAG_START_DRIVER        + DIAG_SIZE_DRIVER,
      DIAG_START_SERIALIZATION = DIAG_START_FRONTEND      + DIAG_SIZE_FRONTEND,
      DIAG_START_LEX           = DIAG_START_SERIALIZATION + DIAG_SIZE_SERIALIZATION,
      DIAG_START_PARSE         = DIAG_START_LEX           + DIAG_SIZE_LEX,
      DIAG_START_AST           = DIAG_START_PARSE         + DIAG_SIZE_PARSE,
      DIAG_START_COMMENT       = DIAG_START_AST           + DIAG_SIZE_AST,
      DIAG_START_CROSSTU       = DIAG_START_COMMENT       + DIAG_SIZE_COMMENT,
      DIAG_START_SEMA          = DIAG_START_CROSSTU       + DIAG_SIZE_CROSSTU,
      DIAG_START_ANALYSIS      = DIAG_START_SEMA          + DIAG_SIZE_SEMA,
      DIAG_START_REFACTORING   = DIAG_START_ANALYSIS      + DIAG_SIZE_ANALYSIS,
      DIAG_UPPER_LIMIT         = DIAG_START_REFACTORING   + DIAG_SIZE_REFACTORING
    };

    class CustomDiagInfo;

    /// All of the diagnostics that can be emitted by the frontend.
    typedef unsigned kind;

    // Get typedefs for common diagnostics.
    enum {
#define DIAG(ENUM,FLAGS,DEFAULT_MAPPING,DESC,GROUP,\
             SFINAE,CATEGORY,NOWERROR,SHOWINSYSHEADER) ENUM,
#define COMMONSTART
#include "clang/Basic/DiagnosticCommonKinds.inc"
      NUM_BUILTIN_COMMON_DIAGNOSTICS
#undef DIAG
    };

    /// Enum values that allow the client to map NOTEs, WARNINGs, and EXTENSIONs
    /// to either Ignore (nothing), Remark (emit a remark), Warning
    /// (emit a warning) or Error (emit as an error).  It allows clients to
    /// map ERRORs to Error or Fatal (stop emitting diagnostics after this one).
    enum class Severity {
      // NOTE: 0 means "uncomputed".
      Ignored = 1, ///< Do not present this diagnostic, ignore it.
      Remark = 2,  ///< Present this diagnostic as a remark.
      Warning = 3, ///< Present this diagnostic as a warning.
      Error = 4,   ///< Present this diagnostic as an error.
      Fatal = 5    ///< Present this diagnostic as a fatal error.
    };

    /// Flavors of diagnostics we can emit. Used to filter for a particular
    /// kind of diagnostic (for instance, for -W/-R flags).
    enum class Flavor {
      WarningOrError, ///< A diagnostic that indicates a problem or potential
                      ///< problem. Can be made fatal by -Werror.
      Remark          ///< A diagnostic that indicates normal progress through
                      ///< compilation.
    };
  }

class DiagnosticMapping {
  unsigned Severity : 3;
  unsigned IsUser : 1;
  unsigned IsPragma : 1;
  unsigned HasNoWarningAsError : 1;
  unsigned HasNoErrorAsFatal : 1;
  unsigned WasUpgradedFromWarning : 1;

public:
  static DiagnosticMapping Make(diag::Severity Severity, bool IsUser,
                                bool IsPragma) {
    DiagnosticMapping Result;
    Result.Severity = (unsigned)Severity;
    Result.IsUser = IsUser;
    Result.IsPragma = IsPragma;
    Result.HasNoWarningAsError = 0;
    Result.HasNoErrorAsFatal = 0;
    Result.WasUpgradedFromWarning = 0;
    return Result;
  }

  diag::Severity getSeverity() const { return (diag::Severity)Severity; }
  void setSeverity(diag::Severity Value) { Severity = (unsigned)Value; }

  bool isUser() const { return IsUser; }
  bool isPragma() const { return IsPragma; }

  bool isErrorOrFatal() const {
    return getSeverity() == diag::Severity::Error ||
           getSeverity() == diag::Severity::Fatal;
  }

  bool hasNoWarningAsError() const { return HasNoWarningAsError; }
  void setNoWarningAsError(bool Value) { HasNoWarningAsError = Value; }

  bool hasNoErrorAsFatal() const { return HasNoErrorAsFatal; }
  void setNoErrorAsFatal(bool Value) { HasNoErrorAsFatal = Value; }

  /// Whether this mapping attempted to map the diagnostic to a warning, but
  /// was overruled because the diagnostic was already mapped to an error or
  /// fatal error.
  bool wasUpgradedFromWarning() const { return WasUpgradedFromWarning; }
  void setUpgradedFromWarning(bool Value) { WasUpgradedFromWarning = Value; }

  /// Serialize this mapping as a raw integer.
  unsigned serialize() const {
    return (IsUser << 7) | (IsPragma << 6) | (HasNoWarningAsError << 5) |
           (HasNoErrorAsFatal << 4) | (WasUpgradedFromWarning << 3) | Severity;
  }
  /// Deserialize a mapping.
  static DiagnosticMapping deserialize(unsigned Bits) {
    DiagnosticMapping Result;
    Result.IsUser = (Bits >> 7) & 1;
    Result.IsPragma = (Bits >> 6) & 1;
    Result.HasNoWarningAsError = (Bits >> 5) & 1;
    Result.HasNoErrorAsFatal = (Bits >> 4) & 1;
    Result.WasUpgradedFromWarning = (Bits >> 3) & 1;
    Result.Severity = Bits & 0x7;
    return Result;
  }
};

/// Used for handling and querying diagnostic IDs.
///
/// Can be used and shared by multiple Diagnostics for multiple translation units.
class DiagnosticIDs : public RefCountedBase<DiagnosticIDs> {
public:
  /// The level of the diagnostic, after it has been through mapping.
  enum Level {
    Ignored, Note, Remark, Warning, Error, Fatal
  };

private:
  /// Information for uniquing and looking up custom diags.
  std::unique_ptr<diag::CustomDiagInfo> CustomDiagInfo;

public:
  DiagnosticIDs();
  ~DiagnosticIDs();

  /// Return an ID for a diagnostic with the specified format string and
  /// level.
  ///
  /// If this is the first request for this diagnostic, it is registered and
  /// created, otherwise the existing ID is returned.

  // FIXME: Replace this function with a create-only facilty like
  // createCustomDiagIDFromFormatString() to enforce safe usage. At the time of
  // writing, nearly all callers of this function were invalid.
  unsigned getCustomDiagID(Level L, StringRef FormatString);

  //===--------------------------------------------------------------------===//
  // Diagnostic classification and reporting interfaces.
  //

  /// Given a diagnostic ID, return a description of the issue.
  StringRef getDescription(unsigned DiagID) const;

  /// Return true if the unmapped diagnostic levelof the specified
  /// diagnostic ID is a Warning or Extension.
  ///
  /// This only works on builtin diagnostics, not custom ones, and is not
  /// legal to call on NOTEs.
  static bool isBuiltinWarningOrExtension(unsigned DiagID);

  /// Return true if the specified diagnostic is mapped to errors by
  /// default.
  static bool isDefaultMappingAsError(unsigned DiagID);

  /// Determine whether the given built-in diagnostic ID is a Note.
  static bool isBuiltinNote(unsigned DiagID);

  /// Determine whether the given built-in diagnostic ID is for an
  /// extension of some sort.
  static bool isBuiltinExtensionDiag(unsigned DiagID) {
    bool ignored;
    return isBuiltinExtensionDiag(DiagID, ignored);
  }

  /// Determine whether the given built-in diagnostic ID is for an
  /// extension of some sort, and whether it is enabled by default.
  ///
  /// This also returns EnabledByDefault, which is set to indicate whether the
  /// diagnostic is ignored by default (in which case -pedantic enables it) or
  /// treated as a warning/error by default.
  ///
  static bool isBuiltinExtensionDiag(unsigned DiagID, bool &EnabledByDefault);


  /// Return the lowest-level warning option that enables the specified
  /// diagnostic.
  ///
  /// If there is no -Wfoo flag that controls the diagnostic, this returns null.
  static StringRef getWarningOptionForDiag(unsigned DiagID);

  /// Return the category number that a specified \p DiagID belongs to,
  /// or 0 if no category.
  static unsigned getCategoryNumberForDiag(unsigned DiagID);

  /// Return the number of diagnostic categories.
  static unsigned getNumberOfCategories();

  /// Given a category ID, return the name of the category.
  static StringRef getCategoryNameFromID(unsigned CategoryID);

  /// Return true if a given diagnostic falls into an ARC diagnostic
  /// category.
  static bool isARCDiagnostic(unsigned DiagID);

  /// Enumeration describing how the emission of a diagnostic should
  /// be treated when it occurs during C++ template argument deduction.
  enum SFINAEResponse {
    /// The diagnostic should not be reported, but it should cause
    /// template argument deduction to fail.
    ///
    /// The vast majority of errors that occur during template argument
    /// deduction fall into this category.
    SFINAE_SubstitutionFailure,

    /// The diagnostic should be suppressed entirely.
    ///
    /// Warnings generally fall into this category.
    SFINAE_Suppress,

    /// The diagnostic should be reported.
    ///
    /// The diagnostic should be reported. Various fatal errors (e.g.,
    /// template instantiation depth exceeded) fall into this category.
    SFINAE_Report,

    /// The diagnostic is an access-control diagnostic, which will be
    /// substitution failures in some contexts and reported in others.
    SFINAE_AccessControl
  };

  /// Determines whether the given built-in diagnostic ID is
  /// for an error that is suppressed if it occurs during C++ template
  /// argument deduction.
  ///
  /// When an error is suppressed due to SFINAE, the template argument
  /// deduction fails but no diagnostic is emitted. Certain classes of
  /// errors, such as those errors that involve C++ access control,
  /// are not SFINAE errors.
  static SFINAEResponse getDiagnosticSFINAEResponse(unsigned DiagID);

  /// Get the string of all diagnostic flags.
  ///
  /// \returns A list of all diagnostics flags as they would be written in a
  /// command line invocation including their `no-` variants. For example:
  /// `{"-Wempty-body", "-Wno-empty-body", ...}`
  static std::vector<std::string> getDiagnosticFlags();

  /// Get the set of all diagnostic IDs in the group with the given name.
  ///
  /// \param[out] Diags - On return, the diagnostics in the group.
  /// \returns \c true if the given group is unknown, \c false otherwise.
  bool getDiagnosticsInGroup(diag::Flavor Flavor, StringRef Group,
                             SmallVectorImpl<diag::kind> &Diags) const;

  /// Get the set of all diagnostic IDs.
  static void getAllDiagnostics(diag::Flavor Flavor,
                                std::vector<diag::kind> &Diags);

  /// Get the diagnostic option with the closest edit distance to the
  /// given group name.
  static StringRef getNearestOption(diag::Flavor Flavor, StringRef Group);

private:
  /// Classify the specified diagnostic ID into a Level, consumable by
  /// the DiagnosticClient.
  ///
  /// The classification is based on the way the client configured the
  /// DiagnosticsEngine object.
  ///
  /// \param Loc The source location for which we are interested in finding out
  /// the diagnostic state. Can be null in order to query the latest state.
  DiagnosticIDs::Level
  getDiagnosticLevel(unsigned DiagID, SourceLocation Loc,
                     const DiagnosticsEngine &Diag) const LLVM_READONLY;

  diag::Severity
  getDiagnosticSeverity(unsigned DiagID, SourceLocation Loc,
                        const DiagnosticsEngine &Diag) const LLVM_READONLY;

  /// Used to report a diagnostic that is finally fully formed.
  ///
  /// \returns \c true if the diagnostic was emitted, \c false if it was
  /// suppressed.
  bool ProcessDiag(DiagnosticsEngine &Diag) const;

  /// Used to emit a diagnostic that is finally fully formed,
  /// ignoring suppression.
  void EmitDiag(DiagnosticsEngine &Diag, Level DiagLevel) const;

  /// Whether the diagnostic may leave the AST in a state where some
  /// invariants can break.
  bool isUnrecoverable(unsigned DiagID) const;

  friend class DiagnosticsEngine;
};

}  // end namespace clang

#endif<|MERGE_RESOLUTION|>--- conflicted
+++ resolved
@@ -28,11 +28,7 @@
     // Size of each of the diagnostic categories.
     enum {
       DIAG_SIZE_COMMON        =  300,
-<<<<<<< HEAD
-      DIAG_SIZE_DRIVER        =  200,
-=======
       DIAG_SIZE_DRIVER        =  250,
->>>>>>> 8113e3c5
       DIAG_SIZE_FRONTEND      =  151, // swift-clang has 1 extra diag
       DIAG_SIZE_SERIALIZATION =  120,
       DIAG_SIZE_LEX           =  400,
