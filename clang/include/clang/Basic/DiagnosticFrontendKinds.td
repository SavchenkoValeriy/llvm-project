--- conflicted
+++ resolved
@@ -220,13 +220,10 @@
 def err_module_header_file_invalid :
   Error<"unexpected module header file input '%0'">, DefaultFatal;
 
-<<<<<<< HEAD
-=======
 def remark_index_producing_module_file_data : Remark<"producing index data for "
   "module file '%0'">,
   InGroup<IndexStore>;
 
->>>>>>> 090b9847
 def err_interface_stubs : Error<"clang-ifs (-emit-iterface-stubs): %0">;
 
 def err_test_module_file_extension_version : Error<
