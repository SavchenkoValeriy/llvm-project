--- conflicted
+++ resolved
@@ -2162,7 +2162,6 @@
   let ASTNode = 0;
 }
 
-<<<<<<< HEAD
 def SwiftImportAsNonGeneric : InheritableAttr {
   // This attribute has no spellings as it is only ever created implicitly
   // from API notes.
@@ -2202,12 +2201,12 @@
       return static_cast<attr::Kind>(getRawKind());
     }
   }];
-=======
+}
+
 def SwiftAttr : InheritableAttr {
   let Spellings = [GNU<"swift_attr">];
   let Args = [StringArgument<"Attribute">];
   let Documentation = [SwiftAttrDocs];
->>>>>>> 03dcd57e
 }
 
 def SwiftBridge : InheritableAttr {
