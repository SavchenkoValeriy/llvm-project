--- conflicted
+++ resolved
@@ -2162,7 +2162,6 @@
   let ASTNode = 0;
 }
 
-<<<<<<< HEAD
 def SwiftImportAsNonGeneric : InheritableAttr {
   // This attribute has no spellings as it is only ever created implicitly
   // from API notes.
@@ -2202,13 +2201,13 @@
       return static_cast<attr::Kind>(getRawKind());
     }
   }];
-=======
+}
+
 def SwiftAsyncName : InheritableAttr {
   let Spellings = [GNU<"swift_async_name">];
   let Args = [StringArgument<"Name">];
   let Subjects = SubjectList<[ObjCMethod, Function], ErrorDiag>;
   let Documentation = [SwiftAsyncNameDocs];
->>>>>>> eddd1d19
 }
 
 def SwiftAttr : InheritableAttr {
