--- conflicted
+++ resolved
@@ -1195,8 +1195,6 @@
   let Documentation = [MicroMipsDocs];
 }
 
-<<<<<<< HEAD
-=======
 def MipsLongCall : InheritableAttr, TargetSpecificAttr<TargetMips> {
   let Spellings = [GCC<"long_call">, GCC<"far">];
   let Subjects = SubjectList<[Function]>;
@@ -1209,7 +1207,6 @@
   let Documentation = [MipsShortCallStyleDocs];
 }
 
->>>>>>> 33e67ad0
 def Mode : Attr {
   let Spellings = [GCC<"mode">];
   let Subjects = SubjectList<[Var, Enum, TypedefName, Field], ErrorDiag,
