--- conflicted
+++ resolved
@@ -385,8 +385,6 @@
   "decomposition declaration template not supported">;
 def err_decomp_decl_not_alone : Error<
   "decomposition declaration must be the only declaration in its group">;
-<<<<<<< HEAD
-=======
 def err_decomp_decl_requires_init : Error<
   "decomposition declaration %0 requires an initializer">;
 def err_decomp_decl_paren_init : Error<
@@ -421,7 +419,6 @@
 def err_std_type_trait_not_class_template : Error<
   "unsupported standard library implementation: "
   "'std::%0' is not a class template">;
->>>>>>> 6604e963
 
 // C++ using declarations
 def err_using_requires_qualname : Error<
