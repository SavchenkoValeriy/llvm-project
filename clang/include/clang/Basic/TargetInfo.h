--- conflicted
+++ resolved
@@ -210,11 +210,9 @@
 
   unsigned HasAArch64SVETypes : 1;
 
-<<<<<<< HEAD
+  unsigned ARMCDECoprocMask : 8;
+
   unsigned PointerAuthSupported : 1;
-=======
-  unsigned ARMCDECoprocMask : 8;
->>>>>>> cdeeb548
 
   // TargetInfo Constructor.  Default initializes all fields.
   TargetInfo(const llvm::Triple &T);
