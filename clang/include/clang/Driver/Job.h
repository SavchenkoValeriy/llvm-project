//===- Job.h - Commands to Execute ------------------------------*- C++ -*-===//
//
//                     The LLVM Compiler Infrastructure
//
// This file is distributed under the University of Illinois Open Source
// License. See LICENSE.TXT for details.
//
//===----------------------------------------------------------------------===//

#ifndef LLVM_CLANG_DRIVER_JOB_H
#define LLVM_CLANG_DRIVER_JOB_H

#include "clang/Basic/LLVM.h"
#include "llvm/ADT/ArrayRef.h"
#include "llvm/ADT/Optional.h"
#include "llvm/ADT/SmallVector.h"
#include "llvm/ADT/StringRef.h"
#include "llvm/ADT/iterator.h"
#include "llvm/Option/Option.h"
#include <memory>
#include <string>
#include <utility>
#include <vector>

namespace clang {
namespace driver {

class Action;
class InputInfo;
class Tool;

<<<<<<< HEAD
// Re-export this as clang::driver::ArgStringList.
using llvm::opt::ArgStringList;

=======
>>>>>>> 4ac58d1a
struct CrashReportInfo {
  StringRef Filename;
  StringRef VFSPath;
  StringRef IndexStorePath;

  CrashReportInfo(StringRef Filename, StringRef VFSPath,
                  StringRef IndexStorePath)
      : Filename(Filename), VFSPath(VFSPath), IndexStorePath(IndexStorePath) {}
};

/// Command - An executable path/name and argument vector to
/// execute.
class Command {
  /// Source - The action which caused the creation of this job.
  const Action &Source;

  /// Tool - The tool which caused the creation of this job.
  const Tool &Creator;

  /// The executable to run.
  const char *Executable;

  /// The list of program arguments (not including the implicit first
  /// argument, which will be the executable).
  llvm::opt::ArgStringList Arguments;

  /// The list of program arguments which are inputs.
  llvm::opt::ArgStringList InputFilenames;

  /// Response file name, if this command is set to use one, or nullptr
  /// otherwise
  const char *ResponseFile = nullptr;

  /// The input file list in case we need to emit a file list instead of a
  /// proper response file
  llvm::opt::ArgStringList InputFileList;

  /// String storage if we need to create a new argument to specify a response
  /// file
  std::string ResponseFileFlag;

  /// See Command::setEnvironment
  std::vector<const char *> Environment;

  /// When a response file is needed, we try to put most arguments in an
  /// exclusive file, while others remains as regular command line arguments.
  /// This functions fills a vector with the regular command line arguments,
  /// argv, excluding the ones passed in a response file.
  void buildArgvForResponseFile(llvm::SmallVectorImpl<const char *> &Out) const;

  /// Encodes an array of C strings into a single string separated by whitespace.
  /// This function will also put in quotes arguments that have whitespaces and
  /// will escape the regular backslashes (used in Windows paths) and quotes.
  /// The results are the contents of a response file, written into a raw_ostream.
  void writeResponseFile(raw_ostream &OS) const;

public:
  Command(const Action &Source, const Tool &Creator, const char *Executable,
          const llvm::opt::ArgStringList &Arguments,
          ArrayRef<InputInfo> Inputs);
  // FIXME: This really shouldn't be copyable, but is currently copied in some
  // error handling in Driver::generateCompilationDiagnostics.
  Command(const Command &) = default;
  virtual ~Command() = default;

  virtual void Print(llvm::raw_ostream &OS, const char *Terminator, bool Quote,
                     CrashReportInfo *CrashInfo = nullptr) const;

  virtual int Execute(ArrayRef<Optional<StringRef>> Redirects,
                      std::string *ErrMsg, bool *ExecutionFailed) const;

  /// getSource - Return the Action which caused the creation of this job.
  const Action &getSource() const { return Source; }

  /// getCreator - Return the Tool which caused the creation of this job.
  const Tool &getCreator() const { return Creator; }

  /// Set to pass arguments via a response file when launching the command
  void setResponseFile(const char *FileName);

  /// Set an input file list, necessary if we need to use a response file but
  /// the tool being called only supports input files lists.
  void setInputFileList(llvm::opt::ArgStringList List) {
    InputFileList = std::move(List);
  }

  /// Sets the environment to be used by the new process.
  /// \param NewEnvironment An array of environment variables.
  /// \remark If the environment remains unset, then the environment
  ///         from the parent process will be used.
  void setEnvironment(llvm::ArrayRef<const char *> NewEnvironment);

  const char *getExecutable() const { return Executable; }

  const llvm::opt::ArgStringList &getArguments() const { return Arguments; }

  /// Print a command argument, and optionally quote it.
  static void printArg(llvm::raw_ostream &OS, StringRef Arg, bool Quote);
};

/// Like Command, but with a fallback which is executed in case
/// the primary command crashes.
class FallbackCommand : public Command {
public:
  FallbackCommand(const Action &Source_, const Tool &Creator_,
                  const char *Executable_,
                  const llvm::opt::ArgStringList &Arguments_,
                  ArrayRef<InputInfo> Inputs,
                  std::unique_ptr<Command> Fallback_);

  void Print(llvm::raw_ostream &OS, const char *Terminator, bool Quote,
             CrashReportInfo *CrashInfo = nullptr) const override;

  int Execute(ArrayRef<Optional<StringRef>> Redirects, std::string *ErrMsg,
              bool *ExecutionFailed) const override;

private:
  std::unique_ptr<Command> Fallback;
};

/// Like Command, but always pretends that the wrapped command succeeded.
class ForceSuccessCommand : public Command {
public:
  ForceSuccessCommand(const Action &Source_, const Tool &Creator_,
                      const char *Executable_,
                      const llvm::opt::ArgStringList &Arguments_,
                      ArrayRef<InputInfo> Inputs);

  void Print(llvm::raw_ostream &OS, const char *Terminator, bool Quote,
             CrashReportInfo *CrashInfo = nullptr) const override;

  int Execute(ArrayRef<Optional<StringRef>> Redirects, std::string *ErrMsg,
              bool *ExecutionFailed) const override;
};

/// JobList - A sequence of jobs to perform.
class JobList {
public:
  using list_type = SmallVector<std::unique_ptr<Command>, 4>;
  using size_type = list_type::size_type;
  using iterator = llvm::pointee_iterator<list_type::iterator>;
  using const_iterator = llvm::pointee_iterator<list_type::const_iterator>;

private:
  list_type Jobs;

public:
  void Print(llvm::raw_ostream &OS, const char *Terminator,
             bool Quote, CrashReportInfo *CrashInfo = nullptr) const;

  /// Add a job to the list (taking ownership).
  void addJob(std::unique_ptr<Command> J) { Jobs.push_back(std::move(J)); }

  /// Clear the job list.
  void clear();

  const list_type &getJobs() const { return Jobs; }

  bool empty() const { return Jobs.empty(); }
  size_type size() const { return Jobs.size(); }
  iterator begin() { return Jobs.begin(); }
  const_iterator begin() const { return Jobs.begin(); }
  iterator end() { return Jobs.end(); }
  const_iterator end() const { return Jobs.end(); }
};

} // namespace driver
} // namespace clang

#endif // LLVM_CLANG_DRIVER_JOB_H<|MERGE_RESOLUTION|>--- conflicted
+++ resolved
@@ -29,12 +29,6 @@
 class InputInfo;
 class Tool;
 
-<<<<<<< HEAD
-// Re-export this as clang::driver::ArgStringList.
-using llvm::opt::ArgStringList;
-
-=======
->>>>>>> 4ac58d1a
 struct CrashReportInfo {
   StringRef Filename;
   StringRef VFSPath;
