//===--- Options.td - Options for clang -----------------------------------===//
//
// Part of the LLVM Project, under the Apache License v2.0 with LLVM Exceptions.
// See https://llvm.org/LICENSE.txt for license information.
// SPDX-License-Identifier: Apache-2.0 WITH LLVM-exception
//
//===----------------------------------------------------------------------===//
//
//  This file defines the options accepted by clang.
//
//===----------------------------------------------------------------------===//

// Include the common option parsing interfaces.
include "llvm/Option/OptParser.td"

/////////
// Flags

// DriverOption - The option is a "driver" option, and should not be forwarded
// to other tools.
def DriverOption : OptionFlag;

// LinkerInput - The option is a linker input.
def LinkerInput : OptionFlag;

// NoArgumentUnused - Don't report argument unused warnings for this option; this
// is useful for options like -static or -dynamic which a user may always end up
// passing, even if the platform defaults to (or only supports) that option.
def NoArgumentUnused : OptionFlag;

// Unsupported - The option is unsupported, and the driver will reject command
// lines that use it.
def Unsupported : OptionFlag;

// Ignored - The option is unsupported, and the driver will silently ignore it.
def Ignored : OptionFlag;

// CoreOption - This is considered a "core" Clang option, available in both
// clang and clang-cl modes.
def CoreOption : OptionFlag;

// CLOption - This is a cl.exe compatibility option. Options with this flag
// are made available when the driver is running in CL compatibility mode.
def CLOption : OptionFlag;

// CC1Option - This option should be accepted by clang -cc1.
def CC1Option : OptionFlag;

// CC1AsOption - This option should be accepted by clang -cc1as.
def CC1AsOption : OptionFlag;

// NoDriverOption - This option should not be accepted by the driver.
def NoDriverOption : OptionFlag;

// A short name to show in documentation. The name will be interpreted as rST.
class DocName<string name> { string DocName = name; }

// A brief description to show in documentation, interpreted as rST.
class DocBrief<code descr> { code DocBrief = descr; }

// Indicates that this group should be flattened into its parent when generating
// documentation.
class DocFlatten { bit DocFlatten = 1; }

// Indicates that this warning is ignored, but accepted with a warning for
// GCC compatibility.
class IgnoredGCCCompat : Flags<[HelpHidden]> {}

/////////
// Groups

def Action_Group : OptionGroup<"<action group>">, DocName<"Actions">,
                   DocBrief<[{The action to perform on the input.}]>;

// Meta-group for options which are only used for compilation,
// and not linking etc.
def CompileOnly_Group : OptionGroup<"<CompileOnly group>">,
                        DocName<"Compilation flags">, DocBrief<[{
Flags controlling the behavior of Clang during compilation. These flags have
no effect during actions that do not perform compilation.}]>;

def Preprocessor_Group : OptionGroup<"<Preprocessor group>">,
                         Group<CompileOnly_Group>,
                         DocName<"Preprocessor flags">, DocBrief<[{
Flags controlling the behavior of the Clang preprocessor.}]>;

def IncludePath_Group : OptionGroup<"<I/i group>">, Group<Preprocessor_Group>,
                        DocName<"Include path management">,
                        DocBrief<[{
Flags controlling how ``#include``\s are resolved to files.}]>;

def I_Group : OptionGroup<"<I group>">, Group<IncludePath_Group>, DocFlatten;
def i_Group : OptionGroup<"<i group>">, Group<IncludePath_Group>, DocFlatten;
def clang_i_Group : OptionGroup<"<clang i group>">, Group<i_Group>, DocFlatten;

def M_Group : OptionGroup<"<M group>">, Group<Preprocessor_Group>,
              DocName<"Dependency file generation">, DocBrief<[{
Flags controlling generation of a dependency file for ``make``-like build
systems.}]>;

def d_Group : OptionGroup<"<d group>">, Group<Preprocessor_Group>,
              DocName<"Dumping preprocessor state">, DocBrief<[{
Flags allowing the state of the preprocessor to be dumped in various ways.}]>;

def Diag_Group : OptionGroup<"<W/R group>">, Group<CompileOnly_Group>,
                 DocName<"Diagnostic flags">, DocBrief<[{
Flags controlling which warnings, errors, and remarks Clang will generate.
See the :doc:`full list of warning and remark flags <DiagnosticsReference>`.}]>;

def R_Group : OptionGroup<"<R group>">, Group<Diag_Group>, DocFlatten;
def R_value_Group : OptionGroup<"<R (with value) group>">, Group<R_Group>,
                    DocFlatten;
def W_Group : OptionGroup<"<W group>">, Group<Diag_Group>, DocFlatten;
def W_value_Group : OptionGroup<"<W (with value) group>">, Group<W_Group>,
                    DocFlatten;

def f_Group : OptionGroup<"<f group>">, Group<CompileOnly_Group>,
              DocName<"Target-independent compilation options">;

def f_clang_Group : OptionGroup<"<f (clang-only) group>">,
                    Group<CompileOnly_Group>, DocFlatten;
def pedantic_Group : OptionGroup<"<pedantic group>">, Group<f_Group>,
                     DocFlatten;
def opencl_Group : OptionGroup<"<opencl group>">, Group<f_Group>,
                   DocName<"OpenCL flags">;

def sycl_Group : OptionGroup<"<SYCL group>">, Group<f_Group>,
                 DocName<"SYCL flags">;

def m_Group : OptionGroup<"<m group>">, Group<CompileOnly_Group>,
              DocName<"Target-dependent compilation options">;

// Feature groups - these take command line options that correspond directly to
// target specific features and can be translated directly from command line
// options.
def m_aarch64_Features_Group : OptionGroup<"<aarch64 features group>">,
                               Group<m_Group>, DocName<"AARCH64">;
def m_amdgpu_Features_Group : OptionGroup<"<amdgpu features group>">,
                              Group<m_Group>, DocName<"AMDGPU">;
def m_arm_Features_Group : OptionGroup<"<arm features group>">,
                           Group<m_Group>, DocName<"ARM">;
def m_hexagon_Features_Group : OptionGroup<"<hexagon features group>">,
                               Group<m_Group>, DocName<"Hexagon">;
// The features added by this group will not be added to target features.
// These are explicitly handled.
def m_hexagon_Features_HVX_Group : OptionGroup<"<hexagon features group>">,
                                   Group<m_Group>, DocName<"Hexagon">;
def m_mips_Features_Group : OptionGroup<"<mips features group>">,
                            Group<m_Group>, DocName<"MIPS">;
def m_ppc_Features_Group : OptionGroup<"<ppc features group>">,
                           Group<m_Group>, DocName<"PowerPC">;
def m_wasm_Features_Group : OptionGroup<"<wasm features group>">,
                            Group<m_Group>, DocName<"WebAssembly">;
def m_x86_Features_Group : OptionGroup<"<x86 features group>">,
                           Group<m_Group>, Flags<[CoreOption]>, DocName<"X86">;
def m_riscv_Features_Group : OptionGroup<"<riscv features group>">,
                             Group<m_Group>, DocName<"RISCV">;

def m_libc_Group : OptionGroup<"<m libc group>">, Group<m_mips_Features_Group>,
                   Flags<[HelpHidden]>;

def O_Group : OptionGroup<"<O group>">, Group<CompileOnly_Group>,
              DocName<"Optimization level">, DocBrief<[{
Flags controlling how much optimization should be performed.}]>;

def DebugInfo_Group : OptionGroup<"<g group>">, Group<CompileOnly_Group>,
                      DocName<"Debug information generation">, DocBrief<[{
Flags controlling how much and what kind of debug information should be
generated.}]>;

def g_Group : OptionGroup<"<g group>">, Group<DebugInfo_Group>,
              DocName<"Kind and level of debug information">;
def gN_Group : OptionGroup<"<gN group>">, Group<g_Group>,
               DocName<"Debug level">;
def ggdbN_Group : OptionGroup<"<ggdbN group>">, Group<gN_Group>, DocFlatten;
def gTune_Group : OptionGroup<"<gTune group>">, Group<g_Group>,
                  DocName<"Debugger to tune debug information for">;
def g_flags_Group : OptionGroup<"<g flags group>">, Group<DebugInfo_Group>,
                    DocName<"Debug information flags">;

def StaticAnalyzer_Group : OptionGroup<"<Static analyzer group>">,
                           DocName<"Static analyzer flags">, DocBrief<[{
Flags controlling the behavior of the Clang Static Analyzer.}]>;

// gfortran options that we recognize in the driver and pass along when
// invoking GCC to compile Fortran code.
def gfortran_Group : OptionGroup<"<gfortran group>">,
                     DocName<"Fortran compilation flags">, DocBrief<[{
Flags that will be passed onto the ``gfortran`` compiler when Clang is given
a Fortran input.}]>;

def Link_Group : OptionGroup<"<T/e/s/t/u group>">, DocName<"Linker flags">,
                 DocBrief<[{Flags that are passed on to the linker}]>;
def T_Group : OptionGroup<"<T group>">, Group<Link_Group>, DocFlatten;
def u_Group : OptionGroup<"<u group>">, Group<Link_Group>, DocFlatten;

def reserved_lib_Group : OptionGroup<"<reserved libs group>">,
                         Flags<[Unsupported]>;

// Temporary groups for clang options which we know we don't support,
// but don't want to verbosely warn the user about.
def clang_ignored_f_Group : OptionGroup<"<clang ignored f group>">,
  Group<f_Group>, Flags<[Ignored]>;
def clang_ignored_m_Group : OptionGroup<"<clang ignored m group>">,
  Group<m_Group>, Flags<[Ignored]>;

// Group for clang options in the process of deprecation.
// Please include the version that deprecated the flag as comment to allow
// easier garbage collection.
def clang_ignored_legacy_options_Group : OptionGroup<"<clang legacy flags>">,
  Group<f_Group>, Flags<[Ignored]>;

// Retired with clang-5.0
def : Flag<["-"], "fslp-vectorize-aggressive">, Group<clang_ignored_legacy_options_Group>;
def : Flag<["-"], "fno-slp-vectorize-aggressive">, Group<clang_ignored_legacy_options_Group>;

// Retired with clang-10.0. Previously controlled X86 MPX ISA.
def mmpx : Flag<["-"], "mmpx">, Group<clang_ignored_legacy_options_Group>;
def mno_mpx : Flag<["-"], "mno-mpx">, Group<clang_ignored_legacy_options_Group>;

// Group that ignores all gcc optimizations that won't be implemented
def clang_ignored_gcc_optimization_f_Group : OptionGroup<
  "<clang_ignored_gcc_optimization_f_Group>">, Group<f_Group>, Flags<[Ignored]>;

/////////
// Options

// The internal option ID must be a valid C++ identifier and results in a
// clang::driver::options::OPT_XX enum constant for XX.
//
// We want to unambiguously be able to refer to options from the driver source
// code, for this reason the option name is mangled into an ID. This mangling
// isn't guaranteed to have an inverse, but for practical purposes it does.
//
// The mangling scheme is to ignore the leading '-', and perform the following
// substitutions:
//   _ => __
//   - => _
//   / => _SLASH
//   # => _HASH
//   ? => _QUESTION
//   , => _COMMA
//   = => _EQ
//   C++ => CXX
//   . => _

// Developer Driver Options

def internal_Group : OptionGroup<"<clang internal options>">, Flags<[HelpHidden]>;
def internal_driver_Group : OptionGroup<"<clang driver internal options>">,
  Group<internal_Group>, HelpText<"DRIVER OPTIONS">;
def internal_debug_Group :
  OptionGroup<"<clang debug/development internal options>">,
  Group<internal_Group>, HelpText<"DEBUG/DEVELOPMENT OPTIONS">;

class InternalDriverOpt : Group<internal_driver_Group>,
  Flags<[DriverOption, HelpHidden]>;
def driver_mode : Joined<["--"], "driver-mode=">, Group<internal_driver_Group>,
  Flags<[CoreOption, DriverOption, HelpHidden]>,
  HelpText<"Set the driver mode to either 'gcc', 'g++', 'cpp', or 'cl'">;
def rsp_quoting : Joined<["--"], "rsp-quoting=">, Group<internal_driver_Group>,
  Flags<[CoreOption, DriverOption, HelpHidden]>,
  HelpText<"Set the rsp quoting to either 'posix', or 'windows'">;
def ccc_gcc_name : Separate<["-"], "ccc-gcc-name">, InternalDriverOpt,
  HelpText<"Name for native GCC compiler">,
  MetaVarName<"<gcc-path>">;

class InternalDebugOpt : Group<internal_debug_Group>,
  Flags<[DriverOption, HelpHidden, CoreOption]>;
def ccc_install_dir : Separate<["-"], "ccc-install-dir">, InternalDebugOpt,
  HelpText<"Simulate installation in the given directory">;
def ccc_print_phases : Flag<["-"], "ccc-print-phases">, InternalDebugOpt,
  HelpText<"Dump list of actions to perform">;
def ccc_print_bindings : Flag<["-"], "ccc-print-bindings">, InternalDebugOpt,
  HelpText<"Show bindings of tools to actions">;

def ccc_arcmt_check : Flag<["-"], "ccc-arcmt-check">, InternalDriverOpt,
  HelpText<"Check for ARC migration issues that need manual handling">;
def ccc_arcmt_modify : Flag<["-"], "ccc-arcmt-modify">, InternalDriverOpt,
  HelpText<"Apply modifications to files to conform to ARC">;
def ccc_arcmt_migrate : Separate<["-"], "ccc-arcmt-migrate">, InternalDriverOpt,
  HelpText<"Apply modifications and produces temporary files that conform to ARC">;
def arcmt_migrate_report_output : Separate<["-"], "arcmt-migrate-report-output">,
  HelpText<"Output path for the plist report">,  Flags<[CC1Option]>;
def arcmt_migrate_emit_arc_errors : Flag<["-"], "arcmt-migrate-emit-errors">,
  HelpText<"Emit ARC errors even if the migrator can fix them">,
  Flags<[CC1Option]>;
def gen_reproducer: Flag<["-"], "gen-reproducer">, InternalDebugOpt,
  HelpText<"Auto-generates preprocessed source files and a reproduction script">;
def gen_cdb_fragment_path: Separate<["-"], "gen-cdb-fragment-path">, InternalDebugOpt,
  HelpText<"Emit a compilation database fragment to the specified directory">;

def _migrate : Flag<["--"], "migrate">, Flags<[DriverOption]>,
  HelpText<"Run the migrator">;
def ccc_objcmt_migrate : Separate<["-"], "ccc-objcmt-migrate">,
  InternalDriverOpt,
  HelpText<"Apply modifications and produces temporary files to migrate to "
   "modern ObjC syntax">;
def objcmt_migrate_literals : Flag<["-"], "objcmt-migrate-literals">, Flags<[CC1Option]>,
  HelpText<"Enable migration to modern ObjC literals">;
def objcmt_migrate_subscripting : Flag<["-"], "objcmt-migrate-subscripting">, Flags<[CC1Option]>,
  HelpText<"Enable migration to modern ObjC subscripting">;
def objcmt_migrate_property : Flag<["-"], "objcmt-migrate-property">, Flags<[CC1Option]>,
  HelpText<"Enable migration to modern ObjC property">;
def objcmt_migrate_all : Flag<["-"], "objcmt-migrate-all">, Flags<[CC1Option]>,
  HelpText<"Enable migration to modern ObjC">;
def objcmt_migrate_readonly_property : Flag<["-"], "objcmt-migrate-readonly-property">, Flags<[CC1Option]>,
  HelpText<"Enable migration to modern ObjC readonly property">;
def objcmt_migrate_readwrite_property : Flag<["-"], "objcmt-migrate-readwrite-property">, Flags<[CC1Option]>,
  HelpText<"Enable migration to modern ObjC readwrite property">;
def objcmt_migrate_property_dot_syntax : Flag<["-"], "objcmt-migrate-property-dot-syntax">, Flags<[CC1Option]>,
  HelpText<"Enable migration of setter/getter messages to property-dot syntax">;
def objcmt_migrate_annotation : Flag<["-"], "objcmt-migrate-annotation">, Flags<[CC1Option]>,
  HelpText<"Enable migration to property and method annotations">;
def objcmt_migrate_instancetype : Flag<["-"], "objcmt-migrate-instancetype">, Flags<[CC1Option]>,
  HelpText<"Enable migration to infer instancetype for method result type">;
def objcmt_migrate_nsmacros : Flag<["-"], "objcmt-migrate-ns-macros">, Flags<[CC1Option]>,
  HelpText<"Enable migration to NS_ENUM/NS_OPTIONS macros">;
def objcmt_migrate_protocol_conformance : Flag<["-"], "objcmt-migrate-protocol-conformance">, Flags<[CC1Option]>,
  HelpText<"Enable migration to add protocol conformance on classes">;
def objcmt_atomic_property : Flag<["-"], "objcmt-atomic-property">, Flags<[CC1Option]>,
  HelpText<"Make migration to 'atomic' properties">;
def objcmt_returns_innerpointer_property : Flag<["-"], "objcmt-returns-innerpointer-property">, Flags<[CC1Option]>,
  HelpText<"Enable migration to annotate property with NS_RETURNS_INNER_POINTER">;
def objcmt_ns_nonatomic_iosonly: Flag<["-"], "objcmt-ns-nonatomic-iosonly">, Flags<[CC1Option]>,
  HelpText<"Enable migration to use NS_NONATOMIC_IOSONLY macro for setting property's 'atomic' attribute">;
def objcmt_migrate_designated_init : Flag<["-"], "objcmt-migrate-designated-init">, Flags<[CC1Option]>,
  HelpText<"Enable migration to infer NS_DESIGNATED_INITIALIZER for initializer methods">;
def objcmt_whitelist_dir_path: Joined<["-"], "objcmt-whitelist-dir-path=">, Flags<[CC1Option]>,
  HelpText<"Only modify files with a filename contained in the provided directory path">;
// The misspelt "white-list" [sic] alias is due for removal.
def : Joined<["-"], "objcmt-white-list-dir-path=">, Flags<[CC1Option]>,
    Alias<objcmt_whitelist_dir_path>;

def index_store_path : Separate<["-"], "index-store-path">, Flags<[CC1Option]>,
  HelpText<"Enable indexing with the specified data store path">;
def index_ignore_system_symbols : Flag<["-"], "index-ignore-system-symbols">, Flags<[CC1Option]>,
  HelpText<"Ignore symbols from system headers">;
def index_record_codegen_name : Flag<["-"], "index-record-codegen-name">, Flags<[CC1Option]>,
  HelpText<"Record the codegen name for symbols">;

// Make sure all other -ccc- options are rejected.
def ccc_ : Joined<["-"], "ccc-">, Group<internal_Group>, Flags<[Unsupported]>;

// Standard Options

def _HASH_HASH_HASH : Flag<["-"], "###">, Flags<[DriverOption, CoreOption]>,
    HelpText<"Print (but do not run) the commands to run for this compilation">;
def _DASH_DASH : Option<["--"], "", KIND_REMAINING_ARGS>,
    Flags<[DriverOption, CoreOption]>;
def A : JoinedOrSeparate<["-"], "A">, Flags<[RenderJoined]>, Group<gfortran_Group>;
def B : JoinedOrSeparate<["-"], "B">, MetaVarName<"<dir>">,
    HelpText<"Add <dir> to search path for binaries and object files used implicitly">;
def CC : Flag<["-"], "CC">, Flags<[CC1Option]>, Group<Preprocessor_Group>,
    HelpText<"Include comments from within macros in preprocessed output">;
def C : Flag<["-"], "C">, Flags<[CC1Option]>, Group<Preprocessor_Group>,
    HelpText<"Include comments in preprocessed output">;
def D : JoinedOrSeparate<["-"], "D">, Group<Preprocessor_Group>,
    Flags<[CC1Option]>, MetaVarName<"<macro>=<value>">,
    HelpText<"Define <macro> to <value> (or 1 if <value> omitted)">;
def E : Flag<["-"], "E">, Flags<[DriverOption,CC1Option]>, Group<Action_Group>,
    HelpText<"Only run the preprocessor">;
def F : JoinedOrSeparate<["-"], "F">, Flags<[RenderJoined,CC1Option]>,
    HelpText<"Add directory to framework include search path">;
def G : JoinedOrSeparate<["-"], "G">, Flags<[DriverOption]>, Group<m_Group>,
    MetaVarName<"<size>">, HelpText<"Put objects of at most <size> bytes "
    "into small data section (MIPS / Hexagon)">;
def G_EQ : Joined<["-"], "G=">, Flags<[DriverOption]>, Group<m_Group>, Alias<G>;
def H : Flag<["-"], "H">, Flags<[CC1Option]>, Group<Preprocessor_Group>,
    HelpText<"Show header includes and nesting depth">;
def I_ : Flag<["-"], "I-">, Group<I_Group>,
    HelpText<"Restrict all prior -I flags to double-quoted inclusion and "
             "remove current directory from include path">;
def I : JoinedOrSeparate<["-"], "I">, Group<I_Group>,
    Flags<[CC1Option,CC1AsOption]>, MetaVarName<"<dir>">,
    HelpText<"Add directory to include search path">;
def L : JoinedOrSeparate<["-"], "L">, Flags<[RenderJoined]>, Group<Link_Group>,
    MetaVarName<"<dir>">, HelpText<"Add directory to library search path">;
def MD : Flag<["-"], "MD">, Group<M_Group>,
    HelpText<"Write a depfile containing user and system headers">;
def MMD : Flag<["-"], "MMD">, Group<M_Group>,
    HelpText<"Write a depfile containing user headers">;
def M : Flag<["-"], "M">, Group<M_Group>,
    HelpText<"Like -MD, but also implies -E and writes to stdout by default">;
def MM : Flag<["-"], "MM">, Group<M_Group>,
    HelpText<"Like -MMD, but also implies -E and writes to stdout by default">;
def MF : JoinedOrSeparate<["-"], "MF">, Group<M_Group>,
    HelpText<"Write depfile output from -MMD, -MD, -MM, or -M to <file>">,
    MetaVarName<"<file>">;
def MG : Flag<["-"], "MG">, Group<M_Group>, Flags<[CC1Option]>,
    HelpText<"Add missing headers to depfile">;
def MJ : JoinedOrSeparate<["-"], "MJ">, Group<M_Group>,
    HelpText<"Write a compilation database entry per input">;
def MP : Flag<["-"], "MP">, Group<M_Group>, Flags<[CC1Option]>,
    HelpText<"Create phony target for each dependency (other than main file)">;
def MQ : JoinedOrSeparate<["-"], "MQ">, Group<M_Group>, Flags<[CC1Option]>,
    HelpText<"Specify name of main file output to quote in depfile">;
def MT : JoinedOrSeparate<["-"], "MT">, Group<M_Group>, Flags<[CC1Option]>,
    HelpText<"Specify name of main file output in depfile">;
def MV : Flag<["-"], "MV">, Group<M_Group>, Flags<[CC1Option]>,
    HelpText<"Use NMake/Jom format for the depfile">;
def Mach : Flag<["-"], "Mach">, Group<Link_Group>;
def O0 : Flag<["-"], "O0">, Group<O_Group>, Flags<[CC1Option, HelpHidden]>;
def O4 : Flag<["-"], "O4">, Group<O_Group>, Flags<[CC1Option, HelpHidden]>;
def ObjCXX : Flag<["-"], "ObjC++">, Flags<[DriverOption]>,
  HelpText<"Treat source input files as Objective-C++ inputs">;
def ObjC : Flag<["-"], "ObjC">, Flags<[DriverOption]>,
  HelpText<"Treat source input files as Objective-C inputs">;
def O : Joined<["-"], "O">, Group<O_Group>, Flags<[CC1Option]>;
def O_flag : Flag<["-"], "O">, Flags<[CC1Option]>, Alias<O>, AliasArgs<["2"]>;
def Ofast : Joined<["-"], "Ofast">, Group<O_Group>, Flags<[CC1Option]>;
def P : Flag<["-"], "P">, Flags<[CC1Option]>, Group<Preprocessor_Group>,
  HelpText<"Disable linemarker output in -E mode">;
def Qy : Flag<["-"], "Qy">, Flags<[CC1Option]>,
  HelpText<"Emit metadata containing compiler name and version">;
def Qn : Flag<["-"], "Qn">, Flags<[CC1Option]>,
  HelpText<"Do not emit metadata containing compiler name and version">;
def : Flag<["-"], "fident">, Group<f_Group>, Alias<Qy>, Flags<[CC1Option]>;
def : Flag<["-"], "fno-ident">, Group<f_Group>, Alias<Qn>, Flags<[CC1Option]>;
def Qunused_arguments : Flag<["-"], "Qunused-arguments">, Flags<[DriverOption, CoreOption]>,
  HelpText<"Don't emit warning for unused driver arguments">;
def Q : Flag<["-"], "Q">, IgnoredGCCCompat;
def Rpass_EQ : Joined<["-"], "Rpass=">, Group<R_value_Group>, Flags<[CC1Option]>,
  HelpText<"Report transformations performed by optimization passes whose "
           "name matches the given POSIX regular expression">;
def Rpass_missed_EQ : Joined<["-"], "Rpass-missed=">, Group<R_value_Group>,
  Flags<[CC1Option]>,
  HelpText<"Report missed transformations by optimization passes whose "
           "name matches the given POSIX regular expression">;
def Rpass_analysis_EQ : Joined<["-"], "Rpass-analysis=">, Group<R_value_Group>,
  Flags<[CC1Option]>,
  HelpText<"Report transformation analysis from optimization passes whose "
           "name matches the given POSIX regular expression">;
def R_Joined : Joined<["-"], "R">, Group<R_Group>, Flags<[CC1Option, CoreOption]>,
  MetaVarName<"<remark>">, HelpText<"Enable the specified remark">;
def S : Flag<["-"], "S">, Flags<[DriverOption,CC1Option]>, Group<Action_Group>,
  HelpText<"Only run preprocess and compilation steps">;
def Tbss : JoinedOrSeparate<["-"], "Tbss">, Group<T_Group>,
  MetaVarName<"<addr>">, HelpText<"Set starting address of BSS to <addr>">;
def Tdata : JoinedOrSeparate<["-"], "Tdata">, Group<T_Group>,
  MetaVarName<"<addr>">, HelpText<"Set starting address of DATA to <addr>">;
def Ttext : JoinedOrSeparate<["-"], "Ttext">, Group<T_Group>,
  MetaVarName<"<addr>">, HelpText<"Set starting address of TEXT to <addr>">;
def T : JoinedOrSeparate<["-"], "T">, Group<T_Group>,
  MetaVarName<"<script>">, HelpText<"Specify <script> as linker script">;
def U : JoinedOrSeparate<["-"], "U">, Group<Preprocessor_Group>,
  Flags<[CC1Option]>, MetaVarName<"<macro>">, HelpText<"Undefine macro <macro>">;
def V : JoinedOrSeparate<["-"], "V">, Flags<[DriverOption, Unsupported]>;
def Wa_COMMA : CommaJoined<["-"], "Wa,">,
  HelpText<"Pass the comma separated arguments in <arg> to the assembler">,
  MetaVarName<"<arg>">;
def Wall : Flag<["-"], "Wall">, Group<W_Group>, Flags<[CC1Option, HelpHidden]>;
def WCL4 : Flag<["-"], "WCL4">, Group<W_Group>, Flags<[CC1Option, HelpHidden]>;
def Wdeprecated : Flag<["-"], "Wdeprecated">, Group<W_Group>, Flags<[CC1Option]>,
  HelpText<"Enable warnings for deprecated constructs and define __DEPRECATED">;
def Wno_deprecated : Flag<["-"], "Wno-deprecated">, Group<W_Group>, Flags<[CC1Option]>;
def Wl_COMMA : CommaJoined<["-"], "Wl,">, Flags<[LinkerInput, RenderAsInput]>,
  HelpText<"Pass the comma separated arguments in <arg> to the linker">,
  MetaVarName<"<arg>">, Group<Link_Group>;
// FIXME: This is broken; these should not be Joined arguments.
def Wno_nonportable_cfstrings : Joined<["-"], "Wno-nonportable-cfstrings">, Group<W_Group>,
  Flags<[CC1Option]>;
def Wnonportable_cfstrings : Joined<["-"], "Wnonportable-cfstrings">, Group<W_Group>,
  Flags<[CC1Option]>;
def Wp_COMMA : CommaJoined<["-"], "Wp,">,
  HelpText<"Pass the comma separated arguments in <arg> to the preprocessor">,
  MetaVarName<"<arg>">, Group<Preprocessor_Group>;
def Wwrite_strings : Flag<["-"], "Wwrite-strings">, Group<W_Group>, Flags<[CC1Option, HelpHidden]>;
def Wno_write_strings : Flag<["-"], "Wno-write-strings">, Group<W_Group>, Flags<[CC1Option, HelpHidden]>;
def W_Joined : Joined<["-"], "W">, Group<W_Group>, Flags<[CC1Option, CoreOption]>,
  MetaVarName<"<warning>">, HelpText<"Enable the specified warning">;
def Xanalyzer : Separate<["-"], "Xanalyzer">,
  HelpText<"Pass <arg> to the static analyzer">, MetaVarName<"<arg>">,
  Group<StaticAnalyzer_Group>;
def Xarch__ : JoinedAndSeparate<["-"], "Xarch_">, Flags<[DriverOption]>;
def Xarch_host : Separate<["-"], "Xarch_host">, Flags<[DriverOption]>,
  HelpText<"Pass <arg> to the CUDA/HIP host compilation">, MetaVarName<"<arg>">;
def Xarch_device : Separate<["-"], "Xarch_device">, Flags<[DriverOption]>,
  HelpText<"Pass <arg> to the CUDA/HIP device compilation">, MetaVarName<"<arg>">;
def Xassembler : Separate<["-"], "Xassembler">,
  HelpText<"Pass <arg> to the assembler">, MetaVarName<"<arg>">,
  Group<CompileOnly_Group>;
def Xclang : Separate<["-"], "Xclang">,
  HelpText<"Pass <arg> to the clang compiler">, MetaVarName<"<arg>">,
  Flags<[DriverOption, CoreOption]>, Group<CompileOnly_Group>;
def Xcuda_fatbinary : Separate<["-"], "Xcuda-fatbinary">,
  HelpText<"Pass <arg> to fatbinary invocation">, MetaVarName<"<arg>">;
def Xcuda_ptxas : Separate<["-"], "Xcuda-ptxas">,
  HelpText<"Pass <arg> to the ptxas assembler">, MetaVarName<"<arg>">;
def Xopenmp_target : Separate<["-"], "Xopenmp-target">,
  HelpText<"Pass <arg> to the target offloading toolchain.">, MetaVarName<"<arg>">;
def Xopenmp_target_EQ : JoinedAndSeparate<["-"], "Xopenmp-target=">,
  HelpText<"Pass <arg> to the target offloading toolchain identified by <triple>.">,
  MetaVarName<"<triple> <arg>">;
def z : Separate<["-"], "z">, Flags<[LinkerInput, RenderAsInput]>,
  HelpText<"Pass -z <arg> to the linker">, MetaVarName<"<arg>">,
  Group<Link_Group>;
def Xlinker : Separate<["-"], "Xlinker">, Flags<[LinkerInput, RenderAsInput]>,
  HelpText<"Pass <arg> to the linker">, MetaVarName<"<arg>">,
  Group<Link_Group>;
def Xpreprocessor : Separate<["-"], "Xpreprocessor">, Group<Preprocessor_Group>,
  HelpText<"Pass <arg> to the preprocessor">, MetaVarName<"<arg>">;
def X_Flag : Flag<["-"], "X">, Group<Link_Group>;
def X_Joined : Joined<["-"], "X">, IgnoredGCCCompat;
def Z_Flag : Flag<["-"], "Z">, Group<Link_Group>;
// FIXME: All we do with this is reject it. Remove.
def Z_Joined : Joined<["-"], "Z">;
def all__load : Flag<["-"], "all_load">;
def allowable__client : Separate<["-"], "allowable_client">;
def ansi : Flag<["-", "--"], "ansi">;
def arch__errors__fatal : Flag<["-"], "arch_errors_fatal">;
def arch : Separate<["-"], "arch">, Flags<[DriverOption]>;
def arch__only : Separate<["-"], "arch_only">;
def a : Joined<["-"], "a">;
def autocomplete : Joined<["--"], "autocomplete=">;
def bind__at__load : Flag<["-"], "bind_at_load">;
def bundle__loader : Separate<["-"], "bundle_loader">;
def bundle : Flag<["-"], "bundle">;
def b : JoinedOrSeparate<["-"], "b">, Flags<[Unsupported]>;
def cl_opt_disable : Flag<["-"], "cl-opt-disable">, Group<opencl_Group>, Flags<[CC1Option]>,
  HelpText<"OpenCL only. This option disables all optimizations. By default optimizations are enabled.">;
def cl_strict_aliasing : Flag<["-"], "cl-strict-aliasing">, Group<opencl_Group>, Flags<[CC1Option]>,
  HelpText<"OpenCL only. This option is added for compatibility with OpenCL 1.0.">;
def cl_single_precision_constant : Flag<["-"], "cl-single-precision-constant">, Group<opencl_Group>, Flags<[CC1Option]>,
  HelpText<"OpenCL only. Treat double precision floating-point constant as single precision constant.">;
def cl_finite_math_only : Flag<["-"], "cl-finite-math-only">, Group<opencl_Group>, Flags<[CC1Option]>,
  HelpText<"OpenCL only. Allow floating-point optimizations that assume arguments and results are not NaNs or +-Inf.">;
def cl_kernel_arg_info : Flag<["-"], "cl-kernel-arg-info">, Group<opencl_Group>, Flags<[CC1Option]>,
  HelpText<"OpenCL only. Generate kernel argument metadata.">;
def cl_unsafe_math_optimizations : Flag<["-"], "cl-unsafe-math-optimizations">, Group<opencl_Group>, Flags<[CC1Option]>,
  HelpText<"OpenCL only. Allow unsafe floating-point optimizations.  Also implies -cl-no-signed-zeros and -cl-mad-enable.">;
def cl_fast_relaxed_math : Flag<["-"], "cl-fast-relaxed-math">, Group<opencl_Group>, Flags<[CC1Option]>,
  HelpText<"OpenCL only. Sets -cl-finite-math-only and -cl-unsafe-math-optimizations, and defines __FAST_RELAXED_MATH__.">;
def cl_mad_enable : Flag<["-"], "cl-mad-enable">, Group<opencl_Group>, Flags<[CC1Option]>,
  HelpText<"OpenCL only. Allow use of less precise MAD computations in the generated binary.">;
def cl_no_signed_zeros : Flag<["-"], "cl-no-signed-zeros">, Group<opencl_Group>, Flags<[CC1Option]>,
  HelpText<"OpenCL only. Allow use of less precise no signed zeros computations in the generated binary.">;
def cl_std_EQ : Joined<["-"], "cl-std=">, Group<opencl_Group>, Flags<[CC1Option]>,
  HelpText<"OpenCL language standard to compile for.">, Values<"cl,CL,cl1.1,CL1.1,cl1.2,CL1.2,cl2.0,CL2.0,clc++,CLC++">;
def cl_denorms_are_zero : Flag<["-"], "cl-denorms-are-zero">, Group<opencl_Group>,
  HelpText<"OpenCL only. Allow denormals to be flushed to zero.">;
def cl_fp32_correctly_rounded_divide_sqrt : Flag<["-"], "cl-fp32-correctly-rounded-divide-sqrt">, Group<opencl_Group>, Flags<[CC1Option]>,
  HelpText<"OpenCL only. Specify that single precision floating-point divide and sqrt used in the program source are correctly rounded.">;
def cl_uniform_work_group_size : Flag<["-"], "cl-uniform-work-group-size">, Group<opencl_Group>, Flags<[CC1Option]>,
  HelpText<"OpenCL only. Defines that the global work-size be a multiple of the work-group size specified to clEnqueueNDRangeKernel">;
def client__name : JoinedOrSeparate<["-"], "client_name">;
def combine : Flag<["-", "--"], "combine">, Flags<[DriverOption, Unsupported]>;
def compatibility__version : JoinedOrSeparate<["-"], "compatibility_version">;
def config : Separate<["--"], "config">, Flags<[DriverOption]>,
  HelpText<"Specifies configuration file">;
def config_system_dir_EQ : Joined<["--"], "config-system-dir=">, Flags<[DriverOption, HelpHidden]>,
  HelpText<"System directory for configuration files">;
def config_user_dir_EQ : Joined<["--"], "config-user-dir=">, Flags<[DriverOption, HelpHidden]>,
  HelpText<"User directory for configuration files">;
def coverage : Flag<["-", "--"], "coverage">, Flags<[CoreOption]>;
def cpp_precomp : Flag<["-"], "cpp-precomp">, Group<clang_ignored_f_Group>;
def current__version : JoinedOrSeparate<["-"], "current_version">;
def cxx_isystem : JoinedOrSeparate<["-"], "cxx-isystem">, Group<clang_i_Group>,
  HelpText<"Add directory to the C++ SYSTEM include search path">, Flags<[CC1Option]>,
  MetaVarName<"<directory>">;
def c : Flag<["-"], "c">, Flags<[DriverOption]>, Group<Action_Group>,
  HelpText<"Only run preprocess, compile, and assemble steps">;
def fconvergent_functions : Flag<["-"], "fconvergent-functions">, Group<f_Group>, Flags<[CC1Option]>,
  HelpText<"Assume functions may be convergent">;

def gpu_use_aux_triple_only : Flag<["--"], "gpu-use-aux-triple-only">,
  InternalDriverOpt, HelpText<"Prepare '-aux-triple' only without populating "
                              "'-aux-target-cpu' and '-aux-target-feature'.">;
def cuda_device_only : Flag<["--"], "cuda-device-only">,
  HelpText<"Compile CUDA code for device only">;
def cuda_host_only : Flag<["--"], "cuda-host-only">,
  HelpText<"Compile CUDA code for host only.  Has no effect on non-CUDA "
           "compilations.">;
def cuda_compile_host_device : Flag<["--"], "cuda-compile-host-device">,
  HelpText<"Compile CUDA code for both host and device (default).  Has no "
           "effect on non-CUDA compilations.">;
def cuda_include_ptx_EQ : Joined<["--"], "cuda-include-ptx=">, Flags<[DriverOption]>,
  HelpText<"Include PTX for the following GPU architecture (e.g. sm_35) or 'all'. May be specified more than once.">;
def no_cuda_include_ptx_EQ : Joined<["--"], "no-cuda-include-ptx=">, Flags<[DriverOption]>,
  HelpText<"Do not include PTX for the following GPU architecture (e.g. sm_35) or 'all'. May be specified more than once.">;
def offload_arch_EQ : Joined<["--"], "offload-arch=">, Flags<[DriverOption]>,
  HelpText<"CUDA/HIP offloading device architecture (e.g. sm_35, gfx906).  May be specified more than once.">;
def cuda_gpu_arch_EQ : Joined<["--"], "cuda-gpu-arch=">, Flags<[DriverOption]>,
  Alias<offload_arch_EQ>;
def hip_link : Flag<["--"], "hip-link">,
  HelpText<"Link clang-offload-bundler bundles for HIP">;
def no_offload_arch_EQ : Joined<["--"], "no-offload-arch=">, Flags<[DriverOption]>,
  HelpText<"Remove CUDA/HIP offloading device architecture (e.g. sm_35, gfx906) from the list of devices to compile for. "
           "'all' resets the list to its default value.">;
def no_cuda_gpu_arch_EQ : Joined<["--"], "no-cuda-gpu-arch=">, Flags<[DriverOption]>,
  Alias<no_offload_arch_EQ>;
def cuda_noopt_device_debug : Flag<["--"], "cuda-noopt-device-debug">,
  HelpText<"Enable device-side debug info generation. Disables ptxas optimizations.">;
def no_cuda_version_check : Flag<["--"], "no-cuda-version-check">,
  HelpText<"Don't error out if the detected version of the CUDA install is "
           "too low for the requested CUDA gpu architecture.">;
def no_cuda_noopt_device_debug : Flag<["--"], "no-cuda-noopt-device-debug">;
def cuda_path_EQ : Joined<["--"], "cuda-path=">, Group<i_Group>,
  HelpText<"CUDA installation path">;
def cuda_path_ignore_env : Flag<["--"], "cuda-path-ignore-env">, Group<i_Group>,
  HelpText<"Ignore environment variables to detect CUDA installation">;
def ptxas_path_EQ : Joined<["--"], "ptxas-path=">, Group<i_Group>,
  HelpText<"Path to ptxas (used for compiling CUDA code)">;
def fcuda_flush_denormals_to_zero : Flag<["-"], "fcuda-flush-denormals-to-zero">,
  HelpText<"Flush denormal floating point values to zero in CUDA device mode.">;
def fno_cuda_flush_denormals_to_zero : Flag<["-"], "fno-cuda-flush-denormals-to-zero">;
def fcuda_approx_transcendentals : Flag<["-"], "fcuda-approx-transcendentals">,
  Flags<[CC1Option]>, HelpText<"Use approximate transcendental functions">;
def fno_cuda_approx_transcendentals : Flag<["-"], "fno-cuda-approx-transcendentals">;
def fgpu_rdc : Flag<["-"], "fgpu-rdc">, Flags<[CC1Option]>,
  HelpText<"Generate relocatable device code, also known as separate compilation mode.">;
def fno_gpu_rdc : Flag<["-"], "fno-gpu-rdc">;
def : Flag<["-"], "fcuda-rdc">, Alias<fgpu_rdc>;
def : Flag<["-"], "fno-cuda-rdc">, Alias<fno_gpu_rdc>;
def fcuda_short_ptr : Flag<["-"], "fcuda-short-ptr">, Flags<[CC1Option]>,
  HelpText<"Use 32-bit pointers for accessing const/local/shared address spaces.">;
def fno_cuda_short_ptr : Flag<["-"], "fno-cuda-short-ptr">;
def rocm_path_EQ : Joined<["--"], "rocm-path=">, Group<i_Group>,
  HelpText<"ROCm installation path, used for finding and automatically linking required bitcode libraries.">;
def hip_device_lib_path_EQ : Joined<["--"], "hip-device-lib-path=">, Group<Link_Group>,
  HelpText<"HIP device library path. Alternative to rocm-path.">;
def hip_device_lib_EQ : Joined<["--"], "hip-device-lib=">, Group<Link_Group>,
  HelpText<"HIP device library">;
def fhip_dump_offload_linker_script : Flag<["-"], "fhip-dump-offload-linker-script">,
  Group<f_Group>, Flags<[NoArgumentUnused, HelpHidden]>;
def fhip_new_launch_api : Flag<["-"], "fhip-new-launch-api">,
  Flags<[CC1Option]>, HelpText<"Use new kernel launching API for HIP.">;
def fno_hip_new_launch_api : Flag<["-"], "fno-hip-new-launch-api">;
def fgpu_allow_device_init : Flag<["-"], "fgpu-allow-device-init">,
  Flags<[CC1Option]>, HelpText<"Allow device side init function in HIP">;
def fno_gpu_allow_device_init : Flag<["-"], "fno-gpu-allow-device-init">;
def gpu_max_threads_per_block_EQ : Joined<["--"], "gpu-max-threads-per-block=">,
  Flags<[CC1Option]>,
  HelpText<"Default max threads per block for kernel launch bounds for HIP">;
def libomptarget_nvptx_path_EQ : Joined<["--"], "libomptarget-nvptx-path=">, Group<i_Group>,
  HelpText<"Path to libomptarget-nvptx libraries">;
def dD : Flag<["-"], "dD">, Group<d_Group>, Flags<[CC1Option]>,
  HelpText<"Print macro definitions in -E mode in addition to normal output">;
def dI : Flag<["-"], "dI">, Group<d_Group>, Flags<[CC1Option]>,
  HelpText<"Print include directives in -E mode in addition to normal output">;
def dM : Flag<["-"], "dM">, Group<d_Group>, Flags<[CC1Option]>,
  HelpText<"Print macro definitions in -E mode instead of normal output">;
def dead__strip : Flag<["-"], "dead_strip">;
def dependency_file : Separate<["-"], "dependency-file">, Flags<[CC1Option]>,
  HelpText<"Filename (or -) to write dependency output to">;
def dependency_dot : Separate<["-"], "dependency-dot">, Flags<[CC1Option]>,
  HelpText<"Filename to write DOT-formatted header dependencies to">;
def module_dependency_dir : Separate<["-"], "module-dependency-dir">,
  Flags<[CC1Option]>, HelpText<"Directory to dump module dependencies to">;
def dumpmachine : Flag<["-"], "dumpmachine">;
def dumpspecs : Flag<["-"], "dumpspecs">, Flags<[Unsupported]>;
def dumpversion : Flag<["-"], "dumpversion">;
def dylib__file : Separate<["-"], "dylib_file">;
def dylinker__install__name : JoinedOrSeparate<["-"], "dylinker_install_name">;
def dylinker : Flag<["-"], "dylinker">;
def dynamiclib : Flag<["-"], "dynamiclib">;
def dynamic : Flag<["-"], "dynamic">, Flags<[NoArgumentUnused]>;
def d_Flag : Flag<["-"], "d">, Group<d_Group>;
def d_Joined : Joined<["-"], "d">, Group<d_Group>;
def emit_ast : Flag<["-"], "emit-ast">,
  HelpText<"Emit Clang AST files for source inputs">;
def emit_llvm : Flag<["-"], "emit-llvm">, Flags<[CC1Option]>, Group<Action_Group>,
  HelpText<"Use the LLVM representation for assembler and object files">;
def emit_interface_stubs : Flag<["-"], "emit-interface-stubs">, Flags<[CC1Option]>, Group<Action_Group>,
  HelpText<"Generate Inteface Stub Files.">;
def emit_merged_ifs : Flag<["-"], "emit-merged-ifs">,
  Flags<[CC1Option]>, Group<Action_Group>,
  HelpText<"Generate Interface Stub Files, emit merged text not binary.">;
def interface_stub_version_EQ : JoinedOrSeparate<["-"], "interface-stub-version=">, Flags<[CC1Option]>;
def exported__symbols__list : Separate<["-"], "exported_symbols_list">;
def e : JoinedOrSeparate<["-"], "e">, Group<Link_Group>;
def fmax_tokens_EQ : Joined<["-"], "fmax-tokens=">, Group<f_Group>, Flags<[CC1Option]>,
  HelpText<"Max total number of preprocessed tokens for -Wmax-tokens.">;
def fPIC : Flag<["-"], "fPIC">, Group<f_Group>;
def fno_PIC : Flag<["-"], "fno-PIC">, Group<f_Group>;
def fPIE : Flag<["-"], "fPIE">, Group<f_Group>;
def fno_PIE : Flag<["-"], "fno-PIE">, Group<f_Group>;
def faccess_control : Flag<["-"], "faccess-control">, Group<f_Group>;
def falign_functions : Flag<["-"], "falign-functions">, Group<f_Group>;
def falign_functions_EQ : Joined<["-"], "falign-functions=">, Group<f_Group>;
def fno_align_functions: Flag<["-"], "fno-align-functions">, Group<f_Group>;
def fallow_unsupported : Flag<["-"], "fallow-unsupported">, Group<f_Group>;
def fapple_kext : Flag<["-"], "fapple-kext">, Group<f_Group>, Flags<[CC1Option]>,
  HelpText<"Use Apple's kernel extensions ABI">;
def fapple_pragma_pack : Flag<["-"], "fapple-pragma-pack">, Group<f_Group>, Flags<[CC1Option]>,
  HelpText<"Enable Apple gcc-compatible #pragma pack handling">;
def shared_libsan : Flag<["-"], "shared-libsan">,
  HelpText<"Dynamically link the sanitizer runtime">;
def static_libsan : Flag<["-"], "static-libsan">,
  HelpText<"Statically link the sanitizer runtime">;
def : Flag<["-"], "shared-libasan">, Alias<shared_libsan>;
def fasm : Flag<["-"], "fasm">, Group<f_Group>;

def fasm_blocks : Flag<["-"], "fasm-blocks">, Group<f_Group>, Flags<[CC1Option]>;
def fno_asm_blocks : Flag<["-"], "fno-asm-blocks">, Group<f_Group>;

def fassume_sane_operator_new : Flag<["-"], "fassume-sane-operator-new">, Group<f_Group>;
def fastcp : Flag<["-"], "fastcp">, Group<f_Group>;
def fastf : Flag<["-"], "fastf">, Group<f_Group>;
def fast : Flag<["-"], "fast">, Group<f_Group>;
def fasynchronous_unwind_tables : Flag<["-"], "fasynchronous-unwind-tables">, Group<f_Group>;

def fdouble_square_bracket_attributes : Flag<[ "-" ], "fdouble-square-bracket-attributes">,
  Group<f_Group>, Flags<[DriverOption, CC1Option]>,
  HelpText<"Enable '[[]]' attributes in all C and C++ language modes">;
def fno_double_square_bracket_attributes : Flag<[ "-" ], "fno-double-square-bracket-attributes">,
  Group<f_Group>, Flags<[DriverOption, CC1Option]>,
  HelpText<"Disable '[[]]' attributes in all C and C++ language modes">;

def fautolink : Flag <["-"], "fautolink">, Group<f_Group>;
def fno_autolink : Flag <["-"], "fno-autolink">, Group<f_Group>,
  Flags<[DriverOption, CC1Option]>,
  HelpText<"Disable generation of linker directives for automatic library linking">;

// C++ Coroutines TS
def fcoroutines_ts : Flag <["-"], "fcoroutines-ts">, Group<f_Group>,
  Flags<[DriverOption, CC1Option]>,
  HelpText<"Enable support for the C++ Coroutines TS">;
def fno_coroutines_ts : Flag <["-"], "fno-coroutines-ts">, Group<f_Group>,
  Flags<[DriverOption]>;

def fembed_bitcode_EQ : Joined<["-"], "fembed-bitcode=">,
    Group<f_Group>, Flags<[DriverOption, CC1Option, CC1AsOption]>, MetaVarName<"<option>">,
    HelpText<"Embed LLVM bitcode (option: off, all, bitcode, marker)">;
def fembed_bitcode : Flag<["-"], "fembed-bitcode">, Group<f_Group>,
  Alias<fembed_bitcode_EQ>, AliasArgs<["all"]>,
  HelpText<"Embed LLVM IR bitcode as data">;
def fembed_bitcode_marker : Flag<["-"], "fembed-bitcode-marker">,
  Alias<fembed_bitcode_EQ>, AliasArgs<["marker"]>,
  HelpText<"Embed placeholder LLVM IR data as a marker">;
def fgnu_inline_asm : Flag<["-"], "fgnu-inline-asm">, Group<f_Group>, Flags<[DriverOption]>;
def fno_gnu_inline_asm : Flag<["-"], "fno-gnu-inline-asm">, Group<f_Group>,
  Flags<[DriverOption, CC1Option]>,
  HelpText<"Disable GNU style inline asm">;

def fprofile_sample_use : Flag<["-"], "fprofile-sample-use">, Group<f_Group>,
    Flags<[CoreOption]>;
def fno_profile_sample_use : Flag<["-"], "fno-profile-sample-use">, Group<f_Group>,
    Flags<[CoreOption]>;
def fprofile_sample_use_EQ : Joined<["-"], "fprofile-sample-use=">,
    Group<f_Group>, Flags<[DriverOption, CC1Option]>,
    HelpText<"Enable sample-based profile guided optimizations">;
def fprofile_sample_accurate : Flag<["-"], "fprofile-sample-accurate">,
    Group<f_Group>, Flags<[DriverOption, CC1Option]>,
    HelpText<"Specifies that the sample profile is accurate">,
    DocBrief<[{Specifies that the sample profile is accurate. If the sample
               profile is accurate, callsites without profile samples are marked
               as cold. Otherwise, treat callsites without profile samples as if
               we have no profile}]>;
def fno_profile_sample_accurate : Flag<["-"], "fno-profile-sample-accurate">,
  Group<f_Group>, Flags<[DriverOption]>;
def fauto_profile : Flag<["-"], "fauto-profile">, Group<f_Group>,
    Alias<fprofile_sample_use>;
def fno_auto_profile : Flag<["-"], "fno-auto-profile">, Group<f_Group>,
    Alias<fno_profile_sample_use>;
def fauto_profile_EQ : Joined<["-"], "fauto-profile=">,
    Alias<fprofile_sample_use_EQ>;
def fauto_profile_accurate : Flag<["-"], "fauto-profile-accurate">,
    Group<f_Group>, Alias<fprofile_sample_accurate>;
def fno_auto_profile_accurate : Flag<["-"], "fno-auto-profile-accurate">,
    Group<f_Group>, Alias<fno_profile_sample_accurate>;
def fdebug_compilation_dir : Separate<["-"], "fdebug-compilation-dir">,
    Group<f_Group>, Flags<[CC1Option, CC1AsOption, CoreOption]>,
    HelpText<"The compilation directory to embed in the debug info.">;
def fdebug_compilation_dir_EQ : Joined<["-"], "fdebug-compilation-dir=">,
    Group<f_Group>, Flags<[CC1Option, CC1AsOption, CoreOption]>,
    Alias<fdebug_compilation_dir>;
def fdebug_info_for_profiling : Flag<["-"], "fdebug-info-for-profiling">,
    Group<f_Group>, Flags<[CC1Option]>,
    HelpText<"Emit extra debug info to make sample profile more accurate.">;
def fno_debug_info_for_profiling : Flag<["-"], "fno-debug-info-for-profiling">,
    Group<f_Group>, Flags<[DriverOption]>,
    HelpText<"Do not emit extra debug info for sample profiler.">;
def fprofile_instr_generate : Flag<["-"], "fprofile-instr-generate">,
    Group<f_Group>, Flags<[CoreOption]>,
    HelpText<"Generate instrumented code to collect execution counts into default.profraw file (overridden by '=' form of option or LLVM_PROFILE_FILE env var)">;
def fprofile_instr_generate_EQ : Joined<["-"], "fprofile-instr-generate=">,
    Group<f_Group>, Flags<[CoreOption]>, MetaVarName<"<file>">,
    HelpText<"Generate instrumented code to collect execution counts into <file> (overridden by LLVM_PROFILE_FILE env var)">;
def fprofile_instr_use : Flag<["-"], "fprofile-instr-use">, Group<f_Group>,
    Flags<[CoreOption]>;
def fprofile_instr_use_EQ : Joined<["-"], "fprofile-instr-use=">,
    Group<f_Group>, Flags<[CoreOption]>,
    HelpText<"Use instrumentation data for profile-guided optimization">;
def fprofile_remapping_file_EQ : Joined<["-"], "fprofile-remapping-file=">,
    Group<f_Group>, Flags<[CC1Option, CoreOption]>, MetaVarName<"<file>">,
    HelpText<"Use the remappings described in <file> to match the profile data against names in the program">;
def fprofile_remapping_file : Separate<["-"], "fprofile-remapping-file">,
    Group<f_Group>, Flags<[CoreOption]>, Alias<fprofile_remapping_file_EQ>;
def fcoverage_mapping : Flag<["-"], "fcoverage-mapping">,
    Group<f_Group>, Flags<[CC1Option, CoreOption]>,
    HelpText<"Generate coverage mapping to enable code coverage analysis">;
def fno_coverage_mapping : Flag<["-"], "fno-coverage-mapping">,
    Group<f_Group>, Flags<[DriverOption, CoreOption]>,
    HelpText<"Disable code coverage analysis">;
def fprofile_generate : Flag<["-"], "fprofile-generate">,
    Group<f_Group>, Flags<[CoreOption]>,
    HelpText<"Generate instrumented code to collect execution counts into default.profraw (overridden by LLVM_PROFILE_FILE env var)">;
def fprofile_generate_EQ : Joined<["-"], "fprofile-generate=">,
    Group<f_Group>, Flags<[CoreOption]>, MetaVarName<"<directory>">,
    HelpText<"Generate instrumented code to collect execution counts into <directory>/default.profraw (overridden by LLVM_PROFILE_FILE env var)">;
def fcs_profile_generate : Flag<["-"], "fcs-profile-generate">,
    Group<f_Group>, Flags<[CoreOption]>,
    HelpText<"Generate instrumented code to collect context sensitive execution counts into default.profraw (overridden by LLVM_PROFILE_FILE env var)">;
def fcs_profile_generate_EQ : Joined<["-"], "fcs-profile-generate=">,
    Group<f_Group>, Flags<[CoreOption]>, MetaVarName<"<directory>">,
    HelpText<"Generate instrumented code to collect context sensitive execution counts into <directory>/default.profraw (overridden by LLVM_PROFILE_FILE env var)">;
def fprofile_use : Flag<["-"], "fprofile-use">, Group<f_Group>,
    Alias<fprofile_instr_use>;
def fprofile_use_EQ : Joined<["-"], "fprofile-use=">,
    Group<f_Group>, Flags<[DriverOption]>, MetaVarName<"<pathname>">,
    HelpText<"Use instrumentation data for profile-guided optimization. If pathname is a directory, it reads from <pathname>/default.profdata. Otherwise, it reads from file <pathname>.">;
def fno_profile_instr_generate : Flag<["-"], "fno-profile-instr-generate">,
    Group<f_Group>, Flags<[CoreOption]>,
    HelpText<"Disable generation of profile instrumentation.">;
def fno_profile_generate : Flag<["-"], "fno-profile-generate">,
    Group<f_Group>, Flags<[CoreOption]>,
    HelpText<"Disable generation of profile instrumentation.">;
def fno_profile_instr_use : Flag<["-"], "fno-profile-instr-use">,
    Group<f_Group>, Flags<[CoreOption]>,
    HelpText<"Disable using instrumentation data for profile-guided optimization">;
def fno_profile_use : Flag<["-"], "fno-profile-use">,
    Alias<fno_profile_instr_use>;
def fprofile_filter_files_EQ : Joined<["-"], "fprofile-filter-files=">,
    Group<f_Group>, Flags<[CC1Option, CoreOption]>,
    HelpText<"Instrument only functions from files where names match any regex separated by a semi-colon">;
def fprofile_exclude_files_EQ : Joined<["-"], "fprofile-exclude-files=">,
    Group<f_Group>, Flags<[CC1Option, CoreOption]>,
    HelpText<"Instrument only functions from files where names don't match all the regexes separated by a semi-colon">;
def forder_file_instrumentation : Flag<["-"], "forder-file-instrumentation">,
    Group<f_Group>, Flags<[CC1Option, CoreOption]>,
    HelpText<"Generate instrumented code to collect order file into default.profraw file (overridden by '=' form of option or LLVM_PROFILE_FILE env var)">;

def fapinotes : Flag<["-"], "fapinotes">, Group<f_clang_Group>,
  Flags<[CC1Option]>, HelpText<"Enable external API notes support">;
def fapinotes_modules : Flag<["-"], "fapinotes-modules">, Group<f_clang_Group>,
  Flags<[CC1Option]>, HelpText<"Enable module-based external API notes support">;
def fno_apinotes : Flag<["-"], "fno-apinotes">, Group<f_clang_Group>,
  Flags<[CC1Option]>, HelpText<"Disable external API notes support">;
def fno_apinotes_modules : Flag<["-"], "fno-apinotes-modules">, Group<f_clang_Group>,
  Flags<[CC1Option]>, HelpText<"Disable module-based external API notes support">;
def fapinotes_cache_path : Joined<["-"], "fapinotes-cache-path=">,
  Group<i_Group>, Flags<[DriverOption]>, MetaVarName<"<directory>">,
  HelpText<"Does nothing; API notes are no longer cached separately from modules">;
def fapinotes_swift_version : Joined<["-"], "fapinotes-swift-version=">,
  Group<f_clang_Group>, Flags<[CC1Option]>, MetaVarName<"<version>">,
  HelpText<"Specify the Swift version to use when filtering API notes">;

def faddrsig : Flag<["-"], "faddrsig">, Group<f_Group>, Flags<[CoreOption, CC1Option]>,
  HelpText<"Emit an address-significance table">;
def fno_addrsig : Flag<["-"], "fno-addrsig">, Group<f_Group>, Flags<[CoreOption]>,
  HelpText<"Don't emit an address-significance table">;
def fblocks : Flag<["-"], "fblocks">, Group<f_Group>, Flags<[CoreOption, CC1Option]>,
  HelpText<"Enable the 'blocks' language feature">;
def fbootclasspath_EQ : Joined<["-"], "fbootclasspath=">, Group<f_Group>;
def fborland_extensions : Flag<["-"], "fborland-extensions">, Group<f_Group>, Flags<[CC1Option]>,
  HelpText<"Accept non-standard constructs supported by the Borland compiler">;
def fbuiltin : Flag<["-"], "fbuiltin">, Group<f_Group>, Flags<[CoreOption]>;
def fbuiltin_module_map : Flag <["-"], "fbuiltin-module-map">, Group<f_Group>,
  Flags<[DriverOption]>, HelpText<"Load the clang builtins module map file.">;
def fcaret_diagnostics : Flag<["-"], "fcaret-diagnostics">, Group<f_Group>;
def fclang_abi_compat_EQ : Joined<["-"], "fclang-abi-compat=">, Group<f_clang_Group>,
  Flags<[CC1Option]>, MetaVarName<"<version>">, Values<"<major>.<minor>,latest">,
  HelpText<"Attempt to match the ABI of Clang <version>">;
def fclasspath_EQ : Joined<["-"], "fclasspath=">, Group<f_Group>;
def fcolor_diagnostics : Flag<["-"], "fcolor-diagnostics">, Group<f_Group>,
  Flags<[CoreOption, CC1Option]>, HelpText<"Use colors in diagnostics">;
def fdiagnostics_color : Flag<["-"], "fdiagnostics-color">, Group<f_Group>,
  Flags<[CoreOption, DriverOption]>;
def fdiagnostics_color_EQ : Joined<["-"], "fdiagnostics-color=">, Group<f_Group>;
def fansi_escape_codes : Flag<["-"], "fansi-escape-codes">, Group<f_Group>,
  Flags<[CoreOption, CC1Option]>, HelpText<"Use ANSI escape codes for diagnostics">;
def fcomment_block_commands : CommaJoined<["-"], "fcomment-block-commands=">, Group<f_clang_Group>, Flags<[CC1Option]>,
  HelpText<"Treat each comma separated argument in <arg> as a documentation comment block command">,
  MetaVarName<"<arg>">;
def fparse_all_comments : Flag<["-"], "fparse-all-comments">, Group<f_clang_Group>, Flags<[CC1Option]>;
def frecord_command_line : Flag<["-"], "frecord-command-line">,
  Group<f_clang_Group>;
def fno_record_command_line : Flag<["-"], "fno-record-command-line">,
  Group<f_clang_Group>;
def : Flag<["-"], "frecord-gcc-switches">, Alias<frecord_command_line>;
def : Flag<["-"], "fno-record-gcc-switches">, Alias<fno_record_command_line>;
def fcommon : Flag<["-"], "fcommon">, Group<f_Group>,
  Flags<[CoreOption, CC1Option]>, HelpText<"Place uninitialized global variables in a common block">;
def fcompile_resource_EQ : Joined<["-"], "fcompile-resource=">, Group<f_Group>;
def fcomplete_member_pointers : Flag<["-"], "fcomplete-member-pointers">, Group<f_clang_Group>,
   Flags<[CoreOption, CC1Option]>,
   HelpText<"Require member pointer base types to be complete if they would be significant under the Microsoft ABI">;
def fno_complete_member_pointers : Flag<["-"], "fno-complete-member-pointers">, Group<f_clang_Group>,
   Flags<[CoreOption]>,
   HelpText<"Do not require member pointer base types to be complete if they would be significant under the Microsoft ABI">;
def fcf_runtime_abi_EQ : Joined<["-"], "fcf-runtime-abi=">, Group<f_Group>,
    Flags<[CC1Option]>;
def fconstant_cfstrings : Flag<["-"], "fconstant-cfstrings">, Group<f_Group>;
def fconstant_string_class_EQ : Joined<["-"], "fconstant-string-class=">, Group<f_Group>;
def fconstexpr_depth_EQ : Joined<["-"], "fconstexpr-depth=">, Group<f_Group>;
def fconstexpr_steps_EQ : Joined<["-"], "fconstexpr-steps=">, Group<f_Group>;
def fexperimental_new_constant_interpreter : Flag<["-"], "fexperimental-new-constant-interpreter">, Group<f_Group>,
  HelpText<"Enable the experimental new constant interpreter">, Flags<[CC1Option]>;
def fconstexpr_backtrace_limit_EQ : Joined<["-"], "fconstexpr-backtrace-limit=">,
                                    Group<f_Group>;
def fno_crash_diagnostics : Flag<["-"], "fno-crash-diagnostics">, Group<f_clang_Group>, Flags<[NoArgumentUnused, CoreOption]>,
  HelpText<"Disable auto-generation of preprocessed source files and a script for reproduction during a clang crash">;
def fcrash_diagnostics_dir : Joined<["-"], "fcrash-diagnostics-dir=">, Group<f_clang_Group>, Flags<[NoArgumentUnused, CoreOption]>;
def fcreate_profile : Flag<["-"], "fcreate-profile">, Group<f_Group>;
def fcxx_exceptions: Flag<["-"], "fcxx-exceptions">, Group<f_Group>,
  HelpText<"Enable C++ exceptions">, Flags<[CC1Option]>;
def fcxx_modules : Flag <["-"], "fcxx-modules">, Group<f_Group>,
  Flags<[DriverOption]>;
def fdebug_pass_arguments : Flag<["-"], "fdebug-pass-arguments">, Group<f_Group>;
def fdebug_pass_structure : Flag<["-"], "fdebug-pass-structure">, Group<f_Group>;
def fdepfile_entry : Joined<["-"], "fdepfile-entry=">,
    Group<f_clang_Group>, Flags<[CC1Option]>;
def fdiagnostics_fixit_info : Flag<["-"], "fdiagnostics-fixit-info">, Group<f_clang_Group>;
def fdiagnostics_parseable_fixits : Flag<["-"], "fdiagnostics-parseable-fixits">, Group<f_clang_Group>,
    Flags<[CoreOption, CC1Option]>, HelpText<"Print fix-its in machine parseable form">;
def fdiagnostics_print_source_range_info : Flag<["-"], "fdiagnostics-print-source-range-info">,
    Group<f_clang_Group>,  Flags<[CC1Option]>,
    HelpText<"Print source range spans in numeric form">;
def fdiagnostics_show_hotness : Flag<["-"], "fdiagnostics-show-hotness">, Group<f_Group>,
    Flags<[CC1Option]>, HelpText<"Enable profile hotness information in diagnostic line">;
def fdiagnostics_hotness_threshold_EQ : Joined<["-"], "fdiagnostics-hotness-threshold=">,
    Group<f_Group>, Flags<[CC1Option]>, MetaVarName<"<number>">,
    HelpText<"Prevent optimization remarks from being output if they do not have at least this profile count">;
def fdiagnostics_show_option : Flag<["-"], "fdiagnostics-show-option">, Group<f_Group>,
    HelpText<"Print option name with mappable diagnostics">;
def fdiagnostics_show_note_include_stack : Flag<["-"], "fdiagnostics-show-note-include-stack">,
    Group<f_Group>, Flags<[CC1Option]>, HelpText<"Display include stacks for diagnostic notes">;
def fdiagnostics_format_EQ : Joined<["-"], "fdiagnostics-format=">, Group<f_clang_Group>;
def fdiagnostics_show_category_EQ : Joined<["-"], "fdiagnostics-show-category=">, Group<f_clang_Group>;
def fdiagnostics_show_template_tree : Flag<["-"], "fdiagnostics-show-template-tree">,
    Group<f_Group>, Flags<[CC1Option]>,
    HelpText<"Print a template comparison tree for differing templates">;
def fdeclspec : Flag<["-"], "fdeclspec">, Group<f_clang_Group>,
  HelpText<"Allow __declspec as a keyword">, Flags<[CC1Option]>;
def fdiscard_value_names : Flag<["-"], "fdiscard-value-names">, Group<f_clang_Group>,
  HelpText<"Discard value names in LLVM IR">, Flags<[DriverOption]>;
def fno_discard_value_names : Flag<["-"], "fno-discard-value-names">, Group<f_clang_Group>,
  HelpText<"Do not discard value names in LLVM IR">, Flags<[DriverOption]>;
def fdollars_in_identifiers : Flag<["-"], "fdollars-in-identifiers">, Group<f_Group>,
  HelpText<"Allow '$' in identifiers">, Flags<[CC1Option]>;
def fdwarf2_cfi_asm : Flag<["-"], "fdwarf2-cfi-asm">, Group<clang_ignored_f_Group>;
def fno_dwarf2_cfi_asm : Flag<["-"], "fno-dwarf2-cfi-asm">, Group<clang_ignored_f_Group>;
def fdwarf_directory_asm : Flag<["-"], "fdwarf-directory-asm">, Group<f_Group>;
def fno_dwarf_directory_asm : Flag<["-"], "fno-dwarf-directory-asm">, Group<f_Group>, Flags<[CC1Option]>;
def felide_constructors : Flag<["-"], "felide-constructors">, Group<f_Group>;
def fno_elide_type : Flag<["-"], "fno-elide-type">, Group<f_Group>,
    Flags<[CC1Option]>,
    HelpText<"Do not elide types when printing diagnostics">;
def feliminate_unused_debug_symbols : Flag<["-"], "feliminate-unused-debug-symbols">, Group<f_Group>;
def femit_all_decls : Flag<["-"], "femit-all-decls">, Group<f_Group>, Flags<[CC1Option]>,
  HelpText<"Emit all declarations, even if unused">;
def femulated_tls : Flag<["-"], "femulated-tls">, Group<f_Group>, Flags<[CC1Option]>,
  HelpText<"Use emutls functions to access thread_local variables">;
def fno_emulated_tls : Flag<["-"], "fno-emulated-tls">, Group<f_Group>, Flags<[CC1Option]>;
def fencoding_EQ : Joined<["-"], "fencoding=">, Group<f_Group>;
def ferror_limit_EQ : Joined<["-"], "ferror-limit=">, Group<f_Group>, Flags<[CoreOption]>;
def fexceptions : Flag<["-"], "fexceptions">, Group<f_Group>, Flags<[CC1Option]>,
  HelpText<"Enable support for exception handling">;
def fdwarf_exceptions : Flag<["-"], "fdwarf-exceptions">, Group<f_Group>,
  Flags<[CC1Option]>, HelpText<"Use DWARF style exceptions">;
def fsjlj_exceptions : Flag<["-"], "fsjlj-exceptions">, Group<f_Group>,
  Flags<[CC1Option]>, HelpText<"Use SjLj style exceptions">;
def fseh_exceptions : Flag<["-"], "fseh-exceptions">, Group<f_Group>,
  Flags<[CC1Option]>, HelpText<"Use SEH style exceptions">;
def fwasm_exceptions : Flag<["-"], "fwasm-exceptions">, Group<f_Group>,
  Flags<[CC1Option]>, HelpText<"Use WebAssembly style exceptions">;
def fignore_exceptions : Flag<["-"], "fignore-exceptions">, Group<f_Group>, Flags<[CC1Option]>,
  HelpText<"Enable support for ignoring exception handling constructs">;
def fexcess_precision_EQ : Joined<["-"], "fexcess-precision=">,
    Group<clang_ignored_gcc_optimization_f_Group>;
def : Flag<["-"], "fexpensive-optimizations">, Group<clang_ignored_gcc_optimization_f_Group>;
def : Flag<["-"], "fno-expensive-optimizations">, Group<clang_ignored_gcc_optimization_f_Group>;
def fextdirs_EQ : Joined<["-"], "fextdirs=">, Group<f_Group>;
def : Flag<["-"], "fdefer-pop">, Group<clang_ignored_gcc_optimization_f_Group>;
def : Flag<["-"], "fno-defer-pop">, Group<clang_ignored_gcc_optimization_f_Group>;
def : Flag<["-"], "fextended-identifiers">, Group<clang_ignored_f_Group>;
def : Flag<["-"], "fno-extended-identifiers">, Group<f_Group>, Flags<[Unsupported]>;
def fhosted : Flag<["-"], "fhosted">, Group<f_Group>;
def fdenormal_fp_math_EQ : Joined<["-"], "fdenormal-fp-math=">, Group<f_Group>, Flags<[CC1Option]>;
def ffp_model_EQ : Joined<["-"], "ffp-model=">, Group<f_Group>, Flags<[DriverOption]>,
  HelpText<"Controls the semantics of floating-point calculations.">;
def ffp_exception_behavior_EQ : Joined<["-"], "ffp-exception-behavior=">, Group<f_Group>, Flags<[CC1Option]>,
  HelpText<"Specifies the exception behavior of floating-point operations.">;
def ffast_math : Flag<["-"], "ffast-math">, Group<f_Group>, Flags<[CC1Option]>,
  HelpText<"Allow aggressive, lossy floating-point optimizations">;
def fno_fast_math : Flag<["-"], "fno-fast-math">, Group<f_Group>;
def fmath_errno : Flag<["-"], "fmath-errno">, Group<f_Group>, Flags<[CC1Option]>,
  HelpText<"Require math functions to indicate errors by setting errno">;
def fno_math_errno : Flag<["-"], "fno-math-errno">, Group<f_Group>;
def fbracket_depth_EQ : Joined<["-"], "fbracket-depth=">, Group<f_Group>, Flags<[CoreOption]>;
def fsignaling_math : Flag<["-"], "fsignaling-math">, Group<f_Group>;
def fno_signaling_math : Flag<["-"], "fno-signaling-math">, Group<f_Group>;
def fjump_tables : Flag<["-"], "fjump-tables">, Group<f_Group>;
def fno_jump_tables : Flag<["-"], "fno-jump-tables">, Group<f_Group>, Flags<[CC1Option]>,
  HelpText<"Do not use jump tables for lowering switches">;
def fforce_enable_int128 : Flag<["-"], "fforce-enable-int128">,
  Group<f_Group>, Flags<[CC1Option]>,
  HelpText<"Enable support for int128_t type">;
def fno_force_enable_int128 : Flag<["-"], "fno-force-enable-int128">,
  Group<f_Group>, Flags<[CC1Option]>,
  HelpText<"Disable support for int128_t type">;
def fkeep_static_consts : Flag<["-"], "fkeep-static-consts">, Group<f_Group>, Flags<[CC1Option]>,
  HelpText<"Keep static const variables even if unused">;
def ffixed_point : Flag<["-"], "ffixed-point">, Group<f_Group>,
                   Flags<[CC1Option]>, HelpText<"Enable fixed point types">;
def fno_fixed_point : Flag<["-"], "fno-fixed-point">, Group<f_Group>,
                      HelpText<"Disable fixed point types">;
def fcxx_static_destructors : Flag<["-"], "fc++-static-destructors">,
  Group<f_Group>,
  HelpText<"Enable C++ static destructor registration (the default)">;
def fno_cxx_static_destructors : Flag<["-"], "fno-c++-static-destructors">,
  Group<f_Group>,
  Flags<[CC1Option]>,
  HelpText<"Disable C++ static destructor registration">;
def fsymbol_partition_EQ : Joined<["-"], "fsymbol-partition=">, Group<f_Group>,
  Flags<[CC1Option]>;

// Begin sanitizer flags. These should all be core options exposed in all driver
// modes.
let Flags = [CC1Option, CoreOption] in {

def fsanitize_EQ : CommaJoined<["-"], "fsanitize=">, Group<f_clang_Group>,
                   MetaVarName<"<check>">,
                   HelpText<"Turn on runtime checks for various forms of undefined "
                            "or suspicious behavior. See user manual for available checks">;
def fno_sanitize_EQ : CommaJoined<["-"], "fno-sanitize=">, Group<f_clang_Group>,
                      Flags<[CoreOption, DriverOption]>;
def fsanitize_blacklist : Joined<["-"], "fsanitize-blacklist=">,
                          Group<f_clang_Group>,
                          HelpText<"Path to blacklist file for sanitizers">;
def fsanitize_system_blacklist : Joined<["-"], "fsanitize-system-blacklist=">,
  HelpText<"Path to system blacklist file for sanitizers">,
  Flags<[CC1Option]>;
def fno_sanitize_blacklist : Flag<["-"], "fno-sanitize-blacklist">,
                             Group<f_clang_Group>,
                             HelpText<"Don't use blacklist file for sanitizers">;
def fsanitize_coverage
    : CommaJoined<["-"], "fsanitize-coverage=">,
      Group<f_clang_Group>,
      HelpText<"Specify the type of coverage instrumentation for Sanitizers">;
def fno_sanitize_coverage
    : CommaJoined<["-"], "fno-sanitize-coverage=">,
      Group<f_clang_Group>, Flags<[CoreOption, DriverOption]>,
      HelpText<"Disable specified features of coverage instrumentation for "
               "Sanitizers">, Values<"func,bb,edge,indirect-calls,trace-bb,trace-cmp,trace-div,trace-gep,8bit-counters,trace-pc,trace-pc-guard,no-prune,inline-8bit-counters,inline-bool-flag">;
def fsanitize_coverage_whitelist : Joined<["-"], "fsanitize-coverage-whitelist=">,
    Group<f_clang_Group>, Flags<[CoreOption, DriverOption]>,
    HelpText<"Restrict sanitizer coverage instrumentation exclusively to modules and functions that match the provided special case list, except the blacklisted ones">;
def fsanitize_coverage_blacklist : Joined<["-"], "fsanitize-coverage-blacklist=">,
    Group<f_clang_Group>, Flags<[CoreOption, DriverOption]>,
    HelpText<"Disable sanitizer coverage instrumentation for modules and functions that match the provided special case list, even the whitelisted ones">;
def fsanitize_memory_track_origins_EQ : Joined<["-"], "fsanitize-memory-track-origins=">,
                                        Group<f_clang_Group>,
                                        HelpText<"Enable origins tracking in MemorySanitizer">;
def fsanitize_memory_track_origins : Flag<["-"], "fsanitize-memory-track-origins">,
                                     Group<f_clang_Group>,
                                     HelpText<"Enable origins tracking in MemorySanitizer">;
def fno_sanitize_memory_track_origins : Flag<["-"], "fno-sanitize-memory-track-origins">,
                                        Group<f_clang_Group>,
                                        Flags<[CoreOption, DriverOption]>,
                                        HelpText<"Disable origins tracking in MemorySanitizer">;
def fsanitize_memory_use_after_dtor : Flag<["-"], "fsanitize-memory-use-after-dtor">,
                                     Group<f_clang_Group>,
                                     HelpText<"Enable use-after-destroy detection in MemorySanitizer">;
def fno_sanitize_memory_use_after_dtor : Flag<["-"], "fno-sanitize-memory-use-after-dtor">,
                                     Group<f_clang_Group>,
                                     HelpText<"Disable use-after-destroy detection in MemorySanitizer">;
def fsanitize_address_field_padding : Joined<["-"], "fsanitize-address-field-padding=">,
                                        Group<f_clang_Group>,
                                        HelpText<"Level of field padding for AddressSanitizer">;
def fsanitize_address_use_after_scope : Flag<["-"], "fsanitize-address-use-after-scope">,
                                        Group<f_clang_Group>,
                                        HelpText<"Enable use-after-scope detection in AddressSanitizer">;
def fno_sanitize_address_use_after_scope : Flag<["-"], "fno-sanitize-address-use-after-scope">,
                                           Group<f_clang_Group>,
                                           Flags<[CoreOption, DriverOption]>,
                                           HelpText<"Disable use-after-scope detection in AddressSanitizer">;
def fsanitize_address_poison_custom_array_cookie
    : Flag<[ "-" ], "fsanitize-address-poison-custom-array-cookie">,
      Group<f_clang_Group>,
      HelpText<"Enable poisoning array cookies when using custom operator new[] in AddressSanitizer">;
def fno_sanitize_address_poison_custom_array_cookie
    : Flag<[ "-" ], "fno-sanitize-address-poison-custom-array-cookie">,
      Group<f_clang_Group>,
      HelpText<"Disable poisoning array cookies when using custom operator new[] in AddressSanitizer">;
def fsanitize_address_globals_dead_stripping : Flag<["-"], "fsanitize-address-globals-dead-stripping">,
                                        Group<f_clang_Group>,
                                        HelpText<"Enable linker dead stripping of globals in AddressSanitizer">;
def fsanitize_address_use_odr_indicator
    : Flag<["-"], "fsanitize-address-use-odr-indicator">,
      Group<f_clang_Group>,
      HelpText<"Enable ODR indicator globals to avoid false ODR violation reports in partially sanitized programs at the cost of an increase in binary size">;
def fno_sanitize_address_use_odr_indicator
    : Flag<["-"], "fno-sanitize-address-use-odr-indicator">,
      Group<f_clang_Group>,
      HelpText<"Disable ODR indicator globals">;
// Note: This flag was introduced when it was necessary to distinguish between
//       ABI for correct codegen.  This is no longer needed, but the flag is
//       not removed since targeting either ABI will behave the same.
//       This way we cause no disturbance to existing scripts & code, and if we
//       want to use this flag in the future we will cause no disturbance then
//       either.
def fsanitize_hwaddress_abi_EQ
    : Joined<["-"], "fsanitize-hwaddress-abi=">,
      Group<f_clang_Group>,
      HelpText<"Select the HWAddressSanitizer ABI to target (interceptor or platform, default interceptor). This option is currently unused.">;
def fsanitize_recover_EQ : CommaJoined<["-"], "fsanitize-recover=">,
                           Group<f_clang_Group>,
                           HelpText<"Enable recovery for specified sanitizers">;
def fno_sanitize_recover_EQ : CommaJoined<["-"], "fno-sanitize-recover=">,
                              Group<f_clang_Group>, Flags<[CoreOption, DriverOption]>,
                              HelpText<"Disable recovery for specified sanitizers">;
def fsanitize_recover : Flag<["-"], "fsanitize-recover">, Group<f_clang_Group>,
                        Alias<fsanitize_recover_EQ>, AliasArgs<["all"]>;
def fno_sanitize_recover : Flag<["-"], "fno-sanitize-recover">,
                           Flags<[CoreOption, DriverOption]>, Group<f_clang_Group>,
                           Alias<fno_sanitize_recover_EQ>, AliasArgs<["all"]>;
def fsanitize_trap_EQ : CommaJoined<["-"], "fsanitize-trap=">, Group<f_clang_Group>,
                        HelpText<"Enable trapping for specified sanitizers">;
def fno_sanitize_trap_EQ : CommaJoined<["-"], "fno-sanitize-trap=">, Group<f_clang_Group>,
                           Flags<[CoreOption, DriverOption]>,
                           HelpText<"Disable trapping for specified sanitizers">;
def fsanitize_trap : Flag<["-"], "fsanitize-trap">, Group<f_clang_Group>,
                     Alias<fsanitize_trap_EQ>, AliasArgs<["all"]>,
                     HelpText<"Enable trapping for all sanitizers">;
def fno_sanitize_trap : Flag<["-"], "fno-sanitize-trap">, Group<f_clang_Group>,
                        Alias<fno_sanitize_trap_EQ>, AliasArgs<["all"]>,
                        Flags<[CoreOption, DriverOption]>,
                        HelpText<"Disable trapping for all sanitizers">;
def fsanitize_undefined_trap_on_error
    : Flag<["-"], "fsanitize-undefined-trap-on-error">, Group<f_clang_Group>,
      Alias<fsanitize_trap_EQ>, AliasArgs<["undefined"]>;
def fno_sanitize_undefined_trap_on_error
    : Flag<["-"], "fno-sanitize-undefined-trap-on-error">, Group<f_clang_Group>,
      Alias<fno_sanitize_trap_EQ>, AliasArgs<["undefined"]>;
def fsanitize_minimal_runtime : Flag<["-"], "fsanitize-minimal-runtime">,
                                        Group<f_clang_Group>;
def fno_sanitize_minimal_runtime : Flag<["-"], "fno-sanitize-minimal-runtime">,
                                        Group<f_clang_Group>;
def fsanitize_link_runtime : Flag<["-"], "fsanitize-link-runtime">,
                           Group<f_clang_Group>;
def fno_sanitize_link_runtime : Flag<["-"], "fno-sanitize-link-runtime">,
                              Group<f_clang_Group>;
def fsanitize_link_cxx_runtime : Flag<["-"], "fsanitize-link-c++-runtime">,
                                 Group<f_clang_Group>;
def fno_sanitize_link_cxx_runtime : Flag<["-"], "fno-sanitize-link-c++-runtime">,
                                    Group<f_clang_Group>;
def fsanitize_cfi_cross_dso : Flag<["-"], "fsanitize-cfi-cross-dso">,
                              Group<f_clang_Group>,
                              HelpText<"Enable control flow integrity (CFI) checks for cross-DSO calls.">;
def fno_sanitize_cfi_cross_dso : Flag<["-"], "fno-sanitize-cfi-cross-dso">,
                                 Flags<[CoreOption, DriverOption]>,
                                 Group<f_clang_Group>,
                                 HelpText<"Disable control flow integrity (CFI) checks for cross-DSO calls.">;
def fsanitize_cfi_icall_generalize_pointers : Flag<["-"], "fsanitize-cfi-icall-generalize-pointers">,
                                              Group<f_clang_Group>,
                                              HelpText<"Generalize pointers in CFI indirect call type signature checks">;
def fsanitize_cfi_canonical_jump_tables : Flag<["-"], "fsanitize-cfi-canonical-jump-tables">,
                                          Group<f_clang_Group>,
                                          HelpText<"Make the jump table addresses canonical in the symbol table">;
def fno_sanitize_cfi_canonical_jump_tables : Flag<["-"], "fno-sanitize-cfi-canonical-jump-tables">,
                                             Group<f_clang_Group>,
                                             Flags<[CoreOption, DriverOption]>,
                                             HelpText<"Do not make the jump table addresses canonical in the symbol table">;
def fsanitize_stats : Flag<["-"], "fsanitize-stats">,
                              Group<f_clang_Group>,
                              HelpText<"Enable sanitizer statistics gathering.">;
def fno_sanitize_stats : Flag<["-"], "fno-sanitize-stats">,
                                 Group<f_clang_Group>,
                                 Flags<[CoreOption, DriverOption]>,
                                 HelpText<"Disable sanitizer statistics gathering.">;
def fsanitize_thread_memory_access : Flag<["-"], "fsanitize-thread-memory-access">,
                                     Group<f_clang_Group>,
                                     HelpText<"Enable memory access instrumentation in ThreadSanitizer (default)">;
def fno_sanitize_thread_memory_access : Flag<["-"], "fno-sanitize-thread-memory-access">,
                                        Group<f_clang_Group>,
                                        Flags<[CoreOption, DriverOption]>,
                                        HelpText<"Disable memory access instrumentation in ThreadSanitizer">;
def fsanitize_thread_func_entry_exit : Flag<["-"], "fsanitize-thread-func-entry-exit">,
                                       Group<f_clang_Group>,
                                       HelpText<"Enable function entry/exit instrumentation in ThreadSanitizer (default)">;
def fno_sanitize_thread_func_entry_exit : Flag<["-"], "fno-sanitize-thread-func-entry-exit">,
                                          Group<f_clang_Group>,
                                          Flags<[CoreOption, DriverOption]>,
                                          HelpText<"Disable function entry/exit instrumentation in ThreadSanitizer">;
def fsanitize_thread_atomics : Flag<["-"], "fsanitize-thread-atomics">,
                               Group<f_clang_Group>,
                               HelpText<"Enable atomic operations instrumentation in ThreadSanitizer (default)">;
def fno_sanitize_thread_atomics : Flag<["-"], "fno-sanitize-thread-atomics">,
                                  Group<f_clang_Group>,
                                  Flags<[CoreOption, DriverOption]>,
                                  HelpText<"Disable atomic operations instrumentation in ThreadSanitizer">;
def fsanitize_undefined_strip_path_components_EQ : Joined<["-"], "fsanitize-undefined-strip-path-components=">,
  Group<f_clang_Group>, MetaVarName<"<number>">,
  HelpText<"Strip (or keep only, if negative) a given number of path components "
           "when emitting check metadata.">;

} // end -f[no-]sanitize* flags

def funsafe_math_optimizations : Flag<["-"], "funsafe-math-optimizations">,
  Group<f_Group>;
def fno_unsafe_math_optimizations : Flag<["-"], "fno-unsafe-math-optimizations">,
  Group<f_Group>;
def fassociative_math : Flag<["-"], "fassociative-math">, Group<f_Group>;
def fno_associative_math : Flag<["-"], "fno-associative-math">, Group<f_Group>;
def freciprocal_math :
  Flag<["-"], "freciprocal-math">, Group<f_Group>, Flags<[CC1Option]>,
  HelpText<"Allow division operations to be reassociated">;
def fno_reciprocal_math : Flag<["-"], "fno-reciprocal-math">, Group<f_Group>;
def ffinite_math_only : Flag<["-"], "ffinite-math-only">, Group<f_Group>, Flags<[CC1Option]>;
def fno_finite_math_only : Flag<["-"], "fno-finite-math-only">, Group<f_Group>;
def fsigned_zeros : Flag<["-"], "fsigned-zeros">, Group<f_Group>;
def fno_signed_zeros :
  Flag<["-"], "fno-signed-zeros">, Group<f_Group>, Flags<[CC1Option]>,
  HelpText<"Allow optimizations that ignore the sign of floating point zeros">;
def fhonor_nans : Flag<["-"], "fhonor-nans">, Group<f_Group>;
def fno_honor_nans : Flag<["-"], "fno-honor-nans">, Group<f_Group>;
def fhonor_infinities : Flag<["-"], "fhonor-infinities">, Group<f_Group>;
def fno_honor_infinities : Flag<["-"], "fno-honor-infinities">, Group<f_Group>;
// This option was originally misspelt "infinites" [sic].
def : Flag<["-"], "fhonor-infinites">, Alias<fhonor_infinities>;
def : Flag<["-"], "fno-honor-infinites">, Alias<fno_honor_infinities>;
def frounding_math : Flag<["-"], "frounding-math">, Group<f_Group>, Flags<[CC1Option]>;
def fno_rounding_math : Flag<["-"], "fno-rounding-math">, Group<f_Group>, Flags<[CC1Option]>;
def ftrapping_math : Flag<["-"], "ftrapping-math">, Group<f_Group>, Flags<[CC1Option]>;
def fno_trapping_math : Flag<["-"], "fno-trapping-math">, Group<f_Group>, Flags<[CC1Option]>;
def ffp_contract : Joined<["-"], "ffp-contract=">, Group<f_Group>,
  Flags<[CC1Option]>, HelpText<"Form fused FP ops (e.g. FMAs): fast (everywhere)"
  " | on (according to FP_CONTRACT pragma) | off (never fuse). Default"
  " is 'fast' for CUDA/HIP and 'on' otherwise.">, Values<"fast,on,off">;

def fstrict_float_cast_overflow : Flag<["-"],
  "fstrict-float-cast-overflow">, Group<f_Group>, Flags<[CC1Option]>,
  HelpText<"Assume that overflowing float-to-int casts are undefined (default)">;
def fno_strict_float_cast_overflow : Flag<["-"],
  "fno-strict-float-cast-overflow">, Group<f_Group>, Flags<[CC1Option]>,
  HelpText<"Relax language rules and try to match the behavior of the target's native float-to-int conversion instructions">;

def ffor_scope : Flag<["-"], "ffor-scope">, Group<f_Group>;
def fno_for_scope : Flag<["-"], "fno-for-scope">, Group<f_Group>;

def frewrite_includes : Flag<["-"], "frewrite-includes">, Group<f_Group>,
  Flags<[CC1Option]>;
def fno_rewrite_includes : Flag<["-"], "fno-rewrite-includes">, Group<f_Group>;

def frewrite_imports : Flag<["-"], "frewrite-imports">, Group<f_Group>,
  Flags<[CC1Option]>;
def fno_rewrite_imports : Flag<["-"], "fno-rewrite-imports">, Group<f_Group>;

def fdelete_null_pointer_checks : Flag<["-"],
  "fdelete-null-pointer-checks">, Group<f_Group>,
  HelpText<"Treat usage of null pointers as undefined behavior.">;
def fno_delete_null_pointer_checks : Flag<["-"],
  "fno-delete-null-pointer-checks">, Group<f_Group>, Flags<[CC1Option]>,
  HelpText<"Do not treat usage of null pointers as undefined behavior.">;

def frewrite_map_file : Separate<["-"], "frewrite-map-file">,
                        Group<f_Group>,
                        Flags<[ DriverOption, CC1Option ]>;
def frewrite_map_file_EQ : Joined<["-"], "frewrite-map-file=">,
                           Group<f_Group>,
                           Flags<[DriverOption]>;

def fuse_line_directives : Flag<["-"], "fuse-line-directives">, Group<f_Group>,
  Flags<[CC1Option]>;
def fno_use_line_directives : Flag<["-"], "fno-use-line-directives">, Group<f_Group>;

def ffreestanding : Flag<["-"], "ffreestanding">, Group<f_Group>, Flags<[CC1Option]>,
  HelpText<"Assert that the compilation takes place in a freestanding environment">;
def fgnuc_version_EQ : Joined<["-"], "fgnuc-version=">, Group<f_Group>,
  HelpText<"Sets various macros to claim compatibility with the given GCC version (default is 4.2.1)">,
  Flags<[CC1Option, CoreOption]>;
def fgnu_keywords : Flag<["-"], "fgnu-keywords">, Group<f_Group>, Flags<[CC1Option]>,
  HelpText<"Allow GNU-extension keywords regardless of language standard">;
def fgnu89_inline : Flag<["-"], "fgnu89-inline">, Group<f_Group>, Flags<[CC1Option]>,
  HelpText<"Use the gnu89 inline semantics">;
def fno_gnu89_inline : Flag<["-"], "fno-gnu89-inline">, Group<f_Group>;
def fgnu_runtime : Flag<["-"], "fgnu-runtime">, Group<f_Group>,
  HelpText<"Generate output compatible with the standard GNU Objective-C runtime">;
def fheinous_gnu_extensions : Flag<["-"], "fheinous-gnu-extensions">, Flags<[CC1Option]>;
def filelist : Separate<["-"], "filelist">, Flags<[LinkerInput]>,
               Group<Link_Group>;
def : Flag<["-"], "findirect-virtual-calls">, Alias<fapple_kext>;
def finline_functions : Flag<["-"], "finline-functions">, Group<f_clang_Group>, Flags<[CC1Option]>,
  HelpText<"Inline suitable functions">;
def finline_hint_functions: Flag<["-"], "finline-hint-functions">, Group<f_clang_Group>, Flags<[CC1Option]>,
  HelpText<"Inline functions which are (explicitly or implicitly) marked inline">;
def finline : Flag<["-"], "finline">, Group<clang_ignored_f_Group>;
def fglobal_isel : Flag<["-"], "fglobal-isel">, Group<f_clang_Group>, 
  HelpText<"Enables the global instruction selector">;
def fexperimental_isel : Flag<["-"], "fexperimental-isel">, Group<f_clang_Group>,
  Alias<fglobal_isel>;
def fexperimental_new_pass_manager : Flag<["-"], "fexperimental-new-pass-manager">,
  Group<f_clang_Group>, Flags<[CC1Option]>,
  HelpText<"Enables an experimental new pass manager in LLVM.">;
def finput_charset_EQ : Joined<["-"], "finput-charset=">, Group<f_Group>;
def fexec_charset_EQ : Joined<["-"], "fexec-charset=">, Group<f_Group>;
def finstrument_functions : Flag<["-"], "finstrument-functions">, Group<f_Group>, Flags<[CC1Option]>,
  HelpText<"Generate calls to instrument function entry and exit">;
def finstrument_functions_after_inlining : Flag<["-"], "finstrument-functions-after-inlining">, Group<f_Group>, Flags<[CC1Option]>,
  HelpText<"Like -finstrument-functions, but insert the calls after inlining">;
def finstrument_function_entry_bare : Flag<["-"], "finstrument-function-entry-bare">, Group<f_Group>, Flags<[CC1Option]>,
  HelpText<"Instrument function entry only, after inlining, without arguments to the instrumentation call">;
def fcf_protection_EQ : Joined<["-"], "fcf-protection=">, Flags<[CoreOption, CC1Option]>, Group<f_Group>,
  HelpText<"Instrument control-flow architecture protection. Options: return, branch, full, none.">, Values<"return,branch,full,none">;
def fcf_protection : Flag<["-"], "fcf-protection">, Group<f_Group>, Flags<[CoreOption, CC1Option]>,
  Alias<fcf_protection_EQ>, AliasArgs<["full"]>,
  HelpText<"Enable cf-protection in 'full' mode">;

def fxray_instrument : Flag<["-"], "fxray-instrument">, Group<f_Group>,
  Flags<[CC1Option]>,
  HelpText<"Generate XRay instrumentation sleds on function entry and exit">;
def fno_xray_instrument : Flag<["-"], "fno-xray-instrument">, Group<f_Group>;

def fxray_instruction_threshold_EQ :
  JoinedOrSeparate<["-"], "fxray-instruction-threshold=">,
  Group<f_Group>, Flags<[CC1Option]>,
  HelpText<"Sets the minimum function size to instrument with XRay">;
def fxray_instruction_threshold_ :
  JoinedOrSeparate<["-"], "fxray-instruction-threshold">,
  Group<f_Group>, Flags<[CC1Option]>;

def fxray_always_instrument :
  JoinedOrSeparate<["-"], "fxray-always-instrument=">,
  Group<f_Group>, Flags<[CC1Option]>,
  HelpText<"DEPRECATED: Filename defining the whitelist for imbuing the 'always instrument' XRay attribute.">;
def fxray_never_instrument :
  JoinedOrSeparate<["-"], "fxray-never-instrument=">,
  Group<f_Group>, Flags<[CC1Option]>,
  HelpText<"DEPRECATED: Filename defining the whitelist for imbuing the 'never instrument' XRay attribute.">;
def fxray_attr_list :
  JoinedOrSeparate<["-"], "fxray-attr-list=">,
  Group<f_Group>, Flags<[CC1Option]>,
  HelpText<"Filename defining the list of functions/types for imbuing XRay attributes.">;
def fxray_modes :
  JoinedOrSeparate<["-"], "fxray-modes=">,
  Group<f_Group>, Flags<[CC1Option]>,
  HelpText<"List of modes to link in by default into XRay instrumented binaries.">;

def fxray_always_emit_customevents : Flag<["-"], "fxray-always-emit-customevents">, Group<f_Group>,
  Flags<[CC1Option]>,
  HelpText<"Determine whether to always emit __xray_customevent(...) calls even if the function it appears in is not always instrumented.">;
def fno_xray_always_emit_customevents : Flag<["-"], "fno-xray-always-emit-customevents">, Group<f_Group>;

def fxray_always_emit_typedevents : Flag<["-"], "fxray-always-emit-typedevents">, Group<f_Group>,
  Flags<[CC1Option]>,
  HelpText<"Determine whether to always emit __xray_typedevent(...) calls even if the function it appears in is not always instrumented.">;
def fno_xray_always_emit_typedevents : Flag<["-"], "fno-xray-always-emit-typedevents">, Group<f_Group>;

def fxray_ignore_loops : Flag<["-"], "fxray-ignore-loops">, Group<f_Group>,
  Flags<[CC1Option]>,
  HelpText<"Don't instrument functions with loops unless they also meet the minimum function size">;
def fno_xray_ignore_loops : Flag<["-"], "fno-xray-ignore-loops">, Group<f_Group>,
  Flags<[CC1Option]>;


def fxray_link_deps : Flag<["-"], "fxray-link-deps">, Group<f_Group>,
  Flags<[CC1Option]>,
  HelpText<"Tells clang to add the link dependencies for XRay.">;
def fnoxray_link_deps : Flag<["-"], "fnoxray-link-deps">, Group<f_Group>,
  Flags<[CC1Option]>;

def fxray_instrumentation_bundle :
  JoinedOrSeparate<["-"], "fxray-instrumentation-bundle=">,
  Group<f_Group>, Flags<[CC1Option]>,
  HelpText<"Select which XRay instrumentation points to emit. Options: all, none, function-entry, function-exit, function, custom. Default is 'all'.  'function' includes both 'function-entry' and 'function-exit'.">;

def ffine_grained_bitfield_accesses : Flag<["-"],
  "ffine-grained-bitfield-accesses">, Group<f_clang_Group>, Flags<[CC1Option]>,
  HelpText<"Use separate accesses for consecutive bitfield runs with legal widths and alignments.">;
def fno_fine_grained_bitfield_accesses : Flag<["-"],
  "fno-fine-grained-bitfield-accesses">, Group<f_clang_Group>, Flags<[CC1Option]>,
  HelpText<"Use large-integer access for consecutive bitfield runs.">;

def flat__namespace : Flag<["-"], "flat_namespace">;
def flax_vector_conversions_EQ : Joined<["-"], "flax-vector-conversions=">, Group<f_Group>,
  HelpText<"Enable implicit vector bit-casts">, Values<"none,integer,all">, Flags<[CC1Option]>;
def flax_vector_conversions : Flag<["-"], "flax-vector-conversions">, Group<f_Group>,
  Alias<flax_vector_conversions_EQ>, AliasArgs<["integer"]>;
def flimited_precision_EQ : Joined<["-"], "flimited-precision=">, Group<f_Group>;
def fapple_link_rtlib : Flag<["-"], "fapple-link-rtlib">, Group<f_Group>,
  HelpText<"Force linking the clang builtins runtime library">;
def flto_EQ : Joined<["-"], "flto=">, Flags<[CoreOption, CC1Option]>, Group<f_Group>,
  HelpText<"Set LTO mode to either 'full' or 'thin'">, Values<"thin,full">;
def flto : Flag<["-"], "flto">, Flags<[CoreOption, CC1Option]>, Group<f_Group>,
  HelpText<"Enable LTO in 'full' mode">;
def fno_lto : Flag<["-"], "fno-lto">, Group<f_Group>,
  HelpText<"Disable LTO mode (default)">;
def flto_jobs_EQ : Joined<["-"], "flto-jobs=">,
  Flags<[CC1Option]>, Group<f_Group>,
  HelpText<"Controls the backend parallelism of -flto=thin (default "
           "of 0 means the number of threads will be derived from "
           "the number of CPUs detected)">;
def fthinlto_index_EQ : Joined<["-"], "fthinlto-index=">,
  Flags<[CoreOption, CC1Option]>, Group<f_Group>,
  HelpText<"Perform ThinLTO importing using provided function summary index">;
def fthin_link_bitcode_EQ : Joined<["-"], "fthin-link-bitcode=">,
  Flags<[CoreOption, CC1Option]>, Group<f_Group>,
  HelpText<"Write minimized bitcode to <file> for the ThinLTO thin link only">;
def fmacro_backtrace_limit_EQ : Joined<["-"], "fmacro-backtrace-limit=">,
                                Group<f_Group>, Flags<[DriverOption, CoreOption]>;
def fmerge_all_constants : Flag<["-"], "fmerge-all-constants">, Group<f_Group>,
  Flags<[CC1Option, CoreOption]>, HelpText<"Allow merging of constants">;
def fmessage_length_EQ : Joined<["-"], "fmessage-length=">, Group<f_Group>, Flags<[CC1Option]>,
  HelpText<"Format message diagnostics so that they fit within N columns">;
def fms_extensions : Flag<["-"], "fms-extensions">, Group<f_Group>, Flags<[CC1Option, CoreOption]>,
  HelpText<"Accept some non-standard constructs supported by the Microsoft compiler">;
def fms_compatibility : Flag<["-"], "fms-compatibility">, Group<f_Group>, Flags<[CC1Option, CoreOption]>,
  HelpText<"Enable full Microsoft Visual C++ compatibility">;
def fms_volatile : Flag<["-"], "fms-volatile">, Group<f_Group>, Flags<[CC1Option]>;
def fmsc_version : Joined<["-"], "fmsc-version=">, Group<f_Group>, Flags<[DriverOption, CoreOption]>,
  HelpText<"Microsoft compiler version number to report in _MSC_VER (0 = don't define it (default))">;
def fms_compatibility_version
    : Joined<["-"], "fms-compatibility-version=">,
      Group<f_Group>,
      Flags<[ CC1Option, CoreOption ]>,
      HelpText<"Dot-separated value representing the Microsoft compiler "
               "version number to report in _MSC_VER (0 = don't define it "
               "(default))">;
def fdelayed_template_parsing : Flag<["-"], "fdelayed-template-parsing">, Group<f_Group>,
  HelpText<"Parse templated function definitions at the end of the "
           "translation unit">,  Flags<[CC1Option, CoreOption]>;
def fms_memptr_rep_EQ : Joined<["-"], "fms-memptr-rep=">, Group<f_Group>, Flags<[CC1Option]>;
def fmodules_cache_path : Joined<["-"], "fmodules-cache-path=">, Group<i_Group>,
  Flags<[DriverOption, CC1Option]>, MetaVarName<"<directory>">,
  HelpText<"Specify the module cache path">;
def fmodules_user_build_path : Separate<["-"], "fmodules-user-build-path">, Group<i_Group>,
  Flags<[DriverOption, CC1Option]>, MetaVarName<"<directory>">,
  HelpText<"Specify the module user build path">;
def fprebuilt_module_path : Joined<["-"], "fprebuilt-module-path=">, Group<i_Group>,
  Flags<[DriverOption, CC1Option]>, MetaVarName<"<directory>">,
  HelpText<"Specify the prebuilt module path">;
def fmodules_prune_interval : Joined<["-"], "fmodules-prune-interval=">, Group<i_Group>,
  Flags<[CC1Option]>, MetaVarName<"<seconds>">,
  HelpText<"Specify the interval (in seconds) between attempts to prune the module cache">;
def fmodules_prune_after : Joined<["-"], "fmodules-prune-after=">, Group<i_Group>,
  Flags<[CC1Option]>, MetaVarName<"<seconds>">,
  HelpText<"Specify the interval (in seconds) after which a module file will be considered unused">;
def fmodules_search_all : Flag <["-"], "fmodules-search-all">, Group<f_Group>,
  Flags<[DriverOption, CC1Option]>,
  HelpText<"Search even non-imported modules to resolve references">;
def fbuild_session_timestamp : Joined<["-"], "fbuild-session-timestamp=">,
  Group<i_Group>, Flags<[CC1Option]>, MetaVarName<"<time since Epoch in seconds>">,
  HelpText<"Time when the current build session started">;
def fbuild_session_file : Joined<["-"], "fbuild-session-file=">,
  Group<i_Group>, MetaVarName<"<file>">,
  HelpText<"Use the last modification time of <file> as the build session timestamp">;
def fmodules_validate_once_per_build_session : Flag<["-"], "fmodules-validate-once-per-build-session">,
  Group<i_Group>, Flags<[CC1Option]>,
  HelpText<"Don't verify input files for the modules if the module has been "
           "successfully validated or loaded during this build session">;
def fmodules_disable_diagnostic_validation : Flag<["-"], "fmodules-disable-diagnostic-validation">,
  Group<i_Group>, Flags<[CC1Option]>,
  HelpText<"Disable validation of the diagnostic options when loading the module">;
def fmodules_validate_system_headers : Flag<["-"], "fmodules-validate-system-headers">,
  Group<i_Group>, Flags<[CC1Option]>,
  HelpText<"Validate the system headers that a module depends on when loading the module">;
def fno_modules_validate_system_headers : Flag<["-"], "fno-modules-validate-system-headers">,
  Group<i_Group>, Flags<[DriverOption]>;

def fvalidate_ast_input_files_content:
  Flag <["-"], "fvalidate-ast-input-files-content">,
  Group<f_Group>, Flags<[CC1Option]>,
  HelpText<"Compute and store the hash of input files used to build an AST."
           " Files with mismatching mtime's are considered valid"
           " if both contents is identical">;
def fmodules_validate_input_files_content:
  Flag <["-"], "fmodules-validate-input-files-content">,
  Group<f_Group>, Flags<[DriverOption]>,
  HelpText<"Validate PCM input files based on content if mtime differs">;
def fno_modules_validate_input_files_content:
  Flag <["-"], "fno_modules-validate-input-files-content">,
  Group<f_Group>, Flags<[DriverOption]>;
def fpch_validate_input_files_content:
  Flag <["-"], "fpch-validate-input-files-content">,
  Group<f_Group>, Flags<[DriverOption]>,
  HelpText<"Validate PCH input files based on content if mtime differs">;
def fno_pch_validate_input_files_content:
  Flag <["-"], "fno_pch-validate-input-files-content">,
  Group<f_Group>, Flags<[DriverOption]>;

def fmodules : Flag <["-"], "fmodules">, Group<f_Group>,
  Flags<[DriverOption, CC1Option]>,
  HelpText<"Enable the 'modules' language feature">;
def fimplicit_module_maps : Flag <["-"], "fimplicit-module-maps">, Group<f_Group>,
  Flags<[DriverOption, CC1Option]>,
  HelpText<"Implicitly search the file system for module map files.">;
def fmodules_ts : Flag <["-"], "fmodules-ts">, Group<f_Group>,
  Flags<[CC1Option]>, HelpText<"Enable support for the C++ Modules TS">;
def fmodule_maps : Flag <["-"], "fmodule-maps">, Alias<fimplicit_module_maps>;
def fmodule_name_EQ : Joined<["-"], "fmodule-name=">, Group<f_Group>,
  Flags<[DriverOption,CC1Option]>, MetaVarName<"<name>">,
  HelpText<"Specify the name of the module to build">;
def fmodule_name : Separate<["-"], "fmodule-name">, Alias<fmodule_name_EQ>;
def fmodule_implementation_of : Separate<["-"], "fmodule-implementation-of">,
  Flags<[CC1Option]>, Alias<fmodule_name_EQ>;
def fsystem_module : Flag<["-"], "fsystem-module">, Flags<[CC1Option]>,
  HelpText<"Build this module as a system module. Only used with -emit-module">;
def fmodule_map_file : Joined<["-"], "fmodule-map-file=">,
  Group<f_Group>, Flags<[DriverOption,CC1Option]>, MetaVarName<"<file>">,
  HelpText<"Load this module map file">;
def fmodule_file : Joined<["-"], "fmodule-file=">,
  Group<i_Group>, Flags<[DriverOption,CC1Option]>, MetaVarName<"[<name>=]<file>">,
  HelpText<"Specify the mapping of module name to precompiled module file, or load a module file if name is omitted.">;
def fmodules_ignore_macro : Joined<["-"], "fmodules-ignore-macro=">, Group<f_Group>, Flags<[CC1Option]>,
  HelpText<"Ignore the definition of the given macro when building and loading modules">;
def fmodules_decluse : Flag <["-"], "fmodules-decluse">, Group<f_Group>,
  Flags<[DriverOption,CC1Option]>,
  HelpText<"Require declaration of modules used within a module">;
def fmodules_strict_decluse : Flag <["-"], "fmodules-strict-decluse">, Group<f_Group>,
  Flags<[DriverOption,CC1Option]>,
  HelpText<"Like -fmodules-decluse but requires all headers to be in modules">;
def fno_modules_search_all : Flag <["-"], "fno-modules-search-all">, Group<f_Group>,
  Flags<[DriverOption, CC1Option]>;
def fno_implicit_modules :
  Flag <["-"], "fno-implicit-modules">,
  Group<f_Group>, Flags<[DriverOption, CC1Option]>;
def fretain_comments_from_system_headers : Flag<["-"], "fretain-comments-from-system-headers">, Group<f_Group>, Flags<[CC1Option]>;

def fmudflapth : Flag<["-"], "fmudflapth">, Group<f_Group>;
def fmudflap : Flag<["-"], "fmudflap">, Group<f_Group>;
def fnested_functions : Flag<["-"], "fnested-functions">, Group<f_Group>;
def fnext_runtime : Flag<["-"], "fnext-runtime">, Group<f_Group>;
def fno_access_control : Flag<["-"], "fno-access-control">, Group<f_Group>, Flags<[CC1Option]>,
  HelpText<"Disable C++ access control">;
def fno_apple_pragma_pack : Flag<["-"], "fno-apple-pragma-pack">, Group<f_Group>;
def fno_asm : Flag<["-"], "fno-asm">, Group<f_Group>;
def fno_asynchronous_unwind_tables : Flag<["-"], "fno-asynchronous-unwind-tables">, Group<f_Group>;
def fno_assume_sane_operator_new : Flag<["-"], "fno-assume-sane-operator-new">, Group<f_Group>,
  HelpText<"Don't assume that C++'s global operator new can't alias any pointer">,
  Flags<[CC1Option]>;
def fno_blocks : Flag<["-"], "fno-blocks">, Group<f_Group>, Flags<[CoreOption]>;
def fno_borland_extensions : Flag<["-"], "fno-borland-extensions">, Group<f_Group>;
def fno_builtin : Flag<["-"], "fno-builtin">, Group<f_Group>, Flags<[CC1Option, CoreOption]>,
  HelpText<"Disable implicit builtin knowledge of functions">;
def fno_builtin_ : Joined<["-"], "fno-builtin-">, Group<f_Group>, Flags<[CC1Option, CoreOption]>,
  HelpText<"Disable implicit builtin knowledge of a specific function">;
def fno_caret_diagnostics : Flag<["-"], "fno-caret-diagnostics">, Group<f_Group>,
 Flags<[CC1Option]>;
def fno_color_diagnostics : Flag<["-"], "fno-color-diagnostics">, Group<f_Group>,
  Flags<[CoreOption, CC1Option]>;
def fno_diagnostics_color : Flag<["-"], "fno-diagnostics-color">, Group<f_Group>,
  Flags<[CoreOption, DriverOption]>;
def fno_common : Flag<["-"], "fno-common">, Group<f_Group>, Flags<[CC1Option]>,
    HelpText<"Compile common globals like normal definitions">;
def fno_constant_cfstrings : Flag<["-"], "fno-constant-cfstrings">, Group<f_Group>,
  Flags<[CC1Option]>,
  HelpText<"Disable creation of CodeFoundation-type constant strings">;
def fno_cxx_exceptions: Flag<["-"], "fno-cxx-exceptions">, Group<f_Group>;
def fno_cxx_modules : Flag <["-"], "fno-cxx-modules">, Group<f_Group>,
  Flags<[DriverOption]>;
def fno_diagnostics_fixit_info : Flag<["-"], "fno-diagnostics-fixit-info">, Group<f_Group>,
  Flags<[CC1Option]>, HelpText<"Do not include fixit information in diagnostics">;
def fno_diagnostics_show_hotness : Flag<["-"], "fno-diagnostics-show-hotness">, Group<f_Group>;
def fno_diagnostics_show_option : Flag<["-"], "fno-diagnostics-show-option">, Group<f_Group>, Flags<[CC1Option]>;
def fno_diagnostics_show_note_include_stack : Flag<["-"], "fno-diagnostics-show-note-include-stack">,
    Flags<[CC1Option]>, Group<f_Group>;
def fdigraphs : Flag<["-"], "fdigraphs">, Group<f_Group>, Flags<[CC1Option]>,
  HelpText<"Enable alternative token representations '<:', ':>', '<%', '%>', '%:', '%:%:' (default)">;
def fno_digraphs : Flag<["-"], "fno-digraphs">, Group<f_Group>, Flags<[CC1Option]>,
  HelpText<"Disallow alternative token representations '<:', ':>', '<%', '%>', '%:', '%:%:'">;
def fno_declspec : Flag<["-"], "fno-declspec">, Group<f_clang_Group>,
  HelpText<"Disallow __declspec as a keyword">, Flags<[CC1Option]>;
def fno_dollars_in_identifiers : Flag<["-"], "fno-dollars-in-identifiers">, Group<f_Group>,
  HelpText<"Disallow '$' in identifiers">, Flags<[CC1Option]>;
def fno_elide_constructors : Flag<["-"], "fno-elide-constructors">, Group<f_Group>,
  HelpText<"Disable C++ copy constructor elision">, Flags<[CC1Option]>;
def fno_eliminate_unused_debug_symbols : Flag<["-"], "fno-eliminate-unused-debug-symbols">, Group<f_Group>;
def fno_exceptions : Flag<["-"], "fno-exceptions">, Group<f_Group>;
def fno_gnu_keywords : Flag<["-"], "fno-gnu-keywords">, Group<f_Group>, Flags<[CC1Option]>;
def fno_inline_functions : Flag<["-"], "fno-inline-functions">, Group<f_clang_Group>, Flags<[CC1Option]>;
def fno_inline : Flag<["-"], "fno-inline">, Group<f_clang_Group>, Flags<[CC1Option]>;
def fno_global_isel : Flag<["-"], "fno-global-isel">, Group<f_clang_Group>,
  HelpText<"Disables the global instruction selector">;
def fno_experimental_isel : Flag<["-"], "fno-experimental-isel">, Group<f_clang_Group>,
  Alias<fno_global_isel>;
def fno_experimental_new_pass_manager : Flag<["-"], "fno-experimental-new-pass-manager">,
  Group<f_clang_Group>, Flags<[CC1Option]>,
  HelpText<"Disables an experimental new pass manager in LLVM.">;
def fveclib : Joined<["-"], "fveclib=">, Group<f_Group>, Flags<[CC1Option]>,
    HelpText<"Use the given vector functions library">, Values<"Accelerate,MASSV,SVML,none">;
def fno_lax_vector_conversions : Flag<["-"], "fno-lax-vector-conversions">, Group<f_Group>,
  Alias<flax_vector_conversions_EQ>, AliasArgs<["none"]>;
def fno_merge_all_constants : Flag<["-"], "fno-merge-all-constants">, Group<f_Group>,
  HelpText<"Disallow merging of constants">;
def fno_modules : Flag <["-"], "fno-modules">, Group<f_Group>,
  Flags<[DriverOption]>;
def fno_implicit_module_maps : Flag <["-"], "fno-implicit-module-maps">, Group<f_Group>,
  Flags<[DriverOption, CC1Option]>;
def fno_module_maps : Flag <["-"], "fno-module-maps">, Alias<fno_implicit_module_maps>;
def fno_modules_decluse : Flag <["-"], "fno-modules-decluse">, Group<f_Group>,
  Flags<[DriverOption]>;
def fno_modules_strict_decluse : Flag <["-"], "fno-strict-modules-decluse">, Group<f_Group>,
  Flags<[DriverOption]>;
def fimplicit_modules : Flag <["-"], "fimplicit-modules">, Group<f_Group>,
  Flags<[DriverOption]>;
def fmodule_file_deps : Flag <["-"], "fmodule-file-deps">, Group<f_Group>,
  Flags<[DriverOption]>;
def fno_module_file_deps : Flag <["-"], "fno-module-file-deps">, Group<f_Group>,
  Flags<[DriverOption]>;
def fno_ms_extensions : Flag<["-"], "fno-ms-extensions">, Group<f_Group>,
  Flags<[CoreOption]>;
def fno_ms_compatibility : Flag<["-"], "fno-ms-compatibility">, Group<f_Group>,
  Flags<[CoreOption]>;
def fno_delayed_template_parsing : Flag<["-"], "fno-delayed-template-parsing">, Group<f_Group>,
  HelpText<"Disable delayed template parsing">,
  Flags<[DriverOption, CoreOption]>;
def fno_objc_exceptions: Flag<["-"], "fno-objc-exceptions">, Group<f_Group>;
def fno_objc_legacy_dispatch : Flag<["-"], "fno-objc-legacy-dispatch">, Group<f_Group>;
def fno_objc_weak : Flag<["-"], "fno-objc-weak">, Group<f_Group>, Flags<[CC1Option]>;
def fno_omit_frame_pointer : Flag<["-"], "fno-omit-frame-pointer">, Group<f_Group>;
def fno_operator_names : Flag<["-"], "fno-operator-names">, Group<f_Group>,
  HelpText<"Do not treat C++ operator name keywords as synonyms for operators">,
  Flags<[CC1Option]>;
def fno_pascal_strings : Flag<["-"], "fno-pascal-strings">, Group<f_Group>;
def fno_rtti : Flag<["-"], "fno-rtti">, Group<f_Group>, Flags<[CC1Option]>,
  HelpText<"Disable generation of rtti information">;
def fno_rtti_data : Flag<["-"], "fno-rtti-data">, Group<f_Group>, Flags<[CC1Option]>,
  HelpText<"Control emission of RTTI data">;
def fno_short_enums : Flag<["-"], "fno-short-enums">, Group<f_Group>;
def fno_show_source_location : Flag<["-"], "fno-show-source-location">, Group<f_Group>,
  Flags<[CC1Option]>, HelpText<"Do not include source location information with diagnostics">;
def fdiagnostics_absolute_paths : Flag<["-"], "fdiagnostics-absolute-paths">, Group<f_Group>,
  Flags<[CC1Option, CoreOption]>, HelpText<"Print absolute paths in diagnostics">;
def fno_spell_checking : Flag<["-"], "fno-spell-checking">, Group<f_Group>,
  Flags<[CC1Option]>, HelpText<"Disable spell-checking">;
def fno_stack_protector : Flag<["-"], "fno-stack-protector">, Group<f_Group>,
  HelpText<"Disable the use of stack protectors">;
def fno_strict_aliasing : Flag<["-"], "fno-strict-aliasing">, Group<f_Group>,
  Flags<[DriverOption, CoreOption]>;
def fstruct_path_tbaa : Flag<["-"], "fstruct-path-tbaa">, Group<f_Group>;
def fno_struct_path_tbaa : Flag<["-"], "fno-struct-path-tbaa">, Group<f_Group>;
def fno_strict_enums : Flag<["-"], "fno-strict-enums">, Group<f_Group>;
def fno_strict_vtable_pointers: Flag<["-"], "fno-strict-vtable-pointers">,
  Group<f_Group>;
def fno_strict_overflow : Flag<["-"], "fno-strict-overflow">, Group<f_Group>;
def fno_temp_file : Flag<["-"], "fno-temp-file">, Group<f_Group>,
  Flags<[CC1Option, CoreOption]>, HelpText<
  "Directly create compilation output files. This may lead to incorrect incremental builds if the compiler crashes">;
def fno_threadsafe_statics : Flag<["-"], "fno-threadsafe-statics">, Group<f_Group>,
  Flags<[CC1Option]>, HelpText<"Do not emit code to make initialization of local statics thread safe">;
def fno_use_cxa_atexit : Flag<["-"], "fno-use-cxa-atexit">, Group<f_Group>, Flags<[CC1Option]>,
  HelpText<"Don't use __cxa_atexit for calling destructors">;
def fno_register_global_dtors_with_atexit : Flag<["-"], "fno-register-global-dtors-with-atexit">, Group<f_Group>,
  HelpText<"Don't use atexit or __cxa_atexit to register global destructors">;
def fno_unit_at_a_time : Flag<["-"], "fno-unit-at-a-time">, Group<f_Group>;
def fno_unwind_tables : Flag<["-"], "fno-unwind-tables">, Group<f_Group>;
def fno_verbose_asm : Flag<["-"], "fno-verbose-asm">, Group<f_Group>, Flags<[CC1Option]>;
def fno_working_directory : Flag<["-"], "fno-working-directory">, Group<f_Group>;
def fno_wrapv : Flag<["-"], "fno-wrapv">, Group<f_Group>;
def fno_zero_initialized_in_bss : Flag<["-"], "fno-zero-initialized-in-bss">, Group<f_Group>;
def fobjc_arc : Flag<["-"], "fobjc-arc">, Group<f_Group>, Flags<[CC1Option]>,
  HelpText<"Synthesize retain and release calls for Objective-C pointers">;
def fno_objc_arc : Flag<["-"], "fno-objc-arc">, Group<f_Group>;
def fobjc_convert_messages_to_runtime_calls :
  Flag<["-"], "fobjc-convert-messages-to-runtime-calls">, Group<f_Group>;
def fno_objc_convert_messages_to_runtime_calls :
  Flag<["-"], "fno-objc-convert-messages-to-runtime-calls">, Group<f_Group>, Flags<[CC1Option]>;
def fobjc_arc_exceptions : Flag<["-"], "fobjc-arc-exceptions">, Group<f_Group>, Flags<[CC1Option]>,
  HelpText<"Use EH-safe code when synthesizing retains and releases in -fobjc-arc">;
def fno_objc_arc_exceptions : Flag<["-"], "fno-objc-arc-exceptions">, Group<f_Group>;
def fobjc_atdefs : Flag<["-"], "fobjc-atdefs">, Group<clang_ignored_f_Group>;
def fobjc_call_cxx_cdtors : Flag<["-"], "fobjc-call-cxx-cdtors">, Group<clang_ignored_f_Group>;
def fobjc_exceptions: Flag<["-"], "fobjc-exceptions">, Group<f_Group>,
  HelpText<"Enable Objective-C exceptions">, Flags<[CC1Option]>;
def fapplication_extension : Flag<["-"], "fapplication-extension">,
  Group<f_Group>, Flags<[CC1Option]>,
  HelpText<"Restrict code to those available for App Extensions">;
def fno_application_extension : Flag<["-"], "fno-application-extension">,
  Group<f_Group>;
def frelaxed_template_template_args : Flag<["-"], "frelaxed-template-template-args">,
  Flags<[CC1Option]>, HelpText<"Enable C++17 relaxed template template argument matching">,
  Group<f_Group>;
def fno_relaxed_template_template_args : Flag<["-"], "fno-relaxed-template-template-args">,
  Group<f_Group>;
def fsized_deallocation : Flag<["-"], "fsized-deallocation">, Flags<[CC1Option]>,
  HelpText<"Enable C++14 sized global deallocation functions">, Group<f_Group>;
def fno_sized_deallocation: Flag<["-"], "fno-sized-deallocation">, Group<f_Group>;
def faligned_allocation : Flag<["-"], "faligned-allocation">, Flags<[CC1Option]>,
  HelpText<"Enable C++17 aligned allocation functions">, Group<f_Group>;
def fno_aligned_allocation: Flag<["-"], "fno-aligned-allocation">,
  Group<f_Group>, Flags<[CC1Option]>;
def fnew_alignment_EQ : Joined<["-"], "fnew-alignment=">,
  HelpText<"Specifies the largest alignment guaranteed by '::operator new(size_t)'">,
  MetaVarName<"<align>">, Group<f_Group>, Flags<[CC1Option]>;
def : Separate<["-"], "fnew-alignment">, Alias<fnew_alignment_EQ>;
def : Flag<["-"], "faligned-new">, Alias<faligned_allocation>;
def : Flag<["-"], "fno-aligned-new">, Alias<fno_aligned_allocation>;
def faligned_new_EQ : Joined<["-"], "faligned-new=">;

def fobjc_legacy_dispatch : Flag<["-"], "fobjc-legacy-dispatch">, Group<f_Group>;
def fobjc_new_property : Flag<["-"], "fobjc-new-property">, Group<clang_ignored_f_Group>;
def fobjc_infer_related_result_type : Flag<["-"], "fobjc-infer-related-result-type">,
                                      Group<f_Group>;
def fno_objc_infer_related_result_type : Flag<["-"],
  "fno-objc-infer-related-result-type">, Group<f_Group>,
  HelpText<
    "do not infer Objective-C related result type based on method family">,
  Flags<[CC1Option]>;
def fobjc_link_runtime: Flag<["-"], "fobjc-link-runtime">, Group<f_Group>;
def fobjc_weak : Flag<["-"], "fobjc-weak">, Group<f_Group>, Flags<[CC1Option]>,
  HelpText<"Enable ARC-style weak references in Objective-C">;

// Objective-C ABI options.
def fobjc_runtime_EQ : Joined<["-"], "fobjc-runtime=">, Group<f_Group>, Flags<[CC1Option, CoreOption]>,
  HelpText<"Specify the target Objective-C runtime kind and version">;
def fobjc_abi_version_EQ : Joined<["-"], "fobjc-abi-version=">, Group<f_Group>;
def fobjc_nonfragile_abi_version_EQ : Joined<["-"], "fobjc-nonfragile-abi-version=">, Group<f_Group>;
def fobjc_nonfragile_abi : Flag<["-"], "fobjc-nonfragile-abi">, Group<f_Group>;
def fno_objc_nonfragile_abi : Flag<["-"], "fno-objc-nonfragile-abi">, Group<f_Group>;

def fobjc_sender_dependent_dispatch : Flag<["-"], "fobjc-sender-dependent-dispatch">, Group<f_Group>;
def fomit_frame_pointer : Flag<["-"], "fomit-frame-pointer">, Group<f_Group>;
def fopenmp : Flag<["-"], "fopenmp">, Group<f_Group>, Flags<[CC1Option, NoArgumentUnused]>,
  HelpText<"Parse OpenMP pragmas and generate parallel code.">;
def fno_openmp : Flag<["-"], "fno-openmp">, Group<f_Group>, Flags<[NoArgumentUnused]>;
def fopenmp_version_EQ : Joined<["-"], "fopenmp-version=">, Group<f_Group>, Flags<[CC1Option, NoArgumentUnused]>;
def fopenmp_EQ : Joined<["-"], "fopenmp=">, Group<f_Group>;
def fopenmp_use_tls : Flag<["-"], "fopenmp-use-tls">, Group<f_Group>,
  Flags<[NoArgumentUnused, HelpHidden]>;
def fnoopenmp_use_tls : Flag<["-"], "fnoopenmp-use-tls">, Group<f_Group>,
  Flags<[CC1Option, NoArgumentUnused, HelpHidden]>;
def fopenmp_targets_EQ : CommaJoined<["-"], "fopenmp-targets=">, Flags<[DriverOption, CC1Option]>,
  HelpText<"Specify comma-separated list of triples OpenMP offloading targets to be supported">;
def fopenmp_relocatable_target : Flag<["-"], "fopenmp-relocatable-target">,
  Group<f_Group>, Flags<[CC1Option, NoArgumentUnused, HelpHidden]>;
def fnoopenmp_relocatable_target : Flag<["-"], "fnoopenmp-relocatable-target">,
  Group<f_Group>, Flags<[CC1Option, NoArgumentUnused, HelpHidden]>;
def fopenmp_simd : Flag<["-"], "fopenmp-simd">, Group<f_Group>, Flags<[CC1Option, NoArgumentUnused]>,
  HelpText<"Emit OpenMP code only for SIMD-based constructs.">;
def fopenmp_enable_irbuilder : Flag<["-"], "fopenmp-enable-irbuilder">, Group<f_Group>, Flags<[CC1Option, NoArgumentUnused, HelpHidden]>,
  HelpText<"Use the experimental OpenMP-IR-Builder codegen path.">;
def fno_openmp_simd : Flag<["-"], "fno-openmp-simd">, Group<f_Group>, Flags<[CC1Option, NoArgumentUnused]>;
def fopenmp_cuda_mode : Flag<["-"], "fopenmp-cuda-mode">, Group<f_Group>,
  Flags<[CC1Option, NoArgumentUnused, HelpHidden]>;
def fno_openmp_cuda_mode : Flag<["-"], "fno-openmp-cuda-mode">, Group<f_Group>,
  Flags<[NoArgumentUnused, HelpHidden]>;
def fopenmp_cuda_force_full_runtime : Flag<["-"], "fopenmp-cuda-force-full-runtime">, Group<f_Group>,
  Flags<[CC1Option, NoArgumentUnused, HelpHidden]>;
def fno_openmp_cuda_force_full_runtime : Flag<["-"], "fno-openmp-cuda-force-full-runtime">, Group<f_Group>,
  Flags<[NoArgumentUnused, HelpHidden]>;
def fopenmp_cuda_number_of_sm_EQ : Joined<["-"], "fopenmp-cuda-number-of-sm=">, Group<f_Group>,
  Flags<[CC1Option, NoArgumentUnused, HelpHidden]>;
def fopenmp_cuda_blocks_per_sm_EQ : Joined<["-"], "fopenmp-cuda-blocks-per-sm=">, Group<f_Group>,
  Flags<[CC1Option, NoArgumentUnused, HelpHidden]>;
def fopenmp_cuda_teams_reduction_recs_num_EQ : Joined<["-"], "fopenmp-cuda-teams-reduction-recs-num=">, Group<f_Group>,
  Flags<[CC1Option, NoArgumentUnused, HelpHidden]>;
def fopenmp_optimistic_collapse : Flag<["-"], "fopenmp-optimistic-collapse">, Group<f_Group>,
  Flags<[CC1Option, NoArgumentUnused, HelpHidden]>;
def fno_openmp_optimistic_collapse : Flag<["-"], "fno-openmp-optimistic-collapse">, Group<f_Group>,
  Flags<[NoArgumentUnused, HelpHidden]>;
def static_openmp: Flag<["-"], "static-openmp">,
  HelpText<"Use the static host OpenMP runtime while linking.">;
def fno_optimize_sibling_calls : Flag<["-"], "fno-optimize-sibling-calls">, Group<f_Group>;
def foptimize_sibling_calls : Flag<["-"], "foptimize-sibling-calls">, Group<f_Group>;
def fno_escaping_block_tail_calls : Flag<["-"], "fno-escaping-block-tail-calls">, Group<f_Group>, Flags<[CC1Option]>;
def fescaping_block_tail_calls : Flag<["-"], "fescaping-block-tail-calls">, Group<f_Group>;
def force__cpusubtype__ALL : Flag<["-"], "force_cpusubtype_ALL">;
def force__flat__namespace : Flag<["-"], "force_flat_namespace">;
def force__load : Separate<["-"], "force_load">;
def force_addr : Joined<["-"], "fforce-addr">, Group<clang_ignored_f_Group>;
def foutput_class_dir_EQ : Joined<["-"], "foutput-class-dir=">, Group<f_Group>;
def fpack_struct : Flag<["-"], "fpack-struct">, Group<f_Group>;
def fno_pack_struct : Flag<["-"], "fno-pack-struct">, Group<f_Group>;
def fpack_struct_EQ : Joined<["-"], "fpack-struct=">, Group<f_Group>, Flags<[CC1Option]>,
  HelpText<"Specify the default maximum struct packing alignment">;
def fmax_type_align_EQ : Joined<["-"], "fmax-type-align=">, Group<f_Group>, Flags<[CC1Option]>,
  HelpText<"Specify the maximum alignment to enforce on pointers lacking an explicit alignment">;
def fno_max_type_align : Flag<["-"], "fno-max-type-align">, Group<f_Group>;
def fpascal_strings : Flag<["-"], "fpascal-strings">, Group<f_Group>, Flags<[CC1Option]>,
  HelpText<"Recognize and construct Pascal-style string literals">;
def fpatchable_function_entry_EQ : Joined<["-"], "fpatchable-function-entry=">, Group<f_Group>, Flags<[CC1Option]>,
  MetaVarName<"<N,M>">, HelpText<"Generate M NOPs before function entry and N-M NOPs after function entry">;
def fpcc_struct_return : Flag<["-"], "fpcc-struct-return">, Group<f_Group>, Flags<[CC1Option]>,
  HelpText<"Override the default ABI to return all structs on the stack">;
def fpch_preprocess : Flag<["-"], "fpch-preprocess">, Group<f_Group>;
def fpic : Flag<["-"], "fpic">, Group<f_Group>;
def fno_pic : Flag<["-"], "fno-pic">, Group<f_Group>;
def fpie : Flag<["-"], "fpie">, Group<f_Group>;
def fno_pie : Flag<["-"], "fno-pie">, Group<f_Group>;
def fplt : Flag<["-"], "fplt">, Group<f_Group>, Flags<[CC1Option]>,
  HelpText<"Use the PLT to make function calls">;
def fno_plt : Flag<["-"], "fno-plt">, Group<f_Group>, Flags<[CC1Option]>,
  HelpText<"Do not use the PLT to make function calls">;
def fropi : Flag<["-"], "fropi">, Group<f_Group>, Flags<[CC1Option]>;
def fno_ropi : Flag<["-"], "fno-ropi">, Group<f_Group>;
def frwpi : Flag<["-"], "frwpi">, Group<f_Group>, Flags<[CC1Option]>;
def fno_rwpi : Flag<["-"], "fno-rwpi">, Group<f_Group>;
def fplugin_EQ : Joined<["-"], "fplugin=">, Group<f_Group>, Flags<[DriverOption]>, MetaVarName<"<dsopath>">,
  HelpText<"Load the named plugin (dynamic shared object)">;
def fpass_plugin_EQ : Joined<["-"], "fpass-plugin=">,
  Group<f_Group>, Flags<[CC1Option]>, MetaVarName<"<dsopath>">,
  HelpText<"Load pass plugin from a dynamic shared object file (only with new pass manager).">;
def fpreserve_as_comments : Flag<["-"], "fpreserve-as-comments">, Group<f_Group>;
def fno_preserve_as_comments : Flag<["-"], "fno-preserve-as-comments">, Group<f_Group>, Flags<[CC1Option]>,
  HelpText<"Do not preserve comments in inline assembly">;
def fprofile_arcs : Flag<["-"], "fprofile-arcs">, Group<f_Group>;
def fno_profile_arcs : Flag<["-"], "fno-profile-arcs">, Group<f_Group>;
def framework : Separate<["-"], "framework">, Flags<[LinkerInput]>;
def frandom_seed_EQ : Joined<["-"], "frandom-seed=">, Group<clang_ignored_f_Group>;
def freg_struct_return : Flag<["-"], "freg-struct-return">, Group<f_Group>, Flags<[CC1Option]>,
  HelpText<"Override the default ABI to return small structs in registers">;
def frtti : Flag<["-"], "frtti">, Group<f_Group>;
def : Flag<["-"], "fsched-interblock">, Group<clang_ignored_f_Group>;
def fshort_enums : Flag<["-"], "fshort-enums">, Group<f_Group>, Flags<[CC1Option]>,
  HelpText<"Allocate to an enum type only as many bytes as it needs for the declared range of possible values">;
def fchar8__t : Flag<["-"], "fchar8_t">, Group<f_Group>, Flags<[CC1Option]>,
  HelpText<"Enable C++ builtin type char8_t">;
def fno_char8__t : Flag<["-"], "fno-char8_t">, Group<f_Group>, Flags<[CC1Option]>,
  HelpText<"Disable C++ builtin type char8_t">;
def fshort_wchar : Flag<["-"], "fshort-wchar">, Group<f_Group>,
  HelpText<"Force wchar_t to be a short unsigned int">;
def fno_short_wchar : Flag<["-"], "fno-short-wchar">, Group<f_Group>,
  HelpText<"Force wchar_t to be an unsigned int">;
def fshow_overloads_EQ : Joined<["-"], "fshow-overloads=">, Group<f_Group>, Flags<[CC1Option]>,
  HelpText<"Which overload candidates to show when overload resolution fails: "
           "best|all; defaults to all">, Values<"best,all">;
def fshow_column : Flag<["-"], "fshow-column">, Group<f_Group>;
def fno_show_column : Flag<["-"], "fno-show-column">, Group<f_Group>, Flags<[CC1Option]>,
  HelpText<"Do not include column number on diagnostics">;
def fshow_source_location : Flag<["-"], "fshow-source-location">, Group<f_Group>;
def fspell_checking : Flag<["-"], "fspell-checking">, Group<f_Group>;
def fspell_checking_limit_EQ : Joined<["-"], "fspell-checking-limit=">, Group<f_Group>;
def fsigned_bitfields : Flag<["-"], "fsigned-bitfields">, Group<f_Group>;
def fsigned_char : Flag<["-"], "fsigned-char">, Group<f_Group>;
def fno_signed_char : Flag<["-"], "fno-signed-char">, Group<f_Group>,
    Flags<[CC1Option]>, HelpText<"Char is unsigned">;
def fsplit_stack : Flag<["-"], "fsplit-stack">, Group<f_Group>;
def fstack_protector_all : Flag<["-"], "fstack-protector-all">, Group<f_Group>,
  HelpText<"Enable stack protectors for all functions">;
def fstack_clash_protection : Flag<["-"], "fstack-clash-protection">, Group<f_Group>, Flags<[CC1Option]>,
  HelpText<"Enable stack clash protection">;
def fnostack_clash_protection : Flag<["-"], "fnostack-clash-protection">, Group<f_Group>,
  HelpText<"Disable stack clash protection">;
def fstack_protector_strong : Flag<["-"], "fstack-protector-strong">, Group<f_Group>,
  HelpText<"Enable stack protectors for some functions vulnerable to stack smashing. "
           "Compared to -fstack-protector, this uses a stronger heuristic "
           "that includes functions containing arrays of any size (and any type), "
           "as well as any calls to alloca or the taking of an address from a local variable">;
def fstack_protector : Flag<["-"], "fstack-protector">, Group<f_Group>,
  HelpText<"Enable stack protectors for some functions vulnerable to stack smashing. "
           "This uses a loose heuristic which considers functions vulnerable "
           "if they contain a char (or 8bit integer) array or constant sized calls to "
           "alloca, which are of greater size than ssp-buffer-size (default: 8 bytes). "
           "All variable sized calls to alloca are considered vulnerable">;
def ftrivial_auto_var_init : Joined<["-"], "ftrivial-auto-var-init=">, Group<f_Group>,
  Flags<[CC1Option, CoreOption]>, HelpText<"Initialize trivial automatic stack variables: uninitialized (default)"
  " | pattern">, Values<"uninitialized,pattern">;
def enable_trivial_var_init_zero : Flag<["-"], "enable-trivial-auto-var-init-zero-knowing-it-will-be-removed-from-clang">,
  Flags<[CC1Option, CoreOption]>,
  HelpText<"Trivial automatic variable initialization to zero is only here for benchmarks, it'll eventually be removed, and I'm OK with that because I'm only using it to benchmark">;
def fstandalone_debug : Flag<["-"], "fstandalone-debug">, Group<f_Group>, Flags<[CoreOption]>,
  HelpText<"Emit full debug info for all types used by the program">;
def fno_standalone_debug : Flag<["-"], "fno-standalone-debug">, Group<f_Group>, Flags<[CoreOption]>,
  HelpText<"Limit debug information produced to reduce size of debug binary">;
def flimit_debug_info : Flag<["-"], "flimit-debug-info">, Flags<[CoreOption]>, Alias<fno_standalone_debug>;
def fno_limit_debug_info : Flag<["-"], "fno-limit-debug-info">, Flags<[CoreOption]>, Alias<fstandalone_debug>;
def fdebug_macro : Flag<["-"], "fdebug-macro">, Group<f_Group>, Flags<[CoreOption]>,
  HelpText<"Emit macro debug information">;
def fno_debug_macro : Flag<["-"], "fno-debug-macro">, Group<f_Group>, Flags<[CoreOption]>,
  HelpText<"Do not emit macro debug information">;
def fstrict_aliasing : Flag<["-"], "fstrict-aliasing">, Group<f_Group>,
  Flags<[DriverOption, CoreOption]>;
def fstrict_enums : Flag<["-"], "fstrict-enums">, Group<f_Group>, Flags<[CC1Option]>,
  HelpText<"Enable optimizations based on the strict definition of an enum's "
           "value range">;
def fstrict_vtable_pointers: Flag<["-"], "fstrict-vtable-pointers">,
  Group<f_Group>, Flags<[CC1Option]>,
  HelpText<"Enable optimizations based on the strict rules for overwriting "
             "polymorphic C++ objects">;
def fstrict_overflow : Flag<["-"], "fstrict-overflow">, Group<f_Group>;
def fsyntax_only : Flag<["-"], "fsyntax-only">,
  Flags<[DriverOption,CoreOption,CC1Option]>, Group<Action_Group>;
def ftabstop_EQ : Joined<["-"], "ftabstop=">, Group<f_Group>;
def ftemplate_depth_EQ : Joined<["-"], "ftemplate-depth=">, Group<f_Group>;
def ftemplate_depth_ : Joined<["-"], "ftemplate-depth-">, Group<f_Group>;
def ftemplate_backtrace_limit_EQ : Joined<["-"], "ftemplate-backtrace-limit=">,
                                   Group<f_Group>;
def foperator_arrow_depth_EQ : Joined<["-"], "foperator-arrow-depth=">,
                               Group<f_Group>;

def fsave_optimization_record : Flag<["-"], "fsave-optimization-record">,
  Group<f_Group>, HelpText<"Generate a YAML optimization record file">;
def fsave_optimization_record_EQ : Joined<["-"], "fsave-optimization-record=">,
  Group<f_Group>, HelpText<"Generate an optimization record file in a specific format">,
  MetaVarName<"<format>">;
def fno_save_optimization_record : Flag<["-"], "fno-save-optimization-record">,
  Group<f_Group>, Flags<[NoArgumentUnused]>;
def foptimization_record_file_EQ : Joined<["-"], "foptimization-record-file=">,
  Group<f_Group>,
  HelpText<"Specify the output name of the file containing the optimization remarks. Implies -fsave-optimization-record. On Darwin platforms, this cannot be used with multiple -arch <arch> options.">,
  MetaVarName<"<file>">;
def foptimization_record_passes_EQ : Joined<["-"], "foptimization-record-passes=">,
  Group<f_Group>,
  HelpText<"Only include passes which match a specified regular expression in the generated optimization record (by default, include all passes)">,
  MetaVarName<"<regex>">;

def ftest_coverage : Flag<["-"], "ftest-coverage">, Group<f_Group>;
def fno_test_coverage : Flag<["-"], "fno-test-coverage">, Group<f_Group>;
def fvectorize : Flag<["-"], "fvectorize">, Group<f_Group>,
  HelpText<"Enable the loop vectorization passes">;
def fno_vectorize : Flag<["-"], "fno-vectorize">, Group<f_Group>;
def : Flag<["-"], "ftree-vectorize">, Alias<fvectorize>;
def : Flag<["-"], "fno-tree-vectorize">, Alias<fno_vectorize>;
def fslp_vectorize : Flag<["-"], "fslp-vectorize">, Group<f_Group>,
  HelpText<"Enable the superword-level parallelism vectorization passes">;
def fno_slp_vectorize : Flag<["-"], "fno-slp-vectorize">, Group<f_Group>;
def : Flag<["-"], "ftree-slp-vectorize">, Alias<fslp_vectorize>;
def : Flag<["-"], "fno-tree-slp-vectorize">, Alias<fno_slp_vectorize>;
def Wlarge_by_value_copy_def : Flag<["-"], "Wlarge-by-value-copy">,
  HelpText<"Warn if a function definition returns or accepts an object larger "
           "in bytes than a given value">, Flags<[HelpHidden]>;
def Wlarge_by_value_copy_EQ : Joined<["-"], "Wlarge-by-value-copy=">, Flags<[CC1Option]>;

// These "special" warning flags are effectively processed as f_Group flags by the driver:
// Just silence warnings about -Wlarger-than for now.
def Wlarger_than_EQ : Joined<["-"], "Wlarger-than=">, Group<clang_ignored_f_Group>;
def Wlarger_than_ : Joined<["-"], "Wlarger-than-">, Alias<Wlarger_than_EQ>;
def Wframe_larger_than_EQ : Joined<["-"], "Wframe-larger-than=">, Group<f_Group>, Flags<[DriverOption]>;

def : Flag<["-"], "fterminated-vtables">, Alias<fapple_kext>;
def fthreadsafe_statics : Flag<["-"], "fthreadsafe-statics">, Group<f_Group>;
def ftime_report : Flag<["-"], "ftime-report">, Group<f_Group>, Flags<[CC1Option]>;
def ftime_trace : Flag<["-"], "ftime-trace">, Group<f_Group>,
  HelpText<"Turn on time profiler. Generates JSON file based on output filename.">,
  DocBrief<[{
Turn on time profiler. Generates JSON file based on output filename. Results
can be analyzed with chrome://tracing or `Speedscope App
<https://www.speedscope.app>`_ for flamegraph visualization.}]>,
  Flags<[CC1Option, CoreOption]>;
def ftime_trace_granularity_EQ : Joined<["-"], "ftime-trace-granularity=">, Group<f_Group>,
  HelpText<"Minimum time granularity (in microseconds) traced by time profiler">,
  Flags<[CC1Option, CoreOption]>;
def ftlsmodel_EQ : Joined<["-"], "ftls-model=">, Group<f_Group>, Flags<[CC1Option]>;
def ftrapv : Flag<["-"], "ftrapv">, Group<f_Group>, Flags<[CC1Option]>,
  HelpText<"Trap on integer overflow">;
def ftrapv_handler_EQ : Joined<["-"], "ftrapv-handler=">, Group<f_Group>,
  MetaVarName<"<function name>">,
  HelpText<"Specify the function to be called on overflow">;
def ftrapv_handler : Separate<["-"], "ftrapv-handler">, Group<f_Group>, Flags<[CC1Option]>;
def ftrap_function_EQ : Joined<["-"], "ftrap-function=">, Group<f_Group>, Flags<[CC1Option]>,
  HelpText<"Issue call to specified function rather than a trap instruction">;
def funit_at_a_time : Flag<["-"], "funit-at-a-time">, Group<f_Group>;
def funroll_loops : Flag<["-"], "funroll-loops">, Group<f_Group>,
  HelpText<"Turn on loop unroller">, Flags<[CC1Option]>;
def fno_unroll_loops : Flag<["-"], "fno-unroll-loops">, Group<f_Group>,
  HelpText<"Turn off loop unroller">, Flags<[CC1Option]>;
def freroll_loops : Flag<["-"], "freroll-loops">, Group<f_Group>,
  HelpText<"Turn on loop reroller">, Flags<[CC1Option]>;
def fno_reroll_loops : Flag<["-"], "fno-reroll-loops">, Group<f_Group>,
  HelpText<"Turn off loop reroller">;
def ftrigraphs : Flag<["-"], "ftrigraphs">, Group<f_Group>,
  HelpText<"Process trigraph sequences">, Flags<[CC1Option]>;
def fno_trigraphs : Flag<["-"], "fno-trigraphs">, Group<f_Group>,
  HelpText<"Do not process trigraph sequences">, Flags<[CC1Option]>;
def funsigned_bitfields : Flag<["-"], "funsigned-bitfields">, Group<f_Group>;
def funsigned_char : Flag<["-"], "funsigned-char">, Group<f_Group>;
def fno_unsigned_char : Flag<["-"], "fno-unsigned-char">;
def funwind_tables : Flag<["-"], "funwind-tables">, Group<f_Group>;
def fuse_cxa_atexit : Flag<["-"], "fuse-cxa-atexit">, Group<f_Group>;
def fregister_global_dtors_with_atexit : Flag<["-"], "fregister-global-dtors-with-atexit">, Group<f_Group>, Flags<[CC1Option]>,
  HelpText<"Use atexit or __cxa_atexit to register global destructors">;
def fuse_init_array : Flag<["-"], "fuse-init-array">, Group<f_Group>,
  HelpText<"Use .init_array instead of .ctors">;
def fno_use_init_array : Flag<["-"], "fno-use-init-array">, Group<f_Group>, Flags<[CC1Option]>,
  HelpText<"Don't use .init_array instead of .ctors">;
def fno_var_tracking : Flag<["-"], "fno-var-tracking">, Group<clang_ignored_f_Group>;
def fverbose_asm : Flag<["-"], "fverbose-asm">, Group<f_Group>,
  HelpText<"Generate verbose assembly output">;
def dA : Flag<["-"], "dA">, Alias<fverbose_asm>;
def fvisibility_EQ : Joined<["-"], "fvisibility=">, Group<f_Group>,
  HelpText<"Set the default symbol visibility for all global declarations">, Values<"hidden,default">;
def fvisibility_inlines_hidden : Flag<["-"], "fvisibility-inlines-hidden">, Group<f_Group>,
  HelpText<"Give inline C++ member functions hidden visibility by default">,
  Flags<[CC1Option]>;
def fvisibility_ms_compat : Flag<["-"], "fvisibility-ms-compat">, Group<f_Group>,
  HelpText<"Give global types 'default' visibility and global functions and "
           "variables 'hidden' visibility by default">;
def fvisibility_global_new_delete_hidden : Flag<["-"], "fvisibility-global-new-delete-hidden">, Group<f_Group>,
  HelpText<"Give global C++ operator new and delete declarations hidden visibility">, Flags<[CC1Option]>;
def fwhole_program_vtables : Flag<["-"], "fwhole-program-vtables">, Group<f_Group>,
  Flags<[CoreOption, CC1Option]>,
  HelpText<"Enables whole-program vtable optimization. Requires -flto">;
def fno_whole_program_vtables : Flag<["-"], "fno-whole-program-vtables">, Group<f_Group>,
  Flags<[CoreOption]>;
def fsplit_lto_unit : Flag<["-"], "fsplit-lto-unit">, Group<f_Group>,
  Flags<[CoreOption, CC1Option]>,
  HelpText<"Enables splitting of the LTO unit.">;
def fno_split_lto_unit : Flag<["-"], "fno-split-lto-unit">, Group<f_Group>,
  Flags<[CoreOption]>;
def fforce_emit_vtables : Flag<["-"], "fforce-emit-vtables">, Group<f_Group>,
    Flags<[CC1Option]>,
    HelpText<"Emits more virtual tables to improve devirtualization">;
def fno_force_emit_vtables : Flag<["-"], "fno-force-emit-vtables">, Group<f_Group>,
  Flags<[CoreOption]>;

def fvirtual_function_elimination : Flag<["-"], "fvirtual-function-elimination">, Group<f_Group>,
  Flags<[CoreOption, CC1Option]>,
  HelpText<"Enables dead virtual function elimination optimization. Requires -flto=full">;
def fno_virtual_function_elimination : Flag<["-"], "fno-virtual-function_elimination">, Group<f_Group>,
  Flags<[CoreOption]>;

def fwrapv : Flag<["-"], "fwrapv">, Group<f_Group>, Flags<[CC1Option]>,
  HelpText<"Treat signed integer overflow as two's complement">;
def fwritable_strings : Flag<["-"], "fwritable-strings">, Group<f_Group>, Flags<[CC1Option]>,
  HelpText<"Store string literals as writable data">;
def fzero_initialized_in_bss : Flag<["-"], "fzero-initialized-in-bss">, Group<f_Group>;
def ffunction_sections : Flag<["-"], "ffunction-sections">, Group<f_Group>,
  Flags<[CC1Option]>,
  HelpText<"Place each function in its own section">;
def fno_function_sections : Flag<["-"], "fno-function-sections">, Group<f_Group>;
def fdata_sections : Flag <["-"], "fdata-sections">, Group<f_Group>,
 Flags<[CC1Option]>, HelpText<"Place each data in its own section">;
def fno_data_sections : Flag <["-"], "fno-data-sections">, Group<f_Group>;
def fstack_size_section : Flag<["-"], "fstack-size-section">, Group<f_Group>, Flags<[CC1Option]>,
  HelpText<"Emit section containing metadata on function stack sizes">;
def fno_stack_size_section : Flag<["-"], "fno-stack-size-section">, Group<f_Group>,
  HelpText<"Don't emit section containing metadata on function stack sizes">;

def funique_section_names : Flag <["-"], "funique-section-names">,
  Group<f_Group>,
  HelpText<"Use unique names for text and data sections">;
def fno_unique_section_names : Flag <["-"], "fno-unique-section-names">,
  Group<f_Group>, Flags<[CC1Option]>;

def funique_internal_linkage_names : Flag <["-"], "funique-internal-linkage-names">,
  Group<f_Group>, Flags<[CC1Option]>,
  HelpText<"Uniqueify Internal Linkage Symbol Names by appending the MD5 hash of the module path">;
def fno_unique_internal_linkage_names : Flag <["-"], "fno-unique-internal-linkage-names">,
  Group<f_Group>;

def fstrict_return : Flag<["-"], "fstrict-return">, Group<f_Group>,
  HelpText<"Always treat control flow paths that fall off the end of a "
           "non-void function as unreachable">;
def fno_strict_return : Flag<["-"], "fno-strict-return">, Group<f_Group>,
  Flags<[CC1Option]>;

<<<<<<< HEAD
let Group = f_Group in {
  let Flags = [CC1Option] in {
    def fptrauth_intrinsics : Flag<["-"], "fptrauth-intrinsics">,
      HelpText<"Enable pointer-authentication intrinsics">;
    def fptrauth_calls : Flag<["-"], "fptrauth-calls">,
      HelpText<"Enable signing and authentication of all indirect calls">;
    def fptrauth_returns : Flag<["-"], "fptrauth-returns">,
      HelpText<"Enable signing and authentication of return addresses">;
    def fptrauth_indirect_gotos : Flag<["-"], "fptrauth-indirect-gotos">,
      HelpText<"Enable signing and authentication of indirect goto targets">;
    def fptrauth_auth_traps : Flag<["-"], "fptrauth-auth-traps">,
      HelpText<"Enable traps on authentication failures">;
    def fptrauth_soft : Flag<["-"], "fptrauth-soft">,
      HelpText<"Enable software lowering of pointer authentication">;
  }
  def fno_ptrauth_intrinsics : Flag<["-"], "fno-ptrauth-intrinsics">;
  def fno_ptrauth_calls : Flag<["-"], "fno-ptrauth-calls">;
  def fno_ptrauth_returns : Flag<["-"], "fno-ptrauth-returns">;
  def fno_ptrauth_indirect_gotos : Flag<["-"], "fno-ptrauth-indirect-gotos">;
  def fno_ptrauth_auth_traps : Flag<["-"], "fno-ptrauth-auth-traps">;
  def fno_ptrauth_soft : Flag<["-"], "fno-ptrauth-soft">;
}
=======
def fenable_matrix : Flag<["-"], "fenable-matrix">, Group<f_Group>,
    Flags<[CC1Option]>,
    HelpText<"Enable matrix data type and related builtin functions">;
>>>>>>> 10658691

def fallow_editor_placeholders : Flag<["-"], "fallow-editor-placeholders">,
  Group<f_Group>, Flags<[CC1Option]>,
  HelpText<"Treat editor placeholders as valid source code">;
def fno_allow_editor_placeholders : Flag<["-"],
  "fno-allow-editor-placeholders">, Group<f_Group>;

def fdebug_types_section: Flag <["-"], "fdebug-types-section">, Group<f_Group>,
  HelpText<"Place debug types in their own section (ELF Only)">;
def fno_debug_types_section: Flag<["-"], "fno-debug-types-section">, Group<f_Group>;
def fdebug_ranges_base_address: Flag <["-"], "fdebug-ranges-base-address">, Group<f_Group>,
  Flags<[CC1Option]>, HelpText<"Use DWARF base address selection entries in debug_ranges">;
def fno_debug_ranges_base_address: Flag <["-"], "fno-debug-ranges-base-address">, Group<f_Group>;
def fsplit_dwarf_inlining: Flag <["-"], "fsplit-dwarf-inlining">, Group<f_Group>,
  HelpText<"Provide minimal debug info in the object/executable to facilitate online symbolication/stack traces in the absence of .dwo/.dwp files when using Split DWARF">;
def fno_split_dwarf_inlining: Flag<["-"], "fno-split-dwarf-inlining">, Group<f_Group>,
  Flags<[CC1Option]>;
def fdebug_default_version: Joined<["-"], "fdebug-default-version=">, Group<f_Group>,
  HelpText<"Default DWARF version to use, if a -g option caused DWARF debug info to be produced">;
def fdebug_prefix_map_EQ
  : Joined<["-"], "fdebug-prefix-map=">, Group<f_Group>,
    Flags<[CC1Option,CC1AsOption]>,
    HelpText<"remap file source paths in debug info">;
def ffile_prefix_map_EQ
  : Joined<["-"], "ffile-prefix-map=">, Group<f_Group>,
    HelpText<"remap file source paths in debug info and predefined preprocessor macros">;
def fmacro_prefix_map_EQ
  : Joined<["-"], "fmacro-prefix-map=">, Group<Preprocessor_Group>, Flags<[CC1Option]>,
    HelpText<"remap file source paths in predefined preprocessor macros">;
def fforce_dwarf_frame : Flag<["-"], "fforce-dwarf-frame">, Group<f_Group>, Flags<[CC1Option]>,
    HelpText<"Always emit a debug frame section">;
def fno_force_dwarf_frame : Flag<["-"], "fno-force-dwarf-frame">, Group<f_Group>,
    HelpText<"Don't always emit a debug frame section">;
def g_Flag : Flag<["-"], "g">, Group<g_Group>,
  HelpText<"Generate source-level debug information">;
def gline_tables_only : Flag<["-"], "gline-tables-only">, Group<gN_Group>,
  Flags<[CoreOption]>, HelpText<"Emit debug line number tables only">;
def gline_directives_only : Flag<["-"], "gline-directives-only">, Group<gN_Group>,
  Flags<[CoreOption]>, HelpText<"Emit debug line info directives only">;
def gmlt : Flag<["-"], "gmlt">, Alias<gline_tables_only>;
def g0 : Flag<["-"], "g0">, Group<gN_Group>;
def g1 : Flag<["-"], "g1">, Group<gN_Group>, Alias<gline_tables_only>;
def g2 : Flag<["-"], "g2">, Group<gN_Group>;
def g3 : Flag<["-"], "g3">, Group<gN_Group>;
def ggdb : Flag<["-"], "ggdb">, Group<gTune_Group>;
def ggdb0 : Flag<["-"], "ggdb0">, Group<ggdbN_Group>;
def ggdb1 : Flag<["-"], "ggdb1">, Group<ggdbN_Group>;
def ggdb2 : Flag<["-"], "ggdb2">, Group<ggdbN_Group>;
def ggdb3 : Flag<["-"], "ggdb3">, Group<ggdbN_Group>;
def glldb : Flag<["-"], "glldb">, Group<gTune_Group>;
def gsce : Flag<["-"], "gsce">, Group<gTune_Group>;
// Equivalent to our default dwarf version. Forces usual dwarf emission when
// CodeView is enabled.
def gdwarf : Flag<["-"], "gdwarf">, Group<g_Group>, Flags<[CoreOption]>,
  HelpText<"Generate source-level debug information with the default dwarf version">;
def gdwarf_2 : Flag<["-"], "gdwarf-2">, Group<g_Group>,
  HelpText<"Generate source-level debug information with dwarf version 2">;
def gdwarf_3 : Flag<["-"], "gdwarf-3">, Group<g_Group>,
  HelpText<"Generate source-level debug information with dwarf version 3">;
def gdwarf_4 : Flag<["-"], "gdwarf-4">, Group<g_Group>,
  HelpText<"Generate source-level debug information with dwarf version 4">;
def gdwarf_5 : Flag<["-"], "gdwarf-5">, Group<g_Group>,
  HelpText<"Generate source-level debug information with dwarf version 5">;

def gcodeview : Flag<["-"], "gcodeview">,
  HelpText<"Generate CodeView debug information">,
  Flags<[CC1Option, CC1AsOption, CoreOption]>;
def gcodeview_ghash : Flag<["-"], "gcodeview-ghash">,
  HelpText<"Emit type record hashes in a .debug$H section">,
  Flags<[CC1Option, CoreOption]>;
def gno_codeview_ghash : Flag<["-"], "gno-codeview-ghash">, Flags<[CoreOption]>;
def ginline_line_tables : Flag<["-"], "ginline-line-tables">, Flags<[CoreOption]>;
def gno_inline_line_tables : Flag<["-"], "gno-inline-line-tables">,
  Flags<[CC1Option, CoreOption]>, HelpText<"Don't emit inline line tables">;

def gfull : Flag<["-"], "gfull">, Group<g_Group>;
def gused : Flag<["-"], "gused">, Group<g_Group>;
def gstabs : Joined<["-"], "gstabs">, Group<g_Group>, Flags<[Unsupported]>;
def gcoff : Joined<["-"], "gcoff">, Group<g_Group>, Flags<[Unsupported]>;
def gxcoff : Joined<["-"], "gxcoff">, Group<g_Group>, Flags<[Unsupported]>;
def gvms : Joined<["-"], "gvms">, Group<g_Group>, Flags<[Unsupported]>;
def gtoggle : Flag<["-"], "gtoggle">, Group<g_flags_Group>, Flags<[Unsupported]>;
def grecord_command_line : Flag<["-"], "grecord-command-line">,
  Group<g_flags_Group>;
def gno_record_command_line : Flag<["-"], "gno-record-command-line">,
  Group<g_flags_Group>;
def : Flag<["-"], "grecord-gcc-switches">, Alias<grecord_command_line>;
def : Flag<["-"], "gno-record-gcc-switches">, Alias<gno_record_command_line>;
def gstrict_dwarf : Flag<["-"], "gstrict-dwarf">, Group<g_flags_Group>;
def gno_strict_dwarf : Flag<["-"], "gno-strict-dwarf">, Group<g_flags_Group>;
def gcolumn_info : Flag<["-"], "gcolumn-info">, Group<g_flags_Group>, Flags<[CoreOption]>;
def gno_column_info : Flag<["-"], "gno-column-info">, Group<g_flags_Group>, Flags<[CoreOption]>;
def gsplit_dwarf : Flag<["-"], "gsplit-dwarf">, Group<g_flags_Group>;
def gsplit_dwarf_EQ : Joined<["-"], "gsplit-dwarf=">, Group<g_flags_Group>,
  HelpText<"Set DWARF fission mode to either 'split' or 'single'">,
  Values<"split,single">;
def ggnu_pubnames : Flag<["-"], "ggnu-pubnames">, Group<g_flags_Group>, Flags<[CC1Option]>;
def gno_gnu_pubnames : Flag<["-"], "gno-gnu-pubnames">, Group<g_flags_Group>;
def gpubnames : Flag<["-"], "gpubnames">, Group<g_flags_Group>, Flags<[CC1Option]>;
def gno_pubnames : Flag<["-"], "gno-pubnames">, Group<g_flags_Group>;
def gdwarf_aranges : Flag<["-"], "gdwarf-aranges">, Group<g_flags_Group>;
def gmodules : Flag <["-"], "gmodules">, Group<gN_Group>,
  HelpText<"Generate debug info with external references to clang modules"
           " or precompiled headers">;
def gz : Flag<["-"], "gz">, Group<g_flags_Group>,
    HelpText<"DWARF debug sections compression type">;
def gz_EQ : Joined<["-"], "gz=">, Group<g_flags_Group>,
    HelpText<"DWARF debug sections compression type">;
def gembed_source : Flag<["-"], "gembed-source">, Group<g_flags_Group>, Flags<[CC1Option]>,
    HelpText<"Embed source text in DWARF debug sections">;
def gno_embed_source : Flag<["-"], "gno-embed-source">, Group<g_flags_Group>,
    Flags<[DriverOption]>,
    HelpText<"Restore the default behavior of not embedding source text in DWARF debug sections">;
def headerpad__max__install__names : Joined<["-"], "headerpad_max_install_names">;
def help : Flag<["-", "--"], "help">, Flags<[CC1Option,CC1AsOption]>,
  HelpText<"Display available options">;
def ibuiltininc : Flag<["-"], "ibuiltininc">,
  HelpText<"Enable builtin #include directories even when -nostdinc is used "
           "before or after -ibuiltininc. "
           "Using -nobuiltininc after the option disables it">;
def index_header_map : Flag<["-"], "index-header-map">, Flags<[CC1Option]>,
  HelpText<"Make the next included directory (-I or -F) an indexer header map">;
def iapinotes_modules : JoinedOrSeparate<["-"], "iapinotes-modules">, Group<clang_i_Group>, Flags<[CC1Option]>,
  HelpText<"Add directory to the API notes search path referenced by module name">, MetaVarName<"<directory>">;
def idirafter : JoinedOrSeparate<["-"], "idirafter">, Group<clang_i_Group>, Flags<[CC1Option]>,
  HelpText<"Add directory to AFTER include search path">;
def iframework : JoinedOrSeparate<["-"], "iframework">, Group<clang_i_Group>, Flags<[CC1Option]>,
  HelpText<"Add directory to SYSTEM framework search path">;
def iframeworkwithsysroot : JoinedOrSeparate<["-"], "iframeworkwithsysroot">,
  Group<clang_i_Group>,
  HelpText<"Add directory to SYSTEM framework search path, "
           "absolute paths are relative to -isysroot">,
  MetaVarName<"<directory>">, Flags<[CC1Option]>;
def imacros : JoinedOrSeparate<["-", "--"], "imacros">, Group<clang_i_Group>, Flags<[CC1Option]>,
  HelpText<"Include macros from file before parsing">, MetaVarName<"<file>">;
def image__base : Separate<["-"], "image_base">;
def include_ : JoinedOrSeparate<["-", "--"], "include">, Group<clang_i_Group>, EnumName<"include">,
    MetaVarName<"<file>">, HelpText<"Include file before parsing">, Flags<[CC1Option]>;
def include_pch : Separate<["-"], "include-pch">, Group<clang_i_Group>, Flags<[CC1Option]>,
  HelpText<"Include precompiled header file">, MetaVarName<"<file>">;
def relocatable_pch : Flag<["-", "--"], "relocatable-pch">, Flags<[CC1Option]>,
  HelpText<"Whether to build a relocatable precompiled header">;
def verify_pch : Flag<["-"], "verify-pch">, Group<Action_Group>, Flags<[CC1Option]>,
  HelpText<"Load and verify that a pre-compiled header file is not stale">;
def init : Separate<["-"], "init">;
def install__name : Separate<["-"], "install_name">;
def iprefix : JoinedOrSeparate<["-"], "iprefix">, Group<clang_i_Group>, Flags<[CC1Option]>,
  HelpText<"Set the -iwithprefix/-iwithprefixbefore prefix">, MetaVarName<"<dir>">;
def iquote : JoinedOrSeparate<["-"], "iquote">, Group<clang_i_Group>, Flags<[CC1Option]>,
  HelpText<"Add directory to QUOTE include search path">, MetaVarName<"<directory>">;
def isysroot : JoinedOrSeparate<["-"], "isysroot">, Group<clang_i_Group>, Flags<[CC1Option]>,
  HelpText<"Set the system root directory (usually /)">, MetaVarName<"<dir>">;
def isystem : JoinedOrSeparate<["-"], "isystem">, Group<clang_i_Group>,
  Flags<[CC1Option]>,
  HelpText<"Add directory to SYSTEM include search path">, MetaVarName<"<directory>">;
def isystem_after : JoinedOrSeparate<["-"], "isystem-after">,
  Group<clang_i_Group>, Flags<[DriverOption]>, MetaVarName<"<directory>">,
  HelpText<"Add directory to end of the SYSTEM include search path">;
def iwithprefixbefore : JoinedOrSeparate<["-"], "iwithprefixbefore">, Group<clang_i_Group>,
  HelpText<"Set directory to include search path with prefix">, MetaVarName<"<dir>">,
  Flags<[CC1Option]>;
def iwithprefix : JoinedOrSeparate<["-"], "iwithprefix">, Group<clang_i_Group>, Flags<[CC1Option]>,
  HelpText<"Set directory to SYSTEM include search path with prefix">, MetaVarName<"<dir>">;
def iwithsysroot : JoinedOrSeparate<["-"], "iwithsysroot">, Group<clang_i_Group>,
  HelpText<"Add directory to SYSTEM include search path, "
           "absolute paths are relative to -isysroot">, MetaVarName<"<directory>">,
  Flags<[CC1Option]>;
def ivfsoverlay : JoinedOrSeparate<["-"], "ivfsoverlay">, Group<clang_i_Group>, Flags<[CC1Option]>,
  HelpText<"Overlay the virtual filesystem described by file over the real file system">;
def imultilib : Separate<["-"], "imultilib">, Group<gfortran_Group>;
def keep__private__externs : Flag<["-"], "keep_private_externs">;
def l : JoinedOrSeparate<["-"], "l">, Flags<[LinkerInput, RenderJoined]>,
        Group<Link_Group>;
def lazy__framework : Separate<["-"], "lazy_framework">, Flags<[LinkerInput]>;
def lazy__library : Separate<["-"], "lazy_library">, Flags<[LinkerInput]>;
def mlittle_endian : Flag<["-"], "mlittle-endian">, Flags<[DriverOption]>;
def EL : Flag<["-"], "EL">, Alias<mlittle_endian>;
def mbig_endian : Flag<["-"], "mbig-endian">, Flags<[DriverOption]>;
def EB : Flag<["-"], "EB">, Alias<mbig_endian>;
def m16 : Flag<["-"], "m16">, Group<m_Group>, Flags<[DriverOption, CoreOption]>;
def m32 : Flag<["-"], "m32">, Group<m_Group>, Flags<[DriverOption, CoreOption]>;
def mqdsp6_compat : Flag<["-"], "mqdsp6-compat">, Group<m_Group>, Flags<[DriverOption,CC1Option]>,
  HelpText<"Enable hexagon-qdsp6 backward compatibility">;
def m64 : Flag<["-"], "m64">, Group<m_Group>, Flags<[DriverOption, CoreOption]>;
def mx32 : Flag<["-"], "mx32">, Group<m_Group>, Flags<[DriverOption, CoreOption]>;
def mabi_EQ : Joined<["-"], "mabi=">, Group<m_Group>;
def miamcu : Flag<["-"], "miamcu">, Group<m_Group>, Flags<[DriverOption, CoreOption]>,
  HelpText<"Use Intel MCU ABI">;
def mno_iamcu : Flag<["-"], "mno-iamcu">, Group<m_Group>, Flags<[DriverOption, CoreOption]>;
def malign_functions_EQ : Joined<["-"], "malign-functions=">, Group<clang_ignored_m_Group>;
def malign_loops_EQ : Joined<["-"], "malign-loops=">, Group<clang_ignored_m_Group>;
def malign_jumps_EQ : Joined<["-"], "malign-jumps=">, Group<clang_ignored_m_Group>;
def malign_branch_EQ : CommaJoined<["-"], "malign-branch=">, Group<m_Group>, Flags<[DriverOption]>,
  HelpText<"Specify types of branches to align">;
def malign_branch_boundary_EQ : Joined<["-"], "malign-branch-boundary=">, Group<m_Group>, Flags<[DriverOption]>,
  HelpText<"Specify the boundary's size to align branches">;
def mpad_max_prefix_size_EQ : Joined<["-"], "mpad-max-prefix-size=">, Group<m_Group>, Flags<[DriverOption]>,
  HelpText<"Specify maximum number of prefixes to use for padding">;
def mbranches_within_32B_boundaries : Flag<["-"], "mbranches-within-32B-boundaries">, Flags<[DriverOption]>, Group<m_Group>,
  HelpText<"Align selected branches (fused, jcc, jmp) within 32-byte boundary">;
def mfancy_math_387 : Flag<["-"], "mfancy-math-387">, Group<clang_ignored_m_Group>;
def mlong_calls : Flag<["-"], "mlong-calls">, Group<m_Group>,
  HelpText<"Generate branches with extended addressability, usually via indirect jumps.">;
def mdouble_EQ : Joined<["-"], "mdouble=">, Group<m_Group>, Values<"32,64">, Flags<[CC1Option]>,
  HelpText<"Force double to be 32 bits or 64 bits">;
def LongDouble_Group : OptionGroup<"<LongDouble group>">, Group<m_Group>,
  DocName<"Long double flags">,
  DocBrief<[{Selects the long double implementation}]>;
def mlong_double_64 : Flag<["-"], "mlong-double-64">, Group<LongDouble_Group>, Flags<[CC1Option]>,
  HelpText<"Force long double to be 64 bits">;
def mlong_double_80 : Flag<["-"], "mlong-double-80">, Group<LongDouble_Group>, Flags<[CC1Option]>,
  HelpText<"Force long double to be 80 bits, padded to 128 bits for storage">;
def mlong_double_128 : Flag<["-"], "mlong-double-128">, Group<LongDouble_Group>, Flags<[CC1Option]>,
  HelpText<"Force long double to be 128 bits">;
def mno_long_calls : Flag<["-"], "mno-long-calls">, Group<m_Group>,
  HelpText<"Restore the default behaviour of not generating long calls">;
def mexecute_only : Flag<["-"], "mexecute-only">, Group<m_arm_Features_Group>,
  HelpText<"Disallow generation of data access to code sections (ARM only)">;
def mno_execute_only : Flag<["-"], "mno-execute-only">, Group<m_arm_Features_Group>,
  HelpText<"Allow generation of data access to code sections (ARM only)">;
def mtp_mode_EQ : Joined<["-"], "mtp=">, Group<m_arm_Features_Group>, Values<"soft,cp15,el0,el1,el2,el3">,
  HelpText<"Thread pointer access method (AArch32/AArch64 only)">;
def mpure_code : Flag<["-"], "mpure-code">, Alias<mexecute_only>; // Alias for GCC compatibility
def mno_pure_code : Flag<["-"], "mno-pure-code">, Alias<mno_execute_only>;
def mtvos_version_min_EQ : Joined<["-"], "mtvos-version-min=">, Group<m_Group>;
def mappletvos_version_min_EQ : Joined<["-"], "mappletvos-version-min=">, Alias<mtvos_version_min_EQ>;
def mtvos_simulator_version_min_EQ : Joined<["-"], "mtvos-simulator-version-min=">;
def mappletvsimulator_version_min_EQ : Joined<["-"], "mappletvsimulator-version-min=">, Alias<mtvos_simulator_version_min_EQ>;
def mwatchos_version_min_EQ : Joined<["-"], "mwatchos-version-min=">, Group<m_Group>;
def mwatchos_simulator_version_min_EQ : Joined<["-"], "mwatchos-simulator-version-min=">;
def mwatchsimulator_version_min_EQ : Joined<["-"], "mwatchsimulator-version-min=">, Alias<mwatchos_simulator_version_min_EQ>;
def march_EQ : Joined<["-"], "march=">, Group<m_Group>, Flags<[CoreOption]>;
def masm_EQ : Joined<["-"], "masm=">, Group<m_Group>, Flags<[DriverOption]>;
def mcmodel_EQ : Joined<["-"], "mcmodel=">, Group<m_Group>, Flags<[CC1Option]>;
def mtls_size_EQ : Joined<["-"], "mtls-size=">, Group<m_Group>, Flags<[DriverOption, CC1Option]>,
  HelpText<"Specify bit size of immediate TLS offsets (AArch64 ELF only): "
           "12 (for 4KB) | 24 (for 16MB, default) | 32 (for 4GB) | 48 (for 256TB, needs -mcmodel=large)">;
def mimplicit_it_EQ : Joined<["-"], "mimplicit-it=">, Group<m_Group>;
def mdefault_build_attributes : Joined<["-"], "mdefault-build-attributes">, Group<m_Group>;
def mno_default_build_attributes : Joined<["-"], "mno-default-build-attributes">, Group<m_Group>;
def mconstant_cfstrings : Flag<["-"], "mconstant-cfstrings">, Group<clang_ignored_m_Group>;
def mconsole : Joined<["-"], "mconsole">, Group<m_Group>, Flags<[DriverOption]>;
def mwindows : Joined<["-"], "mwindows">, Group<m_Group>, Flags<[DriverOption]>;
def mdll : Joined<["-"], "mdll">, Group<m_Group>, Flags<[DriverOption]>;
def municode : Joined<["-"], "municode">, Group<m_Group>, Flags<[DriverOption]>;
def mthreads : Joined<["-"], "mthreads">, Group<m_Group>, Flags<[DriverOption]>;
def mcpu_EQ : Joined<["-"], "mcpu=">, Group<m_Group>;
def mmcu_EQ : Joined<["-"], "mmcu=">, Group<m_Group>;
def mdynamic_no_pic : Joined<["-"], "mdynamic-no-pic">, Group<m_Group>;
def mfix_and_continue : Flag<["-"], "mfix-and-continue">, Group<clang_ignored_m_Group>;
def mieee_fp : Flag<["-"], "mieee-fp">, Group<clang_ignored_m_Group>;
def minline_all_stringops : Flag<["-"], "minline-all-stringops">, Group<clang_ignored_m_Group>;
def mno_inline_all_stringops : Flag<["-"], "mno-inline-all-stringops">, Group<clang_ignored_m_Group>;
def malign_double : Flag<["-"], "malign-double">, Group<m_Group>, Flags<[CC1Option]>,
  HelpText<"Align doubles to two words in structs (x86 only)">;
def mfloat_abi_EQ : Joined<["-"], "mfloat-abi=">, Group<m_Group>, Values<"soft,softfp,hard">;
def mfpmath_EQ : Joined<["-"], "mfpmath=">, Group<m_Group>;
def mfpu_EQ : Joined<["-"], "mfpu=">, Group<m_Group>;
def mhwdiv_EQ : Joined<["-"], "mhwdiv=">, Group<m_Group>;
def mhwmult_EQ : Joined<["-"], "mhwmult=">, Group<m_Group>;
def mglobal_merge : Flag<["-"], "mglobal-merge">, Group<m_Group>, Flags<[CC1Option]>,
  HelpText<"Enable merging of globals">;
def mhard_float : Flag<["-"], "mhard-float">, Group<m_Group>;
def miphoneos_version_min_EQ : Joined<["-"], "miphoneos-version-min=">, Group<m_Group>;
def mios_version_min_EQ : Joined<["-"], "mios-version-min=">,
  Alias<miphoneos_version_min_EQ>, HelpText<"Set iOS deployment target">;
def mios_simulator_version_min_EQ : Joined<["-"], "mios-simulator-version-min=">;
def miphonesimulator_version_min_EQ : Joined<["-"], "miphonesimulator-version-min=">, Alias<mios_simulator_version_min_EQ>;
def mkernel : Flag<["-"], "mkernel">, Group<m_Group>;
def mlinker_version_EQ : Joined<["-"], "mlinker-version=">,
  Flags<[DriverOption]>;
def mllvm : Separate<["-"], "mllvm">, Flags<[CC1Option,CC1AsOption,CoreOption]>,
  HelpText<"Additional arguments to forward to LLVM's option processing">;
def mmacosx_version_min_EQ : Joined<["-"], "mmacosx-version-min=">,
  Group<m_Group>, HelpText<"Set Mac OS X deployment target">;
def mmacos_version_min_EQ : Joined<["-"], "mmacos-version-min=">,
  Group<m_Group>, Alias<mmacosx_version_min_EQ>;
def mms_bitfields : Flag<["-"], "mms-bitfields">, Group<m_Group>, Flags<[CC1Option]>,
  HelpText<"Set the default structure layout to be compatible with the Microsoft compiler standard">;
def moutline : Flag<["-"], "moutline">, Group<f_clang_Group>, Flags<[CC1Option]>,
    HelpText<"Enable function outlining (AArch64 only)">;
def mno_outline : Flag<["-"], "mno-outline">, Group<f_clang_Group>, Flags<[CC1Option]>,
    HelpText<"Disable function outlining (AArch64 only)">;
def mno_ms_bitfields : Flag<["-"], "mno-ms-bitfields">, Group<m_Group>,
  HelpText<"Do not set the default structure layout to be compatible with the Microsoft compiler standard">;
def mstackrealign : Flag<["-"], "mstackrealign">, Group<m_Group>, Flags<[CC1Option]>,
  HelpText<"Force realign the stack at entry to every function">;
def mstack_alignment : Joined<["-"], "mstack-alignment=">, Group<m_Group>, Flags<[CC1Option]>,
  HelpText<"Set the stack alignment">;
def mstack_probe_size : Joined<["-"], "mstack-probe-size=">, Group<m_Group>, Flags<[CC1Option]>,
  HelpText<"Set the stack probe size">;
def mstack_arg_probe : Flag<["-"], "mstack-arg-probe">, Group<m_Group>,
  HelpText<"Enable stack probes">;
def mno_stack_arg_probe : Flag<["-"], "mno-stack-arg-probe">, Group<m_Group>, Flags<[CC1Option]>,
  HelpText<"Disable stack probes which are enabled by default">;
def mthread_model : Separate<["-"], "mthread-model">, Group<m_Group>, Flags<[CC1Option]>,
  HelpText<"The thread model to use, e.g. posix, single (posix by default)">, Values<"posix,single">;
def meabi : Separate<["-"], "meabi">, Group<m_Group>, Flags<[CC1Option]>,
  HelpText<"Set EABI type, e.g. 4, 5 or gnu (default depends on triple)">, Values<"default,4,5,gnu">;

def mno_constant_cfstrings : Flag<["-"], "mno-constant-cfstrings">, Group<m_Group>;
def mno_global_merge : Flag<["-"], "mno-global-merge">, Group<m_Group>, Flags<[CC1Option]>,
  HelpText<"Disable merging of globals">;
def mno_pascal_strings : Flag<["-"], "mno-pascal-strings">,
  Alias<fno_pascal_strings>;
def mno_red_zone : Flag<["-"], "mno-red-zone">, Group<m_Group>;
def mno_tls_direct_seg_refs : Flag<["-"], "mno-tls-direct-seg-refs">, Group<m_Group>, Flags<[CC1Option]>,
  HelpText<"Disable direct TLS access through segment registers">;
def mno_relax_all : Flag<["-"], "mno-relax-all">, Group<m_Group>;
def mno_rtd: Flag<["-"], "mno-rtd">, Group<m_Group>;
def mno_soft_float : Flag<["-"], "mno-soft-float">, Group<m_Group>;
def mno_stackrealign : Flag<["-"], "mno-stackrealign">, Group<m_Group>;

def mretpoline : Flag<["-"], "mretpoline">, Group<m_Group>, Flags<[CoreOption,DriverOption]>;
def mno_retpoline : Flag<["-"], "mno-retpoline">, Group<m_Group>, Flags<[CoreOption,DriverOption]>;
def mspeculative_load_hardening : Flag<["-"], "mspeculative-load-hardening">,
  Group<m_Group>, Flags<[CoreOption,CC1Option]>;
def mno_speculative_load_hardening : Flag<["-"], "mno-speculative-load-hardening">,
  Group<m_Group>, Flags<[CoreOption]>;
def mlvi_cfi : Flag<["-"], "mlvi-cfi">, Group<m_Group>, Flags<[CoreOption,DriverOption]>,
  HelpText<"Enable only control-flow mitigations for Load Value Injection (LVI)">;
def mno_lvi_cfi : Flag<["-"], "mno-lvi-cfi">, Group<m_Group>, Flags<[CoreOption,DriverOption]>,
  HelpText<"Disable control-flow mitigations for Load Value Injection (LVI)">;

def mrelax : Flag<["-"], "mrelax">, Group<m_riscv_Features_Group>,
  HelpText<"Enable linker relaxation">;
def mno_relax : Flag<["-"], "mno-relax">, Group<m_riscv_Features_Group>,
  HelpText<"Disable linker relaxation">;
def msmall_data_limit_EQ : Joined<["-"], "msmall-data-limit=">, Group<m_Group>,
  Alias<G>,
  HelpText<"Put global and static data smaller than the limit into a special section">;
def msave_restore : Flag<["-"], "msave-restore">, Group<m_riscv_Features_Group>,
  HelpText<"Enable using library calls for save and restore">;
def mno_save_restore : Flag<["-"], "mno-save-restore">, Group<m_riscv_Features_Group>,
  HelpText<"Disable using library calls for save and restore">;
def mcmodel_EQ_medlow : Flag<["-"], "mcmodel=medlow">, Group<m_riscv_Features_Group>,
  Flags<[CC1Option]>, Alias<mcmodel_EQ>, AliasArgs<["small"]>,
  HelpText<"Equivalent to -mcmodel=small, compatible with RISC-V gcc.">;
def mcmodel_EQ_medany : Flag<["-"], "mcmodel=medany">, Group<m_riscv_Features_Group>,
  Flags<[CC1Option]>, Alias<mcmodel_EQ>, AliasArgs<["medium"]>,
  HelpText<"Equivalent to -mcmodel=medium, compatible with RISC-V gcc.">;
def menable_experimental_extensions : Flag<["-"], "menable-experimental-extensions">, Group<m_Group>,
  HelpText<"Enable use of experimental RISC-V extensions.">;

def munaligned_access : Flag<["-"], "munaligned-access">, Group<m_arm_Features_Group>,
  HelpText<"Allow memory accesses to be unaligned (AArch32/AArch64 only)">;
def mno_unaligned_access : Flag<["-"], "mno-unaligned-access">, Group<m_arm_Features_Group>,
  HelpText<"Force all memory accesses to be aligned (AArch32/AArch64 only)">;
def mstrict_align : Flag<["-"], "mstrict-align">, Alias<mno_unaligned_access>, Flags<[CC1Option,HelpHidden]>,
  HelpText<"Force all memory accesses to be aligned (same as mno-unaligned-access)">;
def mno_thumb : Flag<["-"], "mno-thumb">, Group<m_arm_Features_Group>;
def mrestrict_it: Flag<["-"], "mrestrict-it">, Group<m_arm_Features_Group>,
  HelpText<"Disallow generation of deprecated IT blocks for ARMv8. It is on by default for ARMv8 Thumb mode.">;
def mno_restrict_it: Flag<["-"], "mno-restrict-it">, Group<m_arm_Features_Group>,
  HelpText<"Allow generation of deprecated IT blocks for ARMv8. It is off by default for ARMv8 Thumb mode">;
def marm : Flag<["-"], "marm">, Alias<mno_thumb>;
def ffixed_r9 : Flag<["-"], "ffixed-r9">, Group<m_arm_Features_Group>,
  HelpText<"Reserve the r9 register (ARM only)">;
def mno_movt : Flag<["-"], "mno-movt">, Group<m_arm_Features_Group>,
  HelpText<"Disallow use of movt/movw pairs (ARM only)">;
def mcrc : Flag<["-"], "mcrc">, Group<m_Group>,
  HelpText<"Allow use of CRC instructions (ARM/Mips only)">;
def mnocrc : Flag<["-"], "mnocrc">, Group<m_arm_Features_Group>,
  HelpText<"Disallow use of CRC instructions (ARM only)">;
def mno_neg_immediates: Flag<["-"], "mno-neg-immediates">, Group<m_arm_Features_Group>,
  HelpText<"Disallow converting instructions with negative immediates to their negation or inversion.">;
def mcmse : Flag<["-"], "mcmse">, Group<m_arm_Features_Group>,
  Flags<[DriverOption,CC1Option]>,
  HelpText<"Allow use of CMSE (Armv8-M Security Extensions)">;
def ForceAAPCSBitfieldLoad : Flag<["-"], "fAAPCSBitfieldLoad">, Group<m_arm_Features_Group>,
  Flags<[DriverOption,CC1Option]>,
  HelpText<"Follows the AAPCS standard that all volatile bit-field write generates at least one load. (ARM only).">;

def mgeneral_regs_only : Flag<["-"], "mgeneral-regs-only">, Group<m_aarch64_Features_Group>,
  HelpText<"Generate code which only uses the general purpose registers (AArch64 only)">;
def mfix_cortex_a53_835769 : Flag<["-"], "mfix-cortex-a53-835769">,
  Group<m_aarch64_Features_Group>,
  HelpText<"Workaround Cortex-A53 erratum 835769 (AArch64 only)">;
def mno_fix_cortex_a53_835769 : Flag<["-"], "mno-fix-cortex-a53-835769">,
  Group<m_aarch64_Features_Group>,
  HelpText<"Don't workaround Cortex-A53 erratum 835769 (AArch64 only)">;
foreach i = {1-31} in
  def ffixed_x#i : Flag<["-"], "ffixed-x"#i>, Group<m_Group>,
    HelpText<"Reserve the x"#i#" register (AArch64/RISC-V only)">;

foreach i = {8-15,18} in
  def fcall_saved_x#i : Flag<["-"], "fcall-saved-x"#i>, Group<m_aarch64_Features_Group>,
    HelpText<"Make the x"#i#" register call-saved (AArch64 only)">;

def msign_return_address_EQ : Joined<["-"], "msign-return-address=">,
  Flags<[CC1Option]>, Group<m_Group>, Values<"none,all,non-leaf">,
  HelpText<"Select return address signing scope">;
def mbranch_protection_EQ : Joined<["-"], "mbranch-protection=">,
  HelpText<"Enforce targets of indirect branches and function returns">;

def msimd128 : Flag<["-"], "msimd128">, Group<m_wasm_Features_Group>;
def munimplemented_simd128 : Flag<["-"], "munimplemented-simd128">, Group<m_wasm_Features_Group>;
def mno_unimplemented_simd128 : Flag<["-"], "mno-unimplemented-simd128">, Group<m_wasm_Features_Group>;
def mno_simd128 : Flag<["-"], "mno-simd128">, Group<m_wasm_Features_Group>;
def mnontrapping_fptoint : Flag<["-"], "mnontrapping-fptoint">, Group<m_wasm_Features_Group>;
def mno_nontrapping_fptoint : Flag<["-"], "mno-nontrapping-fptoint">, Group<m_wasm_Features_Group>;
def msign_ext : Flag<["-"], "msign-ext">, Group<m_wasm_Features_Group>;
def mno_sign_ext : Flag<["-"], "mno-sign-ext">, Group<m_wasm_Features_Group>;
def mexception_handing : Flag<["-"], "mexception-handling">, Group<m_wasm_Features_Group>;
def mno_exception_handing : Flag<["-"], "mno-exception-handling">, Group<m_wasm_Features_Group>;
def matomics : Flag<["-"], "matomics">, Group<m_wasm_Features_Group>;
def mno_atomics : Flag<["-"], "mno-atomics">, Group<m_wasm_Features_Group>;
def mbulk_memory : Flag<["-"], "mbulk-memory">, Group<m_wasm_Features_Group>;
def mno_bulk_memory : Flag<["-"], "mno-bulk-memory">, Group<m_wasm_Features_Group>;
def mmutable_globals : Flag<["-"], "mmutable-globals">, Group<m_wasm_Features_Group>;
def mno_mutable_globals : Flag<["-"], "mno-mutable-globals">, Group<m_wasm_Features_Group>;
def mmultivalue : Flag<["-"], "mmultivalue">, Group<m_wasm_Features_Group>;
def mno_multivalue : Flag<["-"], "mno-multivalue">, Group<m_wasm_Features_Group>;
def mtail_call : Flag<["-"], "mtail-call">, Group<m_wasm_Features_Group>;
def mno_tail_call : Flag<["-"], "mno-tail-call">, Group<m_wasm_Features_Group>;
def mreference_types : Flag<["-"], "mreference-types">, Group<m_wasm_Features_Group>;
def mno_reference_types : Flag<["-"], "mno-reference-types">, Group<m_wasm_Features_Group>;

def mamdgpu_debugger_abi : Joined<["-"], "mamdgpu-debugger-abi=">,
  Flags<[HelpHidden]>,
  Group<m_Group>,
  HelpText<"Generate additional code for specified <version> of debugger ABI (AMDGPU only)">,
  MetaVarName<"<version>">;

def mcode_object_v3 : Flag<["-"], "mcode-object-v3">, Group<m_amdgpu_Features_Group>,
  HelpText<"Enable code object v3 (AMDGPU only)">;
def mno_code_object_v3 : Flag<["-"], "mno-code-object-v3">, Group<m_amdgpu_Features_Group>,
  HelpText<"Disable code object v3 (AMDGPU only)">;
def mxnack : Flag<["-"], "mxnack">, Group<m_amdgpu_Features_Group>,
  HelpText<"Enable XNACK (AMDGPU only)">;
def mno_xnack : Flag<["-"], "mno-xnack">, Group<m_amdgpu_Features_Group>,
  HelpText<"Disable XNACK (AMDGPU only)">;
def msram_ecc : Flag<["-"], "msram-ecc">, Group<m_amdgpu_Features_Group>,
  HelpText<"Enable SRAM ECC (AMDGPU only)">;
def mno_sram_ecc : Flag<["-"], "mno-sram-ecc">, Group<m_amdgpu_Features_Group>,
  HelpText<"Disable SRAM ECC (AMDGPU only)">;

def mcumode : Flag<["-"], "mcumode">, Group<m_amdgpu_Features_Group>,
  HelpText<"CU wavefront execution mode is used (AMDGPU only)">;
def mno_cumode : Flag<["-"], "mno-cumode">, Group<m_amdgpu_Features_Group>,
  HelpText<"WGP wavefront execution mode is used (AMDGPU only)">;

def mwavefrontsize64 : Flag<["-"], "mwavefrontsize64">,
  Group<m_Group>, HelpText<"Wavefront size 64 is used">;
def mno_wavefrontsize64 : Flag<["-"], "mno-wavefrontsize64">,
  Group<m_Group>, HelpText<"Wavefront size 32 is used">;

def faltivec : Flag<["-"], "faltivec">, Group<f_Group>, Flags<[DriverOption]>;
def fno_altivec : Flag<["-"], "fno-altivec">, Group<f_Group>, Flags<[DriverOption]>;
def maltivec : Flag<["-"], "maltivec">, Group<m_ppc_Features_Group>;
def mno_altivec : Flag<["-"], "mno-altivec">, Group<m_ppc_Features_Group>;
def mspe : Flag<["-"], "mspe">, Group<m_ppc_Features_Group>;
def mno_spe : Flag<["-"], "mno-spe">, Group<m_ppc_Features_Group>;
def mvsx : Flag<["-"], "mvsx">, Group<m_ppc_Features_Group>;
def mno_vsx : Flag<["-"], "mno-vsx">, Group<m_ppc_Features_Group>;
def msecure_plt : Flag<["-"], "msecure-plt">, Group<m_ppc_Features_Group>;
def mpower8_vector : Flag<["-"], "mpower8-vector">,
    Group<m_ppc_Features_Group>;
def mno_power8_vector : Flag<["-"], "mno-power8-vector">,
    Group<m_ppc_Features_Group>;
def mpower9_vector : Flag<["-"], "mpower9-vector">,
    Group<m_ppc_Features_Group>;
def mno_power9_vector : Flag<["-"], "mno-power9-vector">,
    Group<m_ppc_Features_Group>;
def mpower8_crypto : Flag<["-"], "mcrypto">,
    Group<m_ppc_Features_Group>;
def mnopower8_crypto : Flag<["-"], "mno-crypto">,
    Group<m_ppc_Features_Group>;
def mdirect_move : Flag<["-"], "mdirect-move">,
    Group<m_ppc_Features_Group>;
def mnodirect_move : Flag<["-"], "mno-direct-move">,
    Group<m_ppc_Features_Group>;
def mhtm : Flag<["-"], "mhtm">, Group<m_ppc_Features_Group>;
def mno_htm : Flag<["-"], "mno-htm">, Group<m_ppc_Features_Group>;
def mfprnd : Flag<["-"], "mfprnd">, Group<m_ppc_Features_Group>;
def mno_fprnd : Flag<["-"], "mno-fprnd">, Group<m_ppc_Features_Group>;
def mcmpb : Flag<["-"], "mcmpb">, Group<m_ppc_Features_Group>;
def mno_cmpb : Flag<["-"], "mno-cmpb">, Group<m_ppc_Features_Group>;
def misel : Flag<["-"], "misel">, Group<m_ppc_Features_Group>;
def mno_isel : Flag<["-"], "mno-isel">, Group<m_ppc_Features_Group>;
def mmfocrf : Flag<["-"], "mmfocrf">, Group<m_ppc_Features_Group>;
def mmfcrf : Flag<["-"], "mmfcrf">, Alias<mmfocrf>;
def mno_mfocrf : Flag<["-"], "mno-mfocrf">, Group<m_ppc_Features_Group>;
def mno_mfcrf : Flag<["-"], "mno-mfcrf">, Alias<mno_mfocrf>;
def mpopcntd : Flag<["-"], "mpopcntd">, Group<m_ppc_Features_Group>;
def mno_popcntd : Flag<["-"], "mno-popcntd">, Group<m_ppc_Features_Group>;
def mqpx : Flag<["-"], "mqpx">, Group<m_ppc_Features_Group>;
def mno_qpx : Flag<["-"], "mno-qpx">, Group<m_ppc_Features_Group>;
def mcrbits : Flag<["-"], "mcrbits">, Group<m_ppc_Features_Group>;
def mno_crbits : Flag<["-"], "mno-crbits">, Group<m_ppc_Features_Group>;
def minvariant_function_descriptors :
  Flag<["-"], "minvariant-function-descriptors">, Group<m_ppc_Features_Group>;
def mno_invariant_function_descriptors :
  Flag<["-"], "mno-invariant-function-descriptors">,
  Group<m_ppc_Features_Group>;
def mfloat128: Flag<["-"], "mfloat128">,
    Group<m_ppc_Features_Group>;
def mno_float128 : Flag<["-"], "mno-float128">,
    Group<m_ppc_Features_Group>;
def mlongcall: Flag<["-"], "mlongcall">,
    Group<m_ppc_Features_Group>;
def mno_longcall : Flag<["-"], "mno-longcall">,
    Group<m_ppc_Features_Group>;
def maix_struct_return : Flag<["-"], "maix-struct-return">,
  Group<m_Group>, Flags<[CC1Option]>,
  HelpText<"Return all structs in memory (PPC32 only)">;
def msvr4_struct_return : Flag<["-"], "msvr4-struct-return">,
  Group<m_Group>, Flags<[CC1Option]>,
  HelpText<"Return small structs in registers (PPC32 only)">;

def mvx : Flag<["-"], "mvx">, Group<m_Group>;
def mno_vx : Flag<["-"], "mno-vx">, Group<m_Group>;

def fzvector : Flag<["-"], "fzvector">, Group<f_Group>, Flags<[CC1Option]>,
  HelpText<"Enable System z vector language extension">;
def fno_zvector : Flag<["-"], "fno-zvector">, Group<f_Group>,
  Flags<[CC1Option]>;
def mzvector : Flag<["-"], "mzvector">, Alias<fzvector>;
def mno_zvector : Flag<["-"], "mno-zvector">, Alias<fno_zvector>;

def mbackchain : Flag<["-"], "mbackchain">, Group<m_Group>, Flags<[DriverOption,CC1Option]>,
  HelpText<"Link stack frames through backchain on System Z">;
def mno_backchain : Flag<["-"], "mno-backchain">, Group<m_Group>, Flags<[DriverOption,CC1Option]>;

def mno_warn_nonportable_cfstrings : Flag<["-"], "mno-warn-nonportable-cfstrings">, Group<m_Group>;
def mno_omit_leaf_frame_pointer : Flag<["-"], "mno-omit-leaf-frame-pointer">, Group<m_Group>;
def momit_leaf_frame_pointer : Flag<["-"], "momit-leaf-frame-pointer">, Group<m_Group>,
  HelpText<"Omit frame pointer setup for leaf functions">;
def moslib_EQ : Joined<["-"], "moslib=">, Group<m_Group>;
def mpascal_strings : Flag<["-"], "mpascal-strings">, Alias<fpascal_strings>;
def mred_zone : Flag<["-"], "mred-zone">, Group<m_Group>;
def mtls_direct_seg_refs : Flag<["-"], "mtls-direct-seg-refs">, Group<m_Group>,
  HelpText<"Enable direct TLS access through segment registers (default)">;
def mregparm_EQ : Joined<["-"], "mregparm=">, Group<m_Group>;
def mrelax_all : Flag<["-"], "mrelax-all">, Group<m_Group>, Flags<[CC1Option,CC1AsOption]>,
  HelpText<"(integrated-as) Relax all machine instructions">;
def mincremental_linker_compatible : Flag<["-"], "mincremental-linker-compatible">, Group<m_Group>,
  Flags<[CC1Option,CC1AsOption]>,
  HelpText<"(integrated-as) Emit an object file which can be used with an incremental linker">;
def mno_incremental_linker_compatible : Flag<["-"], "mno-incremental-linker-compatible">, Group<m_Group>,
  HelpText<"(integrated-as) Emit an object file which cannot be used with an incremental linker">;
def mrtd : Flag<["-"], "mrtd">, Group<m_Group>, Flags<[CC1Option]>,
  HelpText<"Make StdCall calling convention the default">;
def msmall_data_threshold_EQ : Joined <["-"], "msmall-data-threshold=">,
  Group<m_Group>, Alias<G>;
def msoft_float : Flag<["-"], "msoft-float">, Group<m_Group>, Flags<[CC1Option]>,
  HelpText<"Use software floating point">;
def mno_implicit_float : Flag<["-"], "mno-implicit-float">, Group<m_Group>,
  HelpText<"Don't generate implicit floating point instructions">;
def mimplicit_float : Flag<["-"], "mimplicit-float">, Group<m_Group>;
def mrecip : Flag<["-"], "mrecip">, Group<m_Group>;
def mrecip_EQ : CommaJoined<["-"], "mrecip=">, Group<m_Group>, Flags<[CC1Option]>;
def mprefer_vector_width_EQ : Joined<["-"], "mprefer-vector-width=">, Group<m_Group>, Flags<[CC1Option]>,
  HelpText<"Specifies preferred vector width for auto-vectorization. Defaults to 'none' which allows target specific decisions.">;
def mpie_copy_relocations : Flag<["-"], "mpie-copy-relocations">, Group<m_Group>,
  Flags<[CC1Option]>,
  HelpText<"Use copy relocations support for PIE builds">;
def mno_pie_copy_relocations : Flag<["-"], "mno-pie-copy-relocations">, Group<m_Group>;
def mfentry : Flag<["-"], "mfentry">, HelpText<"Insert calls to fentry at function entry (x86/SystemZ only)">,
  Flags<[CC1Option]>, Group<m_Group>;
def mnop_mcount : Flag<["-"], "mnop-mcount">, HelpText<"Generate mcount/__fentry__ calls as nops. To activate they need to be patched in.">,
  Flags<[CC1Option]>, Group<m_Group>;
def mrecord_mcount : Flag<["-"], "mrecord-mcount">, HelpText<"Generate a __mcount_loc section entry for each __fentry__ call.">,
  Flags<[CC1Option]>, Group<m_Group>;
def mpacked_stack : Flag<["-"], "mpacked-stack">, HelpText<"Use packed stack layout (SystemZ only).">,
  Flags<[CC1Option]>, Group<m_Group>;
def mno_packed_stack : Flag<["-"], "mno-packed-stack">, Flags<[CC1Option]>, Group<m_Group>;
def mips16 : Flag<["-"], "mips16">, Group<m_mips_Features_Group>;
def mno_mips16 : Flag<["-"], "mno-mips16">, Group<m_mips_Features_Group>;
def mmicromips : Flag<["-"], "mmicromips">, Group<m_mips_Features_Group>;
def mno_micromips : Flag<["-"], "mno-micromips">, Group<m_mips_Features_Group>;
def mxgot : Flag<["-"], "mxgot">, Group<m_mips_Features_Group>;
def mno_xgot : Flag<["-"], "mno-xgot">, Group<m_mips_Features_Group>;
def mldc1_sdc1 : Flag<["-"], "mldc1-sdc1">, Group<m_mips_Features_Group>;
def mno_ldc1_sdc1 : Flag<["-"], "mno-ldc1-sdc1">, Group<m_mips_Features_Group>;
def mcheck_zero_division : Flag<["-"], "mcheck-zero-division">,
                           Group<m_mips_Features_Group>;
def mno_check_zero_division : Flag<["-"], "mno-check-zero-division">,
                              Group<m_mips_Features_Group>;
def mcompact_branches_EQ : Joined<["-"], "mcompact-branches=">,
                           Group<m_mips_Features_Group>;
def mbranch_likely : Flag<["-"], "mbranch-likely">, Group<m_Group>,
  IgnoredGCCCompat;
def mno_branch_likely : Flag<["-"], "mno-branch-likely">, Group<m_Group>,
  IgnoredGCCCompat;
def mindirect_jump_EQ : Joined<["-"], "mindirect-jump=">,
  Group<m_mips_Features_Group>,
  HelpText<"Change indirect jump instructions to inhibit speculation">;
def mdsp : Flag<["-"], "mdsp">, Group<m_mips_Features_Group>;
def mno_dsp : Flag<["-"], "mno-dsp">, Group<m_mips_Features_Group>;
def mdspr2 : Flag<["-"], "mdspr2">, Group<m_mips_Features_Group>;
def mno_dspr2 : Flag<["-"], "mno-dspr2">, Group<m_mips_Features_Group>;
def msingle_float : Flag<["-"], "msingle-float">, Group<m_mips_Features_Group>;
def mdouble_float : Flag<["-"], "mdouble-float">, Group<m_mips_Features_Group>;
def mmadd4 : Flag<["-"], "mmadd4">, Group<m_mips_Features_Group>,
  HelpText<"Enable the generation of 4-operand madd.s, madd.d and related instructions.">;
def mno_madd4 : Flag<["-"], "mno-madd4">, Group<m_mips_Features_Group>,
  HelpText<"Disable the generation of 4-operand madd.s, madd.d and related instructions.">;
def mmsa : Flag<["-"], "mmsa">, Group<m_mips_Features_Group>,
  HelpText<"Enable MSA ASE (MIPS only)">;
def mno_msa : Flag<["-"], "mno-msa">, Group<m_mips_Features_Group>,
  HelpText<"Disable MSA ASE (MIPS only)">;
def mmt : Flag<["-"], "mmt">, Group<m_mips_Features_Group>,
  HelpText<"Enable MT ASE (MIPS only)">;
def mno_mt : Flag<["-"], "mno-mt">, Group<m_mips_Features_Group>,
  HelpText<"Disable MT ASE (MIPS only)">;
def mfp64 : Flag<["-"], "mfp64">, Group<m_mips_Features_Group>,
  HelpText<"Use 64-bit floating point registers (MIPS only)">;
def mfp32 : Flag<["-"], "mfp32">, Group<m_mips_Features_Group>,
  HelpText<"Use 32-bit floating point registers (MIPS only)">;
def mgpopt : Flag<["-"], "mgpopt">, Group<m_mips_Features_Group>,
  HelpText<"Use GP relative accesses for symbols known to be in a small"
           " data section (MIPS)">;
def mno_gpopt : Flag<["-"], "mno-gpopt">, Group<m_mips_Features_Group>,
  HelpText<"Do not use GP relative accesses for symbols known to be in a small"
           " data section (MIPS)">;
def mlocal_sdata : Flag<["-"], "mlocal-sdata">,
  Group<m_mips_Features_Group>,
  HelpText<"Extend the -G behaviour to object local data (MIPS)">;
def mno_local_sdata : Flag<["-"], "mno-local-sdata">,
  Group<m_mips_Features_Group>,
  HelpText<"Do not extend the -G behaviour to object local data (MIPS)">;
def mextern_sdata : Flag<["-"], "mextern-sdata">,
  Group<m_mips_Features_Group>,
  HelpText<"Assume that externally defined data is in the small data if it"
           " meets the -G <size> threshold (MIPS)">;
def mno_extern_sdata : Flag<["-"], "mno-extern-sdata">,
  Group<m_mips_Features_Group>,
  HelpText<"Do not assume that externally defined data is in the small data if"
           " it meets the -G <size> threshold (MIPS)">;
def membedded_data : Flag<["-"], "membedded-data">,
  Group<m_mips_Features_Group>,
  HelpText<"Place constants in the .rodata section instead of the .sdata "
           "section even if they meet the -G <size> threshold (MIPS)">;
def mno_embedded_data : Flag<["-"], "mno-embedded-data">,
  Group<m_mips_Features_Group>,
  HelpText<"Do not place constants in the .rodata section instead of the "
           ".sdata if they meet the -G <size> threshold (MIPS)">;
def mnan_EQ : Joined<["-"], "mnan=">, Group<m_mips_Features_Group>;
def mabs_EQ : Joined<["-"], "mabs=">, Group<m_mips_Features_Group>;
def mabicalls : Flag<["-"], "mabicalls">, Group<m_mips_Features_Group>,
  HelpText<"Enable SVR4-style position-independent code (Mips only)">;
def mno_abicalls : Flag<["-"], "mno-abicalls">, Group<m_mips_Features_Group>,
  HelpText<"Disable SVR4-style position-independent code (Mips only)">;
def mno_crc : Flag<["-"], "mno-crc">, Group<m_mips_Features_Group>,
  HelpText<"Disallow use of CRC instructions (Mips only)">;
def mvirt : Flag<["-"], "mvirt">, Group<m_mips_Features_Group>;
def mno_virt : Flag<["-"], "mno-virt">, Group<m_mips_Features_Group>;
def mginv : Flag<["-"], "mginv">, Group<m_mips_Features_Group>;
def mno_ginv : Flag<["-"], "mno-ginv">, Group<m_mips_Features_Group>;
def mips1 : Flag<["-"], "mips1">,
  Alias<march_EQ>, AliasArgs<["mips1"]>, Group<m_mips_Features_Group>,
  HelpText<"Equivalent to -march=mips1">, Flags<[HelpHidden]>;
def mips2 : Flag<["-"], "mips2">,
  Alias<march_EQ>, AliasArgs<["mips2"]>, Group<m_mips_Features_Group>,
  HelpText<"Equivalent to -march=mips2">, Flags<[HelpHidden]>;
def mips3 : Flag<["-"], "mips3">,
  Alias<march_EQ>, AliasArgs<["mips3"]>, Group<m_mips_Features_Group>,
  HelpText<"Equivalent to -march=mips3">, Flags<[HelpHidden]>;
def mips4 : Flag<["-"], "mips4">,
  Alias<march_EQ>, AliasArgs<["mips4"]>, Group<m_mips_Features_Group>,
  HelpText<"Equivalent to -march=mips4">, Flags<[HelpHidden]>;
def mips5 : Flag<["-"], "mips5">,
  Alias<march_EQ>, AliasArgs<["mips5"]>, Group<m_mips_Features_Group>,
  HelpText<"Equivalent to -march=mips5">, Flags<[HelpHidden]>;
def mips32 : Flag<["-"], "mips32">,
  Alias<march_EQ>, AliasArgs<["mips32"]>, Group<m_mips_Features_Group>,
  HelpText<"Equivalent to -march=mips32">, Flags<[HelpHidden]>;
def mips32r2 : Flag<["-"], "mips32r2">,
  Alias<march_EQ>, AliasArgs<["mips32r2"]>, Group<m_mips_Features_Group>,
  HelpText<"Equivalent to -march=mips32r2">, Flags<[HelpHidden]>;
def mips32r3 : Flag<["-"], "mips32r3">,
  Alias<march_EQ>, AliasArgs<["mips32r3"]>, Group<m_mips_Features_Group>,
  HelpText<"Equivalent to -march=mips32r3">, Flags<[HelpHidden]>;
def mips32r5 : Flag<["-"], "mips32r5">,
  Alias<march_EQ>, AliasArgs<["mips32r5"]>, Group<m_mips_Features_Group>,
  HelpText<"Equivalent to -march=mips32r5">, Flags<[HelpHidden]>;
def mips32r6 : Flag<["-"], "mips32r6">,
  Alias<march_EQ>, AliasArgs<["mips32r6"]>, Group<m_mips_Features_Group>,
  HelpText<"Equivalent to -march=mips32r6">, Flags<[HelpHidden]>;
def mips64 : Flag<["-"], "mips64">,
  Alias<march_EQ>, AliasArgs<["mips64"]>, Group<m_mips_Features_Group>,
  HelpText<"Equivalent to -march=mips64">, Flags<[HelpHidden]>;
def mips64r2 : Flag<["-"], "mips64r2">,
  Alias<march_EQ>, AliasArgs<["mips64r2"]>, Group<m_mips_Features_Group>,
  HelpText<"Equivalent to -march=mips64r2">, Flags<[HelpHidden]>;
def mips64r3 : Flag<["-"], "mips64r3">,
  Alias<march_EQ>, AliasArgs<["mips64r3"]>, Group<m_mips_Features_Group>,
  HelpText<"Equivalent to -march=mips64r3">, Flags<[HelpHidden]>;
def mips64r5 : Flag<["-"], "mips64r5">,
  Alias<march_EQ>, AliasArgs<["mips64r5"]>, Group<m_mips_Features_Group>,
  HelpText<"Equivalent to -march=mips64r5">, Flags<[HelpHidden]>;
def mips64r6 : Flag<["-"], "mips64r6">,
  Alias<march_EQ>, AliasArgs<["mips64r6"]>, Group<m_mips_Features_Group>,
  HelpText<"Equivalent to -march=mips64r6">, Flags<[HelpHidden]>;
def mfpxx : Flag<["-"], "mfpxx">, Group<m_mips_Features_Group>,
  HelpText<"Avoid FPU mode dependent operations when used with the O32 ABI">,
  Flags<[HelpHidden]>;
def modd_spreg : Flag<["-"], "modd-spreg">, Group<m_mips_Features_Group>,
  HelpText<"Enable odd single-precision floating point registers">,
  Flags<[HelpHidden]>;
def mno_odd_spreg : Flag<["-"], "mno-odd-spreg">, Group<m_mips_Features_Group>,
  HelpText<"Disable odd single-precision floating point registers">,
  Flags<[HelpHidden]>;
def mrelax_pic_calls : Flag<["-"], "mrelax-pic-calls">,
  Group<m_mips_Features_Group>,
  HelpText<"Produce relaxation hints for linkers to try optimizing PIC "
           "call sequences into direct calls (MIPS only)">, Flags<[HelpHidden]>;
def mno_relax_pic_calls : Flag<["-"], "mno-relax-pic-calls">,
  Group<m_mips_Features_Group>,
  HelpText<"Do not produce relaxation hints for linkers to try optimizing PIC "
           "call sequences into direct calls (MIPS only)">, Flags<[HelpHidden]>;
def mglibc : Flag<["-"], "mglibc">, Group<m_libc_Group>, Flags<[HelpHidden]>;
def muclibc : Flag<["-"], "muclibc">, Group<m_libc_Group>, Flags<[HelpHidden]>;
def module_file_info : Flag<["-"], "module-file-info">, Flags<[DriverOption,CC1Option]>, Group<Action_Group>,
  HelpText<"Provide information about a particular module file">;
def mthumb : Flag<["-"], "mthumb">, Group<m_Group>;
def mtune_EQ : Joined<["-"], "mtune=">, Group<m_Group>,
  HelpText<"Accepted for compatibility with GCC. Currently has no effect.">;
def multi__module : Flag<["-"], "multi_module">;
def multiply__defined__unused : Separate<["-"], "multiply_defined_unused">;
def multiply__defined : Separate<["-"], "multiply_defined">;
def mwarn_nonportable_cfstrings : Flag<["-"], "mwarn-nonportable-cfstrings">, Group<m_Group>;
def no_canonical_prefixes : Flag<["-"], "no-canonical-prefixes">, Flags<[HelpHidden, CoreOption]>,
  HelpText<"Use relative instead of canonical paths">;
def no_cpp_precomp : Flag<["-"], "no-cpp-precomp">, Group<clang_ignored_f_Group>;
def no_integrated_cpp : Flag<["-", "--"], "no-integrated-cpp">, Flags<[DriverOption]>;
def no_pedantic : Flag<["-", "--"], "no-pedantic">, Group<pedantic_Group>;
def no__dead__strip__inits__and__terms : Flag<["-"], "no_dead_strip_inits_and_terms">;
def nobuiltininc : Flag<["-"], "nobuiltininc">, Flags<[CC1Option, CoreOption]>,
  HelpText<"Disable builtin #include directories">;
def nocudainc : Flag<["-"], "nocudainc">;
def nogpulib : Flag<["-"], "nogpulib">,
  HelpText<"Do not link device library for CUDA/HIP device compilation">;
def : Flag<["-"], "nocudalib">, Alias<nogpulib>;
def nodefaultlibs : Flag<["-"], "nodefaultlibs">;
def nofixprebinding : Flag<["-"], "nofixprebinding">;
def nolibc : Flag<["-"], "nolibc">;
def nomultidefs : Flag<["-"], "nomultidefs">;
def nopie : Flag<["-"], "nopie">;
def no_pie : Flag<["-"], "no-pie">, Alias<nopie>;
def noprebind : Flag<["-"], "noprebind">;
def noprofilelib : Flag<["-"], "noprofilelib">;
def noseglinkedit : Flag<["-"], "noseglinkedit">;
def nostartfiles : Flag<["-"], "nostartfiles">;
def nostdinc : Flag<["-"], "nostdinc">, Flags<[CoreOption]>;
def nostdlibinc : Flag<["-"], "nostdlibinc">;
def nostdincxx : Flag<["-"], "nostdinc++">, Flags<[CC1Option]>,
  HelpText<"Disable standard #include directories for the C++ standard library">;
def nostdlib : Flag<["-"], "nostdlib">;
def nostdlibxx : Flag<["-"], "nostdlib++">;
def object : Flag<["-"], "object">;
def o : JoinedOrSeparate<["-"], "o">, Flags<[DriverOption, RenderAsInput, CC1Option, CC1AsOption]>,
  HelpText<"Write output to <file>">, MetaVarName<"<file>">;
def pagezero__size : JoinedOrSeparate<["-"], "pagezero_size">;
def pass_exit_codes : Flag<["-", "--"], "pass-exit-codes">, Flags<[Unsupported]>;
def pedantic_errors : Flag<["-", "--"], "pedantic-errors">, Group<pedantic_Group>, Flags<[CC1Option]>;
def pedantic : Flag<["-", "--"], "pedantic">, Group<pedantic_Group>, Flags<[CC1Option]>;
def pg : Flag<["-"], "pg">, HelpText<"Enable mcount instrumentation">, Flags<[CC1Option]>;
def pipe : Flag<["-", "--"], "pipe">,
  HelpText<"Use pipes between commands, when possible">;
def prebind__all__twolevel__modules : Flag<["-"], "prebind_all_twolevel_modules">;
def prebind : Flag<["-"], "prebind">;
def preload : Flag<["-"], "preload">;
def print_file_name_EQ : Joined<["-", "--"], "print-file-name=">,
  HelpText<"Print the full library path of <file>">, MetaVarName<"<file>">;
def print_ivar_layout : Flag<["-"], "print-ivar-layout">, Flags<[CC1Option]>,
  HelpText<"Enable Objective-C Ivar layout bitmap print trace">;
def print_libgcc_file_name : Flag<["-", "--"], "print-libgcc-file-name">,
  HelpText<"Print the library path for the currently used compiler runtime "
           "library (\"libgcc.a\" or \"libclang_rt.builtins.*.a\")">;
def print_multi_directory : Flag<["-", "--"], "print-multi-directory">;
def print_multi_lib : Flag<["-", "--"], "print-multi-lib">;
def print_multi_os_directory : Flag<["-", "--"], "print-multi-os-directory">,
  Flags<[Unsupported]>;
def print_target_triple : Flag<["-", "--"], "print-target-triple">,
  HelpText<"Print the normalized target triple">;
def print_effective_triple : Flag<["-", "--"], "print-effective-triple">,
  HelpText<"Print the effective target triple">;
def print_prog_name_EQ : Joined<["-", "--"], "print-prog-name=">,
  HelpText<"Print the full program path of <name>">, MetaVarName<"<name>">;
def print_resource_dir : Flag<["-", "--"], "print-resource-dir">,
  HelpText<"Print the resource directory pathname">;
def print_search_dirs : Flag<["-", "--"], "print-search-dirs">,
  HelpText<"Print the paths used for finding libraries and programs">;
def private__bundle : Flag<["-"], "private_bundle">;
def pthreads : Flag<["-"], "pthreads">;
def pthread : Flag<["-"], "pthread">, Flags<[CC1Option]>,
  HelpText<"Support POSIX threads in generated code">;
def no_pthread : Flag<["-"], "no-pthread">, Flags<[CC1Option]>;
def p : Flag<["-"], "p">;
def pie : Flag<["-"], "pie">;
def static_pie : Flag<["-"], "static-pie">;
def read__only__relocs : Separate<["-"], "read_only_relocs">;
def remap : Flag<["-"], "remap">;
def rewrite_objc : Flag<["-"], "rewrite-objc">, Flags<[DriverOption,CC1Option]>,
  HelpText<"Rewrite Objective-C source to C++">, Group<Action_Group>;
def rewrite_legacy_objc : Flag<["-"], "rewrite-legacy-objc">, Flags<[DriverOption]>,
  HelpText<"Rewrite Legacy Objective-C source to C++">;
def rdynamic : Flag<["-"], "rdynamic">;
def resource_dir : Separate<["-"], "resource-dir">,
  Flags<[DriverOption, CC1Option, CoreOption, HelpHidden]>,
  HelpText<"The directory which holds the compiler resource files">;
def resource_dir_EQ : Joined<["-"], "resource-dir=">, Flags<[DriverOption, CoreOption]>,
  Alias<resource_dir>;
def rpath : Separate<["-"], "rpath">, Flags<[LinkerInput]>, Group<Link_Group>;
def rtlib_EQ : Joined<["-", "--"], "rtlib=">,
  HelpText<"Compiler runtime library to use">;
def frtlib_add_rpath: Flag<["-"], "frtlib-add-rpath">, Flags<[NoArgumentUnused]>,
  HelpText<"Add -rpath with architecture-specific resource directory to the linker flags">;
def fno_rtlib_add_rpath: Flag<["-"], "fno-rtlib-add-rpath">, Flags<[NoArgumentUnused]>,
  HelpText<"Do not add -rpath with architecture-specific resource directory to the linker flags">;
def r : Flag<["-"], "r">, Flags<[LinkerInput,NoArgumentUnused]>,
        Group<Link_Group>;
def save_temps_EQ : Joined<["-", "--"], "save-temps=">, Flags<[CC1Option, DriverOption]>,
  HelpText<"Save intermediate compilation results.">;
def save_temps : Flag<["-", "--"], "save-temps">, Flags<[DriverOption]>,
  Alias<save_temps_EQ>, AliasArgs<["cwd"]>,
  HelpText<"Save intermediate compilation results">;
def save_stats_EQ : Joined<["-", "--"], "save-stats=">, Flags<[DriverOption]>,
  HelpText<"Save llvm statistics.">;
def save_stats : Flag<["-", "--"], "save-stats">, Flags<[DriverOption]>,
  Alias<save_stats_EQ>, AliasArgs<["cwd"]>,
  HelpText<"Save llvm statistics.">;
def via_file_asm : Flag<["-", "--"], "via-file-asm">, InternalDebugOpt,
  HelpText<"Write assembly to file for input to assemble jobs">;
def sectalign : MultiArg<["-"], "sectalign", 3>;
def sectcreate : MultiArg<["-"], "sectcreate", 3>;
def sectobjectsymbols : MultiArg<["-"], "sectobjectsymbols", 2>;
def sectorder : MultiArg<["-"], "sectorder", 3>;
def seg1addr : JoinedOrSeparate<["-"], "seg1addr">;
def seg__addr__table__filename : Separate<["-"], "seg_addr_table_filename">;
def seg__addr__table : Separate<["-"], "seg_addr_table">;
def segaddr : MultiArg<["-"], "segaddr", 2>;
def segcreate : MultiArg<["-"], "segcreate", 3>;
def seglinkedit : Flag<["-"], "seglinkedit">;
def segprot : MultiArg<["-"], "segprot", 3>;
def segs__read__only__addr : Separate<["-"], "segs_read_only_addr">;
def segs__read__write__addr : Separate<["-"], "segs_read_write_addr">;
def segs__read__ : Joined<["-"], "segs_read_">;
def shared_libgcc : Flag<["-"], "shared-libgcc">;
def shared : Flag<["-", "--"], "shared">;
def single__module : Flag<["-"], "single_module">;
def specs_EQ : Joined<["-", "--"], "specs=">;
def specs : Separate<["-", "--"], "specs">, Flags<[Unsupported]>;
def static_libgcc : Flag<["-"], "static-libgcc">;
def static_libstdcxx : Flag<["-"], "static-libstdc++">;
def static : Flag<["-", "--"], "static">, Flags<[NoArgumentUnused]>;
def std_default_EQ : Joined<["-"], "std-default=">;
def std_EQ : Joined<["-", "--"], "std=">, Flags<[CC1Option]>,
  Group<CompileOnly_Group>, HelpText<"Language standard to compile for">,
  ValuesCode<[{
    const char *Values =
    #define LANGSTANDARD(id, name, lang, desc, features) name ","
    #define LANGSTANDARD_ALIAS(id, alias) alias ","
    #include "clang/Basic/LangStandards.def"
    ;
  }]>;
def stdlib_EQ : Joined<["-", "--"], "stdlib=">, Flags<[CC1Option]>,
  HelpText<"C++ standard library to use">, Values<"libc++,libstdc++,platform">;
def stdlibxx_isystem : JoinedOrSeparate<["-"], "stdlib++-isystem">,
  Group<clang_i_Group>,
  HelpText<"Use directory as the C++ standard library include path">,
  Flags<[DriverOption]>, MetaVarName<"<directory>">;
def unwindlib_EQ : Joined<["-", "--"], "unwindlib=">, Flags<[CC1Option]>,
  HelpText<"Unwind library to use">, Values<"libgcc,unwindlib,platform">;
def sub__library : JoinedOrSeparate<["-"], "sub_library">;
def sub__umbrella : JoinedOrSeparate<["-"], "sub_umbrella">;
def system_header_prefix : Joined<["--"], "system-header-prefix=">,
  Group<clang_i_Group>, Flags<[CC1Option]>, MetaVarName<"<prefix>">,
  HelpText<"Treat all #include paths starting with <prefix> as including a "
           "system header.">;
def : Separate<["--"], "system-header-prefix">, Alias<system_header_prefix>;
def no_system_header_prefix : Joined<["--"], "no-system-header-prefix=">,
  Group<clang_i_Group>, Flags<[CC1Option]>, MetaVarName<"<prefix>">,
  HelpText<"Treat all #include paths starting with <prefix> as not including a "
           "system header.">;
def : Separate<["--"], "no-system-header-prefix">, Alias<no_system_header_prefix>;
def s : Flag<["-"], "s">, Group<Link_Group>;
def target : Joined<["--"], "target=">, Flags<[DriverOption, CoreOption]>,
  HelpText<"Generate code for the given target">;
def print_supported_cpus : Flag<["-", "--"], "print-supported-cpus">,
  Group<CompileOnly_Group>, Flags<[CC1Option, CoreOption]>,
  HelpText<"Print supported cpu models for the given target (if target is not specified,"
           " it will print the supported cpus for the default target)">;
def mcpu_EQ_QUESTION : Flag<["-"], "mcpu=?">, Alias<print_supported_cpus>;
def mtune_EQ_QUESTION : Flag<["-"], "mtune=?">, Alias<print_supported_cpus>;
def gcc_toolchain : Joined<["--"], "gcc-toolchain=">, Flags<[DriverOption]>,
  HelpText<"Use the gcc toolchain at the given directory">;
def time : Flag<["-"], "time">,
  HelpText<"Time individual commands">;
def traditional_cpp : Flag<["-", "--"], "traditional-cpp">, Flags<[CC1Option]>,
  HelpText<"Enable some traditional CPP emulation">;
def traditional : Flag<["-", "--"], "traditional">;
def trigraphs : Flag<["-", "--"], "trigraphs">, Alias<ftrigraphs>,
  HelpText<"Process trigraph sequences">;
def twolevel__namespace__hints : Flag<["-"], "twolevel_namespace_hints">;
def twolevel__namespace : Flag<["-"], "twolevel_namespace">;
def t : Flag<["-"], "t">, Group<Link_Group>;
def umbrella : Separate<["-"], "umbrella">;
def undefined : JoinedOrSeparate<["-"], "undefined">, Group<u_Group>;
def undef : Flag<["-"], "undef">, Group<u_Group>, Flags<[CC1Option]>,
  HelpText<"undef all system defines">;
def unexported__symbols__list : Separate<["-"], "unexported_symbols_list">;
def u : JoinedOrSeparate<["-"], "u">, Group<u_Group>;
def v : Flag<["-"], "v">, Flags<[CC1Option, CoreOption]>,
  HelpText<"Show commands to run and use verbose output">;
def verify_debug_info : Flag<["--"], "verify-debug-info">, Flags<[DriverOption]>,
  HelpText<"Verify the binary representation of debug output">;
def weak_l : Joined<["-"], "weak-l">, Flags<[LinkerInput]>;
def weak__framework : Separate<["-"], "weak_framework">, Flags<[LinkerInput]>;
def weak__library : Separate<["-"], "weak_library">, Flags<[LinkerInput]>;
def weak__reference__mismatches : Separate<["-"], "weak_reference_mismatches">;
def whatsloaded : Flag<["-"], "whatsloaded">;
def whyload : Flag<["-"], "whyload">;
def w : Flag<["-"], "w">, HelpText<"Suppress all warnings">, Flags<[CC1Option]>;
def x : JoinedOrSeparate<["-"], "x">, Flags<[DriverOption,CC1Option]>,
  HelpText<"Treat subsequent input files as having type <language>">,
  MetaVarName<"<language>">;
def y : Joined<["-"], "y">;

def fintegrated_as : Flag<["-"], "fintegrated-as">, Flags<[DriverOption]>,
                     Group<f_Group>, HelpText<"Enable the integrated assembler">;
def fno_integrated_as : Flag<["-"], "fno-integrated-as">,
                        Flags<[CC1Option, DriverOption]>, Group<f_Group>,
                        HelpText<"Disable the integrated assembler">;

def fintegrated_cc1 : Flag<["-"], "fintegrated-cc1">,
                      Flags<[CoreOption, DriverOption]>, Group<f_Group>,
                      HelpText<"Run cc1 in-process">;
def fno_integrated_cc1 : Flag<["-"], "fno-integrated-cc1">,
                         Flags<[CoreOption, DriverOption]>, Group<f_Group>,
                         HelpText<"Spawn a separate process for each cc1">;

def : Flag<["-"], "integrated-as">, Alias<fintegrated_as>, Flags<[DriverOption]>;
def : Flag<["-"], "no-integrated-as">, Alias<fno_integrated_as>,
      Flags<[CC1Option, DriverOption]>;

def working_directory : JoinedOrSeparate<["-"], "working-directory">, Flags<[CC1Option]>,
  HelpText<"Resolve file paths relative to the specified directory">;
def working_directory_EQ : Joined<["-"], "working-directory=">, Flags<[CC1Option]>,
  Alias<working_directory>;

// Double dash options, which are usually an alias for one of the previous
// options.

def _mhwdiv_EQ : Joined<["--"], "mhwdiv=">, Alias<mhwdiv_EQ>;
def _mhwdiv : Separate<["--"], "mhwdiv">, Alias<mhwdiv_EQ>;
def _CLASSPATH_EQ : Joined<["--"], "CLASSPATH=">, Alias<fclasspath_EQ>;
def _CLASSPATH : Separate<["--"], "CLASSPATH">, Alias<fclasspath_EQ>;
def _all_warnings : Flag<["--"], "all-warnings">, Alias<Wall>;
def _analyzer_no_default_checks : Flag<["--"], "analyzer-no-default-checks">, Flags<[DriverOption]>;
def _analyzer_output : JoinedOrSeparate<["--"], "analyzer-output">, Flags<[DriverOption]>,
  HelpText<"Static analyzer report output format (html|plist|plist-multi-file|plist-html|sarif|text).">;
def _analyze : Flag<["--"], "analyze">, Flags<[DriverOption, CoreOption]>,
  HelpText<"Run the static analyzer">;
def _assemble : Flag<["--"], "assemble">, Alias<S>;
def _assert_EQ : Joined<["--"], "assert=">, Alias<A>;
def _assert : Separate<["--"], "assert">, Alias<A>;
def _bootclasspath_EQ : Joined<["--"], "bootclasspath=">, Alias<fbootclasspath_EQ>;
def _bootclasspath : Separate<["--"], "bootclasspath">, Alias<fbootclasspath_EQ>;
def _classpath_EQ : Joined<["--"], "classpath=">, Alias<fclasspath_EQ>;
def _classpath : Separate<["--"], "classpath">, Alias<fclasspath_EQ>;
def _comments_in_macros : Flag<["--"], "comments-in-macros">, Alias<CC>;
def _comments : Flag<["--"], "comments">, Alias<C>;
def _compile : Flag<["--"], "compile">, Alias<c>;
def _constant_cfstrings : Flag<["--"], "constant-cfstrings">;
def _debug_EQ : Joined<["--"], "debug=">, Alias<g_Flag>;
def _debug : Flag<["--"], "debug">, Alias<g_Flag>;
def _define_macro_EQ : Joined<["--"], "define-macro=">, Alias<D>;
def _define_macro : Separate<["--"], "define-macro">, Alias<D>;
def _dependencies : Flag<["--"], "dependencies">, Alias<M>;
def _dyld_prefix_EQ : Joined<["--"], "dyld-prefix=">;
def _dyld_prefix : Separate<["--"], "dyld-prefix">, Alias<_dyld_prefix_EQ>;
def _encoding_EQ : Joined<["--"], "encoding=">, Alias<fencoding_EQ>;
def _encoding : Separate<["--"], "encoding">, Alias<fencoding_EQ>;
def _entry : Flag<["--"], "entry">, Alias<e>;
def _extdirs_EQ : Joined<["--"], "extdirs=">, Alias<fextdirs_EQ>;
def _extdirs : Separate<["--"], "extdirs">, Alias<fextdirs_EQ>;
def _extra_warnings : Flag<["--"], "extra-warnings">, Alias<W_Joined>;
def _for_linker_EQ : Joined<["--"], "for-linker=">, Alias<Xlinker>;
def _for_linker : Separate<["--"], "for-linker">, Alias<Xlinker>;
def _force_link_EQ : Joined<["--"], "force-link=">, Alias<u>;
def _force_link : Separate<["--"], "force-link">, Alias<u>;
def _help_hidden : Flag<["--"], "help-hidden">,
  HelpText<"Display help for hidden options">;
def _imacros_EQ : Joined<["--"], "imacros=">, Alias<imacros>;
def _include_barrier : Flag<["--"], "include-barrier">, Alias<I_>;
def _include_directory_after_EQ : Joined<["--"], "include-directory-after=">, Alias<idirafter>;
def _include_directory_after : Separate<["--"], "include-directory-after">, Alias<idirafter>;
def _include_directory_EQ : Joined<["--"], "include-directory=">, Alias<I>;
def _include_directory : Separate<["--"], "include-directory">, Alias<I>;
def _include_prefix_EQ : Joined<["--"], "include-prefix=">, Alias<iprefix>;
def _include_prefix : Separate<["--"], "include-prefix">, Alias<iprefix>;
def _include_with_prefix_after_EQ : Joined<["--"], "include-with-prefix-after=">, Alias<iwithprefix>;
def _include_with_prefix_after : Separate<["--"], "include-with-prefix-after">, Alias<iwithprefix>;
def _include_with_prefix_before_EQ : Joined<["--"], "include-with-prefix-before=">, Alias<iwithprefixbefore>;
def _include_with_prefix_before : Separate<["--"], "include-with-prefix-before">, Alias<iwithprefixbefore>;
def _include_with_prefix_EQ : Joined<["--"], "include-with-prefix=">, Alias<iwithprefix>;
def _include_with_prefix : Separate<["--"], "include-with-prefix">, Alias<iwithprefix>;
def _include_EQ : Joined<["--"], "include=">, Alias<include_>;
def _language_EQ : Joined<["--"], "language=">, Alias<x>;
def _language : Separate<["--"], "language">, Alias<x>;
def _library_directory_EQ : Joined<["--"], "library-directory=">, Alias<L>;
def _library_directory : Separate<["--"], "library-directory">, Alias<L>;
def _no_line_commands : Flag<["--"], "no-line-commands">, Alias<P>;
def _no_standard_includes : Flag<["--"], "no-standard-includes">, Alias<nostdinc>;
def _no_standard_libraries : Flag<["--"], "no-standard-libraries">, Alias<nostdlib>;
def _no_undefined : Flag<["--"], "no-undefined">, Flags<[LinkerInput]>;
def _no_warnings : Flag<["--"], "no-warnings">, Alias<w>;
def _optimize_EQ : Joined<["--"], "optimize=">, Alias<O>;
def _optimize : Flag<["--"], "optimize">, Alias<O>;
def _output_class_directory_EQ : Joined<["--"], "output-class-directory=">, Alias<foutput_class_dir_EQ>;
def _output_class_directory : Separate<["--"], "output-class-directory">, Alias<foutput_class_dir_EQ>;
def _output_EQ : Joined<["--"], "output=">, Alias<o>;
def _output : Separate<["--"], "output">, Alias<o>;
def _param : Separate<["--"], "param">, Group<CompileOnly_Group>;
def _param_EQ : Joined<["--"], "param=">, Alias<_param>;
def _precompile : Flag<["--"], "precompile">, Flags<[DriverOption]>,
  Group<Action_Group>, HelpText<"Only precompile the input">;
def _prefix_EQ : Joined<["--"], "prefix=">, Alias<B>;
def _prefix : Separate<["--"], "prefix">, Alias<B>;
def _preprocess : Flag<["--"], "preprocess">, Alias<E>;
def _print_diagnostic_categories : Flag<["--"], "print-diagnostic-categories">;
def _print_file_name : Separate<["--"], "print-file-name">, Alias<print_file_name_EQ>;
def _print_missing_file_dependencies : Flag<["--"], "print-missing-file-dependencies">, Alias<MG>;
def _print_prog_name : Separate<["--"], "print-prog-name">, Alias<print_prog_name_EQ>;
def _profile_blocks : Flag<["--"], "profile-blocks">, Alias<a>;
def _profile : Flag<["--"], "profile">, Alias<p>;
def _resource_EQ : Joined<["--"], "resource=">, Alias<fcompile_resource_EQ>;
def _resource : Separate<["--"], "resource">, Alias<fcompile_resource_EQ>;
def _rtlib : Separate<["--"], "rtlib">, Alias<rtlib_EQ>;
def _serialize_diags : Separate<["-", "--"], "serialize-diagnostics">, Flags<[DriverOption]>,
  HelpText<"Serialize compiler diagnostics to a file">;
// We give --version different semantics from -version.
def _version : Flag<["--"], "version">, Flags<[CoreOption, CC1Option]>,
  HelpText<"Print version information">;
def _signed_char : Flag<["--"], "signed-char">, Alias<fsigned_char>;
def _std : Separate<["--"], "std">, Alias<std_EQ>;
def _stdlib : Separate<["--"], "stdlib">, Alias<stdlib_EQ>;
def _sysroot_EQ : Joined<["--"], "sysroot=">;
def _sysroot : Separate<["--"], "sysroot">, Alias<_sysroot_EQ>;
def _target_help : Flag<["--"], "target-help">;
def _trace_includes : Flag<["--"], "trace-includes">, Alias<H>;
def _undefine_macro_EQ : Joined<["--"], "undefine-macro=">, Alias<U>;
def _undefine_macro : Separate<["--"], "undefine-macro">, Alias<U>;
def _unsigned_char : Flag<["--"], "unsigned-char">, Alias<funsigned_char>;
def _user_dependencies : Flag<["--"], "user-dependencies">, Alias<MM>;
def _verbose : Flag<["--"], "verbose">, Alias<v>;
def _warn__EQ : Joined<["--"], "warn-=">, Alias<W_Joined>;
def _warn_ : Joined<["--"], "warn-">, Alias<W_Joined>;
def _write_dependencies : Flag<["--"], "write-dependencies">, Alias<MD>;
def _write_user_dependencies : Flag<["--"], "write-user-dependencies">, Alias<MMD>;
def _ : Joined<["--"], "">, Flags<[Unsupported]>;

// Hexagon feature flags.
def mieee_rnd_near : Flag<["-"], "mieee-rnd-near">,
  Group<m_hexagon_Features_Group>;
def mv5 : Flag<["-"], "mv5">, Group<m_hexagon_Features_Group>, Alias<mcpu_EQ>,
  AliasArgs<["hexagonv5"]>;
def mv55 : Flag<["-"], "mv55">, Group<m_hexagon_Features_Group>,
  Alias<mcpu_EQ>, AliasArgs<["hexagonv55"]>;
def mv60 : Flag<["-"], "mv60">, Group<m_hexagon_Features_Group>,
  Alias<mcpu_EQ>, AliasArgs<["hexagonv60"]>;
def mv62 : Flag<["-"], "mv62">, Group<m_hexagon_Features_Group>,
  Alias<mcpu_EQ>, AliasArgs<["hexagonv62"]>;
def mv65 : Flag<["-"], "mv65">, Group<m_hexagon_Features_Group>,
  Alias<mcpu_EQ>, AliasArgs<["hexagonv65"]>;
def mv66 : Flag<["-"], "mv66">, Group<m_hexagon_Features_Group>,
  Alias<mcpu_EQ>, AliasArgs<["hexagonv66"]>;
def mv67 : Flag<["-"], "mv67">, Group<m_hexagon_Features_Group>,
  Alias<mcpu_EQ>, AliasArgs<["hexagonv67"]>;
def mv67t : Flag<["-"], "mv67t">, Group<m_hexagon_Features_Group>,
  Alias<mcpu_EQ>, AliasArgs<["hexagonv67t"]>;
def mhexagon_hvx : Flag<["-"], "mhvx">, Group<m_hexagon_Features_HVX_Group>,
  HelpText<"Enable Hexagon Vector eXtensions">;
def mhexagon_hvx_EQ : Joined<["-"], "mhvx=">,
  Group<m_hexagon_Features_HVX_Group>,
  HelpText<"Enable Hexagon Vector eXtensions">;
def mno_hexagon_hvx : Flag<["-"], "mno-hvx">,
  Group<m_hexagon_Features_HVX_Group>,
  HelpText<"Disable Hexagon Vector eXtensions">;
def mhexagon_hvx_length_EQ : Joined<["-"], "mhvx-length=">,
  Group<m_hexagon_Features_HVX_Group>, HelpText<"Set Hexagon Vector Length">,
  Values<"64B,128B">;
def ffixed_r19: Flag<["-"], "ffixed-r19">,
  HelpText<"Reserve register r19 (Hexagon only)">;
def mmemops : Flag<["-"], "mmemops">, Group<m_hexagon_Features_Group>,
  Flags<[CC1Option]>, HelpText<"Enable generation of memop instructions">;
def mno_memops : Flag<["-"], "mno-memops">, Group<m_hexagon_Features_Group>,
  Flags<[CC1Option]>, HelpText<"Disable generation of memop instructions">;
def mpackets : Flag<["-"], "mpackets">, Group<m_hexagon_Features_Group>,
  Flags<[CC1Option]>, HelpText<"Enable generation of instruction packets">;
def mno_packets : Flag<["-"], "mno-packets">, Group<m_hexagon_Features_Group>,
  Flags<[CC1Option]>, HelpText<"Disable generation of instruction packets">;
def mnvj : Flag<["-"], "mnvj">, Group<m_hexagon_Features_Group>,
  Flags<[CC1Option]>, HelpText<"Enable generation of new-value jumps">;
def mno_nvj : Flag<["-"], "mno-nvj">, Group<m_hexagon_Features_Group>,
  Flags<[CC1Option]>, HelpText<"Disable generation of new-value jumps">;
def mnvs : Flag<["-"], "mnvs">, Group<m_hexagon_Features_Group>,
  Flags<[CC1Option]>, HelpText<"Enable generation of new-value stores">;
def mno_nvs : Flag<["-"], "mno-nvs">, Group<m_hexagon_Features_Group>,
  Flags<[CC1Option]>, HelpText<"Disable generation of new-value stores">;


// X86 feature flags
def mx87 : Flag<["-"], "mx87">, Group<m_x86_Features_Group>;
def mno_x87 : Flag<["-"], "mno-x87">, Group<m_x86_Features_Group>;
def m80387 : Flag<["-"], "m80387">, Alias<mx87>;
def mno_80387 : Flag<["-"], "mno-80387">, Alias<mno_x87>;
def mmmx : Flag<["-"], "mmmx">, Group<m_x86_Features_Group>;
def mno_mmx : Flag<["-"], "mno-mmx">, Group<m_x86_Features_Group>;
def m3dnow : Flag<["-"], "m3dnow">, Group<m_x86_Features_Group>;
def mno_3dnow : Flag<["-"], "mno-3dnow">, Group<m_x86_Features_Group>;
def m3dnowa : Flag<["-"], "m3dnowa">, Group<m_x86_Features_Group>;
def mno_3dnowa : Flag<["-"], "mno-3dnowa">, Group<m_x86_Features_Group>;
def msse : Flag<["-"], "msse">, Group<m_x86_Features_Group>;
def mno_sse : Flag<["-"], "mno-sse">, Group<m_x86_Features_Group>;
def msse2 : Flag<["-"], "msse2">, Group<m_x86_Features_Group>;
def mno_sse2 : Flag<["-"], "mno-sse2">, Group<m_x86_Features_Group>;
def msse3 : Flag<["-"], "msse3">, Group<m_x86_Features_Group>;
def mno_sse3 : Flag<["-"], "mno-sse3">, Group<m_x86_Features_Group>;
def mssse3 : Flag<["-"], "mssse3">, Group<m_x86_Features_Group>;
def mno_ssse3 : Flag<["-"], "mno-ssse3">, Group<m_x86_Features_Group>;
def msse4_1 : Flag<["-"], "msse4.1">, Group<m_x86_Features_Group>;
def mno_sse4_1 : Flag<["-"], "mno-sse4.1">, Group<m_x86_Features_Group>;
def msse4_2 : Flag<["-"], "msse4.2">, Group<m_x86_Features_Group>;
def mno_sse4_2 : Flag<["-"], "mno-sse4.2">, Group<m_x86_Features_Group>;
def msse4 : Flag<["-"], "msse4">, Alias<msse4_2>;
// -mno-sse4 turns off sse4.1 which has the effect of turning off everything
// later than 4.1. -msse4 turns on 4.2 which has the effect of turning on
// everything earlier than 4.2.
def mno_sse4 : Flag<["-"], "mno-sse4">, Alias<mno_sse4_1>;
def msse4a : Flag<["-"], "msse4a">, Group<m_x86_Features_Group>;
def mno_sse4a : Flag<["-"], "mno-sse4a">, Group<m_x86_Features_Group>;
def mavx : Flag<["-"], "mavx">, Group<m_x86_Features_Group>;
def mno_avx : Flag<["-"], "mno-avx">, Group<m_x86_Features_Group>;
def mavx2 : Flag<["-"], "mavx2">, Group<m_x86_Features_Group>;
def mno_avx2 : Flag<["-"], "mno-avx2">, Group<m_x86_Features_Group>;
def mavx512f : Flag<["-"], "mavx512f">, Group<m_x86_Features_Group>;
def mno_avx512f : Flag<["-"], "mno-avx512f">, Group<m_x86_Features_Group>;
def mavx512bf16 : Flag<["-"], "mavx512bf16">, Group<m_x86_Features_Group>;
def mno_avx512bf16 : Flag<["-"], "mno-avx512bf16">, Group<m_x86_Features_Group>;
def mavx512bitalg : Flag<["-"], "mavx512bitalg">, Group<m_x86_Features_Group>;
def mno_avx512bitalg : Flag<["-"], "mno-avx512bitalg">, Group<m_x86_Features_Group>;
def mavx512bw : Flag<["-"], "mavx512bw">, Group<m_x86_Features_Group>;
def mno_avx512bw : Flag<["-"], "mno-avx512bw">, Group<m_x86_Features_Group>;
def mavx512cd : Flag<["-"], "mavx512cd">, Group<m_x86_Features_Group>;
def mno_avx512cd : Flag<["-"], "mno-avx512cd">, Group<m_x86_Features_Group>;
def mavx512dq : Flag<["-"], "mavx512dq">, Group<m_x86_Features_Group>;
def mno_avx512dq : Flag<["-"], "mno-avx512dq">, Group<m_x86_Features_Group>;
def mavx512er : Flag<["-"], "mavx512er">, Group<m_x86_Features_Group>;
def mno_avx512er : Flag<["-"], "mno-avx512er">, Group<m_x86_Features_Group>;
def mavx512ifma : Flag<["-"], "mavx512ifma">, Group<m_x86_Features_Group>;
def mno_avx512ifma : Flag<["-"], "mno-avx512ifma">, Group<m_x86_Features_Group>;
def mavx512pf : Flag<["-"], "mavx512pf">, Group<m_x86_Features_Group>;
def mno_avx512pf : Flag<["-"], "mno-avx512pf">, Group<m_x86_Features_Group>;
def mavx512vbmi : Flag<["-"], "mavx512vbmi">, Group<m_x86_Features_Group>;
def mno_avx512vbmi : Flag<["-"], "mno-avx512vbmi">, Group<m_x86_Features_Group>;
def mavx512vbmi2 : Flag<["-"], "mavx512vbmi2">, Group<m_x86_Features_Group>;
def mno_avx512vbmi2 : Flag<["-"], "mno-avx512vbmi2">, Group<m_x86_Features_Group>;
def mavx512vl : Flag<["-"], "mavx512vl">, Group<m_x86_Features_Group>;
def mno_avx512vl : Flag<["-"], "mno-avx512vl">, Group<m_x86_Features_Group>;
def mavx512vnni : Flag<["-"], "mavx512vnni">, Group<m_x86_Features_Group>;
def mno_avx512vnni : Flag<["-"], "mno-avx512vnni">, Group<m_x86_Features_Group>;
def mavx512vpopcntdq : Flag<["-"], "mavx512vpopcntdq">, Group<m_x86_Features_Group>;
def mno_avx512vpopcntdq : Flag<["-"], "mno-avx512vpopcntdq">, Group<m_x86_Features_Group>;
def mavx512vp2intersect : Flag<["-"], "mavx512vp2intersect">, Group<m_x86_Features_Group>;
def mno_avx512vp2intersect : Flag<["-"], "mno-avx512vp2intersect">, Group<m_x86_Features_Group>;
def madx : Flag<["-"], "madx">, Group<m_x86_Features_Group>;
def mno_adx : Flag<["-"], "mno-adx">, Group<m_x86_Features_Group>;
def maes : Flag<["-"], "maes">, Group<m_x86_Features_Group>;
def mno_aes : Flag<["-"], "mno-aes">, Group<m_x86_Features_Group>;
def mbmi : Flag<["-"], "mbmi">, Group<m_x86_Features_Group>;
def mno_bmi : Flag<["-"], "mno-bmi">, Group<m_x86_Features_Group>;
def mbmi2 : Flag<["-"], "mbmi2">, Group<m_x86_Features_Group>;
def mno_bmi2 : Flag<["-"], "mno-bmi2">, Group<m_x86_Features_Group>;
def mcldemote : Flag<["-"], "mcldemote">, Group<m_x86_Features_Group>;
def mno_cldemote : Flag<["-"], "mno-cldemote">, Group<m_x86_Features_Group>;
def mclflushopt : Flag<["-"], "mclflushopt">, Group<m_x86_Features_Group>;
def mno_clflushopt : Flag<["-"], "mno-clflushopt">, Group<m_x86_Features_Group>;
def mclwb : Flag<["-"], "mclwb">, Group<m_x86_Features_Group>;
def mno_clwb : Flag<["-"], "mno-clwb">, Group<m_x86_Features_Group>;
def mwbnoinvd : Flag<["-"], "mwbnoinvd">, Group<m_x86_Features_Group>;
def mno_wbnoinvd : Flag<["-"], "mno-wbnoinvd">, Group<m_x86_Features_Group>;
def mclzero : Flag<["-"], "mclzero">, Group<m_x86_Features_Group>;
def mno_clzero : Flag<["-"], "mno-clzero">, Group<m_x86_Features_Group>;
def mcx16 : Flag<["-"], "mcx16">, Group<m_x86_Features_Group>;
def mno_cx16 : Flag<["-"], "mno-cx16">, Group<m_x86_Features_Group>;
def menqcmd : Flag<["-"], "menqcmd">, Group<m_x86_Features_Group>;
def mno_enqcmd : Flag<["-"], "mno-enqcmd">, Group<m_x86_Features_Group>;
def mf16c : Flag<["-"], "mf16c">, Group<m_x86_Features_Group>;
def mno_f16c : Flag<["-"], "mno-f16c">, Group<m_x86_Features_Group>;
def mfma : Flag<["-"], "mfma">, Group<m_x86_Features_Group>;
def mno_fma : Flag<["-"], "mno-fma">, Group<m_x86_Features_Group>;
def mfma4 : Flag<["-"], "mfma4">, Group<m_x86_Features_Group>;
def mno_fma4 : Flag<["-"], "mno-fma4">, Group<m_x86_Features_Group>;
def mfsgsbase : Flag<["-"], "mfsgsbase">, Group<m_x86_Features_Group>;
def mno_fsgsbase : Flag<["-"], "mno-fsgsbase">, Group<m_x86_Features_Group>;
def mfxsr : Flag<["-"], "mfxsr">, Group<m_x86_Features_Group>;
def mno_fxsr : Flag<["-"], "mno-fxsr">, Group<m_x86_Features_Group>;
def minvpcid : Flag<["-"], "minvpcid">, Group<m_x86_Features_Group>;
def mno_invpcid : Flag<["-"], "mno-invpcid">, Group<m_x86_Features_Group>;
def mgfni : Flag<["-"], "mgfni">, Group<m_x86_Features_Group>;
def mno_gfni : Flag<["-"], "mno-gfni">, Group<m_x86_Features_Group>;
def mlwp : Flag<["-"], "mlwp">, Group<m_x86_Features_Group>;
def mno_lwp : Flag<["-"], "mno-lwp">, Group<m_x86_Features_Group>;
def mlzcnt : Flag<["-"], "mlzcnt">, Group<m_x86_Features_Group>;
def mno_lzcnt : Flag<["-"], "mno-lzcnt">, Group<m_x86_Features_Group>;
def mmovbe : Flag<["-"], "mmovbe">, Group<m_x86_Features_Group>;
def mno_movbe : Flag<["-"], "mno-movbe">, Group<m_x86_Features_Group>;
def mmovdiri : Flag<["-"], "mmovdiri">, Group<m_x86_Features_Group>;
def mno_movdiri : Flag<["-"], "mno-movdiri">, Group<m_x86_Features_Group>;
def mmovdir64b : Flag<["-"], "mmovdir64b">, Group<m_x86_Features_Group>;
def mno_movdir64b : Flag<["-"], "mno-movdir64b">, Group<m_x86_Features_Group>;
def mmwaitx : Flag<["-"], "mmwaitx">, Group<m_x86_Features_Group>;
def mno_mwaitx : Flag<["-"], "mno-mwaitx">, Group<m_x86_Features_Group>;
def mpku : Flag<["-"], "mpku">, Group<m_x86_Features_Group>;
def mno_pku : Flag<["-"], "mno-pku">, Group<m_x86_Features_Group>;
def mpclmul : Flag<["-"], "mpclmul">, Group<m_x86_Features_Group>;
def mno_pclmul : Flag<["-"], "mno-pclmul">, Group<m_x86_Features_Group>;
def mpconfig : Flag<["-"], "mpconfig">, Group<m_x86_Features_Group>;
def mno_pconfig : Flag<["-"], "mno-pconfig">, Group<m_x86_Features_Group>;
def mpopcnt : Flag<["-"], "mpopcnt">, Group<m_x86_Features_Group>;
def mno_popcnt : Flag<["-"], "mno-popcnt">, Group<m_x86_Features_Group>;
def mprefetchwt1 : Flag<["-"], "mprefetchwt1">, Group<m_x86_Features_Group>;
def mno_prefetchwt1 : Flag<["-"], "mno-prefetchwt1">, Group<m_x86_Features_Group>;
def mprfchw : Flag<["-"], "mprfchw">, Group<m_x86_Features_Group>;
def mno_prfchw : Flag<["-"], "mno-prfchw">, Group<m_x86_Features_Group>;
def mptwrite : Flag<["-"], "mptwrite">, Group<m_x86_Features_Group>;
def mno_ptwrite : Flag<["-"], "mno-ptwrite">, Group<m_x86_Features_Group>;
def mrdpid : Flag<["-"], "mrdpid">, Group<m_x86_Features_Group>;
def mno_rdpid : Flag<["-"], "mno-rdpid">, Group<m_x86_Features_Group>;
def mrdrnd : Flag<["-"], "mrdrnd">, Group<m_x86_Features_Group>;
def mno_rdrnd : Flag<["-"], "mno-rdrnd">, Group<m_x86_Features_Group>;
def mrtm : Flag<["-"], "mrtm">, Group<m_x86_Features_Group>;
def mno_rtm : Flag<["-"], "mno-rtm">, Group<m_x86_Features_Group>;
def mrdseed : Flag<["-"], "mrdseed">, Group<m_x86_Features_Group>;
def mno_rdseed : Flag<["-"], "mno-rdseed">, Group<m_x86_Features_Group>;
def msahf : Flag<["-"], "msahf">, Group<m_x86_Features_Group>;
def mno_sahf : Flag<["-"], "mno-sahf">, Group<m_x86_Features_Group>;
def mserialize : Flag<["-"], "mserialize">, Group<m_x86_Features_Group>;
def mno_serialize : Flag<["-"], "mno-serialize">, Group<m_x86_Features_Group>;
def msgx : Flag<["-"], "msgx">, Group<m_x86_Features_Group>;
def mno_sgx : Flag<["-"], "mno-sgx">, Group<m_x86_Features_Group>;
def msha : Flag<["-"], "msha">, Group<m_x86_Features_Group>;
def mno_sha : Flag<["-"], "mno-sha">, Group<m_x86_Features_Group>;
def mtbm : Flag<["-"], "mtbm">, Group<m_x86_Features_Group>;
def mno_tbm : Flag<["-"], "mno-tbm">, Group<m_x86_Features_Group>;
def mtsxldtrk : Flag<["-"], "mtsxldtrk">, Group<m_x86_Features_Group>;
def mno_tsxldtrk : Flag<["-"], "mno-tsxldtrk">, Group<m_x86_Features_Group>;
def mvaes : Flag<["-"], "mvaes">, Group<m_x86_Features_Group>;
def mno_vaes : Flag<["-"], "mno-vaes">, Group<m_x86_Features_Group>;
def mvpclmulqdq : Flag<["-"], "mvpclmulqdq">, Group<m_x86_Features_Group>;
def mno_vpclmulqdq : Flag<["-"], "mno-vpclmulqdq">, Group<m_x86_Features_Group>;
def mwaitpkg : Flag<["-"], "mwaitpkg">, Group<m_x86_Features_Group>;
def mno_waitpkg : Flag<["-"], "mno-waitpkg">, Group<m_x86_Features_Group>;
def mxop : Flag<["-"], "mxop">, Group<m_x86_Features_Group>;
def mno_xop : Flag<["-"], "mno-xop">, Group<m_x86_Features_Group>;
def mxsave : Flag<["-"], "mxsave">, Group<m_x86_Features_Group>;
def mno_xsave : Flag<["-"], "mno-xsave">, Group<m_x86_Features_Group>;
def mxsavec : Flag<["-"], "mxsavec">, Group<m_x86_Features_Group>;
def mno_xsavec : Flag<["-"], "mno-xsavec">, Group<m_x86_Features_Group>;
def mxsaveopt : Flag<["-"], "mxsaveopt">, Group<m_x86_Features_Group>;
def mno_xsaveopt : Flag<["-"], "mno-xsaveopt">, Group<m_x86_Features_Group>;
def mxsaves : Flag<["-"], "mxsaves">, Group<m_x86_Features_Group>;
def mno_xsaves : Flag<["-"], "mno-xsaves">, Group<m_x86_Features_Group>;
def mshstk : Flag<["-"], "mshstk">, Group<m_x86_Features_Group>;
def mno_shstk : Flag<["-"], "mno-shstk">, Group<m_x86_Features_Group>;
def mretpoline_external_thunk : Flag<["-"], "mretpoline-external-thunk">, Group<m_x86_Features_Group>;
def mno_retpoline_external_thunk : Flag<["-"], "mno-retpoline-external-thunk">, Group<m_x86_Features_Group>;
def mvzeroupper : Flag<["-"], "mvzeroupper">, Group<m_x86_Features_Group>;
def mno_vzeroupper : Flag<["-"], "mno-vzeroupper">, Group<m_x86_Features_Group>;

// These are legacy user-facing driver-level option spellings. They are always
// aliases for options that are spelled using the more common Unix / GNU flag
// style of double-dash and equals-joined flags.
def gcc_toolchain_legacy_spelling : Separate<["-"], "gcc-toolchain">, Alias<gcc_toolchain>;
def target_legacy_spelling : Separate<["-"], "target">, Alias<target>;

// Special internal option to handle -Xlinker --no-demangle.
def Z_Xlinker__no_demangle : Flag<["-"], "Z-Xlinker-no-demangle">,
    Flags<[Unsupported, NoArgumentUnused]>;

// Special internal option to allow forwarding arbitrary arguments to linker.
def Zlinker_input : Separate<["-"], "Zlinker-input">,
    Flags<[Unsupported, NoArgumentUnused]>;

// Reserved library options.
def Z_reserved_lib_stdcxx : Flag<["-"], "Z-reserved-lib-stdc++">,
    Flags<[LinkerInput, NoArgumentUnused, Unsupported]>, Group<reserved_lib_Group>;
def Z_reserved_lib_cckext : Flag<["-"], "Z-reserved-lib-cckext">,
    Flags<[LinkerInput, NoArgumentUnused, Unsupported]>, Group<reserved_lib_Group>;

// Ignored options
// FIXME: multiclasess produce suffixes, not prefixes. This is fine for now
// since it is only used in ignored options.
multiclass BooleanFFlag<string name> {
  def _f : Flag<["-"], "f"#name>;
  def _fno : Flag<["-"], "fno-"#name>;
}

defm : BooleanFFlag<"keep-inline-functions">, Group<clang_ignored_gcc_optimization_f_Group>;

def fprofile_dir : Joined<["-"], "fprofile-dir=">, Group<f_Group>;

def fuse_ld_EQ : Joined<["-"], "fuse-ld=">, Group<f_Group>, Flags<[CoreOption]>;

defm align_labels : BooleanFFlag<"align-labels">, Group<clang_ignored_gcc_optimization_f_Group>;
def falign_labels_EQ : Joined<["-"], "falign-labels=">, Group<clang_ignored_gcc_optimization_f_Group>;
defm align_loops : BooleanFFlag<"align-loops">, Group<clang_ignored_gcc_optimization_f_Group>;
def falign_loops_EQ : Joined<["-"], "falign-loops=">, Group<clang_ignored_gcc_optimization_f_Group>;
defm align_jumps : BooleanFFlag<"align-jumps">, Group<clang_ignored_gcc_optimization_f_Group>;
def falign_jumps_EQ : Joined<["-"], "falign-jumps=">, Group<clang_ignored_gcc_optimization_f_Group>;

// FIXME: This option should be supported and wired up to our diognostics, but
// ignore it for now to avoid breaking builds that use it.
def fdiagnostics_show_location_EQ : Joined<["-"], "fdiagnostics-show-location=">, Group<clang_ignored_f_Group>;

defm fcheck_new : BooleanFFlag<"check-new">, Group<clang_ignored_f_Group>;
defm caller_saves : BooleanFFlag<"caller-saves">, Group<clang_ignored_gcc_optimization_f_Group>;
defm reorder_blocks : BooleanFFlag<"reorder-blocks">, Group<clang_ignored_gcc_optimization_f_Group>;
defm eliminate_unused_debug_types : BooleanFFlag<"eliminate-unused-debug-types">, Group<clang_ignored_f_Group>;
defm branch_count_reg : BooleanFFlag<"branch-count-reg">, Group<clang_ignored_gcc_optimization_f_Group>;
defm default_inline : BooleanFFlag<"default-inline">, Group<clang_ignored_gcc_optimization_f_Group>;
defm fat_lto_objects : BooleanFFlag<"fat-lto-objects">, Group<clang_ignored_gcc_optimization_f_Group>;
defm float_store : BooleanFFlag<"float-store">, Group<clang_ignored_gcc_optimization_f_Group>;
defm friend_injection : BooleanFFlag<"friend-injection">, Group<clang_ignored_f_Group>;
defm function_attribute_list : BooleanFFlag<"function-attribute-list">, Group<clang_ignored_f_Group>;
defm gcse : BooleanFFlag<"gcse">, Group<clang_ignored_gcc_optimization_f_Group>;
defm gcse_after_reload: BooleanFFlag<"gcse-after-reload">, Group<clang_ignored_gcc_optimization_f_Group>;
defm gcse_las: BooleanFFlag<"gcse-las">, Group<clang_ignored_gcc_optimization_f_Group>;
defm gcse_sm: BooleanFFlag<"gcse-sm">, Group<clang_ignored_gcc_optimization_f_Group>;
defm gnu : BooleanFFlag<"gnu">, Group<clang_ignored_f_Group>;
defm implicit_templates : BooleanFFlag<"implicit-templates">, Group<clang_ignored_f_Group>;
defm implement_inlines : BooleanFFlag<"implement-inlines">, Group<clang_ignored_f_Group>;
defm merge_constants : BooleanFFlag<"merge-constants">, Group<clang_ignored_gcc_optimization_f_Group>;
defm modulo_sched : BooleanFFlag<"modulo-sched">, Group<clang_ignored_gcc_optimization_f_Group>;
defm modulo_sched_allow_regmoves : BooleanFFlag<"modulo-sched-allow-regmoves">,
    Group<clang_ignored_gcc_optimization_f_Group>;
defm inline_functions_called_once : BooleanFFlag<"inline-functions-called-once">,
    Group<clang_ignored_gcc_optimization_f_Group>;
def finline_limit_EQ : Joined<["-"], "finline-limit=">, Group<clang_ignored_gcc_optimization_f_Group>;
defm finline_limit : BooleanFFlag<"inline-limit">, Group<clang_ignored_gcc_optimization_f_Group>;
defm inline_small_functions : BooleanFFlag<"inline-small-functions">,
    Group<clang_ignored_gcc_optimization_f_Group>;
defm ipa_cp : BooleanFFlag<"ipa-cp">,
    Group<clang_ignored_gcc_optimization_f_Group>;
defm ivopts : BooleanFFlag<"ivopts">, Group<clang_ignored_gcc_optimization_f_Group>;
def fsemantic_interposition : Flag<["-"], "fsemantic-interposition">, Group<f_Group>, Flags<[CC1Option]>;
def fno_semantic_interposition: Flag<["-"], "fno-semantic-interposition">, Group<f_Group>;
defm non_call_exceptions : BooleanFFlag<"non-call-exceptions">, Group<clang_ignored_f_Group>;
defm peel_loops : BooleanFFlag<"peel-loops">, Group<clang_ignored_gcc_optimization_f_Group>;
defm permissive : BooleanFFlag<"permissive">, Group<clang_ignored_f_Group>;
defm prefetch_loop_arrays : BooleanFFlag<"prefetch-loop-arrays">, Group<clang_ignored_gcc_optimization_f_Group>;
defm printf : BooleanFFlag<"printf">, Group<clang_ignored_f_Group>;
defm profile : BooleanFFlag<"profile">, Group<clang_ignored_f_Group>;
defm profile_correction : BooleanFFlag<"profile-correction">, Group<clang_ignored_gcc_optimization_f_Group>;
defm profile_generate_sampling : BooleanFFlag<"profile-generate-sampling">, Group<clang_ignored_f_Group>;
defm profile_reusedist : BooleanFFlag<"profile-reusedist">, Group<clang_ignored_f_Group>;
defm profile_values : BooleanFFlag<"profile-values">, Group<clang_ignored_gcc_optimization_f_Group>;
defm regs_graph : BooleanFFlag<"regs-graph">, Group<clang_ignored_f_Group>;
defm rename_registers : BooleanFFlag<"rename-registers">, Group<clang_ignored_gcc_optimization_f_Group>;
defm ripa : BooleanFFlag<"ripa">, Group<clang_ignored_f_Group>;
defm schedule_insns : BooleanFFlag<"schedule-insns">, Group<clang_ignored_gcc_optimization_f_Group>;
defm schedule_insns2 : BooleanFFlag<"schedule-insns2">, Group<clang_ignored_gcc_optimization_f_Group>;
defm see : BooleanFFlag<"see">, Group<clang_ignored_f_Group>;
defm signaling_nans : BooleanFFlag<"signaling-nans">, Group<clang_ignored_gcc_optimization_f_Group>;
defm single_precision_constant : BooleanFFlag<"single-precision-constant">,
    Group<clang_ignored_gcc_optimization_f_Group>;
defm spec_constr_count : BooleanFFlag<"spec-constr-count">, Group<clang_ignored_f_Group>;
defm stack_check : BooleanFFlag<"stack-check">, Group<clang_ignored_f_Group>;
defm strength_reduce :
    BooleanFFlag<"strength-reduce">, Group<clang_ignored_gcc_optimization_f_Group>;
defm tls_model : BooleanFFlag<"tls-model">, Group<clang_ignored_f_Group>;
defm tracer : BooleanFFlag<"tracer">, Group<clang_ignored_gcc_optimization_f_Group>;
defm tree_dce : BooleanFFlag<"tree-dce">, Group<clang_ignored_gcc_optimization_f_Group>;
defm tree_salias : BooleanFFlag<"tree-salias">, Group<clang_ignored_f_Group>;
defm tree_ter : BooleanFFlag<"tree-ter">, Group<clang_ignored_gcc_optimization_f_Group>;
defm tree_vectorizer_verbose : BooleanFFlag<"tree-vectorizer-verbose">, Group<clang_ignored_f_Group>;
defm tree_vrp : BooleanFFlag<"tree-vrp">, Group<clang_ignored_gcc_optimization_f_Group>;
defm unroll_all_loops : BooleanFFlag<"unroll-all-loops">, Group<clang_ignored_gcc_optimization_f_Group>;
defm unsafe_loop_optimizations : BooleanFFlag<"unsafe-loop-optimizations">,
    Group<clang_ignored_gcc_optimization_f_Group>;
defm unswitch_loops : BooleanFFlag<"unswitch-loops">, Group<clang_ignored_gcc_optimization_f_Group>;
defm use_linker_plugin : BooleanFFlag<"use-linker-plugin">, Group<clang_ignored_gcc_optimization_f_Group>;
defm vect_cost_model : BooleanFFlag<"vect-cost-model">, Group<clang_ignored_gcc_optimization_f_Group>;
defm variable_expansion_in_unroller : BooleanFFlag<"variable-expansion-in-unroller">,
    Group<clang_ignored_gcc_optimization_f_Group>;
defm web : BooleanFFlag<"web">, Group<clang_ignored_gcc_optimization_f_Group>;
defm whole_program : BooleanFFlag<"whole-program">, Group<clang_ignored_gcc_optimization_f_Group>;
defm devirtualize : BooleanFFlag<"devirtualize">, Group<clang_ignored_gcc_optimization_f_Group>;
defm devirtualize_speculatively : BooleanFFlag<"devirtualize-speculatively">,
    Group<clang_ignored_gcc_optimization_f_Group>;

// Generic gfortran options.
def A_DASH : Joined<["-"], "A-">, Group<gfortran_Group>;
def J : JoinedOrSeparate<["-"], "J">, Flags<[RenderJoined]>, Group<gfortran_Group>;
def cpp : Flag<["-"], "cpp">, Group<gfortran_Group>;
def nocpp : Flag<["-"], "nocpp">, Group<gfortran_Group>;
def static_libgfortran : Flag<["-"], "static-libgfortran">, Group<gfortran_Group>;

// "f" options with values for gfortran.
def fblas_matmul_limit_EQ : Joined<["-"], "fblas-matmul-limit=">, Group<gfortran_Group>;
def fcheck_EQ : Joined<["-"], "fcheck=">, Group<gfortran_Group>;
def fcoarray_EQ : Joined<["-"], "fcoarray=">, Group<gfortran_Group>;
def fconvert_EQ : Joined<["-"], "fconvert=">, Group<gfortran_Group>;
def ffixed_line_length_VALUE : Joined<["-"], "ffixed-line-length-">, Group<gfortran_Group>;
def ffpe_trap_EQ : Joined<["-"], "ffpe-trap=">, Group<gfortran_Group>;
def ffree_line_length_VALUE : Joined<["-"], "ffree-line-length-">, Group<gfortran_Group>;
def finit_character_EQ : Joined<["-"], "finit-character=">, Group<gfortran_Group>;
def finit_integer_EQ : Joined<["-"], "finit-integer=">, Group<gfortran_Group>;
def finit_logical_EQ : Joined<["-"], "finit-logical=">, Group<gfortran_Group>;
def finit_real_EQ : Joined<["-"], "finit-real=">, Group<gfortran_Group>;
def fmax_array_constructor_EQ : Joined<["-"], "fmax-array-constructor=">, Group<gfortran_Group>;
def fmax_errors_EQ : Joined<["-"], "fmax-errors=">, Group<gfortran_Group>;
def fmax_stack_var_size_EQ : Joined<["-"], "fmax-stack-var-size=">, Group<gfortran_Group>;
def fmax_subrecord_length_EQ : Joined<["-"], "fmax-subrecord-length=">, Group<gfortran_Group>;
def frecord_marker_EQ : Joined<["-"], "frecord-marker=">, Group<gfortran_Group>;

// "f" flags for gfortran.
defm aggressive_function_elimination : BooleanFFlag<"aggressive-function-elimination">, Group<gfortran_Group>;
defm align_commons : BooleanFFlag<"align-commons">, Group<gfortran_Group>;
defm all_intrinsics : BooleanFFlag<"all-intrinsics">, Group<gfortran_Group>;
defm automatic : BooleanFFlag<"automatic">, Group<gfortran_Group>;
defm backslash : BooleanFFlag<"backslash">, Group<gfortran_Group>;
defm backtrace : BooleanFFlag<"backtrace">, Group<gfortran_Group>;
defm bounds_check : BooleanFFlag<"bounds-check">, Group<gfortran_Group>;
defm check_array_temporaries : BooleanFFlag<"check-array-temporaries">, Group<gfortran_Group>;
defm cray_pointer : BooleanFFlag<"cray-pointer">, Group<gfortran_Group>;
defm d_lines_as_code : BooleanFFlag<"d-lines-as-code">, Group<gfortran_Group>;
defm d_lines_as_comments : BooleanFFlag<"d-lines-as-comments">, Group<gfortran_Group>;
defm default_double_8 : BooleanFFlag<"default-double-8">, Group<gfortran_Group>;
defm default_integer_8 : BooleanFFlag<"default-integer-8">, Group<gfortran_Group>;
defm default_real_8 : BooleanFFlag<"default-real-8">, Group<gfortran_Group>;
defm dollar_ok : BooleanFFlag<"dollar-ok">, Group<gfortran_Group>;
defm dump_fortran_optimized : BooleanFFlag<"dump-fortran-optimized">, Group<gfortran_Group>;
defm dump_fortran_original : BooleanFFlag<"dump-fortran-original">, Group<gfortran_Group>;
defm dump_parse_tree : BooleanFFlag<"dump-parse-tree">, Group<gfortran_Group>;
defm external_blas : BooleanFFlag<"external-blas">, Group<gfortran_Group>;
defm f2c : BooleanFFlag<"f2c">, Group<gfortran_Group>;
defm fixed_form : BooleanFFlag<"fixed-form">, Group<gfortran_Group>;
defm free_form : BooleanFFlag<"free-form">, Group<gfortran_Group>;
defm frontend_optimize : BooleanFFlag<"frontend-optimize">, Group<gfortran_Group>;
defm implicit_none : BooleanFFlag<"implicit-none">, Group<gfortran_Group>;
defm init_local_zero : BooleanFFlag<"init-local-zero">, Group<gfortran_Group>;
defm integer_4_integer_8 : BooleanFFlag<"integer-4-integer-8">, Group<gfortran_Group>;
defm intrinsic_modules_path : BooleanFFlag<"intrinsic-modules-path">, Group<gfortran_Group>;
defm max_identifier_length : BooleanFFlag<"max-identifier-length">, Group<gfortran_Group>;
defm module_private : BooleanFFlag<"module-private">, Group<gfortran_Group>;
defm pack_derived : BooleanFFlag<"pack-derived">, Group<gfortran_Group>;
defm protect_parens : BooleanFFlag<"protect-parens">, Group<gfortran_Group>;
defm range_check : BooleanFFlag<"range-check">, Group<gfortran_Group>;
defm real_4_real_10 : BooleanFFlag<"real-4-real-10">, Group<gfortran_Group>;
defm real_4_real_16 : BooleanFFlag<"real-4-real-16">, Group<gfortran_Group>;
defm real_4_real_8 : BooleanFFlag<"real-4-real-8">, Group<gfortran_Group>;
defm real_8_real_10 : BooleanFFlag<"real-8-real-10">, Group<gfortran_Group>;
defm real_8_real_16 : BooleanFFlag<"real-8-real-16">, Group<gfortran_Group>;
defm real_8_real_4 : BooleanFFlag<"real-8-real-4">, Group<gfortran_Group>;
defm realloc_lhs : BooleanFFlag<"realloc-lhs">, Group<gfortran_Group>;
defm recursive : BooleanFFlag<"recursive">, Group<gfortran_Group>;
defm repack_arrays : BooleanFFlag<"repack-arrays">, Group<gfortran_Group>;
defm second_underscore : BooleanFFlag<"second-underscore">, Group<gfortran_Group>;
defm sign_zero : BooleanFFlag<"sign-zero">, Group<gfortran_Group>;
defm stack_arrays : BooleanFFlag<"stack-arrays">, Group<gfortran_Group>;
defm underscoring : BooleanFFlag<"underscoring">, Group<gfortran_Group>;
defm whole_file : BooleanFFlag<"whole-file">, Group<gfortran_Group>;

// C++ SYCL options
def fsycl : Flag<["-"], "fsycl">, Group<sycl_Group>, Flags<[CC1Option, CoreOption]>,
  HelpText<"Enable SYCL kernels compilation for device">;
def fno_sycl : Flag<["-"], "fno-sycl">, Group<sycl_Group>, Flags<[CoreOption]>,
  HelpText<"Disable SYCL kernels compilation for device">;
def sycl_std_EQ : Joined<["-"], "sycl-std=">, Group<sycl_Group>, Flags<[CC1Option, NoArgumentUnused, CoreOption]>,
  HelpText<"SYCL language standard to compile for.">, Values<"2017, 121, 1.2.1, sycl-1.2.1">;

include "CC1Options.td"

include "CLCompatOptions.td"<|MERGE_RESOLUTION|>--- conflicted
+++ resolved
@@ -2036,7 +2036,6 @@
 def fno_strict_return : Flag<["-"], "fno-strict-return">, Group<f_Group>,
   Flags<[CC1Option]>;
 
-<<<<<<< HEAD
 let Group = f_Group in {
   let Flags = [CC1Option] in {
     def fptrauth_intrinsics : Flag<["-"], "fptrauth-intrinsics">,
@@ -2059,11 +2058,10 @@
   def fno_ptrauth_auth_traps : Flag<["-"], "fno-ptrauth-auth-traps">;
   def fno_ptrauth_soft : Flag<["-"], "fno-ptrauth-soft">;
 }
-=======
+
 def fenable_matrix : Flag<["-"], "fenable-matrix">, Group<f_Group>,
     Flags<[CC1Option]>,
     HelpText<"Enable matrix data type and related builtin functions">;
->>>>>>> 10658691
 
 def fallow_editor_placeholders : Flag<["-"], "fallow-editor-placeholders">,
   Group<f_Group>, Flags<[CC1Option]>,
