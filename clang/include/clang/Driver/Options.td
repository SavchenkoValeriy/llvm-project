//===--- Options.td - Options for clang -----------------------------------===//
//
// Part of the LLVM Project, under the Apache License v2.0 with LLVM Exceptions.
// See https://llvm.org/LICENSE.txt for license information.
// SPDX-License-Identifier: Apache-2.0 WITH LLVM-exception
//
//===----------------------------------------------------------------------===//
//
//  This file defines the options accepted by clang.
//
//===----------------------------------------------------------------------===//

// Include the common option parsing interfaces.
include "llvm/Option/OptParser.td"

/////////
// Flags

// DriverOption - The option is a "driver" option, and should not be forwarded
// to other tools.
def DriverOption : OptionFlag;

// LinkerInput - The option is a linker input.
def LinkerInput : OptionFlag;

// NoArgumentUnused - Don't report argument unused warnings for this option; this
// is useful for options like -static or -dynamic which a user may always end up
// passing, even if the platform defaults to (or only supports) that option.
def NoArgumentUnused : OptionFlag;

// Unsupported - The option is unsupported, and the driver will reject command
// lines that use it.
def Unsupported : OptionFlag;

// Ignored - The option is unsupported, and the driver will silently ignore it.
def Ignored : OptionFlag;

// CoreOption - This is considered a "core" Clang option, available in both
// clang and clang-cl modes.
def CoreOption : OptionFlag;

// CLOption - This is a cl.exe compatibility option. Options with this flag
// are made available when the driver is running in CL compatibility mode.
def CLOption : OptionFlag;

// CC1Option - This option should be accepted by clang -cc1.
def CC1Option : OptionFlag;

// CC1AsOption - This option should be accepted by clang -cc1as.
def CC1AsOption : OptionFlag;

// NoDriverOption - This option should not be accepted by the driver.
def NoDriverOption : OptionFlag;

// If an option affects linking, but has a primary group (so Link_Group cannot
// be used), add this flag.
def LinkOption : OptionFlag;

// FlangOption - This is considered a "core" Flang option, available in
// flang mode.
def FlangOption : OptionFlag;

// FC1Option - This option should be accepted by flang -fc1.
def FC1Option : OptionFlag;

// A short name to show in documentation. The name will be interpreted as rST.
class DocName<string name> { string DocName = name; }

// A brief description to show in documentation, interpreted as rST.
class DocBrief<code descr> { code DocBrief = descr; }

// Indicates that this group should be flattened into its parent when generating
// documentation.
class DocFlatten { bit DocFlatten = 1; }

// Indicates that this warning is ignored, but accepted with a warning for
// GCC compatibility.
class IgnoredGCCCompat : Flags<[HelpHidden]> {}

/////////
// Groups

def Action_Group : OptionGroup<"<action group>">, DocName<"Actions">,
                   DocBrief<[{The action to perform on the input.}]>;

// Meta-group for options which are only used for compilation,
// and not linking etc.
def CompileOnly_Group : OptionGroup<"<CompileOnly group>">,
                        DocName<"Compilation flags">, DocBrief<[{
Flags controlling the behavior of Clang during compilation. These flags have
no effect during actions that do not perform compilation.}]>;

def Preprocessor_Group : OptionGroup<"<Preprocessor group>">,
                         Group<CompileOnly_Group>,
                         DocName<"Preprocessor flags">, DocBrief<[{
Flags controlling the behavior of the Clang preprocessor.}]>;

def IncludePath_Group : OptionGroup<"<I/i group>">, Group<Preprocessor_Group>,
                        DocName<"Include path management">,
                        DocBrief<[{
Flags controlling how ``#include``\s are resolved to files.}]>;

def I_Group : OptionGroup<"<I group>">, Group<IncludePath_Group>, DocFlatten;
def i_Group : OptionGroup<"<i group>">, Group<IncludePath_Group>, DocFlatten;
def clang_i_Group : OptionGroup<"<clang i group>">, Group<i_Group>, DocFlatten;

def M_Group : OptionGroup<"<M group>">, Group<Preprocessor_Group>,
              DocName<"Dependency file generation">, DocBrief<[{
Flags controlling generation of a dependency file for ``make``-like build
systems.}]>;

def d_Group : OptionGroup<"<d group>">, Group<Preprocessor_Group>,
              DocName<"Dumping preprocessor state">, DocBrief<[{
Flags allowing the state of the preprocessor to be dumped in various ways.}]>;

def Diag_Group : OptionGroup<"<W/R group>">, Group<CompileOnly_Group>,
                 DocName<"Diagnostic flags">, DocBrief<[{
Flags controlling which warnings, errors, and remarks Clang will generate.
See the :doc:`full list of warning and remark flags <DiagnosticsReference>`.}]>;

def R_Group : OptionGroup<"<R group>">, Group<Diag_Group>, DocFlatten;
def R_value_Group : OptionGroup<"<R (with value) group>">, Group<R_Group>,
                    DocFlatten;
def W_Group : OptionGroup<"<W group>">, Group<Diag_Group>, DocFlatten;
def W_value_Group : OptionGroup<"<W (with value) group>">, Group<W_Group>,
                    DocFlatten;

def f_Group : OptionGroup<"<f group>">, Group<CompileOnly_Group>,
              DocName<"Target-independent compilation options">;

def f_clang_Group : OptionGroup<"<f (clang-only) group>">,
                    Group<CompileOnly_Group>, DocFlatten;
def pedantic_Group : OptionGroup<"<pedantic group>">, Group<f_Group>,
                     DocFlatten;
def opencl_Group : OptionGroup<"<opencl group>">, Group<f_Group>,
                   DocName<"OpenCL flags">;

def sycl_Group : OptionGroup<"<SYCL group>">, Group<f_Group>,
                 DocName<"SYCL flags">;

def m_Group : OptionGroup<"<m group>">, Group<CompileOnly_Group>,
              DocName<"Target-dependent compilation options">;

// Feature groups - these take command line options that correspond directly to
// target specific features and can be translated directly from command line
// options.
def m_aarch64_Features_Group : OptionGroup<"<aarch64 features group>">,
                               Group<m_Group>, DocName<"AARCH64">;
def m_amdgpu_Features_Group : OptionGroup<"<amdgpu features group>">,
                              Group<m_Group>, DocName<"AMDGPU">;
def m_arm_Features_Group : OptionGroup<"<arm features group>">,
                           Group<m_Group>, DocName<"ARM">;
def m_hexagon_Features_Group : OptionGroup<"<hexagon features group>">,
                               Group<m_Group>, DocName<"Hexagon">;
// The features added by this group will not be added to target features.
// These are explicitly handled.
def m_hexagon_Features_HVX_Group : OptionGroup<"<hexagon features group>">,
                                   Group<m_Group>, DocName<"Hexagon">;
def m_mips_Features_Group : OptionGroup<"<mips features group>">,
                            Group<m_Group>, DocName<"MIPS">;
def m_ppc_Features_Group : OptionGroup<"<ppc features group>">,
                           Group<m_Group>, DocName<"PowerPC">;
def m_wasm_Features_Group : OptionGroup<"<wasm features group>">,
                            Group<m_Group>, DocName<"WebAssembly">;
// The features added by this group will not be added to target features.
// These are explicitly handled.
def m_wasm_Features_Driver_Group : OptionGroup<"<wasm driver features group>">,
                                   Group<m_Group>, DocName<"WebAssembly Driver">;
def m_x86_Features_Group : OptionGroup<"<x86 features group>">,
                           Group<m_Group>, Flags<[CoreOption]>, DocName<"X86">;
def m_riscv_Features_Group : OptionGroup<"<riscv features group>">,
                             Group<m_Group>, DocName<"RISCV">;

def m_libc_Group : OptionGroup<"<m libc group>">, Group<m_mips_Features_Group>,
                   Flags<[HelpHidden]>;

def O_Group : OptionGroup<"<O group>">, Group<CompileOnly_Group>,
              DocName<"Optimization level">, DocBrief<[{
Flags controlling how much optimization should be performed.}]>;

def DebugInfo_Group : OptionGroup<"<g group>">, Group<CompileOnly_Group>,
                      DocName<"Debug information generation">, DocBrief<[{
Flags controlling how much and what kind of debug information should be
generated.}]>;

def g_Group : OptionGroup<"<g group>">, Group<DebugInfo_Group>,
              DocName<"Kind and level of debug information">;
def gN_Group : OptionGroup<"<gN group>">, Group<g_Group>,
               DocName<"Debug level">;
def ggdbN_Group : OptionGroup<"<ggdbN group>">, Group<gN_Group>, DocFlatten;
def gTune_Group : OptionGroup<"<gTune group>">, Group<g_Group>,
                  DocName<"Debugger to tune debug information for">;
def g_flags_Group : OptionGroup<"<g flags group>">, Group<DebugInfo_Group>,
                    DocName<"Debug information flags">;

def StaticAnalyzer_Group : OptionGroup<"<Static analyzer group>">,
                           DocName<"Static analyzer flags">, DocBrief<[{
Flags controlling the behavior of the Clang Static Analyzer.}]>;

// gfortran options that we recognize in the driver and pass along when
// invoking GCC to compile Fortran code.
def gfortran_Group : OptionGroup<"<gfortran group>">,
                     DocName<"Fortran compilation flags">, DocBrief<[{
Flags that will be passed onto the ``gfortran`` compiler when Clang is given
a Fortran input.}]>;

def Link_Group : OptionGroup<"<T/e/s/t/u group>">, DocName<"Linker flags">,
                 DocBrief<[{Flags that are passed on to the linker}]>;
def T_Group : OptionGroup<"<T group>">, Group<Link_Group>, DocFlatten;
def u_Group : OptionGroup<"<u group>">, Group<Link_Group>, DocFlatten;

def reserved_lib_Group : OptionGroup<"<reserved libs group>">,
                         Flags<[Unsupported]>;

// Temporary groups for clang options which we know we don't support,
// but don't want to verbosely warn the user about.
def clang_ignored_f_Group : OptionGroup<"<clang ignored f group>">,
  Group<f_Group>, Flags<[Ignored]>;
def clang_ignored_m_Group : OptionGroup<"<clang ignored m group>">,
  Group<m_Group>, Flags<[Ignored]>;

// Group for clang options in the process of deprecation.
// Please include the version that deprecated the flag as comment to allow
// easier garbage collection.
def clang_ignored_legacy_options_Group : OptionGroup<"<clang legacy flags>">,
  Group<f_Group>, Flags<[Ignored]>;

// Retired with clang-5.0
def : Flag<["-"], "fslp-vectorize-aggressive">, Group<clang_ignored_legacy_options_Group>;
def : Flag<["-"], "fno-slp-vectorize-aggressive">, Group<clang_ignored_legacy_options_Group>;

// Retired with clang-10.0. Previously controlled X86 MPX ISA.
def mmpx : Flag<["-"], "mmpx">, Group<clang_ignored_legacy_options_Group>;
def mno_mpx : Flag<["-"], "mno-mpx">, Group<clang_ignored_legacy_options_Group>;

// Group that ignores all gcc optimizations that won't be implemented
def clang_ignored_gcc_optimization_f_Group : OptionGroup<
  "<clang_ignored_gcc_optimization_f_Group>">, Group<f_Group>, Flags<[Ignored]>;

// A boolean option which is opt-in in CC1. The positive option exists in CC1 and
// Args.hasArg(OPT_ffoo) is used to check that the flag is enabled.
// This is useful if the option is usually disabled.
multiclass OptInFFlag<string name, string pos_prefix, string neg_prefix="",
                      string help="", list<OptionFlag> flags=[]> {
  def f#NAME : Flag<["-"], "f"#name>, Flags<!listconcat([CC1Option], flags)>,
               Group<f_Group>, HelpText<!strconcat(pos_prefix, help)>;
  def fno_#NAME : Flag<["-"], "fno-"#name>, Flags<flags>,
               Group<f_Group>, HelpText<!strconcat(neg_prefix, help)>;
}

// A boolean option which is opt-out in CC1. The negative option exists in CC1 and
// Args.hasArg(OPT_fno_foo) is used to check that the flag is disabled.
multiclass OptOutFFlag<string name, string pos_prefix, string neg_prefix,
                       string help="", list<OptionFlag> flags=[]> {
  def f#NAME : Flag<["-"], "f"#name>, Flags<flags>,
               Group<f_Group>, HelpText<!strconcat(pos_prefix, help)>;
  def fno_#NAME : Flag<["-"], "fno-"#name>, Flags<!listconcat([CC1Option], flags)>,
               Group<f_Group>, HelpText<!strconcat(neg_prefix, help)>;
}

/////////
// Options

// The internal option ID must be a valid C++ identifier and results in a
// clang::driver::options::OPT_XX enum constant for XX.
//
// We want to unambiguously be able to refer to options from the driver source
// code, for this reason the option name is mangled into an ID. This mangling
// isn't guaranteed to have an inverse, but for practical purposes it does.
//
// The mangling scheme is to ignore the leading '-', and perform the following
// substitutions:
//   _ => __
//   - => _
//   / => _SLASH
//   # => _HASH
//   ? => _QUESTION
//   , => _COMMA
//   = => _EQ
//   C++ => CXX
//   . => _

// Developer Driver Options

def internal_Group : OptionGroup<"<clang internal options>">, Flags<[HelpHidden]>;
def internal_driver_Group : OptionGroup<"<clang driver internal options>">,
  Group<internal_Group>, HelpText<"DRIVER OPTIONS">;
def internal_debug_Group :
  OptionGroup<"<clang debug/development internal options>">,
  Group<internal_Group>, HelpText<"DEBUG/DEVELOPMENT OPTIONS">;

class InternalDriverOpt : Group<internal_driver_Group>,
  Flags<[DriverOption, HelpHidden]>;
def driver_mode : Joined<["--"], "driver-mode=">, Group<internal_driver_Group>,
  Flags<[CoreOption, DriverOption, HelpHidden]>,
  HelpText<"Set the driver mode to either 'gcc', 'g++', 'cpp', or 'cl'">;
def rsp_quoting : Joined<["--"], "rsp-quoting=">, Group<internal_driver_Group>,
  Flags<[CoreOption, DriverOption, HelpHidden]>,
  HelpText<"Set the rsp quoting to either 'posix', or 'windows'">;
def ccc_gcc_name : Separate<["-"], "ccc-gcc-name">, InternalDriverOpt,
  HelpText<"Name for native GCC compiler">,
  MetaVarName<"<gcc-path>">;

class InternalDebugOpt : Group<internal_debug_Group>,
  Flags<[DriverOption, HelpHidden, CoreOption]>;
def ccc_install_dir : Separate<["-"], "ccc-install-dir">, InternalDebugOpt,
  HelpText<"Simulate installation in the given directory">;
def ccc_print_phases : Flag<["-"], "ccc-print-phases">, InternalDebugOpt,
  HelpText<"Dump list of actions to perform">;
def ccc_print_bindings : Flag<["-"], "ccc-print-bindings">, InternalDebugOpt,
  HelpText<"Show bindings of tools to actions">;

def ccc_arcmt_check : Flag<["-"], "ccc-arcmt-check">, InternalDriverOpt,
  HelpText<"Check for ARC migration issues that need manual handling">;
def ccc_arcmt_modify : Flag<["-"], "ccc-arcmt-modify">, InternalDriverOpt,
  HelpText<"Apply modifications to files to conform to ARC">;
def ccc_arcmt_migrate : Separate<["-"], "ccc-arcmt-migrate">, InternalDriverOpt,
  HelpText<"Apply modifications and produces temporary files that conform to ARC">;
def arcmt_migrate_report_output : Separate<["-"], "arcmt-migrate-report-output">,
  HelpText<"Output path for the plist report">,  Flags<[CC1Option]>;
def arcmt_migrate_emit_arc_errors : Flag<["-"], "arcmt-migrate-emit-errors">,
  HelpText<"Emit ARC errors even if the migrator can fix them">,
  Flags<[CC1Option]>;
def gen_reproducer: Flag<["-"], "gen-reproducer">, InternalDebugOpt,
  HelpText<"Auto-generates preprocessed source files and a reproduction script">;
def gen_cdb_fragment_path: Separate<["-"], "gen-cdb-fragment-path">, InternalDebugOpt,
  HelpText<"Emit a compilation database fragment to the specified directory">;

def _migrate : Flag<["--"], "migrate">, Flags<[DriverOption]>,
  HelpText<"Run the migrator">;
def ccc_objcmt_migrate : Separate<["-"], "ccc-objcmt-migrate">,
  InternalDriverOpt,
  HelpText<"Apply modifications and produces temporary files to migrate to "
   "modern ObjC syntax">;
def objcmt_migrate_literals : Flag<["-"], "objcmt-migrate-literals">, Flags<[CC1Option]>,
  HelpText<"Enable migration to modern ObjC literals">;
def objcmt_migrate_subscripting : Flag<["-"], "objcmt-migrate-subscripting">, Flags<[CC1Option]>,
  HelpText<"Enable migration to modern ObjC subscripting">;
def objcmt_migrate_property : Flag<["-"], "objcmt-migrate-property">, Flags<[CC1Option]>,
  HelpText<"Enable migration to modern ObjC property">;
def objcmt_migrate_all : Flag<["-"], "objcmt-migrate-all">, Flags<[CC1Option]>,
  HelpText<"Enable migration to modern ObjC">;
def objcmt_migrate_readonly_property : Flag<["-"], "objcmt-migrate-readonly-property">, Flags<[CC1Option]>,
  HelpText<"Enable migration to modern ObjC readonly property">;
def objcmt_migrate_readwrite_property : Flag<["-"], "objcmt-migrate-readwrite-property">, Flags<[CC1Option]>,
  HelpText<"Enable migration to modern ObjC readwrite property">;
def objcmt_migrate_property_dot_syntax : Flag<["-"], "objcmt-migrate-property-dot-syntax">, Flags<[CC1Option]>,
  HelpText<"Enable migration of setter/getter messages to property-dot syntax">;
def objcmt_migrate_annotation : Flag<["-"], "objcmt-migrate-annotation">, Flags<[CC1Option]>,
  HelpText<"Enable migration to property and method annotations">;
def objcmt_migrate_instancetype : Flag<["-"], "objcmt-migrate-instancetype">, Flags<[CC1Option]>,
  HelpText<"Enable migration to infer instancetype for method result type">;
def objcmt_migrate_nsmacros : Flag<["-"], "objcmt-migrate-ns-macros">, Flags<[CC1Option]>,
  HelpText<"Enable migration to NS_ENUM/NS_OPTIONS macros">;
def objcmt_migrate_protocol_conformance : Flag<["-"], "objcmt-migrate-protocol-conformance">, Flags<[CC1Option]>,
  HelpText<"Enable migration to add protocol conformance on classes">;
def objcmt_atomic_property : Flag<["-"], "objcmt-atomic-property">, Flags<[CC1Option]>,
  HelpText<"Make migration to 'atomic' properties">;
def objcmt_returns_innerpointer_property : Flag<["-"], "objcmt-returns-innerpointer-property">, Flags<[CC1Option]>,
  HelpText<"Enable migration to annotate property with NS_RETURNS_INNER_POINTER">;
def objcmt_ns_nonatomic_iosonly: Flag<["-"], "objcmt-ns-nonatomic-iosonly">, Flags<[CC1Option]>,
  HelpText<"Enable migration to use NS_NONATOMIC_IOSONLY macro for setting property's 'atomic' attribute">;
def objcmt_migrate_designated_init : Flag<["-"], "objcmt-migrate-designated-init">, Flags<[CC1Option]>,
  HelpText<"Enable migration to infer NS_DESIGNATED_INITIALIZER for initializer methods">;
def objcmt_whitelist_dir_path: Joined<["-"], "objcmt-whitelist-dir-path=">, Flags<[CC1Option]>,
  HelpText<"Only modify files with a filename contained in the provided directory path">;
// The misspelt "white-list" [sic] alias is due for removal.
def : Joined<["-"], "objcmt-white-list-dir-path=">, Flags<[CC1Option]>,
    Alias<objcmt_whitelist_dir_path>;

def index_store_path : Separate<["-"], "index-store-path">, Flags<[CC1Option]>,
  HelpText<"Enable indexing with the specified data store path">;
def index_ignore_system_symbols : Flag<["-"], "index-ignore-system-symbols">, Flags<[CC1Option]>,
  HelpText<"Ignore symbols from system headers">;
def index_record_codegen_name : Flag<["-"], "index-record-codegen-name">, Flags<[CC1Option]>,
  HelpText<"Record the codegen name for symbols">;

// Make sure all other -ccc- options are rejected.
def ccc_ : Joined<["-"], "ccc-">, Group<internal_Group>, Flags<[Unsupported]>;

// Standard Options

def _HASH_HASH_HASH : Flag<["-"], "###">, Flags<[DriverOption, CoreOption]>,
    HelpText<"Print (but do not run) the commands to run for this compilation">;
def _DASH_DASH : Option<["--"], "", KIND_REMAINING_ARGS>,
    Flags<[DriverOption, CoreOption]>;
def A : JoinedOrSeparate<["-"], "A">, Flags<[RenderJoined]>, Group<gfortran_Group>;
def B : JoinedOrSeparate<["-"], "B">, MetaVarName<"<dir>">,
    HelpText<"Add <dir> to search path for binaries and object files used implicitly">;
def CC : Flag<["-"], "CC">, Flags<[CC1Option]>, Group<Preprocessor_Group>,
    HelpText<"Include comments from within macros in preprocessed output">;
def C : Flag<["-"], "C">, Flags<[CC1Option]>, Group<Preprocessor_Group>,
    HelpText<"Include comments in preprocessed output">;
def D : JoinedOrSeparate<["-"], "D">, Group<Preprocessor_Group>,
    Flags<[CC1Option]>, MetaVarName<"<macro>=<value>">,
    HelpText<"Define <macro> to <value> (or 1 if <value> omitted)">;
def E : Flag<["-"], "E">, Flags<[DriverOption,CC1Option]>, Group<Action_Group>,
    HelpText<"Only run the preprocessor">;
def F : JoinedOrSeparate<["-"], "F">, Flags<[RenderJoined,CC1Option]>,
    HelpText<"Add directory to framework include search path">;
def G : JoinedOrSeparate<["-"], "G">, Flags<[DriverOption]>, Group<m_Group>,
    MetaVarName<"<size>">, HelpText<"Put objects of at most <size> bytes "
    "into small data section (MIPS / Hexagon)">;
def G_EQ : Joined<["-"], "G=">, Flags<[DriverOption]>, Group<m_Group>, Alias<G>;
def H : Flag<["-"], "H">, Flags<[CC1Option]>, Group<Preprocessor_Group>,
    HelpText<"Show header includes and nesting depth">;
def I_ : Flag<["-"], "I-">, Group<I_Group>,
    HelpText<"Restrict all prior -I flags to double-quoted inclusion and "
             "remove current directory from include path">;
def I : JoinedOrSeparate<["-"], "I">, Group<I_Group>,
    Flags<[CC1Option,CC1AsOption]>, MetaVarName<"<dir>">,
    HelpText<"Add directory to include search path. If there are multiple -I "
             "options, these directories are searched in the order they are "
             "given before the standard system directories are searched. "
             "If the same directory is in the SYSTEM include search paths, for "
             "example if also specified with -isystem, the -I option will be "
             "ignored">;
def L : JoinedOrSeparate<["-"], "L">, Flags<[RenderJoined]>, Group<Link_Group>,
    MetaVarName<"<dir>">, HelpText<"Add directory to library search path">;
def MD : Flag<["-"], "MD">, Group<M_Group>,
    HelpText<"Write a depfile containing user and system headers">;
def MMD : Flag<["-"], "MMD">, Group<M_Group>,
    HelpText<"Write a depfile containing user headers">;
def M : Flag<["-"], "M">, Group<M_Group>,
    HelpText<"Like -MD, but also implies -E and writes to stdout by default">;
def MM : Flag<["-"], "MM">, Group<M_Group>,
    HelpText<"Like -MMD, but also implies -E and writes to stdout by default">;
def MF : JoinedOrSeparate<["-"], "MF">, Group<M_Group>,
    HelpText<"Write depfile output from -MMD, -MD, -MM, or -M to <file>">,
    MetaVarName<"<file>">;
def MG : Flag<["-"], "MG">, Group<M_Group>, Flags<[CC1Option]>,
    HelpText<"Add missing headers to depfile">;
def MJ : JoinedOrSeparate<["-"], "MJ">, Group<M_Group>,
    HelpText<"Write a compilation database entry per input">;
def MP : Flag<["-"], "MP">, Group<M_Group>, Flags<[CC1Option]>,
    HelpText<"Create phony target for each dependency (other than main file)">;
def MQ : JoinedOrSeparate<["-"], "MQ">, Group<M_Group>, Flags<[CC1Option]>,
    HelpText<"Specify name of main file output to quote in depfile">;
def MT : JoinedOrSeparate<["-"], "MT">, Group<M_Group>, Flags<[CC1Option]>,
    HelpText<"Specify name of main file output in depfile">;
def MV : Flag<["-"], "MV">, Group<M_Group>, Flags<[CC1Option]>,
    HelpText<"Use NMake/Jom format for the depfile">;
def Mach : Flag<["-"], "Mach">, Group<Link_Group>;
def O0 : Flag<["-"], "O0">, Group<O_Group>, Flags<[CC1Option, HelpHidden]>;
def O4 : Flag<["-"], "O4">, Group<O_Group>, Flags<[CC1Option, HelpHidden]>;
def ObjCXX : Flag<["-"], "ObjC++">, Flags<[DriverOption]>,
  HelpText<"Treat source input files as Objective-C++ inputs">;
def ObjC : Flag<["-"], "ObjC">, Flags<[DriverOption]>,
  HelpText<"Treat source input files as Objective-C inputs">;
def O : Joined<["-"], "O">, Group<O_Group>, Flags<[CC1Option]>;
def O_flag : Flag<["-"], "O">, Flags<[CC1Option]>, Alias<O>, AliasArgs<["1"]>;
def Ofast : Joined<["-"], "Ofast">, Group<O_Group>, Flags<[CC1Option]>;
def P : Flag<["-"], "P">, Flags<[CC1Option]>, Group<Preprocessor_Group>,
  HelpText<"Disable linemarker output in -E mode">;
def Qy : Flag<["-"], "Qy">, Flags<[CC1Option]>,
  HelpText<"Emit metadata containing compiler name and version">;
def Qn : Flag<["-"], "Qn">, Flags<[CC1Option]>,
  HelpText<"Do not emit metadata containing compiler name and version">;
def : Flag<["-"], "fident">, Group<f_Group>, Alias<Qy>, Flags<[CC1Option]>;
def : Flag<["-"], "fno-ident">, Group<f_Group>, Alias<Qn>, Flags<[CC1Option]>;
def Qunused_arguments : Flag<["-"], "Qunused-arguments">, Flags<[DriverOption, CoreOption]>,
  HelpText<"Don't emit warning for unused driver arguments">;
def Q : Flag<["-"], "Q">, IgnoredGCCCompat;
def Rpass_EQ : Joined<["-"], "Rpass=">, Group<R_value_Group>, Flags<[CC1Option]>,
  HelpText<"Report transformations performed by optimization passes whose "
           "name matches the given POSIX regular expression">;
def Rpass_missed_EQ : Joined<["-"], "Rpass-missed=">, Group<R_value_Group>,
  Flags<[CC1Option]>,
  HelpText<"Report missed transformations by optimization passes whose "
           "name matches the given POSIX regular expression">;
def Rpass_analysis_EQ : Joined<["-"], "Rpass-analysis=">, Group<R_value_Group>,
  Flags<[CC1Option]>,
  HelpText<"Report transformation analysis from optimization passes whose "
           "name matches the given POSIX regular expression">;
def R_Joined : Joined<["-"], "R">, Group<R_Group>, Flags<[CC1Option, CoreOption]>,
  MetaVarName<"<remark>">, HelpText<"Enable the specified remark">;
def S : Flag<["-"], "S">, Flags<[DriverOption,CC1Option]>, Group<Action_Group>,
  HelpText<"Only run preprocess and compilation steps">;
def Tbss : JoinedOrSeparate<["-"], "Tbss">, Group<T_Group>,
  MetaVarName<"<addr>">, HelpText<"Set starting address of BSS to <addr>">;
def Tdata : JoinedOrSeparate<["-"], "Tdata">, Group<T_Group>,
  MetaVarName<"<addr>">, HelpText<"Set starting address of DATA to <addr>">;
def Ttext : JoinedOrSeparate<["-"], "Ttext">, Group<T_Group>,
  MetaVarName<"<addr>">, HelpText<"Set starting address of TEXT to <addr>">;
def T : JoinedOrSeparate<["-"], "T">, Group<T_Group>,
  MetaVarName<"<script>">, HelpText<"Specify <script> as linker script">;
def U : JoinedOrSeparate<["-"], "U">, Group<Preprocessor_Group>,
  Flags<[CC1Option]>, MetaVarName<"<macro>">, HelpText<"Undefine macro <macro>">;
def V : JoinedOrSeparate<["-"], "V">, Flags<[DriverOption, Unsupported]>;
def Wa_COMMA : CommaJoined<["-"], "Wa,">,
  HelpText<"Pass the comma separated arguments in <arg> to the assembler">,
  MetaVarName<"<arg>">;
def Wall : Flag<["-"], "Wall">, Group<W_Group>, Flags<[CC1Option, HelpHidden]>;
def WCL4 : Flag<["-"], "WCL4">, Group<W_Group>, Flags<[CC1Option, HelpHidden]>;
def Wdeprecated : Flag<["-"], "Wdeprecated">, Group<W_Group>, Flags<[CC1Option]>,
  HelpText<"Enable warnings for deprecated constructs and define __DEPRECATED">;
def Wno_deprecated : Flag<["-"], "Wno-deprecated">, Group<W_Group>, Flags<[CC1Option]>;
def Wl_COMMA : CommaJoined<["-"], "Wl,">, Flags<[LinkerInput, RenderAsInput]>,
  HelpText<"Pass the comma separated arguments in <arg> to the linker">,
  MetaVarName<"<arg>">, Group<Link_Group>;
// FIXME: This is broken; these should not be Joined arguments.
def Wno_nonportable_cfstrings : Joined<["-"], "Wno-nonportable-cfstrings">, Group<W_Group>,
  Flags<[CC1Option]>;
def Wnonportable_cfstrings : Joined<["-"], "Wnonportable-cfstrings">, Group<W_Group>,
  Flags<[CC1Option]>;
def Wp_COMMA : CommaJoined<["-"], "Wp,">,
  HelpText<"Pass the comma separated arguments in <arg> to the preprocessor">,
  MetaVarName<"<arg>">, Group<Preprocessor_Group>;
def Wundef_prefix_EQ : CommaJoined<["-"], "Wundef-prefix=">, Group<W_value_Group>,
  Flags<[CC1Option, CoreOption, HelpHidden]>, MetaVarName<"<arg>">,
  HelpText<"Enable warnings for undefined macros with a prefix in the comma separated list <arg>">;
def Wwrite_strings : Flag<["-"], "Wwrite-strings">, Group<W_Group>, Flags<[CC1Option, HelpHidden]>;
def Wno_write_strings : Flag<["-"], "Wno-write-strings">, Group<W_Group>, Flags<[CC1Option, HelpHidden]>;
def W_Joined : Joined<["-"], "W">, Group<W_Group>, Flags<[CC1Option, CoreOption]>,
  MetaVarName<"<warning>">, HelpText<"Enable the specified warning">;
def Xanalyzer : Separate<["-"], "Xanalyzer">,
  HelpText<"Pass <arg> to the static analyzer">, MetaVarName<"<arg>">,
  Group<StaticAnalyzer_Group>;
def Xarch__ : JoinedAndSeparate<["-"], "Xarch_">, Flags<[DriverOption]>;
def Xarch_host : Separate<["-"], "Xarch_host">, Flags<[DriverOption]>,
  HelpText<"Pass <arg> to the CUDA/HIP host compilation">, MetaVarName<"<arg>">;
def Xarch_device : Separate<["-"], "Xarch_device">, Flags<[DriverOption]>,
  HelpText<"Pass <arg> to the CUDA/HIP device compilation">, MetaVarName<"<arg>">;
def Xassembler : Separate<["-"], "Xassembler">,
  HelpText<"Pass <arg> to the assembler">, MetaVarName<"<arg>">,
  Group<CompileOnly_Group>;
def Xclang : Separate<["-"], "Xclang">,
  HelpText<"Pass <arg> to the clang compiler">, MetaVarName<"<arg>">,
  Flags<[DriverOption, CoreOption]>, Group<CompileOnly_Group>;
def Xcuda_fatbinary : Separate<["-"], "Xcuda-fatbinary">,
  HelpText<"Pass <arg> to fatbinary invocation">, MetaVarName<"<arg>">;
def Xcuda_ptxas : Separate<["-"], "Xcuda-ptxas">,
  HelpText<"Pass <arg> to the ptxas assembler">, MetaVarName<"<arg>">;
def Xopenmp_target : Separate<["-"], "Xopenmp-target">,
  HelpText<"Pass <arg> to the target offloading toolchain.">, MetaVarName<"<arg>">;
def Xopenmp_target_EQ : JoinedAndSeparate<["-"], "Xopenmp-target=">,
  HelpText<"Pass <arg> to the target offloading toolchain identified by <triple>.">,
  MetaVarName<"<triple> <arg>">;
def z : Separate<["-"], "z">, Flags<[LinkerInput, RenderAsInput]>,
  HelpText<"Pass -z <arg> to the linker">, MetaVarName<"<arg>">,
  Group<Link_Group>;
def Xlinker : Separate<["-"], "Xlinker">, Flags<[LinkerInput, RenderAsInput]>,
  HelpText<"Pass <arg> to the linker">, MetaVarName<"<arg>">,
  Group<Link_Group>;
def Xpreprocessor : Separate<["-"], "Xpreprocessor">, Group<Preprocessor_Group>,
  HelpText<"Pass <arg> to the preprocessor">, MetaVarName<"<arg>">;
def X_Flag : Flag<["-"], "X">, Group<Link_Group>;
def X_Joined : Joined<["-"], "X">, IgnoredGCCCompat;
def Z_Flag : Flag<["-"], "Z">, Group<Link_Group>;
// FIXME: All we do with this is reject it. Remove.
def Z_Joined : Joined<["-"], "Z">;
def all__load : Flag<["-"], "all_load">;
def allowable__client : Separate<["-"], "allowable_client">;
def ansi : Flag<["-", "--"], "ansi">;
def arch__errors__fatal : Flag<["-"], "arch_errors_fatal">;
def arch : Separate<["-"], "arch">, Flags<[DriverOption]>;
def arch__only : Separate<["-"], "arch_only">;
def a : Joined<["-"], "a">;
def autocomplete : Joined<["--"], "autocomplete=">;
def bind__at__load : Flag<["-"], "bind_at_load">;
def bundle__loader : Separate<["-"], "bundle_loader">;
def bundle : Flag<["-"], "bundle">;
def b : JoinedOrSeparate<["-"], "b">, Flags<[Unsupported]>;
def cl_opt_disable : Flag<["-"], "cl-opt-disable">, Group<opencl_Group>, Flags<[CC1Option]>,
  HelpText<"OpenCL only. This option disables all optimizations. By default optimizations are enabled.">;
def cl_strict_aliasing : Flag<["-"], "cl-strict-aliasing">, Group<opencl_Group>, Flags<[CC1Option]>,
  HelpText<"OpenCL only. This option is added for compatibility with OpenCL 1.0.">;
def cl_single_precision_constant : Flag<["-"], "cl-single-precision-constant">, Group<opencl_Group>, Flags<[CC1Option]>,
  HelpText<"OpenCL only. Treat double precision floating-point constant as single precision constant.">;
def cl_finite_math_only : Flag<["-"], "cl-finite-math-only">, Group<opencl_Group>, Flags<[CC1Option]>,
  HelpText<"OpenCL only. Allow floating-point optimizations that assume arguments and results are not NaNs or +-Inf.">;
def cl_kernel_arg_info : Flag<["-"], "cl-kernel-arg-info">, Group<opencl_Group>, Flags<[CC1Option]>,
  HelpText<"OpenCL only. Generate kernel argument metadata.">;
def cl_unsafe_math_optimizations : Flag<["-"], "cl-unsafe-math-optimizations">, Group<opencl_Group>, Flags<[CC1Option]>,
  HelpText<"OpenCL only. Allow unsafe floating-point optimizations.  Also implies -cl-no-signed-zeros and -cl-mad-enable.">;
def cl_fast_relaxed_math : Flag<["-"], "cl-fast-relaxed-math">, Group<opencl_Group>, Flags<[CC1Option]>,
  HelpText<"OpenCL only. Sets -cl-finite-math-only and -cl-unsafe-math-optimizations, and defines __FAST_RELAXED_MATH__.">;
def cl_mad_enable : Flag<["-"], "cl-mad-enable">, Group<opencl_Group>, Flags<[CC1Option]>,
  HelpText<"OpenCL only. Allow use of less precise MAD computations in the generated binary.">;
def cl_no_signed_zeros : Flag<["-"], "cl-no-signed-zeros">, Group<opencl_Group>, Flags<[CC1Option]>,
  HelpText<"OpenCL only. Allow use of less precise no signed zeros computations in the generated binary.">;
def cl_std_EQ : Joined<["-"], "cl-std=">, Group<opencl_Group>, Flags<[CC1Option]>,
  HelpText<"OpenCL language standard to compile for.">, Values<"cl,CL,cl1.1,CL1.1,cl1.2,CL1.2,cl2.0,CL2.0,cl3.0,CL3.0,clc++,CLC++">;
def cl_denorms_are_zero : Flag<["-"], "cl-denorms-are-zero">, Group<opencl_Group>,
  HelpText<"OpenCL only. Allow denormals to be flushed to zero.">;
def cl_fp32_correctly_rounded_divide_sqrt : Flag<["-"], "cl-fp32-correctly-rounded-divide-sqrt">, Group<opencl_Group>, Flags<[CC1Option]>,
  HelpText<"OpenCL only. Specify that single precision floating-point divide and sqrt used in the program source are correctly rounded.">;
def cl_uniform_work_group_size : Flag<["-"], "cl-uniform-work-group-size">, Group<opencl_Group>, Flags<[CC1Option]>,
  HelpText<"OpenCL only. Defines that the global work-size be a multiple of the work-group size specified to clEnqueueNDRangeKernel">;
def client__name : JoinedOrSeparate<["-"], "client_name">;
def combine : Flag<["-", "--"], "combine">, Flags<[DriverOption, Unsupported]>;
def compatibility__version : JoinedOrSeparate<["-"], "compatibility_version">;
def config : Separate<["--"], "config">, Flags<[DriverOption]>,
  HelpText<"Specifies configuration file">;
def config_system_dir_EQ : Joined<["--"], "config-system-dir=">, Flags<[DriverOption, HelpHidden]>,
  HelpText<"System directory for configuration files">;
def config_user_dir_EQ : Joined<["--"], "config-user-dir=">, Flags<[DriverOption, HelpHidden]>,
  HelpText<"User directory for configuration files">;
def coverage : Flag<["-", "--"], "coverage">, Group<Link_Group>, Flags<[CoreOption]>;
def cpp_precomp : Flag<["-"], "cpp-precomp">, Group<clang_ignored_f_Group>;
def current__version : JoinedOrSeparate<["-"], "current_version">;
def cxx_isystem : JoinedOrSeparate<["-"], "cxx-isystem">, Group<clang_i_Group>,
  HelpText<"Add directory to the C++ SYSTEM include search path">, Flags<[CC1Option]>,
  MetaVarName<"<directory>">;
def c : Flag<["-"], "c">, Flags<[DriverOption]>, Group<Action_Group>,
  HelpText<"Only run preprocess, compile, and assemble steps">;
def fconvergent_functions : Flag<["-"], "fconvergent-functions">, Group<f_Group>, Flags<[CC1Option]>,
  HelpText<"Assume functions may be convergent">;

def gpu_use_aux_triple_only : Flag<["--"], "gpu-use-aux-triple-only">,
  InternalDriverOpt, HelpText<"Prepare '-aux-triple' only without populating "
                              "'-aux-target-cpu' and '-aux-target-feature'.">;
def cuda_device_only : Flag<["--"], "cuda-device-only">,
  HelpText<"Compile CUDA code for device only">;
def cuda_host_only : Flag<["--"], "cuda-host-only">,
  HelpText<"Compile CUDA code for host only.  Has no effect on non-CUDA "
           "compilations.">;
def cuda_compile_host_device : Flag<["--"], "cuda-compile-host-device">,
  HelpText<"Compile CUDA code for both host and device (default).  Has no "
           "effect on non-CUDA compilations.">;
def cuda_include_ptx_EQ : Joined<["--"], "cuda-include-ptx=">, Flags<[DriverOption]>,
  HelpText<"Include PTX for the following GPU architecture (e.g. sm_35) or 'all'. May be specified more than once.">;
def no_cuda_include_ptx_EQ : Joined<["--"], "no-cuda-include-ptx=">, Flags<[DriverOption]>,
  HelpText<"Do not include PTX for the following GPU architecture (e.g. sm_35) or 'all'. May be specified more than once.">;
def offload_arch_EQ : Joined<["--"], "offload-arch=">, Flags<[DriverOption]>,
  HelpText<"CUDA offloading device architecture (e.g. sm_35), or HIP offloading target ID in the form of a "
           "device architecture followed by target ID features delimited by a colon. Each target ID feature "
           "is a pre-defined string followed by a plus or minus sign (e.g. gfx908:xnack+:sram-ecc-).  May be "
           "specified more than once.">;
def cuda_gpu_arch_EQ : Joined<["--"], "cuda-gpu-arch=">, Flags<[DriverOption]>,
  Alias<offload_arch_EQ>;
def hip_link : Flag<["--"], "hip-link">,
  HelpText<"Link clang-offload-bundler bundles for HIP">;
def no_offload_arch_EQ : Joined<["--"], "no-offload-arch=">, Flags<[DriverOption]>,
  HelpText<"Remove CUDA/HIP offloading device architecture (e.g. sm_35, gfx906) from the list of devices to compile for. "
           "'all' resets the list to its default value.">;
def emit_static_lib : Flag<["--"], "emit-static-lib">,
  HelpText<"Enable linker job to emit a static library.">;
def no_cuda_gpu_arch_EQ : Joined<["--"], "no-cuda-gpu-arch=">, Flags<[DriverOption]>,
  Alias<no_offload_arch_EQ>;
def cuda_noopt_device_debug : Flag<["--"], "cuda-noopt-device-debug">,
  HelpText<"Enable device-side debug info generation. Disables ptxas optimizations.">;
def no_cuda_version_check : Flag<["--"], "no-cuda-version-check">,
  HelpText<"Don't error out if the detected version of the CUDA install is "
           "too low for the requested CUDA gpu architecture.">;
def no_cuda_noopt_device_debug : Flag<["--"], "no-cuda-noopt-device-debug">;
def cuda_path_EQ : Joined<["--"], "cuda-path=">, Group<i_Group>,
  HelpText<"CUDA installation path">;
def cuda_path_ignore_env : Flag<["--"], "cuda-path-ignore-env">, Group<i_Group>,
  HelpText<"Ignore environment variables to detect CUDA installation">;
def ptxas_path_EQ : Joined<["--"], "ptxas-path=">, Group<i_Group>,
  HelpText<"Path to ptxas (used for compiling CUDA code)">;
def fcuda_flush_denormals_to_zero : Flag<["-"], "fcuda-flush-denormals-to-zero">,
  HelpText<"Flush denormal floating point values to zero in CUDA device mode.">;
def fno_cuda_flush_denormals_to_zero : Flag<["-"], "fno-cuda-flush-denormals-to-zero">;
defm cuda_approx_transcendentals : OptInFFlag<"cuda-approx-transcendentals", "Use", "Don't use",
  " approximate transcendental functions">;
defm gpu_rdc : OptInFFlag<"gpu-rdc",
  "Generate relocatable device code, also known as separate compilation mode", "", "">;
def : Flag<["-"], "fcuda-rdc">, Alias<fgpu_rdc>;
def : Flag<["-"], "fno-cuda-rdc">, Alias<fno_gpu_rdc>;
defm cuda_short_ptr : OptInFFlag<"cuda-short-ptr",
  "Use 32-bit pointers for accessing const/local/shared address spaces">;
def rocm_path_EQ : Joined<["--"], "rocm-path=">, Group<i_Group>,
  HelpText<"ROCm installation path, used for finding and automatically linking required bitcode libraries.">;
def rocm_device_lib_path_EQ : Joined<["--"], "rocm-device-lib-path=">, Group<Link_Group>,
  HelpText<"ROCm device library path. Alternative to rocm-path.">;
def : Joined<["--"], "hip-device-lib-path=">, Alias<rocm_device_lib_path_EQ>;
def hip_device_lib_EQ : Joined<["--"], "hip-device-lib=">, Group<Link_Group>,
  HelpText<"HIP device library">;
def hip_version_EQ : Joined<["--"], "hip-version=">,
  HelpText<"HIP version in the format of major.minor.patch">;
def fhip_dump_offload_linker_script : Flag<["-"], "fhip-dump-offload-linker-script">,
  Group<f_Group>, Flags<[NoArgumentUnused, HelpHidden]>;
defm hip_new_launch_api : OptInFFlag<"hip-new-launch-api",
  "Use", "Don't use", " new kernel launching API for HIP">;
defm gpu_allow_device_init : OptInFFlag<"gpu-allow-device-init",
  "Allow", "Don't allow", " device side init function in HIP">;
defm gpu_defer_diag : OptInFFlag<"gpu-defer-diag",
  "Defer", "Don't defer", " host/device related diagnostic messages"
  " for CUDA/HIP">;
def gpu_max_threads_per_block_EQ : Joined<["--"], "gpu-max-threads-per-block=">,
  Flags<[CC1Option]>,
  HelpText<"Default max threads per block for kernel launch bounds for HIP">;
def gpu_instrument_lib_EQ : Joined<["--"], "gpu-instrument-lib=">,
  HelpText<"Instrument device library for HIP, which is a LLVM bitcode containing "
  "__cyg_profile_func_enter and __cyg_profile_func_exit">;
def libomptarget_nvptx_path_EQ : Joined<["--"], "libomptarget-nvptx-path=">, Group<i_Group>,
  HelpText<"Path to libomptarget-nvptx libraries">;
def dD : Flag<["-"], "dD">, Group<d_Group>, Flags<[CC1Option]>,
  HelpText<"Print macro definitions in -E mode in addition to normal output">;
def dI : Flag<["-"], "dI">, Group<d_Group>, Flags<[CC1Option]>,
  HelpText<"Print include directives in -E mode in addition to normal output">;
def dM : Flag<["-"], "dM">, Group<d_Group>, Flags<[CC1Option]>,
  HelpText<"Print macro definitions in -E mode instead of normal output">;
def dead__strip : Flag<["-"], "dead_strip">;
def dependency_file : Separate<["-"], "dependency-file">, Flags<[CC1Option]>,
  HelpText<"Filename (or -) to write dependency output to">;
def dependency_dot : Separate<["-"], "dependency-dot">, Flags<[CC1Option]>,
  HelpText<"Filename to write DOT-formatted header dependencies to">;
def module_dependency_dir : Separate<["-"], "module-dependency-dir">,
  Flags<[CC1Option]>, HelpText<"Directory to dump module dependencies to">;
def dsym_dir : JoinedOrSeparate<["-"], "dsym-dir">,
  Flags<[DriverOption, RenderAsInput]>,
  HelpText<"Directory to output dSYM's (if any) to">, MetaVarName<"<dir>">;
def dumpmachine : Flag<["-"], "dumpmachine">;
def dumpspecs : Flag<["-"], "dumpspecs">, Flags<[Unsupported]>;
def dumpversion : Flag<["-"], "dumpversion">;
def dylib__file : Separate<["-"], "dylib_file">;
def dylinker__install__name : JoinedOrSeparate<["-"], "dylinker_install_name">;
def dylinker : Flag<["-"], "dylinker">;
def dynamiclib : Flag<["-"], "dynamiclib">;
def dynamic : Flag<["-"], "dynamic">, Flags<[NoArgumentUnused]>;
def d_Flag : Flag<["-"], "d">, Group<d_Group>;
def d_Joined : Joined<["-"], "d">, Group<d_Group>;
def emit_ast : Flag<["-"], "emit-ast">,
  HelpText<"Emit Clang AST files for source inputs">;
def emit_llvm : Flag<["-"], "emit-llvm">, Flags<[CC1Option]>, Group<Action_Group>,
  HelpText<"Use the LLVM representation for assembler and object files">;
def emit_interface_stubs : Flag<["-"], "emit-interface-stubs">, Flags<[CC1Option]>, Group<Action_Group>,
  HelpText<"Generate Interface Stub Files.">;
def emit_merged_ifs : Flag<["-"], "emit-merged-ifs">,
  Flags<[CC1Option]>, Group<Action_Group>,
  HelpText<"Generate Interface Stub Files, emit merged text not binary.">;
def interface_stub_version_EQ : JoinedOrSeparate<["-"], "interface-stub-version=">, Flags<[CC1Option]>;
def exported__symbols__list : Separate<["-"], "exported_symbols_list">;
def e : JoinedOrSeparate<["-"], "e">, Flags<[LinkerInput]>, Group<Link_Group>;
def fmax_tokens_EQ : Joined<["-"], "fmax-tokens=">, Group<f_Group>, Flags<[CC1Option]>,
  HelpText<"Max total number of preprocessed tokens for -Wmax-tokens.">;
def fPIC : Flag<["-"], "fPIC">, Group<f_Group>;
def fno_PIC : Flag<["-"], "fno-PIC">, Group<f_Group>;
def fPIE : Flag<["-"], "fPIE">, Group<f_Group>;
def fno_PIE : Flag<["-"], "fno-PIE">, Group<f_Group>;
defm access_control : OptOutFFlag<"no-access-control", "", "Disable C++ access control">;
def falign_functions : Flag<["-"], "falign-functions">, Group<f_Group>;
def falign_functions_EQ : Joined<["-"], "falign-functions=">, Group<f_Group>;
def fno_align_functions: Flag<["-"], "fno-align-functions">, Group<f_Group>;
defm allow_editor_placeholders : OptInFFlag<"allow-editor-placeholders", "Treat editor placeholders as valid source code">;
def fallow_unsupported : Flag<["-"], "fallow-unsupported">, Group<f_Group>;
def fapple_kext : Flag<["-"], "fapple-kext">, Group<f_Group>, Flags<[CC1Option]>,
  HelpText<"Use Apple's kernel extensions ABI">;
def fapple_pragma_pack : Flag<["-"], "fapple-pragma-pack">, Group<f_Group>, Flags<[CC1Option]>,
  HelpText<"Enable Apple gcc-compatible #pragma pack handling">;
def shared_libsan : Flag<["-"], "shared-libsan">,
  HelpText<"Dynamically link the sanitizer runtime">;
def static_libsan : Flag<["-"], "static-libsan">,
  HelpText<"Statically link the sanitizer runtime">;
def : Flag<["-"], "shared-libasan">, Alias<shared_libsan>;
def fasm : Flag<["-"], "fasm">, Group<f_Group>;

defm asm_blocks : OptInFFlag<"asm-blocks", "">;

def fassume_sane_operator_new : Flag<["-"], "fassume-sane-operator-new">, Group<f_Group>;
def fastcp : Flag<["-"], "fastcp">, Group<f_Group>;
def fastf : Flag<["-"], "fastf">, Group<f_Group>;
def fast : Flag<["-"], "fast">, Group<f_Group>;
def fasynchronous_unwind_tables : Flag<["-"], "fasynchronous-unwind-tables">, Group<f_Group>;

def fdouble_square_bracket_attributes : Flag<[ "-" ], "fdouble-square-bracket-attributes">,
  Group<f_Group>, Flags<[DriverOption, CC1Option]>,
  HelpText<"Enable '[[]]' attributes in all C and C++ language modes">;
def fno_double_square_bracket_attributes : Flag<[ "-" ], "fno-double-square-bracket-attributes">,
  Group<f_Group>, Flags<[DriverOption, CC1Option]>,
  HelpText<"Disable '[[]]' attributes in all C and C++ language modes">;

defm autolink : OptOutFFlag<"autolink", "", "Disable generation of linker directives for automatic library linking">;

// C++ Coroutines TS
defm coroutines_ts : OptInFFlag<"coroutines-ts", "Enable support for the C++ Coroutines TS">;

def fembed_bitcode_EQ : Joined<["-"], "fembed-bitcode=">,
    Group<f_Group>, Flags<[DriverOption, CC1Option, CC1AsOption]>, MetaVarName<"<option>">,
    HelpText<"Embed LLVM bitcode (option: off, all, bitcode, marker)">;
def fembed_bitcode : Flag<["-"], "fembed-bitcode">, Group<f_Group>,
  Alias<fembed_bitcode_EQ>, AliasArgs<["all"]>,
  HelpText<"Embed LLVM IR bitcode as data">;
def fembed_bitcode_marker : Flag<["-"], "fembed-bitcode-marker">,
  Alias<fembed_bitcode_EQ>, AliasArgs<["marker"]>,
  HelpText<"Embed placeholder LLVM IR data as a marker">;
defm gnu_inline_asm : OptOutFFlag<"gnu-inline-asm", "", "Disable GNU style inline asm">;

def fprofile_sample_use : Flag<["-"], "fprofile-sample-use">, Group<f_Group>,
    Flags<[CoreOption]>;
def fno_profile_sample_use : Flag<["-"], "fno-profile-sample-use">, Group<f_Group>,
    Flags<[CoreOption]>;
def fprofile_sample_use_EQ : Joined<["-"], "fprofile-sample-use=">,
    Group<f_Group>, Flags<[DriverOption, CC1Option]>,
    HelpText<"Enable sample-based profile guided optimizations">;
def fprofile_sample_accurate : Flag<["-"], "fprofile-sample-accurate">,
    Group<f_Group>, Flags<[DriverOption, CC1Option]>,
    HelpText<"Specifies that the sample profile is accurate">,
    DocBrief<[{Specifies that the sample profile is accurate. If the sample
               profile is accurate, callsites without profile samples are marked
               as cold. Otherwise, treat callsites without profile samples as if
               we have no profile}]>;
def fno_profile_sample_accurate : Flag<["-"], "fno-profile-sample-accurate">,
  Group<f_Group>, Flags<[DriverOption]>;
def fauto_profile : Flag<["-"], "fauto-profile">, Group<f_Group>,
    Alias<fprofile_sample_use>;
def fno_auto_profile : Flag<["-"], "fno-auto-profile">, Group<f_Group>,
    Alias<fno_profile_sample_use>;
def fauto_profile_EQ : Joined<["-"], "fauto-profile=">,
    Alias<fprofile_sample_use_EQ>;
def fauto_profile_accurate : Flag<["-"], "fauto-profile-accurate">,
    Group<f_Group>, Alias<fprofile_sample_accurate>;
def fno_auto_profile_accurate : Flag<["-"], "fno-auto-profile-accurate">,
    Group<f_Group>, Alias<fno_profile_sample_accurate>;
def fdebug_compilation_dir : Separate<["-"], "fdebug-compilation-dir">,
    Group<f_Group>, Flags<[CC1Option, CC1AsOption, CoreOption]>,
    HelpText<"The compilation directory to embed in the debug info.">;
def fdebug_compilation_dir_EQ : Joined<["-"], "fdebug-compilation-dir=">,
    Group<f_Group>, Flags<[CC1Option, CC1AsOption, CoreOption]>,
    Alias<fdebug_compilation_dir>;
defm debug_info_for_profiling : OptInFFlag<"debug-info-for-profiling",
  "Emit extra debug info to make sample profile more accurate">;
def fprofile_instr_generate : Flag<["-"], "fprofile-instr-generate">,
    Group<f_Group>, Flags<[CoreOption]>,
    HelpText<"Generate instrumented code to collect execution counts into default.profraw file (overridden by '=' form of option or LLVM_PROFILE_FILE env var)">;
def fprofile_instr_generate_EQ : Joined<["-"], "fprofile-instr-generate=">,
    Group<f_Group>, Flags<[CoreOption]>, MetaVarName<"<file>">,
    HelpText<"Generate instrumented code to collect execution counts into <file> (overridden by LLVM_PROFILE_FILE env var)">;
def fprofile_instr_use : Flag<["-"], "fprofile-instr-use">, Group<f_Group>,
    Flags<[CoreOption]>;
def fprofile_instr_use_EQ : Joined<["-"], "fprofile-instr-use=">,
    Group<f_Group>, Flags<[CoreOption]>,
    HelpText<"Use instrumentation data for profile-guided optimization">;
def fprofile_remapping_file_EQ : Joined<["-"], "fprofile-remapping-file=">,
    Group<f_Group>, Flags<[CC1Option, CoreOption]>, MetaVarName<"<file>">,
    HelpText<"Use the remappings described in <file> to match the profile data against names in the program">;
def fprofile_remapping_file : Separate<["-"], "fprofile-remapping-file">,
    Group<f_Group>, Flags<[CoreOption]>, Alias<fprofile_remapping_file_EQ>;
defm coverage_mapping : OptInFFlag<"coverage-mapping",
  "Generate coverage mapping to enable code coverage analysis", "Disable code coverage analysis", "",
  [CoreOption]>;
def fprofile_generate : Flag<["-"], "fprofile-generate">,
    Group<f_Group>, Flags<[CoreOption]>,
    HelpText<"Generate instrumented code to collect execution counts into default.profraw (overridden by LLVM_PROFILE_FILE env var)">;
def fprofile_generate_EQ : Joined<["-"], "fprofile-generate=">,
    Group<f_Group>, Flags<[CoreOption]>, MetaVarName<"<directory>">,
    HelpText<"Generate instrumented code to collect execution counts into <directory>/default.profraw (overridden by LLVM_PROFILE_FILE env var)">;
def fcs_profile_generate : Flag<["-"], "fcs-profile-generate">,
    Group<f_Group>, Flags<[CoreOption]>,
    HelpText<"Generate instrumented code to collect context sensitive execution counts into default.profraw (overridden by LLVM_PROFILE_FILE env var)">;
def fcs_profile_generate_EQ : Joined<["-"], "fcs-profile-generate=">,
    Group<f_Group>, Flags<[CoreOption]>, MetaVarName<"<directory>">,
    HelpText<"Generate instrumented code to collect context sensitive execution counts into <directory>/default.profraw (overridden by LLVM_PROFILE_FILE env var)">;
def fprofile_use : Flag<["-"], "fprofile-use">, Group<f_Group>,
    Alias<fprofile_instr_use>;
def fprofile_use_EQ : Joined<["-"], "fprofile-use=">,
    Group<f_Group>, Flags<[DriverOption]>, MetaVarName<"<pathname>">,
    HelpText<"Use instrumentation data for profile-guided optimization. If pathname is a directory, it reads from <pathname>/default.profdata. Otherwise, it reads from file <pathname>.">;
def fno_profile_instr_generate : Flag<["-"], "fno-profile-instr-generate">,
    Group<f_Group>, Flags<[CoreOption]>,
    HelpText<"Disable generation of profile instrumentation.">;
def fno_profile_generate : Flag<["-"], "fno-profile-generate">,
    Group<f_Group>, Flags<[CoreOption]>,
    HelpText<"Disable generation of profile instrumentation.">;
def fno_profile_instr_use : Flag<["-"], "fno-profile-instr-use">,
    Group<f_Group>, Flags<[CoreOption]>,
    HelpText<"Disable using instrumentation data for profile-guided optimization">;
def fno_profile_use : Flag<["-"], "fno-profile-use">,
    Alias<fno_profile_instr_use>;
def fprofile_filter_files_EQ : Joined<["-"], "fprofile-filter-files=">,
    Group<f_Group>, Flags<[CC1Option, CoreOption]>,
    HelpText<"Instrument only functions from files where names match any regex separated by a semi-colon">;
def fprofile_exclude_files_EQ : Joined<["-"], "fprofile-exclude-files=">,
    Group<f_Group>, Flags<[CC1Option, CoreOption]>,
    HelpText<"Instrument only functions from files where names don't match all the regexes separated by a semi-colon">;
def fprofile_update_EQ : Joined<["-"], "fprofile-update=">,
    Group<f_Group>, Flags<[CC1Option, CoreOption]>, Values<"atomic,prefer-atomic,single">,
    MetaVarName<"<method>">, HelpText<"Set update method of profile counters (atomic,prefer-atomic,single)">;
def forder_file_instrumentation : Flag<["-"], "forder-file-instrumentation">,
    Group<f_Group>, Flags<[CC1Option, CoreOption]>,
    HelpText<"Generate instrumented code to collect order file into default.profraw file (overridden by '=' form of option or LLVM_PROFILE_FILE env var)">;

def fapinotes : Flag<["-"], "fapinotes">, Group<f_clang_Group>,
  Flags<[CC1Option]>, HelpText<"Enable external API notes support">;
def fapinotes_modules : Flag<["-"], "fapinotes-modules">, Group<f_clang_Group>,
  Flags<[CC1Option]>, HelpText<"Enable module-based external API notes support">;
def fno_apinotes : Flag<["-"], "fno-apinotes">, Group<f_clang_Group>,
  Flags<[CC1Option]>, HelpText<"Disable external API notes support">;
def fno_apinotes_modules : Flag<["-"], "fno-apinotes-modules">, Group<f_clang_Group>,
  Flags<[CC1Option]>, HelpText<"Disable module-based external API notes support">;
def fapinotes_cache_path : Joined<["-"], "fapinotes-cache-path=">,
  Group<i_Group>, Flags<[DriverOption]>, MetaVarName<"<directory>">,
  HelpText<"Does nothing; API notes are no longer cached separately from modules">;
def fapinotes_swift_version : Joined<["-"], "fapinotes-swift-version=">,
  Group<f_clang_Group>, Flags<[CC1Option]>, MetaVarName<"<version>">,
  HelpText<"Specify the Swift version to use when filtering API notes">;

defm addrsig : OptInFFlag<"addrsig", "Emit", "Don't emit", " an address-significance table", [CoreOption]>;
defm blocks : OptInFFlag<"blocks", "Enable the 'blocks' language feature", "", "", [CoreOption]>;
def fbootclasspath_EQ : Joined<["-"], "fbootclasspath=">, Group<f_Group>;
def fborland_extensions : Flag<["-"], "fborland-extensions">, Group<f_Group>, Flags<[CC1Option]>,
  HelpText<"Accept non-standard constructs supported by the Borland compiler">;
def fbuiltin : Flag<["-"], "fbuiltin">, Group<f_Group>, Flags<[CoreOption]>;
def fbuiltin_module_map : Flag <["-"], "fbuiltin-module-map">, Group<f_Group>,
  Flags<[DriverOption]>, HelpText<"Load the clang builtins module map file.">;
defm caret_diagnostics : OptOutFFlag<"caret-diagnostics", "", "">;
def fclang_abi_compat_EQ : Joined<["-"], "fclang-abi-compat=">, Group<f_clang_Group>,
  Flags<[CC1Option]>, MetaVarName<"<version>">, Values<"<major>.<minor>,latest">,
  HelpText<"Attempt to match the ABI of Clang <version>">;
def fclasspath_EQ : Joined<["-"], "fclasspath=">, Group<f_Group>;
defm color_diagnostics : OptInFFlag<"color-diagnostics", "Enable", "Disable", " colors in diagnostics",
  [CoreOption, FlangOption]>;
def fdiagnostics_color : Flag<["-"], "fdiagnostics-color">, Group<f_Group>,
  Flags<[CoreOption, DriverOption]>;
def fdiagnostics_color_EQ : Joined<["-"], "fdiagnostics-color=">, Group<f_Group>;
def fansi_escape_codes : Flag<["-"], "fansi-escape-codes">, Group<f_Group>,
  Flags<[CoreOption, CC1Option]>, HelpText<"Use ANSI escape codes for diagnostics">,
  MarshallingInfoFlag<"DiagnosticOpts->UseANSIEscapeCodes", "false">;
def fcomment_block_commands : CommaJoined<["-"], "fcomment-block-commands=">, Group<f_clang_Group>, Flags<[CC1Option]>,
  HelpText<"Treat each comma separated argument in <arg> as a documentation comment block command">,
  MetaVarName<"<arg>">;
def fparse_all_comments : Flag<["-"], "fparse-all-comments">, Group<f_clang_Group>, Flags<[CC1Option]>;
def frecord_command_line : Flag<["-"], "frecord-command-line">,
  Group<f_clang_Group>;
def fno_record_command_line : Flag<["-"], "fno-record-command-line">,
  Group<f_clang_Group>;
def : Flag<["-"], "frecord-gcc-switches">, Alias<frecord_command_line>;
def : Flag<["-"], "fno-record-gcc-switches">, Alias<fno_record_command_line>;
def fcommon : Flag<["-"], "fcommon">, Group<f_Group>,
  Flags<[CoreOption, CC1Option]>, HelpText<"Place uninitialized global variables in a common block">;
def fcompile_resource_EQ : Joined<["-"], "fcompile-resource=">, Group<f_Group>;
def fcomplete_member_pointers : Flag<["-"], "fcomplete-member-pointers">, Group<f_clang_Group>,
   Flags<[CoreOption, CC1Option]>,
   HelpText<"Require member pointer base types to be complete if they would be significant under the Microsoft ABI">;
def fno_complete_member_pointers : Flag<["-"], "fno-complete-member-pointers">, Group<f_clang_Group>,
   Flags<[CoreOption]>,
   HelpText<"Do not require member pointer base types to be complete if they would be significant under the Microsoft ABI">;
def fcf_runtime_abi_EQ : Joined<["-"], "fcf-runtime-abi=">, Group<f_Group>,
    Flags<[CC1Option]>;
def fconstant_cfstrings : Flag<["-"], "fconstant-cfstrings">, Group<f_Group>;
def fconstant_string_class_EQ : Joined<["-"], "fconstant-string-class=">, Group<f_Group>;
def fconstexpr_depth_EQ : Joined<["-"], "fconstexpr-depth=">, Group<f_Group>;
def fconstexpr_steps_EQ : Joined<["-"], "fconstexpr-steps=">, Group<f_Group>;
def fexperimental_new_constant_interpreter : Flag<["-"], "fexperimental-new-constant-interpreter">, Group<f_Group>,
  HelpText<"Enable the experimental new constant interpreter">, Flags<[CC1Option]>;
def fconstexpr_backtrace_limit_EQ : Joined<["-"], "fconstexpr-backtrace-limit=">,
                                    Group<f_Group>;
def fno_crash_diagnostics : Flag<["-"], "fno-crash-diagnostics">, Group<f_clang_Group>, Flags<[NoArgumentUnused, CoreOption]>,
  HelpText<"Disable auto-generation of preprocessed source files and a script for reproduction during a clang crash">;
def fcrash_diagnostics_dir : Joined<["-"], "fcrash-diagnostics-dir=">, Group<f_clang_Group>, Flags<[NoArgumentUnused, CoreOption]>;
def fcreate_profile : Flag<["-"], "fcreate-profile">, Group<f_Group>;
defm cxx_exceptions: OptInFFlag<"cxx-exceptions", "Enable C++ exceptions">;
def fcxx_modules : Flag <["-"], "fcxx-modules">, Group<f_Group>,
  Flags<[DriverOption]>;
def fdebug_pass_arguments : Flag<["-"], "fdebug-pass-arguments">, Group<f_Group>;
def fdebug_pass_structure : Flag<["-"], "fdebug-pass-structure">, Group<f_Group>;
def fdepfile_entry : Joined<["-"], "fdepfile-entry=">,
    Group<f_clang_Group>, Flags<[CC1Option]>;
def fdiagnostics_fixit_info : Flag<["-"], "fdiagnostics-fixit-info">, Group<f_clang_Group>;
def fdiagnostics_parseable_fixits : Flag<["-"], "fdiagnostics-parseable-fixits">, Group<f_clang_Group>,
    Flags<[CoreOption, CC1Option]>, HelpText<"Print fix-its in machine parseable form">;
def fdiagnostics_print_source_range_info : Flag<["-"], "fdiagnostics-print-source-range-info">,
    Group<f_clang_Group>,  Flags<[CC1Option]>,
    HelpText<"Print source range spans in numeric form">;
def fdiagnostics_show_hotness : Flag<["-"], "fdiagnostics-show-hotness">, Group<f_Group>,
    Flags<[CC1Option]>, HelpText<"Enable profile hotness information in diagnostic line">;
def fdiagnostics_hotness_threshold_EQ : Joined<["-"], "fdiagnostics-hotness-threshold=">,
    Group<f_Group>, Flags<[CC1Option]>, MetaVarName<"<number>">,
    HelpText<"Prevent optimization remarks from being output if they do not have at least this profile count">;
def fdiagnostics_show_option : Flag<["-"], "fdiagnostics-show-option">, Group<f_Group>,
    HelpText<"Print option name with mappable diagnostics">;
def fdiagnostics_show_note_include_stack : Flag<["-"], "fdiagnostics-show-note-include-stack">,
    Group<f_Group>, Flags<[CC1Option]>, HelpText<"Display include stacks for diagnostic notes">;
def fdiagnostics_format_EQ : Joined<["-"], "fdiagnostics-format=">, Group<f_clang_Group>;
def fdiagnostics_show_category_EQ : Joined<["-"], "fdiagnostics-show-category=">, Group<f_clang_Group>;
def fdiagnostics_show_template_tree : Flag<["-"], "fdiagnostics-show-template-tree">,
    Group<f_Group>, Flags<[CC1Option]>,
    HelpText<"Print a template comparison tree for differing templates">;
def fdeclspec : Flag<["-"], "fdeclspec">, Group<f_clang_Group>,
  HelpText<"Allow __declspec as a keyword">, Flags<[CC1Option]>;
def fdiscard_value_names : Flag<["-"], "fdiscard-value-names">, Group<f_clang_Group>,
  HelpText<"Discard value names in LLVM IR">, Flags<[DriverOption]>;
def fno_discard_value_names : Flag<["-"], "fno-discard-value-names">, Group<f_clang_Group>,
  HelpText<"Do not discard value names in LLVM IR">, Flags<[DriverOption]>;
def fdollars_in_identifiers : Flag<["-"], "fdollars-in-identifiers">, Group<f_Group>,
  HelpText<"Allow '$' in identifiers">, Flags<[CC1Option]>;
def fdwarf2_cfi_asm : Flag<["-"], "fdwarf2-cfi-asm">, Group<clang_ignored_f_Group>;
def fno_dwarf2_cfi_asm : Flag<["-"], "fno-dwarf2-cfi-asm">, Group<clang_ignored_f_Group>;
defm dwarf_directory_asm : OptOutFFlag<"dwarf-directory-asm", "", "">;
def felide_constructors : Flag<["-"], "felide-constructors">, Group<f_Group>;
def fno_elide_type : Flag<["-"], "fno-elide-type">, Group<f_Group>,
    Flags<[CC1Option]>,
    HelpText<"Do not elide types when printing diagnostics">;
def feliminate_unused_debug_symbols : Flag<["-"], "feliminate-unused-debug-symbols">, Group<f_Group>;
defm eliminate_unused_debug_types : OptOutFFlag<"eliminate-unused-debug-types",
  "Do not emit ", "Emit ", " debug info for defined but unused types">;
def femit_all_decls : Flag<["-"], "femit-all-decls">, Group<f_Group>, Flags<[CC1Option]>,
  HelpText<"Emit all declarations, even if unused">;
def femulated_tls : Flag<["-"], "femulated-tls">, Group<f_Group>, Flags<[CC1Option]>,
  HelpText<"Use emutls functions to access thread_local variables">;
def fno_emulated_tls : Flag<["-"], "fno-emulated-tls">, Group<f_Group>, Flags<[CC1Option]>;
def fencoding_EQ : Joined<["-"], "fencoding=">, Group<f_Group>;
def ferror_limit_EQ : Joined<["-"], "ferror-limit=">, Group<f_Group>, Flags<[CoreOption]>;
defm exceptions : OptInFFlag<"exceptions", "Enable", "Disable", " support for exception handling">;
def fdwarf_exceptions : Flag<["-"], "fdwarf-exceptions">, Group<f_Group>,
  Flags<[CC1Option]>, HelpText<"Use DWARF style exceptions">;
def fsjlj_exceptions : Flag<["-"], "fsjlj-exceptions">, Group<f_Group>,
  Flags<[CC1Option]>, HelpText<"Use SjLj style exceptions">;
def fseh_exceptions : Flag<["-"], "fseh-exceptions">, Group<f_Group>,
  Flags<[CC1Option]>, HelpText<"Use SEH style exceptions">;
def fwasm_exceptions : Flag<["-"], "fwasm-exceptions">, Group<f_Group>,
  Flags<[CC1Option]>, HelpText<"Use WebAssembly style exceptions">;
def fignore_exceptions : Flag<["-"], "fignore-exceptions">, Group<f_Group>, Flags<[CC1Option]>,
  HelpText<"Enable support for ignoring exception handling constructs">;
def fexcess_precision_EQ : Joined<["-"], "fexcess-precision=">,
    Group<clang_ignored_gcc_optimization_f_Group>;
def : Flag<["-"], "fexpensive-optimizations">, Group<clang_ignored_gcc_optimization_f_Group>;
def : Flag<["-"], "fno-expensive-optimizations">, Group<clang_ignored_gcc_optimization_f_Group>;
def fextdirs_EQ : Joined<["-"], "fextdirs=">, Group<f_Group>;
def : Flag<["-"], "fdefer-pop">, Group<clang_ignored_gcc_optimization_f_Group>;
def : Flag<["-"], "fno-defer-pop">, Group<clang_ignored_gcc_optimization_f_Group>;
def : Flag<["-"], "fextended-identifiers">, Group<clang_ignored_f_Group>;
def : Flag<["-"], "fno-extended-identifiers">, Group<f_Group>, Flags<[Unsupported]>;
def fhosted : Flag<["-"], "fhosted">, Group<f_Group>;
def fdenormal_fp_math_EQ : Joined<["-"], "fdenormal-fp-math=">, Group<f_Group>, Flags<[CC1Option]>;
def ffp_model_EQ : Joined<["-"], "ffp-model=">, Group<f_Group>, Flags<[DriverOption]>,
  HelpText<"Controls the semantics of floating-point calculations.">;
def ffp_exception_behavior_EQ : Joined<["-"], "ffp-exception-behavior=">, Group<f_Group>, Flags<[CC1Option]>,
  HelpText<"Specifies the exception behavior of floating-point operations.">;
defm fast_math : OptInFFlag<"fast-math", "Allow aggressive, lossy floating-point optimizations">;
defm math_errno : OptInFFlag<"math-errno", "Require math functions to indicate errors by setting errno">;
def fbracket_depth_EQ : Joined<["-"], "fbracket-depth=">, Group<f_Group>, Flags<[CoreOption]>;
def fsignaling_math : Flag<["-"], "fsignaling-math">, Group<f_Group>;
def fno_signaling_math : Flag<["-"], "fno-signaling-math">, Group<f_Group>;
defm jump_tables : OptOutFFlag<"jump-tables", "Use", "Do not use", " jump tables for lowering switches">;
defm force_enable_int128 : OptInFFlag<"force-enable-int128", "Enable", "Disable", " support for int128_t type">;
defm keep_static_consts : OptInFFlag<"keep-static-consts", "Keep", "Don't keep", " static const variables if unused", [DriverOption]>;
defm fixed_point : OptInFFlag<"fixed-point", "Enable", "Disable", " fixed point types">;
defm cxx_static_destructors : OptOutFFlag<"c++-static-destructors", "",
  "Disable C++ static destructor registration">;
def fsymbol_partition_EQ : Joined<["-"], "fsymbol-partition=">, Group<f_Group>,
  Flags<[CC1Option]>;

defm memory_profile : OptInFFlag<"memory-profile", "Enable", "Disable", " heap memory profiling">;

// Begin sanitizer flags. These should all be core options exposed in all driver
// modes.
let Flags = [CC1Option, CoreOption] in {

def fsanitize_EQ : CommaJoined<["-"], "fsanitize=">, Group<f_clang_Group>,
                   MetaVarName<"<check>">,
                   HelpText<"Turn on runtime checks for various forms of undefined "
                            "or suspicious behavior. See user manual for available checks">;
def fno_sanitize_EQ : CommaJoined<["-"], "fno-sanitize=">, Group<f_clang_Group>,
                      Flags<[CoreOption, DriverOption]>;
def fsanitize_blacklist : Joined<["-"], "fsanitize-blacklist=">,
                          Group<f_clang_Group>,
                          HelpText<"Path to blacklist file for sanitizers">;
def fsanitize_system_blacklist : Joined<["-"], "fsanitize-system-blacklist=">,
  HelpText<"Path to system blacklist file for sanitizers">,
  Flags<[CC1Option]>;
def fno_sanitize_blacklist : Flag<["-"], "fno-sanitize-blacklist">,
                             Group<f_clang_Group>,
                             HelpText<"Don't use blacklist file for sanitizers">;
def fsanitize_coverage
    : CommaJoined<["-"], "fsanitize-coverage=">,
      Group<f_clang_Group>,
      HelpText<"Specify the type of coverage instrumentation for Sanitizers">;
def fno_sanitize_coverage
    : CommaJoined<["-"], "fno-sanitize-coverage=">,
      Group<f_clang_Group>, Flags<[CoreOption, DriverOption]>,
      HelpText<"Disable specified features of coverage instrumentation for "
               "Sanitizers">, Values<"func,bb,edge,indirect-calls,trace-bb,trace-cmp,trace-div,trace-gep,8bit-counters,trace-pc,trace-pc-guard,no-prune,inline-8bit-counters,inline-bool-flag">;
def fsanitize_coverage_allowlist : Joined<["-"], "fsanitize-coverage-allowlist=">,
    Group<f_clang_Group>, Flags<[CoreOption, DriverOption]>,
    HelpText<"Restrict sanitizer coverage instrumentation exclusively to modules and functions that match the provided special case list, except the blocked ones">;
def : Joined<["-"], "fsanitize-coverage-whitelist=">,
  Group<f_clang_Group>, Flags<[CoreOption, HelpHidden]>, Alias<fsanitize_coverage_allowlist>,
  HelpText<"Deprecated, use -fsanitize-coverage-allowlist= instead">;
def fsanitize_coverage_blocklist : Joined<["-"], "fsanitize-coverage-blocklist=">,
    Group<f_clang_Group>, Flags<[CoreOption, DriverOption]>,
    HelpText<"Disable sanitizer coverage instrumentation for modules and functions that match the provided special case list, even the allowed ones">;
def : Joined<["-"], "fsanitize-coverage-blacklist=">,
  Group<f_clang_Group>, Flags<[CoreOption, HelpHidden]>, Alias<fsanitize_coverage_blocklist>,
  HelpText<"Deprecated, use -fsanitize-coverage-blocklist= instead">;
def fsanitize_memory_track_origins_EQ : Joined<["-"], "fsanitize-memory-track-origins=">,
                                        Group<f_clang_Group>,
                                        HelpText<"Enable origins tracking in MemorySanitizer">;
def fsanitize_memory_track_origins : Flag<["-"], "fsanitize-memory-track-origins">,
                                     Group<f_clang_Group>,
                                     HelpText<"Enable origins tracking in MemorySanitizer">;
def fno_sanitize_memory_track_origins : Flag<["-"], "fno-sanitize-memory-track-origins">,
                                        Group<f_clang_Group>,
                                        Flags<[CoreOption, DriverOption]>,
                                        HelpText<"Disable origins tracking in MemorySanitizer">;
def fsanitize_memory_use_after_dtor : Flag<["-"], "fsanitize-memory-use-after-dtor">,
                                     Group<f_clang_Group>,
                                     HelpText<"Enable use-after-destroy detection in MemorySanitizer">;
def fno_sanitize_memory_use_after_dtor : Flag<["-"], "fno-sanitize-memory-use-after-dtor">,
                                     Group<f_clang_Group>,
                                     HelpText<"Disable use-after-destroy detection in MemorySanitizer">;
def fsanitize_address_field_padding : Joined<["-"], "fsanitize-address-field-padding=">,
                                        Group<f_clang_Group>,
                                        HelpText<"Level of field padding for AddressSanitizer">;
def fsanitize_address_use_after_scope : Flag<["-"], "fsanitize-address-use-after-scope">,
                                        Group<f_clang_Group>,
                                        HelpText<"Enable use-after-scope detection in AddressSanitizer">;
def fno_sanitize_address_use_after_scope : Flag<["-"], "fno-sanitize-address-use-after-scope">,
                                           Group<f_clang_Group>,
                                           Flags<[CoreOption, DriverOption]>,
                                           HelpText<"Disable use-after-scope detection in AddressSanitizer">;
def fsanitize_address_poison_custom_array_cookie
    : Flag<[ "-" ], "fsanitize-address-poison-custom-array-cookie">,
      Group<f_clang_Group>,
      HelpText<"Enable poisoning array cookies when using custom operator new[] in AddressSanitizer">;
def fno_sanitize_address_poison_custom_array_cookie
    : Flag<[ "-" ], "fno-sanitize-address-poison-custom-array-cookie">,
      Group<f_clang_Group>,
      HelpText<"Disable poisoning array cookies when using custom operator new[] in AddressSanitizer">;
def fsanitize_address_globals_dead_stripping : Flag<["-"], "fsanitize-address-globals-dead-stripping">,
                                        Group<f_clang_Group>,
                                        HelpText<"Enable linker dead stripping of globals in AddressSanitizer">;
def fsanitize_address_use_odr_indicator
    : Flag<["-"], "fsanitize-address-use-odr-indicator">,
      Group<f_clang_Group>,
      HelpText<"Enable ODR indicator globals to avoid false ODR violation reports in partially sanitized programs at the cost of an increase in binary size">;
def fno_sanitize_address_use_odr_indicator
    : Flag<["-"], "fno-sanitize-address-use-odr-indicator">,
      Group<f_clang_Group>,
      HelpText<"Disable ODR indicator globals">;
// Note: This flag was introduced when it was necessary to distinguish between
//       ABI for correct codegen.  This is no longer needed, but the flag is
//       not removed since targeting either ABI will behave the same.
//       This way we cause no disturbance to existing scripts & code, and if we
//       want to use this flag in the future we will cause no disturbance then
//       either.
def fsanitize_hwaddress_abi_EQ
    : Joined<["-"], "fsanitize-hwaddress-abi=">,
      Group<f_clang_Group>,
      HelpText<"Select the HWAddressSanitizer ABI to target (interceptor or platform, default interceptor). This option is currently unused.">;
def fsanitize_recover_EQ : CommaJoined<["-"], "fsanitize-recover=">,
                           Group<f_clang_Group>,
                           HelpText<"Enable recovery for specified sanitizers">;
def fno_sanitize_recover_EQ : CommaJoined<["-"], "fno-sanitize-recover=">,
                              Group<f_clang_Group>, Flags<[CoreOption, DriverOption]>,
                              HelpText<"Disable recovery for specified sanitizers">;
def fsanitize_recover : Flag<["-"], "fsanitize-recover">, Group<f_clang_Group>,
                        Alias<fsanitize_recover_EQ>, AliasArgs<["all"]>;
def fno_sanitize_recover : Flag<["-"], "fno-sanitize-recover">,
                           Flags<[CoreOption, DriverOption]>, Group<f_clang_Group>,
                           Alias<fno_sanitize_recover_EQ>, AliasArgs<["all"]>;
def fsanitize_trap_EQ : CommaJoined<["-"], "fsanitize-trap=">, Group<f_clang_Group>,
                        HelpText<"Enable trapping for specified sanitizers">;
def fno_sanitize_trap_EQ : CommaJoined<["-"], "fno-sanitize-trap=">, Group<f_clang_Group>,
                           Flags<[CoreOption, DriverOption]>,
                           HelpText<"Disable trapping for specified sanitizers">;
def fsanitize_trap : Flag<["-"], "fsanitize-trap">, Group<f_clang_Group>,
                     Alias<fsanitize_trap_EQ>, AliasArgs<["all"]>,
                     HelpText<"Enable trapping for all sanitizers">;
def fno_sanitize_trap : Flag<["-"], "fno-sanitize-trap">, Group<f_clang_Group>,
                        Alias<fno_sanitize_trap_EQ>, AliasArgs<["all"]>,
                        Flags<[CoreOption, DriverOption]>,
                        HelpText<"Disable trapping for all sanitizers">;
def fsanitize_undefined_trap_on_error
    : Flag<["-"], "fsanitize-undefined-trap-on-error">, Group<f_clang_Group>,
      Alias<fsanitize_trap_EQ>, AliasArgs<["undefined"]>;
def fno_sanitize_undefined_trap_on_error
    : Flag<["-"], "fno-sanitize-undefined-trap-on-error">, Group<f_clang_Group>,
      Alias<fno_sanitize_trap_EQ>, AliasArgs<["undefined"]>;
def fsanitize_minimal_runtime : Flag<["-"], "fsanitize-minimal-runtime">,
                                        Group<f_clang_Group>;
def fno_sanitize_minimal_runtime : Flag<["-"], "fno-sanitize-minimal-runtime">,
                                        Group<f_clang_Group>;
def fsanitize_link_runtime : Flag<["-"], "fsanitize-link-runtime">,
                           Group<f_clang_Group>;
def fno_sanitize_link_runtime : Flag<["-"], "fno-sanitize-link-runtime">,
                              Group<f_clang_Group>;
def fsanitize_link_cxx_runtime : Flag<["-"], "fsanitize-link-c++-runtime">,
                                 Group<f_clang_Group>;
def fno_sanitize_link_cxx_runtime : Flag<["-"], "fno-sanitize-link-c++-runtime">,
                                    Group<f_clang_Group>;
def fsanitize_cfi_cross_dso : Flag<["-"], "fsanitize-cfi-cross-dso">,
                              Group<f_clang_Group>,
                              HelpText<"Enable control flow integrity (CFI) checks for cross-DSO calls.">;
def fno_sanitize_cfi_cross_dso : Flag<["-"], "fno-sanitize-cfi-cross-dso">,
                                 Flags<[CoreOption, DriverOption]>,
                                 Group<f_clang_Group>,
                                 HelpText<"Disable control flow integrity (CFI) checks for cross-DSO calls.">;
def fsanitize_cfi_icall_generalize_pointers : Flag<["-"], "fsanitize-cfi-icall-generalize-pointers">,
                                              Group<f_clang_Group>,
                                              HelpText<"Generalize pointers in CFI indirect call type signature checks">;
def fsanitize_cfi_canonical_jump_tables : Flag<["-"], "fsanitize-cfi-canonical-jump-tables">,
                                          Group<f_clang_Group>,
                                          HelpText<"Make the jump table addresses canonical in the symbol table">;
def fno_sanitize_cfi_canonical_jump_tables : Flag<["-"], "fno-sanitize-cfi-canonical-jump-tables">,
                                             Group<f_clang_Group>,
                                             Flags<[CoreOption, DriverOption]>,
                                             HelpText<"Do not make the jump table addresses canonical in the symbol table">;
def fsanitize_stats : Flag<["-"], "fsanitize-stats">,
                              Group<f_clang_Group>,
                              HelpText<"Enable sanitizer statistics gathering.">;
def fno_sanitize_stats : Flag<["-"], "fno-sanitize-stats">,
                                 Group<f_clang_Group>,
                                 Flags<[CoreOption, DriverOption]>,
                                 HelpText<"Disable sanitizer statistics gathering.">;
def fsanitize_thread_memory_access : Flag<["-"], "fsanitize-thread-memory-access">,
                                     Group<f_clang_Group>,
                                     HelpText<"Enable memory access instrumentation in ThreadSanitizer (default)">;
def fno_sanitize_thread_memory_access : Flag<["-"], "fno-sanitize-thread-memory-access">,
                                        Group<f_clang_Group>,
                                        Flags<[CoreOption, DriverOption]>,
                                        HelpText<"Disable memory access instrumentation in ThreadSanitizer">;
def fsanitize_thread_func_entry_exit : Flag<["-"], "fsanitize-thread-func-entry-exit">,
                                       Group<f_clang_Group>,
                                       HelpText<"Enable function entry/exit instrumentation in ThreadSanitizer (default)">;
def fno_sanitize_thread_func_entry_exit : Flag<["-"], "fno-sanitize-thread-func-entry-exit">,
                                          Group<f_clang_Group>,
                                          Flags<[CoreOption, DriverOption]>,
                                          HelpText<"Disable function entry/exit instrumentation in ThreadSanitizer">;
def fsanitize_thread_atomics : Flag<["-"], "fsanitize-thread-atomics">,
                               Group<f_clang_Group>,
                               HelpText<"Enable atomic operations instrumentation in ThreadSanitizer (default)">;
def fno_sanitize_thread_atomics : Flag<["-"], "fno-sanitize-thread-atomics">,
                                  Group<f_clang_Group>,
                                  Flags<[CoreOption, DriverOption]>,
                                  HelpText<"Disable atomic operations instrumentation in ThreadSanitizer">;
def fsanitize_undefined_strip_path_components_EQ : Joined<["-"], "fsanitize-undefined-strip-path-components=">,
  Group<f_clang_Group>, MetaVarName<"<number>">,
  HelpText<"Strip (or keep only, if negative) a given number of path components "
           "when emitting check metadata.">;

} // end -f[no-]sanitize* flags

def funsafe_math_optimizations : Flag<["-"], "funsafe-math-optimizations">,
  Group<f_Group>;
def fno_unsafe_math_optimizations : Flag<["-"], "fno-unsafe-math-optimizations">,
  Group<f_Group>;
def fassociative_math : Flag<["-"], "fassociative-math">, Group<f_Group>;
def fno_associative_math : Flag<["-"], "fno-associative-math">, Group<f_Group>;
def freciprocal_math :
  Flag<["-"], "freciprocal-math">, Group<f_Group>, Flags<[CC1Option]>,
  HelpText<"Allow division operations to be reassociated">;
def fno_reciprocal_math : Flag<["-"], "fno-reciprocal-math">, Group<f_Group>;
def ffinite_math_only : Flag<["-"], "ffinite-math-only">, Group<f_Group>, Flags<[CC1Option]>;
def fno_finite_math_only : Flag<["-"], "fno-finite-math-only">, Group<f_Group>;
def fsigned_zeros : Flag<["-"], "fsigned-zeros">, Group<f_Group>;
def fno_signed_zeros :
  Flag<["-"], "fno-signed-zeros">, Group<f_Group>, Flags<[CC1Option]>,
  HelpText<"Allow optimizations that ignore the sign of floating point zeros">;
def fhonor_nans : Flag<["-"], "fhonor-nans">, Group<f_Group>;
def fno_honor_nans : Flag<["-"], "fno-honor-nans">, Group<f_Group>;
def fhonor_infinities : Flag<["-"], "fhonor-infinities">, Group<f_Group>;
def fno_honor_infinities : Flag<["-"], "fno-honor-infinities">, Group<f_Group>;
// This option was originally misspelt "infinites" [sic].
def : Flag<["-"], "fhonor-infinites">, Alias<fhonor_infinities>;
def : Flag<["-"], "fno-honor-infinites">, Alias<fno_honor_infinities>;
def frounding_math : Flag<["-"], "frounding-math">, Group<f_Group>, Flags<[CC1Option]>;
def fno_rounding_math : Flag<["-"], "fno-rounding-math">, Group<f_Group>, Flags<[CC1Option]>;
def ftrapping_math : Flag<["-"], "ftrapping-math">, Group<f_Group>, Flags<[CC1Option]>;
def fno_trapping_math : Flag<["-"], "fno-trapping-math">, Group<f_Group>, Flags<[CC1Option]>;
def ffp_contract : Joined<["-"], "ffp-contract=">, Group<f_Group>,
  Flags<[CC1Option]>, HelpText<"Form fused FP ops (e.g. FMAs): fast (everywhere)"
  " | on (according to FP_CONTRACT pragma) | off (never fuse). Default"
  " is 'fast' for CUDA/HIP and 'on' otherwise.">, Values<"fast,on,off">;

defm strict_float_cast_overflow : OptOutFFlag<"strict-float-cast-overflow",
  "Assume that overflowing float-to-int casts are undefined (default)",
  "Relax language rules and try to match the behavior of the target's native float-to-int conversion instructions">;

def ffor_scope : Flag<["-"], "ffor-scope">, Group<f_Group>;
def fno_for_scope : Flag<["-"], "fno-for-scope">, Group<f_Group>;

defm rewrite_imports : OptInFFlag<"rewrite-imports", "">;
defm rewrite_includes : OptInFFlag<"rewrite-includes", "">;

defm delete_null_pointer_checks : OptOutFFlag<"delete-null-pointer-checks",
  "Treat usage of null pointers as undefined behavior (default)",
  "Do not treat usage of null pointers as undefined behavior">;

def frewrite_map_file : Separate<["-"], "frewrite-map-file">,
                        Group<f_Group>,
                        Flags<[ DriverOption, CC1Option ]>;
def frewrite_map_file_EQ : Joined<["-"], "frewrite-map-file=">,
                           Group<f_Group>,
                           Flags<[DriverOption]>;

defm use_line_directives : OptInFFlag<"use-line-directives", "Use #line in preprocessed output">;

def ffreestanding : Flag<["-"], "ffreestanding">, Group<f_Group>, Flags<[CC1Option]>,
  HelpText<"Assert that the compilation takes place in a freestanding environment">;
def fgnuc_version_EQ : Joined<["-"], "fgnuc-version=">, Group<f_Group>,
  HelpText<"Sets various macros to claim compatibility with the given GCC version (default is 4.2.1)">,
  Flags<[CC1Option, CoreOption]>;
def fgnu_keywords : Flag<["-"], "fgnu-keywords">, Group<f_Group>, Flags<[CC1Option]>,
  HelpText<"Allow GNU-extension keywords regardless of language standard">;
defm gnu89_inline : OptInFFlag<"gnu89-inline", "Use the gnu89 inline semantics">;
def fgnu_runtime : Flag<["-"], "fgnu-runtime">, Group<f_Group>,
  HelpText<"Generate output compatible with the standard GNU Objective-C runtime">;
def fheinous_gnu_extensions : Flag<["-"], "fheinous-gnu-extensions">, Flags<[CC1Option]>;
def filelist : Separate<["-"], "filelist">, Flags<[LinkerInput]>,
               Group<Link_Group>;
def : Flag<["-"], "findirect-virtual-calls">, Alias<fapple_kext>;
def finline_functions : Flag<["-"], "finline-functions">, Group<f_clang_Group>, Flags<[CC1Option]>,
  HelpText<"Inline suitable functions">;
def finline_hint_functions: Flag<["-"], "finline-hint-functions">, Group<f_clang_Group>, Flags<[CC1Option]>,
  HelpText<"Inline functions which are (explicitly or implicitly) marked inline">;
def finline : Flag<["-"], "finline">, Group<clang_ignored_f_Group>;
def fglobal_isel : Flag<["-"], "fglobal-isel">, Group<f_clang_Group>,
  HelpText<"Enables the global instruction selector">;
def fexperimental_isel : Flag<["-"], "fexperimental-isel">, Group<f_clang_Group>,
  Alias<fglobal_isel>;
def fexperimental_new_pass_manager : Flag<["-"], "fexperimental-new-pass-manager">,
  Group<f_clang_Group>, Flags<[CC1Option]>,
  HelpText<"Enables an experimental new pass manager in LLVM.">;
def fexperimental_strict_floating_point : Flag<["-"], "fexperimental-strict-floating-point">,
  Group<f_clang_Group>, Flags<[CC1Option]>,
  HelpText<"Enables experimental strict floating point in LLVM.">;
def finput_charset_EQ : Joined<["-"], "finput-charset=">, Group<f_Group>;
def fexec_charset_EQ : Joined<["-"], "fexec-charset=">, Group<f_Group>;
def finstrument_functions : Flag<["-"], "finstrument-functions">, Group<f_Group>, Flags<[CC1Option]>,
  HelpText<"Generate calls to instrument function entry and exit">;
def finstrument_functions_after_inlining : Flag<["-"], "finstrument-functions-after-inlining">, Group<f_Group>, Flags<[CC1Option]>,
  HelpText<"Like -finstrument-functions, but insert the calls after inlining">;
def finstrument_function_entry_bare : Flag<["-"], "finstrument-function-entry-bare">, Group<f_Group>, Flags<[CC1Option]>,
  HelpText<"Instrument function entry only, after inlining, without arguments to the instrumentation call">;
def fcf_protection_EQ : Joined<["-"], "fcf-protection=">, Flags<[CoreOption, CC1Option]>, Group<f_Group>,
  HelpText<"Instrument control-flow architecture protection. Options: return, branch, full, none.">, Values<"return,branch,full,none">;
def fcf_protection : Flag<["-"], "fcf-protection">, Group<f_Group>, Flags<[CoreOption, CC1Option]>,
  Alias<fcf_protection_EQ>, AliasArgs<["full"]>,
  HelpText<"Enable cf-protection in 'full' mode">;

defm xray_instrument : OptInFFlag<"xray-instrument", "Generate XRay instrumentation sleds on function entry and exit">;

def fxray_instruction_threshold_EQ :
  JoinedOrSeparate<["-"], "fxray-instruction-threshold=">,
  Group<f_Group>, Flags<[CC1Option]>,
  HelpText<"Sets the minimum function size to instrument with XRay">;
def fxray_instruction_threshold_ :
  JoinedOrSeparate<["-"], "fxray-instruction-threshold">,
  Group<f_Group>, Flags<[CC1Option]>;

def fxray_always_instrument :
  JoinedOrSeparate<["-"], "fxray-always-instrument=">,
  Group<f_Group>, Flags<[CC1Option]>,
  HelpText<"DEPRECATED: Filename defining the whitelist for imbuing the 'always instrument' XRay attribute.">;
def fxray_never_instrument :
  JoinedOrSeparate<["-"], "fxray-never-instrument=">,
  Group<f_Group>, Flags<[CC1Option]>,
  HelpText<"DEPRECATED: Filename defining the whitelist for imbuing the 'never instrument' XRay attribute.">;
def fxray_attr_list :
  JoinedOrSeparate<["-"], "fxray-attr-list=">,
  Group<f_Group>, Flags<[CC1Option]>,
  HelpText<"Filename defining the list of functions/types for imbuing XRay attributes.">;
def fxray_modes :
  JoinedOrSeparate<["-"], "fxray-modes=">,
  Group<f_Group>, Flags<[CC1Option]>,
  HelpText<"List of modes to link in by default into XRay instrumented binaries.">;

defm xray_always_emit_customevents : OptInFFlag<"xray-always-emit-customevents",
  "Always emit __xray_customevent(...) calls even if the containing function is not always instrumented">;

defm xray_always_emit_typedevents : OptInFFlag<"xray-always-emit-typedevents",
  "Always emit __xray_typedevent(...) calls even if the containing function is not always instrumented">;

defm xray_ignore_loops : OptInFFlag<"xray-ignore-loops",
  "Don't instrument functions with loops unless they also meet the minimum function size">;
defm xray_function_index : OptOutFFlag<"xray-function-index", "",
  "Omit function index section at the expense of single-function patching performance">;

def fxray_link_deps : Flag<["-"], "fxray-link-deps">, Group<f_Group>,
  Flags<[CC1Option]>,
  HelpText<"Tells clang to add the link dependencies for XRay.">;
def fnoxray_link_deps : Flag<["-"], "fnoxray-link-deps">, Group<f_Group>,
  Flags<[CC1Option]>;

def fxray_instrumentation_bundle :
  JoinedOrSeparate<["-"], "fxray-instrumentation-bundle=">,
  Group<f_Group>, Flags<[CC1Option]>,
  HelpText<"Select which XRay instrumentation points to emit. Options: all, none, function-entry, function-exit, function, custom. Default is 'all'.  'function' includes both 'function-entry' and 'function-exit'.">;

def fxray_function_groups :
  Joined<["-"], "fxray-function-groups=">,
  Group<f_Group>, Flags<[CC1Option]>,
  HelpText<"Only instrument 1 of N groups">;

def fxray_selected_function_group :
  Joined<["-"], "fxray-selected-function-group=">,
  Group<f_Group>, Flags<[CC1Option]>,
  HelpText<"When using -fxray-function-groups, select which group of functions to instrument. Valid range is 0 to fxray-function-groups - 1">;


def ffine_grained_bitfield_accesses : Flag<["-"],
  "ffine-grained-bitfield-accesses">, Group<f_clang_Group>, Flags<[CC1Option]>,
  HelpText<"Use separate accesses for consecutive bitfield runs with legal widths and alignments.">;
def fno_fine_grained_bitfield_accesses : Flag<["-"],
  "fno-fine-grained-bitfield-accesses">, Group<f_clang_Group>, Flags<[CC1Option]>,
  HelpText<"Use large-integer access for consecutive bitfield runs.">;

def fexperimental_relative_cxx_abi_vtables : Flag<["-"], "fexperimental-relative-c++-abi-vtables">,
  Group<f_Group>, Flags<[CC1Option]>,
  HelpText<"Use the experimental C++ class ABI for classes with virtual tables">;
def fno_experimental_relative_cxx_abi_vtables : Flag<["-"], "fno-experimental-relative-c++-abi-vtables">,
  Group<f_Group>, Flags<[CC1Option]>,
  HelpText<"Do not use the experimental C++ class ABI for classes with virtual tables">;

def flat__namespace : Flag<["-"], "flat_namespace">;
def flax_vector_conversions_EQ : Joined<["-"], "flax-vector-conversions=">, Group<f_Group>,
  HelpText<"Enable implicit vector bit-casts">, Values<"none,integer,all">, Flags<[CC1Option]>;
def flax_vector_conversions : Flag<["-"], "flax-vector-conversions">, Group<f_Group>,
  Alias<flax_vector_conversions_EQ>, AliasArgs<["integer"]>;
def flimited_precision_EQ : Joined<["-"], "flimited-precision=">, Group<f_Group>;
def fapple_link_rtlib : Flag<["-"], "fapple-link-rtlib">, Group<f_Group>,
  HelpText<"Force linking the clang builtins runtime library">;
def flto_EQ : Joined<["-"], "flto=">, Flags<[CoreOption, CC1Option]>, Group<f_Group>,
  HelpText<"Set LTO mode to either 'full' or 'thin'">, Values<"thin,full">;
def flto : Flag<["-"], "flto">, Flags<[CoreOption, CC1Option]>, Group<f_Group>,
  HelpText<"Enable LTO in 'full' mode">;
def fno_lto : Flag<["-"], "fno-lto">, Flags<[CoreOption, CC1Option]>, Group<f_Group>,
  HelpText<"Disable LTO mode (default)">;
def flto_jobs_EQ : Joined<["-"], "flto-jobs=">,
  Flags<[CC1Option]>, Group<f_Group>,
  HelpText<"Controls the backend parallelism of -flto=thin (default "
           "of 0 means the number of threads will be derived from "
           "the number of CPUs detected)">;
def fthinlto_index_EQ : Joined<["-"], "fthinlto-index=">,
  Flags<[CoreOption, CC1Option]>, Group<f_Group>,
  HelpText<"Perform ThinLTO importing using provided function summary index">;
def fthin_link_bitcode_EQ : Joined<["-"], "fthin-link-bitcode=">,
  Flags<[CoreOption, CC1Option]>, Group<f_Group>,
  HelpText<"Write minimized bitcode to <file> for the ThinLTO thin link only">;
def fmacro_backtrace_limit_EQ : Joined<["-"], "fmacro-backtrace-limit=">,
                                Group<f_Group>, Flags<[DriverOption, CoreOption]>;
def fmerge_all_constants : Flag<["-"], "fmerge-all-constants">, Group<f_Group>,
  Flags<[CC1Option, CoreOption]>, HelpText<"Allow merging of constants">;
def fmessage_length_EQ : Joined<["-"], "fmessage-length=">, Group<f_Group>, Flags<[CC1Option]>,
  HelpText<"Format message diagnostics so that they fit within N columns">;
def fms_extensions : Flag<["-"], "fms-extensions">, Group<f_Group>, Flags<[CC1Option, CoreOption]>,
  HelpText<"Accept some non-standard constructs supported by the Microsoft compiler">;
def fms_compatibility : Flag<["-"], "fms-compatibility">, Group<f_Group>, Flags<[CC1Option, CoreOption]>,
  HelpText<"Enable full Microsoft Visual C++ compatibility">;
def fms_volatile : Flag<["-"], "fms-volatile">, Group<f_Group>, Flags<[CC1Option]>;
def fmsc_version : Joined<["-"], "fmsc-version=">, Group<f_Group>, Flags<[DriverOption, CoreOption]>,
  HelpText<"Microsoft compiler version number to report in _MSC_VER (0 = don't define it (default))">;
def fms_compatibility_version
    : Joined<["-"], "fms-compatibility-version=">,
      Group<f_Group>,
      Flags<[ CC1Option, CoreOption ]>,
      HelpText<"Dot-separated value representing the Microsoft compiler "
               "version number to report in _MSC_VER (0 = don't define it "
               "(default))">;
def fdelayed_template_parsing : Flag<["-"], "fdelayed-template-parsing">, Group<f_Group>,
  HelpText<"Parse templated function definitions at the end of the "
           "translation unit">,  Flags<[CC1Option, CoreOption]>;
def fms_memptr_rep_EQ : Joined<["-"], "fms-memptr-rep=">, Group<f_Group>, Flags<[CC1Option]>;
def fmodules_cache_path : Joined<["-"], "fmodules-cache-path=">, Group<i_Group>,
  Flags<[DriverOption, CC1Option]>, MetaVarName<"<directory>">,
  HelpText<"Specify the module cache path">;
def fmodules_user_build_path : Separate<["-"], "fmodules-user-build-path">, Group<i_Group>,
  Flags<[DriverOption, CC1Option]>, MetaVarName<"<directory>">,
  HelpText<"Specify the module user build path">;
def fprebuilt_module_path : Joined<["-"], "fprebuilt-module-path=">, Group<i_Group>,
  Flags<[DriverOption, CC1Option]>, MetaVarName<"<directory>">,
  HelpText<"Specify the prebuilt module path">;
def fmodules_prune_interval : Joined<["-"], "fmodules-prune-interval=">, Group<i_Group>,
  Flags<[CC1Option]>, MetaVarName<"<seconds>">,
  HelpText<"Specify the interval (in seconds) between attempts to prune the module cache">;
def fmodules_prune_after : Joined<["-"], "fmodules-prune-after=">, Group<i_Group>,
  Flags<[CC1Option]>, MetaVarName<"<seconds>">,
  HelpText<"Specify the interval (in seconds) after which a module file will be considered unused">;
def fmodules_search_all : Flag <["-"], "fmodules-search-all">, Group<f_Group>,
  Flags<[DriverOption, CC1Option]>,
  HelpText<"Search even non-imported modules to resolve references">;
def fbuild_session_timestamp : Joined<["-"], "fbuild-session-timestamp=">,
  Group<i_Group>, Flags<[CC1Option]>, MetaVarName<"<time since Epoch in seconds>">,
  HelpText<"Time when the current build session started">;
def fbuild_session_file : Joined<["-"], "fbuild-session-file=">,
  Group<i_Group>, MetaVarName<"<file>">,
  HelpText<"Use the last modification time of <file> as the build session timestamp">;
def fmodules_validate_once_per_build_session : Flag<["-"], "fmodules-validate-once-per-build-session">,
  Group<i_Group>, Flags<[CC1Option]>,
  HelpText<"Don't verify input files for the modules if the module has been "
           "successfully validated or loaded during this build session">;
def fmodules_disable_diagnostic_validation : Flag<["-"], "fmodules-disable-diagnostic-validation">,
  Group<i_Group>, Flags<[CC1Option]>,
  HelpText<"Disable validation of the diagnostic options when loading the module">;
def fmodules_validate_system_headers : Flag<["-"], "fmodules-validate-system-headers">,
  Group<i_Group>, Flags<[CC1Option]>,
  HelpText<"Validate the system headers that a module depends on when loading the module">;
def fno_modules_validate_system_headers : Flag<["-"], "fno-modules-validate-system-headers">,
  Group<i_Group>, Flags<[DriverOption]>;

def fvalidate_ast_input_files_content:
  Flag <["-"], "fvalidate-ast-input-files-content">,
  Group<f_Group>, Flags<[CC1Option]>,
  HelpText<"Compute and store the hash of input files used to build an AST."
           " Files with mismatching mtime's are considered valid"
           " if both contents is identical">;
def fmodules_validate_input_files_content:
  Flag <["-"], "fmodules-validate-input-files-content">,
  Group<f_Group>, Flags<[DriverOption]>,
  HelpText<"Validate PCM input files based on content if mtime differs">;
def fno_modules_validate_input_files_content:
  Flag <["-"], "fno_modules-validate-input-files-content">,
  Group<f_Group>, Flags<[DriverOption]>;
def fpch_validate_input_files_content:
  Flag <["-"], "fpch-validate-input-files-content">,
  Group<f_Group>, Flags<[DriverOption]>,
  HelpText<"Validate PCH input files based on content if mtime differs">;
def fno_pch_validate_input_files_content:
  Flag <["-"], "fno_pch-validate-input-files-content">,
  Group<f_Group>, Flags<[DriverOption]>;
def fpch_instantiate_templates:
  Flag <["-"], "fpch-instantiate-templates">,
  Group<f_Group>, Flags<[CC1Option, CoreOption]>,
  HelpText<"Instantiate templates already while building a PCH">;
def fno_pch_instantiate_templates:
  Flag <["-"], "fno-pch-instantiate-templates">,
  Group<f_Group>, Flags<[CC1Option, CoreOption]>;
defm pch_codegen: OptInFFlag<"pch-codegen", "Generate ", "Do not generate ",
  "code for uses of this PCH that assumes an explicit object file will be built for the PCH">;
defm pch_debuginfo: OptInFFlag<"pch-debuginfo", "Generate ", "Do not generate ",
  "debug info for types in an object file built from this PCH and do not generate them elsewhere">;

def fmodules : Flag <["-"], "fmodules">, Group<f_Group>,
  Flags<[DriverOption, CC1Option]>,
  HelpText<"Enable the 'modules' language feature">;
def fimplicit_module_maps : Flag <["-"], "fimplicit-module-maps">, Group<f_Group>,
  Flags<[DriverOption, CC1Option]>,
  HelpText<"Implicitly search the file system for module map files.">;
def fmodules_ts : Flag <["-"], "fmodules-ts">, Group<f_Group>,
  Flags<[CC1Option]>, HelpText<"Enable support for the C++ Modules TS">;
def fmodule_maps : Flag <["-"], "fmodule-maps">, Alias<fimplicit_module_maps>;
def fmodule_name_EQ : Joined<["-"], "fmodule-name=">, Group<f_Group>,
  Flags<[DriverOption,CC1Option]>, MetaVarName<"<name>">,
  HelpText<"Specify the name of the module to build">;
def fmodule_name : Separate<["-"], "fmodule-name">, Alias<fmodule_name_EQ>;
def fmodule_implementation_of : Separate<["-"], "fmodule-implementation-of">,
  Flags<[CC1Option]>, Alias<fmodule_name_EQ>;
def fsystem_module : Flag<["-"], "fsystem-module">, Flags<[CC1Option]>,
  HelpText<"Build this module as a system module. Only used with -emit-module">;
def fmodule_map_file : Joined<["-"], "fmodule-map-file=">,
  Group<f_Group>, Flags<[DriverOption,CC1Option]>, MetaVarName<"<file>">,
  HelpText<"Load this module map file">;
def fmodule_file : Joined<["-"], "fmodule-file=">,
  Group<i_Group>, Flags<[DriverOption,CC1Option]>, MetaVarName<"[<name>=]<file>">,
  HelpText<"Specify the mapping of module name to precompiled module file, or load a module file if name is omitted.">;
def fmodules_ignore_macro : Joined<["-"], "fmodules-ignore-macro=">, Group<f_Group>, Flags<[CC1Option]>,
  HelpText<"Ignore the definition of the given macro when building and loading modules">;
def fmodules_decluse : Flag <["-"], "fmodules-decluse">, Group<f_Group>,
  Flags<[DriverOption,CC1Option]>,
  HelpText<"Require declaration of modules used within a module">;
def fmodules_strict_decluse : Flag <["-"], "fmodules-strict-decluse">, Group<f_Group>,
  Flags<[DriverOption,CC1Option]>,
  HelpText<"Like -fmodules-decluse but requires all headers to be in modules">;
def fno_modules_search_all : Flag <["-"], "fno-modules-search-all">, Group<f_Group>,
  Flags<[DriverOption, CC1Option]>;
def fno_implicit_modules :
  Flag <["-"], "fno-implicit-modules">,
  Group<f_Group>, Flags<[DriverOption, CC1Option]>;
def fretain_comments_from_system_headers : Flag<["-"], "fretain-comments-from-system-headers">, Group<f_Group>, Flags<[CC1Option]>;

def fmudflapth : Flag<["-"], "fmudflapth">, Group<f_Group>;
def fmudflap : Flag<["-"], "fmudflap">, Group<f_Group>;
def fnested_functions : Flag<["-"], "fnested-functions">, Group<f_Group>;
def fnext_runtime : Flag<["-"], "fnext-runtime">, Group<f_Group>;
def fno_apple_pragma_pack : Flag<["-"], "fno-apple-pragma-pack">, Group<f_Group>;
def fno_asm : Flag<["-"], "fno-asm">, Group<f_Group>;
def fno_asynchronous_unwind_tables : Flag<["-"], "fno-asynchronous-unwind-tables">, Group<f_Group>;
def fno_assume_sane_operator_new : Flag<["-"], "fno-assume-sane-operator-new">, Group<f_Group>,
  HelpText<"Don't assume that C++'s global operator new can't alias any pointer">,
  Flags<[CC1Option]>;
def fno_borland_extensions : Flag<["-"], "fno-borland-extensions">, Group<f_Group>;
def fno_builtin : Flag<["-"], "fno-builtin">, Group<f_Group>, Flags<[CC1Option, CoreOption]>,
  HelpText<"Disable implicit builtin knowledge of functions">;
def fno_builtin_ : Joined<["-"], "fno-builtin-">, Group<f_Group>, Flags<[CC1Option, CoreOption]>,
  HelpText<"Disable implicit builtin knowledge of a specific function">;
def fno_diagnostics_color : Flag<["-"], "fno-diagnostics-color">, Group<f_Group>,
  Flags<[CoreOption, DriverOption]>;
def fno_common : Flag<["-"], "fno-common">, Group<f_Group>, Flags<[CC1Option]>,
    HelpText<"Compile common globals like normal definitions">;
def fno_constant_cfstrings : Flag<["-"], "fno-constant-cfstrings">, Group<f_Group>,
  Flags<[CC1Option]>,
  HelpText<"Disable creation of CodeFoundation-type constant strings">;
def fno_cxx_modules : Flag <["-"], "fno-cxx-modules">, Group<f_Group>,
  Flags<[DriverOption]>;
def fno_diagnostics_fixit_info : Flag<["-"], "fno-diagnostics-fixit-info">, Group<f_Group>,
  Flags<[CC1Option]>, HelpText<"Do not include fixit information in diagnostics">;
def fno_diagnostics_show_hotness : Flag<["-"], "fno-diagnostics-show-hotness">, Group<f_Group>;
def fno_diagnostics_show_option : Flag<["-"], "fno-diagnostics-show-option">, Group<f_Group>, Flags<[CC1Option]>;
def fno_diagnostics_show_note_include_stack : Flag<["-"], "fno-diagnostics-show-note-include-stack">,
    Flags<[CC1Option]>, Group<f_Group>;
def fdigraphs : Flag<["-"], "fdigraphs">, Group<f_Group>, Flags<[CC1Option]>,
  HelpText<"Enable alternative token representations '<:', ':>', '<%', '%>', '%:', '%:%:' (default)">;
def fno_digraphs : Flag<["-"], "fno-digraphs">, Group<f_Group>, Flags<[CC1Option]>,
  HelpText<"Disallow alternative token representations '<:', ':>', '<%', '%>', '%:', '%:%:'">;
def fno_declspec : Flag<["-"], "fno-declspec">, Group<f_clang_Group>,
  HelpText<"Disallow __declspec as a keyword">, Flags<[CC1Option]>;
def fno_dollars_in_identifiers : Flag<["-"], "fno-dollars-in-identifiers">, Group<f_Group>,
  HelpText<"Disallow '$' in identifiers">, Flags<[CC1Option]>;
def fno_elide_constructors : Flag<["-"], "fno-elide-constructors">, Group<f_Group>,
  HelpText<"Disable C++ copy constructor elision">, Flags<[CC1Option]>;
def fno_eliminate_unused_debug_symbols : Flag<["-"], "fno-eliminate-unused-debug-symbols">, Group<f_Group>;
def fno_gnu_keywords : Flag<["-"], "fno-gnu-keywords">, Group<f_Group>, Flags<[CC1Option]>;
def fno_inline_functions : Flag<["-"], "fno-inline-functions">, Group<f_clang_Group>, Flags<[CC1Option]>;
def fno_inline : Flag<["-"], "fno-inline">, Group<f_clang_Group>, Flags<[CC1Option]>;
def fno_global_isel : Flag<["-"], "fno-global-isel">, Group<f_clang_Group>,
  HelpText<"Disables the global instruction selector">;
def fno_experimental_isel : Flag<["-"], "fno-experimental-isel">, Group<f_clang_Group>,
  Alias<fno_global_isel>;
def fno_experimental_new_pass_manager : Flag<["-"], "fno-experimental-new-pass-manager">,
  Group<f_clang_Group>, Flags<[CC1Option]>,
  HelpText<"Disables an experimental new pass manager in LLVM.">;
def fveclib : Joined<["-"], "fveclib=">, Group<f_Group>, Flags<[CC1Option]>,
    HelpText<"Use the given vector functions library">, Values<"Accelerate,MASSV,SVML,none">;
def fno_lax_vector_conversions : Flag<["-"], "fno-lax-vector-conversions">, Group<f_Group>,
  Alias<flax_vector_conversions_EQ>, AliasArgs<["none"]>;
def fno_merge_all_constants : Flag<["-"], "fno-merge-all-constants">, Group<f_Group>,
  HelpText<"Disallow merging of constants">;
def fno_modules : Flag <["-"], "fno-modules">, Group<f_Group>,
  Flags<[DriverOption]>;
def fno_implicit_module_maps : Flag <["-"], "fno-implicit-module-maps">, Group<f_Group>,
  Flags<[DriverOption, CC1Option]>;
def fno_module_maps : Flag <["-"], "fno-module-maps">, Alias<fno_implicit_module_maps>;
def fno_modules_decluse : Flag <["-"], "fno-modules-decluse">, Group<f_Group>,
  Flags<[DriverOption]>;
def fno_modules_strict_decluse : Flag <["-"], "fno-strict-modules-decluse">, Group<f_Group>,
  Flags<[DriverOption]>;
def fimplicit_modules : Flag <["-"], "fimplicit-modules">, Group<f_Group>,
  Flags<[DriverOption]>;
def fmodule_file_deps : Flag <["-"], "fmodule-file-deps">, Group<f_Group>,
  Flags<[DriverOption]>;
def fno_module_file_deps : Flag <["-"], "fno-module-file-deps">, Group<f_Group>,
  Flags<[DriverOption]>;
def fno_ms_extensions : Flag<["-"], "fno-ms-extensions">, Group<f_Group>,
  Flags<[CoreOption]>;
def fno_ms_compatibility : Flag<["-"], "fno-ms-compatibility">, Group<f_Group>,
  Flags<[CoreOption]>;
def fno_delayed_template_parsing : Flag<["-"], "fno-delayed-template-parsing">, Group<f_Group>,
  HelpText<"Disable delayed template parsing">,
  Flags<[DriverOption, CoreOption]>;
def fno_objc_exceptions: Flag<["-"], "fno-objc-exceptions">, Group<f_Group>;
def fno_objc_legacy_dispatch : Flag<["-"], "fno-objc-legacy-dispatch">, Group<f_Group>;
def fno_objc_weak : Flag<["-"], "fno-objc-weak">, Group<f_Group>, Flags<[CC1Option]>;
def fno_omit_frame_pointer : Flag<["-"], "fno-omit-frame-pointer">, Group<f_Group>;
def fno_operator_names : Flag<["-"], "fno-operator-names">, Group<f_Group>,
  HelpText<"Do not treat C++ operator name keywords as synonyms for operators">,
  Flags<[CC1Option]>;
def fno_pascal_strings : Flag<["-"], "fno-pascal-strings">, Group<f_Group>;
def fno_short_enums : Flag<["-"], "fno-short-enums">, Group<f_Group>;
def fno_show_source_location : Flag<["-"], "fno-show-source-location">, Group<f_Group>,
  Flags<[CC1Option]>, HelpText<"Do not include source location information with diagnostics">;
def fdiagnostics_absolute_paths : Flag<["-"], "fdiagnostics-absolute-paths">, Group<f_Group>,
  Flags<[CC1Option, CoreOption]>, HelpText<"Print absolute paths in diagnostics">;
def fno_spell_checking : Flag<["-"], "fno-spell-checking">, Group<f_Group>,
  Flags<[CC1Option]>, HelpText<"Disable spell-checking">;
def fno_stack_protector : Flag<["-"], "fno-stack-protector">, Group<f_Group>,
  HelpText<"Disable the use of stack protectors">;
def fno_strict_aliasing : Flag<["-"], "fno-strict-aliasing">, Group<f_Group>,
  Flags<[DriverOption, CoreOption]>;
def fstruct_path_tbaa : Flag<["-"], "fstruct-path-tbaa">, Group<f_Group>;
def fno_struct_path_tbaa : Flag<["-"], "fno-struct-path-tbaa">, Group<f_Group>;
def fno_strict_enums : Flag<["-"], "fno-strict-enums">, Group<f_Group>;
def fno_strict_vtable_pointers: Flag<["-"], "fno-strict-vtable-pointers">,
  Group<f_Group>;
def fno_strict_overflow : Flag<["-"], "fno-strict-overflow">, Group<f_Group>;
def fno_temp_file : Flag<["-"], "fno-temp-file">, Group<f_Group>,
  Flags<[CC1Option, CoreOption]>, HelpText<
  "Directly create compilation output files. This may lead to incorrect incremental builds if the compiler crashes">;
def fno_threadsafe_statics : Flag<["-"], "fno-threadsafe-statics">, Group<f_Group>,
  Flags<[CC1Option]>, HelpText<"Do not emit code to make initialization of local statics thread safe">;
def fno_use_cxa_atexit : Flag<["-"], "fno-use-cxa-atexit">, Group<f_Group>, Flags<[CC1Option]>,
  HelpText<"Don't use __cxa_atexit for calling destructors">;
def fno_register_global_dtors_with_atexit : Flag<["-"], "fno-register-global-dtors-with-atexit">, Group<f_Group>,
  HelpText<"Don't use atexit or __cxa_atexit to register global destructors">;
def fno_unit_at_a_time : Flag<["-"], "fno-unit-at-a-time">, Group<f_Group>;
def fno_unwind_tables : Flag<["-"], "fno-unwind-tables">, Group<f_Group>;
def fno_verbose_asm : Flag<["-"], "fno-verbose-asm">, Group<f_Group>, Flags<[CC1Option]>;
def fno_working_directory : Flag<["-"], "fno-working-directory">, Group<f_Group>;
def fno_wrapv : Flag<["-"], "fno-wrapv">, Group<f_Group>;
def fobjc_arc : Flag<["-"], "fobjc-arc">, Group<f_Group>, Flags<[CC1Option]>,
  HelpText<"Synthesize retain and release calls for Objective-C pointers">;
def fno_objc_arc : Flag<["-"], "fno-objc-arc">, Group<f_Group>;
def fobjc_convert_messages_to_runtime_calls :
  Flag<["-"], "fobjc-convert-messages-to-runtime-calls">, Group<f_Group>;
def fno_objc_convert_messages_to_runtime_calls :
  Flag<["-"], "fno-objc-convert-messages-to-runtime-calls">, Group<f_Group>, Flags<[CC1Option]>;
def fobjc_arc_exceptions : Flag<["-"], "fobjc-arc-exceptions">, Group<f_Group>, Flags<[CC1Option]>,
  HelpText<"Use EH-safe code when synthesizing retains and releases in -fobjc-arc">;
def fno_objc_arc_exceptions : Flag<["-"], "fno-objc-arc-exceptions">, Group<f_Group>;
def fobjc_atdefs : Flag<["-"], "fobjc-atdefs">, Group<clang_ignored_f_Group>;
def fobjc_call_cxx_cdtors : Flag<["-"], "fobjc-call-cxx-cdtors">, Group<clang_ignored_f_Group>;
def fobjc_exceptions: Flag<["-"], "fobjc-exceptions">, Group<f_Group>,
  HelpText<"Enable Objective-C exceptions">, Flags<[CC1Option]>;
def fapplication_extension : Flag<["-"], "fapplication-extension">,
  Group<f_Group>, Flags<[CC1Option]>,
  HelpText<"Restrict code to those available for App Extensions">;
def fno_application_extension : Flag<["-"], "fno-application-extension">,
  Group<f_Group>;
def frelaxed_template_template_args : Flag<["-"], "frelaxed-template-template-args">,
  Flags<[CC1Option]>, HelpText<"Enable C++17 relaxed template template argument matching">,
  Group<f_Group>;
def fno_relaxed_template_template_args : Flag<["-"], "fno-relaxed-template-template-args">,
  Group<f_Group>;
def fsized_deallocation : Flag<["-"], "fsized-deallocation">, Flags<[CC1Option]>,
  HelpText<"Enable C++14 sized global deallocation functions">, Group<f_Group>;
def fno_sized_deallocation: Flag<["-"], "fno-sized-deallocation">, Group<f_Group>;
def faligned_allocation : Flag<["-"], "faligned-allocation">, Flags<[CC1Option]>,
  HelpText<"Enable C++17 aligned allocation functions">, Group<f_Group>;
def fno_aligned_allocation: Flag<["-"], "fno-aligned-allocation">,
  Group<f_Group>, Flags<[CC1Option]>;
def fnew_alignment_EQ : Joined<["-"], "fnew-alignment=">,
  HelpText<"Specifies the largest alignment guaranteed by '::operator new(size_t)'">,
  MetaVarName<"<align>">, Group<f_Group>, Flags<[CC1Option]>;
def : Separate<["-"], "fnew-alignment">, Alias<fnew_alignment_EQ>;
def : Flag<["-"], "faligned-new">, Alias<faligned_allocation>;
def : Flag<["-"], "fno-aligned-new">, Alias<fno_aligned_allocation>;
def faligned_new_EQ : Joined<["-"], "faligned-new=">;

def fobjc_legacy_dispatch : Flag<["-"], "fobjc-legacy-dispatch">, Group<f_Group>;
def fobjc_new_property : Flag<["-"], "fobjc-new-property">, Group<clang_ignored_f_Group>;
def fobjc_infer_related_result_type : Flag<["-"], "fobjc-infer-related-result-type">,
                                      Group<f_Group>;
def fno_objc_infer_related_result_type : Flag<["-"],
  "fno-objc-infer-related-result-type">, Group<f_Group>,
  HelpText<
    "do not infer Objective-C related result type based on method family">,
  Flags<[CC1Option]>;
def fobjc_link_runtime: Flag<["-"], "fobjc-link-runtime">, Group<f_Group>;
def fobjc_weak : Flag<["-"], "fobjc-weak">, Group<f_Group>, Flags<[CC1Option]>,
  HelpText<"Enable ARC-style weak references in Objective-C">;

// Objective-C ABI options.
def fobjc_runtime_EQ : Joined<["-"], "fobjc-runtime=">, Group<f_Group>, Flags<[CC1Option, CoreOption]>,
  HelpText<"Specify the target Objective-C runtime kind and version">;
def fobjc_abi_version_EQ : Joined<["-"], "fobjc-abi-version=">, Group<f_Group>;
def fobjc_nonfragile_abi_version_EQ : Joined<["-"], "fobjc-nonfragile-abi-version=">, Group<f_Group>;
def fobjc_nonfragile_abi : Flag<["-"], "fobjc-nonfragile-abi">, Group<f_Group>;
def fno_objc_nonfragile_abi : Flag<["-"], "fno-objc-nonfragile-abi">, Group<f_Group>;

def fobjc_sender_dependent_dispatch : Flag<["-"], "fobjc-sender-dependent-dispatch">, Group<f_Group>;
def fomit_frame_pointer : Flag<["-"], "fomit-frame-pointer">, Group<f_Group>;
def fopenmp : Flag<["-"], "fopenmp">, Group<f_Group>, Flags<[CC1Option, NoArgumentUnused]>,
  HelpText<"Parse OpenMP pragmas and generate parallel code.">;
def fno_openmp : Flag<["-"], "fno-openmp">, Group<f_Group>, Flags<[NoArgumentUnused]>;
def fopenmp_version_EQ : Joined<["-"], "fopenmp-version=">, Group<f_Group>, Flags<[CC1Option, NoArgumentUnused]>;
def fopenmp_EQ : Joined<["-"], "fopenmp=">, Group<f_Group>;
def fopenmp_use_tls : Flag<["-"], "fopenmp-use-tls">, Group<f_Group>,
  Flags<[NoArgumentUnused, HelpHidden]>;
def fnoopenmp_use_tls : Flag<["-"], "fnoopenmp-use-tls">, Group<f_Group>,
  Flags<[CC1Option, NoArgumentUnused, HelpHidden]>;
def fopenmp_targets_EQ : CommaJoined<["-"], "fopenmp-targets=">, Flags<[DriverOption, CC1Option]>,
  HelpText<"Specify comma-separated list of triples OpenMP offloading targets to be supported">;
def fopenmp_relocatable_target : Flag<["-"], "fopenmp-relocatable-target">,
  Group<f_Group>, Flags<[CC1Option, NoArgumentUnused, HelpHidden]>;
def fnoopenmp_relocatable_target : Flag<["-"], "fnoopenmp-relocatable-target">,
  Group<f_Group>, Flags<[CC1Option, NoArgumentUnused, HelpHidden]>;
def fopenmp_simd : Flag<["-"], "fopenmp-simd">, Group<f_Group>, Flags<[CC1Option, NoArgumentUnused]>,
  HelpText<"Emit OpenMP code only for SIMD-based constructs.">;
def fopenmp_enable_irbuilder : Flag<["-"], "fopenmp-enable-irbuilder">, Group<f_Group>, Flags<[CC1Option, NoArgumentUnused, HelpHidden]>,
  HelpText<"Use the experimental OpenMP-IR-Builder codegen path.">;
def fno_openmp_simd : Flag<["-"], "fno-openmp-simd">, Group<f_Group>, Flags<[CC1Option, NoArgumentUnused]>;
def fopenmp_cuda_mode : Flag<["-"], "fopenmp-cuda-mode">, Group<f_Group>,
  Flags<[CC1Option, NoArgumentUnused, HelpHidden]>;
def fno_openmp_cuda_mode : Flag<["-"], "fno-openmp-cuda-mode">, Group<f_Group>,
  Flags<[NoArgumentUnused, HelpHidden]>;
def fopenmp_cuda_force_full_runtime : Flag<["-"], "fopenmp-cuda-force-full-runtime">, Group<f_Group>,
  Flags<[CC1Option, NoArgumentUnused, HelpHidden]>;
def fno_openmp_cuda_force_full_runtime : Flag<["-"], "fno-openmp-cuda-force-full-runtime">, Group<f_Group>,
  Flags<[NoArgumentUnused, HelpHidden]>;
def fopenmp_cuda_number_of_sm_EQ : Joined<["-"], "fopenmp-cuda-number-of-sm=">, Group<f_Group>,
  Flags<[CC1Option, NoArgumentUnused, HelpHidden]>;
def fopenmp_cuda_blocks_per_sm_EQ : Joined<["-"], "fopenmp-cuda-blocks-per-sm=">, Group<f_Group>,
  Flags<[CC1Option, NoArgumentUnused, HelpHidden]>;
def fopenmp_cuda_teams_reduction_recs_num_EQ : Joined<["-"], "fopenmp-cuda-teams-reduction-recs-num=">, Group<f_Group>,
  Flags<[CC1Option, NoArgumentUnused, HelpHidden]>;
def fopenmp_optimistic_collapse : Flag<["-"], "fopenmp-optimistic-collapse">, Group<f_Group>,
  Flags<[CC1Option, NoArgumentUnused, HelpHidden]>;
def fno_openmp_optimistic_collapse : Flag<["-"], "fno-openmp-optimistic-collapse">, Group<f_Group>,
  Flags<[NoArgumentUnused, HelpHidden]>;
def fopenmp_cuda_parallel_target_regions : Flag<["-"], "fopenmp-cuda-parallel-target-regions">, Group<f_Group>,
  Flags<[CC1Option, NoArgumentUnused, HelpHidden]>,
  HelpText<"Support parallel execution of target regions on Cuda-based devices.">;
def fno_openmp_cuda_parallel_target_regions : Flag<["-"], "fno-openmp-cuda-parallel-target-regions">, Group<f_Group>,
  Flags<[NoArgumentUnused, HelpHidden]>,
  HelpText<"Support only serial execution of target regions on Cuda-based devices.">;
def static_openmp: Flag<["-"], "static-openmp">,
  HelpText<"Use the static host OpenMP runtime while linking.">;
def fno_optimize_sibling_calls : Flag<["-"], "fno-optimize-sibling-calls">, Group<f_Group>;
def foptimize_sibling_calls : Flag<["-"], "foptimize-sibling-calls">, Group<f_Group>;
def fno_escaping_block_tail_calls : Flag<["-"], "fno-escaping-block-tail-calls">, Group<f_Group>, Flags<[CC1Option]>;
def fescaping_block_tail_calls : Flag<["-"], "fescaping-block-tail-calls">, Group<f_Group>;
def force__cpusubtype__ALL : Flag<["-"], "force_cpusubtype_ALL">;
def force__flat__namespace : Flag<["-"], "force_flat_namespace">;
def force__load : Separate<["-"], "force_load">;
def force_addr : Joined<["-"], "fforce-addr">, Group<clang_ignored_f_Group>;
def foutput_class_dir_EQ : Joined<["-"], "foutput-class-dir=">, Group<f_Group>;
def fpack_struct : Flag<["-"], "fpack-struct">, Group<f_Group>;
def fno_pack_struct : Flag<["-"], "fno-pack-struct">, Group<f_Group>;
def fpack_struct_EQ : Joined<["-"], "fpack-struct=">, Group<f_Group>, Flags<[CC1Option]>,
  HelpText<"Specify the default maximum struct packing alignment">;
def fmax_type_align_EQ : Joined<["-"], "fmax-type-align=">, Group<f_Group>, Flags<[CC1Option]>,
  HelpText<"Specify the maximum alignment to enforce on pointers lacking an explicit alignment">;
def fno_max_type_align : Flag<["-"], "fno-max-type-align">, Group<f_Group>;
def fpascal_strings : Flag<["-"], "fpascal-strings">, Group<f_Group>, Flags<[CC1Option]>,
  HelpText<"Recognize and construct Pascal-style string literals">;
def fpatchable_function_entry_EQ : Joined<["-"], "fpatchable-function-entry=">, Group<f_Group>, Flags<[CC1Option]>,
  MetaVarName<"<N,M>">, HelpText<"Generate M NOPs before function entry and N-M NOPs after function entry">;
def fpcc_struct_return : Flag<["-"], "fpcc-struct-return">, Group<f_Group>, Flags<[CC1Option]>,
  HelpText<"Override the default ABI to return all structs on the stack">;
def fpch_preprocess : Flag<["-"], "fpch-preprocess">, Group<f_Group>;
def fpic : Flag<["-"], "fpic">, Group<f_Group>;
def fno_pic : Flag<["-"], "fno-pic">, Group<f_Group>;
def fpie : Flag<["-"], "fpie">, Group<f_Group>;
def fno_pie : Flag<["-"], "fno-pie">, Group<f_Group>;
defm plt : OptOutFFlag<"plt", "",
  "Use GOT indirection instead of PLT to make external function calls (x86 only)">;
defm ropi : OptInFFlag<"ropi", "Generate read-only position independent code (ARM only)">;
defm rwpi : OptInFFlag<"rwpi", "Generate read-write position independent code (ARM only)">;
def fplugin_EQ : Joined<["-"], "fplugin=">, Group<f_Group>, Flags<[DriverOption]>, MetaVarName<"<dsopath>">,
  HelpText<"Load the named plugin (dynamic shared object)">;
def fpass_plugin_EQ : Joined<["-"], "fpass-plugin=">,
  Group<f_Group>, Flags<[CC1Option]>, MetaVarName<"<dsopath>">,
  HelpText<"Load pass plugin from a dynamic shared object file (only with new pass manager).">;
defm preserve_as_comments : OptOutFFlag<"preserve-as-comments", "",
  "Do not preserve comments in inline assembly">;
def fprofile_arcs : Flag<["-"], "fprofile-arcs">, Group<f_Group>, Flags<[CC1Option,LinkOption]>;
def fno_profile_arcs : Flag<["-"], "fno-profile-arcs">, Group<f_Group>;
def framework : Separate<["-"], "framework">, Flags<[LinkerInput]>;
def frandom_seed_EQ : Joined<["-"], "frandom-seed=">, Group<clang_ignored_f_Group>;
def freg_struct_return : Flag<["-"], "freg-struct-return">, Group<f_Group>, Flags<[CC1Option]>,
  HelpText<"Override the default ABI to return small structs in registers">;
defm rtti : OptOutFFlag<"rtti", "", "Disable generation of rtti information">;
defm rtti_data : OptOutFFlag<"rtti-data", "", "Disable generation of RTTI data">;
def : Flag<["-"], "fsched-interblock">, Group<clang_ignored_f_Group>;
def fshort_enums : Flag<["-"], "fshort-enums">, Group<f_Group>, Flags<[CC1Option]>,
  HelpText<"Allocate to an enum type only as many bytes as it needs for the declared range of possible values">;
def fchar8__t : Flag<["-"], "fchar8_t">, Group<f_Group>, Flags<[CC1Option]>,
  HelpText<"Enable C++ builtin type char8_t">;
def fno_char8__t : Flag<["-"], "fno-char8_t">, Group<f_Group>, Flags<[CC1Option]>,
  HelpText<"Disable C++ builtin type char8_t">;
def fshort_wchar : Flag<["-"], "fshort-wchar">, Group<f_Group>,
  HelpText<"Force wchar_t to be a short unsigned int">;
def fno_short_wchar : Flag<["-"], "fno-short-wchar">, Group<f_Group>,
  HelpText<"Force wchar_t to be an unsigned int">;
def fshow_overloads_EQ : Joined<["-"], "fshow-overloads=">, Group<f_Group>, Flags<[CC1Option]>,
  HelpText<"Which overload candidates to show when overload resolution fails: "
           "best|all; defaults to all">, Values<"best,all">;
defm show_column : OptOutFFlag<"show-column", "", "Do not include column number on diagnostics">;
def fshow_source_location : Flag<["-"], "fshow-source-location">, Group<f_Group>;
def fspell_checking : Flag<["-"], "fspell-checking">, Group<f_Group>;
def fspell_checking_limit_EQ : Joined<["-"], "fspell-checking-limit=">, Group<f_Group>;
def fsigned_bitfields : Flag<["-"], "fsigned-bitfields">, Group<f_Group>;
defm signed_char : OptOutFFlag<"signed-char", "char is signed", "char is unsigned">;
def fsplit_stack : Flag<["-"], "fsplit-stack">, Group<f_Group>;
def fstack_protector_all : Flag<["-"], "fstack-protector-all">, Group<f_Group>,
  HelpText<"Enable stack protectors for all functions">;
def fstack_clash_protection : Flag<["-"], "fstack-clash-protection">, Group<f_Group>, Flags<[CC1Option]>,
  HelpText<"Enable stack clash protection">;
def fno_stack_clash_protection : Flag<["-"], "fno-stack-clash-protection">, Group<f_Group>,
  HelpText<"Disable stack clash protection">;
def fstack_protector_strong : Flag<["-"], "fstack-protector-strong">, Group<f_Group>,
  HelpText<"Enable stack protectors for some functions vulnerable to stack smashing. "
           "Compared to -fstack-protector, this uses a stronger heuristic "
           "that includes functions containing arrays of any size (and any type), "
           "as well as any calls to alloca or the taking of an address from a local variable">;
def fstack_protector : Flag<["-"], "fstack-protector">, Group<f_Group>,
  HelpText<"Enable stack protectors for some functions vulnerable to stack smashing. "
           "This uses a loose heuristic which considers functions vulnerable if they "
           "contain a char (or 8bit integer) array or constant sized calls to alloca "
           ", which are of greater size than ssp-buffer-size (default: 8 bytes). All "
           "variable sized calls to alloca are considered vulnerable. A function with "
           "a stack protector has a guard value added to the stack frame that is "
           "checked on function exit. The guard value must be positioned in the "
           "stack frame such that a buffer overflow from a vulnerable variable will "
           "overwrite the guard value before overwriting the function's return "
           "address. The reference stack guard value is stored in a global variable.">;
def ftrivial_auto_var_init : Joined<["-"], "ftrivial-auto-var-init=">, Group<f_Group>,
  Flags<[CC1Option, CoreOption]>, HelpText<"Initialize trivial automatic stack variables: uninitialized (default)"
  " | pattern">, Values<"uninitialized,pattern">;
def enable_trivial_var_init_zero : Flag<["-"], "enable-trivial-auto-var-init-zero-knowing-it-will-be-removed-from-clang">,
  Flags<[CC1Option, CoreOption]>,
  HelpText<"Trivial automatic variable initialization to zero is only here for benchmarks, it'll eventually be removed, and I'm OK with that because I'm only using it to benchmark">;
def ftrivial_auto_var_init_stop_after : Joined<["-"], "ftrivial-auto-var-init-stop-after=">, Group<f_Group>,
  Flags<[CC1Option, CoreOption]>, HelpText<"Stop initializing trivial automatic stack variables after the specified number of instances">;
def fstandalone_debug : Flag<["-"], "fstandalone-debug">, Group<f_Group>, Flags<[CoreOption]>,
  HelpText<"Emit full debug info for all types used by the program">;
def fno_standalone_debug : Flag<["-"], "fno-standalone-debug">, Group<f_Group>, Flags<[CoreOption]>,
  HelpText<"Limit debug information produced to reduce size of debug binary">;
def flimit_debug_info : Flag<["-"], "flimit-debug-info">, Flags<[CoreOption]>, Alias<fno_standalone_debug>;
def fno_limit_debug_info : Flag<["-"], "fno-limit-debug-info">, Flags<[CoreOption]>, Alias<fstandalone_debug>;
def fdebug_macro : Flag<["-"], "fdebug-macro">, Group<f_Group>, Flags<[CoreOption]>,
  HelpText<"Emit macro debug information">;
def fno_debug_macro : Flag<["-"], "fno-debug-macro">, Group<f_Group>, Flags<[CoreOption]>,
  HelpText<"Do not emit macro debug information">;
def fstrict_aliasing : Flag<["-"], "fstrict-aliasing">, Group<f_Group>,
  Flags<[DriverOption, CoreOption]>;
def fstrict_enums : Flag<["-"], "fstrict-enums">, Group<f_Group>, Flags<[CC1Option]>,
  HelpText<"Enable optimizations based on the strict definition of an enum's "
           "value range">;
def fstrict_vtable_pointers: Flag<["-"], "fstrict-vtable-pointers">,
  Group<f_Group>, Flags<[CC1Option]>,
  HelpText<"Enable optimizations based on the strict rules for overwriting "
             "polymorphic C++ objects">;
def fstrict_overflow : Flag<["-"], "fstrict-overflow">, Group<f_Group>;
def fsyntax_only : Flag<["-"], "fsyntax-only">,
  Flags<[DriverOption,CoreOption,CC1Option]>, Group<Action_Group>;
def ftabstop_EQ : Joined<["-"], "ftabstop=">, Group<f_Group>;
def ftemplate_depth_EQ : Joined<["-"], "ftemplate-depth=">, Group<f_Group>;
def ftemplate_depth_ : Joined<["-"], "ftemplate-depth-">, Group<f_Group>;
def ftemplate_backtrace_limit_EQ : Joined<["-"], "ftemplate-backtrace-limit=">,
                                   Group<f_Group>;
def foperator_arrow_depth_EQ : Joined<["-"], "foperator-arrow-depth=">,
                               Group<f_Group>;

def fsave_optimization_record : Flag<["-"], "fsave-optimization-record">,
  Group<f_Group>, HelpText<"Generate a YAML optimization record file">;
def fsave_optimization_record_EQ : Joined<["-"], "fsave-optimization-record=">,
  Group<f_Group>, HelpText<"Generate an optimization record file in a specific format">,
  MetaVarName<"<format>">;
def fno_save_optimization_record : Flag<["-"], "fno-save-optimization-record">,
  Group<f_Group>, Flags<[NoArgumentUnused]>;
def foptimization_record_file_EQ : Joined<["-"], "foptimization-record-file=">,
  Group<f_Group>,
  HelpText<"Specify the output name of the file containing the optimization remarks. Implies -fsave-optimization-record. On Darwin platforms, this cannot be used with multiple -arch <arch> options.">,
  MetaVarName<"<file>">;
def foptimization_record_passes_EQ : Joined<["-"], "foptimization-record-passes=">,
  Group<f_Group>,
  HelpText<"Only include passes which match a specified regular expression in the generated optimization record (by default, include all passes)">,
  MetaVarName<"<regex>">;

def ftest_coverage : Flag<["-"], "ftest-coverage">, Flags<[CC1Option]>, Group<f_Group>;
def fno_test_coverage : Flag<["-"], "fno-test-coverage">, Group<f_Group>;
def fvectorize : Flag<["-"], "fvectorize">, Group<f_Group>,
  HelpText<"Enable the loop vectorization passes">;
def fno_vectorize : Flag<["-"], "fno-vectorize">, Group<f_Group>;
def : Flag<["-"], "ftree-vectorize">, Alias<fvectorize>;
def : Flag<["-"], "fno-tree-vectorize">, Alias<fno_vectorize>;
def fslp_vectorize : Flag<["-"], "fslp-vectorize">, Group<f_Group>,
  HelpText<"Enable the superword-level parallelism vectorization passes">;
def fno_slp_vectorize : Flag<["-"], "fno-slp-vectorize">, Group<f_Group>;
def : Flag<["-"], "ftree-slp-vectorize">, Alias<fslp_vectorize>;
def : Flag<["-"], "fno-tree-slp-vectorize">, Alias<fno_slp_vectorize>;
def Wlarge_by_value_copy_def : Flag<["-"], "Wlarge-by-value-copy">,
  HelpText<"Warn if a function definition returns or accepts an object larger "
           "in bytes than a given value">, Flags<[HelpHidden]>;
def Wlarge_by_value_copy_EQ : Joined<["-"], "Wlarge-by-value-copy=">, Flags<[CC1Option]>;

// These "special" warning flags are effectively processed as f_Group flags by the driver:
// Just silence warnings about -Wlarger-than for now.
def Wlarger_than_EQ : Joined<["-"], "Wlarger-than=">, Group<clang_ignored_f_Group>;
def Wlarger_than_ : Joined<["-"], "Wlarger-than-">, Alias<Wlarger_than_EQ>;
def Wframe_larger_than_EQ : Joined<["-"], "Wframe-larger-than=">, Group<f_Group>, Flags<[DriverOption]>;

def : Flag<["-"], "fterminated-vtables">, Alias<fapple_kext>;
def fthreadsafe_statics : Flag<["-"], "fthreadsafe-statics">, Group<f_Group>;
def ftime_report : Flag<["-"], "ftime-report">, Group<f_Group>, Flags<[CC1Option]>;
def ftime_trace : Flag<["-"], "ftime-trace">, Group<f_Group>,
  HelpText<"Turn on time profiler. Generates JSON file based on output filename.">,
  DocBrief<[{
Turn on time profiler. Generates JSON file based on output filename. Results
can be analyzed with chrome://tracing or `Speedscope App
<https://www.speedscope.app>`_ for flamegraph visualization.}]>,
  Flags<[CC1Option, CoreOption]>;
def ftime_trace_granularity_EQ : Joined<["-"], "ftime-trace-granularity=">, Group<f_Group>,
  HelpText<"Minimum time granularity (in microseconds) traced by time profiler">,
  Flags<[CC1Option, CoreOption]>;
def ftlsmodel_EQ : Joined<["-"], "ftls-model=">, Group<f_Group>, Flags<[CC1Option]>;
def ftrapv : Flag<["-"], "ftrapv">, Group<f_Group>, Flags<[CC1Option]>,
  HelpText<"Trap on integer overflow">;
def ftrapv_handler_EQ : Joined<["-"], "ftrapv-handler=">, Group<f_Group>,
  MetaVarName<"<function name>">,
  HelpText<"Specify the function to be called on overflow">;
def ftrapv_handler : Separate<["-"], "ftrapv-handler">, Group<f_Group>, Flags<[CC1Option]>;
def ftrap_function_EQ : Joined<["-"], "ftrap-function=">, Group<f_Group>, Flags<[CC1Option]>,
  HelpText<"Issue call to specified function rather than a trap instruction">;
def funit_at_a_time : Flag<["-"], "funit-at-a-time">, Group<f_Group>;
def funroll_loops : Flag<["-"], "funroll-loops">, Group<f_Group>,
  HelpText<"Turn on loop unroller">, Flags<[CC1Option]>;
def fno_unroll_loops : Flag<["-"], "fno-unroll-loops">, Group<f_Group>,
  HelpText<"Turn off loop unroller">, Flags<[CC1Option]>;
defm reroll_loops : OptInFFlag<"reroll-loops", "Turn on loop reroller">;
def ftrigraphs : Flag<["-"], "ftrigraphs">, Group<f_Group>,
  HelpText<"Process trigraph sequences">, Flags<[CC1Option]>;
def fno_trigraphs : Flag<["-"], "fno-trigraphs">, Group<f_Group>,
  HelpText<"Do not process trigraph sequences">, Flags<[CC1Option]>;
def funsigned_bitfields : Flag<["-"], "funsigned-bitfields">, Group<f_Group>;
def funsigned_char : Flag<["-"], "funsigned-char">, Group<f_Group>;
def fno_unsigned_char : Flag<["-"], "fno-unsigned-char">;
def funwind_tables : Flag<["-"], "funwind-tables">, Group<f_Group>;
def fuse_cxa_atexit : Flag<["-"], "fuse-cxa-atexit">, Group<f_Group>;
def fregister_global_dtors_with_atexit : Flag<["-"], "fregister-global-dtors-with-atexit">, Group<f_Group>, Flags<[CC1Option]>,
  HelpText<"Use atexit or __cxa_atexit to register global destructors">;
defm use_init_array : OptOutFFlag<"use-init-array", "", "Use .ctors/.dtors instead of .init_array/.fini_array">;
def fno_var_tracking : Flag<["-"], "fno-var-tracking">, Group<clang_ignored_f_Group>;
def fverbose_asm : Flag<["-"], "fverbose-asm">, Group<f_Group>,
  HelpText<"Generate verbose assembly output">;
def dA : Flag<["-"], "dA">, Alias<fverbose_asm>;
def fvisibility_EQ : Joined<["-"], "fvisibility=">, Group<f_Group>,
  HelpText<"Set the default symbol visibility for all global declarations">, Values<"hidden,default">;
def fvisibility_inlines_hidden : Flag<["-"], "fvisibility-inlines-hidden">, Group<f_Group>,
  HelpText<"Give inline C++ member functions hidden visibility by default">,
  Flags<[CC1Option]>;
def fvisibility_inlines_hidden_static_local_var :
  Flag<["-"], "fvisibility-inlines-hidden-static-local-var">, Group<f_Group>,
  HelpText<"When -fvisibility-inlines-hidden is enabled, static variables in "
           "inline C++ member functions will also be given hidden visibility "
           "by default">,
  Flags<[CC1Option]>;
def fno_visibility_inlines_hidden_static_local_var :
  Flag<["-"], "fno-visibility-inlines-hidden-static-local-var">, Group<f_Group>,
  HelpText<"Disables -fvisibility-inlines-hidden-static-local-var "
           "(this is the default on non-darwin targets)">,
  Flags<[CC1Option]>;
def fvisibility_ms_compat : Flag<["-"], "fvisibility-ms-compat">, Group<f_Group>,
  HelpText<"Give global types 'default' visibility and global functions and "
           "variables 'hidden' visibility by default">;
def fvisibility_global_new_delete_hidden : Flag<["-"], "fvisibility-global-new-delete-hidden">, Group<f_Group>,
  HelpText<"Give global C++ operator new and delete declarations hidden visibility">, Flags<[CC1Option]>;
defm whole_program_vtables : OptInFFlag<"whole-program-vtables",
  "Enables whole-program vtable optimization. Requires -flto", "", "", [CoreOption]>;
defm split_lto_unit : OptInFFlag<"split-lto-unit",
  "Enables splitting of the LTO unit", "", "", [CoreOption]>;
defm force_emit_vtables : OptInFFlag<"force-emit-vtables",
  "Emits more virtual tables to improve devirtualization", "", "", [CoreOption]>;
defm virtual_function_elimination : OptInFFlag<"virtual-function-elimination",
  "Enables dead virtual function elimination optimization. Requires -flto=full", "", "", [CoreOption]>;

def fwrapv : Flag<["-"], "fwrapv">, Group<f_Group>, Flags<[CC1Option]>,
  HelpText<"Treat signed integer overflow as two's complement">;
def fwritable_strings : Flag<["-"], "fwritable-strings">, Group<f_Group>, Flags<[CC1Option]>,
  HelpText<"Store string literals as writable data">;
defm zero_initialized_in_bss : OptOutFFlag<"zero-initialized-in-bss", "", "Don't place zero initialized data in BSS">;
defm function_sections : OptInFFlag<"function-sections", "Place each function in its own section">;
def fbasic_block_sections_EQ : Joined<["-"], "fbasic-block-sections=">, Group<f_Group>,
  Flags<[CC1Option, CC1AsOption]>,
  HelpText<"Place each function's basic blocks in unique sections (ELF Only) : all | labels | none | list=<file>">,
  DocBrief<[{Generate labels for each basic block or place each basic block or a subset of basic blocks in its own section.}]>,
  Values<"all,labels,none,list=">;
defm data_sections : OptInFFlag<"data-sections", "Place each data in its own section">;
defm stack_size_section : OptInFFlag<"stack-size-section", "Emit section containing metadata on function stack sizes">;

defm unique_basic_block_section_names : OptInFFlag<"unique-basic-block-section-names",
 "Use unique names for basic block sections (ELF Only)">;
defm unique_internal_linkage_names : OptInFFlag<"unique-internal-linkage-names",
 "Uniqueify Internal Linkage Symbol Names by appending the MD5 hash of the module path">;
defm unique_section_names : OptOutFFlag<"unique-section-names",
  "", "Don't use unique names for text and data sections">;

defm split_machine_functions: OptInFFlag<"split-machine-functions",
  "Enable", "Disable", " late function splitting using profile information (x86 ELF)">;

defm strict_return : OptOutFFlag<"strict-return", "",
  "Don't treat control flow paths that fall off the end of a non-void function as unreachable">;

let Group = f_Group in {
  let Flags = [CC1Option] in {
    def fptrauth_intrinsics : Flag<["-"], "fptrauth-intrinsics">,
      HelpText<"Enable pointer-authentication intrinsics">;
    def fptrauth_calls : Flag<["-"], "fptrauth-calls">,
      HelpText<"Enable signing and authentication of all indirect calls">;
    def fptrauth_returns : Flag<["-"], "fptrauth-returns">,
      HelpText<"Enable signing and authentication of return addresses">;
    def fptrauth_indirect_gotos : Flag<["-"], "fptrauth-indirect-gotos">,
      HelpText<"Enable signing and authentication of indirect goto targets">;
    def fptrauth_auth_traps : Flag<["-"], "fptrauth-auth-traps">,
      HelpText<"Enable traps on authentication failures">;
    def fptrauth_soft : Flag<["-"], "fptrauth-soft">,
      HelpText<"Enable software lowering of pointer authentication">;
  }
  def fno_ptrauth_intrinsics : Flag<["-"], "fno-ptrauth-intrinsics">;
  def fno_ptrauth_calls : Flag<["-"], "fno-ptrauth-calls">;
  def fno_ptrauth_returns : Flag<["-"], "fno-ptrauth-returns">;
  def fno_ptrauth_indirect_gotos : Flag<["-"], "fno-ptrauth-indirect-gotos">;
  def fno_ptrauth_auth_traps : Flag<["-"], "fno-ptrauth-auth-traps">;
  def fno_ptrauth_soft : Flag<["-"], "fno-ptrauth-soft">;
}

def fenable_matrix : Flag<["-"], "fenable-matrix">, Group<f_Group>,
    Flags<[CC1Option]>,
    HelpText<"Enable matrix data type and related builtin functions">;


def fdebug_types_section: Flag <["-"], "fdebug-types-section">, Group<f_Group>,
  HelpText<"Place debug types in their own section (ELF Only)">;
def fno_debug_types_section: Flag<["-"], "fno-debug-types-section">, Group<f_Group>;
defm debug_ranges_base_address : OptInFFlag<"debug-ranges-base-address",
  "Use DWARF base address selection entries in .debug_ranges">;
def fsplit_dwarf_inlining: Flag <["-"], "fsplit-dwarf-inlining">, Group<f_Group>,
  HelpText<"Provide minimal debug info in the object/executable to facilitate online symbolication/stack traces in the absence of .dwo/.dwp files when using Split DWARF">;
def fno_split_dwarf_inlining: Flag<["-"], "fno-split-dwarf-inlining">, Group<f_Group>,
  Flags<[CC1Option]>;
def fdebug_default_version: Joined<["-"], "fdebug-default-version=">, Group<f_Group>,
  HelpText<"Default DWARF version to use, if a -g option caused DWARF debug info to be produced">;
def fdebug_prefix_map_EQ
  : Joined<["-"], "fdebug-prefix-map=">, Group<f_Group>,
    Flags<[CC1Option,CC1AsOption]>,
    HelpText<"remap file source paths in debug info">;
def ffile_prefix_map_EQ
  : Joined<["-"], "ffile-prefix-map=">, Group<f_Group>,
    HelpText<"remap file source paths in debug info and predefined preprocessor macros">;
def fmacro_prefix_map_EQ
  : Joined<["-"], "fmacro-prefix-map=">, Group<Preprocessor_Group>, Flags<[CC1Option]>,
    HelpText<"remap file source paths in predefined preprocessor macros">;
defm force_dwarf_frame : OptInFFlag<"force-dwarf-frame", "Always emit a debug frame section">;
def g_Flag : Flag<["-"], "g">, Group<g_Group>,
  HelpText<"Generate source-level debug information">;
def gline_tables_only : Flag<["-"], "gline-tables-only">, Group<gN_Group>,
  Flags<[CoreOption]>, HelpText<"Emit debug line number tables only">;
def gline_directives_only : Flag<["-"], "gline-directives-only">, Group<gN_Group>,
  Flags<[CoreOption]>, HelpText<"Emit debug line info directives only">;
def gmlt : Flag<["-"], "gmlt">, Alias<gline_tables_only>;
def g0 : Flag<["-"], "g0">, Group<gN_Group>;
def g1 : Flag<["-"], "g1">, Group<gN_Group>, Alias<gline_tables_only>;
def g2 : Flag<["-"], "g2">, Group<gN_Group>;
def g3 : Flag<["-"], "g3">, Group<gN_Group>;
def ggdb : Flag<["-"], "ggdb">, Group<gTune_Group>;
def ggdb0 : Flag<["-"], "ggdb0">, Group<ggdbN_Group>;
def ggdb1 : Flag<["-"], "ggdb1">, Group<ggdbN_Group>;
def ggdb2 : Flag<["-"], "ggdb2">, Group<ggdbN_Group>;
def ggdb3 : Flag<["-"], "ggdb3">, Group<ggdbN_Group>;
def glldb : Flag<["-"], "glldb">, Group<gTune_Group>;
def gsce : Flag<["-"], "gsce">, Group<gTune_Group>;
// Equivalent to our default dwarf version. Forces usual dwarf emission when
// CodeView is enabled.
def gdwarf : Flag<["-"], "gdwarf">, Group<g_Group>, Flags<[CoreOption]>,
  HelpText<"Generate source-level debug information with the default dwarf version">;
def gdwarf_2 : Flag<["-"], "gdwarf-2">, Group<g_Group>,
  HelpText<"Generate source-level debug information with dwarf version 2">;
def gdwarf_3 : Flag<["-"], "gdwarf-3">, Group<g_Group>,
  HelpText<"Generate source-level debug information with dwarf version 3">;
def gdwarf_4 : Flag<["-"], "gdwarf-4">, Group<g_Group>,
  HelpText<"Generate source-level debug information with dwarf version 4">;
def gdwarf_5 : Flag<["-"], "gdwarf-5">, Group<g_Group>,
  HelpText<"Generate source-level debug information with dwarf version 5">;

def gcodeview : Flag<["-"], "gcodeview">,
  HelpText<"Generate CodeView debug information">,
  Flags<[CC1Option, CC1AsOption, CoreOption]>;
def gcodeview_ghash : Flag<["-"], "gcodeview-ghash">,
  HelpText<"Emit type record hashes in a .debug$H section">,
  Flags<[CC1Option, CoreOption]>;
def gno_codeview_ghash : Flag<["-"], "gno-codeview-ghash">, Flags<[CoreOption]>;
def ginline_line_tables : Flag<["-"], "ginline-line-tables">, Flags<[CoreOption]>;
def gno_inline_line_tables : Flag<["-"], "gno-inline-line-tables">,
  Flags<[CC1Option, CoreOption]>, HelpText<"Don't emit inline line tables">;

def gfull : Flag<["-"], "gfull">, Group<g_Group>;
def gused : Flag<["-"], "gused">, Group<g_Group>;
def gstabs : Joined<["-"], "gstabs">, Group<g_Group>, Flags<[Unsupported]>;
def gcoff : Joined<["-"], "gcoff">, Group<g_Group>, Flags<[Unsupported]>;
def gxcoff : Joined<["-"], "gxcoff">, Group<g_Group>, Flags<[Unsupported]>;
def gvms : Joined<["-"], "gvms">, Group<g_Group>, Flags<[Unsupported]>;
def gtoggle : Flag<["-"], "gtoggle">, Group<g_flags_Group>, Flags<[Unsupported]>;
def grecord_command_line : Flag<["-"], "grecord-command-line">,
  Group<g_flags_Group>;
def gno_record_command_line : Flag<["-"], "gno-record-command-line">,
  Group<g_flags_Group>;
def : Flag<["-"], "grecord-gcc-switches">, Alias<grecord_command_line>;
def : Flag<["-"], "gno-record-gcc-switches">, Alias<gno_record_command_line>;
def gstrict_dwarf : Flag<["-"], "gstrict-dwarf">, Group<g_flags_Group>;
def gno_strict_dwarf : Flag<["-"], "gno-strict-dwarf">, Group<g_flags_Group>;
def gcolumn_info : Flag<["-"], "gcolumn-info">, Group<g_flags_Group>, Flags<[CoreOption]>;
def gno_column_info : Flag<["-"], "gno-column-info">, Group<g_flags_Group>, Flags<[CoreOption, CC1Option]>;
def gsplit_dwarf : Flag<["-"], "gsplit-dwarf">, Group<g_flags_Group>;
def gsplit_dwarf_EQ : Joined<["-"], "gsplit-dwarf=">, Group<g_flags_Group>,
  HelpText<"Set DWARF fission mode to either 'split' or 'single'">,
  Values<"split,single">;
def ggnu_pubnames : Flag<["-"], "ggnu-pubnames">, Group<g_flags_Group>, Flags<[CC1Option]>;
def gno_gnu_pubnames : Flag<["-"], "gno-gnu-pubnames">, Group<g_flags_Group>;
def gpubnames : Flag<["-"], "gpubnames">, Group<g_flags_Group>, Flags<[CC1Option]>;
def gno_pubnames : Flag<["-"], "gno-pubnames">, Group<g_flags_Group>;
def gdwarf_aranges : Flag<["-"], "gdwarf-aranges">, Group<g_flags_Group>;
def gmodules : Flag <["-"], "gmodules">, Group<gN_Group>,
  HelpText<"Generate debug info with external references to clang modules"
           " or precompiled headers">;
def gz : Flag<["-"], "gz">, Group<g_flags_Group>,
    HelpText<"DWARF debug sections compression type">;
def gz_EQ : Joined<["-"], "gz=">, Group<g_flags_Group>,
    HelpText<"DWARF debug sections compression type">;
def gembed_source : Flag<["-"], "gembed-source">, Group<g_flags_Group>, Flags<[CC1Option]>,
    HelpText<"Embed source text in DWARF debug sections">;
def gno_embed_source : Flag<["-"], "gno-embed-source">, Group<g_flags_Group>,
    Flags<[DriverOption]>,
    HelpText<"Restore the default behavior of not embedding source text in DWARF debug sections">;
def headerpad__max__install__names : Joined<["-"], "headerpad_max_install_names">;
def help : Flag<["-", "--"], "help">, Flags<[CC1Option,CC1AsOption, FC1Option, FlangOption]>,
  HelpText<"Display available options">;
def ibuiltininc : Flag<["-"], "ibuiltininc">,
  HelpText<"Enable builtin #include directories even when -nostdinc is used "
           "before or after -ibuiltininc. "
           "Using -nobuiltininc after the option disables it">;
def index_header_map : Flag<["-"], "index-header-map">, Flags<[CC1Option]>,
  HelpText<"Make the next included directory (-I or -F) an indexer header map">;
def iapinotes_modules : JoinedOrSeparate<["-"], "iapinotes-modules">, Group<clang_i_Group>, Flags<[CC1Option]>,
  HelpText<"Add directory to the API notes search path referenced by module name">, MetaVarName<"<directory>">;
def idirafter : JoinedOrSeparate<["-"], "idirafter">, Group<clang_i_Group>, Flags<[CC1Option]>,
  HelpText<"Add directory to AFTER include search path">;
def iframework : JoinedOrSeparate<["-"], "iframework">, Group<clang_i_Group>, Flags<[CC1Option]>,
  HelpText<"Add directory to SYSTEM framework search path">;
def iframeworkwithsysroot : JoinedOrSeparate<["-"], "iframeworkwithsysroot">,
  Group<clang_i_Group>,
  HelpText<"Add directory to SYSTEM framework search path, "
           "absolute paths are relative to -isysroot">,
  MetaVarName<"<directory>">, Flags<[CC1Option]>;
def imacros : JoinedOrSeparate<["-", "--"], "imacros">, Group<clang_i_Group>, Flags<[CC1Option]>,
  HelpText<"Include macros from file before parsing">, MetaVarName<"<file>">;
def image__base : Separate<["-"], "image_base">;
def include_ : JoinedOrSeparate<["-", "--"], "include">, Group<clang_i_Group>, EnumName<"include">,
    MetaVarName<"<file>">, HelpText<"Include file before parsing">, Flags<[CC1Option]>;
def include_pch : Separate<["-"], "include-pch">, Group<clang_i_Group>, Flags<[CC1Option]>,
  HelpText<"Include precompiled header file">, MetaVarName<"<file>">;
def relocatable_pch : Flag<["-", "--"], "relocatable-pch">, Flags<[CC1Option]>,
  HelpText<"Whether to build a relocatable precompiled header">;
def verify_pch : Flag<["-"], "verify-pch">, Group<Action_Group>, Flags<[CC1Option]>,
  HelpText<"Load and verify that a pre-compiled header file is not stale">;
def init : Separate<["-"], "init">;
def install__name : Separate<["-"], "install_name">;
def iprefix : JoinedOrSeparate<["-"], "iprefix">, Group<clang_i_Group>, Flags<[CC1Option]>,
  HelpText<"Set the -iwithprefix/-iwithprefixbefore prefix">, MetaVarName<"<dir>">;
def iquote : JoinedOrSeparate<["-"], "iquote">, Group<clang_i_Group>, Flags<[CC1Option]>,
  HelpText<"Add directory to QUOTE include search path">, MetaVarName<"<directory>">;
def isysroot : JoinedOrSeparate<["-"], "isysroot">, Group<clang_i_Group>, Flags<[CC1Option]>,
  HelpText<"Set the system root directory (usually /)">, MetaVarName<"<dir>">;
def isystem : JoinedOrSeparate<["-"], "isystem">, Group<clang_i_Group>,
  Flags<[CC1Option]>,
  HelpText<"Add directory to SYSTEM include search path">, MetaVarName<"<directory>">;
def isystem_after : JoinedOrSeparate<["-"], "isystem-after">,
  Group<clang_i_Group>, Flags<[DriverOption]>, MetaVarName<"<directory>">,
  HelpText<"Add directory to end of the SYSTEM include search path">;
def iwithprefixbefore : JoinedOrSeparate<["-"], "iwithprefixbefore">, Group<clang_i_Group>,
  HelpText<"Set directory to include search path with prefix">, MetaVarName<"<dir>">,
  Flags<[CC1Option]>;
def iwithprefix : JoinedOrSeparate<["-"], "iwithprefix">, Group<clang_i_Group>, Flags<[CC1Option]>,
  HelpText<"Set directory to SYSTEM include search path with prefix">, MetaVarName<"<dir>">;
def iwithsysroot : JoinedOrSeparate<["-"], "iwithsysroot">, Group<clang_i_Group>,
  HelpText<"Add directory to SYSTEM include search path, "
           "absolute paths are relative to -isysroot">, MetaVarName<"<directory>">,
  Flags<[CC1Option]>;
def ivfsoverlay : JoinedOrSeparate<["-"], "ivfsoverlay">, Group<clang_i_Group>, Flags<[CC1Option]>,
  HelpText<"Overlay the virtual filesystem described by file over the real file system">;
def imultilib : Separate<["-"], "imultilib">, Group<gfortran_Group>;
def keep__private__externs : Flag<["-"], "keep_private_externs">;
def l : JoinedOrSeparate<["-"], "l">, Flags<[LinkerInput, RenderJoined]>,
        Group<Link_Group>;
def lazy__framework : Separate<["-"], "lazy_framework">, Flags<[LinkerInput]>;
def lazy__library : Separate<["-"], "lazy_library">, Flags<[LinkerInput]>;
def mlittle_endian : Flag<["-"], "mlittle-endian">, Flags<[DriverOption]>;
def EL : Flag<["-"], "EL">, Alias<mlittle_endian>;
def mbig_endian : Flag<["-"], "mbig-endian">, Flags<[DriverOption]>;
def EB : Flag<["-"], "EB">, Alias<mbig_endian>;
def m16 : Flag<["-"], "m16">, Group<m_Group>, Flags<[DriverOption, CoreOption]>;
def m32 : Flag<["-"], "m32">, Group<m_Group>, Flags<[DriverOption, CoreOption]>;
def mqdsp6_compat : Flag<["-"], "mqdsp6-compat">, Group<m_Group>, Flags<[DriverOption,CC1Option]>,
  HelpText<"Enable hexagon-qdsp6 backward compatibility">;
def m64 : Flag<["-"], "m64">, Group<m_Group>, Flags<[DriverOption, CoreOption]>;
def mx32 : Flag<["-"], "mx32">, Group<m_Group>, Flags<[DriverOption, CoreOption]>;
def mabi_EQ : Joined<["-"], "mabi=">, Group<m_Group>;
def miamcu : Flag<["-"], "miamcu">, Group<m_Group>, Flags<[DriverOption, CoreOption]>,
  HelpText<"Use Intel MCU ABI">;
def mno_iamcu : Flag<["-"], "mno-iamcu">, Group<m_Group>, Flags<[DriverOption, CoreOption]>;
def malign_functions_EQ : Joined<["-"], "malign-functions=">, Group<clang_ignored_m_Group>;
def malign_loops_EQ : Joined<["-"], "malign-loops=">, Group<clang_ignored_m_Group>;
def malign_jumps_EQ : Joined<["-"], "malign-jumps=">, Group<clang_ignored_m_Group>;
def malign_branch_EQ : CommaJoined<["-"], "malign-branch=">, Group<m_Group>, Flags<[DriverOption]>,
  HelpText<"Specify types of branches to align">;
def malign_branch_boundary_EQ : Joined<["-"], "malign-branch-boundary=">, Group<m_Group>, Flags<[DriverOption]>,
  HelpText<"Specify the boundary's size to align branches">;
def mpad_max_prefix_size_EQ : Joined<["-"], "mpad-max-prefix-size=">, Group<m_Group>, Flags<[DriverOption]>,
  HelpText<"Specify maximum number of prefixes to use for padding">;
def mbranches_within_32B_boundaries : Flag<["-"], "mbranches-within-32B-boundaries">, Flags<[DriverOption]>, Group<m_Group>,
  HelpText<"Align selected branches (fused, jcc, jmp) within 32-byte boundary">;
def mfancy_math_387 : Flag<["-"], "mfancy-math-387">, Group<clang_ignored_m_Group>;
def mlong_calls : Flag<["-"], "mlong-calls">, Group<m_Group>,
  HelpText<"Generate branches with extended addressability, usually via indirect jumps.">;
def mdouble_EQ : Joined<["-"], "mdouble=">, Group<m_Group>, Values<"32,64">, Flags<[CC1Option]>,
  HelpText<"Force double to be 32 bits or 64 bits">;
def LongDouble_Group : OptionGroup<"<LongDouble group>">, Group<m_Group>,
  DocName<"Long double flags">,
  DocBrief<[{Selects the long double implementation}]>;
def mlong_double_64 : Flag<["-"], "mlong-double-64">, Group<LongDouble_Group>, Flags<[CC1Option]>,
  HelpText<"Force long double to be 64 bits">;
def mlong_double_80 : Flag<["-"], "mlong-double-80">, Group<LongDouble_Group>, Flags<[CC1Option]>,
  HelpText<"Force long double to be 80 bits, padded to 128 bits for storage">;
def mlong_double_128 : Flag<["-"], "mlong-double-128">, Group<LongDouble_Group>, Flags<[CC1Option]>,
  HelpText<"Force long double to be 128 bits">;
def mno_long_calls : Flag<["-"], "mno-long-calls">, Group<m_Group>,
  HelpText<"Restore the default behaviour of not generating long calls">;
def mexecute_only : Flag<["-"], "mexecute-only">, Group<m_arm_Features_Group>,
  HelpText<"Disallow generation of data access to code sections (ARM only)">;
def mno_execute_only : Flag<["-"], "mno-execute-only">, Group<m_arm_Features_Group>,
  HelpText<"Allow generation of data access to code sections (ARM only)">;
def mtp_mode_EQ : Joined<["-"], "mtp=">, Group<m_arm_Features_Group>, Values<"soft,cp15,el0,el1,el2,el3">,
  HelpText<"Thread pointer access method (AArch32/AArch64 only)">;
def mpure_code : Flag<["-"], "mpure-code">, Alias<mexecute_only>; // Alias for GCC compatibility
def mno_pure_code : Flag<["-"], "mno-pure-code">, Alias<mno_execute_only>;
def mtvos_version_min_EQ : Joined<["-"], "mtvos-version-min=">, Group<m_Group>;
def mappletvos_version_min_EQ : Joined<["-"], "mappletvos-version-min=">, Alias<mtvos_version_min_EQ>;
def mtvos_simulator_version_min_EQ : Joined<["-"], "mtvos-simulator-version-min=">;
def mappletvsimulator_version_min_EQ : Joined<["-"], "mappletvsimulator-version-min=">, Alias<mtvos_simulator_version_min_EQ>;
def mwatchos_version_min_EQ : Joined<["-"], "mwatchos-version-min=">, Group<m_Group>;
def mwatchos_simulator_version_min_EQ : Joined<["-"], "mwatchos-simulator-version-min=">;
def mwatchsimulator_version_min_EQ : Joined<["-"], "mwatchsimulator-version-min=">, Alias<mwatchos_simulator_version_min_EQ>;
def march_EQ : Joined<["-"], "march=">, Group<m_Group>, Flags<[CoreOption]>;
def masm_EQ : Joined<["-"], "masm=">, Group<m_Group>, Flags<[DriverOption]>;
def mcmodel_EQ : Joined<["-"], "mcmodel=">, Group<m_Group>, Flags<[CC1Option]>;
def mtls_size_EQ : Joined<["-"], "mtls-size=">, Group<m_Group>, Flags<[DriverOption, CC1Option]>,
  HelpText<"Specify bit size of immediate TLS offsets (AArch64 ELF only): "
           "12 (for 4KB) | 24 (for 16MB, default) | 32 (for 4GB) | 48 (for 256TB, needs -mcmodel=large)">;
def mimplicit_it_EQ : Joined<["-"], "mimplicit-it=">, Group<m_Group>;
def mdefault_build_attributes : Joined<["-"], "mdefault-build-attributes">, Group<m_Group>;
def mno_default_build_attributes : Joined<["-"], "mno-default-build-attributes">, Group<m_Group>;
def mconstant_cfstrings : Flag<["-"], "mconstant-cfstrings">, Group<clang_ignored_m_Group>;
def mconsole : Joined<["-"], "mconsole">, Group<m_Group>, Flags<[DriverOption]>;
def mwindows : Joined<["-"], "mwindows">, Group<m_Group>, Flags<[DriverOption]>;
def mdll : Joined<["-"], "mdll">, Group<m_Group>, Flags<[DriverOption]>;
def municode : Joined<["-"], "municode">, Group<m_Group>, Flags<[DriverOption]>;
def mthreads : Joined<["-"], "mthreads">, Group<m_Group>, Flags<[DriverOption]>;
def mcpu_EQ : Joined<["-"], "mcpu=">, Group<m_Group>;
def mmcu_EQ : Joined<["-"], "mmcu=">, Group<m_Group>;
def msim : Flag<["-"], "msim">, Group<m_Group>;
def mdynamic_no_pic : Joined<["-"], "mdynamic-no-pic">, Group<m_Group>;
def mfix_and_continue : Flag<["-"], "mfix-and-continue">, Group<clang_ignored_m_Group>;
def mieee_fp : Flag<["-"], "mieee-fp">, Group<clang_ignored_m_Group>;
def minline_all_stringops : Flag<["-"], "minline-all-stringops">, Group<clang_ignored_m_Group>;
def mno_inline_all_stringops : Flag<["-"], "mno-inline-all-stringops">, Group<clang_ignored_m_Group>;
def malign_double : Flag<["-"], "malign-double">, Group<m_Group>, Flags<[CC1Option]>,
  HelpText<"Align doubles to two words in structs (x86 only)">;
def mfloat_abi_EQ : Joined<["-"], "mfloat-abi=">, Group<m_Group>, Values<"soft,softfp,hard">;
def mfpmath_EQ : Joined<["-"], "mfpmath=">, Group<m_Group>;
def mfpu_EQ : Joined<["-"], "mfpu=">, Group<m_Group>;
def mhwdiv_EQ : Joined<["-"], "mhwdiv=">, Group<m_Group>;
def mhwmult_EQ : Joined<["-"], "mhwmult=">, Group<m_Group>;
def mglobal_merge : Flag<["-"], "mglobal-merge">, Group<m_Group>, Flags<[CC1Option]>,
  HelpText<"Enable merging of globals">;
def mhard_float : Flag<["-"], "mhard-float">, Group<m_Group>;
def miphoneos_version_min_EQ : Joined<["-"], "miphoneos-version-min=">, Group<m_Group>;
def mios_version_min_EQ : Joined<["-"], "mios-version-min=">,
  Alias<miphoneos_version_min_EQ>, HelpText<"Set iOS deployment target">;
def mios_simulator_version_min_EQ : Joined<["-"], "mios-simulator-version-min=">;
def miphonesimulator_version_min_EQ : Joined<["-"], "miphonesimulator-version-min=">, Alias<mios_simulator_version_min_EQ>;
def mkernel : Flag<["-"], "mkernel">, Group<m_Group>;
def mlinker_version_EQ : Joined<["-"], "mlinker-version=">,
  Flags<[DriverOption]>;
def mllvm : Separate<["-"], "mllvm">, Flags<[CC1Option,CC1AsOption,CoreOption]>,
  HelpText<"Additional arguments to forward to LLVM's option processing">;
def mmacosx_version_min_EQ : Joined<["-"], "mmacosx-version-min=">,
  Group<m_Group>, HelpText<"Set Mac OS X deployment target">;
def mmacos_version_min_EQ : Joined<["-"], "mmacos-version-min=">,
  Group<m_Group>, Alias<mmacosx_version_min_EQ>;
def mms_bitfields : Flag<["-"], "mms-bitfields">, Group<m_Group>, Flags<[CC1Option]>,
  HelpText<"Set the default structure layout to be compatible with the Microsoft compiler standard">;
def moutline : Flag<["-"], "moutline">, Group<f_clang_Group>, Flags<[CC1Option]>,
    HelpText<"Enable function outlining (AArch64 only)">;
def mno_outline : Flag<["-"], "mno-outline">, Group<f_clang_Group>, Flags<[CC1Option]>,
    HelpText<"Disable function outlining (AArch64 only)">;
def mno_ms_bitfields : Flag<["-"], "mno-ms-bitfields">, Group<m_Group>,
  HelpText<"Do not set the default structure layout to be compatible with the Microsoft compiler standard">;
def mstackrealign : Flag<["-"], "mstackrealign">, Group<m_Group>, Flags<[CC1Option]>,
  HelpText<"Force realign the stack at entry to every function">;
def mstack_alignment : Joined<["-"], "mstack-alignment=">, Group<m_Group>, Flags<[CC1Option]>,
  HelpText<"Set the stack alignment">;
def mstack_probe_size : Joined<["-"], "mstack-probe-size=">, Group<m_Group>, Flags<[CC1Option]>,
  HelpText<"Set the stack probe size">;
def mstack_arg_probe : Flag<["-"], "mstack-arg-probe">, Group<m_Group>,
  HelpText<"Enable stack probes">;
def mno_stack_arg_probe : Flag<["-"], "mno-stack-arg-probe">, Group<m_Group>, Flags<[CC1Option]>,
  HelpText<"Disable stack probes which are enabled by default">;
def mthread_model : Separate<["-"], "mthread-model">, Group<m_Group>, Flags<[CC1Option]>,
  HelpText<"The thread model to use, e.g. posix, single (posix by default)">, Values<"posix,single">;
def meabi : Separate<["-"], "meabi">, Group<m_Group>, Flags<[CC1Option]>,
  HelpText<"Set EABI type, e.g. 4, 5 or gnu (default depends on triple)">, Values<"default,4,5,gnu">;

def mno_constant_cfstrings : Flag<["-"], "mno-constant-cfstrings">, Group<m_Group>;
def mno_global_merge : Flag<["-"], "mno-global-merge">, Group<m_Group>, Flags<[CC1Option]>,
  HelpText<"Disable merging of globals">;
def mno_pascal_strings : Flag<["-"], "mno-pascal-strings">,
  Alias<fno_pascal_strings>;
def mno_red_zone : Flag<["-"], "mno-red-zone">, Group<m_Group>;
def mno_tls_direct_seg_refs : Flag<["-"], "mno-tls-direct-seg-refs">, Group<m_Group>, Flags<[CC1Option]>,
  HelpText<"Disable direct TLS access through segment registers">;
def mno_relax_all : Flag<["-"], "mno-relax-all">, Group<m_Group>;
def mno_rtd: Flag<["-"], "mno-rtd">, Group<m_Group>;
def mno_soft_float : Flag<["-"], "mno-soft-float">, Group<m_Group>;
def mno_stackrealign : Flag<["-"], "mno-stackrealign">, Group<m_Group>;

def mretpoline : Flag<["-"], "mretpoline">, Group<m_Group>, Flags<[CoreOption,DriverOption]>;
def mno_retpoline : Flag<["-"], "mno-retpoline">, Group<m_Group>, Flags<[CoreOption,DriverOption]>;
def mspeculative_load_hardening : Flag<["-"], "mspeculative-load-hardening">,
  Group<m_Group>, Flags<[CoreOption,CC1Option]>;
def mno_speculative_load_hardening : Flag<["-"], "mno-speculative-load-hardening">,
  Group<m_Group>, Flags<[CoreOption]>;
def mlvi_hardening : Flag<["-"], "mlvi-hardening">, Group<m_Group>, Flags<[CoreOption,DriverOption]>,
  HelpText<"Enable all mitigations for Load Value Injection (LVI)">;
def mno_lvi_hardening : Flag<["-"], "mno-lvi-hardening">, Group<m_Group>, Flags<[CoreOption,DriverOption]>,
  HelpText<"Disable mitigations for Load Value Injection (LVI)">;
def mlvi_cfi : Flag<["-"], "mlvi-cfi">, Group<m_Group>, Flags<[CoreOption,DriverOption]>,
  HelpText<"Enable only control-flow mitigations for Load Value Injection (LVI)">;
def mno_lvi_cfi : Flag<["-"], "mno-lvi-cfi">, Group<m_Group>, Flags<[CoreOption,DriverOption]>,
  HelpText<"Disable control-flow mitigations for Load Value Injection (LVI)">;
def m_seses : Flag<["-"], "mseses">, Group<m_Group>, Flags<[CoreOption, DriverOption]>,
  HelpText<"Enable speculative execution side effect suppression (SESES). "
    "Includes LVI control flow integrity mitigations">;
def mno_seses : Flag<["-"], "mno-seses">, Group<m_Group>, Flags<[CoreOption, DriverOption]>,
  HelpText<"Disable speculative execution side effect suppression (SESES)">;

def mrelax : Flag<["-"], "mrelax">, Group<m_Group>,
  HelpText<"Enable linker relaxation">;
def mno_relax : Flag<["-"], "mno-relax">, Group<m_Group>,
  HelpText<"Disable linker relaxation">;
def msmall_data_limit_EQ : Joined<["-"], "msmall-data-limit=">, Group<m_Group>,
  Alias<G>,
  HelpText<"Put global and static data smaller than the limit into a special section">;
def msave_restore : Flag<["-"], "msave-restore">, Group<m_riscv_Features_Group>,
  HelpText<"Enable using library calls for save and restore">;
def mno_save_restore : Flag<["-"], "mno-save-restore">, Group<m_riscv_Features_Group>,
  HelpText<"Disable using library calls for save and restore">;
def mcmodel_EQ_medlow : Flag<["-"], "mcmodel=medlow">, Group<m_riscv_Features_Group>,
  Flags<[CC1Option]>, Alias<mcmodel_EQ>, AliasArgs<["small"]>,
  HelpText<"Equivalent to -mcmodel=small, compatible with RISC-V gcc.">;
def mcmodel_EQ_medany : Flag<["-"], "mcmodel=medany">, Group<m_riscv_Features_Group>,
  Flags<[CC1Option]>, Alias<mcmodel_EQ>, AliasArgs<["medium"]>,
  HelpText<"Equivalent to -mcmodel=medium, compatible with RISC-V gcc.">;
def menable_experimental_extensions : Flag<["-"], "menable-experimental-extensions">, Group<m_Group>,
  HelpText<"Enable use of experimental RISC-V extensions.">;

def munaligned_access : Flag<["-"], "munaligned-access">, Group<m_arm_Features_Group>,
  HelpText<"Allow memory accesses to be unaligned (AArch32/AArch64 only)">;
def mno_unaligned_access : Flag<["-"], "mno-unaligned-access">, Group<m_arm_Features_Group>,
  HelpText<"Force all memory accesses to be aligned (AArch32/AArch64 only)">;
def mstrict_align : Flag<["-"], "mstrict-align">, Alias<mno_unaligned_access>, Flags<[CC1Option,HelpHidden]>,
  HelpText<"Force all memory accesses to be aligned (same as mno-unaligned-access)">;
def mno_thumb : Flag<["-"], "mno-thumb">, Group<m_arm_Features_Group>;
def mrestrict_it: Flag<["-"], "mrestrict-it">, Group<m_arm_Features_Group>,
  HelpText<"Disallow generation of deprecated IT blocks for ARMv8. It is on by default for ARMv8 Thumb mode.">;
def mno_restrict_it: Flag<["-"], "mno-restrict-it">, Group<m_arm_Features_Group>,
  HelpText<"Allow generation of deprecated IT blocks for ARMv8. It is off by default for ARMv8 Thumb mode">;
def marm : Flag<["-"], "marm">, Alias<mno_thumb>;
def ffixed_r9 : Flag<["-"], "ffixed-r9">, Group<m_arm_Features_Group>,
  HelpText<"Reserve the r9 register (ARM only)">;
def mno_movt : Flag<["-"], "mno-movt">, Group<m_arm_Features_Group>,
  HelpText<"Disallow use of movt/movw pairs (ARM only)">;
def mcrc : Flag<["-"], "mcrc">, Group<m_Group>,
  HelpText<"Allow use of CRC instructions (ARM/Mips only)">;
def mnocrc : Flag<["-"], "mnocrc">, Group<m_arm_Features_Group>,
  HelpText<"Disallow use of CRC instructions (ARM only)">;
def mno_neg_immediates: Flag<["-"], "mno-neg-immediates">, Group<m_arm_Features_Group>,
  HelpText<"Disallow converting instructions with negative immediates to their negation or inversion.">;
def mcmse : Flag<["-"], "mcmse">, Group<m_arm_Features_Group>,
  Flags<[DriverOption,CC1Option]>,
  HelpText<"Allow use of CMSE (Armv8-M Security Extensions)">;
def ForceAAPCSBitfieldLoad : Flag<["-"], "faapcs-bitfield-load">, Group<m_arm_Features_Group>,
  Flags<[DriverOption,CC1Option]>,
  HelpText<"Follows the AAPCS standard that all volatile bit-field write generates at least one load. (ARM only).">;
def ForceNoAAPCSBitfieldWidth : Flag<["-"], "fno-aapcs-bitfield-width">, Group<m_arm_Features_Group>,
  Flags<[DriverOption,CC1Option]>,
  HelpText<"Do not follow the AAPCS standard requirement that volatile bit-field width is dictated by the field container type. (ARM only).">;
def AAPCSBitfieldWidth : Flag<["-"], "faapcs-bitfield-width">, Group<m_arm_Features_Group>,
  Flags<[DriverOption,CC1Option]>,
  HelpText<"Follow the AAPCS standard requirement stating that volatile bit-field width is dictated by the field container type. (ARM only).">;

def mgeneral_regs_only : Flag<["-"], "mgeneral-regs-only">, Group<m_aarch64_Features_Group>,
  HelpText<"Generate code which only uses the general purpose registers (AArch64 only)">;
def mfix_cortex_a53_835769 : Flag<["-"], "mfix-cortex-a53-835769">,
  Group<m_aarch64_Features_Group>,
  HelpText<"Workaround Cortex-A53 erratum 835769 (AArch64 only)">;
def mno_fix_cortex_a53_835769 : Flag<["-"], "mno-fix-cortex-a53-835769">,
  Group<m_aarch64_Features_Group>,
  HelpText<"Don't workaround Cortex-A53 erratum 835769 (AArch64 only)">;
def mmark_bti_property : Flag<["-"], "mmark-bti-property">,
  Group<m_aarch64_Features_Group>,
  HelpText<"Add .note.gnu.property with BTI to assembly files (AArch64 only)">;
foreach i = {1-31} in
  def ffixed_x#i : Flag<["-"], "ffixed-x"#i>, Group<m_Group>,
    HelpText<"Reserve the x"#i#" register (AArch64/RISC-V only)">;

foreach i = {8-15,18} in
  def fcall_saved_x#i : Flag<["-"], "fcall-saved-x"#i>, Group<m_aarch64_Features_Group>,
    HelpText<"Make the x"#i#" register call-saved (AArch64 only)">;

def msve_vector_bits_EQ : Joined<["-"], "msve-vector-bits=">,
  Group<m_aarch64_Features_Group>, Flags<[DriverOption,CC1Option]>,
  HelpText<"Specify the size in bits of an SVE vector register. Defaults to the"
           " vector length agnostic value of \"scalable\". (AArch64 only)">,
  Values<"128,256,512,1024,2048,scalable">;

def msign_return_address_EQ : Joined<["-"], "msign-return-address=">,
  Flags<[CC1Option]>, Group<m_Group>, Values<"none,all,non-leaf">,
  HelpText<"Select return address signing scope">;
def mbranch_protection_EQ : Joined<["-"], "mbranch-protection=">,
  HelpText<"Enforce targets of indirect branches and function returns">;

def mharden_sls_EQ : Joined<["-"], "mharden-sls=">,
  HelpText<"Select straight-line speculation hardening scope">;

def msimd128 : Flag<["-"], "msimd128">, Group<m_wasm_Features_Group>;
def munimplemented_simd128 : Flag<["-"], "munimplemented-simd128">, Group<m_wasm_Features_Group>;
def mno_unimplemented_simd128 : Flag<["-"], "mno-unimplemented-simd128">, Group<m_wasm_Features_Group>;
def mno_simd128 : Flag<["-"], "mno-simd128">, Group<m_wasm_Features_Group>;
def mnontrapping_fptoint : Flag<["-"], "mnontrapping-fptoint">, Group<m_wasm_Features_Group>;
def mno_nontrapping_fptoint : Flag<["-"], "mno-nontrapping-fptoint">, Group<m_wasm_Features_Group>;
def msign_ext : Flag<["-"], "msign-ext">, Group<m_wasm_Features_Group>;
def mno_sign_ext : Flag<["-"], "mno-sign-ext">, Group<m_wasm_Features_Group>;
def mexception_handing : Flag<["-"], "mexception-handling">, Group<m_wasm_Features_Group>;
def mno_exception_handing : Flag<["-"], "mno-exception-handling">, Group<m_wasm_Features_Group>;
def matomics : Flag<["-"], "matomics">, Group<m_wasm_Features_Group>;
def mno_atomics : Flag<["-"], "mno-atomics">, Group<m_wasm_Features_Group>;
def mbulk_memory : Flag<["-"], "mbulk-memory">, Group<m_wasm_Features_Group>;
def mno_bulk_memory : Flag<["-"], "mno-bulk-memory">, Group<m_wasm_Features_Group>;
def mmutable_globals : Flag<["-"], "mmutable-globals">, Group<m_wasm_Features_Group>;
def mno_mutable_globals : Flag<["-"], "mno-mutable-globals">, Group<m_wasm_Features_Group>;
def mmultivalue : Flag<["-"], "mmultivalue">, Group<m_wasm_Features_Group>;
def mno_multivalue : Flag<["-"], "mno-multivalue">, Group<m_wasm_Features_Group>;
def mtail_call : Flag<["-"], "mtail-call">, Group<m_wasm_Features_Group>;
def mno_tail_call : Flag<["-"], "mno-tail-call">, Group<m_wasm_Features_Group>;
def mreference_types : Flag<["-"], "mreference-types">, Group<m_wasm_Features_Group>;
def mno_reference_types : Flag<["-"], "mno-reference-types">, Group<m_wasm_Features_Group>;
def mexec_model_EQ : Joined<["-"], "mexec-model=">, Group<m_wasm_Features_Driver_Group>,
                     Values<"command,reactor">,
                     HelpText<"Execution model (WebAssembly only)">;

def mcode_object_v3_legacy : Flag<["-"], "mcode-object-v3">, Group<m_Group>,
  HelpText<"Legacy option to specify code object v3 (AMDGPU only)">;
def mno_code_object_v3_legacy : Flag<["-"], "mno-code-object-v3">, Group<m_Group>,
  HelpText<"Legacy option to specify code object v2 (AMDGPU only)">;

def mxnack : Flag<["-"], "mxnack">, Group<m_amdgpu_Features_Group>,
  HelpText<"Enable XNACK (AMDGPU only)">;
def mno_xnack : Flag<["-"], "mno-xnack">, Group<m_amdgpu_Features_Group>,
  HelpText<"Disable XNACK (AMDGPU only)">;
def msram_ecc : Flag<["-"], "msram-ecc">, Group<m_amdgpu_Features_Group>,
  HelpText<"Enable SRAM ECC (AMDGPU only)">;
def mno_sram_ecc : Flag<["-"], "mno-sram-ecc">, Group<m_amdgpu_Features_Group>,
  HelpText<"Disable SRAM ECC (AMDGPU only)">;

def mcumode : Flag<["-"], "mcumode">, Group<m_amdgpu_Features_Group>,
  HelpText<"CU wavefront execution mode is used (AMDGPU only)">;
def mno_cumode : Flag<["-"], "mno-cumode">, Group<m_amdgpu_Features_Group>,
  HelpText<"WGP wavefront execution mode is used (AMDGPU only)">;

def mwavefrontsize64 : Flag<["-"], "mwavefrontsize64">,
  Group<m_Group>, HelpText<"Wavefront size 64 is used">;
def mno_wavefrontsize64 : Flag<["-"], "mno-wavefrontsize64">,
  Group<m_Group>, HelpText<"Wavefront size 32 is used">;

def faltivec : Flag<["-"], "faltivec">, Group<f_Group>, Flags<[DriverOption]>;
def fno_altivec : Flag<["-"], "fno-altivec">, Group<f_Group>, Flags<[DriverOption]>;
def maltivec : Flag<["-"], "maltivec">, Group<m_ppc_Features_Group>;
def mno_altivec : Flag<["-"], "mno-altivec">, Group<m_ppc_Features_Group>;
def mpcrel: Flag<["-"], "mpcrel">, Group<m_ppc_Features_Group>;
def mno_pcrel: Flag<["-"], "mno-pcrel">, Group<m_ppc_Features_Group>;
def mspe : Flag<["-"], "mspe">, Group<m_ppc_Features_Group>;
def mno_spe : Flag<["-"], "mno-spe">, Group<m_ppc_Features_Group>;
def mvsx : Flag<["-"], "mvsx">, Group<m_ppc_Features_Group>;
def mno_vsx : Flag<["-"], "mno-vsx">, Group<m_ppc_Features_Group>;
def msecure_plt : Flag<["-"], "msecure-plt">, Group<m_ppc_Features_Group>;
def mpower8_vector : Flag<["-"], "mpower8-vector">,
    Group<m_ppc_Features_Group>;
def mno_power8_vector : Flag<["-"], "mno-power8-vector">,
    Group<m_ppc_Features_Group>;
def mpower9_vector : Flag<["-"], "mpower9-vector">,
    Group<m_ppc_Features_Group>;
def mno_power9_vector : Flag<["-"], "mno-power9-vector">,
    Group<m_ppc_Features_Group>;
def mpower10_vector : Flag<["-"], "mpower10-vector">,
    Group<m_ppc_Features_Group>;
def mno_power10_vector : Flag<["-"], "mno-power10-vector">,
    Group<m_ppc_Features_Group>;
def mpower8_crypto : Flag<["-"], "mcrypto">,
    Group<m_ppc_Features_Group>;
def mnopower8_crypto : Flag<["-"], "mno-crypto">,
    Group<m_ppc_Features_Group>;
def mdirect_move : Flag<["-"], "mdirect-move">,
    Group<m_ppc_Features_Group>;
def mnodirect_move : Flag<["-"], "mno-direct-move">,
    Group<m_ppc_Features_Group>;
def mpaired_vector_memops: Flag<["-"], "mpaired-vector-memops">,
    Group<m_ppc_Features_Group>;
def mnopaired_vector_memops: Flag<["-"], "mno-paired-vector-memops">,
    Group<m_ppc_Features_Group>;
def mhtm : Flag<["-"], "mhtm">, Group<m_ppc_Features_Group>;
def mno_htm : Flag<["-"], "mno-htm">, Group<m_ppc_Features_Group>;
def mfprnd : Flag<["-"], "mfprnd">, Group<m_ppc_Features_Group>;
def mno_fprnd : Flag<["-"], "mno-fprnd">, Group<m_ppc_Features_Group>;
def mcmpb : Flag<["-"], "mcmpb">, Group<m_ppc_Features_Group>;
def mno_cmpb : Flag<["-"], "mno-cmpb">, Group<m_ppc_Features_Group>;
def misel : Flag<["-"], "misel">, Group<m_ppc_Features_Group>;
def mno_isel : Flag<["-"], "mno-isel">, Group<m_ppc_Features_Group>;
def mmfocrf : Flag<["-"], "mmfocrf">, Group<m_ppc_Features_Group>;
def mmfcrf : Flag<["-"], "mmfcrf">, Alias<mmfocrf>;
def mno_mfocrf : Flag<["-"], "mno-mfocrf">, Group<m_ppc_Features_Group>;
def mno_mfcrf : Flag<["-"], "mno-mfcrf">, Alias<mno_mfocrf>;
def mpopcntd : Flag<["-"], "mpopcntd">, Group<m_ppc_Features_Group>;
def mno_popcntd : Flag<["-"], "mno-popcntd">, Group<m_ppc_Features_Group>;
def mqpx : Flag<["-"], "mqpx">, Group<m_ppc_Features_Group>;
def mno_qpx : Flag<["-"], "mno-qpx">, Group<m_ppc_Features_Group>;
def mcrbits : Flag<["-"], "mcrbits">, Group<m_ppc_Features_Group>;
def mno_crbits : Flag<["-"], "mno-crbits">, Group<m_ppc_Features_Group>;
def minvariant_function_descriptors :
  Flag<["-"], "minvariant-function-descriptors">, Group<m_ppc_Features_Group>;
def mno_invariant_function_descriptors :
  Flag<["-"], "mno-invariant-function-descriptors">,
  Group<m_ppc_Features_Group>;
def mfloat128: Flag<["-"], "mfloat128">,
    Group<m_ppc_Features_Group>;
def mno_float128 : Flag<["-"], "mno-float128">,
    Group<m_ppc_Features_Group>;
def mlongcall: Flag<["-"], "mlongcall">,
    Group<m_ppc_Features_Group>;
def mno_longcall : Flag<["-"], "mno-longcall">,
    Group<m_ppc_Features_Group>;
def mmma: Flag<["-"], "mmma">, Group<m_ppc_Features_Group>;
def mno_mma: Flag<["-"], "mno-mma">, Group<m_ppc_Features_Group>;
def maix_struct_return : Flag<["-"], "maix-struct-return">,
  Group<m_Group>, Flags<[CC1Option]>,
  HelpText<"Return all structs in memory (PPC32 only)">;
def msvr4_struct_return : Flag<["-"], "msvr4-struct-return">,
  Group<m_Group>, Flags<[CC1Option]>,
  HelpText<"Return small structs in registers (PPC32 only)">;

def mvx : Flag<["-"], "mvx">, Group<m_Group>;
def mno_vx : Flag<["-"], "mno-vx">, Group<m_Group>;

defm zvector : OptInFFlag<"zvector", "Enable System z vector language extension">;
def mzvector : Flag<["-"], "mzvector">, Alias<fzvector>;
def mno_zvector : Flag<["-"], "mno-zvector">, Alias<fno_zvector>;

def mignore_xcoff_visibility : Flag<["-"], "mignore-xcoff-visibility">, Group<m_Group>,
HelpText<"Not emit the visibility attribute for asm in AIX OS or give all symbols 'unspecified' visibility in XCOFF object file">,
  Flags<[CC1Option]>;
def mbackchain : Flag<["-"], "mbackchain">, Group<m_Group>, Flags<[DriverOption,CC1Option]>,
  HelpText<"Link stack frames through backchain on System Z">;
def mno_backchain : Flag<["-"], "mno-backchain">, Group<m_Group>, Flags<[DriverOption,CC1Option]>;

def mno_warn_nonportable_cfstrings : Flag<["-"], "mno-warn-nonportable-cfstrings">, Group<m_Group>;
def mno_omit_leaf_frame_pointer : Flag<["-"], "mno-omit-leaf-frame-pointer">, Group<m_Group>;
def momit_leaf_frame_pointer : Flag<["-"], "momit-leaf-frame-pointer">, Group<m_Group>,
  HelpText<"Omit frame pointer setup for leaf functions">;
def moslib_EQ : Joined<["-"], "moslib=">, Group<m_Group>;
def mpascal_strings : Flag<["-"], "mpascal-strings">, Alias<fpascal_strings>;
def mred_zone : Flag<["-"], "mred-zone">, Group<m_Group>;
def mtls_direct_seg_refs : Flag<["-"], "mtls-direct-seg-refs">, Group<m_Group>,
  HelpText<"Enable direct TLS access through segment registers (default)">;
def mregparm_EQ : Joined<["-"], "mregparm=">, Group<m_Group>;
def mrelax_all : Flag<["-"], "mrelax-all">, Group<m_Group>, Flags<[CC1Option,CC1AsOption]>,
  HelpText<"(integrated-as) Relax all machine instructions">;
def mincremental_linker_compatible : Flag<["-"], "mincremental-linker-compatible">, Group<m_Group>,
  Flags<[CC1Option,CC1AsOption]>,
  HelpText<"(integrated-as) Emit an object file which can be used with an incremental linker">;
def mno_incremental_linker_compatible : Flag<["-"], "mno-incremental-linker-compatible">, Group<m_Group>,
  HelpText<"(integrated-as) Emit an object file which cannot be used with an incremental linker">;
def mrtd : Flag<["-"], "mrtd">, Group<m_Group>, Flags<[CC1Option]>,
  HelpText<"Make StdCall calling convention the default">;
def msmall_data_threshold_EQ : Joined <["-"], "msmall-data-threshold=">,
  Group<m_Group>, Alias<G>;
def msoft_float : Flag<["-"], "msoft-float">, Group<m_Group>, Flags<[CC1Option]>,
  HelpText<"Use software floating point">;
def mno_implicit_float : Flag<["-"], "mno-implicit-float">, Group<m_Group>,
  HelpText<"Don't generate implicit floating point instructions">;
def mimplicit_float : Flag<["-"], "mimplicit-float">, Group<m_Group>;
def mrecip : Flag<["-"], "mrecip">, Group<m_Group>;
def mrecip_EQ : CommaJoined<["-"], "mrecip=">, Group<m_Group>, Flags<[CC1Option]>;
def mprefer_vector_width_EQ : Joined<["-"], "mprefer-vector-width=">, Group<m_Group>, Flags<[CC1Option]>,
  HelpText<"Specifies preferred vector width for auto-vectorization. Defaults to 'none' which allows target specific decisions.">;
def mpie_copy_relocations : Flag<["-"], "mpie-copy-relocations">, Group<m_Group>,
  Flags<[CC1Option]>,
  HelpText<"Use copy relocations support for PIE builds">;
def mno_pie_copy_relocations : Flag<["-"], "mno-pie-copy-relocations">, Group<m_Group>;
def mfentry : Flag<["-"], "mfentry">, HelpText<"Insert calls to fentry at function entry (x86/SystemZ only)">,
  Flags<[CC1Option]>, Group<m_Group>;
def mnop_mcount : Flag<["-"], "mnop-mcount">, HelpText<"Generate mcount/__fentry__ calls as nops. To activate they need to be patched in.">,
  Flags<[CC1Option]>, Group<m_Group>;
def mrecord_mcount : Flag<["-"], "mrecord-mcount">, HelpText<"Generate a __mcount_loc section entry for each __fentry__ call.">,
  Flags<[CC1Option]>, Group<m_Group>;
def mpacked_stack : Flag<["-"], "mpacked-stack">, HelpText<"Use packed stack layout (SystemZ only).">,
  Flags<[CC1Option]>, Group<m_Group>;
def mno_packed_stack : Flag<["-"], "mno-packed-stack">, Flags<[CC1Option]>, Group<m_Group>;
def mips16 : Flag<["-"], "mips16">, Group<m_mips_Features_Group>;
def mno_mips16 : Flag<["-"], "mno-mips16">, Group<m_mips_Features_Group>;
def mmicromips : Flag<["-"], "mmicromips">, Group<m_mips_Features_Group>;
def mno_micromips : Flag<["-"], "mno-micromips">, Group<m_mips_Features_Group>;
def mxgot : Flag<["-"], "mxgot">, Group<m_mips_Features_Group>;
def mno_xgot : Flag<["-"], "mno-xgot">, Group<m_mips_Features_Group>;
def mldc1_sdc1 : Flag<["-"], "mldc1-sdc1">, Group<m_mips_Features_Group>;
def mno_ldc1_sdc1 : Flag<["-"], "mno-ldc1-sdc1">, Group<m_mips_Features_Group>;
def mcheck_zero_division : Flag<["-"], "mcheck-zero-division">,
                           Group<m_mips_Features_Group>;
def mno_check_zero_division : Flag<["-"], "mno-check-zero-division">,
                              Group<m_mips_Features_Group>;
def mcompact_branches_EQ : Joined<["-"], "mcompact-branches=">,
                           Group<m_mips_Features_Group>;
def mbranch_likely : Flag<["-"], "mbranch-likely">, Group<m_Group>,
  IgnoredGCCCompat;
def mno_branch_likely : Flag<["-"], "mno-branch-likely">, Group<m_Group>,
  IgnoredGCCCompat;
def mindirect_jump_EQ : Joined<["-"], "mindirect-jump=">,
  Group<m_mips_Features_Group>,
  HelpText<"Change indirect jump instructions to inhibit speculation">;
def mdsp : Flag<["-"], "mdsp">, Group<m_mips_Features_Group>;
def mno_dsp : Flag<["-"], "mno-dsp">, Group<m_mips_Features_Group>;
def mdspr2 : Flag<["-"], "mdspr2">, Group<m_mips_Features_Group>;
def mno_dspr2 : Flag<["-"], "mno-dspr2">, Group<m_mips_Features_Group>;
def msingle_float : Flag<["-"], "msingle-float">, Group<m_mips_Features_Group>;
def mdouble_float : Flag<["-"], "mdouble-float">, Group<m_mips_Features_Group>;
def mmadd4 : Flag<["-"], "mmadd4">, Group<m_mips_Features_Group>,
  HelpText<"Enable the generation of 4-operand madd.s, madd.d and related instructions.">;
def mno_madd4 : Flag<["-"], "mno-madd4">, Group<m_mips_Features_Group>,
  HelpText<"Disable the generation of 4-operand madd.s, madd.d and related instructions.">;
def mmsa : Flag<["-"], "mmsa">, Group<m_mips_Features_Group>,
  HelpText<"Enable MSA ASE (MIPS only)">;
def mno_msa : Flag<["-"], "mno-msa">, Group<m_mips_Features_Group>,
  HelpText<"Disable MSA ASE (MIPS only)">;
def mmt : Flag<["-"], "mmt">, Group<m_mips_Features_Group>,
  HelpText<"Enable MT ASE (MIPS only)">;
def mno_mt : Flag<["-"], "mno-mt">, Group<m_mips_Features_Group>,
  HelpText<"Disable MT ASE (MIPS only)">;
def mfp64 : Flag<["-"], "mfp64">, Group<m_mips_Features_Group>,
  HelpText<"Use 64-bit floating point registers (MIPS only)">;
def mfp32 : Flag<["-"], "mfp32">, Group<m_mips_Features_Group>,
  HelpText<"Use 32-bit floating point registers (MIPS only)">;
def mgpopt : Flag<["-"], "mgpopt">, Group<m_mips_Features_Group>,
  HelpText<"Use GP relative accesses for symbols known to be in a small"
           " data section (MIPS)">;
def mno_gpopt : Flag<["-"], "mno-gpopt">, Group<m_mips_Features_Group>,
  HelpText<"Do not use GP relative accesses for symbols known to be in a small"
           " data section (MIPS)">;
def mlocal_sdata : Flag<["-"], "mlocal-sdata">,
  Group<m_mips_Features_Group>,
  HelpText<"Extend the -G behaviour to object local data (MIPS)">;
def mno_local_sdata : Flag<["-"], "mno-local-sdata">,
  Group<m_mips_Features_Group>,
  HelpText<"Do not extend the -G behaviour to object local data (MIPS)">;
def mextern_sdata : Flag<["-"], "mextern-sdata">,
  Group<m_mips_Features_Group>,
  HelpText<"Assume that externally defined data is in the small data if it"
           " meets the -G <size> threshold (MIPS)">;
def mno_extern_sdata : Flag<["-"], "mno-extern-sdata">,
  Group<m_mips_Features_Group>,
  HelpText<"Do not assume that externally defined data is in the small data if"
           " it meets the -G <size> threshold (MIPS)">;
def membedded_data : Flag<["-"], "membedded-data">,
  Group<m_mips_Features_Group>,
  HelpText<"Place constants in the .rodata section instead of the .sdata "
           "section even if they meet the -G <size> threshold (MIPS)">;
def mno_embedded_data : Flag<["-"], "mno-embedded-data">,
  Group<m_mips_Features_Group>,
  HelpText<"Do not place constants in the .rodata section instead of the "
           ".sdata if they meet the -G <size> threshold (MIPS)">;
def mnan_EQ : Joined<["-"], "mnan=">, Group<m_mips_Features_Group>;
def mabs_EQ : Joined<["-"], "mabs=">, Group<m_mips_Features_Group>;
def mabicalls : Flag<["-"], "mabicalls">, Group<m_mips_Features_Group>,
  HelpText<"Enable SVR4-style position-independent code (Mips only)">;
def mno_abicalls : Flag<["-"], "mno-abicalls">, Group<m_mips_Features_Group>,
  HelpText<"Disable SVR4-style position-independent code (Mips only)">;
def mno_crc : Flag<["-"], "mno-crc">, Group<m_mips_Features_Group>,
  HelpText<"Disallow use of CRC instructions (Mips only)">;
def mvirt : Flag<["-"], "mvirt">, Group<m_mips_Features_Group>;
def mno_virt : Flag<["-"], "mno-virt">, Group<m_mips_Features_Group>;
def mginv : Flag<["-"], "mginv">, Group<m_mips_Features_Group>;
def mno_ginv : Flag<["-"], "mno-ginv">, Group<m_mips_Features_Group>;
def mips1 : Flag<["-"], "mips1">,
  Alias<march_EQ>, AliasArgs<["mips1"]>, Group<m_mips_Features_Group>,
  HelpText<"Equivalent to -march=mips1">, Flags<[HelpHidden]>;
def mips2 : Flag<["-"], "mips2">,
  Alias<march_EQ>, AliasArgs<["mips2"]>, Group<m_mips_Features_Group>,
  HelpText<"Equivalent to -march=mips2">, Flags<[HelpHidden]>;
def mips3 : Flag<["-"], "mips3">,
  Alias<march_EQ>, AliasArgs<["mips3"]>, Group<m_mips_Features_Group>,
  HelpText<"Equivalent to -march=mips3">, Flags<[HelpHidden]>;
def mips4 : Flag<["-"], "mips4">,
  Alias<march_EQ>, AliasArgs<["mips4"]>, Group<m_mips_Features_Group>,
  HelpText<"Equivalent to -march=mips4">, Flags<[HelpHidden]>;
def mips5 : Flag<["-"], "mips5">,
  Alias<march_EQ>, AliasArgs<["mips5"]>, Group<m_mips_Features_Group>,
  HelpText<"Equivalent to -march=mips5">, Flags<[HelpHidden]>;
def mips32 : Flag<["-"], "mips32">,
  Alias<march_EQ>, AliasArgs<["mips32"]>, Group<m_mips_Features_Group>,
  HelpText<"Equivalent to -march=mips32">, Flags<[HelpHidden]>;
def mips32r2 : Flag<["-"], "mips32r2">,
  Alias<march_EQ>, AliasArgs<["mips32r2"]>, Group<m_mips_Features_Group>,
  HelpText<"Equivalent to -march=mips32r2">, Flags<[HelpHidden]>;
def mips32r3 : Flag<["-"], "mips32r3">,
  Alias<march_EQ>, AliasArgs<["mips32r3"]>, Group<m_mips_Features_Group>,
  HelpText<"Equivalent to -march=mips32r3">, Flags<[HelpHidden]>;
def mips32r5 : Flag<["-"], "mips32r5">,
  Alias<march_EQ>, AliasArgs<["mips32r5"]>, Group<m_mips_Features_Group>,
  HelpText<"Equivalent to -march=mips32r5">, Flags<[HelpHidden]>;
def mips32r6 : Flag<["-"], "mips32r6">,
  Alias<march_EQ>, AliasArgs<["mips32r6"]>, Group<m_mips_Features_Group>,
  HelpText<"Equivalent to -march=mips32r6">, Flags<[HelpHidden]>;
def mips64 : Flag<["-"], "mips64">,
  Alias<march_EQ>, AliasArgs<["mips64"]>, Group<m_mips_Features_Group>,
  HelpText<"Equivalent to -march=mips64">, Flags<[HelpHidden]>;
def mips64r2 : Flag<["-"], "mips64r2">,
  Alias<march_EQ>, AliasArgs<["mips64r2"]>, Group<m_mips_Features_Group>,
  HelpText<"Equivalent to -march=mips64r2">, Flags<[HelpHidden]>;
def mips64r3 : Flag<["-"], "mips64r3">,
  Alias<march_EQ>, AliasArgs<["mips64r3"]>, Group<m_mips_Features_Group>,
  HelpText<"Equivalent to -march=mips64r3">, Flags<[HelpHidden]>;
def mips64r5 : Flag<["-"], "mips64r5">,
  Alias<march_EQ>, AliasArgs<["mips64r5"]>, Group<m_mips_Features_Group>,
  HelpText<"Equivalent to -march=mips64r5">, Flags<[HelpHidden]>;
def mips64r6 : Flag<["-"], "mips64r6">,
  Alias<march_EQ>, AliasArgs<["mips64r6"]>, Group<m_mips_Features_Group>,
  HelpText<"Equivalent to -march=mips64r6">, Flags<[HelpHidden]>;
def mfpxx : Flag<["-"], "mfpxx">, Group<m_mips_Features_Group>,
  HelpText<"Avoid FPU mode dependent operations when used with the O32 ABI">,
  Flags<[HelpHidden]>;
def modd_spreg : Flag<["-"], "modd-spreg">, Group<m_mips_Features_Group>,
  HelpText<"Enable odd single-precision floating point registers">,
  Flags<[HelpHidden]>;
def mno_odd_spreg : Flag<["-"], "mno-odd-spreg">, Group<m_mips_Features_Group>,
  HelpText<"Disable odd single-precision floating point registers">,
  Flags<[HelpHidden]>;
def mrelax_pic_calls : Flag<["-"], "mrelax-pic-calls">,
  Group<m_mips_Features_Group>,
  HelpText<"Produce relaxation hints for linkers to try optimizing PIC "
           "call sequences into direct calls (MIPS only)">, Flags<[HelpHidden]>;
def mno_relax_pic_calls : Flag<["-"], "mno-relax-pic-calls">,
  Group<m_mips_Features_Group>,
  HelpText<"Do not produce relaxation hints for linkers to try optimizing PIC "
           "call sequences into direct calls (MIPS only)">, Flags<[HelpHidden]>;
def mglibc : Flag<["-"], "mglibc">, Group<m_libc_Group>, Flags<[HelpHidden]>;
def muclibc : Flag<["-"], "muclibc">, Group<m_libc_Group>, Flags<[HelpHidden]>;
def module_file_info : Flag<["-"], "module-file-info">, Flags<[DriverOption,CC1Option]>, Group<Action_Group>,
  HelpText<"Provide information about a particular module file">;
def mthumb : Flag<["-"], "mthumb">, Group<m_Group>;
def mtune_EQ : Joined<["-"], "mtune=">, Group<m_Group>,
  HelpText<"Only supported on X86 and RISC-V. Otherwise accepted for compatibility with GCC.">;
def multi__module : Flag<["-"], "multi_module">;
def multiply__defined__unused : Separate<["-"], "multiply_defined_unused">;
def multiply__defined : Separate<["-"], "multiply_defined">;
def mwarn_nonportable_cfstrings : Flag<["-"], "mwarn-nonportable-cfstrings">, Group<m_Group>;
def no_canonical_prefixes : Flag<["-"], "no-canonical-prefixes">, Flags<[HelpHidden, CoreOption]>,
  HelpText<"Use relative instead of canonical paths">;
def no_cpp_precomp : Flag<["-"], "no-cpp-precomp">, Group<clang_ignored_f_Group>;
def no_integrated_cpp : Flag<["-", "--"], "no-integrated-cpp">, Flags<[DriverOption]>;
def no_pedantic : Flag<["-", "--"], "no-pedantic">, Group<pedantic_Group>;
def no__dead__strip__inits__and__terms : Flag<["-"], "no_dead_strip_inits_and_terms">;
def nobuiltininc : Flag<["-"], "nobuiltininc">, Flags<[CC1Option, CoreOption]>,
  HelpText<"Disable builtin #include directories">;
def nogpuinc : Flag<["-"], "nogpuinc">;
def : Flag<["-"], "nocudainc">, Alias<nogpuinc>;
def nogpulib : Flag<["-"], "nogpulib">,
  HelpText<"Do not link device library for CUDA/HIP device compilation">;
def : Flag<["-"], "nocudalib">, Alias<nogpulib>;
def nodefaultlibs : Flag<["-"], "nodefaultlibs">;
def nofixprebinding : Flag<["-"], "nofixprebinding">;
def nolibc : Flag<["-"], "nolibc">;
def nomultidefs : Flag<["-"], "nomultidefs">;
def nopie : Flag<["-"], "nopie">;
def no_pie : Flag<["-"], "no-pie">, Alias<nopie>;
def noprebind : Flag<["-"], "noprebind">;
def noprofilelib : Flag<["-"], "noprofilelib">;
def noseglinkedit : Flag<["-"], "noseglinkedit">;
def nostartfiles : Flag<["-"], "nostartfiles">, Group<Link_Group>;
def nostdinc : Flag<["-"], "nostdinc">, Flags<[CoreOption]>;
def nostdlibinc : Flag<["-"], "nostdlibinc">;
def nostdincxx : Flag<["-"], "nostdinc++">, Flags<[CC1Option]>,
  HelpText<"Disable standard #include directories for the C++ standard library">;
def nostdlib : Flag<["-"], "nostdlib">, Group<Link_Group>;
def nostdlibxx : Flag<["-"], "nostdlib++">;
def object : Flag<["-"], "object">;
def o : JoinedOrSeparate<["-"], "o">, Flags<[DriverOption, RenderAsInput, CC1Option, CC1AsOption]>,
  HelpText<"Write output to <file>">, MetaVarName<"<file>">;
def pagezero__size : JoinedOrSeparate<["-"], "pagezero_size">;
def pass_exit_codes : Flag<["-", "--"], "pass-exit-codes">, Flags<[Unsupported]>;
def pedantic_errors : Flag<["-", "--"], "pedantic-errors">, Group<pedantic_Group>, Flags<[CC1Option]>;
def pedantic : Flag<["-", "--"], "pedantic">, Group<pedantic_Group>, Flags<[CC1Option]>;
def pg : Flag<["-"], "pg">, HelpText<"Enable mcount instrumentation">, Flags<[CC1Option]>;
def pipe : Flag<["-", "--"], "pipe">,
  HelpText<"Use pipes between commands, when possible">;
def prebind__all__twolevel__modules : Flag<["-"], "prebind_all_twolevel_modules">;
def prebind : Flag<["-"], "prebind">;
def preload : Flag<["-"], "preload">;
def print_file_name_EQ : Joined<["-", "--"], "print-file-name=">,
  HelpText<"Print the full library path of <file>">, MetaVarName<"<file>">;
def print_ivar_layout : Flag<["-"], "print-ivar-layout">, Flags<[CC1Option]>,
  HelpText<"Enable Objective-C Ivar layout bitmap print trace">;
def print_libgcc_file_name : Flag<["-", "--"], "print-libgcc-file-name">,
  HelpText<"Print the library path for the currently used compiler runtime "
           "library (\"libgcc.a\" or \"libclang_rt.builtins.*.a\")">;
def print_multi_directory : Flag<["-", "--"], "print-multi-directory">;
def print_multi_lib : Flag<["-", "--"], "print-multi-lib">;
def print_multi_os_directory : Flag<["-", "--"], "print-multi-os-directory">,
  Flags<[Unsupported]>;
def print_target_triple : Flag<["-", "--"], "print-target-triple">,
  HelpText<"Print the normalized target triple">;
def print_effective_triple : Flag<["-", "--"], "print-effective-triple">,
  HelpText<"Print the effective target triple">;
def print_prog_name_EQ : Joined<["-", "--"], "print-prog-name=">,
  HelpText<"Print the full program path of <name>">, MetaVarName<"<name>">;
def print_resource_dir : Flag<["-", "--"], "print-resource-dir">,
  HelpText<"Print the resource directory pathname">;
def print_search_dirs : Flag<["-", "--"], "print-search-dirs">,
  HelpText<"Print the paths used for finding libraries and programs">;
def print_targets : Flag<["-", "--"], "print-targets">,
  HelpText<"Print the registered targets">;
def private__bundle : Flag<["-"], "private_bundle">;
def pthreads : Flag<["-"], "pthreads">;
def pthread : Flag<["-"], "pthread">, Flags<[CC1Option]>,
  HelpText<"Support POSIX threads in generated code">;
def no_pthread : Flag<["-"], "no-pthread">, Flags<[CC1Option]>;
def p : Flag<["-"], "p">;
def pie : Flag<["-"], "pie">, Group<Link_Group>;
def static_pie : Flag<["-"], "static-pie">, Group<Link_Group>;
def read__only__relocs : Separate<["-"], "read_only_relocs">;
def remap : Flag<["-"], "remap">;
def rewrite_objc : Flag<["-"], "rewrite-objc">, Flags<[DriverOption,CC1Option]>,
  HelpText<"Rewrite Objective-C source to C++">, Group<Action_Group>;
def rewrite_legacy_objc : Flag<["-"], "rewrite-legacy-objc">, Flags<[DriverOption]>,
  HelpText<"Rewrite Legacy Objective-C source to C++">;
def rdynamic : Flag<["-"], "rdynamic">, Group<Link_Group>;
def resource_dir : Separate<["-"], "resource-dir">,
  Flags<[DriverOption, CC1Option, CoreOption, HelpHidden]>,
  HelpText<"The directory which holds the compiler resource files">;
def resource_dir_EQ : Joined<["-"], "resource-dir=">, Flags<[DriverOption, CoreOption]>,
  Alias<resource_dir>;
def rpath : Separate<["-"], "rpath">, Flags<[LinkerInput]>, Group<Link_Group>;
def rtlib_EQ : Joined<["-", "--"], "rtlib=">,
  HelpText<"Compiler runtime library to use">;
def frtlib_add_rpath: Flag<["-"], "frtlib-add-rpath">, Flags<[NoArgumentUnused]>,
  HelpText<"Add -rpath with architecture-specific resource directory to the linker flags">;
def fno_rtlib_add_rpath: Flag<["-"], "fno-rtlib-add-rpath">, Flags<[NoArgumentUnused]>,
  HelpText<"Do not add -rpath with architecture-specific resource directory to the linker flags">;
def r : Flag<["-"], "r">, Flags<[LinkerInput,NoArgumentUnused]>,
        Group<Link_Group>;
def save_temps_EQ : Joined<["-", "--"], "save-temps=">, Flags<[CC1Option, DriverOption]>,
  HelpText<"Save intermediate compilation results.">;
def save_temps : Flag<["-", "--"], "save-temps">, Flags<[DriverOption]>,
  Alias<save_temps_EQ>, AliasArgs<["cwd"]>,
  HelpText<"Save intermediate compilation results">;
def save_stats_EQ : Joined<["-", "--"], "save-stats=">, Flags<[DriverOption]>,
  HelpText<"Save llvm statistics.">;
def save_stats : Flag<["-", "--"], "save-stats">, Flags<[DriverOption]>,
  Alias<save_stats_EQ>, AliasArgs<["cwd"]>,
  HelpText<"Save llvm statistics.">;
def via_file_asm : Flag<["-", "--"], "via-file-asm">, InternalDebugOpt,
  HelpText<"Write assembly to file for input to assemble jobs">;
def sectalign : MultiArg<["-"], "sectalign", 3>;
def sectcreate : MultiArg<["-"], "sectcreate", 3>;
def sectobjectsymbols : MultiArg<["-"], "sectobjectsymbols", 2>;
def sectorder : MultiArg<["-"], "sectorder", 3>;
def seg1addr : JoinedOrSeparate<["-"], "seg1addr">;
def seg__addr__table__filename : Separate<["-"], "seg_addr_table_filename">;
def seg__addr__table : Separate<["-"], "seg_addr_table">;
def segaddr : MultiArg<["-"], "segaddr", 2>;
def segcreate : MultiArg<["-"], "segcreate", 3>;
def seglinkedit : Flag<["-"], "seglinkedit">;
def segprot : MultiArg<["-"], "segprot", 3>;
def segs__read__only__addr : Separate<["-"], "segs_read_only_addr">;
def segs__read__write__addr : Separate<["-"], "segs_read_write_addr">;
def segs__read__ : Joined<["-"], "segs_read_">;
def shared_libgcc : Flag<["-"], "shared-libgcc">;
def shared : Flag<["-", "--"], "shared">, Group<Link_Group>;
def single__module : Flag<["-"], "single_module">;
def specs_EQ : Joined<["-", "--"], "specs=">, Group<Link_Group>;
def specs : Separate<["-", "--"], "specs">, Flags<[Unsupported]>;
def static_libgcc : Flag<["-"], "static-libgcc">;
def static_libstdcxx : Flag<["-"], "static-libstdc++">;
def static : Flag<["-", "--"], "static">, Group<Link_Group>, Flags<[NoArgumentUnused]>;
def std_default_EQ : Joined<["-"], "std-default=">;
def std_EQ : Joined<["-", "--"], "std=">, Flags<[CC1Option]>,
  Group<CompileOnly_Group>, HelpText<"Language standard to compile for">,
  ValuesCode<[{
    const char *Values =
    #define LANGSTANDARD(id, name, lang, desc, features) name ","
    #define LANGSTANDARD_ALIAS(id, alias) alias ","
    #include "clang/Basic/LangStandards.def"
    ;
  }]>;
def stdlib_EQ : Joined<["-", "--"], "stdlib=">, Flags<[CC1Option]>,
  HelpText<"C++ standard library to use">, Values<"libc++,libstdc++,platform">;
def stdlibxx_isystem : JoinedOrSeparate<["-"], "stdlib++-isystem">,
  Group<clang_i_Group>,
  HelpText<"Use directory as the C++ standard library include path">,
  Flags<[DriverOption]>, MetaVarName<"<directory>">;
def unwindlib_EQ : Joined<["-", "--"], "unwindlib=">, Flags<[CC1Option]>,
  HelpText<"Unwind library to use">, Values<"libgcc,unwindlib,platform">;
def sub__library : JoinedOrSeparate<["-"], "sub_library">;
def sub__umbrella : JoinedOrSeparate<["-"], "sub_umbrella">;
def system_header_prefix : Joined<["--"], "system-header-prefix=">,
  Group<clang_i_Group>, Flags<[CC1Option]>, MetaVarName<"<prefix>">,
  HelpText<"Treat all #include paths starting with <prefix> as including a "
           "system header.">;
def : Separate<["--"], "system-header-prefix">, Alias<system_header_prefix>;
def no_system_header_prefix : Joined<["--"], "no-system-header-prefix=">,
  Group<clang_i_Group>, Flags<[CC1Option]>, MetaVarName<"<prefix>">,
  HelpText<"Treat all #include paths starting with <prefix> as not including a "
           "system header.">;
def : Separate<["--"], "no-system-header-prefix">, Alias<no_system_header_prefix>;
def s : Flag<["-"], "s">, Group<Link_Group>;
def target : Joined<["--"], "target=">, Flags<[DriverOption, CoreOption]>,
  HelpText<"Generate code for the given target">;
def print_supported_cpus : Flag<["-", "--"], "print-supported-cpus">,
  Group<CompileOnly_Group>, Flags<[CC1Option, CoreOption]>,
  HelpText<"Print supported cpu models for the given target (if target is not specified,"
           " it will print the supported cpus for the default target)">;
def mcpu_EQ_QUESTION : Flag<["-"], "mcpu=?">, Alias<print_supported_cpus>;
def mtune_EQ_QUESTION : Flag<["-"], "mtune=?">, Alias<print_supported_cpus>;
def gcc_toolchain : Joined<["--"], "gcc-toolchain=">, Flags<[DriverOption]>,
  HelpText<"Use the gcc toolchain at the given directory">;
def time : Flag<["-"], "time">,
  HelpText<"Time individual commands">;
def traditional_cpp : Flag<["-", "--"], "traditional-cpp">, Flags<[CC1Option]>,
  HelpText<"Enable some traditional CPP emulation">;
def traditional : Flag<["-", "--"], "traditional">;
def trigraphs : Flag<["-", "--"], "trigraphs">, Alias<ftrigraphs>,
  HelpText<"Process trigraph sequences">;
def twolevel__namespace__hints : Flag<["-"], "twolevel_namespace_hints">;
def twolevel__namespace : Flag<["-"], "twolevel_namespace">;
def t : Flag<["-"], "t">, Group<Link_Group>;
def umbrella : Separate<["-"], "umbrella">;
def undefined : JoinedOrSeparate<["-"], "undefined">, Group<u_Group>;
def undef : Flag<["-"], "undef">, Group<u_Group>, Flags<[CC1Option]>,
  HelpText<"undef all system defines">;
def unexported__symbols__list : Separate<["-"], "unexported_symbols_list">;
def u : JoinedOrSeparate<["-"], "u">, Group<u_Group>;
def v : Flag<["-"], "v">, Flags<[CC1Option, CoreOption]>,
  HelpText<"Show commands to run and use verbose output">;
def verify_debug_info : Flag<["--"], "verify-debug-info">, Flags<[DriverOption]>,
  HelpText<"Verify the binary representation of debug output">;
def weak_l : Joined<["-"], "weak-l">, Flags<[LinkerInput]>;
def weak__framework : Separate<["-"], "weak_framework">, Flags<[LinkerInput]>;
def weak__library : Separate<["-"], "weak_library">, Flags<[LinkerInput]>;
def weak__reference__mismatches : Separate<["-"], "weak_reference_mismatches">;
def whatsloaded : Flag<["-"], "whatsloaded">;
def whyload : Flag<["-"], "whyload">;
def w : Flag<["-"], "w">, HelpText<"Suppress all warnings">, Flags<[CC1Option]>;
def x : JoinedOrSeparate<["-"], "x">, Flags<[DriverOption,CC1Option]>,
  HelpText<"Treat subsequent input files as having type <language>">,
  MetaVarName<"<language>">;
def y : Joined<["-"], "y">;

defm integrated_as : OptOutFFlag<"integrated-as", "Enable the integrated assembler", "Disable the integrated assembler">;

def fintegrated_cc1 : Flag<["-"], "fintegrated-cc1">,
                      Flags<[CoreOption, DriverOption]>, Group<f_Group>,
                      HelpText<"Run cc1 in-process">;
def fno_integrated_cc1 : Flag<["-"], "fno-integrated-cc1">,
                         Flags<[CoreOption, DriverOption]>, Group<f_Group>,
                         HelpText<"Spawn a separate process for each cc1">;

def : Flag<["-"], "integrated-as">, Alias<fintegrated_as>, Flags<[DriverOption]>;
def : Flag<["-"], "no-integrated-as">, Alias<fno_integrated_as>,
      Flags<[CC1Option, DriverOption]>;

def working_directory : JoinedOrSeparate<["-"], "working-directory">, Flags<[CC1Option]>,
  HelpText<"Resolve file paths relative to the specified directory">;
def working_directory_EQ : Joined<["-"], "working-directory=">, Flags<[CC1Option]>,
  Alias<working_directory>;

// Double dash options, which are usually an alias for one of the previous
// options.

def _mhwdiv_EQ : Joined<["--"], "mhwdiv=">, Alias<mhwdiv_EQ>;
def _mhwdiv : Separate<["--"], "mhwdiv">, Alias<mhwdiv_EQ>;
def _CLASSPATH_EQ : Joined<["--"], "CLASSPATH=">, Alias<fclasspath_EQ>;
def _CLASSPATH : Separate<["--"], "CLASSPATH">, Alias<fclasspath_EQ>;
def _all_warnings : Flag<["--"], "all-warnings">, Alias<Wall>;
def _analyzer_no_default_checks : Flag<["--"], "analyzer-no-default-checks">, Flags<[DriverOption]>;
def _analyzer_output : JoinedOrSeparate<["--"], "analyzer-output">, Flags<[DriverOption]>,
  HelpText<"Static analyzer report output format (html|plist|plist-multi-file|plist-html|sarif|text).">;
def _analyze : Flag<["--"], "analyze">, Flags<[DriverOption, CoreOption]>,
  HelpText<"Run the static analyzer">;
def _assemble : Flag<["--"], "assemble">, Alias<S>;
def _assert_EQ : Joined<["--"], "assert=">, Alias<A>;
def _assert : Separate<["--"], "assert">, Alias<A>;
def _bootclasspath_EQ : Joined<["--"], "bootclasspath=">, Alias<fbootclasspath_EQ>;
def _bootclasspath : Separate<["--"], "bootclasspath">, Alias<fbootclasspath_EQ>;
def _classpath_EQ : Joined<["--"], "classpath=">, Alias<fclasspath_EQ>;
def _classpath : Separate<["--"], "classpath">, Alias<fclasspath_EQ>;
def _comments_in_macros : Flag<["--"], "comments-in-macros">, Alias<CC>;
def _comments : Flag<["--"], "comments">, Alias<C>;
def _compile : Flag<["--"], "compile">, Alias<c>;
def _constant_cfstrings : Flag<["--"], "constant-cfstrings">;
def _debug_EQ : Joined<["--"], "debug=">, Alias<g_Flag>;
def _debug : Flag<["--"], "debug">, Alias<g_Flag>;
def _define_macro_EQ : Joined<["--"], "define-macro=">, Alias<D>;
def _define_macro : Separate<["--"], "define-macro">, Alias<D>;
def _dependencies : Flag<["--"], "dependencies">, Alias<M>;
def _dyld_prefix_EQ : Joined<["--"], "dyld-prefix=">;
def _dyld_prefix : Separate<["--"], "dyld-prefix">, Alias<_dyld_prefix_EQ>;
def _encoding_EQ : Joined<["--"], "encoding=">, Alias<fencoding_EQ>;
def _encoding : Separate<["--"], "encoding">, Alias<fencoding_EQ>;
def _entry : Flag<["--"], "entry">, Alias<e>;
def _extdirs_EQ : Joined<["--"], "extdirs=">, Alias<fextdirs_EQ>;
def _extdirs : Separate<["--"], "extdirs">, Alias<fextdirs_EQ>;
def _extra_warnings : Flag<["--"], "extra-warnings">, Alias<W_Joined>;
def _for_linker_EQ : Joined<["--"], "for-linker=">, Alias<Xlinker>;
def _for_linker : Separate<["--"], "for-linker">, Alias<Xlinker>;
def _force_link_EQ : Joined<["--"], "force-link=">, Alias<u>;
def _force_link : Separate<["--"], "force-link">, Alias<u>;
def _help_hidden : Flag<["--"], "help-hidden">,
  HelpText<"Display help for hidden options">;
def _imacros_EQ : Joined<["--"], "imacros=">, Alias<imacros>;
def _include_barrier : Flag<["--"], "include-barrier">, Alias<I_>;
def _include_directory_after_EQ : Joined<["--"], "include-directory-after=">, Alias<idirafter>;
def _include_directory_after : Separate<["--"], "include-directory-after">, Alias<idirafter>;
def _include_directory_EQ : Joined<["--"], "include-directory=">, Alias<I>;
def _include_directory : Separate<["--"], "include-directory">, Alias<I>;
def _include_prefix_EQ : Joined<["--"], "include-prefix=">, Alias<iprefix>;
def _include_prefix : Separate<["--"], "include-prefix">, Alias<iprefix>;
def _include_with_prefix_after_EQ : Joined<["--"], "include-with-prefix-after=">, Alias<iwithprefix>;
def _include_with_prefix_after : Separate<["--"], "include-with-prefix-after">, Alias<iwithprefix>;
def _include_with_prefix_before_EQ : Joined<["--"], "include-with-prefix-before=">, Alias<iwithprefixbefore>;
def _include_with_prefix_before : Separate<["--"], "include-with-prefix-before">, Alias<iwithprefixbefore>;
def _include_with_prefix_EQ : Joined<["--"], "include-with-prefix=">, Alias<iwithprefix>;
def _include_with_prefix : Separate<["--"], "include-with-prefix">, Alias<iwithprefix>;
def _include_EQ : Joined<["--"], "include=">, Alias<include_>;
def _language_EQ : Joined<["--"], "language=">, Alias<x>;
def _language : Separate<["--"], "language">, Alias<x>;
def _library_directory_EQ : Joined<["--"], "library-directory=">, Alias<L>;
def _library_directory : Separate<["--"], "library-directory">, Alias<L>;
def _no_line_commands : Flag<["--"], "no-line-commands">, Alias<P>;
def _no_standard_includes : Flag<["--"], "no-standard-includes">, Alias<nostdinc>;
def _no_standard_libraries : Flag<["--"], "no-standard-libraries">, Alias<nostdlib>;
def _no_undefined : Flag<["--"], "no-undefined">, Flags<[LinkerInput]>;
def _no_warnings : Flag<["--"], "no-warnings">, Alias<w>;
def _optimize_EQ : Joined<["--"], "optimize=">, Alias<O>;
def _optimize : Flag<["--"], "optimize">, Alias<O>;
def _output_class_directory_EQ : Joined<["--"], "output-class-directory=">, Alias<foutput_class_dir_EQ>;
def _output_class_directory : Separate<["--"], "output-class-directory">, Alias<foutput_class_dir_EQ>;
def _output_EQ : Joined<["--"], "output=">, Alias<o>;
def _output : Separate<["--"], "output">, Alias<o>;
def _param : Separate<["--"], "param">, Group<CompileOnly_Group>;
def _param_EQ : Joined<["--"], "param=">, Alias<_param>;
def _precompile : Flag<["--"], "precompile">, Flags<[DriverOption]>,
  Group<Action_Group>, HelpText<"Only precompile the input">;
def _prefix_EQ : Joined<["--"], "prefix=">, Alias<B>;
def _prefix : Separate<["--"], "prefix">, Alias<B>;
def _preprocess : Flag<["--"], "preprocess">, Alias<E>;
def _print_diagnostic_categories : Flag<["--"], "print-diagnostic-categories">;
def _print_file_name : Separate<["--"], "print-file-name">, Alias<print_file_name_EQ>;
def _print_missing_file_dependencies : Flag<["--"], "print-missing-file-dependencies">, Alias<MG>;
def _print_prog_name : Separate<["--"], "print-prog-name">, Alias<print_prog_name_EQ>;
def _profile_blocks : Flag<["--"], "profile-blocks">, Alias<a>;
def _profile : Flag<["--"], "profile">, Alias<p>;
def _resource_EQ : Joined<["--"], "resource=">, Alias<fcompile_resource_EQ>;
def _resource : Separate<["--"], "resource">, Alias<fcompile_resource_EQ>;
def _rtlib : Separate<["--"], "rtlib">, Alias<rtlib_EQ>;
def _serialize_diags : Separate<["-", "--"], "serialize-diagnostics">, Flags<[DriverOption]>,
  HelpText<"Serialize compiler diagnostics to a file">;
// We give --version different semantics from -version.
def _version : Flag<["--"], "version">,
  Flags<[CoreOption, CC1Option, FC1Option, FlangOption]>,
  HelpText<"Print version information">;
def _signed_char : Flag<["--"], "signed-char">, Alias<fsigned_char>;
def _std : Separate<["--"], "std">, Alias<std_EQ>;
def _stdlib : Separate<["--"], "stdlib">, Alias<stdlib_EQ>;
def _sysroot_EQ : Joined<["--"], "sysroot=">;
def _sysroot : Separate<["--"], "sysroot">, Alias<_sysroot_EQ>;
def _target_help : Flag<["--"], "target-help">;
def _trace_includes : Flag<["--"], "trace-includes">, Alias<H>;
def _undefine_macro_EQ : Joined<["--"], "undefine-macro=">, Alias<U>;
def _undefine_macro : Separate<["--"], "undefine-macro">, Alias<U>;
def _unsigned_char : Flag<["--"], "unsigned-char">, Alias<funsigned_char>;
def _user_dependencies : Flag<["--"], "user-dependencies">, Alias<MM>;
def _verbose : Flag<["--"], "verbose">, Alias<v>;
def _warn__EQ : Joined<["--"], "warn-=">, Alias<W_Joined>;
def _warn_ : Joined<["--"], "warn-">, Alias<W_Joined>;
def _write_dependencies : Flag<["--"], "write-dependencies">, Alias<MD>;
def _write_user_dependencies : Flag<["--"], "write-user-dependencies">, Alias<MMD>;
def _ : Joined<["--"], "">, Flags<[Unsupported]>;

// Hexagon feature flags.
def mieee_rnd_near : Flag<["-"], "mieee-rnd-near">,
  Group<m_hexagon_Features_Group>;
def mv5 : Flag<["-"], "mv5">, Group<m_hexagon_Features_Group>, Alias<mcpu_EQ>,
  AliasArgs<["hexagonv5"]>;
def mv55 : Flag<["-"], "mv55">, Group<m_hexagon_Features_Group>,
  Alias<mcpu_EQ>, AliasArgs<["hexagonv55"]>;
def mv60 : Flag<["-"], "mv60">, Group<m_hexagon_Features_Group>,
  Alias<mcpu_EQ>, AliasArgs<["hexagonv60"]>;
def mv62 : Flag<["-"], "mv62">, Group<m_hexagon_Features_Group>,
  Alias<mcpu_EQ>, AliasArgs<["hexagonv62"]>;
def mv65 : Flag<["-"], "mv65">, Group<m_hexagon_Features_Group>,
  Alias<mcpu_EQ>, AliasArgs<["hexagonv65"]>;
def mv66 : Flag<["-"], "mv66">, Group<m_hexagon_Features_Group>,
  Alias<mcpu_EQ>, AliasArgs<["hexagonv66"]>;
def mv67 : Flag<["-"], "mv67">, Group<m_hexagon_Features_Group>,
  Alias<mcpu_EQ>, AliasArgs<["hexagonv67"]>;
def mv67t : Flag<["-"], "mv67t">, Group<m_hexagon_Features_Group>,
  Alias<mcpu_EQ>, AliasArgs<["hexagonv67t"]>;
def mhexagon_hvx : Flag<["-"], "mhvx">, Group<m_hexagon_Features_HVX_Group>,
  HelpText<"Enable Hexagon Vector eXtensions">;
def mhexagon_hvx_EQ : Joined<["-"], "mhvx=">,
  Group<m_hexagon_Features_HVX_Group>,
  HelpText<"Enable Hexagon Vector eXtensions">;
def mno_hexagon_hvx : Flag<["-"], "mno-hvx">,
  Group<m_hexagon_Features_HVX_Group>,
  HelpText<"Disable Hexagon Vector eXtensions">;
def mhexagon_hvx_length_EQ : Joined<["-"], "mhvx-length=">,
  Group<m_hexagon_Features_HVX_Group>, HelpText<"Set Hexagon Vector Length">,
  Values<"64B,128B">;
def ffixed_r19: Flag<["-"], "ffixed-r19">,
  HelpText<"Reserve register r19 (Hexagon only)">;
def mmemops : Flag<["-"], "mmemops">, Group<m_hexagon_Features_Group>,
  Flags<[CC1Option]>, HelpText<"Enable generation of memop instructions">;
def mno_memops : Flag<["-"], "mno-memops">, Group<m_hexagon_Features_Group>,
  Flags<[CC1Option]>, HelpText<"Disable generation of memop instructions">;
def mpackets : Flag<["-"], "mpackets">, Group<m_hexagon_Features_Group>,
  Flags<[CC1Option]>, HelpText<"Enable generation of instruction packets">;
def mno_packets : Flag<["-"], "mno-packets">, Group<m_hexagon_Features_Group>,
  Flags<[CC1Option]>, HelpText<"Disable generation of instruction packets">;
def mnvj : Flag<["-"], "mnvj">, Group<m_hexagon_Features_Group>,
  Flags<[CC1Option]>, HelpText<"Enable generation of new-value jumps">;
def mno_nvj : Flag<["-"], "mno-nvj">, Group<m_hexagon_Features_Group>,
  Flags<[CC1Option]>, HelpText<"Disable generation of new-value jumps">;
def mnvs : Flag<["-"], "mnvs">, Group<m_hexagon_Features_Group>,
  Flags<[CC1Option]>, HelpText<"Enable generation of new-value stores">;
def mno_nvs : Flag<["-"], "mno-nvs">, Group<m_hexagon_Features_Group>,
  Flags<[CC1Option]>, HelpText<"Disable generation of new-value stores">;


// X86 feature flags
def mx87 : Flag<["-"], "mx87">, Group<m_x86_Features_Group>;
def mno_x87 : Flag<["-"], "mno-x87">, Group<m_x86_Features_Group>;
def m80387 : Flag<["-"], "m80387">, Alias<mx87>;
def mno_80387 : Flag<["-"], "mno-80387">, Alias<mno_x87>;
def mmmx : Flag<["-"], "mmmx">, Group<m_x86_Features_Group>;
def mno_mmx : Flag<["-"], "mno-mmx">, Group<m_x86_Features_Group>;
def m3dnow : Flag<["-"], "m3dnow">, Group<m_x86_Features_Group>;
def mno_3dnow : Flag<["-"], "mno-3dnow">, Group<m_x86_Features_Group>;
def m3dnowa : Flag<["-"], "m3dnowa">, Group<m_x86_Features_Group>;
def mno_3dnowa : Flag<["-"], "mno-3dnowa">, Group<m_x86_Features_Group>;
def mamx_bf16 : Flag<["-"], "mamx-bf16">, Group<m_x86_Features_Group>;
def mno_amx_bf16 : Flag<["-"], "mno-amx-bf16">, Group<m_x86_Features_Group>;
def mtamx_int8 : Flag<["-"], "mamx-int8">, Group<m_x86_Features_Group>;
def mno_amx_int8 : Flag<["-"], "mno-amx-int8">, Group<m_x86_Features_Group>;
def mamx_tile : Flag<["-"], "mamx-tile">, Group<m_x86_Features_Group>;
def mno_amx_tile : Flag<["-"], "mno-amx-tile">, Group<m_x86_Features_Group>;
def msse : Flag<["-"], "msse">, Group<m_x86_Features_Group>;
def mno_sse : Flag<["-"], "mno-sse">, Group<m_x86_Features_Group>;
def msse2 : Flag<["-"], "msse2">, Group<m_x86_Features_Group>;
def mno_sse2 : Flag<["-"], "mno-sse2">, Group<m_x86_Features_Group>;
def msse3 : Flag<["-"], "msse3">, Group<m_x86_Features_Group>;
def mno_sse3 : Flag<["-"], "mno-sse3">, Group<m_x86_Features_Group>;
def mssse3 : Flag<["-"], "mssse3">, Group<m_x86_Features_Group>;
def mno_ssse3 : Flag<["-"], "mno-ssse3">, Group<m_x86_Features_Group>;
def msse4_1 : Flag<["-"], "msse4.1">, Group<m_x86_Features_Group>;
def mno_sse4_1 : Flag<["-"], "mno-sse4.1">, Group<m_x86_Features_Group>;
def msse4_2 : Flag<["-"], "msse4.2">, Group<m_x86_Features_Group>;
def mno_sse4_2 : Flag<["-"], "mno-sse4.2">, Group<m_x86_Features_Group>;
def msse4 : Flag<["-"], "msse4">, Alias<msse4_2>;
// -mno-sse4 turns off sse4.1 which has the effect of turning off everything
// later than 4.1. -msse4 turns on 4.2 which has the effect of turning on
// everything earlier than 4.2.
def mno_sse4 : Flag<["-"], "mno-sse4">, Alias<mno_sse4_1>;
def msse4a : Flag<["-"], "msse4a">, Group<m_x86_Features_Group>;
def mno_sse4a : Flag<["-"], "mno-sse4a">, Group<m_x86_Features_Group>;
def mavx : Flag<["-"], "mavx">, Group<m_x86_Features_Group>;
def mno_avx : Flag<["-"], "mno-avx">, Group<m_x86_Features_Group>;
def mavx2 : Flag<["-"], "mavx2">, Group<m_x86_Features_Group>;
def mno_avx2 : Flag<["-"], "mno-avx2">, Group<m_x86_Features_Group>;
def mavx512f : Flag<["-"], "mavx512f">, Group<m_x86_Features_Group>;
def mno_avx512f : Flag<["-"], "mno-avx512f">, Group<m_x86_Features_Group>;
def mavx512bf16 : Flag<["-"], "mavx512bf16">, Group<m_x86_Features_Group>;
def mno_avx512bf16 : Flag<["-"], "mno-avx512bf16">, Group<m_x86_Features_Group>;
def mavx512bitalg : Flag<["-"], "mavx512bitalg">, Group<m_x86_Features_Group>;
def mno_avx512bitalg : Flag<["-"], "mno-avx512bitalg">, Group<m_x86_Features_Group>;
def mavx512bw : Flag<["-"], "mavx512bw">, Group<m_x86_Features_Group>;
def mno_avx512bw : Flag<["-"], "mno-avx512bw">, Group<m_x86_Features_Group>;
def mavx512cd : Flag<["-"], "mavx512cd">, Group<m_x86_Features_Group>;
def mno_avx512cd : Flag<["-"], "mno-avx512cd">, Group<m_x86_Features_Group>;
def mavx512dq : Flag<["-"], "mavx512dq">, Group<m_x86_Features_Group>;
def mno_avx512dq : Flag<["-"], "mno-avx512dq">, Group<m_x86_Features_Group>;
def mavx512er : Flag<["-"], "mavx512er">, Group<m_x86_Features_Group>;
def mno_avx512er : Flag<["-"], "mno-avx512er">, Group<m_x86_Features_Group>;
def mavx512ifma : Flag<["-"], "mavx512ifma">, Group<m_x86_Features_Group>;
def mno_avx512ifma : Flag<["-"], "mno-avx512ifma">, Group<m_x86_Features_Group>;
def mavx512pf : Flag<["-"], "mavx512pf">, Group<m_x86_Features_Group>;
def mno_avx512pf : Flag<["-"], "mno-avx512pf">, Group<m_x86_Features_Group>;
def mavx512vbmi : Flag<["-"], "mavx512vbmi">, Group<m_x86_Features_Group>;
def mno_avx512vbmi : Flag<["-"], "mno-avx512vbmi">, Group<m_x86_Features_Group>;
def mavx512vbmi2 : Flag<["-"], "mavx512vbmi2">, Group<m_x86_Features_Group>;
def mno_avx512vbmi2 : Flag<["-"], "mno-avx512vbmi2">, Group<m_x86_Features_Group>;
def mavx512vl : Flag<["-"], "mavx512vl">, Group<m_x86_Features_Group>;
def mno_avx512vl : Flag<["-"], "mno-avx512vl">, Group<m_x86_Features_Group>;
def mavx512vnni : Flag<["-"], "mavx512vnni">, Group<m_x86_Features_Group>;
def mno_avx512vnni : Flag<["-"], "mno-avx512vnni">, Group<m_x86_Features_Group>;
def mavx512vpopcntdq : Flag<["-"], "mavx512vpopcntdq">, Group<m_x86_Features_Group>;
def mno_avx512vpopcntdq : Flag<["-"], "mno-avx512vpopcntdq">, Group<m_x86_Features_Group>;
def mavx512vp2intersect : Flag<["-"], "mavx512vp2intersect">, Group<m_x86_Features_Group>;
def mno_avx512vp2intersect : Flag<["-"], "mno-avx512vp2intersect">, Group<m_x86_Features_Group>;
def madx : Flag<["-"], "madx">, Group<m_x86_Features_Group>;
def mno_adx : Flag<["-"], "mno-adx">, Group<m_x86_Features_Group>;
def maes : Flag<["-"], "maes">, Group<m_x86_Features_Group>;
def mno_aes : Flag<["-"], "mno-aes">, Group<m_x86_Features_Group>;
def mbmi : Flag<["-"], "mbmi">, Group<m_x86_Features_Group>;
def mno_bmi : Flag<["-"], "mno-bmi">, Group<m_x86_Features_Group>;
def mbmi2 : Flag<["-"], "mbmi2">, Group<m_x86_Features_Group>;
def mno_bmi2 : Flag<["-"], "mno-bmi2">, Group<m_x86_Features_Group>;
def mcldemote : Flag<["-"], "mcldemote">, Group<m_x86_Features_Group>;
def mno_cldemote : Flag<["-"], "mno-cldemote">, Group<m_x86_Features_Group>;
def mclflushopt : Flag<["-"], "mclflushopt">, Group<m_x86_Features_Group>;
def mno_clflushopt : Flag<["-"], "mno-clflushopt">, Group<m_x86_Features_Group>;
def mclwb : Flag<["-"], "mclwb">, Group<m_x86_Features_Group>;
def mno_clwb : Flag<["-"], "mno-clwb">, Group<m_x86_Features_Group>;
def mwbnoinvd : Flag<["-"], "mwbnoinvd">, Group<m_x86_Features_Group>;
def mno_wbnoinvd : Flag<["-"], "mno-wbnoinvd">, Group<m_x86_Features_Group>;
def mclzero : Flag<["-"], "mclzero">, Group<m_x86_Features_Group>;
def mno_clzero : Flag<["-"], "mno-clzero">, Group<m_x86_Features_Group>;
def mcx16 : Flag<["-"], "mcx16">, Group<m_x86_Features_Group>;
def mno_cx16 : Flag<["-"], "mno-cx16">, Group<m_x86_Features_Group>;
def menqcmd : Flag<["-"], "menqcmd">, Group<m_x86_Features_Group>;
def mno_enqcmd : Flag<["-"], "mno-enqcmd">, Group<m_x86_Features_Group>;
def mf16c : Flag<["-"], "mf16c">, Group<m_x86_Features_Group>;
def mno_f16c : Flag<["-"], "mno-f16c">, Group<m_x86_Features_Group>;
def mfma : Flag<["-"], "mfma">, Group<m_x86_Features_Group>;
def mno_fma : Flag<["-"], "mno-fma">, Group<m_x86_Features_Group>;
def mfma4 : Flag<["-"], "mfma4">, Group<m_x86_Features_Group>;
def mno_fma4 : Flag<["-"], "mno-fma4">, Group<m_x86_Features_Group>;
def mfsgsbase : Flag<["-"], "mfsgsbase">, Group<m_x86_Features_Group>;
def mno_fsgsbase : Flag<["-"], "mno-fsgsbase">, Group<m_x86_Features_Group>;
def mfxsr : Flag<["-"], "mfxsr">, Group<m_x86_Features_Group>;
def mno_fxsr : Flag<["-"], "mno-fxsr">, Group<m_x86_Features_Group>;
def minvpcid : Flag<["-"], "minvpcid">, Group<m_x86_Features_Group>;
def mno_invpcid : Flag<["-"], "mno-invpcid">, Group<m_x86_Features_Group>;
def mgfni : Flag<["-"], "mgfni">, Group<m_x86_Features_Group>;
def mno_gfni : Flag<["-"], "mno-gfni">, Group<m_x86_Features_Group>;
def mhreset : Flag<["-"], "mhreset">, Group<m_x86_Features_Group>;
def mno_hreset : Flag<["-"], "mno-hreset">, Group<m_x86_Features_Group>;
def mkl : Flag<["-"], "mkl">, Group<m_x86_Features_Group>;
def mno_kl : Flag<["-"], "mno-kl">, Group<m_x86_Features_Group>;
def mwidekl : Flag<["-"], "mwidekl">, Group<m_x86_Features_Group>;
def mno_widekl : Flag<["-"], "mno-widekl">, Group<m_x86_Features_Group>;
def mlwp : Flag<["-"], "mlwp">, Group<m_x86_Features_Group>;
def mno_lwp : Flag<["-"], "mno-lwp">, Group<m_x86_Features_Group>;
def mlzcnt : Flag<["-"], "mlzcnt">, Group<m_x86_Features_Group>;
def mno_lzcnt : Flag<["-"], "mno-lzcnt">, Group<m_x86_Features_Group>;
def mmovbe : Flag<["-"], "mmovbe">, Group<m_x86_Features_Group>;
def mno_movbe : Flag<["-"], "mno-movbe">, Group<m_x86_Features_Group>;
def mmovdiri : Flag<["-"], "mmovdiri">, Group<m_x86_Features_Group>;
def mno_movdiri : Flag<["-"], "mno-movdiri">, Group<m_x86_Features_Group>;
def mmovdir64b : Flag<["-"], "mmovdir64b">, Group<m_x86_Features_Group>;
def mno_movdir64b : Flag<["-"], "mno-movdir64b">, Group<m_x86_Features_Group>;
def mmwaitx : Flag<["-"], "mmwaitx">, Group<m_x86_Features_Group>;
def mno_mwaitx : Flag<["-"], "mno-mwaitx">, Group<m_x86_Features_Group>;
def mpku : Flag<["-"], "mpku">, Group<m_x86_Features_Group>;
def mno_pku : Flag<["-"], "mno-pku">, Group<m_x86_Features_Group>;
def mpclmul : Flag<["-"], "mpclmul">, Group<m_x86_Features_Group>;
def mno_pclmul : Flag<["-"], "mno-pclmul">, Group<m_x86_Features_Group>;
def mpconfig : Flag<["-"], "mpconfig">, Group<m_x86_Features_Group>;
def mno_pconfig : Flag<["-"], "mno-pconfig">, Group<m_x86_Features_Group>;
def mpopcnt : Flag<["-"], "mpopcnt">, Group<m_x86_Features_Group>;
def mno_popcnt : Flag<["-"], "mno-popcnt">, Group<m_x86_Features_Group>;
def mprefetchwt1 : Flag<["-"], "mprefetchwt1">, Group<m_x86_Features_Group>;
def mno_prefetchwt1 : Flag<["-"], "mno-prefetchwt1">, Group<m_x86_Features_Group>;
def mprfchw : Flag<["-"], "mprfchw">, Group<m_x86_Features_Group>;
def mno_prfchw : Flag<["-"], "mno-prfchw">, Group<m_x86_Features_Group>;
def mptwrite : Flag<["-"], "mptwrite">, Group<m_x86_Features_Group>;
def mno_ptwrite : Flag<["-"], "mno-ptwrite">, Group<m_x86_Features_Group>;
def mrdpid : Flag<["-"], "mrdpid">, Group<m_x86_Features_Group>;
def mno_rdpid : Flag<["-"], "mno-rdpid">, Group<m_x86_Features_Group>;
def mrdrnd : Flag<["-"], "mrdrnd">, Group<m_x86_Features_Group>;
def mno_rdrnd : Flag<["-"], "mno-rdrnd">, Group<m_x86_Features_Group>;
def mrtm : Flag<["-"], "mrtm">, Group<m_x86_Features_Group>;
def mno_rtm : Flag<["-"], "mno-rtm">, Group<m_x86_Features_Group>;
def mrdseed : Flag<["-"], "mrdseed">, Group<m_x86_Features_Group>;
def mno_rdseed : Flag<["-"], "mno-rdseed">, Group<m_x86_Features_Group>;
def msahf : Flag<["-"], "msahf">, Group<m_x86_Features_Group>;
def mno_sahf : Flag<["-"], "mno-sahf">, Group<m_x86_Features_Group>;
def mserialize : Flag<["-"], "mserialize">, Group<m_x86_Features_Group>;
def mno_serialize : Flag<["-"], "mno-serialize">, Group<m_x86_Features_Group>;
def msgx : Flag<["-"], "msgx">, Group<m_x86_Features_Group>;
def mno_sgx : Flag<["-"], "mno-sgx">, Group<m_x86_Features_Group>;
def msha : Flag<["-"], "msha">, Group<m_x86_Features_Group>;
def mno_sha : Flag<["-"], "mno-sha">, Group<m_x86_Features_Group>;
def mtbm : Flag<["-"], "mtbm">, Group<m_x86_Features_Group>;
def mno_tbm : Flag<["-"], "mno-tbm">, Group<m_x86_Features_Group>;
def mtsxldtrk : Flag<["-"], "mtsxldtrk">, Group<m_x86_Features_Group>;
def mno_tsxldtrk : Flag<["-"], "mno-tsxldtrk">, Group<m_x86_Features_Group>;
def mvaes : Flag<["-"], "mvaes">, Group<m_x86_Features_Group>;
def mno_vaes : Flag<["-"], "mno-vaes">, Group<m_x86_Features_Group>;
def mvpclmulqdq : Flag<["-"], "mvpclmulqdq">, Group<m_x86_Features_Group>;
def mno_vpclmulqdq : Flag<["-"], "mno-vpclmulqdq">, Group<m_x86_Features_Group>;
def mwaitpkg : Flag<["-"], "mwaitpkg">, Group<m_x86_Features_Group>;
def mno_waitpkg : Flag<["-"], "mno-waitpkg">, Group<m_x86_Features_Group>;
def mxop : Flag<["-"], "mxop">, Group<m_x86_Features_Group>;
def mno_xop : Flag<["-"], "mno-xop">, Group<m_x86_Features_Group>;
def mxsave : Flag<["-"], "mxsave">, Group<m_x86_Features_Group>;
def mno_xsave : Flag<["-"], "mno-xsave">, Group<m_x86_Features_Group>;
def mxsavec : Flag<["-"], "mxsavec">, Group<m_x86_Features_Group>;
def mno_xsavec : Flag<["-"], "mno-xsavec">, Group<m_x86_Features_Group>;
def mxsaveopt : Flag<["-"], "mxsaveopt">, Group<m_x86_Features_Group>;
def mno_xsaveopt : Flag<["-"], "mno-xsaveopt">, Group<m_x86_Features_Group>;
def mxsaves : Flag<["-"], "mxsaves">, Group<m_x86_Features_Group>;
def mno_xsaves : Flag<["-"], "mno-xsaves">, Group<m_x86_Features_Group>;
def mshstk : Flag<["-"], "mshstk">, Group<m_x86_Features_Group>;
def mno_shstk : Flag<["-"], "mno-shstk">, Group<m_x86_Features_Group>;
def mretpoline_external_thunk : Flag<["-"], "mretpoline-external-thunk">, Group<m_x86_Features_Group>;
def mno_retpoline_external_thunk : Flag<["-"], "mno-retpoline-external-thunk">, Group<m_x86_Features_Group>;
def mvzeroupper : Flag<["-"], "mvzeroupper">, Group<m_x86_Features_Group>;
def mno_vzeroupper : Flag<["-"], "mno-vzeroupper">, Group<m_x86_Features_Group>;

// These are legacy user-facing driver-level option spellings. They are always
// aliases for options that are spelled using the more common Unix / GNU flag
// style of double-dash and equals-joined flags.
def gcc_toolchain_legacy_spelling : Separate<["-"], "gcc-toolchain">, Alias<gcc_toolchain>;
def target_legacy_spelling : Separate<["-"], "target">, Alias<target>;

// Special internal option to handle -Xlinker --no-demangle.
def Z_Xlinker__no_demangle : Flag<["-"], "Z-Xlinker-no-demangle">,
    Flags<[Unsupported, NoArgumentUnused]>;

// Special internal option to allow forwarding arbitrary arguments to linker.
def Zlinker_input : Separate<["-"], "Zlinker-input">,
    Flags<[Unsupported, NoArgumentUnused]>;

// Reserved library options.
def Z_reserved_lib_stdcxx : Flag<["-"], "Z-reserved-lib-stdc++">,
    Flags<[LinkerInput, NoArgumentUnused, Unsupported]>, Group<reserved_lib_Group>;
def Z_reserved_lib_cckext : Flag<["-"], "Z-reserved-lib-cckext">,
    Flags<[LinkerInput, NoArgumentUnused, Unsupported]>, Group<reserved_lib_Group>;

// Ignored options
multiclass BooleanFFlag<string name> {
  def f#NAME : Flag<["-"], "f"#name>;
  def fno_#NAME : Flag<["-"], "fno-"#name>;
}

defm : BooleanFFlag<"keep-inline-functions">, Group<clang_ignored_gcc_optimization_f_Group>;

def fprofile_dir : Joined<["-"], "fprofile-dir=">, Group<f_Group>;

def fuse_ld_EQ : Joined<["-"], "fuse-ld=">, Group<f_Group>, Flags<[CoreOption, LinkOption]>;
def ld_path_EQ : Joined<["--"], "ld-path=">, Group<Link_Group>;

defm align_labels : BooleanFFlag<"align-labels">, Group<clang_ignored_gcc_optimization_f_Group>;
def falign_labels_EQ : Joined<["-"], "falign-labels=">, Group<clang_ignored_gcc_optimization_f_Group>;
defm align_loops : BooleanFFlag<"align-loops">, Group<clang_ignored_gcc_optimization_f_Group>;
def falign_loops_EQ : Joined<["-"], "falign-loops=">, Group<clang_ignored_gcc_optimization_f_Group>;
defm align_jumps : BooleanFFlag<"align-jumps">, Group<clang_ignored_gcc_optimization_f_Group>;
def falign_jumps_EQ : Joined<["-"], "falign-jumps=">, Group<clang_ignored_gcc_optimization_f_Group>;

// FIXME: This option should be supported and wired up to our diognostics, but
// ignore it for now to avoid breaking builds that use it.
def fdiagnostics_show_location_EQ : Joined<["-"], "fdiagnostics-show-location=">, Group<clang_ignored_f_Group>;

defm fcheck_new : BooleanFFlag<"check-new">, Group<clang_ignored_f_Group>;
defm caller_saves : BooleanFFlag<"caller-saves">, Group<clang_ignored_gcc_optimization_f_Group>;
defm reorder_blocks : BooleanFFlag<"reorder-blocks">, Group<clang_ignored_gcc_optimization_f_Group>;
defm branch_count_reg : BooleanFFlag<"branch-count-reg">, Group<clang_ignored_gcc_optimization_f_Group>;
defm default_inline : BooleanFFlag<"default-inline">, Group<clang_ignored_gcc_optimization_f_Group>;
defm fat_lto_objects : BooleanFFlag<"fat-lto-objects">, Group<clang_ignored_gcc_optimization_f_Group>;
defm float_store : BooleanFFlag<"float-store">, Group<clang_ignored_gcc_optimization_f_Group>;
defm friend_injection : BooleanFFlag<"friend-injection">, Group<clang_ignored_f_Group>;
defm function_attribute_list : BooleanFFlag<"function-attribute-list">, Group<clang_ignored_f_Group>;
defm gcse : BooleanFFlag<"gcse">, Group<clang_ignored_gcc_optimization_f_Group>;
defm gcse_after_reload: BooleanFFlag<"gcse-after-reload">, Group<clang_ignored_gcc_optimization_f_Group>;
defm gcse_las: BooleanFFlag<"gcse-las">, Group<clang_ignored_gcc_optimization_f_Group>;
defm gcse_sm: BooleanFFlag<"gcse-sm">, Group<clang_ignored_gcc_optimization_f_Group>;
defm gnu : BooleanFFlag<"gnu">, Group<clang_ignored_f_Group>;
defm implicit_templates : BooleanFFlag<"implicit-templates">, Group<clang_ignored_f_Group>;
defm implement_inlines : BooleanFFlag<"implement-inlines">, Group<clang_ignored_f_Group>;
defm merge_constants : BooleanFFlag<"merge-constants">, Group<clang_ignored_gcc_optimization_f_Group>;
defm modulo_sched : BooleanFFlag<"modulo-sched">, Group<clang_ignored_gcc_optimization_f_Group>;
defm modulo_sched_allow_regmoves : BooleanFFlag<"modulo-sched-allow-regmoves">,
    Group<clang_ignored_gcc_optimization_f_Group>;
defm inline_functions_called_once : BooleanFFlag<"inline-functions-called-once">,
    Group<clang_ignored_gcc_optimization_f_Group>;
def finline_limit_EQ : Joined<["-"], "finline-limit=">, Group<clang_ignored_gcc_optimization_f_Group>;
defm finline_limit : BooleanFFlag<"inline-limit">, Group<clang_ignored_gcc_optimization_f_Group>;
defm inline_small_functions : BooleanFFlag<"inline-small-functions">,
    Group<clang_ignored_gcc_optimization_f_Group>;
defm ipa_cp : BooleanFFlag<"ipa-cp">,
    Group<clang_ignored_gcc_optimization_f_Group>;
defm ivopts : BooleanFFlag<"ivopts">, Group<clang_ignored_gcc_optimization_f_Group>;
def fsemantic_interposition : Flag<["-"], "fsemantic-interposition">, Group<f_Group>, Flags<[CC1Option]>;
def fno_semantic_interposition: Flag<["-"], "fno-semantic-interposition">, Group<f_Group>, Flags<[CC1Option]>;
defm non_call_exceptions : BooleanFFlag<"non-call-exceptions">, Group<clang_ignored_f_Group>;
defm peel_loops : BooleanFFlag<"peel-loops">, Group<clang_ignored_gcc_optimization_f_Group>;
defm permissive : BooleanFFlag<"permissive">, Group<clang_ignored_f_Group>;
defm prefetch_loop_arrays : BooleanFFlag<"prefetch-loop-arrays">, Group<clang_ignored_gcc_optimization_f_Group>;
defm printf : BooleanFFlag<"printf">, Group<clang_ignored_f_Group>;
defm profile : BooleanFFlag<"profile">, Group<clang_ignored_f_Group>;
defm profile_correction : BooleanFFlag<"profile-correction">, Group<clang_ignored_gcc_optimization_f_Group>;
defm profile_generate_sampling : BooleanFFlag<"profile-generate-sampling">, Group<clang_ignored_f_Group>;
defm profile_reusedist : BooleanFFlag<"profile-reusedist">, Group<clang_ignored_f_Group>;
defm profile_values : BooleanFFlag<"profile-values">, Group<clang_ignored_gcc_optimization_f_Group>;
defm regs_graph : BooleanFFlag<"regs-graph">, Group<clang_ignored_f_Group>;
defm rename_registers : BooleanFFlag<"rename-registers">, Group<clang_ignored_gcc_optimization_f_Group>;
defm ripa : BooleanFFlag<"ripa">, Group<clang_ignored_f_Group>;
defm schedule_insns : BooleanFFlag<"schedule-insns">, Group<clang_ignored_gcc_optimization_f_Group>;
defm schedule_insns2 : BooleanFFlag<"schedule-insns2">, Group<clang_ignored_gcc_optimization_f_Group>;
defm see : BooleanFFlag<"see">, Group<clang_ignored_f_Group>;
defm signaling_nans : BooleanFFlag<"signaling-nans">, Group<clang_ignored_gcc_optimization_f_Group>;
defm single_precision_constant : BooleanFFlag<"single-precision-constant">,
    Group<clang_ignored_gcc_optimization_f_Group>;
defm spec_constr_count : BooleanFFlag<"spec-constr-count">, Group<clang_ignored_f_Group>;
defm stack_check : BooleanFFlag<"stack-check">, Group<clang_ignored_f_Group>;
defm strength_reduce :
    BooleanFFlag<"strength-reduce">, Group<clang_ignored_gcc_optimization_f_Group>;
defm tls_model : BooleanFFlag<"tls-model">, Group<clang_ignored_f_Group>;
defm tracer : BooleanFFlag<"tracer">, Group<clang_ignored_gcc_optimization_f_Group>;
defm tree_dce : BooleanFFlag<"tree-dce">, Group<clang_ignored_gcc_optimization_f_Group>;
defm tree_salias : BooleanFFlag<"tree-salias">, Group<clang_ignored_f_Group>;
defm tree_ter : BooleanFFlag<"tree-ter">, Group<clang_ignored_gcc_optimization_f_Group>;
defm tree_vectorizer_verbose : BooleanFFlag<"tree-vectorizer-verbose">, Group<clang_ignored_f_Group>;
defm tree_vrp : BooleanFFlag<"tree-vrp">, Group<clang_ignored_gcc_optimization_f_Group>;
defm unroll_all_loops : BooleanFFlag<"unroll-all-loops">, Group<clang_ignored_gcc_optimization_f_Group>;
defm unsafe_loop_optimizations : BooleanFFlag<"unsafe-loop-optimizations">,
    Group<clang_ignored_gcc_optimization_f_Group>;
defm unswitch_loops : BooleanFFlag<"unswitch-loops">, Group<clang_ignored_gcc_optimization_f_Group>;
defm use_linker_plugin : BooleanFFlag<"use-linker-plugin">, Group<clang_ignored_gcc_optimization_f_Group>;
defm vect_cost_model : BooleanFFlag<"vect-cost-model">, Group<clang_ignored_gcc_optimization_f_Group>;
defm variable_expansion_in_unroller : BooleanFFlag<"variable-expansion-in-unroller">,
    Group<clang_ignored_gcc_optimization_f_Group>;
defm web : BooleanFFlag<"web">, Group<clang_ignored_gcc_optimization_f_Group>;
defm whole_program : BooleanFFlag<"whole-program">, Group<clang_ignored_gcc_optimization_f_Group>;
defm devirtualize : BooleanFFlag<"devirtualize">, Group<clang_ignored_gcc_optimization_f_Group>;
defm devirtualize_speculatively : BooleanFFlag<"devirtualize-speculatively">,
    Group<clang_ignored_gcc_optimization_f_Group>;

// Generic gfortran options.
def A_DASH : Joined<["-"], "A-">, Group<gfortran_Group>;
def J : JoinedOrSeparate<["-"], "J">, Flags<[RenderJoined]>, Group<gfortran_Group>;
def cpp : Flag<["-"], "cpp">, Group<gfortran_Group>;
def nocpp : Flag<["-"], "nocpp">, Group<gfortran_Group>;
def static_libgfortran : Flag<["-"], "static-libgfortran">, Group<gfortran_Group>;

// "f" options with values for gfortran.
def fblas_matmul_limit_EQ : Joined<["-"], "fblas-matmul-limit=">, Group<gfortran_Group>;
def fcheck_EQ : Joined<["-"], "fcheck=">, Group<gfortran_Group>;
def fcoarray_EQ : Joined<["-"], "fcoarray=">, Group<gfortran_Group>;
def fconvert_EQ : Joined<["-"], "fconvert=">, Group<gfortran_Group>;
def ffixed_line_length_VALUE : Joined<["-"], "ffixed-line-length-">, Group<gfortran_Group>;
def ffpe_trap_EQ : Joined<["-"], "ffpe-trap=">, Group<gfortran_Group>;
def ffree_line_length_VALUE : Joined<["-"], "ffree-line-length-">, Group<gfortran_Group>;
def finit_character_EQ : Joined<["-"], "finit-character=">, Group<gfortran_Group>;
def finit_integer_EQ : Joined<["-"], "finit-integer=">, Group<gfortran_Group>;
def finit_logical_EQ : Joined<["-"], "finit-logical=">, Group<gfortran_Group>;
def finit_real_EQ : Joined<["-"], "finit-real=">, Group<gfortran_Group>;
def fmax_array_constructor_EQ : Joined<["-"], "fmax-array-constructor=">, Group<gfortran_Group>;
def fmax_errors_EQ : Joined<["-"], "fmax-errors=">, Group<gfortran_Group>;
def fmax_stack_var_size_EQ : Joined<["-"], "fmax-stack-var-size=">, Group<gfortran_Group>;
def fmax_subrecord_length_EQ : Joined<["-"], "fmax-subrecord-length=">, Group<gfortran_Group>;
def frecord_marker_EQ : Joined<["-"], "frecord-marker=">, Group<gfortran_Group>;

// "f" flags for gfortran.
defm aggressive_function_elimination : BooleanFFlag<"aggressive-function-elimination">, Group<gfortran_Group>;
defm align_commons : BooleanFFlag<"align-commons">, Group<gfortran_Group>;
defm all_intrinsics : BooleanFFlag<"all-intrinsics">, Group<gfortran_Group>;
defm automatic : BooleanFFlag<"automatic">, Group<gfortran_Group>;
defm backslash : BooleanFFlag<"backslash">, Group<gfortran_Group>;
defm backtrace : BooleanFFlag<"backtrace">, Group<gfortran_Group>;
defm bounds_check : BooleanFFlag<"bounds-check">, Group<gfortran_Group>;
defm check_array_temporaries : BooleanFFlag<"check-array-temporaries">, Group<gfortran_Group>;
defm cray_pointer : BooleanFFlag<"cray-pointer">, Group<gfortran_Group>;
defm d_lines_as_code : BooleanFFlag<"d-lines-as-code">, Group<gfortran_Group>;
defm d_lines_as_comments : BooleanFFlag<"d-lines-as-comments">, Group<gfortran_Group>;
defm default_double_8 : BooleanFFlag<"default-double-8">, Group<gfortran_Group>;
defm default_integer_8 : BooleanFFlag<"default-integer-8">, Group<gfortran_Group>;
defm default_real_8 : BooleanFFlag<"default-real-8">, Group<gfortran_Group>;
defm dollar_ok : BooleanFFlag<"dollar-ok">, Group<gfortran_Group>;
defm dump_fortran_optimized : BooleanFFlag<"dump-fortran-optimized">, Group<gfortran_Group>;
defm dump_fortran_original : BooleanFFlag<"dump-fortran-original">, Group<gfortran_Group>;
defm dump_parse_tree : BooleanFFlag<"dump-parse-tree">, Group<gfortran_Group>;
defm external_blas : BooleanFFlag<"external-blas">, Group<gfortran_Group>;
defm f2c : BooleanFFlag<"f2c">, Group<gfortran_Group>;
defm fixed_form : BooleanFFlag<"fixed-form">, Group<gfortran_Group>;
defm free_form : BooleanFFlag<"free-form">, Group<gfortran_Group>;
defm frontend_optimize : BooleanFFlag<"frontend-optimize">, Group<gfortran_Group>;
defm implicit_none : BooleanFFlag<"implicit-none">, Group<gfortran_Group>;
defm init_local_zero : BooleanFFlag<"init-local-zero">, Group<gfortran_Group>;
defm integer_4_integer_8 : BooleanFFlag<"integer-4-integer-8">, Group<gfortran_Group>;
defm intrinsic_modules_path : BooleanFFlag<"intrinsic-modules-path">, Group<gfortran_Group>;
defm max_identifier_length : BooleanFFlag<"max-identifier-length">, Group<gfortran_Group>;
defm module_private : BooleanFFlag<"module-private">, Group<gfortran_Group>;
defm pack_derived : BooleanFFlag<"pack-derived">, Group<gfortran_Group>;
defm protect_parens : BooleanFFlag<"protect-parens">, Group<gfortran_Group>;
defm range_check : BooleanFFlag<"range-check">, Group<gfortran_Group>;
defm real_4_real_10 : BooleanFFlag<"real-4-real-10">, Group<gfortran_Group>;
defm real_4_real_16 : BooleanFFlag<"real-4-real-16">, Group<gfortran_Group>;
defm real_4_real_8 : BooleanFFlag<"real-4-real-8">, Group<gfortran_Group>;
defm real_8_real_10 : BooleanFFlag<"real-8-real-10">, Group<gfortran_Group>;
defm real_8_real_16 : BooleanFFlag<"real-8-real-16">, Group<gfortran_Group>;
defm real_8_real_4 : BooleanFFlag<"real-8-real-4">, Group<gfortran_Group>;
defm realloc_lhs : BooleanFFlag<"realloc-lhs">, Group<gfortran_Group>;
defm recursive : BooleanFFlag<"recursive">, Group<gfortran_Group>;
defm repack_arrays : BooleanFFlag<"repack-arrays">, Group<gfortran_Group>;
defm second_underscore : BooleanFFlag<"second-underscore">, Group<gfortran_Group>;
defm sign_zero : BooleanFFlag<"sign-zero">, Group<gfortran_Group>;
defm stack_arrays : BooleanFFlag<"stack-arrays">, Group<gfortran_Group>;
defm underscoring : BooleanFFlag<"underscoring">, Group<gfortran_Group>;
defm whole_file : BooleanFFlag<"whole-file">, Group<gfortran_Group>;

// C++ SYCL options
def fsycl : Flag<["-"], "fsycl">, Group<sycl_Group>, Flags<[CC1Option, CoreOption]>,
  HelpText<"Enable SYCL kernels compilation for device">;
def fno_sycl : Flag<["-"], "fno-sycl">, Group<sycl_Group>, Flags<[CoreOption]>,
  HelpText<"Disable SYCL kernels compilation for device">;
def sycl_std_EQ : Joined<["-"], "sycl-std=">, Group<sycl_Group>, Flags<[CC1Option, NoArgumentUnused, CoreOption]>,
  HelpText<"SYCL language standard to compile for.">, Values<"2017, 121, 1.2.1, sycl-1.2.1">;

//===----------------------------------------------------------------------===//
// CC1 Options
//===----------------------------------------------------------------------===//

let Flags = [CC1Option, NoDriverOption] in {

//===----------------------------------------------------------------------===//
// Option Options
//===----------------------------------------------------------------------===//

def remove_preceeding_explicit_module_build_incompatible_options :
  Flag<["-"], "remove-preceeding-explicit-module-build-incompatible-options">,
  HelpText<"Removes any arguments before this one that would be incompatible "
           "with explicitly building a module. This includes things like -o "
           "and input files. This option can be used to append arguments to "
           "convert a build of a translation unit with implicit modules "
           "into an explicit build of a specific module.">;


//===----------------------------------------------------------------------===//
// Target Options
//===----------------------------------------------------------------------===//

let Flags = [CC1Option, CC1AsOption, NoDriverOption] in {

def target_cpu : Separate<["-"], "target-cpu">,
  HelpText<"Target a specific cpu type">;
def tune_cpu : Separate<["-"], "tune-cpu">,
  HelpText<"Tune for a specific cpu type">;
def target_feature : Separate<["-"], "target-feature">,
  HelpText<"Target specific attributes">;
def triple : Separate<["-"], "triple">,
  HelpText<"Specify target triple (e.g. i686-apple-darwin9)">,
  MarshallingInfoString<"TargetOpts->Triple", "llvm::Triple::normalize(llvm::sys::getDefaultTargetTriple())", "std::string">,
  AlwaysEmit, Normalizer<"normalizeTriple">, DenormalizeString;
def target_abi : Separate<["-"], "target-abi">,
  HelpText<"Target a particular ABI type">;
def target_sdk_version_EQ : Joined<["-"], "target-sdk-version=">,
  HelpText<"The version of target SDK used for compilation">;

}

def target_linker_version : Separate<["-"], "target-linker-version">,
  HelpText<"Target linker version">;
def triple_EQ : Joined<["-"], "triple=">, Alias<triple>;
def mfpmath : Separate<["-"], "mfpmath">,
  HelpText<"Which unit to use for fp math">;

def fpadding_on_unsigned_fixed_point : Flag<["-"], "fpadding-on-unsigned-fixed-point">,
  HelpText<"Force each unsigned fixed point type to have an extra bit of padding to align their scales with those of signed fixed point types">;
def fno_padding_on_unsigned_fixed_point : Flag<["-"], "fno-padding-on-unsigned-fixed-point">;

//===----------------------------------------------------------------------===//
// Analyzer Options
//===----------------------------------------------------------------------===//

def analysis_UnoptimizedCFG : Flag<["-"], "unoptimized-cfg">,
  HelpText<"Generate unoptimized CFGs for all analyses">;
def analysis_CFGAddImplicitDtors : Flag<["-"], "cfg-add-implicit-dtors">,
  HelpText<"Add C++ implicit destructors to CFGs for all analyses">;

def analyzer_store : Separate<["-"], "analyzer-store">,
  HelpText<"Source Code Analysis - Abstract Memory Store Models">;
def analyzer_store_EQ : Joined<["-"], "analyzer-store=">, Alias<analyzer_store>;

def analyzer_constraints : Separate<["-"], "analyzer-constraints">,
  HelpText<"Source Code Analysis - Symbolic Constraint Engines">;
def analyzer_constraints_EQ : Joined<["-"], "analyzer-constraints=">,
  Alias<analyzer_constraints>;

def analyzer_output : Separate<["-"], "analyzer-output">,
  HelpText<"Source Code Analysis - Output Options">;
def analyzer_output_EQ : Joined<["-"], "analyzer-output=">,
  Alias<analyzer_output>;

def analyzer_purge : Separate<["-"], "analyzer-purge">,
  HelpText<"Source Code Analysis - Dead Symbol Removal Frequency">;
def analyzer_purge_EQ : Joined<["-"], "analyzer-purge=">, Alias<analyzer_purge>;

def analyzer_opt_analyze_headers : Flag<["-"], "analyzer-opt-analyze-headers">,
  HelpText<"Force the static analyzer to analyze functions defined in header files">;
def analyzer_opt_analyze_nested_blocks : Flag<["-"], "analyzer-opt-analyze-nested-blocks">,
  HelpText<"Analyze the definitions of blocks in addition to functions">;
def analyzer_display_progress : Flag<["-"], "analyzer-display-progress">,
  HelpText<"Emit verbose output about the analyzer's progress">;
def analyze_function : Separate<["-"], "analyze-function">,
  HelpText<"Run analysis on specific function (for C++ include parameters in name)">;
def analyze_function_EQ : Joined<["-"], "analyze-function=">, Alias<analyze_function>;
def trim_egraph : Flag<["-"], "trim-egraph">,
  HelpText<"Only show error-related paths in the analysis graph">;
def analyzer_viz_egraph_graphviz : Flag<["-"], "analyzer-viz-egraph-graphviz">,
  HelpText<"Display exploded graph using GraphViz">;
def analyzer_dump_egraph : Separate<["-"], "analyzer-dump-egraph">,
  HelpText<"Dump exploded graph to the specified file">;
def analyzer_dump_egraph_EQ : Joined<["-"], "analyzer-dump-egraph=">, Alias<analyzer_dump_egraph>;

def analyzer_inline_max_stack_depth : Separate<["-"], "analyzer-inline-max-stack-depth">,
  HelpText<"Bound on stack depth while inlining (4 by default)">;
def analyzer_inline_max_stack_depth_EQ : Joined<["-"], "analyzer-inline-max-stack-depth=">,
  Alias<analyzer_inline_max_stack_depth>;

def analyzer_inlining_mode : Separate<["-"], "analyzer-inlining-mode">,
  HelpText<"Specify the function selection heuristic used during inlining">;
def analyzer_inlining_mode_EQ : Joined<["-"], "analyzer-inlining-mode=">, Alias<analyzer_inlining_mode>;

def analyzer_disable_retry_exhausted : Flag<["-"], "analyzer-disable-retry-exhausted">,
  HelpText<"Do not re-analyze paths leading to exhausted nodes with a different strategy (may decrease code coverage)">;

def analyzer_max_loop : Separate<["-"], "analyzer-max-loop">,
  HelpText<"The maximum number of times the analyzer will go through a loop">;
def analyzer_stats : Flag<["-"], "analyzer-stats">,
  HelpText<"Print internal analyzer statistics.">;

def analyzer_checker : Separate<["-"], "analyzer-checker">,
  HelpText<"Choose analyzer checkers to enable">,
  ValuesCode<[{
    const char *Values =
    #define GET_CHECKERS
    #define CHECKER(FULLNAME, CLASS, HT, DOC_URI, IS_HIDDEN)  FULLNAME ","
    #include "clang/StaticAnalyzer/Checkers/Checkers.inc"
    #undef GET_CHECKERS
    #define GET_PACKAGES
    #define PACKAGE(FULLNAME)  FULLNAME ","
    #include "clang/StaticAnalyzer/Checkers/Checkers.inc"
    #undef GET_PACKAGES
    ;
  }]>;
def analyzer_checker_EQ : Joined<["-"], "analyzer-checker=">,
  Alias<analyzer_checker>;

def analyzer_disable_checker : Separate<["-"], "analyzer-disable-checker">,
  HelpText<"Choose analyzer checkers to disable">;
def analyzer_disable_checker_EQ : Joined<["-"], "analyzer-disable-checker=">,
  Alias<analyzer_disable_checker>;

def analyzer_disable_all_checks : Flag<["-"], "analyzer-disable-all-checks">,
  HelpText<"Disable all static analyzer checks">;

def analyzer_checker_help : Flag<["-"], "analyzer-checker-help">,
  HelpText<"Display the list of analyzer checkers that are available">;

def analyzer_checker_help_alpha : Flag<["-"], "analyzer-checker-help-alpha">,
  HelpText<"Display the list of in development analyzer checkers. These "
           "are NOT considered safe, they are unstable and will emit incorrect "
           "reports. Enable ONLY FOR DEVELOPMENT purposes">;

def analyzer_checker_help_developer : Flag<["-"], "analyzer-checker-help-developer">,
  HelpText<"Display the list of developer-only checkers such as modeling "
           "and debug checkers">;

def analyzer_config_help : Flag<["-"], "analyzer-config-help">,
  HelpText<"Display the list of -analyzer-config options. These are meant for "
           "development purposes only!">;

def analyzer_list_enabled_checkers : Flag<["-"], "analyzer-list-enabled-checkers">,
  HelpText<"Display the list of enabled analyzer checkers">;

def analyzer_config : Separate<["-"], "analyzer-config">,
  HelpText<"Choose analyzer options to enable">;

def analyzer_checker_option_help : Flag<["-"], "analyzer-checker-option-help">,
  HelpText<"Display the list of checker and package options">;

def analyzer_checker_option_help_alpha : Flag<["-"], "analyzer-checker-option-help-alpha">,
  HelpText<"Display the list of in development checker and package options. "
           "These are NOT considered safe, they are unstable and will emit "
           "incorrect reports. Enable ONLY FOR DEVELOPMENT purposes">;

def analyzer_checker_option_help_developer : Flag<["-"], "analyzer-checker-option-help-developer">,
  HelpText<"Display the list of checker and package options meant for "
           "development purposes only">;

def analyzer_config_compatibility_mode : Separate<["-"], "analyzer-config-compatibility-mode">,
  HelpText<"Don't emit errors on invalid analyzer-config inputs">;

def analyzer_config_compatibility_mode_EQ : Joined<["-"], "analyzer-config-compatibility-mode=">,
  Alias<analyzer_config_compatibility_mode>;

def analyzer_werror : Flag<["-"], "analyzer-werror">,
  HelpText<"Emit analyzer results as errors rather than warnings">;

//===----------------------------------------------------------------------===//
// Migrator Options
//===----------------------------------------------------------------------===//
def migrator_no_nsalloc_error : Flag<["-"], "no-ns-alloc-error">,
  HelpText<"Do not error on use of NSAllocateCollectable/NSReallocateCollectable">;

def migrator_no_finalize_removal : Flag<["-"], "no-finalize-removal">,
  HelpText<"Do not remove finalize method in gc mode">;

//===----------------------------------------------------------------------===//
// CodeGen Options
//===----------------------------------------------------------------------===//

let Flags = [CC1Option, CC1AsOption, NoDriverOption] in {
def debug_info_kind_EQ : Joined<["-"], "debug-info-kind=">;
def debug_info_macro : Flag<["-"], "debug-info-macro">,
  HelpText<"Emit macro debug information">;
def default_function_attr : Separate<["-"], "default-function-attr">,
  HelpText<"Apply given attribute to all functions">;
def dwarf_version_EQ : Joined<["-"], "dwarf-version=">;
def debugger_tuning_EQ : Joined<["-"], "debugger-tuning=">;
def dwarf_debug_flags : Separate<["-"], "dwarf-debug-flags">,
  HelpText<"The string to embed in the Dwarf debug flags record.">;
def record_command_line : Separate<["-"], "record-command-line">,
  HelpText<"The string to embed in the .LLVM.command.line section.">;
def compress_debug_sections : Flag<["-", "--"], "compress-debug-sections">,
    HelpText<"DWARF debug sections compression">;
def compress_debug_sections_EQ : Joined<["-", "--"], "compress-debug-sections=">,
    HelpText<"DWARF debug sections compression type">;
def mno_exec_stack : Flag<["-"], "mnoexecstack">,
  HelpText<"Mark the file as not needing an executable stack">;
def massembler_no_warn : Flag<["-"], "massembler-no-warn">,
  HelpText<"Make assembler not emit warnings">;
def massembler_fatal_warnings : Flag<["-"], "massembler-fatal-warnings">,
  HelpText<"Make assembler warnings fatal">;
def mrelax_relocations : Flag<["--"], "mrelax-relocations">,
    HelpText<"Use relaxable elf relocations">;
def msave_temp_labels : Flag<["-"], "msave-temp-labels">,
  HelpText<"Save temporary labels in the symbol table. "
           "Note this may change .s semantics and shouldn't generally be used "
           "on compiler-generated code.">;
def mrelocation_model : Separate<["-"], "mrelocation-model">,
  HelpText<"The relocation model to use">, Values<"static,pic,ropi,rwpi,ropi-rwpi,dynamic-no-pic">,
  NormalizedValuesScope<"llvm::Reloc">,
  NormalizedValues<["Static", "PIC_", "ROPI", "RWPI", "ROPI_RWPI", "DynamicNoPIC"]>,
  MarshallingInfoString<"CodeGenOpts.RelocationModel", "PIC_", "Model">,
  AutoNormalizeEnum;
def fno_math_builtin : Flag<["-"], "fno-math-builtin">,
  HelpText<"Disable implicit builtin knowledge of math functions">;
def fuse_ctor_homing: Flag<["-"], "fuse-ctor-homing">,
    HelpText<"Use constructor homing if we are using limited debug info already">;
}

def disable_llvm_verifier : Flag<["-"], "disable-llvm-verifier">,
  HelpText<"Don't run the LLVM IR verifier pass">;
def disable_llvm_passes : Flag<["-"], "disable-llvm-passes">,
  HelpText<"Use together with -emit-llvm to get pristine LLVM IR from the "
           "frontend by not running any LLVM passes at all">;
def disable_llvm_optzns : Flag<["-"], "disable-llvm-optzns">,
  Alias<disable_llvm_passes>;
def disable_lifetimemarkers : Flag<["-"], "disable-lifetime-markers">,
  HelpText<"Disable lifetime-markers emission even when optimizations are "
           "enabled">;
def disable_O0_optnone : Flag<["-"], "disable-O0-optnone">,
  HelpText<"Disable adding the optnone attribute to functions at O0">;
def disable_red_zone : Flag<["-"], "disable-red-zone">,
  HelpText<"Do not emit code that uses the red zone.">;
def dwarf_ext_refs : Flag<["-"], "dwarf-ext-refs">,
  HelpText<"Generate debug info with external references to clang modules"
           " or precompiled headers">;
def dwarf_explicit_import : Flag<["-"], "dwarf-explicit-import">,
  HelpText<"Generate explicit import from anonymous namespace to containing"
           " scope">;
def debug_forward_template_params : Flag<["-"], "debug-forward-template-params">,
  HelpText<"Emit complete descriptions of template parameters in forward"
           " declarations">;
def fforbid_guard_variables : Flag<["-"], "fforbid-guard-variables">,
  HelpText<"Emit an error if a C++ static local initializer would need a guard variable">;
def no_implicit_float : Flag<["-"], "no-implicit-float">,
  HelpText<"Don't generate implicit floating point instructions">;
def fdump_vtable_layouts : Flag<["-"], "fdump-vtable-layouts">,
  HelpText<"Dump the layouts of all vtables that will be emitted in a translation unit">;
def fmerge_functions : Flag<["-"], "fmerge-functions">,
  HelpText<"Permit merging of identical functions when optimizing.">;
<<<<<<< HEAD
def fsplit_cold_code : Flag<["-"], "fsplit-cold-code">,
  HelpText<"Permit splitting of cold code when optimizing (off by default).">;
def fno_split_cold_code : Flag<["-"], "fno-split-cold-code">,
  HelpText<"Disable splitting of cold code when optimizing.">;
def femit_coverage_notes : Flag<["-"], "femit-coverage-notes">,
  HelpText<"Emit a gcov coverage notes file when compiling.">;
def femit_coverage_data: Flag<["-"], "femit-coverage-data">,
  HelpText<"Instrument the program to emit gcov coverage data when run.">;
=======
>>>>>>> 545c687c
def coverage_data_file : Separate<["-"], "coverage-data-file">,
  HelpText<"Emit coverage data to this filename.">;
def coverage_data_file_EQ : Joined<["-"], "coverage-data-file=">,
  Alias<coverage_data_file>;
def coverage_notes_file : Separate<["-"], "coverage-notes-file">,
  HelpText<"Emit coverage notes to this filename.">;
def coverage_notes_file_EQ : Joined<["-"], "coverage-notes-file=">,
  Alias<coverage_notes_file>;
def coverage_version_EQ : Joined<["-"], "coverage-version=">,
  HelpText<"Four-byte version string for gcov files.">;
def dump_coverage_mapping : Flag<["-"], "dump-coverage-mapping">,
  HelpText<"Dump the coverage mapping records, for testing">;
def fuse_register_sized_bitfield_access: Flag<["-"], "fuse-register-sized-bitfield-access">,
  HelpText<"Use register sized accesses to bit-fields, when possible.">;
def relaxed_aliasing : Flag<["-"], "relaxed-aliasing">,
  HelpText<"Turn off Type Based Alias Analysis">;
def no_struct_path_tbaa : Flag<["-"], "no-struct-path-tbaa">,
  HelpText<"Turn off struct-path aware Type Based Alias Analysis">;
def new_struct_path_tbaa : Flag<["-"], "new-struct-path-tbaa">,
  HelpText<"Enable enhanced struct-path aware Type Based Alias Analysis">;
def mdebug_pass : Separate<["-"], "mdebug-pass">,
  HelpText<"Enable additional debug output">;
def mframe_pointer_EQ : Joined<["-"], "mframe-pointer=">,
  HelpText<"Specify which frame pointers to retain (all, non-leaf, none).">, Values<"all,non-leaf,none">;
def mdisable_tail_calls : Flag<["-"], "mdisable-tail-calls">,
  HelpText<"Disable tail call optimization, keeping the call stack accurate">;
def menable_no_infinities : Flag<["-"], "menable-no-infs">,
  HelpText<"Allow optimization to assume there are no infinities.">;
def menable_no_nans : Flag<["-"], "menable-no-nans">,
  HelpText<"Allow optimization to assume there are no NaNs.">;
def menable_unsafe_fp_math : Flag<["-"], "menable-unsafe-fp-math">,
  HelpText<"Allow unsafe floating-point math optimizations which may decrease "
           "precision">;
def mreassociate : Flag<["-"], "mreassociate">,
  HelpText<"Allow reassociation transformations for floating-point instructions">;
def mabi_EQ_ieeelongdouble : Flag<["-"], "mabi=ieeelongdouble">,
  HelpText<"Use IEEE 754 quadruple-precision for long double">;
def mfloat_abi : Separate<["-"], "mfloat-abi">,
  HelpText<"The float ABI to use">;
def mtp : Separate<["-"], "mtp">,
  HelpText<"Mode for reading thread pointer">;
def mlimit_float_precision : Separate<["-"], "mlimit-float-precision">,
  HelpText<"Limit float precision to the given value">;
def split_stacks : Flag<["-"], "split-stacks">,
  HelpText<"Try to use a split stack if possible.">;
def mregparm : Separate<["-"], "mregparm">,
  HelpText<"Limit the number of registers available for integer arguments">;
def msmall_data_limit : Separate<["-"], "msmall-data-limit">,
  HelpText<"Put global and static data smaller than the limit into a special section">;
def munwind_tables : Flag<["-"], "munwind-tables">,
  HelpText<"Generate unwinding tables for all functions">;
def mconstructor_aliases : Flag<["-"], "mconstructor-aliases">,
  HelpText<"Emit complete constructors and destructors as aliases when possible">;
def mlink_bitcode_file : Separate<["-"], "mlink-bitcode-file">,
  HelpText<"Link the given bitcode file before performing optimizations.">;
def mlink_builtin_bitcode : Separate<["-"], "mlink-builtin-bitcode">,
  HelpText<"Link and internalize needed symbols from the given bitcode file "
           "before performing optimizations.">;
def mlink_cuda_bitcode : Separate<["-"], "mlink-cuda-bitcode">,
  Alias<mlink_builtin_bitcode>;
def vectorize_loops : Flag<["-"], "vectorize-loops">,
  HelpText<"Run the Loop vectorization passes">;
def vectorize_slp : Flag<["-"], "vectorize-slp">,
  HelpText<"Run the SLP vectorization passes">;
def dependent_lib : Joined<["--"], "dependent-lib=">,
  HelpText<"Add dependent library">;
def linker_option : Joined<["--"], "linker-option=">,
  HelpText<"Add linker option">;
def fsanitize_coverage_type : Joined<["-"], "fsanitize-coverage-type=">,
                              HelpText<"Sanitizer coverage type">;
def fsanitize_coverage_indirect_calls
    : Flag<["-"], "fsanitize-coverage-indirect-calls">,
      HelpText<"Enable sanitizer coverage for indirect calls">;
def fsanitize_coverage_trace_bb
    : Flag<["-"], "fsanitize-coverage-trace-bb">,
      HelpText<"Enable basic block tracing in sanitizer coverage">;
def fsanitize_coverage_trace_cmp
    : Flag<["-"], "fsanitize-coverage-trace-cmp">,
      HelpText<"Enable cmp instruction tracing in sanitizer coverage">;
def fsanitize_coverage_trace_div
    : Flag<["-"], "fsanitize-coverage-trace-div">,
      HelpText<"Enable div instruction tracing in sanitizer coverage">;
def fsanitize_coverage_trace_gep
    : Flag<["-"], "fsanitize-coverage-trace-gep">,
      HelpText<"Enable gep instruction tracing in sanitizer coverage">;
def fsanitize_coverage_8bit_counters
    : Flag<["-"], "fsanitize-coverage-8bit-counters">,
      HelpText<"Enable frequency counters in sanitizer coverage">;
def fsanitize_coverage_inline_8bit_counters
    : Flag<["-"], "fsanitize-coverage-inline-8bit-counters">,
      HelpText<"Enable inline 8-bit counters in sanitizer coverage">;
def fsanitize_coverage_inline_bool_flag
    : Flag<["-"], "fsanitize-coverage-inline-bool-flag">,
      HelpText<"Enable inline bool flag in sanitizer coverage">;
def fsanitize_coverage_pc_table
    : Flag<["-"], "fsanitize-coverage-pc-table">,
      HelpText<"Create a table of coverage-instrumented PCs">;
def fsanitize_coverage_trace_pc
    : Flag<["-"], "fsanitize-coverage-trace-pc">,
      HelpText<"Enable PC tracing in sanitizer coverage">;
def fsanitize_coverage_trace_pc_guard
    : Flag<["-"], "fsanitize-coverage-trace-pc-guard">,
      HelpText<"Enable PC tracing with guard in sanitizer coverage">;
def fsanitize_coverage_no_prune
    : Flag<["-"], "fsanitize-coverage-no-prune">,
      HelpText<"Disable coverage pruning (i.e. instrument all blocks/edges)">;
def fsanitize_coverage_stack_depth
    : Flag<["-"], "fsanitize-coverage-stack-depth">,
      HelpText<"Enable max stack depth tracing">;
def fpatchable_function_entry_offset_EQ
    : Joined<["-"], "fpatchable-function-entry-offset=">, MetaVarName<"<M>">,
      HelpText<"Generate M NOPs before function entry">;
def fprofile_instrument_EQ : Joined<["-"], "fprofile-instrument=">,
    HelpText<"Enable PGO instrumentation. The accepted value is clang, llvm, "
             "or none">, Values<"none,clang,llvm">;
def fprofile_instrument_path_EQ : Joined<["-"], "fprofile-instrument-path=">,
    HelpText<"Generate instrumented code to collect execution counts into "
             "<file> (overridden by LLVM_PROFILE_FILE env var)">;
def fprofile_instrument_use_path_EQ :
    Joined<["-"], "fprofile-instrument-use-path=">,
    HelpText<"Specify the profile path in PGO use compilation">;
def flto_visibility_public_std:
    Flag<["-"], "flto-visibility-public-std">,
    HelpText<"Use public LTO visibility for classes in std and stdext namespaces">;
def flto_unit: Flag<["-"], "flto-unit">,
    HelpText<"Emit IR to support LTO unit features (CFI, whole program vtable opt)">;
def fno_lto_unit: Flag<["-"], "fno-lto-unit">;
def fdebug_pass_manager : Flag<["-"], "fdebug-pass-manager">,
    HelpText<"Prints debug information for the new pass manager">;
def fno_debug_pass_manager : Flag<["-"], "fno-debug-pass-manager">,
    HelpText<"Disables debug printing for the new pass manager">;
def fexperimental_debug_variable_locations : Flag<["-"],
    "fexperimental-debug-variable-locations">,
    HelpText<"Use experimental new value-tracking variable locations">;
// The driver option takes the key as a parameter to the -msign-return-address=
// and -mbranch-protection= options, but CC1 has a separate option so we
// don't have to parse the parameter twice.
def msign_return_address_key_EQ : Joined<["-"], "msign-return-address-key=">,
    Values<"a_key,b_key">;
def mbranch_target_enforce : Flag<["-"], "mbranch-target-enforce">;
def fno_dllexport_inlines : Flag<["-"], "fno-dllexport-inlines">;
def cfguard_no_checks : Flag<["-"], "cfguard-no-checks">,
    HelpText<"Emit Windows Control Flow Guard tables only (no checks)">;
def cfguard : Flag<["-"], "cfguard">,
    HelpText<"Emit Windows Control Flow Guard tables and checks">;

def fdenormal_fp_math_f32_EQ : Joined<["-"], "fdenormal-fp-math-f32=">,
   Group<f_Group>;

//===----------------------------------------------------------------------===//
// Dependency Output Options
//===----------------------------------------------------------------------===//

def sys_header_deps : Flag<["-"], "sys-header-deps">,
  HelpText<"Include system headers in dependency output">;
def skip_unused_modulemap_file_deps : Flag<["-"], "skip-unused-modulemap-deps">,
  HelpText<"Include module map files only for imported modules in dependency output">;
def module_file_deps : Flag<["-"], "module-file-deps">,
  HelpText<"Include module files in dependency output">;
def header_include_file : Separate<["-"], "header-include-file">,
  HelpText<"Filename (or -) to write header include output to">;
def show_includes : Flag<["--"], "show-includes">,
  HelpText<"Print cl.exe style /showIncludes to stdout">;

//===----------------------------------------------------------------------===//
// Diagnostic Options
//===----------------------------------------------------------------------===//

def diagnostic_log_file : Separate<["-"], "diagnostic-log-file">,
  HelpText<"Filename (or -) to log diagnostics to">;
def diagnostic_serialized_file : Separate<["-"], "serialize-diagnostic-file">,
  MetaVarName<"<filename>">,
  HelpText<"File for serializing diagnostics in a binary format">;

def fdiagnostics_format : Separate<["-"], "fdiagnostics-format">,
  HelpText<"Change diagnostic formatting to match IDE and command line tools">, Values<"clang,msvc,msvc-fallback,vi">;
def fdiagnostics_show_category : Separate<["-"], "fdiagnostics-show-category">,
  HelpText<"Print diagnostic category">, Values<"none,id,name">;
def fno_diagnostics_use_presumed_location : Flag<["-"], "fno-diagnostics-use-presumed-location">,
  HelpText<"Ignore #line directives when displaying diagnostic locations">;
def ftabstop : Separate<["-"], "ftabstop">, MetaVarName<"<N>">,
  HelpText<"Set the tab stop distance.">;
def ferror_limit : Separate<["-"], "ferror-limit">, MetaVarName<"<N>">,
  HelpText<"Set the maximum number of errors to emit before stopping (0 = no limit).">;
def fmacro_backtrace_limit : Separate<["-"], "fmacro-backtrace-limit">, MetaVarName<"<N>">,
  HelpText<"Set the maximum number of entries to print in a macro expansion backtrace (0 = no limit).">;
def ftemplate_backtrace_limit : Separate<["-"], "ftemplate-backtrace-limit">, MetaVarName<"<N>">,
  HelpText<"Set the maximum number of entries to print in a template instantiation backtrace (0 = no limit).">;
def fconstexpr_backtrace_limit : Separate<["-"], "fconstexpr-backtrace-limit">, MetaVarName<"<N>">,
  HelpText<"Set the maximum number of entries to print in a constexpr evaluation backtrace (0 = no limit).">;
def fspell_checking_limit : Separate<["-"], "fspell-checking-limit">, MetaVarName<"<N>">,
  HelpText<"Set the maximum number of times to perform spell checking on unrecognized identifiers (0 = no limit).">;
def fcaret_diagnostics_max_lines :
  Separate<["-"], "fcaret-diagnostics-max-lines">, MetaVarName<"<N>">,
  HelpText<"Set the maximum number of source lines to show in a caret diagnostic">;
def verify_EQ : CommaJoined<["-"], "verify=">,
  MetaVarName<"<prefixes>">,
  HelpText<"Verify diagnostic output using comment directives that start with"
           " prefixes in the comma-separated sequence <prefixes>">;
def verify : Flag<["-"], "verify">,
  HelpText<"Equivalent to -verify=expected">;
def verify_ignore_unexpected : Flag<["-"], "verify-ignore-unexpected">,
  HelpText<"Ignore unexpected diagnostic messages">;
def verify_ignore_unexpected_EQ : CommaJoined<["-"], "verify-ignore-unexpected=">,
  HelpText<"Ignore unexpected diagnostic messages">;
def Wno_rewrite_macros : Flag<["-"], "Wno-rewrite-macros">,
  HelpText<"Silence ObjC rewriting warnings">;

//===----------------------------------------------------------------------===//
// Frontend Options
//===----------------------------------------------------------------------===//

// This isn't normally used, it is just here so we can parse a
// CompilerInvocation out of a driver-derived argument vector.
def cc1 : Flag<["-"], "cc1">;
def cc1as : Flag<["-"], "cc1as">;

def ast_merge : Separate<["-"], "ast-merge">,
  MetaVarName<"<ast file>">,
  HelpText<"Merge the given AST file into the translation unit being compiled.">;
def aux_target_cpu : Separate<["-"], "aux-target-cpu">,
  HelpText<"Target a specific auxiliary cpu type">;
def aux_target_feature : Separate<["-"], "aux-target-feature">,
  HelpText<"Target specific auxiliary attributes">;
def aux_triple : Separate<["-"], "aux-triple">,
  HelpText<"Auxiliary target triple.">;
def code_completion_at : Separate<["-"], "code-completion-at">,
  MetaVarName<"<file>:<line>:<column>">,
  HelpText<"Dump code-completion information at a location">;
def remap_file : Separate<["-"], "remap-file">,
  MetaVarName<"<from>;<to>">,
  HelpText<"Replace the contents of the <from> file with the contents of the <to> file">;
def code_completion_at_EQ : Joined<["-"], "code-completion-at=">,
  Alias<code_completion_at>;
def code_completion_macros : Flag<["-"], "code-completion-macros">,
  HelpText<"Include macros in code-completion results">;
def code_completion_patterns : Flag<["-"], "code-completion-patterns">,
  HelpText<"Include code patterns in code-completion results">;
def no_code_completion_globals : Flag<["-"], "no-code-completion-globals">,
  HelpText<"Do not include global declarations in code-completion results.">;
def no_code_completion_ns_level_decls : Flag<["-"], "no-code-completion-ns-level-decls">,
  HelpText<"Do not include declarations inside namespaces (incl. global namespace) in the code-completion results.">;
def code_completion_brief_comments : Flag<["-"], "code-completion-brief-comments">,
  HelpText<"Include brief documentation comments in code-completion results.">;
def code_completion_with_fixits : Flag<["-"], "code-completion-with-fixits">,
  HelpText<"Include code completion results which require small fix-its.">;
def disable_free : Flag<["-"], "disable-free">,
  HelpText<"Disable freeing of memory on exit">;
def discard_value_names : Flag<["-"], "discard-value-names">,
  HelpText<"Discard value names in LLVM IR">;
def load : Separate<["-"], "load">, MetaVarName<"<dsopath>">,
  HelpText<"Load the named plugin (dynamic shared object)">;
def plugin : Separate<["-"], "plugin">, MetaVarName<"<name>">,
  HelpText<"Use the named plugin action instead of the default action (use \"help\" to list available options)">;
def plugin_arg : JoinedAndSeparate<["-"], "plugin-arg-">,
    MetaVarName<"<name> <arg>">,
    HelpText<"Pass <arg> to plugin <name>">;
def add_plugin : Separate<["-"], "add-plugin">, MetaVarName<"<name>">,
  HelpText<"Use the named plugin action in addition to the default action">;
def ast_dump_filter : Separate<["-"], "ast-dump-filter">,
  MetaVarName<"<dump_filter>">,
  HelpText<"Use with -ast-dump or -ast-print to dump/print only AST declaration"
           " nodes having a certain substring in a qualified name. Use"
           " -ast-list to list all filterable declaration node names.">;
def fno_modules_global_index : Flag<["-"], "fno-modules-global-index">,
  HelpText<"Do not automatically generate or update the global module index">;
def fno_modules_error_recovery : Flag<["-"], "fno-modules-error-recovery">,
  HelpText<"Do not automatically import modules for error recovery">;
def fmodule_map_file_home_is_cwd : Flag<["-"], "fmodule-map-file-home-is-cwd">,
  HelpText<"Use the current working directory as the home directory of "
           "module maps specified by -fmodule-map-file=<FILE>">;
def fmodule_feature : Separate<["-"], "fmodule-feature">,
  MetaVarName<"<feature>">,
  HelpText<"Enable <feature> in module map requires declarations">;
def fmodules_embed_file_EQ : Joined<["-"], "fmodules-embed-file=">,
  MetaVarName<"<file>">,
  HelpText<"Embed the contents of the specified file into the module file "
           "being compiled.">;
def fmodules_embed_all_files : Joined<["-"], "fmodules-embed-all-files">,
  HelpText<"Embed the contents of all files read by this compilation into "
           "the produced module file.">;
def fmodules_local_submodule_visibility :
  Flag<["-"], "fmodules-local-submodule-visibility">,
  HelpText<"Enforce name visibility rules across submodules of the same "
           "top-level module.">;
def fmodules_codegen :
  Flag<["-"], "fmodules-codegen">,
  HelpText<"Generate code for uses of this module that assumes an explicit "
           "object file will be built for the module">;
def fmodules_debuginfo :
  Flag<["-"], "fmodules-debuginfo">,
  HelpText<"Generate debug info for types in an object file built from this "
           "module and do not generate them elsewhere">;
def fmodule_format_EQ : Joined<["-"], "fmodule-format=">,
  HelpText<"Select the container format for clang modules and PCH. "
           "Supported options are 'raw' and 'obj'.">;
def fmodules_hash_error_diagnostics : Flag<["-"], "fmodules-hash-error-diagnostics">,
  HelpText<"Use a separate module cache for modules compiled with conflicting -Werror options">;
def ftest_module_file_extension_EQ :
  Joined<["-"], "ftest-module-file-extension=">,
  HelpText<"introduce a module file extension for testing purposes. "
           "The argument is parsed as blockname:major:minor:hashed:user info">;
def fconcepts_ts : Flag<["-"], "fconcepts-ts">,
  HelpText<"Enable C++ Extensions for Concepts. (deprecated - use -std=c++2a)">;
def fno_concept_satisfaction_caching : Flag<["-"],
                                            "fno-concept-satisfaction-caching">,
  HelpText<"Disable satisfaction caching for C++2a Concepts.">;

def frecovery_ast : Flag<["-"], "frecovery-ast">,
  HelpText<"Preserve expressions in AST rather than dropping them when "
           "encountering semantic errors">;
def fno_recovery_ast : Flag<["-"], "fno-recovery-ast">;
def frecovery_ast_type : Flag<["-"], "frecovery-ast-type">,
  HelpText<"Preserve the type for recovery expressions when possible">;
def fno_recovery_ast_type : Flag<["-"], "fno-recovery-ast-type">;

let Group = Action_Group in {

def Eonly : Flag<["-"], "Eonly">,
  HelpText<"Just run preprocessor, no output (for timings)">;
def dump_raw_tokens : Flag<["-"], "dump-raw-tokens">,
  HelpText<"Lex file in raw mode and dump raw tokens">;
def analyze : Flag<["-"], "analyze">,
  HelpText<"Run static analysis engine">;
def dump_tokens : Flag<["-"], "dump-tokens">,
  HelpText<"Run preprocessor, dump internal rep of tokens">;
def init_only : Flag<["-"], "init-only">,
  HelpText<"Only execute frontend initialization">;
def fixit : Flag<["-"], "fixit">,
  HelpText<"Apply fix-it advice to the input source">;
def fixit_EQ : Joined<["-"], "fixit=">,
  HelpText<"Apply fix-it advice creating a file with the given suffix">;
def print_preamble : Flag<["-"], "print-preamble">,
  HelpText<"Print the \"preamble\" of a file, which is a candidate for implicit"
           " precompiled headers.">;
def emit_html : Flag<["-"], "emit-html">,
  HelpText<"Output input source as HTML">;
def ast_print : Flag<["-"], "ast-print">,
  HelpText<"Build ASTs and then pretty-print them">;
def ast_list : Flag<["-"], "ast-list">,
  HelpText<"Build ASTs and print the list of declaration node qualified names">;
def ast_dump : Flag<["-"], "ast-dump">,
  HelpText<"Build ASTs and then debug dump them">;
def ast_dump_EQ : Joined<["-"], "ast-dump=">,
  HelpText<"Build ASTs and then debug dump them in the specified format. "
           "Supported formats include: default, json">;
def ast_dump_all : Flag<["-"], "ast-dump-all">,
  HelpText<"Build ASTs and then debug dump them, forcing deserialization">;
def ast_dump_all_EQ : Joined<["-"], "ast-dump-all=">,
  HelpText<"Build ASTs and then debug dump them in the specified format, "
           "forcing deserialization. Supported formats include: default, json">;
def ast_dump_decl_types : Flag<["-"], "ast-dump-decl-types">,
  HelpText<"Include declaration types in AST dumps">;
def templight_dump : Flag<["-"], "templight-dump">,
  HelpText<"Dump templight information to stdout">;
def ast_dump_lookups : Flag<["-"], "ast-dump-lookups">,
  HelpText<"Build ASTs and then debug dump their name lookup tables">;
def ast_view : Flag<["-"], "ast-view">,
  HelpText<"Build ASTs and view them with GraphViz">;
def emit_module : Flag<["-"], "emit-module">,
  HelpText<"Generate pre-compiled module file from a module map">;
def emit_module_interface : Flag<["-"], "emit-module-interface">,
  HelpText<"Generate pre-compiled module file from a C++ module interface">;
def emit_header_module : Flag<["-"], "emit-header-module">,
  HelpText<"Generate pre-compiled module file from a set of header files">;
def emit_pch : Flag<["-"], "emit-pch">,
  HelpText<"Generate pre-compiled header file">;
def emit_llvm_bc : Flag<["-"], "emit-llvm-bc">,
  HelpText<"Build ASTs then convert to LLVM, emit .bc file">;
def emit_llvm_only : Flag<["-"], "emit-llvm-only">,
  HelpText<"Build ASTs and convert to LLVM, discarding output">;
def emit_codegen_only : Flag<["-"], "emit-codegen-only">,
  HelpText<"Generate machine code, but discard output">;
def emit_obj : Flag<["-"], "emit-obj">,
  HelpText<"Emit native object files">;
def rewrite_test : Flag<["-"], "rewrite-test">,
  HelpText<"Rewriter playground">;
def rewrite_macros : Flag<["-"], "rewrite-macros">,
  HelpText<"Expand macros without full preprocessing">;
def migrate : Flag<["-"], "migrate">,
  HelpText<"Migrate source code">;
def compiler_options_dump : Flag<["-"], "compiler-options-dump">,
  HelpText<"Dump the compiler configuration options">;
def print_dependency_directives_minimized_source : Flag<["-"],
  "print-dependency-directives-minimized-source">,
  HelpText<"Print the output of the dependency directives source minimizer">;
}

def emit_llvm_uselists : Flag<["-"], "emit-llvm-uselists">,
  HelpText<"Preserve order of LLVM use-lists when serializing">;
def no_emit_llvm_uselists : Flag<["-"], "no-emit-llvm-uselists">,
  HelpText<"Don't preserve order of LLVM use-lists when serializing">;

def mt_migrate_directory : Separate<["-"], "mt-migrate-directory">,
  HelpText<"Directory for temporary files produced during ARC or ObjC migration">;
def arcmt_check : Flag<["-"], "arcmt-check">,
  HelpText<"Check for ARC migration issues that need manual handling">;
def arcmt_modify : Flag<["-"], "arcmt-modify">,
  HelpText<"Apply modifications to files to conform to ARC">;
def arcmt_migrate : Flag<["-"], "arcmt-migrate">,
  HelpText<"Apply modifications and produces temporary files that conform to ARC">;

def opt_record_file : Separate<["-"], "opt-record-file">,
  HelpText<"File name to use for YAML optimization record output">;
def opt_record_passes : Separate<["-"], "opt-record-passes">,
  HelpText<"Only record remark information for passes whose names match the given regular expression">;
def opt_record_format : Separate<["-"], "opt-record-format">,
  HelpText<"The format used for serializing remarks (default: YAML)">;

def print_stats : Flag<["-"], "print-stats">,
  HelpText<"Print performance metrics and statistics">;
def stats_file : Joined<["-"], "stats-file=">,
  HelpText<"Filename to write statistics to">;
def fdump_record_layouts : Flag<["-"], "fdump-record-layouts">,
  HelpText<"Dump record layout information">;
def fdump_record_layouts_simple : Flag<["-"], "fdump-record-layouts-simple">,
  HelpText<"Dump record layout information in a simple form used for testing">;
def fix_what_you_can : Flag<["-"], "fix-what-you-can">,
  HelpText<"Apply fix-it advice even in the presence of unfixable errors">;
def fix_only_warnings : Flag<["-"], "fix-only-warnings">,
  HelpText<"Apply fix-it advice only for warnings, not errors">;
def fixit_recompile : Flag<["-"], "fixit-recompile">,
  HelpText<"Apply fix-it changes and recompile">;
def fixit_to_temp : Flag<["-"], "fixit-to-temporary">,
  HelpText<"Apply fix-it changes to temporary files">;

def foverride_record_layout_EQ : Joined<["-"], "foverride-record-layout=">,
  HelpText<"Override record layouts with those in the given file">;
def pch_through_header_EQ : Joined<["-"], "pch-through-header=">,
  HelpText<"Stop PCH generation after including this file.  When using a PCH, "
           "skip tokens until after this file is included.">;
def pch_through_hdrstop_create : Flag<["-"], "pch-through-hdrstop-create">,
  HelpText<"When creating a PCH, stop PCH generation after #pragma hdrstop.">;
def pch_through_hdrstop_use : Flag<["-"], "pch-through-hdrstop-use">,
  HelpText<"When using a PCH, skip tokens until after a #pragma hdrstop.">;
def fno_pch_timestamp : Flag<["-"], "fno-pch-timestamp">,
  HelpText<"Disable inclusion of timestamp in precompiled headers">;
def building_pch_with_obj : Flag<["-"], "building-pch-with-obj">,
  HelpText<"This compilation is part of building a PCH with corresponding object file.">;

def aligned_alloc_unavailable : Flag<["-"], "faligned-alloc-unavailable">,
  HelpText<"Aligned allocation/deallocation functions are unavailable">;

//===----------------------------------------------------------------------===//
// Language Options
//===----------------------------------------------------------------------===//

let Flags = [CC1Option, CC1AsOption, NoDriverOption] in {

def version : Flag<["-"], "version">,
  HelpText<"Print the compiler version">;
def main_file_name : Separate<["-"], "main-file-name">,
  HelpText<"Main file name to use for debug info and source if missing">;
def split_dwarf_output : Separate<["-"], "split-dwarf-output">,
  HelpText<"File name to use for split dwarf debug info output">;

}

def fblocks_runtime_optional : Flag<["-"], "fblocks-runtime-optional">,
  HelpText<"Weakly link in the blocks runtime">;
def fexternc_nounwind : Flag<["-"], "fexternc-nounwind">,
  HelpText<"Assume all functions with C linkage do not unwind">;
def split_dwarf_file : Separate<["-"], "split-dwarf-file">,
  HelpText<"Name of the split dwarf debug info file to encode in the object file">;
def fno_wchar : Flag<["-"], "fno-wchar">,
  HelpText<"Disable C++ builtin type wchar_t">;
def fconstant_string_class : Separate<["-"], "fconstant-string-class">,
  MetaVarName<"<class name>">,
  HelpText<"Specify the class to use for constant Objective-C string objects.">;
def fobjc_arc_cxxlib_EQ : Joined<["-"], "fobjc-arc-cxxlib=">,
  HelpText<"Objective-C++ Automatic Reference Counting standard library kind">, Values<"libc++,libstdc++,none">;
def fobjc_runtime_has_weak : Flag<["-"], "fobjc-runtime-has-weak">,
  HelpText<"The target Objective-C runtime supports ARC weak operations">;
def fobjc_dispatch_method_EQ : Joined<["-"], "fobjc-dispatch-method=">,
  HelpText<"Objective-C dispatch method to use">, Values<"legacy,non-legacy,mixed">;
def disable_objc_default_synthesize_properties : Flag<["-"], "disable-objc-default-synthesize-properties">,
  HelpText<"disable the default synthesis of Objective-C properties">;
def fencode_extended_block_signature : Flag<["-"], "fencode-extended-block-signature">,
  HelpText<"enable extended encoding of block type signature">;
def function_alignment : Separate<["-"], "function-alignment">,
    HelpText<"default alignment for functions">;
def pic_level : Separate<["-"], "pic-level">,
  HelpText<"Value for __PIC__">;
def pic_is_pie : Flag<["-"], "pic-is-pie">,
  HelpText<"File is for a position independent executable">;
def fno_validate_pch : Flag<["-"], "fno-validate-pch">,
  HelpText<"Disable validation of precompiled headers">;
def fallow_pch_with_errors : Flag<["-"], "fallow-pch-with-compiler-errors">,
  HelpText<"Accept a PCH file that was created with compiler errors">;
def dump_deserialized_pch_decls : Flag<["-"], "dump-deserialized-decls">,
  HelpText<"Dump declarations that are deserialized from PCH, for testing">;
def error_on_deserialized_pch_decl : Separate<["-"], "error-on-deserialized-decl">,
  HelpText<"Emit error if a specific declaration is deserialized from PCH, for testing">;
def error_on_deserialized_pch_decl_EQ : Joined<["-"], "error-on-deserialized-decl=">,
  Alias<error_on_deserialized_pch_decl>;
def static_define : Flag<["-"], "static-define">,
  HelpText<"Should __STATIC__ be defined">;
def stack_protector : Separate<["-"], "stack-protector">,
  HelpText<"Enable stack protectors">;
def stack_protector_buffer_size : Separate<["-"], "stack-protector-buffer-size">,
  HelpText<"Lower bound for a buffer to be considered for stack protection">;
def fvisibility : Separate<["-"], "fvisibility">,
  HelpText<"Default type and symbol visibility">;
def ftype_visibility : Separate<["-"], "ftype-visibility">,
  HelpText<"Default type visibility">;
def fapply_global_visibility_to_externs : Flag<["-"], "fapply-global-visibility-to-externs">,
  HelpText<"Apply global symbol visibility to external declarations without an explicit visibility">;
def ftemplate_depth : Separate<["-"], "ftemplate-depth">,
  HelpText<"Maximum depth of recursive template instantiation">;
def foperator_arrow_depth : Separate<["-"], "foperator-arrow-depth">,
  HelpText<"Maximum number of 'operator->'s to call for a member access">;
def fconstexpr_depth : Separate<["-"], "fconstexpr-depth">,
  HelpText<"Maximum depth of recursive constexpr function calls">;
def fconstexpr_steps : Separate<["-"], "fconstexpr-steps">,
  HelpText<"Maximum number of steps in constexpr function evaluation">;
def fbracket_depth : Separate<["-"], "fbracket-depth">,
  HelpText<"Maximum nesting level for parentheses, brackets, and braces">;
def fconst_strings : Flag<["-"], "fconst-strings">,
  HelpText<"Use a const qualified type for string literals in C and ObjC">;
def fno_const_strings : Flag<["-"], "fno-const-strings">,
  HelpText<"Don't use a const qualified type for string literals in C and ObjC">;
def fno_bitfield_type_align : Flag<["-"], "fno-bitfield-type-align">,
  HelpText<"Ignore bit-field types when aligning structures">;
def ffake_address_space_map : Flag<["-"], "ffake-address-space-map">,
  HelpText<"Use a fake address space map; OpenCL testing purposes only">;
def faddress_space_map_mangling_EQ : Joined<["-"], "faddress-space-map-mangling=">, MetaVarName<"<yes|no|target>">,
  HelpText<"Set the mode for address space map based mangling; OpenCL testing purposes only">;
def funknown_anytype : Flag<["-"], "funknown-anytype">,
  HelpText<"Enable parser support for the __unknown_anytype type; for testing purposes only">;
def fdebugger_support : Flag<["-"], "fdebugger-support">,
  HelpText<"Enable special debugger support behavior">;
def fdebugger_cast_result_to_id : Flag<["-"], "fdebugger-cast-result-to-id">,
  HelpText<"Enable casting unknown expression results to id">;
def fdebugger_objc_literal : Flag<["-"], "fdebugger-objc-literal">,
  HelpText<"Enable special debugger support for Objective-C subscripting and literals">;
def fdeprecated_macro : Flag<["-"], "fdeprecated-macro">,
  HelpText<"Defines the __DEPRECATED macro">;
def fno_deprecated_macro : Flag<["-"], "fno-deprecated-macro">,
  HelpText<"Undefines the __DEPRECATED macro">;
def fobjc_subscripting_legacy_runtime : Flag<["-"], "fobjc-subscripting-legacy-runtime">,
  HelpText<"Allow Objective-C array and dictionary subscripting in legacy runtime">;
def vtordisp_mode_EQ : Joined<["-"], "vtordisp-mode=">,
  HelpText<"Control vtordisp placement on win32 targets">;
def fnative_half_type: Flag<["-"], "fnative-half-type">,
  HelpText<"Use the native half type for __fp16 instead of promoting to float">;
def fnative_half_arguments_and_returns : Flag<["-"], "fnative-half-arguments-and-returns">,
  HelpText<"Use the native __fp16 type for arguments and returns (and skip ABI-specific lowering)">;
def fallow_half_arguments_and_returns : Flag<["-"], "fallow-half-arguments-and-returns">,
  HelpText<"Allow function arguments and returns of type half">;
def fdefault_calling_conv_EQ : Joined<["-"], "fdefault-calling-conv=">,
  HelpText<"Set default calling convention">, Values<"cdecl,fastcall,stdcall,vectorcall,regcall">;
def finclude_default_header : Flag<["-"], "finclude-default-header">,
  HelpText<"Include default header file for OpenCL">;
def fdeclare_opencl_builtins : Flag<["-"], "fdeclare-opencl-builtins">,
  HelpText<"Add OpenCL builtin function declarations (experimental)">;
def fpreserve_vec3_type : Flag<["-"], "fpreserve-vec3-type">,
  HelpText<"Preserve 3-component vector type">;
def fwchar_type_EQ : Joined<["-"], "fwchar-type=">,
  HelpText<"Select underlying type for wchar_t">, Values<"char,short,int">;
def fsigned_wchar : Flag<["-"], "fsigned-wchar">,
  HelpText<"Use a signed type for wchar_t">;
def fno_signed_wchar : Flag<["-"], "fno-signed-wchar">,
  HelpText<"Use an unsigned type for wchar_t">;
def fcompatibility_qualified_id_block_param_type_checking : Flag<["-"], "fcompatibility-qualified-id-block-type-checking">,
  HelpText<"Allow using blocks with parameters of more specific type than "
           "the type system guarantees when a parameter is qualified id">;
def fpass_by_value_is_noalias: Flag<["-"], "fpass-by-value-is-noalias">,
  HelpText<"Allows assuming by-value parameters do not alias any other value. "
           "Has no effect on non-trivially-copyable classes in C++.">, Group<f_Group>;

// FIXME: Remove these entirely once functionality/tests have been excised.
def fobjc_gc_only : Flag<["-"], "fobjc-gc-only">, Group<f_Group>,
  HelpText<"Use GC exclusively for Objective-C related memory management">;
def fobjc_gc : Flag<["-"], "fobjc-gc">, Group<f_Group>,
  HelpText<"Enable Objective-C garbage collection">;

//===----------------------------------------------------------------------===//
// Header Search Options
//===----------------------------------------------------------------------===//

def nostdsysteminc : Flag<["-"], "nostdsysteminc">,
  HelpText<"Disable standard system #include directories">;
def fdisable_module_hash : Flag<["-"], "fdisable-module-hash">,
  HelpText<"Disable the module hash">;
def fmodules_hash_content : Flag<["-"], "fmodules-hash-content">,
  HelpText<"Enable hashing the content of a module file">;
def fmodules_strict_context_hash : Flag<["-"], "fmodules-strict-context-hash">,
  HelpText<"Enable hashing of all compiler options that could impact the "
           "semantics of a module in an implicit build">,
  MarshallingInfoFlag<"HeaderSearchOpts->ModulesStrictContextHash", "false">;
def c_isystem : JoinedOrSeparate<["-"], "c-isystem">, MetaVarName<"<directory>">,
  HelpText<"Add directory to the C SYSTEM include search path">;
def objc_isystem : JoinedOrSeparate<["-"], "objc-isystem">,
  MetaVarName<"<directory>">,
  HelpText<"Add directory to the ObjC SYSTEM include search path">;
def objcxx_isystem : JoinedOrSeparate<["-"], "objcxx-isystem">,
  MetaVarName<"<directory>">,
  HelpText<"Add directory to the ObjC++ SYSTEM include search path">;
def internal_isystem : JoinedOrSeparate<["-"], "internal-isystem">,
  MetaVarName<"<directory>">,
  HelpText<"Add directory to the internal system include search path; these "
           "are assumed to not be user-provided and are used to model system "
           "and standard headers' paths.">;
def internal_externc_isystem : JoinedOrSeparate<["-"], "internal-externc-isystem">,
  MetaVarName<"<directory>">,
  HelpText<"Add directory to the internal system include search path with "
           "implicit extern \"C\" semantics; these are assumed to not be "
           "user-provided and are used to model system and standard headers' "
           "paths.">;

//===----------------------------------------------------------------------===//
// Preprocessor Options
//===----------------------------------------------------------------------===//

def chain_include : Separate<["-"], "chain-include">, MetaVarName<"<file>">,
  HelpText<"Include and chain a header file after turning it into PCH">;
def preamble_bytes_EQ : Joined<["-"], "preamble-bytes=">,
  HelpText<"Assume that the precompiled header is a precompiled preamble "
           "covering the first N bytes of the main file">;
def detailed_preprocessing_record : Flag<["-"], "detailed-preprocessing-record">,
  HelpText<"include a detailed record of preprocessing actions">;
def setup_static_analyzer : Flag<["-"], "setup-static-analyzer">,
  HelpText<"Set up preprocessor for static analyzer (done automatically when static analyzer is run).">;
def disable_pragma_debug_crash : Flag<["-"], "disable-pragma-debug-crash">,
  HelpText<"Disable any #pragma clang __debug that can lead to crashing behavior. This is meant for testing.">;

//===----------------------------------------------------------------------===//
// OpenCL Options
//===----------------------------------------------------------------------===//

def cl_ext_EQ : CommaJoined<["-"], "cl-ext=">,
  HelpText<"OpenCL only. Enable or disable OpenCL extensions. The argument is a comma-separated sequence of one or more extension names, each prefixed by '+' or '-'.">;

//===----------------------------------------------------------------------===//
// CUDA Options
//===----------------------------------------------------------------------===//

def fcuda_is_device : Flag<["-"], "fcuda-is-device">,
  HelpText<"Generate code for CUDA device">;
def fcuda_include_gpubinary : Separate<["-"], "fcuda-include-gpubinary">,
  HelpText<"Incorporate CUDA device-side binary into host object file.">;
def fcuda_allow_variadic_functions : Flag<["-"], "fcuda-allow-variadic-functions">,
  HelpText<"Allow variadic functions in CUDA device code.">;
def fno_cuda_host_device_constexpr : Flag<["-"], "fno-cuda-host-device-constexpr">,
  HelpText<"Don't treat unattributed constexpr functions as __host__ __device__.">;

//===----------------------------------------------------------------------===//
// OpenMP Options
//===----------------------------------------------------------------------===//

def fopenmp_is_device : Flag<["-"], "fopenmp-is-device">,
  HelpText<"Generate code only for an OpenMP target device.">;
def fopenmp_host_ir_file_path : Separate<["-"], "fopenmp-host-ir-file-path">,
  HelpText<"Path to the IR file produced by the frontend for the host.">;

//===----------------------------------------------------------------------===//
// SYCL Options
//===----------------------------------------------------------------------===//

def fsycl_is_device : Flag<["-"], "fsycl-is-device">,
  HelpText<"Generate code for SYCL device.">;

} // let Flags = [CC1Option]

//===----------------------------------------------------------------------===//
// cc1as-only Options
//===----------------------------------------------------------------------===//

let Flags = [CC1AsOption, NoDriverOption] in {

// Language Options
def n : Flag<["-"], "n">,
  HelpText<"Don't automatically start assembly file with a text section">;

// Frontend Options
def filetype : Separate<["-"], "filetype">,
    HelpText<"Specify the output file type ('asm', 'null', or 'obj')">;

// Transliterate Options
def output_asm_variant : Separate<["-"], "output-asm-variant">,
    HelpText<"Select the asm variant index to use for output">;
def show_encoding : Flag<["-"], "show-encoding">,
    HelpText<"Show instruction encoding information in transliterate mode">;
def show_inst : Flag<["-"], "show-inst">,
    HelpText<"Show internal instruction representation in transliterate mode">;

// Assemble Options
def dwarf_debug_producer : Separate<["-"], "dwarf-debug-producer">,
  HelpText<"The string to embed in the Dwarf debug AT_producer record.">;

def defsym : Separate<["-"], "defsym">,
  HelpText<"Define a value for a symbol">;

} // let Flags = [CC1AsOption]

//===----------------------------------------------------------------------===//
// clang-cl Options
//===----------------------------------------------------------------------===//

def cl_Group : OptionGroup<"<clang-cl options>">, Flags<[CLOption]>,
  HelpText<"CL.EXE COMPATIBILITY OPTIONS">;

def cl_compile_Group : OptionGroup<"<clang-cl compile-only options>">,
  Group<cl_Group>;

def cl_ignored_Group : OptionGroup<"<clang-cl ignored options>">,
  Group<cl_Group>;

class CLFlag<string name> : Option<["/", "-"], name, KIND_FLAG>,
  Group<cl_Group>, Flags<[CLOption, DriverOption]>;

class CLCompileFlag<string name> : Option<["/", "-"], name, KIND_FLAG>,
  Group<cl_compile_Group>, Flags<[CLOption, DriverOption]>;

class CLIgnoredFlag<string name> : Option<["/", "-"], name, KIND_FLAG>,
  Group<cl_ignored_Group>, Flags<[CLOption, DriverOption]>;

class CLJoined<string name> : Option<["/", "-"], name, KIND_JOINED>,
  Group<cl_Group>, Flags<[CLOption, DriverOption]>;

class CLCompileJoined<string name> : Option<["/", "-"], name, KIND_JOINED>,
  Group<cl_compile_Group>, Flags<[CLOption, DriverOption]>;

class CLIgnoredJoined<string name> : Option<["/", "-"], name, KIND_JOINED>,
  Group<cl_ignored_Group>, Flags<[CLOption, DriverOption, HelpHidden]>;

class CLJoinedOrSeparate<string name> : Option<["/", "-"], name,
  KIND_JOINED_OR_SEPARATE>, Group<cl_Group>, Flags<[CLOption, DriverOption]>;

class CLCompileJoinedOrSeparate<string name> : Option<["/", "-"], name,
  KIND_JOINED_OR_SEPARATE>, Group<cl_compile_Group>,
  Flags<[CLOption, DriverOption]>;

class CLRemainingArgsJoined<string name> : Option<["/", "-"], name,
  KIND_REMAINING_ARGS_JOINED>, Group<cl_Group>, Flags<[CLOption, DriverOption]>;

// Aliases:
// (We don't put any of these in cl_compile_Group as the options they alias are
// already in the right group.)

def _SLASH_Brepro : CLFlag<"Brepro">,
  HelpText<"Do not write current time into COFF output (breaks link.exe /incremental)">,
  Alias<mno_incremental_linker_compatible>;
def _SLASH_Brepro_ : CLFlag<"Brepro-">,
  HelpText<"Write current time into COFF output (default)">,
  Alias<mincremental_linker_compatible>;
def _SLASH_C : CLFlag<"C">,
  HelpText<"Do not discard comments when preprocessing">, Alias<C>;
def _SLASH_c : CLFlag<"c">, HelpText<"Compile only">, Alias<c>;
def _SLASH_d1PP : CLFlag<"d1PP">,
  HelpText<"Retain macro definitions in /E mode">, Alias<dD>;
def _SLASH_d1reportAllClassLayout : CLFlag<"d1reportAllClassLayout">,
  HelpText<"Dump record layout information">,
  Alias<Xclang>, AliasArgs<["-fdump-record-layouts"]>;
def _SLASH_diagnostics_caret : CLFlag<"diagnostics:caret">,
  HelpText<"Enable caret and column diagnostics (default)">;
def _SLASH_diagnostics_column : CLFlag<"diagnostics:column">,
  HelpText<"Disable caret diagnostics but keep column info">;
def _SLASH_diagnostics_classic : CLFlag<"diagnostics:classic">,
  HelpText<"Disable column and caret diagnostics">;
def _SLASH_D : CLJoinedOrSeparate<"D">, HelpText<"Define macro">,
  MetaVarName<"<macro[=value]>">, Alias<D>;
def _SLASH_E : CLFlag<"E">, HelpText<"Preprocess to stdout">, Alias<E>;
def _SLASH_fp_except : CLFlag<"fp:except">, HelpText<"">, Alias<ftrapping_math>;
def _SLASH_fp_except_ : CLFlag<"fp:except-">,
  HelpText<"">, Alias<fno_trapping_math>;
def _SLASH_fp_fast : CLFlag<"fp:fast">, HelpText<"">, Alias<ffast_math>;
def _SLASH_fp_precise : CLFlag<"fp:precise">,
  HelpText<"">, Alias<fno_fast_math>;
def _SLASH_fp_strict : CLFlag<"fp:strict">, HelpText<"">, Alias<fno_fast_math>;
def _SLASH_GA : CLFlag<"GA">, Alias<ftlsmodel_EQ>, AliasArgs<["local-exec"]>,
  HelpText<"Assume thread-local variables are defined in the executable">;
def _SLASH_GR : CLFlag<"GR">, HelpText<"Emit RTTI data (default)">;
def _SLASH_GR_ : CLFlag<"GR-">, HelpText<"Do not emit RTTI data">;
def _SLASH_GF : CLIgnoredFlag<"GF">,
  HelpText<"Enable string pooling (default)">;
def _SLASH_GF_ : CLFlag<"GF-">, HelpText<"Disable string pooling">,
  Alias<fwritable_strings>;
def _SLASH_GS : CLFlag<"GS">,
  HelpText<"Enable buffer security check (default)">;
def _SLASH_GS_ : CLFlag<"GS-">, HelpText<"Disable buffer security check">;
def : CLFlag<"Gs">, HelpText<"Use stack probes (default)">,
  Alias<mstack_probe_size>, AliasArgs<["4096"]>;
def _SLASH_Gs : CLJoined<"Gs">,
  HelpText<"Set stack probe size (default 4096)">, Alias<mstack_probe_size>;
def _SLASH_Gy : CLFlag<"Gy">, HelpText<"Put each function in its own section">,
  Alias<ffunction_sections>;
def _SLASH_Gy_ : CLFlag<"Gy-">,
  HelpText<"Do not put each function in its own section (default)">,
  Alias<fno_function_sections>;
def _SLASH_Gw : CLFlag<"Gw">, HelpText<"Put each data item in its own section">,
  Alias<fdata_sections>;
def _SLASH_Gw_ : CLFlag<"Gw-">,
  HelpText<"Do not put each data item in its own section (default)">,
  Alias<fno_data_sections>;
def _SLASH_help : CLFlag<"help">, Alias<help>,
  HelpText<"Display available options">;
def _SLASH_HELP : CLFlag<"HELP">, Alias<help>;
def _SLASH_I : CLJoinedOrSeparate<"I">,
  HelpText<"Add directory to include search path">, MetaVarName<"<dir>">,
  Alias<I>;
def _SLASH_J : CLFlag<"J">, HelpText<"Make char type unsigned">,
  Alias<funsigned_char>;

// The _SLASH_O option handles all the /O flags, but we also provide separate
// aliased options to provide separate help messages.
def _SLASH_O : CLJoined<"O">,
  HelpText<"Set multiple /O flags at once; e.g. '/O2y-' for '/O2 /Oy-'">,
  MetaVarName<"<flags>">;
def : CLFlag<"O1">, Alias<_SLASH_O>, AliasArgs<["1"]>,
  HelpText<"Optimize for size  (like /Og     /Os /Oy /Ob2 /GF /Gy)">;
def : CLFlag<"O2">, Alias<_SLASH_O>, AliasArgs<["2"]>,
  HelpText<"Optimize for speed (like /Og /Oi /Ot /Oy /Ob2 /GF /Gy)">;
def : CLFlag<"Ob0">, Alias<_SLASH_O>, AliasArgs<["b0"]>,
  HelpText<"Disable function inlining">;
def : CLFlag<"Ob1">, Alias<_SLASH_O>, AliasArgs<["b1"]>,
  HelpText<"Only inline functions explicitly or implicitly marked inline">;
def : CLFlag<"Ob2">, Alias<_SLASH_O>, AliasArgs<["b2"]>,
  HelpText<"Inline functions as deemed beneficial by the compiler">;
def : CLFlag<"Od">, Alias<_SLASH_O>, AliasArgs<["d"]>,
  HelpText<"Disable optimization">;
def : CLFlag<"Og">, Alias<_SLASH_O>, AliasArgs<["g"]>,
  HelpText<"No effect">;
def : CLFlag<"Oi">, Alias<_SLASH_O>, AliasArgs<["i"]>,
  HelpText<"Enable use of builtin functions">;
def : CLFlag<"Oi-">, Alias<_SLASH_O>, AliasArgs<["i-"]>,
  HelpText<"Disable use of builtin functions">;
def : CLFlag<"Os">, Alias<_SLASH_O>, AliasArgs<["s"]>,
  HelpText<"Optimize for size">;
def : CLFlag<"Ot">, Alias<_SLASH_O>, AliasArgs<["t"]>,
  HelpText<"Optimize for speed">;
def : CLFlag<"Ox">, Alias<_SLASH_O>, AliasArgs<["x"]>,
  HelpText<"Deprecated (like /Og /Oi /Ot /Oy /Ob2); use /O2">;
def : CLFlag<"Oy">, Alias<_SLASH_O>, AliasArgs<["y"]>,
  HelpText<"Enable frame pointer omission (x86 only)">;
def : CLFlag<"Oy-">, Alias<_SLASH_O>, AliasArgs<["y-"]>,
  HelpText<"Disable frame pointer omission (x86 only, default)">;

def _SLASH_QUESTION : CLFlag<"?">, Alias<help>,
  HelpText<"Display available options">;
def _SLASH_Qvec : CLFlag<"Qvec">,
  HelpText<"Enable the loop vectorization passes">, Alias<fvectorize>;
def _SLASH_Qvec_ : CLFlag<"Qvec-">,
  HelpText<"Disable the loop vectorization passes">, Alias<fno_vectorize>;
def _SLASH_showIncludes : CLFlag<"showIncludes">,
  HelpText<"Print info about included files to stderr">;
def _SLASH_showIncludes_user : CLFlag<"showIncludes:user">,
  HelpText<"Like /showIncludes but omit system headers">;
def _SLASH_showFilenames : CLFlag<"showFilenames">,
  HelpText<"Print the name of each compiled file">;
def _SLASH_showFilenames_ : CLFlag<"showFilenames-">,
  HelpText<"Do not print the name of each compiled file (default)">;
def _SLASH_source_charset : CLCompileJoined<"source-charset:">,
  HelpText<"Set source encoding, supports only UTF-8">,
  Alias<finput_charset_EQ>;
def _SLASH_execution_charset : CLCompileJoined<"execution-charset:">,
  HelpText<"Set runtime encoding, supports only UTF-8">,
  Alias<fexec_charset_EQ>;
def _SLASH_std : CLCompileJoined<"std:">,
  HelpText<"Set C++ version (c++14,c++17,c++latest)">;
def _SLASH_U : CLJoinedOrSeparate<"U">, HelpText<"Undefine macro">,
  MetaVarName<"<macro>">, Alias<U>;
def _SLASH_validate_charset : CLFlag<"validate-charset">,
  Alias<W_Joined>, AliasArgs<["invalid-source-encoding"]>;
def _SLASH_validate_charset_ : CLFlag<"validate-charset-">,
  Alias<W_Joined>, AliasArgs<["no-invalid-source-encoding"]>;
def _SLASH_W0 : CLFlag<"W0">, HelpText<"Disable all warnings">, Alias<w>;
def _SLASH_W1 : CLFlag<"W1">, HelpText<"Enable -Wall">, Alias<Wall>;
def _SLASH_W2 : CLFlag<"W2">, HelpText<"Enable -Wall">, Alias<Wall>;
def _SLASH_W3 : CLFlag<"W3">, HelpText<"Enable -Wall">, Alias<Wall>;
def _SLASH_W4 : CLFlag<"W4">, HelpText<"Enable -Wall and -Wextra">, Alias<WCL4>;
def _SLASH_Wall : CLFlag<"Wall">, HelpText<"Enable -Weverything">,
  Alias<W_Joined>, AliasArgs<["everything"]>;
def _SLASH_WX : CLFlag<"WX">, HelpText<"Treat warnings as errors">,
  Alias<W_Joined>, AliasArgs<["error"]>;
def _SLASH_WX_ : CLFlag<"WX-">,
  HelpText<"Do not treat warnings as errors (default)">,
  Alias<W_Joined>, AliasArgs<["no-error"]>;
def _SLASH_w_flag : CLFlag<"w">, HelpText<"Disable all warnings">, Alias<w>;
def _SLASH_wd4005 : CLFlag<"wd4005">, Alias<W_Joined>,
  AliasArgs<["no-macro-redefined"]>;
def _SLASH_wd4018 : CLFlag<"wd4018">, Alias<W_Joined>,
  AliasArgs<["no-sign-compare"]>;
def _SLASH_wd4100 : CLFlag<"wd4100">, Alias<W_Joined>,
  AliasArgs<["no-unused-parameter"]>;
def _SLASH_wd4910 : CLFlag<"wd4910">, Alias<W_Joined>,
  AliasArgs<["no-dllexport-explicit-instantiation-decl"]>;
def _SLASH_wd4996 : CLFlag<"wd4996">, Alias<W_Joined>,
  AliasArgs<["no-deprecated-declarations"]>;
def _SLASH_vd : CLJoined<"vd">, HelpText<"Control vtordisp placement">,
  Alias<vtordisp_mode_EQ>;
def _SLASH_X : CLFlag<"X">,
  HelpText<"Do not add %INCLUDE% to include search path">, Alias<nostdlibinc>;
def _SLASH_Zc_sizedDealloc : CLFlag<"Zc:sizedDealloc">,
  HelpText<"Enable C++14 sized global deallocation functions">,
  Alias<fsized_deallocation>;
def _SLASH_Zc_sizedDealloc_ : CLFlag<"Zc:sizedDealloc-">,
  HelpText<"Disable C++14 sized global deallocation functions">,
  Alias<fno_sized_deallocation>;
def _SLASH_Zc_alignedNew : CLFlag<"Zc:alignedNew">,
  HelpText<"Enable C++17 aligned allocation functions">,
  Alias<faligned_allocation>;
def _SLASH_Zc_alignedNew_ : CLFlag<"Zc:alignedNew-">,
  HelpText<"Disable C++17 aligned allocation functions">,
  Alias<fno_aligned_allocation>;
def _SLASH_Zc_char8_t : CLFlag<"Zc:char8_t">,
  HelpText<"Enable char8_t from C++2a">,
  Alias<fchar8__t>;
def _SLASH_Zc_char8_t_ : CLFlag<"Zc:char8_t-">,
  HelpText<"Disable char8_t from c++2a">,
  Alias<fno_char8__t>;
def _SLASH_Zc_strictStrings : CLFlag<"Zc:strictStrings">,
  HelpText<"Treat string literals as const">, Alias<W_Joined>,
  AliasArgs<["error=c++11-compat-deprecated-writable-strings"]>;
def _SLASH_Zc_threadSafeInit : CLFlag<"Zc:threadSafeInit">,
  HelpText<"Enable thread-safe initialization of static variables">,
  Alias<fthreadsafe_statics>;
def _SLASH_Zc_threadSafeInit_ : CLFlag<"Zc:threadSafeInit-">,
  HelpText<"Disable thread-safe initialization of static variables">,
  Alias<fno_threadsafe_statics>;
def _SLASH_Zc_trigraphs : CLFlag<"Zc:trigraphs">,
  HelpText<"Enable trigraphs">, Alias<ftrigraphs>;
def _SLASH_Zc_trigraphs_off : CLFlag<"Zc:trigraphs-">,
  HelpText<"Disable trigraphs (default)">, Alias<fno_trigraphs>;
def _SLASH_Zc_twoPhase : CLFlag<"Zc:twoPhase">,
  HelpText<"Enable two-phase name lookup in templates">,
  Alias<fno_delayed_template_parsing>;
def _SLASH_Zc_twoPhase_ : CLFlag<"Zc:twoPhase-">,
  HelpText<"Disable two-phase name lookup in templates (default)">,
  Alias<fdelayed_template_parsing>;
def _SLASH_Z7 : CLFlag<"Z7">,
  HelpText<"Enable CodeView debug information in object files">;
def _SLASH_Zd : CLFlag<"Zd">,
  HelpText<"Emit debug line number tables only">;
def _SLASH_Zi : CLFlag<"Zi">, Alias<_SLASH_Z7>,
  HelpText<"Like /Z7">;
def _SLASH_Zp : CLJoined<"Zp">,
  HelpText<"Set default maximum struct packing alignment">,
  Alias<fpack_struct_EQ>;
def _SLASH_Zp_flag : CLFlag<"Zp">,
  HelpText<"Set default maximum struct packing alignment to 1">,
  Alias<fpack_struct_EQ>, AliasArgs<["1"]>;
def _SLASH_Zs : CLFlag<"Zs">, HelpText<"Syntax-check only">,
  Alias<fsyntax_only>;
def _SLASH_openmp_ : CLFlag<"openmp-">,
  HelpText<"Disable OpenMP support">, Alias<fno_openmp>;
def _SLASH_openmp : CLFlag<"openmp">, HelpText<"Enable OpenMP support">,
  Alias<fopenmp>;
def _SLASH_openmp_experimental : CLFlag<"openmp:experimental">,
  HelpText<"Enable OpenMP support with experimental SIMD support">,
  Alias<fopenmp>;
def _SLASH_tune : CLCompileJoined<"tune:">,
  HelpText<"Set CPU for optimization without affecting instruction set">,
  Alias<mtune_EQ>;

// Non-aliases:

def _SLASH_arch : CLCompileJoined<"arch:">,
  HelpText<"Set architecture for code generation">;

def _SLASH_M_Group : OptionGroup<"</M group>">, Group<cl_compile_Group>;
def _SLASH_volatile_Group : OptionGroup<"</volatile group>">,
  Group<cl_compile_Group>;

def _SLASH_EH : CLJoined<"EH">, HelpText<"Set exception handling model">;
def _SLASH_EP : CLFlag<"EP">,
  HelpText<"Disable linemarker output and preprocess to stdout">;
def _SLASH_FA : CLFlag<"FA">,
  HelpText<"Output assembly code file during compilation">;
def _SLASH_Fa : CLJoined<"Fa">,
  HelpText<"Set assembly output file name (with /FA)">,
  MetaVarName<"<file or dir/>">;
def _SLASH_fallback : CLCompileFlag<"fallback">,
  HelpText<"Fall back to cl.exe if clang-cl fails to compile">;
def _SLASH_FI : CLJoinedOrSeparate<"FI">,
  HelpText<"Include file before parsing">, Alias<include_>;
def _SLASH_Fe : CLJoined<"Fe">,
  HelpText<"Set output executable file name">,
  MetaVarName<"<file or dir/>">;
def _SLASH_Fe_COLON : CLJoined<"Fe:">, Alias<_SLASH_Fe>;
def _SLASH_Fi : CLCompileJoined<"Fi">,
  HelpText<"Set preprocess output file name (with /P)">,
  MetaVarName<"<file>">;
def _SLASH_Fo : CLCompileJoined<"Fo">,
  HelpText<"Set output object file (with /c)">,
  MetaVarName<"<file or dir/>">;
def _SLASH_guard : CLJoined<"guard:">,
  HelpText<"Enable Control Flow Guard with /guard:cf, or only the table with /guard:cf,nochecks">;
def _SLASH_GX : CLFlag<"GX">,
  HelpText<"Deprecated; use /EHsc">;
def _SLASH_GX_ : CLFlag<"GX-">,
  HelpText<"Deprecated (like not passing /EH)">;
def _SLASH_imsvc : CLJoinedOrSeparate<"imsvc">,
  HelpText<"Add <dir> to system include search path, as if in %INCLUDE%">,
  MetaVarName<"<dir>">;
def _SLASH_LD : CLFlag<"LD">, HelpText<"Create DLL">;
def _SLASH_LDd : CLFlag<"LDd">, HelpText<"Create debug DLL">;
def _SLASH_link : CLRemainingArgsJoined<"link">,
  HelpText<"Forward options to the linker">, MetaVarName<"<options>">;
def _SLASH_MD : Option<["/", "-"], "MD", KIND_FLAG>, Group<_SLASH_M_Group>,
  Flags<[CLOption, DriverOption]>, HelpText<"Use DLL run-time">;
def _SLASH_MDd : Option<["/", "-"], "MDd", KIND_FLAG>, Group<_SLASH_M_Group>,
  Flags<[CLOption, DriverOption]>, HelpText<"Use DLL debug run-time">;
def _SLASH_MT : Option<["/", "-"], "MT", KIND_FLAG>, Group<_SLASH_M_Group>,
  Flags<[CLOption, DriverOption]>, HelpText<"Use static run-time">;
def _SLASH_MTd : Option<["/", "-"], "MTd", KIND_FLAG>, Group<_SLASH_M_Group>,
  Flags<[CLOption, DriverOption]>, HelpText<"Use static debug run-time">;
def _SLASH_o : CLJoinedOrSeparate<"o">,
  HelpText<"Deprecated (set output file name); use /Fe or /Fe">,
  MetaVarName<"<file or dir/>">;
def _SLASH_P : CLFlag<"P">, HelpText<"Preprocess to file">;
def _SLASH_Tc : CLCompileJoinedOrSeparate<"Tc">,
  HelpText<"Treat <file> as C source file">, MetaVarName<"<file>">;
def _SLASH_TC : CLCompileFlag<"TC">, HelpText<"Treat all source files as C">;
def _SLASH_Tp : CLCompileJoinedOrSeparate<"Tp">,
  HelpText<"Treat <file> as C++ source file">, MetaVarName<"<file>">;
def _SLASH_TP : CLCompileFlag<"TP">, HelpText<"Treat all source files as C++">;
def _SLASH_vctoolsdir : CLJoinedOrSeparate<"vctoolsdir">,
  HelpText<"Path to the VCToolChain">, MetaVarName<"<dir>">;
def _SLASH_volatile_iso : Option<["/", "-"], "volatile:iso", KIND_FLAG>,
  Group<_SLASH_volatile_Group>, Flags<[CLOption, DriverOption]>,
  HelpText<"Volatile loads and stores have standard semantics">;
def _SLASH_vmb : CLFlag<"vmb">,
  HelpText<"Use a best-case representation method for member pointers">;
def _SLASH_vmg : CLFlag<"vmg">,
  HelpText<"Use a most-general representation for member pointers">;
def _SLASH_vms : CLFlag<"vms">,
  HelpText<"Set the default most-general representation to single inheritance">;
def _SLASH_vmm : CLFlag<"vmm">,
  HelpText<"Set the default most-general representation to "
           "multiple inheritance">;
def _SLASH_vmv : CLFlag<"vmv">,
  HelpText<"Set the default most-general representation to "
           "virtual inheritance">;
def _SLASH_volatile_ms  : Option<["/", "-"], "volatile:ms", KIND_FLAG>,
  Group<_SLASH_volatile_Group>, Flags<[CLOption, DriverOption]>,
  HelpText<"Volatile loads and stores have acquire and release semantics">;
def _SLASH_clang : CLJoined<"clang:">,
  HelpText<"Pass <arg> to the clang driver">, MetaVarName<"<arg>">;
def _SLASH_Zl : CLFlag<"Zl">,
  HelpText<"Do not let object file auto-link default libraries">;

def _SLASH_Yc : CLJoined<"Yc">,
  HelpText<"Generate a pch file for all code up to and including <filename>">,
  MetaVarName<"<filename>">;
def _SLASH_Yu : CLJoined<"Yu">,
  HelpText<"Load a pch file and use it instead of all code up to "
           "and including <filename>">,
  MetaVarName<"<filename>">;
def _SLASH_Y_ : CLFlag<"Y-">,
  HelpText<"Disable precompiled headers, overrides /Yc and /Yu">;
def _SLASH_Zc_dllexportInlines : CLFlag<"Zc:dllexportInlines">,
  HelpText<"dllexport/dllimport inline member functions of dllexport/import classes (default)">;
def _SLASH_Zc_dllexportInlines_ : CLFlag<"Zc:dllexportInlines-">,
  HelpText<"Do not dllexport/dllimport inline member functions of dllexport/import classes">;
def _SLASH_Fp : CLJoined<"Fp">,
  HelpText<"Set pch file name (with /Yc and /Yu)">, MetaVarName<"<file>">;

def _SLASH_Gd : CLFlag<"Gd">,
  HelpText<"Set __cdecl as a default calling convention">;
def _SLASH_Gr : CLFlag<"Gr">,
  HelpText<"Set __fastcall as a default calling convention">;
def _SLASH_Gz : CLFlag<"Gz">,
  HelpText<"Set __stdcall as a default calling convention">;
def _SLASH_Gv : CLFlag<"Gv">,
  HelpText<"Set __vectorcall as a default calling convention">;
def _SLASH_Gregcall : CLFlag<"Gregcall">,
  HelpText<"Set __regcall as a default calling convention">;

// Ignored:

def _SLASH_analyze_ : CLIgnoredFlag<"analyze-">;
def _SLASH_bigobj : CLIgnoredFlag<"bigobj">;
def _SLASH_cgthreads : CLIgnoredJoined<"cgthreads">;
def _SLASH_d2FastFail : CLIgnoredFlag<"d2FastFail">;
def _SLASH_d2Zi_PLUS : CLIgnoredFlag<"d2Zi+">;
def _SLASH_errorReport : CLIgnoredJoined<"errorReport">;
def _SLASH_FC : CLIgnoredFlag<"FC">;
def _SLASH_Fd : CLIgnoredJoined<"Fd">;
def _SLASH_FS : CLIgnoredFlag<"FS">;
def _SLASH_JMC : CLIgnoredFlag<"JMC">;
def _SLASH_kernel_ : CLIgnoredFlag<"kernel-">;
def _SLASH_nologo : CLIgnoredFlag<"nologo">;
def _SLASH_permissive_ : CLIgnoredFlag<"permissive-">;
def _SLASH_RTC : CLIgnoredJoined<"RTC">;
def _SLASH_sdl : CLIgnoredFlag<"sdl">;
def _SLASH_sdl_ : CLIgnoredFlag<"sdl-">;
def _SLASH_utf8 : CLIgnoredFlag<"utf-8">,
  HelpText<"Set source and runtime encoding to UTF-8 (default)">;
def _SLASH_w : CLIgnoredJoined<"w">;
def _SLASH_Zc___cplusplus : CLIgnoredFlag<"Zc:__cplusplus">;
def _SLASH_Zc_auto : CLIgnoredFlag<"Zc:auto">;
def _SLASH_Zc_forScope : CLIgnoredFlag<"Zc:forScope">;
def _SLASH_Zc_inline : CLIgnoredFlag<"Zc:inline">;
def _SLASH_Zc_rvalueCast : CLIgnoredFlag<"Zc:rvalueCast">;
def _SLASH_Zc_ternary : CLIgnoredFlag<"Zc:ternary">;
def _SLASH_Zc_wchar_t : CLIgnoredFlag<"Zc:wchar_t">;
def _SLASH_ZH_MD5 : CLIgnoredFlag<"ZH:MD5">;
def _SLASH_ZH_SHA1 : CLIgnoredFlag<"ZH:SHA1">;
def _SLASH_ZH_SHA_256 : CLIgnoredFlag<"ZH:SHA_256">;
def _SLASH_Zm : CLIgnoredJoined<"Zm">;
def _SLASH_Zo : CLIgnoredFlag<"Zo">;
def _SLASH_Zo_ : CLIgnoredFlag<"Zo-">;


// Unsupported:

def _SLASH_await : CLFlag<"await">;
def _SLASH_constexpr : CLJoined<"constexpr:">;
def _SLASH_AI : CLJoinedOrSeparate<"AI">;
def _SLASH_Bt : CLFlag<"Bt">;
def _SLASH_Bt_plus : CLFlag<"Bt+">;
def _SLASH_clr : CLJoined<"clr">;
def _SLASH_d2 : CLJoined<"d2">;
def _SLASH_doc : CLJoined<"doc">;
def _SLASH_FA_joined : CLJoined<"FA">;
def _SLASH_favor : CLJoined<"favor">;
def _SLASH_F : CLJoinedOrSeparate<"F">;
def _SLASH_Fm : CLJoined<"Fm">;
def _SLASH_Fr : CLJoined<"Fr">;
def _SLASH_FR : CLJoined<"FR">;
def _SLASH_FU : CLJoinedOrSeparate<"FU">;
def _SLASH_Fx : CLFlag<"Fx">;
def _SLASH_G1 : CLFlag<"G1">;
def _SLASH_G2 : CLFlag<"G2">;
def _SLASH_Ge : CLFlag<"Ge">;
def _SLASH_Gh : CLFlag<"Gh">;
def _SLASH_GH : CLFlag<"GH">;
def _SLASH_GL : CLFlag<"GL">;
def _SLASH_GL_ : CLFlag<"GL-">;
def _SLASH_Gm : CLFlag<"Gm">;
def _SLASH_Gm_ : CLFlag<"Gm-">;
def _SLASH_GT : CLFlag<"GT">;
def _SLASH_GZ : CLFlag<"GZ">;
def _SLASH_H : CLFlag<"H">;
def _SLASH_homeparams : CLFlag<"homeparams">;
def _SLASH_hotpatch : CLFlag<"hotpatch">;
def _SLASH_kernel : CLFlag<"kernel">;
def _SLASH_LN : CLFlag<"LN">;
def _SLASH_MP : CLJoined<"MP">;
def _SLASH_Qfast_transcendentals : CLFlag<"Qfast_transcendentals">;
def _SLASH_QIfist : CLFlag<"QIfist">;
def _SLASH_QIntel_jcc_erratum : CLFlag<"QIntel-jcc-erratum">;
def _SLASH_Qimprecise_fwaits : CLFlag<"Qimprecise_fwaits">;
def _SLASH_Qpar : CLFlag<"Qpar">;
def _SLASH_Qpar_report : CLJoined<"Qpar-report">;
def _SLASH_Qsafe_fp_loads : CLFlag<"Qsafe_fp_loads">;
def _SLASH_Qspectre : CLFlag<"Qspectre">;
def _SLASH_Qspectre_load : CLFlag<"Qspectre-load">;
def _SLASH_Qspectre_load_cf : CLFlag<"Qspectre-load-cf">;
def _SLASH_Qvec_report : CLJoined<"Qvec-report">;
def _SLASH_u : CLFlag<"u">;
def _SLASH_V : CLFlag<"V">;
def _SLASH_WL : CLFlag<"WL">;
def _SLASH_Wp64 : CLFlag<"Wp64">;
def _SLASH_Yd : CLFlag<"Yd">;
def _SLASH_Yl : CLJoined<"Yl">;
def _SLASH_Za : CLFlag<"Za">;
def _SLASH_Zc : CLJoined<"Zc:">;
def _SLASH_Ze : CLFlag<"Ze">;
def _SLASH_Zg : CLFlag<"Zg">;
def _SLASH_ZI : CLFlag<"ZI">;
def _SLASH_ZW : CLJoined<"ZW">;<|MERGE_RESOLUTION|>--- conflicted
+++ resolved
@@ -3851,17 +3851,10 @@
   HelpText<"Dump the layouts of all vtables that will be emitted in a translation unit">;
 def fmerge_functions : Flag<["-"], "fmerge-functions">,
   HelpText<"Permit merging of identical functions when optimizing.">;
-<<<<<<< HEAD
 def fsplit_cold_code : Flag<["-"], "fsplit-cold-code">,
   HelpText<"Permit splitting of cold code when optimizing (off by default).">;
 def fno_split_cold_code : Flag<["-"], "fno-split-cold-code">,
   HelpText<"Disable splitting of cold code when optimizing.">;
-def femit_coverage_notes : Flag<["-"], "femit-coverage-notes">,
-  HelpText<"Emit a gcov coverage notes file when compiling.">;
-def femit_coverage_data: Flag<["-"], "femit-coverage-data">,
-  HelpText<"Instrument the program to emit gcov coverage data when run.">;
-=======
->>>>>>> 545c687c
 def coverage_data_file : Separate<["-"], "coverage-data-file">,
   HelpText<"Emit coverage data to this filename.">;
 def coverage_data_file_EQ : Joined<["-"], "coverage-data-file=">,
