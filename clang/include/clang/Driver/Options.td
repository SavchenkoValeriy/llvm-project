//===--- Options.td - Options for clang -----------------------------------===//
//
// Part of the LLVM Project, under the Apache License v2.0 with LLVM Exceptions.
// See https://llvm.org/LICENSE.txt for license information.
// SPDX-License-Identifier: Apache-2.0 WITH LLVM-exception
//
//===----------------------------------------------------------------------===//
//
//  This file defines the options accepted by clang.
//
//===----------------------------------------------------------------------===//

// Include the common option parsing interfaces.
include "llvm/Option/OptParser.td"

/////////
// Flags

// DriverOption - The option is a "driver" option, and should not be forwarded
// to other tools.
def DriverOption : OptionFlag;

// LinkerInput - The option is a linker input.
def LinkerInput : OptionFlag;

// NoArgumentUnused - Don't report argument unused warnings for this option; this
// is useful for options like -static or -dynamic which a user may always end up
// passing, even if the platform defaults to (or only supports) that option.
def NoArgumentUnused : OptionFlag;

// Unsupported - The option is unsupported, and the driver will reject command
// lines that use it.
def Unsupported : OptionFlag;

// Ignored - The option is unsupported, and the driver will silently ignore it.
def Ignored : OptionFlag;

// CoreOption - This is considered a "core" Clang option, available in both
// clang and clang-cl modes.
def CoreOption : OptionFlag;

// CLOption - This is a cl.exe compatibility option. Options with this flag
// are made available when the driver is running in CL compatibility mode.
def CLOption : OptionFlag;

// CC1Option - This option should be accepted by clang -cc1.
def CC1Option : OptionFlag;

// CC1AsOption - This option should be accepted by clang -cc1as.
def CC1AsOption : OptionFlag;

// NoDriverOption - This option should not be accepted by the driver.
def NoDriverOption : OptionFlag;

// If an option affects linking, but has a primary group (so Link_Group cannot
// be used), add this flag.
def LinkOption : OptionFlag;

// FlangOption - This is considered a "core" Flang option, available in
// flang mode.
def FlangOption : OptionFlag;

// FC1Option - This option should be accepted by flang -fc1.
def FC1Option : OptionFlag;

// A short name to show in documentation. The name will be interpreted as rST.
class DocName<string name> { string DocName = name; }

// A brief description to show in documentation, interpreted as rST.
class DocBrief<code descr> { code DocBrief = descr; }

// Indicates that this group should be flattened into its parent when generating
// documentation.
class DocFlatten { bit DocFlatten = 1; }

// Indicates that this warning is ignored, but accepted with a warning for
// GCC compatibility.
class IgnoredGCCCompat : Flags<[HelpHidden]> {}

/////////
// Groups

def Action_Group : OptionGroup<"<action group>">, DocName<"Actions">,
                   DocBrief<[{The action to perform on the input.}]>;

// Meta-group for options which are only used for compilation,
// and not linking etc.
def CompileOnly_Group : OptionGroup<"<CompileOnly group>">,
                        DocName<"Compilation flags">, DocBrief<[{
Flags controlling the behavior of Clang during compilation. These flags have
no effect during actions that do not perform compilation.}]>;

def Preprocessor_Group : OptionGroup<"<Preprocessor group>">,
                         Group<CompileOnly_Group>,
                         DocName<"Preprocessor flags">, DocBrief<[{
Flags controlling the behavior of the Clang preprocessor.}]>;

def IncludePath_Group : OptionGroup<"<I/i group>">, Group<Preprocessor_Group>,
                        DocName<"Include path management">,
                        DocBrief<[{
Flags controlling how ``#include``\s are resolved to files.}]>;

def I_Group : OptionGroup<"<I group>">, Group<IncludePath_Group>, DocFlatten;
def i_Group : OptionGroup<"<i group>">, Group<IncludePath_Group>, DocFlatten;
def clang_i_Group : OptionGroup<"<clang i group>">, Group<i_Group>, DocFlatten;

def M_Group : OptionGroup<"<M group>">, Group<Preprocessor_Group>,
              DocName<"Dependency file generation">, DocBrief<[{
Flags controlling generation of a dependency file for ``make``-like build
systems.}]>;

def d_Group : OptionGroup<"<d group>">, Group<Preprocessor_Group>,
              DocName<"Dumping preprocessor state">, DocBrief<[{
Flags allowing the state of the preprocessor to be dumped in various ways.}]>;

def Diag_Group : OptionGroup<"<W/R group>">, Group<CompileOnly_Group>,
                 DocName<"Diagnostic flags">, DocBrief<[{
Flags controlling which warnings, errors, and remarks Clang will generate.
See the :doc:`full list of warning and remark flags <DiagnosticsReference>`.}]>;

def R_Group : OptionGroup<"<R group>">, Group<Diag_Group>, DocFlatten;
def R_value_Group : OptionGroup<"<R (with value) group>">, Group<R_Group>,
                    DocFlatten;
def W_Group : OptionGroup<"<W group>">, Group<Diag_Group>, DocFlatten;
def W_value_Group : OptionGroup<"<W (with value) group>">, Group<W_Group>,
                    DocFlatten;

def f_Group : OptionGroup<"<f group>">, Group<CompileOnly_Group>,
              DocName<"Target-independent compilation options">;

def f_clang_Group : OptionGroup<"<f (clang-only) group>">,
                    Group<CompileOnly_Group>, DocFlatten;
def pedantic_Group : OptionGroup<"<pedantic group>">, Group<f_Group>,
                     DocFlatten;
def opencl_Group : OptionGroup<"<opencl group>">, Group<f_Group>,
                   DocName<"OpenCL flags">;

def sycl_Group : OptionGroup<"<SYCL group>">, Group<f_Group>,
                 DocName<"SYCL flags">;

def m_Group : OptionGroup<"<m group>">, Group<CompileOnly_Group>,
              DocName<"Target-dependent compilation options">;

// Feature groups - these take command line options that correspond directly to
// target specific features and can be translated directly from command line
// options.
def m_aarch64_Features_Group : OptionGroup<"<aarch64 features group>">,
                               Group<m_Group>, DocName<"AARCH64">;
def m_amdgpu_Features_Group : OptionGroup<"<amdgpu features group>">,
                              Group<m_Group>, DocName<"AMDGPU">;
def m_arm_Features_Group : OptionGroup<"<arm features group>">,
                           Group<m_Group>, DocName<"ARM">;
def m_hexagon_Features_Group : OptionGroup<"<hexagon features group>">,
                               Group<m_Group>, DocName<"Hexagon">;
// The features added by this group will not be added to target features.
// These are explicitly handled.
def m_hexagon_Features_HVX_Group : OptionGroup<"<hexagon features group>">,
                                   Group<m_Group>, DocName<"Hexagon">;
def m_mips_Features_Group : OptionGroup<"<mips features group>">,
                            Group<m_Group>, DocName<"MIPS">;
def m_ppc_Features_Group : OptionGroup<"<ppc features group>">,
                           Group<m_Group>, DocName<"PowerPC">;
def m_wasm_Features_Group : OptionGroup<"<wasm features group>">,
                            Group<m_Group>, DocName<"WebAssembly">;
// The features added by this group will not be added to target features.
// These are explicitly handled.
def m_wasm_Features_Driver_Group : OptionGroup<"<wasm driver features group>">,
                                   Group<m_Group>, DocName<"WebAssembly Driver">;
def m_x86_Features_Group : OptionGroup<"<x86 features group>">,
                           Group<m_Group>, Flags<[CoreOption]>, DocName<"X86">;
def m_riscv_Features_Group : OptionGroup<"<riscv features group>">,
                             Group<m_Group>, DocName<"RISCV">;

def m_libc_Group : OptionGroup<"<m libc group>">, Group<m_mips_Features_Group>,
                   Flags<[HelpHidden]>;

def O_Group : OptionGroup<"<O group>">, Group<CompileOnly_Group>,
              DocName<"Optimization level">, DocBrief<[{
Flags controlling how much optimization should be performed.}]>;

def DebugInfo_Group : OptionGroup<"<g group>">, Group<CompileOnly_Group>,
                      DocName<"Debug information generation">, DocBrief<[{
Flags controlling how much and what kind of debug information should be
generated.}]>;

def g_Group : OptionGroup<"<g group>">, Group<DebugInfo_Group>,
              DocName<"Kind and level of debug information">;
def gN_Group : OptionGroup<"<gN group>">, Group<g_Group>,
               DocName<"Debug level">;
def ggdbN_Group : OptionGroup<"<ggdbN group>">, Group<gN_Group>, DocFlatten;
def gTune_Group : OptionGroup<"<gTune group>">, Group<g_Group>,
                  DocName<"Debugger to tune debug information for">;
def g_flags_Group : OptionGroup<"<g flags group>">, Group<DebugInfo_Group>,
                    DocName<"Debug information flags">;

def StaticAnalyzer_Group : OptionGroup<"<Static analyzer group>">,
                           DocName<"Static analyzer flags">, DocBrief<[{
Flags controlling the behavior of the Clang Static Analyzer.}]>;

// gfortran options that we recognize in the driver and pass along when
// invoking GCC to compile Fortran code.
def gfortran_Group : OptionGroup<"<gfortran group>">,
                     DocName<"Fortran compilation flags">, DocBrief<[{
Flags that will be passed onto the ``gfortran`` compiler when Clang is given
a Fortran input.}]>;

def Link_Group : OptionGroup<"<T/e/s/t/u group>">, DocName<"Linker flags">,
                 DocBrief<[{Flags that are passed on to the linker}]>;
def T_Group : OptionGroup<"<T group>">, Group<Link_Group>, DocFlatten;
def u_Group : OptionGroup<"<u group>">, Group<Link_Group>, DocFlatten;

def reserved_lib_Group : OptionGroup<"<reserved libs group>">,
                         Flags<[Unsupported]>;

// Temporary groups for clang options which we know we don't support,
// but don't want to verbosely warn the user about.
def clang_ignored_f_Group : OptionGroup<"<clang ignored f group>">,
  Group<f_Group>, Flags<[Ignored]>;
def clang_ignored_m_Group : OptionGroup<"<clang ignored m group>">,
  Group<m_Group>, Flags<[Ignored]>;

// Group for clang options in the process of deprecation.
// Please include the version that deprecated the flag as comment to allow
// easier garbage collection.
def clang_ignored_legacy_options_Group : OptionGroup<"<clang legacy flags>">,
  Group<f_Group>, Flags<[Ignored]>;

// Retired with clang-5.0
def : Flag<["-"], "fslp-vectorize-aggressive">, Group<clang_ignored_legacy_options_Group>;
def : Flag<["-"], "fno-slp-vectorize-aggressive">, Group<clang_ignored_legacy_options_Group>;

// Retired with clang-10.0. Previously controlled X86 MPX ISA.
def mmpx : Flag<["-"], "mmpx">, Group<clang_ignored_legacy_options_Group>;
def mno_mpx : Flag<["-"], "mno-mpx">, Group<clang_ignored_legacy_options_Group>;

// Group that ignores all gcc optimizations that won't be implemented
def clang_ignored_gcc_optimization_f_Group : OptionGroup<
  "<clang_ignored_gcc_optimization_f_Group>">, Group<f_Group>, Flags<[Ignored]>;

// A boolean option which is opt-in in CC1. The positive option exists in CC1 and
// Args.hasArg(OPT_ffoo) is used to check that the flag is enabled.
// This is useful if the option is usually disabled.
multiclass OptInFFlag<string name, string pos_prefix, string neg_prefix="",
                      string help="", list<OptionFlag> flags=[]> {
  def f#NAME : Flag<["-"], "f"#name>, Flags<!listconcat([CC1Option], flags)>,
               Group<f_Group>, HelpText<!strconcat(pos_prefix, help)>;
  def fno_#NAME : Flag<["-"], "fno-"#name>, Flags<flags>,
               Group<f_Group>, HelpText<!strconcat(neg_prefix, help)>;
}

// A boolean option which is opt-out in CC1. The negative option exists in CC1 and
// Args.hasArg(OPT_fno_foo) is used to check that the flag is disabled.
multiclass OptOutFFlag<string name, string pos_prefix, string neg_prefix,
                       string help="", list<OptionFlag> flags=[]> {
  def f#NAME : Flag<["-"], "f"#name>, Flags<flags>,
               Group<f_Group>, HelpText<!strconcat(pos_prefix, help)>;
  def fno_#NAME : Flag<["-"], "fno-"#name>, Flags<!listconcat([CC1Option], flags)>,
               Group<f_Group>, HelpText<!strconcat(neg_prefix, help)>;
}

/////////
// Options

// The internal option ID must be a valid C++ identifier and results in a
// clang::driver::options::OPT_XX enum constant for XX.
//
// We want to unambiguously be able to refer to options from the driver source
// code, for this reason the option name is mangled into an ID. This mangling
// isn't guaranteed to have an inverse, but for practical purposes it does.
//
// The mangling scheme is to ignore the leading '-', and perform the following
// substitutions:
//   _ => __
//   - => _
//   / => _SLASH
//   # => _HASH
//   ? => _QUESTION
//   , => _COMMA
//   = => _EQ
//   C++ => CXX
//   . => _

// Developer Driver Options

def internal_Group : OptionGroup<"<clang internal options>">, Flags<[HelpHidden]>;
def internal_driver_Group : OptionGroup<"<clang driver internal options>">,
  Group<internal_Group>, HelpText<"DRIVER OPTIONS">;
def internal_debug_Group :
  OptionGroup<"<clang debug/development internal options>">,
  Group<internal_Group>, HelpText<"DEBUG/DEVELOPMENT OPTIONS">;

class InternalDriverOpt : Group<internal_driver_Group>,
  Flags<[DriverOption, HelpHidden]>;
def driver_mode : Joined<["--"], "driver-mode=">, Group<internal_driver_Group>,
  Flags<[CoreOption, DriverOption, HelpHidden]>,
  HelpText<"Set the driver mode to either 'gcc', 'g++', 'cpp', or 'cl'">;
def rsp_quoting : Joined<["--"], "rsp-quoting=">, Group<internal_driver_Group>,
  Flags<[CoreOption, DriverOption, HelpHidden]>,
  HelpText<"Set the rsp quoting to either 'posix', or 'windows'">;
def ccc_gcc_name : Separate<["-"], "ccc-gcc-name">, InternalDriverOpt,
  HelpText<"Name for native GCC compiler">,
  MetaVarName<"<gcc-path>">;

class InternalDebugOpt : Group<internal_debug_Group>,
  Flags<[DriverOption, HelpHidden, CoreOption]>;
def ccc_install_dir : Separate<["-"], "ccc-install-dir">, InternalDebugOpt,
  HelpText<"Simulate installation in the given directory">;
def ccc_print_phases : Flag<["-"], "ccc-print-phases">, InternalDebugOpt,
  HelpText<"Dump list of actions to perform">;
def ccc_print_bindings : Flag<["-"], "ccc-print-bindings">, InternalDebugOpt,
  HelpText<"Show bindings of tools to actions">;

def ccc_arcmt_check : Flag<["-"], "ccc-arcmt-check">, InternalDriverOpt,
  HelpText<"Check for ARC migration issues that need manual handling">;
def ccc_arcmt_modify : Flag<["-"], "ccc-arcmt-modify">, InternalDriverOpt,
  HelpText<"Apply modifications to files to conform to ARC">;
def ccc_arcmt_migrate : Separate<["-"], "ccc-arcmt-migrate">, InternalDriverOpt,
  HelpText<"Apply modifications and produces temporary files that conform to ARC">;
def arcmt_migrate_report_output : Separate<["-"], "arcmt-migrate-report-output">,
  HelpText<"Output path for the plist report">,  Flags<[CC1Option]>;
def arcmt_migrate_emit_arc_errors : Flag<["-"], "arcmt-migrate-emit-errors">,
  HelpText<"Emit ARC errors even if the migrator can fix them">,
  Flags<[CC1Option]>;
def gen_reproducer: Flag<["-"], "gen-reproducer">, InternalDebugOpt,
  HelpText<"Auto-generates preprocessed source files and a reproduction script">;
def gen_cdb_fragment_path: Separate<["-"], "gen-cdb-fragment-path">, InternalDebugOpt,
  HelpText<"Emit a compilation database fragment to the specified directory">;

def _migrate : Flag<["--"], "migrate">, Flags<[DriverOption]>,
  HelpText<"Run the migrator">;
def ccc_objcmt_migrate : Separate<["-"], "ccc-objcmt-migrate">,
  InternalDriverOpt,
  HelpText<"Apply modifications and produces temporary files to migrate to "
   "modern ObjC syntax">;
def objcmt_migrate_literals : Flag<["-"], "objcmt-migrate-literals">, Flags<[CC1Option]>,
  HelpText<"Enable migration to modern ObjC literals">;
def objcmt_migrate_subscripting : Flag<["-"], "objcmt-migrate-subscripting">, Flags<[CC1Option]>,
  HelpText<"Enable migration to modern ObjC subscripting">;
def objcmt_migrate_property : Flag<["-"], "objcmt-migrate-property">, Flags<[CC1Option]>,
  HelpText<"Enable migration to modern ObjC property">;
def objcmt_migrate_all : Flag<["-"], "objcmt-migrate-all">, Flags<[CC1Option]>,
  HelpText<"Enable migration to modern ObjC">;
def objcmt_migrate_readonly_property : Flag<["-"], "objcmt-migrate-readonly-property">, Flags<[CC1Option]>,
  HelpText<"Enable migration to modern ObjC readonly property">;
def objcmt_migrate_readwrite_property : Flag<["-"], "objcmt-migrate-readwrite-property">, Flags<[CC1Option]>,
  HelpText<"Enable migration to modern ObjC readwrite property">;
def objcmt_migrate_property_dot_syntax : Flag<["-"], "objcmt-migrate-property-dot-syntax">, Flags<[CC1Option]>,
  HelpText<"Enable migration of setter/getter messages to property-dot syntax">;
def objcmt_migrate_annotation : Flag<["-"], "objcmt-migrate-annotation">, Flags<[CC1Option]>,
  HelpText<"Enable migration to property and method annotations">;
def objcmt_migrate_instancetype : Flag<["-"], "objcmt-migrate-instancetype">, Flags<[CC1Option]>,
  HelpText<"Enable migration to infer instancetype for method result type">;
def objcmt_migrate_nsmacros : Flag<["-"], "objcmt-migrate-ns-macros">, Flags<[CC1Option]>,
  HelpText<"Enable migration to NS_ENUM/NS_OPTIONS macros">;
def objcmt_migrate_protocol_conformance : Flag<["-"], "objcmt-migrate-protocol-conformance">, Flags<[CC1Option]>,
  HelpText<"Enable migration to add protocol conformance on classes">;
def objcmt_atomic_property : Flag<["-"], "objcmt-atomic-property">, Flags<[CC1Option]>,
  HelpText<"Make migration to 'atomic' properties">;
def objcmt_returns_innerpointer_property : Flag<["-"], "objcmt-returns-innerpointer-property">, Flags<[CC1Option]>,
  HelpText<"Enable migration to annotate property with NS_RETURNS_INNER_POINTER">;
def objcmt_ns_nonatomic_iosonly: Flag<["-"], "objcmt-ns-nonatomic-iosonly">, Flags<[CC1Option]>,
  HelpText<"Enable migration to use NS_NONATOMIC_IOSONLY macro for setting property's 'atomic' attribute">;
def objcmt_migrate_designated_init : Flag<["-"], "objcmt-migrate-designated-init">, Flags<[CC1Option]>,
  HelpText<"Enable migration to infer NS_DESIGNATED_INITIALIZER for initializer methods">;
def objcmt_whitelist_dir_path: Joined<["-"], "objcmt-whitelist-dir-path=">, Flags<[CC1Option]>,
  HelpText<"Only modify files with a filename contained in the provided directory path">;
// The misspelt "white-list" [sic] alias is due for removal.
def : Joined<["-"], "objcmt-white-list-dir-path=">, Flags<[CC1Option]>,
    Alias<objcmt_whitelist_dir_path>;

def index_store_path : Separate<["-"], "index-store-path">, Flags<[CC1Option]>,
  HelpText<"Enable indexing with the specified data store path">;
def index_ignore_system_symbols : Flag<["-"], "index-ignore-system-symbols">, Flags<[CC1Option]>,
  HelpText<"Ignore symbols from system headers">;
def index_record_codegen_name : Flag<["-"], "index-record-codegen-name">, Flags<[CC1Option]>,
  HelpText<"Record the codegen name for symbols">;

// Make sure all other -ccc- options are rejected.
def ccc_ : Joined<["-"], "ccc-">, Group<internal_Group>, Flags<[Unsupported]>;

// Standard Options

def _HASH_HASH_HASH : Flag<["-"], "###">, Flags<[DriverOption, CoreOption]>,
    HelpText<"Print (but do not run) the commands to run for this compilation">;
def _DASH_DASH : Option<["--"], "", KIND_REMAINING_ARGS>,
    Flags<[DriverOption, CoreOption]>;
def A : JoinedOrSeparate<["-"], "A">, Flags<[RenderJoined]>, Group<gfortran_Group>;
def B : JoinedOrSeparate<["-"], "B">, MetaVarName<"<dir>">,
    HelpText<"Add <dir> to search path for binaries and object files used implicitly">;
def CC : Flag<["-"], "CC">, Flags<[CC1Option]>, Group<Preprocessor_Group>,
    HelpText<"Include comments from within macros in preprocessed output">;
def C : Flag<["-"], "C">, Flags<[CC1Option]>, Group<Preprocessor_Group>,
    HelpText<"Include comments in preprocessed output">;
def D : JoinedOrSeparate<["-"], "D">, Group<Preprocessor_Group>,
    Flags<[CC1Option]>, MetaVarName<"<macro>=<value>">,
    HelpText<"Define <macro> to <value> (or 1 if <value> omitted)">;
def E : Flag<["-"], "E">, Flags<[DriverOption,CC1Option]>, Group<Action_Group>,
    HelpText<"Only run the preprocessor">;
def F : JoinedOrSeparate<["-"], "F">, Flags<[RenderJoined,CC1Option]>,
    HelpText<"Add directory to framework include search path">;
def G : JoinedOrSeparate<["-"], "G">, Flags<[DriverOption]>, Group<m_Group>,
    MetaVarName<"<size>">, HelpText<"Put objects of at most <size> bytes "
    "into small data section (MIPS / Hexagon)">;
def G_EQ : Joined<["-"], "G=">, Flags<[DriverOption]>, Group<m_Group>, Alias<G>;
def H : Flag<["-"], "H">, Flags<[CC1Option]>, Group<Preprocessor_Group>,
    HelpText<"Show header includes and nesting depth">;
def I_ : Flag<["-"], "I-">, Group<I_Group>,
    HelpText<"Restrict all prior -I flags to double-quoted inclusion and "
             "remove current directory from include path">;
def I : JoinedOrSeparate<["-"], "I">, Group<I_Group>,
    Flags<[CC1Option,CC1AsOption]>, MetaVarName<"<dir>">,
    HelpText<"Add directory to include search path. If there are multiple -I "
             "options, these directories are searched in the order they are "
             "given before the standard system directories are searched. "
             "If the same directory is in the SYSTEM include search paths, for "
             "example if also specified with -isystem, the -I option will be "
             "ignored">;
def L : JoinedOrSeparate<["-"], "L">, Flags<[RenderJoined]>, Group<Link_Group>,
    MetaVarName<"<dir>">, HelpText<"Add directory to library search path">;
def MD : Flag<["-"], "MD">, Group<M_Group>,
    HelpText<"Write a depfile containing user and system headers">;
def MMD : Flag<["-"], "MMD">, Group<M_Group>,
    HelpText<"Write a depfile containing user headers">;
def M : Flag<["-"], "M">, Group<M_Group>,
    HelpText<"Like -MD, but also implies -E and writes to stdout by default">;
def MM : Flag<["-"], "MM">, Group<M_Group>,
    HelpText<"Like -MMD, but also implies -E and writes to stdout by default">;
def MF : JoinedOrSeparate<["-"], "MF">, Group<M_Group>,
    HelpText<"Write depfile output from -MMD, -MD, -MM, or -M to <file>">,
    MetaVarName<"<file>">;
def MG : Flag<["-"], "MG">, Group<M_Group>, Flags<[CC1Option]>,
    HelpText<"Add missing headers to depfile">;
def MJ : JoinedOrSeparate<["-"], "MJ">, Group<M_Group>,
    HelpText<"Write a compilation database entry per input">;
def MP : Flag<["-"], "MP">, Group<M_Group>, Flags<[CC1Option]>,
    HelpText<"Create phony target for each dependency (other than main file)">;
def MQ : JoinedOrSeparate<["-"], "MQ">, Group<M_Group>, Flags<[CC1Option]>,
    HelpText<"Specify name of main file output to quote in depfile">;
def MT : JoinedOrSeparate<["-"], "MT">, Group<M_Group>, Flags<[CC1Option]>,
    HelpText<"Specify name of main file output in depfile">;
def MV : Flag<["-"], "MV">, Group<M_Group>, Flags<[CC1Option]>,
    HelpText<"Use NMake/Jom format for the depfile">;
def Mach : Flag<["-"], "Mach">, Group<Link_Group>;
def O0 : Flag<["-"], "O0">, Group<O_Group>, Flags<[CC1Option, HelpHidden]>;
def O4 : Flag<["-"], "O4">, Group<O_Group>, Flags<[CC1Option, HelpHidden]>;
def ObjCXX : Flag<["-"], "ObjC++">, Flags<[DriverOption]>,
  HelpText<"Treat source input files as Objective-C++ inputs">;
def ObjC : Flag<["-"], "ObjC">, Flags<[DriverOption]>,
  HelpText<"Treat source input files as Objective-C inputs">;
def O : Joined<["-"], "O">, Group<O_Group>, Flags<[CC1Option]>;
def O_flag : Flag<["-"], "O">, Flags<[CC1Option]>, Alias<O>, AliasArgs<["1"]>;
def Ofast : Joined<["-"], "Ofast">, Group<O_Group>, Flags<[CC1Option]>;
def P : Flag<["-"], "P">, Flags<[CC1Option]>, Group<Preprocessor_Group>,
  HelpText<"Disable linemarker output in -E mode">;
def Qy : Flag<["-"], "Qy">, Flags<[CC1Option]>,
  HelpText<"Emit metadata containing compiler name and version">;
def Qn : Flag<["-"], "Qn">, Flags<[CC1Option]>,
  HelpText<"Do not emit metadata containing compiler name and version">;
def : Flag<["-"], "fident">, Group<f_Group>, Alias<Qy>, Flags<[CC1Option]>;
def : Flag<["-"], "fno-ident">, Group<f_Group>, Alias<Qn>, Flags<[CC1Option]>;
def Qunused_arguments : Flag<["-"], "Qunused-arguments">, Flags<[DriverOption, CoreOption]>,
  HelpText<"Don't emit warning for unused driver arguments">;
def Q : Flag<["-"], "Q">, IgnoredGCCCompat;
def Rpass_EQ : Joined<["-"], "Rpass=">, Group<R_value_Group>, Flags<[CC1Option]>,
  HelpText<"Report transformations performed by optimization passes whose "
           "name matches the given POSIX regular expression">;
def Rpass_missed_EQ : Joined<["-"], "Rpass-missed=">, Group<R_value_Group>,
  Flags<[CC1Option]>,
  HelpText<"Report missed transformations by optimization passes whose "
           "name matches the given POSIX regular expression">;
def Rpass_analysis_EQ : Joined<["-"], "Rpass-analysis=">, Group<R_value_Group>,
  Flags<[CC1Option]>,
  HelpText<"Report transformation analysis from optimization passes whose "
           "name matches the given POSIX regular expression">;
def R_Joined : Joined<["-"], "R">, Group<R_Group>, Flags<[CC1Option, CoreOption]>,
  MetaVarName<"<remark>">, HelpText<"Enable the specified remark">;
def S : Flag<["-"], "S">, Flags<[DriverOption,CC1Option]>, Group<Action_Group>,
  HelpText<"Only run preprocess and compilation steps">;
def Tbss : JoinedOrSeparate<["-"], "Tbss">, Group<T_Group>,
  MetaVarName<"<addr>">, HelpText<"Set starting address of BSS to <addr>">;
def Tdata : JoinedOrSeparate<["-"], "Tdata">, Group<T_Group>,
  MetaVarName<"<addr>">, HelpText<"Set starting address of DATA to <addr>">;
def Ttext : JoinedOrSeparate<["-"], "Ttext">, Group<T_Group>,
  MetaVarName<"<addr>">, HelpText<"Set starting address of TEXT to <addr>">;
def T : JoinedOrSeparate<["-"], "T">, Group<T_Group>,
  MetaVarName<"<script>">, HelpText<"Specify <script> as linker script">;
def U : JoinedOrSeparate<["-"], "U">, Group<Preprocessor_Group>,
  Flags<[CC1Option]>, MetaVarName<"<macro>">, HelpText<"Undefine macro <macro>">;
def V : JoinedOrSeparate<["-"], "V">, Flags<[DriverOption, Unsupported]>;
def Wa_COMMA : CommaJoined<["-"], "Wa,">,
  HelpText<"Pass the comma separated arguments in <arg> to the assembler">,
  MetaVarName<"<arg>">;
def Wall : Flag<["-"], "Wall">, Group<W_Group>, Flags<[CC1Option, HelpHidden]>;
def WCL4 : Flag<["-"], "WCL4">, Group<W_Group>, Flags<[CC1Option, HelpHidden]>;
def Wdeprecated : Flag<["-"], "Wdeprecated">, Group<W_Group>, Flags<[CC1Option]>,
  HelpText<"Enable warnings for deprecated constructs and define __DEPRECATED">;
def Wno_deprecated : Flag<["-"], "Wno-deprecated">, Group<W_Group>, Flags<[CC1Option]>;
def Wl_COMMA : CommaJoined<["-"], "Wl,">, Flags<[LinkerInput, RenderAsInput]>,
  HelpText<"Pass the comma separated arguments in <arg> to the linker">,
  MetaVarName<"<arg>">, Group<Link_Group>;
// FIXME: This is broken; these should not be Joined arguments.
def Wno_nonportable_cfstrings : Joined<["-"], "Wno-nonportable-cfstrings">, Group<W_Group>,
  Flags<[CC1Option]>;
def Wnonportable_cfstrings : Joined<["-"], "Wnonportable-cfstrings">, Group<W_Group>,
  Flags<[CC1Option]>;
def Wp_COMMA : CommaJoined<["-"], "Wp,">,
  HelpText<"Pass the comma separated arguments in <arg> to the preprocessor">,
  MetaVarName<"<arg>">, Group<Preprocessor_Group>;
def Wundef_prefix_EQ : CommaJoined<["-"], "Wundef-prefix=">, Group<W_value_Group>,
  Flags<[CC1Option, CoreOption, HelpHidden]>, MetaVarName<"<arg>">,
  HelpText<"Enable warnings for undefined macros with a prefix in the comma separated list <arg>">;
def Wwrite_strings : Flag<["-"], "Wwrite-strings">, Group<W_Group>, Flags<[CC1Option, HelpHidden]>;
def Wno_write_strings : Flag<["-"], "Wno-write-strings">, Group<W_Group>, Flags<[CC1Option, HelpHidden]>;
def W_Joined : Joined<["-"], "W">, Group<W_Group>, Flags<[CC1Option, CoreOption]>,
  MetaVarName<"<warning>">, HelpText<"Enable the specified warning">;
def Xanalyzer : Separate<["-"], "Xanalyzer">,
  HelpText<"Pass <arg> to the static analyzer">, MetaVarName<"<arg>">,
  Group<StaticAnalyzer_Group>;
def Xarch__ : JoinedAndSeparate<["-"], "Xarch_">, Flags<[DriverOption]>;
def Xarch_host : Separate<["-"], "Xarch_host">, Flags<[DriverOption]>,
  HelpText<"Pass <arg> to the CUDA/HIP host compilation">, MetaVarName<"<arg>">;
def Xarch_device : Separate<["-"], "Xarch_device">, Flags<[DriverOption]>,
  HelpText<"Pass <arg> to the CUDA/HIP device compilation">, MetaVarName<"<arg>">;
def Xassembler : Separate<["-"], "Xassembler">,
  HelpText<"Pass <arg> to the assembler">, MetaVarName<"<arg>">,
  Group<CompileOnly_Group>;
def Xclang : Separate<["-"], "Xclang">,
  HelpText<"Pass <arg> to the clang compiler">, MetaVarName<"<arg>">,
  Flags<[DriverOption, CoreOption]>, Group<CompileOnly_Group>;
def Xcuda_fatbinary : Separate<["-"], "Xcuda-fatbinary">,
  HelpText<"Pass <arg> to fatbinary invocation">, MetaVarName<"<arg>">;
def Xcuda_ptxas : Separate<["-"], "Xcuda-ptxas">,
  HelpText<"Pass <arg> to the ptxas assembler">, MetaVarName<"<arg>">;
def Xopenmp_target : Separate<["-"], "Xopenmp-target">,
  HelpText<"Pass <arg> to the target offloading toolchain.">, MetaVarName<"<arg>">;
def Xopenmp_target_EQ : JoinedAndSeparate<["-"], "Xopenmp-target=">,
  HelpText<"Pass <arg> to the target offloading toolchain identified by <triple>.">,
  MetaVarName<"<triple> <arg>">;
def z : Separate<["-"], "z">, Flags<[LinkerInput, RenderAsInput]>,
  HelpText<"Pass -z <arg> to the linker">, MetaVarName<"<arg>">,
  Group<Link_Group>;
def Xlinker : Separate<["-"], "Xlinker">, Flags<[LinkerInput, RenderAsInput]>,
  HelpText<"Pass <arg> to the linker">, MetaVarName<"<arg>">,
  Group<Link_Group>;
def Xpreprocessor : Separate<["-"], "Xpreprocessor">, Group<Preprocessor_Group>,
  HelpText<"Pass <arg> to the preprocessor">, MetaVarName<"<arg>">;
def X_Flag : Flag<["-"], "X">, Group<Link_Group>;
def X_Joined : Joined<["-"], "X">, IgnoredGCCCompat;
def Z_Flag : Flag<["-"], "Z">, Group<Link_Group>;
// FIXME: All we do with this is reject it. Remove.
def Z_Joined : Joined<["-"], "Z">;
def all__load : Flag<["-"], "all_load">;
def allowable__client : Separate<["-"], "allowable_client">;
def ansi : Flag<["-", "--"], "ansi">;
def arch__errors__fatal : Flag<["-"], "arch_errors_fatal">;
def arch : Separate<["-"], "arch">, Flags<[DriverOption]>;
def arch__only : Separate<["-"], "arch_only">;
def a : Joined<["-"], "a">;
def autocomplete : Joined<["--"], "autocomplete=">;
def bind__at__load : Flag<["-"], "bind_at_load">;
def bundle__loader : Separate<["-"], "bundle_loader">;
def bundle : Flag<["-"], "bundle">;
def b : JoinedOrSeparate<["-"], "b">, Flags<[Unsupported]>;
def cl_opt_disable : Flag<["-"], "cl-opt-disable">, Group<opencl_Group>, Flags<[CC1Option]>,
  HelpText<"OpenCL only. This option disables all optimizations. By default optimizations are enabled.">;
def cl_strict_aliasing : Flag<["-"], "cl-strict-aliasing">, Group<opencl_Group>, Flags<[CC1Option]>,
  HelpText<"OpenCL only. This option is added for compatibility with OpenCL 1.0.">;
def cl_single_precision_constant : Flag<["-"], "cl-single-precision-constant">, Group<opencl_Group>, Flags<[CC1Option]>,
  HelpText<"OpenCL only. Treat double precision floating-point constant as single precision constant.">;
def cl_finite_math_only : Flag<["-"], "cl-finite-math-only">, Group<opencl_Group>, Flags<[CC1Option]>,
  HelpText<"OpenCL only. Allow floating-point optimizations that assume arguments and results are not NaNs or +-Inf.">;
def cl_kernel_arg_info : Flag<["-"], "cl-kernel-arg-info">, Group<opencl_Group>, Flags<[CC1Option]>,
  HelpText<"OpenCL only. Generate kernel argument metadata.">;
def cl_unsafe_math_optimizations : Flag<["-"], "cl-unsafe-math-optimizations">, Group<opencl_Group>, Flags<[CC1Option]>,
  HelpText<"OpenCL only. Allow unsafe floating-point optimizations.  Also implies -cl-no-signed-zeros and -cl-mad-enable.">;
def cl_fast_relaxed_math : Flag<["-"], "cl-fast-relaxed-math">, Group<opencl_Group>, Flags<[CC1Option]>,
  HelpText<"OpenCL only. Sets -cl-finite-math-only and -cl-unsafe-math-optimizations, and defines __FAST_RELAXED_MATH__.">;
def cl_mad_enable : Flag<["-"], "cl-mad-enable">, Group<opencl_Group>, Flags<[CC1Option]>,
  HelpText<"OpenCL only. Allow use of less precise MAD computations in the generated binary.">;
def cl_no_signed_zeros : Flag<["-"], "cl-no-signed-zeros">, Group<opencl_Group>, Flags<[CC1Option]>,
  HelpText<"OpenCL only. Allow use of less precise no signed zeros computations in the generated binary.">;
def cl_std_EQ : Joined<["-"], "cl-std=">, Group<opencl_Group>, Flags<[CC1Option]>,
  HelpText<"OpenCL language standard to compile for.">, Values<"cl,CL,cl1.1,CL1.1,cl1.2,CL1.2,cl2.0,CL2.0,cl3.0,CL3.0,clc++,CLC++">;
def cl_denorms_are_zero : Flag<["-"], "cl-denorms-are-zero">, Group<opencl_Group>,
  HelpText<"OpenCL only. Allow denormals to be flushed to zero.">;
def cl_fp32_correctly_rounded_divide_sqrt : Flag<["-"], "cl-fp32-correctly-rounded-divide-sqrt">, Group<opencl_Group>, Flags<[CC1Option]>,
  HelpText<"OpenCL only. Specify that single precision floating-point divide and sqrt used in the program source are correctly rounded.">;
def cl_uniform_work_group_size : Flag<["-"], "cl-uniform-work-group-size">, Group<opencl_Group>, Flags<[CC1Option]>,
  HelpText<"OpenCL only. Defines that the global work-size be a multiple of the work-group size specified to clEnqueueNDRangeKernel">;
def client__name : JoinedOrSeparate<["-"], "client_name">;
def combine : Flag<["-", "--"], "combine">, Flags<[DriverOption, Unsupported]>;
def compatibility__version : JoinedOrSeparate<["-"], "compatibility_version">;
def config : Separate<["--"], "config">, Flags<[DriverOption]>,
  HelpText<"Specifies configuration file">;
def config_system_dir_EQ : Joined<["--"], "config-system-dir=">, Flags<[DriverOption, HelpHidden]>,
  HelpText<"System directory for configuration files">;
def config_user_dir_EQ : Joined<["--"], "config-user-dir=">, Flags<[DriverOption, HelpHidden]>,
  HelpText<"User directory for configuration files">;
def coverage : Flag<["-", "--"], "coverage">, Group<Link_Group>, Flags<[CoreOption]>;
def cpp_precomp : Flag<["-"], "cpp-precomp">, Group<clang_ignored_f_Group>;
def current__version : JoinedOrSeparate<["-"], "current_version">;
def cxx_isystem : JoinedOrSeparate<["-"], "cxx-isystem">, Group<clang_i_Group>,
  HelpText<"Add directory to the C++ SYSTEM include search path">, Flags<[CC1Option]>,
  MetaVarName<"<directory>">;
def c : Flag<["-"], "c">, Flags<[DriverOption]>, Group<Action_Group>,
  HelpText<"Only run preprocess, compile, and assemble steps">;
def fconvergent_functions : Flag<["-"], "fconvergent-functions">, Group<f_Group>, Flags<[CC1Option]>,
  HelpText<"Assume functions may be convergent">;

def gpu_use_aux_triple_only : Flag<["--"], "gpu-use-aux-triple-only">,
  InternalDriverOpt, HelpText<"Prepare '-aux-triple' only without populating "
                              "'-aux-target-cpu' and '-aux-target-feature'.">;
def cuda_device_only : Flag<["--"], "cuda-device-only">,
  HelpText<"Compile CUDA code for device only">;
def cuda_host_only : Flag<["--"], "cuda-host-only">,
  HelpText<"Compile CUDA code for host only.  Has no effect on non-CUDA "
           "compilations.">;
def cuda_compile_host_device : Flag<["--"], "cuda-compile-host-device">,
  HelpText<"Compile CUDA code for both host and device (default).  Has no "
           "effect on non-CUDA compilations.">;
def cuda_include_ptx_EQ : Joined<["--"], "cuda-include-ptx=">, Flags<[DriverOption]>,
  HelpText<"Include PTX for the following GPU architecture (e.g. sm_35) or 'all'. May be specified more than once.">;
def no_cuda_include_ptx_EQ : Joined<["--"], "no-cuda-include-ptx=">, Flags<[DriverOption]>,
  HelpText<"Do not include PTX for the following GPU architecture (e.g. sm_35) or 'all'. May be specified more than once.">;
def offload_arch_EQ : Joined<["--"], "offload-arch=">, Flags<[DriverOption]>,
  HelpText<"CUDA offloading device architecture (e.g. sm_35), or HIP offloading target ID in the form of a "
           "device architecture followed by target ID features delimited by a colon. Each target ID feature "
           "is a pre-defined string followed by a plus or minus sign (e.g. gfx908:xnack+:sram-ecc-).  May be "
           "specified more than once.">;
def cuda_gpu_arch_EQ : Joined<["--"], "cuda-gpu-arch=">, Flags<[DriverOption]>,
  Alias<offload_arch_EQ>;
def hip_link : Flag<["--"], "hip-link">,
  HelpText<"Link clang-offload-bundler bundles for HIP">;
def no_offload_arch_EQ : Joined<["--"], "no-offload-arch=">, Flags<[DriverOption]>,
  HelpText<"Remove CUDA/HIP offloading device architecture (e.g. sm_35, gfx906) from the list of devices to compile for. "
           "'all' resets the list to its default value.">;
def emit_static_lib : Flag<["--"], "emit-static-lib">,
  HelpText<"Enable linker job to emit a static library.">;
def no_cuda_gpu_arch_EQ : Joined<["--"], "no-cuda-gpu-arch=">, Flags<[DriverOption]>,
  Alias<no_offload_arch_EQ>;
def cuda_noopt_device_debug : Flag<["--"], "cuda-noopt-device-debug">,
  HelpText<"Enable device-side debug info generation. Disables ptxas optimizations.">;
def no_cuda_version_check : Flag<["--"], "no-cuda-version-check">,
  HelpText<"Don't error out if the detected version of the CUDA install is "
           "too low for the requested CUDA gpu architecture.">;
def no_cuda_noopt_device_debug : Flag<["--"], "no-cuda-noopt-device-debug">;
def cuda_path_EQ : Joined<["--"], "cuda-path=">, Group<i_Group>,
  HelpText<"CUDA installation path">;
def cuda_path_ignore_env : Flag<["--"], "cuda-path-ignore-env">, Group<i_Group>,
  HelpText<"Ignore environment variables to detect CUDA installation">;
def ptxas_path_EQ : Joined<["--"], "ptxas-path=">, Group<i_Group>,
  HelpText<"Path to ptxas (used for compiling CUDA code)">;
def fcuda_flush_denormals_to_zero : Flag<["-"], "fcuda-flush-denormals-to-zero">,
  HelpText<"Flush denormal floating point values to zero in CUDA device mode.">;
def fno_cuda_flush_denormals_to_zero : Flag<["-"], "fno-cuda-flush-denormals-to-zero">;
defm cuda_approx_transcendentals : OptInFFlag<"cuda-approx-transcendentals", "Use", "Don't use",
  " approximate transcendental functions">;
defm gpu_rdc : OptInFFlag<"gpu-rdc",
  "Generate relocatable device code, also known as separate compilation mode", "", "">;
def : Flag<["-"], "fcuda-rdc">, Alias<fgpu_rdc>;
def : Flag<["-"], "fno-cuda-rdc">, Alias<fno_gpu_rdc>;
defm cuda_short_ptr : OptInFFlag<"cuda-short-ptr",
  "Use 32-bit pointers for accessing const/local/shared address spaces">;
def rocm_path_EQ : Joined<["--"], "rocm-path=">, Group<i_Group>,
  HelpText<"ROCm installation path, used for finding and automatically linking required bitcode libraries.">;
def rocm_device_lib_path_EQ : Joined<["--"], "rocm-device-lib-path=">, Group<Link_Group>,
  HelpText<"ROCm device library path. Alternative to rocm-path.">;
def : Joined<["--"], "hip-device-lib-path=">, Alias<rocm_device_lib_path_EQ>;
def hip_device_lib_EQ : Joined<["--"], "hip-device-lib=">, Group<Link_Group>,
  HelpText<"HIP device library">;
def hip_version_EQ : Joined<["--"], "hip-version=">,
  HelpText<"HIP version in the format of major.minor.patch">;
def fhip_dump_offload_linker_script : Flag<["-"], "fhip-dump-offload-linker-script">,
  Group<f_Group>, Flags<[NoArgumentUnused, HelpHidden]>;
defm hip_new_launch_api : OptInFFlag<"hip-new-launch-api",
  "Use", "Don't use", " new kernel launching API for HIP">;
defm gpu_allow_device_init : OptInFFlag<"gpu-allow-device-init",
  "Allow", "Don't allow", " device side init function in HIP">;
defm gpu_defer_diag : OptInFFlag<"gpu-defer-diag",
  "Defer", "Don't defer", " host/device related diagnostic messages"
  " for CUDA/HIP">;
def gpu_max_threads_per_block_EQ : Joined<["--"], "gpu-max-threads-per-block=">,
  Flags<[CC1Option]>,
  HelpText<"Default max threads per block for kernel launch bounds for HIP">;
def gpu_instrument_lib_EQ : Joined<["--"], "gpu-instrument-lib=">,
  HelpText<"Instrument device library for HIP, which is a LLVM bitcode containing "
  "__cyg_profile_func_enter and __cyg_profile_func_exit">;
def libomptarget_nvptx_path_EQ : Joined<["--"], "libomptarget-nvptx-path=">, Group<i_Group>,
  HelpText<"Path to libomptarget-nvptx libraries">;
def dD : Flag<["-"], "dD">, Group<d_Group>, Flags<[CC1Option]>,
  HelpText<"Print macro definitions in -E mode in addition to normal output">;
def dI : Flag<["-"], "dI">, Group<d_Group>, Flags<[CC1Option]>,
  HelpText<"Print include directives in -E mode in addition to normal output">;
def dM : Flag<["-"], "dM">, Group<d_Group>, Flags<[CC1Option]>,
  HelpText<"Print macro definitions in -E mode instead of normal output">;
def dead__strip : Flag<["-"], "dead_strip">;
def dependency_file : Separate<["-"], "dependency-file">, Flags<[CC1Option]>,
  HelpText<"Filename (or -) to write dependency output to">;
def dependency_dot : Separate<["-"], "dependency-dot">, Flags<[CC1Option]>,
  HelpText<"Filename to write DOT-formatted header dependencies to">;
def module_dependency_dir : Separate<["-"], "module-dependency-dir">,
  Flags<[CC1Option]>, HelpText<"Directory to dump module dependencies to">;
def dsym_dir : JoinedOrSeparate<["-"], "dsym-dir">,
  Flags<[DriverOption, RenderAsInput]>,
  HelpText<"Directory to output dSYM's (if any) to">, MetaVarName<"<dir>">;
def dumpmachine : Flag<["-"], "dumpmachine">;
def dumpspecs : Flag<["-"], "dumpspecs">, Flags<[Unsupported]>;
def dumpversion : Flag<["-"], "dumpversion">;
def dylib__file : Separate<["-"], "dylib_file">;
def dylinker__install__name : JoinedOrSeparate<["-"], "dylinker_install_name">;
def dylinker : Flag<["-"], "dylinker">;
def dynamiclib : Flag<["-"], "dynamiclib">;
def dynamic : Flag<["-"], "dynamic">, Flags<[NoArgumentUnused]>;
def d_Flag : Flag<["-"], "d">, Group<d_Group>;
def d_Joined : Joined<["-"], "d">, Group<d_Group>;
def emit_ast : Flag<["-"], "emit-ast">,
  HelpText<"Emit Clang AST files for source inputs">;
def emit_llvm : Flag<["-"], "emit-llvm">, Flags<[CC1Option]>, Group<Action_Group>,
  HelpText<"Use the LLVM representation for assembler and object files">;
def emit_interface_stubs : Flag<["-"], "emit-interface-stubs">, Flags<[CC1Option]>, Group<Action_Group>,
  HelpText<"Generate Interface Stub Files.">;
def emit_merged_ifs : Flag<["-"], "emit-merged-ifs">,
  Flags<[CC1Option]>, Group<Action_Group>,
  HelpText<"Generate Interface Stub Files, emit merged text not binary.">;
def interface_stub_version_EQ : JoinedOrSeparate<["-"], "interface-stub-version=">, Flags<[CC1Option]>;
def exported__symbols__list : Separate<["-"], "exported_symbols_list">;
def e : JoinedOrSeparate<["-"], "e">, Flags<[LinkerInput]>, Group<Link_Group>;
def fmax_tokens_EQ : Joined<["-"], "fmax-tokens=">, Group<f_Group>, Flags<[CC1Option]>,
  HelpText<"Max total number of preprocessed tokens for -Wmax-tokens.">;
def fPIC : Flag<["-"], "fPIC">, Group<f_Group>;
def fno_PIC : Flag<["-"], "fno-PIC">, Group<f_Group>;
def fPIE : Flag<["-"], "fPIE">, Group<f_Group>;
def fno_PIE : Flag<["-"], "fno-PIE">, Group<f_Group>;
defm access_control : OptOutFFlag<"no-access-control", "", "Disable C++ access control">;
def falign_functions : Flag<["-"], "falign-functions">, Group<f_Group>;
def falign_functions_EQ : Joined<["-"], "falign-functions=">, Group<f_Group>;
def fno_align_functions: Flag<["-"], "fno-align-functions">, Group<f_Group>;
defm allow_editor_placeholders : OptInFFlag<"allow-editor-placeholders", "Treat editor placeholders as valid source code">;
def fallow_unsupported : Flag<["-"], "fallow-unsupported">, Group<f_Group>;
def fapple_kext : Flag<["-"], "fapple-kext">, Group<f_Group>, Flags<[CC1Option]>,
  HelpText<"Use Apple's kernel extensions ABI">;
def fapple_pragma_pack : Flag<["-"], "fapple-pragma-pack">, Group<f_Group>, Flags<[CC1Option]>,
  HelpText<"Enable Apple gcc-compatible #pragma pack handling">;
def shared_libsan : Flag<["-"], "shared-libsan">,
  HelpText<"Dynamically link the sanitizer runtime">;
def static_libsan : Flag<["-"], "static-libsan">,
  HelpText<"Statically link the sanitizer runtime">;
def : Flag<["-"], "shared-libasan">, Alias<shared_libsan>;
def fasm : Flag<["-"], "fasm">, Group<f_Group>;

defm asm_blocks : OptInFFlag<"asm-blocks", "">;

def fassume_sane_operator_new : Flag<["-"], "fassume-sane-operator-new">, Group<f_Group>;
def fastcp : Flag<["-"], "fastcp">, Group<f_Group>;
def fastf : Flag<["-"], "fastf">, Group<f_Group>;
def fast : Flag<["-"], "fast">, Group<f_Group>;
def fasynchronous_unwind_tables : Flag<["-"], "fasynchronous-unwind-tables">, Group<f_Group>;

def fdouble_square_bracket_attributes : Flag<[ "-" ], "fdouble-square-bracket-attributes">,
  Group<f_Group>, Flags<[DriverOption, CC1Option]>,
  HelpText<"Enable '[[]]' attributes in all C and C++ language modes">;
def fno_double_square_bracket_attributes : Flag<[ "-" ], "fno-double-square-bracket-attributes">,
  Group<f_Group>, Flags<[DriverOption, CC1Option]>,
  HelpText<"Disable '[[]]' attributes in all C and C++ language modes">;

defm autolink : OptOutFFlag<"autolink", "", "Disable generation of linker directives for automatic library linking">;

// C++ Coroutines TS
defm coroutines_ts : OptInFFlag<"coroutines-ts", "Enable support for the C++ Coroutines TS">;

def fembed_bitcode_EQ : Joined<["-"], "fembed-bitcode=">,
    Group<f_Group>, Flags<[DriverOption, CC1Option, CC1AsOption]>, MetaVarName<"<option>">,
    HelpText<"Embed LLVM bitcode (option: off, all, bitcode, marker)">;
def fembed_bitcode : Flag<["-"], "fembed-bitcode">, Group<f_Group>,
  Alias<fembed_bitcode_EQ>, AliasArgs<["all"]>,
  HelpText<"Embed LLVM IR bitcode as data">;
def fembed_bitcode_marker : Flag<["-"], "fembed-bitcode-marker">,
  Alias<fembed_bitcode_EQ>, AliasArgs<["marker"]>,
  HelpText<"Embed placeholder LLVM IR data as a marker">;
defm gnu_inline_asm : OptOutFFlag<"gnu-inline-asm", "", "Disable GNU style inline asm">;

def fprofile_sample_use : Flag<["-"], "fprofile-sample-use">, Group<f_Group>,
    Flags<[CoreOption]>;
def fno_profile_sample_use : Flag<["-"], "fno-profile-sample-use">, Group<f_Group>,
    Flags<[CoreOption]>;
def fprofile_sample_use_EQ : Joined<["-"], "fprofile-sample-use=">,
    Group<f_Group>, Flags<[DriverOption, CC1Option]>,
    HelpText<"Enable sample-based profile guided optimizations">;
def fprofile_sample_accurate : Flag<["-"], "fprofile-sample-accurate">,
    Group<f_Group>, Flags<[DriverOption, CC1Option]>,
    HelpText<"Specifies that the sample profile is accurate">,
    DocBrief<[{Specifies that the sample profile is accurate. If the sample
               profile is accurate, callsites without profile samples are marked
               as cold. Otherwise, treat callsites without profile samples as if
               we have no profile}]>;
def fno_profile_sample_accurate : Flag<["-"], "fno-profile-sample-accurate">,
  Group<f_Group>, Flags<[DriverOption]>;
def fauto_profile : Flag<["-"], "fauto-profile">, Group<f_Group>,
    Alias<fprofile_sample_use>;
def fno_auto_profile : Flag<["-"], "fno-auto-profile">, Group<f_Group>,
    Alias<fno_profile_sample_use>;
def fauto_profile_EQ : Joined<["-"], "fauto-profile=">,
    Alias<fprofile_sample_use_EQ>;
def fauto_profile_accurate : Flag<["-"], "fauto-profile-accurate">,
    Group<f_Group>, Alias<fprofile_sample_accurate>;
def fno_auto_profile_accurate : Flag<["-"], "fno-auto-profile-accurate">,
    Group<f_Group>, Alias<fno_profile_sample_accurate>;
def fdebug_compilation_dir : Separate<["-"], "fdebug-compilation-dir">,
    Group<f_Group>, Flags<[CC1Option, CC1AsOption, CoreOption]>,
    HelpText<"The compilation directory to embed in the debug info.">;
def fdebug_compilation_dir_EQ : Joined<["-"], "fdebug-compilation-dir=">,
    Group<f_Group>, Flags<[CC1Option, CC1AsOption, CoreOption]>,
    Alias<fdebug_compilation_dir>;
defm debug_info_for_profiling : OptInFFlag<"debug-info-for-profiling",
  "Emit extra debug info to make sample profile more accurate">;
def fprofile_instr_generate : Flag<["-"], "fprofile-instr-generate">,
    Group<f_Group>, Flags<[CoreOption]>,
    HelpText<"Generate instrumented code to collect execution counts into default.profraw file (overridden by '=' form of option or LLVM_PROFILE_FILE env var)">;
def fprofile_instr_generate_EQ : Joined<["-"], "fprofile-instr-generate=">,
    Group<f_Group>, Flags<[CoreOption]>, MetaVarName<"<file>">,
    HelpText<"Generate instrumented code to collect execution counts into <file> (overridden by LLVM_PROFILE_FILE env var)">;
def fprofile_instr_use : Flag<["-"], "fprofile-instr-use">, Group<f_Group>,
    Flags<[CoreOption]>;
def fprofile_instr_use_EQ : Joined<["-"], "fprofile-instr-use=">,
    Group<f_Group>, Flags<[CoreOption]>,
    HelpText<"Use instrumentation data for profile-guided optimization">;
def fprofile_remapping_file_EQ : Joined<["-"], "fprofile-remapping-file=">,
    Group<f_Group>, Flags<[CC1Option, CoreOption]>, MetaVarName<"<file>">,
    HelpText<"Use the remappings described in <file> to match the profile data against names in the program">;
def fprofile_remapping_file : Separate<["-"], "fprofile-remapping-file">,
    Group<f_Group>, Flags<[CoreOption]>, Alias<fprofile_remapping_file_EQ>;
defm coverage_mapping : OptInFFlag<"coverage-mapping",
  "Generate coverage mapping to enable code coverage analysis", "Disable code coverage analysis", "",
  [CoreOption]>;
def fprofile_generate : Flag<["-"], "fprofile-generate">,
    Group<f_Group>, Flags<[CoreOption]>,
    HelpText<"Generate instrumented code to collect execution counts into default.profraw (overridden by LLVM_PROFILE_FILE env var)">;
def fprofile_generate_EQ : Joined<["-"], "fprofile-generate=">,
    Group<f_Group>, Flags<[CoreOption]>, MetaVarName<"<directory>">,
    HelpText<"Generate instrumented code to collect execution counts into <directory>/default.profraw (overridden by LLVM_PROFILE_FILE env var)">;
def fcs_profile_generate : Flag<["-"], "fcs-profile-generate">,
    Group<f_Group>, Flags<[CoreOption]>,
    HelpText<"Generate instrumented code to collect context sensitive execution counts into default.profraw (overridden by LLVM_PROFILE_FILE env var)">;
def fcs_profile_generate_EQ : Joined<["-"], "fcs-profile-generate=">,
    Group<f_Group>, Flags<[CoreOption]>, MetaVarName<"<directory>">,
    HelpText<"Generate instrumented code to collect context sensitive execution counts into <directory>/default.profraw (overridden by LLVM_PROFILE_FILE env var)">;
def fprofile_use : Flag<["-"], "fprofile-use">, Group<f_Group>,
    Alias<fprofile_instr_use>;
def fprofile_use_EQ : Joined<["-"], "fprofile-use=">,
    Group<f_Group>, Flags<[DriverOption]>, MetaVarName<"<pathname>">,
    HelpText<"Use instrumentation data for profile-guided optimization. If pathname is a directory, it reads from <pathname>/default.profdata. Otherwise, it reads from file <pathname>.">;
def fno_profile_instr_generate : Flag<["-"], "fno-profile-instr-generate">,
    Group<f_Group>, Flags<[CoreOption]>,
    HelpText<"Disable generation of profile instrumentation.">;
def fno_profile_generate : Flag<["-"], "fno-profile-generate">,
    Group<f_Group>, Flags<[CoreOption]>,
    HelpText<"Disable generation of profile instrumentation.">;
def fno_profile_instr_use : Flag<["-"], "fno-profile-instr-use">,
    Group<f_Group>, Flags<[CoreOption]>,
    HelpText<"Disable using instrumentation data for profile-guided optimization">;
def fno_profile_use : Flag<["-"], "fno-profile-use">,
    Alias<fno_profile_instr_use>;
def fprofile_filter_files_EQ : Joined<["-"], "fprofile-filter-files=">,
    Group<f_Group>, Flags<[CC1Option, CoreOption]>,
    HelpText<"Instrument only functions from files where names match any regex separated by a semi-colon">;
def fprofile_exclude_files_EQ : Joined<["-"], "fprofile-exclude-files=">,
    Group<f_Group>, Flags<[CC1Option, CoreOption]>,
    HelpText<"Instrument only functions from files where names don't match all the regexes separated by a semi-colon">;
def fprofile_update_EQ : Joined<["-"], "fprofile-update=">,
    Group<f_Group>, Flags<[CC1Option, CoreOption]>, Values<"atomic,prefer-atomic,single">,
    MetaVarName<"<method>">, HelpText<"Set update method of profile counters (atomic,prefer-atomic,single)">;
def forder_file_instrumentation : Flag<["-"], "forder-file-instrumentation">,
    Group<f_Group>, Flags<[CC1Option, CoreOption]>,
    HelpText<"Generate instrumented code to collect order file into default.profraw file (overridden by '=' form of option or LLVM_PROFILE_FILE env var)">;

def fapinotes : Flag<["-"], "fapinotes">, Group<f_clang_Group>,
  Flags<[CC1Option]>, HelpText<"Enable external API notes support">;
def fapinotes_modules : Flag<["-"], "fapinotes-modules">, Group<f_clang_Group>,
  Flags<[CC1Option]>, HelpText<"Enable module-based external API notes support">;
def fno_apinotes : Flag<["-"], "fno-apinotes">, Group<f_clang_Group>,
  Flags<[CC1Option]>, HelpText<"Disable external API notes support">;
def fno_apinotes_modules : Flag<["-"], "fno-apinotes-modules">, Group<f_clang_Group>,
  Flags<[CC1Option]>, HelpText<"Disable module-based external API notes support">;
def fapinotes_cache_path : Joined<["-"], "fapinotes-cache-path=">,
  Group<i_Group>, Flags<[DriverOption]>, MetaVarName<"<directory>">,
  HelpText<"Does nothing; API notes are no longer cached separately from modules">;
def fapinotes_swift_version : Joined<["-"], "fapinotes-swift-version=">,
  Group<f_clang_Group>, Flags<[CC1Option]>, MetaVarName<"<version>">,
  HelpText<"Specify the Swift version to use when filtering API notes">;

defm addrsig : OptInFFlag<"addrsig", "Emit", "Don't emit", " an address-significance table", [CoreOption]>;
defm blocks : OptInFFlag<"blocks", "Enable the 'blocks' language feature", "", "", [CoreOption]>;
def fbootclasspath_EQ : Joined<["-"], "fbootclasspath=">, Group<f_Group>;
def fborland_extensions : Flag<["-"], "fborland-extensions">, Group<f_Group>, Flags<[CC1Option]>,
  HelpText<"Accept non-standard constructs supported by the Borland compiler">;
def fbuiltin : Flag<["-"], "fbuiltin">, Group<f_Group>, Flags<[CoreOption]>;
def fbuiltin_module_map : Flag <["-"], "fbuiltin-module-map">, Group<f_Group>,
  Flags<[DriverOption]>, HelpText<"Load the clang builtins module map file.">;
defm caret_diagnostics : OptOutFFlag<"caret-diagnostics", "", "">;
def fclang_abi_compat_EQ : Joined<["-"], "fclang-abi-compat=">, Group<f_clang_Group>,
  Flags<[CC1Option]>, MetaVarName<"<version>">, Values<"<major>.<minor>,latest">,
  HelpText<"Attempt to match the ABI of Clang <version>">;
def fclasspath_EQ : Joined<["-"], "fclasspath=">, Group<f_Group>;
defm color_diagnostics : OptInFFlag<"color-diagnostics", "Enable", "Disable", " colors in diagnostics",
  [CoreOption, FlangOption]>;
def fdiagnostics_color : Flag<["-"], "fdiagnostics-color">, Group<f_Group>,
  Flags<[CoreOption, DriverOption]>;
def fdiagnostics_color_EQ : Joined<["-"], "fdiagnostics-color=">, Group<f_Group>;
def fansi_escape_codes : Flag<["-"], "fansi-escape-codes">, Group<f_Group>,
  Flags<[CoreOption, CC1Option]>, HelpText<"Use ANSI escape codes for diagnostics">,
  MarshallingInfoFlag<"DiagnosticOpts->UseANSIEscapeCodes", "false">;
def fcomment_block_commands : CommaJoined<["-"], "fcomment-block-commands=">, Group<f_clang_Group>, Flags<[CC1Option]>,
  HelpText<"Treat each comma separated argument in <arg> as a documentation comment block command">,
  MetaVarName<"<arg>">;
def fparse_all_comments : Flag<["-"], "fparse-all-comments">, Group<f_clang_Group>, Flags<[CC1Option]>;
def frecord_command_line : Flag<["-"], "frecord-command-line">,
  Group<f_clang_Group>;
def fno_record_command_line : Flag<["-"], "fno-record-command-line">,
  Group<f_clang_Group>;
def : Flag<["-"], "frecord-gcc-switches">, Alias<frecord_command_line>;
def : Flag<["-"], "fno-record-gcc-switches">, Alias<fno_record_command_line>;
def fcommon : Flag<["-"], "fcommon">, Group<f_Group>,
  Flags<[CoreOption, CC1Option]>, HelpText<"Place uninitialized global variables in a common block">;
def fcompile_resource_EQ : Joined<["-"], "fcompile-resource=">, Group<f_Group>;
def fcomplete_member_pointers : Flag<["-"], "fcomplete-member-pointers">, Group<f_clang_Group>,
   Flags<[CoreOption, CC1Option]>,
   HelpText<"Require member pointer base types to be complete if they would be significant under the Microsoft ABI">;
def fno_complete_member_pointers : Flag<["-"], "fno-complete-member-pointers">, Group<f_clang_Group>,
   Flags<[CoreOption]>,
   HelpText<"Do not require member pointer base types to be complete if they would be significant under the Microsoft ABI">;
def fcf_runtime_abi_EQ : Joined<["-"], "fcf-runtime-abi=">, Group<f_Group>,
    Flags<[CC1Option]>;
def fconstant_cfstrings : Flag<["-"], "fconstant-cfstrings">, Group<f_Group>;
def fconstant_string_class_EQ : Joined<["-"], "fconstant-string-class=">, Group<f_Group>;
def fconstexpr_depth_EQ : Joined<["-"], "fconstexpr-depth=">, Group<f_Group>;
def fconstexpr_steps_EQ : Joined<["-"], "fconstexpr-steps=">, Group<f_Group>;
def fexperimental_new_constant_interpreter : Flag<["-"], "fexperimental-new-constant-interpreter">, Group<f_Group>,
  HelpText<"Enable the experimental new constant interpreter">, Flags<[CC1Option]>;
def fconstexpr_backtrace_limit_EQ : Joined<["-"], "fconstexpr-backtrace-limit=">,
                                    Group<f_Group>;
def fno_crash_diagnostics : Flag<["-"], "fno-crash-diagnostics">, Group<f_clang_Group>, Flags<[NoArgumentUnused, CoreOption]>,
  HelpText<"Disable auto-generation of preprocessed source files and a script for reproduction during a clang crash">;
def fcrash_diagnostics_dir : Joined<["-"], "fcrash-diagnostics-dir=">, Group<f_clang_Group>, Flags<[NoArgumentUnused, CoreOption]>;
def fcreate_profile : Flag<["-"], "fcreate-profile">, Group<f_Group>;
defm cxx_exceptions: OptInFFlag<"cxx-exceptions", "Enable C++ exceptions">;
def fcxx_modules : Flag <["-"], "fcxx-modules">, Group<f_Group>,
  Flags<[DriverOption]>;
def fdebug_pass_arguments : Flag<["-"], "fdebug-pass-arguments">, Group<f_Group>;
def fdebug_pass_structure : Flag<["-"], "fdebug-pass-structure">, Group<f_Group>;
def fdepfile_entry : Joined<["-"], "fdepfile-entry=">,
    Group<f_clang_Group>, Flags<[CC1Option]>;
def fdiagnostics_fixit_info : Flag<["-"], "fdiagnostics-fixit-info">, Group<f_clang_Group>;
def fdiagnostics_parseable_fixits : Flag<["-"], "fdiagnostics-parseable-fixits">, Group<f_clang_Group>,
    Flags<[CoreOption, CC1Option]>, HelpText<"Print fix-its in machine parseable form">;
def fdiagnostics_print_source_range_info : Flag<["-"], "fdiagnostics-print-source-range-info">,
    Group<f_clang_Group>,  Flags<[CC1Option]>,
    HelpText<"Print source range spans in numeric form">;
def fdiagnostics_show_hotness : Flag<["-"], "fdiagnostics-show-hotness">, Group<f_Group>,
    Flags<[CC1Option]>, HelpText<"Enable profile hotness information in diagnostic line">;
def fdiagnostics_hotness_threshold_EQ : Joined<["-"], "fdiagnostics-hotness-threshold=">,
    Group<f_Group>, Flags<[CC1Option]>, MetaVarName<"<number>">,
    HelpText<"Prevent optimization remarks from being output if they do not have at least this profile count">;
def fdiagnostics_show_option : Flag<["-"], "fdiagnostics-show-option">, Group<f_Group>,
    HelpText<"Print option name with mappable diagnostics">;
def fdiagnostics_show_note_include_stack : Flag<["-"], "fdiagnostics-show-note-include-stack">,
    Group<f_Group>, Flags<[CC1Option]>, HelpText<"Display include stacks for diagnostic notes">;
def fdiagnostics_format_EQ : Joined<["-"], "fdiagnostics-format=">, Group<f_clang_Group>;
def fdiagnostics_show_category_EQ : Joined<["-"], "fdiagnostics-show-category=">, Group<f_clang_Group>;
def fdiagnostics_show_template_tree : Flag<["-"], "fdiagnostics-show-template-tree">,
    Group<f_Group>, Flags<[CC1Option]>,
    HelpText<"Print a template comparison tree for differing templates">;
def fdeclspec : Flag<["-"], "fdeclspec">, Group<f_clang_Group>,
  HelpText<"Allow __declspec as a keyword">, Flags<[CC1Option]>;
def fdiscard_value_names : Flag<["-"], "fdiscard-value-names">, Group<f_clang_Group>,
  HelpText<"Discard value names in LLVM IR">, Flags<[DriverOption]>;
def fno_discard_value_names : Flag<["-"], "fno-discard-value-names">, Group<f_clang_Group>,
  HelpText<"Do not discard value names in LLVM IR">, Flags<[DriverOption]>;
def fdollars_in_identifiers : Flag<["-"], "fdollars-in-identifiers">, Group<f_Group>,
  HelpText<"Allow '$' in identifiers">, Flags<[CC1Option]>;
def fdwarf2_cfi_asm : Flag<["-"], "fdwarf2-cfi-asm">, Group<clang_ignored_f_Group>;
def fno_dwarf2_cfi_asm : Flag<["-"], "fno-dwarf2-cfi-asm">, Group<clang_ignored_f_Group>;
defm dwarf_directory_asm : OptOutFFlag<"dwarf-directory-asm", "", "">;
def felide_constructors : Flag<["-"], "felide-constructors">, Group<f_Group>;
def fno_elide_type : Flag<["-"], "fno-elide-type">, Group<f_Group>,
    Flags<[CC1Option]>,
    HelpText<"Do not elide types when printing diagnostics">;
def feliminate_unused_debug_symbols : Flag<["-"], "feliminate-unused-debug-symbols">, Group<f_Group>;
defm eliminate_unused_debug_types : OptOutFFlag<"eliminate-unused-debug-types",
  "Do not emit ", "Emit ", " debug info for defined but unused types">;
def femit_all_decls : Flag<["-"], "femit-all-decls">, Group<f_Group>, Flags<[CC1Option]>,
  HelpText<"Emit all declarations, even if unused">;
def femulated_tls : Flag<["-"], "femulated-tls">, Group<f_Group>, Flags<[CC1Option]>,
  HelpText<"Use emutls functions to access thread_local variables">;
def fno_emulated_tls : Flag<["-"], "fno-emulated-tls">, Group<f_Group>, Flags<[CC1Option]>;
def fencoding_EQ : Joined<["-"], "fencoding=">, Group<f_Group>;
def ferror_limit_EQ : Joined<["-"], "ferror-limit=">, Group<f_Group>, Flags<[CoreOption]>;
defm exceptions : OptInFFlag<"exceptions", "Enable", "Disable", " support for exception handling">;
def fdwarf_exceptions : Flag<["-"], "fdwarf-exceptions">, Group<f_Group>,
  Flags<[CC1Option]>, HelpText<"Use DWARF style exceptions">;
def fsjlj_exceptions : Flag<["-"], "fsjlj-exceptions">, Group<f_Group>,
  Flags<[CC1Option]>, HelpText<"Use SjLj style exceptions">;
def fseh_exceptions : Flag<["-"], "fseh-exceptions">, Group<f_Group>,
  Flags<[CC1Option]>, HelpText<"Use SEH style exceptions">;
def fwasm_exceptions : Flag<["-"], "fwasm-exceptions">, Group<f_Group>,
  Flags<[CC1Option]>, HelpText<"Use WebAssembly style exceptions">;
def fignore_exceptions : Flag<["-"], "fignore-exceptions">, Group<f_Group>, Flags<[CC1Option]>,
  HelpText<"Enable support for ignoring exception handling constructs">;
def fexcess_precision_EQ : Joined<["-"], "fexcess-precision=">,
    Group<clang_ignored_gcc_optimization_f_Group>;
def : Flag<["-"], "fexpensive-optimizations">, Group<clang_ignored_gcc_optimization_f_Group>;
def : Flag<["-"], "fno-expensive-optimizations">, Group<clang_ignored_gcc_optimization_f_Group>;
def fextdirs_EQ : Joined<["-"], "fextdirs=">, Group<f_Group>;
def : Flag<["-"], "fdefer-pop">, Group<clang_ignored_gcc_optimization_f_Group>;
def : Flag<["-"], "fno-defer-pop">, Group<clang_ignored_gcc_optimization_f_Group>;
def : Flag<["-"], "fextended-identifiers">, Group<clang_ignored_f_Group>;
def : Flag<["-"], "fno-extended-identifiers">, Group<f_Group>, Flags<[Unsupported]>;
def fhosted : Flag<["-"], "fhosted">, Group<f_Group>;
def fdenormal_fp_math_EQ : Joined<["-"], "fdenormal-fp-math=">, Group<f_Group>, Flags<[CC1Option]>;
def ffp_model_EQ : Joined<["-"], "ffp-model=">, Group<f_Group>, Flags<[DriverOption]>,
  HelpText<"Controls the semantics of floating-point calculations.">;
def ffp_exception_behavior_EQ : Joined<["-"], "ffp-exception-behavior=">, Group<f_Group>, Flags<[CC1Option]>,
  HelpText<"Specifies the exception behavior of floating-point operations.">;
defm fast_math : OptInFFlag<"fast-math", "Allow aggressive, lossy floating-point optimizations">;
defm math_errno : OptInFFlag<"math-errno", "Require math functions to indicate errors by setting errno">;
def fbracket_depth_EQ : Joined<["-"], "fbracket-depth=">, Group<f_Group>, Flags<[CoreOption]>;
def fsignaling_math : Flag<["-"], "fsignaling-math">, Group<f_Group>;
def fno_signaling_math : Flag<["-"], "fno-signaling-math">, Group<f_Group>;
defm jump_tables : OptOutFFlag<"jump-tables", "Use", "Do not use", " jump tables for lowering switches">;
defm force_enable_int128 : OptInFFlag<"force-enable-int128", "Enable", "Disable", " support for int128_t type">;
defm keep_static_consts : OptInFFlag<"keep-static-consts", "Keep", "Don't keep", " static const variables if unused", [DriverOption]>;
defm fixed_point : OptInFFlag<"fixed-point", "Enable", "Disable", " fixed point types">;
defm cxx_static_destructors : OptOutFFlag<"c++-static-destructors", "",
  "Disable C++ static destructor registration">;
def fsymbol_partition_EQ : Joined<["-"], "fsymbol-partition=">, Group<f_Group>,
  Flags<[CC1Option]>;

defm memory_profile : OptInFFlag<"memory-profile", "Enable", "Disable", " heap memory profiling">;

// Begin sanitizer flags. These should all be core options exposed in all driver
// modes.
let Flags = [CC1Option, CoreOption] in {

def fsanitize_EQ : CommaJoined<["-"], "fsanitize=">, Group<f_clang_Group>,
                   MetaVarName<"<check>">,
                   HelpText<"Turn on runtime checks for various forms of undefined "
                            "or suspicious behavior. See user manual for available checks">;
def fno_sanitize_EQ : CommaJoined<["-"], "fno-sanitize=">, Group<f_clang_Group>,
                      Flags<[CoreOption, DriverOption]>;
def fsanitize_blacklist : Joined<["-"], "fsanitize-blacklist=">,
                          Group<f_clang_Group>,
                          HelpText<"Path to blacklist file for sanitizers">;
def fsanitize_system_blacklist : Joined<["-"], "fsanitize-system-blacklist=">,
  HelpText<"Path to system blacklist file for sanitizers">,
  Flags<[CC1Option]>;
def fno_sanitize_blacklist : Flag<["-"], "fno-sanitize-blacklist">,
                             Group<f_clang_Group>,
                             HelpText<"Don't use blacklist file for sanitizers">;
def fsanitize_coverage
    : CommaJoined<["-"], "fsanitize-coverage=">,
      Group<f_clang_Group>,
      HelpText<"Specify the type of coverage instrumentation for Sanitizers">;
def fno_sanitize_coverage
    : CommaJoined<["-"], "fno-sanitize-coverage=">,
      Group<f_clang_Group>, Flags<[CoreOption, DriverOption]>,
      HelpText<"Disable specified features of coverage instrumentation for "
               "Sanitizers">, Values<"func,bb,edge,indirect-calls,trace-bb,trace-cmp,trace-div,trace-gep,8bit-counters,trace-pc,trace-pc-guard,no-prune,inline-8bit-counters,inline-bool-flag">;
def fsanitize_coverage_allowlist : Joined<["-"], "fsanitize-coverage-allowlist=">,
    Group<f_clang_Group>, Flags<[CoreOption, DriverOption]>,
    HelpText<"Restrict sanitizer coverage instrumentation exclusively to modules and functions that match the provided special case list, except the blocked ones">;
def : Joined<["-"], "fsanitize-coverage-whitelist=">,
  Group<f_clang_Group>, Flags<[CoreOption, HelpHidden]>, Alias<fsanitize_coverage_allowlist>,
  HelpText<"Deprecated, use -fsanitize-coverage-allowlist= instead">;
def fsanitize_coverage_blocklist : Joined<["-"], "fsanitize-coverage-blocklist=">,
    Group<f_clang_Group>, Flags<[CoreOption, DriverOption]>,
    HelpText<"Disable sanitizer coverage instrumentation for modules and functions that match the provided special case list, even the allowed ones">;
def : Joined<["-"], "fsanitize-coverage-blacklist=">,
  Group<f_clang_Group>, Flags<[CoreOption, HelpHidden]>, Alias<fsanitize_coverage_blocklist>,
  HelpText<"Deprecated, use -fsanitize-coverage-blocklist= instead">;
def fsanitize_memory_track_origins_EQ : Joined<["-"], "fsanitize-memory-track-origins=">,
                                        Group<f_clang_Group>,
                                        HelpText<"Enable origins tracking in MemorySanitizer">;
def fsanitize_memory_track_origins : Flag<["-"], "fsanitize-memory-track-origins">,
                                     Group<f_clang_Group>,
                                     HelpText<"Enable origins tracking in MemorySanitizer">;
def fno_sanitize_memory_track_origins : Flag<["-"], "fno-sanitize-memory-track-origins">,
                                        Group<f_clang_Group>,
                                        Flags<[CoreOption, DriverOption]>,
                                        HelpText<"Disable origins tracking in MemorySanitizer">;
def fsanitize_memory_use_after_dtor : Flag<["-"], "fsanitize-memory-use-after-dtor">,
                                     Group<f_clang_Group>,
                                     HelpText<"Enable use-after-destroy detection in MemorySanitizer">;
def fno_sanitize_memory_use_after_dtor : Flag<["-"], "fno-sanitize-memory-use-after-dtor">,
                                     Group<f_clang_Group>,
                                     HelpText<"Disable use-after-destroy detection in MemorySanitizer">;
def fsanitize_address_field_padding : Joined<["-"], "fsanitize-address-field-padding=">,
                                        Group<f_clang_Group>,
                                        HelpText<"Level of field padding for AddressSanitizer">;
def fsanitize_address_use_after_scope : Flag<["-"], "fsanitize-address-use-after-scope">,
                                        Group<f_clang_Group>,
                                        HelpText<"Enable use-after-scope detection in AddressSanitizer">;
def fno_sanitize_address_use_after_scope : Flag<["-"], "fno-sanitize-address-use-after-scope">,
                                           Group<f_clang_Group>,
                                           Flags<[CoreOption, DriverOption]>,
                                           HelpText<"Disable use-after-scope detection in AddressSanitizer">;
def fsanitize_address_poison_custom_array_cookie
    : Flag<[ "-" ], "fsanitize-address-poison-custom-array-cookie">,
      Group<f_clang_Group>,
      HelpText<"Enable poisoning array cookies when using custom operator new[] in AddressSanitizer">;
def fno_sanitize_address_poison_custom_array_cookie
    : Flag<[ "-" ], "fno-sanitize-address-poison-custom-array-cookie">,
      Group<f_clang_Group>,
      HelpText<"Disable poisoning array cookies when using custom operator new[] in AddressSanitizer">;
def fsanitize_address_globals_dead_stripping : Flag<["-"], "fsanitize-address-globals-dead-stripping">,
                                        Group<f_clang_Group>,
                                        HelpText<"Enable linker dead stripping of globals in AddressSanitizer">;
def fsanitize_address_use_odr_indicator
    : Flag<["-"], "fsanitize-address-use-odr-indicator">,
      Group<f_clang_Group>,
      HelpText<"Enable ODR indicator globals to avoid false ODR violation reports in partially sanitized programs at the cost of an increase in binary size">;
def fno_sanitize_address_use_odr_indicator
    : Flag<["-"], "fno-sanitize-address-use-odr-indicator">,
      Group<f_clang_Group>,
      HelpText<"Disable ODR indicator globals">;
// Note: This flag was introduced when it was necessary to distinguish between
//       ABI for correct codegen.  This is no longer needed, but the flag is
//       not removed since targeting either ABI will behave the same.
//       This way we cause no disturbance to existing scripts & code, and if we
//       want to use this flag in the future we will cause no disturbance then
//       either.
def fsanitize_hwaddress_abi_EQ
    : Joined<["-"], "fsanitize-hwaddress-abi=">,
      Group<f_clang_Group>,
      HelpText<"Select the HWAddressSanitizer ABI to target (interceptor or platform, default interceptor). This option is currently unused.">;
def fsanitize_recover_EQ : CommaJoined<["-"], "fsanitize-recover=">,
                           Group<f_clang_Group>,
                           HelpText<"Enable recovery for specified sanitizers">;
def fno_sanitize_recover_EQ : CommaJoined<["-"], "fno-sanitize-recover=">,
                              Group<f_clang_Group>, Flags<[CoreOption, DriverOption]>,
                              HelpText<"Disable recovery for specified sanitizers">;
def fsanitize_recover : Flag<["-"], "fsanitize-recover">, Group<f_clang_Group>,
                        Alias<fsanitize_recover_EQ>, AliasArgs<["all"]>;
def fno_sanitize_recover : Flag<["-"], "fno-sanitize-recover">,
                           Flags<[CoreOption, DriverOption]>, Group<f_clang_Group>,
                           Alias<fno_sanitize_recover_EQ>, AliasArgs<["all"]>;
def fsanitize_trap_EQ : CommaJoined<["-"], "fsanitize-trap=">, Group<f_clang_Group>,
                        HelpText<"Enable trapping for specified sanitizers">;
def fno_sanitize_trap_EQ : CommaJoined<["-"], "fno-sanitize-trap=">, Group<f_clang_Group>,
                           Flags<[CoreOption, DriverOption]>,
                           HelpText<"Disable trapping for specified sanitizers">;
def fsanitize_trap : Flag<["-"], "fsanitize-trap">, Group<f_clang_Group>,
                     Alias<fsanitize_trap_EQ>, AliasArgs<["all"]>,
                     HelpText<"Enable trapping for all sanitizers">;
def fno_sanitize_trap : Flag<["-"], "fno-sanitize-trap">, Group<f_clang_Group>,
                        Alias<fno_sanitize_trap_EQ>, AliasArgs<["all"]>,
                        Flags<[CoreOption, DriverOption]>,
                        HelpText<"Disable trapping for all sanitizers">;
def fsanitize_undefined_trap_on_error
    : Flag<["-"], "fsanitize-undefined-trap-on-error">, Group<f_clang_Group>,
      Alias<fsanitize_trap_EQ>, AliasArgs<["undefined"]>;
def fno_sanitize_undefined_trap_on_error
    : Flag<["-"], "fno-sanitize-undefined-trap-on-error">, Group<f_clang_Group>,
      Alias<fno_sanitize_trap_EQ>, AliasArgs<["undefined"]>;
def fsanitize_minimal_runtime : Flag<["-"], "fsanitize-minimal-runtime">,
                                        Group<f_clang_Group>;
def fno_sanitize_minimal_runtime : Flag<["-"], "fno-sanitize-minimal-runtime">,
                                        Group<f_clang_Group>;
def fsanitize_link_runtime : Flag<["-"], "fsanitize-link-runtime">,
                           Group<f_clang_Group>;
def fno_sanitize_link_runtime : Flag<["-"], "fno-sanitize-link-runtime">,
                              Group<f_clang_Group>;
def fsanitize_link_cxx_runtime : Flag<["-"], "fsanitize-link-c++-runtime">,
                                 Group<f_clang_Group>;
def fno_sanitize_link_cxx_runtime : Flag<["-"], "fno-sanitize-link-c++-runtime">,
                                    Group<f_clang_Group>;
def fsanitize_cfi_cross_dso : Flag<["-"], "fsanitize-cfi-cross-dso">,
                              Group<f_clang_Group>,
                              HelpText<"Enable control flow integrity (CFI) checks for cross-DSO calls.">;
def fno_sanitize_cfi_cross_dso : Flag<["-"], "fno-sanitize-cfi-cross-dso">,
                                 Flags<[CoreOption, DriverOption]>,
                                 Group<f_clang_Group>,
                                 HelpText<"Disable control flow integrity (CFI) checks for cross-DSO calls.">;
def fsanitize_cfi_icall_generalize_pointers : Flag<["-"], "fsanitize-cfi-icall-generalize-pointers">,
                                              Group<f_clang_Group>,
                                              HelpText<"Generalize pointers in CFI indirect call type signature checks">;
def fsanitize_cfi_canonical_jump_tables : Flag<["-"], "fsanitize-cfi-canonical-jump-tables">,
                                          Group<f_clang_Group>,
                                          HelpText<"Make the jump table addresses canonical in the symbol table">;
def fno_sanitize_cfi_canonical_jump_tables : Flag<["-"], "fno-sanitize-cfi-canonical-jump-tables">,
                                             Group<f_clang_Group>,
                                             Flags<[CoreOption, DriverOption]>,
                                             HelpText<"Do not make the jump table addresses canonical in the symbol table">;
def fsanitize_stats : Flag<["-"], "fsanitize-stats">,
                              Group<f_clang_Group>,
                              HelpText<"Enable sanitizer statistics gathering.">;
def fno_sanitize_stats : Flag<["-"], "fno-sanitize-stats">,
                                 Group<f_clang_Group>,
                                 Flags<[CoreOption, DriverOption]>,
                                 HelpText<"Disable sanitizer statistics gathering.">;
def fsanitize_thread_memory_access : Flag<["-"], "fsanitize-thread-memory-access">,
                                     Group<f_clang_Group>,
                                     HelpText<"Enable memory access instrumentation in ThreadSanitizer (default)">;
def fno_sanitize_thread_memory_access : Flag<["-"], "fno-sanitize-thread-memory-access">,
                                        Group<f_clang_Group>,
                                        Flags<[CoreOption, DriverOption]>,
                                        HelpText<"Disable memory access instrumentation in ThreadSanitizer">;
def fsanitize_thread_func_entry_exit : Flag<["-"], "fsanitize-thread-func-entry-exit">,
                                       Group<f_clang_Group>,
                                       HelpText<"Enable function entry/exit instrumentation in ThreadSanitizer (default)">;
def fno_sanitize_thread_func_entry_exit : Flag<["-"], "fno-sanitize-thread-func-entry-exit">,
                                          Group<f_clang_Group>,
                                          Flags<[CoreOption, DriverOption]>,
                                          HelpText<"Disable function entry/exit instrumentation in ThreadSanitizer">;
def fsanitize_thread_atomics : Flag<["-"], "fsanitize-thread-atomics">,
                               Group<f_clang_Group>,
                               HelpText<"Enable atomic operations instrumentation in ThreadSanitizer (default)">;
def fno_sanitize_thread_atomics : Flag<["-"], "fno-sanitize-thread-atomics">,
                                  Group<f_clang_Group>,
                                  Flags<[CoreOption, DriverOption]>,
                                  HelpText<"Disable atomic operations instrumentation in ThreadSanitizer">;
def fsanitize_undefined_strip_path_components_EQ : Joined<["-"], "fsanitize-undefined-strip-path-components=">,
  Group<f_clang_Group>, MetaVarName<"<number>">,
  HelpText<"Strip (or keep only, if negative) a given number of path components "
           "when emitting check metadata.">;

} // end -f[no-]sanitize* flags

def funsafe_math_optimizations : Flag<["-"], "funsafe-math-optimizations">,
  Group<f_Group>;
def fno_unsafe_math_optimizations : Flag<["-"], "fno-unsafe-math-optimizations">,
  Group<f_Group>;
def fassociative_math : Flag<["-"], "fassociative-math">, Group<f_Group>;
def fno_associative_math : Flag<["-"], "fno-associative-math">, Group<f_Group>;
def freciprocal_math :
  Flag<["-"], "freciprocal-math">, Group<f_Group>, Flags<[CC1Option]>,
  HelpText<"Allow division operations to be reassociated">;
def fno_reciprocal_math : Flag<["-"], "fno-reciprocal-math">, Group<f_Group>;
def ffinite_math_only : Flag<["-"], "ffinite-math-only">, Group<f_Group>, Flags<[CC1Option]>;
def fno_finite_math_only : Flag<["-"], "fno-finite-math-only">, Group<f_Group>;
def fsigned_zeros : Flag<["-"], "fsigned-zeros">, Group<f_Group>;
def fno_signed_zeros :
  Flag<["-"], "fno-signed-zeros">, Group<f_Group>, Flags<[CC1Option]>,
  HelpText<"Allow optimizations that ignore the sign of floating point zeros">;
def fhonor_nans : Flag<["-"], "fhonor-nans">, Group<f_Group>;
def fno_honor_nans : Flag<["-"], "fno-honor-nans">, Group<f_Group>;
def fhonor_infinities : Flag<["-"], "fhonor-infinities">, Group<f_Group>;
def fno_honor_infinities : Flag<["-"], "fno-honor-infinities">, Group<f_Group>;
// This option was originally misspelt "infinites" [sic].
def : Flag<["-"], "fhonor-infinites">, Alias<fhonor_infinities>;
def : Flag<["-"], "fno-honor-infinites">, Alias<fno_honor_infinities>;
def frounding_math : Flag<["-"], "frounding-math">, Group<f_Group>, Flags<[CC1Option]>;
def fno_rounding_math : Flag<["-"], "fno-rounding-math">, Group<f_Group>, Flags<[CC1Option]>;
def ftrapping_math : Flag<["-"], "ftrapping-math">, Group<f_Group>, Flags<[CC1Option]>;
def fno_trapping_math : Flag<["-"], "fno-trapping-math">, Group<f_Group>, Flags<[CC1Option]>;
def ffp_contract : Joined<["-"], "ffp-contract=">, Group<f_Group>,
  Flags<[CC1Option]>, HelpText<"Form fused FP ops (e.g. FMAs): fast (everywhere)"
  " | on (according to FP_CONTRACT pragma) | off (never fuse). Default"
  " is 'fast' for CUDA/HIP and 'on' otherwise.">, Values<"fast,on,off">;

defm strict_float_cast_overflow : OptOutFFlag<"strict-float-cast-overflow",
  "Assume that overflowing float-to-int casts are undefined (default)",
  "Relax language rules and try to match the behavior of the target's native float-to-int conversion instructions">;

def ffor_scope : Flag<["-"], "ffor-scope">, Group<f_Group>;
def fno_for_scope : Flag<["-"], "fno-for-scope">, Group<f_Group>;

defm rewrite_imports : OptInFFlag<"rewrite-imports", "">;
defm rewrite_includes : OptInFFlag<"rewrite-includes", "">;

defm delete_null_pointer_checks : OptOutFFlag<"delete-null-pointer-checks",
  "Treat usage of null pointers as undefined behavior (default)",
  "Do not treat usage of null pointers as undefined behavior">;

def frewrite_map_file : Separate<["-"], "frewrite-map-file">,
                        Group<f_Group>,
                        Flags<[ DriverOption, CC1Option ]>;
def frewrite_map_file_EQ : Joined<["-"], "frewrite-map-file=">,
                           Group<f_Group>,
                           Flags<[DriverOption]>;

defm use_line_directives : OptInFFlag<"use-line-directives", "Use #line in preprocessed output">;

def ffreestanding : Flag<["-"], "ffreestanding">, Group<f_Group>, Flags<[CC1Option]>,
  HelpText<"Assert that the compilation takes place in a freestanding environment">;
def fgnuc_version_EQ : Joined<["-"], "fgnuc-version=">, Group<f_Group>,
  HelpText<"Sets various macros to claim compatibility with the given GCC version (default is 4.2.1)">,
  Flags<[CC1Option, CoreOption]>;
def fgnu_keywords : Flag<["-"], "fgnu-keywords">, Group<f_Group>, Flags<[CC1Option]>,
  HelpText<"Allow GNU-extension keywords regardless of language standard">;
defm gnu89_inline : OptInFFlag<"gnu89-inline", "Use the gnu89 inline semantics">;
def fgnu_runtime : Flag<["-"], "fgnu-runtime">, Group<f_Group>,
  HelpText<"Generate output compatible with the standard GNU Objective-C runtime">;
def fheinous_gnu_extensions : Flag<["-"], "fheinous-gnu-extensions">, Flags<[CC1Option]>;
def filelist : Separate<["-"], "filelist">, Flags<[LinkerInput]>,
               Group<Link_Group>;
def : Flag<["-"], "findirect-virtual-calls">, Alias<fapple_kext>;
def finline_functions : Flag<["-"], "finline-functions">, Group<f_clang_Group>, Flags<[CC1Option]>,
  HelpText<"Inline suitable functions">;
def finline_hint_functions: Flag<["-"], "finline-hint-functions">, Group<f_clang_Group>, Flags<[CC1Option]>,
  HelpText<"Inline functions which are (explicitly or implicitly) marked inline">;
def finline : Flag<["-"], "finline">, Group<clang_ignored_f_Group>;
def fglobal_isel : Flag<["-"], "fglobal-isel">, Group<f_clang_Group>,
  HelpText<"Enables the global instruction selector">;
def fexperimental_isel : Flag<["-"], "fexperimental-isel">, Group<f_clang_Group>,
  Alias<fglobal_isel>;
def fexperimental_new_pass_manager : Flag<["-"], "fexperimental-new-pass-manager">,
  Group<f_clang_Group>, Flags<[CC1Option]>,
  HelpText<"Enables an experimental new pass manager in LLVM.">;
def fexperimental_strict_floating_point : Flag<["-"], "fexperimental-strict-floating-point">,
  Group<f_clang_Group>, Flags<[CC1Option]>,
  HelpText<"Enables experimental strict floating point in LLVM.">;
def finput_charset_EQ : Joined<["-"], "finput-charset=">, Group<f_Group>;
def fexec_charset_EQ : Joined<["-"], "fexec-charset=">, Group<f_Group>;
def finstrument_functions : Flag<["-"], "finstrument-functions">, Group<f_Group>, Flags<[CC1Option]>,
  HelpText<"Generate calls to instrument function entry and exit">;
def finstrument_functions_after_inlining : Flag<["-"], "finstrument-functions-after-inlining">, Group<f_Group>, Flags<[CC1Option]>,
  HelpText<"Like -finstrument-functions, but insert the calls after inlining">;
def finstrument_function_entry_bare : Flag<["-"], "finstrument-function-entry-bare">, Group<f_Group>, Flags<[CC1Option]>,
  HelpText<"Instrument function entry only, after inlining, without arguments to the instrumentation call">;
def fcf_protection_EQ : Joined<["-"], "fcf-protection=">, Flags<[CoreOption, CC1Option]>, Group<f_Group>,
  HelpText<"Instrument control-flow architecture protection. Options: return, branch, full, none.">, Values<"return,branch,full,none">;
def fcf_protection : Flag<["-"], "fcf-protection">, Group<f_Group>, Flags<[CoreOption, CC1Option]>,
  Alias<fcf_protection_EQ>, AliasArgs<["full"]>,
  HelpText<"Enable cf-protection in 'full' mode">;

defm xray_instrument : OptInFFlag<"xray-instrument", "Generate XRay instrumentation sleds on function entry and exit">;

def fxray_instruction_threshold_EQ :
  JoinedOrSeparate<["-"], "fxray-instruction-threshold=">,
  Group<f_Group>, Flags<[CC1Option]>,
  HelpText<"Sets the minimum function size to instrument with XRay">;
def fxray_instruction_threshold_ :
  JoinedOrSeparate<["-"], "fxray-instruction-threshold">,
  Group<f_Group>, Flags<[CC1Option]>;

def fxray_always_instrument :
  JoinedOrSeparate<["-"], "fxray-always-instrument=">,
  Group<f_Group>, Flags<[CC1Option]>,
  HelpText<"DEPRECATED: Filename defining the whitelist for imbuing the 'always instrument' XRay attribute.">;
def fxray_never_instrument :
  JoinedOrSeparate<["-"], "fxray-never-instrument=">,
  Group<f_Group>, Flags<[CC1Option]>,
  HelpText<"DEPRECATED: Filename defining the whitelist for imbuing the 'never instrument' XRay attribute.">;
def fxray_attr_list :
  JoinedOrSeparate<["-"], "fxray-attr-list=">,
  Group<f_Group>, Flags<[CC1Option]>,
  HelpText<"Filename defining the list of functions/types for imbuing XRay attributes.">;
def fxray_modes :
  JoinedOrSeparate<["-"], "fxray-modes=">,
  Group<f_Group>, Flags<[CC1Option]>,
  HelpText<"List of modes to link in by default into XRay instrumented binaries.">;

defm xray_always_emit_customevents : OptInFFlag<"xray-always-emit-customevents",
  "Always emit __xray_customevent(...) calls even if the containing function is not always instrumented">;

defm xray_always_emit_typedevents : OptInFFlag<"xray-always-emit-typedevents",
  "Always emit __xray_typedevent(...) calls even if the containing function is not always instrumented">;

defm xray_ignore_loops : OptInFFlag<"xray-ignore-loops",
  "Don't instrument functions with loops unless they also meet the minimum function size">;
defm xray_function_index : OptOutFFlag<"xray-function-index", "",
  "Omit function index section at the expense of single-function patching performance">;

def fxray_link_deps : Flag<["-"], "fxray-link-deps">, Group<f_Group>,
  Flags<[CC1Option]>,
  HelpText<"Tells clang to add the link dependencies for XRay.">;
def fnoxray_link_deps : Flag<["-"], "fnoxray-link-deps">, Group<f_Group>,
  Flags<[CC1Option]>;

def fxray_instrumentation_bundle :
  JoinedOrSeparate<["-"], "fxray-instrumentation-bundle=">,
  Group<f_Group>, Flags<[CC1Option]>,
  HelpText<"Select which XRay instrumentation points to emit. Options: all, none, function-entry, function-exit, function, custom. Default is 'all'.  'function' includes both 'function-entry' and 'function-exit'.">;

def fxray_function_groups :
  Joined<["-"], "fxray-function-groups=">,
  Group<f_Group>, Flags<[CC1Option]>,
  HelpText<"Only instrument 1 of N groups">;

def fxray_selected_function_group :
  Joined<["-"], "fxray-selected-function-group=">,
  Group<f_Group>, Flags<[CC1Option]>,
  HelpText<"When using -fxray-function-groups, select which group of functions to instrument. Valid range is 0 to fxray-function-groups - 1">;


def ffine_grained_bitfield_accesses : Flag<["-"],
  "ffine-grained-bitfield-accesses">, Group<f_clang_Group>, Flags<[CC1Option]>,
  HelpText<"Use separate accesses for consecutive bitfield runs with legal widths and alignments.">;
def fno_fine_grained_bitfield_accesses : Flag<["-"],
  "fno-fine-grained-bitfield-accesses">, Group<f_clang_Group>, Flags<[CC1Option]>,
  HelpText<"Use large-integer access for consecutive bitfield runs.">;

def fexperimental_relative_cxx_abi_vtables : Flag<["-"], "fexperimental-relative-c++-abi-vtables">,
  Group<f_Group>, Flags<[CC1Option]>,
  HelpText<"Use the experimental C++ class ABI for classes with virtual tables">;
def fno_experimental_relative_cxx_abi_vtables : Flag<["-"], "fno-experimental-relative-c++-abi-vtables">,
  Group<f_Group>, Flags<[CC1Option]>,
  HelpText<"Do not use the experimental C++ class ABI for classes with virtual tables">;

def flat__namespace : Flag<["-"], "flat_namespace">;
def flax_vector_conversions_EQ : Joined<["-"], "flax-vector-conversions=">, Group<f_Group>,
  HelpText<"Enable implicit vector bit-casts">, Values<"none,integer,all">, Flags<[CC1Option]>;
def flax_vector_conversions : Flag<["-"], "flax-vector-conversions">, Group<f_Group>,
  Alias<flax_vector_conversions_EQ>, AliasArgs<["integer"]>;
def flimited_precision_EQ : Joined<["-"], "flimited-precision=">, Group<f_Group>;
def fapple_link_rtlib : Flag<["-"], "fapple-link-rtlib">, Group<f_Group>,
  HelpText<"Force linking the clang builtins runtime library">;
def flto_EQ : Joined<["-"], "flto=">, Flags<[CoreOption, CC1Option]>, Group<f_Group>,
  HelpText<"Set LTO mode to either 'full' or 'thin'">, Values<"thin,full">;
def flto : Flag<["-"], "flto">, Flags<[CoreOption, CC1Option]>, Group<f_Group>,
  HelpText<"Enable LTO in 'full' mode">;
def fno_lto : Flag<["-"], "fno-lto">, Flags<[CoreOption, CC1Option]>, Group<f_Group>,
  HelpText<"Disable LTO mode (default)">;
def flto_jobs_EQ : Joined<["-"], "flto-jobs=">,
  Flags<[CC1Option]>, Group<f_Group>,
  HelpText<"Controls the backend parallelism of -flto=thin (default "
           "of 0 means the number of threads will be derived from "
           "the number of CPUs detected)">;
def fthinlto_index_EQ : Joined<["-"], "fthinlto-index=">,
  Flags<[CoreOption, CC1Option]>, Group<f_Group>,
  HelpText<"Perform ThinLTO importing using provided function summary index">;
def fthin_link_bitcode_EQ : Joined<["-"], "fthin-link-bitcode=">,
  Flags<[CoreOption, CC1Option]>, Group<f_Group>,
  HelpText<"Write minimized bitcode to <file> for the ThinLTO thin link only">;
def fmacro_backtrace_limit_EQ : Joined<["-"], "fmacro-backtrace-limit=">,
                                Group<f_Group>, Flags<[DriverOption, CoreOption]>;
def fmerge_all_constants : Flag<["-"], "fmerge-all-constants">, Group<f_Group>,
  Flags<[CC1Option, CoreOption]>, HelpText<"Allow merging of constants">;
def fmessage_length_EQ : Joined<["-"], "fmessage-length=">, Group<f_Group>, Flags<[CC1Option]>,
  HelpText<"Format message diagnostics so that they fit within N columns">;
def fms_extensions : Flag<["-"], "fms-extensions">, Group<f_Group>, Flags<[CC1Option, CoreOption]>,
  HelpText<"Accept some non-standard constructs supported by the Microsoft compiler">;
def fms_compatibility : Flag<["-"], "fms-compatibility">, Group<f_Group>, Flags<[CC1Option, CoreOption]>,
  HelpText<"Enable full Microsoft Visual C++ compatibility">;
def fms_volatile : Flag<["-"], "fms-volatile">, Group<f_Group>, Flags<[CC1Option]>;
def fmsc_version : Joined<["-"], "fmsc-version=">, Group<f_Group>, Flags<[DriverOption, CoreOption]>,
  HelpText<"Microsoft compiler version number to report in _MSC_VER (0 = don't define it (default))">;
def fms_compatibility_version
    : Joined<["-"], "fms-compatibility-version=">,
      Group<f_Group>,
      Flags<[ CC1Option, CoreOption ]>,
      HelpText<"Dot-separated value representing the Microsoft compiler "
               "version number to report in _MSC_VER (0 = don't define it "
               "(default))">;
def fdelayed_template_parsing : Flag<["-"], "fdelayed-template-parsing">, Group<f_Group>,
  HelpText<"Parse templated function definitions at the end of the "
           "translation unit">,  Flags<[CC1Option, CoreOption]>;
def fms_memptr_rep_EQ : Joined<["-"], "fms-memptr-rep=">, Group<f_Group>, Flags<[CC1Option]>;
def fmodules_cache_path : Joined<["-"], "fmodules-cache-path=">, Group<i_Group>,
  Flags<[DriverOption, CC1Option]>, MetaVarName<"<directory>">,
  HelpText<"Specify the module cache path">;
def fmodules_user_build_path : Separate<["-"], "fmodules-user-build-path">, Group<i_Group>,
  Flags<[DriverOption, CC1Option]>, MetaVarName<"<directory>">,
  HelpText<"Specify the module user build path">;
def fprebuilt_module_path : Joined<["-"], "fprebuilt-module-path=">, Group<i_Group>,
  Flags<[DriverOption, CC1Option]>, MetaVarName<"<directory>">,
  HelpText<"Specify the prebuilt module path">;
def fmodules_prune_interval : Joined<["-"], "fmodules-prune-interval=">, Group<i_Group>,
  Flags<[CC1Option]>, MetaVarName<"<seconds>">,
  HelpText<"Specify the interval (in seconds) between attempts to prune the module cache">;
def fmodules_prune_after : Joined<["-"], "fmodules-prune-after=">, Group<i_Group>,
  Flags<[CC1Option]>, MetaVarName<"<seconds>">,
  HelpText<"Specify the interval (in seconds) after which a module file will be considered unused">;
def fmodules_search_all : Flag <["-"], "fmodules-search-all">, Group<f_Group>,
  Flags<[DriverOption, CC1Option]>,
  HelpText<"Search even non-imported modules to resolve references">;
def fbuild_session_timestamp : Joined<["-"], "fbuild-session-timestamp=">,
  Group<i_Group>, Flags<[CC1Option]>, MetaVarName<"<time since Epoch in seconds>">,
  HelpText<"Time when the current build session started">;
def fbuild_session_file : Joined<["-"], "fbuild-session-file=">,
  Group<i_Group>, MetaVarName<"<file>">,
  HelpText<"Use the last modification time of <file> as the build session timestamp">;
def fmodules_validate_once_per_build_session : Flag<["-"], "fmodules-validate-once-per-build-session">,
  Group<i_Group>, Flags<[CC1Option]>,
  HelpText<"Don't verify input files for the modules if the module has been "
           "successfully validated or loaded during this build session">;
def fmodules_disable_diagnostic_validation : Flag<["-"], "fmodules-disable-diagnostic-validation">,
  Group<i_Group>, Flags<[CC1Option]>,
  HelpText<"Disable validation of the diagnostic options when loading the module">;
def fmodules_validate_system_headers : Flag<["-"], "fmodules-validate-system-headers">,
  Group<i_Group>, Flags<[CC1Option]>,
  HelpText<"Validate the system headers that a module depends on when loading the module">;
def fno_modules_validate_system_headers : Flag<["-"], "fno-modules-validate-system-headers">,
  Group<i_Group>, Flags<[DriverOption]>;

def fvalidate_ast_input_files_content:
  Flag <["-"], "fvalidate-ast-input-files-content">,
  Group<f_Group>, Flags<[CC1Option]>,
  HelpText<"Compute and store the hash of input files used to build an AST."
           " Files with mismatching mtime's are considered valid"
           " if both contents is identical">;
def fmodules_validate_input_files_content:
  Flag <["-"], "fmodules-validate-input-files-content">,
  Group<f_Group>, Flags<[DriverOption]>,
  HelpText<"Validate PCM input files based on content if mtime differs">;
def fno_modules_validate_input_files_content:
  Flag <["-"], "fno_modules-validate-input-files-content">,
  Group<f_Group>, Flags<[DriverOption]>;
def fpch_validate_input_files_content:
  Flag <["-"], "fpch-validate-input-files-content">,
  Group<f_Group>, Flags<[DriverOption]>,
  HelpText<"Validate PCH input files based on content if mtime differs">;
def fno_pch_validate_input_files_content:
  Flag <["-"], "fno_pch-validate-input-files-content">,
  Group<f_Group>, Flags<[DriverOption]>;
def fpch_instantiate_templates:
  Flag <["-"], "fpch-instantiate-templates">,
  Group<f_Group>, Flags<[CC1Option, CoreOption]>,
  HelpText<"Instantiate templates already while building a PCH">;
def fno_pch_instantiate_templates:
  Flag <["-"], "fno-pch-instantiate-templates">,
  Group<f_Group>, Flags<[CC1Option, CoreOption]>;
defm pch_codegen: OptInFFlag<"pch-codegen", "Generate ", "Do not generate ",
  "code for uses of this PCH that assumes an explicit object file will be built for the PCH">;
defm pch_debuginfo: OptInFFlag<"pch-debuginfo", "Generate ", "Do not generate ",
  "debug info for types in an object file built from this PCH and do not generate them elsewhere">;

def fmodules : Flag <["-"], "fmodules">, Group<f_Group>,
  Flags<[DriverOption, CC1Option]>,
  HelpText<"Enable the 'modules' language feature">;
def fimplicit_module_maps : Flag <["-"], "fimplicit-module-maps">, Group<f_Group>,
  Flags<[DriverOption, CC1Option]>,
  HelpText<"Implicitly search the file system for module map files.">;
def fmodules_ts : Flag <["-"], "fmodules-ts">, Group<f_Group>,
  Flags<[CC1Option]>, HelpText<"Enable support for the C++ Modules TS">;
def fmodule_maps : Flag <["-"], "fmodule-maps">, Alias<fimplicit_module_maps>;
def fmodule_name_EQ : Joined<["-"], "fmodule-name=">, Group<f_Group>,
  Flags<[DriverOption,CC1Option]>, MetaVarName<"<name>">,
  HelpText<"Specify the name of the module to build">;
def fmodule_name : Separate<["-"], "fmodule-name">, Alias<fmodule_name_EQ>;
def fmodule_implementation_of : Separate<["-"], "fmodule-implementation-of">,
  Flags<[CC1Option]>, Alias<fmodule_name_EQ>;
def fsystem_module : Flag<["-"], "fsystem-module">, Flags<[CC1Option]>,
  HelpText<"Build this module as a system module. Only used with -emit-module">;
def fmodule_map_file : Joined<["-"], "fmodule-map-file=">,
  Group<f_Group>, Flags<[DriverOption,CC1Option]>, MetaVarName<"<file>">,
  HelpText<"Load this module map file">;
def fmodule_file : Joined<["-"], "fmodule-file=">,
  Group<i_Group>, Flags<[DriverOption,CC1Option]>, MetaVarName<"[<name>=]<file>">,
  HelpText<"Specify the mapping of module name to precompiled module file, or load a module file if name is omitted.">;
def fmodules_ignore_macro : Joined<["-"], "fmodules-ignore-macro=">, Group<f_Group>, Flags<[CC1Option]>,
  HelpText<"Ignore the definition of the given macro when building and loading modules">;
def fmodules_decluse : Flag <["-"], "fmodules-decluse">, Group<f_Group>,
  Flags<[DriverOption,CC1Option]>,
  HelpText<"Require declaration of modules used within a module">;
def fmodules_strict_decluse : Flag <["-"], "fmodules-strict-decluse">, Group<f_Group>,
  Flags<[DriverOption,CC1Option]>,
  HelpText<"Like -fmodules-decluse but requires all headers to be in modules">;
def fno_modules_search_all : Flag <["-"], "fno-modules-search-all">, Group<f_Group>,
  Flags<[DriverOption, CC1Option]>;
def fno_implicit_modules :
  Flag <["-"], "fno-implicit-modules">,
  Group<f_Group>, Flags<[DriverOption, CC1Option]>;
def fretain_comments_from_system_headers : Flag<["-"], "fretain-comments-from-system-headers">, Group<f_Group>, Flags<[CC1Option]>;

def fmudflapth : Flag<["-"], "fmudflapth">, Group<f_Group>;
def fmudflap : Flag<["-"], "fmudflap">, Group<f_Group>;
def fnested_functions : Flag<["-"], "fnested-functions">, Group<f_Group>;
def fnext_runtime : Flag<["-"], "fnext-runtime">, Group<f_Group>;
def fno_apple_pragma_pack : Flag<["-"], "fno-apple-pragma-pack">, Group<f_Group>;
def fno_asm : Flag<["-"], "fno-asm">, Group<f_Group>;
def fno_asynchronous_unwind_tables : Flag<["-"], "fno-asynchronous-unwind-tables">, Group<f_Group>;
def fno_assume_sane_operator_new : Flag<["-"], "fno-assume-sane-operator-new">, Group<f_Group>,
  HelpText<"Don't assume that C++'s global operator new can't alias any pointer">,
  Flags<[CC1Option]>;
def fno_borland_extensions : Flag<["-"], "fno-borland-extensions">, Group<f_Group>;
def fno_builtin : Flag<["-"], "fno-builtin">, Group<f_Group>, Flags<[CC1Option, CoreOption]>,
  HelpText<"Disable implicit builtin knowledge of functions">;
def fno_builtin_ : Joined<["-"], "fno-builtin-">, Group<f_Group>, Flags<[CC1Option, CoreOption]>,
  HelpText<"Disable implicit builtin knowledge of a specific function">;
def fno_diagnostics_color : Flag<["-"], "fno-diagnostics-color">, Group<f_Group>,
  Flags<[CoreOption, DriverOption]>;
def fno_common : Flag<["-"], "fno-common">, Group<f_Group>, Flags<[CC1Option]>,
    HelpText<"Compile common globals like normal definitions">;
def fno_constant_cfstrings : Flag<["-"], "fno-constant-cfstrings">, Group<f_Group>,
  Flags<[CC1Option]>,
  HelpText<"Disable creation of CodeFoundation-type constant strings">;
def fno_cxx_modules : Flag <["-"], "fno-cxx-modules">, Group<f_Group>,
  Flags<[DriverOption]>;
def fno_diagnostics_fixit_info : Flag<["-"], "fno-diagnostics-fixit-info">, Group<f_Group>,
  Flags<[CC1Option]>, HelpText<"Do not include fixit information in diagnostics">;
def fno_diagnostics_show_hotness : Flag<["-"], "fno-diagnostics-show-hotness">, Group<f_Group>;
def fno_diagnostics_show_option : Flag<["-"], "fno-diagnostics-show-option">, Group<f_Group>, Flags<[CC1Option]>;
def fno_diagnostics_show_note_include_stack : Flag<["-"], "fno-diagnostics-show-note-include-stack">,
    Flags<[CC1Option]>, Group<f_Group>;
def fdigraphs : Flag<["-"], "fdigraphs">, Group<f_Group>, Flags<[CC1Option]>,
  HelpText<"Enable alternative token representations '<:', ':>', '<%', '%>', '%:', '%:%:' (default)">;
def fno_digraphs : Flag<["-"], "fno-digraphs">, Group<f_Group>, Flags<[CC1Option]>,
  HelpText<"Disallow alternative token representations '<:', ':>', '<%', '%>', '%:', '%:%:'">;
def fno_declspec : Flag<["-"], "fno-declspec">, Group<f_clang_Group>,
  HelpText<"Disallow __declspec as a keyword">, Flags<[CC1Option]>;
def fno_dollars_in_identifiers : Flag<["-"], "fno-dollars-in-identifiers">, Group<f_Group>,
  HelpText<"Disallow '$' in identifiers">, Flags<[CC1Option]>;
def fno_elide_constructors : Flag<["-"], "fno-elide-constructors">, Group<f_Group>,
  HelpText<"Disable C++ copy constructor elision">, Flags<[CC1Option]>;
def fno_eliminate_unused_debug_symbols : Flag<["-"], "fno-eliminate-unused-debug-symbols">, Group<f_Group>;
def fno_gnu_keywords : Flag<["-"], "fno-gnu-keywords">, Group<f_Group>, Flags<[CC1Option]>;
def fno_inline_functions : Flag<["-"], "fno-inline-functions">, Group<f_clang_Group>, Flags<[CC1Option]>;
def fno_inline : Flag<["-"], "fno-inline">, Group<f_clang_Group>, Flags<[CC1Option]>;
def fno_global_isel : Flag<["-"], "fno-global-isel">, Group<f_clang_Group>,
  HelpText<"Disables the global instruction selector">;
def fno_experimental_isel : Flag<["-"], "fno-experimental-isel">, Group<f_clang_Group>,
  Alias<fno_global_isel>;
def fno_experimental_new_pass_manager : Flag<["-"], "fno-experimental-new-pass-manager">,
  Group<f_clang_Group>, Flags<[CC1Option]>,
  HelpText<"Disables an experimental new pass manager in LLVM.">;
def fveclib : Joined<["-"], "fveclib=">, Group<f_Group>, Flags<[CC1Option]>,
    HelpText<"Use the given vector functions library">, Values<"Accelerate,MASSV,SVML,none">;
def fno_lax_vector_conversions : Flag<["-"], "fno-lax-vector-conversions">, Group<f_Group>,
  Alias<flax_vector_conversions_EQ>, AliasArgs<["none"]>;
def fno_merge_all_constants : Flag<["-"], "fno-merge-all-constants">, Group<f_Group>,
  HelpText<"Disallow merging of constants">;
def fno_modules : Flag <["-"], "fno-modules">, Group<f_Group>,
  Flags<[DriverOption]>;
def fno_implicit_module_maps : Flag <["-"], "fno-implicit-module-maps">, Group<f_Group>,
  Flags<[DriverOption, CC1Option]>;
def fno_module_maps : Flag <["-"], "fno-module-maps">, Alias<fno_implicit_module_maps>;
def fno_modules_decluse : Flag <["-"], "fno-modules-decluse">, Group<f_Group>,
  Flags<[DriverOption]>;
def fno_modules_strict_decluse : Flag <["-"], "fno-strict-modules-decluse">, Group<f_Group>,
  Flags<[DriverOption]>;
def fimplicit_modules : Flag <["-"], "fimplicit-modules">, Group<f_Group>,
  Flags<[DriverOption]>;
def fmodule_file_deps : Flag <["-"], "fmodule-file-deps">, Group<f_Group>,
  Flags<[DriverOption]>;
def fno_module_file_deps : Flag <["-"], "fno-module-file-deps">, Group<f_Group>,
  Flags<[DriverOption]>;
def fno_ms_extensions : Flag<["-"], "fno-ms-extensions">, Group<f_Group>,
  Flags<[CoreOption]>;
def fno_ms_compatibility : Flag<["-"], "fno-ms-compatibility">, Group<f_Group>,
  Flags<[CoreOption]>;
def fno_delayed_template_parsing : Flag<["-"], "fno-delayed-template-parsing">, Group<f_Group>,
  HelpText<"Disable delayed template parsing">,
  Flags<[DriverOption, CoreOption]>;
def fno_objc_exceptions: Flag<["-"], "fno-objc-exceptions">, Group<f_Group>;
def fno_objc_legacy_dispatch : Flag<["-"], "fno-objc-legacy-dispatch">, Group<f_Group>;
def fno_objc_weak : Flag<["-"], "fno-objc-weak">, Group<f_Group>, Flags<[CC1Option]>;
def fno_omit_frame_pointer : Flag<["-"], "fno-omit-frame-pointer">, Group<f_Group>;
def fno_operator_names : Flag<["-"], "fno-operator-names">, Group<f_Group>,
  HelpText<"Do not treat C++ operator name keywords as synonyms for operators">,
  Flags<[CC1Option]>;
def fno_pascal_strings : Flag<["-"], "fno-pascal-strings">, Group<f_Group>;
def fno_short_enums : Flag<["-"], "fno-short-enums">, Group<f_Group>;
def fno_show_source_location : Flag<["-"], "fno-show-source-location">, Group<f_Group>,
  Flags<[CC1Option]>, HelpText<"Do not include source location information with diagnostics">;
def fdiagnostics_absolute_paths : Flag<["-"], "fdiagnostics-absolute-paths">, Group<f_Group>,
  Flags<[CC1Option, CoreOption]>, HelpText<"Print absolute paths in diagnostics">;
def fno_spell_checking : Flag<["-"], "fno-spell-checking">, Group<f_Group>,
  Flags<[CC1Option]>, HelpText<"Disable spell-checking">;
def fno_stack_protector : Flag<["-"], "fno-stack-protector">, Group<f_Group>,
  HelpText<"Disable the use of stack protectors">;
def fno_strict_aliasing : Flag<["-"], "fno-strict-aliasing">, Group<f_Group>,
  Flags<[DriverOption, CoreOption]>;
def fstruct_path_tbaa : Flag<["-"], "fstruct-path-tbaa">, Group<f_Group>;
def fno_struct_path_tbaa : Flag<["-"], "fno-struct-path-tbaa">, Group<f_Group>;
def fno_strict_enums : Flag<["-"], "fno-strict-enums">, Group<f_Group>;
def fno_strict_vtable_pointers: Flag<["-"], "fno-strict-vtable-pointers">,
  Group<f_Group>;
def fno_strict_overflow : Flag<["-"], "fno-strict-overflow">, Group<f_Group>;
def fno_temp_file : Flag<["-"], "fno-temp-file">, Group<f_Group>,
  Flags<[CC1Option, CoreOption]>, HelpText<
  "Directly create compilation output files. This may lead to incorrect incremental builds if the compiler crashes">;
def fno_threadsafe_statics : Flag<["-"], "fno-threadsafe-statics">, Group<f_Group>,
  Flags<[CC1Option]>, HelpText<"Do not emit code to make initialization of local statics thread safe">;
def fno_use_cxa_atexit : Flag<["-"], "fno-use-cxa-atexit">, Group<f_Group>, Flags<[CC1Option]>,
  HelpText<"Don't use __cxa_atexit for calling destructors">;
def fno_register_global_dtors_with_atexit : Flag<["-"], "fno-register-global-dtors-with-atexit">, Group<f_Group>,
  HelpText<"Don't use atexit or __cxa_atexit to register global destructors">;
def fno_unit_at_a_time : Flag<["-"], "fno-unit-at-a-time">, Group<f_Group>;
def fno_unwind_tables : Flag<["-"], "fno-unwind-tables">, Group<f_Group>;
def fno_verbose_asm : Flag<["-"], "fno-verbose-asm">, Group<f_Group>, Flags<[CC1Option]>;
def fno_working_directory : Flag<["-"], "fno-working-directory">, Group<f_Group>;
def fno_wrapv : Flag<["-"], "fno-wrapv">, Group<f_Group>;
def fobjc_arc : Flag<["-"], "fobjc-arc">, Group<f_Group>, Flags<[CC1Option]>,
  HelpText<"Synthesize retain and release calls for Objective-C pointers">;
def fno_objc_arc : Flag<["-"], "fno-objc-arc">, Group<f_Group>;
def fobjc_convert_messages_to_runtime_calls :
  Flag<["-"], "fobjc-convert-messages-to-runtime-calls">, Group<f_Group>;
def fno_objc_convert_messages_to_runtime_calls :
  Flag<["-"], "fno-objc-convert-messages-to-runtime-calls">, Group<f_Group>, Flags<[CC1Option]>;
def fobjc_arc_exceptions : Flag<["-"], "fobjc-arc-exceptions">, Group<f_Group>, Flags<[CC1Option]>,
  HelpText<"Use EH-safe code when synthesizing retains and releases in -fobjc-arc">;
def fno_objc_arc_exceptions : Flag<["-"], "fno-objc-arc-exceptions">, Group<f_Group>;
def fobjc_atdefs : Flag<["-"], "fobjc-atdefs">, Group<clang_ignored_f_Group>;
def fobjc_call_cxx_cdtors : Flag<["-"], "fobjc-call-cxx-cdtors">, Group<clang_ignored_f_Group>;
def fobjc_exceptions: Flag<["-"], "fobjc-exceptions">, Group<f_Group>,
  HelpText<"Enable Objective-C exceptions">, Flags<[CC1Option]>;
def fapplication_extension : Flag<["-"], "fapplication-extension">,
  Group<f_Group>, Flags<[CC1Option]>,
  HelpText<"Restrict code to those available for App Extensions">;
def fno_application_extension : Flag<["-"], "fno-application-extension">,
  Group<f_Group>;
def frelaxed_template_template_args : Flag<["-"], "frelaxed-template-template-args">,
  Flags<[CC1Option]>, HelpText<"Enable C++17 relaxed template template argument matching">,
  Group<f_Group>;
def fno_relaxed_template_template_args : Flag<["-"], "fno-relaxed-template-template-args">,
  Group<f_Group>;
def fsized_deallocation : Flag<["-"], "fsized-deallocation">, Flags<[CC1Option]>,
  HelpText<"Enable C++14 sized global deallocation functions">, Group<f_Group>;
def fno_sized_deallocation: Flag<["-"], "fno-sized-deallocation">, Group<f_Group>;
def faligned_allocation : Flag<["-"], "faligned-allocation">, Flags<[CC1Option]>,
  HelpText<"Enable C++17 aligned allocation functions">, Group<f_Group>;
def fno_aligned_allocation: Flag<["-"], "fno-aligned-allocation">,
  Group<f_Group>, Flags<[CC1Option]>;
def fnew_alignment_EQ : Joined<["-"], "fnew-alignment=">,
  HelpText<"Specifies the largest alignment guaranteed by '::operator new(size_t)'">,
  MetaVarName<"<align>">, Group<f_Group>, Flags<[CC1Option]>;
def : Separate<["-"], "fnew-alignment">, Alias<fnew_alignment_EQ>;
def : Flag<["-"], "faligned-new">, Alias<faligned_allocation>;
def : Flag<["-"], "fno-aligned-new">, Alias<fno_aligned_allocation>;
def faligned_new_EQ : Joined<["-"], "faligned-new=">;

def fobjc_legacy_dispatch : Flag<["-"], "fobjc-legacy-dispatch">, Group<f_Group>;
def fobjc_new_property : Flag<["-"], "fobjc-new-property">, Group<clang_ignored_f_Group>;
def fobjc_infer_related_result_type : Flag<["-"], "fobjc-infer-related-result-type">,
                                      Group<f_Group>;
def fno_objc_infer_related_result_type : Flag<["-"],
  "fno-objc-infer-related-result-type">, Group<f_Group>,
  HelpText<
    "do not infer Objective-C related result type based on method family">,
  Flags<[CC1Option]>;
def fobjc_link_runtime: Flag<["-"], "fobjc-link-runtime">, Group<f_Group>;
def fobjc_weak : Flag<["-"], "fobjc-weak">, Group<f_Group>, Flags<[CC1Option]>,
  HelpText<"Enable ARC-style weak references in Objective-C">;

// Objective-C ABI options.
def fobjc_runtime_EQ : Joined<["-"], "fobjc-runtime=">, Group<f_Group>, Flags<[CC1Option, CoreOption]>,
  HelpText<"Specify the target Objective-C runtime kind and version">;
def fobjc_abi_version_EQ : Joined<["-"], "fobjc-abi-version=">, Group<f_Group>;
def fobjc_nonfragile_abi_version_EQ : Joined<["-"], "fobjc-nonfragile-abi-version=">, Group<f_Group>;
def fobjc_nonfragile_abi : Flag<["-"], "fobjc-nonfragile-abi">, Group<f_Group>;
def fno_objc_nonfragile_abi : Flag<["-"], "fno-objc-nonfragile-abi">, Group<f_Group>;

def fobjc_sender_dependent_dispatch : Flag<["-"], "fobjc-sender-dependent-dispatch">, Group<f_Group>;
def fomit_frame_pointer : Flag<["-"], "fomit-frame-pointer">, Group<f_Group>;
def fopenmp : Flag<["-"], "fopenmp">, Group<f_Group>, Flags<[CC1Option, NoArgumentUnused]>,
  HelpText<"Parse OpenMP pragmas and generate parallel code.">;
def fno_openmp : Flag<["-"], "fno-openmp">, Group<f_Group>, Flags<[NoArgumentUnused]>;
def fopenmp_version_EQ : Joined<["-"], "fopenmp-version=">, Group<f_Group>, Flags<[CC1Option, NoArgumentUnused]>;
def fopenmp_EQ : Joined<["-"], "fopenmp=">, Group<f_Group>;
def fopenmp_use_tls : Flag<["-"], "fopenmp-use-tls">, Group<f_Group>,
  Flags<[NoArgumentUnused, HelpHidden]>;
def fnoopenmp_use_tls : Flag<["-"], "fnoopenmp-use-tls">, Group<f_Group>,
  Flags<[CC1Option, NoArgumentUnused, HelpHidden]>;
def fopenmp_targets_EQ : CommaJoined<["-"], "fopenmp-targets=">, Flags<[DriverOption, CC1Option]>,
  HelpText<"Specify comma-separated list of triples OpenMP offloading targets to be supported">;
def fopenmp_relocatable_target : Flag<["-"], "fopenmp-relocatable-target">,
  Group<f_Group>, Flags<[CC1Option, NoArgumentUnused, HelpHidden]>;
def fnoopenmp_relocatable_target : Flag<["-"], "fnoopenmp-relocatable-target">,
  Group<f_Group>, Flags<[CC1Option, NoArgumentUnused, HelpHidden]>;
def fopenmp_simd : Flag<["-"], "fopenmp-simd">, Group<f_Group>, Flags<[CC1Option, NoArgumentUnused]>,
  HelpText<"Emit OpenMP code only for SIMD-based constructs.">;
def fopenmp_enable_irbuilder : Flag<["-"], "fopenmp-enable-irbuilder">, Group<f_Group>, Flags<[CC1Option, NoArgumentUnused, HelpHidden]>,
  HelpText<"Use the experimental OpenMP-IR-Builder codegen path.">;
def fno_openmp_simd : Flag<["-"], "fno-openmp-simd">, Group<f_Group>, Flags<[CC1Option, NoArgumentUnused]>;
def fopenmp_cuda_mode : Flag<["-"], "fopenmp-cuda-mode">, Group<f_Group>,
  Flags<[CC1Option, NoArgumentUnused, HelpHidden]>;
def fno_openmp_cuda_mode : Flag<["-"], "fno-openmp-cuda-mode">, Group<f_Group>,
  Flags<[NoArgumentUnused, HelpHidden]>;
def fopenmp_cuda_force_full_runtime : Flag<["-"], "fopenmp-cuda-force-full-runtime">, Group<f_Group>,
  Flags<[CC1Option, NoArgumentUnused, HelpHidden]>;
def fno_openmp_cuda_force_full_runtime : Flag<["-"], "fno-openmp-cuda-force-full-runtime">, Group<f_Group>,
  Flags<[NoArgumentUnused, HelpHidden]>;
def fopenmp_cuda_number_of_sm_EQ : Joined<["-"], "fopenmp-cuda-number-of-sm=">, Group<f_Group>,
  Flags<[CC1Option, NoArgumentUnused, HelpHidden]>;
def fopenmp_cuda_blocks_per_sm_EQ : Joined<["-"], "fopenmp-cuda-blocks-per-sm=">, Group<f_Group>,
  Flags<[CC1Option, NoArgumentUnused, HelpHidden]>;
def fopenmp_cuda_teams_reduction_recs_num_EQ : Joined<["-"], "fopenmp-cuda-teams-reduction-recs-num=">, Group<f_Group>,
  Flags<[CC1Option, NoArgumentUnused, HelpHidden]>;
def fopenmp_optimistic_collapse : Flag<["-"], "fopenmp-optimistic-collapse">, Group<f_Group>,
  Flags<[CC1Option, NoArgumentUnused, HelpHidden]>;
def fno_openmp_optimistic_collapse : Flag<["-"], "fno-openmp-optimistic-collapse">, Group<f_Group>,
  Flags<[NoArgumentUnused, HelpHidden]>;
def fopenmp_cuda_parallel_target_regions : Flag<["-"], "fopenmp-cuda-parallel-target-regions">, Group<f_Group>,
  Flags<[CC1Option, NoArgumentUnused, HelpHidden]>,
  HelpText<"Support parallel execution of target regions on Cuda-based devices.">;
def fno_openmp_cuda_parallel_target_regions : Flag<["-"], "fno-openmp-cuda-parallel-target-regions">, Group<f_Group>,
  Flags<[NoArgumentUnused, HelpHidden]>,
  HelpText<"Support only serial execution of target regions on Cuda-based devices.">;
def static_openmp: Flag<["-"], "static-openmp">,
  HelpText<"Use the static host OpenMP runtime while linking.">;
def fno_optimize_sibling_calls : Flag<["-"], "fno-optimize-sibling-calls">, Group<f_Group>;
def foptimize_sibling_calls : Flag<["-"], "foptimize-sibling-calls">, Group<f_Group>;
def fno_escaping_block_tail_calls : Flag<["-"], "fno-escaping-block-tail-calls">, Group<f_Group>, Flags<[CC1Option]>;
def fescaping_block_tail_calls : Flag<["-"], "fescaping-block-tail-calls">, Group<f_Group>;
def force__cpusubtype__ALL : Flag<["-"], "force_cpusubtype_ALL">;
def force__flat__namespace : Flag<["-"], "force_flat_namespace">;
def force__load : Separate<["-"], "force_load">;
def force_addr : Joined<["-"], "fforce-addr">, Group<clang_ignored_f_Group>;
def foutput_class_dir_EQ : Joined<["-"], "foutput-class-dir=">, Group<f_Group>;
def fpack_struct : Flag<["-"], "fpack-struct">, Group<f_Group>;
def fno_pack_struct : Flag<["-"], "fno-pack-struct">, Group<f_Group>;
def fpack_struct_EQ : Joined<["-"], "fpack-struct=">, Group<f_Group>, Flags<[CC1Option]>,
  HelpText<"Specify the default maximum struct packing alignment">;
def fmax_type_align_EQ : Joined<["-"], "fmax-type-align=">, Group<f_Group>, Flags<[CC1Option]>,
  HelpText<"Specify the maximum alignment to enforce on pointers lacking an explicit alignment">;
def fno_max_type_align : Flag<["-"], "fno-max-type-align">, Group<f_Group>;
def fpascal_strings : Flag<["-"], "fpascal-strings">, Group<f_Group>, Flags<[CC1Option]>,
  HelpText<"Recognize and construct Pascal-style string literals">;
def fpatchable_function_entry_EQ : Joined<["-"], "fpatchable-function-entry=">, Group<f_Group>, Flags<[CC1Option]>,
  MetaVarName<"<N,M>">, HelpText<"Generate M NOPs before function entry and N-M NOPs after function entry">;
def fpcc_struct_return : Flag<["-"], "fpcc-struct-return">, Group<f_Group>, Flags<[CC1Option]>,
  HelpText<"Override the default ABI to return all structs on the stack">;
def fpch_preprocess : Flag<["-"], "fpch-preprocess">, Group<f_Group>;
def fpic : Flag<["-"], "fpic">, Group<f_Group>;
def fno_pic : Flag<["-"], "fno-pic">, Group<f_Group>;
def fpie : Flag<["-"], "fpie">, Group<f_Group>;
def fno_pie : Flag<["-"], "fno-pie">, Group<f_Group>;
defm plt : OptOutFFlag<"plt", "",
  "Use GOT indirection instead of PLT to make external function calls (x86 only)">;
defm ropi : OptInFFlag<"ropi", "Generate read-only position independent code (ARM only)">;
defm rwpi : OptInFFlag<"rwpi", "Generate read-write position independent code (ARM only)">;
def fplugin_EQ : Joined<["-"], "fplugin=">, Group<f_Group>, Flags<[DriverOption]>, MetaVarName<"<dsopath>">,
  HelpText<"Load the named plugin (dynamic shared object)">;
def fpass_plugin_EQ : Joined<["-"], "fpass-plugin=">,
  Group<f_Group>, Flags<[CC1Option]>, MetaVarName<"<dsopath>">,
  HelpText<"Load pass plugin from a dynamic shared object file (only with new pass manager).">;
defm preserve_as_comments : OptOutFFlag<"preserve-as-comments", "",
  "Do not preserve comments in inline assembly">;
def fprofile_arcs : Flag<["-"], "fprofile-arcs">, Group<f_Group>, Flags<[CC1Option,LinkOption]>;
def fno_profile_arcs : Flag<["-"], "fno-profile-arcs">, Group<f_Group>;
def framework : Separate<["-"], "framework">, Flags<[LinkerInput]>;
def frandom_seed_EQ : Joined<["-"], "frandom-seed=">, Group<clang_ignored_f_Group>;
def freg_struct_return : Flag<["-"], "freg-struct-return">, Group<f_Group>, Flags<[CC1Option]>,
  HelpText<"Override the default ABI to return small structs in registers">;
defm rtti : OptOutFFlag<"rtti", "", "Disable generation of rtti information">;
defm rtti_data : OptOutFFlag<"rtti-data", "", "Disable generation of RTTI data">;
def : Flag<["-"], "fsched-interblock">, Group<clang_ignored_f_Group>;
def fshort_enums : Flag<["-"], "fshort-enums">, Group<f_Group>, Flags<[CC1Option]>,
  HelpText<"Allocate to an enum type only as many bytes as it needs for the declared range of possible values">;
def fchar8__t : Flag<["-"], "fchar8_t">, Group<f_Group>, Flags<[CC1Option]>,
  HelpText<"Enable C++ builtin type char8_t">;
def fno_char8__t : Flag<["-"], "fno-char8_t">, Group<f_Group>, Flags<[CC1Option]>,
  HelpText<"Disable C++ builtin type char8_t">;
def fshort_wchar : Flag<["-"], "fshort-wchar">, Group<f_Group>,
  HelpText<"Force wchar_t to be a short unsigned int">;
def fno_short_wchar : Flag<["-"], "fno-short-wchar">, Group<f_Group>,
  HelpText<"Force wchar_t to be an unsigned int">;
def fshow_overloads_EQ : Joined<["-"], "fshow-overloads=">, Group<f_Group>, Flags<[CC1Option]>,
  HelpText<"Which overload candidates to show when overload resolution fails: "
           "best|all; defaults to all">, Values<"best,all">;
defm show_column : OptOutFFlag<"show-column", "", "Do not include column number on diagnostics">;
def fshow_source_location : Flag<["-"], "fshow-source-location">, Group<f_Group>;
def fspell_checking : Flag<["-"], "fspell-checking">, Group<f_Group>;
def fspell_checking_limit_EQ : Joined<["-"], "fspell-checking-limit=">, Group<f_Group>;
def fsigned_bitfields : Flag<["-"], "fsigned-bitfields">, Group<f_Group>;
defm signed_char : OptOutFFlag<"signed-char", "char is signed", "char is unsigned">;
def fsplit_stack : Flag<["-"], "fsplit-stack">, Group<f_Group>;
def fstack_protector_all : Flag<["-"], "fstack-protector-all">, Group<f_Group>,
  HelpText<"Enable stack protectors for all functions">;
def fstack_clash_protection : Flag<["-"], "fstack-clash-protection">, Group<f_Group>, Flags<[CC1Option]>,
  HelpText<"Enable stack clash protection">;
def fno_stack_clash_protection : Flag<["-"], "fno-stack-clash-protection">, Group<f_Group>,
  HelpText<"Disable stack clash protection">;
def fstack_protector_strong : Flag<["-"], "fstack-protector-strong">, Group<f_Group>,
  HelpText<"Enable stack protectors for some functions vulnerable to stack smashing. "
           "Compared to -fstack-protector, this uses a stronger heuristic "
           "that includes functions containing arrays of any size (and any type), "
           "as well as any calls to alloca or the taking of an address from a local variable">;
def fstack_protector : Flag<["-"], "fstack-protector">, Group<f_Group>,
  HelpText<"Enable stack protectors for some functions vulnerable to stack smashing. "
           "This uses a loose heuristic which considers functions vulnerable if they "
           "contain a char (or 8bit integer) array or constant sized calls to alloca "
           ", which are of greater size than ssp-buffer-size (default: 8 bytes). All "
           "variable sized calls to alloca are considered vulnerable. A function with "
           "a stack protector has a guard value added to the stack frame that is "
           "checked on function exit. The guard value must be positioned in the "
           "stack frame such that a buffer overflow from a vulnerable variable will "
           "overwrite the guard value before overwriting the function's return "
           "address. The reference stack guard value is stored in a global variable.">;
def ftrivial_auto_var_init : Joined<["-"], "ftrivial-auto-var-init=">, Group<f_Group>,
  Flags<[CC1Option, CoreOption]>, HelpText<"Initialize trivial automatic stack variables: uninitialized (default)"
  " | pattern">, Values<"uninitialized,pattern">;
def enable_trivial_var_init_zero : Flag<["-"], "enable-trivial-auto-var-init-zero-knowing-it-will-be-removed-from-clang">,
  Flags<[CC1Option, CoreOption]>,
  HelpText<"Trivial automatic variable initialization to zero is only here for benchmarks, it'll eventually be removed, and I'm OK with that because I'm only using it to benchmark">;
def ftrivial_auto_var_init_stop_after : Joined<["-"], "ftrivial-auto-var-init-stop-after=">, Group<f_Group>,
  Flags<[CC1Option, CoreOption]>, HelpText<"Stop initializing trivial automatic stack variables after the specified number of instances">;
def fstandalone_debug : Flag<["-"], "fstandalone-debug">, Group<f_Group>, Flags<[CoreOption]>,
  HelpText<"Emit full debug info for all types used by the program">;
def fno_standalone_debug : Flag<["-"], "fno-standalone-debug">, Group<f_Group>, Flags<[CoreOption]>,
  HelpText<"Limit debug information produced to reduce size of debug binary">;
def flimit_debug_info : Flag<["-"], "flimit-debug-info">, Flags<[CoreOption]>, Alias<fno_standalone_debug>;
def fno_limit_debug_info : Flag<["-"], "fno-limit-debug-info">, Flags<[CoreOption]>, Alias<fstandalone_debug>;
def fdebug_macro : Flag<["-"], "fdebug-macro">, Group<f_Group>, Flags<[CoreOption]>,
  HelpText<"Emit macro debug information">;
def fno_debug_macro : Flag<["-"], "fno-debug-macro">, Group<f_Group>, Flags<[CoreOption]>,
  HelpText<"Do not emit macro debug information">;
def fstrict_aliasing : Flag<["-"], "fstrict-aliasing">, Group<f_Group>,
  Flags<[DriverOption, CoreOption]>;
def fstrict_enums : Flag<["-"], "fstrict-enums">, Group<f_Group>, Flags<[CC1Option]>,
  HelpText<"Enable optimizations based on the strict definition of an enum's "
           "value range">;
def fstrict_vtable_pointers: Flag<["-"], "fstrict-vtable-pointers">,
  Group<f_Group>, Flags<[CC1Option]>,
  HelpText<"Enable optimizations based on the strict rules for overwriting "
             "polymorphic C++ objects">;
def fstrict_overflow : Flag<["-"], "fstrict-overflow">, Group<f_Group>;
def fsyntax_only : Flag<["-"], "fsyntax-only">,
  Flags<[DriverOption,CoreOption,CC1Option]>, Group<Action_Group>;
def ftabstop_EQ : Joined<["-"], "ftabstop=">, Group<f_Group>;
def ftemplate_depth_EQ : Joined<["-"], "ftemplate-depth=">, Group<f_Group>;
def ftemplate_depth_ : Joined<["-"], "ftemplate-depth-">, Group<f_Group>;
def ftemplate_backtrace_limit_EQ : Joined<["-"], "ftemplate-backtrace-limit=">,
                                   Group<f_Group>;
def foperator_arrow_depth_EQ : Joined<["-"], "foperator-arrow-depth=">,
                               Group<f_Group>;

def fsave_optimization_record : Flag<["-"], "fsave-optimization-record">,
  Group<f_Group>, HelpText<"Generate a YAML optimization record file">;
def fsave_optimization_record_EQ : Joined<["-"], "fsave-optimization-record=">,
  Group<f_Group>, HelpText<"Generate an optimization record file in a specific format">,
  MetaVarName<"<format>">;
def fno_save_optimization_record : Flag<["-"], "fno-save-optimization-record">,
  Group<f_Group>, Flags<[NoArgumentUnused]>;
def foptimization_record_file_EQ : Joined<["-"], "foptimization-record-file=">,
  Group<f_Group>,
  HelpText<"Specify the output name of the file containing the optimization remarks. Implies -fsave-optimization-record. On Darwin platforms, this cannot be used with multiple -arch <arch> options.">,
  MetaVarName<"<file>">;
def foptimization_record_passes_EQ : Joined<["-"], "foptimization-record-passes=">,
  Group<f_Group>,
  HelpText<"Only include passes which match a specified regular expression in the generated optimization record (by default, include all passes)">,
  MetaVarName<"<regex>">;

def ftest_coverage : Flag<["-"], "ftest-coverage">, Flags<[CC1Option]>, Group<f_Group>;
def fno_test_coverage : Flag<["-"], "fno-test-coverage">, Group<f_Group>;
def fvectorize : Flag<["-"], "fvectorize">, Group<f_Group>,
  HelpText<"Enable the loop vectorization passes">;
def fno_vectorize : Flag<["-"], "fno-vectorize">, Group<f_Group>;
def : Flag<["-"], "ftree-vectorize">, Alias<fvectorize>;
def : Flag<["-"], "fno-tree-vectorize">, Alias<fno_vectorize>;
def fslp_vectorize : Flag<["-"], "fslp-vectorize">, Group<f_Group>,
  HelpText<"Enable the superword-level parallelism vectorization passes">;
def fno_slp_vectorize : Flag<["-"], "fno-slp-vectorize">, Group<f_Group>;
def : Flag<["-"], "ftree-slp-vectorize">, Alias<fslp_vectorize>;
def : Flag<["-"], "fno-tree-slp-vectorize">, Alias<fno_slp_vectorize>;
def Wlarge_by_value_copy_def : Flag<["-"], "Wlarge-by-value-copy">,
  HelpText<"Warn if a function definition returns or accepts an object larger "
           "in bytes than a given value">, Flags<[HelpHidden]>;
def Wlarge_by_value_copy_EQ : Joined<["-"], "Wlarge-by-value-copy=">, Flags<[CC1Option]>;

// These "special" warning flags are effectively processed as f_Group flags by the driver:
// Just silence warnings about -Wlarger-than for now.
def Wlarger_than_EQ : Joined<["-"], "Wlarger-than=">, Group<clang_ignored_f_Group>;
def Wlarger_than_ : Joined<["-"], "Wlarger-than-">, Alias<Wlarger_than_EQ>;
def Wframe_larger_than_EQ : Joined<["-"], "Wframe-larger-than=">, Group<f_Group>, Flags<[DriverOption]>;

def : Flag<["-"], "fterminated-vtables">, Alias<fapple_kext>;
def fthreadsafe_statics : Flag<["-"], "fthreadsafe-statics">, Group<f_Group>;
def ftime_report : Flag<["-"], "ftime-report">, Group<f_Group>, Flags<[CC1Option]>;
def ftime_trace : Flag<["-"], "ftime-trace">, Group<f_Group>,
  HelpText<"Turn on time profiler. Generates JSON file based on output filename.">,
  DocBrief<[{
Turn on time profiler. Generates JSON file based on output filename. Results
can be analyzed with chrome://tracing or `Speedscope App
<https://www.speedscope.app>`_ for flamegraph visualization.}]>,
  Flags<[CC1Option, CoreOption]>;
def ftime_trace_granularity_EQ : Joined<["-"], "ftime-trace-granularity=">, Group<f_Group>,
  HelpText<"Minimum time granularity (in microseconds) traced by time profiler">,
  Flags<[CC1Option, CoreOption]>;
def ftlsmodel_EQ : Joined<["-"], "ftls-model=">, Group<f_Group>, Flags<[CC1Option]>;
def ftrapv : Flag<["-"], "ftrapv">, Group<f_Group>, Flags<[CC1Option]>,
  HelpText<"Trap on integer overflow">;
def ftrapv_handler_EQ : Joined<["-"], "ftrapv-handler=">, Group<f_Group>,
  MetaVarName<"<function name>">,
  HelpText<"Specify the function to be called on overflow">;
def ftrapv_handler : Separate<["-"], "ftrapv-handler">, Group<f_Group>, Flags<[CC1Option]>;
def ftrap_function_EQ : Joined<["-"], "ftrap-function=">, Group<f_Group>, Flags<[CC1Option]>,
  HelpText<"Issue call to specified function rather than a trap instruction">;
def funit_at_a_time : Flag<["-"], "funit-at-a-time">, Group<f_Group>;
def funroll_loops : Flag<["-"], "funroll-loops">, Group<f_Group>,
  HelpText<"Turn on loop unroller">, Flags<[CC1Option]>;
def fno_unroll_loops : Flag<["-"], "fno-unroll-loops">, Group<f_Group>,
  HelpText<"Turn off loop unroller">, Flags<[CC1Option]>;
defm reroll_loops : OptInFFlag<"reroll-loops", "Turn on loop reroller">;
def ftrigraphs : Flag<["-"], "ftrigraphs">, Group<f_Group>,
  HelpText<"Process trigraph sequences">, Flags<[CC1Option]>;
def fno_trigraphs : Flag<["-"], "fno-trigraphs">, Group<f_Group>,
  HelpText<"Do not process trigraph sequences">, Flags<[CC1Option]>;
def funsigned_bitfields : Flag<["-"], "funsigned-bitfields">, Group<f_Group>;
def funsigned_char : Flag<["-"], "funsigned-char">, Group<f_Group>;
def fno_unsigned_char : Flag<["-"], "fno-unsigned-char">;
def funwind_tables : Flag<["-"], "funwind-tables">, Group<f_Group>;
def fuse_cxa_atexit : Flag<["-"], "fuse-cxa-atexit">, Group<f_Group>;
def fregister_global_dtors_with_atexit : Flag<["-"], "fregister-global-dtors-with-atexit">, Group<f_Group>, Flags<[CC1Option]>,
  HelpText<"Use atexit or __cxa_atexit to register global destructors">;
defm use_init_array : OptOutFFlag<"use-init-array", "", "Use .ctors/.dtors instead of .init_array/.fini_array">;
def fno_var_tracking : Flag<["-"], "fno-var-tracking">, Group<clang_ignored_f_Group>;
def fverbose_asm : Flag<["-"], "fverbose-asm">, Group<f_Group>,
  HelpText<"Generate verbose assembly output">;
def dA : Flag<["-"], "dA">, Alias<fverbose_asm>;
def fvisibility_EQ : Joined<["-"], "fvisibility=">, Group<f_Group>,
  HelpText<"Set the default symbol visibility for all global declarations">, Values<"hidden,default">;
def fvisibility_inlines_hidden : Flag<["-"], "fvisibility-inlines-hidden">, Group<f_Group>,
  HelpText<"Give inline C++ member functions hidden visibility by default">,
  Flags<[CC1Option]>;
def fvisibility_inlines_hidden_static_local_var :
  Flag<["-"], "fvisibility-inlines-hidden-static-local-var">, Group<f_Group>,
  HelpText<"When -fvisibility-inlines-hidden is enabled, static variables in "
           "inline C++ member functions will also be given hidden visibility "
           "by default">,
  Flags<[CC1Option]>;
def fno_visibility_inlines_hidden_static_local_var :
  Flag<["-"], "fno-visibility-inlines-hidden-static-local-var">, Group<f_Group>,
  HelpText<"Disables -fvisibility-inlines-hidden-static-local-var "
           "(this is the default on non-darwin targets)">,
  Flags<[CC1Option]>;
def fvisibility_ms_compat : Flag<["-"], "fvisibility-ms-compat">, Group<f_Group>,
  HelpText<"Give global types 'default' visibility and global functions and "
           "variables 'hidden' visibility by default">;
def fvisibility_global_new_delete_hidden : Flag<["-"], "fvisibility-global-new-delete-hidden">, Group<f_Group>,
  HelpText<"Give global C++ operator new and delete declarations hidden visibility">, Flags<[CC1Option]>;
defm whole_program_vtables : OptInFFlag<"whole-program-vtables",
  "Enables whole-program vtable optimization. Requires -flto", "", "", [CoreOption]>;
defm split_lto_unit : OptInFFlag<"split-lto-unit",
  "Enables splitting of the LTO unit", "", "", [CoreOption]>;
defm force_emit_vtables : OptInFFlag<"force-emit-vtables",
  "Emits more virtual tables to improve devirtualization", "", "", [CoreOption]>;
defm virtual_function_elimination : OptInFFlag<"virtual-function-elimination",
  "Enables dead virtual function elimination optimization. Requires -flto=full", "", "", [CoreOption]>;

def fwrapv : Flag<["-"], "fwrapv">, Group<f_Group>, Flags<[CC1Option]>,
  HelpText<"Treat signed integer overflow as two's complement">;
def fwritable_strings : Flag<["-"], "fwritable-strings">, Group<f_Group>, Flags<[CC1Option]>,
  HelpText<"Store string literals as writable data">;
defm zero_initialized_in_bss : OptOutFFlag<"zero-initialized-in-bss", "", "Don't place zero initialized data in BSS">;
defm function_sections : OptInFFlag<"function-sections", "Place each function in its own section">;
def fbasic_block_sections_EQ : Joined<["-"], "fbasic-block-sections=">, Group<f_Group>,
  Flags<[CC1Option, CC1AsOption]>,
  HelpText<"Place each function's basic blocks in unique sections (ELF Only) : all | labels | none | list=<file>">,
  DocBrief<[{Generate labels for each basic block or place each basic block or a subset of basic blocks in its own section.}]>,
  Values<"all,labels,none,list=">;
defm data_sections : OptInFFlag<"data-sections", "Place each data in its own section">;
defm stack_size_section : OptInFFlag<"stack-size-section", "Emit section containing metadata on function stack sizes">;

defm unique_basic_block_section_names : OptInFFlag<"unique-basic-block-section-names",
 "Use unique names for basic block sections (ELF Only)">;
defm unique_internal_linkage_names : OptInFFlag<"unique-internal-linkage-names",
 "Uniqueify Internal Linkage Symbol Names by appending the MD5 hash of the module path">;
defm unique_section_names : OptOutFFlag<"unique-section-names",
  "", "Don't use unique names for text and data sections">;

defm split_machine_functions: OptInFFlag<"split-machine-functions",
  "Enable", "Disable", " late function splitting using profile information (x86 ELF)">;

defm strict_return : OptOutFFlag<"strict-return", "",
  "Don't treat control flow paths that fall off the end of a non-void function as unreachable">;

let Group = f_Group in {
  let Flags = [CC1Option] in {
    def fptrauth_intrinsics : Flag<["-"], "fptrauth-intrinsics">,
      HelpText<"Enable pointer-authentication intrinsics">;
    def fptrauth_calls : Flag<["-"], "fptrauth-calls">,
      HelpText<"Enable signing and authentication of all indirect calls">;
    def fptrauth_returns : Flag<["-"], "fptrauth-returns">,
      HelpText<"Enable signing and authentication of return addresses">;
    def fptrauth_indirect_gotos : Flag<["-"], "fptrauth-indirect-gotos">,
      HelpText<"Enable signing and authentication of indirect goto targets">;
    def fptrauth_auth_traps : Flag<["-"], "fptrauth-auth-traps">,
      HelpText<"Enable traps on authentication failures">;
    def fptrauth_soft : Flag<["-"], "fptrauth-soft">,
      HelpText<"Enable software lowering of pointer authentication">;
  }
  def fno_ptrauth_intrinsics : Flag<["-"], "fno-ptrauth-intrinsics">;
  def fno_ptrauth_calls : Flag<["-"], "fno-ptrauth-calls">;
  def fno_ptrauth_returns : Flag<["-"], "fno-ptrauth-returns">;
  def fno_ptrauth_indirect_gotos : Flag<["-"], "fno-ptrauth-indirect-gotos">;
  def fno_ptrauth_auth_traps : Flag<["-"], "fno-ptrauth-auth-traps">;
  def fno_ptrauth_soft : Flag<["-"], "fno-ptrauth-soft">;
}

def fenable_matrix : Flag<["-"], "fenable-matrix">, Group<f_Group>,
    Flags<[CC1Option]>,
    HelpText<"Enable matrix data type and related builtin functions">;


def fdebug_types_section: Flag <["-"], "fdebug-types-section">, Group<f_Group>,
  HelpText<"Place debug types in their own section (ELF Only)">;
def fno_debug_types_section: Flag<["-"], "fno-debug-types-section">, Group<f_Group>;
defm debug_ranges_base_address : OptInFFlag<"debug-ranges-base-address",
  "Use DWARF base address selection entries in .debug_ranges">;
def fsplit_dwarf_inlining: Flag <["-"], "fsplit-dwarf-inlining">, Group<f_Group>,
  HelpText<"Provide minimal debug info in the object/executable to facilitate online symbolication/stack traces in the absence of .dwo/.dwp files when using Split DWARF">;
def fno_split_dwarf_inlining: Flag<["-"], "fno-split-dwarf-inlining">, Group<f_Group>,
  Flags<[CC1Option]>;
def fdebug_default_version: Joined<["-"], "fdebug-default-version=">, Group<f_Group>,
  HelpText<"Default DWARF version to use, if a -g option caused DWARF debug info to be produced">;
def fdebug_prefix_map_EQ
  : Joined<["-"], "fdebug-prefix-map=">, Group<f_Group>,
    Flags<[CC1Option,CC1AsOption]>,
    HelpText<"remap file source paths in debug info">;
def ffile_prefix_map_EQ
  : Joined<["-"], "ffile-prefix-map=">, Group<f_Group>,
    HelpText<"remap file source paths in debug info and predefined preprocessor macros">;
def fmacro_prefix_map_EQ
  : Joined<["-"], "fmacro-prefix-map=">, Group<Preprocessor_Group>, Flags<[CC1Option]>,
    HelpText<"remap file source paths in predefined preprocessor macros">;
defm force_dwarf_frame : OptInFFlag<"force-dwarf-frame", "Always emit a debug frame section">;
def g_Flag : Flag<["-"], "g">, Group<g_Group>,
  HelpText<"Generate source-level debug information">;
def gline_tables_only : Flag<["-"], "gline-tables-only">, Group<gN_Group>,
  Flags<[CoreOption]>, HelpText<"Emit debug line number tables only">;
def gline_directives_only : Flag<["-"], "gline-directives-only">, Group<gN_Group>,
  Flags<[CoreOption]>, HelpText<"Emit debug line info directives only">;
def gmlt : Flag<["-"], "gmlt">, Alias<gline_tables_only>;
def g0 : Flag<["-"], "g0">, Group<gN_Group>;
def g1 : Flag<["-"], "g1">, Group<gN_Group>, Alias<gline_tables_only>;
def g2 : Flag<["-"], "g2">, Group<gN_Group>;
def g3 : Flag<["-"], "g3">, Group<gN_Group>;
def ggdb : Flag<["-"], "ggdb">, Group<gTune_Group>;
def ggdb0 : Flag<["-"], "ggdb0">, Group<ggdbN_Group>;
def ggdb1 : Flag<["-"], "ggdb1">, Group<ggdbN_Group>;
def ggdb2 : Flag<["-"], "ggdb2">, Group<ggdbN_Group>;
def ggdb3 : Flag<["-"], "ggdb3">, Group<ggdbN_Group>;
def glldb : Flag<["-"], "glldb">, Group<gTune_Group>;
def gsce : Flag<["-"], "gsce">, Group<gTune_Group>;
// Equivalent to our default dwarf version. Forces usual dwarf emission when
// CodeView is enabled.
def gdwarf : Flag<["-"], "gdwarf">, Group<g_Group>, Flags<[CoreOption]>,
  HelpText<"Generate source-level debug information with the default dwarf version">;
def gdwarf_2 : Flag<["-"], "gdwarf-2">, Group<g_Group>,
  HelpText<"Generate source-level debug information with dwarf version 2">;
def gdwarf_3 : Flag<["-"], "gdwarf-3">, Group<g_Group>,
  HelpText<"Generate source-level debug information with dwarf version 3">;
def gdwarf_4 : Flag<["-"], "gdwarf-4">, Group<g_Group>,
  HelpText<"Generate source-level debug information with dwarf version 4">;
def gdwarf_5 : Flag<["-"], "gdwarf-5">, Group<g_Group>,
  HelpText<"Generate source-level debug information with dwarf version 5">;

def gcodeview : Flag<["-"], "gcodeview">,
  HelpText<"Generate CodeView debug information">,
  Flags<[CC1Option, CC1AsOption, CoreOption]>;
def gcodeview_ghash : Flag<["-"], "gcodeview-ghash">,
  HelpText<"Emit type record hashes in a .debug$H section">,
  Flags<[CC1Option, CoreOption]>;
def gno_codeview_ghash : Flag<["-"], "gno-codeview-ghash">, Flags<[CoreOption]>;
def ginline_line_tables : Flag<["-"], "ginline-line-tables">, Flags<[CoreOption]>;
def gno_inline_line_tables : Flag<["-"], "gno-inline-line-tables">,
  Flags<[CC1Option, CoreOption]>, HelpText<"Don't emit inline line tables">;

def gfull : Flag<["-"], "gfull">, Group<g_Group>;
def gused : Flag<["-"], "gused">, Group<g_Group>;
def gstabs : Joined<["-"], "gstabs">, Group<g_Group>, Flags<[Unsupported]>;
def gcoff : Joined<["-"], "gcoff">, Group<g_Group>, Flags<[Unsupported]>;
def gxcoff : Joined<["-"], "gxcoff">, Group<g_Group>, Flags<[Unsupported]>;
def gvms : Joined<["-"], "gvms">, Group<g_Group>, Flags<[Unsupported]>;
def gtoggle : Flag<["-"], "gtoggle">, Group<g_flags_Group>, Flags<[Unsupported]>;
def grecord_command_line : Flag<["-"], "grecord-command-line">,
  Group<g_flags_Group>;
def gno_record_command_line : Flag<["-"], "gno-record-command-line">,
  Group<g_flags_Group>;
def : Flag<["-"], "grecord-gcc-switches">, Alias<grecord_command_line>;
def : Flag<["-"], "gno-record-gcc-switches">, Alias<gno_record_command_line>;
def gstrict_dwarf : Flag<["-"], "gstrict-dwarf">, Group<g_flags_Group>;
def gno_strict_dwarf : Flag<["-"], "gno-strict-dwarf">, Group<g_flags_Group>;
def gcolumn_info : Flag<["-"], "gcolumn-info">, Group<g_flags_Group>, Flags<[CoreOption]>;
def gno_column_info : Flag<["-"], "gno-column-info">, Group<g_flags_Group>, Flags<[CoreOption, CC1Option]>;
def gsplit_dwarf : Flag<["-"], "gsplit-dwarf">, Group<g_flags_Group>;
def gsplit_dwarf_EQ : Joined<["-"], "gsplit-dwarf=">, Group<g_flags_Group>,
  HelpText<"Set DWARF fission mode to either 'split' or 'single'">,
  Values<"split,single">;
def ggnu_pubnames : Flag<["-"], "ggnu-pubnames">, Group<g_flags_Group>, Flags<[CC1Option]>;
def gno_gnu_pubnames : Flag<["-"], "gno-gnu-pubnames">, Group<g_flags_Group>;
def gpubnames : Flag<["-"], "gpubnames">, Group<g_flags_Group>, Flags<[CC1Option]>;
def gno_pubnames : Flag<["-"], "gno-pubnames">, Group<g_flags_Group>;
def gdwarf_aranges : Flag<["-"], "gdwarf-aranges">, Group<g_flags_Group>;
def gmodules : Flag <["-"], "gmodules">, Group<gN_Group>,
  HelpText<"Generate debug info with external references to clang modules"
           " or precompiled headers">;
def gz : Flag<["-"], "gz">, Group<g_flags_Group>,
    HelpText<"DWARF debug sections compression type">;
def gz_EQ : Joined<["-"], "gz=">, Group<g_flags_Group>,
    HelpText<"DWARF debug sections compression type">;
def gembed_source : Flag<["-"], "gembed-source">, Group<g_flags_Group>, Flags<[CC1Option]>,
    HelpText<"Embed source text in DWARF debug sections">;
def gno_embed_source : Flag<["-"], "gno-embed-source">, Group<g_flags_Group>,
    Flags<[DriverOption]>,
    HelpText<"Restore the default behavior of not embedding source text in DWARF debug sections">;
def headerpad__max__install__names : Joined<["-"], "headerpad_max_install_names">;
def help : Flag<["-", "--"], "help">, Flags<[CC1Option,CC1AsOption, FC1Option, FlangOption]>,
  HelpText<"Display available options">;
def ibuiltininc : Flag<["-"], "ibuiltininc">,
  HelpText<"Enable builtin #include directories even when -nostdinc is used "
           "before or after -ibuiltininc. "
           "Using -nobuiltininc after the option disables it">;
def index_header_map : Flag<["-"], "index-header-map">, Flags<[CC1Option]>,
  HelpText<"Make the next included directory (-I or -F) an indexer header map">;
def iapinotes_modules : JoinedOrSeparate<["-"], "iapinotes-modules">, Group<clang_i_Group>, Flags<[CC1Option]>,
  HelpText<"Add directory to the API notes search path referenced by module name">, MetaVarName<"<directory>">;
def idirafter : JoinedOrSeparate<["-"], "idirafter">, Group<clang_i_Group>, Flags<[CC1Option]>,
  HelpText<"Add directory to AFTER include search path">;
def iframework : JoinedOrSeparate<["-"], "iframework">, Group<clang_i_Group>, Flags<[CC1Option]>,
  HelpText<"Add directory to SYSTEM framework search path">;
def iframeworkwithsysroot : JoinedOrSeparate<["-"], "iframeworkwithsysroot">,
  Group<clang_i_Group>,
  HelpText<"Add directory to SYSTEM framework search path, "
           "absolute paths are relative to -isysroot">,
  MetaVarName<"<directory>">, Flags<[CC1Option]>;
def imacros : JoinedOrSeparate<["-", "--"], "imacros">, Group<clang_i_Group>, Flags<[CC1Option]>,
  HelpText<"Include macros from file before parsing">, MetaVarName<"<file>">;
def image__base : Separate<["-"], "image_base">;
def include_ : JoinedOrSeparate<["-", "--"], "include">, Group<clang_i_Group>, EnumName<"include">,
    MetaVarName<"<file>">, HelpText<"Include file before parsing">, Flags<[CC1Option]>;
def include_pch : Separate<["-"], "include-pch">, Group<clang_i_Group>, Flags<[CC1Option]>,
  HelpText<"Include precompiled header file">, MetaVarName<"<file>">;
def relocatable_pch : Flag<["-", "--"], "relocatable-pch">, Flags<[CC1Option]>,
  HelpText<"Whether to build a relocatable precompiled header">;
def verify_pch : Flag<["-"], "verify-pch">, Group<Action_Group>, Flags<[CC1Option]>,
  HelpText<"Load and verify that a pre-compiled header file is not stale">;
def init : Separate<["-"], "init">;
def install__name : Separate<["-"], "install_name">;
def iprefix : JoinedOrSeparate<["-"], "iprefix">, Group<clang_i_Group>, Flags<[CC1Option]>,
  HelpText<"Set the -iwithprefix/-iwithprefixbefore prefix">, MetaVarName<"<dir>">;
def iquote : JoinedOrSeparate<["-"], "iquote">, Group<clang_i_Group>, Flags<[CC1Option]>,
  HelpText<"Add directory to QUOTE include search path">, MetaVarName<"<directory>">;
def isysroot : JoinedOrSeparate<["-"], "isysroot">, Group<clang_i_Group>, Flags<[CC1Option]>,
  HelpText<"Set the system root directory (usually /)">, MetaVarName<"<dir>">;
def isystem : JoinedOrSeparate<["-"], "isystem">, Group<clang_i_Group>,
  Flags<[CC1Option]>,
  HelpText<"Add directory to SYSTEM include search path">, MetaVarName<"<directory>">;
def isystem_after : JoinedOrSeparate<["-"], "isystem-after">,
  Group<clang_i_Group>, Flags<[DriverOption]>, MetaVarName<"<directory>">,
  HelpText<"Add directory to end of the SYSTEM include search path">;
def iwithprefixbefore : JoinedOrSeparate<["-"], "iwithprefixbefore">, Group<clang_i_Group>,
  HelpText<"Set directory to include search path with prefix">, MetaVarName<"<dir>">,
  Flags<[CC1Option]>;
def iwithprefix : JoinedOrSeparate<["-"], "iwithprefix">, Group<clang_i_Group>, Flags<[CC1Option]>,
  HelpText<"Set directory to SYSTEM include search path with prefix">, MetaVarName<"<dir>">;
def iwithsysroot : JoinedOrSeparate<["-"], "iwithsysroot">, Group<clang_i_Group>,
  HelpText<"Add directory to SYSTEM include search path, "
           "absolute paths are relative to -isysroot">, MetaVarName<"<directory>">,
  Flags<[CC1Option]>;
def ivfsoverlay : JoinedOrSeparate<["-"], "ivfsoverlay">, Group<clang_i_Group>, Flags<[CC1Option]>,
  HelpText<"Overlay the virtual filesystem described by file over the real file system">;
def imultilib : Separate<["-"], "imultilib">, Group<gfortran_Group>;
def keep__private__externs : Flag<["-"], "keep_private_externs">;
def l : JoinedOrSeparate<["-"], "l">, Flags<[LinkerInput, RenderJoined]>,
        Group<Link_Group>;
def lazy__framework : Separate<["-"], "lazy_framework">, Flags<[LinkerInput]>;
def lazy__library : Separate<["-"], "lazy_library">, Flags<[LinkerInput]>;
def mlittle_endian : Flag<["-"], "mlittle-endian">, Flags<[DriverOption]>;
def EL : Flag<["-"], "EL">, Alias<mlittle_endian>;
def mbig_endian : Flag<["-"], "mbig-endian">, Flags<[DriverOption]>;
def EB : Flag<["-"], "EB">, Alias<mbig_endian>;
def m16 : Flag<["-"], "m16">, Group<m_Group>, Flags<[DriverOption, CoreOption]>;
def m32 : Flag<["-"], "m32">, Group<m_Group>, Flags<[DriverOption, CoreOption]>;
def mqdsp6_compat : Flag<["-"], "mqdsp6-compat">, Group<m_Group>, Flags<[DriverOption,CC1Option]>,
  HelpText<"Enable hexagon-qdsp6 backward compatibility">;
def m64 : Flag<["-"], "m64">, Group<m_Group>, Flags<[DriverOption, CoreOption]>;
def mx32 : Flag<["-"], "mx32">, Group<m_Group>, Flags<[DriverOption, CoreOption]>;
def mabi_EQ : Joined<["-"], "mabi=">, Group<m_Group>;
def miamcu : Flag<["-"], "miamcu">, Group<m_Group>, Flags<[DriverOption, CoreOption]>,
  HelpText<"Use Intel MCU ABI">;
def mno_iamcu : Flag<["-"], "mno-iamcu">, Group<m_Group>, Flags<[DriverOption, CoreOption]>;
def malign_functions_EQ : Joined<["-"], "malign-functions=">, Group<clang_ignored_m_Group>;
def malign_loops_EQ : Joined<["-"], "malign-loops=">, Group<clang_ignored_m_Group>;
def malign_jumps_EQ : Joined<["-"], "malign-jumps=">, Group<clang_ignored_m_Group>;
def malign_branch_EQ : CommaJoined<["-"], "malign-branch=">, Group<m_Group>, Flags<[DriverOption]>,
  HelpText<"Specify types of branches to align">;
def malign_branch_boundary_EQ : Joined<["-"], "malign-branch-boundary=">, Group<m_Group>, Flags<[DriverOption]>,
  HelpText<"Specify the boundary's size to align branches">;
def mpad_max_prefix_size_EQ : Joined<["-"], "mpad-max-prefix-size=">, Group<m_Group>, Flags<[DriverOption]>,
  HelpText<"Specify maximum number of prefixes to use for padding">;
def mbranches_within_32B_boundaries : Flag<["-"], "mbranches-within-32B-boundaries">, Flags<[DriverOption]>, Group<m_Group>,
  HelpText<"Align selected branches (fused, jcc, jmp) within 32-byte boundary">;
def mfancy_math_387 : Flag<["-"], "mfancy-math-387">, Group<clang_ignored_m_Group>;
def mlong_calls : Flag<["-"], "mlong-calls">, Group<m_Group>,
  HelpText<"Generate branches with extended addressability, usually via indirect jumps.">;
def mdouble_EQ : Joined<["-"], "mdouble=">, Group<m_Group>, Values<"32,64">, Flags<[CC1Option]>,
  HelpText<"Force double to be 32 bits or 64 bits">;
def LongDouble_Group : OptionGroup<"<LongDouble group>">, Group<m_Group>,
  DocName<"Long double flags">,
  DocBrief<[{Selects the long double implementation}]>;
def mlong_double_64 : Flag<["-"], "mlong-double-64">, Group<LongDouble_Group>, Flags<[CC1Option]>,
  HelpText<"Force long double to be 64 bits">;
def mlong_double_80 : Flag<["-"], "mlong-double-80">, Group<LongDouble_Group>, Flags<[CC1Option]>,
  HelpText<"Force long double to be 80 bits, padded to 128 bits for storage">;
def mlong_double_128 : Flag<["-"], "mlong-double-128">, Group<LongDouble_Group>, Flags<[CC1Option]>,
  HelpText<"Force long double to be 128 bits">;
def mno_long_calls : Flag<["-"], "mno-long-calls">, Group<m_Group>,
  HelpText<"Restore the default behaviour of not generating long calls">;
def mexecute_only : Flag<["-"], "mexecute-only">, Group<m_arm_Features_Group>,
  HelpText<"Disallow generation of data access to code sections (ARM only)">;
def mno_execute_only : Flag<["-"], "mno-execute-only">, Group<m_arm_Features_Group>,
  HelpText<"Allow generation of data access to code sections (ARM only)">;
def mtp_mode_EQ : Joined<["-"], "mtp=">, Group<m_arm_Features_Group>, Values<"soft,cp15,el0,el1,el2,el3">,
  HelpText<"Thread pointer access method (AArch32/AArch64 only)">;
def mpure_code : Flag<["-"], "mpure-code">, Alias<mexecute_only>; // Alias for GCC compatibility
def mno_pure_code : Flag<["-"], "mno-pure-code">, Alias<mno_execute_only>;
def mtvos_version_min_EQ : Joined<["-"], "mtvos-version-min=">, Group<m_Group>;
def mappletvos_version_min_EQ : Joined<["-"], "mappletvos-version-min=">, Alias<mtvos_version_min_EQ>;
def mtvos_simulator_version_min_EQ : Joined<["-"], "mtvos-simulator-version-min=">;
def mappletvsimulator_version_min_EQ : Joined<["-"], "mappletvsimulator-version-min=">, Alias<mtvos_simulator_version_min_EQ>;
def mwatchos_version_min_EQ : Joined<["-"], "mwatchos-version-min=">, Group<m_Group>;
def mwatchos_simulator_version_min_EQ : Joined<["-"], "mwatchos-simulator-version-min=">;
def mwatchsimulator_version_min_EQ : Joined<["-"], "mwatchsimulator-version-min=">, Alias<mwatchos_simulator_version_min_EQ>;
def march_EQ : Joined<["-"], "march=">, Group<m_Group>, Flags<[CoreOption]>;
def masm_EQ : Joined<["-"], "masm=">, Group<m_Group>, Flags<[DriverOption]>;
def mcmodel_EQ : Joined<["-"], "mcmodel=">, Group<m_Group>, Flags<[CC1Option]>;
def mtls_size_EQ : Joined<["-"], "mtls-size=">, Group<m_Group>, Flags<[DriverOption, CC1Option]>,
  HelpText<"Specify bit size of immediate TLS offsets (AArch64 ELF only): "
           "12 (for 4KB) | 24 (for 16MB, default) | 32 (for 4GB) | 48 (for 256TB, needs -mcmodel=large)">;
def mimplicit_it_EQ : Joined<["-"], "mimplicit-it=">, Group<m_Group>;
def mdefault_build_attributes : Joined<["-"], "mdefault-build-attributes">, Group<m_Group>;
def mno_default_build_attributes : Joined<["-"], "mno-default-build-attributes">, Group<m_Group>;
def mconstant_cfstrings : Flag<["-"], "mconstant-cfstrings">, Group<clang_ignored_m_Group>;
def mconsole : Joined<["-"], "mconsole">, Group<m_Group>, Flags<[DriverOption]>;
def mwindows : Joined<["-"], "mwindows">, Group<m_Group>, Flags<[DriverOption]>;
def mdll : Joined<["-"], "mdll">, Group<m_Group>, Flags<[DriverOption]>;
def municode : Joined<["-"], "municode">, Group<m_Group>, Flags<[DriverOption]>;
def mthreads : Joined<["-"], "mthreads">, Group<m_Group>, Flags<[DriverOption]>;
def mcpu_EQ : Joined<["-"], "mcpu=">, Group<m_Group>;
def mmcu_EQ : Joined<["-"], "mmcu=">, Group<m_Group>;
def msim : Flag<["-"], "msim">, Group<m_Group>;
def mdynamic_no_pic : Joined<["-"], "mdynamic-no-pic">, Group<m_Group>;
def mfix_and_continue : Flag<["-"], "mfix-and-continue">, Group<clang_ignored_m_Group>;
def mieee_fp : Flag<["-"], "mieee-fp">, Group<clang_ignored_m_Group>;
def minline_all_stringops : Flag<["-"], "minline-all-stringops">, Group<clang_ignored_m_Group>;
def mno_inline_all_stringops : Flag<["-"], "mno-inline-all-stringops">, Group<clang_ignored_m_Group>;
def malign_double : Flag<["-"], "malign-double">, Group<m_Group>, Flags<[CC1Option]>,
  HelpText<"Align doubles to two words in structs (x86 only)">;
def mfloat_abi_EQ : Joined<["-"], "mfloat-abi=">, Group<m_Group>, Values<"soft,softfp,hard">;
def mfpmath_EQ : Joined<["-"], "mfpmath=">, Group<m_Group>;
def mfpu_EQ : Joined<["-"], "mfpu=">, Group<m_Group>;
def mhwdiv_EQ : Joined<["-"], "mhwdiv=">, Group<m_Group>;
def mhwmult_EQ : Joined<["-"], "mhwmult=">, Group<m_Group>;
def mglobal_merge : Flag<["-"], "mglobal-merge">, Group<m_Group>, Flags<[CC1Option]>,
  HelpText<"Enable merging of globals">;
def mhard_float : Flag<["-"], "mhard-float">, Group<m_Group>;
def miphoneos_version_min_EQ : Joined<["-"], "miphoneos-version-min=">, Group<m_Group>;
def mios_version_min_EQ : Joined<["-"], "mios-version-min=">,
  Alias<miphoneos_version_min_EQ>, HelpText<"Set iOS deployment target">;
def mios_simulator_version_min_EQ : Joined<["-"], "mios-simulator-version-min=">;
def miphonesimulator_version_min_EQ : Joined<["-"], "miphonesimulator-version-min=">, Alias<mios_simulator_version_min_EQ>;
def mkernel : Flag<["-"], "mkernel">, Group<m_Group>;
def mlinker_version_EQ : Joined<["-"], "mlinker-version=">,
  Flags<[DriverOption]>;
def mllvm : Separate<["-"], "mllvm">, Flags<[CC1Option,CC1AsOption,CoreOption]>,
  HelpText<"Additional arguments to forward to LLVM's option processing">;
def mmacosx_version_min_EQ : Joined<["-"], "mmacosx-version-min=">,
  Group<m_Group>, HelpText<"Set Mac OS X deployment target">;
def mmacos_version_min_EQ : Joined<["-"], "mmacos-version-min=">,
  Group<m_Group>, Alias<mmacosx_version_min_EQ>;
def mms_bitfields : Flag<["-"], "mms-bitfields">, Group<m_Group>, Flags<[CC1Option]>,
  HelpText<"Set the default structure layout to be compatible with the Microsoft compiler standard">;
def moutline : Flag<["-"], "moutline">, Group<f_clang_Group>, Flags<[CC1Option]>,
    HelpText<"Enable function outlining (AArch64 only)">;
def mno_outline : Flag<["-"], "mno-outline">, Group<f_clang_Group>, Flags<[CC1Option]>,
    HelpText<"Disable function outlining (AArch64 only)">;
def mno_ms_bitfields : Flag<["-"], "mno-ms-bitfields">, Group<m_Group>,
  HelpText<"Do not set the default structure layout to be compatible with the Microsoft compiler standard">;
def mstackrealign : Flag<["-"], "mstackrealign">, Group<m_Group>, Flags<[CC1Option]>,
  HelpText<"Force realign the stack at entry to every function">;
def mstack_alignment : Joined<["-"], "mstack-alignment=">, Group<m_Group>, Flags<[CC1Option]>,
  HelpText<"Set the stack alignment">;
def mstack_probe_size : Joined<["-"], "mstack-probe-size=">, Group<m_Group>, Flags<[CC1Option]>,
  HelpText<"Set the stack probe size">;
def mstack_arg_probe : Flag<["-"], "mstack-arg-probe">, Group<m_Group>,
  HelpText<"Enable stack probes">;
def mno_stack_arg_probe : Flag<["-"], "mno-stack-arg-probe">, Group<m_Group>, Flags<[CC1Option]>,
  HelpText<"Disable stack probes which are enabled by default">;
def mthread_model : Separate<["-"], "mthread-model">, Group<m_Group>, Flags<[CC1Option]>,
  HelpText<"The thread model to use, e.g. posix, single (posix by default)">, Values<"posix,single">;
def meabi : Separate<["-"], "meabi">, Group<m_Group>, Flags<[CC1Option]>,
  HelpText<"Set EABI type, e.g. 4, 5 or gnu (default depends on triple)">, Values<"default,4,5,gnu">;

def mno_constant_cfstrings : Flag<["-"], "mno-constant-cfstrings">, Group<m_Group>;
def mno_global_merge : Flag<["-"], "mno-global-merge">, Group<m_Group>, Flags<[CC1Option]>,
  HelpText<"Disable merging of globals">;
def mno_pascal_strings : Flag<["-"], "mno-pascal-strings">,
  Alias<fno_pascal_strings>;
def mno_red_zone : Flag<["-"], "mno-red-zone">, Group<m_Group>;
def mno_tls_direct_seg_refs : Flag<["-"], "mno-tls-direct-seg-refs">, Group<m_Group>, Flags<[CC1Option]>,
  HelpText<"Disable direct TLS access through segment registers">;
def mno_relax_all : Flag<["-"], "mno-relax-all">, Group<m_Group>;
def mno_rtd: Flag<["-"], "mno-rtd">, Group<m_Group>;
def mno_soft_float : Flag<["-"], "mno-soft-float">, Group<m_Group>;
def mno_stackrealign : Flag<["-"], "mno-stackrealign">, Group<m_Group>;

def mretpoline : Flag<["-"], "mretpoline">, Group<m_Group>, Flags<[CoreOption,DriverOption]>;
def mno_retpoline : Flag<["-"], "mno-retpoline">, Group<m_Group>, Flags<[CoreOption,DriverOption]>;
def mspeculative_load_hardening : Flag<["-"], "mspeculative-load-hardening">,
  Group<m_Group>, Flags<[CoreOption,CC1Option]>;
def mno_speculative_load_hardening : Flag<["-"], "mno-speculative-load-hardening">,
  Group<m_Group>, Flags<[CoreOption]>;
def mlvi_hardening : Flag<["-"], "mlvi-hardening">, Group<m_Group>, Flags<[CoreOption,DriverOption]>,
  HelpText<"Enable all mitigations for Load Value Injection (LVI)">;
def mno_lvi_hardening : Flag<["-"], "mno-lvi-hardening">, Group<m_Group>, Flags<[CoreOption,DriverOption]>,
  HelpText<"Disable mitigations for Load Value Injection (LVI)">;
def mlvi_cfi : Flag<["-"], "mlvi-cfi">, Group<m_Group>, Flags<[CoreOption,DriverOption]>,
  HelpText<"Enable only control-flow mitigations for Load Value Injection (LVI)">;
def mno_lvi_cfi : Flag<["-"], "mno-lvi-cfi">, Group<m_Group>, Flags<[CoreOption,DriverOption]>,
  HelpText<"Disable control-flow mitigations for Load Value Injection (LVI)">;
def m_seses : Flag<["-"], "mseses">, Group<m_Group>, Flags<[CoreOption, DriverOption]>,
  HelpText<"Enable speculative execution side effect suppression (SESES). "
    "Includes LVI control flow integrity mitigations">;
def mno_seses : Flag<["-"], "mno-seses">, Group<m_Group>, Flags<[CoreOption, DriverOption]>,
  HelpText<"Disable speculative execution side effect suppression (SESES)">;

def mrelax : Flag<["-"], "mrelax">, Group<m_Group>,
  HelpText<"Enable linker relaxation">;
def mno_relax : Flag<["-"], "mno-relax">, Group<m_Group>,
  HelpText<"Disable linker relaxation">;
def msmall_data_limit_EQ : Joined<["-"], "msmall-data-limit=">, Group<m_Group>,
  Alias<G>,
  HelpText<"Put global and static data smaller than the limit into a special section">;
def msave_restore : Flag<["-"], "msave-restore">, Group<m_riscv_Features_Group>,
  HelpText<"Enable using library calls for save and restore">;
def mno_save_restore : Flag<["-"], "mno-save-restore">, Group<m_riscv_Features_Group>,
  HelpText<"Disable using library calls for save and restore">;
def mcmodel_EQ_medlow : Flag<["-"], "mcmodel=medlow">, Group<m_riscv_Features_Group>,
  Flags<[CC1Option]>, Alias<mcmodel_EQ>, AliasArgs<["small"]>,
  HelpText<"Equivalent to -mcmodel=small, compatible with RISC-V gcc.">;
def mcmodel_EQ_medany : Flag<["-"], "mcmodel=medany">, Group<m_riscv_Features_Group>,
  Flags<[CC1Option]>, Alias<mcmodel_EQ>, AliasArgs<["medium"]>,
  HelpText<"Equivalent to -mcmodel=medium, compatible with RISC-V gcc.">;
def menable_experimental_extensions : Flag<["-"], "menable-experimental-extensions">, Group<m_Group>,
  HelpText<"Enable use of experimental RISC-V extensions.">;

def munaligned_access : Flag<["-"], "munaligned-access">, Group<m_arm_Features_Group>,
  HelpText<"Allow memory accesses to be unaligned (AArch32/AArch64 only)">;
def mno_unaligned_access : Flag<["-"], "mno-unaligned-access">, Group<m_arm_Features_Group>,
  HelpText<"Force all memory accesses to be aligned (AArch32/AArch64 only)">;
def mstrict_align : Flag<["-"], "mstrict-align">, Alias<mno_unaligned_access>, Flags<[CC1Option,HelpHidden]>,
  HelpText<"Force all memory accesses to be aligned (same as mno-unaligned-access)">;
def mno_thumb : Flag<["-"], "mno-thumb">, Group<m_arm_Features_Group>;
def mrestrict_it: Flag<["-"], "mrestrict-it">, Group<m_arm_Features_Group>,
  HelpText<"Disallow generation of deprecated IT blocks for ARMv8. It is on by default for ARMv8 Thumb mode.">;
def mno_restrict_it: Flag<["-"], "mno-restrict-it">, Group<m_arm_Features_Group>,
  HelpText<"Allow generation of deprecated IT blocks for ARMv8. It is off by default for ARMv8 Thumb mode">;
def marm : Flag<["-"], "marm">, Alias<mno_thumb>;
def ffixed_r9 : Flag<["-"], "ffixed-r9">, Group<m_arm_Features_Group>,
  HelpText<"Reserve the r9 register (ARM only)">;
def mno_movt : Flag<["-"], "mno-movt">, Group<m_arm_Features_Group>,
  HelpText<"Disallow use of movt/movw pairs (ARM only)">;
def mcrc : Flag<["-"], "mcrc">, Group<m_Group>,
  HelpText<"Allow use of CRC instructions (ARM/Mips only)">;
def mnocrc : Flag<["-"], "mnocrc">, Group<m_arm_Features_Group>,
  HelpText<"Disallow use of CRC instructions (ARM only)">;
def mno_neg_immediates: Flag<["-"], "mno-neg-immediates">, Group<m_arm_Features_Group>,
  HelpText<"Disallow converting instructions with negative immediates to their negation or inversion.">;
def mcmse : Flag<["-"], "mcmse">, Group<m_arm_Features_Group>,
  Flags<[DriverOption,CC1Option]>,
  HelpText<"Allow use of CMSE (Armv8-M Security Extensions)">;
def ForceAAPCSBitfieldLoad : Flag<["-"], "faapcs-bitfield-load">, Group<m_arm_Features_Group>,
  Flags<[DriverOption,CC1Option]>,
  HelpText<"Follows the AAPCS standard that all volatile bit-field write generates at least one load. (ARM only).">;
def ForceNoAAPCSBitfieldWidth : Flag<["-"], "fno-aapcs-bitfield-width">, Group<m_arm_Features_Group>,
  Flags<[DriverOption,CC1Option]>,
  HelpText<"Do not follow the AAPCS standard requirement that volatile bit-field width is dictated by the field container type. (ARM only).">;
def AAPCSBitfieldWidth : Flag<["-"], "faapcs-bitfield-width">, Group<m_arm_Features_Group>,
  Flags<[DriverOption,CC1Option]>,
  HelpText<"Follow the AAPCS standard requirement stating that volatile bit-field width is dictated by the field container type. (ARM only).">;

def mgeneral_regs_only : Flag<["-"], "mgeneral-regs-only">, Group<m_aarch64_Features_Group>,
  HelpText<"Generate code which only uses the general purpose registers (AArch64 only)">;
def mfix_cortex_a53_835769 : Flag<["-"], "mfix-cortex-a53-835769">,
  Group<m_aarch64_Features_Group>,
  HelpText<"Workaround Cortex-A53 erratum 835769 (AArch64 only)">;
def mno_fix_cortex_a53_835769 : Flag<["-"], "mno-fix-cortex-a53-835769">,
  Group<m_aarch64_Features_Group>,
  HelpText<"Don't workaround Cortex-A53 erratum 835769 (AArch64 only)">;
def mmark_bti_property : Flag<["-"], "mmark-bti-property">,
  Group<m_aarch64_Features_Group>,
  HelpText<"Add .note.gnu.property with BTI to assembly files (AArch64 only)">;
foreach i = {1-31} in
  def ffixed_x#i : Flag<["-"], "ffixed-x"#i>, Group<m_Group>,
    HelpText<"Reserve the x"#i#" register (AArch64/RISC-V only)">;

foreach i = {8-15,18} in
  def fcall_saved_x#i : Flag<["-"], "fcall-saved-x"#i>, Group<m_aarch64_Features_Group>,
    HelpText<"Make the x"#i#" register call-saved (AArch64 only)">;

def msve_vector_bits_EQ : Joined<["-"], "msve-vector-bits=">,
  Group<m_aarch64_Features_Group>, Flags<[DriverOption,CC1Option]>,
  HelpText<"Specify the size in bits of an SVE vector register. Defaults to the"
           " vector length agnostic value of \"scalable\". (AArch64 only)">,
  Values<"128,256,512,1024,2048,scalable">;

def msign_return_address_EQ : Joined<["-"], "msign-return-address=">,
  Flags<[CC1Option]>, Group<m_Group>, Values<"none,all,non-leaf">,
  HelpText<"Select return address signing scope">;
def mbranch_protection_EQ : Joined<["-"], "mbranch-protection=">,
  HelpText<"Enforce targets of indirect branches and function returns">;

def mharden_sls_EQ : Joined<["-"], "mharden-sls=">,
  HelpText<"Select straight-line speculation hardening scope">;

def msimd128 : Flag<["-"], "msimd128">, Group<m_wasm_Features_Group>;
def munimplemented_simd128 : Flag<["-"], "munimplemented-simd128">, Group<m_wasm_Features_Group>;
def mno_unimplemented_simd128 : Flag<["-"], "mno-unimplemented-simd128">, Group<m_wasm_Features_Group>;
def mno_simd128 : Flag<["-"], "mno-simd128">, Group<m_wasm_Features_Group>;
def mnontrapping_fptoint : Flag<["-"], "mnontrapping-fptoint">, Group<m_wasm_Features_Group>;
def mno_nontrapping_fptoint : Flag<["-"], "mno-nontrapping-fptoint">, Group<m_wasm_Features_Group>;
def msign_ext : Flag<["-"], "msign-ext">, Group<m_wasm_Features_Group>;
def mno_sign_ext : Flag<["-"], "mno-sign-ext">, Group<m_wasm_Features_Group>;
def mexception_handing : Flag<["-"], "mexception-handling">, Group<m_wasm_Features_Group>;
def mno_exception_handing : Flag<["-"], "mno-exception-handling">, Group<m_wasm_Features_Group>;
def matomics : Flag<["-"], "matomics">, Group<m_wasm_Features_Group>;
def mno_atomics : Flag<["-"], "mno-atomics">, Group<m_wasm_Features_Group>;
def mbulk_memory : Flag<["-"], "mbulk-memory">, Group<m_wasm_Features_Group>;
def mno_bulk_memory : Flag<["-"], "mno-bulk-memory">, Group<m_wasm_Features_Group>;
def mmutable_globals : Flag<["-"], "mmutable-globals">, Group<m_wasm_Features_Group>;
def mno_mutable_globals : Flag<["-"], "mno-mutable-globals">, Group<m_wasm_Features_Group>;
def mmultivalue : Flag<["-"], "mmultivalue">, Group<m_wasm_Features_Group>;
def mno_multivalue : Flag<["-"], "mno-multivalue">, Group<m_wasm_Features_Group>;
def mtail_call : Flag<["-"], "mtail-call">, Group<m_wasm_Features_Group>;
def mno_tail_call : Flag<["-"], "mno-tail-call">, Group<m_wasm_Features_Group>;
def mreference_types : Flag<["-"], "mreference-types">, Group<m_wasm_Features_Group>;
def mno_reference_types : Flag<["-"], "mno-reference-types">, Group<m_wasm_Features_Group>;
def mexec_model_EQ : Joined<["-"], "mexec-model=">, Group<m_wasm_Features_Driver_Group>,
                     Values<"command,reactor">,
                     HelpText<"Execution model (WebAssembly only)">;

def mcode_object_v3_legacy : Flag<["-"], "mcode-object-v3">, Group<m_Group>,
  HelpText<"Legacy option to specify code object v3 (AMDGPU only)">;
def mno_code_object_v3_legacy : Flag<["-"], "mno-code-object-v3">, Group<m_Group>,
  HelpText<"Legacy option to specify code object v2 (AMDGPU only)">;

def mxnack : Flag<["-"], "mxnack">, Group<m_amdgpu_Features_Group>,
  HelpText<"Enable XNACK (AMDGPU only)">;
def mno_xnack : Flag<["-"], "mno-xnack">, Group<m_amdgpu_Features_Group>,
  HelpText<"Disable XNACK (AMDGPU only)">;
def msram_ecc : Flag<["-"], "msram-ecc">, Group<m_amdgpu_Features_Group>,
  HelpText<"Enable SRAM ECC (AMDGPU only)">;
def mno_sram_ecc : Flag<["-"], "mno-sram-ecc">, Group<m_amdgpu_Features_Group>,
  HelpText<"Disable SRAM ECC (AMDGPU only)">;

def mcumode : Flag<["-"], "mcumode">, Group<m_amdgpu_Features_Group>,
  HelpText<"CU wavefront execution mode is used (AMDGPU only)">;
def mno_cumode : Flag<["-"], "mno-cumode">, Group<m_amdgpu_Features_Group>,
  HelpText<"WGP wavefront execution mode is used (AMDGPU only)">;

def mwavefrontsize64 : Flag<["-"], "mwavefrontsize64">,
  Group<m_Group>, HelpText<"Wavefront size 64 is used">;
def mno_wavefrontsize64 : Flag<["-"], "mno-wavefrontsize64">,
  Group<m_Group>, HelpText<"Wavefront size 32 is used">;

def faltivec : Flag<["-"], "faltivec">, Group<f_Group>, Flags<[DriverOption]>;
def fno_altivec : Flag<["-"], "fno-altivec">, Group<f_Group>, Flags<[DriverOption]>;
def maltivec : Flag<["-"], "maltivec">, Group<m_ppc_Features_Group>;
def mno_altivec : Flag<["-"], "mno-altivec">, Group<m_ppc_Features_Group>;
def mpcrel: Flag<["-"], "mpcrel">, Group<m_ppc_Features_Group>;
def mno_pcrel: Flag<["-"], "mno-pcrel">, Group<m_ppc_Features_Group>;
def mspe : Flag<["-"], "mspe">, Group<m_ppc_Features_Group>;
def mno_spe : Flag<["-"], "mno-spe">, Group<m_ppc_Features_Group>;
def mvsx : Flag<["-"], "mvsx">, Group<m_ppc_Features_Group>;
def mno_vsx : Flag<["-"], "mno-vsx">, Group<m_ppc_Features_Group>;
def msecure_plt : Flag<["-"], "msecure-plt">, Group<m_ppc_Features_Group>;
def mpower8_vector : Flag<["-"], "mpower8-vector">,
    Group<m_ppc_Features_Group>;
def mno_power8_vector : Flag<["-"], "mno-power8-vector">,
    Group<m_ppc_Features_Group>;
def mpower9_vector : Flag<["-"], "mpower9-vector">,
    Group<m_ppc_Features_Group>;
def mno_power9_vector : Flag<["-"], "mno-power9-vector">,
    Group<m_ppc_Features_Group>;
def mpower10_vector : Flag<["-"], "mpower10-vector">,
    Group<m_ppc_Features_Group>;
def mno_power10_vector : Flag<["-"], "mno-power10-vector">,
    Group<m_ppc_Features_Group>;
def mpower8_crypto : Flag<["-"], "mcrypto">,
    Group<m_ppc_Features_Group>;
def mnopower8_crypto : Flag<["-"], "mno-crypto">,
    Group<m_ppc_Features_Group>;
def mdirect_move : Flag<["-"], "mdirect-move">,
    Group<m_ppc_Features_Group>;
def mnodirect_move : Flag<["-"], "mno-direct-move">,
    Group<m_ppc_Features_Group>;
def mpaired_vector_memops: Flag<["-"], "mpaired-vector-memops">,
    Group<m_ppc_Features_Group>;
def mnopaired_vector_memops: Flag<["-"], "mno-paired-vector-memops">,
    Group<m_ppc_Features_Group>;
def mhtm : Flag<["-"], "mhtm">, Group<m_ppc_Features_Group>;
def mno_htm : Flag<["-"], "mno-htm">, Group<m_ppc_Features_Group>;
def mfprnd : Flag<["-"], "mfprnd">, Group<m_ppc_Features_Group>;
def mno_fprnd : Flag<["-"], "mno-fprnd">, Group<m_ppc_Features_Group>;
def mcmpb : Flag<["-"], "mcmpb">, Group<m_ppc_Features_Group>;
def mno_cmpb : Flag<["-"], "mno-cmpb">, Group<m_ppc_Features_Group>;
def misel : Flag<["-"], "misel">, Group<m_ppc_Features_Group>;
def mno_isel : Flag<["-"], "mno-isel">, Group<m_ppc_Features_Group>;
def mmfocrf : Flag<["-"], "mmfocrf">, Group<m_ppc_Features_Group>;
def mmfcrf : Flag<["-"], "mmfcrf">, Alias<mmfocrf>;
def mno_mfocrf : Flag<["-"], "mno-mfocrf">, Group<m_ppc_Features_Group>;
def mno_mfcrf : Flag<["-"], "mno-mfcrf">, Alias<mno_mfocrf>;
def mpopcntd : Flag<["-"], "mpopcntd">, Group<m_ppc_Features_Group>;
def mno_popcntd : Flag<["-"], "mno-popcntd">, Group<m_ppc_Features_Group>;
def mqpx : Flag<["-"], "mqpx">, Group<m_ppc_Features_Group>;
def mno_qpx : Flag<["-"], "mno-qpx">, Group<m_ppc_Features_Group>;
def mcrbits : Flag<["-"], "mcrbits">, Group<m_ppc_Features_Group>;
def mno_crbits : Flag<["-"], "mno-crbits">, Group<m_ppc_Features_Group>;
def minvariant_function_descriptors :
  Flag<["-"], "minvariant-function-descriptors">, Group<m_ppc_Features_Group>;
def mno_invariant_function_descriptors :
  Flag<["-"], "mno-invariant-function-descriptors">,
  Group<m_ppc_Features_Group>;
def mfloat128: Flag<["-"], "mfloat128">,
    Group<m_ppc_Features_Group>;
def mno_float128 : Flag<["-"], "mno-float128">,
    Group<m_ppc_Features_Group>;
def mlongcall: Flag<["-"], "mlongcall">,
    Group<m_ppc_Features_Group>;
def mno_longcall : Flag<["-"], "mno-longcall">,
    Group<m_ppc_Features_Group>;
def mmma: Flag<["-"], "mmma">, Group<m_ppc_Features_Group>;
def mno_mma: Flag<["-"], "mno-mma">, Group<m_ppc_Features_Group>;
def maix_struct_return : Flag<["-"], "maix-struct-return">,
  Group<m_Group>, Flags<[CC1Option]>,
  HelpText<"Return all structs in memory (PPC32 only)">;
def msvr4_struct_return : Flag<["-"], "msvr4-struct-return">,
  Group<m_Group>, Flags<[CC1Option]>,
  HelpText<"Return small structs in registers (PPC32 only)">;

def mvx : Flag<["-"], "mvx">, Group<m_Group>;
def mno_vx : Flag<["-"], "mno-vx">, Group<m_Group>;

defm zvector : OptInFFlag<"zvector", "Enable System z vector language extension">;
def mzvector : Flag<["-"], "mzvector">, Alias<fzvector>;
def mno_zvector : Flag<["-"], "mno-zvector">, Alias<fno_zvector>;

def mignore_xcoff_visibility : Flag<["-"], "mignore-xcoff-visibility">, Group<m_Group>,
HelpText<"Not emit the visibility attribute for asm in AIX OS or give all symbols 'unspecified' visibility in XCOFF object file">,
  Flags<[CC1Option]>;
def mbackchain : Flag<["-"], "mbackchain">, Group<m_Group>, Flags<[DriverOption,CC1Option]>,
  HelpText<"Link stack frames through backchain on System Z">;
def mno_backchain : Flag<["-"], "mno-backchain">, Group<m_Group>, Flags<[DriverOption,CC1Option]>;

def mno_warn_nonportable_cfstrings : Flag<["-"], "mno-warn-nonportable-cfstrings">, Group<m_Group>;
def mno_omit_leaf_frame_pointer : Flag<["-"], "mno-omit-leaf-frame-pointer">, Group<m_Group>;
def momit_leaf_frame_pointer : Flag<["-"], "momit-leaf-frame-pointer">, Group<m_Group>,
  HelpText<"Omit frame pointer setup for leaf functions">;
def moslib_EQ : Joined<["-"], "moslib=">, Group<m_Group>;
def mpascal_strings : Flag<["-"], "mpascal-strings">, Alias<fpascal_strings>;
def mred_zone : Flag<["-"], "mred-zone">, Group<m_Group>;
def mtls_direct_seg_refs : Flag<["-"], "mtls-direct-seg-refs">, Group<m_Group>,
  HelpText<"Enable direct TLS access through segment registers (default)">;
def mregparm_EQ : Joined<["-"], "mregparm=">, Group<m_Group>;
def mrelax_all : Flag<["-"], "mrelax-all">, Group<m_Group>, Flags<[CC1Option,CC1AsOption]>,
  HelpText<"(integrated-as) Relax all machine instructions">;
def mincremental_linker_compatible : Flag<["-"], "mincremental-linker-compatible">, Group<m_Group>,
  Flags<[CC1Option,CC1AsOption]>,
  HelpText<"(integrated-as) Emit an object file which can be used with an incremental linker">;
def mno_incremental_linker_compatible : Flag<["-"], "mno-incremental-linker-compatible">, Group<m_Group>,
  HelpText<"(integrated-as) Emit an object file which cannot be used with an incremental linker">;
def mrtd : Flag<["-"], "mrtd">, Group<m_Group>, Flags<[CC1Option]>,
  HelpText<"Make StdCall calling convention the default">;
def msmall_data_threshold_EQ : Joined <["-"], "msmall-data-threshold=">,
  Group<m_Group>, Alias<G>;
def msoft_float : Flag<["-"], "msoft-float">, Group<m_Group>, Flags<[CC1Option]>,
  HelpText<"Use software floating point">;
def mno_implicit_float : Flag<["-"], "mno-implicit-float">, Group<m_Group>,
  HelpText<"Don't generate implicit floating point instructions">;
def mimplicit_float : Flag<["-"], "mimplicit-float">, Group<m_Group>;
def mrecip : Flag<["-"], "mrecip">, Group<m_Group>;
def mrecip_EQ : CommaJoined<["-"], "mrecip=">, Group<m_Group>, Flags<[CC1Option]>;
def mprefer_vector_width_EQ : Joined<["-"], "mprefer-vector-width=">, Group<m_Group>, Flags<[CC1Option]>,
  HelpText<"Specifies preferred vector width for auto-vectorization. Defaults to 'none' which allows target specific decisions.">;
def mpie_copy_relocations : Flag<["-"], "mpie-copy-relocations">, Group<m_Group>,
  Flags<[CC1Option]>,
  HelpText<"Use copy relocations support for PIE builds">;
def mno_pie_copy_relocations : Flag<["-"], "mno-pie-copy-relocations">, Group<m_Group>;
def mfentry : Flag<["-"], "mfentry">, HelpText<"Insert calls to fentry at function entry (x86/SystemZ only)">,
  Flags<[CC1Option]>, Group<m_Group>;
def mnop_mcount : Flag<["-"], "mnop-mcount">, HelpText<"Generate mcount/__fentry__ calls as nops. To activate they need to be patched in.">,
  Flags<[CC1Option]>, Group<m_Group>;
def mrecord_mcount : Flag<["-"], "mrecord-mcount">, HelpText<"Generate a __mcount_loc section entry for each __fentry__ call.">,
  Flags<[CC1Option]>, Group<m_Group>;
def mpacked_stack : Flag<["-"], "mpacked-stack">, HelpText<"Use packed stack layout (SystemZ only).">,
  Flags<[CC1Option]>, Group<m_Group>;
def mno_packed_stack : Flag<["-"], "mno-packed-stack">, Flags<[CC1Option]>, Group<m_Group>;
def mips16 : Flag<["-"], "mips16">, Group<m_mips_Features_Group>;
def mno_mips16 : Flag<["-"], "mno-mips16">, Group<m_mips_Features_Group>;
def mmicromips : Flag<["-"], "mmicromips">, Group<m_mips_Features_Group>;
def mno_micromips : Flag<["-"], "mno-micromips">, Group<m_mips_Features_Group>;
def mxgot : Flag<["-"], "mxgot">, Group<m_mips_Features_Group>;
def mno_xgot : Flag<["-"], "mno-xgot">, Group<m_mips_Features_Group>;
def mldc1_sdc1 : Flag<["-"], "mldc1-sdc1">, Group<m_mips_Features_Group>;
def mno_ldc1_sdc1 : Flag<["-"], "mno-ldc1-sdc1">, Group<m_mips_Features_Group>;
def mcheck_zero_division : Flag<["-"], "mcheck-zero-division">,
                           Group<m_mips_Features_Group>;
def mno_check_zero_division : Flag<["-"], "mno-check-zero-division">,
                              Group<m_mips_Features_Group>;
def mcompact_branches_EQ : Joined<["-"], "mcompact-branches=">,
                           Group<m_mips_Features_Group>;
def mbranch_likely : Flag<["-"], "mbranch-likely">, Group<m_Group>,
  IgnoredGCCCompat;
def mno_branch_likely : Flag<["-"], "mno-branch-likely">, Group<m_Group>,
  IgnoredGCCCompat;
def mindirect_jump_EQ : Joined<["-"], "mindirect-jump=">,
  Group<m_mips_Features_Group>,
  HelpText<"Change indirect jump instructions to inhibit speculation">;
def mdsp : Flag<["-"], "mdsp">, Group<m_mips_Features_Group>;
def mno_dsp : Flag<["-"], "mno-dsp">, Group<m_mips_Features_Group>;
def mdspr2 : Flag<["-"], "mdspr2">, Group<m_mips_Features_Group>;
def mno_dspr2 : Flag<["-"], "mno-dspr2">, Group<m_mips_Features_Group>;
def msingle_float : Flag<["-"], "msingle-float">, Group<m_mips_Features_Group>;
def mdouble_float : Flag<["-"], "mdouble-float">, Group<m_mips_Features_Group>;
def mmadd4 : Flag<["-"], "mmadd4">, Group<m_mips_Features_Group>,
  HelpText<"Enable the generation of 4-operand madd.s, madd.d and related instructions.">;
def mno_madd4 : Flag<["-"], "mno-madd4">, Group<m_mips_Features_Group>,
  HelpText<"Disable the generation of 4-operand madd.s, madd.d and related instructions.">;
def mmsa : Flag<["-"], "mmsa">, Group<m_mips_Features_Group>,
  HelpText<"Enable MSA ASE (MIPS only)">;
def mno_msa : Flag<["-"], "mno-msa">, Group<m_mips_Features_Group>,
  HelpText<"Disable MSA ASE (MIPS only)">;
def mmt : Flag<["-"], "mmt">, Group<m_mips_Features_Group>,
  HelpText<"Enable MT ASE (MIPS only)">;
def mno_mt : Flag<["-"], "mno-mt">, Group<m_mips_Features_Group>,
  HelpText<"Disable MT ASE (MIPS only)">;
def mfp64 : Flag<["-"], "mfp64">, Group<m_mips_Features_Group>,
  HelpText<"Use 64-bit floating point registers (MIPS only)">;
def mfp32 : Flag<["-"], "mfp32">, Group<m_mips_Features_Group>,
  HelpText<"Use 32-bit floating point registers (MIPS only)">;
def mgpopt : Flag<["-"], "mgpopt">, Group<m_mips_Features_Group>,
  HelpText<"Use GP relative accesses for symbols known to be in a small"
           " data section (MIPS)">;
def mno_gpopt : Flag<["-"], "mno-gpopt">, Group<m_mips_Features_Group>,
  HelpText<"Do not use GP relative accesses for symbols known to be in a small"
           " data section (MIPS)">;
def mlocal_sdata : Flag<["-"], "mlocal-sdata">,
  Group<m_mips_Features_Group>,
  HelpText<"Extend the -G behaviour to object local data (MIPS)">;
def mno_local_sdata : Flag<["-"], "mno-local-sdata">,
  Group<m_mips_Features_Group>,
  HelpText<"Do not extend the -G behaviour to object local data (MIPS)">;
def mextern_sdata : Flag<["-"], "mextern-sdata">,
  Group<m_mips_Features_Group>,
  HelpText<"Assume that externally defined data is in the small data if it"
           " meets the -G <size> threshold (MIPS)">;
def mno_extern_sdata : Flag<["-"], "mno-extern-sdata">,
  Group<m_mips_Features_Group>,
  HelpText<"Do not assume that externally defined data is in the small data if"
           " it meets the -G <size> threshold (MIPS)">;
def membedded_data : Flag<["-"], "membedded-data">,
  Group<m_mips_Features_Group>,
  HelpText<"Place constants in the .rodata section instead of the .sdata "
           "section even if they meet the -G <size> threshold (MIPS)">;
def mno_embedded_data : Flag<["-"], "mno-embedded-data">,
  Group<m_mips_Features_Group>,
  HelpText<"Do not place constants in the .rodata section instead of the "
           ".sdata if they meet the -G <size> threshold (MIPS)">;
def mnan_EQ : Joined<["-"], "mnan=">, Group<m_mips_Features_Group>;
def mabs_EQ : Joined<["-"], "mabs=">, Group<m_mips_Features_Group>;
def mabicalls : Flag<["-"], "mabicalls">, Group<m_mips_Features_Group>,
  HelpText<"Enable SVR4-style position-independent code (Mips only)">;
def mno_abicalls : Flag<["-"], "mno-abicalls">, Group<m_mips_Features_Group>,
  HelpText<"Disable SVR4-style position-independent code (Mips only)">;
def mno_crc : Flag<["-"], "mno-crc">, Group<m_mips_Features_Group>,
  HelpText<"Disallow use of CRC instructions (Mips only)">;
def mvirt : Flag<["-"], "mvirt">, Group<m_mips_Features_Group>;
def mno_virt : Flag<["-"], "mno-virt">, Group<m_mips_Features_Group>;
def mginv : Flag<["-"], "mginv">, Group<m_mips_Features_Group>;
def mno_ginv : Flag<["-"], "mno-ginv">, Group<m_mips_Features_Group>;
def mips1 : Flag<["-"], "mips1">,
  Alias<march_EQ>, AliasArgs<["mips1"]>, Group<m_mips_Features_Group>,
  HelpText<"Equivalent to -march=mips1">, Flags<[HelpHidden]>;
def mips2 : Flag<["-"], "mips2">,
  Alias<march_EQ>, AliasArgs<["mips2"]>, Group<m_mips_Features_Group>,
  HelpText<"Equivalent to -march=mips2">, Flags<[HelpHidden]>;
def mips3 : Flag<["-"], "mips3">,
  Alias<march_EQ>, AliasArgs<["mips3"]>, Group<m_mips_Features_Group>,
  HelpText<"Equivalent to -march=mips3">, Flags<[HelpHidden]>;
def mips4 : Flag<["-"], "mips4">,
  Alias<march_EQ>, AliasArgs<["mips4"]>, Group<m_mips_Features_Group>,
  HelpText<"Equivalent to -march=mips4">, Flags<[HelpHidden]>;
def mips5 : Flag<["-"], "mips5">,
  Alias<march_EQ>, AliasArgs<["mips5"]>, Group<m_mips_Features_Group>,
  HelpText<"Equivalent to -march=mips5">, Flags<[HelpHidden]>;
def mips32 : Flag<["-"], "mips32">,
  Alias<march_EQ>, AliasArgs<["mips32"]>, Group<m_mips_Features_Group>,
  HelpText<"Equivalent to -march=mips32">, Flags<[HelpHidden]>;
def mips32r2 : Flag<["-"], "mips32r2">,
  Alias<march_EQ>, AliasArgs<["mips32r2"]>, Group<m_mips_Features_Group>,
  HelpText<"Equivalent to -march=mips32r2">, Flags<[HelpHidden]>;
def mips32r3 : Flag<["-"], "mips32r3">,
  Alias<march_EQ>, AliasArgs<["mips32r3"]>, Group<m_mips_Features_Group>,
  HelpText<"Equivalent to -march=mips32r3">, Flags<[HelpHidden]>;
def mips32r5 : Flag<["-"], "mips32r5">,
  Alias<march_EQ>, AliasArgs<["mips32r5"]>, Group<m_mips_Features_Group>,
  HelpText<"Equivalent to -march=mips32r5">, Flags<[HelpHidden]>;
def mips32r6 : Flag<["-"], "mips32r6">,
  Alias<march_EQ>, AliasArgs<["mips32r6"]>, Group<m_mips_Features_Group>,
  HelpText<"Equivalent to -march=mips32r6">, Flags<[HelpHidden]>;
def mips64 : Flag<["-"], "mips64">,
  Alias<march_EQ>, AliasArgs<["mips64"]>, Group<m_mips_Features_Group>,
  HelpText<"Equivalent to -march=mips64">, Flags<[HelpHidden]>;
def mips64r2 : Flag<["-"], "mips64r2">,
  Alias<march_EQ>, AliasArgs<["mips64r2"]>, Group<m_mips_Features_Group>,
  HelpText<"Equivalent to -march=mips64r2">, Flags<[HelpHidden]>;
def mips64r3 : Flag<["-"], "mips64r3">,
  Alias<march_EQ>, AliasArgs<["mips64r3"]>, Group<m_mips_Features_Group>,
  HelpText<"Equivalent to -march=mips64r3">, Flags<[HelpHidden]>;
def mips64r5 : Flag<["-"], "mips64r5">,
  Alias<march_EQ>, AliasArgs<["mips64r5"]>, Group<m_mips_Features_Group>,
  HelpText<"Equivalent to -march=mips64r5">, Flags<[HelpHidden]>;
def mips64r6 : Flag<["-"], "mips64r6">,
  Alias<march_EQ>, AliasArgs<["mips64r6"]>, Group<m_mips_Features_Group>,
  HelpText<"Equivalent to -march=mips64r6">, Flags<[HelpHidden]>;
def mfpxx : Flag<["-"], "mfpxx">, Group<m_mips_Features_Group>,
  HelpText<"Avoid FPU mode dependent operations when used with the O32 ABI">,
  Flags<[HelpHidden]>;
def modd_spreg : Flag<["-"], "modd-spreg">, Group<m_mips_Features_Group>,
  HelpText<"Enable odd single-precision floating point registers">,
  Flags<[HelpHidden]>;
def mno_odd_spreg : Flag<["-"], "mno-odd-spreg">, Group<m_mips_Features_Group>,
  HelpText<"Disable odd single-precision floating point registers">,
  Flags<[HelpHidden]>;
def mrelax_pic_calls : Flag<["-"], "mrelax-pic-calls">,
  Group<m_mips_Features_Group>,
  HelpText<"Produce relaxation hints for linkers to try optimizing PIC "
           "call sequences into direct calls (MIPS only)">, Flags<[HelpHidden]>;
def mno_relax_pic_calls : Flag<["-"], "mno-relax-pic-calls">,
  Group<m_mips_Features_Group>,
  HelpText<"Do not produce relaxation hints for linkers to try optimizing PIC "
           "call sequences into direct calls (MIPS only)">, Flags<[HelpHidden]>;
def mglibc : Flag<["-"], "mglibc">, Group<m_libc_Group>, Flags<[HelpHidden]>;
def muclibc : Flag<["-"], "muclibc">, Group<m_libc_Group>, Flags<[HelpHidden]>;
def module_file_info : Flag<["-"], "module-file-info">, Flags<[DriverOption,CC1Option]>, Group<Action_Group>,
  HelpText<"Provide information about a particular module file">;
def mthumb : Flag<["-"], "mthumb">, Group<m_Group>;
def mtune_EQ : Joined<["-"], "mtune=">, Group<m_Group>,
  HelpText<"Only supported on X86 and RISC-V. Otherwise accepted for compatibility with GCC.">;
def multi__module : Flag<["-"], "multi_module">;
def multiply__defined__unused : Separate<["-"], "multiply_defined_unused">;
def multiply__defined : Separate<["-"], "multiply_defined">;
def mwarn_nonportable_cfstrings : Flag<["-"], "mwarn-nonportable-cfstrings">, Group<m_Group>;
def no_canonical_prefixes : Flag<["-"], "no-canonical-prefixes">, Flags<[HelpHidden, CoreOption]>,
  HelpText<"Use relative instead of canonical paths">;
def no_cpp_precomp : Flag<["-"], "no-cpp-precomp">, Group<clang_ignored_f_Group>;
def no_integrated_cpp : Flag<["-", "--"], "no-integrated-cpp">, Flags<[DriverOption]>;
def no_pedantic : Flag<["-", "--"], "no-pedantic">, Group<pedantic_Group>;
def no__dead__strip__inits__and__terms : Flag<["-"], "no_dead_strip_inits_and_terms">;
def nobuiltininc : Flag<["-"], "nobuiltininc">, Flags<[CC1Option, CoreOption]>,
  HelpText<"Disable builtin #include directories">;
def nogpuinc : Flag<["-"], "nogpuinc">;
def : Flag<["-"], "nocudainc">, Alias<nogpuinc>;
def nogpulib : Flag<["-"], "nogpulib">,
  HelpText<"Do not link device library for CUDA/HIP device compilation">;
def : Flag<["-"], "nocudalib">, Alias<nogpulib>;
def nodefaultlibs : Flag<["-"], "nodefaultlibs">;
def nofixprebinding : Flag<["-"], "nofixprebinding">;
def nolibc : Flag<["-"], "nolibc">;
def nomultidefs : Flag<["-"], "nomultidefs">;
def nopie : Flag<["-"], "nopie">;
def no_pie : Flag<["-"], "no-pie">, Alias<nopie>;
def noprebind : Flag<["-"], "noprebind">;
def noprofilelib : Flag<["-"], "noprofilelib">;
def noseglinkedit : Flag<["-"], "noseglinkedit">;
def nostartfiles : Flag<["-"], "nostartfiles">, Group<Link_Group>;
def nostdinc : Flag<["-"], "nostdinc">, Flags<[CoreOption]>;
def nostdlibinc : Flag<["-"], "nostdlibinc">;
def nostdincxx : Flag<["-"], "nostdinc++">, Flags<[CC1Option]>,
  HelpText<"Disable standard #include directories for the C++ standard library">;
def nostdlib : Flag<["-"], "nostdlib">, Group<Link_Group>;
def nostdlibxx : Flag<["-"], "nostdlib++">;
def object : Flag<["-"], "object">;
def o : JoinedOrSeparate<["-"], "o">, Flags<[DriverOption, RenderAsInput, CC1Option, CC1AsOption]>,
  HelpText<"Write output to <file>">, MetaVarName<"<file>">;
def pagezero__size : JoinedOrSeparate<["-"], "pagezero_size">;
def pass_exit_codes : Flag<["-", "--"], "pass-exit-codes">, Flags<[Unsupported]>;
def pedantic_errors : Flag<["-", "--"], "pedantic-errors">, Group<pedantic_Group>, Flags<[CC1Option]>;
def pedantic : Flag<["-", "--"], "pedantic">, Group<pedantic_Group>, Flags<[CC1Option]>;
def pg : Flag<["-"], "pg">, HelpText<"Enable mcount instrumentation">, Flags<[CC1Option]>;
def pipe : Flag<["-", "--"], "pipe">,
  HelpText<"Use pipes between commands, when possible">;
def prebind__all__twolevel__modules : Flag<["-"], "prebind_all_twolevel_modules">;
def prebind : Flag<["-"], "prebind">;
def preload : Flag<["-"], "preload">;
def print_file_name_EQ : Joined<["-", "--"], "print-file-name=">,
  HelpText<"Print the full library path of <file>">, MetaVarName<"<file>">;
def print_ivar_layout : Flag<["-"], "print-ivar-layout">, Flags<[CC1Option]>,
  HelpText<"Enable Objective-C Ivar layout bitmap print trace">;
def print_libgcc_file_name : Flag<["-", "--"], "print-libgcc-file-name">,
  HelpText<"Print the library path for the currently used compiler runtime "
           "library (\"libgcc.a\" or \"libclang_rt.builtins.*.a\")">;
def print_multi_directory : Flag<["-", "--"], "print-multi-directory">;
def print_multi_lib : Flag<["-", "--"], "print-multi-lib">;
def print_multi_os_directory : Flag<["-", "--"], "print-multi-os-directory">,
  Flags<[Unsupported]>;
def print_target_triple : Flag<["-", "--"], "print-target-triple">,
  HelpText<"Print the normalized target triple">;
def print_effective_triple : Flag<["-", "--"], "print-effective-triple">,
  HelpText<"Print the effective target triple">;
def print_prog_name_EQ : Joined<["-", "--"], "print-prog-name=">,
  HelpText<"Print the full program path of <name>">, MetaVarName<"<name>">;
def print_resource_dir : Flag<["-", "--"], "print-resource-dir">,
  HelpText<"Print the resource directory pathname">;
def print_search_dirs : Flag<["-", "--"], "print-search-dirs">,
  HelpText<"Print the paths used for finding libraries and programs">;
def print_targets : Flag<["-", "--"], "print-targets">,
  HelpText<"Print the registered targets">;
def private__bundle : Flag<["-"], "private_bundle">;
def pthreads : Flag<["-"], "pthreads">;
def pthread : Flag<["-"], "pthread">, Flags<[CC1Option]>,
  HelpText<"Support POSIX threads in generated code">;
def no_pthread : Flag<["-"], "no-pthread">, Flags<[CC1Option]>;
def p : Flag<["-"], "p">;
def pie : Flag<["-"], "pie">, Group<Link_Group>;
def static_pie : Flag<["-"], "static-pie">, Group<Link_Group>;
def read__only__relocs : Separate<["-"], "read_only_relocs">;
def remap : Flag<["-"], "remap">;
def rewrite_objc : Flag<["-"], "rewrite-objc">, Flags<[DriverOption,CC1Option]>,
  HelpText<"Rewrite Objective-C source to C++">, Group<Action_Group>;
def rewrite_legacy_objc : Flag<["-"], "rewrite-legacy-objc">, Flags<[DriverOption]>,
  HelpText<"Rewrite Legacy Objective-C source to C++">;
def rdynamic : Flag<["-"], "rdynamic">, Group<Link_Group>;
def resource_dir : Separate<["-"], "resource-dir">,
  Flags<[DriverOption, CC1Option, CoreOption, HelpHidden]>,
  HelpText<"The directory which holds the compiler resource files">;
def resource_dir_EQ : Joined<["-"], "resource-dir=">, Flags<[DriverOption, CoreOption]>,
  Alias<resource_dir>;
def rpath : Separate<["-"], "rpath">, Flags<[LinkerInput]>, Group<Link_Group>;
def rtlib_EQ : Joined<["-", "--"], "rtlib=">,
  HelpText<"Compiler runtime library to use">;
def frtlib_add_rpath: Flag<["-"], "frtlib-add-rpath">, Flags<[NoArgumentUnused]>,
  HelpText<"Add -rpath with architecture-specific resource directory to the linker flags">;
def fno_rtlib_add_rpath: Flag<["-"], "fno-rtlib-add-rpath">, Flags<[NoArgumentUnused]>,
  HelpText<"Do not add -rpath with architecture-specific resource directory to the linker flags">;
def r : Flag<["-"], "r">, Flags<[LinkerInput,NoArgumentUnused]>,
        Group<Link_Group>;
def save_temps_EQ : Joined<["-", "--"], "save-temps=">, Flags<[CC1Option, DriverOption]>,
  HelpText<"Save intermediate compilation results.">;
def save_temps : Flag<["-", "--"], "save-temps">, Flags<[DriverOption]>,
  Alias<save_temps_EQ>, AliasArgs<["cwd"]>,
  HelpText<"Save intermediate compilation results">;
def save_stats_EQ : Joined<["-", "--"], "save-stats=">, Flags<[DriverOption]>,
  HelpText<"Save llvm statistics.">;
def save_stats : Flag<["-", "--"], "save-stats">, Flags<[DriverOption]>,
  Alias<save_stats_EQ>, AliasArgs<["cwd"]>,
  HelpText<"Save llvm statistics.">;
def via_file_asm : Flag<["-", "--"], "via-file-asm">, InternalDebugOpt,
  HelpText<"Write assembly to file for input to assemble jobs">;
def sectalign : MultiArg<["-"], "sectalign", 3>;
def sectcreate : MultiArg<["-"], "sectcreate", 3>;
def sectobjectsymbols : MultiArg<["-"], "sectobjectsymbols", 2>;
def sectorder : MultiArg<["-"], "sectorder", 3>;
def seg1addr : JoinedOrSeparate<["-"], "seg1addr">;
def seg__addr__table__filename : Separate<["-"], "seg_addr_table_filename">;
def seg__addr__table : Separate<["-"], "seg_addr_table">;
def segaddr : MultiArg<["-"], "segaddr", 2>;
def segcreate : MultiArg<["-"], "segcreate", 3>;
def seglinkedit : Flag<["-"], "seglinkedit">;
def segprot : MultiArg<["-"], "segprot", 3>;
def segs__read__only__addr : Separate<["-"], "segs_read_only_addr">;
def segs__read__write__addr : Separate<["-"], "segs_read_write_addr">;
def segs__read__ : Joined<["-"], "segs_read_">;
def shared_libgcc : Flag<["-"], "shared-libgcc">;
def shared : Flag<["-", "--"], "shared">, Group<Link_Group>;
def single__module : Flag<["-"], "single_module">;
def specs_EQ : Joined<["-", "--"], "specs=">, Group<Link_Group>;
def specs : Separate<["-", "--"], "specs">, Flags<[Unsupported]>;
def static_libgcc : Flag<["-"], "static-libgcc">;
def static_libstdcxx : Flag<["-"], "static-libstdc++">;
def static : Flag<["-", "--"], "static">, Group<Link_Group>, Flags<[NoArgumentUnused]>;
def std_default_EQ : Joined<["-"], "std-default=">;
def std_EQ : Joined<["-", "--"], "std=">, Flags<[CC1Option]>,
  Group<CompileOnly_Group>, HelpText<"Language standard to compile for">,
  ValuesCode<[{
    const char *Values =
    #define LANGSTANDARD(id, name, lang, desc, features) name ","
    #define LANGSTANDARD_ALIAS(id, alias) alias ","
    #include "clang/Basic/LangStandards.def"
    ;
  }]>;
def stdlib_EQ : Joined<["-", "--"], "stdlib=">, Flags<[CC1Option]>,
  HelpText<"C++ standard library to use">, Values<"libc++,libstdc++,platform">;
def stdlibxx_isystem : JoinedOrSeparate<["-"], "stdlib++-isystem">,
  Group<clang_i_Group>,
  HelpText<"Use directory as the C++ standard library include path">,
  Flags<[DriverOption]>, MetaVarName<"<directory>">;
def unwindlib_EQ : Joined<["-", "--"], "unwindlib=">, Flags<[CC1Option]>,
  HelpText<"Unwind library to use">, Values<"libgcc,unwindlib,platform">;
def sub__library : JoinedOrSeparate<["-"], "sub_library">;
def sub__umbrella : JoinedOrSeparate<["-"], "sub_umbrella">;
def system_header_prefix : Joined<["--"], "system-header-prefix=">,
  Group<clang_i_Group>, Flags<[CC1Option]>, MetaVarName<"<prefix>">,
  HelpText<"Treat all #include paths starting with <prefix> as including a "
           "system header.">;
def : Separate<["--"], "system-header-prefix">, Alias<system_header_prefix>;
def no_system_header_prefix : Joined<["--"], "no-system-header-prefix=">,
  Group<clang_i_Group>, Flags<[CC1Option]>, MetaVarName<"<prefix>">,
  HelpText<"Treat all #include paths starting with <prefix> as not including a "
           "system header.">;
def : Separate<["--"], "no-system-header-prefix">, Alias<no_system_header_prefix>;
def s : Flag<["-"], "s">, Group<Link_Group>;
def target : Joined<["--"], "target=">, Flags<[DriverOption, CoreOption]>,
  HelpText<"Generate code for the given target">;
def print_supported_cpus : Flag<["-", "--"], "print-supported-cpus">,
  Group<CompileOnly_Group>, Flags<[CC1Option, CoreOption]>,
  HelpText<"Print supported cpu models for the given target (if target is not specified,"
           " it will print the supported cpus for the default target)">;
def mcpu_EQ_QUESTION : Flag<["-"], "mcpu=?">, Alias<print_supported_cpus>;
def mtune_EQ_QUESTION : Flag<["-"], "mtune=?">, Alias<print_supported_cpus>;
def gcc_toolchain : Joined<["--"], "gcc-toolchain=">, Flags<[DriverOption]>,
  HelpText<"Use the gcc toolchain at the given directory">;
def time : Flag<["-"], "time">,
  HelpText<"Time individual commands">;
def traditional_cpp : Flag<["-", "--"], "traditional-cpp">, Flags<[CC1Option]>,
  HelpText<"Enable some traditional CPP emulation">;
def traditional : Flag<["-", "--"], "traditional">;
def trigraphs : Flag<["-", "--"], "trigraphs">, Alias<ftrigraphs>,
  HelpText<"Process trigraph sequences">;
def twolevel__namespace__hints : Flag<["-"], "twolevel_namespace_hints">;
def twolevel__namespace : Flag<["-"], "twolevel_namespace">;
def t : Flag<["-"], "t">, Group<Link_Group>;
def umbrella : Separate<["-"], "umbrella">;
def undefined : JoinedOrSeparate<["-"], "undefined">, Group<u_Group>;
def undef : Flag<["-"], "undef">, Group<u_Group>, Flags<[CC1Option]>,
  HelpText<"undef all system defines">;
def unexported__symbols__list : Separate<["-"], "unexported_symbols_list">;
def u : JoinedOrSeparate<["-"], "u">, Group<u_Group>;
def v : Flag<["-"], "v">, Flags<[CC1Option, CoreOption]>,
  HelpText<"Show commands to run and use verbose output">;
def verify_debug_info : Flag<["--"], "verify-debug-info">, Flags<[DriverOption]>,
  HelpText<"Verify the binary representation of debug output">;
def weak_l : Joined<["-"], "weak-l">, Flags<[LinkerInput]>;
def weak__framework : Separate<["-"], "weak_framework">, Flags<[LinkerInput]>;
def weak__library : Separate<["-"], "weak_library">, Flags<[LinkerInput]>;
def weak__reference__mismatches : Separate<["-"], "weak_reference_mismatches">;
def whatsloaded : Flag<["-"], "whatsloaded">;
def whyload : Flag<["-"], "whyload">;
def w : Flag<["-"], "w">, HelpText<"Suppress all warnings">, Flags<[CC1Option]>;
def x : JoinedOrSeparate<["-"], "x">, Flags<[DriverOption,CC1Option]>,
  HelpText<"Treat subsequent input files as having type <language>">,
  MetaVarName<"<language>">;
def y : Joined<["-"], "y">;

defm integrated_as : OptOutFFlag<"integrated-as", "Enable the integrated assembler", "Disable the integrated assembler">;

def fintegrated_cc1 : Flag<["-"], "fintegrated-cc1">,
                      Flags<[CoreOption, DriverOption]>, Group<f_Group>,
                      HelpText<"Run cc1 in-process">;
def fno_integrated_cc1 : Flag<["-"], "fno-integrated-cc1">,
                         Flags<[CoreOption, DriverOption]>, Group<f_Group>,
                         HelpText<"Spawn a separate process for each cc1">;

def : Flag<["-"], "integrated-as">, Alias<fintegrated_as>, Flags<[DriverOption]>;
def : Flag<["-"], "no-integrated-as">, Alias<fno_integrated_as>,
      Flags<[CC1Option, DriverOption]>;

def working_directory : JoinedOrSeparate<["-"], "working-directory">, Flags<[CC1Option]>,
  HelpText<"Resolve file paths relative to the specified directory">;
def working_directory_EQ : Joined<["-"], "working-directory=">, Flags<[CC1Option]>,
  Alias<working_directory>;

// Double dash options, which are usually an alias for one of the previous
// options.

def _mhwdiv_EQ : Joined<["--"], "mhwdiv=">, Alias<mhwdiv_EQ>;
def _mhwdiv : Separate<["--"], "mhwdiv">, Alias<mhwdiv_EQ>;
def _CLASSPATH_EQ : Joined<["--"], "CLASSPATH=">, Alias<fclasspath_EQ>;
def _CLASSPATH : Separate<["--"], "CLASSPATH">, Alias<fclasspath_EQ>;
def _all_warnings : Flag<["--"], "all-warnings">, Alias<Wall>;
def _analyzer_no_default_checks : Flag<["--"], "analyzer-no-default-checks">, Flags<[DriverOption]>;
def _analyzer_output : JoinedOrSeparate<["--"], "analyzer-output">, Flags<[DriverOption]>,
  HelpText<"Static analyzer report output format (html|plist|plist-multi-file|plist-html|sarif|text).">;
def _analyze : Flag<["--"], "analyze">, Flags<[DriverOption, CoreOption]>,
  HelpText<"Run the static analyzer">;
def _assemble : Flag<["--"], "assemble">, Alias<S>;
def _assert_EQ : Joined<["--"], "assert=">, Alias<A>;
def _assert : Separate<["--"], "assert">, Alias<A>;
def _bootclasspath_EQ : Joined<["--"], "bootclasspath=">, Alias<fbootclasspath_EQ>;
def _bootclasspath : Separate<["--"], "bootclasspath">, Alias<fbootclasspath_EQ>;
def _classpath_EQ : Joined<["--"], "classpath=">, Alias<fclasspath_EQ>;
def _classpath : Separate<["--"], "classpath">, Alias<fclasspath_EQ>;
def _comments_in_macros : Flag<["--"], "comments-in-macros">, Alias<CC>;
def _comments : Flag<["--"], "comments">, Alias<C>;
def _compile : Flag<["--"], "compile">, Alias<c>;
def _constant_cfstrings : Flag<["--"], "constant-cfstrings">;
def _debug_EQ : Joined<["--"], "debug=">, Alias<g_Flag>;
def _debug : Flag<["--"], "debug">, Alias<g_Flag>;
def _define_macro_EQ : Joined<["--"], "define-macro=">, Alias<D>;
def _define_macro : Separate<["--"], "define-macro">, Alias<D>;
def _dependencies : Flag<["--"], "dependencies">, Alias<M>;
def _dyld_prefix_EQ : Joined<["--"], "dyld-prefix=">;
def _dyld_prefix : Separate<["--"], "dyld-prefix">, Alias<_dyld_prefix_EQ>;
def _encoding_EQ : Joined<["--"], "encoding=">, Alias<fencoding_EQ>;
def _encoding : Separate<["--"], "encoding">, Alias<fencoding_EQ>;
def _entry : Flag<["--"], "entry">, Alias<e>;
def _extdirs_EQ : Joined<["--"], "extdirs=">, Alias<fextdirs_EQ>;
def _extdirs : Separate<["--"], "extdirs">, Alias<fextdirs_EQ>;
def _extra_warnings : Flag<["--"], "extra-warnings">, Alias<W_Joined>;
def _for_linker_EQ : Joined<["--"], "for-linker=">, Alias<Xlinker>;
def _for_linker : Separate<["--"], "for-linker">, Alias<Xlinker>;
def _force_link_EQ : Joined<["--"], "force-link=">, Alias<u>;
def _force_link : Separate<["--"], "force-link">, Alias<u>;
def _help_hidden : Flag<["--"], "help-hidden">,
  HelpText<"Display help for hidden options">;
def _imacros_EQ : Joined<["--"], "imacros=">, Alias<imacros>;
def _include_barrier : Flag<["--"], "include-barrier">, Alias<I_>;
def _include_directory_after_EQ : Joined<["--"], "include-directory-after=">, Alias<idirafter>;
def _include_directory_after : Separate<["--"], "include-directory-after">, Alias<idirafter>;
def _include_directory_EQ : Joined<["--"], "include-directory=">, Alias<I>;
def _include_directory : Separate<["--"], "include-directory">, Alias<I>;
def _include_prefix_EQ : Joined<["--"], "include-prefix=">, Alias<iprefix>;
def _include_prefix : Separate<["--"], "include-prefix">, Alias<iprefix>;
def _include_with_prefix_after_EQ : Joined<["--"], "include-with-prefix-after=">, Alias<iwithprefix>;
def _include_with_prefix_after : Separate<["--"], "include-with-prefix-after">, Alias<iwithprefix>;
def _include_with_prefix_before_EQ : Joined<["--"], "include-with-prefix-before=">, Alias<iwithprefixbefore>;
def _include_with_prefix_before : Separate<["--"], "include-with-prefix-before">, Alias<iwithprefixbefore>;
def _include_with_prefix_EQ : Joined<["--"], "include-with-prefix=">, Alias<iwithprefix>;
def _include_with_prefix : Separate<["--"], "include-with-prefix">, Alias<iwithprefix>;
def _include_EQ : Joined<["--"], "include=">, Alias<include_>;
def _language_EQ : Joined<["--"], "language=">, Alias<x>;
def _language : Separate<["--"], "language">, Alias<x>;
def _library_directory_EQ : Joined<["--"], "library-directory=">, Alias<L>;
def _library_directory : Separate<["--"], "library-directory">, Alias<L>;
def _no_line_commands : Flag<["--"], "no-line-commands">, Alias<P>;
def _no_standard_includes : Flag<["--"], "no-standard-includes">, Alias<nostdinc>;
def _no_standard_libraries : Flag<["--"], "no-standard-libraries">, Alias<nostdlib>;
def _no_undefined : Flag<["--"], "no-undefined">, Flags<[LinkerInput]>;
def _no_warnings : Flag<["--"], "no-warnings">, Alias<w>;
def _optimize_EQ : Joined<["--"], "optimize=">, Alias<O>;
def _optimize : Flag<["--"], "optimize">, Alias<O>;
def _output_class_directory_EQ : Joined<["--"], "output-class-directory=">, Alias<foutput_class_dir_EQ>;
def _output_class_directory : Separate<["--"], "output-class-directory">, Alias<foutput_class_dir_EQ>;
def _output_EQ : Joined<["--"], "output=">, Alias<o>;
def _output : Separate<["--"], "output">, Alias<o>;
def _param : Separate<["--"], "param">, Group<CompileOnly_Group>;
def _param_EQ : Joined<["--"], "param=">, Alias<_param>;
def _precompile : Flag<["--"], "precompile">, Flags<[DriverOption]>,
  Group<Action_Group>, HelpText<"Only precompile the input">;
def _prefix_EQ : Joined<["--"], "prefix=">, Alias<B>;
def _prefix : Separate<["--"], "prefix">, Alias<B>;
def _preprocess : Flag<["--"], "preprocess">, Alias<E>;
def _print_diagnostic_categories : Flag<["--"], "print-diagnostic-categories">;
def _print_file_name : Separate<["--"], "print-file-name">, Alias<print_file_name_EQ>;
def _print_missing_file_dependencies : Flag<["--"], "print-missing-file-dependencies">, Alias<MG>;
def _print_prog_name : Separate<["--"], "print-prog-name">, Alias<print_prog_name_EQ>;
def _profile_blocks : Flag<["--"], "profile-blocks">, Alias<a>;
def _profile : Flag<["--"], "profile">, Alias<p>;
def _resource_EQ : Joined<["--"], "resource=">, Alias<fcompile_resource_EQ>;
def _resource : Separate<["--"], "resource">, Alias<fcompile_resource_EQ>;
def _rtlib : Separate<["--"], "rtlib">, Alias<rtlib_EQ>;
def _serialize_diags : Separate<["-", "--"], "serialize-diagnostics">, Flags<[DriverOption]>,
  HelpText<"Serialize compiler diagnostics to a file">;
// We give --version different semantics from -version.
def _version : Flag<["--"], "version">,
  Flags<[CoreOption, CC1Option, FC1Option, FlangOption]>,
  HelpText<"Print version information">;
def _signed_char : Flag<["--"], "signed-char">, Alias<fsigned_char>;
def _std : Separate<["--"], "std">, Alias<std_EQ>;
def _stdlib : Separate<["--"], "stdlib">, Alias<stdlib_EQ>;
def _sysroot_EQ : Joined<["--"], "sysroot=">;
def _sysroot : Separate<["--"], "sysroot">, Alias<_sysroot_EQ>;
def _target_help : Flag<["--"], "target-help">;
def _trace_includes : Flag<["--"], "trace-includes">, Alias<H>;
def _undefine_macro_EQ : Joined<["--"], "undefine-macro=">, Alias<U>;
def _undefine_macro : Separate<["--"], "undefine-macro">, Alias<U>;
def _unsigned_char : Flag<["--"], "unsigned-char">, Alias<funsigned_char>;
def _user_dependencies : Flag<["--"], "user-dependencies">, Alias<MM>;
def _verbose : Flag<["--"], "verbose">, Alias<v>;
def _warn__EQ : Joined<["--"], "warn-=">, Alias<W_Joined>;
def _warn_ : Joined<["--"], "warn-">, Alias<W_Joined>;
def _write_dependencies : Flag<["--"], "write-dependencies">, Alias<MD>;
def _write_user_dependencies : Flag<["--"], "write-user-dependencies">, Alias<MMD>;
def _ : Joined<["--"], "">, Flags<[Unsupported]>;

// Hexagon feature flags.
def mieee_rnd_near : Flag<["-"], "mieee-rnd-near">,
  Group<m_hexagon_Features_Group>;
def mv5 : Flag<["-"], "mv5">, Group<m_hexagon_Features_Group>, Alias<mcpu_EQ>,
  AliasArgs<["hexagonv5"]>;
def mv55 : Flag<["-"], "mv55">, Group<m_hexagon_Features_Group>,
  Alias<mcpu_EQ>, AliasArgs<["hexagonv55"]>;
def mv60 : Flag<["-"], "mv60">, Group<m_hexagon_Features_Group>,
  Alias<mcpu_EQ>, AliasArgs<["hexagonv60"]>;
def mv62 : Flag<["-"], "mv62">, Group<m_hexagon_Features_Group>,
  Alias<mcpu_EQ>, AliasArgs<["hexagonv62"]>;
def mv65 : Flag<["-"], "mv65">, Group<m_hexagon_Features_Group>,
  Alias<mcpu_EQ>, AliasArgs<["hexagonv65"]>;
def mv66 : Flag<["-"], "mv66">, Group<m_hexagon_Features_Group>,
  Alias<mcpu_EQ>, AliasArgs<["hexagonv66"]>;
def mv67 : Flag<["-"], "mv67">, Group<m_hexagon_Features_Group>,
  Alias<mcpu_EQ>, AliasArgs<["hexagonv67"]>;
def mv67t : Flag<["-"], "mv67t">, Group<m_hexagon_Features_Group>,
  Alias<mcpu_EQ>, AliasArgs<["hexagonv67t"]>;
def mhexagon_hvx : Flag<["-"], "mhvx">, Group<m_hexagon_Features_HVX_Group>,
  HelpText<"Enable Hexagon Vector eXtensions">;
def mhexagon_hvx_EQ : Joined<["-"], "mhvx=">,
  Group<m_hexagon_Features_HVX_Group>,
  HelpText<"Enable Hexagon Vector eXtensions">;
def mno_hexagon_hvx : Flag<["-"], "mno-hvx">,
  Group<m_hexagon_Features_HVX_Group>,
  HelpText<"Disable Hexagon Vector eXtensions">;
def mhexagon_hvx_length_EQ : Joined<["-"], "mhvx-length=">,
  Group<m_hexagon_Features_HVX_Group>, HelpText<"Set Hexagon Vector Length">,
  Values<"64B,128B">;
def ffixed_r19: Flag<["-"], "ffixed-r19">,
  HelpText<"Reserve register r19 (Hexagon only)">;
def mmemops : Flag<["-"], "mmemops">, Group<m_hexagon_Features_Group>,
  Flags<[CC1Option]>, HelpText<"Enable generation of memop instructions">;
def mno_memops : Flag<["-"], "mno-memops">, Group<m_hexagon_Features_Group>,
  Flags<[CC1Option]>, HelpText<"Disable generation of memop instructions">;
def mpackets : Flag<["-"], "mpackets">, Group<m_hexagon_Features_Group>,
  Flags<[CC1Option]>, HelpText<"Enable generation of instruction packets">;
def mno_packets : Flag<["-"], "mno-packets">, Group<m_hexagon_Features_Group>,
  Flags<[CC1Option]>, HelpText<"Disable generation of instruction packets">;
def mnvj : Flag<["-"], "mnvj">, Group<m_hexagon_Features_Group>,
  Flags<[CC1Option]>, HelpText<"Enable generation of new-value jumps">;
def mno_nvj : Flag<["-"], "mno-nvj">, Group<m_hexagon_Features_Group>,
  Flags<[CC1Option]>, HelpText<"Disable generation of new-value jumps">;
def mnvs : Flag<["-"], "mnvs">, Group<m_hexagon_Features_Group>,
  Flags<[CC1Option]>, HelpText<"Enable generation of new-value stores">;
def mno_nvs : Flag<["-"], "mno-nvs">, Group<m_hexagon_Features_Group>,
  Flags<[CC1Option]>, HelpText<"Disable generation of new-value stores">;


// X86 feature flags
def mx87 : Flag<["-"], "mx87">, Group<m_x86_Features_Group>;
def mno_x87 : Flag<["-"], "mno-x87">, Group<m_x86_Features_Group>;
def m80387 : Flag<["-"], "m80387">, Alias<mx87>;
def mno_80387 : Flag<["-"], "mno-80387">, Alias<mno_x87>;
def mmmx : Flag<["-"], "mmmx">, Group<m_x86_Features_Group>;
def mno_mmx : Flag<["-"], "mno-mmx">, Group<m_x86_Features_Group>;
def m3dnow : Flag<["-"], "m3dnow">, Group<m_x86_Features_Group>;
def mno_3dnow : Flag<["-"], "mno-3dnow">, Group<m_x86_Features_Group>;
def m3dnowa : Flag<["-"], "m3dnowa">, Group<m_x86_Features_Group>;
def mno_3dnowa : Flag<["-"], "mno-3dnowa">, Group<m_x86_Features_Group>;
def mamx_bf16 : Flag<["-"], "mamx-bf16">, Group<m_x86_Features_Group>;
def mno_amx_bf16 : Flag<["-"], "mno-amx-bf16">, Group<m_x86_Features_Group>;
def mtamx_int8 : Flag<["-"], "mamx-int8">, Group<m_x86_Features_Group>;
def mno_amx_int8 : Flag<["-"], "mno-amx-int8">, Group<m_x86_Features_Group>;
def mamx_tile : Flag<["-"], "mamx-tile">, Group<m_x86_Features_Group>;
def mno_amx_tile : Flag<["-"], "mno-amx-tile">, Group<m_x86_Features_Group>;
def msse : Flag<["-"], "msse">, Group<m_x86_Features_Group>;
def mno_sse : Flag<["-"], "mno-sse">, Group<m_x86_Features_Group>;
def msse2 : Flag<["-"], "msse2">, Group<m_x86_Features_Group>;
def mno_sse2 : Flag<["-"], "mno-sse2">, Group<m_x86_Features_Group>;
def msse3 : Flag<["-"], "msse3">, Group<m_x86_Features_Group>;
def mno_sse3 : Flag<["-"], "mno-sse3">, Group<m_x86_Features_Group>;
def mssse3 : Flag<["-"], "mssse3">, Group<m_x86_Features_Group>;
def mno_ssse3 : Flag<["-"], "mno-ssse3">, Group<m_x86_Features_Group>;
def msse4_1 : Flag<["-"], "msse4.1">, Group<m_x86_Features_Group>;
def mno_sse4_1 : Flag<["-"], "mno-sse4.1">, Group<m_x86_Features_Group>;
def msse4_2 : Flag<["-"], "msse4.2">, Group<m_x86_Features_Group>;
def mno_sse4_2 : Flag<["-"], "mno-sse4.2">, Group<m_x86_Features_Group>;
def msse4 : Flag<["-"], "msse4">, Alias<msse4_2>;
// -mno-sse4 turns off sse4.1 which has the effect of turning off everything
// later than 4.1. -msse4 turns on 4.2 which has the effect of turning on
// everything earlier than 4.2.
def mno_sse4 : Flag<["-"], "mno-sse4">, Alias<mno_sse4_1>;
def msse4a : Flag<["-"], "msse4a">, Group<m_x86_Features_Group>;
def mno_sse4a : Flag<["-"], "mno-sse4a">, Group<m_x86_Features_Group>;
def mavx : Flag<["-"], "mavx">, Group<m_x86_Features_Group>;
def mno_avx : Flag<["-"], "mno-avx">, Group<m_x86_Features_Group>;
def mavx2 : Flag<["-"], "mavx2">, Group<m_x86_Features_Group>;
def mno_avx2 : Flag<["-"], "mno-avx2">, Group<m_x86_Features_Group>;
def mavx512f : Flag<["-"], "mavx512f">, Group<m_x86_Features_Group>;
def mno_avx512f : Flag<["-"], "mno-avx512f">, Group<m_x86_Features_Group>;
def mavx512bf16 : Flag<["-"], "mavx512bf16">, Group<m_x86_Features_Group>;
def mno_avx512bf16 : Flag<["-"], "mno-avx512bf16">, Group<m_x86_Features_Group>;
def mavx512bitalg : Flag<["-"], "mavx512bitalg">, Group<m_x86_Features_Group>;
def mno_avx512bitalg : Flag<["-"], "mno-avx512bitalg">, Group<m_x86_Features_Group>;
def mavx512bw : Flag<["-"], "mavx512bw">, Group<m_x86_Features_Group>;
def mno_avx512bw : Flag<["-"], "mno-avx512bw">, Group<m_x86_Features_Group>;
def mavx512cd : Flag<["-"], "mavx512cd">, Group<m_x86_Features_Group>;
def mno_avx512cd : Flag<["-"], "mno-avx512cd">, Group<m_x86_Features_Group>;
def mavx512dq : Flag<["-"], "mavx512dq">, Group<m_x86_Features_Group>;
def mno_avx512dq : Flag<["-"], "mno-avx512dq">, Group<m_x86_Features_Group>;
def mavx512er : Flag<["-"], "mavx512er">, Group<m_x86_Features_Group>;
def mno_avx512er : Flag<["-"], "mno-avx512er">, Group<m_x86_Features_Group>;
def mavx512ifma : Flag<["-"], "mavx512ifma">, Group<m_x86_Features_Group>;
def mno_avx512ifma : Flag<["-"], "mno-avx512ifma">, Group<m_x86_Features_Group>;
def mavx512pf : Flag<["-"], "mavx512pf">, Group<m_x86_Features_Group>;
def mno_avx512pf : Flag<["-"], "mno-avx512pf">, Group<m_x86_Features_Group>;
def mavx512vbmi : Flag<["-"], "mavx512vbmi">, Group<m_x86_Features_Group>;
def mno_avx512vbmi : Flag<["-"], "mno-avx512vbmi">, Group<m_x86_Features_Group>;
def mavx512vbmi2 : Flag<["-"], "mavx512vbmi2">, Group<m_x86_Features_Group>;
def mno_avx512vbmi2 : Flag<["-"], "mno-avx512vbmi2">, Group<m_x86_Features_Group>;
def mavx512vl : Flag<["-"], "mavx512vl">, Group<m_x86_Features_Group>;
def mno_avx512vl : Flag<["-"], "mno-avx512vl">, Group<m_x86_Features_Group>;
def mavx512vnni : Flag<["-"], "mavx512vnni">, Group<m_x86_Features_Group>;
def mno_avx512vnni : Flag<["-"], "mno-avx512vnni">, Group<m_x86_Features_Group>;
def mavx512vpopcntdq : Flag<["-"], "mavx512vpopcntdq">, Group<m_x86_Features_Group>;
def mno_avx512vpopcntdq : Flag<["-"], "mno-avx512vpopcntdq">, Group<m_x86_Features_Group>;
def mavx512vp2intersect : Flag<["-"], "mavx512vp2intersect">, Group<m_x86_Features_Group>;
def mno_avx512vp2intersect : Flag<["-"], "mno-avx512vp2intersect">, Group<m_x86_Features_Group>;
def madx : Flag<["-"], "madx">, Group<m_x86_Features_Group>;
def mno_adx : Flag<["-"], "mno-adx">, Group<m_x86_Features_Group>;
def maes : Flag<["-"], "maes">, Group<m_x86_Features_Group>;
def mno_aes : Flag<["-"], "mno-aes">, Group<m_x86_Features_Group>;
def mbmi : Flag<["-"], "mbmi">, Group<m_x86_Features_Group>;
def mno_bmi : Flag<["-"], "mno-bmi">, Group<m_x86_Features_Group>;
def mbmi2 : Flag<["-"], "mbmi2">, Group<m_x86_Features_Group>;
def mno_bmi2 : Flag<["-"], "mno-bmi2">, Group<m_x86_Features_Group>;
def mcldemote : Flag<["-"], "mcldemote">, Group<m_x86_Features_Group>;
def mno_cldemote : Flag<["-"], "mno-cldemote">, Group<m_x86_Features_Group>;
def mclflushopt : Flag<["-"], "mclflushopt">, Group<m_x86_Features_Group>;
def mno_clflushopt : Flag<["-"], "mno-clflushopt">, Group<m_x86_Features_Group>;
def mclwb : Flag<["-"], "mclwb">, Group<m_x86_Features_Group>;
def mno_clwb : Flag<["-"], "mno-clwb">, Group<m_x86_Features_Group>;
def mwbnoinvd : Flag<["-"], "mwbnoinvd">, Group<m_x86_Features_Group>;
def mno_wbnoinvd : Flag<["-"], "mno-wbnoinvd">, Group<m_x86_Features_Group>;
def mclzero : Flag<["-"], "mclzero">, Group<m_x86_Features_Group>;
def mno_clzero : Flag<["-"], "mno-clzero">, Group<m_x86_Features_Group>;
def mcx16 : Flag<["-"], "mcx16">, Group<m_x86_Features_Group>;
def mno_cx16 : Flag<["-"], "mno-cx16">, Group<m_x86_Features_Group>;
def menqcmd : Flag<["-"], "menqcmd">, Group<m_x86_Features_Group>;
def mno_enqcmd : Flag<["-"], "mno-enqcmd">, Group<m_x86_Features_Group>;
def mf16c : Flag<["-"], "mf16c">, Group<m_x86_Features_Group>;
def mno_f16c : Flag<["-"], "mno-f16c">, Group<m_x86_Features_Group>;
def mfma : Flag<["-"], "mfma">, Group<m_x86_Features_Group>;
def mno_fma : Flag<["-"], "mno-fma">, Group<m_x86_Features_Group>;
def mfma4 : Flag<["-"], "mfma4">, Group<m_x86_Features_Group>;
def mno_fma4 : Flag<["-"], "mno-fma4">, Group<m_x86_Features_Group>;
def mfsgsbase : Flag<["-"], "mfsgsbase">, Group<m_x86_Features_Group>;
def mno_fsgsbase : Flag<["-"], "mno-fsgsbase">, Group<m_x86_Features_Group>;
def mfxsr : Flag<["-"], "mfxsr">, Group<m_x86_Features_Group>;
def mno_fxsr : Flag<["-"], "mno-fxsr">, Group<m_x86_Features_Group>;
def minvpcid : Flag<["-"], "minvpcid">, Group<m_x86_Features_Group>;
def mno_invpcid : Flag<["-"], "mno-invpcid">, Group<m_x86_Features_Group>;
def mgfni : Flag<["-"], "mgfni">, Group<m_x86_Features_Group>;
def mno_gfni : Flag<["-"], "mno-gfni">, Group<m_x86_Features_Group>;
def mhreset : Flag<["-"], "mhreset">, Group<m_x86_Features_Group>;
def mno_hreset : Flag<["-"], "mno-hreset">, Group<m_x86_Features_Group>;
def mkl : Flag<["-"], "mkl">, Group<m_x86_Features_Group>;
def mno_kl : Flag<["-"], "mno-kl">, Group<m_x86_Features_Group>;
def mwidekl : Flag<["-"], "mwidekl">, Group<m_x86_Features_Group>;
def mno_widekl : Flag<["-"], "mno-widekl">, Group<m_x86_Features_Group>;
def mlwp : Flag<["-"], "mlwp">, Group<m_x86_Features_Group>;
def mno_lwp : Flag<["-"], "mno-lwp">, Group<m_x86_Features_Group>;
def mlzcnt : Flag<["-"], "mlzcnt">, Group<m_x86_Features_Group>;
def mno_lzcnt : Flag<["-"], "mno-lzcnt">, Group<m_x86_Features_Group>;
def mmovbe : Flag<["-"], "mmovbe">, Group<m_x86_Features_Group>;
def mno_movbe : Flag<["-"], "mno-movbe">, Group<m_x86_Features_Group>;
def mmovdiri : Flag<["-"], "mmovdiri">, Group<m_x86_Features_Group>;
def mno_movdiri : Flag<["-"], "mno-movdiri">, Group<m_x86_Features_Group>;
def mmovdir64b : Flag<["-"], "mmovdir64b">, Group<m_x86_Features_Group>;
def mno_movdir64b : Flag<["-"], "mno-movdir64b">, Group<m_x86_Features_Group>;
def mmwaitx : Flag<["-"], "mmwaitx">, Group<m_x86_Features_Group>;
def mno_mwaitx : Flag<["-"], "mno-mwaitx">, Group<m_x86_Features_Group>;
def mpku : Flag<["-"], "mpku">, Group<m_x86_Features_Group>;
def mno_pku : Flag<["-"], "mno-pku">, Group<m_x86_Features_Group>;
def mpclmul : Flag<["-"], "mpclmul">, Group<m_x86_Features_Group>;
def mno_pclmul : Flag<["-"], "mno-pclmul">, Group<m_x86_Features_Group>;
def mpconfig : Flag<["-"], "mpconfig">, Group<m_x86_Features_Group>;
def mno_pconfig : Flag<["-"], "mno-pconfig">, Group<m_x86_Features_Group>;
def mpopcnt : Flag<["-"], "mpopcnt">, Group<m_x86_Features_Group>;
def mno_popcnt : Flag<["-"], "mno-popcnt">, Group<m_x86_Features_Group>;
def mprefetchwt1 : Flag<["-"], "mprefetchwt1">, Group<m_x86_Features_Group>;
def mno_prefetchwt1 : Flag<["-"], "mno-prefetchwt1">, Group<m_x86_Features_Group>;
def mprfchw : Flag<["-"], "mprfchw">, Group<m_x86_Features_Group>;
def mno_prfchw : Flag<["-"], "mno-prfchw">, Group<m_x86_Features_Group>;
def mptwrite : Flag<["-"], "mptwrite">, Group<m_x86_Features_Group>;
def mno_ptwrite : Flag<["-"], "mno-ptwrite">, Group<m_x86_Features_Group>;
def mrdpid : Flag<["-"], "mrdpid">, Group<m_x86_Features_Group>;
def mno_rdpid : Flag<["-"], "mno-rdpid">, Group<m_x86_Features_Group>;
def mrdrnd : Flag<["-"], "mrdrnd">, Group<m_x86_Features_Group>;
def mno_rdrnd : Flag<["-"], "mno-rdrnd">, Group<m_x86_Features_Group>;
def mrtm : Flag<["-"], "mrtm">, Group<m_x86_Features_Group>;
def mno_rtm : Flag<["-"], "mno-rtm">, Group<m_x86_Features_Group>;
def mrdseed : Flag<["-"], "mrdseed">, Group<m_x86_Features_Group>;
def mno_rdseed : Flag<["-"], "mno-rdseed">, Group<m_x86_Features_Group>;
def msahf : Flag<["-"], "msahf">, Group<m_x86_Features_Group>;
def mno_sahf : Flag<["-"], "mno-sahf">, Group<m_x86_Features_Group>;
def mserialize : Flag<["-"], "mserialize">, Group<m_x86_Features_Group>;
def mno_serialize : Flag<["-"], "mno-serialize">, Group<m_x86_Features_Group>;
def msgx : Flag<["-"], "msgx">, Group<m_x86_Features_Group>;
def mno_sgx : Flag<["-"], "mno-sgx">, Group<m_x86_Features_Group>;
def msha : Flag<["-"], "msha">, Group<m_x86_Features_Group>;
def mno_sha : Flag<["-"], "mno-sha">, Group<m_x86_Features_Group>;
def mtbm : Flag<["-"], "mtbm">, Group<m_x86_Features_Group>;
def mno_tbm : Flag<["-"], "mno-tbm">, Group<m_x86_Features_Group>;
def mtsxldtrk : Flag<["-"], "mtsxldtrk">, Group<m_x86_Features_Group>;
def mno_tsxldtrk : Flag<["-"], "mno-tsxldtrk">, Group<m_x86_Features_Group>;
def mvaes : Flag<["-"], "mvaes">, Group<m_x86_Features_Group>;
def mno_vaes : Flag<["-"], "mno-vaes">, Group<m_x86_Features_Group>;
def mvpclmulqdq : Flag<["-"], "mvpclmulqdq">, Group<m_x86_Features_Group>;
def mno_vpclmulqdq : Flag<["-"], "mno-vpclmulqdq">, Group<m_x86_Features_Group>;
def mwaitpkg : Flag<["-"], "mwaitpkg">, Group<m_x86_Features_Group>;
def mno_waitpkg : Flag<["-"], "mno-waitpkg">, Group<m_x86_Features_Group>;
def mxop : Flag<["-"], "mxop">, Group<m_x86_Features_Group>;
def mno_xop : Flag<["-"], "mno-xop">, Group<m_x86_Features_Group>;
def mxsave : Flag<["-"], "mxsave">, Group<m_x86_Features_Group>;
def mno_xsave : Flag<["-"], "mno-xsave">, Group<m_x86_Features_Group>;
def mxsavec : Flag<["-"], "mxsavec">, Group<m_x86_Features_Group>;
def mno_xsavec : Flag<["-"], "mno-xsavec">, Group<m_x86_Features_Group>;
def mxsaveopt : Flag<["-"], "mxsaveopt">, Group<m_x86_Features_Group>;
def mno_xsaveopt : Flag<["-"], "mno-xsaveopt">, Group<m_x86_Features_Group>;
def mxsaves : Flag<["-"], "mxsaves">, Group<m_x86_Features_Group>;
def mno_xsaves : Flag<["-"], "mno-xsaves">, Group<m_x86_Features_Group>;
def mshstk : Flag<["-"], "mshstk">, Group<m_x86_Features_Group>;
def mno_shstk : Flag<["-"], "mno-shstk">, Group<m_x86_Features_Group>;
def mretpoline_external_thunk : Flag<["-"], "mretpoline-external-thunk">, Group<m_x86_Features_Group>;
def mno_retpoline_external_thunk : Flag<["-"], "mno-retpoline-external-thunk">, Group<m_x86_Features_Group>;
def mvzeroupper : Flag<["-"], "mvzeroupper">, Group<m_x86_Features_Group>;
def mno_vzeroupper : Flag<["-"], "mno-vzeroupper">, Group<m_x86_Features_Group>;

// These are legacy user-facing driver-level option spellings. They are always
// aliases for options that are spelled using the more common Unix / GNU flag
// style of double-dash and equals-joined flags.
def gcc_toolchain_legacy_spelling : Separate<["-"], "gcc-toolchain">, Alias<gcc_toolchain>;
def target_legacy_spelling : Separate<["-"], "target">, Alias<target>;

// Special internal option to handle -Xlinker --no-demangle.
def Z_Xlinker__no_demangle : Flag<["-"], "Z-Xlinker-no-demangle">,
    Flags<[Unsupported, NoArgumentUnused]>;

// Special internal option to allow forwarding arbitrary arguments to linker.
def Zlinker_input : Separate<["-"], "Zlinker-input">,
    Flags<[Unsupported, NoArgumentUnused]>;

// Reserved library options.
def Z_reserved_lib_stdcxx : Flag<["-"], "Z-reserved-lib-stdc++">,
    Flags<[LinkerInput, NoArgumentUnused, Unsupported]>, Group<reserved_lib_Group>;
def Z_reserved_lib_cckext : Flag<["-"], "Z-reserved-lib-cckext">,
    Flags<[LinkerInput, NoArgumentUnused, Unsupported]>, Group<reserved_lib_Group>;

// Ignored options
multiclass BooleanFFlag<string name> {
  def f#NAME : Flag<["-"], "f"#name>;
  def fno_#NAME : Flag<["-"], "fno-"#name>;
}

defm : BooleanFFlag<"keep-inline-functions">, Group<clang_ignored_gcc_optimization_f_Group>;

def fprofile_dir : Joined<["-"], "fprofile-dir=">, Group<f_Group>;

def fuse_ld_EQ : Joined<["-"], "fuse-ld=">, Group<f_Group>, Flags<[CoreOption, LinkOption]>;
def ld_path_EQ : Joined<["--"], "ld-path=">, Group<Link_Group>;

defm align_labels : BooleanFFlag<"align-labels">, Group<clang_ignored_gcc_optimization_f_Group>;
def falign_labels_EQ : Joined<["-"], "falign-labels=">, Group<clang_ignored_gcc_optimization_f_Group>;
defm align_loops : BooleanFFlag<"align-loops">, Group<clang_ignored_gcc_optimization_f_Group>;
def falign_loops_EQ : Joined<["-"], "falign-loops=">, Group<clang_ignored_gcc_optimization_f_Group>;
defm align_jumps : BooleanFFlag<"align-jumps">, Group<clang_ignored_gcc_optimization_f_Group>;
def falign_jumps_EQ : Joined<["-"], "falign-jumps=">, Group<clang_ignored_gcc_optimization_f_Group>;

// FIXME: This option should be supported and wired up to our diognostics, but
// ignore it for now to avoid breaking builds that use it.
def fdiagnostics_show_location_EQ : Joined<["-"], "fdiagnostics-show-location=">, Group<clang_ignored_f_Group>;

defm fcheck_new : BooleanFFlag<"check-new">, Group<clang_ignored_f_Group>;
defm caller_saves : BooleanFFlag<"caller-saves">, Group<clang_ignored_gcc_optimization_f_Group>;
defm reorder_blocks : BooleanFFlag<"reorder-blocks">, Group<clang_ignored_gcc_optimization_f_Group>;
defm branch_count_reg : BooleanFFlag<"branch-count-reg">, Group<clang_ignored_gcc_optimization_f_Group>;
defm default_inline : BooleanFFlag<"default-inline">, Group<clang_ignored_gcc_optimization_f_Group>;
defm fat_lto_objects : BooleanFFlag<"fat-lto-objects">, Group<clang_ignored_gcc_optimization_f_Group>;
defm float_store : BooleanFFlag<"float-store">, Group<clang_ignored_gcc_optimization_f_Group>;
defm friend_injection : BooleanFFlag<"friend-injection">, Group<clang_ignored_f_Group>;
defm function_attribute_list : BooleanFFlag<"function-attribute-list">, Group<clang_ignored_f_Group>;
defm gcse : BooleanFFlag<"gcse">, Group<clang_ignored_gcc_optimization_f_Group>;
defm gcse_after_reload: BooleanFFlag<"gcse-after-reload">, Group<clang_ignored_gcc_optimization_f_Group>;
defm gcse_las: BooleanFFlag<"gcse-las">, Group<clang_ignored_gcc_optimization_f_Group>;
defm gcse_sm: BooleanFFlag<"gcse-sm">, Group<clang_ignored_gcc_optimization_f_Group>;
defm gnu : BooleanFFlag<"gnu">, Group<clang_ignored_f_Group>;
defm implicit_templates : BooleanFFlag<"implicit-templates">, Group<clang_ignored_f_Group>;
defm implement_inlines : BooleanFFlag<"implement-inlines">, Group<clang_ignored_f_Group>;
defm merge_constants : BooleanFFlag<"merge-constants">, Group<clang_ignored_gcc_optimization_f_Group>;
defm modulo_sched : BooleanFFlag<"modulo-sched">, Group<clang_ignored_gcc_optimization_f_Group>;
defm modulo_sched_allow_regmoves : BooleanFFlag<"modulo-sched-allow-regmoves">,
    Group<clang_ignored_gcc_optimization_f_Group>;
defm inline_functions_called_once : BooleanFFlag<"inline-functions-called-once">,
    Group<clang_ignored_gcc_optimization_f_Group>;
def finline_limit_EQ : Joined<["-"], "finline-limit=">, Group<clang_ignored_gcc_optimization_f_Group>;
defm finline_limit : BooleanFFlag<"inline-limit">, Group<clang_ignored_gcc_optimization_f_Group>;
defm inline_small_functions : BooleanFFlag<"inline-small-functions">,
    Group<clang_ignored_gcc_optimization_f_Group>;
defm ipa_cp : BooleanFFlag<"ipa-cp">,
    Group<clang_ignored_gcc_optimization_f_Group>;
defm ivopts : BooleanFFlag<"ivopts">, Group<clang_ignored_gcc_optimization_f_Group>;
def fsemantic_interposition : Flag<["-"], "fsemantic-interposition">, Group<f_Group>, Flags<[CC1Option]>;
def fno_semantic_interposition: Flag<["-"], "fno-semantic-interposition">, Group<f_Group>, Flags<[CC1Option]>;
defm non_call_exceptions : BooleanFFlag<"non-call-exceptions">, Group<clang_ignored_f_Group>;
defm peel_loops : BooleanFFlag<"peel-loops">, Group<clang_ignored_gcc_optimization_f_Group>;
defm permissive : BooleanFFlag<"permissive">, Group<clang_ignored_f_Group>;
defm prefetch_loop_arrays : BooleanFFlag<"prefetch-loop-arrays">, Group<clang_ignored_gcc_optimization_f_Group>;
defm printf : BooleanFFlag<"printf">, Group<clang_ignored_f_Group>;
defm profile : BooleanFFlag<"profile">, Group<clang_ignored_f_Group>;
defm profile_correction : BooleanFFlag<"profile-correction">, Group<clang_ignored_gcc_optimization_f_Group>;
defm profile_generate_sampling : BooleanFFlag<"profile-generate-sampling">, Group<clang_ignored_f_Group>;
defm profile_reusedist : BooleanFFlag<"profile-reusedist">, Group<clang_ignored_f_Group>;
defm profile_values : BooleanFFlag<"profile-values">, Group<clang_ignored_gcc_optimization_f_Group>;
defm regs_graph : BooleanFFlag<"regs-graph">, Group<clang_ignored_f_Group>;
defm rename_registers : BooleanFFlag<"rename-registers">, Group<clang_ignored_gcc_optimization_f_Group>;
defm ripa : BooleanFFlag<"ripa">, Group<clang_ignored_f_Group>;
defm schedule_insns : BooleanFFlag<"schedule-insns">, Group<clang_ignored_gcc_optimization_f_Group>;
defm schedule_insns2 : BooleanFFlag<"schedule-insns2">, Group<clang_ignored_gcc_optimization_f_Group>;
defm see : BooleanFFlag<"see">, Group<clang_ignored_f_Group>;
defm signaling_nans : BooleanFFlag<"signaling-nans">, Group<clang_ignored_gcc_optimization_f_Group>;
defm single_precision_constant : BooleanFFlag<"single-precision-constant">,
    Group<clang_ignored_gcc_optimization_f_Group>;
defm spec_constr_count : BooleanFFlag<"spec-constr-count">, Group<clang_ignored_f_Group>;
defm stack_check : BooleanFFlag<"stack-check">, Group<clang_ignored_f_Group>;
defm strength_reduce :
    BooleanFFlag<"strength-reduce">, Group<clang_ignored_gcc_optimization_f_Group>;
defm tls_model : BooleanFFlag<"tls-model">, Group<clang_ignored_f_Group>;
defm tracer : BooleanFFlag<"tracer">, Group<clang_ignored_gcc_optimization_f_Group>;
defm tree_dce : BooleanFFlag<"tree-dce">, Group<clang_ignored_gcc_optimization_f_Group>;
defm tree_salias : BooleanFFlag<"tree-salias">, Group<clang_ignored_f_Group>;
defm tree_ter : BooleanFFlag<"tree-ter">, Group<clang_ignored_gcc_optimization_f_Group>;
defm tree_vectorizer_verbose : BooleanFFlag<"tree-vectorizer-verbose">, Group<clang_ignored_f_Group>;
defm tree_vrp : BooleanFFlag<"tree-vrp">, Group<clang_ignored_gcc_optimization_f_Group>;
defm unroll_all_loops : BooleanFFlag<"unroll-all-loops">, Group<clang_ignored_gcc_optimization_f_Group>;
defm unsafe_loop_optimizations : BooleanFFlag<"unsafe-loop-optimizations">,
    Group<clang_ignored_gcc_optimization_f_Group>;
defm unswitch_loops : BooleanFFlag<"unswitch-loops">, Group<clang_ignored_gcc_optimization_f_Group>;
defm use_linker_plugin : BooleanFFlag<"use-linker-plugin">, Group<clang_ignored_gcc_optimization_f_Group>;
defm vect_cost_model : BooleanFFlag<"vect-cost-model">, Group<clang_ignored_gcc_optimization_f_Group>;
defm variable_expansion_in_unroller : BooleanFFlag<"variable-expansion-in-unroller">,
    Group<clang_ignored_gcc_optimization_f_Group>;
defm web : BooleanFFlag<"web">, Group<clang_ignored_gcc_optimization_f_Group>;
defm whole_program : BooleanFFlag<"whole-program">, Group<clang_ignored_gcc_optimization_f_Group>;
defm devirtualize : BooleanFFlag<"devirtualize">, Group<clang_ignored_gcc_optimization_f_Group>;
defm devirtualize_speculatively : BooleanFFlag<"devirtualize-speculatively">,
    Group<clang_ignored_gcc_optimization_f_Group>;

// Generic gfortran options.
def A_DASH : Joined<["-"], "A-">, Group<gfortran_Group>;
def J : JoinedOrSeparate<["-"], "J">, Flags<[RenderJoined]>, Group<gfortran_Group>;
def cpp : Flag<["-"], "cpp">, Group<gfortran_Group>;
def nocpp : Flag<["-"], "nocpp">, Group<gfortran_Group>;
def static_libgfortran : Flag<["-"], "static-libgfortran">, Group<gfortran_Group>;

// "f" options with values for gfortran.
def fblas_matmul_limit_EQ : Joined<["-"], "fblas-matmul-limit=">, Group<gfortran_Group>;
def fcheck_EQ : Joined<["-"], "fcheck=">, Group<gfortran_Group>;
def fcoarray_EQ : Joined<["-"], "fcoarray=">, Group<gfortran_Group>;
def fconvert_EQ : Joined<["-"], "fconvert=">, Group<gfortran_Group>;
def ffixed_line_length_VALUE : Joined<["-"], "ffixed-line-length-">, Group<gfortran_Group>;
def ffpe_trap_EQ : Joined<["-"], "ffpe-trap=">, Group<gfortran_Group>;
def ffree_line_length_VALUE : Joined<["-"], "ffree-line-length-">, Group<gfortran_Group>;
def finit_character_EQ : Joined<["-"], "finit-character=">, Group<gfortran_Group>;
def finit_integer_EQ : Joined<["-"], "finit-integer=">, Group<gfortran_Group>;
def finit_logical_EQ : Joined<["-"], "finit-logical=">, Group<gfortran_Group>;
def finit_real_EQ : Joined<["-"], "finit-real=">, Group<gfortran_Group>;
def fmax_array_constructor_EQ : Joined<["-"], "fmax-array-constructor=">, Group<gfortran_Group>;
def fmax_errors_EQ : Joined<["-"], "fmax-errors=">, Group<gfortran_Group>;
def fmax_stack_var_size_EQ : Joined<["-"], "fmax-stack-var-size=">, Group<gfortran_Group>;
def fmax_subrecord_length_EQ : Joined<["-"], "fmax-subrecord-length=">, Group<gfortran_Group>;
def frecord_marker_EQ : Joined<["-"], "frecord-marker=">, Group<gfortran_Group>;

// "f" flags for gfortran.
defm aggressive_function_elimination : BooleanFFlag<"aggressive-function-elimination">, Group<gfortran_Group>;
defm align_commons : BooleanFFlag<"align-commons">, Group<gfortran_Group>;
defm all_intrinsics : BooleanFFlag<"all-intrinsics">, Group<gfortran_Group>;
defm automatic : BooleanFFlag<"automatic">, Group<gfortran_Group>;
defm backslash : BooleanFFlag<"backslash">, Group<gfortran_Group>;
defm backtrace : BooleanFFlag<"backtrace">, Group<gfortran_Group>;
defm bounds_check : BooleanFFlag<"bounds-check">, Group<gfortran_Group>;
defm check_array_temporaries : BooleanFFlag<"check-array-temporaries">, Group<gfortran_Group>;
defm cray_pointer : BooleanFFlag<"cray-pointer">, Group<gfortran_Group>;
defm d_lines_as_code : BooleanFFlag<"d-lines-as-code">, Group<gfortran_Group>;
defm d_lines_as_comments : BooleanFFlag<"d-lines-as-comments">, Group<gfortran_Group>;
defm default_double_8 : BooleanFFlag<"default-double-8">, Group<gfortran_Group>;
defm default_integer_8 : BooleanFFlag<"default-integer-8">, Group<gfortran_Group>;
defm default_real_8 : BooleanFFlag<"default-real-8">, Group<gfortran_Group>;
defm dollar_ok : BooleanFFlag<"dollar-ok">, Group<gfortran_Group>;
defm dump_fortran_optimized : BooleanFFlag<"dump-fortran-optimized">, Group<gfortran_Group>;
defm dump_fortran_original : BooleanFFlag<"dump-fortran-original">, Group<gfortran_Group>;
defm dump_parse_tree : BooleanFFlag<"dump-parse-tree">, Group<gfortran_Group>;
defm external_blas : BooleanFFlag<"external-blas">, Group<gfortran_Group>;
defm f2c : BooleanFFlag<"f2c">, Group<gfortran_Group>;
defm fixed_form : BooleanFFlag<"fixed-form">, Group<gfortran_Group>;
defm free_form : BooleanFFlag<"free-form">, Group<gfortran_Group>;
defm frontend_optimize : BooleanFFlag<"frontend-optimize">, Group<gfortran_Group>;
defm implicit_none : BooleanFFlag<"implicit-none">, Group<gfortran_Group>;
defm init_local_zero : BooleanFFlag<"init-local-zero">, Group<gfortran_Group>;
defm integer_4_integer_8 : BooleanFFlag<"integer-4-integer-8">, Group<gfortran_Group>;
defm intrinsic_modules_path : BooleanFFlag<"intrinsic-modules-path">, Group<gfortran_Group>;
defm max_identifier_length : BooleanFFlag<"max-identifier-length">, Group<gfortran_Group>;
defm module_private : BooleanFFlag<"module-private">, Group<gfortran_Group>;
defm pack_derived : BooleanFFlag<"pack-derived">, Group<gfortran_Group>;
defm protect_parens : BooleanFFlag<"protect-parens">, Group<gfortran_Group>;
defm range_check : BooleanFFlag<"range-check">, Group<gfortran_Group>;
defm real_4_real_10 : BooleanFFlag<"real-4-real-10">, Group<gfortran_Group>;
defm real_4_real_16 : BooleanFFlag<"real-4-real-16">, Group<gfortran_Group>;
defm real_4_real_8 : BooleanFFlag<"real-4-real-8">, Group<gfortran_Group>;
defm real_8_real_10 : BooleanFFlag<"real-8-real-10">, Group<gfortran_Group>;
defm real_8_real_16 : BooleanFFlag<"real-8-real-16">, Group<gfortran_Group>;
defm real_8_real_4 : BooleanFFlag<"real-8-real-4">, Group<gfortran_Group>;
defm realloc_lhs : BooleanFFlag<"realloc-lhs">, Group<gfortran_Group>;
defm recursive : BooleanFFlag<"recursive">, Group<gfortran_Group>;
defm repack_arrays : BooleanFFlag<"repack-arrays">, Group<gfortran_Group>;
defm second_underscore : BooleanFFlag<"second-underscore">, Group<gfortran_Group>;
defm sign_zero : BooleanFFlag<"sign-zero">, Group<gfortran_Group>;
defm stack_arrays : BooleanFFlag<"stack-arrays">, Group<gfortran_Group>;
defm underscoring : BooleanFFlag<"underscoring">, Group<gfortran_Group>;
defm whole_file : BooleanFFlag<"whole-file">, Group<gfortran_Group>;

// C++ SYCL options
def fsycl : Flag<["-"], "fsycl">, Group<sycl_Group>, Flags<[CC1Option, CoreOption]>,
  HelpText<"Enable SYCL kernels compilation for device">;
def fno_sycl : Flag<["-"], "fno-sycl">, Group<sycl_Group>, Flags<[CoreOption]>,
  HelpText<"Disable SYCL kernels compilation for device">;
def sycl_std_EQ : Joined<["-"], "sycl-std=">, Group<sycl_Group>, Flags<[CC1Option, NoArgumentUnused, CoreOption]>,
  HelpText<"SYCL language standard to compile for.">, Values<"2017, 121, 1.2.1, sycl-1.2.1">;

//===----------------------------------------------------------------------===//
// CC1 Options
//===----------------------------------------------------------------------===//

let Flags = [CC1Option, NoDriverOption] in {

//===----------------------------------------------------------------------===//
// Option Options
//===----------------------------------------------------------------------===//

def remove_preceeding_explicit_module_build_incompatible_options :
  Flag<["-"], "remove-preceeding-explicit-module-build-incompatible-options">,
  HelpText<"Removes any arguments before this one that would be incompatible "
           "with explicitly building a module. This includes things like -o "
           "and input files. This option can be used to append arguments to "
           "convert a build of a translation unit with implicit modules "
           "into an explicit build of a specific module.">;


//===----------------------------------------------------------------------===//
// Target Options
//===----------------------------------------------------------------------===//

let Flags = [CC1Option, CC1AsOption, NoDriverOption] in {

def target_cpu : Separate<["-"], "target-cpu">,
  HelpText<"Target a specific cpu type">;
def tune_cpu : Separate<["-"], "tune-cpu">,
  HelpText<"Tune for a specific cpu type">;
def target_feature : Separate<["-"], "target-feature">,
  HelpText<"Target specific attributes">;
def triple : Separate<["-"], "triple">,
  HelpText<"Specify target triple (e.g. i686-apple-darwin9)">,
  MarshallingInfoString<"TargetOpts->Triple", "llvm::Triple::normalize(llvm::sys::getDefaultTargetTriple())", "std::string">,
  AlwaysEmit, Normalizer<"normalizeTriple">, DenormalizeString;
def target_abi : Separate<["-"], "target-abi">,
  HelpText<"Target a particular ABI type">;
def target_sdk_version_EQ : Joined<["-"], "target-sdk-version=">,
  HelpText<"The version of target SDK used for compilation">;

}

def target_linker_version : Separate<["-"], "target-linker-version">,
  HelpText<"Target linker version">;
def triple_EQ : Joined<["-"], "triple=">, Alias<triple>;
def mfpmath : Separate<["-"], "mfpmath">,
  HelpText<"Which unit to use for fp math">;

def fpadding_on_unsigned_fixed_point : Flag<["-"], "fpadding-on-unsigned-fixed-point">,
  HelpText<"Force each unsigned fixed point type to have an extra bit of padding to align their scales with those of signed fixed point types">;
def fno_padding_on_unsigned_fixed_point : Flag<["-"], "fno-padding-on-unsigned-fixed-point">;

//===----------------------------------------------------------------------===//
// Analyzer Options
//===----------------------------------------------------------------------===//

def analysis_UnoptimizedCFG : Flag<["-"], "unoptimized-cfg">,
  HelpText<"Generate unoptimized CFGs for all analyses">;
def analysis_CFGAddImplicitDtors : Flag<["-"], "cfg-add-implicit-dtors">,
  HelpText<"Add C++ implicit destructors to CFGs for all analyses">;

def analyzer_store : Separate<["-"], "analyzer-store">,
  HelpText<"Source Code Analysis - Abstract Memory Store Models">;
def analyzer_store_EQ : Joined<["-"], "analyzer-store=">, Alias<analyzer_store>;

def analyzer_constraints : Separate<["-"], "analyzer-constraints">,
  HelpText<"Source Code Analysis - Symbolic Constraint Engines">;
def analyzer_constraints_EQ : Joined<["-"], "analyzer-constraints=">,
  Alias<analyzer_constraints>;

def analyzer_output : Separate<["-"], "analyzer-output">,
  HelpText<"Source Code Analysis - Output Options">;
def analyzer_output_EQ : Joined<["-"], "analyzer-output=">,
  Alias<analyzer_output>;

def analyzer_purge : Separate<["-"], "analyzer-purge">,
  HelpText<"Source Code Analysis - Dead Symbol Removal Frequency">;
def analyzer_purge_EQ : Joined<["-"], "analyzer-purge=">, Alias<analyzer_purge>;

def analyzer_opt_analyze_headers : Flag<["-"], "analyzer-opt-analyze-headers">,
  HelpText<"Force the static analyzer to analyze functions defined in header files">;
def analyzer_opt_analyze_nested_blocks : Flag<["-"], "analyzer-opt-analyze-nested-blocks">,
  HelpText<"Analyze the definitions of blocks in addition to functions">;
def analyzer_display_progress : Flag<["-"], "analyzer-display-progress">,
  HelpText<"Emit verbose output about the analyzer's progress">;
def analyze_function : Separate<["-"], "analyze-function">,
  HelpText<"Run analysis on specific function (for C++ include parameters in name)">;
def analyze_function_EQ : Joined<["-"], "analyze-function=">, Alias<analyze_function>;
def trim_egraph : Flag<["-"], "trim-egraph">,
  HelpText<"Only show error-related paths in the analysis graph">;
def analyzer_viz_egraph_graphviz : Flag<["-"], "analyzer-viz-egraph-graphviz">,
  HelpText<"Display exploded graph using GraphViz">;
def analyzer_dump_egraph : Separate<["-"], "analyzer-dump-egraph">,
  HelpText<"Dump exploded graph to the specified file">;
def analyzer_dump_egraph_EQ : Joined<["-"], "analyzer-dump-egraph=">, Alias<analyzer_dump_egraph>;

def analyzer_inline_max_stack_depth : Separate<["-"], "analyzer-inline-max-stack-depth">,
  HelpText<"Bound on stack depth while inlining (4 by default)">;
def analyzer_inline_max_stack_depth_EQ : Joined<["-"], "analyzer-inline-max-stack-depth=">,
  Alias<analyzer_inline_max_stack_depth>;

def analyzer_inlining_mode : Separate<["-"], "analyzer-inlining-mode">,
  HelpText<"Specify the function selection heuristic used during inlining">;
def analyzer_inlining_mode_EQ : Joined<["-"], "analyzer-inlining-mode=">, Alias<analyzer_inlining_mode>;

def analyzer_disable_retry_exhausted : Flag<["-"], "analyzer-disable-retry-exhausted">,
  HelpText<"Do not re-analyze paths leading to exhausted nodes with a different strategy (may decrease code coverage)">;

def analyzer_max_loop : Separate<["-"], "analyzer-max-loop">,
  HelpText<"The maximum number of times the analyzer will go through a loop">;
def analyzer_stats : Flag<["-"], "analyzer-stats">,
  HelpText<"Print internal analyzer statistics.">;

def analyzer_checker : Separate<["-"], "analyzer-checker">,
  HelpText<"Choose analyzer checkers to enable">,
  ValuesCode<[{
    const char *Values =
    #define GET_CHECKERS
    #define CHECKER(FULLNAME, CLASS, HT, DOC_URI, IS_HIDDEN)  FULLNAME ","
    #include "clang/StaticAnalyzer/Checkers/Checkers.inc"
    #undef GET_CHECKERS
    #define GET_PACKAGES
    #define PACKAGE(FULLNAME)  FULLNAME ","
    #include "clang/StaticAnalyzer/Checkers/Checkers.inc"
    #undef GET_PACKAGES
    ;
  }]>;
def analyzer_checker_EQ : Joined<["-"], "analyzer-checker=">,
  Alias<analyzer_checker>;

def analyzer_disable_checker : Separate<["-"], "analyzer-disable-checker">,
  HelpText<"Choose analyzer checkers to disable">;
def analyzer_disable_checker_EQ : Joined<["-"], "analyzer-disable-checker=">,
  Alias<analyzer_disable_checker>;

def analyzer_disable_all_checks : Flag<["-"], "analyzer-disable-all-checks">,
  HelpText<"Disable all static analyzer checks">;

def analyzer_checker_help : Flag<["-"], "analyzer-checker-help">,
  HelpText<"Display the list of analyzer checkers that are available">;

def analyzer_checker_help_alpha : Flag<["-"], "analyzer-checker-help-alpha">,
  HelpText<"Display the list of in development analyzer checkers. These "
           "are NOT considered safe, they are unstable and will emit incorrect "
           "reports. Enable ONLY FOR DEVELOPMENT purposes">;

def analyzer_checker_help_developer : Flag<["-"], "analyzer-checker-help-developer">,
  HelpText<"Display the list of developer-only checkers such as modeling "
           "and debug checkers">;

def analyzer_config_help : Flag<["-"], "analyzer-config-help">,
  HelpText<"Display the list of -analyzer-config options. These are meant for "
           "development purposes only!">;

def analyzer_list_enabled_checkers : Flag<["-"], "analyzer-list-enabled-checkers">,
  HelpText<"Display the list of enabled analyzer checkers">;

def analyzer_config : Separate<["-"], "analyzer-config">,
  HelpText<"Choose analyzer options to enable">;

def analyzer_checker_option_help : Flag<["-"], "analyzer-checker-option-help">,
  HelpText<"Display the list of checker and package options">;

def analyzer_checker_option_help_alpha : Flag<["-"], "analyzer-checker-option-help-alpha">,
  HelpText<"Display the list of in development checker and package options. "
           "These are NOT considered safe, they are unstable and will emit "
           "incorrect reports. Enable ONLY FOR DEVELOPMENT purposes">;

def analyzer_checker_option_help_developer : Flag<["-"], "analyzer-checker-option-help-developer">,
  HelpText<"Display the list of checker and package options meant for "
           "development purposes only">;

def analyzer_config_compatibility_mode : Separate<["-"], "analyzer-config-compatibility-mode">,
  HelpText<"Don't emit errors on invalid analyzer-config inputs">;

def analyzer_config_compatibility_mode_EQ : Joined<["-"], "analyzer-config-compatibility-mode=">,
  Alias<analyzer_config_compatibility_mode>;

def analyzer_werror : Flag<["-"], "analyzer-werror">,
  HelpText<"Emit analyzer results as errors rather than warnings">;

//===----------------------------------------------------------------------===//
// Migrator Options
//===----------------------------------------------------------------------===//
def migrator_no_nsalloc_error : Flag<["-"], "no-ns-alloc-error">,
  HelpText<"Do not error on use of NSAllocateCollectable/NSReallocateCollectable">;

def migrator_no_finalize_removal : Flag<["-"], "no-finalize-removal">,
  HelpText<"Do not remove finalize method in gc mode">;

//===----------------------------------------------------------------------===//
// CodeGen Options
//===----------------------------------------------------------------------===//

let Flags = [CC1Option, CC1AsOption, NoDriverOption] in {
def debug_info_kind_EQ : Joined<["-"], "debug-info-kind=">;
def debug_info_macro : Flag<["-"], "debug-info-macro">,
  HelpText<"Emit macro debug information">;
def default_function_attr : Separate<["-"], "default-function-attr">,
  HelpText<"Apply given attribute to all functions">;
def dwarf_version_EQ : Joined<["-"], "dwarf-version=">;
def debugger_tuning_EQ : Joined<["-"], "debugger-tuning=">;
def dwarf_debug_flags : Separate<["-"], "dwarf-debug-flags">,
  HelpText<"The string to embed in the Dwarf debug flags record.">;
def record_command_line : Separate<["-"], "record-command-line">,
  HelpText<"The string to embed in the .LLVM.command.line section.">;
def compress_debug_sections : Flag<["-", "--"], "compress-debug-sections">,
    HelpText<"DWARF debug sections compression">;
def compress_debug_sections_EQ : Joined<["-", "--"], "compress-debug-sections=">,
    HelpText<"DWARF debug sections compression type">;
def mno_exec_stack : Flag<["-"], "mnoexecstack">,
  HelpText<"Mark the file as not needing an executable stack">;
def massembler_no_warn : Flag<["-"], "massembler-no-warn">,
  HelpText<"Make assembler not emit warnings">;
def massembler_fatal_warnings : Flag<["-"], "massembler-fatal-warnings">,
  HelpText<"Make assembler warnings fatal">;
def mrelax_relocations : Flag<["--"], "mrelax-relocations">,
    HelpText<"Use relaxable elf relocations">;
def msave_temp_labels : Flag<["-"], "msave-temp-labels">,
  HelpText<"Save temporary labels in the symbol table. "
           "Note this may change .s semantics and shouldn't generally be used "
           "on compiler-generated code.">;
def mrelocation_model : Separate<["-"], "mrelocation-model">,
  HelpText<"The relocation model to use">, Values<"static,pic,ropi,rwpi,ropi-rwpi,dynamic-no-pic">,
  NormalizedValuesScope<"llvm::Reloc">,
  NormalizedValues<["Static", "PIC_", "ROPI", "RWPI", "ROPI_RWPI", "DynamicNoPIC"]>,
  MarshallingInfoString<"CodeGenOpts.RelocationModel", "PIC_", "Model">,
  AutoNormalizeEnum;
def fno_math_builtin : Flag<["-"], "fno-math-builtin">,
  HelpText<"Disable implicit builtin knowledge of math functions">;
def fuse_ctor_homing: Flag<["-"], "fuse-ctor-homing">,
    HelpText<"Use constructor homing if we are using limited debug info already">;
}

def disable_llvm_verifier : Flag<["-"], "disable-llvm-verifier">,
  HelpText<"Don't run the LLVM IR verifier pass">;
def disable_llvm_passes : Flag<["-"], "disable-llvm-passes">,
  HelpText<"Use together with -emit-llvm to get pristine LLVM IR from the "
           "frontend by not running any LLVM passes at all">;
def disable_llvm_optzns : Flag<["-"], "disable-llvm-optzns">,
  Alias<disable_llvm_passes>;
def disable_lifetimemarkers : Flag<["-"], "disable-lifetime-markers">,
  HelpText<"Disable lifetime-markers emission even when optimizations are "
           "enabled">;
def disable_O0_optnone : Flag<["-"], "disable-O0-optnone">,
  HelpText<"Disable adding the optnone attribute to functions at O0">;
def disable_red_zone : Flag<["-"], "disable-red-zone">,
  HelpText<"Do not emit code that uses the red zone.">;
def dwarf_ext_refs : Flag<["-"], "dwarf-ext-refs">,
  HelpText<"Generate debug info with external references to clang modules"
           " or precompiled headers">;
def dwarf_explicit_import : Flag<["-"], "dwarf-explicit-import">,
  HelpText<"Generate explicit import from anonymous namespace to containing"
           " scope">;
def debug_forward_template_params : Flag<["-"], "debug-forward-template-params">,
  HelpText<"Emit complete descriptions of template parameters in forward"
           " declarations">;
def fforbid_guard_variables : Flag<["-"], "fforbid-guard-variables">,
  HelpText<"Emit an error if a C++ static local initializer would need a guard variable">;
def no_implicit_float : Flag<["-"], "no-implicit-float">,
  HelpText<"Don't generate implicit floating point instructions">;
def fdump_vtable_layouts : Flag<["-"], "fdump-vtable-layouts">,
  HelpText<"Dump the layouts of all vtables that will be emitted in a translation unit">;
def fmerge_functions : Flag<["-"], "fmerge-functions">,
  HelpText<"Permit merging of identical functions when optimizing.">;
def fsplit_cold_code : Flag<["-"], "fsplit-cold-code">,
  HelpText<"Permit splitting of cold code when optimizing (off by default).">;
def fno_split_cold_code : Flag<["-"], "fno-split-cold-code">,
  HelpText<"Disable splitting of cold code when optimizing.">;
<<<<<<< HEAD
def femit_coverage_notes : Flag<["-"], "femit-coverage-notes">,
  HelpText<"Emit a gcov coverage notes file when compiling.">;
def femit_coverage_data: Flag<["-"], "femit-coverage-data">,
  HelpText<"Instrument the program to emit gcov coverage data when run.">;
=======
>>>>>>> 4c59a35e
def coverage_data_file : Separate<["-"], "coverage-data-file">,
  HelpText<"Emit coverage data to this filename.">;
def coverage_data_file_EQ : Joined<["-"], "coverage-data-file=">,
  Alias<coverage_data_file>;
def coverage_notes_file : Separate<["-"], "coverage-notes-file">,
  HelpText<"Emit coverage notes to this filename.">;
def coverage_notes_file_EQ : Joined<["-"], "coverage-notes-file=">,
  Alias<coverage_notes_file>;
def coverage_version_EQ : Joined<["-"], "coverage-version=">,
  HelpText<"Four-byte version string for gcov files.">;
def dump_coverage_mapping : Flag<["-"], "dump-coverage-mapping">,
  HelpText<"Dump the coverage mapping records, for testing">;
def fuse_register_sized_bitfield_access: Flag<["-"], "fuse-register-sized-bitfield-access">,
  HelpText<"Use register sized accesses to bit-fields, when possible.">;
def relaxed_aliasing : Flag<["-"], "relaxed-aliasing">,
  HelpText<"Turn off Type Based Alias Analysis">;
def no_struct_path_tbaa : Flag<["-"], "no-struct-path-tbaa">,
  HelpText<"Turn off struct-path aware Type Based Alias Analysis">;
def new_struct_path_tbaa : Flag<["-"], "new-struct-path-tbaa">,
  HelpText<"Enable enhanced struct-path aware Type Based Alias Analysis">;
def mdebug_pass : Separate<["-"], "mdebug-pass">,
  HelpText<"Enable additional debug output">;
def mframe_pointer_EQ : Joined<["-"], "mframe-pointer=">,
  HelpText<"Specify which frame pointers to retain (all, non-leaf, none).">, Values<"all,non-leaf,none">;
def mdisable_tail_calls : Flag<["-"], "mdisable-tail-calls">,
  HelpText<"Disable tail call optimization, keeping the call stack accurate">;
def menable_no_infinities : Flag<["-"], "menable-no-infs">,
  HelpText<"Allow optimization to assume there are no infinities.">;
def menable_no_nans : Flag<["-"], "menable-no-nans">,
  HelpText<"Allow optimization to assume there are no NaNs.">;
def menable_unsafe_fp_math : Flag<["-"], "menable-unsafe-fp-math">,
  HelpText<"Allow unsafe floating-point math optimizations which may decrease "
           "precision">;
def mreassociate : Flag<["-"], "mreassociate">,
  HelpText<"Allow reassociation transformations for floating-point instructions">;
def mabi_EQ_ieeelongdouble : Flag<["-"], "mabi=ieeelongdouble">,
  HelpText<"Use IEEE 754 quadruple-precision for long double">;
def mfloat_abi : Separate<["-"], "mfloat-abi">,
  HelpText<"The float ABI to use">;
def mtp : Separate<["-"], "mtp">,
  HelpText<"Mode for reading thread pointer">;
def mlimit_float_precision : Separate<["-"], "mlimit-float-precision">,
  HelpText<"Limit float precision to the given value">;
def split_stacks : Flag<["-"], "split-stacks">,
  HelpText<"Try to use a split stack if possible.">;
def mregparm : Separate<["-"], "mregparm">,
  HelpText<"Limit the number of registers available for integer arguments">;
def msmall_data_limit : Separate<["-"], "msmall-data-limit">,
  HelpText<"Put global and static data smaller than the limit into a special section">;
def munwind_tables : Flag<["-"], "munwind-tables">,
  HelpText<"Generate unwinding tables for all functions">;
def mconstructor_aliases : Flag<["-"], "mconstructor-aliases">,
  HelpText<"Emit complete constructors and destructors as aliases when possible">;
def mlink_bitcode_file : Separate<["-"], "mlink-bitcode-file">,
  HelpText<"Link the given bitcode file before performing optimizations.">;
def mlink_builtin_bitcode : Separate<["-"], "mlink-builtin-bitcode">,
  HelpText<"Link and internalize needed symbols from the given bitcode file "
           "before performing optimizations.">;
def mlink_cuda_bitcode : Separate<["-"], "mlink-cuda-bitcode">,
  Alias<mlink_builtin_bitcode>;
def vectorize_loops : Flag<["-"], "vectorize-loops">,
  HelpText<"Run the Loop vectorization passes">;
def vectorize_slp : Flag<["-"], "vectorize-slp">,
  HelpText<"Run the SLP vectorization passes">;
def dependent_lib : Joined<["--"], "dependent-lib=">,
  HelpText<"Add dependent library">;
def linker_option : Joined<["--"], "linker-option=">,
  HelpText<"Add linker option">;
def fsanitize_coverage_type : Joined<["-"], "fsanitize-coverage-type=">,
                              HelpText<"Sanitizer coverage type">;
def fsanitize_coverage_indirect_calls
    : Flag<["-"], "fsanitize-coverage-indirect-calls">,
      HelpText<"Enable sanitizer coverage for indirect calls">;
def fsanitize_coverage_trace_bb
    : Flag<["-"], "fsanitize-coverage-trace-bb">,
      HelpText<"Enable basic block tracing in sanitizer coverage">;
def fsanitize_coverage_trace_cmp
    : Flag<["-"], "fsanitize-coverage-trace-cmp">,
      HelpText<"Enable cmp instruction tracing in sanitizer coverage">;
def fsanitize_coverage_trace_div
    : Flag<["-"], "fsanitize-coverage-trace-div">,
      HelpText<"Enable div instruction tracing in sanitizer coverage">;
def fsanitize_coverage_trace_gep
    : Flag<["-"], "fsanitize-coverage-trace-gep">,
      HelpText<"Enable gep instruction tracing in sanitizer coverage">;
def fsanitize_coverage_8bit_counters
    : Flag<["-"], "fsanitize-coverage-8bit-counters">,
      HelpText<"Enable frequency counters in sanitizer coverage">;
def fsanitize_coverage_inline_8bit_counters
    : Flag<["-"], "fsanitize-coverage-inline-8bit-counters">,
      HelpText<"Enable inline 8-bit counters in sanitizer coverage">;
def fsanitize_coverage_inline_bool_flag
    : Flag<["-"], "fsanitize-coverage-inline-bool-flag">,
      HelpText<"Enable inline bool flag in sanitizer coverage">;
def fsanitize_coverage_pc_table
    : Flag<["-"], "fsanitize-coverage-pc-table">,
      HelpText<"Create a table of coverage-instrumented PCs">;
def fsanitize_coverage_trace_pc
    : Flag<["-"], "fsanitize-coverage-trace-pc">,
      HelpText<"Enable PC tracing in sanitizer coverage">;
def fsanitize_coverage_trace_pc_guard
    : Flag<["-"], "fsanitize-coverage-trace-pc-guard">,
      HelpText<"Enable PC tracing with guard in sanitizer coverage">;
def fsanitize_coverage_no_prune
    : Flag<["-"], "fsanitize-coverage-no-prune">,
      HelpText<"Disable coverage pruning (i.e. instrument all blocks/edges)">;
def fsanitize_coverage_stack_depth
    : Flag<["-"], "fsanitize-coverage-stack-depth">,
      HelpText<"Enable max stack depth tracing">;
def fpatchable_function_entry_offset_EQ
    : Joined<["-"], "fpatchable-function-entry-offset=">, MetaVarName<"<M>">,
      HelpText<"Generate M NOPs before function entry">;
def fprofile_instrument_EQ : Joined<["-"], "fprofile-instrument=">,
    HelpText<"Enable PGO instrumentation. The accepted value is clang, llvm, "
             "or none">, Values<"none,clang,llvm">;
def fprofile_instrument_path_EQ : Joined<["-"], "fprofile-instrument-path=">,
    HelpText<"Generate instrumented code to collect execution counts into "
             "<file> (overridden by LLVM_PROFILE_FILE env var)">;
def fprofile_instrument_use_path_EQ :
    Joined<["-"], "fprofile-instrument-use-path=">,
    HelpText<"Specify the profile path in PGO use compilation">;
def flto_visibility_public_std:
    Flag<["-"], "flto-visibility-public-std">,
    HelpText<"Use public LTO visibility for classes in std and stdext namespaces">;
def flto_unit: Flag<["-"], "flto-unit">,
    HelpText<"Emit IR to support LTO unit features (CFI, whole program vtable opt)">;
def fno_lto_unit: Flag<["-"], "fno-lto-unit">;
def fdebug_pass_manager : Flag<["-"], "fdebug-pass-manager">,
    HelpText<"Prints debug information for the new pass manager">;
def fno_debug_pass_manager : Flag<["-"], "fno-debug-pass-manager">,
    HelpText<"Disables debug printing for the new pass manager">;
def fexperimental_debug_variable_locations : Flag<["-"],
    "fexperimental-debug-variable-locations">,
    HelpText<"Use experimental new value-tracking variable locations">;
// The driver option takes the key as a parameter to the -msign-return-address=
// and -mbranch-protection= options, but CC1 has a separate option so we
// don't have to parse the parameter twice.
def msign_return_address_key_EQ : Joined<["-"], "msign-return-address-key=">,
    Values<"a_key,b_key">;
def mbranch_target_enforce : Flag<["-"], "mbranch-target-enforce">;
def fno_dllexport_inlines : Flag<["-"], "fno-dllexport-inlines">;
def cfguard_no_checks : Flag<["-"], "cfguard-no-checks">,
    HelpText<"Emit Windows Control Flow Guard tables only (no checks)">;
def cfguard : Flag<["-"], "cfguard">,
    HelpText<"Emit Windows Control Flow Guard tables and checks">;

def fdenormal_fp_math_f32_EQ : Joined<["-"], "fdenormal-fp-math-f32=">,
   Group<f_Group>;

//===----------------------------------------------------------------------===//
// Dependency Output Options
//===----------------------------------------------------------------------===//

def sys_header_deps : Flag<["-"], "sys-header-deps">,
  HelpText<"Include system headers in dependency output">;
def skip_unused_modulemap_file_deps : Flag<["-"], "skip-unused-modulemap-deps">,
  HelpText<"Include module map files only for imported modules in dependency output">;
def module_file_deps : Flag<["-"], "module-file-deps">,
  HelpText<"Include module files in dependency output">;
def header_include_file : Separate<["-"], "header-include-file">,
  HelpText<"Filename (or -) to write header include output to">;
def show_includes : Flag<["--"], "show-includes">,
  HelpText<"Print cl.exe style /showIncludes to stdout">;

//===----------------------------------------------------------------------===//
// Diagnostic Options
//===----------------------------------------------------------------------===//

def diagnostic_log_file : Separate<["-"], "diagnostic-log-file">,
  HelpText<"Filename (or -) to log diagnostics to">;
def diagnostic_serialized_file : Separate<["-"], "serialize-diagnostic-file">,
  MetaVarName<"<filename>">,
  HelpText<"File for serializing diagnostics in a binary format">;

def fdiagnostics_format : Separate<["-"], "fdiagnostics-format">,
  HelpText<"Change diagnostic formatting to match IDE and command line tools">, Values<"clang,msvc,msvc-fallback,vi">;
def fdiagnostics_show_category : Separate<["-"], "fdiagnostics-show-category">,
  HelpText<"Print diagnostic category">, Values<"none,id,name">;
def fno_diagnostics_use_presumed_location : Flag<["-"], "fno-diagnostics-use-presumed-location">,
  HelpText<"Ignore #line directives when displaying diagnostic locations">;
def ftabstop : Separate<["-"], "ftabstop">, MetaVarName<"<N>">,
  HelpText<"Set the tab stop distance.">;
def ferror_limit : Separate<["-"], "ferror-limit">, MetaVarName<"<N>">,
  HelpText<"Set the maximum number of errors to emit before stopping (0 = no limit).">;
def fmacro_backtrace_limit : Separate<["-"], "fmacro-backtrace-limit">, MetaVarName<"<N>">,
  HelpText<"Set the maximum number of entries to print in a macro expansion backtrace (0 = no limit).">;
def ftemplate_backtrace_limit : Separate<["-"], "ftemplate-backtrace-limit">, MetaVarName<"<N>">,
  HelpText<"Set the maximum number of entries to print in a template instantiation backtrace (0 = no limit).">;
def fconstexpr_backtrace_limit : Separate<["-"], "fconstexpr-backtrace-limit">, MetaVarName<"<N>">,
  HelpText<"Set the maximum number of entries to print in a constexpr evaluation backtrace (0 = no limit).">;
def fspell_checking_limit : Separate<["-"], "fspell-checking-limit">, MetaVarName<"<N>">,
  HelpText<"Set the maximum number of times to perform spell checking on unrecognized identifiers (0 = no limit).">;
def fcaret_diagnostics_max_lines :
  Separate<["-"], "fcaret-diagnostics-max-lines">, MetaVarName<"<N>">,
  HelpText<"Set the maximum number of source lines to show in a caret diagnostic">;
def verify_EQ : CommaJoined<["-"], "verify=">,
  MetaVarName<"<prefixes>">,
  HelpText<"Verify diagnostic output using comment directives that start with"
           " prefixes in the comma-separated sequence <prefixes>">;
def verify : Flag<["-"], "verify">,
  HelpText<"Equivalent to -verify=expected">;
def verify_ignore_unexpected : Flag<["-"], "verify-ignore-unexpected">,
  HelpText<"Ignore unexpected diagnostic messages">;
def verify_ignore_unexpected_EQ : CommaJoined<["-"], "verify-ignore-unexpected=">,
  HelpText<"Ignore unexpected diagnostic messages">;
def Wno_rewrite_macros : Flag<["-"], "Wno-rewrite-macros">,
  HelpText<"Silence ObjC rewriting warnings">;

//===----------------------------------------------------------------------===//
// Frontend Options
//===----------------------------------------------------------------------===//

// This isn't normally used, it is just here so we can parse a
// CompilerInvocation out of a driver-derived argument vector.
def cc1 : Flag<["-"], "cc1">;
def cc1as : Flag<["-"], "cc1as">;

def ast_merge : Separate<["-"], "ast-merge">,
  MetaVarName<"<ast file>">,
  HelpText<"Merge the given AST file into the translation unit being compiled.">;
def aux_target_cpu : Separate<["-"], "aux-target-cpu">,
  HelpText<"Target a specific auxiliary cpu type">;
def aux_target_feature : Separate<["-"], "aux-target-feature">,
  HelpText<"Target specific auxiliary attributes">;
def aux_triple : Separate<["-"], "aux-triple">,
  HelpText<"Auxiliary target triple.">;
def code_completion_at : Separate<["-"], "code-completion-at">,
  MetaVarName<"<file>:<line>:<column>">,
  HelpText<"Dump code-completion information at a location">;
def remap_file : Separate<["-"], "remap-file">,
  MetaVarName<"<from>;<to>">,
  HelpText<"Replace the contents of the <from> file with the contents of the <to> file">;
def code_completion_at_EQ : Joined<["-"], "code-completion-at=">,
  Alias<code_completion_at>;
def code_completion_macros : Flag<["-"], "code-completion-macros">,
  HelpText<"Include macros in code-completion results">;
def code_completion_patterns : Flag<["-"], "code-completion-patterns">,
  HelpText<"Include code patterns in code-completion results">;
def no_code_completion_globals : Flag<["-"], "no-code-completion-globals">,
  HelpText<"Do not include global declarations in code-completion results.">;
def no_code_completion_ns_level_decls : Flag<["-"], "no-code-completion-ns-level-decls">,
  HelpText<"Do not include declarations inside namespaces (incl. global namespace) in the code-completion results.">;
def code_completion_brief_comments : Flag<["-"], "code-completion-brief-comments">,
  HelpText<"Include brief documentation comments in code-completion results.">;
def code_completion_with_fixits : Flag<["-"], "code-completion-with-fixits">,
  HelpText<"Include code completion results which require small fix-its.">;
def disable_free : Flag<["-"], "disable-free">,
  HelpText<"Disable freeing of memory on exit">;
def discard_value_names : Flag<["-"], "discard-value-names">,
  HelpText<"Discard value names in LLVM IR">;
def load : Separate<["-"], "load">, MetaVarName<"<dsopath>">,
  HelpText<"Load the named plugin (dynamic shared object)">;
def plugin : Separate<["-"], "plugin">, MetaVarName<"<name>">,
  HelpText<"Use the named plugin action instead of the default action (use \"help\" to list available options)">;
def plugin_arg : JoinedAndSeparate<["-"], "plugin-arg-">,
    MetaVarName<"<name> <arg>">,
    HelpText<"Pass <arg> to plugin <name>">;
def add_plugin : Separate<["-"], "add-plugin">, MetaVarName<"<name>">,
  HelpText<"Use the named plugin action in addition to the default action">;
def ast_dump_filter : Separate<["-"], "ast-dump-filter">,
  MetaVarName<"<dump_filter>">,
  HelpText<"Use with -ast-dump or -ast-print to dump/print only AST declaration"
           " nodes having a certain substring in a qualified name. Use"
           " -ast-list to list all filterable declaration node names.">;
def fno_modules_global_index : Flag<["-"], "fno-modules-global-index">,
  HelpText<"Do not automatically generate or update the global module index">;
def fno_modules_error_recovery : Flag<["-"], "fno-modules-error-recovery">,
  HelpText<"Do not automatically import modules for error recovery">;
def fmodule_map_file_home_is_cwd : Flag<["-"], "fmodule-map-file-home-is-cwd">,
  HelpText<"Use the current working directory as the home directory of "
           "module maps specified by -fmodule-map-file=<FILE>">;
def fmodule_feature : Separate<["-"], "fmodule-feature">,
  MetaVarName<"<feature>">,
  HelpText<"Enable <feature> in module map requires declarations">;
def fmodules_embed_file_EQ : Joined<["-"], "fmodules-embed-file=">,
  MetaVarName<"<file>">,
  HelpText<"Embed the contents of the specified file into the module file "
           "being compiled.">;
def fmodules_embed_all_files : Joined<["-"], "fmodules-embed-all-files">,
  HelpText<"Embed the contents of all files read by this compilation into "
           "the produced module file.">;
def fmodules_local_submodule_visibility :
  Flag<["-"], "fmodules-local-submodule-visibility">,
  HelpText<"Enforce name visibility rules across submodules of the same "
           "top-level module.">;
def fmodules_codegen :
  Flag<["-"], "fmodules-codegen">,
  HelpText<"Generate code for uses of this module that assumes an explicit "
           "object file will be built for the module">;
def fmodules_debuginfo :
  Flag<["-"], "fmodules-debuginfo">,
  HelpText<"Generate debug info for types in an object file built from this "
           "module and do not generate them elsewhere">;
def fmodule_format_EQ : Joined<["-"], "fmodule-format=">,
  HelpText<"Select the container format for clang modules and PCH. "
           "Supported options are 'raw' and 'obj'.">;
def fmodules_hash_error_diagnostics : Flag<["-"], "fmodules-hash-error-diagnostics">,
  HelpText<"Use a separate module cache for modules compiled with conflicting -Werror options">;
def ftest_module_file_extension_EQ :
  Joined<["-"], "ftest-module-file-extension=">,
  HelpText<"introduce a module file extension for testing purposes. "
           "The argument is parsed as blockname:major:minor:hashed:user info">;
def fconcepts_ts : Flag<["-"], "fconcepts-ts">,
  HelpText<"Enable C++ Extensions for Concepts. (deprecated - use -std=c++2a)">;
def fno_concept_satisfaction_caching : Flag<["-"],
                                            "fno-concept-satisfaction-caching">,
  HelpText<"Disable satisfaction caching for C++2a Concepts.">;

def frecovery_ast : Flag<["-"], "frecovery-ast">,
  HelpText<"Preserve expressions in AST rather than dropping them when "
           "encountering semantic errors">;
def fno_recovery_ast : Flag<["-"], "fno-recovery-ast">;
def frecovery_ast_type : Flag<["-"], "frecovery-ast-type">,
  HelpText<"Preserve the type for recovery expressions when possible">;
def fno_recovery_ast_type : Flag<["-"], "fno-recovery-ast-type">;

let Group = Action_Group in {

def Eonly : Flag<["-"], "Eonly">,
  HelpText<"Just run preprocessor, no output (for timings)">;
def dump_raw_tokens : Flag<["-"], "dump-raw-tokens">,
  HelpText<"Lex file in raw mode and dump raw tokens">;
def analyze : Flag<["-"], "analyze">,
  HelpText<"Run static analysis engine">;
def dump_tokens : Flag<["-"], "dump-tokens">,
  HelpText<"Run preprocessor, dump internal rep of tokens">;
def init_only : Flag<["-"], "init-only">,
  HelpText<"Only execute frontend initialization">;
def fixit : Flag<["-"], "fixit">,
  HelpText<"Apply fix-it advice to the input source">;
def fixit_EQ : Joined<["-"], "fixit=">,
  HelpText<"Apply fix-it advice creating a file with the given suffix">;
def print_preamble : Flag<["-"], "print-preamble">,
  HelpText<"Print the \"preamble\" of a file, which is a candidate for implicit"
           " precompiled headers.">;
def emit_html : Flag<["-"], "emit-html">,
  HelpText<"Output input source as HTML">;
def ast_print : Flag<["-"], "ast-print">,
  HelpText<"Build ASTs and then pretty-print them">;
def ast_list : Flag<["-"], "ast-list">,
  HelpText<"Build ASTs and print the list of declaration node qualified names">;
def ast_dump : Flag<["-"], "ast-dump">,
  HelpText<"Build ASTs and then debug dump them">;
def ast_dump_EQ : Joined<["-"], "ast-dump=">,
  HelpText<"Build ASTs and then debug dump them in the specified format. "
           "Supported formats include: default, json">;
def ast_dump_all : Flag<["-"], "ast-dump-all">,
  HelpText<"Build ASTs and then debug dump them, forcing deserialization">;
def ast_dump_all_EQ : Joined<["-"], "ast-dump-all=">,
  HelpText<"Build ASTs and then debug dump them in the specified format, "
           "forcing deserialization. Supported formats include: default, json">;
def ast_dump_decl_types : Flag<["-"], "ast-dump-decl-types">,
  HelpText<"Include declaration types in AST dumps">;
def templight_dump : Flag<["-"], "templight-dump">,
  HelpText<"Dump templight information to stdout">;
def ast_dump_lookups : Flag<["-"], "ast-dump-lookups">,
  HelpText<"Build ASTs and then debug dump their name lookup tables">;
def ast_view : Flag<["-"], "ast-view">,
  HelpText<"Build ASTs and view them with GraphViz">;
def emit_module : Flag<["-"], "emit-module">,
  HelpText<"Generate pre-compiled module file from a module map">;
def emit_module_interface : Flag<["-"], "emit-module-interface">,
  HelpText<"Generate pre-compiled module file from a C++ module interface">;
def emit_header_module : Flag<["-"], "emit-header-module">,
  HelpText<"Generate pre-compiled module file from a set of header files">;
def emit_pch : Flag<["-"], "emit-pch">,
  HelpText<"Generate pre-compiled header file">;
def emit_llvm_bc : Flag<["-"], "emit-llvm-bc">,
  HelpText<"Build ASTs then convert to LLVM, emit .bc file">;
def emit_llvm_only : Flag<["-"], "emit-llvm-only">,
  HelpText<"Build ASTs and convert to LLVM, discarding output">;
def emit_codegen_only : Flag<["-"], "emit-codegen-only">,
  HelpText<"Generate machine code, but discard output">;
def emit_obj : Flag<["-"], "emit-obj">,
  HelpText<"Emit native object files">;
def rewrite_test : Flag<["-"], "rewrite-test">,
  HelpText<"Rewriter playground">;
def rewrite_macros : Flag<["-"], "rewrite-macros">,
  HelpText<"Expand macros without full preprocessing">;
def migrate : Flag<["-"], "migrate">,
  HelpText<"Migrate source code">;
def compiler_options_dump : Flag<["-"], "compiler-options-dump">,
  HelpText<"Dump the compiler configuration options">;
def print_dependency_directives_minimized_source : Flag<["-"],
  "print-dependency-directives-minimized-source">,
  HelpText<"Print the output of the dependency directives source minimizer">;
}

def emit_llvm_uselists : Flag<["-"], "emit-llvm-uselists">,
  HelpText<"Preserve order of LLVM use-lists when serializing">;
def no_emit_llvm_uselists : Flag<["-"], "no-emit-llvm-uselists">,
  HelpText<"Don't preserve order of LLVM use-lists when serializing">;

def mt_migrate_directory : Separate<["-"], "mt-migrate-directory">,
  HelpText<"Directory for temporary files produced during ARC or ObjC migration">;
def arcmt_check : Flag<["-"], "arcmt-check">,
  HelpText<"Check for ARC migration issues that need manual handling">;
def arcmt_modify : Flag<["-"], "arcmt-modify">,
  HelpText<"Apply modifications to files to conform to ARC">;
def arcmt_migrate : Flag<["-"], "arcmt-migrate">,
  HelpText<"Apply modifications and produces temporary files that conform to ARC">;

def opt_record_file : Separate<["-"], "opt-record-file">,
  HelpText<"File name to use for YAML optimization record output">;
def opt_record_passes : Separate<["-"], "opt-record-passes">,
  HelpText<"Only record remark information for passes whose names match the given regular expression">;
def opt_record_format : Separate<["-"], "opt-record-format">,
  HelpText<"The format used for serializing remarks (default: YAML)">;

def print_stats : Flag<["-"], "print-stats">,
  HelpText<"Print performance metrics and statistics">;
def stats_file : Joined<["-"], "stats-file=">,
  HelpText<"Filename to write statistics to">;
def fdump_record_layouts : Flag<["-"], "fdump-record-layouts">,
  HelpText<"Dump record layout information">;
def fdump_record_layouts_simple : Flag<["-"], "fdump-record-layouts-simple">,
  HelpText<"Dump record layout information in a simple form used for testing">;
def fix_what_you_can : Flag<["-"], "fix-what-you-can">,
  HelpText<"Apply fix-it advice even in the presence of unfixable errors">;
def fix_only_warnings : Flag<["-"], "fix-only-warnings">,
  HelpText<"Apply fix-it advice only for warnings, not errors">;
def fixit_recompile : Flag<["-"], "fixit-recompile">,
  HelpText<"Apply fix-it changes and recompile">;
def fixit_to_temp : Flag<["-"], "fixit-to-temporary">,
  HelpText<"Apply fix-it changes to temporary files">;

def foverride_record_layout_EQ : Joined<["-"], "foverride-record-layout=">,
  HelpText<"Override record layouts with those in the given file">;
def pch_through_header_EQ : Joined<["-"], "pch-through-header=">,
  HelpText<"Stop PCH generation after including this file.  When using a PCH, "
           "skip tokens until after this file is included.">;
def pch_through_hdrstop_create : Flag<["-"], "pch-through-hdrstop-create">,
  HelpText<"When creating a PCH, stop PCH generation after #pragma hdrstop.">;
def pch_through_hdrstop_use : Flag<["-"], "pch-through-hdrstop-use">,
  HelpText<"When using a PCH, skip tokens until after a #pragma hdrstop.">;
def fno_pch_timestamp : Flag<["-"], "fno-pch-timestamp">,
  HelpText<"Disable inclusion of timestamp in precompiled headers">;
def building_pch_with_obj : Flag<["-"], "building-pch-with-obj">,
  HelpText<"This compilation is part of building a PCH with corresponding object file.">;

def aligned_alloc_unavailable : Flag<["-"], "faligned-alloc-unavailable">,
  HelpText<"Aligned allocation/deallocation functions are unavailable">;

//===----------------------------------------------------------------------===//
// Language Options
//===----------------------------------------------------------------------===//

let Flags = [CC1Option, CC1AsOption, NoDriverOption] in {

def version : Flag<["-"], "version">,
  HelpText<"Print the compiler version">;
def main_file_name : Separate<["-"], "main-file-name">,
  HelpText<"Main file name to use for debug info and source if missing">;
def split_dwarf_output : Separate<["-"], "split-dwarf-output">,
  HelpText<"File name to use for split dwarf debug info output">;

}

def fblocks_runtime_optional : Flag<["-"], "fblocks-runtime-optional">,
  HelpText<"Weakly link in the blocks runtime">;
def fexternc_nounwind : Flag<["-"], "fexternc-nounwind">,
  HelpText<"Assume all functions with C linkage do not unwind">;
def split_dwarf_file : Separate<["-"], "split-dwarf-file">,
  HelpText<"Name of the split dwarf debug info file to encode in the object file">;
def fno_wchar : Flag<["-"], "fno-wchar">,
  HelpText<"Disable C++ builtin type wchar_t">;
def fconstant_string_class : Separate<["-"], "fconstant-string-class">,
  MetaVarName<"<class name>">,
  HelpText<"Specify the class to use for constant Objective-C string objects.">;
def fobjc_arc_cxxlib_EQ : Joined<["-"], "fobjc-arc-cxxlib=">,
  HelpText<"Objective-C++ Automatic Reference Counting standard library kind">, Values<"libc++,libstdc++,none">;
def fobjc_runtime_has_weak : Flag<["-"], "fobjc-runtime-has-weak">,
  HelpText<"The target Objective-C runtime supports ARC weak operations">;
def fobjc_dispatch_method_EQ : Joined<["-"], "fobjc-dispatch-method=">,
  HelpText<"Objective-C dispatch method to use">, Values<"legacy,non-legacy,mixed">;
def disable_objc_default_synthesize_properties : Flag<["-"], "disable-objc-default-synthesize-properties">,
  HelpText<"disable the default synthesis of Objective-C properties">;
def fencode_extended_block_signature : Flag<["-"], "fencode-extended-block-signature">,
  HelpText<"enable extended encoding of block type signature">;
def function_alignment : Separate<["-"], "function-alignment">,
    HelpText<"default alignment for functions">;
def pic_level : Separate<["-"], "pic-level">,
  HelpText<"Value for __PIC__">;
def pic_is_pie : Flag<["-"], "pic-is-pie">,
  HelpText<"File is for a position independent executable">;
def fno_validate_pch : Flag<["-"], "fno-validate-pch">,
  HelpText<"Disable validation of precompiled headers">;
def fallow_pch_with_errors : Flag<["-"], "fallow-pch-with-compiler-errors">,
  HelpText<"Accept a PCH file that was created with compiler errors">;
def dump_deserialized_pch_decls : Flag<["-"], "dump-deserialized-decls">,
  HelpText<"Dump declarations that are deserialized from PCH, for testing">;
def error_on_deserialized_pch_decl : Separate<["-"], "error-on-deserialized-decl">,
  HelpText<"Emit error if a specific declaration is deserialized from PCH, for testing">;
def error_on_deserialized_pch_decl_EQ : Joined<["-"], "error-on-deserialized-decl=">,
  Alias<error_on_deserialized_pch_decl>;
def static_define : Flag<["-"], "static-define">,
  HelpText<"Should __STATIC__ be defined">;
def stack_protector : Separate<["-"], "stack-protector">,
  HelpText<"Enable stack protectors">;
def stack_protector_buffer_size : Separate<["-"], "stack-protector-buffer-size">,
  HelpText<"Lower bound for a buffer to be considered for stack protection">;
def fvisibility : Separate<["-"], "fvisibility">,
  HelpText<"Default type and symbol visibility">;
def ftype_visibility : Separate<["-"], "ftype-visibility">,
  HelpText<"Default type visibility">;
def fapply_global_visibility_to_externs : Flag<["-"], "fapply-global-visibility-to-externs">,
  HelpText<"Apply global symbol visibility to external declarations without an explicit visibility">;
def ftemplate_depth : Separate<["-"], "ftemplate-depth">,
  HelpText<"Maximum depth of recursive template instantiation">;
def foperator_arrow_depth : Separate<["-"], "foperator-arrow-depth">,
  HelpText<"Maximum number of 'operator->'s to call for a member access">;
def fconstexpr_depth : Separate<["-"], "fconstexpr-depth">,
  HelpText<"Maximum depth of recursive constexpr function calls">;
def fconstexpr_steps : Separate<["-"], "fconstexpr-steps">,
  HelpText<"Maximum number of steps in constexpr function evaluation">;
def fbracket_depth : Separate<["-"], "fbracket-depth">,
  HelpText<"Maximum nesting level for parentheses, brackets, and braces">;
def fconst_strings : Flag<["-"], "fconst-strings">,
  HelpText<"Use a const qualified type for string literals in C and ObjC">;
def fno_const_strings : Flag<["-"], "fno-const-strings">,
  HelpText<"Don't use a const qualified type for string literals in C and ObjC">;
def fno_bitfield_type_align : Flag<["-"], "fno-bitfield-type-align">,
  HelpText<"Ignore bit-field types when aligning structures">;
def ffake_address_space_map : Flag<["-"], "ffake-address-space-map">,
  HelpText<"Use a fake address space map; OpenCL testing purposes only">;
def faddress_space_map_mangling_EQ : Joined<["-"], "faddress-space-map-mangling=">, MetaVarName<"<yes|no|target>">,
  HelpText<"Set the mode for address space map based mangling; OpenCL testing purposes only">;
def funknown_anytype : Flag<["-"], "funknown-anytype">,
  HelpText<"Enable parser support for the __unknown_anytype type; for testing purposes only">;
def fdebugger_support : Flag<["-"], "fdebugger-support">,
  HelpText<"Enable special debugger support behavior">;
def fdebugger_cast_result_to_id : Flag<["-"], "fdebugger-cast-result-to-id">,
  HelpText<"Enable casting unknown expression results to id">;
def fdebugger_objc_literal : Flag<["-"], "fdebugger-objc-literal">,
  HelpText<"Enable special debugger support for Objective-C subscripting and literals">;
def fdeprecated_macro : Flag<["-"], "fdeprecated-macro">,
  HelpText<"Defines the __DEPRECATED macro">;
def fno_deprecated_macro : Flag<["-"], "fno-deprecated-macro">,
  HelpText<"Undefines the __DEPRECATED macro">;
def fobjc_subscripting_legacy_runtime : Flag<["-"], "fobjc-subscripting-legacy-runtime">,
  HelpText<"Allow Objective-C array and dictionary subscripting in legacy runtime">;
def vtordisp_mode_EQ : Joined<["-"], "vtordisp-mode=">,
  HelpText<"Control vtordisp placement on win32 targets">;
def fnative_half_type: Flag<["-"], "fnative-half-type">,
  HelpText<"Use the native half type for __fp16 instead of promoting to float">;
def fnative_half_arguments_and_returns : Flag<["-"], "fnative-half-arguments-and-returns">,
  HelpText<"Use the native __fp16 type for arguments and returns (and skip ABI-specific lowering)">;
def fallow_half_arguments_and_returns : Flag<["-"], "fallow-half-arguments-and-returns">,
  HelpText<"Allow function arguments and returns of type half">;
def fdefault_calling_conv_EQ : Joined<["-"], "fdefault-calling-conv=">,
  HelpText<"Set default calling convention">, Values<"cdecl,fastcall,stdcall,vectorcall,regcall">;
def finclude_default_header : Flag<["-"], "finclude-default-header">,
  HelpText<"Include default header file for OpenCL">;
def fdeclare_opencl_builtins : Flag<["-"], "fdeclare-opencl-builtins">,
  HelpText<"Add OpenCL builtin function declarations (experimental)">;
def fpreserve_vec3_type : Flag<["-"], "fpreserve-vec3-type">,
  HelpText<"Preserve 3-component vector type">;
def fwchar_type_EQ : Joined<["-"], "fwchar-type=">,
  HelpText<"Select underlying type for wchar_t">, Values<"char,short,int">;
def fsigned_wchar : Flag<["-"], "fsigned-wchar">,
  HelpText<"Use a signed type for wchar_t">;
def fno_signed_wchar : Flag<["-"], "fno-signed-wchar">,
  HelpText<"Use an unsigned type for wchar_t">;
def fcompatibility_qualified_id_block_param_type_checking : Flag<["-"], "fcompatibility-qualified-id-block-type-checking">,
  HelpText<"Allow using blocks with parameters of more specific type than "
           "the type system guarantees when a parameter is qualified id">;
def fpass_by_value_is_noalias: Flag<["-"], "fpass-by-value-is-noalias">,
  HelpText<"Allows assuming by-value parameters do not alias any other value. "
           "Has no effect on non-trivially-copyable classes in C++.">, Group<f_Group>;

// FIXME: Remove these entirely once functionality/tests have been excised.
def fobjc_gc_only : Flag<["-"], "fobjc-gc-only">, Group<f_Group>,
  HelpText<"Use GC exclusively for Objective-C related memory management">;
def fobjc_gc : Flag<["-"], "fobjc-gc">, Group<f_Group>,
  HelpText<"Enable Objective-C garbage collection">;

//===----------------------------------------------------------------------===//
// Header Search Options
//===----------------------------------------------------------------------===//

def nostdsysteminc : Flag<["-"], "nostdsysteminc">,
  HelpText<"Disable standard system #include directories">;
def fdisable_module_hash : Flag<["-"], "fdisable-module-hash">,
  HelpText<"Disable the module hash">;
def fmodules_hash_content : Flag<["-"], "fmodules-hash-content">,
  HelpText<"Enable hashing the content of a module file">;
def fmodules_strict_context_hash : Flag<["-"], "fmodules-strict-context-hash">,
  HelpText<"Enable hashing of all compiler options that could impact the "
           "semantics of a module in an implicit build">,
  MarshallingInfoFlag<"HeaderSearchOpts->ModulesStrictContextHash", "false">;
def c_isystem : JoinedOrSeparate<["-"], "c-isystem">, MetaVarName<"<directory>">,
  HelpText<"Add directory to the C SYSTEM include search path">;
def objc_isystem : JoinedOrSeparate<["-"], "objc-isystem">,
  MetaVarName<"<directory>">,
  HelpText<"Add directory to the ObjC SYSTEM include search path">;
def objcxx_isystem : JoinedOrSeparate<["-"], "objcxx-isystem">,
  MetaVarName<"<directory>">,
  HelpText<"Add directory to the ObjC++ SYSTEM include search path">;
def internal_isystem : JoinedOrSeparate<["-"], "internal-isystem">,
  MetaVarName<"<directory>">,
  HelpText<"Add directory to the internal system include search path; these "
           "are assumed to not be user-provided and are used to model system "
           "and standard headers' paths.">;
def internal_externc_isystem : JoinedOrSeparate<["-"], "internal-externc-isystem">,
  MetaVarName<"<directory>">,
  HelpText<"Add directory to the internal system include search path with "
           "implicit extern \"C\" semantics; these are assumed to not be "
           "user-provided and are used to model system and standard headers' "
           "paths.">;

//===----------------------------------------------------------------------===//
// Preprocessor Options
//===----------------------------------------------------------------------===//

def chain_include : Separate<["-"], "chain-include">, MetaVarName<"<file>">,
  HelpText<"Include and chain a header file after turning it into PCH">;
def preamble_bytes_EQ : Joined<["-"], "preamble-bytes=">,
  HelpText<"Assume that the precompiled header is a precompiled preamble "
           "covering the first N bytes of the main file">;
def detailed_preprocessing_record : Flag<["-"], "detailed-preprocessing-record">,
  HelpText<"include a detailed record of preprocessing actions">;
def setup_static_analyzer : Flag<["-"], "setup-static-analyzer">,
  HelpText<"Set up preprocessor for static analyzer (done automatically when static analyzer is run).">;
def disable_pragma_debug_crash : Flag<["-"], "disable-pragma-debug-crash">,
  HelpText<"Disable any #pragma clang __debug that can lead to crashing behavior. This is meant for testing.">;

//===----------------------------------------------------------------------===//
// OpenCL Options
//===----------------------------------------------------------------------===//

def cl_ext_EQ : CommaJoined<["-"], "cl-ext=">,
  HelpText<"OpenCL only. Enable or disable OpenCL extensions. The argument is a comma-separated sequence of one or more extension names, each prefixed by '+' or '-'.">;

//===----------------------------------------------------------------------===//
// CUDA Options
//===----------------------------------------------------------------------===//

def fcuda_is_device : Flag<["-"], "fcuda-is-device">,
  HelpText<"Generate code for CUDA device">;
def fcuda_include_gpubinary : Separate<["-"], "fcuda-include-gpubinary">,
  HelpText<"Incorporate CUDA device-side binary into host object file.">;
def fcuda_allow_variadic_functions : Flag<["-"], "fcuda-allow-variadic-functions">,
  HelpText<"Allow variadic functions in CUDA device code.">;
def fno_cuda_host_device_constexpr : Flag<["-"], "fno-cuda-host-device-constexpr">,
  HelpText<"Don't treat unattributed constexpr functions as __host__ __device__.">;

//===----------------------------------------------------------------------===//
// OpenMP Options
//===----------------------------------------------------------------------===//

def fopenmp_is_device : Flag<["-"], "fopenmp-is-device">,
  HelpText<"Generate code only for an OpenMP target device.">;
def fopenmp_host_ir_file_path : Separate<["-"], "fopenmp-host-ir-file-path">,
  HelpText<"Path to the IR file produced by the frontend for the host.">;

//===----------------------------------------------------------------------===//
// SYCL Options
//===----------------------------------------------------------------------===//

def fsycl_is_device : Flag<["-"], "fsycl-is-device">,
  HelpText<"Generate code for SYCL device.">;

} // let Flags = [CC1Option]

//===----------------------------------------------------------------------===//
// cc1as-only Options
//===----------------------------------------------------------------------===//

let Flags = [CC1AsOption, NoDriverOption] in {

// Language Options
def n : Flag<["-"], "n">,
  HelpText<"Don't automatically start assembly file with a text section">;

// Frontend Options
def filetype : Separate<["-"], "filetype">,
    HelpText<"Specify the output file type ('asm', 'null', or 'obj')">;

// Transliterate Options
def output_asm_variant : Separate<["-"], "output-asm-variant">,
    HelpText<"Select the asm variant index to use for output">;
def show_encoding : Flag<["-"], "show-encoding">,
    HelpText<"Show instruction encoding information in transliterate mode">;
def show_inst : Flag<["-"], "show-inst">,
    HelpText<"Show internal instruction representation in transliterate mode">;

// Assemble Options
def dwarf_debug_producer : Separate<["-"], "dwarf-debug-producer">,
  HelpText<"The string to embed in the Dwarf debug AT_producer record.">;

def defsym : Separate<["-"], "defsym">,
  HelpText<"Define a value for a symbol">;

} // let Flags = [CC1AsOption]

//===----------------------------------------------------------------------===//
// clang-cl Options
//===----------------------------------------------------------------------===//

def cl_Group : OptionGroup<"<clang-cl options>">, Flags<[CLOption]>,
  HelpText<"CL.EXE COMPATIBILITY OPTIONS">;

def cl_compile_Group : OptionGroup<"<clang-cl compile-only options>">,
  Group<cl_Group>;

def cl_ignored_Group : OptionGroup<"<clang-cl ignored options>">,
  Group<cl_Group>;

class CLFlag<string name> : Option<["/", "-"], name, KIND_FLAG>,
  Group<cl_Group>, Flags<[CLOption, DriverOption]>;

class CLCompileFlag<string name> : Option<["/", "-"], name, KIND_FLAG>,
  Group<cl_compile_Group>, Flags<[CLOption, DriverOption]>;

class CLIgnoredFlag<string name> : Option<["/", "-"], name, KIND_FLAG>,
  Group<cl_ignored_Group>, Flags<[CLOption, DriverOption]>;

class CLJoined<string name> : Option<["/", "-"], name, KIND_JOINED>,
  Group<cl_Group>, Flags<[CLOption, DriverOption]>;

class CLCompileJoined<string name> : Option<["/", "-"], name, KIND_JOINED>,
  Group<cl_compile_Group>, Flags<[CLOption, DriverOption]>;

class CLIgnoredJoined<string name> : Option<["/", "-"], name, KIND_JOINED>,
  Group<cl_ignored_Group>, Flags<[CLOption, DriverOption, HelpHidden]>;

class CLJoinedOrSeparate<string name> : Option<["/", "-"], name,
  KIND_JOINED_OR_SEPARATE>, Group<cl_Group>, Flags<[CLOption, DriverOption]>;

class CLCompileJoinedOrSeparate<string name> : Option<["/", "-"], name,
  KIND_JOINED_OR_SEPARATE>, Group<cl_compile_Group>,
  Flags<[CLOption, DriverOption]>;

class CLRemainingArgsJoined<string name> : Option<["/", "-"], name,
  KIND_REMAINING_ARGS_JOINED>, Group<cl_Group>, Flags<[CLOption, DriverOption]>;

// Aliases:
// (We don't put any of these in cl_compile_Group as the options they alias are
// already in the right group.)

def _SLASH_Brepro : CLFlag<"Brepro">,
  HelpText<"Do not write current time into COFF output (breaks link.exe /incremental)">,
  Alias<mno_incremental_linker_compatible>;
def _SLASH_Brepro_ : CLFlag<"Brepro-">,
  HelpText<"Write current time into COFF output (default)">,
  Alias<mincremental_linker_compatible>;
def _SLASH_C : CLFlag<"C">,
  HelpText<"Do not discard comments when preprocessing">, Alias<C>;
def _SLASH_c : CLFlag<"c">, HelpText<"Compile only">, Alias<c>;
def _SLASH_d1PP : CLFlag<"d1PP">,
  HelpText<"Retain macro definitions in /E mode">, Alias<dD>;
def _SLASH_d1reportAllClassLayout : CLFlag<"d1reportAllClassLayout">,
  HelpText<"Dump record layout information">,
  Alias<Xclang>, AliasArgs<["-fdump-record-layouts"]>;
def _SLASH_diagnostics_caret : CLFlag<"diagnostics:caret">,
  HelpText<"Enable caret and column diagnostics (default)">;
def _SLASH_diagnostics_column : CLFlag<"diagnostics:column">,
  HelpText<"Disable caret diagnostics but keep column info">;
def _SLASH_diagnostics_classic : CLFlag<"diagnostics:classic">,
  HelpText<"Disable column and caret diagnostics">;
def _SLASH_D : CLJoinedOrSeparate<"D">, HelpText<"Define macro">,
  MetaVarName<"<macro[=value]>">, Alias<D>;
def _SLASH_E : CLFlag<"E">, HelpText<"Preprocess to stdout">, Alias<E>;
def _SLASH_fp_except : CLFlag<"fp:except">, HelpText<"">, Alias<ftrapping_math>;
def _SLASH_fp_except_ : CLFlag<"fp:except-">,
  HelpText<"">, Alias<fno_trapping_math>;
def _SLASH_fp_fast : CLFlag<"fp:fast">, HelpText<"">, Alias<ffast_math>;
def _SLASH_fp_precise : CLFlag<"fp:precise">,
  HelpText<"">, Alias<fno_fast_math>;
def _SLASH_fp_strict : CLFlag<"fp:strict">, HelpText<"">, Alias<fno_fast_math>;
def _SLASH_GA : CLFlag<"GA">, Alias<ftlsmodel_EQ>, AliasArgs<["local-exec"]>,
  HelpText<"Assume thread-local variables are defined in the executable">;
def _SLASH_GR : CLFlag<"GR">, HelpText<"Emit RTTI data (default)">;
def _SLASH_GR_ : CLFlag<"GR-">, HelpText<"Do not emit RTTI data">;
def _SLASH_GF : CLIgnoredFlag<"GF">,
  HelpText<"Enable string pooling (default)">;
def _SLASH_GF_ : CLFlag<"GF-">, HelpText<"Disable string pooling">,
  Alias<fwritable_strings>;
def _SLASH_GS : CLFlag<"GS">,
  HelpText<"Enable buffer security check (default)">;
def _SLASH_GS_ : CLFlag<"GS-">, HelpText<"Disable buffer security check">;
def : CLFlag<"Gs">, HelpText<"Use stack probes (default)">,
  Alias<mstack_probe_size>, AliasArgs<["4096"]>;
def _SLASH_Gs : CLJoined<"Gs">,
  HelpText<"Set stack probe size (default 4096)">, Alias<mstack_probe_size>;
def _SLASH_Gy : CLFlag<"Gy">, HelpText<"Put each function in its own section">,
  Alias<ffunction_sections>;
def _SLASH_Gy_ : CLFlag<"Gy-">,
  HelpText<"Do not put each function in its own section (default)">,
  Alias<fno_function_sections>;
def _SLASH_Gw : CLFlag<"Gw">, HelpText<"Put each data item in its own section">,
  Alias<fdata_sections>;
def _SLASH_Gw_ : CLFlag<"Gw-">,
  HelpText<"Do not put each data item in its own section (default)">,
  Alias<fno_data_sections>;
def _SLASH_help : CLFlag<"help">, Alias<help>,
  HelpText<"Display available options">;
def _SLASH_HELP : CLFlag<"HELP">, Alias<help>;
def _SLASH_I : CLJoinedOrSeparate<"I">,
  HelpText<"Add directory to include search path">, MetaVarName<"<dir>">,
  Alias<I>;
def _SLASH_J : CLFlag<"J">, HelpText<"Make char type unsigned">,
  Alias<funsigned_char>;

// The _SLASH_O option handles all the /O flags, but we also provide separate
// aliased options to provide separate help messages.
def _SLASH_O : CLJoined<"O">,
  HelpText<"Set multiple /O flags at once; e.g. '/O2y-' for '/O2 /Oy-'">,
  MetaVarName<"<flags>">;
def : CLFlag<"O1">, Alias<_SLASH_O>, AliasArgs<["1"]>,
  HelpText<"Optimize for size  (like /Og     /Os /Oy /Ob2 /GF /Gy)">;
def : CLFlag<"O2">, Alias<_SLASH_O>, AliasArgs<["2"]>,
  HelpText<"Optimize for speed (like /Og /Oi /Ot /Oy /Ob2 /GF /Gy)">;
def : CLFlag<"Ob0">, Alias<_SLASH_O>, AliasArgs<["b0"]>,
  HelpText<"Disable function inlining">;
def : CLFlag<"Ob1">, Alias<_SLASH_O>, AliasArgs<["b1"]>,
  HelpText<"Only inline functions explicitly or implicitly marked inline">;
def : CLFlag<"Ob2">, Alias<_SLASH_O>, AliasArgs<["b2"]>,
  HelpText<"Inline functions as deemed beneficial by the compiler">;
def : CLFlag<"Od">, Alias<_SLASH_O>, AliasArgs<["d"]>,
  HelpText<"Disable optimization">;
def : CLFlag<"Og">, Alias<_SLASH_O>, AliasArgs<["g"]>,
  HelpText<"No effect">;
def : CLFlag<"Oi">, Alias<_SLASH_O>, AliasArgs<["i"]>,
  HelpText<"Enable use of builtin functions">;
def : CLFlag<"Oi-">, Alias<_SLASH_O>, AliasArgs<["i-"]>,
  HelpText<"Disable use of builtin functions">;
def : CLFlag<"Os">, Alias<_SLASH_O>, AliasArgs<["s"]>,
  HelpText<"Optimize for size">;
def : CLFlag<"Ot">, Alias<_SLASH_O>, AliasArgs<["t"]>,
  HelpText<"Optimize for speed">;
def : CLFlag<"Ox">, Alias<_SLASH_O>, AliasArgs<["x"]>,
  HelpText<"Deprecated (like /Og /Oi /Ot /Oy /Ob2); use /O2">;
def : CLFlag<"Oy">, Alias<_SLASH_O>, AliasArgs<["y"]>,
  HelpText<"Enable frame pointer omission (x86 only)">;
def : CLFlag<"Oy-">, Alias<_SLASH_O>, AliasArgs<["y-"]>,
  HelpText<"Disable frame pointer omission (x86 only, default)">;

def _SLASH_QUESTION : CLFlag<"?">, Alias<help>,
  HelpText<"Display available options">;
def _SLASH_Qvec : CLFlag<"Qvec">,
  HelpText<"Enable the loop vectorization passes">, Alias<fvectorize>;
def _SLASH_Qvec_ : CLFlag<"Qvec-">,
  HelpText<"Disable the loop vectorization passes">, Alias<fno_vectorize>;
def _SLASH_showIncludes : CLFlag<"showIncludes">,
  HelpText<"Print info about included files to stderr">;
def _SLASH_showIncludes_user : CLFlag<"showIncludes:user">,
  HelpText<"Like /showIncludes but omit system headers">;
def _SLASH_showFilenames : CLFlag<"showFilenames">,
  HelpText<"Print the name of each compiled file">;
def _SLASH_showFilenames_ : CLFlag<"showFilenames-">,
  HelpText<"Do not print the name of each compiled file (default)">;
def _SLASH_source_charset : CLCompileJoined<"source-charset:">,
  HelpText<"Set source encoding, supports only UTF-8">,
  Alias<finput_charset_EQ>;
def _SLASH_execution_charset : CLCompileJoined<"execution-charset:">,
  HelpText<"Set runtime encoding, supports only UTF-8">,
  Alias<fexec_charset_EQ>;
def _SLASH_std : CLCompileJoined<"std:">,
  HelpText<"Set C++ version (c++14,c++17,c++latest)">;
def _SLASH_U : CLJoinedOrSeparate<"U">, HelpText<"Undefine macro">,
  MetaVarName<"<macro>">, Alias<U>;
def _SLASH_validate_charset : CLFlag<"validate-charset">,
  Alias<W_Joined>, AliasArgs<["invalid-source-encoding"]>;
def _SLASH_validate_charset_ : CLFlag<"validate-charset-">,
  Alias<W_Joined>, AliasArgs<["no-invalid-source-encoding"]>;
def _SLASH_W0 : CLFlag<"W0">, HelpText<"Disable all warnings">, Alias<w>;
def _SLASH_W1 : CLFlag<"W1">, HelpText<"Enable -Wall">, Alias<Wall>;
def _SLASH_W2 : CLFlag<"W2">, HelpText<"Enable -Wall">, Alias<Wall>;
def _SLASH_W3 : CLFlag<"W3">, HelpText<"Enable -Wall">, Alias<Wall>;
def _SLASH_W4 : CLFlag<"W4">, HelpText<"Enable -Wall and -Wextra">, Alias<WCL4>;
def _SLASH_Wall : CLFlag<"Wall">, HelpText<"Enable -Weverything">,
  Alias<W_Joined>, AliasArgs<["everything"]>;
def _SLASH_WX : CLFlag<"WX">, HelpText<"Treat warnings as errors">,
  Alias<W_Joined>, AliasArgs<["error"]>;
def _SLASH_WX_ : CLFlag<"WX-">,
  HelpText<"Do not treat warnings as errors (default)">,
  Alias<W_Joined>, AliasArgs<["no-error"]>;
def _SLASH_w_flag : CLFlag<"w">, HelpText<"Disable all warnings">, Alias<w>;
def _SLASH_wd4005 : CLFlag<"wd4005">, Alias<W_Joined>,
  AliasArgs<["no-macro-redefined"]>;
def _SLASH_wd4018 : CLFlag<"wd4018">, Alias<W_Joined>,
  AliasArgs<["no-sign-compare"]>;
def _SLASH_wd4100 : CLFlag<"wd4100">, Alias<W_Joined>,
  AliasArgs<["no-unused-parameter"]>;
def _SLASH_wd4910 : CLFlag<"wd4910">, Alias<W_Joined>,
  AliasArgs<["no-dllexport-explicit-instantiation-decl"]>;
def _SLASH_wd4996 : CLFlag<"wd4996">, Alias<W_Joined>,
  AliasArgs<["no-deprecated-declarations"]>;
def _SLASH_vd : CLJoined<"vd">, HelpText<"Control vtordisp placement">,
  Alias<vtordisp_mode_EQ>;
def _SLASH_X : CLFlag<"X">,
  HelpText<"Do not add %INCLUDE% to include search path">, Alias<nostdlibinc>;
def _SLASH_Zc_sizedDealloc : CLFlag<"Zc:sizedDealloc">,
  HelpText<"Enable C++14 sized global deallocation functions">,
  Alias<fsized_deallocation>;
def _SLASH_Zc_sizedDealloc_ : CLFlag<"Zc:sizedDealloc-">,
  HelpText<"Disable C++14 sized global deallocation functions">,
  Alias<fno_sized_deallocation>;
def _SLASH_Zc_alignedNew : CLFlag<"Zc:alignedNew">,
  HelpText<"Enable C++17 aligned allocation functions">,
  Alias<faligned_allocation>;
def _SLASH_Zc_alignedNew_ : CLFlag<"Zc:alignedNew-">,
  HelpText<"Disable C++17 aligned allocation functions">,
  Alias<fno_aligned_allocation>;
def _SLASH_Zc_char8_t : CLFlag<"Zc:char8_t">,
  HelpText<"Enable char8_t from C++2a">,
  Alias<fchar8__t>;
def _SLASH_Zc_char8_t_ : CLFlag<"Zc:char8_t-">,
  HelpText<"Disable char8_t from c++2a">,
  Alias<fno_char8__t>;
def _SLASH_Zc_strictStrings : CLFlag<"Zc:strictStrings">,
  HelpText<"Treat string literals as const">, Alias<W_Joined>,
  AliasArgs<["error=c++11-compat-deprecated-writable-strings"]>;
def _SLASH_Zc_threadSafeInit : CLFlag<"Zc:threadSafeInit">,
  HelpText<"Enable thread-safe initialization of static variables">,
  Alias<fthreadsafe_statics>;
def _SLASH_Zc_threadSafeInit_ : CLFlag<"Zc:threadSafeInit-">,
  HelpText<"Disable thread-safe initialization of static variables">,
  Alias<fno_threadsafe_statics>;
def _SLASH_Zc_trigraphs : CLFlag<"Zc:trigraphs">,
  HelpText<"Enable trigraphs">, Alias<ftrigraphs>;
def _SLASH_Zc_trigraphs_off : CLFlag<"Zc:trigraphs-">,
  HelpText<"Disable trigraphs (default)">, Alias<fno_trigraphs>;
def _SLASH_Zc_twoPhase : CLFlag<"Zc:twoPhase">,
  HelpText<"Enable two-phase name lookup in templates">,
  Alias<fno_delayed_template_parsing>;
def _SLASH_Zc_twoPhase_ : CLFlag<"Zc:twoPhase-">,
  HelpText<"Disable two-phase name lookup in templates (default)">,
  Alias<fdelayed_template_parsing>;
def _SLASH_Z7 : CLFlag<"Z7">,
  HelpText<"Enable CodeView debug information in object files">;
def _SLASH_Zd : CLFlag<"Zd">,
  HelpText<"Emit debug line number tables only">;
def _SLASH_Zi : CLFlag<"Zi">, Alias<_SLASH_Z7>,
  HelpText<"Like /Z7">;
def _SLASH_Zp : CLJoined<"Zp">,
  HelpText<"Set default maximum struct packing alignment">,
  Alias<fpack_struct_EQ>;
def _SLASH_Zp_flag : CLFlag<"Zp">,
  HelpText<"Set default maximum struct packing alignment to 1">,
  Alias<fpack_struct_EQ>, AliasArgs<["1"]>;
def _SLASH_Zs : CLFlag<"Zs">, HelpText<"Syntax-check only">,
  Alias<fsyntax_only>;
def _SLASH_openmp_ : CLFlag<"openmp-">,
  HelpText<"Disable OpenMP support">, Alias<fno_openmp>;
def _SLASH_openmp : CLFlag<"openmp">, HelpText<"Enable OpenMP support">,
  Alias<fopenmp>;
def _SLASH_openmp_experimental : CLFlag<"openmp:experimental">,
  HelpText<"Enable OpenMP support with experimental SIMD support">,
  Alias<fopenmp>;
def _SLASH_tune : CLCompileJoined<"tune:">,
  HelpText<"Set CPU for optimization without affecting instruction set">,
  Alias<mtune_EQ>;

// Non-aliases:

def _SLASH_arch : CLCompileJoined<"arch:">,
  HelpText<"Set architecture for code generation">;

def _SLASH_M_Group : OptionGroup<"</M group>">, Group<cl_compile_Group>;
def _SLASH_volatile_Group : OptionGroup<"</volatile group>">,
  Group<cl_compile_Group>;

def _SLASH_EH : CLJoined<"EH">, HelpText<"Set exception handling model">;
def _SLASH_EP : CLFlag<"EP">,
  HelpText<"Disable linemarker output and preprocess to stdout">;
def _SLASH_FA : CLFlag<"FA">,
  HelpText<"Output assembly code file during compilation">;
def _SLASH_Fa : CLJoined<"Fa">,
  HelpText<"Set assembly output file name (with /FA)">,
  MetaVarName<"<file or dir/>">;
def _SLASH_fallback : CLCompileFlag<"fallback">,
  HelpText<"Fall back to cl.exe if clang-cl fails to compile">;
def _SLASH_FI : CLJoinedOrSeparate<"FI">,
  HelpText<"Include file before parsing">, Alias<include_>;
def _SLASH_Fe : CLJoined<"Fe">,
  HelpText<"Set output executable file name">,
  MetaVarName<"<file or dir/>">;
def _SLASH_Fe_COLON : CLJoined<"Fe:">, Alias<_SLASH_Fe>;
def _SLASH_Fi : CLCompileJoined<"Fi">,
  HelpText<"Set preprocess output file name (with /P)">,
  MetaVarName<"<file>">;
def _SLASH_Fo : CLCompileJoined<"Fo">,
  HelpText<"Set output object file (with /c)">,
  MetaVarName<"<file or dir/>">;
def _SLASH_guard : CLJoined<"guard:">,
  HelpText<"Enable Control Flow Guard with /guard:cf, or only the table with /guard:cf,nochecks">;
def _SLASH_GX : CLFlag<"GX">,
  HelpText<"Deprecated; use /EHsc">;
def _SLASH_GX_ : CLFlag<"GX-">,
  HelpText<"Deprecated (like not passing /EH)">;
def _SLASH_imsvc : CLJoinedOrSeparate<"imsvc">,
  HelpText<"Add <dir> to system include search path, as if in %INCLUDE%">,
  MetaVarName<"<dir>">;
def _SLASH_LD : CLFlag<"LD">, HelpText<"Create DLL">;
def _SLASH_LDd : CLFlag<"LDd">, HelpText<"Create debug DLL">;
def _SLASH_link : CLRemainingArgsJoined<"link">,
  HelpText<"Forward options to the linker">, MetaVarName<"<options>">;
def _SLASH_MD : Option<["/", "-"], "MD", KIND_FLAG>, Group<_SLASH_M_Group>,
  Flags<[CLOption, DriverOption]>, HelpText<"Use DLL run-time">;
def _SLASH_MDd : Option<["/", "-"], "MDd", KIND_FLAG>, Group<_SLASH_M_Group>,
  Flags<[CLOption, DriverOption]>, HelpText<"Use DLL debug run-time">;
def _SLASH_MT : Option<["/", "-"], "MT", KIND_FLAG>, Group<_SLASH_M_Group>,
  Flags<[CLOption, DriverOption]>, HelpText<"Use static run-time">;
def _SLASH_MTd : Option<["/", "-"], "MTd", KIND_FLAG>, Group<_SLASH_M_Group>,
  Flags<[CLOption, DriverOption]>, HelpText<"Use static debug run-time">;
def _SLASH_o : CLJoinedOrSeparate<"o">,
  HelpText<"Deprecated (set output file name); use /Fe or /Fe">,
  MetaVarName<"<file or dir/>">;
def _SLASH_P : CLFlag<"P">, HelpText<"Preprocess to file">;
def _SLASH_Tc : CLCompileJoinedOrSeparate<"Tc">,
  HelpText<"Treat <file> as C source file">, MetaVarName<"<file>">;
def _SLASH_TC : CLCompileFlag<"TC">, HelpText<"Treat all source files as C">;
def _SLASH_Tp : CLCompileJoinedOrSeparate<"Tp">,
  HelpText<"Treat <file> as C++ source file">, MetaVarName<"<file>">;
def _SLASH_TP : CLCompileFlag<"TP">, HelpText<"Treat all source files as C++">;
def _SLASH_vctoolsdir : CLJoinedOrSeparate<"vctoolsdir">,
  HelpText<"Path to the VCToolChain">, MetaVarName<"<dir>">;
def _SLASH_volatile_iso : Option<["/", "-"], "volatile:iso", KIND_FLAG>,
  Group<_SLASH_volatile_Group>, Flags<[CLOption, DriverOption]>,
  HelpText<"Volatile loads and stores have standard semantics">;
def _SLASH_vmb : CLFlag<"vmb">,
  HelpText<"Use a best-case representation method for member pointers">;
def _SLASH_vmg : CLFlag<"vmg">,
  HelpText<"Use a most-general representation for member pointers">;
def _SLASH_vms : CLFlag<"vms">,
  HelpText<"Set the default most-general representation to single inheritance">;
def _SLASH_vmm : CLFlag<"vmm">,
  HelpText<"Set the default most-general representation to "
           "multiple inheritance">;
def _SLASH_vmv : CLFlag<"vmv">,
  HelpText<"Set the default most-general representation to "
           "virtual inheritance">;
def _SLASH_volatile_ms  : Option<["/", "-"], "volatile:ms", KIND_FLAG>,
  Group<_SLASH_volatile_Group>, Flags<[CLOption, DriverOption]>,
  HelpText<"Volatile loads and stores have acquire and release semantics">;
def _SLASH_clang : CLJoined<"clang:">,
  HelpText<"Pass <arg> to the clang driver">, MetaVarName<"<arg>">;
def _SLASH_Zl : CLFlag<"Zl">,
  HelpText<"Do not let object file auto-link default libraries">;

def _SLASH_Yc : CLJoined<"Yc">,
  HelpText<"Generate a pch file for all code up to and including <filename>">,
  MetaVarName<"<filename>">;
def _SLASH_Yu : CLJoined<"Yu">,
  HelpText<"Load a pch file and use it instead of all code up to "
           "and including <filename>">,
  MetaVarName<"<filename>">;
def _SLASH_Y_ : CLFlag<"Y-">,
  HelpText<"Disable precompiled headers, overrides /Yc and /Yu">;
def _SLASH_Zc_dllexportInlines : CLFlag<"Zc:dllexportInlines">,
  HelpText<"dllexport/dllimport inline member functions of dllexport/import classes (default)">;
def _SLASH_Zc_dllexportInlines_ : CLFlag<"Zc:dllexportInlines-">,
  HelpText<"Do not dllexport/dllimport inline member functions of dllexport/import classes">;
def _SLASH_Fp : CLJoined<"Fp">,
  HelpText<"Set pch file name (with /Yc and /Yu)">, MetaVarName<"<file>">;

def _SLASH_Gd : CLFlag<"Gd">,
  HelpText<"Set __cdecl as a default calling convention">;
def _SLASH_Gr : CLFlag<"Gr">,
  HelpText<"Set __fastcall as a default calling convention">;
def _SLASH_Gz : CLFlag<"Gz">,
  HelpText<"Set __stdcall as a default calling convention">;
def _SLASH_Gv : CLFlag<"Gv">,
  HelpText<"Set __vectorcall as a default calling convention">;
def _SLASH_Gregcall : CLFlag<"Gregcall">,
  HelpText<"Set __regcall as a default calling convention">;

// Ignored:

def _SLASH_analyze_ : CLIgnoredFlag<"analyze-">;
def _SLASH_bigobj : CLIgnoredFlag<"bigobj">;
def _SLASH_cgthreads : CLIgnoredJoined<"cgthreads">;
def _SLASH_d2FastFail : CLIgnoredFlag<"d2FastFail">;
def _SLASH_d2Zi_PLUS : CLIgnoredFlag<"d2Zi+">;
def _SLASH_errorReport : CLIgnoredJoined<"errorReport">;
def _SLASH_FC : CLIgnoredFlag<"FC">;
def _SLASH_Fd : CLIgnoredJoined<"Fd">;
def _SLASH_FS : CLIgnoredFlag<"FS">;
def _SLASH_JMC : CLIgnoredFlag<"JMC">;
def _SLASH_kernel_ : CLIgnoredFlag<"kernel-">;
def _SLASH_nologo : CLIgnoredFlag<"nologo">;
def _SLASH_permissive_ : CLIgnoredFlag<"permissive-">;
def _SLASH_RTC : CLIgnoredJoined<"RTC">;
def _SLASH_sdl : CLIgnoredFlag<"sdl">;
def _SLASH_sdl_ : CLIgnoredFlag<"sdl-">;
def _SLASH_utf8 : CLIgnoredFlag<"utf-8">,
  HelpText<"Set source and runtime encoding to UTF-8 (default)">;
def _SLASH_w : CLIgnoredJoined<"w">;
def _SLASH_Zc___cplusplus : CLIgnoredFlag<"Zc:__cplusplus">;
def _SLASH_Zc_auto : CLIgnoredFlag<"Zc:auto">;
def _SLASH_Zc_forScope : CLIgnoredFlag<"Zc:forScope">;
def _SLASH_Zc_inline : CLIgnoredFlag<"Zc:inline">;
def _SLASH_Zc_rvalueCast : CLIgnoredFlag<"Zc:rvalueCast">;
def _SLASH_Zc_ternary : CLIgnoredFlag<"Zc:ternary">;
def _SLASH_Zc_wchar_t : CLIgnoredFlag<"Zc:wchar_t">;
def _SLASH_ZH_MD5 : CLIgnoredFlag<"ZH:MD5">;
def _SLASH_ZH_SHA1 : CLIgnoredFlag<"ZH:SHA1">;
def _SLASH_ZH_SHA_256 : CLIgnoredFlag<"ZH:SHA_256">;
def _SLASH_Zm : CLIgnoredJoined<"Zm">;
def _SLASH_Zo : CLIgnoredFlag<"Zo">;
def _SLASH_Zo_ : CLIgnoredFlag<"Zo-">;


// Unsupported:

def _SLASH_await : CLFlag<"await">;
def _SLASH_constexpr : CLJoined<"constexpr:">;
def _SLASH_AI : CLJoinedOrSeparate<"AI">;
def _SLASH_Bt : CLFlag<"Bt">;
def _SLASH_Bt_plus : CLFlag<"Bt+">;
def _SLASH_clr : CLJoined<"clr">;
def _SLASH_d2 : CLJoined<"d2">;
def _SLASH_doc : CLJoined<"doc">;
def _SLASH_FA_joined : CLJoined<"FA">;
def _SLASH_favor : CLJoined<"favor">;
def _SLASH_F : CLJoinedOrSeparate<"F">;
def _SLASH_Fm : CLJoined<"Fm">;
def _SLASH_Fr : CLJoined<"Fr">;
def _SLASH_FR : CLJoined<"FR">;
def _SLASH_FU : CLJoinedOrSeparate<"FU">;
def _SLASH_Fx : CLFlag<"Fx">;
def _SLASH_G1 : CLFlag<"G1">;
def _SLASH_G2 : CLFlag<"G2">;
def _SLASH_Ge : CLFlag<"Ge">;
def _SLASH_Gh : CLFlag<"Gh">;
def _SLASH_GH : CLFlag<"GH">;
def _SLASH_GL : CLFlag<"GL">;
def _SLASH_GL_ : CLFlag<"GL-">;
def _SLASH_Gm : CLFlag<"Gm">;
def _SLASH_Gm_ : CLFlag<"Gm-">;
def _SLASH_GT : CLFlag<"GT">;
def _SLASH_GZ : CLFlag<"GZ">;
def _SLASH_H : CLFlag<"H">;
def _SLASH_homeparams : CLFlag<"homeparams">;
def _SLASH_hotpatch : CLFlag<"hotpatch">;
def _SLASH_kernel : CLFlag<"kernel">;
def _SLASH_LN : CLFlag<"LN">;
def _SLASH_MP : CLJoined<"MP">;
def _SLASH_Qfast_transcendentals : CLFlag<"Qfast_transcendentals">;
def _SLASH_QIfist : CLFlag<"QIfist">;
def _SLASH_QIntel_jcc_erratum : CLFlag<"QIntel-jcc-erratum">;
def _SLASH_Qimprecise_fwaits : CLFlag<"Qimprecise_fwaits">;
def _SLASH_Qpar : CLFlag<"Qpar">;
def _SLASH_Qpar_report : CLJoined<"Qpar-report">;
def _SLASH_Qsafe_fp_loads : CLFlag<"Qsafe_fp_loads">;
def _SLASH_Qspectre : CLFlag<"Qspectre">;
def _SLASH_Qspectre_load : CLFlag<"Qspectre-load">;
def _SLASH_Qspectre_load_cf : CLFlag<"Qspectre-load-cf">;
def _SLASH_Qvec_report : CLJoined<"Qvec-report">;
def _SLASH_u : CLFlag<"u">;
def _SLASH_V : CLFlag<"V">;
def _SLASH_WL : CLFlag<"WL">;
def _SLASH_Wp64 : CLFlag<"Wp64">;
def _SLASH_Yd : CLFlag<"Yd">;
def _SLASH_Yl : CLJoined<"Yl">;
def _SLASH_Za : CLFlag<"Za">;
def _SLASH_Zc : CLJoined<"Zc:">;
def _SLASH_Ze : CLFlag<"Ze">;
def _SLASH_Zg : CLFlag<"Zg">;
def _SLASH_ZI : CLFlag<"ZI">;
def _SLASH_ZW : CLJoined<"ZW">;<|MERGE_RESOLUTION|>--- conflicted
+++ resolved
@@ -3855,13 +3855,6 @@
   HelpText<"Permit splitting of cold code when optimizing (off by default).">;
 def fno_split_cold_code : Flag<["-"], "fno-split-cold-code">,
   HelpText<"Disable splitting of cold code when optimizing.">;
-<<<<<<< HEAD
-def femit_coverage_notes : Flag<["-"], "femit-coverage-notes">,
-  HelpText<"Emit a gcov coverage notes file when compiling.">;
-def femit_coverage_data: Flag<["-"], "femit-coverage-data">,
-  HelpText<"Instrument the program to emit gcov coverage data when run.">;
-=======
->>>>>>> 4c59a35e
 def coverage_data_file : Separate<["-"], "coverage-data-file">,
   HelpText<"Emit coverage data to this filename.">;
 def coverage_data_file_EQ : Joined<["-"], "coverage-data-file=">,
