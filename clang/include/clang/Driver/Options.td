--- conflicted
+++ resolved
@@ -1180,7 +1180,6 @@
     Group<f_Group>, Flags<[CC1Option, CoreOption]>,
     HelpText<"Generate instrumented code to collect order file into default.profraw file (overridden by '=' form of option or LLVM_PROFILE_FILE env var)">;
 
-<<<<<<< HEAD
 def fapinotes : Flag<["-"], "fapinotes">, Group<f_clang_Group>,
   Flags<[CC1Option]>, HelpText<"Enable external API notes support">;
 def fapinotes_modules : Flag<["-"], "fapinotes-modules">, Group<f_clang_Group>,
@@ -1196,13 +1195,10 @@
   Group<f_clang_Group>, Flags<[CC1Option]>, MetaVarName<"<version>">,
   HelpText<"Specify the Swift version to use when filtering API notes">;
 
-defm addrsig : OptInFFlag<"addrsig", "Emit", "Don't emit", " an address-significance table", [CoreOption]>;
-=======
 defm addrsig : BoolFOption<"addrsig",
   "CodeGenOpts.Addrsig", DefaultsToFalse,
   ChangedBy<PosFlag, [], "Emit">, ResetBy<NegFlag, [], "Don't emit">,
   BothFlags<[CoreOption], " an address-significance table">>;
->>>>>>> ce8c59e6
 defm blocks : OptInFFlag<"blocks", "Enable the 'blocks' language feature", "", "", [CoreOption]>;
 def fbootclasspath_EQ : Joined<["-"], "fbootclasspath=">, Group<f_Group>;
 defm borland_extensions : BoolFOption<"borland-extensions",
@@ -4473,16 +4469,12 @@
   HelpText<"Dump the layouts of all vtables that will be emitted in a translation unit">,
   MarshallingInfoFlag<"LangOpts->DumpVTableLayouts">;
 def fmerge_functions : Flag<["-"], "fmerge-functions">,
-<<<<<<< HEAD
-  HelpText<"Permit merging of identical functions when optimizing.">;
+  HelpText<"Permit merging of identical functions when optimizing.">,
+  MarshallingInfoFlag<"CodeGenOpts.MergeFunctions">;
 def fsplit_cold_code : Flag<["-"], "fsplit-cold-code">,
   HelpText<"Permit splitting of cold code when optimizing (off by default).">;
 def fno_split_cold_code : Flag<["-"], "fno-split-cold-code">,
   HelpText<"Disable splitting of cold code when optimizing.">;
-=======
-  HelpText<"Permit merging of identical functions when optimizing.">,
-  MarshallingInfoFlag<"CodeGenOpts.MergeFunctions">;
->>>>>>> ce8c59e6
 def coverage_data_file : Separate<["-"], "coverage-data-file">,
   HelpText<"Emit coverage data to this filename.">;
 def coverage_data_file_EQ : Joined<["-"], "coverage-data-file=">,
