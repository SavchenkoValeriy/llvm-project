//===--- PrettyPrinter.h - Classes for aiding with AST printing -*- C++ -*-===//
//
// Part of the LLVM Project, under the Apache License v2.0 with LLVM Exceptions.
// See https://llvm.org/LICENSE.txt for license information.
// SPDX-License-Identifier: Apache-2.0 WITH LLVM-exception
//
//===----------------------------------------------------------------------===//
//
//  This file defines helper types for AST pretty-printing.
//
//===----------------------------------------------------------------------===//

#ifndef LLVM_CLANG_AST_PRETTYPRINTER_H
#define LLVM_CLANG_AST_PRETTYPRINTER_H

#include "clang/Basic/LLVM.h"
#include "clang/Basic/LangOptions.h"

namespace clang {

class LangOptions;
class SourceManager;
class Stmt;
class TagDecl;

class PrinterHelper {
public:
  virtual ~PrinterHelper();
  virtual bool handledStmt(Stmt* E, raw_ostream& OS) = 0;
};

/// Callbacks to use to customize the behavior of the pretty-printer.
class PrintingCallbacks {
protected:
  ~PrintingCallbacks() = default;

public:
  /// Remap a path to a form suitable for printing.
  virtual std::string remapPath(StringRef Path) const { return Path; }
};

/// Describes how types, statements, expressions, and declarations should be
/// printed.
///
/// This type is intended to be small and suitable for passing by value.
/// It is very frequently copied.
struct PrintingPolicy {
  /// Create a default printing policy for the specified language.
  PrintingPolicy(const LangOptions &LO)
      : Indentation(2), SuppressSpecifiers(false),
        SupressStorageClassSpecifiers(false),
        SuppressTagKeyword(LO.CPlusPlus), IncludeTagDefinition(false),
        SuppressScope(false), SuppressUnwrittenScope(false),
        SuppressInitializers(false), ConstantArraySizeAsWritten(false),
        AnonymousTagLocations(true), SuppressStrongLifetime(false),
        SuppressLifetimeQualifiers(false),
        SuppressTemplateArgsInCXXConstructors(false), Bool(LO.Bool),
        Restrict(LO.C99), Alignof(LO.CPlusPlus11), UnderscoreAlignof(LO.C11),
        UseVoidForZeroParams(!LO.CPlusPlus), TerseOutput(false),
        PolishForDeclaration(false), Half(LO.Half),
        MSWChar(LO.MicrosoftExt && !LO.WChar), IncludeNewlines(true),
        MSVCFormatting(false), ConstantsAsWritten(false),
<<<<<<< HEAD
        SuppressImplicitBase(false), UseStdFunctionForLambda(false),
        FullyQualifiedName(false), RemapFilePaths(false),
=======
        SuppressImplicitBase(false), FullyQualifiedName(false),
>>>>>>> dbcb690f
        PrintCanonicalTypes(false) {}

  /// Adjust this printing policy for cases where it's known that we're
  /// printing C++ code (for instance, if AST dumping reaches a C++-only
  /// construct). This should not be used if a real LangOptions object is
  /// available.
  void adjustForCPlusPlus() {
    SuppressTagKeyword = true;
    Bool = true;
    UseVoidForZeroParams = false;
  }

  /// The number of spaces to use to indent each line.
  unsigned Indentation : 8;

  /// Whether we should suppress printing of the actual specifiers for
  /// the given type or declaration.
  ///
  /// This flag is only used when we are printing declarators beyond
  /// the first declarator within a declaration group. For example, given:
  ///
  /// \code
  /// const int *x, *y;
  /// \endcode
  ///
  /// SuppressSpecifiers will be false when printing the
  /// declaration for "x", so that we will print "int *x"; it will be
  /// \c true when we print "y", so that we suppress printing the
  /// "const int" type specifier and instead only print the "*y".
  unsigned SuppressSpecifiers : 1;

  /// \brief Whether we should supress the printing of the actual storage class
  /// specifiers for the given declaration.
  bool SupressStorageClassSpecifiers : 1;

  /// Whether type printing should skip printing the tag keyword.
  ///
  /// This is used when printing the inner type of elaborated types,
  /// (as the tag keyword is part of the elaborated type):
  ///
  /// \code
  /// struct Geometry::Point;
  /// \endcode
  unsigned SuppressTagKeyword : 1;

  /// When true, include the body of a tag definition.
  ///
  /// This is used to place the definition of a struct
  /// in the middle of another declaration as with:
  ///
  /// \code
  /// typedef struct { int x, y; } Point;
  /// \endcode
  unsigned IncludeTagDefinition : 1;

  /// Suppresses printing of scope specifiers.
  unsigned SuppressScope : 1;

  /// Suppress printing parts of scope specifiers that don't need
  /// to be written, e.g., for inline or anonymous namespaces.
  unsigned SuppressUnwrittenScope : 1;

  /// Suppress printing of variable initializers.
  ///
  /// This flag is used when printing the loop variable in a for-range
  /// statement. For example, given:
  ///
  /// \code
  /// for (auto x : coll)
  /// \endcode
  ///
  /// SuppressInitializers will be true when printing "auto x", so that the
  /// internal initializer constructed for x will not be printed.
  unsigned SuppressInitializers : 1;

  /// Whether we should print the sizes of constant array expressions as written
  /// in the sources.
  ///
  /// This flag determines whether array types declared as
  ///
  /// \code
  /// int a[4+10*10];
  /// char a[] = "A string";
  /// \endcode
  ///
  /// will be printed as written or as follows:
  ///
  /// \code
  /// int a[104];
  /// char a[9] = "A string";
  /// \endcode
  unsigned ConstantArraySizeAsWritten : 1;

  /// When printing an anonymous tag name, also print the location of that
  /// entity (e.g., "enum <anonymous at t.h:10:5>"). Otherwise, just prints
  /// "(anonymous)" for the name.
  unsigned AnonymousTagLocations : 1;

  /// When true, suppress printing of the __strong lifetime qualifier in ARC.
  unsigned SuppressStrongLifetime : 1;

  /// When true, suppress printing of lifetime qualifier in ARC.
  unsigned SuppressLifetimeQualifiers : 1;

  /// When true, suppresses printing template arguments in names of C++
  /// constructors.
  unsigned SuppressTemplateArgsInCXXConstructors : 1;

  /// Whether we can use 'bool' rather than '_Bool' (even if the language
  /// doesn't actually have 'bool', because, e.g., it is defined as a macro).
  unsigned Bool : 1;

  /// Whether we can use 'restrict' rather than '__restrict'.
  unsigned Restrict : 1;

  /// Whether we can use 'alignof' rather than '__alignof'.
  unsigned Alignof : 1;

  /// Whether we can use '_Alignof' rather than '__alignof'.
  unsigned UnderscoreAlignof : 1;

  /// Whether we should use '(void)' rather than '()' for a function prototype
  /// with zero parameters.
  unsigned UseVoidForZeroParams : 1;

  /// Provide a 'terse' output.
  ///
  /// For example, in this mode we don't print function bodies, class members,
  /// declarations inside namespaces etc.  Effectively, this should print
  /// only the requested declaration.
  unsigned TerseOutput : 1;

  /// When true, do certain refinement needed for producing proper declaration
  /// tag; such as, do not print attributes attached to the declaration.
  ///
  unsigned PolishForDeclaration : 1;

  /// When true, print the half-precision floating-point type as 'half'
  /// instead of '__fp16'
  unsigned Half : 1;

  /// When true, print the built-in wchar_t type as __wchar_t. For use in
  /// Microsoft mode when wchar_t is not available.
  unsigned MSWChar : 1;

  /// When true, include newlines after statements like "break", etc.
  unsigned IncludeNewlines : 1;

  /// Use whitespace and punctuation like MSVC does. In particular, this prints
  /// anonymous namespaces as `anonymous namespace' and does not insert spaces
  /// after template arguments.
  unsigned MSVCFormatting : 1;

  /// Whether we should print the constant expressions as written in the
  /// sources.
  ///
  /// This flag determines whether constants expressions like
  ///
  /// \code
  /// 0x10
  /// 2.5e3
  /// \endcode
  ///
  /// will be printed as written or as follows:
  ///
  /// \code
  /// 0x10
  /// 2.5e3
  /// \endcode
  unsigned ConstantsAsWritten : 1;

  /// When true, don't print the implicit 'self' or 'this' expressions.
  unsigned SuppressImplicitBase : 1;

  /// \brief Whether we should use std::function<...> for lambda record types.
  bool UseStdFunctionForLambda : 1;

  /// When true, print the fully qualified name of function declarations.
  /// This is the opposite of SuppressScope and thus overrules it.
  unsigned FullyQualifiedName : 1;

  /// Whether to print types as written or canonically.
  unsigned PrintCanonicalTypes : 1;

  /// Callbacks to use to allow the behavior of printing to be customized.
  const PrintingCallbacks *Callbacks = nullptr;
};

} // end namespace clang

#endif<|MERGE_RESOLUTION|>--- conflicted
+++ resolved
@@ -60,13 +60,8 @@
         PolishForDeclaration(false), Half(LO.Half),
         MSWChar(LO.MicrosoftExt && !LO.WChar), IncludeNewlines(true),
         MSVCFormatting(false), ConstantsAsWritten(false),
-<<<<<<< HEAD
         SuppressImplicitBase(false), UseStdFunctionForLambda(false),
-        FullyQualifiedName(false), RemapFilePaths(false),
-=======
-        SuppressImplicitBase(false), FullyQualifiedName(false),
->>>>>>> dbcb690f
-        PrintCanonicalTypes(false) {}
+        FullyQualifiedName(false), PrintCanonicalTypes(false) {}
 
   /// Adjust this printing policy for cases where it's known that we're
   /// printing C++ code (for instance, if AST dumping reaches a C++-only
