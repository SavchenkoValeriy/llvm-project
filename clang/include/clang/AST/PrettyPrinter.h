--- conflicted
+++ resolved
@@ -50,12 +50,7 @@
         PolishForDeclaration(false), Half(LO.Half),
         MSWChar(LO.MicrosoftExt && !LO.WChar), IncludeNewlines(true),
         MSVCFormatting(false), ConstantsAsWritten(false),
-<<<<<<< HEAD
-        SuppressImplicitBase(false), FullyQualifiedName(false),
-        RemapFilePaths(false) {}
-=======
         SuppressImplicitBase(false), FullyQualifiedName(false) {}
->>>>>>> 12e3a8af
 
   /// Adjust this printing policy for cases where it's known that we're
   /// printing C++ code (for instance, if AST dumping reaches a C++-only
@@ -235,12 +230,6 @@
   /// When true, print the fully qualified name of function declarations.
   /// This is the opposite of SuppressScope and thus overrules it.
   unsigned FullyQualifiedName : 1;
-
-  /// Whether to apply -fdebug-prefix-map to any file paths.
-  unsigned RemapFilePaths : 1;
-
-  /// When RemapFilePaths is true, this function performs the action.
-  std::function<std::string(StringRef)> remapPath;
 };
 
 } // end namespace clang
