--- conflicted
+++ resolved
@@ -63,13 +63,9 @@
         PolishForDeclaration(false), Half(LO.Half),
         MSWChar(LO.MicrosoftExt && !LO.WChar), IncludeNewlines(true),
         MSVCFormatting(false), ConstantsAsWritten(false),
-<<<<<<< HEAD
         SuppressImplicitBase(false), UseStdFunctionForLambda(false),
-        FullyQualifiedName(false), PrintCanonicalTypes(false) {}
-=======
-        SuppressImplicitBase(false), FullyQualifiedName(false),
-        PrintCanonicalTypes(false), PrintInjectedClassNameWithArguments(true) {}
->>>>>>> 145dcef8
+        FullyQualifiedName(false), PrintCanonicalTypes(false),
+        PrintInjectedClassNameWithArguments(true) {}
 
   /// Adjust this printing policy for cases where it's known that we're
   /// printing C++ code (for instance, if AST dumping reaches a C++-only
