--- conflicted
+++ resolved
@@ -409,65 +409,6 @@
   /// file.
   unsigned NumVisibleDeclContexts;
 
-<<<<<<< HEAD
-  /// \brief The offset of each CXXBaseSpecifier set within the AST.
-  SmallVector<uint32_t, 16> CXXBaseSpecifiersOffsets;
-
-  /// \brief The first ID number we can use for our own base specifiers.
-  serialization::CXXBaseSpecifiersID FirstCXXBaseSpecifiersID;
-
-  /// \brief The base specifiers ID that will be assigned to the next new
-  /// set of C++ base specifiers.
-  serialization::CXXBaseSpecifiersID NextCXXBaseSpecifiersID;
-
-  /// \brief A set of C++ base specifiers that is queued to be written into the
-  /// AST file.
-  struct QueuedCXXBaseSpecifiers {
-    QueuedCXXBaseSpecifiers() : ID(), Bases(), BasesEnd() { }
-
-    QueuedCXXBaseSpecifiers(serialization::CXXBaseSpecifiersID ID,
-                            CXXBaseSpecifier const *Bases,
-                            CXXBaseSpecifier const *BasesEnd)
-      : ID(ID), Bases(Bases), BasesEnd(BasesEnd) { }
-
-    serialization::CXXBaseSpecifiersID ID;
-    CXXBaseSpecifier const * Bases;
-    CXXBaseSpecifier const * BasesEnd;
-  };
-
-  /// \brief Queue of C++ base specifiers to be written to the AST file,
-  /// in the order they should be written.
-  SmallVector<QueuedCXXBaseSpecifiers, 2> CXXBaseSpecifiersToWrite;
-
-  /// \brief The offset of each CXXCtorInitializer list within the AST.
-  SmallVector<uint32_t, 16> CXXCtorInitializersOffsets;
-
-  /// \brief The first ID number we can use for our own ctor initializers.
-  serialization::CXXCtorInitializersID FirstCXXCtorInitializersID;
-
-  /// \brief The ctor initializers ID that will be assigned to the next new
-  /// list of C++ ctor initializers.
-  serialization::CXXCtorInitializersID NextCXXCtorInitializersID;
-
-  /// \brief A set of C++ ctor initializers that is queued to be written
-  /// into the AST file.
-  struct QueuedCXXCtorInitializers {
-    QueuedCXXCtorInitializers() : ID() {}
-
-    QueuedCXXCtorInitializers(serialization::CXXCtorInitializersID ID,
-                              ArrayRef<CXXCtorInitializer*> Inits)
-        : ID(ID), Inits(Inits) {}
-
-    serialization::CXXCtorInitializersID ID;
-    ArrayRef<CXXCtorInitializer*> Inits;
-  };
-
-  /// \brief Queue of C++ ctor initializers to be written to the AST file,
-  /// in the order they should be written.
-  SmallVector<QueuedCXXCtorInitializers, 2> CXXCtorInitializersToWrite;
-
-=======
->>>>>>> 72e50fe4
   /// \brief A mapping from each known submodule to its ID number, which will
   /// be a positive integer.
   llvm::DenseMap<Module *, unsigned> SubmoduleIDs;
@@ -496,11 +437,6 @@
                                         
   void WritePragmaDiagnosticMappings(const DiagnosticsEngine &Diag,
                                      bool isModule);
-<<<<<<< HEAD
-  void WriteCXXBaseSpecifiersOffsets();
-  void WriteCXXCtorInitializersOffsets();
-=======
->>>>>>> 72e50fe4
 
   unsigned TypeExtQualAbbrev;
   unsigned TypeFunctionProtoAbbrev;
@@ -661,11 +597,6 @@
   /// \brief Emit a UnresolvedSet structure.
   void AddUnresolvedSet(const ASTUnresolvedSet &Set, RecordDataImpl &Record);
 
-  /// \brief Emit the ID for a CXXCtorInitializer array and register the array
-  /// for later serialization.
-  void AddCXXCtorInitializersRef(ArrayRef<CXXCtorInitializer *> Inits,
-                                 RecordDataImpl &Record);
-
   /// \brief Add a string to the given record.
   void AddString(StringRef Str, RecordDataImpl &Record);
 
@@ -700,24 +631,6 @@
   /// within the method pool/selector table.
   void SetSelectorOffset(Selector Sel, uint32_t Offset);
 
-<<<<<<< HEAD
-  /// \brief Flush all of the C++ base specifier sets that have been added
-  /// via \c AddCXXBaseSpecifiersRef().
-  void FlushCXXBaseSpecifiers();
-
-  /// \brief Flush all of the C++ constructor initializer lists that have been
-  /// added via \c AddCXXCtorInitializersRef().
-  void FlushCXXCtorInitializers();
-
-  /// \brief Flush all pending records that are tacked onto the end of
-  /// decl and decl update records.
-  void FlushPendingAfterDecl() {
-    FlushCXXBaseSpecifiers();
-    FlushCXXCtorInitializers();
-  }
-
-=======
->>>>>>> 72e50fe4
   /// \brief Record an ID for the given switch-case statement.
   unsigned RecordSwitchCaseID(SwitchCase *S);
 
@@ -989,21 +902,8 @@
     return Writer->AddUnresolvedSet(Set, *Record);
   }
 
-<<<<<<< HEAD
-  /// \brief Emit a C++ base specifier.
-  void AddCXXBaseSpecifier(const CXXBaseSpecifier &Base);
-
-  /// \brief Emit the ID for a CXXCtorInitializer array and register the array
-  /// for later serialization.
-  void AddCXXCtorInitializersRef(ArrayRef<CXXCtorInitializer *> Inits) {
-    return Writer->AddCXXCtorInitializersRef(Inits, *Record);
-  }
-
-=======
->>>>>>> 72e50fe4
   /// \brief Emit a CXXCtorInitializer array.
-  void AddCXXCtorInitializers(const CXXCtorInitializer *const *CtorInitializers,
-                              unsigned NumCtorInitializers);
+  void AddCXXCtorInitializers(ArrayRef<CXXCtorInitializer*> CtorInits);
 
   void AddCXXDefinitionData(const CXXRecordDecl *D);
 
