//===--- ASTReader.h - AST File Reader --------------------------*- C++ -*-===//
//
//                     The LLVM Compiler Infrastructure
//
// This file is distributed under the University of Illinois Open Source
// License. See LICENSE.TXT for details.
//
//===----------------------------------------------------------------------===//
//
//  This file defines the ASTReader class, which reads AST files.
//
//===----------------------------------------------------------------------===//

#ifndef LLVM_CLANG_SERIALIZATION_ASTREADER_H
#define LLVM_CLANG_SERIALIZATION_ASTREADER_H

#include "clang/AST/DeclObjC.h"
#include "clang/AST/DeclarationName.h"
#include "clang/AST/TemplateBase.h"
#include "clang/Basic/Diagnostic.h"
#include "clang/Basic/FileSystemOptions.h"
#include "clang/Basic/IdentifierTable.h"
#include "clang/Basic/Version.h"
#include "clang/Lex/ExternalPreprocessorSource.h"
#include "clang/Lex/HeaderSearch.h"
#include "clang/Lex/PreprocessingRecord.h"
#include "clang/Sema/ExternalSemaSource.h"
#include "clang/Sema/IdentifierResolver.h"
#include "clang/Serialization/ASTBitCodes.h"
#include "clang/Serialization/ContinuousRangeMap.h"
#include "clang/Serialization/Module.h"
#include "clang/Serialization/ModuleFileExtension.h"
#include "clang/Serialization/ModuleManager.h"
#include "llvm/ADT/MapVector.h"
#include "llvm/ADT/SmallPtrSet.h"
#include "llvm/ADT/SmallSet.h"
#include "llvm/ADT/SmallVector.h"
#include "llvm/ADT/StringMap.h"
#include "llvm/ADT/StringRef.h"
#include "llvm/ADT/TinyPtrVector.h"
#include "llvm/Support/DataTypes.h"
#include "llvm/Support/Timer.h"
#include <deque>
#include <memory>
#include <string>
#include <utility>
#include <vector>

namespace llvm {
  class MemoryBuffer;
  class APInt;
  class APSInt;
  class APFloat;
}

namespace clang {

class SourceManager;
class HeaderSearchOptions;
class FileManager;
class AddrLabelExpr;
class ASTConsumer;
class ASTContext;
class ASTIdentifierIterator;
class ASTUnit; // FIXME: Layering violation and egregious hack.
class Attr;
class Decl;
class DeclContext;
class DefMacroDirective;
class DiagnosticOptions;
class NestedNameSpecifier;
class CXXBaseSpecifier;
class CXXConstructorDecl;
class CXXCtorInitializer;
class GlobalModuleIndex;
class GotoStmt;
class MacroDefinition;
class MacroDirective;
class ModuleMacro;
class NamedDecl;
class OpaqueValueExpr;
class Preprocessor;
class PreprocessorOptions;
class Sema;
class SwitchCase;
class ASTDeserializationListener;
class ASTWriter;
class ASTReader;
class ASTDeclReader;
class ASTStmtReader;
class TypeLocReader;
struct HeaderFileInfo;
class VersionTuple;
class TargetOptions;
class LazyASTUnresolvedSet;

/// \brief Abstract interface for callback invocations by the ASTReader.
///
/// While reading an AST file, the ASTReader will call the methods of the
/// listener to pass on specific information. Some of the listener methods can
/// return true to indicate to the ASTReader that the information (and
/// consequently the AST file) is invalid.
class ASTReaderListener {
public:
  virtual ~ASTReaderListener();

  /// \brief Receives the full Clang version information.
  ///
  /// \returns true to indicate that the version is invalid. Subclasses should
  /// generally defer to this implementation.
  virtual bool ReadFullVersionInformation(StringRef FullVersion) {
    return FullVersion != getClangFullRepositoryVersion();
  }

  virtual void ReadModuleName(StringRef ModuleName) {}
  virtual void ReadModuleMapFile(StringRef ModuleMapPath) {}

  /// \brief Receives the language options.
  ///
  /// \returns true to indicate the options are invalid or false otherwise.
  virtual bool ReadLanguageOptions(const LangOptions &LangOpts,
                                   bool Complain,
                                   bool AllowCompatibleDifferences) {
    return false;
  }

  /// \brief Receives the target options.
  ///
  /// \returns true to indicate the target options are invalid, or false
  /// otherwise.
  virtual bool ReadTargetOptions(const TargetOptions &TargetOpts, bool Complain,
                                 bool AllowCompatibleDifferences) {
    return false;
  }

  /// \brief Receives the diagnostic options.
  ///
  /// \returns true to indicate the diagnostic options are invalid, or false
  /// otherwise.
  virtual bool
  ReadDiagnosticOptions(IntrusiveRefCntPtr<DiagnosticOptions> DiagOpts,
                        bool Complain) {
    return false;
  }

  /// \brief Receives the file system options.
  ///
  /// \returns true to indicate the file system options are invalid, or false
  /// otherwise.
  virtual bool ReadFileSystemOptions(const FileSystemOptions &FSOpts,
                                     bool Complain) {
    return false;
  }

  /// \brief Receives the header search options.
  ///
  /// \returns true to indicate the header search options are invalid, or false
  /// otherwise.
  virtual bool ReadHeaderSearchOptions(const HeaderSearchOptions &HSOpts,
                                       StringRef SpecificModuleCachePath,
                                       bool Complain) {
    return false;
  }

  /// \brief Receives the preprocessor options.
  ///
  /// \param SuggestedPredefines Can be filled in with the set of predefines
  /// that are suggested by the preprocessor options. Typically only used when
  /// loading a precompiled header.
  ///
  /// \returns true to indicate the preprocessor options are invalid, or false
  /// otherwise.
  virtual bool ReadPreprocessorOptions(const PreprocessorOptions &PPOpts,
                                       bool Complain,
                                       std::string &SuggestedPredefines) {
    return false;
  }

  /// \brief Receives __COUNTER__ value.
  virtual void ReadCounter(const serialization::ModuleFile &M,
                           unsigned Value) {}

  /// This is called for each AST file loaded.
  virtual void visitModuleFile(StringRef Filename,
                               serialization::ModuleKind Kind) {}

  /// \brief Returns true if this \c ASTReaderListener wants to receive the
  /// input files of the AST file via \c visitInputFile, false otherwise.
  virtual bool needsInputFileVisitation() { return false; }
  /// \brief Returns true if this \c ASTReaderListener wants to receive the
  /// system input files of the AST file via \c visitInputFile, false otherwise.
  virtual bool needsSystemInputFileVisitation() { return false; }
  /// \brief if \c needsInputFileVisitation returns true, this is called for
  /// each non-system input file of the AST File. If
  /// \c needsSystemInputFileVisitation is true, then it is called for all
  /// system input files as well.
  ///
  /// \returns true to continue receiving the next input file, false to stop.
  virtual bool visitInputFile(StringRef Filename, bool isSystem,
                              bool isOverridden, bool isExplicitModule) {
    return true;
  }

  /// \brief Returns true if this \c ASTReaderListener wants to receive the
  /// imports of the AST file via \c visitImport, false otherwise.
  virtual bool needsImportVisitation() const { return false; }
  /// \brief If needsImportVisitation returns \c true, this is called for each
  /// AST file imported by this AST file.
  virtual void visitImport(StringRef Filename) {}

  /// Indicates that a particular module file extension has been read.
  virtual void readModuleFileExtension(
                 const ModuleFileExtensionMetadata &Metadata) {}
};

/// \brief Simple wrapper class for chaining listeners.
class ChainedASTReaderListener : public ASTReaderListener {
  std::unique_ptr<ASTReaderListener> First;
  std::unique_ptr<ASTReaderListener> Second;

public:
  /// Takes ownership of \p First and \p Second.
  ChainedASTReaderListener(std::unique_ptr<ASTReaderListener> First,
                           std::unique_ptr<ASTReaderListener> Second)
      : First(std::move(First)), Second(std::move(Second)) {}

  std::unique_ptr<ASTReaderListener> takeFirst() { return std::move(First); }
  std::unique_ptr<ASTReaderListener> takeSecond() { return std::move(Second); }

  bool ReadFullVersionInformation(StringRef FullVersion) override;
  void ReadModuleName(StringRef ModuleName) override;
  void ReadModuleMapFile(StringRef ModuleMapPath) override;
  bool ReadLanguageOptions(const LangOptions &LangOpts, bool Complain,
                           bool AllowCompatibleDifferences) override;
  bool ReadTargetOptions(const TargetOptions &TargetOpts, bool Complain,
                         bool AllowCompatibleDifferences) override;
  bool ReadDiagnosticOptions(IntrusiveRefCntPtr<DiagnosticOptions> DiagOpts,
                             bool Complain) override;
  bool ReadFileSystemOptions(const FileSystemOptions &FSOpts,
                             bool Complain) override;

  bool ReadHeaderSearchOptions(const HeaderSearchOptions &HSOpts,
                               StringRef SpecificModuleCachePath,
                               bool Complain) override;
  bool ReadPreprocessorOptions(const PreprocessorOptions &PPOpts,
                               bool Complain,
                               std::string &SuggestedPredefines) override;

  void ReadCounter(const serialization::ModuleFile &M, unsigned Value) override;
  bool needsInputFileVisitation() override;
  bool needsSystemInputFileVisitation() override;
  void visitModuleFile(StringRef Filename,
                       serialization::ModuleKind Kind) override;
  bool visitInputFile(StringRef Filename, bool isSystem,
                      bool isOverridden, bool isExplicitModule) override;
  void readModuleFileExtension(
         const ModuleFileExtensionMetadata &Metadata) override;
};

/// \brief ASTReaderListener implementation to validate the information of
/// the PCH file against an initialized Preprocessor.
class PCHValidator : public ASTReaderListener {
  Preprocessor &PP;
  ASTReader &Reader;

public:
  PCHValidator(Preprocessor &PP, ASTReader &Reader)
    : PP(PP), Reader(Reader) {}

  bool ReadLanguageOptions(const LangOptions &LangOpts, bool Complain,
                           bool AllowCompatibleDifferences) override;
  bool ReadTargetOptions(const TargetOptions &TargetOpts, bool Complain,
                         bool AllowCompatibleDifferences) override;
  bool ReadDiagnosticOptions(IntrusiveRefCntPtr<DiagnosticOptions> DiagOpts,
                             bool Complain) override;
  bool ReadPreprocessorOptions(const PreprocessorOptions &PPOpts, bool Complain,
                               std::string &SuggestedPredefines) override;
  bool ReadHeaderSearchOptions(const HeaderSearchOptions &HSOpts,
                               StringRef SpecificModuleCachePath,
                               bool Complain) override;
  void ReadCounter(const serialization::ModuleFile &M, unsigned Value) override;

private:
  void Error(const char *Msg);
};

/// \brief ASTReaderListenter implementation to set SuggestedPredefines of
/// ASTReader which is required to use a pch file. This is the replacement
/// of PCHValidator or SimplePCHValidator when using a pch file without
/// validating it.
class SimpleASTReaderListener : public ASTReaderListener {
  Preprocessor &PP;

public:
  SimpleASTReaderListener(Preprocessor &PP)
    : PP(PP) {}

  bool ReadPreprocessorOptions(const PreprocessorOptions &PPOpts, bool Complain,
                               std::string &SuggestedPredefines) override;
};

namespace serialization {

class ReadMethodPoolVisitor;

namespace reader {
  class ASTIdentifierLookupTrait;
  /// \brief The on-disk hash table(s) used for DeclContext name lookup.
  struct DeclContextLookupTable;
}

} // end namespace serialization

/// \brief Reads an AST files chain containing the contents of a translation
/// unit.
///
/// The ASTReader class reads bitstreams (produced by the ASTWriter
/// class) containing the serialized representation of a given
/// abstract syntax tree and its supporting data structures. An
/// instance of the ASTReader can be attached to an ASTContext object,
/// which will provide access to the contents of the AST files.
///
/// The AST reader provides lazy de-serialization of declarations, as
/// required when traversing the AST. Only those AST nodes that are
/// actually required will be de-serialized.
class ASTReader
  : public ExternalPreprocessorSource,
    public ExternalPreprocessingRecordSource,
    public ExternalHeaderFileInfoSource,
    public ExternalSemaSource,
    public IdentifierInfoLookup,
    public ExternalSLocEntrySource
{
public:
  typedef SmallVector<uint64_t, 64> RecordData;
  typedef SmallVectorImpl<uint64_t> RecordDataImpl;

  /// \brief The result of reading the control block of an AST file, which
  /// can fail for various reasons.
  enum ASTReadResult {
    /// \brief The control block was read successfully. Aside from failures,
    /// the AST file is safe to read into the current context.
    Success,
    /// \brief The AST file itself appears corrupted.
    Failure,
    /// \brief The AST file was missing.
    Missing,
    /// \brief The AST file is out-of-date relative to its input files,
    /// and needs to be regenerated.
    OutOfDate,
    /// \brief The AST file was written by a different version of Clang.
    VersionMismatch,
    /// \brief The AST file was writtten with a different language/target
    /// configuration.
    ConfigurationMismatch,
    /// \brief The AST file has errors.
    HadErrors
  };

  /// \brief Types of AST files.
  friend class PCHValidator;
  friend class ASTDeclReader;
  friend class ASTStmtReader;
  friend class ASTIdentifierIterator;
  friend class serialization::reader::ASTIdentifierLookupTrait;
  friend class TypeLocReader;
  friend class ASTRecordReader;
  friend class ASTWriter;
  friend class ASTUnit; // ASTUnit needs to remap source locations.
  friend class serialization::ReadMethodPoolVisitor;

  typedef serialization::ModuleFile ModuleFile;
  typedef serialization::ModuleKind ModuleKind;
  typedef serialization::ModuleManager ModuleManager;

  typedef ModuleManager::ModuleIterator ModuleIterator;
  typedef ModuleManager::ModuleConstIterator ModuleConstIterator;
  typedef ModuleManager::ModuleReverseIterator ModuleReverseIterator;

private:
  /// \brief The receiver of some callbacks invoked by ASTReader.
  std::unique_ptr<ASTReaderListener> Listener;

  /// \brief The receiver of deserialization events.
  ASTDeserializationListener *DeserializationListener;
  bool OwnsDeserializationListener;

  SourceManager &SourceMgr;
  FileManager &FileMgr;
  const PCHContainerReader &PCHContainerRdr;
  DiagnosticsEngine &Diags;

  /// \brief The semantic analysis object that will be processing the
  /// AST files and the translation unit that uses it.
  Sema *SemaObj;

  /// \brief The preprocessor that will be loading the source file.
  Preprocessor &PP;

  /// \brief The AST context into which we'll read the AST files.
  ASTContext &Context;

  /// \brief The AST consumer.
  ASTConsumer *Consumer;

  /// \brief The module manager which manages modules and their dependencies
  ModuleManager ModuleMgr;

  /// \brief A dummy identifier resolver used to merge TU-scope declarations in
  /// C, for the cases where we don't have a Sema object to provide a real
  /// identifier resolver.
  IdentifierResolver DummyIdResolver;

  /// A mapping from extension block names to module file extensions.
  llvm::StringMap<IntrusiveRefCntPtr<ModuleFileExtension>> ModuleFileExtensions;

  /// \brief A timer used to track the time spent deserializing.
  std::unique_ptr<llvm::Timer> ReadTimer;

  /// \brief The location where the module file will be considered as
  /// imported from. For non-module AST types it should be invalid.
  SourceLocation CurrentImportLoc;

  /// \brief The global module index, if loaded.
  std::unique_ptr<GlobalModuleIndex> GlobalIndex;

  /// \brief A map of global bit offsets to the module that stores entities
  /// at those bit offsets.
  ContinuousRangeMap<uint64_t, ModuleFile*, 4> GlobalBitOffsetsMap;

  /// \brief A map of negated SLocEntryIDs to the modules containing them.
  ContinuousRangeMap<unsigned, ModuleFile*, 64> GlobalSLocEntryMap;

  typedef ContinuousRangeMap<unsigned, ModuleFile*, 64> GlobalSLocOffsetMapType;

  /// \brief A map of reversed (SourceManager::MaxLoadedOffset - SLocOffset)
  /// SourceLocation offsets to the modules containing them.
  GlobalSLocOffsetMapType GlobalSLocOffsetMap;

  /// \brief Types that have already been loaded from the chain.
  ///
  /// When the pointer at index I is non-NULL, the type with
  /// ID = (I + 1) << FastQual::Width has already been loaded
  std::vector<QualType> TypesLoaded;

  typedef ContinuousRangeMap<serialization::TypeID, ModuleFile *, 4>
    GlobalTypeMapType;

  /// \brief Mapping from global type IDs to the module in which the
  /// type resides along with the offset that should be added to the
  /// global type ID to produce a local ID.
  GlobalTypeMapType GlobalTypeMap;

  /// \brief Declarations that have already been loaded from the chain.
  ///
  /// When the pointer at index I is non-NULL, the declaration with ID
  /// = I + 1 has already been loaded.
  std::vector<Decl *> DeclsLoaded;

  typedef ContinuousRangeMap<serialization::DeclID, ModuleFile *, 4>
    GlobalDeclMapType;

  /// \brief Mapping from global declaration IDs to the module in which the
  /// declaration resides.
  GlobalDeclMapType GlobalDeclMap;

  typedef std::pair<ModuleFile *, uint64_t> FileOffset;
  typedef SmallVector<FileOffset, 2> FileOffsetsTy;
  typedef llvm::DenseMap<serialization::DeclID, FileOffsetsTy>
      DeclUpdateOffsetsMap;

  /// \brief Declarations that have modifications residing in a later file
  /// in the chain.
  DeclUpdateOffsetsMap DeclUpdateOffsets;

  /// \brief Declaration updates for already-loaded declarations that we need
  /// to apply once we finish processing an import.
  llvm::SmallVector<std::pair<serialization::GlobalDeclID, Decl*>, 16>
      PendingUpdateRecords;

  enum class PendingFakeDefinitionKind { NotFake, Fake, FakeLoaded };

  /// \brief The DefinitionData pointers that we faked up for class definitions
  /// that we needed but hadn't loaded yet.
  llvm::DenseMap<void *, PendingFakeDefinitionKind> PendingFakeDefinitionData;

  /// \brief Exception specification updates that have been loaded but not yet
  /// propagated across the relevant redeclaration chain. The map key is the
  /// canonical declaration (used only for deduplication) and the value is a
  /// declaration that has an exception specification.
  llvm::SmallMapVector<Decl *, FunctionDecl *, 4> PendingExceptionSpecUpdates;

  /// \brief Declarations that have been imported and have typedef names for
  /// linkage purposes.
  llvm::DenseMap<std::pair<DeclContext*, IdentifierInfo*>, NamedDecl*>
      ImportedTypedefNamesForLinkage;

  /// \brief Mergeable declaration contexts that have anonymous declarations
  /// within them, and those anonymous declarations.
  llvm::DenseMap<DeclContext*, llvm::SmallVector<NamedDecl*, 2>>
    AnonymousDeclarationsForMerging;

  struct FileDeclsInfo {
    ModuleFile *Mod;
    ArrayRef<serialization::LocalDeclID> Decls;

    FileDeclsInfo() : Mod(nullptr) {}
    FileDeclsInfo(ModuleFile *Mod, ArrayRef<serialization::LocalDeclID> Decls)
      : Mod(Mod), Decls(Decls) {}
  };

  /// \brief Map from a FileID to the file-level declarations that it contains.
  llvm::DenseMap<FileID, FileDeclsInfo> FileDeclIDs;

  /// \brief An array of lexical contents of a declaration context, as a sequence of
  /// Decl::Kind, DeclID pairs.
  typedef ArrayRef<llvm::support::unaligned_uint32_t> LexicalContents;

  /// \brief Map from a DeclContext to its lexical contents.
  llvm::DenseMap<const DeclContext*, std::pair<ModuleFile*, LexicalContents>>
      LexicalDecls;

  /// \brief Map from the TU to its lexical contents from each module file.
  std::vector<std::pair<ModuleFile*, LexicalContents>> TULexicalDecls;

  /// \brief Map from a DeclContext to its lookup tables.
  llvm::DenseMap<const DeclContext *,
                 serialization::reader::DeclContextLookupTable> Lookups;

  // Updates for visible decls can occur for other contexts than just the
  // TU, and when we read those update records, the actual context may not
  // be available yet, so have this pending map using the ID as a key. It
  // will be realized when the context is actually loaded.
  struct PendingVisibleUpdate {
    ModuleFile *Mod;
    const unsigned char *Data;
  };
  typedef SmallVector<PendingVisibleUpdate, 1> DeclContextVisibleUpdates;

  /// \brief Updates to the visible declarations of declaration contexts that
  /// haven't been loaded yet.
  llvm::DenseMap<serialization::DeclID, DeclContextVisibleUpdates>
      PendingVisibleUpdates;

  /// \brief The set of C++ or Objective-C classes that have forward 
  /// declarations that have not yet been linked to their definitions.
  llvm::SmallPtrSet<Decl *, 4> PendingDefinitions;

  typedef llvm::MapVector<Decl *, uint64_t,
                          llvm::SmallDenseMap<Decl *, unsigned, 4>,
                          SmallVector<std::pair<Decl *, uint64_t>, 4> >
    PendingBodiesMap;

  /// \brief Functions or methods that have bodies that will be attached.
  PendingBodiesMap PendingBodies;

  /// \brief Definitions for which we have added merged definitions but not yet
  /// performed deduplication.
  llvm::SetVector<NamedDecl*> PendingMergedDefinitionsToDeduplicate;

  /// \brief Read the record that describes the lexical contents of a DC.
  bool ReadLexicalDeclContextStorage(ModuleFile &M,
                                     llvm::BitstreamCursor &Cursor,
                                     uint64_t Offset, DeclContext *DC);
  /// \brief Read the record that describes the visible contents of a DC.
  bool ReadVisibleDeclContextStorage(ModuleFile &M,
                                     llvm::BitstreamCursor &Cursor,
                                     uint64_t Offset, serialization::DeclID ID);

  /// \brief A vector containing identifiers that have already been
  /// loaded.
  ///
  /// If the pointer at index I is non-NULL, then it refers to the
  /// IdentifierInfo for the identifier with ID=I+1 that has already
  /// been loaded.
  std::vector<IdentifierInfo *> IdentifiersLoaded;

  typedef ContinuousRangeMap<serialization::IdentID, ModuleFile *, 4>
    GlobalIdentifierMapType;

  /// \brief Mapping from global identifier IDs to the module in which the
  /// identifier resides along with the offset that should be added to the
  /// global identifier ID to produce a local ID.
  GlobalIdentifierMapType GlobalIdentifierMap;

  /// \brief A vector containing macros that have already been
  /// loaded.
  ///
  /// If the pointer at index I is non-NULL, then it refers to the
  /// MacroInfo for the identifier with ID=I+1 that has already
  /// been loaded.
  std::vector<MacroInfo *> MacrosLoaded;

  typedef std::pair<IdentifierInfo *, serialization::SubmoduleID>
      LoadedMacroInfo;

  /// \brief A set of #undef directives that we have loaded; used to
  /// deduplicate the same #undef information coming from multiple module
  /// files.
  llvm::DenseSet<LoadedMacroInfo> LoadedUndefs;

  typedef ContinuousRangeMap<serialization::MacroID, ModuleFile *, 4>
    GlobalMacroMapType;

  /// \brief Mapping from global macro IDs to the module in which the
  /// macro resides along with the offset that should be added to the
  /// global macro ID to produce a local ID.
  GlobalMacroMapType GlobalMacroMap;

  /// \brief A vector containing submodules that have already been loaded.
  ///
  /// This vector is indexed by the Submodule ID (-1). NULL submodule entries
  /// indicate that the particular submodule ID has not yet been loaded.
  SmallVector<Module *, 2> SubmodulesLoaded;
  
  typedef ContinuousRangeMap<serialization::SubmoduleID, ModuleFile *, 4>
    GlobalSubmoduleMapType;
  
  /// \brief Mapping from global submodule IDs to the module file in which the
  /// submodule resides along with the offset that should be added to the
  /// global submodule ID to produce a local ID.
  GlobalSubmoduleMapType GlobalSubmoduleMap;

  /// \brief A set of hidden declarations.
  typedef SmallVector<Decl*, 2> HiddenNames;
  typedef llvm::DenseMap<Module *, HiddenNames> HiddenNamesMapType;

  /// \brief A mapping from each of the hidden submodules to the deserialized
  /// declarations in that submodule that could be made visible.
  HiddenNamesMapType HiddenNamesMap;
  
  
  /// \brief A module import, export, or conflict that hasn't yet been resolved.
  struct UnresolvedModuleRef {
    /// \brief The file in which this module resides.
    ModuleFile *File;
    
    /// \brief The module that is importing or exporting.
    Module *Mod;

    /// \brief The kind of module reference.
    enum { Import, Export, Conflict } Kind;

    /// \brief The local ID of the module that is being exported.
    unsigned ID;

    /// \brief Whether this is a wildcard export.
    unsigned IsWildcard : 1;

    /// \brief String data.
    StringRef String;
  };
  
  /// \brief The set of module imports and exports that still need to be 
  /// resolved.
  SmallVector<UnresolvedModuleRef, 2> UnresolvedModuleRefs;
  
  /// \brief A vector containing selectors that have already been loaded.
  ///
  /// This vector is indexed by the Selector ID (-1). NULL selector
  /// entries indicate that the particular selector ID has not yet
  /// been loaded.
  SmallVector<Selector, 16> SelectorsLoaded;

  typedef ContinuousRangeMap<serialization::SelectorID, ModuleFile *, 4>
    GlobalSelectorMapType;

  /// \brief Mapping from global selector IDs to the module in which the

  /// global selector ID to produce a local ID.
  GlobalSelectorMapType GlobalSelectorMap;

  /// \brief The generation number of the last time we loaded data from the
  /// global method pool for this selector.
  llvm::DenseMap<Selector, unsigned> SelectorGeneration;

  /// Whether a selector is out of date. We mark a selector as out of date
  /// if we load another module after the method pool entry was pulled in.
  llvm::DenseMap<Selector, bool> SelectorOutOfDate;

  struct PendingMacroInfo {
    ModuleFile *M;
    uint64_t MacroDirectivesOffset;

    PendingMacroInfo(ModuleFile *M, uint64_t MacroDirectivesOffset)
        : M(M), MacroDirectivesOffset(MacroDirectivesOffset) {}
  };

  typedef llvm::MapVector<IdentifierInfo *, SmallVector<PendingMacroInfo, 2> >
    PendingMacroIDsMap;

  /// \brief Mapping from identifiers that have a macro history to the global
  /// IDs have not yet been deserialized to the global IDs of those macros.
  PendingMacroIDsMap PendingMacroIDs;

  typedef ContinuousRangeMap<unsigned, ModuleFile *, 4>
    GlobalPreprocessedEntityMapType;

  /// \brief Mapping from global preprocessing entity IDs to the module in
  /// which the preprocessed entity resides along with the offset that should be
  /// added to the global preprocessing entitiy ID to produce a local ID.
  GlobalPreprocessedEntityMapType GlobalPreprocessedEntityMap;

  /// \name CodeGen-relevant special data
  /// \brief Fields containing data that is relevant to CodeGen.
  //@{

  /// \brief The IDs of all declarations that fulfill the criteria of
  /// "interesting" decls.
  ///
  /// This contains the data loaded from all EAGERLY_DESERIALIZED_DECLS blocks
  /// in the chain. The referenced declarations are deserialized and passed to
  /// the consumer eagerly.
  SmallVector<uint64_t, 16> EagerlyDeserializedDecls;

  /// \brief The IDs of all tentative definitions stored in the chain.
  ///
  /// Sema keeps track of all tentative definitions in a TU because it has to
  /// complete them and pass them on to CodeGen. Thus, tentative definitions in
  /// the PCH chain must be eagerly deserialized.
  SmallVector<uint64_t, 16> TentativeDefinitions;

  /// \brief The IDs of all CXXRecordDecls stored in the chain whose VTables are
  /// used.
  ///
  /// CodeGen has to emit VTables for these records, so they have to be eagerly
  /// deserialized.
  SmallVector<uint64_t, 64> VTableUses;

  /// \brief A snapshot of the pending instantiations in the chain.
  ///
  /// This record tracks the instantiations that Sema has to perform at the
  /// end of the TU. It consists of a pair of values for every pending
  /// instantiation where the first value is the ID of the decl and the second
  /// is the instantiation location.
  SmallVector<uint64_t, 64> PendingInstantiations;

  //@}

  /// \name DiagnosticsEngine-relevant special data
  /// \brief Fields containing data that is used for generating diagnostics
  //@{

  /// \brief A snapshot of Sema's unused file-scoped variable tracking, for
  /// generating warnings.
  SmallVector<uint64_t, 16> UnusedFileScopedDecls;

  /// \brief A list of all the delegating constructors we've seen, to diagnose
  /// cycles.
  SmallVector<uint64_t, 4> DelegatingCtorDecls;

  /// \brief Method selectors used in a @selector expression. Used for
  /// implementation of -Wselector.
  SmallVector<uint64_t, 64> ReferencedSelectorsData;

  /// \brief A snapshot of Sema's weak undeclared identifier tracking, for
  /// generating warnings.
  SmallVector<uint64_t, 64> WeakUndeclaredIdentifiers;

  /// \brief The IDs of type aliases for ext_vectors that exist in the chain.
  ///
  /// Used by Sema for finding sugared names for ext_vectors in diagnostics.
  SmallVector<uint64_t, 4> ExtVectorDecls;

  //@}

  /// \name Sema-relevant special data
  /// \brief Fields containing data that is used for semantic analysis
  //@{

  /// \brief The IDs of all potentially unused typedef names in the chain.
  ///
  /// Sema tracks these to emit warnings.
  SmallVector<uint64_t, 16> UnusedLocalTypedefNameCandidates;

  /// \brief Our current depth in #pragma cuda force_host_device begin/end
  /// macros.
  unsigned ForceCUDAHostDeviceDepth = 0;

  /// \brief The IDs of the declarations Sema stores directly.
  ///
  /// Sema tracks a few important decls, such as namespace std, directly.
  SmallVector<uint64_t, 4> SemaDeclRefs;

  /// \brief The IDs of the types ASTContext stores directly.
  ///
  /// The AST context tracks a few important types, such as va_list, directly.
  SmallVector<uint64_t, 16> SpecialTypes;

  /// \brief The IDs of CUDA-specific declarations ASTContext stores directly.
  ///
  /// The AST context tracks a few important decls, currently cudaConfigureCall,
  /// directly.
  SmallVector<uint64_t, 2> CUDASpecialDeclRefs;

  /// \brief The floating point pragma option settings.
  SmallVector<uint64_t, 1> FPPragmaOptions;

  /// \brief The pragma clang optimize location (if the pragma state is "off").
  SourceLocation OptimizeOffPragmaLocation;

  /// \brief The PragmaMSStructKind pragma ms_struct state if set, or -1.
  int PragmaMSStructState;

  /// \brief The PragmaMSPointersToMembersKind pragma pointers_to_members state.
  int PragmaMSPointersToMembersState;
  SourceLocation PointersToMembersPragmaLocation;

  /// \brief The OpenCL extension settings.
  OpenCLOptions OpenCLExtensions;

  /// \brief Extensions required by an OpenCL type.
  llvm::DenseMap<const Type *, std::set<std::string>> OpenCLTypeExtMap;

  /// \brief Extensions required by an OpenCL declaration.
  llvm::DenseMap<const Decl *, std::set<std::string>> OpenCLDeclExtMap;

  /// \brief A list of the namespaces we've seen.
  SmallVector<uint64_t, 4> KnownNamespaces;

  /// \brief A list of undefined decls with internal linkage followed by the
  /// SourceLocation of a matching ODR-use.
  SmallVector<uint64_t, 8> UndefinedButUsed;

  /// \brief Delete expressions to analyze at the end of translation unit.
  SmallVector<uint64_t, 8> DelayedDeleteExprs;

  // \brief A list of late parsed template function data.
  SmallVector<uint64_t, 1> LateParsedTemplates;

public:
  struct ImportedSubmodule {
    serialization::SubmoduleID ID;
    SourceLocation ImportLoc;

    ImportedSubmodule(serialization::SubmoduleID ID, SourceLocation ImportLoc)
      : ID(ID), ImportLoc(ImportLoc) {}
  };

private:
  /// \brief A list of modules that were imported by precompiled headers or
  /// any other non-module AST file.
  SmallVector<ImportedSubmodule, 2> ImportedModules;
  //@}

  /// \brief The directory that the PCH we are reading is stored in.
  std::string CurrentDir;

  /// \brief The system include root to be used when loading the
  /// precompiled header.
  std::string isysroot;

  /// \brief Whether to disable the normal validation performed on precompiled
  /// headers when they are loaded.
  bool DisableValidation;

  /// \brief Whether to accept an AST file with compiler errors.
  bool AllowASTWithCompilerErrors;

  /// \brief Whether to accept an AST file that has a different configuration
  /// from the current compiler instance.
  bool AllowConfigurationMismatch;

  /// \brief Whether validate system input files.
  bool ValidateSystemInputs;

  /// \brief Whether we are allowed to use the global module index.
  bool UseGlobalIndex;

  /// \brief Whether we have tried loading the global module index yet.
  bool TriedLoadingGlobalIndex;

  ///\brief Whether we are currently processing update records.
  bool ProcessingUpdateRecords;

  typedef llvm::DenseMap<unsigned, SwitchCase *> SwitchCaseMapTy;
  /// \brief Mapping from switch-case IDs in the chain to switch-case statements
  ///
  /// Statements usually don't have IDs, but switch cases need them, so that the
  /// switch statement can refer to them.
  SwitchCaseMapTy SwitchCaseStmts;

  SwitchCaseMapTy *CurrSwitchCaseStmts;

  /// \brief The number of source location entries de-serialized from
  /// the PCH file.
  unsigned NumSLocEntriesRead;

  /// \brief The number of source location entries in the chain.
  unsigned TotalNumSLocEntries;

  /// \brief The number of statements (and expressions) de-serialized
  /// from the chain.
  unsigned NumStatementsRead;

  /// \brief The total number of statements (and expressions) stored
  /// in the chain.
  unsigned TotalNumStatements;

  /// \brief The number of macros de-serialized from the chain.
  unsigned NumMacrosRead;

  /// \brief The total number of macros stored in the chain.
  unsigned TotalNumMacros;

  /// \brief The number of lookups into identifier tables.
  unsigned NumIdentifierLookups;

  /// \brief The number of lookups into identifier tables that succeed.
  unsigned NumIdentifierLookupHits;

  /// \brief The number of selectors that have been read.
  unsigned NumSelectorsRead;

  /// \brief The number of method pool entries that have been read.
  unsigned NumMethodPoolEntriesRead;

  /// \brief The number of times we have looked up a selector in the method
  /// pool.
  unsigned NumMethodPoolLookups;

  /// \brief The number of times we have looked up a selector in the method
  /// pool and found something.
  unsigned NumMethodPoolHits;

  /// \brief The number of times we have looked up a selector in the method
  /// pool within a specific module.
  unsigned NumMethodPoolTableLookups;

  /// \brief The number of times we have looked up a selector in the method
  /// pool within a specific module and found something.
  unsigned NumMethodPoolTableHits;

  /// \brief The total number of method pool entries in the selector table.
  unsigned TotalNumMethodPoolEntries;

  /// Number of lexical decl contexts read/total.
  unsigned NumLexicalDeclContextsRead, TotalLexicalDeclContexts;

  /// Number of visible decl contexts read/total.
  unsigned NumVisibleDeclContextsRead, TotalVisibleDeclContexts;

  /// Total size of modules, in bits, currently loaded
  uint64_t TotalModulesSizeInBits;

  /// \brief Number of Decl/types that are currently deserializing.
  unsigned NumCurrentElementsDeserializing;

  /// \brief Set true while we are in the process of passing deserialized
  /// "interesting" decls to consumer inside FinishedDeserializing().
  /// This is used as a guard to avoid recursively repeating the process of
  /// passing decls to consumer.
  bool PassingDeclsToConsumer;

  /// \brief The set of identifiers that were read while the AST reader was
  /// (recursively) loading declarations.
  ///
  /// The declarations on the identifier chain for these identifiers will be
  /// loaded once the recursive loading has completed.
  llvm::MapVector<IdentifierInfo *, SmallVector<uint32_t, 4> >
    PendingIdentifierInfos;

  /// \brief The set of lookup results that we have faked in order to support
  /// merging of partially deserialized decls but that we have not yet removed.
  llvm::SmallMapVector<IdentifierInfo *, SmallVector<NamedDecl*, 2>, 16>
    PendingFakeLookupResults;

  /// \brief The generation number of each identifier, which keeps track of
  /// the last time we loaded information about this identifier.
  llvm::DenseMap<IdentifierInfo *, unsigned> IdentifierGeneration;
  
  /// \brief Contains declarations and definitions that will be
  /// "interesting" to the ASTConsumer, when we get that AST consumer.
  ///
  /// "Interesting" declarations are those that have data that may
  /// need to be emitted, such as inline function definitions or
  /// Objective-C protocols.
  std::deque<Decl *> InterestingDecls;

  /// \brief The list of redeclaration chains that still need to be 
  /// reconstructed, and the local offset to the corresponding list
  /// of redeclarations.
  SmallVector<std::pair<Decl *, uint64_t>, 16> PendingDeclChains;

  /// \brief The list of canonical declarations whose redeclaration chains
  /// need to be marked as incomplete once we're done deserializing things.
  SmallVector<Decl *, 16> PendingIncompleteDeclChains;

  /// \brief The Decl IDs for the Sema/Lexical DeclContext of a Decl that has
  /// been loaded but its DeclContext was not set yet.
  struct PendingDeclContextInfo {
    Decl *D;
    serialization::GlobalDeclID SemaDC;
    serialization::GlobalDeclID LexicalDC;
  };

  /// \brief The set of Decls that have been loaded but their DeclContexts are
  /// not set yet.
  ///
  /// The DeclContexts for these Decls will be set once recursive loading has
  /// been completed.
  std::deque<PendingDeclContextInfo> PendingDeclContextInfos;

  /// \brief The set of NamedDecls that have been loaded, but are members of a
  /// context that has been merged into another context where the corresponding
  /// declaration is either missing or has not yet been loaded.
  ///
  /// We will check whether the corresponding declaration is in fact missing
  /// once recursing loading has been completed.
  llvm::SmallVector<NamedDecl *, 16> PendingOdrMergeChecks;

  /// \brief Record definitions in which we found an ODR violation.
  llvm::SmallDenseMap<CXXRecordDecl *, llvm::TinyPtrVector<CXXRecordDecl *>, 2>
      PendingOdrMergeFailures;

  /// \brief DeclContexts in which we have diagnosed an ODR violation.
  llvm::SmallPtrSet<DeclContext*, 2> DiagnosedOdrMergeFailures;

  /// \brief The set of Objective-C categories that have been deserialized
  /// since the last time the declaration chains were linked.
  llvm::SmallPtrSet<ObjCCategoryDecl *, 16> CategoriesDeserialized;

  /// \brief The set of Objective-C class definitions that have already been
  /// loaded, for which we will need to check for categories whenever a new
  /// module is loaded.
  SmallVector<ObjCInterfaceDecl *, 16> ObjCClassesLoaded;

  typedef llvm::DenseMap<Decl *, SmallVector<serialization::DeclID, 2> >
    KeyDeclsMap;
    
  /// \brief A mapping from canonical declarations to the set of global
  /// declaration IDs for key declaration that have been merged with that
  /// canonical declaration. A key declaration is a formerly-canonical
  /// declaration whose module did not import any other key declaration for that
  /// entity. These are the IDs that we use as keys when finding redecl chains.
  KeyDeclsMap KeyDecls;
  
  /// \brief A mapping from DeclContexts to the semantic DeclContext that we
  /// are treating as the definition of the entity. This is used, for instance,
  /// when merging implicit instantiations of class templates across modules.
  llvm::DenseMap<DeclContext *, DeclContext *> MergedDeclContexts;

  /// \brief A mapping from canonical declarations of enums to their canonical
  /// definitions. Only populated when using modules in C++.
  llvm::DenseMap<EnumDecl *, EnumDecl *> EnumDefinitions;

  /// \brief When reading a Stmt tree, Stmt operands are placed in this stack.
  SmallVector<Stmt *, 16> StmtStack;

  /// \brief What kind of records we are reading.
  enum ReadingKind {
    Read_None, Read_Decl, Read_Type, Read_Stmt
  };

  /// \brief What kind of records we are reading.
  ReadingKind ReadingKind;

  /// \brief RAII object to change the reading kind.
  class ReadingKindTracker {
    ASTReader &Reader;
    enum ReadingKind PrevKind;

    ReadingKindTracker(const ReadingKindTracker &) = delete;
    void operator=(const ReadingKindTracker &) = delete;

  public:
    ReadingKindTracker(enum ReadingKind newKind, ASTReader &reader)
      : Reader(reader), PrevKind(Reader.ReadingKind) {
      Reader.ReadingKind = newKind;
    }

    ~ReadingKindTracker() { Reader.ReadingKind = PrevKind; }
  };

  /// \brief RAII object to mark the start of processing updates.
  class ProcessingUpdatesRAIIObj {
    ASTReader &Reader;
    bool PrevState;

    ProcessingUpdatesRAIIObj(const ProcessingUpdatesRAIIObj &) = delete;
    void operator=(const ProcessingUpdatesRAIIObj &) = delete;

  public:
    ProcessingUpdatesRAIIObj(ASTReader &reader)
      : Reader(reader), PrevState(Reader.ProcessingUpdateRecords) {
      Reader.ProcessingUpdateRecords = true;
    }

    ~ProcessingUpdatesRAIIObj() { Reader.ProcessingUpdateRecords = PrevState; }
  };

  /// \brief Suggested contents of the predefines buffer, after this
  /// PCH file has been processed.
  ///
  /// In most cases, this string will be empty, because the predefines
  /// buffer computed to build the PCH file will be identical to the
  /// predefines buffer computed from the command line. However, when
  /// there are differences that the PCH reader can work around, this
  /// predefines buffer may contain additional definitions.
  std::string SuggestedPredefines;

  /// \brief Reads a statement from the specified cursor.
  Stmt *ReadStmtFromStream(ModuleFile &F);

  struct InputFileInfo {
    std::string Filename;
    off_t StoredSize;
    time_t StoredTime;
    bool Overridden;
    bool Transient;
  };

  /// \brief Reads the stored information about an input file.
  InputFileInfo readInputFileInfo(ModuleFile &F, unsigned ID);

  /// \brief Retrieve the file entry and 'overridden' bit for an input
  /// file in the given module file.
  serialization::InputFile getInputFile(ModuleFile &F, unsigned ID,
                                        bool Complain = true);

public:
  void ResolveImportedPath(ModuleFile &M, std::string &Filename);
  static void ResolveImportedPath(std::string &Filename, StringRef Prefix);

  /// \brief Returns the first key declaration for the given declaration. This
  /// is one that is formerly-canonical (or still canonical) and whose module
  /// did not import any other key declaration of the entity.
  Decl *getKeyDeclaration(Decl *D) {
    D = D->getCanonicalDecl();
    if (D->isFromASTFile())
      return D;

    auto I = KeyDecls.find(D);
    if (I == KeyDecls.end() || I->second.empty())
      return D;
    return GetExistingDecl(I->second[0]);
  }
  const Decl *getKeyDeclaration(const Decl *D) {
    return getKeyDeclaration(const_cast<Decl*>(D));
  }

  /// \brief Run a callback on each imported key declaration of \p D.
  template <typename Fn>
  void forEachImportedKeyDecl(const Decl *D, Fn Visit) {
    D = D->getCanonicalDecl();
    if (D->isFromASTFile())
      Visit(D);

    auto It = KeyDecls.find(const_cast<Decl*>(D));
    if (It != KeyDecls.end())
      for (auto ID : It->second)
        Visit(GetExistingDecl(ID));
  }

  /// \brief Get the loaded lookup tables for \p Primary, if any.
  const serialization::reader::DeclContextLookupTable *
  getLoadedLookupTables(DeclContext *Primary) const;

private:
  struct ImportedModule {
    ModuleFile *Mod;
    ModuleFile *ImportedBy;
    SourceLocation ImportLoc;

    ImportedModule(ModuleFile *Mod,
                   ModuleFile *ImportedBy,
                   SourceLocation ImportLoc)
      : Mod(Mod), ImportedBy(ImportedBy), ImportLoc(ImportLoc) { }
  };

  ASTReadResult ReadASTCore(StringRef FileName, ModuleKind Type,
                            SourceLocation ImportLoc, ModuleFile *ImportedBy,
                            SmallVectorImpl<ImportedModule> &Loaded,
                            off_t ExpectedSize, time_t ExpectedModTime,
                            serialization::ASTFileSignature ExpectedSignature,
                            unsigned ClientLoadCapabilities);
  ASTReadResult ReadControlBlock(ModuleFile &F,
                                 SmallVectorImpl<ImportedModule> &Loaded,
                                 const ModuleFile *ImportedBy,
                                 unsigned ClientLoadCapabilities);
  static ASTReadResult ReadOptionsBlock(
      llvm::BitstreamCursor &Stream, unsigned ClientLoadCapabilities,
      bool AllowCompatibleConfigurationMismatch, ASTReaderListener &Listener,
      std::string &SuggestedPredefines, bool ValidateDiagnosticOptions);
  ASTReadResult ReadASTBlock(ModuleFile &F, unsigned ClientLoadCapabilities);
  ASTReadResult ReadExtensionBlock(ModuleFile &F);
  bool ParseLineTable(ModuleFile &F, const RecordData &Record);
  bool ReadSourceManagerBlock(ModuleFile &F);
  llvm::BitstreamCursor &SLocCursorForID(int ID);
  SourceLocation getImportLocation(ModuleFile *F);
  ASTReadResult ReadModuleMapFileBlock(RecordData &Record, ModuleFile &F,
                                       const ModuleFile *ImportedBy,
                                       unsigned ClientLoadCapabilities);
  ASTReadResult ReadSubmoduleBlock(ModuleFile &F,
                                   unsigned ClientLoadCapabilities);
  static bool ParseLanguageOptions(const RecordData &Record, bool Complain,
                                   ASTReaderListener &Listener,
                                   bool AllowCompatibleDifferences);
  static bool ParseTargetOptions(const RecordData &Record, bool Complain,
                                 ASTReaderListener &Listener,
                                 bool AllowCompatibleDifferences);
  static bool ParseDiagnosticOptions(const RecordData &Record, bool Complain,
                                     ASTReaderListener &Listener);
  static bool ParseFileSystemOptions(const RecordData &Record, bool Complain,
                                     ASTReaderListener &Listener);
  static bool ParseHeaderSearchOptions(const RecordData &Record, bool Complain,
                                       ASTReaderListener &Listener);
  static bool ParsePreprocessorOptions(const RecordData &Record, bool Complain,
                                       ASTReaderListener &Listener,
                                       std::string &SuggestedPredefines);

  struct RecordLocation {
    RecordLocation(ModuleFile *M, uint64_t O)
      : F(M), Offset(O) {}
    ModuleFile *F;
    uint64_t Offset;
  };

  QualType readTypeRecord(unsigned Index);
  void readExceptionSpec(ModuleFile &ModuleFile,
                         SmallVectorImpl<QualType> &ExceptionStorage,
                         FunctionProtoType::ExceptionSpecInfo &ESI,
                         const RecordData &Record, unsigned &Index);
  RecordLocation TypeCursorForIndex(unsigned Index);
  void LoadedDecl(unsigned Index, Decl *D);
  Decl *ReadDeclRecord(serialization::DeclID ID);
  void markIncompleteDeclChain(Decl *Canon);

  /// \brief Returns the most recent declaration of a declaration (which must be
  /// of a redeclarable kind) that is either local or has already been loaded
  /// merged into its redecl chain.
  Decl *getMostRecentExistingDecl(Decl *D);

  RecordLocation DeclCursorForID(serialization::DeclID ID,
                                 SourceLocation &Location);
  void loadDeclUpdateRecords(serialization::DeclID ID, Decl *D);
  void loadPendingDeclChain(Decl *D, uint64_t LocalOffset);
  void loadObjCCategories(serialization::GlobalDeclID ID, ObjCInterfaceDecl *D,
                          unsigned PreviousGeneration = 0);

  RecordLocation getLocalBitOffset(uint64_t GlobalOffset);
  uint64_t getGlobalBitOffset(ModuleFile &M, uint32_t LocalOffset);

  /// \brief Returns the first preprocessed entity ID that begins or ends after
  /// \arg Loc.
  serialization::PreprocessedEntityID
  findPreprocessedEntity(SourceLocation Loc, bool EndsAfter) const;

  /// \brief Find the next module that contains entities and return the ID
  /// of the first entry.
  ///
  /// \param SLocMapI points at a chunk of a module that contains no
  /// preprocessed entities or the entities it contains are not the
  /// ones we are looking for.
  serialization::PreprocessedEntityID
    findNextPreprocessedEntity(
                        GlobalSLocOffsetMapType::const_iterator SLocMapI) const;

  /// \brief Returns (ModuleFile, Local index) pair for \p GlobalIndex of a
  /// preprocessed entity.
  std::pair<ModuleFile *, unsigned>
    getModulePreprocessedEntity(unsigned GlobalIndex);

  /// \brief Returns (begin, end) pair for the preprocessed entities of a
  /// particular module.
  llvm::iterator_range<PreprocessingRecord::iterator>
  getModulePreprocessedEntities(ModuleFile &Mod) const;

  class ModuleDeclIterator
      : public llvm::iterator_adaptor_base<
            ModuleDeclIterator, const serialization::LocalDeclID *,
            std::random_access_iterator_tag, const Decl *, ptrdiff_t,
            const Decl *, const Decl *> {
    ASTReader *Reader;
    ModuleFile *Mod;

  public:
    ModuleDeclIterator()
        : iterator_adaptor_base(nullptr), Reader(nullptr), Mod(nullptr) {}

    ModuleDeclIterator(ASTReader *Reader, ModuleFile *Mod,
                       const serialization::LocalDeclID *Pos)
        : iterator_adaptor_base(Pos), Reader(Reader), Mod(Mod) {}

    value_type operator*() const {
      return Reader->GetDecl(Reader->getGlobalDeclID(*Mod, *I));
    }
    value_type operator->() const { return **this; }

    bool operator==(const ModuleDeclIterator &RHS) const {
      assert(Reader == RHS.Reader && Mod == RHS.Mod);
      return I == RHS.I;
    }
  };

  llvm::iterator_range<ModuleDeclIterator>
  getModuleFileLevelDecls(ModuleFile &Mod);

  void PassInterestingDeclsToConsumer();
  void PassInterestingDeclToConsumer(Decl *D);

  void finishPendingActions();
  void diagnoseOdrViolations();

  void pushExternalDeclIntoScope(NamedDecl *D, DeclarationName Name);

  void addPendingDeclContextInfo(Decl *D,
                                 serialization::GlobalDeclID SemaDC,
                                 serialization::GlobalDeclID LexicalDC) {
    assert(D);
    PendingDeclContextInfo Info = { D, SemaDC, LexicalDC };
    PendingDeclContextInfos.push_back(Info);
  }

  /// \brief Produce an error diagnostic and return true.
  ///
  /// This routine should only be used for fatal errors that have to
  /// do with non-routine failures (e.g., corrupted AST file).
  void Error(StringRef Msg);
  void Error(unsigned DiagID, StringRef Arg1 = StringRef(),
             StringRef Arg2 = StringRef());

  ASTReader(const ASTReader &) = delete;
  void operator=(const ASTReader &) = delete;
public:
  /// \brief Load the AST file and validate its contents against the given
  /// Preprocessor.
  ///
  /// \param PP the preprocessor associated with the context in which this
  /// precompiled header will be loaded.
  ///
  /// \param Context the AST context that this precompiled header will be
  /// loaded into.
  ///
  /// \param PCHContainerRdr the PCHContainerOperations to use for loading and
  /// creating modules.
  ///
  /// \param Extensions the list of module file extensions that can be loaded
  /// from the AST files.
  ///
  /// \param isysroot If non-NULL, the system include path specified by the
  /// user. This is only used with relocatable PCH files. If non-NULL,
  /// a relocatable PCH file will use the default path "/".
  ///
  /// \param DisableValidation If true, the AST reader will suppress most
  /// of its regular consistency checking, allowing the use of precompiled
  /// headers that cannot be determined to be compatible.
  ///
  /// \param AllowASTWithCompilerErrors If true, the AST reader will accept an
  /// AST file the was created out of an AST with compiler errors,
  /// otherwise it will reject it.
  ///
  /// \param AllowConfigurationMismatch If true, the AST reader will not check
  /// for configuration differences between the AST file and the invocation.
  ///
  /// \param ValidateSystemInputs If true, the AST reader will validate
  /// system input files in addition to user input files. This is only
  /// meaningful if \p DisableValidation is false.
  ///
  /// \param UseGlobalIndex If true, the AST reader will try to load and use
  /// the global module index.
  ///
  /// \param ReadTimer If non-null, a timer used to track the time spent
  /// deserializing.
  ASTReader(Preprocessor &PP, ASTContext &Context,
            const PCHContainerReader &PCHContainerRdr,
            ArrayRef<IntrusiveRefCntPtr<ModuleFileExtension>> Extensions,
            StringRef isysroot = "", bool DisableValidation = false,
            bool AllowASTWithCompilerErrors = false,
            bool AllowConfigurationMismatch = false,
            bool ValidateSystemInputs = false, bool UseGlobalIndex = true,
            std::unique_ptr<llvm::Timer> ReadTimer = {});

  ~ASTReader() override;

  SourceManager &getSourceManager() const { return SourceMgr; }
  FileManager &getFileManager() const { return FileMgr; }
  DiagnosticsEngine &getDiags() const { return Diags; }

  /// \brief Flags that indicate what kind of AST loading failures the client
  /// of the AST reader can directly handle.
  ///
  /// When a client states that it can handle a particular kind of failure,
  /// the AST reader will not emit errors when producing that kind of failure.
  enum LoadFailureCapabilities {
    /// \brief The client can't handle any AST loading failures.
    ARR_None = 0,
    /// \brief The client can handle an AST file that cannot load because it
    /// is missing.
    ARR_Missing = 0x1,
    /// \brief The client can handle an AST file that cannot load because it
    /// is out-of-date relative to its input files.
    ARR_OutOfDate = 0x2,
    /// \brief The client can handle an AST file that cannot load because it
    /// was built with a different version of Clang.
    ARR_VersionMismatch = 0x4,
    /// \brief The client can handle an AST file that cannot load because it's
    /// compiled configuration doesn't match that of the context it was
    /// loaded into.
    ARR_ConfigurationMismatch = 0x8
  };

  /// \brief Load the AST file designated by the given file name.
  ///
  /// \param FileName The name of the AST file to load.
  ///
  /// \param Type The kind of AST being loaded, e.g., PCH, module, main file,
  /// or preamble.
  ///
  /// \param ImportLoc the location where the module file will be considered as
  /// imported from. For non-module AST types it should be invalid.
  ///
  /// \param ClientLoadCapabilities The set of client load-failure
  /// capabilities, represented as a bitset of the enumerators of
  /// LoadFailureCapabilities.
  ///
  /// \param Imported optional out-parameter to append the list of modules
  /// that were imported by precompiled headers or any other non-module AST file
  ASTReadResult ReadAST(StringRef FileName, ModuleKind Type,
                        SourceLocation ImportLoc,
                        unsigned ClientLoadCapabilities,
                        SmallVectorImpl<ImportedSubmodule> *Imported = nullptr);

  /// \brief Make the entities in the given module and any of its (non-explicit)
  /// submodules visible to name lookup.
  ///
  /// \param Mod The module whose names should be made visible.
  ///
  /// \param NameVisibility The level of visibility to give the names in the
  /// module.  Visibility can only be increased over time.
  ///
  /// \param ImportLoc The location at which the import occurs.
  void makeModuleVisible(Module *Mod,
                         Module::NameVisibilityKind NameVisibility,
                         SourceLocation ImportLoc);

  /// \brief Make the names within this set of hidden names visible.
  void makeNamesVisible(const HiddenNames &Names, Module *Owner);

  /// \brief Note that MergedDef is a redefinition of the canonical definition
  /// Def, so Def should be visible whenever MergedDef is.
  void mergeDefinitionVisibility(NamedDecl *Def, NamedDecl *MergedDef);

  /// \brief Take the AST callbacks listener.
  std::unique_ptr<ASTReaderListener> takeListener() {
    return std::move(Listener);
  }

  /// \brief Set the AST callbacks listener.
  void setListener(std::unique_ptr<ASTReaderListener> Listener) {
    this->Listener = std::move(Listener);
  }

  /// \brief Add an AST callback listener.
  ///
  /// Takes ownership of \p L.
  void addListener(std::unique_ptr<ASTReaderListener> L) {
    if (Listener)
      L = llvm::make_unique<ChainedASTReaderListener>(std::move(L),
                                                      std::move(Listener));
    Listener = std::move(L);
  }

  /// RAII object to temporarily add an AST callback listener.
  class ListenerScope {
    ASTReader &Reader;
    bool Chained;

  public:
    ListenerScope(ASTReader &Reader, std::unique_ptr<ASTReaderListener> L)
        : Reader(Reader), Chained(false) {
      auto Old = Reader.takeListener();
      if (Old) {
        Chained = true;
        L = llvm::make_unique<ChainedASTReaderListener>(std::move(L),
                                                        std::move(Old));
      }
      Reader.setListener(std::move(L));
    }
    ~ListenerScope() {
      auto New = Reader.takeListener();
      if (Chained)
        Reader.setListener(static_cast<ChainedASTReaderListener *>(New.get())
                               ->takeSecond());
    }
  };

  /// \brief Set the AST deserialization listener.
  void setDeserializationListener(ASTDeserializationListener *Listener,
                                  bool TakeOwnership = false);

  /// \brief Determine whether this AST reader has a global index.
  bool hasGlobalIndex() const { return (bool)GlobalIndex; }

  /// \brief Return global module index.
  GlobalModuleIndex *getGlobalIndex() { return GlobalIndex.get(); }

  /// \brief Reset reader for a reload try.
  void resetForReload() { TriedLoadingGlobalIndex = false; }

  /// \brief Attempts to load the global index.
  ///
  /// \returns true if loading the global index has failed for any reason.
  bool loadGlobalIndex();

  /// \brief Determine whether we tried to load the global index, but failed,
  /// e.g., because it is out-of-date or does not exist.
  bool isGlobalIndexUnavailable() const;
  
  /// \brief Initializes the ASTContext
  void InitializeContext();

  /// \brief Update the state of Sema after loading some additional modules.
  void UpdateSema();

  /// \brief Add in-memory (virtual file) buffer.
  void addInMemoryBuffer(StringRef &FileName,
                         std::unique_ptr<llvm::MemoryBuffer> Buffer) {
    ModuleMgr.addInMemoryBuffer(FileName, std::move(Buffer));
  }

  /// \brief Finalizes the AST reader's state before writing an AST file to
  /// disk.
  ///
  /// This operation may undo temporary state in the AST that should not be
  /// emitted.
  void finalizeForWriting();

  /// \brief Retrieve the module manager.
  ModuleManager &getModuleManager() { return ModuleMgr; }

  /// \brief Retrieve the preprocessor.
  Preprocessor &getPreprocessor() const { return PP; }

  /// \brief Retrieve the name of the original source file name for the primary
  /// module file.
  StringRef getOriginalSourceFile() {
    return ModuleMgr.getPrimaryModule().OriginalSourceFileName; 
  }

  /// \brief Retrieve the name of the original source file name directly from
  /// the AST file, without actually loading the AST file.
  static std::string
  getOriginalSourceFile(const std::string &ASTFileName, FileManager &FileMgr,
                        const PCHContainerReader &PCHContainerRdr,
                        DiagnosticsEngine &Diags);

  /// \brief Read the control block for the named AST file.
  ///
  /// \returns true if an error occurred, false otherwise.
  static bool
  readASTFileControlBlock(StringRef Filename, FileManager &FileMgr,
                          const PCHContainerReader &PCHContainerRdr,
                          bool FindModuleFileExtensions,
                          ASTReaderListener &Listener,
                          bool ValidateDiagnosticOptions);

  /// \brief Determine whether the given AST file is acceptable to load into a
  /// translation unit with the given language and target options.
  static bool isAcceptableASTFile(StringRef Filename, FileManager &FileMgr,
                                  const PCHContainerReader &PCHContainerRdr,
                                  const LangOptions &LangOpts,
                                  const TargetOptions &TargetOpts,
                                  const PreprocessorOptions &PPOpts,
                                  std::string ExistingModuleCachePath);

  /// \brief Returns the suggested contents of the predefines buffer,
  /// which contains a (typically-empty) subset of the predefines
  /// build prior to including the precompiled header.
  const std::string &getSuggestedPredefines() { return SuggestedPredefines; }

  /// \brief Read a preallocated preprocessed entity from the external source.
  ///
  /// \returns null if an error occurred that prevented the preprocessed
  /// entity from being loaded.
  PreprocessedEntity *ReadPreprocessedEntity(unsigned Index) override;

  /// \brief Returns a pair of [Begin, End) indices of preallocated
  /// preprocessed entities that \p Range encompasses.
  std::pair<unsigned, unsigned>
      findPreprocessedEntitiesInRange(SourceRange Range) override;

  /// \brief Optionally returns true or false if the preallocated preprocessed
  /// entity with index \p Index came from file \p FID.
  Optional<bool> isPreprocessedEntityInFileID(unsigned Index,
                                              FileID FID) override;

  /// \brief Read the header file information for the given file entry.
  HeaderFileInfo GetHeaderFileInfo(const FileEntry *FE) override;

  void ReadPragmaDiagnosticMappings(DiagnosticsEngine &Diag);

  /// \brief Returns the number of source locations found in the chain.
  unsigned getTotalNumSLocs() const {
    return TotalNumSLocEntries;
  }

  /// \brief Returns the number of identifiers found in the chain.
  unsigned getTotalNumIdentifiers() const {
    return static_cast<unsigned>(IdentifiersLoaded.size());
  }

  /// \brief Returns the number of macros found in the chain.
  unsigned getTotalNumMacros() const {
    return static_cast<unsigned>(MacrosLoaded.size());
  }

  /// \brief Returns the number of types found in the chain.
  unsigned getTotalNumTypes() const {
    return static_cast<unsigned>(TypesLoaded.size());
  }

  /// \brief Returns the number of declarations found in the chain.
  unsigned getTotalNumDecls() const {
    return static_cast<unsigned>(DeclsLoaded.size());
  }

  /// \brief Returns the number of submodules known.
  unsigned getTotalNumSubmodules() const {
    return static_cast<unsigned>(SubmodulesLoaded.size());
  }
  
  /// \brief Returns the number of selectors found in the chain.
  unsigned getTotalNumSelectors() const {
    return static_cast<unsigned>(SelectorsLoaded.size());
  }

  /// \brief Returns the number of preprocessed entities known to the AST
  /// reader.
  unsigned getTotalNumPreprocessedEntities() const {
    unsigned Result = 0;
    for (ModuleConstIterator I = ModuleMgr.begin(),
        E = ModuleMgr.end(); I != E; ++I) {
      Result += (*I)->NumPreprocessedEntities;
    }

    return Result;
  }

  /// \brief Reads a TemplateArgumentLocInfo appropriate for the
  /// given TemplateArgument kind.
  TemplateArgumentLocInfo
  GetTemplateArgumentLocInfo(ModuleFile &F, TemplateArgument::ArgKind Kind,
                             const RecordData &Record, unsigned &Idx);

  /// \brief Reads a TemplateArgumentLoc.
  TemplateArgumentLoc
  ReadTemplateArgumentLoc(ModuleFile &F,
                          const RecordData &Record, unsigned &Idx);

  const ASTTemplateArgumentListInfo*
  ReadASTTemplateArgumentListInfo(ModuleFile &F,
                                  const RecordData &Record, unsigned &Index);

  /// \brief Reads a declarator info from the given record.
  TypeSourceInfo *GetTypeSourceInfo(ModuleFile &F,
                                    const RecordData &Record, unsigned &Idx);

  /// \brief Resolve a type ID into a type, potentially building a new
  /// type.
  QualType GetType(serialization::TypeID ID);

  /// \brief Resolve a local type ID within a given AST file into a type.
  QualType getLocalType(ModuleFile &F, unsigned LocalID);

  /// \brief Map a local type ID within a given AST file into a global type ID.
  serialization::TypeID getGlobalTypeID(ModuleFile &F, unsigned LocalID) const;

  /// \brief Read a type from the current position in the given record, which
  /// was read from the given AST file.
  QualType readType(ModuleFile &F, const RecordData &Record, unsigned &Idx) {
    if (Idx >= Record.size())
      return QualType();

    return getLocalType(F, Record[Idx++]);
  }

  /// \brief Map from a local declaration ID within a given module to a
  /// global declaration ID.
  serialization::DeclID getGlobalDeclID(ModuleFile &F,
                                      serialization::LocalDeclID LocalID) const;

  /// \brief Returns true if global DeclID \p ID originated from module \p M.
  bool isDeclIDFromModule(serialization::GlobalDeclID ID, ModuleFile &M) const;

  /// \brief Retrieve the module file that owns the given declaration, or NULL
  /// if the declaration is not from a module file.
  ModuleFile *getOwningModuleFile(const Decl *D);

  /// \brief Get the best name we know for the module that owns the given
  /// declaration, or an empty string if the declaration is not from a module.
  std::string getOwningModuleNameForDiagnostic(const Decl *D);

  /// \brief Returns the source location for the decl \p ID.
  SourceLocation getSourceLocationForDeclID(serialization::GlobalDeclID ID);

  /// \brief Resolve a declaration ID into a declaration, potentially
  /// building a new declaration.
  Decl *GetDecl(serialization::DeclID ID);
  Decl *GetExternalDecl(uint32_t ID) override;

  /// \brief Resolve a declaration ID into a declaration. Return 0 if it's not
  /// been loaded yet.
  Decl *GetExistingDecl(serialization::DeclID ID);

  /// \brief Reads a declaration with the given local ID in the given module.
  Decl *GetLocalDecl(ModuleFile &F, uint32_t LocalID) {
    return GetDecl(getGlobalDeclID(F, LocalID));
  }

  /// \brief Reads a declaration with the given local ID in the given module.
  ///
  /// \returns The requested declaration, casted to the given return type.
  template<typename T>
  T *GetLocalDeclAs(ModuleFile &F, uint32_t LocalID) {
    return cast_or_null<T>(GetLocalDecl(F, LocalID));
  }

  /// \brief Map a global declaration ID into the declaration ID used to 
  /// refer to this declaration within the given module fule.
  ///
  /// \returns the global ID of the given declaration as known in the given
  /// module file.
  serialization::DeclID 
  mapGlobalIDToModuleFileGlobalID(ModuleFile &M,
                                  serialization::DeclID GlobalID);
  
  /// \brief Reads a declaration ID from the given position in a record in the
  /// given module.
  ///
  /// \returns The declaration ID read from the record, adjusted to a global ID.
  serialization::DeclID ReadDeclID(ModuleFile &F, const RecordData &Record,
                                   unsigned &Idx);

  /// \brief Reads a declaration from the given position in a record in the
  /// given module.
  Decl *ReadDecl(ModuleFile &F, const RecordData &R, unsigned &I) {
    return GetDecl(ReadDeclID(F, R, I));
  }

  /// \brief Reads a declaration from the given position in a record in the
  /// given module.
  ///
  /// \returns The declaration read from this location, casted to the given
  /// result type.
  template<typename T>
  T *ReadDeclAs(ModuleFile &F, const RecordData &R, unsigned &I) {
    return cast_or_null<T>(GetDecl(ReadDeclID(F, R, I)));
  }

  /// \brief If any redeclarations of \p D have been imported since it was
  /// last checked, this digs out those redeclarations and adds them to the
  /// redeclaration chain for \p D.
  void CompleteRedeclChain(const Decl *D) override;

  CXXBaseSpecifier *GetExternalCXXBaseSpecifiers(uint64_t Offset) override;

  /// \brief Resolve the offset of a statement into a statement.
  ///
  /// This operation will read a new statement from the external
  /// source each time it is called, and is meant to be used via a
  /// LazyOffsetPtr (which is used by Decls for the body of functions, etc).
  Stmt *GetExternalDeclStmt(uint64_t Offset) override;

  /// ReadBlockAbbrevs - Enter a subblock of the specified BlockID with the
  /// specified cursor.  Read the abbreviations that are at the top of the block
  /// and then leave the cursor pointing into the block.
  static bool ReadBlockAbbrevs(llvm::BitstreamCursor &Cursor, unsigned BlockID);

  /// \brief Finds all the visible declarations with a given name.
  /// The current implementation of this method just loads the entire
  /// lookup table as unmaterialized references.
  bool FindExternalVisibleDeclsByName(const DeclContext *DC,
                                      DeclarationName Name) override;

  /// \brief Read all of the declarations lexically stored in a
  /// declaration context.
  ///
  /// \param DC The declaration context whose declarations will be
  /// read.
  ///
  /// \param IsKindWeWant A predicate indicating which declaration kinds
  /// we are interested in.
  ///
  /// \param Decls Vector that will contain the declarations loaded
  /// from the external source. The caller is responsible for merging
  /// these declarations with any declarations already stored in the
  /// declaration context.
  void
  FindExternalLexicalDecls(const DeclContext *DC,
                           llvm::function_ref<bool(Decl::Kind)> IsKindWeWant,
                           SmallVectorImpl<Decl *> &Decls) override;

  /// \brief Get the decls that are contained in a file in the Offset/Length
  /// range. \p Length can be 0 to indicate a point at \p Offset instead of
  /// a range.
  void FindFileRegionDecls(FileID File, unsigned Offset, unsigned Length,
                           SmallVectorImpl<Decl *> &Decls) override;

  /// \brief Notify ASTReader that we started deserialization of
  /// a decl or type so until FinishedDeserializing is called there may be
  /// decls that are initializing. Must be paired with FinishedDeserializing.
  void StartedDeserializing() override;

  /// \brief Notify ASTReader that we finished the deserialization of
  /// a decl or type. Must be paired with StartedDeserializing.
  void FinishedDeserializing() override;

  /// \brief Function that will be invoked when we begin parsing a new
  /// translation unit involving this external AST source.
  ///
  /// This function will provide all of the external definitions to
  /// the ASTConsumer.
  void StartTranslationUnit(ASTConsumer *Consumer) override;

  /// \brief Print some statistics about AST usage.
  void PrintStats() override;

  /// \brief Dump information about the AST reader to standard error.
  void dump();

  /// Return the amount of memory used by memory buffers, breaking down
  /// by heap-backed versus mmap'ed memory.
  void getMemoryBufferSizes(MemoryBufferSizes &sizes) const override;

  /// \brief Initialize the semantic source with the Sema instance
  /// being used to perform semantic analysis on the abstract syntax
  /// tree.
  void InitializeSema(Sema &S) override;

  /// \brief Inform the semantic consumer that Sema is no longer available.
  void ForgetSema() override { SemaObj = nullptr; }

  /// \brief Retrieve the IdentifierInfo for the named identifier.
  ///
  /// This routine builds a new IdentifierInfo for the given identifier. If any
  /// declarations with this name are visible from translation unit scope, their
  /// declarations will be deserialized and introduced into the declaration
  /// chain of the identifier.
  IdentifierInfo *get(StringRef Name) override;

  /// \brief Retrieve an iterator into the set of all identifiers
  /// in all loaded AST files.
  IdentifierIterator *getIdentifiers() override;

  /// \brief Load the contents of the global method pool for a given
  /// selector.
  void ReadMethodPool(Selector Sel) override;

  /// Load the contents of the global method pool for a given
  /// selector if necessary.
  void updateOutOfDateSelector(Selector Sel) override;

  /// \brief Load the set of namespaces that are known to the external source,
  /// which will be used during typo correction.
  void ReadKnownNamespaces(
                         SmallVectorImpl<NamespaceDecl *> &Namespaces) override;

  void ReadUndefinedButUsed(
      llvm::MapVector<NamedDecl *, SourceLocation> &Undefined) override;

  void ReadMismatchingDeleteExpressions(llvm::MapVector<
      FieldDecl *, llvm::SmallVector<std::pair<SourceLocation, bool>, 4>> &
                                            Exprs) override;

  void ReadTentativeDefinitions(
                            SmallVectorImpl<VarDecl *> &TentativeDefs) override;

  void ReadUnusedFileScopedDecls(
                       SmallVectorImpl<const DeclaratorDecl *> &Decls) override;

  void ReadDelegatingConstructors(
                         SmallVectorImpl<CXXConstructorDecl *> &Decls) override;

  void ReadExtVectorDecls(SmallVectorImpl<TypedefNameDecl *> &Decls) override;

  void ReadUnusedLocalTypedefNameCandidates(
      llvm::SmallSetVector<const TypedefNameDecl *, 4> &Decls) override;

  void ReadReferencedSelectors(
          SmallVectorImpl<std::pair<Selector, SourceLocation> > &Sels) override;

  void ReadWeakUndeclaredIdentifiers(
          SmallVectorImpl<std::pair<IdentifierInfo *, WeakInfo> > &WI) override;

  void ReadUsedVTables(SmallVectorImpl<ExternalVTableUse> &VTables) override;

  void ReadPendingInstantiations(
                 SmallVectorImpl<std::pair<ValueDecl *,
                                           SourceLocation> > &Pending) override;

  void ReadLateParsedTemplates(
      llvm::MapVector<const FunctionDecl *, std::unique_ptr<LateParsedTemplate>>
          &LPTMap) override;

  /// \brief Load a selector from disk, registering its ID if it exists.
  void LoadSelector(Selector Sel);

  void SetIdentifierInfo(unsigned ID, IdentifierInfo *II);
  void SetGloballyVisibleDecls(IdentifierInfo *II,
                               const SmallVectorImpl<uint32_t> &DeclIDs,
                               SmallVectorImpl<Decl *> *Decls = nullptr);

  /// \brief Report a diagnostic.
  DiagnosticBuilder Diag(unsigned DiagID);

  /// \brief Report a diagnostic.
  DiagnosticBuilder Diag(SourceLocation Loc, unsigned DiagID);

  IdentifierInfo *DecodeIdentifierInfo(serialization::IdentifierID ID);

  IdentifierInfo *GetIdentifierInfo(ModuleFile &M, const RecordData &Record,
                                    unsigned &Idx) {
    return DecodeIdentifierInfo(getGlobalIdentifierID(M, Record[Idx++]));
  }

  IdentifierInfo *GetIdentifier(serialization::IdentifierID ID) override {
    // Note that we are loading an identifier.
    Deserializing AnIdentifier(this);

    return DecodeIdentifierInfo(ID);
  }

  IdentifierInfo *getLocalIdentifier(ModuleFile &M, unsigned LocalID);

  serialization::IdentifierID getGlobalIdentifierID(ModuleFile &M,
                                                    unsigned LocalID);

  void resolvePendingMacro(IdentifierInfo *II, const PendingMacroInfo &PMInfo);

  /// \brief Retrieve the macro with the given ID.
  MacroInfo *getMacro(serialization::MacroID ID);

  /// \brief Retrieve the global macro ID corresponding to the given local
  /// ID within the given module file.
  serialization::MacroID getGlobalMacroID(ModuleFile &M, unsigned LocalID);

  /// \brief Read the source location entry with index ID.
  bool ReadSLocEntry(int ID) override;

  /// \brief Retrieve the module import location and module name for the
  /// given source manager entry ID.
  std::pair<SourceLocation, StringRef> getModuleImportLoc(int ID) override;

  /// \brief Retrieve the global submodule ID given a module and its local ID
  /// number.
  serialization::SubmoduleID 
  getGlobalSubmoduleID(ModuleFile &M, unsigned LocalID);

  /// \brief Retrieve the submodule that corresponds to a global submodule ID.
  ///
  Module *getSubmodule(serialization::SubmoduleID GlobalID);

  /// \brief Retrieve the module that corresponds to the given module ID.
  ///
  /// Note: overrides method in ExternalASTSource
  Module *getModule(unsigned ID) override;

  /// \brief Retrieve the module file with a given local ID within the specified
  /// ModuleFile.
  ModuleFile *getLocalModuleFile(ModuleFile &M, unsigned ID);

  /// \brief Get an ID for the given module file.
  unsigned getModuleFileID(ModuleFile *M);

  /// \brief Return a descriptor for the corresponding module.
  llvm::Optional<ASTSourceDescriptor> getSourceDescriptor(unsigned ID) override;

  /// \brief Retrieve a selector from the given module with its local ID
  /// number.
  Selector getLocalSelector(ModuleFile &M, unsigned LocalID);

  Selector DecodeSelector(serialization::SelectorID Idx);

  Selector GetExternalSelector(serialization::SelectorID ID) override;
  uint32_t GetNumExternalSelectors() override;

  Selector ReadSelector(ModuleFile &M, const RecordData &Record, unsigned &Idx) {
    return getLocalSelector(M, Record[Idx++]);
  }

  /// \brief Retrieve the global selector ID that corresponds to this
  /// the local selector ID in a given module.
  serialization::SelectorID getGlobalSelectorID(ModuleFile &F,
                                                unsigned LocalID) const;

  /// \brief Read a declaration name.
  DeclarationName ReadDeclarationName(ModuleFile &F,
                                      const RecordData &Record, unsigned &Idx);
  void ReadDeclarationNameLoc(ModuleFile &F,
                              DeclarationNameLoc &DNLoc, DeclarationName Name,
                              const RecordData &Record, unsigned &Idx);
  void ReadDeclarationNameInfo(ModuleFile &F, DeclarationNameInfo &NameInfo,
                               const RecordData &Record, unsigned &Idx);

  void ReadQualifierInfo(ModuleFile &F, QualifierInfo &Info,
                         const RecordData &Record, unsigned &Idx);

  NestedNameSpecifier *ReadNestedNameSpecifier(ModuleFile &F,
                                               const RecordData &Record,
                                               unsigned &Idx);

  NestedNameSpecifierLoc ReadNestedNameSpecifierLoc(ModuleFile &F,
                                                    const RecordData &Record,
                                                    unsigned &Idx);

  /// \brief Read a template name.
  TemplateName ReadTemplateName(ModuleFile &F, const RecordData &Record,
                                unsigned &Idx);

  /// \brief Read a template argument.
  TemplateArgument ReadTemplateArgument(ModuleFile &F, const RecordData &Record,
                                        unsigned &Idx,
                                        bool Canonicalize = false);

  /// \brief Read a template parameter list.
  TemplateParameterList *ReadTemplateParameterList(ModuleFile &F,
                                                   const RecordData &Record,
                                                   unsigned &Idx);

  /// \brief Read a template argument array.
  void ReadTemplateArgumentList(SmallVectorImpl<TemplateArgument> &TemplArgs,
                                ModuleFile &F, const RecordData &Record,
                                unsigned &Idx, bool Canonicalize = false);

  /// \brief Read a UnresolvedSet structure.
  void ReadUnresolvedSet(ModuleFile &F, LazyASTUnresolvedSet &Set,
                         const RecordData &Record, unsigned &Idx);

  /// \brief Read a C++ base specifier.
  CXXBaseSpecifier ReadCXXBaseSpecifier(ModuleFile &F,
                                        const RecordData &Record,unsigned &Idx);

  /// \brief Read a CXXCtorInitializer array.
  CXXCtorInitializer **
  ReadCXXCtorInitializers(ModuleFile &F, const RecordData &Record,
                          unsigned &Idx);

  /// \brief Read the contents of a CXXCtorInitializer array.
  CXXCtorInitializer **GetExternalCXXCtorInitializers(uint64_t Offset) override;

  /// \brief Read a source location from raw form and return it in its
  /// originating module file's source location space.
  SourceLocation ReadUntranslatedSourceLocation(uint32_t Raw) const {
    return SourceLocation::getFromRawEncoding((Raw >> 1) | (Raw << 31));
  }

  /// \brief Read a source location from raw form.
  SourceLocation ReadSourceLocation(ModuleFile &ModuleFile, uint32_t Raw) const {
    SourceLocation Loc = ReadUntranslatedSourceLocation(Raw);
    return TranslateSourceLocation(ModuleFile, Loc);
  }

  /// \brief Translate a source location from another module file's source
  /// location space into ours.
  SourceLocation TranslateSourceLocation(ModuleFile &ModuleFile,
                                         SourceLocation Loc) const {
    assert(ModuleFile.SLocRemap.find(Loc.getOffset()) !=
               ModuleFile.SLocRemap.end() &&
           "Cannot find offset to remap.");
    int Remap = ModuleFile.SLocRemap.find(Loc.getOffset())->second;
    return Loc.getLocWithOffset(Remap);
  }

  /// \brief Read a source location.
  SourceLocation ReadSourceLocation(ModuleFile &ModuleFile,
                                    const RecordDataImpl &Record,
                                    unsigned &Idx) {
    return ReadSourceLocation(ModuleFile, Record[Idx++]);
  }

  /// \brief Read a source range.
  SourceRange ReadSourceRange(ModuleFile &F,
                              const RecordData &Record, unsigned &Idx);

  /// \brief Read an integral value
  llvm::APInt ReadAPInt(const RecordData &Record, unsigned &Idx);

  /// \brief Read a signed integral value
  llvm::APSInt ReadAPSInt(const RecordData &Record, unsigned &Idx);

  /// \brief Read a floating-point value
  llvm::APFloat ReadAPFloat(const RecordData &Record,
                            const llvm::fltSemantics &Sem, unsigned &Idx);

  // \brief Read a string
  static std::string ReadString(const RecordData &Record, unsigned &Idx);

  // \brief Read a path
  std::string ReadPath(ModuleFile &F, const RecordData &Record, unsigned &Idx);

  /// \brief Read a version tuple.
  static VersionTuple ReadVersionTuple(const RecordData &Record, unsigned &Idx);

  CXXTemporary *ReadCXXTemporary(ModuleFile &F, const RecordData &Record,
                                 unsigned &Idx);

  /// \brief Reads attributes from the current stream position.
  void ReadAttributes(ModuleFile &F, AttrVec &Attrs,
                      const RecordData &Record, unsigned &Idx);

  /// \brief Reads a statement.
  Stmt *ReadStmt(ModuleFile &F);

  /// \brief Reads an expression.
  Expr *ReadExpr(ModuleFile &F);

  /// \brief Reads a sub-statement operand during statement reading.
  Stmt *ReadSubStmt() {
    assert(ReadingKind == Read_Stmt &&
           "Should be called only during statement reading!");
    // Subexpressions are stored from last to first, so the next Stmt we need
    // is at the back of the stack.
    assert(!StmtStack.empty() && "Read too many sub-statements!");
    return StmtStack.pop_back_val();
  }

  /// \brief Reads a sub-expression operand during statement reading.
  Expr *ReadSubExpr();

  /// \brief Reads a token out of a record.
  Token ReadToken(ModuleFile &M, const RecordDataImpl &Record, unsigned &Idx);

  /// \brief Reads the macro record located at the given offset.
  MacroInfo *ReadMacroRecord(ModuleFile &F, uint64_t Offset);

  /// \brief Determine the global preprocessed entity ID that corresponds to
  /// the given local ID within the given module.
  serialization::PreprocessedEntityID
  getGlobalPreprocessedEntityID(ModuleFile &M, unsigned LocalID) const;

  /// \brief Add a macro to deserialize its macro directive history.
  ///
  /// \param II The name of the macro.
  /// \param M The module file.
  /// \param MacroDirectivesOffset Offset of the serialized macro directive
  /// history.
  void addPendingMacro(IdentifierInfo *II, ModuleFile *M,
                       uint64_t MacroDirectivesOffset);

  /// \brief Read the set of macros defined by this external macro source.
  void ReadDefinedMacros() override;

  /// \brief Update an out-of-date identifier.
  void updateOutOfDateIdentifier(IdentifierInfo &II) override;

  /// \brief Note that this identifier is up-to-date.
  void markIdentifierUpToDate(IdentifierInfo *II);

  /// \brief Load all external visible decls in the given DeclContext.
  void completeVisibleDeclsMap(const DeclContext *DC) override;

  /// \brief Retrieve the AST context that this AST reader supplements.
  ASTContext &getContext() { return Context; }

  // \brief Contains the IDs for declarations that were requested before we have
  // access to a Sema object.
  SmallVector<uint64_t, 16> PreloadedDeclIDs;

  /// \brief Retrieve the semantic analysis object used to analyze the
  /// translation unit in which the precompiled header is being
  /// imported.
  Sema *getSema() { return SemaObj; }

  /// \brief Get the identifier resolver used for name lookup / updates
  /// in the translation unit scope. We have one of these even if we don't
  /// have a Sema object.
  IdentifierResolver &getIdResolver();

  /// \brief Retrieve the identifier table associated with the
  /// preprocessor.
  IdentifierTable &getIdentifierTable();

  /// \brief Record that the given ID maps to the given switch-case
  /// statement.
  void RecordSwitchCaseID(SwitchCase *SC, unsigned ID);

  /// \brief Retrieve the switch-case statement with the given ID.
  SwitchCase *getSwitchCaseWithID(unsigned ID);

  void ClearSwitchCaseIDs();

  /// \brief Cursors for comments blocks.
  SmallVector<std::pair<llvm::BitstreamCursor,
                        serialization::ModuleFile *>, 8> CommentsCursors;

  /// \brief Loads comments ranges.
  void ReadComments() override;

  bool isProcessingUpdateRecords() { return ProcessingUpdateRecords; }
};

/// \brief An object for streaming information from a record.
class ASTRecordReader {
  typedef serialization::ModuleFile ModuleFile;

  ASTReader *Reader;
  const ASTReader::RecordData *Record;
  ModuleFile *F;

  typedef ASTReader::RecordData RecordData;
  typedef ASTReader::RecordDataImpl RecordDataImpl;

public:
  /// Construct an ASTRecordReader that uses the default encoding scheme.
  ASTRecordReader(ASTReader &Reader, const ASTReader::RecordData &Record,
                  ModuleFile& F)
      : Reader(&Reader), Record(&Record), F(&F) {}

  /// Construct an ASTRecordReader that uses the same encoding scheme as another
  /// ASTRecordReader.
  ASTRecordReader(ASTRecordReader &Parent)
      : Reader(Parent.Reader), Record(Parent.Record), F(Parent.F) {}

  /// \brief The length of this record.
  size_t size() const { return Record->size(); }
  /// \brief An arbitrary index in this record.
  const uint64_t &operator[](size_t N) { return (*Record)[N]; }
  /// \brief The last element in this record.
  const uint64_t &back() const { return Record->back(); }

  /// \brief Is this a module file for a module (rather than a PCH or similar).
  bool isModule() const { return F->isModule(); }

  /// \brief Retrieve the AST context that this AST reader supplements.
  ASTContext &getContext() { return Reader->getContext(); }

  /// \brief Retrieve the global submodule ID its local ID number.
  serialization::SubmoduleID
  getGlobalSubmoduleID(unsigned LocalID) {
    return Reader->getGlobalSubmoduleID(*F, LocalID);
  }

  /// \brief Retrieve the submodule that corresponds to a global submodule ID.
  Module *getSubmodule(serialization::SubmoduleID GlobalID) {
    return Reader->getSubmodule(GlobalID);
  }

  /// \brief Read the record that describes the lexical contents of a DC.
  bool readLexicalDeclContextStorage(uint64_t Offset, DeclContext *DC) {
    return Reader->ReadLexicalDeclContextStorage(*F, F->DeclsCursor, Offset,
                                                 DC);
  }

  /// \brief Read the record that describes the visible contents of a DC.
  bool readVisibleDeclContextStorage(uint64_t Offset,
                                     serialization::DeclID ID) {
    return Reader->ReadVisibleDeclContextStorage(*F, F->DeclsCursor, Offset,
                                                 ID);
  }

  void readExceptionSpec(SmallVectorImpl<QualType> &ExceptionStorage,
                         FunctionProtoType::ExceptionSpecInfo &ESI,
                         unsigned &Index) {
    return Reader->readExceptionSpec(*F, ExceptionStorage, ESI, *Record, Index);
  }

  /// \brief Get the global offset corresponding to a local offset.
  uint64_t getGlobalBitOffset(uint32_t LocalOffset) {
    return Reader->getGlobalBitOffset(*F, LocalOffset);
  }

  /// \brief Reads a statement.
  Stmt *readStmt() { return Reader->ReadStmt(*F); }

  /// \brief Reads an expression.
  Expr *readExpr() { return Reader->ReadExpr(*F); }

  /// \brief Reads a sub-statement operand during statement reading.
  Stmt *readSubStmt() { return Reader->ReadSubStmt(); }

  /// \brief Reads a sub-expression operand during statement reading.
  Expr *readSubExpr() { return Reader->ReadSubExpr(); }

  /// \brief Reads a TemplateArgumentLocInfo appropriate for the
  /// given TemplateArgument kind, advancing Idx.
  TemplateArgumentLocInfo
<<<<<<< HEAD
  GetTemplateArgumentLocInfo(TemplateArgument::ArgKind Kind, unsigned &Idx) {
    return Reader->GetTemplateArgumentLocInfo(*F, Kind, *Record, Idx);
=======
  getTemplateArgumentLocInfo(TemplateArgument::ArgKind Kind) {
    return Reader->GetTemplateArgumentLocInfo(*F, Kind, Record, Idx);
>>>>>>> b6a8f022
  }

  /// \brief Reads a TemplateArgumentLoc, advancing Idx.
  TemplateArgumentLoc
<<<<<<< HEAD
  ReadTemplateArgumentLoc(unsigned &Idx) {
    return Reader->ReadTemplateArgumentLoc(*F, *Record, Idx);
  }

  const ASTTemplateArgumentListInfo*
  ReadASTTemplateArgumentListInfo(unsigned &Idx) {
    return Reader->ReadASTTemplateArgumentListInfo(*F, *Record, Idx);
  }

  /// \brief Reads a declarator info from the given record, advancing Idx.
  TypeSourceInfo *GetTypeSourceInfo(unsigned &Idx) {
    return Reader->GetTypeSourceInfo(*F, *Record, Idx);
=======
  readTemplateArgumentLoc() {
    return Reader->ReadTemplateArgumentLoc(*F, Record, Idx);
  }

  const ASTTemplateArgumentListInfo*
  readASTTemplateArgumentListInfo() {
    return Reader->ReadASTTemplateArgumentListInfo(*F, Record, Idx);
  }

  /// \brief Reads a declarator info from the given record, advancing Idx.
  TypeSourceInfo *getTypeSourceInfo() {
    return Reader->GetTypeSourceInfo(*F, Record, Idx);
>>>>>>> b6a8f022
  }

  /// \brief Map a local type ID within a given AST file to a global type ID.
  serialization::TypeID getGlobalTypeID(unsigned LocalID) const {
    return Reader->getGlobalTypeID(*F, LocalID);
  }

  /// \brief Read a type from the current position in the record.
  QualType readType(unsigned &Idx) {
    return Reader->readType(*F, *Record, Idx);
  }

  /// \brief Reads a declaration ID from the given position in this record.
  ///
  /// \returns The declaration ID read from the record, adjusted to a global ID.
<<<<<<< HEAD
  serialization::DeclID ReadDeclID(unsigned &Idx) {
    return Reader->ReadDeclID(*F, *Record, Idx);
=======
  serialization::DeclID readDeclID() {
    return Reader->ReadDeclID(*F, Record, Idx);
>>>>>>> b6a8f022
  }

  /// \brief Reads a declaration from the given position in a record in the
  /// given module, advancing Idx.
<<<<<<< HEAD
  Decl *ReadDecl(unsigned &Idx) {
    return Reader->ReadDecl(*F, *Record, Idx);
=======
  Decl *readDecl() {
    return Reader->ReadDecl(*F, Record, Idx);
>>>>>>> b6a8f022
  }

  /// \brief Reads a declaration from the given position in the record,
  /// advancing Idx.
  ///
  /// \returns The declaration read from this location, casted to the given
  /// result type.
  template<typename T>
<<<<<<< HEAD
  T *ReadDeclAs(unsigned &Idx) {
    return Reader->ReadDeclAs<T>(*F, *Record, Idx);
  }

  IdentifierInfo *GetIdentifierInfo(unsigned &Idx) {
    return Reader->GetIdentifierInfo(*F, *Record, Idx);
  }

  /// \brief Read a selector from the Record, advancing Idx.
  Selector ReadSelector(unsigned &Idx) {
    return Reader->ReadSelector(*F, *Record, Idx);
  }

  /// \brief Read a declaration name, advancing Idx.
  DeclarationName ReadDeclarationName(unsigned &Idx) {
    return Reader->ReadDeclarationName(*F, *Record, Idx);
  }
  void ReadDeclarationNameLoc(DeclarationNameLoc &DNLoc, DeclarationName Name,
                              unsigned &Idx) {
    return Reader->ReadDeclarationNameLoc(*F, DNLoc, Name, *Record, Idx);
  }
  void ReadDeclarationNameInfo(DeclarationNameInfo &NameInfo, unsigned &Idx) {
    return Reader->ReadDeclarationNameInfo(*F, NameInfo, *Record, Idx);
  }

  void ReadQualifierInfo(QualifierInfo &Info, unsigned &Idx) {
    return Reader->ReadQualifierInfo(*F, Info, *Record, Idx);
  }

  NestedNameSpecifier *ReadNestedNameSpecifier(unsigned &Idx) {
    return Reader->ReadNestedNameSpecifier(*F, *Record, Idx);
  }

  NestedNameSpecifierLoc ReadNestedNameSpecifierLoc(unsigned &Idx) {
    return Reader->ReadNestedNameSpecifierLoc(*F, *Record, Idx);
  }

  /// \brief Read a template name, advancing Idx.
  TemplateName ReadTemplateName(unsigned &Idx) {
    return Reader->ReadTemplateName(*F, *Record, Idx);
  }

  /// \brief Read a template argument, advancing Idx.
  TemplateArgument ReadTemplateArgument(unsigned &Idx,
                                        bool Canonicalize = false) {
    return Reader->ReadTemplateArgument(*F, *Record, Idx, Canonicalize);
  }

  /// \brief Read a template parameter list, advancing Idx.
  TemplateParameterList *ReadTemplateParameterList(unsigned &Idx) {
    return Reader->ReadTemplateParameterList(*F, *Record, Idx);
  }

  /// \brief Read a template argument array, advancing Idx.
  void ReadTemplateArgumentList(SmallVectorImpl<TemplateArgument> &TemplArgs,
                                unsigned &Idx, bool Canonicalize = false) {
    return Reader->ReadTemplateArgumentList(TemplArgs, *F, *Record, Idx,
=======
  T *readDeclAs() {
    return Reader->ReadDeclAs<T>(*F, Record, Idx);
  }

  IdentifierInfo *getIdentifierInfo() {
    return Reader->GetIdentifierInfo(*F, Record, Idx);
  }

  /// \brief Read a selector from the Record, advancing Idx.
  Selector readSelector() {
    return Reader->ReadSelector(*F, Record, Idx);
  }

  /// \brief Read a declaration name, advancing Idx.
  DeclarationName readDeclarationName() {
    return Reader->ReadDeclarationName(*F, Record, Idx);
  }
  void readDeclarationNameLoc(DeclarationNameLoc &DNLoc, DeclarationName Name) {
    return Reader->ReadDeclarationNameLoc(*F, DNLoc, Name, Record, Idx);
  }
  void readDeclarationNameInfo(DeclarationNameInfo &NameInfo) {
    return Reader->ReadDeclarationNameInfo(*F, NameInfo, Record, Idx);
  }

  void readQualifierInfo(QualifierInfo &Info) {
    return Reader->ReadQualifierInfo(*F, Info, Record, Idx);
  }

  NestedNameSpecifier *readNestedNameSpecifier() {
    return Reader->ReadNestedNameSpecifier(*F, Record, Idx);
  }

  NestedNameSpecifierLoc readNestedNameSpecifierLoc() {
    return Reader->ReadNestedNameSpecifierLoc(*F, Record, Idx);
  }

  /// \brief Read a template name, advancing Idx.
  TemplateName readTemplateName() {
    return Reader->ReadTemplateName(*F, Record, Idx);
  }

  /// \brief Read a template argument, advancing Idx.
  TemplateArgument readTemplateArgument(bool Canonicalize = false) {
    return Reader->ReadTemplateArgument(*F, Record, Idx, Canonicalize);
  }

  /// \brief Read a template parameter list, advancing Idx.
  TemplateParameterList *readTemplateParameterList() {
    return Reader->ReadTemplateParameterList(*F, Record, Idx);
  }

  /// \brief Read a template argument array, advancing Idx.
  void readTemplateArgumentList(SmallVectorImpl<TemplateArgument> &TemplArgs,
                                bool Canonicalize = false) {
    return Reader->ReadTemplateArgumentList(TemplArgs, *F, Record, Idx,
>>>>>>> b6a8f022
                                            Canonicalize);
  }

  /// \brief Read a UnresolvedSet structure, advancing Idx.
<<<<<<< HEAD
  void ReadUnresolvedSet(LazyASTUnresolvedSet &Set, unsigned &Idx) {
    return Reader->ReadUnresolvedSet(*F, Set, *Record, Idx);
  }

  /// \brief Read a C++ base specifier, advancing Idx.
  CXXBaseSpecifier ReadCXXBaseSpecifier(unsigned &Idx) {
    return Reader->ReadCXXBaseSpecifier(*F, *Record, Idx);
  }

  /// \brief Read a CXXCtorInitializer array, advancing Idx.
  CXXCtorInitializer **ReadCXXCtorInitializers(unsigned &Idx) {
    return Reader->ReadCXXCtorInitializers(*F, *Record, Idx);
  }

  CXXTemporary *ReadCXXTemporary(unsigned &Idx) {
    return Reader->ReadCXXTemporary(*F, *Record, Idx);
  }

  /// \brief Read a source location, advancing Idx.
  SourceLocation ReadSourceLocation(unsigned &Idx) {
    return Reader->ReadSourceLocation(*F, *Record, Idx);
  }

  /// \brief Read a source range, advancing Idx.
  SourceRange ReadSourceRange(unsigned &Idx) {
    return Reader->ReadSourceRange(*F, *Record, Idx);
  }

  /// \brief Read an integral value, advancing Idx.
  llvm::APInt ReadAPInt(unsigned &Idx) {
    return Reader->ReadAPInt(*Record, Idx);
  }

  /// \brief Read a signed integral value, advancing Idx.
  llvm::APSInt ReadAPSInt(unsigned &Idx) {
    return Reader->ReadAPSInt(*Record, Idx);
  }

  /// \brief Read a floating-point value, advancing Idx.
  llvm::APFloat ReadAPFloat(const llvm::fltSemantics &Sem, unsigned &Idx) {
    return Reader->ReadAPFloat(*Record, Sem,Idx);
  }

  /// \brief Read a string, advancing Idx.
  std::string ReadString(unsigned &Idx) {
    return Reader->ReadString(*Record, Idx);
  }

  /// \brief Read a path, advancing Idx.
  std::string ReadPath(unsigned &Idx) {
    return Reader->ReadPath(*F, *Record, Idx);
  }

  /// \brief Read a version tuple, advancing Idx.
  VersionTuple ReadVersionTuple(unsigned &Idx) {
    return ASTReader::ReadVersionTuple(*Record, Idx);
  }

  /// \brief Reads attributes from the current stream position, advancing Idx.
  void ReadAttributes(AttrVec &Attrs, unsigned &Idx) {
    return Reader->ReadAttributes(*F, Attrs, *Record, Idx);
  }

  /// \brief Reads a token out of a record, advancing Idx.
  Token ReadToken(unsigned &Idx) {
    return Reader->ReadToken(*F, *Record, Idx);
=======
  void readUnresolvedSet(LazyASTUnresolvedSet &Set) {
    return Reader->ReadUnresolvedSet(*F, Set, Record, Idx);
  }

  /// \brief Read a C++ base specifier, advancing Idx.
  CXXBaseSpecifier readCXXBaseSpecifier() {
    return Reader->ReadCXXBaseSpecifier(*F, Record, Idx);
  }

  /// \brief Read a CXXCtorInitializer array, advancing Idx.
  CXXCtorInitializer **readCXXCtorInitializers() {
    return Reader->ReadCXXCtorInitializers(*F, Record, Idx);
  }

  CXXTemporary *readCXXTemporary() {
    return Reader->ReadCXXTemporary(*F, Record, Idx);
  }

  /// \brief Read a source location, advancing Idx.
  SourceLocation readSourceLocation() {
    return Reader->ReadSourceLocation(*F, Record, Idx);
  }

  /// \brief Read a source range, advancing Idx.
  SourceRange readSourceRange() {
    return Reader->ReadSourceRange(*F, Record, Idx);
  }

  /// \brief Read an integral value, advancing Idx.
  llvm::APInt readAPInt() {
    return Reader->ReadAPInt(Record, Idx);
  }

  /// \brief Read a signed integral value, advancing Idx.
  llvm::APSInt readAPSInt() {
    return Reader->ReadAPSInt(Record, Idx);
  }

  /// \brief Read a floating-point value, advancing Idx.
  llvm::APFloat readAPFloat(const llvm::fltSemantics &Sem) {
    return Reader->ReadAPFloat(Record, Sem,Idx);
  }

  /// \brief Read a string, advancing Idx.
  std::string readString() {
    return Reader->ReadString(Record, Idx);
  }

  /// \brief Read a path, advancing Idx.
  std::string readPath() {
    return Reader->ReadPath(*F, Record, Idx);
  }

  /// \brief Read a version tuple, advancing Idx.
  VersionTuple readVersionTuple() {
    return ASTReader::ReadVersionTuple(Record, Idx);
  }

  /// \brief Reads attributes from the current stream position, advancing Idx.
  void readAttributes(AttrVec &Attrs) {
    return Reader->ReadAttributes(*F, Attrs, Record, Idx);
  }

  /// \brief Reads a token out of a record, advancing Idx.
  Token readToken() {
    return Reader->ReadToken(*F, Record, Idx);
>>>>>>> b6a8f022
  }

  void recordSwitchCaseID(SwitchCase *SC, unsigned ID) {
    Reader->RecordSwitchCaseID(SC, ID);
  }

  /// \brief Retrieve the switch-case statement with the given ID.
  SwitchCase *getSwitchCaseWithID(unsigned ID) {
    return Reader->getSwitchCaseWithID(ID);
  }

};

/// \brief Helper class that saves the current stream position and
/// then restores it when destroyed.
struct SavedStreamPosition {
  explicit SavedStreamPosition(llvm::BitstreamCursor &Cursor)
    : Cursor(Cursor), Offset(Cursor.GetCurrentBitNo()) { }

  ~SavedStreamPosition() {
    Cursor.JumpToBit(Offset);
  }

private:
  llvm::BitstreamCursor &Cursor;
  uint64_t Offset;
};

inline void PCHValidator::Error(const char *Msg) {
  Reader.Error(Msg);
}

} // end namespace clang

#endif<|MERGE_RESOLUTION|>--- conflicted
+++ resolved
@@ -47,6 +47,7 @@
 #include <vector>
 
 namespace llvm {
+  class BitstreamCursor;
   class MemoryBuffer;
   class APInt;
   class APSInt;
@@ -88,6 +89,7 @@
 class ASTReader;
 class ASTDeclReader;
 class ASTStmtReader;
+class ASTRecordReader;
 class TypeLocReader;
 struct HeaderFileInfo;
 class VersionTuple;
@@ -2195,35 +2197,46 @@
   typedef serialization::ModuleFile ModuleFile;
 
   ASTReader *Reader;
-  const ASTReader::RecordData *Record;
   ModuleFile *F;
+  unsigned Idx = 0;
+  ASTReader::RecordData Record;
 
   typedef ASTReader::RecordData RecordData;
   typedef ASTReader::RecordDataImpl RecordDataImpl;
 
 public:
   /// Construct an ASTRecordReader that uses the default encoding scheme.
-  ASTRecordReader(ASTReader &Reader, const ASTReader::RecordData &Record,
-                  ModuleFile& F)
-      : Reader(&Reader), Record(&Record), F(&F) {}
-
-  /// Construct an ASTRecordReader that uses the same encoding scheme as another
-  /// ASTRecordReader.
-  ASTRecordReader(ASTRecordReader &Parent)
-      : Reader(Parent.Reader), Record(Parent.Record), F(Parent.F) {}
-
-  /// \brief The length of this record.
-  size_t size() const { return Record->size(); }
-  /// \brief An arbitrary index in this record.
-  const uint64_t &operator[](size_t N) { return (*Record)[N]; }
-  /// \brief The last element in this record.
-  const uint64_t &back() const { return Record->back(); }
+  ASTRecordReader(ASTReader &Reader, ModuleFile &F)
+      : Reader(&Reader), F(&F) {}
+
+  /// \brief Reads a record with id AbbrevID from Cursor, resetting the
+  /// internal state.
+  unsigned readRecord(llvm::BitstreamCursor &Cursor, unsigned AbbrevID);
 
   /// \brief Is this a module file for a module (rather than a PCH or similar).
   bool isModule() const { return F->isModule(); }
 
   /// \brief Retrieve the AST context that this AST reader supplements.
   ASTContext &getContext() { return Reader->getContext(); }
+
+  /// \brief The current position in this record.
+  unsigned getIdx() const { return Idx; }
+  /// \brief The length of this record.
+  size_t size() const { return Record.size(); }
+
+  /// \brief An arbitrary index in this record.
+  const uint64_t &operator[](size_t N) { return Record[N]; }
+  /// \brief The last element in this record.
+  const uint64_t &back() const { return Record.back(); }
+
+  /// \brief Returns the current value in this record, and advances to the
+  /// next value.
+  const uint64_t &readInt() { return Record[Idx++]; }
+  /// \brief Returns the current value in this record, without advancing.
+  const uint64_t &peekInt() { return Record[Idx]; }
+
+  /// \brief Skips the specified number of values.
+  void skipInts(unsigned N) { Idx += N; }
 
   /// \brief Retrieve the global submodule ID its local ID number.
   serialization::SubmoduleID
@@ -2250,9 +2263,8 @@
   }
 
   void readExceptionSpec(SmallVectorImpl<QualType> &ExceptionStorage,
-                         FunctionProtoType::ExceptionSpecInfo &ESI,
-                         unsigned &Index) {
-    return Reader->readExceptionSpec(*F, ExceptionStorage, ESI, *Record, Index);
+                         FunctionProtoType::ExceptionSpecInfo &ESI) {
+    return Reader->readExceptionSpec(*F, ExceptionStorage, ESI, Record, Idx);
   }
 
   /// \brief Get the global offset corresponding to a local offset.
@@ -2275,31 +2287,12 @@
   /// \brief Reads a TemplateArgumentLocInfo appropriate for the
   /// given TemplateArgument kind, advancing Idx.
   TemplateArgumentLocInfo
-<<<<<<< HEAD
-  GetTemplateArgumentLocInfo(TemplateArgument::ArgKind Kind, unsigned &Idx) {
-    return Reader->GetTemplateArgumentLocInfo(*F, Kind, *Record, Idx);
-=======
   getTemplateArgumentLocInfo(TemplateArgument::ArgKind Kind) {
     return Reader->GetTemplateArgumentLocInfo(*F, Kind, Record, Idx);
->>>>>>> b6a8f022
   }
 
   /// \brief Reads a TemplateArgumentLoc, advancing Idx.
   TemplateArgumentLoc
-<<<<<<< HEAD
-  ReadTemplateArgumentLoc(unsigned &Idx) {
-    return Reader->ReadTemplateArgumentLoc(*F, *Record, Idx);
-  }
-
-  const ASTTemplateArgumentListInfo*
-  ReadASTTemplateArgumentListInfo(unsigned &Idx) {
-    return Reader->ReadASTTemplateArgumentListInfo(*F, *Record, Idx);
-  }
-
-  /// \brief Reads a declarator info from the given record, advancing Idx.
-  TypeSourceInfo *GetTypeSourceInfo(unsigned &Idx) {
-    return Reader->GetTypeSourceInfo(*F, *Record, Idx);
-=======
   readTemplateArgumentLoc() {
     return Reader->ReadTemplateArgumentLoc(*F, Record, Idx);
   }
@@ -2312,7 +2305,6 @@
   /// \brief Reads a declarator info from the given record, advancing Idx.
   TypeSourceInfo *getTypeSourceInfo() {
     return Reader->GetTypeSourceInfo(*F, Record, Idx);
->>>>>>> b6a8f022
   }
 
   /// \brief Map a local type ID within a given AST file to a global type ID.
@@ -2321,31 +2313,21 @@
   }
 
   /// \brief Read a type from the current position in the record.
-  QualType readType(unsigned &Idx) {
-    return Reader->readType(*F, *Record, Idx);
+  QualType readType() {
+    return Reader->readType(*F, Record, Idx);
   }
 
   /// \brief Reads a declaration ID from the given position in this record.
   ///
   /// \returns The declaration ID read from the record, adjusted to a global ID.
-<<<<<<< HEAD
-  serialization::DeclID ReadDeclID(unsigned &Idx) {
-    return Reader->ReadDeclID(*F, *Record, Idx);
-=======
   serialization::DeclID readDeclID() {
     return Reader->ReadDeclID(*F, Record, Idx);
->>>>>>> b6a8f022
   }
 
   /// \brief Reads a declaration from the given position in a record in the
   /// given module, advancing Idx.
-<<<<<<< HEAD
-  Decl *ReadDecl(unsigned &Idx) {
-    return Reader->ReadDecl(*F, *Record, Idx);
-=======
   Decl *readDecl() {
     return Reader->ReadDecl(*F, Record, Idx);
->>>>>>> b6a8f022
   }
 
   /// \brief Reads a declaration from the given position in the record,
@@ -2354,65 +2336,6 @@
   /// \returns The declaration read from this location, casted to the given
   /// result type.
   template<typename T>
-<<<<<<< HEAD
-  T *ReadDeclAs(unsigned &Idx) {
-    return Reader->ReadDeclAs<T>(*F, *Record, Idx);
-  }
-
-  IdentifierInfo *GetIdentifierInfo(unsigned &Idx) {
-    return Reader->GetIdentifierInfo(*F, *Record, Idx);
-  }
-
-  /// \brief Read a selector from the Record, advancing Idx.
-  Selector ReadSelector(unsigned &Idx) {
-    return Reader->ReadSelector(*F, *Record, Idx);
-  }
-
-  /// \brief Read a declaration name, advancing Idx.
-  DeclarationName ReadDeclarationName(unsigned &Idx) {
-    return Reader->ReadDeclarationName(*F, *Record, Idx);
-  }
-  void ReadDeclarationNameLoc(DeclarationNameLoc &DNLoc, DeclarationName Name,
-                              unsigned &Idx) {
-    return Reader->ReadDeclarationNameLoc(*F, DNLoc, Name, *Record, Idx);
-  }
-  void ReadDeclarationNameInfo(DeclarationNameInfo &NameInfo, unsigned &Idx) {
-    return Reader->ReadDeclarationNameInfo(*F, NameInfo, *Record, Idx);
-  }
-
-  void ReadQualifierInfo(QualifierInfo &Info, unsigned &Idx) {
-    return Reader->ReadQualifierInfo(*F, Info, *Record, Idx);
-  }
-
-  NestedNameSpecifier *ReadNestedNameSpecifier(unsigned &Idx) {
-    return Reader->ReadNestedNameSpecifier(*F, *Record, Idx);
-  }
-
-  NestedNameSpecifierLoc ReadNestedNameSpecifierLoc(unsigned &Idx) {
-    return Reader->ReadNestedNameSpecifierLoc(*F, *Record, Idx);
-  }
-
-  /// \brief Read a template name, advancing Idx.
-  TemplateName ReadTemplateName(unsigned &Idx) {
-    return Reader->ReadTemplateName(*F, *Record, Idx);
-  }
-
-  /// \brief Read a template argument, advancing Idx.
-  TemplateArgument ReadTemplateArgument(unsigned &Idx,
-                                        bool Canonicalize = false) {
-    return Reader->ReadTemplateArgument(*F, *Record, Idx, Canonicalize);
-  }
-
-  /// \brief Read a template parameter list, advancing Idx.
-  TemplateParameterList *ReadTemplateParameterList(unsigned &Idx) {
-    return Reader->ReadTemplateParameterList(*F, *Record, Idx);
-  }
-
-  /// \brief Read a template argument array, advancing Idx.
-  void ReadTemplateArgumentList(SmallVectorImpl<TemplateArgument> &TemplArgs,
-                                unsigned &Idx, bool Canonicalize = false) {
-    return Reader->ReadTemplateArgumentList(TemplArgs, *F, *Record, Idx,
-=======
   T *readDeclAs() {
     return Reader->ReadDeclAs<T>(*F, Record, Idx);
   }
@@ -2468,79 +2391,10 @@
   void readTemplateArgumentList(SmallVectorImpl<TemplateArgument> &TemplArgs,
                                 bool Canonicalize = false) {
     return Reader->ReadTemplateArgumentList(TemplArgs, *F, Record, Idx,
->>>>>>> b6a8f022
                                             Canonicalize);
   }
 
   /// \brief Read a UnresolvedSet structure, advancing Idx.
-<<<<<<< HEAD
-  void ReadUnresolvedSet(LazyASTUnresolvedSet &Set, unsigned &Idx) {
-    return Reader->ReadUnresolvedSet(*F, Set, *Record, Idx);
-  }
-
-  /// \brief Read a C++ base specifier, advancing Idx.
-  CXXBaseSpecifier ReadCXXBaseSpecifier(unsigned &Idx) {
-    return Reader->ReadCXXBaseSpecifier(*F, *Record, Idx);
-  }
-
-  /// \brief Read a CXXCtorInitializer array, advancing Idx.
-  CXXCtorInitializer **ReadCXXCtorInitializers(unsigned &Idx) {
-    return Reader->ReadCXXCtorInitializers(*F, *Record, Idx);
-  }
-
-  CXXTemporary *ReadCXXTemporary(unsigned &Idx) {
-    return Reader->ReadCXXTemporary(*F, *Record, Idx);
-  }
-
-  /// \brief Read a source location, advancing Idx.
-  SourceLocation ReadSourceLocation(unsigned &Idx) {
-    return Reader->ReadSourceLocation(*F, *Record, Idx);
-  }
-
-  /// \brief Read a source range, advancing Idx.
-  SourceRange ReadSourceRange(unsigned &Idx) {
-    return Reader->ReadSourceRange(*F, *Record, Idx);
-  }
-
-  /// \brief Read an integral value, advancing Idx.
-  llvm::APInt ReadAPInt(unsigned &Idx) {
-    return Reader->ReadAPInt(*Record, Idx);
-  }
-
-  /// \brief Read a signed integral value, advancing Idx.
-  llvm::APSInt ReadAPSInt(unsigned &Idx) {
-    return Reader->ReadAPSInt(*Record, Idx);
-  }
-
-  /// \brief Read a floating-point value, advancing Idx.
-  llvm::APFloat ReadAPFloat(const llvm::fltSemantics &Sem, unsigned &Idx) {
-    return Reader->ReadAPFloat(*Record, Sem,Idx);
-  }
-
-  /// \brief Read a string, advancing Idx.
-  std::string ReadString(unsigned &Idx) {
-    return Reader->ReadString(*Record, Idx);
-  }
-
-  /// \brief Read a path, advancing Idx.
-  std::string ReadPath(unsigned &Idx) {
-    return Reader->ReadPath(*F, *Record, Idx);
-  }
-
-  /// \brief Read a version tuple, advancing Idx.
-  VersionTuple ReadVersionTuple(unsigned &Idx) {
-    return ASTReader::ReadVersionTuple(*Record, Idx);
-  }
-
-  /// \brief Reads attributes from the current stream position, advancing Idx.
-  void ReadAttributes(AttrVec &Attrs, unsigned &Idx) {
-    return Reader->ReadAttributes(*F, Attrs, *Record, Idx);
-  }
-
-  /// \brief Reads a token out of a record, advancing Idx.
-  Token ReadToken(unsigned &Idx) {
-    return Reader->ReadToken(*F, *Record, Idx);
-=======
   void readUnresolvedSet(LazyASTUnresolvedSet &Set) {
     return Reader->ReadUnresolvedSet(*F, Set, Record, Idx);
   }
@@ -2607,7 +2461,6 @@
   /// \brief Reads a token out of a record, advancing Idx.
   Token readToken() {
     return Reader->ReadToken(*F, Record, Idx);
->>>>>>> b6a8f022
   }
 
   void recordSwitchCaseID(SwitchCase *SC, unsigned ID) {
@@ -2618,7 +2471,6 @@
   SwitchCase *getSwitchCaseWithID(unsigned ID) {
     return Reader->getSwitchCaseWithID(ID);
   }
-
 };
 
 /// \brief Helper class that saves the current stream position and
