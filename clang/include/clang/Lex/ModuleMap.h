--- conflicted
+++ resolved
@@ -53,13 +53,8 @@
 
   /// \brief Called when a header is added during module map parsing.
   ///
-<<<<<<< HEAD
-  /// \param File The header file itself.
-  virtual void moduleMapAddHeader(const FileEntry &File) {}
-=======
   /// \param Filename The header file itself.
   virtual void moduleMapAddHeader(StringRef Filename) {}
->>>>>>> 31b5db51
 };
   
 class ModuleMap {
