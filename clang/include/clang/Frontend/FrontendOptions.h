//===- FrontendOptions.h ----------------------------------------*- C++ -*-===//
//
//                     The LLVM Compiler Infrastructure
//
// This file is distributed under the University of Illinois Open Source
// License. See LICENSE.TXT for details.
//
//===----------------------------------------------------------------------===//

#ifndef LLVM_CLANG_FRONTEND_FRONTENDOPTIONS_H
#define LLVM_CLANG_FRONTEND_FRONTENDOPTIONS_H

#include "clang/Frontend/CommandLineSourceLoc.h"
#include "clang/Serialization/ModuleFileExtension.h"
#include "clang/Sema/CodeCompleteOptions.h"
#include "llvm/ADT/StringRef.h"
#include <cassert>
#include <memory>
#include <string>
#include <vector>
#include <unordered_map>

namespace llvm {

class MemoryBuffer;

} // namespace llvm

namespace clang {

namespace frontend {

enum ActionKind {
  /// Parse ASTs and list Decl nodes.
  ASTDeclList,

  /// Parse ASTs and dump them.
  ASTDump,

  /// Parse ASTs and print them.
  ASTPrint,

  /// Parse ASTs and view them in Graphviz.
  ASTView,

  /// Dump out raw tokens.
  DumpRawTokens,

  /// Dump out preprocessed tokens.
  DumpTokens,

  /// Emit a .s file.
  EmitAssembly,

  /// Emit a .bc file.
  EmitBC,

  /// Translate input source into HTML.
  EmitHTML,

  /// Emit a .ll file.
  EmitLLVM,

  /// Generate LLVM IR, but do not emit anything.
  EmitLLVMOnly,

  /// Generate machine code, but don't emit anything.
  EmitCodeGenOnly,

  /// Emit a .o file.
  EmitObj,

  /// Parse and apply any fixits to the source.
  FixIt,

  /// Generate pre-compiled module from a module map.
  GenerateModule,

  /// Generate pre-compiled module from a C++ module interface file.
  GenerateModuleInterface,

  /// Generate pre-compiled header.
  GeneratePCH,

  /// Generate pre-tokenized header.
  GeneratePTH,

  /// Only execute frontend initialization.
  InitOnly,

  /// Dump information about a module file.
  ModuleFileInfo,

  /// Load and verify that a PCH file is usable.
  VerifyPCH,

  /// Parse and perform semantic analysis.
  ParseSyntaxOnly,

  /// Run a plugin action, \see ActionName.
  PluginAction,

  /// Print DeclContext and their Decls.
  PrintDeclContext,

  /// Print the "preamble" of the input file
  PrintPreamble,

  /// -E mode.
  PrintPreprocessedInput,

  /// Expand macros but not \#includes.
  RewriteMacros,

  /// ObjC->C Rewriter.
  RewriteObjC,

  /// Rewriter playground
  RewriteTest,

  /// Run one or more source code analyses.
  RunAnalysis,

  /// Dump template instantiations
  TemplightDump,

  /// Run migrator.
  MigrateSource,

  /// Just lex, no output.
  RunPreprocessorOnly
};

} // namespace frontend

/// The kind of a file that we've been handed as an input.
class InputKind {
private:
  unsigned Lang : 4;
  unsigned Fmt : 3;
  unsigned Preprocessed : 1;

public:
  /// The language for the input, used to select and validate the language
  /// standard and possible actions.
  enum Language {
    Unknown,

    /// Assembly: we accept this only so that we can preprocess it.
    Asm,

    /// LLVM IR: we accept this so that we can run the optimizer on it,
    /// and compile it to assembly or object code.
    LLVM_IR,

    ///@{ Languages that the frontend can parse and compile.
    C,
    CXX,
    ObjC,
    ObjCXX,
    OpenCL,
    CUDA,
    RenderScript,
    ///@}
  };

  /// The input file format.
  enum Format {
    Source,
    ModuleMap,
    Precompiled
  };

  constexpr InputKind(Language L = Unknown, Format F = Source,
                      bool PP = false)
      : Lang(L), Fmt(F), Preprocessed(PP) {}

  Language getLanguage() const { return static_cast<Language>(Lang); }
  Format getFormat() const { return static_cast<Format>(Fmt); }
  bool isPreprocessed() const { return Preprocessed; }

  /// Is the input kind fully-unknown?
  bool isUnknown() const { return Lang == Unknown && Fmt == Source; }

  /// Is the language of the input some dialect of Objective-C?
  bool isObjectiveC() const { return Lang == ObjC || Lang == ObjCXX; }

  InputKind getPreprocessed() const {
    return InputKind(getLanguage(), getFormat(), true);
  }

  InputKind withFormat(Format F) const {
    return InputKind(getLanguage(), F, isPreprocessed());
  }
};

/// \brief An input file for the front end.
class FrontendInputFile {
  /// \brief The file name, or "-" to read from standard input.
  std::string File;

  /// The input, if it comes from a buffer rather than a file. This object
  /// does not own the buffer, and the caller is responsible for ensuring
  /// that it outlives any users.
  llvm::MemoryBuffer *Buffer = nullptr;

  /// \brief The kind of input, e.g., C source, AST file, LLVM IR.
  InputKind Kind;

  /// \brief Whether we're dealing with a 'system' input (vs. a 'user' input).
  bool IsSystem = false;

public:
  FrontendInputFile() = default;
  FrontendInputFile(StringRef File, InputKind Kind, bool IsSystem = false)
      : File(File.str()), Kind(Kind), IsSystem(IsSystem) {}
  FrontendInputFile(llvm::MemoryBuffer *Buffer, InputKind Kind,
                    bool IsSystem = false)
      : Buffer(Buffer), Kind(Kind), IsSystem(IsSystem) {}

  InputKind getKind() const { return Kind; }
  bool isSystem() const { return IsSystem; }

  bool isEmpty() const { return File.empty() && Buffer == nullptr; }
  bool isFile() const { return !isBuffer(); }
  bool isBuffer() const { return Buffer != nullptr; }
  bool isPreprocessed() const { return Kind.isPreprocessed(); }

  StringRef getFile() const {
    assert(isFile());
    return File;
  }

  llvm::MemoryBuffer *getBuffer() const {
    assert(isBuffer());
    return Buffer;
  }
};

/// FrontendOptions - Options for controlling the behavior of the frontend.
class FrontendOptions {
public:
  /// Disable memory freeing on exit.
  unsigned DisableFree : 1;

  /// When generating PCH files, instruct the AST writer to create relocatable
  /// PCH files.
  unsigned RelocatablePCH : 1;

  /// Show the -help text.
  unsigned ShowHelp : 1;

  /// Show frontend performance metrics and statistics.
  unsigned ShowStats : 1;

  /// Show timers for individual actions.
  unsigned ShowTimers : 1;

  /// Show the -version text.
  unsigned ShowVersion : 1;

  /// Apply fixes even if there are unfixable errors.
  unsigned FixWhatYouCan : 1;

  /// Apply fixes only for warnings.
  unsigned FixOnlyWarnings : 1;

  /// Apply fixes and recompile.
  unsigned FixAndRecompile : 1;

  /// Apply fixes to temporary files.
  unsigned FixToTemporaries : 1;

  /// Emit ARC errors even if the migrator can fix them.
  unsigned ARCMTMigrateEmitARCErrors : 1;

  /// Skip over function bodies to speed up parsing in cases you do not need
  /// them (e.g. with code completion).
  unsigned SkipFunctionBodies : 1;

  /// Whether we can use the global module index if available.
  unsigned UseGlobalModuleIndex : 1;

  /// Whether we can generate the global module index if needed.
  unsigned GenerateGlobalModuleIndex : 1;

  /// Whether we include declaration dumps in AST dumps.
  unsigned ASTDumpDecls : 1;

  /// Whether we deserialize all decls when forming AST dumps.
  unsigned ASTDumpAll : 1;

  /// Whether we include lookup table dumps in AST dumps.
  unsigned ASTDumpLookups : 1;

  /// Whether we are performing an implicit module build.
  unsigned BuildingImplicitModule : 1;

  /// Whether we should embed all used files into the PCM file.
  unsigned ModulesEmbedAllFiles : 1;

  /// Whether timestamps should be written to the produced PCH file.
  unsigned IncludeTimestamps : 1;

  CodeCompleteOptions CodeCompleteOpts;

  enum {
    ARCMT_None,
    ARCMT_Check,
    ARCMT_Modify,
    ARCMT_Migrate
  } ARCMTAction = ARCMT_None;

  enum {
    ObjCMT_None = 0,

    /// \brief Enable migration to modern ObjC literals.
    ObjCMT_Literals = 0x1,

    /// \brief Enable migration to modern ObjC subscripting.
    ObjCMT_Subscripting = 0x2,

    /// \brief Enable migration to modern ObjC readonly property.
    ObjCMT_ReadonlyProperty = 0x4,

    /// \brief Enable migration to modern ObjC readwrite property.
    ObjCMT_ReadwriteProperty = 0x8,

    /// \brief Enable migration to modern ObjC property.
    ObjCMT_Property = (ObjCMT_ReadonlyProperty | ObjCMT_ReadwriteProperty),

    /// \brief Enable annotation of ObjCMethods of all kinds.
    ObjCMT_Annotation = 0x10,

    /// \brief Enable migration of ObjC methods to 'instancetype'.
    ObjCMT_Instancetype = 0x20,

    /// \brief Enable migration to NS_ENUM/NS_OPTIONS macros.
    ObjCMT_NsMacros = 0x40,

    /// \brief Enable migration to add conforming protocols.
    ObjCMT_ProtocolConformance = 0x80,

    /// \brief prefer 'atomic' property over 'nonatomic'.
    ObjCMT_AtomicProperty = 0x100,

    /// \brief annotate property with NS_RETURNS_INNER_POINTER
    ObjCMT_ReturnsInnerPointerProperty = 0x200,

    /// \brief use NS_NONATOMIC_IOSONLY for property 'atomic' attribute
    ObjCMT_NsAtomicIOSOnlyProperty = 0x400,

    /// \brief Enable inferring NS_DESIGNATED_INITIALIZER for ObjC methods.
    ObjCMT_DesignatedInitializer = 0x800,

    /// \brief Enable converting setter/getter expressions to property-dot syntx.
    ObjCMT_PropertyDotSyntax = 0x1000,

    ObjCMT_MigrateDecls = (ObjCMT_ReadonlyProperty | ObjCMT_ReadwriteProperty |
                           ObjCMT_Annotation | ObjCMT_Instancetype |
                           ObjCMT_NsMacros | ObjCMT_ProtocolConformance |
                           ObjCMT_NsAtomicIOSOnlyProperty |
                           ObjCMT_DesignatedInitializer),
    ObjCMT_MigrateAll = (ObjCMT_Literals | ObjCMT_Subscripting |
                         ObjCMT_MigrateDecls | ObjCMT_PropertyDotSyntax)
  };
  unsigned ObjCMTAction = ObjCMT_None;
  std::string ObjCMTWhiteListPath;

  std::string MTMigrateDir;
  std::string ARCMTMigrateReportOut;

  std::string IndexStorePath;
  unsigned IndexIgnoreSystemSymbols : 1;
  unsigned IndexRecordCodegenName : 1;

  /// The input files and their types.
  std::vector<FrontendInputFile> Inputs;

  /// When the input is a module map, the original module map file from which
  /// that map was inferred, if any (for umbrella modules).
  std::string OriginalModuleMap;

  /// The output file, if any.
  std::string OutputFile;

  /// If given, the new suffix for fix-it rewritten files.
  std::string FixItSuffix;

  /// If given, filter dumped AST Decl nodes by this substring.
  std::string ASTDumpFilter;

  /// If given, enable code completion at the provided location.
  ParsedSourceLocation CodeCompletionAt;

  /// The frontend action to perform.
  frontend::ActionKind ProgramAction = frontend::ParseSyntaxOnly;

  /// The name of the action to run when using a plugin action.
  std::string ActionName;

  /// Args to pass to the plugins
  std::unordered_map<std::string,std::vector<std::string>> PluginArgs;

  /// The list of plugin actions to run in addition to the normal action.
  std::vector<std::string> AddPluginActions;

  /// The list of plugins to load.
  std::vector<std::string> Plugins;

  /// The list of module file extensions.
  std::vector<std::shared_ptr<ModuleFileExtension>> ModuleFileExtensions;

  /// \brief The list of module map files to load before processing the input.
  std::vector<std::string> ModuleMapFiles;

  /// \brief The list of additional prebuilt module files to load before
  /// processing the input.
  std::vector<std::string> ModuleFiles;

  /// \brief The list of files to embed into the compiled module file.
  std::vector<std::string> ModulesEmbedFiles;

  /// \brief The list of AST files to merge.
  std::vector<std::string> ASTMergeFiles;

  /// \brief A list of arguments to forward to LLVM's option processing; this
  /// should only be used for debugging and experimental features.
  std::vector<std::string> LLVMArgs;

  /// \brief File name of the file that will provide record layouts
  /// (in the format produced by -fdump-record-layouts).
  std::string OverrideRecordLayoutsFile;

  /// \brief Auxiliary triple for CUDA compilation.
  std::string AuxTriple;

  /// \brief If non-empty, search the pch input file as if it was a header
  /// included by this file.
  std::string FindPchSource;

  /// Filename to write statistics to.
  std::string StatsFile;

public:
<<<<<<< HEAD
  FrontendOptions() :
    DisableFree(false), RelocatablePCH(false), ShowHelp(false),
    ShowStats(false), ShowTimers(false), ShowVersion(false),
    FixWhatYouCan(false), FixOnlyWarnings(false), FixAndRecompile(false),
    FixToTemporaries(false), ARCMTMigrateEmitARCErrors(false),
    SkipFunctionBodies(false), UseGlobalModuleIndex(true),
    GenerateGlobalModuleIndex(true), ASTDumpDecls(false), ASTDumpLookups(false),
    BuildingImplicitModule(false), ModulesEmbedAllFiles(false),
    IncludeTimestamps(true), ARCMTAction(ARCMT_None), ObjCMTAction(ObjCMT_None),
    IndexIgnoreSystemSymbols(false), IndexRecordCodegenName(false),
    ProgramAction(frontend::ParseSyntaxOnly)
  {}
=======
  FrontendOptions()
      : DisableFree(false), RelocatablePCH(false), ShowHelp(false),
        ShowStats(false), ShowTimers(false), ShowVersion(false),
        FixWhatYouCan(false), FixOnlyWarnings(false), FixAndRecompile(false),
        FixToTemporaries(false), ARCMTMigrateEmitARCErrors(false),
        SkipFunctionBodies(false), UseGlobalModuleIndex(true),
        GenerateGlobalModuleIndex(true), ASTDumpDecls(false),
        ASTDumpLookups(false), BuildingImplicitModule(false),
        ModulesEmbedAllFiles(false), IncludeTimestamps(true) {}
>>>>>>> 44357eef

  /// getInputKindForExtension - Return the appropriate input kind for a file
  /// extension. For example, "c" would return InputKind::C.
  ///
  /// \return The input kind for the extension, or InputKind::Unknown if the
  /// extension is not recognized.
  static InputKind getInputKindForExtension(StringRef Extension);
};

} // namespace clang

#endif // LLVM_CLANG_FRONTEND_FRONTENDOPTIONS_H<|MERGE_RESOLUTION|>--- conflicted
+++ resolved
@@ -443,20 +443,6 @@
   std::string StatsFile;
 
 public:
-<<<<<<< HEAD
-  FrontendOptions() :
-    DisableFree(false), RelocatablePCH(false), ShowHelp(false),
-    ShowStats(false), ShowTimers(false), ShowVersion(false),
-    FixWhatYouCan(false), FixOnlyWarnings(false), FixAndRecompile(false),
-    FixToTemporaries(false), ARCMTMigrateEmitARCErrors(false),
-    SkipFunctionBodies(false), UseGlobalModuleIndex(true),
-    GenerateGlobalModuleIndex(true), ASTDumpDecls(false), ASTDumpLookups(false),
-    BuildingImplicitModule(false), ModulesEmbedAllFiles(false),
-    IncludeTimestamps(true), ARCMTAction(ARCMT_None), ObjCMTAction(ObjCMT_None),
-    IndexIgnoreSystemSymbols(false), IndexRecordCodegenName(false),
-    ProgramAction(frontend::ParseSyntaxOnly)
-  {}
-=======
   FrontendOptions()
       : DisableFree(false), RelocatablePCH(false), ShowHelp(false),
         ShowStats(false), ShowTimers(false), ShowVersion(false),
@@ -465,8 +451,8 @@
         SkipFunctionBodies(false), UseGlobalModuleIndex(true),
         GenerateGlobalModuleIndex(true), ASTDumpDecls(false),
         ASTDumpLookups(false), BuildingImplicitModule(false),
-        ModulesEmbedAllFiles(false), IncludeTimestamps(true) {}
->>>>>>> 44357eef
+        ModulesEmbedAllFiles(false), IncludeTimestamps(true),
+        IndexIgnoreSystemSymbols(false), IndexRecordCodegenName(false) {}
 
   /// getInputKindForExtension - Return the appropriate input kind for a file
   /// extension. For example, "c" would return InputKind::C.
