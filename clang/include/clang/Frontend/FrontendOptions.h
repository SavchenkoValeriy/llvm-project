//===- FrontendOptions.h ----------------------------------------*- C++ -*-===//
//
// Part of the LLVM Project, under the Apache License v2.0 with LLVM Exceptions.
// See https://llvm.org/LICENSE.txt for license information.
// SPDX-License-Identifier: Apache-2.0 WITH LLVM-exception
//
//===----------------------------------------------------------------------===//

#ifndef LLVM_CLANG_FRONTEND_FRONTENDOPTIONS_H
#define LLVM_CLANG_FRONTEND_FRONTENDOPTIONS_H

#include "clang/AST/ASTDumperUtils.h"
#include "clang/Basic/LangStandard.h"
#include "clang/Frontend/CommandLineSourceLoc.h"
#include "clang/Sema/CodeCompleteOptions.h"
#include "clang/Serialization/ModuleFileExtension.h"
#include "llvm/ADT/StringRef.h"
#include <cassert>
#include <memory>
#include <string>
#include <unordered_map>
#include <vector>

namespace llvm {

class MemoryBuffer;

} // namespace llvm

namespace clang {

namespace frontend {

enum ActionKind {
  /// Parse ASTs and list Decl nodes.
  ASTDeclList,

  /// Parse ASTs and dump them.
  ASTDump,

  /// Parse ASTs and print them.
  ASTPrint,

  /// Parse ASTs and view them in Graphviz.
  ASTView,

  /// Dump the compiler configuration.
  DumpCompilerOptions,

  /// Dump out raw tokens.
  DumpRawTokens,

  /// Dump out preprocessed tokens.
  DumpTokens,

  /// Emit a .s file.
  EmitAssembly,

  /// Emit a .bc file.
  EmitBC,

  /// Translate input source into HTML.
  EmitHTML,

  /// Emit a .ll file.
  EmitLLVM,

  /// Generate LLVM IR, but do not emit anything.
  EmitLLVMOnly,

  /// Generate machine code, but don't emit anything.
  EmitCodeGenOnly,

  /// Emit a .o file.
  EmitObj,

  /// Parse and apply any fixits to the source.
  FixIt,

  /// Generate pre-compiled module from a module map.
  GenerateModule,

  /// Generate pre-compiled module from a C++ module interface file.
  GenerateModuleInterface,

  /// Generate pre-compiled module from a set of header files.
  GenerateHeaderModule,

  /// Generate pre-compiled header.
  GeneratePCH,

  /// Generate Interface Stub Files.
  GenerateInterfaceStubs,

  /// Only execute frontend initialization.
  InitOnly,

  /// Dump information about a module file.
  ModuleFileInfo,

  /// Load and verify that a PCH file is usable.
  VerifyPCH,

  /// Parse and perform semantic analysis.
  ParseSyntaxOnly,

  /// Run a plugin action, \see ActionName.
  PluginAction,

  /// Print the "preamble" of the input file
  PrintPreamble,

  /// -E mode.
  PrintPreprocessedInput,

  /// Expand macros but not \#includes.
  RewriteMacros,

  /// ObjC->C Rewriter.
  RewriteObjC,

  /// Rewriter playground
  RewriteTest,

  /// Run one or more source code analyses.
  RunAnalysis,

  /// Dump template instantiations
  TemplightDump,

  /// Run migrator.
  MigrateSource,

  /// Just lex, no output.
  RunPreprocessorOnly,

  /// Print the output of the dependency directives source minimizer.
  PrintDependencyDirectivesSourceMinimizerOutput
};

} // namespace frontend

/// The kind of a file that we've been handed as an input.
class InputKind {
private:
  Language Lang;
  unsigned Fmt : 3;
  unsigned Preprocessed : 1;

public:
  /// The input file format.
  enum Format {
    Source,
    ModuleMap,
    Precompiled
  };

  constexpr InputKind(Language L = Language::Unknown, Format F = Source,
                      bool PP = false)
      : Lang(L), Fmt(F), Preprocessed(PP) {}

  Language getLanguage() const { return static_cast<Language>(Lang); }
  Format getFormat() const { return static_cast<Format>(Fmt); }
  bool isPreprocessed() const { return Preprocessed; }

  /// Is the input kind fully-unknown?
  bool isUnknown() const { return Lang == Language::Unknown && Fmt == Source; }

  /// Is the language of the input some dialect of Objective-C?
  bool isObjectiveC() const {
    return Lang == Language::ObjC || Lang == Language::ObjCXX;
  }

  InputKind getPreprocessed() const {
    return InputKind(getLanguage(), getFormat(), true);
  }

  InputKind withFormat(Format F) const {
    return InputKind(getLanguage(), F, isPreprocessed());
  }
};

/// An input file for the front end.
class FrontendInputFile {
  /// The file name, or "-" to read from standard input.
  std::string File;

  /// The input, if it comes from a buffer rather than a file. This object
  /// does not own the buffer, and the caller is responsible for ensuring
  /// that it outlives any users.
  llvm::Optional<llvm::MemoryBufferRef> Buffer;

  /// The kind of input, e.g., C source, AST file, LLVM IR.
  InputKind Kind;

  /// Whether we're dealing with a 'system' input (vs. a 'user' input).
  bool IsSystem = false;

public:
  FrontendInputFile() = default;
  FrontendInputFile(StringRef File, InputKind Kind, bool IsSystem = false)
      : File(File.str()), Kind(Kind), IsSystem(IsSystem) {}
  FrontendInputFile(llvm::MemoryBufferRef Buffer, InputKind Kind,
                    bool IsSystem = false)
      : Buffer(Buffer), Kind(Kind), IsSystem(IsSystem) {}

  InputKind getKind() const { return Kind; }
  bool isSystem() const { return IsSystem; }

  bool isEmpty() const { return File.empty() && Buffer == None; }
  bool isFile() const { return !isBuffer(); }
  bool isBuffer() const { return Buffer != None; }
  bool isPreprocessed() const { return Kind.isPreprocessed(); }

  StringRef getFile() const {
    assert(isFile());
    return File;
  }

  llvm::MemoryBufferRef getBuffer() const {
    assert(isBuffer());
    return *Buffer;
  }
};

/// FrontendOptions - Options for controlling the behavior of the frontend.
class FrontendOptions {
public:
  /// Disable memory freeing on exit.
  unsigned DisableFree : 1;

  /// When generating PCH files, instruct the AST writer to create relocatable
  /// PCH files.
  unsigned RelocatablePCH : 1;

  /// Show the -help text.
  unsigned ShowHelp : 1;

  /// Show frontend performance metrics and statistics.
  unsigned ShowStats : 1;

  /// print the supported cpus for the current target
  unsigned PrintSupportedCPUs : 1;

  /// Output time trace profile.
  unsigned TimeTrace : 1;

  /// Show the -version text.
  unsigned ShowVersion : 1;

  /// Apply fixes even if there are unfixable errors.
  unsigned FixWhatYouCan : 1;

  /// Apply fixes only for warnings.
  unsigned FixOnlyWarnings : 1;

  /// Apply fixes and recompile.
  unsigned FixAndRecompile : 1;

  /// Apply fixes to temporary files.
  unsigned FixToTemporaries : 1;

  /// Emit ARC errors even if the migrator can fix them.
  unsigned ARCMTMigrateEmitARCErrors : 1;

  /// Skip over function bodies to speed up parsing in cases you do not need
  /// them (e.g. with code completion).
  unsigned SkipFunctionBodies : 1;

  /// Whether we can use the global module index if available.
  unsigned UseGlobalModuleIndex : 1;

  /// Whether we can generate the global module index if needed.
  unsigned GenerateGlobalModuleIndex : 1;

  /// Whether we include declaration dumps in AST dumps.
  unsigned ASTDumpDecls : 1;

  /// Whether we deserialize all decls when forming AST dumps.
  unsigned ASTDumpAll : 1;

  /// Whether we include lookup table dumps in AST dumps.
  unsigned ASTDumpLookups : 1;

  /// Whether we include declaration type dumps in AST dumps.
  unsigned ASTDumpDeclTypes : 1;

  /// Whether we are performing an implicit module build.
  unsigned BuildingImplicitModule : 1;

  /// Whether we should embed all used files into the PCM file.
  unsigned ModulesEmbedAllFiles : 1;

  /// Whether timestamps should be written to the produced PCH file.
  unsigned IncludeTimestamps : 1;

  /// Should a temporary file be used during compilation.
  unsigned UseTemporary : 1;

  /// When using -emit-module, treat the modulemap as a system module.
  unsigned IsSystemModule : 1;

  unsigned IndexIgnoreSystemSymbols : 1;
  unsigned IndexRecordCodegenName : 1;

  /// Output (and read) PCM files regardless of compiler errors.
  unsigned AllowPCMWithCompilerErrors : 1;

  CodeCompleteOptions CodeCompleteOpts;

  /// Specifies the output format of the AST.
  ASTDumpOutputFormat ASTDumpFormat = ADOF_Default;

  enum {
    ARCMT_None,
    ARCMT_Check,
    ARCMT_Modify,
    ARCMT_Migrate
  } ARCMTAction = ARCMT_None;

  enum {
    ObjCMT_None = 0,

    /// Enable migration to modern ObjC literals.
    ObjCMT_Literals = 0x1,

    /// Enable migration to modern ObjC subscripting.
    ObjCMT_Subscripting = 0x2,

    /// Enable migration to modern ObjC readonly property.
    ObjCMT_ReadonlyProperty = 0x4,

    /// Enable migration to modern ObjC readwrite property.
    ObjCMT_ReadwriteProperty = 0x8,

    /// Enable migration to modern ObjC property.
    ObjCMT_Property = (ObjCMT_ReadonlyProperty | ObjCMT_ReadwriteProperty),

    /// Enable annotation of ObjCMethods of all kinds.
    ObjCMT_Annotation = 0x10,

    /// Enable migration of ObjC methods to 'instancetype'.
    ObjCMT_Instancetype = 0x20,

    /// Enable migration to NS_ENUM/NS_OPTIONS macros.
    ObjCMT_NsMacros = 0x40,

    /// Enable migration to add conforming protocols.
    ObjCMT_ProtocolConformance = 0x80,

    /// prefer 'atomic' property over 'nonatomic'.
    ObjCMT_AtomicProperty = 0x100,

    /// annotate property with NS_RETURNS_INNER_POINTER
    ObjCMT_ReturnsInnerPointerProperty = 0x200,

    /// use NS_NONATOMIC_IOSONLY for property 'atomic' attribute
    ObjCMT_NsAtomicIOSOnlyProperty = 0x400,

    /// Enable inferring NS_DESIGNATED_INITIALIZER for ObjC methods.
    ObjCMT_DesignatedInitializer = 0x800,

    /// Enable converting setter/getter expressions to property-dot syntx.
    ObjCMT_PropertyDotSyntax = 0x1000,

    ObjCMT_MigrateDecls = (ObjCMT_ReadonlyProperty | ObjCMT_ReadwriteProperty |
                           ObjCMT_Annotation | ObjCMT_Instancetype |
                           ObjCMT_NsMacros | ObjCMT_ProtocolConformance |
                           ObjCMT_NsAtomicIOSOnlyProperty |
                           ObjCMT_DesignatedInitializer),
    ObjCMT_MigrateAll = (ObjCMT_Literals | ObjCMT_Subscripting |
                         ObjCMT_MigrateDecls | ObjCMT_PropertyDotSyntax)
  };
  unsigned ObjCMTAction = ObjCMT_None;
  std::string ObjCMTWhiteListPath;

  std::string MTMigrateDir;
  std::string ARCMTMigrateReportOut;

  std::string IndexStorePath;

  /// The input files and their types.
  SmallVector<FrontendInputFile, 0> Inputs;

  /// When the input is a module map, the original module map file from which
  /// that map was inferred, if any (for umbrella modules).
  std::string OriginalModuleMap;

  /// The output file, if any.
  std::string OutputFile;

  /// If given, the new suffix for fix-it rewritten files.
  std::string FixItSuffix;

  /// If given, filter dumped AST Decl nodes by this substring.
  std::string ASTDumpFilter;

  /// If given, enable code completion at the provided location.
  ParsedSourceLocation CodeCompletionAt;

  /// The frontend action to perform.
  frontend::ActionKind ProgramAction = frontend::ParseSyntaxOnly;

  /// The name of the action to run when using a plugin action.
  std::string ActionName;

  /// Args to pass to the plugins
  std::unordered_map<std::string,std::vector<std::string>> PluginArgs;

  /// The list of plugin actions to run in addition to the normal action.
  std::vector<std::string> AddPluginActions;

  /// The list of plugins to load.
  std::vector<std::string> Plugins;

  /// The list of module file extensions.
  std::vector<std::shared_ptr<ModuleFileExtension>> ModuleFileExtensions;

  /// The list of module map files to load before processing the input.
  std::vector<std::string> ModuleMapFiles;

  /// The list of additional prebuilt module files to load before
  /// processing the input.
  std::vector<std::string> ModuleFiles;

  /// The list of files to embed into the compiled module file.
  std::vector<std::string> ModulesEmbedFiles;

  /// The list of AST files to merge.
  std::vector<std::string> ASTMergeFiles;

  /// A list of arguments to forward to LLVM's option processing; this
  /// should only be used for debugging and experimental features.
  std::vector<std::string> LLVMArgs;

  /// File name of the file that will provide record layouts
  /// (in the format produced by -fdump-record-layouts).
  std::string OverrideRecordLayoutsFile;

  /// Auxiliary triple for CUDA/HIP compilation.
  std::string AuxTriple;

  /// Auxiliary target CPU for CUDA/HIP compilation.
  Optional<std::string> AuxTargetCPU;

  /// Auxiliary target features for CUDA/HIP compilation.
  Optional<std::vector<std::string>> AuxTargetFeatures;

  /// Filename to write statistics to.
  std::string StatsFile;

  /// Minimum time granularity (in microseconds) traced by time profiler.
  unsigned TimeTraceGranularity;

public:
  FrontendOptions()
      : DisableFree(false), RelocatablePCH(false), ShowHelp(false),
<<<<<<< HEAD
        ShowStats(false), ShowTimers(false), TimeTrace(false),
        ShowVersion(false), FixWhatYouCan(false), FixOnlyWarnings(false),
        FixAndRecompile(false), FixToTemporaries(false),
        ARCMTMigrateEmitARCErrors(false), SkipFunctionBodies(false),
        UseGlobalModuleIndex(true), GenerateGlobalModuleIndex(true),
        ASTDumpDecls(false), ASTDumpLookups(false),
        BuildingImplicitModule(false), ModulesEmbedAllFiles(false),
        IncludeTimestamps(true), UseTemporary(true),
        IndexIgnoreSystemSymbols(false), IndexRecordCodegenName(false),
        AllowPCMWithCompilerErrors(false), TimeTraceGranularity(500) {}
=======
        ShowStats(false), TimeTrace(false), ShowVersion(false),
        FixWhatYouCan(false), FixOnlyWarnings(false), FixAndRecompile(false),
        FixToTemporaries(false), ARCMTMigrateEmitARCErrors(false),
        SkipFunctionBodies(false), UseGlobalModuleIndex(true),
        GenerateGlobalModuleIndex(true), ASTDumpDecls(false),
        ASTDumpLookups(false), BuildingImplicitModule(false),
        ModulesEmbedAllFiles(false), IncludeTimestamps(true),
        UseTemporary(true), AllowPCMWithCompilerErrors(false),
        TimeTraceGranularity(500) {}
>>>>>>> 1821265d

  /// getInputKindForExtension - Return the appropriate input kind for a file
  /// extension. For example, "c" would return Language::C.
  ///
  /// \return The input kind for the extension, or Language::Unknown if the
  /// extension is not recognized.
  static InputKind getInputKindForExtension(StringRef Extension);
};

} // namespace clang

#endif // LLVM_CLANG_FRONTEND_FRONTENDOPTIONS_H<|MERGE_RESOLUTION|>--- conflicted
+++ resolved
@@ -455,18 +455,6 @@
 public:
   FrontendOptions()
       : DisableFree(false), RelocatablePCH(false), ShowHelp(false),
-<<<<<<< HEAD
-        ShowStats(false), ShowTimers(false), TimeTrace(false),
-        ShowVersion(false), FixWhatYouCan(false), FixOnlyWarnings(false),
-        FixAndRecompile(false), FixToTemporaries(false),
-        ARCMTMigrateEmitARCErrors(false), SkipFunctionBodies(false),
-        UseGlobalModuleIndex(true), GenerateGlobalModuleIndex(true),
-        ASTDumpDecls(false), ASTDumpLookups(false),
-        BuildingImplicitModule(false), ModulesEmbedAllFiles(false),
-        IncludeTimestamps(true), UseTemporary(true),
-        IndexIgnoreSystemSymbols(false), IndexRecordCodegenName(false),
-        AllowPCMWithCompilerErrors(false), TimeTraceGranularity(500) {}
-=======
         ShowStats(false), TimeTrace(false), ShowVersion(false),
         FixWhatYouCan(false), FixOnlyWarnings(false), FixAndRecompile(false),
         FixToTemporaries(false), ARCMTMigrateEmitARCErrors(false),
@@ -476,7 +464,6 @@
         ModulesEmbedAllFiles(false), IncludeTimestamps(true),
         UseTemporary(true), AllowPCMWithCompilerErrors(false),
         TimeTraceGranularity(500) {}
->>>>>>> 1821265d
 
   /// getInputKindForExtension - Return the appropriate input kind for a file
   /// extension. For example, "c" would return Language::C.
