--- conflicted
+++ resolved
@@ -288,88 +288,10 @@
     ObjCMT_MigrateAll = (ObjCMT_Literals | ObjCMT_Subscripting |
                          ObjCMT_MigrateDecls | ObjCMT_PropertyDotSyntax)
   };
-<<<<<<< HEAD
-  unsigned ObjCMTAction = ObjCMT_None;
-  std::string ObjCMTWhiteListPath;
-
-  std::string MTMigrateDir;
-  std::string ARCMTMigrateReportOut;
-
   std::string IndexStorePath;
   unsigned IndexIgnoreSystemSymbols : 1;
   unsigned IndexRecordCodegenName : 1;
 
-  /// The input files and their types.
-  SmallVector<FrontendInputFile, 0> Inputs;
-
-  /// When the input is a module map, the original module map file from which
-  /// that map was inferred, if any (for umbrella modules).
-  std::string OriginalModuleMap;
-
-  /// The output file, if any.
-  std::string OutputFile;
-
-  /// If given, the new suffix for fix-it rewritten files.
-  std::string FixItSuffix;
-
-  /// If given, filter dumped AST Decl nodes by this substring.
-  std::string ASTDumpFilter;
-
-  /// If given, enable code completion at the provided location.
-  ParsedSourceLocation CodeCompletionAt;
-
-  /// The frontend action to perform.
-  frontend::ActionKind ProgramAction = frontend::ParseSyntaxOnly;
-
-  /// The name of the action to run when using a plugin action.
-  std::string ActionName;
-
-  /// Args to pass to the plugins
-  std::unordered_map<std::string,std::vector<std::string>> PluginArgs;
-
-  /// The list of plugin actions to run in addition to the normal action.
-  std::vector<std::string> AddPluginActions;
-
-  /// The list of plugins to load.
-  std::vector<std::string> Plugins;
-
-  /// The list of module file extensions.
-  std::vector<std::shared_ptr<ModuleFileExtension>> ModuleFileExtensions;
-
-  /// The list of module map files to load before processing the input.
-  std::vector<std::string> ModuleMapFiles;
-
-  /// The list of additional prebuilt module files to load before
-  /// processing the input.
-  std::vector<std::string> ModuleFiles;
-
-  /// The list of files to embed into the compiled module file.
-  std::vector<std::string> ModulesEmbedFiles;
-
-  /// The list of AST files to merge.
-  std::vector<std::string> ASTMergeFiles;
-
-  /// A list of arguments to forward to LLVM's option processing; this
-  /// should only be used for debugging and experimental features.
-  std::vector<std::string> LLVMArgs;
-
-  /// File name of the file that will provide record layouts
-  /// (in the format produced by -fdump-record-layouts).
-  std::string OverrideRecordLayoutsFile;
-
-  /// Auxiliary triple for CUDA/HIP compilation.
-  std::string AuxTriple;
-
-  /// Auxiliary target CPU for CUDA/HIP compilation.
-  Optional<std::string> AuxTargetCPU;
-
-  /// Auxiliary target features for CUDA/HIP compilation.
-  Optional<std::vector<std::string>> AuxTargetFeatures;
-
-  /// Filename to write statistics to.
-  std::string StatsFile;
-=======
->>>>>>> c4a2a130
 
 #define FRONTENDOPT(Name, Bits, Description) unsigned Name : Bits;
 #define TYPED_FRONTENDOPT(Type, Name, Description) Type Name;
@@ -381,15 +303,6 @@
         ShowStats(false), ShowTimers(false), TimeTrace(false),
         ShowVersion(false), FixWhatYouCan(false), FixOnlyWarnings(false),
         FixAndRecompile(false), FixToTemporaries(false),
-<<<<<<< HEAD
-        ARCMTMigrateEmitARCErrors(false), SkipFunctionBodies(false),
-        UseGlobalModuleIndex(true), GenerateGlobalModuleIndex(true),
-        ASTDumpDecls(false), ASTDumpLookups(false),
-        BuildingImplicitModule(false), ModulesEmbedAllFiles(false),
-        IncludeTimestamps(true), UseTemporary(true),
-        IndexIgnoreSystemSymbols(false), IndexRecordCodegenName(false),
-        TimeTraceGranularity(500) {}
-=======
         ARCMTAction(ARCMT_None), ARCMTMigrateEmitARCErrors(false),
         SkipFunctionBodies(false), UseGlobalModuleIndex(true),
         GenerateGlobalModuleIndex(true), ASTDumpDecls(false),
@@ -397,8 +310,8 @@
         ModulesEmbedAllFiles(false), IncludeTimestamps(true),
         UseTemporary(true), ASTDumpFormat(ADOF_Default),
         ObjCMTAction(ObjCMT_None), ProgramAction(frontend::ParseSyntaxOnly),
-        TimeTraceGranularity(500), DashX() {}
->>>>>>> c4a2a130
+        TimeTraceGranularity(500), DashX(), IndexIgnoreSystemSymbols(false),
+        IndexRecordCodegenName(false) {}
 
   /// getInputKindForExtension - Return the appropriate input kind for a file
   /// extension. For example, "c" would return Language::C.
