--- conflicted
+++ resolved
@@ -81,12 +81,9 @@
 
 } // namespace vfs
 
-<<<<<<< HEAD
-=======
 /// \brief Enumerates the available scopes for skipping function bodies.
 enum class SkipFunctionBodiesScope { None, Preamble, PreambleAndMainFile };
 
->>>>>>> de8bf267
 /// Utility class for loading a ASTContext from an AST file.
 class ASTUnit {
 public:
@@ -354,12 +351,9 @@
   /// inconsistent state, and is not safe to free.
   unsigned UnsafeToFree : 1;
 
-<<<<<<< HEAD
-=======
   /// \brief Enumerator specifying the scope for skipping function bodies.
   SkipFunctionBodiesScope SkipFunctionBodies = SkipFunctionBodiesScope::None;
 
->>>>>>> de8bf267
   /// Cache any "global" code-completion results, so that we can avoid
   /// recomputing them with each completion.
   void CacheCodeCompletionResults();
@@ -375,11 +369,7 @@
 
   std::unique_ptr<llvm::MemoryBuffer> getMainBufferWithPrecompiledPreamble(
       std::shared_ptr<PCHContainerOperations> PCHContainerOps,
-<<<<<<< HEAD
-      const CompilerInvocation &PreambleInvocationIn,
-=======
       CompilerInvocation &PreambleInvocationIn,
->>>>>>> de8bf267
       IntrusiveRefCntPtr<vfs::FileSystem> VFS, bool AllowRebuild = true,
       unsigned MaxLines = 0);
   void RealizeTopLevelDeclsFromPreamble();
@@ -817,17 +807,11 @@
       TranslationUnitKind TUKind = TU_Complete,
       bool CacheCodeCompletionResults = false,
       bool IncludeBriefCommentsInCodeCompletion = false,
-<<<<<<< HEAD
-      bool AllowPCHWithCompilerErrors = false, bool SkipFunctionBodies = false,
-      bool SingleFileParse = false,
-      bool UserFilesAreVolatile = false, bool ForSerialization = false,
-=======
       bool AllowPCHWithCompilerErrors = false,
       SkipFunctionBodiesScope SkipFunctionBodies =
           SkipFunctionBodiesScope::None,
       bool SingleFileParse = false, bool UserFilesAreVolatile = false,
       bool ForSerialization = false,
->>>>>>> de8bf267
       llvm::Optional<StringRef> ModuleFormat = llvm::None,
       std::unique_ptr<ASTUnit> *ErrAST = nullptr,
       IntrusiveRefCntPtr<vfs::FileSystem> VFS = nullptr);
