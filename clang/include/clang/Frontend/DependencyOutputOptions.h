//===--- DependencyOutputOptions.h ------------------------------*- C++ -*-===//
//
// Part of the LLVM Project, under the Apache License v2.0 with LLVM Exceptions.
// See https://llvm.org/LICENSE.txt for license information.
// SPDX-License-Identifier: Apache-2.0 WITH LLVM-exception
//
//===----------------------------------------------------------------------===//

#ifndef LLVM_CLANG_FRONTEND_DEPENDENCYOUTPUTOPTIONS_H
#define LLVM_CLANG_FRONTEND_DEPENDENCYOUTPUTOPTIONS_H

#include <string>
#include <vector>

namespace clang {

/// ShowIncludesDestination - Destination for /showIncludes output.
enum class ShowIncludesDestination { None, Stdout, Stderr };

/// DependencyOutputFormat - Format for the compiler dependency file.
enum class DependencyOutputFormat { Make, NMake };

/// DependencyOutputOptions - Options for controlling the compiler dependency
/// file generation.
class DependencyOutputOptions {
public:
<<<<<<< HEAD
#define TYPED_DEPENDENCY_OUTPUTOPT(Type, Name, Description) Type Name;
#define DEPENDENCY_OUTPUTOPT(Name, Bits, Description) unsigned Name : Bits;
#include "clang/Frontend/DependencyOutputOptions.def"
  unsigned SkipUnusedModuleMaps : 1; ///< Skip unused module map dependencies.
public:
  DependencyOutputOptions()
      : IncludeSystemHeaders(0), ShowHeaderIncludes(0), UsePhonyTargets(0),
        AddMissingHeaderDeps(0), IncludeModuleFiles(0),
        ShowIncludesDest(ShowIncludesDestination::None),
        OutputFormat(DependencyOutputFormat::Make),
        SkipUnusedModuleMaps(0) {}
=======
  unsigned IncludeSystemHeaders : 1; ///< Include system header dependencies.
  unsigned ShowHeaderIncludes : 1;   ///< Show header inclusions (-H).
  unsigned UsePhonyTargets : 1;      ///< Include phony targets for each
                                     /// dependency, which can avoid some 'make'
                                     /// problems.
  unsigned AddMissingHeaderDeps : 1; ///< Add missing headers to dependency list
  unsigned IncludeModuleFiles : 1; ///< Include module file dependencies.
  unsigned SkipUnusedModuleMaps : 1; ///< Skip unused module map dependencies.

  /// Destination of cl.exe style /showIncludes info.
  ShowIncludesDestination ShowIncludesDest = ShowIncludesDestination::None;

  /// The format for the dependency file.
  DependencyOutputFormat OutputFormat = DependencyOutputFormat::Make;

  /// The file to write dependency output to.
  std::string OutputFile;

  /// The file to write header include output to. This is orthogonal to
  /// ShowHeaderIncludes (-H) and will include headers mentioned in the
  /// predefines buffer. If the output file is "-", output will be sent to
  /// stderr.
  std::string HeaderIncludeOutputFile;

  /// A list of names to use as the targets in the dependency file; this list
  /// must contain at least one entry.
  std::vector<std::string> Targets;

  /// A list of filenames to be used as extra dependencies for every target.
  std::vector<std::string> ExtraDeps;

  /// In /showIncludes mode, pretend the main TU is a header with this name.
  std::string ShowIncludesPretendHeader;

  /// The file to write GraphViz-formatted header dependencies to.
  std::string DOTOutputFile;

  /// The directory to copy module dependencies to when collecting them.
  std::string ModuleDependencyOutputDir;

public:
  DependencyOutputOptions()
      : IncludeSystemHeaders(0), ShowHeaderIncludes(0), UsePhonyTargets(0),
        AddMissingHeaderDeps(0), IncludeModuleFiles(0), SkipUnusedModuleMaps(0) {}
>>>>>>> 9d4c78ec
};

}  // end namespace clang

#endif<|MERGE_RESOLUTION|>--- conflicted
+++ resolved
@@ -24,19 +24,6 @@
 /// file generation.
 class DependencyOutputOptions {
 public:
-<<<<<<< HEAD
-#define TYPED_DEPENDENCY_OUTPUTOPT(Type, Name, Description) Type Name;
-#define DEPENDENCY_OUTPUTOPT(Name, Bits, Description) unsigned Name : Bits;
-#include "clang/Frontend/DependencyOutputOptions.def"
-  unsigned SkipUnusedModuleMaps : 1; ///< Skip unused module map dependencies.
-public:
-  DependencyOutputOptions()
-      : IncludeSystemHeaders(0), ShowHeaderIncludes(0), UsePhonyTargets(0),
-        AddMissingHeaderDeps(0), IncludeModuleFiles(0),
-        ShowIncludesDest(ShowIncludesDestination::None),
-        OutputFormat(DependencyOutputFormat::Make),
-        SkipUnusedModuleMaps(0) {}
-=======
   unsigned IncludeSystemHeaders : 1; ///< Include system header dependencies.
   unsigned ShowHeaderIncludes : 1;   ///< Show header inclusions (-H).
   unsigned UsePhonyTargets : 1;      ///< Include phony targets for each
@@ -81,7 +68,6 @@
   DependencyOutputOptions()
       : IncludeSystemHeaders(0), ShowHeaderIncludes(0), UsePhonyTargets(0),
         AddMissingHeaderDeps(0), IncludeModuleFiles(0), SkipUnusedModuleMaps(0) {}
->>>>>>> 9d4c78ec
 };
 
 }  // end namespace clang
