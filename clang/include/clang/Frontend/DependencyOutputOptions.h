//===--- DependencyOutputOptions.h ------------------------------*- C++ -*-===//
//
// Part of the LLVM Project, under the Apache License v2.0 with LLVM Exceptions.
// See https://llvm.org/LICENSE.txt for license information.
// SPDX-License-Identifier: Apache-2.0 WITH LLVM-exception
//
//===----------------------------------------------------------------------===//

#ifndef LLVM_CLANG_FRONTEND_DEPENDENCYOUTPUTOPTIONS_H
#define LLVM_CLANG_FRONTEND_DEPENDENCYOUTPUTOPTIONS_H

#include <string>
#include <vector>

namespace clang {

/// ShowIncludesDestination - Destination for /showIncludes output.
enum class ShowIncludesDestination { None, Stdout, Stderr };

/// DependencyOutputFormat - Format for the compiler dependency file.
enum class DependencyOutputFormat { Make, NMake };

/// DependencyOutputOptions - Options for controlling the compiler dependency
/// file generation.
class DependencyOutputOptions {
public:
<<<<<<< HEAD
  unsigned IncludeSystemHeaders : 1; ///< Include system header dependencies.
  unsigned ShowHeaderIncludes : 1;   ///< Show header inclusions (-H).
  unsigned UsePhonyTargets : 1;      ///< Include phony targets for each
                                     /// dependency, which can avoid some 'make'
                                     /// problems.
  unsigned AddMissingHeaderDeps : 1; ///< Add missing headers to dependency list
  unsigned IncludeModuleFiles : 1; ///< Include module file dependencies.
  unsigned SkipUnusedModuleMaps : 1; ///< Skip unused module map dependencies.

  /// Destination of cl.exe style /showIncludes info.
  ShowIncludesDestination ShowIncludesDest = ShowIncludesDestination::None;

  /// The format for the dependency file.
  DependencyOutputFormat OutputFormat = DependencyOutputFormat::Make;

  /// The file to write dependency output to.
  std::string OutputFile;

  /// The file to write header include output to. This is orthogonal to
  /// ShowHeaderIncludes (-H) and will include headers mentioned in the
  /// predefines buffer. If the output file is "-", output will be sent to
  /// stderr.
  std::string HeaderIncludeOutputFile;

  /// A list of names to use as the targets in the dependency file; this list
  /// must contain at least one entry.
  std::vector<std::string> Targets;

  /// A list of filenames to be used as extra dependencies for every target.
  std::vector<std::string> ExtraDeps;

  /// In /showIncludes mode, pretend the main TU is a header with this name.
  std::string ShowIncludesPretendHeader;

  /// The file to write GraphViz-formatted header dependencies to.
  std::string DOTOutputFile;

  /// The directory to copy module dependencies to when collecting them.
  std::string ModuleDependencyOutputDir;

public:
  DependencyOutputOptions()
      : IncludeSystemHeaders(0), ShowHeaderIncludes(0), UsePhonyTargets(0),
        AddMissingHeaderDeps(0), IncludeModuleFiles(0), SkipUnusedModuleMaps(0) {}
=======
#define TYPED_DEPENDENCY_OUTPUTOPT(Type, Name, Description) Type Name;
#define DEPENDENCY_OUTPUTOPT(Name, Bits, Description) unsigned Name : Bits;
#include "clang/Frontend/DependencyOutputOptions.def"
public:
  DependencyOutputOptions()
      : IncludeSystemHeaders(0), ShowHeaderIncludes(0), UsePhonyTargets(0),
        AddMissingHeaderDeps(0), IncludeModuleFiles(0),
        ShowIncludesDest(ShowIncludesDestination::None),
        OutputFormat(DependencyOutputFormat::Make) {}
>>>>>>> c4a2a130
};

}  // end namespace clang

#endif<|MERGE_RESOLUTION|>--- conflicted
+++ resolved
@@ -24,62 +24,17 @@
 /// file generation.
 class DependencyOutputOptions {
 public:
-<<<<<<< HEAD
-  unsigned IncludeSystemHeaders : 1; ///< Include system header dependencies.
-  unsigned ShowHeaderIncludes : 1;   ///< Show header inclusions (-H).
-  unsigned UsePhonyTargets : 1;      ///< Include phony targets for each
-                                     /// dependency, which can avoid some 'make'
-                                     /// problems.
-  unsigned AddMissingHeaderDeps : 1; ///< Add missing headers to dependency list
-  unsigned IncludeModuleFiles : 1; ///< Include module file dependencies.
-  unsigned SkipUnusedModuleMaps : 1; ///< Skip unused module map dependencies.
-
-  /// Destination of cl.exe style /showIncludes info.
-  ShowIncludesDestination ShowIncludesDest = ShowIncludesDestination::None;
-
-  /// The format for the dependency file.
-  DependencyOutputFormat OutputFormat = DependencyOutputFormat::Make;
-
-  /// The file to write dependency output to.
-  std::string OutputFile;
-
-  /// The file to write header include output to. This is orthogonal to
-  /// ShowHeaderIncludes (-H) and will include headers mentioned in the
-  /// predefines buffer. If the output file is "-", output will be sent to
-  /// stderr.
-  std::string HeaderIncludeOutputFile;
-
-  /// A list of names to use as the targets in the dependency file; this list
-  /// must contain at least one entry.
-  std::vector<std::string> Targets;
-
-  /// A list of filenames to be used as extra dependencies for every target.
-  std::vector<std::string> ExtraDeps;
-
-  /// In /showIncludes mode, pretend the main TU is a header with this name.
-  std::string ShowIncludesPretendHeader;
-
-  /// The file to write GraphViz-formatted header dependencies to.
-  std::string DOTOutputFile;
-
-  /// The directory to copy module dependencies to when collecting them.
-  std::string ModuleDependencyOutputDir;
-
-public:
-  DependencyOutputOptions()
-      : IncludeSystemHeaders(0), ShowHeaderIncludes(0), UsePhonyTargets(0),
-        AddMissingHeaderDeps(0), IncludeModuleFiles(0), SkipUnusedModuleMaps(0) {}
-=======
 #define TYPED_DEPENDENCY_OUTPUTOPT(Type, Name, Description) Type Name;
 #define DEPENDENCY_OUTPUTOPT(Name, Bits, Description) unsigned Name : Bits;
 #include "clang/Frontend/DependencyOutputOptions.def"
+  unsigned SkipUnusedModuleMaps : 1; ///< Skip unused module map dependencies.
 public:
   DependencyOutputOptions()
       : IncludeSystemHeaders(0), ShowHeaderIncludes(0), UsePhonyTargets(0),
         AddMissingHeaderDeps(0), IncludeModuleFiles(0),
         ShowIncludesDest(ShowIncludesDestination::None),
-        OutputFormat(DependencyOutputFormat::Make) {}
->>>>>>> c4a2a130
+        OutputFormat(DependencyOutputFormat::Make),
+        SkipUnusedModuleMaps(0) {}
 };
 
 }  // end namespace clang
