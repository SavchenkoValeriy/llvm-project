//===-- CompilerInstance.h - Clang Compiler Instance ------------*- C++ -*-===//
//
// Part of the LLVM Project, under the Apache License v2.0 with LLVM Exceptions.
// See https://llvm.org/LICENSE.txt for license information.
// SPDX-License-Identifier: Apache-2.0 WITH LLVM-exception
//
//===----------------------------------------------------------------------===//

#ifndef LLVM_CLANG_FRONTEND_COMPILERINSTANCE_H_
#define LLVM_CLANG_FRONTEND_COMPILERINSTANCE_H_

#include "clang/AST/ASTConsumer.h"
#include "clang/Basic/Diagnostic.h"
#include "clang/Basic/SourceManager.h"
#include "clang/Frontend/CompilerInvocation.h"
#include "clang/Frontend/PCHContainerOperations.h"
#include "clang/Frontend/Utils.h"
#include "clang/Lex/HeaderSearchOptions.h"
#include "clang/Lex/ModuleLoader.h"
#include "llvm/ADT/ArrayRef.h"
#include "llvm/ADT/DenseMap.h"
#include "llvm/ADT/IntrusiveRefCntPtr.h"
#include "llvm/ADT/StringRef.h"
#include "llvm/Support/BuryPointer.h"
#include <cassert>
#include <list>
#include <memory>
#include <string>
#include <utility>

namespace llvm {
class raw_fd_ostream;
class Timer;
class TimerGroup;
}

namespace clang {
class ASTContext;
class ASTReader;
class CodeCompleteConsumer;
class DiagnosticsEngine;
class DiagnosticConsumer;
class ExternalASTSource;
class FileEntry;
class FileManager;
class FrontendAction;
class InMemoryModuleCache;
class Module;
class Preprocessor;
class Sema;
class SourceManager;
class TargetInfo;

/// CompilerInstance - Helper class for managing a single instance of the Clang
/// compiler.
///
/// The CompilerInstance serves two purposes:
///  (1) It manages the various objects which are necessary to run the compiler,
///      for example the preprocessor, the target information, and the AST
///      context.
///  (2) It provides utility routines for constructing and manipulating the
///      common Clang objects.
///
/// The compiler instance generally owns the instance of all the objects that it
/// manages. However, clients can still share objects by manually setting the
/// object and retaking ownership prior to destroying the CompilerInstance.
///
/// The compiler instance is intended to simplify clients, but not to lock them
/// in to the compiler instance for everything. When possible, utility functions
/// come in two forms; a short form that reuses the CompilerInstance objects,
/// and a long form that takes explicit instances of any required objects.
class CompilerInstance : public ModuleLoader {
  /// The options used in this compiler instance.
  std::shared_ptr<CompilerInvocation> Invocation;

  /// The diagnostics engine instance.
  IntrusiveRefCntPtr<DiagnosticsEngine> Diagnostics;

  /// The target being compiled for.
  IntrusiveRefCntPtr<TargetInfo> Target;

  /// Auxiliary Target info.
  IntrusiveRefCntPtr<TargetInfo> AuxTarget;

  /// The file manager.
  IntrusiveRefCntPtr<FileManager> FileMgr;

  /// The source manager.
  IntrusiveRefCntPtr<SourceManager> SourceMgr;

  /// The cache of PCM files.
  IntrusiveRefCntPtr<InMemoryModuleCache> ModuleCache;

  /// The preprocessor.
  std::shared_ptr<Preprocessor> PP;

  /// The AST context.
  IntrusiveRefCntPtr<ASTContext> Context;

  /// An optional sema source that will be attached to sema.
  IntrusiveRefCntPtr<ExternalSemaSource> ExternalSemaSrc;

  /// The AST consumer.
  std::unique_ptr<ASTConsumer> Consumer;

  /// The code completion consumer.
  std::unique_ptr<CodeCompleteConsumer> CompletionConsumer;

  /// The semantic analysis object.
  std::unique_ptr<Sema> TheSema;

  /// The frontend timer group.
  std::unique_ptr<llvm::TimerGroup> FrontendTimerGroup;

  /// The frontend timer.
  std::unique_ptr<llvm::Timer> FrontendTimer;

  /// The ASTReader, if one exists.
  IntrusiveRefCntPtr<ASTReader> TheASTReader;

  /// The module dependency collector for crashdumps
  std::shared_ptr<ModuleDependencyCollector> ModuleDepCollector;

  /// The module provider.
  std::shared_ptr<PCHContainerOperations> ThePCHContainerOperations;

  std::vector<std::shared_ptr<DependencyCollector>> DependencyCollectors;

  /// The set of top-level modules that has already been built on the
  /// fly as part of this overall compilation action.
  std::map<std::string, std::string, std::less<>> BuiltModules;

  /// Should we delete the BuiltModules when we're done?
  bool DeleteBuiltModules = true;

  /// The location of the module-import keyword for the last module
  /// import.
  SourceLocation LastModuleImportLoc;

  /// The result of the last module import.
  ///
  ModuleLoadResult LastModuleImportResult;

  /// Whether we should (re)build the global module index once we
  /// have finished with this translation unit.
  bool BuildGlobalModuleIndex = false;

  /// We have a full global module index, with all modules.
  bool HaveFullGlobalModuleIndex = false;

  /// One or more modules failed to build.
  bool ModuleBuildFailed = false;

  /// The stream for verbose output if owned, otherwise nullptr.
  std::unique_ptr<raw_ostream> OwnedVerboseOutputStream;

  /// The stream for verbose output.
  raw_ostream *VerboseOutputStream = &llvm::errs();

  /// Holds information about the output file.
  ///
  /// If TempFilename is not empty we must rename it to Filename at the end.
  /// TempFilename may be empty and Filename non-empty if creating the temporary
  /// failed.
  struct OutputFile {
    std::string Filename;
    std::string TempFilename;

    OutputFile(std::string filename, std::string tempFilename)
        : Filename(std::move(filename)), TempFilename(std::move(tempFilename)) {
    }
  };

  /// If the output doesn't support seeking (terminal, pipe). we switch
  /// the stream to a buffer_ostream. These are the buffer and the original
  /// stream.
  std::unique_ptr<llvm::raw_fd_ostream> NonSeekStream;

  /// The list of active output files.
  std::list<OutputFile> OutputFiles;

  /// \brief An optional callback function used to wrap all FrontendActions
  /// produced to generate imported modules before they are executed.
  std::function<std::unique_ptr<FrontendAction>
    (const FrontendOptions &opts, std::unique_ptr<FrontendAction> action)>
    GenModuleActionWrapper;

  /// Force an output buffer.
  std::unique_ptr<llvm::raw_pwrite_stream> OutputStream;

  CompilerInstance(const CompilerInstance &) = delete;
  void operator=(const CompilerInstance &) = delete;
public:
  explicit CompilerInstance(
      std::shared_ptr<PCHContainerOperations> PCHContainerOps =
          std::make_shared<PCHContainerOperations>(),
      InMemoryModuleCache *SharedModuleCache = nullptr);
  ~CompilerInstance() override;

  /// @name High-Level Operations
  /// {

  /// ExecuteAction - Execute the provided action against the compiler's
  /// CompilerInvocation object.
  ///
  /// This function makes the following assumptions:
  ///
  ///  - The invocation options should be initialized. This function does not
  ///    handle the '-help' or '-version' options, clients should handle those
  ///    directly.
  ///
  ///  - The diagnostics engine should have already been created by the client.
  ///
  ///  - No other CompilerInstance state should have been initialized (this is
  ///    an unchecked error).
  ///
  ///  - Clients should have initialized any LLVM target features that may be
  ///    required.
  ///
  ///  - Clients should eventually call llvm_shutdown() upon the completion of
  ///    this routine to ensure that any managed objects are properly destroyed.
  ///
  /// Note that this routine may write output to 'stderr'.
  ///
  /// \param Act - The action to execute.
  /// \return - True on success.
  //
  // FIXME: Eliminate the llvm_shutdown requirement, that should either be part
  // of the context or else not CompilerInstance specific.
  bool ExecuteAction(FrontendAction &Act);

  /// }
  /// @name Compiler Invocation and Options
  /// {

  bool hasInvocation() const { return Invocation != nullptr; }

  CompilerInvocation &getInvocation() {
    assert(Invocation && "Compiler instance has no invocation!");
    return *Invocation;
  }

  /// setInvocation - Replace the current invocation.
  void setInvocation(std::shared_ptr<CompilerInvocation> Value);

  /// Indicates whether we should (re)build the global module index.
  bool shouldBuildGlobalModuleIndex() const;

  /// Set the flag indicating whether we should (re)build the global
  /// module index.
  void setBuildGlobalModuleIndex(bool Build) {
    BuildGlobalModuleIndex = Build;
  }

  /// }
  /// @name Forwarding Methods
  /// {

  AnalyzerOptionsRef getAnalyzerOpts() {
    return Invocation->getAnalyzerOpts();
  }

  CodeGenOptions &getCodeGenOpts() {
    return Invocation->getCodeGenOpts();
  }
  const CodeGenOptions &getCodeGenOpts() const {
    return Invocation->getCodeGenOpts();
  }

  DependencyOutputOptions &getDependencyOutputOpts() {
    return Invocation->getDependencyOutputOpts();
  }
  const DependencyOutputOptions &getDependencyOutputOpts() const {
    return Invocation->getDependencyOutputOpts();
  }

  DiagnosticOptions &getDiagnosticOpts() {
    return Invocation->getDiagnosticOpts();
  }
  const DiagnosticOptions &getDiagnosticOpts() const {
    return Invocation->getDiagnosticOpts();
  }

  FileSystemOptions &getFileSystemOpts() {
    return Invocation->getFileSystemOpts();
  }
  const FileSystemOptions &getFileSystemOpts() const {
    return Invocation->getFileSystemOpts();
  }

  FrontendOptions &getFrontendOpts() {
    return Invocation->getFrontendOpts();
  }
  const FrontendOptions &getFrontendOpts() const {
    return Invocation->getFrontendOpts();
  }

  HeaderSearchOptions &getHeaderSearchOpts() {
    return Invocation->getHeaderSearchOpts();
  }
  const HeaderSearchOptions &getHeaderSearchOpts() const {
    return Invocation->getHeaderSearchOpts();
  }
  std::shared_ptr<HeaderSearchOptions> getHeaderSearchOptsPtr() const {
    return Invocation->getHeaderSearchOptsPtr();
  }

  APINotesOptions &getAPINotesOpts() {
    return Invocation->getAPINotesOpts();
  }
  const APINotesOptions &getAPINotesOpts() const {
    return Invocation->getAPINotesOpts();
  }

  LangOptions &getLangOpts() {
    return *Invocation->getLangOpts();
  }
  const LangOptions &getLangOpts() const {
    return *Invocation->getLangOpts();
  }

  PreprocessorOptions &getPreprocessorOpts() {
    return Invocation->getPreprocessorOpts();
  }
  const PreprocessorOptions &getPreprocessorOpts() const {
    return Invocation->getPreprocessorOpts();
  }

  PreprocessorOutputOptions &getPreprocessorOutputOpts() {
    return Invocation->getPreprocessorOutputOpts();
  }
  const PreprocessorOutputOptions &getPreprocessorOutputOpts() const {
    return Invocation->getPreprocessorOutputOpts();
  }

  TargetOptions &getTargetOpts() {
    return Invocation->getTargetOpts();
  }
  const TargetOptions &getTargetOpts() const {
    return Invocation->getTargetOpts();
  }

  /// }
  /// @name Diagnostics Engine
  /// {

  bool hasDiagnostics() const { return Diagnostics != nullptr; }

  /// Get the current diagnostics engine.
  DiagnosticsEngine &getDiagnostics() const {
    assert(Diagnostics && "Compiler instance has no diagnostics!");
    return *Diagnostics;
  }

  /// setDiagnostics - Replace the current diagnostics engine.
  void setDiagnostics(DiagnosticsEngine *Value);

  DiagnosticConsumer &getDiagnosticClient() const {
    assert(Diagnostics && Diagnostics->getClient() &&
           "Compiler instance has no diagnostic client!");
    return *Diagnostics->getClient();
  }

  /// }
  /// @name VerboseOutputStream
  /// }

  /// Replace the current stream for verbose output.
  void setVerboseOutputStream(raw_ostream &Value);

  /// Replace the current stream for verbose output.
  void setVerboseOutputStream(std::unique_ptr<raw_ostream> Value);

  /// Get the current stream for verbose output.
  raw_ostream &getVerboseOutputStream() {
    return *VerboseOutputStream;
  }

  /// }
  /// @name Target Info
  /// {

  bool hasTarget() const { return Target != nullptr; }

  TargetInfo &getTarget() const {
    assert(Target && "Compiler instance has no target!");
    return *Target;
  }

  /// Replace the current Target.
  void setTarget(TargetInfo *Value);

  /// }
  /// @name AuxTarget Info
  /// {

  TargetInfo *getAuxTarget() const { return AuxTarget.get(); }

  /// Replace the current AuxTarget.
  void setAuxTarget(TargetInfo *Value);

  /// }
  /// @name Virtual File System
  /// {

  llvm::vfs::FileSystem &getVirtualFileSystem() const;

  /// }
  /// @name File Manager
  /// {

  bool hasFileManager() const { return FileMgr != nullptr; }

  /// Return the current file manager to the caller.
  FileManager &getFileManager() const {
    assert(FileMgr && "Compiler instance has no file manager!");
    return *FileMgr;
  }

  void resetAndLeakFileManager() {
    llvm::BuryPointer(FileMgr.get());
    FileMgr.resetWithoutRelease();
  }

  /// Replace the current file manager and virtual file system.
  void setFileManager(FileManager *Value);

  /// }
  /// @name Source Manager
  /// {

  bool hasSourceManager() const { return SourceMgr != nullptr; }

  /// Return the current source manager.
  SourceManager &getSourceManager() const {
    assert(SourceMgr && "Compiler instance has no source manager!");
    return *SourceMgr;
  }

  void resetAndLeakSourceManager() {
    llvm::BuryPointer(SourceMgr.get());
    SourceMgr.resetWithoutRelease();
  }

  /// setSourceManager - Replace the current source manager.
  void setSourceManager(SourceManager *Value);

  /// }
  /// @name Preprocessor
  /// {

  bool hasPreprocessor() const { return PP != nullptr; }

  /// Return the current preprocessor.
  Preprocessor &getPreprocessor() const {
    assert(PP && "Compiler instance has no preprocessor!");
    return *PP;
  }

  std::shared_ptr<Preprocessor> getPreprocessorPtr() { return PP; }

  void resetAndLeakPreprocessor() {
    llvm::BuryPointer(new std::shared_ptr<Preprocessor>(PP));
  }

  /// Replace the current preprocessor.
  void setPreprocessor(std::shared_ptr<Preprocessor> Value);

  /// }
  /// @name ASTContext
  /// {

  bool hasASTContext() const { return Context != nullptr; }

  ASTContext &getASTContext() const {
    assert(Context && "Compiler instance has no AST context!");
    return *Context;
  }

  void resetAndLeakASTContext() {
    llvm::BuryPointer(Context.get());
    Context.resetWithoutRelease();
  }

  /// setASTContext - Replace the current AST context.
  void setASTContext(ASTContext *Value);

  /// Replace the current Sema; the compiler instance takes ownership
  /// of S.
  void setSema(Sema *S);

  /// }
  /// @name ASTConsumer
  /// {

  bool hasASTConsumer() const { return (bool)Consumer; }

  ASTConsumer &getASTConsumer() const {
    assert(Consumer && "Compiler instance has no AST consumer!");
    return *Consumer;
  }

  /// takeASTConsumer - Remove the current AST consumer and give ownership to
  /// the caller.
  std::unique_ptr<ASTConsumer> takeASTConsumer() { return std::move(Consumer); }

  /// setASTConsumer - Replace the current AST consumer; the compiler instance
  /// takes ownership of \p Value.
  void setASTConsumer(std::unique_ptr<ASTConsumer> Value);

  /// }
  /// @name Semantic analysis
  /// {
  bool hasSema() const { return (bool)TheSema; }

  Sema &getSema() const {
    assert(TheSema && "Compiler instance has no Sema object!");
    return *TheSema;
  }

  std::unique_ptr<Sema> takeSema();
  void resetAndLeakSema();

  /// }
  /// @name Module Management
  /// {

  IntrusiveRefCntPtr<ASTReader> getASTReader() const;
  void setASTReader(IntrusiveRefCntPtr<ASTReader> Reader);

  std::shared_ptr<ModuleDependencyCollector> getModuleDepCollector() const;
  void setModuleDepCollector(
      std::shared_ptr<ModuleDependencyCollector> Collector);

  std::shared_ptr<PCHContainerOperations> getPCHContainerOperations() const {
    return ThePCHContainerOperations;
  }

  /// Return the appropriate PCHContainerWriter depending on the
  /// current CodeGenOptions.
  const PCHContainerWriter &getPCHContainerWriter() const {
    assert(Invocation && "cannot determine module format without invocation");
    StringRef Format = getHeaderSearchOpts().ModuleFormat;
    auto *Writer = ThePCHContainerOperations->getWriterOrNull(Format);
    if (!Writer) {
      if (Diagnostics)
        Diagnostics->Report(diag::err_module_format_unhandled) << Format;
      llvm::report_fatal_error("unknown module format");
    }
    return *Writer;
  }

  /// Return the appropriate PCHContainerReader depending on the
  /// current CodeGenOptions.
  const PCHContainerReader &getPCHContainerReader() const {
    assert(Invocation && "cannot determine module format without invocation");
    StringRef Format = getHeaderSearchOpts().ModuleFormat;
    auto *Reader = ThePCHContainerOperations->getReaderOrNull(Format);
    if (!Reader) {
      if (Diagnostics)
        Diagnostics->Report(diag::err_module_format_unhandled) << Format;
      llvm::report_fatal_error("unknown module format");
    }
    return *Reader;
  }

  /// }
  /// @name Code Completion
  /// {

  bool hasCodeCompletionConsumer() const { return (bool)CompletionConsumer; }

  CodeCompleteConsumer &getCodeCompletionConsumer() const {
    assert(CompletionConsumer &&
           "Compiler instance has no code completion consumer!");
    return *CompletionConsumer;
  }

  /// setCodeCompletionConsumer - Replace the current code completion consumer;
  /// the compiler instance takes ownership of \p Value.
  void setCodeCompletionConsumer(CodeCompleteConsumer *Value);

  /// }
  /// @name Frontend timer
  /// {

  bool hasFrontendTimer() const { return (bool)FrontendTimer; }

  llvm::Timer &getFrontendTimer() const {
    assert(FrontendTimer && "Compiler instance has no frontend timer!");
    return *FrontendTimer;
  }

  /// }
  /// @name Output Files
  /// {

  /// addOutputFile - Add an output file onto the list of tracked output files.
  ///
  /// \param OutFile - The output file info.
  void addOutputFile(OutputFile &&OutFile);

  /// clearOutputFiles - Clear the output file list. The underlying output
  /// streams must have been closed beforehand.
  ///
  /// \param EraseFiles - If true, attempt to erase the files from disk.
  void clearOutputFiles(bool EraseFiles);

  /// }
  /// @name Construction Utility Methods
  /// {

  /// Create the diagnostics engine using the invocation's diagnostic options
  /// and replace any existing one with it.
  ///
  /// Note that this routine also replaces the diagnostic client,
  /// allocating one if one is not provided.
  ///
  /// \param Client If non-NULL, a diagnostic client that will be
  /// attached to (and, then, owned by) the DiagnosticsEngine inside this AST
  /// unit.
  ///
  /// \param ShouldOwnClient If Client is non-NULL, specifies whether
  /// the diagnostic object should take ownership of the client.
  void createDiagnostics(DiagnosticConsumer *Client = nullptr,
                         bool ShouldOwnClient = true);

  /// Create a DiagnosticsEngine object with a the TextDiagnosticPrinter.
  ///
  /// If no diagnostic client is provided, this creates a
  /// DiagnosticConsumer that is owned by the returned diagnostic
  /// object, if using directly the caller is responsible for
  /// releasing the returned DiagnosticsEngine's client eventually.
  ///
  /// \param Opts - The diagnostic options; note that the created text
  /// diagnostic object contains a reference to these options.
  ///
  /// \param Client If non-NULL, a diagnostic client that will be
  /// attached to (and, then, owned by) the returned DiagnosticsEngine
  /// object.
  ///
  /// \param CodeGenOpts If non-NULL, the code gen options in use, which may be
  /// used by some diagnostics printers (for logging purposes only).
  ///
  /// \return The new object on success, or null on failure.
  static IntrusiveRefCntPtr<DiagnosticsEngine>
  createDiagnostics(DiagnosticOptions *Opts,
                    DiagnosticConsumer *Client = nullptr,
                    bool ShouldOwnClient = true,
                    const CodeGenOptions *CodeGenOpts = nullptr);

  /// Create the file manager and replace any existing one with it.
  ///
  /// \return The new file manager on success, or null on failure.
  FileManager *
  createFileManager(IntrusiveRefCntPtr<llvm::vfs::FileSystem> VFS = nullptr);

  /// Create the source manager and replace any existing one with it.
  void createSourceManager(FileManager &FileMgr);

  /// Create the preprocessor, using the invocation, file, and source managers,
  /// and replace any existing one with it.
  void createPreprocessor(TranslationUnitKind TUKind);

<<<<<<< HEAD
  std::string getSpecificModuleCachePath(StringRef ModuleHash);
  std::string getSpecificModuleCachePath() {
    return getSpecificModuleCachePath(
        getInvocation().getModuleHash(getDiagnostics()));
  }
=======
  std::string getSpecificModuleCachePath();
>>>>>>> c67656b9

  /// Create the AST context.
  void createASTContext();

  /// Create an external AST source to read a PCH file and attach it to the AST
  /// context.
  void createPCHExternalASTSource(StringRef Path, bool DisablePCHValidation,
                                  bool AllowPCHWithCompilerErrors,
                                  void *DeserializationListener,
                                  bool OwnDeserializationListener);

  /// Create an external AST source to read a PCH file.
  ///
  /// \return - The new object on success, or null on failure.
  static IntrusiveRefCntPtr<ASTReader> createPCHExternalASTSource(
      StringRef Path, StringRef Sysroot, bool DisablePCHValidation,
      bool AllowPCHWithCompilerErrors, Preprocessor &PP,
      InMemoryModuleCache &ModuleCache, ASTContext &Context,
      const PCHContainerReader &PCHContainerRdr,
      ArrayRef<std::shared_ptr<ModuleFileExtension>> Extensions,
      ArrayRef<std::shared_ptr<DependencyCollector>> DependencyCollectors,
      void *DeserializationListener, bool OwnDeserializationListener,
      bool Preamble, bool UseGlobalModuleIndex);

  /// Create a code completion consumer using the invocation; note that this
  /// will cause the source manager to truncate the input source file at the
  /// completion point.
  void createCodeCompletionConsumer();

  /// Create a code completion consumer to print code completion results, at
  /// \p Filename, \p Line, and \p Column, to the given output stream \p OS.
  static CodeCompleteConsumer *createCodeCompletionConsumer(
      Preprocessor &PP, StringRef Filename, unsigned Line, unsigned Column,
      const CodeCompleteOptions &Opts, raw_ostream &OS);

  /// Create the Sema object to be used for parsing.
  void createSema(TranslationUnitKind TUKind,
                  CodeCompleteConsumer *CompletionConsumer);

  /// Create the frontend timer and replace any existing one with it.
  void createFrontendTimer();

  /// Create the default output file (from the invocation's options) and add it
  /// to the list of tracked output files.
  ///
  /// The files created by this function always use temporary files to write to
  /// their result (that is, the data is written to a temporary file which will
  /// atomically replace the target output on success).
  ///
  /// \return - Null on error.
  std::unique_ptr<raw_pwrite_stream>
  createDefaultOutputFile(bool Binary = true, StringRef BaseInput = "",
                          StringRef Extension = "");

  /// Create a new output file and add it to the list of tracked output files,
  /// optionally deriving the output path name.
  ///
  /// \return - Null on error.
  std::unique_ptr<raw_pwrite_stream>
  createOutputFile(StringRef OutputPath, bool Binary, bool RemoveFileOnSignal,
                   StringRef BaseInput, StringRef Extension, bool UseTemporary,
                   bool CreateMissingDirectories = false);

  /// Create a new output file, optionally deriving the output path name.
  ///
  /// If \p OutputPath is empty, then createOutputFile will derive an output
  /// path location as \p BaseInput, with any suffix removed, and \p Extension
  /// appended. If \p OutputPath is not stdout and \p UseTemporary
  /// is true, createOutputFile will create a new temporary file that must be
  /// renamed to \p OutputPath in the end.
  ///
  /// \param OutputPath - If given, the path to the output file.
  /// \param Error [out] - On failure, the error.
  /// \param BaseInput - If \p OutputPath is empty, the input path name to use
  /// for deriving the output path.
  /// \param Extension - The extension to use for derived output names.
  /// \param Binary - The mode to open the file in.
  /// \param RemoveFileOnSignal - Whether the file should be registered with
  /// llvm::sys::RemoveFileOnSignal. Note that this is not safe for
  /// multithreaded use, as the underlying signal mechanism is not reentrant
  /// \param UseTemporary - Create a new temporary file that must be renamed to
  /// OutputPath in the end.
  /// \param CreateMissingDirectories - When \p UseTemporary is true, create
  /// missing directories in the output path.
  /// \param ResultPathName [out] - If given, the result path name will be
  /// stored here on success.
  /// \param TempPathName [out] - If given, the temporary file path name
  /// will be stored here on success.
  std::unique_ptr<raw_pwrite_stream>
  createOutputFile(StringRef OutputPath, std::error_code &Error, bool Binary,
                   bool RemoveFileOnSignal, StringRef BaseInput,
                   StringRef Extension, bool UseTemporary,
                   bool CreateMissingDirectories, std::string *ResultPathName,
                   std::string *TempPathName);

  std::unique_ptr<raw_pwrite_stream> createNullOutputFile();

  /// }
  /// @name Initialization Utility Methods
  /// {

  /// InitializeSourceManager - Initialize the source manager to set InputFile
  /// as the main file.
  ///
  /// \return True on success.
  bool InitializeSourceManager(const FrontendInputFile &Input);

  /// InitializeSourceManager - Initialize the source manager to set InputFile
  /// as the main file.
  ///
  /// \return True on success.
  static bool InitializeSourceManager(const FrontendInputFile &Input,
                                      DiagnosticsEngine &Diags,
                                      FileManager &FileMgr,
                                      SourceManager &SourceMgr);

  /// }

  void setOutputStream(std::unique_ptr<llvm::raw_pwrite_stream> OutStream) {
    OutputStream = std::move(OutStream);
  }

  std::unique_ptr<llvm::raw_pwrite_stream> takeOutputStream() {
    return std::move(OutputStream);
  }

  void createASTReader();

  bool loadModuleFile(StringRef FileName);

private:
  /// Find a module, potentially compiling it, before reading its AST.  This is
  /// the guts of loadModule.
  ///
  /// For prebuilt modules, the Module is not expected to exist in
  /// HeaderSearch's ModuleMap.  If a ModuleFile by that name is in the
  /// ModuleManager, then it will be loaded and looked up.
  ///
  /// For implicit modules, the Module is expected to already be in the
  /// ModuleMap.  First attempt to load it from the given path on disk.  If that
  /// fails, defer to compileModuleAndReadAST, which will first build and then
  /// load it.
  ModuleLoadResult findOrCompileModuleAndReadAST(StringRef ModuleName,
                                                 SourceLocation ImportLoc,
                                                 SourceLocation ModuleNameLoc,
                                                 bool IsInclusionDirective);

public:
  ModuleLoadResult loadModule(SourceLocation ImportLoc, ModuleIdPath Path,
                              Module::NameVisibilityKind Visibility,
                              bool IsInclusionDirective) override;

  void createModuleFromSource(SourceLocation ImportLoc, StringRef ModuleName,
                              StringRef Source) override;

  void makeModuleVisible(Module *Mod, Module::NameVisibilityKind Visibility,
                         SourceLocation ImportLoc) override;

  bool hadModuleLoaderFatalFailure() const {
    return ModuleLoader::HadFatalFailure;
  }

  GlobalModuleIndex *loadGlobalModuleIndex(SourceLocation TriggerLoc) override;

  bool lookupMissingImports(StringRef Name, SourceLocation TriggerLoc) override;

  void setGenModuleActionWrapper(std::function<std::unique_ptr<FrontendAction>
    (const FrontendOptions &Opts, std::unique_ptr<FrontendAction> Action)> Wrapper) {
    GenModuleActionWrapper = Wrapper;
  };

  std::function<std::unique_ptr<FrontendAction>
    (const FrontendOptions &Opts, std::unique_ptr<FrontendAction> Action)>
  getGenModuleActionWrapper() const { return GenModuleActionWrapper; }

  void addDependencyCollector(std::shared_ptr<DependencyCollector> Listener) {
    DependencyCollectors.push_back(std::move(Listener));
  }

  void setExternalSemaSource(IntrusiveRefCntPtr<ExternalSemaSource> ESS);

  InMemoryModuleCache &getModuleCache() const { return *ModuleCache; }
};

} // end namespace clang

#endif<|MERGE_RESOLUTION|>--- conflicted
+++ resolved
@@ -662,15 +662,7 @@
   /// and replace any existing one with it.
   void createPreprocessor(TranslationUnitKind TUKind);
 
-<<<<<<< HEAD
-  std::string getSpecificModuleCachePath(StringRef ModuleHash);
-  std::string getSpecificModuleCachePath() {
-    return getSpecificModuleCachePath(
-        getInvocation().getModuleHash(getDiagnostics()));
-  }
-=======
   std::string getSpecificModuleCachePath();
->>>>>>> c67656b9
 
   /// Create the AST context.
   void createASTContext();
