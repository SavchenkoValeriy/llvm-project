--- conflicted
+++ resolved
@@ -28,21 +28,12 @@
 #include "clang/CodeGen/CGFunctionInfo.h"
 
 namespace llvm {
-<<<<<<< HEAD
-  class Constant;
-  class DataLayout;
-  class Module;
-  class Function;
-  class FunctionType;
-  class Type;
-=======
 class Constant;
 class DataLayout;
 class Module;
 class Function;
 class FunctionType;
 class Type;
->>>>>>> 153dadf3
 }
 
 namespace clang {
