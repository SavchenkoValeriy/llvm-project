//===--- Sema.h - Semantic Analysis & AST Building --------------*- C++ -*-===//
//
//                     The LLVM Compiler Infrastructure
//
// This file is distributed under the University of Illinois Open Source
// License. See LICENSE.TXT for details.
//
//===----------------------------------------------------------------------===//
//
// This file defines the Sema class, which performs semantic analysis and
// builds ASTs.
//
//===----------------------------------------------------------------------===//

#ifndef LLVM_CLANG_SEMA_SEMA_H
#define LLVM_CLANG_SEMA_SEMA_H

#include "clang/AST/Attr.h"
#include "clang/AST/DeclarationName.h"
#include "clang/AST/Expr.h"
#include "clang/AST/ExprObjC.h"
#include "clang/AST/ExternalASTSource.h"
#include "clang/AST/LocInfoType.h"
#include "clang/AST/MangleNumberingContext.h"
#include "clang/AST/NSAPI.h"
#include "clang/AST/PrettyPrinter.h"
#include "clang/AST/TypeLoc.h"
#include "clang/APINotes/APINotesManager.h"
#include "clang/Basic/ExpressionTraits.h"
#include "clang/Basic/LangOptions.h"
#include "clang/Basic/Module.h"
#include "clang/Basic/OpenMPKinds.h"
#include "clang/Basic/PragmaKinds.h"
#include "clang/Basic/Specifiers.h"
#include "clang/Basic/TemplateKinds.h"
#include "clang/Basic/TypeTraits.h"
#include "clang/Sema/AnalysisBasedWarnings.h"
#include "clang/Sema/DeclSpec.h"
#include "clang/Sema/ExternalSemaSource.h"
#include "clang/Sema/IdentifierResolver.h"
#include "clang/Sema/ObjCMethodList.h"
#include "clang/Sema/Ownership.h"
#include "clang/Sema/Scope.h"
#include "clang/Sema/ScopeInfo.h"
#include "clang/Sema/TypoCorrection.h"
#include "clang/Sema/Weak.h"
#include "llvm/ADT/ArrayRef.h"
#include "llvm/ADT/Optional.h"
#include "llvm/ADT/SetVector.h"
#include "llvm/ADT/SmallPtrSet.h"
#include "llvm/ADT/SmallVector.h"
#include "llvm/ADT/TinyPtrVector.h"
#include <deque>
#include <memory>
#include <string>
#include <vector>

namespace llvm {
  class APSInt;
  template <typename ValueT> struct DenseMapInfo;
  template <typename ValueT, typename ValueInfoT> class DenseSet;
  class SmallBitVector;
  class InlineAsmIdentifierInfo;
}

namespace clang {
  class ADLResult;
  class ASTConsumer;
  class ASTContext;
  class ASTMutationListener;
  class ASTReader;
  class ASTWriter;
  class ArrayType;
  class AttributeList;
  class BlockDecl;
  class CapturedDecl;
  class CXXBasePath;
  class CXXBasePaths;
  class CXXBindTemporaryExpr;
  typedef SmallVector<CXXBaseSpecifier*, 4> CXXCastPath;
  class CXXConstructorDecl;
  class CXXConversionDecl;
  class CXXDeleteExpr;
  class CXXDestructorDecl;
  class CXXFieldCollector;
  class CXXMemberCallExpr;
  class CXXMethodDecl;
  class CXXScopeSpec;
  class CXXTemporary;
  class CXXTryStmt;
  class CallExpr;
  class ClassTemplateDecl;
  class ClassTemplatePartialSpecializationDecl;
  class ClassTemplateSpecializationDecl;
  class VarTemplatePartialSpecializationDecl;
  class CodeCompleteConsumer;
  class CodeCompletionAllocator;
  class CodeCompletionTUInfo;
  class CodeCompletionResult;
  class Decl;
  class DeclAccessPair;
  class DeclContext;
  class DeclRefExpr;
  class DeclaratorDecl;
  class DeducedTemplateArgument;
  class DependentDiagnostic;
  class DesignatedInitExpr;
  class Designation;
  class EnableIfAttr;
  class EnumConstantDecl;
  class Expr;
  class ExtVectorType;
  class ExternalSemaSource;
  class FormatAttr;
  class FriendDecl;
  class FunctionDecl;
  class FunctionProtoType;
  class FunctionTemplateDecl;
  class ImplicitConversionSequence;
  class InitListExpr;
  class InitializationKind;
  class InitializationSequence;
  class InitializedEntity;
  class IntegerLiteral;
  class LabelStmt;
  class LambdaExpr;
  class LangOptions;
  class LocalInstantiationScope;
  class LookupResult;
  class MacroInfo;
  typedef ArrayRef<std::pair<IdentifierInfo *, SourceLocation>> ModuleIdPath;
  class ModuleLoader;
  class MultiLevelTemplateArgumentList;
  class NamedDecl;
  class ObjCCategoryDecl;
  class ObjCCategoryImplDecl;
  class ObjCCompatibleAliasDecl;
  class ObjCContainerDecl;
  class ObjCImplDecl;
  class ObjCImplementationDecl;
  class ObjCInterfaceDecl;
  class ObjCIvarDecl;
  template <class T> class ObjCList;
  class ObjCMessageExpr;
  class ObjCMethodDecl;
  class ObjCPropertyDecl;
  class ObjCProtocolDecl;
  class OMPThreadPrivateDecl;
  class OMPDeclareReductionDecl;
  class OMPDeclareSimdDecl;
  class OMPClause;
  struct OverloadCandidate;
  class OverloadCandidateSet;
  class OverloadExpr;
  class ParenListExpr;
  class ParmVarDecl;
  class Preprocessor;
  class PseudoDestructorTypeStorage;
  class PseudoObjectExpr;
  class QualType;
  class StandardConversionSequence;
  class Stmt;
  class StringLiteral;
  class SwitchStmt;
  class TemplateArgument;
  class TemplateArgumentList;
  class TemplateArgumentLoc;
  class TemplateDecl;
  class TemplateParameterList;
  class TemplatePartialOrderingContext;
  class TemplateTemplateParmDecl;
  class Token;
  class TypeAliasDecl;
  class TypedefDecl;
  class TypedefNameDecl;
  class TypeLoc;
  class TypoCorrectionConsumer;
  class UnqualifiedId;
  class UnresolvedLookupExpr;
  class UnresolvedMemberExpr;
  class UnresolvedSetImpl;
  class UnresolvedSetIterator;
  class UsingDecl;
  class UsingShadowDecl;
  class ValueDecl;
  class VarDecl;
  class VarTemplateSpecializationDecl;
  class VisibilityAttr;
  class VisibleDeclConsumer;
  class IndirectFieldDecl;
  struct DeductionFailureInfo;
  class TemplateSpecCandidateSet;

namespace sema {
  class AccessedEntity;
  class BlockScopeInfo;
  class CapturedRegionScopeInfo;
  class CapturingScopeInfo;
  class CompoundScopeInfo;
  class DelayedDiagnostic;
  class DelayedDiagnosticPool;
  class FunctionScopeInfo;
  class LambdaScopeInfo;
  class PossiblyUnreachableDiag;
  class TemplateDeductionInfo;
}

namespace threadSafety {
  class BeforeSet;
  void threadSafetyCleanup(BeforeSet* Cache);
}

// FIXME: No way to easily map from TemplateTypeParmTypes to
// TemplateTypeParmDecls, so we have this horrible PointerUnion.
typedef std::pair<llvm::PointerUnion<const TemplateTypeParmType*, NamedDecl*>,
                  SourceLocation> UnexpandedParameterPack;

/// Describes whether we've seen any nullability information for the given
/// file.
struct FileNullability {
  /// The first pointer declarator (of any pointer kind) in the file that does
  /// not have a corresponding nullability annotation.
  SourceLocation PointerLoc;

  /// Which kind of pointer declarator we saw.
  uint8_t PointerKind;

  /// Whether we saw any type nullability annotations in the given file.
  bool SawTypeNullability = false;
};

/// A mapping from file IDs to a record of whether we've seen nullability
/// information in that file.
class FileNullabilityMap {
  /// A mapping from file IDs to the nullability information for each file ID.
  llvm::DenseMap<FileID, FileNullability> Map;

  /// A single-element cache based on the file ID.
  struct {
    FileID File;
    FileNullability Nullability;
  } Cache;

public:
  FileNullability &operator[](FileID file) {
    // Check the single-element cache.
    if (file == Cache.File)
      return Cache.Nullability;

    // It's not in the single-element cache; flush the cache if we have one.
    if (!Cache.File.isInvalid()) {
      Map[Cache.File] = Cache.Nullability;
    }

    // Pull this entry into the cache.
    Cache.File = file;
    Cache.Nullability = Map[file];
    return Cache.Nullability;
  }
};

/// Sema - This implements semantic analysis and AST building for C.
class Sema {
  Sema(const Sema &) = delete;
  void operator=(const Sema &) = delete;

  ///\brief Source of additional semantic information.
  ExternalSemaSource *ExternalSource;

  ///\brief Whether Sema has generated a multiplexer and has to delete it.
  bool isMultiplexExternalSource;

  static bool mightHaveNonExternalLinkage(const DeclaratorDecl *FD);

  bool isVisibleSlow(const NamedDecl *D);

  bool shouldLinkPossiblyHiddenDecl(const NamedDecl *Old,
                                    const NamedDecl *New) {
    // We are about to link these. It is now safe to compute the linkage of
    // the new decl. If the new decl has external linkage, we will
    // link it with the hidden decl (which also has external linkage) and
    // it will keep having external linkage. If it has internal linkage, we
    // will not link it. Since it has no previous decls, it will remain
    // with internal linkage.
    return isVisible(Old) || New->isExternallyVisible();
  }
  bool shouldLinkPossiblyHiddenDecl(LookupResult &Old, const NamedDecl *New);

public:
  typedef OpaquePtr<DeclGroupRef> DeclGroupPtrTy;
  typedef OpaquePtr<TemplateName> TemplateTy;
  typedef OpaquePtr<QualType> TypeTy;

  OpenCLOptions OpenCLFeatures;
  FPOptions FPFeatures;

  const LangOptions &LangOpts;
  Preprocessor &PP;
  ASTContext &Context;
  ASTConsumer &Consumer;
  DiagnosticsEngine &Diags;
  SourceManager &SourceMgr;
  api_notes::APINotesManager APINotes;

  /// \brief Flag indicating whether or not to collect detailed statistics.
  bool CollectStats;

  /// \brief Code-completion consumer.
  CodeCompleteConsumer *CodeCompleter;

  /// CurContext - This is the current declaration context of parsing.
  DeclContext *CurContext;

  /// \brief Generally null except when we temporarily switch decl contexts,
  /// like in \see ActOnObjCTemporaryExitContainerContext.
  DeclContext *OriginalLexicalContext;

  /// VAListTagName - The declaration name corresponding to __va_list_tag.
  /// This is used as part of a hack to omit that class from ADL results.
  DeclarationName VAListTagName;

  /// PackContext - Manages the stack for \#pragma pack. An alignment
  /// of 0 indicates default alignment.
  void *PackContext; // Really a "PragmaPackStack*"

  bool MSStructPragmaOn; // True when \#pragma ms_struct on

  /// \brief Controls member pointer representation format under the MS ABI.
  LangOptions::PragmaMSPointersToMembersKind
      MSPointerToMemberRepresentationMethod;

  enum PragmaVtorDispKind {
    PVDK_Push,          ///< #pragma vtordisp(push, mode)
    PVDK_Set,           ///< #pragma vtordisp(mode)
    PVDK_Pop,           ///< #pragma vtordisp(pop)
    PVDK_Reset          ///< #pragma vtordisp()
  };

  enum PragmaMsStackAction {
    PSK_Reset,    // #pragma ()
    PSK_Set,      // #pragma ("name")
    PSK_Push,     // #pragma (push[, id])
    PSK_Push_Set, // #pragma (push[, id], "name")
    PSK_Pop,      // #pragma (pop[, id])
    PSK_Pop_Set,  // #pragma (pop[, id], "name")
  };

  /// \brief Whether to insert vtordisps prior to virtual bases in the Microsoft
  /// C++ ABI.  Possible values are 0, 1, and 2, which mean:
  ///
  /// 0: Suppress all vtordisps
  /// 1: Insert vtordisps in the presence of vbase overrides and non-trivial
  ///    structors
  /// 2: Always insert vtordisps to support RTTI on partially constructed
  ///    objects
  ///
  /// The stack always has at least one element in it.
  SmallVector<MSVtorDispAttr::Mode, 2> VtorDispModeStack;

  /// Stack of active SEH __finally scopes.  Can be empty.
  SmallVector<Scope*, 2> CurrentSEHFinally;

  /// \brief Source location for newly created implicit MSInheritanceAttrs
  SourceLocation ImplicitMSInheritanceAttrLoc;

  template<typename ValueType>
  struct PragmaStack {
    struct Slot {
      llvm::StringRef StackSlotLabel;
      ValueType Value;
      SourceLocation PragmaLocation;
      Slot(llvm::StringRef StackSlotLabel,
           ValueType Value,
           SourceLocation PragmaLocation)
        : StackSlotLabel(StackSlotLabel), Value(Value),
          PragmaLocation(PragmaLocation) {}
    };
    void Act(SourceLocation PragmaLocation,
             PragmaMsStackAction Action,
             llvm::StringRef StackSlotLabel,
             ValueType Value);
    explicit PragmaStack(const ValueType &Value)
      : CurrentValue(Value) {}
    SmallVector<Slot, 2> Stack;
    ValueType CurrentValue;
    SourceLocation CurrentPragmaLocation;
  };
  // FIXME: We should serialize / deserialize these if they occur in a PCH (but
  // we shouldn't do so if they're in a module).
  PragmaStack<StringLiteral *> DataSegStack;
  PragmaStack<StringLiteral *> BSSSegStack;
  PragmaStack<StringLiteral *> ConstSegStack;
  PragmaStack<StringLiteral *> CodeSegStack;

  /// A mapping that describes the nullability we've seen in each header file.
  FileNullabilityMap NullabilityMap;

  /// Last section used with #pragma init_seg.
  StringLiteral *CurInitSeg;
  SourceLocation CurInitSegLoc;

  /// VisContext - Manages the stack for \#pragma GCC visibility.
  void *VisContext; // Really a "PragmaVisStack*"

  /// \brief This represents the last location of a "#pragma clang optimize off"
  /// directive if such a directive has not been closed by an "on" yet. If
  /// optimizations are currently "on", this is set to an invalid location.
  SourceLocation OptimizeOffPragmaLocation;

  /// \brief Flag indicating if Sema is building a recovery call expression.
  ///
  /// This flag is used to avoid building recovery call expressions
  /// if Sema is already doing so, which would cause infinite recursions.
  bool IsBuildingRecoveryCallExpr;

  /// ExprNeedsCleanups - True if the current evaluation context
  /// requires cleanups to be run at its conclusion.
  bool ExprNeedsCleanups;

  /// ExprCleanupObjects - This is the stack of objects requiring
  /// cleanup that are created by the current full expression.  The
  /// element type here is ExprWithCleanups::Object.
  SmallVector<BlockDecl*, 8> ExprCleanupObjects;

  /// \brief Store a list of either DeclRefExprs or MemberExprs
  ///  that contain a reference to a variable (constant) that may or may not
  ///  be odr-used in this Expr, and we won't know until all lvalue-to-rvalue
  ///  and discarded value conversions have been applied to all subexpressions 
  ///  of the enclosing full expression.  This is cleared at the end of each 
  ///  full expression. 
  llvm::SmallPtrSet<Expr*, 2> MaybeODRUseExprs;

  /// \brief Stack containing information about each of the nested
  /// function, block, and method scopes that are currently active.
  ///
  /// This array is never empty.  Clients should ignore the first
  /// element, which is used to cache a single FunctionScopeInfo
  /// that's used to parse every top-level function.
  SmallVector<sema::FunctionScopeInfo *, 4> FunctionScopes;

  typedef LazyVector<TypedefNameDecl *, ExternalSemaSource,
                     &ExternalSemaSource::ReadExtVectorDecls, 2, 2>
    ExtVectorDeclsType;

  /// ExtVectorDecls - This is a list all the extended vector types. This allows
  /// us to associate a raw vector type with one of the ext_vector type names.
  /// This is only necessary for issuing pretty diagnostics.
  ExtVectorDeclsType ExtVectorDecls;

  /// FieldCollector - Collects CXXFieldDecls during parsing of C++ classes.
  std::unique_ptr<CXXFieldCollector> FieldCollector;

  typedef llvm::SmallSetVector<const NamedDecl*, 16> NamedDeclSetType;

  /// \brief Set containing all declared private fields that are not used.
  NamedDeclSetType UnusedPrivateFields;

  /// \brief Set containing all typedefs that are likely unused.
  llvm::SmallSetVector<const TypedefNameDecl *, 4>
      UnusedLocalTypedefNameCandidates;

  /// \brief Delete-expressions to be analyzed at the end of translation unit
  ///
  /// This list contains class members, and locations of delete-expressions
  /// that could not be proven as to whether they mismatch with new-expression
  /// used in initializer of the field.
  typedef std::pair<SourceLocation, bool> DeleteExprLoc;
  typedef llvm::SmallVector<DeleteExprLoc, 4> DeleteLocs;
  llvm::MapVector<FieldDecl *, DeleteLocs> DeleteExprs;

  typedef llvm::SmallPtrSet<const CXXRecordDecl*, 8> RecordDeclSetTy;

  /// PureVirtualClassDiagSet - a set of class declarations which we have
  /// emitted a list of pure virtual functions. Used to prevent emitting the
  /// same list more than once.
  std::unique_ptr<RecordDeclSetTy> PureVirtualClassDiagSet;

  /// ParsingInitForAutoVars - a set of declarations with auto types for which
  /// we are currently parsing the initializer.
  llvm::SmallPtrSet<const Decl*, 4> ParsingInitForAutoVars;

  /// \brief Look for a locally scoped extern "C" declaration by the given name.
  NamedDecl *findLocallyScopedExternCDecl(DeclarationName Name);

  typedef LazyVector<VarDecl *, ExternalSemaSource,
                     &ExternalSemaSource::ReadTentativeDefinitions, 2, 2>
    TentativeDefinitionsType;

  /// \brief All the tentative definitions encountered in the TU.
  TentativeDefinitionsType TentativeDefinitions;

  typedef LazyVector<const DeclaratorDecl *, ExternalSemaSource,
                     &ExternalSemaSource::ReadUnusedFileScopedDecls, 2, 2>
    UnusedFileScopedDeclsType;

  /// \brief The set of file scoped decls seen so far that have not been used
  /// and must warn if not used. Only contains the first declaration.
  UnusedFileScopedDeclsType UnusedFileScopedDecls;

  typedef LazyVector<CXXConstructorDecl *, ExternalSemaSource,
                     &ExternalSemaSource::ReadDelegatingConstructors, 2, 2>
    DelegatingCtorDeclsType;

  /// \brief All the delegating constructors seen so far in the file, used for
  /// cycle detection at the end of the TU.
  DelegatingCtorDeclsType DelegatingCtorDecls;

  /// \brief All the overriding functions seen during a class definition
  /// that had their exception spec checks delayed, plus the overridden
  /// function.
  SmallVector<std::pair<const CXXMethodDecl*, const CXXMethodDecl*>, 2>
    DelayedExceptionSpecChecks;

  /// \brief All the members seen during a class definition which were both
  /// explicitly defaulted and had explicitly-specified exception
  /// specifications, along with the function type containing their
  /// user-specified exception specification. Those exception specifications
  /// were overridden with the default specifications, but we still need to
  /// check whether they are compatible with the default specification, and
  /// we can't do that until the nesting set of class definitions is complete.
  SmallVector<std::pair<CXXMethodDecl*, const FunctionProtoType*>, 2>
    DelayedDefaultedMemberExceptionSpecs;

  typedef llvm::MapVector<const FunctionDecl *, LateParsedTemplate *>
      LateParsedTemplateMapT;
  LateParsedTemplateMapT LateParsedTemplateMap;

  /// \brief Callback to the parser to parse templated functions when needed.
  typedef void LateTemplateParserCB(void *P, LateParsedTemplate &LPT);
  typedef void LateTemplateParserCleanupCB(void *P);
  LateTemplateParserCB *LateTemplateParser;
  LateTemplateParserCleanupCB *LateTemplateParserCleanup;
  void *OpaqueParser;

  void SetLateTemplateParser(LateTemplateParserCB *LTP,
                             LateTemplateParserCleanupCB *LTPCleanup,
                             void *P) {
    LateTemplateParser = LTP;
    LateTemplateParserCleanup = LTPCleanup;
    OpaqueParser = P;
  }

  class DelayedDiagnostics;

  class DelayedDiagnosticsState {
    sema::DelayedDiagnosticPool *SavedPool;
    friend class Sema::DelayedDiagnostics;
  };
  typedef DelayedDiagnosticsState ParsingDeclState;
  typedef DelayedDiagnosticsState ProcessingContextState;

  /// A class which encapsulates the logic for delaying diagnostics
  /// during parsing and other processing.
  class DelayedDiagnostics {
    /// \brief The current pool of diagnostics into which delayed
    /// diagnostics should go.
    sema::DelayedDiagnosticPool *CurPool;

  public:
    DelayedDiagnostics() : CurPool(nullptr) {}

    /// Adds a delayed diagnostic.
    void add(const sema::DelayedDiagnostic &diag); // in DelayedDiagnostic.h

    /// Determines whether diagnostics should be delayed.
    bool shouldDelayDiagnostics() { return CurPool != nullptr; }

    /// Returns the current delayed-diagnostics pool.
    sema::DelayedDiagnosticPool *getCurrentPool() const {
      return CurPool;
    }

    /// Enter a new scope.  Access and deprecation diagnostics will be
    /// collected in this pool.
    DelayedDiagnosticsState push(sema::DelayedDiagnosticPool &pool) {
      DelayedDiagnosticsState state;
      state.SavedPool = CurPool;
      CurPool = &pool;
      return state;
    }

    /// Leave a delayed-diagnostic state that was previously pushed.
    /// Do not emit any of the diagnostics.  This is performed as part
    /// of the bookkeeping of popping a pool "properly".
    void popWithoutEmitting(DelayedDiagnosticsState state) {
      CurPool = state.SavedPool;
    }

    /// Enter a new scope where access and deprecation diagnostics are
    /// not delayed.
    DelayedDiagnosticsState pushUndelayed() {
      DelayedDiagnosticsState state;
      state.SavedPool = CurPool;
      CurPool = nullptr;
      return state;
    }

    /// Undo a previous pushUndelayed().
    void popUndelayed(DelayedDiagnosticsState state) {
      assert(CurPool == nullptr);
      CurPool = state.SavedPool;
    }
  } DelayedDiagnostics;

  /// A RAII object to temporarily push a declaration context.
  class ContextRAII {
  private:
    Sema &S;
    DeclContext *SavedContext;
    ProcessingContextState SavedContextState;
    QualType SavedCXXThisTypeOverride;

  public:
    ContextRAII(Sema &S, DeclContext *ContextToPush, bool NewThisContext = true)
      : S(S), SavedContext(S.CurContext),
        SavedContextState(S.DelayedDiagnostics.pushUndelayed()),
        SavedCXXThisTypeOverride(S.CXXThisTypeOverride)
    {
      assert(ContextToPush && "pushing null context");
      S.CurContext = ContextToPush;
      if (NewThisContext)
        S.CXXThisTypeOverride = QualType();
    }

    void pop() {
      if (!SavedContext) return;
      S.CurContext = SavedContext;
      S.DelayedDiagnostics.popUndelayed(SavedContextState);
      S.CXXThisTypeOverride = SavedCXXThisTypeOverride;
      SavedContext = nullptr;
    }

    ~ContextRAII() {
      pop();
    }
  };

  /// \brief RAII object to handle the state changes required to synthesize
  /// a function body.
  class SynthesizedFunctionScope {
    Sema &S;
    Sema::ContextRAII SavedContext;
    
  public:
    SynthesizedFunctionScope(Sema &S, DeclContext *DC)
      : S(S), SavedContext(S, DC) 
    {
      S.PushFunctionScope();
      S.PushExpressionEvaluationContext(Sema::PotentiallyEvaluated);
    }
    
    ~SynthesizedFunctionScope() {
      S.PopExpressionEvaluationContext();
      S.PopFunctionScopeInfo();
    }
  };

  /// WeakUndeclaredIdentifiers - Identifiers contained in
  /// \#pragma weak before declared. rare. may alias another
  /// identifier, declared or undeclared
  llvm::MapVector<IdentifierInfo *, WeakInfo> WeakUndeclaredIdentifiers;

  /// ExtnameUndeclaredIdentifiers - Identifiers contained in
  /// \#pragma redefine_extname before declared.  Used in Solaris system headers
  /// to define functions that occur in multiple standards to call the version
  /// in the currently selected standard.
  llvm::DenseMap<IdentifierInfo*,AsmLabelAttr*> ExtnameUndeclaredIdentifiers;


  /// \brief Load weak undeclared identifiers from the external source.
  void LoadExternalWeakUndeclaredIdentifiers();

  /// WeakTopLevelDecl - Translation-unit scoped declarations generated by
  /// \#pragma weak during processing of other Decls.
  /// I couldn't figure out a clean way to generate these in-line, so
  /// we store them here and handle separately -- which is a hack.
  /// It would be best to refactor this.
  SmallVector<Decl*,2> WeakTopLevelDecl;

  IdentifierResolver IdResolver;

  /// Translation Unit Scope - useful to Objective-C actions that need
  /// to lookup file scope declarations in the "ordinary" C decl namespace.
  /// For example, user-defined classes, built-in "id" type, etc.
  Scope *TUScope;

  /// \brief The C++ "std" namespace, where the standard library resides.
  LazyDeclPtr StdNamespace;

  /// \brief The C++ "std::bad_alloc" class, which is defined by the C++
  /// standard library.
  LazyDeclPtr StdBadAlloc;

  /// \brief The C++ "std::initializer_list" template, which is defined in
  /// \<initializer_list>.
  ClassTemplateDecl *StdInitializerList;

  /// \brief The C++ "type_info" declaration, which is defined in \<typeinfo>.
  RecordDecl *CXXTypeInfoDecl;

  /// \brief The MSVC "_GUID" struct, which is defined in MSVC header files.
  RecordDecl *MSVCGuidDecl;

  /// \brief Caches identifiers/selectors for NSFoundation APIs.
  std::unique_ptr<NSAPI> NSAPIObj;

  /// \brief The declaration of the Objective-C NSNumber class.
  ObjCInterfaceDecl *NSNumberDecl;

  /// \brief The declaration of the Objective-C NSValue class.
  ObjCInterfaceDecl *NSValueDecl;

  /// \brief Pointer to NSNumber type (NSNumber *).
  QualType NSNumberPointer;

  /// \brief Pointer to NSValue type (NSValue *).
  QualType NSValuePointer;

  /// \brief The Objective-C NSNumber methods used to create NSNumber literals.
  ObjCMethodDecl *NSNumberLiteralMethods[NSAPI::NumNSNumberLiteralMethods];

  /// \brief The declaration of the Objective-C NSString class.
  ObjCInterfaceDecl *NSStringDecl;

  /// \brief Pointer to NSString type (NSString *).
  QualType NSStringPointer;

  /// \brief The declaration of the stringWithUTF8String: method.
  ObjCMethodDecl *StringWithUTF8StringMethod;

  /// \brief The declaration of the valueWithBytes:objCType: method.
  ObjCMethodDecl *ValueWithBytesObjCTypeMethod;

  /// \brief The declaration of the Objective-C NSArray class.
  ObjCInterfaceDecl *NSArrayDecl;

  /// \brief The declaration of the arrayWithObjects:count: method.
  ObjCMethodDecl *ArrayWithObjectsMethod;

  /// \brief The declaration of the Objective-C NSDictionary class.
  ObjCInterfaceDecl *NSDictionaryDecl;

  /// \brief The declaration of the dictionaryWithObjects:forKeys:count: method.
  ObjCMethodDecl *DictionaryWithObjectsMethod;

  /// \brief id<NSCopying> type.
  QualType QIDNSCopying;

  /// \brief will hold 'respondsToSelector:'
  Selector RespondsToSelectorSel;

  /// \brief counter for internal MS Asm label names.
  unsigned MSAsmLabelNameCounter;

  /// A flag to remember whether the implicit forms of operator new and delete
  /// have been declared.
  bool GlobalNewDeleteDeclared;

  /// A flag to indicate that we're in a context that permits abstract
  /// references to fields.  This is really a 
  bool AllowAbstractFieldReference;

  /// \brief Describes how the expressions currently being parsed are
  /// evaluated at run-time, if at all.
  enum ExpressionEvaluationContext {
    /// \brief The current expression and its subexpressions occur within an
    /// unevaluated operand (C++11 [expr]p7), such as the subexpression of
    /// \c sizeof, where the type of the expression may be significant but
    /// no code will be generated to evaluate the value of the expression at
    /// run time.
    Unevaluated,

    /// \brief The current expression occurs within an unevaluated
    /// operand that unconditionally permits abstract references to
    /// fields, such as a SIZE operator in MS-style inline assembly.
    UnevaluatedAbstract,

    /// \brief The current context is "potentially evaluated" in C++11 terms,
    /// but the expression is evaluated at compile-time (like the values of
    /// cases in a switch statement).
    ConstantEvaluated,

    /// \brief The current expression is potentially evaluated at run time,
    /// which means that code may be generated to evaluate the value of the
    /// expression at run time.
    PotentiallyEvaluated,

    /// \brief The current expression is potentially evaluated, but any
    /// declarations referenced inside that expression are only used if
    /// in fact the current expression is used.
    ///
    /// This value is used when parsing default function arguments, for which
    /// we would like to provide diagnostics (e.g., passing non-POD arguments
    /// through varargs) but do not want to mark declarations as "referenced"
    /// until the default argument is used.
    PotentiallyEvaluatedIfUsed
  };

  /// \brief Data structure used to record current or nested
  /// expression evaluation contexts.
  struct ExpressionEvaluationContextRecord {
    /// \brief The expression evaluation context.
    ExpressionEvaluationContext Context;

    /// \brief Whether the enclosing context needed a cleanup.
    bool ParentNeedsCleanups;

    /// \brief Whether we are in a decltype expression.
    bool IsDecltype;

    /// \brief The number of active cleanup objects when we entered
    /// this expression evaluation context.
    unsigned NumCleanupObjects;

    /// \brief The number of typos encountered during this expression evaluation
    /// context (i.e. the number of TypoExprs created).
    unsigned NumTypos;

    llvm::SmallPtrSet<Expr*, 2> SavedMaybeODRUseExprs;

    /// \brief The lambdas that are present within this context, if it
    /// is indeed an unevaluated context.
    SmallVector<LambdaExpr *, 2> Lambdas;

    /// \brief The declaration that provides context for lambda expressions
    /// and block literals if the normal declaration context does not
    /// suffice, e.g., in a default function argument.
    Decl *ManglingContextDecl;

    /// \brief The context information used to mangle lambda expressions
    /// and block literals within this context.
    ///
    /// This mangling information is allocated lazily, since most contexts
    /// do not have lambda expressions or block literals.
    IntrusiveRefCntPtr<MangleNumberingContext> MangleNumbering;

    /// \brief If we are processing a decltype type, a set of call expressions
    /// for which we have deferred checking the completeness of the return type.
    SmallVector<CallExpr *, 8> DelayedDecltypeCalls;

    /// \brief If we are processing a decltype type, a set of temporary binding
    /// expressions for which we have deferred checking the destructor.
    SmallVector<CXXBindTemporaryExpr *, 8> DelayedDecltypeBinds;

    ExpressionEvaluationContextRecord(ExpressionEvaluationContext Context,
                                      unsigned NumCleanupObjects,
                                      bool ParentNeedsCleanups,
                                      Decl *ManglingContextDecl,
                                      bool IsDecltype)
      : Context(Context), ParentNeedsCleanups(ParentNeedsCleanups),
        IsDecltype(IsDecltype), NumCleanupObjects(NumCleanupObjects),
        NumTypos(0),
        ManglingContextDecl(ManglingContextDecl), MangleNumbering() { }

    /// \brief Retrieve the mangling numbering context, used to consistently
    /// number constructs like lambdas for mangling.
    MangleNumberingContext &getMangleNumberingContext(ASTContext &Ctx);

    bool isUnevaluated() const {
      return Context == Unevaluated || Context == UnevaluatedAbstract;
    }
  };

  /// A stack of expression evaluation contexts.
  SmallVector<ExpressionEvaluationContextRecord, 8> ExprEvalContexts;

  /// \brief Compute the mangling number context for a lambda expression or
  /// block literal.
  ///
  /// \param DC - The DeclContext containing the lambda expression or
  /// block literal.
  /// \param[out] ManglingContextDecl - Returns the ManglingContextDecl
  /// associated with the context, if relevant.
  MangleNumberingContext *getCurrentMangleNumberContext(
    const DeclContext *DC,
    Decl *&ManglingContextDecl);


  /// SpecialMemberOverloadResult - The overloading result for a special member
  /// function.
  ///
  /// This is basically a wrapper around PointerIntPair. The lowest bits of the
  /// integer are used to determine whether overload resolution succeeded.
  class SpecialMemberOverloadResult : public llvm::FastFoldingSetNode {
  public:
    enum Kind {
      NoMemberOrDeleted,
      Ambiguous,
      Success
    };

  private:
    llvm::PointerIntPair<CXXMethodDecl*, 2> Pair;

  public:
    SpecialMemberOverloadResult(const llvm::FoldingSetNodeID &ID)
      : FastFoldingSetNode(ID)
    {}

    CXXMethodDecl *getMethod() const { return Pair.getPointer(); }
    void setMethod(CXXMethodDecl *MD) { Pair.setPointer(MD); }

    Kind getKind() const { return static_cast<Kind>(Pair.getInt()); }
    void setKind(Kind K) { Pair.setInt(K); }
  };

  /// \brief A cache of special member function overload resolution results
  /// for C++ records.
  llvm::FoldingSet<SpecialMemberOverloadResult> SpecialMemberCache;

  /// \brief A cache of the flags available in enumerations with the flag_bits
  /// attribute.
  mutable llvm::DenseMap<const EnumDecl*, llvm::APInt> FlagBitsCache;

  /// \brief The kind of translation unit we are processing.
  ///
  /// When we're processing a complete translation unit, Sema will perform
  /// end-of-translation-unit semantic tasks (such as creating
  /// initializers for tentative definitions in C) once parsing has
  /// completed. Modules and precompiled headers perform different kinds of
  /// checks.
  TranslationUnitKind TUKind;

  llvm::BumpPtrAllocator BumpAlloc;

  /// \brief The number of SFINAE diagnostics that have been trapped.
  unsigned NumSFINAEErrors;

  typedef llvm::DenseMap<ParmVarDecl *, llvm::TinyPtrVector<ParmVarDecl *>>
    UnparsedDefaultArgInstantiationsMap;

  /// \brief A mapping from parameters with unparsed default arguments to the
  /// set of instantiations of each parameter.
  ///
  /// This mapping is a temporary data structure used when parsing
  /// nested class templates or nested classes of class templates,
  /// where we might end up instantiating an inner class before the
  /// default arguments of its methods have been parsed.
  UnparsedDefaultArgInstantiationsMap UnparsedDefaultArgInstantiations;

  // Contains the locations of the beginning of unparsed default
  // argument locations.
  llvm::DenseMap<ParmVarDecl *, SourceLocation> UnparsedDefaultArgLocs;

  /// UndefinedInternals - all the used, undefined objects which require a
  /// definition in this translation unit.
  llvm::MapVector<NamedDecl *, SourceLocation> UndefinedButUsed;

  /// Obtain a sorted list of functions that are undefined but ODR-used.
  void getUndefinedButUsed(
      SmallVectorImpl<std::pair<NamedDecl *, SourceLocation> > &Undefined);

  /// Retrieves list of suspicious delete-expressions that will be checked at
  /// the end of translation unit.
  const llvm::MapVector<FieldDecl *, DeleteLocs> &
  getMismatchingDeleteExpressions() const;

  typedef std::pair<ObjCMethodList, ObjCMethodList> GlobalMethods;
  typedef llvm::DenseMap<Selector, GlobalMethods> GlobalMethodPool;

  /// Method Pool - allows efficient lookup when typechecking messages to "id".
  /// We need to maintain a list, since selectors can have differing signatures
  /// across classes. In Cocoa, this happens to be extremely uncommon (only 1%
  /// of selectors are "overloaded").
  /// At the head of the list it is recorded whether there were 0, 1, or >= 2
  /// methods inside categories with a particular selector.
  GlobalMethodPool MethodPool;

  /// Method selectors used in a \@selector expression. Used for implementation
  /// of -Wselector.
  llvm::MapVector<Selector, SourceLocation> ReferencedSelectors;

  /// Kinds of C++ special members.
  enum CXXSpecialMember {
    CXXDefaultConstructor,
    CXXCopyConstructor,
    CXXMoveConstructor,
    CXXCopyAssignment,
    CXXMoveAssignment,
    CXXDestructor,
    CXXInvalid
  };

  typedef std::pair<CXXRecordDecl*, CXXSpecialMember> SpecialMemberDecl;

  /// The C++ special members which we are currently in the process of
  /// declaring. If this process recursively triggers the declaration of the
  /// same special member, we should act as if it is not yet declared.
  llvm::SmallSet<SpecialMemberDecl, 4> SpecialMembersBeingDeclared;

  void ReadMethodPool(Selector Sel);

  /// Private Helper predicate to check for 'self'.
  bool isSelfExpr(Expr *RExpr);
  bool isSelfExpr(Expr *RExpr, const ObjCMethodDecl *Method);

  /// \brief Cause the active diagnostic on the DiagosticsEngine to be
  /// emitted. This is closely coupled to the SemaDiagnosticBuilder class and
  /// should not be used elsewhere.
  void EmitCurrentDiagnostic(unsigned DiagID);

  /// Records and restores the FP_CONTRACT state on entry/exit of compound
  /// statements.
  class FPContractStateRAII {
  public:
    FPContractStateRAII(Sema& S)
      : S(S), OldFPContractState(S.FPFeatures.fp_contract) {}
    ~FPContractStateRAII() {
      S.FPFeatures.fp_contract = OldFPContractState;
    }
  private:
    Sema& S;
    bool OldFPContractState : 1;
  };

  /// Records and restores the vtordisp state on entry/exit of C++ method body.
  class VtorDispStackRAII {
  public:
    VtorDispStackRAII(Sema &S, bool ShouldSaveAndRestore)
      : S(S), ShouldSaveAndRestore(ShouldSaveAndRestore), OldVtorDispStack() {
      if (ShouldSaveAndRestore)
        OldVtorDispStack = S.VtorDispModeStack;
    }
    ~VtorDispStackRAII() {
      if (ShouldSaveAndRestore)
        S.VtorDispModeStack = OldVtorDispStack;
    }
  private:
    Sema &S;
    bool ShouldSaveAndRestore;
    SmallVector<MSVtorDispAttr::Mode, 2> OldVtorDispStack;
  };

  void addImplicitTypedef(StringRef Name, QualType T);

public:
  Sema(Preprocessor &pp, ASTContext &ctxt, ASTConsumer &consumer,
       TranslationUnitKind TUKind = TU_Complete,
       CodeCompleteConsumer *CompletionConsumer = nullptr);
  ~Sema();

  /// \brief Perform initialization that occurs after the parser has been
  /// initialized but before it parses anything.
  void Initialize();

  const LangOptions &getLangOpts() const { return LangOpts; }
  OpenCLOptions &getOpenCLOptions() { return OpenCLFeatures; }
  FPOptions     &getFPOptions() { return FPFeatures; }

  DiagnosticsEngine &getDiagnostics() const { return Diags; }
  SourceManager &getSourceManager() const { return SourceMgr; }
  Preprocessor &getPreprocessor() const { return PP; }
  ASTContext &getASTContext() const { return Context; }
  ASTConsumer &getASTConsumer() const { return Consumer; }
  ASTMutationListener *getASTMutationListener() const;
  ExternalSemaSource* getExternalSource() const { return ExternalSource; }

  ///\brief Registers an external source. If an external source already exists,
  /// creates a multiplex external source and appends to it.
  ///
  ///\param[in] E - A non-null external sema source.
  ///
  void addExternalSource(ExternalSemaSource *E);

  void PrintStats() const;

  /// \brief Helper class that creates diagnostics with optional
  /// template instantiation stacks.
  ///
  /// This class provides a wrapper around the basic DiagnosticBuilder
  /// class that emits diagnostics. SemaDiagnosticBuilder is
  /// responsible for emitting the diagnostic (as DiagnosticBuilder
  /// does) and, if the diagnostic comes from inside a template
  /// instantiation, printing the template instantiation stack as
  /// well.
  class SemaDiagnosticBuilder : public DiagnosticBuilder {
    Sema &SemaRef;
    unsigned DiagID;

  public:
    SemaDiagnosticBuilder(DiagnosticBuilder &DB, Sema &SemaRef, unsigned DiagID)
      : DiagnosticBuilder(DB), SemaRef(SemaRef), DiagID(DiagID) { }

    // This is a cunning lie. DiagnosticBuilder actually performs move
    // construction in its copy constructor (but due to varied uses, it's not
    // possible to conveniently express this as actual move construction). So
    // the default copy ctor here is fine, because the base class disables the
    // source anyway, so the user-defined ~SemaDiagnosticBuilder is a safe no-op
    // in that case anwyay.
    SemaDiagnosticBuilder(const SemaDiagnosticBuilder&) = default;

    ~SemaDiagnosticBuilder() {
      // If we aren't active, there is nothing to do.
      if (!isActive()) return;

      // Otherwise, we need to emit the diagnostic. First flush the underlying
      // DiagnosticBuilder data, and clear the diagnostic builder itself so it
      // won't emit the diagnostic in its own destructor.
      //
      // This seems wasteful, in that as written the DiagnosticBuilder dtor will
      // do its own needless checks to see if the diagnostic needs to be
      // emitted. However, because we take care to ensure that the builder
      // objects never escape, a sufficiently smart compiler will be able to
      // eliminate that code.
      FlushCounts();
      Clear();

      // Dispatch to Sema to emit the diagnostic.
      SemaRef.EmitCurrentDiagnostic(DiagID);
    }

    /// Teach operator<< to produce an object of the correct type.
    template<typename T>
    friend const SemaDiagnosticBuilder &operator<<(
        const SemaDiagnosticBuilder &Diag, const T &Value) {
      const DiagnosticBuilder &BaseDiag = Diag;
      BaseDiag << Value;
      return Diag;
    }
  };

  /// \brief Emit a diagnostic.
  SemaDiagnosticBuilder Diag(SourceLocation Loc, unsigned DiagID) {
    DiagnosticBuilder DB = Diags.Report(Loc, DiagID);
    return SemaDiagnosticBuilder(DB, *this, DiagID);
  }

  /// \brief Emit a partial diagnostic.
  SemaDiagnosticBuilder Diag(SourceLocation Loc, const PartialDiagnostic& PD);

  /// \brief Build a partial diagnostic.
  PartialDiagnostic PDiag(unsigned DiagID = 0); // in SemaInternal.h

  bool findMacroSpelling(SourceLocation &loc, StringRef name);

  /// \brief Get a string to suggest for zero-initialization of a type.
  std::string
  getFixItZeroInitializerForType(QualType T, SourceLocation Loc) const;
  std::string getFixItZeroLiteralForType(QualType T, SourceLocation Loc) const;

  /// \brief Calls \c Lexer::getLocForEndOfToken()
  SourceLocation getLocForEndOfToken(SourceLocation Loc, unsigned Offset = 0);

  /// \brief Retrieve the module loader associated with the preprocessor.
  ModuleLoader &getModuleLoader() const;

  void emitAndClearUnusedLocalTypedefWarnings();

  void ActOnEndOfTranslationUnit();

  void CheckDelegatingCtorCycles();

  Scope *getScopeForContext(DeclContext *Ctx);

  void PushFunctionScope();
  void PushBlockScope(Scope *BlockScope, BlockDecl *Block);
  sema::LambdaScopeInfo *PushLambdaScope();

  /// \brief This is used to inform Sema what the current TemplateParameterDepth
  /// is during Parsing.  Currently it is used to pass on the depth
  /// when parsing generic lambda 'auto' parameters.
  void RecordParsingTemplateParameterDepth(unsigned Depth);
  
  void PushCapturedRegionScope(Scope *RegionScope, CapturedDecl *CD,
                               RecordDecl *RD,
                               CapturedRegionKind K);
  void
  PopFunctionScopeInfo(const sema::AnalysisBasedWarnings::Policy *WP = nullptr,
                       const Decl *D = nullptr,
                       const BlockExpr *blkExpr = nullptr);

  sema::FunctionScopeInfo *getCurFunction() const {
    return FunctionScopes.back();
  }
  
  sema::FunctionScopeInfo *getEnclosingFunction() const {
    if (FunctionScopes.empty())
      return nullptr;
    
    for (int e = FunctionScopes.size()-1; e >= 0; --e) {
      if (isa<sema::BlockScopeInfo>(FunctionScopes[e]))
        continue;
      return FunctionScopes[e];
    }
    return nullptr;
  }
  
  template <typename ExprT>
  void recordUseOfEvaluatedWeak(const ExprT *E, bool IsRead=true) {
    if (!isUnevaluatedContext())
      getCurFunction()->recordUseOfWeak(E, IsRead);
  }
  
  void PushCompoundScope();
  void PopCompoundScope();

  sema::CompoundScopeInfo &getCurCompoundScope() const;

  bool hasAnyUnrecoverableErrorsInThisFunction() const;

  /// \brief Retrieve the current block, if any.
  sema::BlockScopeInfo *getCurBlock();

  /// \brief Retrieve the current lambda scope info, if any.
  sema::LambdaScopeInfo *getCurLambda();

  /// \brief Retrieve the current generic lambda info, if any.
  sema::LambdaScopeInfo *getCurGenericLambda();

  /// \brief Retrieve the current captured region, if any.
  sema::CapturedRegionScopeInfo *getCurCapturedRegion();

  /// WeakTopLevelDeclDecls - access to \#pragma weak-generated Decls
  SmallVectorImpl<Decl *> &WeakTopLevelDecls() { return WeakTopLevelDecl; }

  void ActOnComment(SourceRange Comment);

  //===--------------------------------------------------------------------===//
  // Type Analysis / Processing: SemaType.cpp.
  //

  QualType BuildQualifiedType(QualType T, SourceLocation Loc, Qualifiers Qs,
                              const DeclSpec *DS = nullptr);
  QualType BuildQualifiedType(QualType T, SourceLocation Loc, unsigned CVRA,
                              const DeclSpec *DS = nullptr);
  QualType BuildPointerType(QualType T,
                            SourceLocation Loc, DeclarationName Entity);
  QualType BuildReferenceType(QualType T, bool LValueRef,
                              SourceLocation Loc, DeclarationName Entity);
  QualType BuildArrayType(QualType T, ArrayType::ArraySizeModifier ASM,
                          Expr *ArraySize, unsigned Quals,
                          SourceRange Brackets, DeclarationName Entity);
  QualType BuildExtVectorType(QualType T, Expr *ArraySize,
                              SourceLocation AttrLoc);

  bool CheckFunctionReturnType(QualType T, SourceLocation Loc);

  /// \brief Build a function type.
  ///
  /// This routine checks the function type according to C++ rules and
  /// under the assumption that the result type and parameter types have
  /// just been instantiated from a template. It therefore duplicates
  /// some of the behavior of GetTypeForDeclarator, but in a much
  /// simpler form that is only suitable for this narrow use case.
  ///
  /// \param T The return type of the function.
  ///
  /// \param ParamTypes The parameter types of the function. This array
  /// will be modified to account for adjustments to the types of the
  /// function parameters.
  ///
  /// \param Loc The location of the entity whose type involves this
  /// function type or, if there is no such entity, the location of the
  /// type that will have function type.
  ///
  /// \param Entity The name of the entity that involves the function
  /// type, if known.
  ///
  /// \param EPI Extra information about the function type. Usually this will
  /// be taken from an existing function with the same prototype.
  ///
  /// \returns A suitable function type, if there are no errors. The
  /// unqualified type will always be a FunctionProtoType.
  /// Otherwise, returns a NULL type.
  QualType BuildFunctionType(QualType T,
                             MutableArrayRef<QualType> ParamTypes,
                             SourceLocation Loc, DeclarationName Entity,
                             const FunctionProtoType::ExtProtoInfo &EPI);

  QualType BuildMemberPointerType(QualType T, QualType Class,
                                  SourceLocation Loc,
                                  DeclarationName Entity);
  QualType BuildBlockPointerType(QualType T,
                                 SourceLocation Loc, DeclarationName Entity);
  QualType BuildParenType(QualType T);
  QualType BuildAtomicType(QualType T, SourceLocation Loc);
  QualType BuildPipeType(QualType T,
                         SourceLocation Loc);

  TypeSourceInfo *GetTypeForDeclarator(Declarator &D, Scope *S);
  TypeSourceInfo *GetTypeForDeclaratorCast(Declarator &D, QualType FromTy);
  TypeSourceInfo *GetTypeSourceInfoForDeclarator(Declarator &D, QualType T,
                                               TypeSourceInfo *ReturnTypeInfo);

  /// \brief Package the given type and TSI into a ParsedType.
  ParsedType CreateParsedType(QualType T, TypeSourceInfo *TInfo);
  DeclarationNameInfo GetNameForDeclarator(Declarator &D);
  DeclarationNameInfo GetNameFromUnqualifiedId(const UnqualifiedId &Name);
  static QualType GetTypeFromParser(ParsedType Ty,
                                    TypeSourceInfo **TInfo = nullptr);
  CanThrowResult canThrow(const Expr *E);
  const FunctionProtoType *ResolveExceptionSpec(SourceLocation Loc,
                                                const FunctionProtoType *FPT);
  void UpdateExceptionSpec(FunctionDecl *FD,
                           const FunctionProtoType::ExceptionSpecInfo &ESI);
  bool CheckSpecifiedExceptionType(QualType &T, SourceRange Range);
  bool CheckDistantExceptionSpec(QualType T);
  bool CheckEquivalentExceptionSpec(FunctionDecl *Old, FunctionDecl *New);
  bool CheckEquivalentExceptionSpec(
      const FunctionProtoType *Old, SourceLocation OldLoc,
      const FunctionProtoType *New, SourceLocation NewLoc);
  bool CheckEquivalentExceptionSpec(
      const PartialDiagnostic &DiagID, const PartialDiagnostic & NoteID,
      const FunctionProtoType *Old, SourceLocation OldLoc,
      const FunctionProtoType *New, SourceLocation NewLoc,
      bool *MissingExceptionSpecification = nullptr,
      bool *MissingEmptyExceptionSpecification = nullptr,
      bool AllowNoexceptAllMatchWithNoSpec = false,
      bool IsOperatorNew = false);
  bool CheckExceptionSpecSubset(
      const PartialDiagnostic &DiagID, const PartialDiagnostic & NoteID,
      const FunctionProtoType *Superset, SourceLocation SuperLoc,
      const FunctionProtoType *Subset, SourceLocation SubLoc);
  bool CheckParamExceptionSpec(const PartialDiagnostic & NoteID,
      const FunctionProtoType *Target, SourceLocation TargetLoc,
      const FunctionProtoType *Source, SourceLocation SourceLoc);

  TypeResult ActOnTypeName(Scope *S, Declarator &D);

  /// \brief The parser has parsed the context-sensitive type 'instancetype'
  /// in an Objective-C message declaration. Return the appropriate type.
  ParsedType ActOnObjCInstanceType(SourceLocation Loc);

  /// \brief Abstract class used to diagnose incomplete types.
  struct TypeDiagnoser {
    TypeDiagnoser() {}

    virtual void diagnose(Sema &S, SourceLocation Loc, QualType T) = 0;
    virtual ~TypeDiagnoser() {}
  };

  static int getPrintable(int I) { return I; }
  static unsigned getPrintable(unsigned I) { return I; }
  static bool getPrintable(bool B) { return B; }
  static const char * getPrintable(const char *S) { return S; }
  static StringRef getPrintable(StringRef S) { return S; }
  static const std::string &getPrintable(const std::string &S) { return S; }
  static const IdentifierInfo *getPrintable(const IdentifierInfo *II) {
    return II;
  }
  static DeclarationName getPrintable(DeclarationName N) { return N; }
  static QualType getPrintable(QualType T) { return T; }
  static SourceRange getPrintable(SourceRange R) { return R; }
  static SourceRange getPrintable(SourceLocation L) { return L; }
  static SourceRange getPrintable(const Expr *E) { return E->getSourceRange(); }
  static SourceRange getPrintable(TypeLoc TL) { return TL.getSourceRange();}

  template <typename... Ts> class BoundTypeDiagnoser : public TypeDiagnoser {
    unsigned DiagID;
    std::tuple<const Ts &...> Args;

    template <std::size_t... Is>
    void emit(const SemaDiagnosticBuilder &DB,
              llvm::index_sequence<Is...>) const {
      // Apply all tuple elements to the builder in order.
      bool Dummy[] = {false, (DB << getPrintable(std::get<Is>(Args)))...};
      (void)Dummy;
    }

  public:
    BoundTypeDiagnoser(unsigned DiagID, const Ts &...Args)
        : TypeDiagnoser(), DiagID(DiagID), Args(Args...) {
      assert(DiagID != 0 && "no diagnostic for type diagnoser");
    }

    void diagnose(Sema &S, SourceLocation Loc, QualType T) override {
      const SemaDiagnosticBuilder &DB = S.Diag(Loc, DiagID);
      emit(DB, llvm::index_sequence_for<Ts...>());
      DB << T;
    }
  };

private:
  bool RequireCompleteTypeImpl(SourceLocation Loc, QualType T,
                               TypeDiagnoser *Diagnoser);

  VisibleModuleSet VisibleModules;
  llvm::SmallVector<VisibleModuleSet, 16> VisibleModulesStack;

  Module *CachedFakeTopLevelModule;

public:
  /// \brief Get the module owning an entity.
  Module *getOwningModule(Decl *Entity);

  /// \brief Make a merged definition of an existing hidden definition \p ND
  /// visible at the specified location.
  void makeMergedDefinitionVisible(NamedDecl *ND, SourceLocation Loc);

  bool isModuleVisible(Module *M) { return VisibleModules.isVisible(M); }

  /// Determine whether a declaration is visible to name lookup.
  bool isVisible(const NamedDecl *D) {
    return !D->isHidden() || isVisibleSlow(D);
  }
  bool hasVisibleMergedDefinition(NamedDecl *Def);

  /// Determine if \p D has a visible definition. If not, suggest a declaration
  /// that should be made visible to expose the definition.
  bool hasVisibleDefinition(NamedDecl *D, NamedDecl **Suggested,
                            bool OnlyNeedComplete = false);
  bool hasVisibleDefinition(const NamedDecl *D) {
    NamedDecl *Hidden;
    return hasVisibleDefinition(const_cast<NamedDecl*>(D), &Hidden);
  }

  /// Determine if the template parameter \p D has a visible default argument.
  bool
  hasVisibleDefaultArgument(const NamedDecl *D,
                            llvm::SmallVectorImpl<Module *> *Modules = nullptr);

  /// Determine if \p A and \p B are equivalent internal linkage declarations
  /// from different modules, and thus an ambiguity error can be downgraded to
  /// an extension warning.
  bool isEquivalentInternalLinkageDeclaration(const NamedDecl *A,
                                              const NamedDecl *B);
  void diagnoseEquivalentInternalLinkageDeclarations(
      SourceLocation Loc, const NamedDecl *D,
      ArrayRef<const NamedDecl *> Equiv);

  bool isCompleteType(SourceLocation Loc, QualType T) {
    return !RequireCompleteTypeImpl(Loc, T, nullptr);
  }
  bool RequireCompleteType(SourceLocation Loc, QualType T,
                           TypeDiagnoser &Diagnoser);
  bool RequireCompleteType(SourceLocation Loc, QualType T,
                           unsigned DiagID);

  template <typename... Ts>
  bool RequireCompleteType(SourceLocation Loc, QualType T, unsigned DiagID,
                           const Ts &...Args) {
    BoundTypeDiagnoser<Ts...> Diagnoser(DiagID, Args...);
    return RequireCompleteType(Loc, T, Diagnoser);
  }

  void completeExprArrayBound(Expr *E);
  bool RequireCompleteExprType(Expr *E, TypeDiagnoser &Diagnoser);
  bool RequireCompleteExprType(Expr *E, unsigned DiagID);

  template <typename... Ts>
  bool RequireCompleteExprType(Expr *E, unsigned DiagID, const Ts &...Args) {
    BoundTypeDiagnoser<Ts...> Diagnoser(DiagID, Args...);
    return RequireCompleteExprType(E, Diagnoser);
  }

  bool RequireLiteralType(SourceLocation Loc, QualType T,
                          TypeDiagnoser &Diagnoser);
  bool RequireLiteralType(SourceLocation Loc, QualType T, unsigned DiagID);

  template <typename... Ts>
  bool RequireLiteralType(SourceLocation Loc, QualType T, unsigned DiagID,
                          const Ts &...Args) {
    BoundTypeDiagnoser<Ts...> Diagnoser(DiagID, Args...);
    return RequireLiteralType(Loc, T, Diagnoser);
  }

  QualType getElaboratedType(ElaboratedTypeKeyword Keyword,
                             const CXXScopeSpec &SS, QualType T);

  QualType BuildTypeofExprType(Expr *E, SourceLocation Loc);
  /// If AsUnevaluated is false, E is treated as though it were an evaluated
  /// context, such as when building a type for decltype(auto).
  QualType BuildDecltypeType(Expr *E, SourceLocation Loc,
                             bool AsUnevaluated = true);
  QualType BuildUnaryTransformType(QualType BaseType,
                                   UnaryTransformType::UTTKind UKind,
                                   SourceLocation Loc);

  //===--------------------------------------------------------------------===//
  // Symbol table / Decl tracking callbacks: SemaDecl.cpp.
  //

  struct SkipBodyInfo {
    SkipBodyInfo() : ShouldSkip(false), Previous(nullptr) {}
    bool ShouldSkip;
    NamedDecl *Previous;
  };

  /// List of decls defined in a function prototype. This contains EnumConstants
  /// that incorrectly end up in translation unit scope because there is no
  /// function to pin them on. ActOnFunctionDeclarator reads this list and patches
  /// them into the FunctionDecl.
  std::vector<NamedDecl*> DeclsInPrototypeScope;

  DeclGroupPtrTy ConvertDeclToDeclGroup(Decl *Ptr, Decl *OwnedType = nullptr);

  void DiagnoseUseOfUnimplementedSelectors();

  bool isSimpleTypeSpecifier(tok::TokenKind Kind) const;

  ParsedType getTypeName(const IdentifierInfo &II, SourceLocation NameLoc,
                         Scope *S, CXXScopeSpec *SS = nullptr,
                         bool isClassName = false, bool HasTrailingDot = false,
                         ParsedType ObjectType = nullptr,
                         bool IsCtorOrDtorName = false,
                         bool WantNontrivialTypeSourceInfo = false,
                         IdentifierInfo **CorrectedII = nullptr);
  TypeSpecifierType isTagName(IdentifierInfo &II, Scope *S);
  bool isMicrosoftMissingTypename(const CXXScopeSpec *SS, Scope *S);
  void DiagnoseUnknownTypeName(IdentifierInfo *&II,
                               SourceLocation IILoc,
                               Scope *S,
                               CXXScopeSpec *SS,
                               ParsedType &SuggestedType,
                               bool AllowClassTemplates = false);

  /// \brief For compatibility with MSVC, we delay parsing of some default
  /// template type arguments until instantiation time.  Emits a warning and
  /// returns a synthesized DependentNameType that isn't really dependent on any
  /// other template arguments.
  ParsedType ActOnDelayedDefaultTemplateArg(const IdentifierInfo &II,
                                            SourceLocation NameLoc);

  /// \brief Describes the result of the name lookup and resolution performed
  /// by \c ClassifyName().
  enum NameClassificationKind {
    NC_Unknown,
    NC_Error,
    NC_Keyword,
    NC_Type,
    NC_Expression,
    NC_NestedNameSpecifier,
    NC_TypeTemplate,
    NC_VarTemplate,
    NC_FunctionTemplate
  };

  class NameClassification {
    NameClassificationKind Kind;
    ExprResult Expr;
    TemplateName Template;
    ParsedType Type;
    const IdentifierInfo *Keyword;

    explicit NameClassification(NameClassificationKind Kind) : Kind(Kind) {}

  public:
    NameClassification(ExprResult Expr) : Kind(NC_Expression), Expr(Expr) {}

    NameClassification(ParsedType Type) : Kind(NC_Type), Type(Type) {}

    NameClassification(const IdentifierInfo *Keyword)
      : Kind(NC_Keyword), Keyword(Keyword) { }

    static NameClassification Error() {
      return NameClassification(NC_Error);
    }

    static NameClassification Unknown() {
      return NameClassification(NC_Unknown);
    }

    static NameClassification NestedNameSpecifier() {
      return NameClassification(NC_NestedNameSpecifier);
    }

    static NameClassification TypeTemplate(TemplateName Name) {
      NameClassification Result(NC_TypeTemplate);
      Result.Template = Name;
      return Result;
    }

    static NameClassification VarTemplate(TemplateName Name) {
      NameClassification Result(NC_VarTemplate);
      Result.Template = Name;
      return Result;
    }

    static NameClassification FunctionTemplate(TemplateName Name) {
      NameClassification Result(NC_FunctionTemplate);
      Result.Template = Name;
      return Result;
    }

    NameClassificationKind getKind() const { return Kind; }

    ParsedType getType() const {
      assert(Kind == NC_Type);
      return Type;
    }

    ExprResult getExpression() const {
      assert(Kind == NC_Expression);
      return Expr;
    }

    TemplateName getTemplateName() const {
      assert(Kind == NC_TypeTemplate || Kind == NC_FunctionTemplate ||
             Kind == NC_VarTemplate);
      return Template;
    }

    TemplateNameKind getTemplateNameKind() const {
      switch (Kind) {
      case NC_TypeTemplate:
        return TNK_Type_template;
      case NC_FunctionTemplate:
        return TNK_Function_template;
      case NC_VarTemplate:
        return TNK_Var_template;
      default:
        llvm_unreachable("unsupported name classification.");
      }
    }
  };

  /// \brief Perform name lookup on the given name, classifying it based on
  /// the results of name lookup and the following token.
  ///
  /// This routine is used by the parser to resolve identifiers and help direct
  /// parsing. When the identifier cannot be found, this routine will attempt
  /// to correct the typo and classify based on the resulting name.
  ///
  /// \param S The scope in which we're performing name lookup.
  ///
  /// \param SS The nested-name-specifier that precedes the name.
  ///
  /// \param Name The identifier. If typo correction finds an alternative name,
  /// this pointer parameter will be updated accordingly.
  ///
  /// \param NameLoc The location of the identifier.
  ///
  /// \param NextToken The token following the identifier. Used to help
  /// disambiguate the name.
  ///
  /// \param IsAddressOfOperand True if this name is the operand of a unary
  ///        address of ('&') expression, assuming it is classified as an
  ///        expression.
  ///
  /// \param CCC The correction callback, if typo correction is desired.
  NameClassification
  ClassifyName(Scope *S, CXXScopeSpec &SS, IdentifierInfo *&Name,
               SourceLocation NameLoc, const Token &NextToken,
               bool IsAddressOfOperand,
               std::unique_ptr<CorrectionCandidateCallback> CCC = nullptr);

  Decl *ActOnDeclarator(Scope *S, Declarator &D);

  NamedDecl *HandleDeclarator(Scope *S, Declarator &D,
                              MultiTemplateParamsArg TemplateParameterLists);
  void RegisterLocallyScopedExternCDecl(NamedDecl *ND, Scope *S);
  bool DiagnoseClassNameShadow(DeclContext *DC, DeclarationNameInfo Info);
  bool diagnoseQualifiedDeclaration(CXXScopeSpec &SS, DeclContext *DC,
                                    DeclarationName Name,
                                    SourceLocation Loc);
  void
  diagnoseIgnoredQualifiers(unsigned DiagID, unsigned Quals,
                            SourceLocation FallbackLoc,
                            SourceLocation ConstQualLoc = SourceLocation(),
                            SourceLocation VolatileQualLoc = SourceLocation(),
                            SourceLocation RestrictQualLoc = SourceLocation(),
                            SourceLocation AtomicQualLoc = SourceLocation());

  static bool adjustContextForLocalExternDecl(DeclContext *&DC);
  void DiagnoseFunctionSpecifiers(const DeclSpec &DS);
  void CheckShadow(Scope *S, VarDecl *D, const LookupResult& R);
  void CheckShadow(Scope *S, VarDecl *D);
  void CheckCastAlign(Expr *Op, QualType T, SourceRange TRange);
  void handleTagNumbering(const TagDecl *Tag, Scope *TagScope);
  void setTagNameForLinkagePurposes(TagDecl *TagFromDeclSpec,
                                    TypedefNameDecl *NewTD);
  void CheckTypedefForVariablyModifiedType(Scope *S, TypedefNameDecl *D);
  NamedDecl* ActOnTypedefDeclarator(Scope* S, Declarator& D, DeclContext* DC,
                                    TypeSourceInfo *TInfo,
                                    LookupResult &Previous);
  NamedDecl* ActOnTypedefNameDecl(Scope* S, DeclContext* DC, TypedefNameDecl *D,
                                  LookupResult &Previous, bool &Redeclaration);
  NamedDecl *ActOnVariableDeclarator(Scope *S, Declarator &D, DeclContext *DC,
                                     TypeSourceInfo *TInfo,
                                     LookupResult &Previous,
                                     MultiTemplateParamsArg TemplateParamLists,
                                     bool &AddToScope);
  // Returns true if the variable declaration is a redeclaration
  bool CheckVariableDeclaration(VarDecl *NewVD, LookupResult &Previous);
  void CheckVariableDeclarationType(VarDecl *NewVD);
  void CheckCompleteVariableDeclaration(VarDecl *var);
  void MaybeSuggestAddingStaticToDecl(const FunctionDecl *D);

  NamedDecl* ActOnFunctionDeclarator(Scope* S, Declarator& D, DeclContext* DC,
                                     TypeSourceInfo *TInfo,
                                     LookupResult &Previous,
                                     MultiTemplateParamsArg TemplateParamLists,
                                     bool &AddToScope);
  bool AddOverriddenMethods(CXXRecordDecl *DC, CXXMethodDecl *MD);

  bool CheckConstexprFunctionDecl(const FunctionDecl *FD);
  bool CheckConstexprFunctionBody(const FunctionDecl *FD, Stmt *Body);

  void DiagnoseHiddenVirtualMethods(CXXMethodDecl *MD);
  void FindHiddenVirtualMethods(CXXMethodDecl *MD,
                          SmallVectorImpl<CXXMethodDecl*> &OverloadedMethods);
  void NoteHiddenVirtualMethods(CXXMethodDecl *MD,
                          SmallVectorImpl<CXXMethodDecl*> &OverloadedMethods);
  // Returns true if the function declaration is a redeclaration
  bool CheckFunctionDeclaration(Scope *S,
                                FunctionDecl *NewFD, LookupResult &Previous,
                                bool IsExplicitSpecialization);
  void CheckMain(FunctionDecl *FD, const DeclSpec &D);
  void CheckMSVCRTEntryPoint(FunctionDecl *FD);
  Decl *ActOnParamDeclarator(Scope *S, Declarator &D);
  ParmVarDecl *BuildParmVarDeclForTypedef(DeclContext *DC,
                                          SourceLocation Loc,
                                          QualType T);
  ParmVarDecl *CheckParameter(DeclContext *DC, SourceLocation StartLoc,
                              SourceLocation NameLoc, IdentifierInfo *Name,
                              QualType T, TypeSourceInfo *TSInfo,
                              StorageClass SC);
  void ActOnParamDefaultArgument(Decl *param,
                                 SourceLocation EqualLoc,
                                 Expr *defarg);
  void ActOnParamUnparsedDefaultArgument(Decl *param,
                                         SourceLocation EqualLoc,
                                         SourceLocation ArgLoc);
  void ActOnParamDefaultArgumentError(Decl *param, SourceLocation EqualLoc);
  bool SetParamDefaultArgument(ParmVarDecl *Param, Expr *DefaultArg,
                               SourceLocation EqualLoc);

  void AddInitializerToDecl(Decl *dcl, Expr *init, bool DirectInit,
                            bool TypeMayContainAuto);
  void ActOnUninitializedDecl(Decl *dcl, bool TypeMayContainAuto);
  void ActOnInitializerError(Decl *Dcl);
  void ActOnPureSpecifier(Decl *D, SourceLocation PureSpecLoc);
  void ActOnCXXForRangeDecl(Decl *D);
  StmtResult ActOnCXXForRangeIdentifier(Scope *S, SourceLocation IdentLoc,
                                        IdentifierInfo *Ident,
                                        ParsedAttributes &Attrs,
                                        SourceLocation AttrEnd);
  void SetDeclDeleted(Decl *dcl, SourceLocation DelLoc);
  void SetDeclDefaulted(Decl *dcl, SourceLocation DefaultLoc);
  void FinalizeDeclaration(Decl *D);
  DeclGroupPtrTy FinalizeDeclaratorGroup(Scope *S, const DeclSpec &DS,
                                         ArrayRef<Decl *> Group);
  DeclGroupPtrTy BuildDeclaratorGroup(MutableArrayRef<Decl *> Group,
                                      bool TypeMayContainAuto = true);

  /// Should be called on all declarations that might have attached
  /// documentation comments.
  void ActOnDocumentableDecl(Decl *D);
  void ActOnDocumentableDecls(ArrayRef<Decl *> Group);

  void ActOnFinishKNRParamDeclarations(Scope *S, Declarator &D,
                                       SourceLocation LocAfterDecls);
  void CheckForFunctionRedefinition(
      FunctionDecl *FD, const FunctionDecl *EffectiveDefinition = nullptr,
      SkipBodyInfo *SkipBody = nullptr);
  Decl *ActOnStartOfFunctionDef(Scope *S, Declarator &D,
                                MultiTemplateParamsArg TemplateParamLists,
                                SkipBodyInfo *SkipBody = nullptr);
  Decl *ActOnStartOfFunctionDef(Scope *S, Decl *D,
                                SkipBodyInfo *SkipBody = nullptr);
  void ActOnStartOfObjCMethodDef(Scope *S, Decl *D);
  bool isObjCMethodDecl(Decl *D) {
    return D && isa<ObjCMethodDecl>(D);
  }

  /// \brief Determine whether we can delay parsing the body of a function or
  /// function template until it is used, assuming we don't care about emitting
  /// code for that function.
  ///
  /// This will be \c false if we may need the body of the function in the
  /// middle of parsing an expression (where it's impractical to switch to
  /// parsing a different function), for instance, if it's constexpr in C++11
  /// or has an 'auto' return type in C++14. These cases are essentially bugs.
  bool canDelayFunctionBody(const Declarator &D);

  /// \brief Determine whether we can skip parsing the body of a function
  /// definition, assuming we don't care about analyzing its body or emitting
  /// code for that function.
  ///
  /// This will be \c false only if we may need the body of the function in
  /// order to parse the rest of the program (for instance, if it is
  /// \c constexpr in C++11 or has an 'auto' return type in C++14).
  bool canSkipFunctionBody(Decl *D);

  void computeNRVO(Stmt *Body, sema::FunctionScopeInfo *Scope);
  Decl *ActOnFinishFunctionBody(Decl *Decl, Stmt *Body);
  Decl *ActOnFinishFunctionBody(Decl *Decl, Stmt *Body, bool IsInstantiation);
  Decl *ActOnSkippedFunctionBody(Decl *Decl);
  void ActOnFinishInlineFunctionDef(FunctionDecl *D);

  /// ActOnFinishDelayedAttribute - Invoked when we have finished parsing an
  /// attribute for which parsing is delayed.
  void ActOnFinishDelayedAttribute(Scope *S, Decl *D, ParsedAttributes &Attrs);

  /// \brief Diagnose any unused parameters in the given sequence of
  /// ParmVarDecl pointers.
  void DiagnoseUnusedParameters(ParmVarDecl * const *Begin,
                                ParmVarDecl * const *End);

  /// \brief Diagnose whether the size of parameters or return value of a
  /// function or obj-c method definition is pass-by-value and larger than a
  /// specified threshold.
  void DiagnoseSizeOfParametersAndReturnValue(ParmVarDecl * const *Begin,
                                              ParmVarDecl * const *End,
                                              QualType ReturnTy,
                                              NamedDecl *D);

  void DiagnoseInvalidJumps(Stmt *Body);
  Decl *ActOnFileScopeAsmDecl(Expr *expr,
                              SourceLocation AsmLoc,
                              SourceLocation RParenLoc);

  /// \brief Handle a C++11 empty-declaration and attribute-declaration.
  Decl *ActOnEmptyDeclaration(Scope *S,
                              AttributeList *AttrList,
                              SourceLocation SemiLoc);

  /// \brief The parser has processed a module import declaration.
  ///
  /// \param AtLoc The location of the '@' symbol, if any.
  ///
  /// \param ImportLoc The location of the 'import' keyword.
  ///
  /// \param Path The module access path.
  DeclResult ActOnModuleImport(SourceLocation AtLoc, SourceLocation ImportLoc,
                               ModuleIdPath Path);

  /// \brief The parser has processed a module import translated from a
  /// #include or similar preprocessing directive.
  void ActOnModuleInclude(SourceLocation DirectiveLoc, Module *Mod);

  /// \brief The parsed has entered a submodule.
  void ActOnModuleBegin(SourceLocation DirectiveLoc, Module *Mod);
  /// \brief The parser has left a submodule.
  void ActOnModuleEnd(SourceLocation DirectiveLoc, Module *Mod);

  /// \brief Check if module import may be found in the current context,
  /// emit error if not.
  void diagnoseMisplacedModuleImport(Module *M, SourceLocation ImportLoc);

  /// \brief Create an implicit import of the given module at the given
  /// source location, for error recovery, if possible.
  ///
  /// This routine is typically used when an entity found by name lookup
  /// is actually hidden within a module that we know about but the user
  /// has forgotten to import.
  void createImplicitModuleImportForErrorRecovery(SourceLocation Loc,
                                                  Module *Mod);

  /// Kinds of missing import. Note, the values of these enumerators correspond
  /// to %select values in diagnostics.
  enum class MissingImportKind {
    Declaration,
    Definition,
    DefaultArgument
  };

  /// \brief Diagnose that the specified declaration needs to be visible but
  /// isn't, and suggest a module import that would resolve the problem.
  void diagnoseMissingImport(SourceLocation Loc, NamedDecl *Decl,
                             bool NeedDefinition, bool Recover = true);
  void diagnoseMissingImport(SourceLocation Loc, NamedDecl *Decl,
                             SourceLocation DeclLoc, ArrayRef<Module *> Modules,
                             MissingImportKind MIK, bool Recover);

  /// \brief Retrieve a suitable printing policy.
  PrintingPolicy getPrintingPolicy() const {
    return getPrintingPolicy(Context, PP);
  }

  /// \brief Retrieve a suitable printing policy.
  static PrintingPolicy getPrintingPolicy(const ASTContext &Ctx,
                                          const Preprocessor &PP);

  /// Scope actions.
  void ActOnPopScope(SourceLocation Loc, Scope *S);
  void ActOnTranslationUnitScope(Scope *S);

  Decl *ParsedFreeStandingDeclSpec(Scope *S, AccessSpecifier AS, DeclSpec &DS,
                                   RecordDecl *&AnonRecord);
  Decl *ParsedFreeStandingDeclSpec(Scope *S, AccessSpecifier AS, DeclSpec &DS,
                                   MultiTemplateParamsArg TemplateParams,
                                   bool IsExplicitInstantiation,
                                   RecordDecl *&AnonRecord);

  Decl *BuildAnonymousStructOrUnion(Scope *S, DeclSpec &DS,
                                    AccessSpecifier AS,
                                    RecordDecl *Record,
                                    const PrintingPolicy &Policy);

  Decl *BuildMicrosoftCAnonymousStruct(Scope *S, DeclSpec &DS,
                                       RecordDecl *Record);

  bool isAcceptableTagRedeclaration(const TagDecl *Previous,
                                    TagTypeKind NewTag, bool isDefinition,
                                    SourceLocation NewTagLoc,
                                    const IdentifierInfo *Name);

  enum TagUseKind {
    TUK_Reference,   // Reference to a tag:  'struct foo *X;'
    TUK_Declaration, // Fwd decl of a tag:   'struct foo;'
    TUK_Definition,  // Definition of a tag: 'struct foo { int X; } Y;'
    TUK_Friend       // Friend declaration:  'friend struct foo;'
  };

  Decl *ActOnTag(Scope *S, unsigned TagSpec, TagUseKind TUK,
                 SourceLocation KWLoc, CXXScopeSpec &SS,
                 IdentifierInfo *Name, SourceLocation NameLoc,
                 AttributeList *Attr, AccessSpecifier AS,
                 SourceLocation ModulePrivateLoc,
                 MultiTemplateParamsArg TemplateParameterLists,
                 bool &OwnedDecl, bool &IsDependent,
                 SourceLocation ScopedEnumKWLoc,
                 bool ScopedEnumUsesClassTag, TypeResult UnderlyingType,
                 bool IsTypeSpecifier, SkipBodyInfo *SkipBody = nullptr);

  Decl *ActOnTemplatedFriendTag(Scope *S, SourceLocation FriendLoc,
                                unsigned TagSpec, SourceLocation TagLoc,
                                CXXScopeSpec &SS,
                                IdentifierInfo *Name, SourceLocation NameLoc,
                                AttributeList *Attr,
                                MultiTemplateParamsArg TempParamLists);

  TypeResult ActOnDependentTag(Scope *S,
                               unsigned TagSpec,
                               TagUseKind TUK,
                               const CXXScopeSpec &SS,
                               IdentifierInfo *Name,
                               SourceLocation TagLoc,
                               SourceLocation NameLoc);

  void ActOnDefs(Scope *S, Decl *TagD, SourceLocation DeclStart,
                 IdentifierInfo *ClassName,
                 SmallVectorImpl<Decl *> &Decls);
  Decl *ActOnField(Scope *S, Decl *TagD, SourceLocation DeclStart,
                   Declarator &D, Expr *BitfieldWidth);

  FieldDecl *HandleField(Scope *S, RecordDecl *TagD, SourceLocation DeclStart,
                         Declarator &D, Expr *BitfieldWidth,
                         InClassInitStyle InitStyle,
                         AccessSpecifier AS);
  MSPropertyDecl *HandleMSProperty(Scope *S, RecordDecl *TagD,
                                   SourceLocation DeclStart,
                                   Declarator &D, Expr *BitfieldWidth,
                                   InClassInitStyle InitStyle,
                                   AccessSpecifier AS,
                                   AttributeList *MSPropertyAttr);

  FieldDecl *CheckFieldDecl(DeclarationName Name, QualType T,
                            TypeSourceInfo *TInfo,
                            RecordDecl *Record, SourceLocation Loc,
                            bool Mutable, Expr *BitfieldWidth,
                            InClassInitStyle InitStyle,
                            SourceLocation TSSL,
                            AccessSpecifier AS, NamedDecl *PrevDecl,
                            Declarator *D = nullptr);

  bool CheckNontrivialField(FieldDecl *FD);
  void DiagnoseNontrivial(const CXXRecordDecl *Record, CXXSpecialMember CSM);
  bool SpecialMemberIsTrivial(CXXMethodDecl *MD, CXXSpecialMember CSM,
                              bool Diagnose = false);
  CXXSpecialMember getSpecialMember(const CXXMethodDecl *MD);
  void ActOnLastBitfield(SourceLocation DeclStart,
                         SmallVectorImpl<Decl *> &AllIvarDecls);
  Decl *ActOnIvar(Scope *S, SourceLocation DeclStart,
                  Declarator &D, Expr *BitfieldWidth,
                  tok::ObjCKeywordKind visibility);

  // This is used for both record definitions and ObjC interface declarations.
  void ActOnFields(Scope* S, SourceLocation RecLoc, Decl *TagDecl,
                   ArrayRef<Decl *> Fields,
                   SourceLocation LBrac, SourceLocation RBrac,
                   AttributeList *AttrList);

  /// ActOnTagStartDefinition - Invoked when we have entered the
  /// scope of a tag's definition (e.g., for an enumeration, class,
  /// struct, or union).
  void ActOnTagStartDefinition(Scope *S, Decl *TagDecl);

  typedef void *SkippedDefinitionContext;

  /// \brief Invoked when we enter a tag definition that we're skipping.
  SkippedDefinitionContext ActOnTagStartSkippedDefinition(Scope *S, Decl *TD);

  Decl *ActOnObjCContainerStartDefinition(Decl *IDecl);

  /// ActOnStartCXXMemberDeclarations - Invoked when we have parsed a
  /// C++ record definition's base-specifiers clause and are starting its
  /// member declarations.
  void ActOnStartCXXMemberDeclarations(Scope *S, Decl *TagDecl,
                                       SourceLocation FinalLoc,
                                       bool IsFinalSpelledSealed,
                                       SourceLocation LBraceLoc);

  /// ActOnTagFinishDefinition - Invoked once we have finished parsing
  /// the definition of a tag (enumeration, class, struct, or union).
  void ActOnTagFinishDefinition(Scope *S, Decl *TagDecl,
                                SourceLocation RBraceLoc);

  void ActOnTagFinishSkippedDefinition(SkippedDefinitionContext Context);

  void ActOnObjCContainerFinishDefinition();

  /// \brief Invoked when we must temporarily exit the objective-c container
  /// scope for parsing/looking-up C constructs.
  ///
  /// Must be followed by a call to \see ActOnObjCReenterContainerContext
  void ActOnObjCTemporaryExitContainerContext(DeclContext *DC);
  void ActOnObjCReenterContainerContext(DeclContext *DC);

  /// ActOnTagDefinitionError - Invoked when there was an unrecoverable
  /// error parsing the definition of a tag.
  void ActOnTagDefinitionError(Scope *S, Decl *TagDecl);

  EnumConstantDecl *CheckEnumConstant(EnumDecl *Enum,
                                      EnumConstantDecl *LastEnumConst,
                                      SourceLocation IdLoc,
                                      IdentifierInfo *Id,
                                      Expr *val);
  bool CheckEnumUnderlyingType(TypeSourceInfo *TI);
  bool CheckEnumRedeclaration(SourceLocation EnumLoc, bool IsScoped,
                              QualType EnumUnderlyingTy,
                              bool EnumUnderlyingIsImplicit,
                              const EnumDecl *Prev);

  /// Determine whether the body of an anonymous enumeration should be skipped.
  /// \param II The name of the first enumerator.
  SkipBodyInfo shouldSkipAnonEnumBody(Scope *S, IdentifierInfo *II,
                                      SourceLocation IILoc);

  Decl *ActOnEnumConstant(Scope *S, Decl *EnumDecl, Decl *LastEnumConstant,
                          SourceLocation IdLoc, IdentifierInfo *Id,
                          AttributeList *Attrs,
                          SourceLocation EqualLoc, Expr *Val);
  void ActOnEnumBody(SourceLocation EnumLoc, SourceLocation LBraceLoc,
                     SourceLocation RBraceLoc, Decl *EnumDecl,
                     ArrayRef<Decl *> Elements,
                     Scope *S, AttributeList *Attr);

  DeclContext *getContainingDC(DeclContext *DC);

  /// Set the current declaration context until it gets popped.
  void PushDeclContext(Scope *S, DeclContext *DC);
  void PopDeclContext();

  /// EnterDeclaratorContext - Used when we must lookup names in the context
  /// of a declarator's nested name specifier.
  void EnterDeclaratorContext(Scope *S, DeclContext *DC);
  void ExitDeclaratorContext(Scope *S);

  /// Push the parameters of D, which must be a function, into scope.
  void ActOnReenterFunctionContext(Scope* S, Decl* D);
  void ActOnExitFunctionContext();

  DeclContext *getFunctionLevelDeclContext();

  /// getCurFunctionDecl - If inside of a function body, this returns a pointer
  /// to the function decl for the function being parsed.  If we're currently
  /// in a 'block', this returns the containing context.
  FunctionDecl *getCurFunctionDecl();

  /// getCurMethodDecl - If inside of a method body, this returns a pointer to
  /// the method decl for the method being parsed.  If we're currently
  /// in a 'block', this returns the containing context.
  ObjCMethodDecl *getCurMethodDecl();

  /// getCurFunctionOrMethodDecl - Return the Decl for the current ObjC method
  /// or C function we're in, otherwise return null.  If we're currently
  /// in a 'block', this returns the containing context.
  NamedDecl *getCurFunctionOrMethodDecl();

  /// Add this decl to the scope shadowed decl chains.
  void PushOnScopeChains(NamedDecl *D, Scope *S, bool AddToContext = true);

  /// \brief Make the given externally-produced declaration visible at the
  /// top level scope.
  ///
  /// \param D The externally-produced declaration to push.
  ///
  /// \param Name The name of the externally-produced declaration.
  void pushExternalDeclIntoScope(NamedDecl *D, DeclarationName Name);

  /// isDeclInScope - If 'Ctx' is a function/method, isDeclInScope returns true
  /// if 'D' is in Scope 'S', otherwise 'S' is ignored and isDeclInScope returns
  /// true if 'D' belongs to the given declaration context.
  ///
  /// \param AllowInlineNamespace If \c true, allow the declaration to be in the
  ///        enclosing namespace set of the context, rather than contained
  ///        directly within it.
  bool isDeclInScope(NamedDecl *D, DeclContext *Ctx, Scope *S = nullptr,
                     bool AllowInlineNamespace = false);

  /// Finds the scope corresponding to the given decl context, if it
  /// happens to be an enclosing scope.  Otherwise return NULL.
  static Scope *getScopeForDeclContext(Scope *S, DeclContext *DC);

  /// Subroutines of ActOnDeclarator().
  TypedefDecl *ParseTypedefDecl(Scope *S, Declarator &D, QualType T,
                                TypeSourceInfo *TInfo);
  bool isIncompatibleTypedef(TypeDecl *Old, TypedefNameDecl *New);

  /// \brief Describes the kind of merge to perform for availability
  /// attributes (including "deprecated", "unavailable", and "availability").
  enum AvailabilityMergeKind {
    /// \brief Don't merge availability attributes at all.
    AMK_None,
    /// \brief Merge availability attributes for a redeclaration, which requires
    /// an exact match.
    AMK_Redeclaration,
    /// \brief Merge availability attributes for an override, which requires
    /// an exact match or a weakening of constraints.
    AMK_Override,
    /// \brief Merge availability attributes for an implementation of
    /// a protocol requirement.
    AMK_ProtocolImplementation,
  };

  /// Attribute merging methods. Return true if a new attribute was added.
  AvailabilityAttr *mergeAvailabilityAttr(NamedDecl *D, SourceRange Range,
                                          IdentifierInfo *Platform,
                                          VersionTuple Introduced,
                                          VersionTuple Deprecated,
                                          VersionTuple Obsoleted,
                                          bool IsUnavailable,
                                          StringRef Message,
                                          bool IsStrict, StringRef Replacement,
                                          AvailabilityMergeKind AMK,
                                          unsigned AttrSpellingListIndex);
  TypeVisibilityAttr *mergeTypeVisibilityAttr(Decl *D, SourceRange Range,
                                       TypeVisibilityAttr::VisibilityType Vis,
                                              unsigned AttrSpellingListIndex);
  VisibilityAttr *mergeVisibilityAttr(Decl *D, SourceRange Range,
                                      VisibilityAttr::VisibilityType Vis,
                                      unsigned AttrSpellingListIndex);
  DLLImportAttr *mergeDLLImportAttr(Decl *D, SourceRange Range,
                                    unsigned AttrSpellingListIndex);
  DLLExportAttr *mergeDLLExportAttr(Decl *D, SourceRange Range,
                                    unsigned AttrSpellingListIndex);
  MSInheritanceAttr *
  mergeMSInheritanceAttr(Decl *D, SourceRange Range, bool BestCase,
                         unsigned AttrSpellingListIndex,
                         MSInheritanceAttr::Spelling SemanticSpelling);
  FormatAttr *mergeFormatAttr(Decl *D, SourceRange Range,
                              IdentifierInfo *Format, int FormatIdx,
                              int FirstArg, unsigned AttrSpellingListIndex);
  SectionAttr *mergeSectionAttr(Decl *D, SourceRange Range, StringRef Name,
                                unsigned AttrSpellingListIndex);
  AlwaysInlineAttr *mergeAlwaysInlineAttr(Decl *D, SourceRange Range,
                                          IdentifierInfo *Ident,
                                          unsigned AttrSpellingListIndex);
  MinSizeAttr *mergeMinSizeAttr(Decl *D, SourceRange Range,
                                unsigned AttrSpellingListIndex);
  OptimizeNoneAttr *mergeOptimizeNoneAttr(Decl *D, SourceRange Range,
                                          unsigned AttrSpellingListIndex);
  SwiftNameAttr *mergeSwiftNameAttr(Decl *D, SourceRange Range,
                                    StringRef Name, bool Override,
                                    unsigned AttrSpellingListIndex);
  InternalLinkageAttr *mergeInternalLinkageAttr(Decl *D, SourceRange Range,
                                                IdentifierInfo *Ident,
                                                unsigned AttrSpellingListIndex);
  CommonAttr *mergeCommonAttr(Decl *D, SourceRange Range, IdentifierInfo *Ident,
                              unsigned AttrSpellingListIndex);

  void mergeDeclAttributes(NamedDecl *New, Decl *Old,
                           AvailabilityMergeKind AMK = AMK_Redeclaration);
  void MergeTypedefNameDecl(Scope *S, TypedefNameDecl *New,
                            LookupResult &OldDecls);
  bool MergeFunctionDecl(FunctionDecl *New, NamedDecl *&Old, Scope *S,
                         bool MergeTypeWithOld);
  bool MergeCompatibleFunctionDecls(FunctionDecl *New, FunctionDecl *Old,
                                    Scope *S, bool MergeTypeWithOld);
  void mergeObjCMethodDecls(ObjCMethodDecl *New, ObjCMethodDecl *Old);
  void MergeVarDecl(VarDecl *New, LookupResult &Previous);
  void MergeVarDeclTypes(VarDecl *New, VarDecl *Old, bool MergeTypeWithOld);
  void MergeVarDeclExceptionSpecs(VarDecl *New, VarDecl *Old);
  bool MergeCXXFunctionDecl(FunctionDecl *New, FunctionDecl *Old, Scope *S);

  // AssignmentAction - This is used by all the assignment diagnostic functions
  // to represent what is actually causing the operation
  enum AssignmentAction {
    AA_Assigning,
    AA_Passing,
    AA_Returning,
    AA_Converting,
    AA_Initializing,
    AA_Sending,
    AA_Casting,
    AA_Passing_CFAudited
  };

  /// C++ Overloading.
  enum OverloadKind {
    /// This is a legitimate overload: the existing declarations are
    /// functions or function templates with different signatures.
    Ovl_Overload,

    /// This is not an overload because the signature exactly matches
    /// an existing declaration.
    Ovl_Match,

    /// This is not an overload because the lookup results contain a
    /// non-function.
    Ovl_NonFunction
  };
  OverloadKind CheckOverload(Scope *S,
                             FunctionDecl *New,
                             const LookupResult &OldDecls,
                             NamedDecl *&OldDecl,
                             bool IsForUsingDecl);
  bool IsOverload(FunctionDecl *New, FunctionDecl *Old, bool IsForUsingDecl,
                  bool ConsiderCudaAttrs = true);

  /// \brief Checks availability of the function depending on the current
  /// function context.Inside an unavailable function,unavailability is ignored.
  ///
  /// \returns true if \p FD is unavailable and current context is inside
  /// an available function, false otherwise.
  bool isFunctionConsideredUnavailable(FunctionDecl *FD);

  ImplicitConversionSequence
  TryImplicitConversion(Expr *From, QualType ToType,
                        bool SuppressUserConversions,
                        bool AllowExplicit,
                        bool InOverloadResolution,
                        bool CStyle,
                        bool AllowObjCWritebackConversion);

  bool IsIntegralPromotion(Expr *From, QualType FromType, QualType ToType);
  bool IsFloatingPointPromotion(QualType FromType, QualType ToType);
  bool IsComplexPromotion(QualType FromType, QualType ToType);
  bool IsPointerConversion(Expr *From, QualType FromType, QualType ToType,
                           bool InOverloadResolution,
                           QualType& ConvertedType, bool &IncompatibleObjC);
  bool isObjCPointerConversion(QualType FromType, QualType ToType,
                               QualType& ConvertedType, bool &IncompatibleObjC);
  bool isObjCWritebackConversion(QualType FromType, QualType ToType,
                                 QualType &ConvertedType);
  bool IsBlockPointerConversion(QualType FromType, QualType ToType,
                                QualType& ConvertedType);
  bool FunctionParamTypesAreEqual(const FunctionProtoType *OldType,
                                  const FunctionProtoType *NewType,
                                  unsigned *ArgPos = nullptr);
  void HandleFunctionTypeMismatch(PartialDiagnostic &PDiag,
                                  QualType FromType, QualType ToType);

  void maybeExtendBlockObject(ExprResult &E);
  CastKind PrepareCastToObjCObjectPointer(ExprResult &E);
  bool CheckPointerConversion(Expr *From, QualType ToType,
                              CastKind &Kind,
                              CXXCastPath& BasePath,
                              bool IgnoreBaseAccess,
                              bool Diagnose = true);
  bool IsMemberPointerConversion(Expr *From, QualType FromType, QualType ToType,
                                 bool InOverloadResolution,
                                 QualType &ConvertedType);
  bool CheckMemberPointerConversion(Expr *From, QualType ToType,
                                    CastKind &Kind,
                                    CXXCastPath &BasePath,
                                    bool IgnoreBaseAccess);
  bool IsQualificationConversion(QualType FromType, QualType ToType,
                                 bool CStyle, bool &ObjCLifetimeConversion);
  bool IsNoReturnConversion(QualType FromType, QualType ToType,
                            QualType &ResultTy);
  bool DiagnoseMultipleUserDefinedConversion(Expr *From, QualType ToType);
  bool isSameOrCompatibleFunctionType(CanQualType Param, CanQualType Arg);

  ExprResult PerformMoveOrCopyInitialization(const InitializedEntity &Entity,
                                             const VarDecl *NRVOCandidate,
                                             QualType ResultType,
                                             Expr *Value,
                                             bool AllowNRVO = true);

  bool CanPerformCopyInitialization(const InitializedEntity &Entity,
                                    ExprResult Init);
  ExprResult PerformCopyInitialization(const InitializedEntity &Entity,
                                       SourceLocation EqualLoc,
                                       ExprResult Init,
                                       bool TopLevelOfInitList = false,
                                       bool AllowExplicit = false);
  ExprResult PerformObjectArgumentInitialization(Expr *From,
                                                 NestedNameSpecifier *Qualifier,
                                                 NamedDecl *FoundDecl,
                                                 CXXMethodDecl *Method);

  ExprResult PerformContextuallyConvertToBool(Expr *From);
  ExprResult PerformContextuallyConvertToObjCPointer(Expr *From);

  /// Contexts in which a converted constant expression is required.
  enum CCEKind {
    CCEK_CaseValue,   ///< Expression in a case label.
    CCEK_Enumerator,  ///< Enumerator value with fixed underlying type.
    CCEK_TemplateArg, ///< Value of a non-type template parameter.
    CCEK_NewExpr      ///< Constant expression in a noptr-new-declarator.
  };
  ExprResult CheckConvertedConstantExpression(Expr *From, QualType T,
                                              llvm::APSInt &Value, CCEKind CCE);
  ExprResult CheckConvertedConstantExpression(Expr *From, QualType T,
                                              APValue &Value, CCEKind CCE);

  /// \brief Abstract base class used to perform a contextual implicit
  /// conversion from an expression to any type passing a filter.
  class ContextualImplicitConverter {
  public:
    bool Suppress;
    bool SuppressConversion;

    ContextualImplicitConverter(bool Suppress = false,
                                bool SuppressConversion = false)
        : Suppress(Suppress), SuppressConversion(SuppressConversion) {}

    /// \brief Determine whether the specified type is a valid destination type
    /// for this conversion.
    virtual bool match(QualType T) = 0;

    /// \brief Emits a diagnostic complaining that the expression does not have
    /// integral or enumeration type.
    virtual SemaDiagnosticBuilder
    diagnoseNoMatch(Sema &S, SourceLocation Loc, QualType T) = 0;

    /// \brief Emits a diagnostic when the expression has incomplete class type.
    virtual SemaDiagnosticBuilder
    diagnoseIncomplete(Sema &S, SourceLocation Loc, QualType T) = 0;

    /// \brief Emits a diagnostic when the only matching conversion function
    /// is explicit.
    virtual SemaDiagnosticBuilder diagnoseExplicitConv(
        Sema &S, SourceLocation Loc, QualType T, QualType ConvTy) = 0;

    /// \brief Emits a note for the explicit conversion function.
    virtual SemaDiagnosticBuilder
    noteExplicitConv(Sema &S, CXXConversionDecl *Conv, QualType ConvTy) = 0;

    /// \brief Emits a diagnostic when there are multiple possible conversion
    /// functions.
    virtual SemaDiagnosticBuilder
    diagnoseAmbiguous(Sema &S, SourceLocation Loc, QualType T) = 0;

    /// \brief Emits a note for one of the candidate conversions.
    virtual SemaDiagnosticBuilder
    noteAmbiguous(Sema &S, CXXConversionDecl *Conv, QualType ConvTy) = 0;

    /// \brief Emits a diagnostic when we picked a conversion function
    /// (for cases when we are not allowed to pick a conversion function).
    virtual SemaDiagnosticBuilder diagnoseConversion(
        Sema &S, SourceLocation Loc, QualType T, QualType ConvTy) = 0;

    virtual ~ContextualImplicitConverter() {}
  };

  class ICEConvertDiagnoser : public ContextualImplicitConverter {
    bool AllowScopedEnumerations;

  public:
    ICEConvertDiagnoser(bool AllowScopedEnumerations,
                        bool Suppress, bool SuppressConversion)
        : ContextualImplicitConverter(Suppress, SuppressConversion),
          AllowScopedEnumerations(AllowScopedEnumerations) {}

    /// Match an integral or (possibly scoped) enumeration type.
    bool match(QualType T) override;

    SemaDiagnosticBuilder
    diagnoseNoMatch(Sema &S, SourceLocation Loc, QualType T) override {
      return diagnoseNotInt(S, Loc, T);
    }

    /// \brief Emits a diagnostic complaining that the expression does not have
    /// integral or enumeration type.
    virtual SemaDiagnosticBuilder
    diagnoseNotInt(Sema &S, SourceLocation Loc, QualType T) = 0;
  };

  /// Perform a contextual implicit conversion.
  ExprResult PerformContextualImplicitConversion(
      SourceLocation Loc, Expr *FromE, ContextualImplicitConverter &Converter);


  enum ObjCSubscriptKind {
    OS_Array,
    OS_Dictionary,
    OS_Error
  };
  ObjCSubscriptKind CheckSubscriptingKind(Expr *FromE);

  // Note that LK_String is intentionally after the other literals, as
  // this is used for diagnostics logic.
  enum ObjCLiteralKind {
    LK_Array,
    LK_Dictionary,
    LK_Numeric,
    LK_Boxed,
    LK_String,
    LK_Block,
    LK_None
  };
  ObjCLiteralKind CheckLiteralKind(Expr *FromE);

  ExprResult PerformObjectMemberConversion(Expr *From,
                                           NestedNameSpecifier *Qualifier,
                                           NamedDecl *FoundDecl,
                                           NamedDecl *Member);

  // Members have to be NamespaceDecl* or TranslationUnitDecl*.
  // TODO: make this is a typesafe union.
  typedef llvm::SmallSetVector<DeclContext   *, 16> AssociatedNamespaceSet;
  typedef llvm::SmallSetVector<CXXRecordDecl *, 16> AssociatedClassSet;

  void AddOverloadCandidate(FunctionDecl *Function,
                            DeclAccessPair FoundDecl,
                            ArrayRef<Expr *> Args,
                            OverloadCandidateSet& CandidateSet,
                            bool SuppressUserConversions = false,
                            bool PartialOverloading = false,
                            bool AllowExplicit = false);
  void AddFunctionCandidates(const UnresolvedSetImpl &Functions,
                      ArrayRef<Expr *> Args,
                      OverloadCandidateSet &CandidateSet,
                      TemplateArgumentListInfo *ExplicitTemplateArgs = nullptr,
                      bool SuppressUserConversions = false,
                      bool PartialOverloading = false);
  void AddMethodCandidate(DeclAccessPair FoundDecl,
                          QualType ObjectType,
                          Expr::Classification ObjectClassification,
                          ArrayRef<Expr *> Args,
                          OverloadCandidateSet& CandidateSet,
                          bool SuppressUserConversion = false);
  void AddMethodCandidate(CXXMethodDecl *Method,
                          DeclAccessPair FoundDecl,
                          CXXRecordDecl *ActingContext, QualType ObjectType,
                          Expr::Classification ObjectClassification,
                          ArrayRef<Expr *> Args,
                          OverloadCandidateSet& CandidateSet,
                          bool SuppressUserConversions = false,
                          bool PartialOverloading = false);
  void AddMethodTemplateCandidate(FunctionTemplateDecl *MethodTmpl,
                                  DeclAccessPair FoundDecl,
                                  CXXRecordDecl *ActingContext,
                                 TemplateArgumentListInfo *ExplicitTemplateArgs,
                                  QualType ObjectType,
                                  Expr::Classification ObjectClassification,
                                  ArrayRef<Expr *> Args,
                                  OverloadCandidateSet& CandidateSet,
                                  bool SuppressUserConversions = false,
                                  bool PartialOverloading = false);
  void AddTemplateOverloadCandidate(FunctionTemplateDecl *FunctionTemplate,
                                    DeclAccessPair FoundDecl,
                                 TemplateArgumentListInfo *ExplicitTemplateArgs,
                                    ArrayRef<Expr *> Args,
                                    OverloadCandidateSet& CandidateSet,
                                    bool SuppressUserConversions = false,
                                    bool PartialOverloading = false);
  void AddConversionCandidate(CXXConversionDecl *Conversion,
                              DeclAccessPair FoundDecl,
                              CXXRecordDecl *ActingContext,
                              Expr *From, QualType ToType,
                              OverloadCandidateSet& CandidateSet,
                              bool AllowObjCConversionOnExplicit);
  void AddTemplateConversionCandidate(FunctionTemplateDecl *FunctionTemplate,
                                      DeclAccessPair FoundDecl,
                                      CXXRecordDecl *ActingContext,
                                      Expr *From, QualType ToType,
                                      OverloadCandidateSet &CandidateSet,
                                      bool AllowObjCConversionOnExplicit);
  void AddSurrogateCandidate(CXXConversionDecl *Conversion,
                             DeclAccessPair FoundDecl,
                             CXXRecordDecl *ActingContext,
                             const FunctionProtoType *Proto,
                             Expr *Object, ArrayRef<Expr *> Args,
                             OverloadCandidateSet& CandidateSet);
  void AddMemberOperatorCandidates(OverloadedOperatorKind Op,
                                   SourceLocation OpLoc, ArrayRef<Expr *> Args,
                                   OverloadCandidateSet& CandidateSet,
                                   SourceRange OpRange = SourceRange());
  void AddBuiltinCandidate(QualType ResultTy, QualType *ParamTys,
                           ArrayRef<Expr *> Args, 
                           OverloadCandidateSet& CandidateSet,
                           bool IsAssignmentOperator = false,
                           unsigned NumContextualBoolArguments = 0);
  void AddBuiltinOperatorCandidates(OverloadedOperatorKind Op,
                                    SourceLocation OpLoc, ArrayRef<Expr *> Args,
                                    OverloadCandidateSet& CandidateSet);
  void AddArgumentDependentLookupCandidates(DeclarationName Name,
                                            SourceLocation Loc,
                                            ArrayRef<Expr *> Args,
                                TemplateArgumentListInfo *ExplicitTemplateArgs,
                                            OverloadCandidateSet& CandidateSet,
                                            bool PartialOverloading = false);

  // Emit as a 'note' the specific overload candidate
  void NoteOverloadCandidate(FunctionDecl *Fn, QualType DestType = QualType(),
                             bool TakingAddress = false);

  // Emit as a series of 'note's all template and non-templates identified by
  // the expression Expr
  void NoteAllOverloadCandidates(Expr *E, QualType DestType = QualType(),
                                 bool TakingAddress = false);

  /// Check the enable_if expressions on the given function. Returns the first
  /// failing attribute, or NULL if they were all successful.
  EnableIfAttr *CheckEnableIf(FunctionDecl *Function, ArrayRef<Expr *> Args,
                              bool MissingImplicitThis = false);

  /// Returns whether the given function's address can be taken or not,
  /// optionally emitting a diagnostic if the address can't be taken.
  ///
  /// Returns false if taking the address of the function is illegal.
  bool checkAddressOfFunctionIsAvailable(const FunctionDecl *Function,
                                         bool Complain = false,
                                         SourceLocation Loc = SourceLocation());

  // [PossiblyAFunctionType]  -->   [Return]
  // NonFunctionType --> NonFunctionType
  // R (A) --> R(A)
  // R (*)(A) --> R (A)
  // R (&)(A) --> R (A)
  // R (S::*)(A) --> R (A)
  QualType ExtractUnqualifiedFunctionType(QualType PossiblyAFunctionType);

  FunctionDecl *
  ResolveAddressOfOverloadedFunction(Expr *AddressOfExpr,
                                     QualType TargetType,
                                     bool Complain,
                                     DeclAccessPair &Found,
                                     bool *pHadMultipleCandidates = nullptr);

  FunctionDecl *
  resolveAddressOfOnlyViableOverloadCandidate(Expr *E,
                                              DeclAccessPair &FoundResult);

  FunctionDecl *
  ResolveSingleFunctionTemplateSpecialization(OverloadExpr *ovl,
                                              bool Complain = false,
                                              DeclAccessPair *Found = nullptr);

  bool ResolveAndFixSingleFunctionTemplateSpecialization(
                      ExprResult &SrcExpr,
                      bool DoFunctionPointerConverion = false,
                      bool Complain = false,
                      SourceRange OpRangeForComplaining = SourceRange(),
                      QualType DestTypeForComplaining = QualType(),
                      unsigned DiagIDForComplaining = 0);


  Expr *FixOverloadedFunctionReference(Expr *E,
                                       DeclAccessPair FoundDecl,
                                       FunctionDecl *Fn);
  ExprResult FixOverloadedFunctionReference(ExprResult,
                                            DeclAccessPair FoundDecl,
                                            FunctionDecl *Fn);

  void AddOverloadedCallCandidates(UnresolvedLookupExpr *ULE,
                                   ArrayRef<Expr *> Args,
                                   OverloadCandidateSet &CandidateSet,
                                   bool PartialOverloading = false);

  // An enum used to represent the different possible results of building a
  // range-based for loop.
  enum ForRangeStatus {
    FRS_Success,
    FRS_NoViableFunction,
    FRS_DiagnosticIssued
  };

  ForRangeStatus BuildForRangeBeginEndCall(SourceLocation Loc,
                                           SourceLocation RangeLoc,
                                           const DeclarationNameInfo &NameInfo,
                                           LookupResult &MemberLookup,
                                           OverloadCandidateSet *CandidateSet,
                                           Expr *Range, ExprResult *CallExpr);

  ExprResult BuildOverloadedCallExpr(Scope *S, Expr *Fn,
                                     UnresolvedLookupExpr *ULE,
                                     SourceLocation LParenLoc,
                                     MultiExprArg Args,
                                     SourceLocation RParenLoc,
                                     Expr *ExecConfig,
                                     bool AllowTypoCorrection=true,
                                     bool CalleesAddressIsTaken=false);

  bool buildOverloadedCallSet(Scope *S, Expr *Fn, UnresolvedLookupExpr *ULE,
                              MultiExprArg Args, SourceLocation RParenLoc,
                              OverloadCandidateSet *CandidateSet,
                              ExprResult *Result);

  ExprResult CreateOverloadedUnaryOp(SourceLocation OpLoc,
                                     UnaryOperatorKind Opc,
                                     const UnresolvedSetImpl &Fns,
                                     Expr *input);

  ExprResult CreateOverloadedBinOp(SourceLocation OpLoc,
                                   BinaryOperatorKind Opc,
                                   const UnresolvedSetImpl &Fns,
                                   Expr *LHS, Expr *RHS);

  ExprResult CreateOverloadedArraySubscriptExpr(SourceLocation LLoc,
                                                SourceLocation RLoc,
                                                Expr *Base,Expr *Idx);

  ExprResult
  BuildCallToMemberFunction(Scope *S, Expr *MemExpr,
                            SourceLocation LParenLoc,
                            MultiExprArg Args,
                            SourceLocation RParenLoc);
  ExprResult
  BuildCallToObjectOfClassType(Scope *S, Expr *Object, SourceLocation LParenLoc,
                               MultiExprArg Args,
                               SourceLocation RParenLoc);

  ExprResult BuildOverloadedArrowExpr(Scope *S, Expr *Base,
                                      SourceLocation OpLoc,
                                      bool *NoArrowOperatorFound = nullptr);

  /// CheckCallReturnType - Checks that a call expression's return type is
  /// complete. Returns true on failure. The location passed in is the location
  /// that best represents the call.
  bool CheckCallReturnType(QualType ReturnType, SourceLocation Loc,
                           CallExpr *CE, FunctionDecl *FD);

  /// Helpers for dealing with blocks and functions.
  bool CheckParmsForFunctionDef(ParmVarDecl *const *Param,
                                ParmVarDecl *const *ParamEnd,
                                bool CheckParameterNames);
  void CheckCXXDefaultArguments(FunctionDecl *FD);
  void CheckExtraCXXDefaultArguments(Declarator &D);
  Scope *getNonFieldDeclScope(Scope *S);

  /// \name Name lookup
  ///
  /// These routines provide name lookup that is used during semantic
  /// analysis to resolve the various kinds of names (identifiers,
  /// overloaded operator names, constructor names, etc.) into zero or
  /// more declarations within a particular scope. The major entry
  /// points are LookupName, which performs unqualified name lookup,
  /// and LookupQualifiedName, which performs qualified name lookup.
  ///
  /// All name lookup is performed based on some specific criteria,
  /// which specify what names will be visible to name lookup and how
  /// far name lookup should work. These criteria are important both
  /// for capturing language semantics (certain lookups will ignore
  /// certain names, for example) and for performance, since name
  /// lookup is often a bottleneck in the compilation of C++. Name
  /// lookup criteria is specified via the LookupCriteria enumeration.
  ///
  /// The results of name lookup can vary based on the kind of name
  /// lookup performed, the current language, and the translation
  /// unit. In C, for example, name lookup will either return nothing
  /// (no entity found) or a single declaration. In C++, name lookup
  /// can additionally refer to a set of overloaded functions or
  /// result in an ambiguity. All of the possible results of name
  /// lookup are captured by the LookupResult class, which provides
  /// the ability to distinguish among them.
  //@{

  /// @brief Describes the kind of name lookup to perform.
  enum LookupNameKind {
    /// Ordinary name lookup, which finds ordinary names (functions,
    /// variables, typedefs, etc.) in C and most kinds of names
    /// (functions, variables, members, types, etc.) in C++.
    LookupOrdinaryName = 0,
    /// Tag name lookup, which finds the names of enums, classes,
    /// structs, and unions.
    LookupTagName,
    /// Label name lookup.
    LookupLabel,
    /// Member name lookup, which finds the names of
    /// class/struct/union members.
    LookupMemberName,
    /// Look up of an operator name (e.g., operator+) for use with
    /// operator overloading. This lookup is similar to ordinary name
    /// lookup, but will ignore any declarations that are class members.
    LookupOperatorName,
    /// Look up of a name that precedes the '::' scope resolution
    /// operator in C++. This lookup completely ignores operator, object,
    /// function, and enumerator names (C++ [basic.lookup.qual]p1).
    LookupNestedNameSpecifierName,
    /// Look up a namespace name within a C++ using directive or
    /// namespace alias definition, ignoring non-namespace names (C++
    /// [basic.lookup.udir]p1).
    LookupNamespaceName,
    /// Look up all declarations in a scope with the given name,
    /// including resolved using declarations.  This is appropriate
    /// for checking redeclarations for a using declaration.
    LookupUsingDeclName,
    /// Look up an ordinary name that is going to be redeclared as a
    /// name with linkage. This lookup ignores any declarations that
    /// are outside of the current scope unless they have linkage. See
    /// C99 6.2.2p4-5 and C++ [basic.link]p6.
    LookupRedeclarationWithLinkage,
    /// Look up a friend of a local class. This lookup does not look
    /// outside the innermost non-class scope. See C++11 [class.friend]p11.
    LookupLocalFriendName,
    /// Look up the name of an Objective-C protocol.
    LookupObjCProtocolName,
    /// Look up implicit 'self' parameter of an objective-c method.
    LookupObjCImplicitSelfParam,
    /// \brief Look up the name of an OpenMP user-defined reduction operation.
    LookupOMPReductionName,
    /// \brief Look up any declaration with any name.
    LookupAnyName
  };

  /// \brief Specifies whether (or how) name lookup is being performed for a
  /// redeclaration (vs. a reference).
  enum RedeclarationKind {
    /// \brief The lookup is a reference to this name that is not for the
    /// purpose of redeclaring the name.
    NotForRedeclaration = 0,
    /// \brief The lookup results will be used for redeclaration of a name,
    /// if an entity by that name already exists.
    ForRedeclaration
  };

  /// \brief The possible outcomes of name lookup for a literal operator.
  enum LiteralOperatorLookupResult {
    /// \brief The lookup resulted in an error.
    LOLR_Error,
    /// \brief The lookup found a single 'cooked' literal operator, which
    /// expects a normal literal to be built and passed to it.
    LOLR_Cooked,
    /// \brief The lookup found a single 'raw' literal operator, which expects
    /// a string literal containing the spelling of the literal token.
    LOLR_Raw,
    /// \brief The lookup found an overload set of literal operator templates,
    /// which expect the characters of the spelling of the literal token to be
    /// passed as a non-type template argument pack.
    LOLR_Template,
    /// \brief The lookup found an overload set of literal operator templates,
    /// which expect the character type and characters of the spelling of the
    /// string literal token to be passed as template arguments.
    LOLR_StringTemplate
  };

  SpecialMemberOverloadResult *LookupSpecialMember(CXXRecordDecl *D,
                                                   CXXSpecialMember SM,
                                                   bool ConstArg,
                                                   bool VolatileArg,
                                                   bool RValueThis,
                                                   bool ConstThis,
                                                   bool VolatileThis);

  typedef std::function<void(const TypoCorrection &)> TypoDiagnosticGenerator;
  typedef std::function<ExprResult(Sema &, TypoExpr *, TypoCorrection)>
      TypoRecoveryCallback;

private:
  bool CppLookupName(LookupResult &R, Scope *S);

  struct TypoExprState {
    std::unique_ptr<TypoCorrectionConsumer> Consumer;
    TypoDiagnosticGenerator DiagHandler;
    TypoRecoveryCallback RecoveryHandler;
    TypoExprState();
    TypoExprState(TypoExprState&& other) LLVM_NOEXCEPT;
    TypoExprState& operator=(TypoExprState&& other) LLVM_NOEXCEPT;
  };

  /// \brief The set of unhandled TypoExprs and their associated state.
  llvm::MapVector<TypoExpr *, TypoExprState> DelayedTypos;

  /// \brief Creates a new TypoExpr AST node.
  TypoExpr *createDelayedTypo(std::unique_ptr<TypoCorrectionConsumer> TCC,
                              TypoDiagnosticGenerator TDG,
                              TypoRecoveryCallback TRC);

  // \brief The set of known/encountered (unique, canonicalized) NamespaceDecls.
  //
  // The boolean value will be true to indicate that the namespace was loaded
  // from an AST/PCH file, or false otherwise.
  llvm::MapVector<NamespaceDecl*, bool> KnownNamespaces;

  /// \brief Whether we have already loaded known namespaces from an extenal
  /// source.
  bool LoadedExternalKnownNamespaces;

  /// \brief Helper for CorrectTypo and CorrectTypoDelayed used to create and
  /// populate a new TypoCorrectionConsumer. Returns nullptr if typo correction
  /// should be skipped entirely.
  std::unique_ptr<TypoCorrectionConsumer>
  makeTypoCorrectionConsumer(const DeclarationNameInfo &Typo,
                             Sema::LookupNameKind LookupKind, Scope *S,
                             CXXScopeSpec *SS,
                             std::unique_ptr<CorrectionCandidateCallback> CCC,
                             DeclContext *MemberContext, bool EnteringContext,
                             const ObjCObjectPointerType *OPT,
                             bool ErrorRecovery);

public:
  const TypoExprState &getTypoExprState(TypoExpr *TE) const;

  /// \brief Clears the state of the given TypoExpr.
  void clearDelayedTypo(TypoExpr *TE);

  /// \brief Look up a name, looking for a single declaration.  Return
  /// null if the results were absent, ambiguous, or overloaded.
  ///
  /// It is preferable to use the elaborated form and explicitly handle
  /// ambiguity and overloaded.
  NamedDecl *LookupSingleName(Scope *S, DeclarationName Name,
                              SourceLocation Loc,
                              LookupNameKind NameKind,
                              RedeclarationKind Redecl
                                = NotForRedeclaration);
  bool LookupName(LookupResult &R, Scope *S,
                  bool AllowBuiltinCreation = false);
  bool LookupQualifiedName(LookupResult &R, DeclContext *LookupCtx,
                           bool InUnqualifiedLookup = false);
  bool LookupQualifiedName(LookupResult &R, DeclContext *LookupCtx,
                           CXXScopeSpec &SS);
  bool LookupParsedName(LookupResult &R, Scope *S, CXXScopeSpec *SS,
                        bool AllowBuiltinCreation = false,
                        bool EnteringContext = false);
  ObjCProtocolDecl *LookupProtocol(IdentifierInfo *II, SourceLocation IdLoc,
                                   RedeclarationKind Redecl
                                     = NotForRedeclaration);
  bool LookupInSuper(LookupResult &R, CXXRecordDecl *Class);

  void LookupOverloadedOperatorName(OverloadedOperatorKind Op, Scope *S,
                                    QualType T1, QualType T2,
                                    UnresolvedSetImpl &Functions);
  void addOverloadedOperatorToUnresolvedSet(UnresolvedSetImpl &Functions,
                                            DeclAccessPair Operator,
                                            QualType T1, QualType T2);

  LabelDecl *LookupOrCreateLabel(IdentifierInfo *II, SourceLocation IdentLoc,
                                 SourceLocation GnuLabelLoc = SourceLocation());

  DeclContextLookupResult LookupConstructors(CXXRecordDecl *Class);
  CXXConstructorDecl *LookupDefaultConstructor(CXXRecordDecl *Class);
  CXXConstructorDecl *LookupCopyingConstructor(CXXRecordDecl *Class,
                                               unsigned Quals);
  CXXMethodDecl *LookupCopyingAssignment(CXXRecordDecl *Class, unsigned Quals,
                                         bool RValueThis, unsigned ThisQuals);
  CXXConstructorDecl *LookupMovingConstructor(CXXRecordDecl *Class,
                                              unsigned Quals);
  CXXMethodDecl *LookupMovingAssignment(CXXRecordDecl *Class, unsigned Quals,
                                        bool RValueThis, unsigned ThisQuals);
  CXXDestructorDecl *LookupDestructor(CXXRecordDecl *Class);

  bool checkLiteralOperatorId(const CXXScopeSpec &SS, const UnqualifiedId &Id);
  LiteralOperatorLookupResult LookupLiteralOperator(Scope *S, LookupResult &R,
                                                    ArrayRef<QualType> ArgTys,
                                                    bool AllowRaw,
                                                    bool AllowTemplate,
                                                    bool AllowStringTemplate);
  bool isKnownName(StringRef name);

  void ArgumentDependentLookup(DeclarationName Name, SourceLocation Loc,
                               ArrayRef<Expr *> Args, ADLResult &Functions);

  void LookupVisibleDecls(Scope *S, LookupNameKind Kind,
                          VisibleDeclConsumer &Consumer,
                          bool IncludeGlobalScope = true);
  void LookupVisibleDecls(DeclContext *Ctx, LookupNameKind Kind,
                          VisibleDeclConsumer &Consumer,
                          bool IncludeGlobalScope = true);

  enum CorrectTypoKind {
    CTK_NonError,     // CorrectTypo used in a non error recovery situation.
    CTK_ErrorRecovery // CorrectTypo used in normal error recovery.
  };

  TypoCorrection CorrectTypo(const DeclarationNameInfo &Typo,
                             Sema::LookupNameKind LookupKind,
                             Scope *S, CXXScopeSpec *SS,
                             std::unique_ptr<CorrectionCandidateCallback> CCC,
                             CorrectTypoKind Mode,
                             DeclContext *MemberContext = nullptr,
                             bool EnteringContext = false,
                             const ObjCObjectPointerType *OPT = nullptr,
                             bool RecordFailure = true);

  TypoExpr *CorrectTypoDelayed(const DeclarationNameInfo &Typo,
                               Sema::LookupNameKind LookupKind, Scope *S,
                               CXXScopeSpec *SS,
                               std::unique_ptr<CorrectionCandidateCallback> CCC,
                               TypoDiagnosticGenerator TDG,
                               TypoRecoveryCallback TRC, CorrectTypoKind Mode,
                               DeclContext *MemberContext = nullptr,
                               bool EnteringContext = false,
                               const ObjCObjectPointerType *OPT = nullptr);

  /// \brief Process any TypoExprs in the given Expr and its children,
  /// generating diagnostics as appropriate and returning a new Expr if there
  /// were typos that were all successfully corrected and ExprError if one or
  /// more typos could not be corrected.
  ///
  /// \param E The Expr to check for TypoExprs.
  ///
  /// \param InitDecl A VarDecl to avoid because the Expr being corrected is its
  /// initializer.
  ///
  /// \param Filter A function applied to a newly rebuilt Expr to determine if
  /// it is an acceptable/usable result from a single combination of typo
  /// corrections. As long as the filter returns ExprError, different
  /// combinations of corrections will be tried until all are exhausted.
  ExprResult
  CorrectDelayedTyposInExpr(Expr *E, VarDecl *InitDecl = nullptr,
                            llvm::function_ref<ExprResult(Expr *)> Filter =
                                [](Expr *E) -> ExprResult { return E; });

  ExprResult
  CorrectDelayedTyposInExpr(Expr *E,
                            llvm::function_ref<ExprResult(Expr *)> Filter) {
    return CorrectDelayedTyposInExpr(E, nullptr, Filter);
  }

  ExprResult
  CorrectDelayedTyposInExpr(ExprResult ER, VarDecl *InitDecl = nullptr,
                            llvm::function_ref<ExprResult(Expr *)> Filter =
                                [](Expr *E) -> ExprResult { return E; }) {
    return ER.isInvalid() ? ER : CorrectDelayedTyposInExpr(ER.get(), Filter);
  }

  ExprResult
  CorrectDelayedTyposInExpr(ExprResult ER,
                            llvm::function_ref<ExprResult(Expr *)> Filter) {
    return CorrectDelayedTyposInExpr(ER, nullptr, Filter);
  }

  void diagnoseTypo(const TypoCorrection &Correction,
                    const PartialDiagnostic &TypoDiag,
                    bool ErrorRecovery = true);

  void diagnoseTypo(const TypoCorrection &Correction,
                    const PartialDiagnostic &TypoDiag,
                    const PartialDiagnostic &PrevNote,
                    bool ErrorRecovery = true);

  void FindAssociatedClassesAndNamespaces(SourceLocation InstantiationLoc,
                                          ArrayRef<Expr *> Args,
                                   AssociatedNamespaceSet &AssociatedNamespaces,
                                   AssociatedClassSet &AssociatedClasses);

  void FilterLookupForScope(LookupResult &R, DeclContext *Ctx, Scope *S,
                            bool ConsiderLinkage, bool AllowInlineNamespace);

  void DiagnoseAmbiguousLookup(LookupResult &Result);
  //@}

  ObjCInterfaceDecl *getObjCInterfaceDecl(IdentifierInfo *&Id,
                                          SourceLocation IdLoc,
                                          bool TypoCorrection = false);
  NamedDecl *LazilyCreateBuiltin(IdentifierInfo *II, unsigned ID,
                                 Scope *S, bool ForRedeclaration,
                                 SourceLocation Loc);
  NamedDecl *ImplicitlyDefineFunction(SourceLocation Loc, IdentifierInfo &II,
                                      Scope *S);
  void AddKnownFunctionAttributes(FunctionDecl *FD);

  // More parsing and symbol table subroutines.

  void ProcessPragmaWeak(Scope *S, Decl *D);
  // Decl attributes - this routine is the top level dispatcher.
  void ProcessDeclAttributes(Scope *S, Decl *D, const Declarator &PD);
  void ProcessDeclAttributeList(Scope *S, Decl *D, const AttributeList *AL,
                                bool IncludeCXX11Attributes = true);
  bool ProcessAccessDeclAttributeList(AccessSpecDecl *ASDecl,
                                      const AttributeList *AttrList);

  void checkUnusedDeclAttributes(Declarator &D);

  /// Map any API notes provided for this declaration to attributes on the
  /// declaration.
  ///
  /// Triggered by declaration-attribute processing.
  void ProcessAPINotes(Decl *D);

  /// Determine if type T is a valid subject for a nonnull and similar
  /// attributes. By default, we look through references (the behavior used by
  /// nonnull), but if the second parameter is true, then we treat a reference
  /// type as valid.
  bool isValidPointerAttrType(QualType T, bool RefOkay = false);

  bool CheckRegparmAttr(const AttributeList &attr, unsigned &value);
  bool CheckCallingConvAttr(const AttributeList &attr, CallingConv &CC, 
                            const FunctionDecl *FD = nullptr);
  bool CheckNoReturnAttr(const AttributeList &attr);
  bool checkStringLiteralArgumentAttr(const AttributeList &Attr,
                                      unsigned ArgNum, StringRef &Str,
                                      SourceLocation *ArgLocation = nullptr);
  bool checkSectionName(SourceLocation LiteralLoc, StringRef Str);
  void checkTargetAttr(SourceLocation LiteralLoc, StringRef Str);
  bool checkMSInheritanceAttrOnDefinition(
      CXXRecordDecl *RD, SourceRange Range, bool BestCase,
      MSInheritanceAttr::Spelling SemanticSpelling);

  void CheckAlignasUnderalignment(Decl *D);

  /// Adjust the calling convention of a method to be the ABI default if it
  /// wasn't specified explicitly.  This handles method types formed from
  /// function type typedefs and typename template arguments.
  void adjustMemberFunctionCC(QualType &T, bool IsStatic, bool IsCtorOrDtor,
                              SourceLocation Loc);

  // Check if there is an explicit attribute, but only look through parens.
  // The intent is to look for an attribute on the current declarator, but not
  // one that came from a typedef.
  bool hasExplicitCallingConv(QualType &T);

  /// Get the outermost AttributedType node that sets a calling convention.
  /// Valid types should not have multiple attributes with different CCs.
  const AttributedType *getCallingConvAttributedType(QualType T) const;

  /// Check whether a nullability type specifier can be added to the given
  /// type.
  ///
  /// \param type The type to which the nullability specifier will be
  /// added. On success, this type will be updated appropriately.
  ///
  /// \param nullability The nullability specifier to add.
  ///
  /// \param nullabilityLoc The location of the nullability specifier.
  ///
  /// \param isContextSensitive Whether this nullability specifier was
  /// written as a context-sensitive keyword (in an Objective-C
  /// method) or an Objective-C property attribute, rather than as an
  /// underscored type specifier.
  ///
  /// \returns true if nullability cannot be applied, false otherwise.
  bool checkNullabilityTypeSpecifier(QualType &type, NullabilityKind nullability,
                                     SourceLocation nullabilityLoc,
                                     bool isContextSensitive,
                                     bool implicit);

  /// \brief Stmt attributes - this routine is the top level dispatcher.
  StmtResult ProcessStmtAttributes(Stmt *Stmt, AttributeList *Attrs,
                                   SourceRange Range);

  void WarnConflictingTypedMethods(ObjCMethodDecl *Method,
                                   ObjCMethodDecl *MethodDecl,
                                   bool IsProtocolMethodDecl);

  void CheckConflictingOverridingMethod(ObjCMethodDecl *Method,
                                   ObjCMethodDecl *Overridden,
                                   bool IsProtocolMethodDecl);

  /// WarnExactTypedMethods - This routine issues a warning if method
  /// implementation declaration matches exactly that of its declaration.
  void WarnExactTypedMethods(ObjCMethodDecl *Method,
                             ObjCMethodDecl *MethodDecl,
                             bool IsProtocolMethodDecl);

  typedef llvm::SmallPtrSet<Selector, 8> SelectorSet;
  typedef llvm::DenseMap<Selector, ObjCMethodDecl*> ProtocolsMethodsMap;

  /// CheckImplementationIvars - This routine checks if the instance variables
  /// listed in the implelementation match those listed in the interface.
  void CheckImplementationIvars(ObjCImplementationDecl *ImpDecl,
                                ObjCIvarDecl **Fields, unsigned nIvars,
                                SourceLocation Loc);

  /// ImplMethodsVsClassMethods - This is main routine to warn if any method
  /// remains unimplemented in the class or category \@implementation.
  void ImplMethodsVsClassMethods(Scope *S, ObjCImplDecl* IMPDecl,
                                 ObjCContainerDecl* IDecl,
                                 bool IncompleteImpl = false);

  /// DiagnoseUnimplementedProperties - This routine warns on those properties
  /// which must be implemented by this implementation.
  void DiagnoseUnimplementedProperties(Scope *S, ObjCImplDecl* IMPDecl,
                                       ObjCContainerDecl *CDecl,
                                       bool SynthesizeProperties);

  /// Diagnose any null-resettable synthesized setters.
  void diagnoseNullResettableSynthesizedSetters(const ObjCImplDecl *impDecl);

  /// DefaultSynthesizeProperties - This routine default synthesizes all
  /// properties which must be synthesized in the class's \@implementation.
  void DefaultSynthesizeProperties (Scope *S, ObjCImplDecl* IMPDecl,
                                    ObjCInterfaceDecl *IDecl);
  void DefaultSynthesizeProperties(Scope *S, Decl *D);

  /// IvarBacksCurrentMethodAccessor - This routine returns 'true' if 'IV' is
  /// an ivar synthesized for 'Method' and 'Method' is a property accessor
  /// declared in class 'IFace'.
  bool IvarBacksCurrentMethodAccessor(ObjCInterfaceDecl *IFace,
                                      ObjCMethodDecl *Method, ObjCIvarDecl *IV);
  
  /// DiagnoseUnusedBackingIvarInAccessor - Issue an 'unused' warning if ivar which
  /// backs the property is not used in the property's accessor.
  void DiagnoseUnusedBackingIvarInAccessor(Scope *S,
                                           const ObjCImplementationDecl *ImplD);
  
  /// GetIvarBackingPropertyAccessor - If method is a property setter/getter and
  /// it property has a backing ivar, returns this ivar; otherwise, returns NULL.
  /// It also returns ivar's property on success.
  ObjCIvarDecl *GetIvarBackingPropertyAccessor(const ObjCMethodDecl *Method,
                                               const ObjCPropertyDecl *&PDecl) const;
  
  /// Called by ActOnProperty to handle \@property declarations in
  /// class extensions.
  ObjCPropertyDecl *HandlePropertyInClassExtension(Scope *S,
                      SourceLocation AtLoc,
                      SourceLocation LParenLoc,
                      FieldDeclarator &FD,
                      Selector GetterSel,
                      Selector SetterSel,
                      const bool isReadWrite,
                      unsigned &Attributes,
                      const unsigned AttributesAsWritten,
                      QualType T,
                      TypeSourceInfo *TSI,
                      tok::ObjCKeywordKind MethodImplKind);

  /// Called by ActOnProperty and HandlePropertyInClassExtension to
  /// handle creating the ObjcPropertyDecl for a category or \@interface.
  ObjCPropertyDecl *CreatePropertyDecl(Scope *S,
                                       ObjCContainerDecl *CDecl,
                                       SourceLocation AtLoc,
                                       SourceLocation LParenLoc,
                                       FieldDeclarator &FD,
                                       Selector GetterSel,
                                       Selector SetterSel,
                                       const bool isReadWrite,
                                       const unsigned Attributes,
                                       const unsigned AttributesAsWritten,
                                       QualType T,
                                       TypeSourceInfo *TSI,
                                       tok::ObjCKeywordKind MethodImplKind,
                                       DeclContext *lexicalDC = nullptr);

  /// AtomicPropertySetterGetterRules - This routine enforces the rule (via
  /// warning) when atomic property has one but not the other user-declared
  /// setter or getter.
  void AtomicPropertySetterGetterRules(ObjCImplDecl* IMPDecl,
                                       ObjCInterfaceDecl* IDecl);

  void DiagnoseOwningPropertyGetterSynthesis(const ObjCImplementationDecl *D);

  void DiagnoseMissingDesignatedInitOverrides(
                                          const ObjCImplementationDecl *ImplD,
                                          const ObjCInterfaceDecl *IFD);

  void DiagnoseDuplicateIvars(ObjCInterfaceDecl *ID, ObjCInterfaceDecl *SID);

  enum MethodMatchStrategy {
    MMS_loose,
    MMS_strict
  };

  /// MatchTwoMethodDeclarations - Checks if two methods' type match and returns
  /// true, or false, accordingly.
  bool MatchTwoMethodDeclarations(const ObjCMethodDecl *Method,
                                  const ObjCMethodDecl *PrevMethod,
                                  MethodMatchStrategy strategy = MMS_strict);

  /// MatchAllMethodDeclarations - Check methods declaraed in interface or
  /// or protocol against those declared in their implementations.
  void MatchAllMethodDeclarations(const SelectorSet &InsMap,
                                  const SelectorSet &ClsMap,
                                  SelectorSet &InsMapSeen,
                                  SelectorSet &ClsMapSeen,
                                  ObjCImplDecl* IMPDecl,
                                  ObjCContainerDecl* IDecl,
                                  bool &IncompleteImpl,
                                  bool ImmediateClass,
                                  bool WarnCategoryMethodImpl=false);

  /// CheckCategoryVsClassMethodMatches - Checks that methods implemented in
  /// category matches with those implemented in its primary class and
  /// warns each time an exact match is found.
  void CheckCategoryVsClassMethodMatches(ObjCCategoryImplDecl *CatIMP);

  /// \brief Add the given method to the list of globally-known methods.
  void addMethodToGlobalList(ObjCMethodList *List, ObjCMethodDecl *Method);

private:
  /// AddMethodToGlobalPool - Add an instance or factory method to the global
  /// pool. See descriptoin of AddInstanceMethodToGlobalPool.
  void AddMethodToGlobalPool(ObjCMethodDecl *Method, bool impl, bool instance);

  /// LookupMethodInGlobalPool - Returns the instance or factory method and
  /// optionally warns if there are multiple signatures.
  ObjCMethodDecl *LookupMethodInGlobalPool(Selector Sel, SourceRange R,
                                           bool receiverIdOrClass,
                                           bool instance);

public:
  /// \brief - Returns instance or factory methods in global method pool for
  /// given selector. It checks the desired kind first, if none is found, and
  /// parameter checkTheOther is set, it then checks the other kind. If no such
  /// method or only one method is found, function returns false; otherwise, it
  /// returns true.
  bool
  CollectMultipleMethodsInGlobalPool(Selector Sel,
                                     SmallVectorImpl<ObjCMethodDecl*>& Methods,
                                     bool InstanceFirst, bool CheckTheOther,
                                     const ObjCObjectType *TypeBound = nullptr);
    
  bool
  AreMultipleMethodsInGlobalPool(Selector Sel, ObjCMethodDecl *BestMethod,
                                 SourceRange R, bool receiverIdOrClass,
                                 SmallVectorImpl<ObjCMethodDecl*>& Methods);
      
  void
  DiagnoseMultipleMethodInGlobalPool(SmallVectorImpl<ObjCMethodDecl*> &Methods,
                                     Selector Sel, SourceRange R,
                                     bool receiverIdOrClass);

private:
  /// \brief - Returns a selector which best matches given argument list or
  /// nullptr if none could be found
  ObjCMethodDecl *SelectBestMethod(Selector Sel, MultiExprArg Args,
                                   bool IsInstance,
                                   SmallVectorImpl<ObjCMethodDecl*>& Methods);
    

  /// \brief Record the typo correction failure and return an empty correction.
  TypoCorrection FailedCorrection(IdentifierInfo *Typo, SourceLocation TypoLoc,
                                  bool RecordFailure = true) {
    if (RecordFailure)
      TypoCorrectionFailures[Typo].insert(TypoLoc);
    return TypoCorrection();
  }

public:
  /// AddInstanceMethodToGlobalPool - All instance methods in a translation
  /// unit are added to a global pool. This allows us to efficiently associate
  /// a selector with a method declaraation for purposes of typechecking
  /// messages sent to "id" (where the class of the object is unknown).
  void AddInstanceMethodToGlobalPool(ObjCMethodDecl *Method, bool impl=false) {
    AddMethodToGlobalPool(Method, impl, /*instance*/true);
  }

  /// AddFactoryMethodToGlobalPool - Same as above, but for factory methods.
  void AddFactoryMethodToGlobalPool(ObjCMethodDecl *Method, bool impl=false) {
    AddMethodToGlobalPool(Method, impl, /*instance*/false);
  }

  /// AddAnyMethodToGlobalPool - Add any method, instance or factory to global
  /// pool.
  void AddAnyMethodToGlobalPool(Decl *D);

  /// LookupInstanceMethodInGlobalPool - Returns the method and warns if
  /// there are multiple signatures.
  ObjCMethodDecl *LookupInstanceMethodInGlobalPool(Selector Sel, SourceRange R,
                                                   bool receiverIdOrClass=false) {
    return LookupMethodInGlobalPool(Sel, R, receiverIdOrClass,
                                    /*instance*/true);
  }

  /// LookupFactoryMethodInGlobalPool - Returns the method and warns if
  /// there are multiple signatures.
  ObjCMethodDecl *LookupFactoryMethodInGlobalPool(Selector Sel, SourceRange R,
                                                  bool receiverIdOrClass=false) {
    return LookupMethodInGlobalPool(Sel, R, receiverIdOrClass,
                                    /*instance*/false);
  }

  const ObjCMethodDecl *SelectorsForTypoCorrection(Selector Sel,
                              QualType ObjectType=QualType());
  /// LookupImplementedMethodInGlobalPool - Returns the method which has an
  /// implementation.
  ObjCMethodDecl *LookupImplementedMethodInGlobalPool(Selector Sel);

  /// CollectIvarsToConstructOrDestruct - Collect those ivars which require
  /// initialization.
  void CollectIvarsToConstructOrDestruct(ObjCInterfaceDecl *OI,
                                  SmallVectorImpl<ObjCIvarDecl*> &Ivars);

  //===--------------------------------------------------------------------===//
  // Statement Parsing Callbacks: SemaStmt.cpp.
public:
  class FullExprArg {
  public:
    FullExprArg(Sema &actions) : E(nullptr) { }

    ExprResult release() {
      return E;
    }

    Expr *get() const { return E; }

    Expr *operator->() {
      return E;
    }

  private:
    // FIXME: No need to make the entire Sema class a friend when it's just
    // Sema::MakeFullExpr that needs access to the constructor below.
    friend class Sema;

    explicit FullExprArg(Expr *expr) : E(expr) {}

    Expr *E;
  };

  FullExprArg MakeFullExpr(Expr *Arg) {
    return MakeFullExpr(Arg, Arg ? Arg->getExprLoc() : SourceLocation());
  }
  FullExprArg MakeFullExpr(Expr *Arg, SourceLocation CC) {
    return FullExprArg(ActOnFinishFullExpr(Arg, CC).get());
  }
  FullExprArg MakeFullDiscardedValueExpr(Expr *Arg) {
    ExprResult FE =
      ActOnFinishFullExpr(Arg, Arg ? Arg->getExprLoc() : SourceLocation(),
                          /*DiscardedValue*/ true);
    return FullExprArg(FE.get());
  }

  StmtResult ActOnExprStmt(ExprResult Arg);
  StmtResult ActOnExprStmtError();

  StmtResult ActOnNullStmt(SourceLocation SemiLoc,
                           bool HasLeadingEmptyMacro = false);

  void ActOnStartOfCompoundStmt();
  void ActOnFinishOfCompoundStmt();
  StmtResult ActOnCompoundStmt(SourceLocation L, SourceLocation R,
                               ArrayRef<Stmt *> Elts, bool isStmtExpr);

  /// \brief A RAII object to enter scope of a compound statement.
  class CompoundScopeRAII {
  public:
    CompoundScopeRAII(Sema &S): S(S) {
      S.ActOnStartOfCompoundStmt();
    }

    ~CompoundScopeRAII() {
      S.ActOnFinishOfCompoundStmt();
    }

  private:
    Sema &S;
  };

  /// An RAII helper that pops function a function scope on exit.
  struct FunctionScopeRAII {
    Sema &S;
    bool Active;
    FunctionScopeRAII(Sema &S) : S(S), Active(true) {}
    ~FunctionScopeRAII() {
      if (Active)
        S.PopFunctionScopeInfo();
    }
    void disable() { Active = false; }
  };

  StmtResult ActOnDeclStmt(DeclGroupPtrTy Decl,
                                   SourceLocation StartLoc,
                                   SourceLocation EndLoc);
  void ActOnForEachDeclStmt(DeclGroupPtrTy Decl);
  StmtResult ActOnForEachLValueExpr(Expr *E);
  StmtResult ActOnCaseStmt(SourceLocation CaseLoc, Expr *LHSVal,
                                   SourceLocation DotDotDotLoc, Expr *RHSVal,
                                   SourceLocation ColonLoc);
  void ActOnCaseStmtBody(Stmt *CaseStmt, Stmt *SubStmt);

  StmtResult ActOnDefaultStmt(SourceLocation DefaultLoc,
                                      SourceLocation ColonLoc,
                                      Stmt *SubStmt, Scope *CurScope);
  StmtResult ActOnLabelStmt(SourceLocation IdentLoc, LabelDecl *TheDecl,
                            SourceLocation ColonLoc, Stmt *SubStmt);

  StmtResult ActOnAttributedStmt(SourceLocation AttrLoc,
                                 ArrayRef<const Attr*> Attrs,
                                 Stmt *SubStmt);

  StmtResult ActOnIfStmt(SourceLocation IfLoc,
                         FullExprArg CondVal, Decl *CondVar,
                         Stmt *ThenVal,
                         SourceLocation ElseLoc, Stmt *ElseVal);
  StmtResult ActOnStartOfSwitchStmt(SourceLocation SwitchLoc,
                                            Expr *Cond,
                                            Decl *CondVar);
  StmtResult ActOnFinishSwitchStmt(SourceLocation SwitchLoc,
                                           Stmt *Switch, Stmt *Body);
  StmtResult ActOnWhileStmt(SourceLocation WhileLoc,
                            FullExprArg Cond,
                            Decl *CondVar, Stmt *Body);
  StmtResult ActOnDoStmt(SourceLocation DoLoc, Stmt *Body,
                                 SourceLocation WhileLoc,
                                 SourceLocation CondLParen, Expr *Cond,
                                 SourceLocation CondRParen);

  StmtResult ActOnForStmt(SourceLocation ForLoc,
                          SourceLocation LParenLoc,
                          Stmt *First, FullExprArg Second,
                          Decl *SecondVar,
                          FullExprArg Third,
                          SourceLocation RParenLoc,
                          Stmt *Body);
  ExprResult CheckObjCForCollectionOperand(SourceLocation forLoc,
                                           Expr *collection);
  StmtResult ActOnObjCForCollectionStmt(SourceLocation ForColLoc,
                                        Stmt *First, Expr *collection,
                                        SourceLocation RParenLoc);
  StmtResult FinishObjCForCollectionStmt(Stmt *ForCollection, Stmt *Body);

  enum BuildForRangeKind {
    /// Initial building of a for-range statement.
    BFRK_Build,
    /// Instantiation or recovery rebuild of a for-range statement. Don't
    /// attempt any typo-correction.
    BFRK_Rebuild,
    /// Determining whether a for-range statement could be built. Avoid any
    /// unnecessary or irreversible actions.
    BFRK_Check
  };

  StmtResult ActOnCXXForRangeStmt(Scope *S, SourceLocation ForLoc,
                                  SourceLocation CoawaitLoc,
                                  Stmt *LoopVar,
                                  SourceLocation ColonLoc, Expr *Collection,
                                  SourceLocation RParenLoc,
                                  BuildForRangeKind Kind);
  StmtResult BuildCXXForRangeStmt(SourceLocation ForLoc,
                                  SourceLocation CoawaitLoc,
                                  SourceLocation ColonLoc,
                                  Stmt *RangeDecl, Stmt *Begin, Stmt *End,
                                  Expr *Cond, Expr *Inc,
                                  Stmt *LoopVarDecl,
                                  SourceLocation RParenLoc,
                                  BuildForRangeKind Kind);
  StmtResult FinishCXXForRangeStmt(Stmt *ForRange, Stmt *Body);

  StmtResult ActOnGotoStmt(SourceLocation GotoLoc,
                           SourceLocation LabelLoc,
                           LabelDecl *TheDecl);
  StmtResult ActOnIndirectGotoStmt(SourceLocation GotoLoc,
                                   SourceLocation StarLoc,
                                   Expr *DestExp);
  StmtResult ActOnContinueStmt(SourceLocation ContinueLoc, Scope *CurScope);
  StmtResult ActOnBreakStmt(SourceLocation BreakLoc, Scope *CurScope);

  void ActOnCapturedRegionStart(SourceLocation Loc, Scope *CurScope,
                                CapturedRegionKind Kind, unsigned NumParams);
  typedef std::pair<StringRef, QualType> CapturedParamNameType;
  void ActOnCapturedRegionStart(SourceLocation Loc, Scope *CurScope,
                                CapturedRegionKind Kind,
                                ArrayRef<CapturedParamNameType> Params);
  StmtResult ActOnCapturedRegionEnd(Stmt *S);
  void ActOnCapturedRegionError();
  RecordDecl *CreateCapturedStmtRecordDecl(CapturedDecl *&CD,
                                           SourceLocation Loc,
                                           unsigned NumParams);
  VarDecl *getCopyElisionCandidate(QualType ReturnType, Expr *E,
                                   bool AllowFunctionParameters);
  bool isCopyElisionCandidate(QualType ReturnType, const VarDecl *VD,
                              bool AllowFunctionParameters);

  StmtResult ActOnReturnStmt(SourceLocation ReturnLoc, Expr *RetValExp,
                             Scope *CurScope);
  StmtResult BuildReturnStmt(SourceLocation ReturnLoc, Expr *RetValExp);
  StmtResult ActOnCapScopeReturnStmt(SourceLocation ReturnLoc, Expr *RetValExp);

  StmtResult ActOnGCCAsmStmt(SourceLocation AsmLoc, bool IsSimple,
                             bool IsVolatile, unsigned NumOutputs,
                             unsigned NumInputs, IdentifierInfo **Names,
                             MultiExprArg Constraints, MultiExprArg Exprs,
                             Expr *AsmString, MultiExprArg Clobbers,
                             SourceLocation RParenLoc);

  ExprResult LookupInlineAsmIdentifier(CXXScopeSpec &SS,
                                       SourceLocation TemplateKWLoc,
                                       UnqualifiedId &Id,
                                       llvm::InlineAsmIdentifierInfo &Info,
                                       bool IsUnevaluatedContext);
  bool LookupInlineAsmField(StringRef Base, StringRef Member,
                            unsigned &Offset, SourceLocation AsmLoc);
  ExprResult LookupInlineAsmVarDeclField(Expr *RefExpr, StringRef Member,
                                         llvm::InlineAsmIdentifierInfo &Info,
                                         SourceLocation AsmLoc);
  StmtResult ActOnMSAsmStmt(SourceLocation AsmLoc, SourceLocation LBraceLoc,
                            ArrayRef<Token> AsmToks,
                            StringRef AsmString,
                            unsigned NumOutputs, unsigned NumInputs,
                            ArrayRef<StringRef> Constraints,
                            ArrayRef<StringRef> Clobbers,
                            ArrayRef<Expr*> Exprs,
                            SourceLocation EndLoc);
  LabelDecl *GetOrCreateMSAsmLabel(StringRef ExternalLabelName,
                                   SourceLocation Location,
                                   bool AlwaysCreate);

  VarDecl *BuildObjCExceptionDecl(TypeSourceInfo *TInfo, QualType ExceptionType,
                                  SourceLocation StartLoc,
                                  SourceLocation IdLoc, IdentifierInfo *Id,
                                  bool Invalid = false);

  Decl *ActOnObjCExceptionDecl(Scope *S, Declarator &D);

  StmtResult ActOnObjCAtCatchStmt(SourceLocation AtLoc, SourceLocation RParen,
                                  Decl *Parm, Stmt *Body);

  StmtResult ActOnObjCAtFinallyStmt(SourceLocation AtLoc, Stmt *Body);

  StmtResult ActOnObjCAtTryStmt(SourceLocation AtLoc, Stmt *Try,
                                MultiStmtArg Catch, Stmt *Finally);

  StmtResult BuildObjCAtThrowStmt(SourceLocation AtLoc, Expr *Throw);
  StmtResult ActOnObjCAtThrowStmt(SourceLocation AtLoc, Expr *Throw,
                                  Scope *CurScope);
  ExprResult ActOnObjCAtSynchronizedOperand(SourceLocation atLoc,
                                            Expr *operand);
  StmtResult ActOnObjCAtSynchronizedStmt(SourceLocation AtLoc,
                                         Expr *SynchExpr,
                                         Stmt *SynchBody);

  StmtResult ActOnObjCAutoreleasePoolStmt(SourceLocation AtLoc, Stmt *Body);

  VarDecl *BuildExceptionDeclaration(Scope *S, TypeSourceInfo *TInfo,
                                     SourceLocation StartLoc,
                                     SourceLocation IdLoc,
                                     IdentifierInfo *Id);

  Decl *ActOnExceptionDeclarator(Scope *S, Declarator &D);

  StmtResult ActOnCXXCatchBlock(SourceLocation CatchLoc,
                                Decl *ExDecl, Stmt *HandlerBlock);
  StmtResult ActOnCXXTryBlock(SourceLocation TryLoc, Stmt *TryBlock,
                              ArrayRef<Stmt *> Handlers);

  StmtResult ActOnSEHTryBlock(bool IsCXXTry, // try (true) or __try (false) ?
                              SourceLocation TryLoc, Stmt *TryBlock,
                              Stmt *Handler);
  StmtResult ActOnSEHExceptBlock(SourceLocation Loc,
                                 Expr *FilterExpr,
                                 Stmt *Block);
  void ActOnStartSEHFinallyBlock();
  void ActOnAbortSEHFinallyBlock();
  StmtResult ActOnFinishSEHFinallyBlock(SourceLocation Loc, Stmt *Block);
  StmtResult ActOnSEHLeaveStmt(SourceLocation Loc, Scope *CurScope);

  void DiagnoseReturnInConstructorExceptionHandler(CXXTryStmt *TryBlock);

  bool ShouldWarnIfUnusedFileScopedDecl(const DeclaratorDecl *D) const;

  /// \brief If it's a file scoped decl that must warn if not used, keep track
  /// of it.
  void MarkUnusedFileScopedDecl(const DeclaratorDecl *D);

  /// DiagnoseUnusedExprResult - If the statement passed in is an expression
  /// whose result is unused, warn.
  void DiagnoseUnusedExprResult(const Stmt *S);
  void DiagnoseUnusedNestedTypedefs(const RecordDecl *D);
  void DiagnoseUnusedDecl(const NamedDecl *ND);

  /// Emit \p DiagID if statement located on \p StmtLoc has a suspicious null
  /// statement as a \p Body, and it is located on the same line.
  ///
  /// This helps prevent bugs due to typos, such as:
  ///     if (condition);
  ///       do_stuff();
  void DiagnoseEmptyStmtBody(SourceLocation StmtLoc,
                             const Stmt *Body,
                             unsigned DiagID);

  /// Warn if a for/while loop statement \p S, which is followed by
  /// \p PossibleBody, has a suspicious null statement as a body.
  void DiagnoseEmptyLoopBody(const Stmt *S,
                             const Stmt *PossibleBody);

  /// Warn if a value is moved to itself.
  void DiagnoseSelfMove(const Expr *LHSExpr, const Expr *RHSExpr,
                        SourceLocation OpLoc);

  /// \brief Warn if we're implicitly casting from a _Nullable pointer type to a
  /// _Nonnull one.
  void diagnoseNullableToNonnullConversion(QualType DstType, QualType SrcType,
                                           SourceLocation Loc);

  ParsingDeclState PushParsingDeclaration(sema::DelayedDiagnosticPool &pool) {
    return DelayedDiagnostics.push(pool);
  }
  void PopParsingDeclaration(ParsingDeclState state, Decl *decl);

  typedef ProcessingContextState ParsingClassState;
  ParsingClassState PushParsingClass() {
    return DelayedDiagnostics.pushUndelayed();
  }
  void PopParsingClass(ParsingClassState state) {
    DelayedDiagnostics.popUndelayed(state);
  }

  void redelayDiagnostics(sema::DelayedDiagnosticPool &pool);

  enum AvailabilityDiagnostic { AD_Deprecation, AD_Unavailable, AD_Partial };

  void EmitAvailabilityWarning(AvailabilityDiagnostic AD,
                               NamedDecl *D, StringRef Message,
                               SourceLocation Loc,
                               const ObjCInterfaceDecl *UnknownObjCClass,
                               const ObjCPropertyDecl  *ObjCProperty,
                               bool ObjCPropertyAccess);

  bool makeUnavailableInSystemHeader(SourceLocation loc,
                                     UnavailableAttr::ImplicitReason reason);

  //===--------------------------------------------------------------------===//
  // Expression Parsing Callbacks: SemaExpr.cpp.

  bool CanUseDecl(NamedDecl *D, bool TreatUnavailableAsInvalid);
  bool DiagnoseUseOfDecl(NamedDecl *D, SourceLocation Loc,
                         const ObjCInterfaceDecl *UnknownObjCClass=nullptr,
                         bool ObjCPropertyAccess=false);
  void NoteDeletedFunction(FunctionDecl *FD);
  std::string getDeletedOrUnavailableSuffix(const FunctionDecl *FD);
  bool DiagnosePropertyAccessorMismatch(ObjCPropertyDecl *PD,
                                        ObjCMethodDecl *Getter,
                                        SourceLocation Loc);
  void DiagnoseSentinelCalls(NamedDecl *D, SourceLocation Loc,
                             ArrayRef<Expr *> Args);

  void PushExpressionEvaluationContext(ExpressionEvaluationContext NewContext,
                                       Decl *LambdaContextDecl = nullptr,
                                       bool IsDecltype = false);
  enum ReuseLambdaContextDecl_t { ReuseLambdaContextDecl };
  void PushExpressionEvaluationContext(ExpressionEvaluationContext NewContext,
                                       ReuseLambdaContextDecl_t,
                                       bool IsDecltype = false);
  void PopExpressionEvaluationContext();

  void DiscardCleanupsInEvaluationContext();

  ExprResult TransformToPotentiallyEvaluated(Expr *E);
  ExprResult HandleExprEvaluationContextForTypeof(Expr *E);

  ExprResult ActOnConstantExpression(ExprResult Res);

  // Functions for marking a declaration referenced.  These functions also
  // contain the relevant logic for marking if a reference to a function or
  // variable is an odr-use (in the C++11 sense).  There are separate variants
  // for expressions referring to a decl; these exist because odr-use marking
  // needs to be delayed for some constant variables when we build one of the
  // named expressions.
  //
  // MightBeOdrUse indicates whether the use could possibly be an odr-use, and
  // should usually be true. This only needs to be set to false if the lack of
  // odr-use cannot be determined from the current context (for instance,
  // because the name denotes a virtual function and was written without an
  // explicit nested-name-specifier).
  void MarkAnyDeclReferenced(SourceLocation Loc, Decl *D, bool MightBeOdrUse);
  void MarkFunctionReferenced(SourceLocation Loc, FunctionDecl *Func,
                              bool MightBeOdrUse = true);
  void MarkVariableReferenced(SourceLocation Loc, VarDecl *Var);
  void MarkDeclRefReferenced(DeclRefExpr *E);
  void MarkMemberReferenced(MemberExpr *E);

  void UpdateMarkingForLValueToRValue(Expr *E);
  void CleanupVarDeclMarking();

  enum TryCaptureKind {
    TryCapture_Implicit, TryCapture_ExplicitByVal, TryCapture_ExplicitByRef
  };

  /// \brief Try to capture the given variable.
  ///
  /// \param Var The variable to capture.
  ///
  /// \param Loc The location at which the capture occurs.
  ///
  /// \param Kind The kind of capture, which may be implicit (for either a
  /// block or a lambda), or explicit by-value or by-reference (for a lambda).
  ///
  /// \param EllipsisLoc The location of the ellipsis, if one is provided in
  /// an explicit lambda capture.
  ///
  /// \param BuildAndDiagnose Whether we are actually supposed to add the
  /// captures or diagnose errors. If false, this routine merely check whether
  /// the capture can occur without performing the capture itself or complaining
  /// if the variable cannot be captured.
  ///
  /// \param CaptureType Will be set to the type of the field used to capture
  /// this variable in the innermost block or lambda. Only valid when the
  /// variable can be captured.
  ///
  /// \param DeclRefType Will be set to the type of a reference to the capture
  /// from within the current scope. Only valid when the variable can be
  /// captured.
  ///
  /// \param FunctionScopeIndexToStopAt If non-null, it points to the index
  /// of the FunctionScopeInfo stack beyond which we do not attempt to capture.
  /// This is useful when enclosing lambdas must speculatively capture 
  /// variables that may or may not be used in certain specializations of
  /// a nested generic lambda.
  /// 
  /// \returns true if an error occurred (i.e., the variable cannot be
  /// captured) and false if the capture succeeded.
  bool tryCaptureVariable(VarDecl *Var, SourceLocation Loc, TryCaptureKind Kind,
                          SourceLocation EllipsisLoc, bool BuildAndDiagnose,
                          QualType &CaptureType,
                          QualType &DeclRefType, 
                          const unsigned *const FunctionScopeIndexToStopAt);

  /// \brief Try to capture the given variable.
  bool tryCaptureVariable(VarDecl *Var, SourceLocation Loc,
                          TryCaptureKind Kind = TryCapture_Implicit,
                          SourceLocation EllipsisLoc = SourceLocation());

  /// \brief Checks if the variable must be captured.
  bool NeedToCaptureVariable(VarDecl *Var, SourceLocation Loc);

  /// \brief Given a variable, determine the type that a reference to that
  /// variable will have in the given scope.
  QualType getCapturedDeclRefType(VarDecl *Var, SourceLocation Loc);

  void MarkDeclarationsReferencedInType(SourceLocation Loc, QualType T);
  void MarkDeclarationsReferencedInExpr(Expr *E,
                                        bool SkipLocalVariables = false);

  /// \brief Try to recover by turning the given expression into a
  /// call.  Returns true if recovery was attempted or an error was
  /// emitted; this may also leave the ExprResult invalid.
  bool tryToRecoverWithCall(ExprResult &E, const PartialDiagnostic &PD,
                            bool ForceComplain = false,
                            bool (*IsPlausibleResult)(QualType) = nullptr);

  /// \brief Figure out if an expression could be turned into a call.
  bool tryExprAsCall(Expr &E, QualType &ZeroArgCallReturnTy,
                     UnresolvedSetImpl &NonTemplateOverloads);

  /// \brief Conditionally issue a diagnostic based on the current
  /// evaluation context.
  ///
  /// \param Statement If Statement is non-null, delay reporting the
  /// diagnostic until the function body is parsed, and then do a basic
  /// reachability analysis to determine if the statement is reachable.
  /// If it is unreachable, the diagnostic will not be emitted.
  bool DiagRuntimeBehavior(SourceLocation Loc, const Stmt *Statement,
                           const PartialDiagnostic &PD);

  // Primary Expressions.
  SourceRange getExprRange(Expr *E) const;

  ExprResult ActOnIdExpression(
      Scope *S, CXXScopeSpec &SS, SourceLocation TemplateKWLoc,
      UnqualifiedId &Id, bool HasTrailingLParen, bool IsAddressOfOperand,
      std::unique_ptr<CorrectionCandidateCallback> CCC = nullptr,
      bool IsInlineAsmIdentifier = false, Token *KeywordReplacement = nullptr);

  void DecomposeUnqualifiedId(const UnqualifiedId &Id,
                              TemplateArgumentListInfo &Buffer,
                              DeclarationNameInfo &NameInfo,
                              const TemplateArgumentListInfo *&TemplateArgs);

  bool
  DiagnoseEmptyLookup(Scope *S, CXXScopeSpec &SS, LookupResult &R,
                      std::unique_ptr<CorrectionCandidateCallback> CCC,
                      TemplateArgumentListInfo *ExplicitTemplateArgs = nullptr,
                      ArrayRef<Expr *> Args = None, TypoExpr **Out = nullptr);

  ExprResult LookupInObjCMethod(LookupResult &LookUp, Scope *S,
                                IdentifierInfo *II,
                                bool AllowBuiltinCreation=false);

  ExprResult ActOnDependentIdExpression(const CXXScopeSpec &SS,
                                        SourceLocation TemplateKWLoc,
                                        const DeclarationNameInfo &NameInfo,
                                        bool isAddressOfOperand,
                                const TemplateArgumentListInfo *TemplateArgs);

  ExprResult BuildDeclRefExpr(ValueDecl *D, QualType Ty,
                              ExprValueKind VK,
                              SourceLocation Loc,
                              const CXXScopeSpec *SS = nullptr);
  ExprResult
  BuildDeclRefExpr(ValueDecl *D, QualType Ty, ExprValueKind VK,
                   const DeclarationNameInfo &NameInfo,
                   const CXXScopeSpec *SS = nullptr,
                   NamedDecl *FoundD = nullptr,
                   const TemplateArgumentListInfo *TemplateArgs = nullptr);
  ExprResult
  BuildAnonymousStructUnionMemberReference(
      const CXXScopeSpec &SS,
      SourceLocation nameLoc,
      IndirectFieldDecl *indirectField,
      DeclAccessPair FoundDecl = DeclAccessPair::make(nullptr, AS_none),
      Expr *baseObjectExpr = nullptr,
      SourceLocation opLoc = SourceLocation());

  ExprResult BuildPossibleImplicitMemberExpr(const CXXScopeSpec &SS,
                                             SourceLocation TemplateKWLoc,
                                             LookupResult &R,
                                const TemplateArgumentListInfo *TemplateArgs,
                                             const Scope *S);
  ExprResult BuildImplicitMemberExpr(const CXXScopeSpec &SS,
                                     SourceLocation TemplateKWLoc,
                                     LookupResult &R,
                                const TemplateArgumentListInfo *TemplateArgs,
                                     bool IsDefiniteInstance,
                                     const Scope *S);
  bool UseArgumentDependentLookup(const CXXScopeSpec &SS,
                                  const LookupResult &R,
                                  bool HasTrailingLParen);

  ExprResult
  BuildQualifiedDeclarationNameExpr(CXXScopeSpec &SS,
                                    const DeclarationNameInfo &NameInfo,
                                    bool IsAddressOfOperand, const Scope *S,
                                    TypeSourceInfo **RecoveryTSI = nullptr);

  ExprResult BuildDependentDeclRefExpr(const CXXScopeSpec &SS,
                                       SourceLocation TemplateKWLoc,
                                const DeclarationNameInfo &NameInfo,
                                const TemplateArgumentListInfo *TemplateArgs);

  ExprResult BuildDeclarationNameExpr(const CXXScopeSpec &SS,
                                      LookupResult &R,
                                      bool NeedsADL,
                                      bool AcceptInvalidDecl = false);
  ExprResult BuildDeclarationNameExpr(
      const CXXScopeSpec &SS, const DeclarationNameInfo &NameInfo, NamedDecl *D,
      NamedDecl *FoundD = nullptr,
      const TemplateArgumentListInfo *TemplateArgs = nullptr,
      bool AcceptInvalidDecl = false);

  ExprResult BuildLiteralOperatorCall(LookupResult &R,
                      DeclarationNameInfo &SuffixInfo,
                      ArrayRef<Expr *> Args,
                      SourceLocation LitEndLoc,
                      TemplateArgumentListInfo *ExplicitTemplateArgs = nullptr);

  ExprResult BuildPredefinedExpr(SourceLocation Loc,
                                 PredefinedExpr::IdentType IT);
  ExprResult ActOnPredefinedExpr(SourceLocation Loc, tok::TokenKind Kind);
  ExprResult ActOnIntegerConstant(SourceLocation Loc, uint64_t Val);

  bool CheckLoopHintExpr(Expr *E, SourceLocation Loc);

  ExprResult ActOnNumericConstant(const Token &Tok, Scope *UDLScope = nullptr);
  ExprResult ActOnCharacterConstant(const Token &Tok,
                                    Scope *UDLScope = nullptr);
  ExprResult ActOnParenExpr(SourceLocation L, SourceLocation R, Expr *E);
  ExprResult ActOnParenListExpr(SourceLocation L,
                                SourceLocation R,
                                MultiExprArg Val);

  /// ActOnStringLiteral - The specified tokens were lexed as pasted string
  /// fragments (e.g. "foo" "bar" L"baz").
  ExprResult ActOnStringLiteral(ArrayRef<Token> StringToks,
                                Scope *UDLScope = nullptr);

  ExprResult ActOnGenericSelectionExpr(SourceLocation KeyLoc,
                                       SourceLocation DefaultLoc,
                                       SourceLocation RParenLoc,
                                       Expr *ControllingExpr,
                                       ArrayRef<ParsedType> ArgTypes,
                                       ArrayRef<Expr *> ArgExprs);
  ExprResult CreateGenericSelectionExpr(SourceLocation KeyLoc,
                                        SourceLocation DefaultLoc,
                                        SourceLocation RParenLoc,
                                        Expr *ControllingExpr,
                                        ArrayRef<TypeSourceInfo *> Types,
                                        ArrayRef<Expr *> Exprs);

  // Binary/Unary Operators.  'Tok' is the token for the operator.
  ExprResult CreateBuiltinUnaryOp(SourceLocation OpLoc, UnaryOperatorKind Opc,
                                  Expr *InputExpr);
  ExprResult BuildUnaryOp(Scope *S, SourceLocation OpLoc,
                          UnaryOperatorKind Opc, Expr *Input);
  ExprResult ActOnUnaryOp(Scope *S, SourceLocation OpLoc,
                          tok::TokenKind Op, Expr *Input);

  QualType CheckAddressOfOperand(ExprResult &Operand, SourceLocation OpLoc);

  ExprResult CreateUnaryExprOrTypeTraitExpr(TypeSourceInfo *TInfo,
                                            SourceLocation OpLoc,
                                            UnaryExprOrTypeTrait ExprKind,
                                            SourceRange R);
  ExprResult CreateUnaryExprOrTypeTraitExpr(Expr *E, SourceLocation OpLoc,
                                            UnaryExprOrTypeTrait ExprKind);
  ExprResult
    ActOnUnaryExprOrTypeTraitExpr(SourceLocation OpLoc,
                                  UnaryExprOrTypeTrait ExprKind,
                                  bool IsType, void *TyOrEx,
                                  SourceRange ArgRange);

  ExprResult CheckPlaceholderExpr(Expr *E);
  bool CheckVecStepExpr(Expr *E);

  bool CheckUnaryExprOrTypeTraitOperand(Expr *E, UnaryExprOrTypeTrait ExprKind);
  bool CheckUnaryExprOrTypeTraitOperand(QualType ExprType, SourceLocation OpLoc,
                                        SourceRange ExprRange,
                                        UnaryExprOrTypeTrait ExprKind);
  ExprResult ActOnSizeofParameterPackExpr(Scope *S,
                                          SourceLocation OpLoc,
                                          IdentifierInfo &Name,
                                          SourceLocation NameLoc,
                                          SourceLocation RParenLoc);
  ExprResult ActOnPostfixUnaryOp(Scope *S, SourceLocation OpLoc,
                                 tok::TokenKind Kind, Expr *Input);

  ExprResult ActOnArraySubscriptExpr(Scope *S, Expr *Base, SourceLocation LLoc,
                                     Expr *Idx, SourceLocation RLoc);
  ExprResult CreateBuiltinArraySubscriptExpr(Expr *Base, SourceLocation LLoc,
                                             Expr *Idx, SourceLocation RLoc);
  ExprResult ActOnOMPArraySectionExpr(Expr *Base, SourceLocation LBLoc,
                                      Expr *LowerBound, SourceLocation ColonLoc,
                                      Expr *Length, SourceLocation RBLoc);

  // This struct is for use by ActOnMemberAccess to allow
  // BuildMemberReferenceExpr to be able to reinvoke ActOnMemberAccess after
  // changing the access operator from a '.' to a '->' (to see if that is the
  // change needed to fix an error about an unknown member, e.g. when the class
  // defines a custom operator->).
  struct ActOnMemberAccessExtraArgs {
    Scope *S;
    UnqualifiedId &Id;
    Decl *ObjCImpDecl;
  };

  ExprResult BuildMemberReferenceExpr(
      Expr *Base, QualType BaseType, SourceLocation OpLoc, bool IsArrow,
      CXXScopeSpec &SS, SourceLocation TemplateKWLoc,
      NamedDecl *FirstQualifierInScope, const DeclarationNameInfo &NameInfo,
      const TemplateArgumentListInfo *TemplateArgs,
      const Scope *S,
      ActOnMemberAccessExtraArgs *ExtraArgs = nullptr);

  ExprResult
  BuildMemberReferenceExpr(Expr *Base, QualType BaseType, SourceLocation OpLoc,
                           bool IsArrow, const CXXScopeSpec &SS,
                           SourceLocation TemplateKWLoc,
                           NamedDecl *FirstQualifierInScope, LookupResult &R,
                           const TemplateArgumentListInfo *TemplateArgs,
                           const Scope *S,
                           bool SuppressQualifierCheck = false,
                           ActOnMemberAccessExtraArgs *ExtraArgs = nullptr);

  ExprResult PerformMemberExprBaseConversion(Expr *Base, bool IsArrow);

  bool CheckQualifiedMemberReference(Expr *BaseExpr, QualType BaseType,
                                     const CXXScopeSpec &SS,
                                     const LookupResult &R);

  ExprResult ActOnDependentMemberExpr(Expr *Base, QualType BaseType,
                                      bool IsArrow, SourceLocation OpLoc,
                                      const CXXScopeSpec &SS,
                                      SourceLocation TemplateKWLoc,
                                      NamedDecl *FirstQualifierInScope,
                               const DeclarationNameInfo &NameInfo,
                               const TemplateArgumentListInfo *TemplateArgs);

  ExprResult ActOnMemberAccessExpr(Scope *S, Expr *Base,
                                   SourceLocation OpLoc,
                                   tok::TokenKind OpKind,
                                   CXXScopeSpec &SS,
                                   SourceLocation TemplateKWLoc,
                                   UnqualifiedId &Member,
                                   Decl *ObjCImpDecl);

  void ActOnDefaultCtorInitializers(Decl *CDtorDecl);
  bool ConvertArgumentsForCall(CallExpr *Call, Expr *Fn,
                               FunctionDecl *FDecl,
                               const FunctionProtoType *Proto,
                               ArrayRef<Expr *> Args,
                               SourceLocation RParenLoc,
                               bool ExecConfig = false);
  void CheckStaticArrayArgument(SourceLocation CallLoc,
                                ParmVarDecl *Param,
                                const Expr *ArgExpr);

  /// ActOnCallExpr - Handle a call to Fn with the specified array of arguments.
  /// This provides the location of the left/right parens and a list of comma
  /// locations.
  ExprResult ActOnCallExpr(Scope *S, Expr *Fn, SourceLocation LParenLoc,
                           MultiExprArg ArgExprs, SourceLocation RParenLoc,
                           Expr *ExecConfig = nullptr,
                           bool IsExecConfig = false);
  ExprResult BuildResolvedCallExpr(Expr *Fn, NamedDecl *NDecl,
                                   SourceLocation LParenLoc,
                                   ArrayRef<Expr *> Arg,
                                   SourceLocation RParenLoc,
                                   Expr *Config = nullptr,
                                   bool IsExecConfig = false);

  ExprResult ActOnCUDAExecConfigExpr(Scope *S, SourceLocation LLLLoc,
                                     MultiExprArg ExecConfig,
                                     SourceLocation GGGLoc);

  ExprResult ActOnCastExpr(Scope *S, SourceLocation LParenLoc,
                           Declarator &D, ParsedType &Ty,
                           SourceLocation RParenLoc, Expr *CastExpr);
  ExprResult BuildCStyleCastExpr(SourceLocation LParenLoc,
                                 TypeSourceInfo *Ty,
                                 SourceLocation RParenLoc,
                                 Expr *Op);
  CastKind PrepareScalarCast(ExprResult &src, QualType destType);

  /// \brief Build an altivec or OpenCL literal.
  ExprResult BuildVectorLiteral(SourceLocation LParenLoc,
                                SourceLocation RParenLoc, Expr *E,
                                TypeSourceInfo *TInfo);

  ExprResult MaybeConvertParenListExprToParenExpr(Scope *S, Expr *ME);

  ExprResult ActOnCompoundLiteral(SourceLocation LParenLoc,
                                  ParsedType Ty,
                                  SourceLocation RParenLoc,
                                  Expr *InitExpr);

  ExprResult BuildCompoundLiteralExpr(SourceLocation LParenLoc,
                                      TypeSourceInfo *TInfo,
                                      SourceLocation RParenLoc,
                                      Expr *LiteralExpr);

  ExprResult ActOnInitList(SourceLocation LBraceLoc,
                           MultiExprArg InitArgList,
                           SourceLocation RBraceLoc);

  ExprResult ActOnDesignatedInitializer(Designation &Desig,
                                        SourceLocation Loc,
                                        bool GNUSyntax,
                                        ExprResult Init);

private:
  static BinaryOperatorKind ConvertTokenKindToBinaryOpcode(tok::TokenKind Kind);

public:
  ExprResult ActOnBinOp(Scope *S, SourceLocation TokLoc,
                        tok::TokenKind Kind, Expr *LHSExpr, Expr *RHSExpr);
  ExprResult BuildBinOp(Scope *S, SourceLocation OpLoc,
                        BinaryOperatorKind Opc, Expr *LHSExpr, Expr *RHSExpr);
  ExprResult CreateBuiltinBinOp(SourceLocation OpLoc, BinaryOperatorKind Opc,
                                Expr *LHSExpr, Expr *RHSExpr);

  void DiagnoseCommaOperator(const Expr *LHS, SourceLocation Loc);

  /// ActOnConditionalOp - Parse a ?: operation.  Note that 'LHS' may be null
  /// in the case of a the GNU conditional expr extension.
  ExprResult ActOnConditionalOp(SourceLocation QuestionLoc,
                                SourceLocation ColonLoc,
                                Expr *CondExpr, Expr *LHSExpr, Expr *RHSExpr);

  /// ActOnAddrLabel - Parse the GNU address of label extension: "&&foo".
  ExprResult ActOnAddrLabel(SourceLocation OpLoc, SourceLocation LabLoc,
                            LabelDecl *TheDecl);

  void ActOnStartStmtExpr();
  ExprResult ActOnStmtExpr(SourceLocation LPLoc, Stmt *SubStmt,
                           SourceLocation RPLoc); // "({..})"
  void ActOnStmtExprError();

  // __builtin_offsetof(type, identifier(.identifier|[expr])*)
  struct OffsetOfComponent {
    SourceLocation LocStart, LocEnd;
    bool isBrackets;  // true if [expr], false if .ident
    union {
      IdentifierInfo *IdentInfo;
      Expr *E;
    } U;
  };

  /// __builtin_offsetof(type, a.b[123][456].c)
  ExprResult BuildBuiltinOffsetOf(SourceLocation BuiltinLoc,
                                  TypeSourceInfo *TInfo,
                                  ArrayRef<OffsetOfComponent> Components,
                                  SourceLocation RParenLoc);
  ExprResult ActOnBuiltinOffsetOf(Scope *S,
                                  SourceLocation BuiltinLoc,
                                  SourceLocation TypeLoc,
                                  ParsedType ParsedArgTy,
                                  ArrayRef<OffsetOfComponent> Components,
                                  SourceLocation RParenLoc);

  // __builtin_choose_expr(constExpr, expr1, expr2)
  ExprResult ActOnChooseExpr(SourceLocation BuiltinLoc,
                             Expr *CondExpr, Expr *LHSExpr,
                             Expr *RHSExpr, SourceLocation RPLoc);

  // __builtin_va_arg(expr, type)
  ExprResult ActOnVAArg(SourceLocation BuiltinLoc, Expr *E, ParsedType Ty,
                        SourceLocation RPLoc);
  ExprResult BuildVAArgExpr(SourceLocation BuiltinLoc, Expr *E,
                            TypeSourceInfo *TInfo, SourceLocation RPLoc);

  // __null
  ExprResult ActOnGNUNullExpr(SourceLocation TokenLoc);

  bool CheckCaseExpression(Expr *E);

  /// \brief Describes the result of an "if-exists" condition check.
  enum IfExistsResult {
    /// \brief The symbol exists.
    IER_Exists,

    /// \brief The symbol does not exist.
    IER_DoesNotExist,

    /// \brief The name is a dependent name, so the results will differ
    /// from one instantiation to the next.
    IER_Dependent,

    /// \brief An error occurred.
    IER_Error
  };

  IfExistsResult
  CheckMicrosoftIfExistsSymbol(Scope *S, CXXScopeSpec &SS,
                               const DeclarationNameInfo &TargetNameInfo);

  IfExistsResult
  CheckMicrosoftIfExistsSymbol(Scope *S, SourceLocation KeywordLoc,
                               bool IsIfExists, CXXScopeSpec &SS,
                               UnqualifiedId &Name);

  StmtResult BuildMSDependentExistsStmt(SourceLocation KeywordLoc,
                                        bool IsIfExists,
                                        NestedNameSpecifierLoc QualifierLoc,
                                        DeclarationNameInfo NameInfo,
                                        Stmt *Nested);
  StmtResult ActOnMSDependentExistsStmt(SourceLocation KeywordLoc,
                                        bool IsIfExists,
                                        CXXScopeSpec &SS, UnqualifiedId &Name,
                                        Stmt *Nested);

  //===------------------------- "Block" Extension ------------------------===//

  /// ActOnBlockStart - This callback is invoked when a block literal is
  /// started.
  void ActOnBlockStart(SourceLocation CaretLoc, Scope *CurScope);

  /// ActOnBlockArguments - This callback allows processing of block arguments.
  /// If there are no arguments, this is still invoked.
  void ActOnBlockArguments(SourceLocation CaretLoc, Declarator &ParamInfo,
                           Scope *CurScope);

  /// ActOnBlockError - If there is an error parsing a block, this callback
  /// is invoked to pop the information about the block from the action impl.
  void ActOnBlockError(SourceLocation CaretLoc, Scope *CurScope);

  /// ActOnBlockStmtExpr - This is called when the body of a block statement
  /// literal was successfully completed.  ^(int x){...}
  ExprResult ActOnBlockStmtExpr(SourceLocation CaretLoc, Stmt *Body,
                                Scope *CurScope);

  //===---------------------------- Clang Extensions ----------------------===//

  /// __builtin_convertvector(...)
  ExprResult ActOnConvertVectorExpr(Expr *E, ParsedType ParsedDestTy,
                                    SourceLocation BuiltinLoc,
                                    SourceLocation RParenLoc);

  //===---------------------------- OpenCL Features -----------------------===//

  /// __builtin_astype(...)
  ExprResult ActOnAsTypeExpr(Expr *E, ParsedType ParsedDestTy,
                             SourceLocation BuiltinLoc,
                             SourceLocation RParenLoc);

  //===---------------------------- C++ Features --------------------------===//

  // Act on C++ namespaces
  Decl *ActOnStartNamespaceDef(Scope *S, SourceLocation InlineLoc,
                               SourceLocation NamespaceLoc,
                               SourceLocation IdentLoc,
                               IdentifierInfo *Ident,
                               SourceLocation LBrace,
                               AttributeList *AttrList,
                               UsingDirectiveDecl * &UsingDecl);
  void ActOnFinishNamespaceDef(Decl *Dcl, SourceLocation RBrace);

  NamespaceDecl *getStdNamespace() const;
  NamespaceDecl *getOrCreateStdNamespace();

  CXXRecordDecl *getStdBadAlloc() const;

  /// \brief Tests whether Ty is an instance of std::initializer_list and, if
  /// it is and Element is not NULL, assigns the element type to Element.
  bool isStdInitializerList(QualType Ty, QualType *Element);

  /// \brief Looks for the std::initializer_list template and instantiates it
  /// with Element, or emits an error if it's not found.
  ///
  /// \returns The instantiated template, or null on error.
  QualType BuildStdInitializerList(QualType Element, SourceLocation Loc);

  /// \brief Determine whether Ctor is an initializer-list constructor, as
  /// defined in [dcl.init.list]p2.
  bool isInitListConstructor(const CXXConstructorDecl *Ctor);

  Decl *ActOnUsingDirective(Scope *CurScope,
                            SourceLocation UsingLoc,
                            SourceLocation NamespcLoc,
                            CXXScopeSpec &SS,
                            SourceLocation IdentLoc,
                            IdentifierInfo *NamespcName,
                            AttributeList *AttrList);

  void PushUsingDirective(Scope *S, UsingDirectiveDecl *UDir);

  Decl *ActOnNamespaceAliasDef(Scope *CurScope,
                               SourceLocation NamespaceLoc,
                               SourceLocation AliasLoc,
                               IdentifierInfo *Alias,
                               CXXScopeSpec &SS,
                               SourceLocation IdentLoc,
                               IdentifierInfo *Ident);

  void HideUsingShadowDecl(Scope *S, UsingShadowDecl *Shadow);
  bool CheckUsingShadowDecl(UsingDecl *UD, NamedDecl *Target,
                            const LookupResult &PreviousDecls,
                            UsingShadowDecl *&PrevShadow);
  UsingShadowDecl *BuildUsingShadowDecl(Scope *S, UsingDecl *UD,
                                        NamedDecl *Target,
                                        UsingShadowDecl *PrevDecl);

  bool CheckUsingDeclRedeclaration(SourceLocation UsingLoc,
                                   bool HasTypenameKeyword,
                                   const CXXScopeSpec &SS,
                                   SourceLocation NameLoc,
                                   const LookupResult &Previous);
  bool CheckUsingDeclQualifier(SourceLocation UsingLoc,
                               const CXXScopeSpec &SS,
                               const DeclarationNameInfo &NameInfo,
                               SourceLocation NameLoc);

  NamedDecl *BuildUsingDeclaration(Scope *S, AccessSpecifier AS,
                                   SourceLocation UsingLoc,
                                   CXXScopeSpec &SS,
                                   DeclarationNameInfo NameInfo,
                                   AttributeList *AttrList,
                                   bool IsInstantiation,
                                   bool HasTypenameKeyword,
                                   SourceLocation TypenameLoc);

  bool CheckInheritingConstructorUsingDecl(UsingDecl *UD);

  Decl *ActOnUsingDeclaration(Scope *CurScope,
                              AccessSpecifier AS,
                              bool HasUsingKeyword,
                              SourceLocation UsingLoc,
                              CXXScopeSpec &SS,
                              UnqualifiedId &Name,
                              AttributeList *AttrList,
                              bool HasTypenameKeyword,
                              SourceLocation TypenameLoc);
  Decl *ActOnAliasDeclaration(Scope *CurScope,
                              AccessSpecifier AS,
                              MultiTemplateParamsArg TemplateParams,
                              SourceLocation UsingLoc,
                              UnqualifiedId &Name,
                              AttributeList *AttrList,
                              TypeResult Type,
                              Decl *DeclFromDeclSpec);

  /// BuildCXXConstructExpr - Creates a complete call to a constructor,
  /// including handling of its default argument expressions.
  ///
  /// \param ConstructKind - a CXXConstructExpr::ConstructionKind
  ExprResult
  BuildCXXConstructExpr(SourceLocation ConstructLoc, QualType DeclInitType,
                        CXXConstructorDecl *Constructor, MultiExprArg Exprs,
                        bool HadMultipleCandidates, bool IsListInitialization,
                        bool IsStdInitListInitialization,
                        bool RequiresZeroInit, unsigned ConstructKind,
                        SourceRange ParenRange);

  // FIXME: Can we remove this and have the above BuildCXXConstructExpr check if
  // the constructor can be elidable?
  ExprResult
  BuildCXXConstructExpr(SourceLocation ConstructLoc, QualType DeclInitType,
                        CXXConstructorDecl *Constructor, bool Elidable,
                        MultiExprArg Exprs, bool HadMultipleCandidates,
                        bool IsListInitialization,
                        bool IsStdInitListInitialization, bool RequiresZeroInit,
                        unsigned ConstructKind, SourceRange ParenRange);

  ExprResult BuildCXXDefaultInitExpr(SourceLocation Loc, FieldDecl *Field);

  /// BuildCXXDefaultArgExpr - Creates a CXXDefaultArgExpr, instantiating
  /// the default expr if needed.
  ExprResult BuildCXXDefaultArgExpr(SourceLocation CallLoc,
                                    FunctionDecl *FD,
                                    ParmVarDecl *Param);

  /// FinalizeVarWithDestructor - Prepare for calling destructor on the
  /// constructed variable.
  void FinalizeVarWithDestructor(VarDecl *VD, const RecordType *DeclInitType);

  /// \brief Helper class that collects exception specifications for
  /// implicitly-declared special member functions.
  class ImplicitExceptionSpecification {
    // Pointer to allow copying
    Sema *Self;
    // We order exception specifications thus:
    // noexcept is the most restrictive, but is only used in C++11.
    // throw() comes next.
    // Then a throw(collected exceptions)
    // Finally no specification, which is expressed as noexcept(false).
    // throw(...) is used instead if any called function uses it.
    ExceptionSpecificationType ComputedEST;
    llvm::SmallPtrSet<CanQualType, 4> ExceptionsSeen;
    SmallVector<QualType, 4> Exceptions;

    void ClearExceptions() {
      ExceptionsSeen.clear();
      Exceptions.clear();
    }

  public:
    explicit ImplicitExceptionSpecification(Sema &Self)
      : Self(&Self), ComputedEST(EST_BasicNoexcept) {
      if (!Self.getLangOpts().CPlusPlus11)
        ComputedEST = EST_DynamicNone;
    }

    /// \brief Get the computed exception specification type.
    ExceptionSpecificationType getExceptionSpecType() const {
      assert(ComputedEST != EST_ComputedNoexcept &&
             "noexcept(expr) should not be a possible result");
      return ComputedEST;
    }

    /// \brief The number of exceptions in the exception specification.
    unsigned size() const { return Exceptions.size(); }

    /// \brief The set of exceptions in the exception specification.
    const QualType *data() const { return Exceptions.data(); }

    /// \brief Integrate another called method into the collected data.
    void CalledDecl(SourceLocation CallLoc, const CXXMethodDecl *Method);

    /// \brief Integrate an invoked expression into the collected data.
    void CalledExpr(Expr *E);

    /// \brief Overwrite an EPI's exception specification with this
    /// computed exception specification.
    FunctionProtoType::ExceptionSpecInfo getExceptionSpec() const {
      FunctionProtoType::ExceptionSpecInfo ESI;
      ESI.Type = getExceptionSpecType();
      if (ESI.Type == EST_Dynamic) {
        ESI.Exceptions = Exceptions;
      } else if (ESI.Type == EST_None) {
        /// C++11 [except.spec]p14:
        ///   The exception-specification is noexcept(false) if the set of
        ///   potential exceptions of the special member function contains "any"
        ESI.Type = EST_ComputedNoexcept;
        ESI.NoexceptExpr = Self->ActOnCXXBoolLiteral(SourceLocation(),
                                                     tok::kw_false).get();
      }
      return ESI;
    }
  };

  /// \brief Determine what sort of exception specification a defaulted
  /// copy constructor of a class will have.
  ImplicitExceptionSpecification
  ComputeDefaultedDefaultCtorExceptionSpec(SourceLocation Loc,
                                           CXXMethodDecl *MD);

  /// \brief Determine what sort of exception specification a defaulted
  /// default constructor of a class will have, and whether the parameter
  /// will be const.
  ImplicitExceptionSpecification
  ComputeDefaultedCopyCtorExceptionSpec(CXXMethodDecl *MD);

  /// \brief Determine what sort of exception specification a defautled
  /// copy assignment operator of a class will have, and whether the
  /// parameter will be const.
  ImplicitExceptionSpecification
  ComputeDefaultedCopyAssignmentExceptionSpec(CXXMethodDecl *MD);

  /// \brief Determine what sort of exception specification a defaulted move
  /// constructor of a class will have.
  ImplicitExceptionSpecification
  ComputeDefaultedMoveCtorExceptionSpec(CXXMethodDecl *MD);

  /// \brief Determine what sort of exception specification a defaulted move
  /// assignment operator of a class will have.
  ImplicitExceptionSpecification
  ComputeDefaultedMoveAssignmentExceptionSpec(CXXMethodDecl *MD);

  /// \brief Determine what sort of exception specification a defaulted
  /// destructor of a class will have.
  ImplicitExceptionSpecification
  ComputeDefaultedDtorExceptionSpec(CXXMethodDecl *MD);

  /// \brief Determine what sort of exception specification an inheriting
  /// constructor of a class will have.
  ImplicitExceptionSpecification
  ComputeInheritingCtorExceptionSpec(CXXConstructorDecl *CD);

  /// \brief Evaluate the implicit exception specification for a defaulted
  /// special member function.
  void EvaluateImplicitExceptionSpec(SourceLocation Loc, CXXMethodDecl *MD);

  /// \brief Check the given exception-specification and update the
  /// exception specification information with the results.
  void checkExceptionSpecification(bool IsTopLevel,
                                   ExceptionSpecificationType EST,
                                   ArrayRef<ParsedType> DynamicExceptions,
                                   ArrayRef<SourceRange> DynamicExceptionRanges,
                                   Expr *NoexceptExpr,
                                   SmallVectorImpl<QualType> &Exceptions,
                                   FunctionProtoType::ExceptionSpecInfo &ESI);

  /// \brief Determine if we're in a case where we need to (incorrectly) eagerly
  /// parse an exception specification to work around a libstdc++ bug.
  bool isLibstdcxxEagerExceptionSpecHack(const Declarator &D);

  /// \brief Add an exception-specification to the given member function
  /// (or member function template). The exception-specification was parsed
  /// after the method itself was declared.
  void actOnDelayedExceptionSpecification(Decl *Method,
         ExceptionSpecificationType EST,
         SourceRange SpecificationRange,
         ArrayRef<ParsedType> DynamicExceptions,
         ArrayRef<SourceRange> DynamicExceptionRanges,
         Expr *NoexceptExpr);

  /// \brief Determine if a special member function should have a deleted
  /// definition when it is defaulted.
  bool ShouldDeleteSpecialMember(CXXMethodDecl *MD, CXXSpecialMember CSM,
                                 bool Diagnose = false);

  /// \brief Declare the implicit default constructor for the given class.
  ///
  /// \param ClassDecl The class declaration into which the implicit
  /// default constructor will be added.
  ///
  /// \returns The implicitly-declared default constructor.
  CXXConstructorDecl *DeclareImplicitDefaultConstructor(
                                                     CXXRecordDecl *ClassDecl);

  /// DefineImplicitDefaultConstructor - Checks for feasibility of
  /// defining this constructor as the default constructor.
  void DefineImplicitDefaultConstructor(SourceLocation CurrentLocation,
                                        CXXConstructorDecl *Constructor);

  /// \brief Declare the implicit destructor for the given class.
  ///
  /// \param ClassDecl The class declaration into which the implicit
  /// destructor will be added.
  ///
  /// \returns The implicitly-declared destructor.
  CXXDestructorDecl *DeclareImplicitDestructor(CXXRecordDecl *ClassDecl);

  /// DefineImplicitDestructor - Checks for feasibility of
  /// defining this destructor as the default destructor.
  void DefineImplicitDestructor(SourceLocation CurrentLocation,
                                CXXDestructorDecl *Destructor);

  /// \brief Build an exception spec for destructors that don't have one.
  ///
  /// C++11 says that user-defined destructors with no exception spec get one
  /// that looks as if the destructor was implicitly declared.
  void AdjustDestructorExceptionSpec(CXXRecordDecl *ClassDecl,
                                     CXXDestructorDecl *Destructor);

  /// \brief Declare all inheriting constructors for the given class.
  ///
  /// \param ClassDecl The class declaration into which the inheriting
  /// constructors will be added.
  void DeclareInheritingConstructors(CXXRecordDecl *ClassDecl);

  /// \brief Define the specified inheriting constructor.
  void DefineInheritingConstructor(SourceLocation UseLoc,
                                   CXXConstructorDecl *Constructor);

  /// \brief Declare the implicit copy constructor for the given class.
  ///
  /// \param ClassDecl The class declaration into which the implicit
  /// copy constructor will be added.
  ///
  /// \returns The implicitly-declared copy constructor.
  CXXConstructorDecl *DeclareImplicitCopyConstructor(CXXRecordDecl *ClassDecl);

  /// DefineImplicitCopyConstructor - Checks for feasibility of
  /// defining this constructor as the copy constructor.
  void DefineImplicitCopyConstructor(SourceLocation CurrentLocation,
                                     CXXConstructorDecl *Constructor);

  /// \brief Declare the implicit move constructor for the given class.
  ///
  /// \param ClassDecl The Class declaration into which the implicit
  /// move constructor will be added.
  ///
  /// \returns The implicitly-declared move constructor, or NULL if it wasn't
  /// declared.
  CXXConstructorDecl *DeclareImplicitMoveConstructor(CXXRecordDecl *ClassDecl);

  /// DefineImplicitMoveConstructor - Checks for feasibility of
  /// defining this constructor as the move constructor.
  void DefineImplicitMoveConstructor(SourceLocation CurrentLocation,
                                     CXXConstructorDecl *Constructor);

  /// \brief Declare the implicit copy assignment operator for the given class.
  ///
  /// \param ClassDecl The class declaration into which the implicit
  /// copy assignment operator will be added.
  ///
  /// \returns The implicitly-declared copy assignment operator.
  CXXMethodDecl *DeclareImplicitCopyAssignment(CXXRecordDecl *ClassDecl);

  /// \brief Defines an implicitly-declared copy assignment operator.
  void DefineImplicitCopyAssignment(SourceLocation CurrentLocation,
                                    CXXMethodDecl *MethodDecl);

  /// \brief Declare the implicit move assignment operator for the given class.
  ///
  /// \param ClassDecl The Class declaration into which the implicit
  /// move assignment operator will be added.
  ///
  /// \returns The implicitly-declared move assignment operator, or NULL if it
  /// wasn't declared.
  CXXMethodDecl *DeclareImplicitMoveAssignment(CXXRecordDecl *ClassDecl);

  /// \brief Defines an implicitly-declared move assignment operator.
  void DefineImplicitMoveAssignment(SourceLocation CurrentLocation,
                                    CXXMethodDecl *MethodDecl);

  /// \brief Force the declaration of any implicitly-declared members of this
  /// class.
  void ForceDeclarationOfImplicitMembers(CXXRecordDecl *Class);

  /// \brief Determine whether the given function is an implicitly-deleted
  /// special member function.
  bool isImplicitlyDeleted(FunctionDecl *FD);

  /// \brief Check whether 'this' shows up in the type of a static member
  /// function after the (naturally empty) cv-qualifier-seq would be.
  ///
  /// \returns true if an error occurred.
  bool checkThisInStaticMemberFunctionType(CXXMethodDecl *Method);

  /// \brief Whether this' shows up in the exception specification of a static
  /// member function.
  bool checkThisInStaticMemberFunctionExceptionSpec(CXXMethodDecl *Method);

  /// \brief Check whether 'this' shows up in the attributes of the given
  /// static member function.
  ///
  /// \returns true if an error occurred.
  bool checkThisInStaticMemberFunctionAttributes(CXXMethodDecl *Method);

  /// MaybeBindToTemporary - If the passed in expression has a record type with
  /// a non-trivial destructor, this will return CXXBindTemporaryExpr. Otherwise
  /// it simply returns the passed in expression.
  ExprResult MaybeBindToTemporary(Expr *E);

  bool CompleteConstructorCall(CXXConstructorDecl *Constructor,
                               MultiExprArg ArgsPtr,
                               SourceLocation Loc,
                               SmallVectorImpl<Expr*> &ConvertedArgs,
                               bool AllowExplicit = false,
                               bool IsListInitialization = false);

  ParsedType getInheritingConstructorName(CXXScopeSpec &SS,
                                          SourceLocation NameLoc,
                                          IdentifierInfo &Name);

  ParsedType getDestructorName(SourceLocation TildeLoc,
                               IdentifierInfo &II, SourceLocation NameLoc,
                               Scope *S, CXXScopeSpec &SS,
                               ParsedType ObjectType,
                               bool EnteringContext);

  ParsedType getDestructorType(const DeclSpec& DS, ParsedType ObjectType);

  // Checks that reinterpret casts don't have undefined behavior.
  void CheckCompatibleReinterpretCast(QualType SrcType, QualType DestType,
                                      bool IsDereference, SourceRange Range);

  /// ActOnCXXNamedCast - Parse {dynamic,static,reinterpret,const}_cast's.
  ExprResult ActOnCXXNamedCast(SourceLocation OpLoc,
                               tok::TokenKind Kind,
                               SourceLocation LAngleBracketLoc,
                               Declarator &D,
                               SourceLocation RAngleBracketLoc,
                               SourceLocation LParenLoc,
                               Expr *E,
                               SourceLocation RParenLoc);

  ExprResult BuildCXXNamedCast(SourceLocation OpLoc,
                               tok::TokenKind Kind,
                               TypeSourceInfo *Ty,
                               Expr *E,
                               SourceRange AngleBrackets,
                               SourceRange Parens);

  ExprResult BuildCXXTypeId(QualType TypeInfoType,
                            SourceLocation TypeidLoc,
                            TypeSourceInfo *Operand,
                            SourceLocation RParenLoc);
  ExprResult BuildCXXTypeId(QualType TypeInfoType,
                            SourceLocation TypeidLoc,
                            Expr *Operand,
                            SourceLocation RParenLoc);

  /// ActOnCXXTypeid - Parse typeid( something ).
  ExprResult ActOnCXXTypeid(SourceLocation OpLoc,
                            SourceLocation LParenLoc, bool isType,
                            void *TyOrExpr,
                            SourceLocation RParenLoc);

  ExprResult BuildCXXUuidof(QualType TypeInfoType,
                            SourceLocation TypeidLoc,
                            TypeSourceInfo *Operand,
                            SourceLocation RParenLoc);
  ExprResult BuildCXXUuidof(QualType TypeInfoType,
                            SourceLocation TypeidLoc,
                            Expr *Operand,
                            SourceLocation RParenLoc);

  /// ActOnCXXUuidof - Parse __uuidof( something ).
  ExprResult ActOnCXXUuidof(SourceLocation OpLoc,
                            SourceLocation LParenLoc, bool isType,
                            void *TyOrExpr,
                            SourceLocation RParenLoc);

  /// \brief Handle a C++1z fold-expression: ( expr op ... op expr ).
  ExprResult ActOnCXXFoldExpr(SourceLocation LParenLoc, Expr *LHS,
                              tok::TokenKind Operator,
                              SourceLocation EllipsisLoc, Expr *RHS,
                              SourceLocation RParenLoc);
  ExprResult BuildCXXFoldExpr(SourceLocation LParenLoc, Expr *LHS,
                              BinaryOperatorKind Operator,
                              SourceLocation EllipsisLoc, Expr *RHS,
                              SourceLocation RParenLoc);
  ExprResult BuildEmptyCXXFoldExpr(SourceLocation EllipsisLoc,
                                   BinaryOperatorKind Operator);

  //// ActOnCXXThis -  Parse 'this' pointer.
  ExprResult ActOnCXXThis(SourceLocation loc);

  /// \brief Try to retrieve the type of the 'this' pointer.
  ///
  /// \returns The type of 'this', if possible. Otherwise, returns a NULL type.
  QualType getCurrentThisType();

  /// \brief When non-NULL, the C++ 'this' expression is allowed despite the
  /// current context not being a non-static member function. In such cases,
  /// this provides the type used for 'this'.
  QualType CXXThisTypeOverride;

  /// \brief RAII object used to temporarily allow the C++ 'this' expression
  /// to be used, with the given qualifiers on the current class type.
  class CXXThisScopeRAII {
    Sema &S;
    QualType OldCXXThisTypeOverride;
    bool Enabled;

  public:
    /// \brief Introduce a new scope where 'this' may be allowed (when enabled),
    /// using the given declaration (which is either a class template or a
    /// class) along with the given qualifiers.
    /// along with the qualifiers placed on '*this'.
    CXXThisScopeRAII(Sema &S, Decl *ContextDecl, unsigned CXXThisTypeQuals,
                     bool Enabled = true);

    ~CXXThisScopeRAII();
  };

  /// \brief Make sure the value of 'this' is actually available in the current
  /// context, if it is a potentially evaluated context.
  ///
  /// \param Loc The location at which the capture of 'this' occurs.
  ///
  /// \param Explicit Whether 'this' is explicitly captured in a lambda
  /// capture list.
  ///
  /// \param FunctionScopeIndexToStopAt If non-null, it points to the index
  /// of the FunctionScopeInfo stack beyond which we do not attempt to capture.
  /// This is useful when enclosing lambdas must speculatively capture 
  /// 'this' that may or may not be used in certain specializations of
  /// a nested generic lambda (depending on whether the name resolves to 
  /// a non-static member function or a static function).
  /// \return returns 'true' if failed, 'false' if success.
  bool CheckCXXThisCapture(SourceLocation Loc, bool Explicit = false, 
      bool BuildAndDiagnose = true,
      const unsigned *const FunctionScopeIndexToStopAt = nullptr,
      bool ByCopy = false);

  /// \brief Determine whether the given type is the type of *this that is used
  /// outside of the body of a member function for a type that is currently
  /// being defined.
  bool isThisOutsideMemberFunctionBody(QualType BaseType);

  /// ActOnCXXBoolLiteral - Parse {true,false} literals.
  ExprResult ActOnCXXBoolLiteral(SourceLocation OpLoc, tok::TokenKind Kind);


  /// ActOnObjCBoolLiteral - Parse {__objc_yes,__objc_no} literals.
  ExprResult ActOnObjCBoolLiteral(SourceLocation OpLoc, tok::TokenKind Kind);

  /// ActOnCXXNullPtrLiteral - Parse 'nullptr'.
  ExprResult ActOnCXXNullPtrLiteral(SourceLocation Loc);

  //// ActOnCXXThrow -  Parse throw expressions.
  ExprResult ActOnCXXThrow(Scope *S, SourceLocation OpLoc, Expr *expr);
  ExprResult BuildCXXThrow(SourceLocation OpLoc, Expr *Ex,
                           bool IsThrownVarInScope);
  bool CheckCXXThrowOperand(SourceLocation ThrowLoc, QualType ThrowTy, Expr *E);

  /// ActOnCXXTypeConstructExpr - Parse construction of a specified type.
  /// Can be interpreted either as function-style casting ("int(x)")
  /// or class type construction ("ClassType(x,y,z)")
  /// or creation of a value-initialized type ("int()").
  ExprResult ActOnCXXTypeConstructExpr(ParsedType TypeRep,
                                       SourceLocation LParenLoc,
                                       MultiExprArg Exprs,
                                       SourceLocation RParenLoc);

  ExprResult BuildCXXTypeConstructExpr(TypeSourceInfo *Type,
                                       SourceLocation LParenLoc,
                                       MultiExprArg Exprs,
                                       SourceLocation RParenLoc);

  /// ActOnCXXNew - Parsed a C++ 'new' expression.
  ExprResult ActOnCXXNew(SourceLocation StartLoc, bool UseGlobal,
                         SourceLocation PlacementLParen,
                         MultiExprArg PlacementArgs,
                         SourceLocation PlacementRParen,
                         SourceRange TypeIdParens, Declarator &D,
                         Expr *Initializer);
  ExprResult BuildCXXNew(SourceRange Range, bool UseGlobal,
                         SourceLocation PlacementLParen,
                         MultiExprArg PlacementArgs,
                         SourceLocation PlacementRParen,
                         SourceRange TypeIdParens,
                         QualType AllocType,
                         TypeSourceInfo *AllocTypeInfo,
                         Expr *ArraySize,
                         SourceRange DirectInitRange,
                         Expr *Initializer,
                         bool TypeMayContainAuto = true);

  bool CheckAllocatedType(QualType AllocType, SourceLocation Loc,
                          SourceRange R);
  bool FindAllocationFunctions(SourceLocation StartLoc, SourceRange Range,
                               bool UseGlobal, QualType AllocType, bool IsArray,
                               MultiExprArg PlaceArgs,
                               FunctionDecl *&OperatorNew,
                               FunctionDecl *&OperatorDelete);
  bool FindAllocationOverload(SourceLocation StartLoc, SourceRange Range,
                              DeclarationName Name, MultiExprArg Args,
                              DeclContext *Ctx,
                              bool AllowMissing, FunctionDecl *&Operator,
                              bool Diagnose = true);
  void DeclareGlobalNewDelete();
  void DeclareGlobalAllocationFunction(DeclarationName Name, QualType Return,
                                       QualType Param1,
                                       QualType Param2 = QualType());

  bool FindDeallocationFunction(SourceLocation StartLoc, CXXRecordDecl *RD,
                                DeclarationName Name, FunctionDecl* &Operator,
                                bool Diagnose = true);
  FunctionDecl *FindUsualDeallocationFunction(SourceLocation StartLoc,
                                              bool CanProvideSize,
                                              DeclarationName Name);

  /// ActOnCXXDelete - Parsed a C++ 'delete' expression
  ExprResult ActOnCXXDelete(SourceLocation StartLoc,
                            bool UseGlobal, bool ArrayForm,
                            Expr *Operand);
  void CheckVirtualDtorCall(CXXDestructorDecl *dtor, SourceLocation Loc,
                            bool IsDelete, bool CallCanBeVirtual,
                            bool WarnOnNonAbstractTypes,
                            SourceLocation DtorLoc);

  DeclResult ActOnCXXConditionDeclaration(Scope *S, Declarator &D);
  ExprResult CheckConditionVariable(VarDecl *ConditionVar,
                                    SourceLocation StmtLoc,
                                    bool ConvertToBoolean);

  ExprResult ActOnNoexceptExpr(SourceLocation KeyLoc, SourceLocation LParen,
                               Expr *Operand, SourceLocation RParen);
  ExprResult BuildCXXNoexceptExpr(SourceLocation KeyLoc, Expr *Operand,
                                  SourceLocation RParen);

  /// \brief Parsed one of the type trait support pseudo-functions.
  ExprResult ActOnTypeTrait(TypeTrait Kind, SourceLocation KWLoc,
                            ArrayRef<ParsedType> Args,
                            SourceLocation RParenLoc);
  ExprResult BuildTypeTrait(TypeTrait Kind, SourceLocation KWLoc,
                            ArrayRef<TypeSourceInfo *> Args,
                            SourceLocation RParenLoc);

  /// ActOnArrayTypeTrait - Parsed one of the bianry type trait support
  /// pseudo-functions.
  ExprResult ActOnArrayTypeTrait(ArrayTypeTrait ATT,
                                 SourceLocation KWLoc,
                                 ParsedType LhsTy,
                                 Expr *DimExpr,
                                 SourceLocation RParen);

  ExprResult BuildArrayTypeTrait(ArrayTypeTrait ATT,
                                 SourceLocation KWLoc,
                                 TypeSourceInfo *TSInfo,
                                 Expr *DimExpr,
                                 SourceLocation RParen);

  /// ActOnExpressionTrait - Parsed one of the unary type trait support
  /// pseudo-functions.
  ExprResult ActOnExpressionTrait(ExpressionTrait OET,
                                  SourceLocation KWLoc,
                                  Expr *Queried,
                                  SourceLocation RParen);

  ExprResult BuildExpressionTrait(ExpressionTrait OET,
                                  SourceLocation KWLoc,
                                  Expr *Queried,
                                  SourceLocation RParen);

  ExprResult ActOnStartCXXMemberReference(Scope *S,
                                          Expr *Base,
                                          SourceLocation OpLoc,
                                          tok::TokenKind OpKind,
                                          ParsedType &ObjectType,
                                          bool &MayBePseudoDestructor);

  ExprResult BuildPseudoDestructorExpr(Expr *Base,
                                       SourceLocation OpLoc,
                                       tok::TokenKind OpKind,
                                       const CXXScopeSpec &SS,
                                       TypeSourceInfo *ScopeType,
                                       SourceLocation CCLoc,
                                       SourceLocation TildeLoc,
                                     PseudoDestructorTypeStorage DestroyedType);

  ExprResult ActOnPseudoDestructorExpr(Scope *S, Expr *Base,
                                       SourceLocation OpLoc,
                                       tok::TokenKind OpKind,
                                       CXXScopeSpec &SS,
                                       UnqualifiedId &FirstTypeName,
                                       SourceLocation CCLoc,
                                       SourceLocation TildeLoc,
                                       UnqualifiedId &SecondTypeName);

  ExprResult ActOnPseudoDestructorExpr(Scope *S, Expr *Base,
                                       SourceLocation OpLoc,
                                       tok::TokenKind OpKind,
                                       SourceLocation TildeLoc,
                                       const DeclSpec& DS);

  /// MaybeCreateExprWithCleanups - If the current full-expression
  /// requires any cleanups, surround it with a ExprWithCleanups node.
  /// Otherwise, just returns the passed-in expression.
  Expr *MaybeCreateExprWithCleanups(Expr *SubExpr);
  Stmt *MaybeCreateStmtWithCleanups(Stmt *SubStmt);
  ExprResult MaybeCreateExprWithCleanups(ExprResult SubExpr);

  ExprResult ActOnFinishFullExpr(Expr *Expr) {
    return ActOnFinishFullExpr(Expr, Expr ? Expr->getExprLoc()
                                          : SourceLocation());
  }
  ExprResult ActOnFinishFullExpr(Expr *Expr, SourceLocation CC,
                                 bool DiscardedValue = false,
                                 bool IsConstexpr = false,
                                 bool IsLambdaInitCaptureInitializer = false);
  StmtResult ActOnFinishFullStmt(Stmt *Stmt);

  // Marks SS invalid if it represents an incomplete type.
  bool RequireCompleteDeclContext(CXXScopeSpec &SS, DeclContext *DC);

  DeclContext *computeDeclContext(QualType T);
  DeclContext *computeDeclContext(const CXXScopeSpec &SS,
                                  bool EnteringContext = false);
  bool isDependentScopeSpecifier(const CXXScopeSpec &SS);
  CXXRecordDecl *getCurrentInstantiationOf(NestedNameSpecifier *NNS);

  /// \brief The parser has parsed a global nested-name-specifier '::'.
  ///
  /// \param CCLoc The location of the '::'.
  ///
  /// \param SS The nested-name-specifier, which will be updated in-place
  /// to reflect the parsed nested-name-specifier.
  ///
  /// \returns true if an error occurred, false otherwise.
  bool ActOnCXXGlobalScopeSpecifier(SourceLocation CCLoc, CXXScopeSpec &SS);

  /// \brief The parser has parsed a '__super' nested-name-specifier.
  ///
  /// \param SuperLoc The location of the '__super' keyword.
  ///
  /// \param ColonColonLoc The location of the '::'.
  ///
  /// \param SS The nested-name-specifier, which will be updated in-place
  /// to reflect the parsed nested-name-specifier.
  ///
  /// \returns true if an error occurred, false otherwise.
  bool ActOnSuperScopeSpecifier(SourceLocation SuperLoc,
                                SourceLocation ColonColonLoc, CXXScopeSpec &SS);

  bool isAcceptableNestedNameSpecifier(const NamedDecl *SD,
                                       bool *CanCorrect = nullptr);
  NamedDecl *FindFirstQualifierInScope(Scope *S, NestedNameSpecifier *NNS);

  bool isNonTypeNestedNameSpecifier(Scope *S, CXXScopeSpec &SS,
                                    SourceLocation IdLoc,
                                    IdentifierInfo &II,
                                    ParsedType ObjectType);

  bool BuildCXXNestedNameSpecifier(Scope *S,
                                   IdentifierInfo &Identifier,
                                   SourceLocation IdentifierLoc,
                                   SourceLocation CCLoc,
                                   QualType ObjectType,
                                   bool EnteringContext,
                                   CXXScopeSpec &SS,
                                   NamedDecl *ScopeLookupResult,
                                   bool ErrorRecoveryLookup,
                                   bool *IsCorrectedToColon = nullptr);

  /// \brief The parser has parsed a nested-name-specifier 'identifier::'.
  ///
  /// \param S The scope in which this nested-name-specifier occurs.
  ///
  /// \param Identifier The identifier preceding the '::'.
  ///
  /// \param IdentifierLoc The location of the identifier.
  ///
  /// \param CCLoc The location of the '::'.
  ///
  /// \param ObjectType The type of the object, if we're parsing
  /// nested-name-specifier in a member access expression.
  ///
  /// \param EnteringContext Whether we're entering the context nominated by
  /// this nested-name-specifier.
  ///
  /// \param SS The nested-name-specifier, which is both an input
  /// parameter (the nested-name-specifier before this type) and an
  /// output parameter (containing the full nested-name-specifier,
  /// including this new type).
  ///
  /// \param ErrorRecoveryLookup If true, then this method is called to improve
  /// error recovery. In this case do not emit error message.
  ///
  /// \param IsCorrectedToColon If not null, suggestions to replace '::' -> ':'
  /// are allowed.  The bool value pointed by this parameter is set to 'true'
  /// if the identifier is treated as if it was followed by ':', not '::'.
  ///
  /// \returns true if an error occurred, false otherwise.
  bool ActOnCXXNestedNameSpecifier(Scope *S,
                                   IdentifierInfo &Identifier,
                                   SourceLocation IdentifierLoc,
                                   SourceLocation CCLoc,
                                   ParsedType ObjectType,
                                   bool EnteringContext,
                                   CXXScopeSpec &SS,
                                   bool ErrorRecoveryLookup = false,
                                   bool *IsCorrectedToColon = nullptr);

  ExprResult ActOnDecltypeExpression(Expr *E);

  bool ActOnCXXNestedNameSpecifierDecltype(CXXScopeSpec &SS,
                                           const DeclSpec &DS,
                                           SourceLocation ColonColonLoc);

  bool IsInvalidUnlessNestedName(Scope *S, CXXScopeSpec &SS,
                                 IdentifierInfo &Identifier,
                                 SourceLocation IdentifierLoc,
                                 SourceLocation ColonLoc,
                                 ParsedType ObjectType,
                                 bool EnteringContext);

  /// \brief The parser has parsed a nested-name-specifier
  /// 'template[opt] template-name < template-args >::'.
  ///
  /// \param S The scope in which this nested-name-specifier occurs.
  ///
  /// \param SS The nested-name-specifier, which is both an input
  /// parameter (the nested-name-specifier before this type) and an
  /// output parameter (containing the full nested-name-specifier,
  /// including this new type).
  ///
  /// \param TemplateKWLoc the location of the 'template' keyword, if any.
  /// \param TemplateName the template name.
  /// \param TemplateNameLoc The location of the template name.
  /// \param LAngleLoc The location of the opening angle bracket  ('<').
  /// \param TemplateArgs The template arguments.
  /// \param RAngleLoc The location of the closing angle bracket  ('>').
  /// \param CCLoc The location of the '::'.
  ///
  /// \param EnteringContext Whether we're entering the context of the
  /// nested-name-specifier.
  ///
  ///
  /// \returns true if an error occurred, false otherwise.
  bool ActOnCXXNestedNameSpecifier(Scope *S,
                                   CXXScopeSpec &SS,
                                   SourceLocation TemplateKWLoc,
                                   TemplateTy TemplateName,
                                   SourceLocation TemplateNameLoc,
                                   SourceLocation LAngleLoc,
                                   ASTTemplateArgsPtr TemplateArgs,
                                   SourceLocation RAngleLoc,
                                   SourceLocation CCLoc,
                                   bool EnteringContext);

  /// \brief Given a C++ nested-name-specifier, produce an annotation value
  /// that the parser can use later to reconstruct the given
  /// nested-name-specifier.
  ///
  /// \param SS A nested-name-specifier.
  ///
  /// \returns A pointer containing all of the information in the
  /// nested-name-specifier \p SS.
  void *SaveNestedNameSpecifierAnnotation(CXXScopeSpec &SS);

  /// \brief Given an annotation pointer for a nested-name-specifier, restore
  /// the nested-name-specifier structure.
  ///
  /// \param Annotation The annotation pointer, produced by
  /// \c SaveNestedNameSpecifierAnnotation().
  ///
  /// \param AnnotationRange The source range corresponding to the annotation.
  ///
  /// \param SS The nested-name-specifier that will be updated with the contents
  /// of the annotation pointer.
  void RestoreNestedNameSpecifierAnnotation(void *Annotation,
                                            SourceRange AnnotationRange,
                                            CXXScopeSpec &SS);

  bool ShouldEnterDeclaratorScope(Scope *S, const CXXScopeSpec &SS);

  /// ActOnCXXEnterDeclaratorScope - Called when a C++ scope specifier (global
  /// scope or nested-name-specifier) is parsed, part of a declarator-id.
  /// After this method is called, according to [C++ 3.4.3p3], names should be
  /// looked up in the declarator-id's scope, until the declarator is parsed and
  /// ActOnCXXExitDeclaratorScope is called.
  /// The 'SS' should be a non-empty valid CXXScopeSpec.
  bool ActOnCXXEnterDeclaratorScope(Scope *S, CXXScopeSpec &SS);

  /// ActOnCXXExitDeclaratorScope - Called when a declarator that previously
  /// invoked ActOnCXXEnterDeclaratorScope(), is finished. 'SS' is the same
  /// CXXScopeSpec that was passed to ActOnCXXEnterDeclaratorScope as well.
  /// Used to indicate that names should revert to being looked up in the
  /// defining scope.
  void ActOnCXXExitDeclaratorScope(Scope *S, const CXXScopeSpec &SS);

  /// ActOnCXXEnterDeclInitializer - Invoked when we are about to parse an
  /// initializer for the declaration 'Dcl'.
  /// After this method is called, according to [C++ 3.4.1p13], if 'Dcl' is a
  /// static data member of class X, names should be looked up in the scope of
  /// class X.
  void ActOnCXXEnterDeclInitializer(Scope *S, Decl *Dcl);

  /// ActOnCXXExitDeclInitializer - Invoked after we are finished parsing an
  /// initializer for the declaration 'Dcl'.
  void ActOnCXXExitDeclInitializer(Scope *S, Decl *Dcl);

  /// \brief Create a new lambda closure type.
  CXXRecordDecl *createLambdaClosureType(SourceRange IntroducerRange,
                                         TypeSourceInfo *Info,
                                         bool KnownDependent, 
                                         LambdaCaptureDefault CaptureDefault);

  /// \brief Start the definition of a lambda expression.
  CXXMethodDecl *startLambdaDefinition(CXXRecordDecl *Class,
                                       SourceRange IntroducerRange,
                                       TypeSourceInfo *MethodType,
                                       SourceLocation EndLoc,
                                       ArrayRef<ParmVarDecl *> Params, 
                                       bool IsConstexprSpecified);

  /// \brief Endow the lambda scope info with the relevant properties.
  void buildLambdaScope(sema::LambdaScopeInfo *LSI, 
                        CXXMethodDecl *CallOperator,
                        SourceRange IntroducerRange,
                        LambdaCaptureDefault CaptureDefault,
                        SourceLocation CaptureDefaultLoc,
                        bool ExplicitParams,
                        bool ExplicitResultType,
                        bool Mutable);

  /// \brief Perform initialization analysis of the init-capture and perform
  /// any implicit conversions such as an lvalue-to-rvalue conversion if
  /// not being used to initialize a reference.
  ParsedType actOnLambdaInitCaptureInitialization(
      SourceLocation Loc, bool ByRef, IdentifierInfo *Id,
      LambdaCaptureInitKind InitKind, Expr *&Init) {
    return ParsedType::make(buildLambdaInitCaptureInitialization(
        Loc, ByRef, Id, InitKind != LambdaCaptureInitKind::CopyInit, Init));
  }
  QualType buildLambdaInitCaptureInitialization(SourceLocation Loc, bool ByRef,
                                                IdentifierInfo *Id,
                                                bool DirectInit, Expr *&Init);

  /// \brief Create a dummy variable within the declcontext of the lambda's
  ///  call operator, for name lookup purposes for a lambda init capture.
  ///  
  ///  CodeGen handles emission of lambda captures, ignoring these dummy
  ///  variables appropriately.
  VarDecl *createLambdaInitCaptureVarDecl(SourceLocation Loc,
                                          QualType InitCaptureType,
                                          IdentifierInfo *Id,
                                          unsigned InitStyle, Expr *Init);

  /// \brief Build the implicit field for an init-capture.
  FieldDecl *buildInitCaptureField(sema::LambdaScopeInfo *LSI, VarDecl *Var);

  /// \brief Note that we have finished the explicit captures for the
  /// given lambda.
  void finishLambdaExplicitCaptures(sema::LambdaScopeInfo *LSI);

  /// \brief Introduce the lambda parameters into scope.
  void addLambdaParameters(CXXMethodDecl *CallOperator, Scope *CurScope);

  /// \brief Deduce a block or lambda's return type based on the return
  /// statements present in the body.
  void deduceClosureReturnType(sema::CapturingScopeInfo &CSI);

  /// ActOnStartOfLambdaDefinition - This is called just before we start
  /// parsing the body of a lambda; it analyzes the explicit captures and
  /// arguments, and sets up various data-structures for the body of the
  /// lambda.
  void ActOnStartOfLambdaDefinition(LambdaIntroducer &Intro,
                                    Declarator &ParamInfo, Scope *CurScope);

  /// ActOnLambdaError - If there is an error parsing a lambda, this callback
  /// is invoked to pop the information about the lambda.
  void ActOnLambdaError(SourceLocation StartLoc, Scope *CurScope,
                        bool IsInstantiation = false);

  /// ActOnLambdaExpr - This is called when the body of a lambda expression
  /// was successfully completed.
  ExprResult ActOnLambdaExpr(SourceLocation StartLoc, Stmt *Body,
                             Scope *CurScope);

  /// \brief Complete a lambda-expression having processed and attached the
  /// lambda body.
  ExprResult BuildLambdaExpr(SourceLocation StartLoc, SourceLocation EndLoc,
                             sema::LambdaScopeInfo *LSI);

  /// \brief Define the "body" of the conversion from a lambda object to a
  /// function pointer.
  ///
  /// This routine doesn't actually define a sensible body; rather, it fills
  /// in the initialization expression needed to copy the lambda object into
  /// the block, and IR generation actually generates the real body of the
  /// block pointer conversion.
  void DefineImplicitLambdaToFunctionPointerConversion(
         SourceLocation CurrentLoc, CXXConversionDecl *Conv);

  /// \brief Define the "body" of the conversion from a lambda object to a
  /// block pointer.
  ///
  /// This routine doesn't actually define a sensible body; rather, it fills
  /// in the initialization expression needed to copy the lambda object into
  /// the block, and IR generation actually generates the real body of the
  /// block pointer conversion.
  void DefineImplicitLambdaToBlockPointerConversion(SourceLocation CurrentLoc,
                                                    CXXConversionDecl *Conv);

  ExprResult BuildBlockForLambdaConversion(SourceLocation CurrentLocation,
                                           SourceLocation ConvLocation,
                                           CXXConversionDecl *Conv,
                                           Expr *Src);

  // ParseObjCStringLiteral - Parse Objective-C string literals.
  ExprResult ParseObjCStringLiteral(SourceLocation *AtLocs,
                                    ArrayRef<Expr *> Strings);

  ExprResult BuildObjCStringLiteral(SourceLocation AtLoc, StringLiteral *S);

  /// BuildObjCNumericLiteral - builds an ObjCBoxedExpr AST node for the
  /// numeric literal expression. Type of the expression will be "NSNumber *"
  /// or "id" if NSNumber is unavailable.
  ExprResult BuildObjCNumericLiteral(SourceLocation AtLoc, Expr *Number);
  ExprResult ActOnObjCBoolLiteral(SourceLocation AtLoc, SourceLocation ValueLoc,
                                  bool Value);
  ExprResult BuildObjCArrayLiteral(SourceRange SR, MultiExprArg Elements);

  /// BuildObjCBoxedExpr - builds an ObjCBoxedExpr AST node for the
  /// '@' prefixed parenthesized expression. The type of the expression will
  /// either be "NSNumber *", "NSString *" or "NSValue *" depending on the type
  /// of ValueType, which is allowed to be a built-in numeric type, "char *",
  /// "const char *" or C structure with attribute 'objc_boxable'.
  ExprResult BuildObjCBoxedExpr(SourceRange SR, Expr *ValueExpr);

  ExprResult BuildObjCSubscriptExpression(SourceLocation RB, Expr *BaseExpr,
                                          Expr *IndexExpr,
                                          ObjCMethodDecl *getterMethod,
                                          ObjCMethodDecl *setterMethod);

  ExprResult BuildObjCDictionaryLiteral(SourceRange SR,
                               MutableArrayRef<ObjCDictionaryElement> Elements);

  ExprResult BuildObjCEncodeExpression(SourceLocation AtLoc,
                                  TypeSourceInfo *EncodedTypeInfo,
                                  SourceLocation RParenLoc);
  ExprResult BuildCXXMemberCallExpr(Expr *Exp, NamedDecl *FoundDecl,
                                    CXXConversionDecl *Method,
                                    bool HadMultipleCandidates);

  ExprResult ParseObjCEncodeExpression(SourceLocation AtLoc,
                                       SourceLocation EncodeLoc,
                                       SourceLocation LParenLoc,
                                       ParsedType Ty,
                                       SourceLocation RParenLoc);

  /// ParseObjCSelectorExpression - Build selector expression for \@selector
  ExprResult ParseObjCSelectorExpression(Selector Sel,
                                         SourceLocation AtLoc,
                                         SourceLocation SelLoc,
                                         SourceLocation LParenLoc,
                                         SourceLocation RParenLoc,
                                         bool WarnMultipleSelectors);

  /// ParseObjCProtocolExpression - Build protocol expression for \@protocol
  ExprResult ParseObjCProtocolExpression(IdentifierInfo * ProtocolName,
                                         SourceLocation AtLoc,
                                         SourceLocation ProtoLoc,
                                         SourceLocation LParenLoc,
                                         SourceLocation ProtoIdLoc,
                                         SourceLocation RParenLoc);

  //===--------------------------------------------------------------------===//
  // C++ Declarations
  //
  Decl *ActOnStartLinkageSpecification(Scope *S,
                                       SourceLocation ExternLoc,
                                       Expr *LangStr,
                                       SourceLocation LBraceLoc);
  Decl *ActOnFinishLinkageSpecification(Scope *S,
                                        Decl *LinkageSpec,
                                        SourceLocation RBraceLoc);


  //===--------------------------------------------------------------------===//
  // C++ Classes
  //
  bool isCurrentClassName(const IdentifierInfo &II, Scope *S,
                          const CXXScopeSpec *SS = nullptr);
  bool isCurrentClassNameTypo(IdentifierInfo *&II, const CXXScopeSpec *SS);

  bool ActOnAccessSpecifier(AccessSpecifier Access,
                            SourceLocation ASLoc,
                            SourceLocation ColonLoc,
                            AttributeList *Attrs = nullptr);

  NamedDecl *ActOnCXXMemberDeclarator(Scope *S, AccessSpecifier AS,
                                 Declarator &D,
                                 MultiTemplateParamsArg TemplateParameterLists,
                                 Expr *BitfieldWidth, const VirtSpecifiers &VS,
                                 InClassInitStyle InitStyle);

  void ActOnStartCXXInClassMemberInitializer();
  void ActOnFinishCXXInClassMemberInitializer(Decl *VarDecl,
                                              SourceLocation EqualLoc,
                                              Expr *Init);

  MemInitResult ActOnMemInitializer(Decl *ConstructorD,
                                    Scope *S,
                                    CXXScopeSpec &SS,
                                    IdentifierInfo *MemberOrBase,
                                    ParsedType TemplateTypeTy,
                                    const DeclSpec &DS,
                                    SourceLocation IdLoc,
                                    SourceLocation LParenLoc,
                                    ArrayRef<Expr *> Args,
                                    SourceLocation RParenLoc,
                                    SourceLocation EllipsisLoc);

  MemInitResult ActOnMemInitializer(Decl *ConstructorD,
                                    Scope *S,
                                    CXXScopeSpec &SS,
                                    IdentifierInfo *MemberOrBase,
                                    ParsedType TemplateTypeTy,
                                    const DeclSpec &DS,
                                    SourceLocation IdLoc,
                                    Expr *InitList,
                                    SourceLocation EllipsisLoc);

  MemInitResult BuildMemInitializer(Decl *ConstructorD,
                                    Scope *S,
                                    CXXScopeSpec &SS,
                                    IdentifierInfo *MemberOrBase,
                                    ParsedType TemplateTypeTy,
                                    const DeclSpec &DS,
                                    SourceLocation IdLoc,
                                    Expr *Init,
                                    SourceLocation EllipsisLoc);

  MemInitResult BuildMemberInitializer(ValueDecl *Member,
                                       Expr *Init,
                                       SourceLocation IdLoc);

  MemInitResult BuildBaseInitializer(QualType BaseType,
                                     TypeSourceInfo *BaseTInfo,
                                     Expr *Init,
                                     CXXRecordDecl *ClassDecl,
                                     SourceLocation EllipsisLoc);

  MemInitResult BuildDelegatingInitializer(TypeSourceInfo *TInfo,
                                           Expr *Init,
                                           CXXRecordDecl *ClassDecl);

  bool SetDelegatingInitializer(CXXConstructorDecl *Constructor,
                                CXXCtorInitializer *Initializer);

  bool SetCtorInitializers(CXXConstructorDecl *Constructor, bool AnyErrors,
                           ArrayRef<CXXCtorInitializer *> Initializers = None);

  void SetIvarInitializers(ObjCImplementationDecl *ObjCImplementation);


  /// MarkBaseAndMemberDestructorsReferenced - Given a record decl,
  /// mark all the non-trivial destructors of its members and bases as
  /// referenced.
  void MarkBaseAndMemberDestructorsReferenced(SourceLocation Loc,
                                              CXXRecordDecl *Record);

  /// \brief The list of classes whose vtables have been used within
  /// this translation unit, and the source locations at which the
  /// first use occurred.
  typedef std::pair<CXXRecordDecl*, SourceLocation> VTableUse;

  /// \brief The list of vtables that are required but have not yet been
  /// materialized.
  SmallVector<VTableUse, 16> VTableUses;

  /// \brief The set of classes whose vtables have been used within
  /// this translation unit, and a bit that will be true if the vtable is
  /// required to be emitted (otherwise, it should be emitted only if needed
  /// by code generation).
  llvm::DenseMap<CXXRecordDecl *, bool> VTablesUsed;

  /// \brief Load any externally-stored vtable uses.
  void LoadExternalVTableUses();

  /// \brief Note that the vtable for the given class was used at the
  /// given location.
  void MarkVTableUsed(SourceLocation Loc, CXXRecordDecl *Class,
                      bool DefinitionRequired = false);

  /// \brief Mark the exception specifications of all virtual member functions
  /// in the given class as needed.
  void MarkVirtualMemberExceptionSpecsNeeded(SourceLocation Loc,
                                             const CXXRecordDecl *RD);

  /// MarkVirtualMembersReferenced - Will mark all members of the given
  /// CXXRecordDecl referenced.
  void MarkVirtualMembersReferenced(SourceLocation Loc,
                                    const CXXRecordDecl *RD);

  /// \brief Define all of the vtables that have been used in this
  /// translation unit and reference any virtual members used by those
  /// vtables.
  ///
  /// \returns true if any work was done, false otherwise.
  bool DefineUsedVTables();

  void AddImplicitlyDeclaredMembersToClass(CXXRecordDecl *ClassDecl);

  void ActOnMemInitializers(Decl *ConstructorDecl,
                            SourceLocation ColonLoc,
                            ArrayRef<CXXCtorInitializer*> MemInits,
                            bool AnyErrors);

  /// \brief Check class-level dllimport/dllexport attribute. The caller must
  /// ensure that referenceDLLExportedClassMethods is called some point later
  /// when all outer classes of Class are complete.
  void checkClassLevelDLLAttribute(CXXRecordDecl *Class);

  void referenceDLLExportedClassMethods();

  void propagateDLLAttrToBaseClassTemplate(
      CXXRecordDecl *Class, Attr *ClassAttr,
      ClassTemplateSpecializationDecl *BaseTemplateSpec,
      SourceLocation BaseLoc);

  void CheckCompletedCXXClass(CXXRecordDecl *Record);
  void ActOnFinishCXXMemberSpecification(Scope* S, SourceLocation RLoc,
                                         Decl *TagDecl,
                                         SourceLocation LBrac,
                                         SourceLocation RBrac,
                                         AttributeList *AttrList);
  void ActOnFinishCXXMemberDecls();
  void ActOnFinishCXXNonNestedClass(Decl *D);

  void ActOnReenterCXXMethodParameter(Scope *S, ParmVarDecl *Param);
  unsigned ActOnReenterTemplateScope(Scope *S, Decl *Template);
  void ActOnStartDelayedMemberDeclarations(Scope *S, Decl *Record);
  void ActOnStartDelayedCXXMethodDeclaration(Scope *S, Decl *Method);
  void ActOnDelayedCXXMethodParameter(Scope *S, Decl *Param);
  void ActOnFinishDelayedMemberDeclarations(Scope *S, Decl *Record);
  void ActOnFinishDelayedCXXMethodDeclaration(Scope *S, Decl *Method);
  void ActOnFinishDelayedMemberInitializers(Decl *Record);
  void MarkAsLateParsedTemplate(FunctionDecl *FD, Decl *FnD,
                                CachedTokens &Toks);
  void UnmarkAsLateParsedTemplate(FunctionDecl *FD);
  bool IsInsideALocalClassWithinATemplateFunction();

  Decl *ActOnStaticAssertDeclaration(SourceLocation StaticAssertLoc,
                                     Expr *AssertExpr,
                                     Expr *AssertMessageExpr,
                                     SourceLocation RParenLoc);
  Decl *BuildStaticAssertDeclaration(SourceLocation StaticAssertLoc,
                                     Expr *AssertExpr,
                                     StringLiteral *AssertMessageExpr,
                                     SourceLocation RParenLoc,
                                     bool Failed);

  FriendDecl *CheckFriendTypeDecl(SourceLocation LocStart,
                                  SourceLocation FriendLoc,
                                  TypeSourceInfo *TSInfo);
  Decl *ActOnFriendTypeDecl(Scope *S, const DeclSpec &DS,
                            MultiTemplateParamsArg TemplateParams);
  NamedDecl *ActOnFriendFunctionDecl(Scope *S, Declarator &D,
                                     MultiTemplateParamsArg TemplateParams);

  QualType CheckConstructorDeclarator(Declarator &D, QualType R,
                                      StorageClass& SC);
  void CheckConstructor(CXXConstructorDecl *Constructor);
  QualType CheckDestructorDeclarator(Declarator &D, QualType R,
                                     StorageClass& SC);
  bool CheckDestructor(CXXDestructorDecl *Destructor);
  void CheckConversionDeclarator(Declarator &D, QualType &R,
                                 StorageClass& SC);
  Decl *ActOnConversionDeclarator(CXXConversionDecl *Conversion);

  void CheckExplicitlyDefaultedSpecialMember(CXXMethodDecl *MD);
  void CheckExplicitlyDefaultedMemberExceptionSpec(CXXMethodDecl *MD,
                                                   const FunctionProtoType *T);
  void CheckDelayedMemberExceptionSpecs();

  //===--------------------------------------------------------------------===//
  // C++ Derived Classes
  //

  /// ActOnBaseSpecifier - Parsed a base specifier
  CXXBaseSpecifier *CheckBaseSpecifier(CXXRecordDecl *Class,
                                       SourceRange SpecifierRange,
                                       bool Virtual, AccessSpecifier Access,
                                       TypeSourceInfo *TInfo,
                                       SourceLocation EllipsisLoc);

  BaseResult ActOnBaseSpecifier(Decl *classdecl,
                                SourceRange SpecifierRange,
                                ParsedAttributes &Attrs,
                                bool Virtual, AccessSpecifier Access,
                                ParsedType basetype,
                                SourceLocation BaseLoc,
                                SourceLocation EllipsisLoc);

  bool AttachBaseSpecifiers(CXXRecordDecl *Class,
                            MutableArrayRef<CXXBaseSpecifier *> Bases);
  void ActOnBaseSpecifiers(Decl *ClassDecl,
                           MutableArrayRef<CXXBaseSpecifier *> Bases);

  bool IsDerivedFrom(SourceLocation Loc, QualType Derived, QualType Base);
  bool IsDerivedFrom(SourceLocation Loc, QualType Derived, QualType Base,
                     CXXBasePaths &Paths);

  // FIXME: I don't like this name.
  void BuildBasePathArray(const CXXBasePaths &Paths, CXXCastPath &BasePath);

  bool CheckDerivedToBaseConversion(QualType Derived, QualType Base,
                                    SourceLocation Loc, SourceRange Range,
                                    CXXCastPath *BasePath = nullptr,
                                    bool IgnoreAccess = false);
  bool CheckDerivedToBaseConversion(QualType Derived, QualType Base,
                                    unsigned InaccessibleBaseID,
                                    unsigned AmbigiousBaseConvID,
                                    SourceLocation Loc, SourceRange Range,
                                    DeclarationName Name,
                                    CXXCastPath *BasePath,
                                    bool IgnoreAccess = false);

  std::string getAmbiguousPathsDisplayString(CXXBasePaths &Paths);

  bool CheckOverridingFunctionAttributes(const CXXMethodDecl *New,
                                         const CXXMethodDecl *Old);

  /// CheckOverridingFunctionReturnType - Checks whether the return types are
  /// covariant, according to C++ [class.virtual]p5.
  bool CheckOverridingFunctionReturnType(const CXXMethodDecl *New,
                                         const CXXMethodDecl *Old);

  /// CheckOverridingFunctionExceptionSpec - Checks whether the exception
  /// spec is a subset of base spec.
  bool CheckOverridingFunctionExceptionSpec(const CXXMethodDecl *New,
                                            const CXXMethodDecl *Old);

  bool CheckPureMethod(CXXMethodDecl *Method, SourceRange InitRange);

  /// CheckOverrideControl - Check C++11 override control semantics.
  void CheckOverrideControl(NamedDecl *D);
    
  /// DiagnoseAbsenceOfOverrideControl - Diagnose if 'override' keyword was
  /// not used in the declaration of an overriding method.
  void DiagnoseAbsenceOfOverrideControl(NamedDecl *D);

  /// CheckForFunctionMarkedFinal - Checks whether a virtual member function
  /// overrides a virtual member function marked 'final', according to
  /// C++11 [class.virtual]p4.
  bool CheckIfOverriddenFunctionIsMarkedFinal(const CXXMethodDecl *New,
                                              const CXXMethodDecl *Old);


  //===--------------------------------------------------------------------===//
  // C++ Access Control
  //

  enum AccessResult {
    AR_accessible,
    AR_inaccessible,
    AR_dependent,
    AR_delayed
  };

  bool SetMemberAccessSpecifier(NamedDecl *MemberDecl,
                                NamedDecl *PrevMemberDecl,
                                AccessSpecifier LexicalAS);

  AccessResult CheckUnresolvedMemberAccess(UnresolvedMemberExpr *E,
                                           DeclAccessPair FoundDecl);
  AccessResult CheckUnresolvedLookupAccess(UnresolvedLookupExpr *E,
                                           DeclAccessPair FoundDecl);
  AccessResult CheckAllocationAccess(SourceLocation OperatorLoc,
                                     SourceRange PlacementRange,
                                     CXXRecordDecl *NamingClass,
                                     DeclAccessPair FoundDecl,
                                     bool Diagnose = true);
  AccessResult CheckConstructorAccess(SourceLocation Loc,
                                      CXXConstructorDecl *D,
                                      const InitializedEntity &Entity,
                                      AccessSpecifier Access,
                                      bool IsCopyBindingRefToTemp = false);
  AccessResult CheckConstructorAccess(SourceLocation Loc,
                                      CXXConstructorDecl *D,
                                      const InitializedEntity &Entity,
                                      AccessSpecifier Access,
                                      const PartialDiagnostic &PDiag);
  AccessResult CheckDestructorAccess(SourceLocation Loc,
                                     CXXDestructorDecl *Dtor,
                                     const PartialDiagnostic &PDiag,
                                     QualType objectType = QualType());
  AccessResult CheckFriendAccess(NamedDecl *D);
  AccessResult CheckMemberAccess(SourceLocation UseLoc,
                                 CXXRecordDecl *NamingClass,
                                 DeclAccessPair Found);
  AccessResult CheckMemberOperatorAccess(SourceLocation Loc,
                                         Expr *ObjectExpr,
                                         Expr *ArgExpr,
                                         DeclAccessPair FoundDecl);
  AccessResult CheckAddressOfMemberAccess(Expr *OvlExpr,
                                          DeclAccessPair FoundDecl);
  AccessResult CheckBaseClassAccess(SourceLocation AccessLoc,
                                    QualType Base, QualType Derived,
                                    const CXXBasePath &Path,
                                    unsigned DiagID,
                                    bool ForceCheck = false,
                                    bool ForceUnprivileged = false);
  void CheckLookupAccess(const LookupResult &R);
  bool IsSimplyAccessible(NamedDecl *decl, DeclContext *Ctx);
  bool isSpecialMemberAccessibleForDeletion(CXXMethodDecl *decl,
                                            AccessSpecifier access,
                                            QualType objectType);

  void HandleDependentAccessCheck(const DependentDiagnostic &DD,
                         const MultiLevelTemplateArgumentList &TemplateArgs);
  void PerformDependentDiagnostics(const DeclContext *Pattern,
                        const MultiLevelTemplateArgumentList &TemplateArgs);

  void HandleDelayedAccessCheck(sema::DelayedDiagnostic &DD, Decl *Ctx);

  /// \brief When true, access checking violations are treated as SFINAE
  /// failures rather than hard errors.
  bool AccessCheckingSFINAE;

  enum AbstractDiagSelID {
    AbstractNone = -1,
    AbstractReturnType,
    AbstractParamType,
    AbstractVariableType,
    AbstractFieldType,
    AbstractIvarType,
    AbstractSynthesizedIvarType,
    AbstractArrayType
  };

  bool isAbstractType(SourceLocation Loc, QualType T);
  bool RequireNonAbstractType(SourceLocation Loc, QualType T,
                              TypeDiagnoser &Diagnoser);
  template <typename... Ts>
  bool RequireNonAbstractType(SourceLocation Loc, QualType T, unsigned DiagID,
                              const Ts &...Args) {
    BoundTypeDiagnoser<Ts...> Diagnoser(DiagID, Args...);
    return RequireNonAbstractType(Loc, T, Diagnoser);
  }

  void DiagnoseAbstractType(const CXXRecordDecl *RD);

  //===--------------------------------------------------------------------===//
  // C++ Overloaded Operators [C++ 13.5]
  //

  bool CheckOverloadedOperatorDeclaration(FunctionDecl *FnDecl);

  bool CheckLiteralOperatorDeclaration(FunctionDecl *FnDecl);

  //===--------------------------------------------------------------------===//
  // C++ Templates [C++ 14]
  //
  void FilterAcceptableTemplateNames(LookupResult &R,
                                     bool AllowFunctionTemplates = true);
  bool hasAnyAcceptableTemplateNames(LookupResult &R,
                                     bool AllowFunctionTemplates = true);

  void LookupTemplateName(LookupResult &R, Scope *S, CXXScopeSpec &SS,
                          QualType ObjectType, bool EnteringContext,
                          bool &MemberOfUnknownSpecialization);

  TemplateNameKind isTemplateName(Scope *S,
                                  CXXScopeSpec &SS,
                                  bool hasTemplateKeyword,
                                  UnqualifiedId &Name,
                                  ParsedType ObjectType,
                                  bool EnteringContext,
                                  TemplateTy &Template,
                                  bool &MemberOfUnknownSpecialization);

  bool DiagnoseUnknownTemplateName(const IdentifierInfo &II,
                                   SourceLocation IILoc,
                                   Scope *S,
                                   const CXXScopeSpec *SS,
                                   TemplateTy &SuggestedTemplate,
                                   TemplateNameKind &SuggestedKind);

  void DiagnoseTemplateParameterShadow(SourceLocation Loc, Decl *PrevDecl);
  TemplateDecl *AdjustDeclIfTemplate(Decl *&Decl);

  Decl *ActOnTypeParameter(Scope *S, bool Typename,
                           SourceLocation EllipsisLoc,
                           SourceLocation KeyLoc,
                           IdentifierInfo *ParamName,
                           SourceLocation ParamNameLoc,
                           unsigned Depth, unsigned Position,
                           SourceLocation EqualLoc,
                           ParsedType DefaultArg);

  QualType CheckNonTypeTemplateParameterType(QualType T, SourceLocation Loc);
  Decl *ActOnNonTypeTemplateParameter(Scope *S, Declarator &D,
                                      unsigned Depth,
                                      unsigned Position,
                                      SourceLocation EqualLoc,
                                      Expr *DefaultArg);
  Decl *ActOnTemplateTemplateParameter(Scope *S,
                                       SourceLocation TmpLoc,
                                       TemplateParameterList *Params,
                                       SourceLocation EllipsisLoc,
                                       IdentifierInfo *ParamName,
                                       SourceLocation ParamNameLoc,
                                       unsigned Depth,
                                       unsigned Position,
                                       SourceLocation EqualLoc,
                                       ParsedTemplateArgument DefaultArg);

  TemplateParameterList *
  ActOnTemplateParameterList(unsigned Depth,
                             SourceLocation ExportLoc,
                             SourceLocation TemplateLoc,
                             SourceLocation LAngleLoc,
                             ArrayRef<Decl *> Params,
                             SourceLocation RAngleLoc);

  /// \brief The context in which we are checking a template parameter list.
  enum TemplateParamListContext {
    TPC_ClassTemplate,
    TPC_VarTemplate,
    TPC_FunctionTemplate,
    TPC_ClassTemplateMember,
    TPC_FriendClassTemplate,
    TPC_FriendFunctionTemplate,
    TPC_FriendFunctionTemplateDefinition,
    TPC_TypeAliasTemplate
  };

  bool CheckTemplateParameterList(TemplateParameterList *NewParams,
                                  TemplateParameterList *OldParams,
                                  TemplateParamListContext TPC);
  TemplateParameterList *MatchTemplateParametersToScopeSpecifier(
      SourceLocation DeclStartLoc, SourceLocation DeclLoc,
      const CXXScopeSpec &SS, TemplateIdAnnotation *TemplateId,
      ArrayRef<TemplateParameterList *> ParamLists,
      bool IsFriend, bool &IsExplicitSpecialization, bool &Invalid);

  DeclResult CheckClassTemplate(Scope *S, unsigned TagSpec, TagUseKind TUK,
                                SourceLocation KWLoc, CXXScopeSpec &SS,
                                IdentifierInfo *Name, SourceLocation NameLoc,
                                AttributeList *Attr,
                                TemplateParameterList *TemplateParams,
                                AccessSpecifier AS,
                                SourceLocation ModulePrivateLoc,
                                SourceLocation FriendLoc,
                                unsigned NumOuterTemplateParamLists,
                            TemplateParameterList **OuterTemplateParamLists,
                                SkipBodyInfo *SkipBody = nullptr);

  void translateTemplateArguments(const ASTTemplateArgsPtr &In,
                                  TemplateArgumentListInfo &Out);

  void NoteAllFoundTemplates(TemplateName Name);

  QualType CheckTemplateIdType(TemplateName Template,
                               SourceLocation TemplateLoc,
                              TemplateArgumentListInfo &TemplateArgs);

  TypeResult
  ActOnTemplateIdType(CXXScopeSpec &SS, SourceLocation TemplateKWLoc,
                      TemplateTy Template, SourceLocation TemplateLoc,
                      SourceLocation LAngleLoc,
                      ASTTemplateArgsPtr TemplateArgs,
                      SourceLocation RAngleLoc,
                      bool IsCtorOrDtorName = false);

  /// \brief Parsed an elaborated-type-specifier that refers to a template-id,
  /// such as \c class T::template apply<U>.
  TypeResult ActOnTagTemplateIdType(TagUseKind TUK,
                                    TypeSpecifierType TagSpec,
                                    SourceLocation TagLoc,
                                    CXXScopeSpec &SS,
                                    SourceLocation TemplateKWLoc,
                                    TemplateTy TemplateD,
                                    SourceLocation TemplateLoc,
                                    SourceLocation LAngleLoc,
                                    ASTTemplateArgsPtr TemplateArgsIn,
                                    SourceLocation RAngleLoc);

  DeclResult ActOnVarTemplateSpecialization(
      Scope *S, Declarator &D, TypeSourceInfo *DI,
      SourceLocation TemplateKWLoc, TemplateParameterList *TemplateParams,
      StorageClass SC, bool IsPartialSpecialization);

  DeclResult CheckVarTemplateId(VarTemplateDecl *Template,
                                SourceLocation TemplateLoc,
                                SourceLocation TemplateNameLoc,
                                const TemplateArgumentListInfo &TemplateArgs);

  ExprResult CheckVarTemplateId(const CXXScopeSpec &SS,
                                const DeclarationNameInfo &NameInfo,
                                VarTemplateDecl *Template,
                                SourceLocation TemplateLoc,
                                const TemplateArgumentListInfo *TemplateArgs);

  ExprResult BuildTemplateIdExpr(const CXXScopeSpec &SS,
                                 SourceLocation TemplateKWLoc,
                                 LookupResult &R,
                                 bool RequiresADL,
                               const TemplateArgumentListInfo *TemplateArgs);

  ExprResult BuildQualifiedTemplateIdExpr(CXXScopeSpec &SS,
                                          SourceLocation TemplateKWLoc,
                               const DeclarationNameInfo &NameInfo,
                               const TemplateArgumentListInfo *TemplateArgs);

  TemplateNameKind ActOnDependentTemplateName(Scope *S,
                                              CXXScopeSpec &SS,
                                              SourceLocation TemplateKWLoc,
                                              UnqualifiedId &Name,
                                              ParsedType ObjectType,
                                              bool EnteringContext,
                                              TemplateTy &Template);

  DeclResult
  ActOnClassTemplateSpecialization(Scope *S, unsigned TagSpec, TagUseKind TUK,
                                   SourceLocation KWLoc,
                                   SourceLocation ModulePrivateLoc,
                                   TemplateIdAnnotation &TemplateId,
                                   AttributeList *Attr,
                                 MultiTemplateParamsArg TemplateParameterLists,
                                   SkipBodyInfo *SkipBody = nullptr);

  Decl *ActOnTemplateDeclarator(Scope *S,
                                MultiTemplateParamsArg TemplateParameterLists,
                                Declarator &D);

  bool
  CheckSpecializationInstantiationRedecl(SourceLocation NewLoc,
                                         TemplateSpecializationKind NewTSK,
                                         NamedDecl *PrevDecl,
                                         TemplateSpecializationKind PrevTSK,
                                         SourceLocation PrevPtOfInstantiation,
                                         bool &SuppressNew);

  bool CheckDependentFunctionTemplateSpecialization(FunctionDecl *FD,
                    const TemplateArgumentListInfo &ExplicitTemplateArgs,
                                                    LookupResult &Previous);

  bool CheckFunctionTemplateSpecialization(FunctionDecl *FD,
                         TemplateArgumentListInfo *ExplicitTemplateArgs,
                                           LookupResult &Previous);
  bool CheckMemberSpecialization(NamedDecl *Member, LookupResult &Previous);

  DeclResult
  ActOnExplicitInstantiation(Scope *S,
                             SourceLocation ExternLoc,
                             SourceLocation TemplateLoc,
                             unsigned TagSpec,
                             SourceLocation KWLoc,
                             const CXXScopeSpec &SS,
                             TemplateTy Template,
                             SourceLocation TemplateNameLoc,
                             SourceLocation LAngleLoc,
                             ASTTemplateArgsPtr TemplateArgs,
                             SourceLocation RAngleLoc,
                             AttributeList *Attr);

  DeclResult
  ActOnExplicitInstantiation(Scope *S,
                             SourceLocation ExternLoc,
                             SourceLocation TemplateLoc,
                             unsigned TagSpec,
                             SourceLocation KWLoc,
                             CXXScopeSpec &SS,
                             IdentifierInfo *Name,
                             SourceLocation NameLoc,
                             AttributeList *Attr);

  DeclResult ActOnExplicitInstantiation(Scope *S,
                                        SourceLocation ExternLoc,
                                        SourceLocation TemplateLoc,
                                        Declarator &D);

  TemplateArgumentLoc
  SubstDefaultTemplateArgumentIfAvailable(TemplateDecl *Template,
                                          SourceLocation TemplateLoc,
                                          SourceLocation RAngleLoc,
                                          Decl *Param,
                                          SmallVectorImpl<TemplateArgument>
                                            &Converted,
                                          bool &HasDefaultArg);

  /// \brief Specifies the context in which a particular template
  /// argument is being checked.
  enum CheckTemplateArgumentKind {
    /// \brief The template argument was specified in the code or was
    /// instantiated with some deduced template arguments.
    CTAK_Specified,

    /// \brief The template argument was deduced via template argument
    /// deduction.
    CTAK_Deduced,

    /// \brief The template argument was deduced from an array bound
    /// via template argument deduction.
    CTAK_DeducedFromArrayBound
  };

  bool CheckTemplateArgument(NamedDecl *Param,
                             TemplateArgumentLoc &Arg,
                             NamedDecl *Template,
                             SourceLocation TemplateLoc,
                             SourceLocation RAngleLoc,
                             unsigned ArgumentPackIndex,
                           SmallVectorImpl<TemplateArgument> &Converted,
                             CheckTemplateArgumentKind CTAK = CTAK_Specified);

  /// \brief Check that the given template arguments can be be provided to
  /// the given template, converting the arguments along the way.
  ///
  /// \param Template The template to which the template arguments are being
  /// provided.
  ///
  /// \param TemplateLoc The location of the template name in the source.
  ///
  /// \param TemplateArgs The list of template arguments. If the template is
  /// a template template parameter, this function may extend the set of
  /// template arguments to also include substituted, defaulted template
  /// arguments.
  ///
  /// \param PartialTemplateArgs True if the list of template arguments is
  /// intentionally partial, e.g., because we're checking just the initial
  /// set of template arguments.
  ///
  /// \param Converted Will receive the converted, canonicalized template
  /// arguments.
  ///
  /// \returns true if an error occurred, false otherwise.
  bool CheckTemplateArgumentList(TemplateDecl *Template,
                                 SourceLocation TemplateLoc,
                                 TemplateArgumentListInfo &TemplateArgs,
                                 bool PartialTemplateArgs,
                           SmallVectorImpl<TemplateArgument> &Converted);

  bool CheckTemplateTypeArgument(TemplateTypeParmDecl *Param,
                                 TemplateArgumentLoc &Arg,
                           SmallVectorImpl<TemplateArgument> &Converted);

  bool CheckTemplateArgument(TemplateTypeParmDecl *Param,
                             TypeSourceInfo *Arg);
  ExprResult CheckTemplateArgument(NonTypeTemplateParmDecl *Param,
                                   QualType InstantiatedParamType, Expr *Arg,
                                   TemplateArgument &Converted,
                               CheckTemplateArgumentKind CTAK = CTAK_Specified);
  bool CheckTemplateArgument(TemplateTemplateParmDecl *Param,
                             TemplateArgumentLoc &Arg,
                             unsigned ArgumentPackIndex);

  ExprResult
  BuildExpressionFromDeclTemplateArgument(const TemplateArgument &Arg,
                                          QualType ParamType,
                                          SourceLocation Loc);
  ExprResult
  BuildExpressionFromIntegralTemplateArgument(const TemplateArgument &Arg,
                                              SourceLocation Loc);

  /// \brief Enumeration describing how template parameter lists are compared
  /// for equality.
  enum TemplateParameterListEqualKind {
    /// \brief We are matching the template parameter lists of two templates
    /// that might be redeclarations.
    ///
    /// \code
    /// template<typename T> struct X;
    /// template<typename T> struct X;
    /// \endcode
    TPL_TemplateMatch,

    /// \brief We are matching the template parameter lists of two template
    /// template parameters as part of matching the template parameter lists
    /// of two templates that might be redeclarations.
    ///
    /// \code
    /// template<template<int I> class TT> struct X;
    /// template<template<int Value> class Other> struct X;
    /// \endcode
    TPL_TemplateTemplateParmMatch,

    /// \brief We are matching the template parameter lists of a template
    /// template argument against the template parameter lists of a template
    /// template parameter.
    ///
    /// \code
    /// template<template<int Value> class Metafun> struct X;
    /// template<int Value> struct integer_c;
    /// X<integer_c> xic;
    /// \endcode
    TPL_TemplateTemplateArgumentMatch
  };

  bool TemplateParameterListsAreEqual(TemplateParameterList *New,
                                      TemplateParameterList *Old,
                                      bool Complain,
                                      TemplateParameterListEqualKind Kind,
                                      SourceLocation TemplateArgLoc
                                        = SourceLocation());

  bool CheckTemplateDeclScope(Scope *S, TemplateParameterList *TemplateParams);

  /// \brief Called when the parser has parsed a C++ typename
  /// specifier, e.g., "typename T::type".
  ///
  /// \param S The scope in which this typename type occurs.
  /// \param TypenameLoc the location of the 'typename' keyword
  /// \param SS the nested-name-specifier following the typename (e.g., 'T::').
  /// \param II the identifier we're retrieving (e.g., 'type' in the example).
  /// \param IdLoc the location of the identifier.
  TypeResult
  ActOnTypenameType(Scope *S, SourceLocation TypenameLoc,
                    const CXXScopeSpec &SS, const IdentifierInfo &II,
                    SourceLocation IdLoc);

  /// \brief Called when the parser has parsed a C++ typename
  /// specifier that ends in a template-id, e.g.,
  /// "typename MetaFun::template apply<T1, T2>".
  ///
  /// \param S The scope in which this typename type occurs.
  /// \param TypenameLoc the location of the 'typename' keyword
  /// \param SS the nested-name-specifier following the typename (e.g., 'T::').
  /// \param TemplateLoc the location of the 'template' keyword, if any.
  /// \param TemplateName The template name.
  /// \param TemplateNameLoc The location of the template name.
  /// \param LAngleLoc The location of the opening angle bracket  ('<').
  /// \param TemplateArgs The template arguments.
  /// \param RAngleLoc The location of the closing angle bracket  ('>').
  TypeResult
  ActOnTypenameType(Scope *S, SourceLocation TypenameLoc,
                    const CXXScopeSpec &SS,
                    SourceLocation TemplateLoc,
                    TemplateTy TemplateName,
                    SourceLocation TemplateNameLoc,
                    SourceLocation LAngleLoc,
                    ASTTemplateArgsPtr TemplateArgs,
                    SourceLocation RAngleLoc);

  QualType CheckTypenameType(ElaboratedTypeKeyword Keyword,
                             SourceLocation KeywordLoc,
                             NestedNameSpecifierLoc QualifierLoc,
                             const IdentifierInfo &II,
                             SourceLocation IILoc);

  TypeSourceInfo *RebuildTypeInCurrentInstantiation(TypeSourceInfo *T,
                                                    SourceLocation Loc,
                                                    DeclarationName Name);
  bool RebuildNestedNameSpecifierInCurrentInstantiation(CXXScopeSpec &SS);

  ExprResult RebuildExprInCurrentInstantiation(Expr *E);
  bool RebuildTemplateParamsInCurrentInstantiation(
                                                TemplateParameterList *Params);

  std::string
  getTemplateArgumentBindingsText(const TemplateParameterList *Params,
                                  const TemplateArgumentList &Args);

  std::string
  getTemplateArgumentBindingsText(const TemplateParameterList *Params,
                                  const TemplateArgument *Args,
                                  unsigned NumArgs);

  //===--------------------------------------------------------------------===//
  // C++ Variadic Templates (C++0x [temp.variadic])
  //===--------------------------------------------------------------------===//

  /// Determine whether an unexpanded parameter pack might be permitted in this
  /// location. Useful for error recovery.
  bool isUnexpandedParameterPackPermitted();

  /// \brief The context in which an unexpanded parameter pack is
  /// being diagnosed.
  ///
  /// Note that the values of this enumeration line up with the first
  /// argument to the \c err_unexpanded_parameter_pack diagnostic.
  enum UnexpandedParameterPackContext {
    /// \brief An arbitrary expression.
    UPPC_Expression = 0,

    /// \brief The base type of a class type.
    UPPC_BaseType,

    /// \brief The type of an arbitrary declaration.
    UPPC_DeclarationType,

    /// \brief The type of a data member.
    UPPC_DataMemberType,

    /// \brief The size of a bit-field.
    UPPC_BitFieldWidth,

    /// \brief The expression in a static assertion.
    UPPC_StaticAssertExpression,

    /// \brief The fixed underlying type of an enumeration.
    UPPC_FixedUnderlyingType,

    /// \brief The enumerator value.
    UPPC_EnumeratorValue,

    /// \brief A using declaration.
    UPPC_UsingDeclaration,

    /// \brief A friend declaration.
    UPPC_FriendDeclaration,

    /// \brief A declaration qualifier.
    UPPC_DeclarationQualifier,

    /// \brief An initializer.
    UPPC_Initializer,

    /// \brief A default argument.
    UPPC_DefaultArgument,

    /// \brief The type of a non-type template parameter.
    UPPC_NonTypeTemplateParameterType,

    /// \brief The type of an exception.
    UPPC_ExceptionType,

    /// \brief Partial specialization.
    UPPC_PartialSpecialization,

    /// \brief Microsoft __if_exists.
    UPPC_IfExists,

    /// \brief Microsoft __if_not_exists.
    UPPC_IfNotExists,

    /// \brief Lambda expression.
    UPPC_Lambda,

    /// \brief Block expression,
    UPPC_Block
  };

  /// \brief Diagnose unexpanded parameter packs.
  ///
  /// \param Loc The location at which we should emit the diagnostic.
  ///
  /// \param UPPC The context in which we are diagnosing unexpanded
  /// parameter packs.
  ///
  /// \param Unexpanded the set of unexpanded parameter packs.
  ///
  /// \returns true if an error occurred, false otherwise.
  bool DiagnoseUnexpandedParameterPacks(SourceLocation Loc,
                                        UnexpandedParameterPackContext UPPC,
                                  ArrayRef<UnexpandedParameterPack> Unexpanded);

  /// \brief If the given type contains an unexpanded parameter pack,
  /// diagnose the error.
  ///
  /// \param Loc The source location where a diagnostc should be emitted.
  ///
  /// \param T The type that is being checked for unexpanded parameter
  /// packs.
  ///
  /// \returns true if an error occurred, false otherwise.
  bool DiagnoseUnexpandedParameterPack(SourceLocation Loc, TypeSourceInfo *T,
                                       UnexpandedParameterPackContext UPPC);

  /// \brief If the given expression contains an unexpanded parameter
  /// pack, diagnose the error.
  ///
  /// \param E The expression that is being checked for unexpanded
  /// parameter packs.
  ///
  /// \returns true if an error occurred, false otherwise.
  bool DiagnoseUnexpandedParameterPack(Expr *E,
                       UnexpandedParameterPackContext UPPC = UPPC_Expression);

  /// \brief If the given nested-name-specifier contains an unexpanded
  /// parameter pack, diagnose the error.
  ///
  /// \param SS The nested-name-specifier that is being checked for
  /// unexpanded parameter packs.
  ///
  /// \returns true if an error occurred, false otherwise.
  bool DiagnoseUnexpandedParameterPack(const CXXScopeSpec &SS,
                                       UnexpandedParameterPackContext UPPC);

  /// \brief If the given name contains an unexpanded parameter pack,
  /// diagnose the error.
  ///
  /// \param NameInfo The name (with source location information) that
  /// is being checked for unexpanded parameter packs.
  ///
  /// \returns true if an error occurred, false otherwise.
  bool DiagnoseUnexpandedParameterPack(const DeclarationNameInfo &NameInfo,
                                       UnexpandedParameterPackContext UPPC);

  /// \brief If the given template name contains an unexpanded parameter pack,
  /// diagnose the error.
  ///
  /// \param Loc The location of the template name.
  ///
  /// \param Template The template name that is being checked for unexpanded
  /// parameter packs.
  ///
  /// \returns true if an error occurred, false otherwise.
  bool DiagnoseUnexpandedParameterPack(SourceLocation Loc,
                                       TemplateName Template,
                                       UnexpandedParameterPackContext UPPC);

  /// \brief If the given template argument contains an unexpanded parameter
  /// pack, diagnose the error.
  ///
  /// \param Arg The template argument that is being checked for unexpanded
  /// parameter packs.
  ///
  /// \returns true if an error occurred, false otherwise.
  bool DiagnoseUnexpandedParameterPack(TemplateArgumentLoc Arg,
                                       UnexpandedParameterPackContext UPPC);

  /// \brief Collect the set of unexpanded parameter packs within the given
  /// template argument.
  ///
  /// \param Arg The template argument that will be traversed to find
  /// unexpanded parameter packs.
  void collectUnexpandedParameterPacks(TemplateArgument Arg,
                   SmallVectorImpl<UnexpandedParameterPack> &Unexpanded);

  /// \brief Collect the set of unexpanded parameter packs within the given
  /// template argument.
  ///
  /// \param Arg The template argument that will be traversed to find
  /// unexpanded parameter packs.
  void collectUnexpandedParameterPacks(TemplateArgumentLoc Arg,
                    SmallVectorImpl<UnexpandedParameterPack> &Unexpanded);

  /// \brief Collect the set of unexpanded parameter packs within the given
  /// type.
  ///
  /// \param T The type that will be traversed to find
  /// unexpanded parameter packs.
  void collectUnexpandedParameterPacks(QualType T,
                   SmallVectorImpl<UnexpandedParameterPack> &Unexpanded);

  /// \brief Collect the set of unexpanded parameter packs within the given
  /// type.
  ///
  /// \param TL The type that will be traversed to find
  /// unexpanded parameter packs.
  void collectUnexpandedParameterPacks(TypeLoc TL,
                   SmallVectorImpl<UnexpandedParameterPack> &Unexpanded);

  /// \brief Collect the set of unexpanded parameter packs within the given
  /// nested-name-specifier.
  ///
  /// \param SS The nested-name-specifier that will be traversed to find
  /// unexpanded parameter packs.
  void collectUnexpandedParameterPacks(CXXScopeSpec &SS,
                         SmallVectorImpl<UnexpandedParameterPack> &Unexpanded);

  /// \brief Collect the set of unexpanded parameter packs within the given
  /// name.
  ///
  /// \param NameInfo The name that will be traversed to find
  /// unexpanded parameter packs.
  void collectUnexpandedParameterPacks(const DeclarationNameInfo &NameInfo,
                         SmallVectorImpl<UnexpandedParameterPack> &Unexpanded);

  /// \brief Invoked when parsing a template argument followed by an
  /// ellipsis, which creates a pack expansion.
  ///
  /// \param Arg The template argument preceding the ellipsis, which
  /// may already be invalid.
  ///
  /// \param EllipsisLoc The location of the ellipsis.
  ParsedTemplateArgument ActOnPackExpansion(const ParsedTemplateArgument &Arg,
                                            SourceLocation EllipsisLoc);

  /// \brief Invoked when parsing a type followed by an ellipsis, which
  /// creates a pack expansion.
  ///
  /// \param Type The type preceding the ellipsis, which will become
  /// the pattern of the pack expansion.
  ///
  /// \param EllipsisLoc The location of the ellipsis.
  TypeResult ActOnPackExpansion(ParsedType Type, SourceLocation EllipsisLoc);

  /// \brief Construct a pack expansion type from the pattern of the pack
  /// expansion.
  TypeSourceInfo *CheckPackExpansion(TypeSourceInfo *Pattern,
                                     SourceLocation EllipsisLoc,
                                     Optional<unsigned> NumExpansions);

  /// \brief Construct a pack expansion type from the pattern of the pack
  /// expansion.
  QualType CheckPackExpansion(QualType Pattern,
                              SourceRange PatternRange,
                              SourceLocation EllipsisLoc,
                              Optional<unsigned> NumExpansions);

  /// \brief Invoked when parsing an expression followed by an ellipsis, which
  /// creates a pack expansion.
  ///
  /// \param Pattern The expression preceding the ellipsis, which will become
  /// the pattern of the pack expansion.
  ///
  /// \param EllipsisLoc The location of the ellipsis.
  ExprResult ActOnPackExpansion(Expr *Pattern, SourceLocation EllipsisLoc);

  /// \brief Invoked when parsing an expression followed by an ellipsis, which
  /// creates a pack expansion.
  ///
  /// \param Pattern The expression preceding the ellipsis, which will become
  /// the pattern of the pack expansion.
  ///
  /// \param EllipsisLoc The location of the ellipsis.
  ExprResult CheckPackExpansion(Expr *Pattern, SourceLocation EllipsisLoc,
                                Optional<unsigned> NumExpansions);

  /// \brief Determine whether we could expand a pack expansion with the
  /// given set of parameter packs into separate arguments by repeatedly
  /// transforming the pattern.
  ///
  /// \param EllipsisLoc The location of the ellipsis that identifies the
  /// pack expansion.
  ///
  /// \param PatternRange The source range that covers the entire pattern of
  /// the pack expansion.
  ///
  /// \param Unexpanded The set of unexpanded parameter packs within the
  /// pattern.
  ///
  /// \param ShouldExpand Will be set to \c true if the transformer should
  /// expand the corresponding pack expansions into separate arguments. When
  /// set, \c NumExpansions must also be set.
  ///
  /// \param RetainExpansion Whether the caller should add an unexpanded
  /// pack expansion after all of the expanded arguments. This is used
  /// when extending explicitly-specified template argument packs per
  /// C++0x [temp.arg.explicit]p9.
  ///
  /// \param NumExpansions The number of separate arguments that will be in
  /// the expanded form of the corresponding pack expansion. This is both an
  /// input and an output parameter, which can be set by the caller if the
  /// number of expansions is known a priori (e.g., due to a prior substitution)
  /// and will be set by the callee when the number of expansions is known.
  /// The callee must set this value when \c ShouldExpand is \c true; it may
  /// set this value in other cases.
  ///
  /// \returns true if an error occurred (e.g., because the parameter packs
  /// are to be instantiated with arguments of different lengths), false
  /// otherwise. If false, \c ShouldExpand (and possibly \c NumExpansions)
  /// must be set.
  bool CheckParameterPacksForExpansion(SourceLocation EllipsisLoc,
                                       SourceRange PatternRange,
                             ArrayRef<UnexpandedParameterPack> Unexpanded,
                             const MultiLevelTemplateArgumentList &TemplateArgs,
                                       bool &ShouldExpand,
                                       bool &RetainExpansion,
                                       Optional<unsigned> &NumExpansions);

  /// \brief Determine the number of arguments in the given pack expansion
  /// type.
  ///
  /// This routine assumes that the number of arguments in the expansion is
  /// consistent across all of the unexpanded parameter packs in its pattern.
  ///
  /// Returns an empty Optional if the type can't be expanded.
  Optional<unsigned> getNumArgumentsInExpansion(QualType T,
      const MultiLevelTemplateArgumentList &TemplateArgs);

  /// \brief Determine whether the given declarator contains any unexpanded
  /// parameter packs.
  ///
  /// This routine is used by the parser to disambiguate function declarators
  /// with an ellipsis prior to the ')', e.g.,
  ///
  /// \code
  ///   void f(T...);
  /// \endcode
  ///
  /// To determine whether we have an (unnamed) function parameter pack or
  /// a variadic function.
  ///
  /// \returns true if the declarator contains any unexpanded parameter packs,
  /// false otherwise.
  bool containsUnexpandedParameterPacks(Declarator &D);

  /// \brief Returns the pattern of the pack expansion for a template argument.
  ///
  /// \param OrigLoc The template argument to expand.
  ///
  /// \param Ellipsis Will be set to the location of the ellipsis.
  ///
  /// \param NumExpansions Will be set to the number of expansions that will
  /// be generated from this pack expansion, if known a priori.
  TemplateArgumentLoc getTemplateArgumentPackExpansionPattern(
      TemplateArgumentLoc OrigLoc,
      SourceLocation &Ellipsis,
      Optional<unsigned> &NumExpansions) const;

  //===--------------------------------------------------------------------===//
  // C++ Template Argument Deduction (C++ [temp.deduct])
  //===--------------------------------------------------------------------===//

  QualType adjustCCAndNoReturn(QualType ArgFunctionType, QualType FunctionType);

  /// \brief Describes the result of template argument deduction.
  ///
  /// The TemplateDeductionResult enumeration describes the result of
  /// template argument deduction, as returned from
  /// DeduceTemplateArguments(). The separate TemplateDeductionInfo
  /// structure provides additional information about the results of
  /// template argument deduction, e.g., the deduced template argument
  /// list (if successful) or the specific template parameters or
  /// deduced arguments that were involved in the failure.
  enum TemplateDeductionResult {
    /// \brief Template argument deduction was successful.
    TDK_Success = 0,
    /// \brief The declaration was invalid; do nothing.
    TDK_Invalid,
    /// \brief Template argument deduction exceeded the maximum template
    /// instantiation depth (which has already been diagnosed).
    TDK_InstantiationDepth,
    /// \brief Template argument deduction did not deduce a value
    /// for every template parameter.
    TDK_Incomplete,
    /// \brief Template argument deduction produced inconsistent
    /// deduced values for the given template parameter.
    TDK_Inconsistent,
    /// \brief Template argument deduction failed due to inconsistent
    /// cv-qualifiers on a template parameter type that would
    /// otherwise be deduced, e.g., we tried to deduce T in "const T"
    /// but were given a non-const "X".
    TDK_Underqualified,
    /// \brief Substitution of the deduced template argument values
    /// resulted in an error.
    TDK_SubstitutionFailure,
    /// \brief After substituting deduced template arguments, a dependent
    /// parameter type did not match the corresponding argument.
    TDK_DeducedMismatch,
    /// \brief A non-depnedent component of the parameter did not match the
    /// corresponding component of the argument.
    TDK_NonDeducedMismatch,
    /// \brief When performing template argument deduction for a function
    /// template, there were too many call arguments.
    TDK_TooManyArguments,
    /// \brief When performing template argument deduction for a function
    /// template, there were too few call arguments.
    TDK_TooFewArguments,
    /// \brief The explicitly-specified template arguments were not valid
    /// template arguments for the given template.
    TDK_InvalidExplicitArguments,
    /// \brief The arguments included an overloaded function name that could
    /// not be resolved to a suitable function.
    TDK_FailedOverloadResolution,
    /// \brief Deduction failed; that's all we know.
    TDK_MiscellaneousDeductionFailure
  };

  TemplateDeductionResult
  DeduceTemplateArguments(ClassTemplatePartialSpecializationDecl *Partial,
                          const TemplateArgumentList &TemplateArgs,
                          sema::TemplateDeductionInfo &Info);

  TemplateDeductionResult
  DeduceTemplateArguments(VarTemplatePartialSpecializationDecl *Partial,
                          const TemplateArgumentList &TemplateArgs,
                          sema::TemplateDeductionInfo &Info);

  TemplateDeductionResult SubstituteExplicitTemplateArguments(
      FunctionTemplateDecl *FunctionTemplate,
      TemplateArgumentListInfo &ExplicitTemplateArgs,
      SmallVectorImpl<DeducedTemplateArgument> &Deduced,
      SmallVectorImpl<QualType> &ParamTypes, QualType *FunctionType,
      sema::TemplateDeductionInfo &Info);

  /// brief A function argument from which we performed template argument
  // deduction for a call.
  struct OriginalCallArg {
    OriginalCallArg(QualType OriginalParamType,
                    unsigned ArgIdx,
                    QualType OriginalArgType)
      : OriginalParamType(OriginalParamType), ArgIdx(ArgIdx),
        OriginalArgType(OriginalArgType) { }

    QualType OriginalParamType;
    unsigned ArgIdx;
    QualType OriginalArgType;
  };

  TemplateDeductionResult
  FinishTemplateArgumentDeduction(FunctionTemplateDecl *FunctionTemplate,
                      SmallVectorImpl<DeducedTemplateArgument> &Deduced,
                                  unsigned NumExplicitlySpecified,
                                  FunctionDecl *&Specialization,
                                  sema::TemplateDeductionInfo &Info,
           SmallVectorImpl<OriginalCallArg> const *OriginalCallArgs = nullptr,
                                  bool PartialOverloading = false);

  TemplateDeductionResult
  DeduceTemplateArguments(FunctionTemplateDecl *FunctionTemplate,
                          TemplateArgumentListInfo *ExplicitTemplateArgs,
                          ArrayRef<Expr *> Args,
                          FunctionDecl *&Specialization,
                          sema::TemplateDeductionInfo &Info,
                          bool PartialOverloading = false);

  TemplateDeductionResult
  DeduceTemplateArguments(FunctionTemplateDecl *FunctionTemplate,
                          TemplateArgumentListInfo *ExplicitTemplateArgs,
                          QualType ArgFunctionType,
                          FunctionDecl *&Specialization,
                          sema::TemplateDeductionInfo &Info,
                          bool InOverloadResolution = false);

  TemplateDeductionResult
  DeduceTemplateArguments(FunctionTemplateDecl *FunctionTemplate,
                          QualType ToType,
                          CXXConversionDecl *&Specialization,
                          sema::TemplateDeductionInfo &Info);

  TemplateDeductionResult
  DeduceTemplateArguments(FunctionTemplateDecl *FunctionTemplate,
                          TemplateArgumentListInfo *ExplicitTemplateArgs,
                          FunctionDecl *&Specialization,
                          sema::TemplateDeductionInfo &Info,
                          bool InOverloadResolution = false);

  /// \brief Substitute Replacement for \p auto in \p TypeWithAuto
  QualType SubstAutoType(QualType TypeWithAuto, QualType Replacement);
  /// \brief Substitute Replacement for auto in TypeWithAuto
  TypeSourceInfo* SubstAutoTypeSourceInfo(TypeSourceInfo *TypeWithAuto, 
                                          QualType Replacement);

  /// \brief Result type of DeduceAutoType.
  enum DeduceAutoResult {
    DAR_Succeeded,
    DAR_Failed,
    DAR_FailedAlreadyDiagnosed
  };

  DeduceAutoResult DeduceAutoType(TypeSourceInfo *AutoType, Expr *&Initializer,
                                  QualType &Result);
  DeduceAutoResult DeduceAutoType(TypeLoc AutoTypeLoc, Expr *&Initializer,
                                  QualType &Result);
  void DiagnoseAutoDeductionFailure(VarDecl *VDecl, Expr *Init);
  bool DeduceReturnType(FunctionDecl *FD, SourceLocation Loc,
                        bool Diagnose = true);

  QualType deduceVarTypeFromInitializer(VarDecl *VDecl, DeclarationName Name,
                                        QualType Type, TypeSourceInfo *TSI,
                                        SourceRange Range, bool DirectInit,
                                        Expr *Init);

  TypeLoc getReturnTypeLoc(FunctionDecl *FD) const;

  bool DeduceFunctionTypeFromReturnExpr(FunctionDecl *FD,
                                        SourceLocation ReturnLoc,
                                        Expr *&RetExpr, AutoType *AT);

  FunctionTemplateDecl *getMoreSpecializedTemplate(FunctionTemplateDecl *FT1,
                                                   FunctionTemplateDecl *FT2,
                                                   SourceLocation Loc,
                                           TemplatePartialOrderingContext TPOC,
                                                   unsigned NumCallArguments1,
                                                   unsigned NumCallArguments2);
  UnresolvedSetIterator
  getMostSpecialized(UnresolvedSetIterator SBegin, UnresolvedSetIterator SEnd,
                     TemplateSpecCandidateSet &FailedCandidates,
                     SourceLocation Loc,
                     const PartialDiagnostic &NoneDiag,
                     const PartialDiagnostic &AmbigDiag,
                     const PartialDiagnostic &CandidateDiag,
                     bool Complain = true, QualType TargetType = QualType());

  ClassTemplatePartialSpecializationDecl *
  getMoreSpecializedPartialSpecialization(
                                  ClassTemplatePartialSpecializationDecl *PS1,
                                  ClassTemplatePartialSpecializationDecl *PS2,
                                  SourceLocation Loc);

  VarTemplatePartialSpecializationDecl *getMoreSpecializedPartialSpecialization(
      VarTemplatePartialSpecializationDecl *PS1,
      VarTemplatePartialSpecializationDecl *PS2, SourceLocation Loc);

  void MarkUsedTemplateParameters(const TemplateArgumentList &TemplateArgs,
                                  bool OnlyDeduced,
                                  unsigned Depth,
                                  llvm::SmallBitVector &Used);
  void MarkDeducedTemplateParameters(
                                  const FunctionTemplateDecl *FunctionTemplate,
                                  llvm::SmallBitVector &Deduced) {
    return MarkDeducedTemplateParameters(Context, FunctionTemplate, Deduced);
  }
  static void MarkDeducedTemplateParameters(ASTContext &Ctx,
                                  const FunctionTemplateDecl *FunctionTemplate,
                                  llvm::SmallBitVector &Deduced);

  //===--------------------------------------------------------------------===//
  // C++ Template Instantiation
  //

  MultiLevelTemplateArgumentList
  getTemplateInstantiationArgs(NamedDecl *D,
                               const TemplateArgumentList *Innermost = nullptr,
                               bool RelativeToPrimary = false,
                               const FunctionDecl *Pattern = nullptr);

  /// \brief A template instantiation that is currently in progress.
  struct ActiveTemplateInstantiation {
    /// \brief The kind of template instantiation we are performing
    enum InstantiationKind {
      /// We are instantiating a template declaration. The entity is
      /// the declaration we're instantiating (e.g., a CXXRecordDecl).
      TemplateInstantiation,

      /// We are instantiating a default argument for a template
      /// parameter. The Entity is the template, and
      /// TemplateArgs/NumTemplateArguments provides the template
      /// arguments as specified.
      /// FIXME: Use a TemplateArgumentList
      DefaultTemplateArgumentInstantiation,

      /// We are instantiating a default argument for a function.
      /// The Entity is the ParmVarDecl, and TemplateArgs/NumTemplateArgs
      /// provides the template arguments as specified.
      DefaultFunctionArgumentInstantiation,

      /// We are substituting explicit template arguments provided for
      /// a function template. The entity is a FunctionTemplateDecl.
      ExplicitTemplateArgumentSubstitution,

      /// We are substituting template argument determined as part of
      /// template argument deduction for either a class template
      /// partial specialization or a function template. The
      /// Entity is either a ClassTemplatePartialSpecializationDecl or
      /// a FunctionTemplateDecl.
      DeducedTemplateArgumentSubstitution,

      /// We are substituting prior template arguments into a new
      /// template parameter. The template parameter itself is either a
      /// NonTypeTemplateParmDecl or a TemplateTemplateParmDecl.
      PriorTemplateArgumentSubstitution,

      /// We are checking the validity of a default template argument that
      /// has been used when naming a template-id.
      DefaultTemplateArgumentChecking,

      /// We are instantiating the exception specification for a function
      /// template which was deferred until it was needed.
      ExceptionSpecInstantiation
    } Kind;

    /// \brief The point of instantiation within the source code.
    SourceLocation PointOfInstantiation;

    /// \brief The template (or partial specialization) in which we are
    /// performing the instantiation, for substitutions of prior template
    /// arguments.
    NamedDecl *Template;

    /// \brief The entity that is being instantiated.
    Decl *Entity;

    /// \brief The list of template arguments we are substituting, if they
    /// are not part of the entity.
    const TemplateArgument *TemplateArgs;

    /// \brief The number of template arguments in TemplateArgs.
    unsigned NumTemplateArgs;

    /// \brief The template deduction info object associated with the
    /// substitution or checking of explicit or deduced template arguments.
    sema::TemplateDeductionInfo *DeductionInfo;

    /// \brief The source range that covers the construct that cause
    /// the instantiation, e.g., the template-id that causes a class
    /// template instantiation.
    SourceRange InstantiationRange;

    ActiveTemplateInstantiation()
      : Kind(TemplateInstantiation), Template(nullptr), Entity(nullptr),
        TemplateArgs(nullptr), NumTemplateArgs(0), DeductionInfo(nullptr) {}

    /// \brief Determines whether this template is an actual instantiation
    /// that should be counted toward the maximum instantiation depth.
    bool isInstantiationRecord() const;

    friend bool operator==(const ActiveTemplateInstantiation &X,
                           const ActiveTemplateInstantiation &Y) {
      if (X.Kind != Y.Kind)
        return false;

      if (X.Entity != Y.Entity)
        return false;

      switch (X.Kind) {
      case TemplateInstantiation:
      case ExceptionSpecInstantiation:
        return true;

      case PriorTemplateArgumentSubstitution:
      case DefaultTemplateArgumentChecking:
        return X.Template == Y.Template && X.TemplateArgs == Y.TemplateArgs;

      case DefaultTemplateArgumentInstantiation:
      case ExplicitTemplateArgumentSubstitution:
      case DeducedTemplateArgumentSubstitution:
      case DefaultFunctionArgumentInstantiation:
        return X.TemplateArgs == Y.TemplateArgs;

      }

      llvm_unreachable("Invalid InstantiationKind!");
    }

    friend bool operator!=(const ActiveTemplateInstantiation &X,
                           const ActiveTemplateInstantiation &Y) {
      return !(X == Y);
    }
  };

  /// \brief List of active template instantiations.
  ///
  /// This vector is treated as a stack. As one template instantiation
  /// requires another template instantiation, additional
  /// instantiations are pushed onto the stack up to a
  /// user-configurable limit LangOptions::InstantiationDepth.
  SmallVector<ActiveTemplateInstantiation, 16>
    ActiveTemplateInstantiations;

  /// \brief Extra modules inspected when performing a lookup during a template
  /// instantiation. Computed lazily.
  SmallVector<Module*, 16> ActiveTemplateInstantiationLookupModules;

  /// \brief Cache of additional modules that should be used for name lookup
  /// within the current template instantiation. Computed lazily; use
  /// getLookupModules() to get a complete set.
  llvm::DenseSet<Module*> LookupModulesCache;

  /// \brief Get the set of additional modules that should be checked during
  /// name lookup. A module and its imports become visible when instanting a
  /// template defined within it.
  llvm::DenseSet<Module*> &getLookupModules();

  /// \brief Map from the most recent declaration of a namespace to the most
  /// recent visible declaration of that namespace.
  llvm::DenseMap<NamedDecl*, NamedDecl*> VisibleNamespaceCache;

  /// \brief Whether we are in a SFINAE context that is not associated with
  /// template instantiation.
  ///
  /// This is used when setting up a SFINAE trap (\c see SFINAETrap) outside
  /// of a template instantiation or template argument deduction.
  bool InNonInstantiationSFINAEContext;

  /// \brief The number of ActiveTemplateInstantiation entries in
  /// \c ActiveTemplateInstantiations that are not actual instantiations and,
  /// therefore, should not be counted as part of the instantiation depth.
  unsigned NonInstantiationEntries;

  /// \brief The last template from which a template instantiation
  /// error or warning was produced.
  ///
  /// This value is used to suppress printing of redundant template
  /// instantiation backtraces when there are multiple errors in the
  /// same instantiation. FIXME: Does this belong in Sema? It's tough
  /// to implement it anywhere else.
  ActiveTemplateInstantiation LastTemplateInstantiationErrorContext;

  /// \brief The current index into pack expansion arguments that will be
  /// used for substitution of parameter packs.
  ///
  /// The pack expansion index will be -1 to indicate that parameter packs
  /// should be instantiated as themselves. Otherwise, the index specifies
  /// which argument within the parameter pack will be used for substitution.
  int ArgumentPackSubstitutionIndex;

  /// \brief RAII object used to change the argument pack substitution index
  /// within a \c Sema object.
  ///
  /// See \c ArgumentPackSubstitutionIndex for more information.
  class ArgumentPackSubstitutionIndexRAII {
    Sema &Self;
    int OldSubstitutionIndex;

  public:
    ArgumentPackSubstitutionIndexRAII(Sema &Self, int NewSubstitutionIndex)
      : Self(Self), OldSubstitutionIndex(Self.ArgumentPackSubstitutionIndex) {
      Self.ArgumentPackSubstitutionIndex = NewSubstitutionIndex;
    }

    ~ArgumentPackSubstitutionIndexRAII() {
      Self.ArgumentPackSubstitutionIndex = OldSubstitutionIndex;
    }
  };

  friend class ArgumentPackSubstitutionRAII;

  /// \brief For each declaration that involved template argument deduction, the
  /// set of diagnostics that were suppressed during that template argument
  /// deduction.
  ///
  /// FIXME: Serialize this structure to the AST file.
  typedef llvm::DenseMap<Decl *, SmallVector<PartialDiagnosticAt, 1> >
    SuppressedDiagnosticsMap;
  SuppressedDiagnosticsMap SuppressedDiagnostics;

  /// \brief A stack object to be created when performing template
  /// instantiation.
  ///
  /// Construction of an object of type \c InstantiatingTemplate
  /// pushes the current instantiation onto the stack of active
  /// instantiations. If the size of this stack exceeds the maximum
  /// number of recursive template instantiations, construction
  /// produces an error and evaluates true.
  ///
  /// Destruction of this object will pop the named instantiation off
  /// the stack.
  struct InstantiatingTemplate {
    /// \brief Note that we are instantiating a class template,
    /// function template, variable template, alias template,
    /// or a member thereof.
    InstantiatingTemplate(Sema &SemaRef, SourceLocation PointOfInstantiation,
                          Decl *Entity,
                          SourceRange InstantiationRange = SourceRange());

    struct ExceptionSpecification {};
    /// \brief Note that we are instantiating an exception specification
    /// of a function template.
    InstantiatingTemplate(Sema &SemaRef, SourceLocation PointOfInstantiation,
                          FunctionDecl *Entity, ExceptionSpecification,
                          SourceRange InstantiationRange = SourceRange());

    /// \brief Note that we are instantiating a default argument in a
    /// template-id.
    InstantiatingTemplate(Sema &SemaRef, SourceLocation PointOfInstantiation,
                          TemplateDecl *Template,
                          ArrayRef<TemplateArgument> TemplateArgs,
                          SourceRange InstantiationRange = SourceRange());

    /// \brief Note that we are instantiating a default argument in a
    /// template-id.
    InstantiatingTemplate(Sema &SemaRef, SourceLocation PointOfInstantiation,
                          FunctionTemplateDecl *FunctionTemplate,
                          ArrayRef<TemplateArgument> TemplateArgs,
                          ActiveTemplateInstantiation::InstantiationKind Kind,
                          sema::TemplateDeductionInfo &DeductionInfo,
                          SourceRange InstantiationRange = SourceRange());

    /// \brief Note that we are instantiating as part of template
    /// argument deduction for a class template partial
    /// specialization.
    InstantiatingTemplate(Sema &SemaRef, SourceLocation PointOfInstantiation,
                          ClassTemplatePartialSpecializationDecl *PartialSpec,
                          ArrayRef<TemplateArgument> TemplateArgs,
                          sema::TemplateDeductionInfo &DeductionInfo,
                          SourceRange InstantiationRange = SourceRange());

    /// \brief Note that we are instantiating as part of template
    /// argument deduction for a variable template partial
    /// specialization.
    InstantiatingTemplate(Sema &SemaRef, SourceLocation PointOfInstantiation,
                          VarTemplatePartialSpecializationDecl *PartialSpec,
                          ArrayRef<TemplateArgument> TemplateArgs,
                          sema::TemplateDeductionInfo &DeductionInfo,
                          SourceRange InstantiationRange = SourceRange());

    /// \brief Note that we are instantiating a default argument for a function
    /// parameter.
    InstantiatingTemplate(Sema &SemaRef, SourceLocation PointOfInstantiation,
                          ParmVarDecl *Param,
                          ArrayRef<TemplateArgument> TemplateArgs,
                          SourceRange InstantiationRange = SourceRange());

    /// \brief Note that we are substituting prior template arguments into a
    /// non-type parameter.
    InstantiatingTemplate(Sema &SemaRef, SourceLocation PointOfInstantiation,
                          NamedDecl *Template,
                          NonTypeTemplateParmDecl *Param,
                          ArrayRef<TemplateArgument> TemplateArgs,
                          SourceRange InstantiationRange);

    /// \brief Note that we are substituting prior template arguments into a
    /// template template parameter.
    InstantiatingTemplate(Sema &SemaRef, SourceLocation PointOfInstantiation,
                          NamedDecl *Template,
                          TemplateTemplateParmDecl *Param,
                          ArrayRef<TemplateArgument> TemplateArgs,
                          SourceRange InstantiationRange);

    /// \brief Note that we are checking the default template argument
    /// against the template parameter for a given template-id.
    InstantiatingTemplate(Sema &SemaRef, SourceLocation PointOfInstantiation,
                          TemplateDecl *Template,
                          NamedDecl *Param,
                          ArrayRef<TemplateArgument> TemplateArgs,
                          SourceRange InstantiationRange);


    /// \brief Note that we have finished instantiating this template.
    void Clear();

    ~InstantiatingTemplate() { Clear(); }

    /// \brief Determines whether we have exceeded the maximum
    /// recursive template instantiations.
    bool isInvalid() const { return Invalid; }

  private:
    Sema &SemaRef;
    bool Invalid;
    bool SavedInNonInstantiationSFINAEContext;
    bool CheckInstantiationDepth(SourceLocation PointOfInstantiation,
                                 SourceRange InstantiationRange);

    InstantiatingTemplate(
        Sema &SemaRef, ActiveTemplateInstantiation::InstantiationKind Kind,
        SourceLocation PointOfInstantiation, SourceRange InstantiationRange,
        Decl *Entity, NamedDecl *Template = nullptr,
        ArrayRef<TemplateArgument> TemplateArgs = None,
        sema::TemplateDeductionInfo *DeductionInfo = nullptr);

    InstantiatingTemplate(const InstantiatingTemplate&) = delete;

    InstantiatingTemplate&
    operator=(const InstantiatingTemplate&) = delete;
  };

  void PrintInstantiationStack();

  /// \brief Determines whether we are currently in a context where
  /// template argument substitution failures are not considered
  /// errors.
  ///
  /// \returns An empty \c Optional if we're not in a SFINAE context.
  /// Otherwise, contains a pointer that, if non-NULL, contains the nearest
  /// template-deduction context object, which can be used to capture
  /// diagnostics that will be suppressed.
  Optional<sema::TemplateDeductionInfo *> isSFINAEContext() const;

  /// \brief Determines whether we are currently in a context that
  /// is not evaluated as per C++ [expr] p5.
  bool isUnevaluatedContext() const {
    assert(!ExprEvalContexts.empty() &&
           "Must be in an expression evaluation context");
    return ExprEvalContexts.back().isUnevaluated();
  }

  /// \brief RAII class used to determine whether SFINAE has
  /// trapped any errors that occur during template argument
  /// deduction.
  class SFINAETrap {
    Sema &SemaRef;
    unsigned PrevSFINAEErrors;
    bool PrevInNonInstantiationSFINAEContext;
    bool PrevAccessCheckingSFINAE;

  public:
    explicit SFINAETrap(Sema &SemaRef, bool AccessCheckingSFINAE = false)
      : SemaRef(SemaRef), PrevSFINAEErrors(SemaRef.NumSFINAEErrors),
        PrevInNonInstantiationSFINAEContext(
                                      SemaRef.InNonInstantiationSFINAEContext),
        PrevAccessCheckingSFINAE(SemaRef.AccessCheckingSFINAE)
    {
      if (!SemaRef.isSFINAEContext())
        SemaRef.InNonInstantiationSFINAEContext = true;
      SemaRef.AccessCheckingSFINAE = AccessCheckingSFINAE;
    }

    ~SFINAETrap() {
      SemaRef.NumSFINAEErrors = PrevSFINAEErrors;
      SemaRef.InNonInstantiationSFINAEContext
        = PrevInNonInstantiationSFINAEContext;
      SemaRef.AccessCheckingSFINAE = PrevAccessCheckingSFINAE;
    }

    /// \brief Determine whether any SFINAE errors have been trapped.
    bool hasErrorOccurred() const {
      return SemaRef.NumSFINAEErrors > PrevSFINAEErrors;
    }
  };

  /// \brief RAII class used to indicate that we are performing provisional
  /// semantic analysis to determine the validity of a construct, so
  /// typo-correction and diagnostics in the immediate context (not within
  /// implicitly-instantiated templates) should be suppressed.
  class TentativeAnalysisScope {
    Sema &SemaRef;
    // FIXME: Using a SFINAETrap for this is a hack.
    SFINAETrap Trap;
    bool PrevDisableTypoCorrection;
  public:
    explicit TentativeAnalysisScope(Sema &SemaRef)
        : SemaRef(SemaRef), Trap(SemaRef, true),
          PrevDisableTypoCorrection(SemaRef.DisableTypoCorrection) {
      SemaRef.DisableTypoCorrection = true;
    }
    ~TentativeAnalysisScope() {
      SemaRef.DisableTypoCorrection = PrevDisableTypoCorrection;
    }
  };

  /// \brief The current instantiation scope used to store local
  /// variables.
  LocalInstantiationScope *CurrentInstantiationScope;

  /// \brief Tracks whether we are in a context where typo correction is
  /// disabled.
  bool DisableTypoCorrection;

  /// \brief The number of typos corrected by CorrectTypo.
  unsigned TyposCorrected;

  typedef llvm::SmallSet<SourceLocation, 2> SrcLocSet;
  typedef llvm::DenseMap<IdentifierInfo *, SrcLocSet> IdentifierSourceLocations;

  /// \brief A cache containing identifiers for which typo correction failed and
  /// their locations, so that repeated attempts to correct an identifier in a
  /// given location are ignored if typo correction already failed for it.
  IdentifierSourceLocations TypoCorrectionFailures;

  /// \brief Worker object for performing CFG-based warnings.
  sema::AnalysisBasedWarnings AnalysisWarnings;
  threadSafety::BeforeSet *ThreadSafetyDeclCache;

  /// \brief An entity for which implicit template instantiation is required.
  ///
  /// The source location associated with the declaration is the first place in
  /// the source code where the declaration was "used". It is not necessarily
  /// the point of instantiation (which will be either before or after the
  /// namespace-scope declaration that triggered this implicit instantiation),
  /// However, it is the location that diagnostics should generally refer to,
  /// because users will need to know what code triggered the instantiation.
  typedef std::pair<ValueDecl *, SourceLocation> PendingImplicitInstantiation;

  /// \brief The queue of implicit template instantiations that are required
  /// but have not yet been performed.
  std::deque<PendingImplicitInstantiation> PendingInstantiations;

  class SavePendingInstantiationsAndVTableUsesRAII {
  public:
    SavePendingInstantiationsAndVTableUsesRAII(Sema &S, bool Enabled)
        : S(S), Enabled(Enabled) {
      if (!Enabled) return;

      SavedPendingInstantiations.swap(S.PendingInstantiations);
      SavedVTableUses.swap(S.VTableUses);
    }

    ~SavePendingInstantiationsAndVTableUsesRAII() {
      if (!Enabled) return;

      // Restore the set of pending vtables.
      assert(S.VTableUses.empty() &&
             "VTableUses should be empty before it is discarded.");
      S.VTableUses.swap(SavedVTableUses);

      // Restore the set of pending implicit instantiations.
      assert(S.PendingInstantiations.empty() &&
             "PendingInstantiations should be empty before it is discarded.");
      S.PendingInstantiations.swap(SavedPendingInstantiations);
    }

  private:
    Sema &S;
    SmallVector<VTableUse, 16> SavedVTableUses;
    std::deque<PendingImplicitInstantiation> SavedPendingInstantiations;
    bool Enabled;
  };

  /// \brief The queue of implicit template instantiations that are required
  /// and must be performed within the current local scope.
  ///
  /// This queue is only used for member functions of local classes in
  /// templates, which must be instantiated in the same scope as their
  /// enclosing function, so that they can reference function-local
  /// types, static variables, enumerators, etc.
  std::deque<PendingImplicitInstantiation> PendingLocalImplicitInstantiations;

  class SavePendingLocalImplicitInstantiationsRAII {
  public:
    SavePendingLocalImplicitInstantiationsRAII(Sema &S): S(S) {
      SavedPendingLocalImplicitInstantiations.swap(
          S.PendingLocalImplicitInstantiations);
    }

    ~SavePendingLocalImplicitInstantiationsRAII() {
      assert(S.PendingLocalImplicitInstantiations.empty() &&
             "there shouldn't be any pending local implicit instantiations");
      SavedPendingLocalImplicitInstantiations.swap(
          S.PendingLocalImplicitInstantiations);
    }

  private:
    Sema &S;
    std::deque<PendingImplicitInstantiation>
    SavedPendingLocalImplicitInstantiations;
  };

  /// A helper class for building up ExtParameterInfos.
  class ExtParameterInfoBuilder {
    SmallVector<FunctionProtoType::ExtParameterInfo, 16> Infos;
    bool HasInteresting = false;

  public:
    /// Set the ExtParameterInfo for the parameter at the given index,
    /// 
    void set(unsigned index, FunctionProtoType::ExtParameterInfo info) {
      assert(Infos.size() <= index);
      Infos.resize(index);
      Infos.push_back(info);

      if (!HasInteresting)
        HasInteresting = (info != FunctionProtoType::ExtParameterInfo());
    }

    /// Return a pointer (suitable for setting in an ExtProtoInfo) to the
    /// ExtParameterInfo array we've built up.
    const FunctionProtoType::ExtParameterInfo *
    getPointerOrNull(unsigned numParams) {
      if (!HasInteresting) return nullptr;
      Infos.resize(numParams);
      return Infos.data();
    }
  };

  void PerformPendingInstantiations(bool LocalOnly = false);

  TypeSourceInfo *SubstType(TypeSourceInfo *T,
                            const MultiLevelTemplateArgumentList &TemplateArgs,
                            SourceLocation Loc, DeclarationName Entity);

  QualType SubstType(QualType T,
                     const MultiLevelTemplateArgumentList &TemplateArgs,
                     SourceLocation Loc, DeclarationName Entity);

  TypeSourceInfo *SubstType(TypeLoc TL,
                            const MultiLevelTemplateArgumentList &TemplateArgs,
                            SourceLocation Loc, DeclarationName Entity);

  TypeSourceInfo *SubstFunctionDeclType(TypeSourceInfo *T,
                            const MultiLevelTemplateArgumentList &TemplateArgs,
                                        SourceLocation Loc,
                                        DeclarationName Entity,
                                        CXXRecordDecl *ThisContext,
                                        unsigned ThisTypeQuals);
  void SubstExceptionSpec(FunctionDecl *New, const FunctionProtoType *Proto,
                          const MultiLevelTemplateArgumentList &Args);
  ParmVarDecl *SubstParmVarDecl(ParmVarDecl *D,
                            const MultiLevelTemplateArgumentList &TemplateArgs,
                                int indexAdjustment,
                                Optional<unsigned> NumExpansions,
                                bool ExpectParameterPack);
  bool SubstParmTypes(SourceLocation Loc,
                      ParmVarDecl **Params, unsigned NumParams,
                      const FunctionProtoType::ExtParameterInfo *ExtParamInfos,
                      const MultiLevelTemplateArgumentList &TemplateArgs,
                      SmallVectorImpl<QualType> &ParamTypes,
                      SmallVectorImpl<ParmVarDecl *> *OutParams,
                      ExtParameterInfoBuilder &ParamInfos);
  ExprResult SubstExpr(Expr *E,
                       const MultiLevelTemplateArgumentList &TemplateArgs);

  /// \brief Substitute the given template arguments into a list of
  /// expressions, expanding pack expansions if required.
  ///
  /// \param Exprs The list of expressions to substitute into.
  ///
  /// \param IsCall Whether this is some form of call, in which case
  /// default arguments will be dropped.
  ///
  /// \param TemplateArgs The set of template arguments to substitute.
  ///
  /// \param Outputs Will receive all of the substituted arguments.
  ///
  /// \returns true if an error occurred, false otherwise.
  bool SubstExprs(ArrayRef<Expr *> Exprs, bool IsCall,
                  const MultiLevelTemplateArgumentList &TemplateArgs,
                  SmallVectorImpl<Expr *> &Outputs);

  StmtResult SubstStmt(Stmt *S,
                       const MultiLevelTemplateArgumentList &TemplateArgs);

  Decl *SubstDecl(Decl *D, DeclContext *Owner,
                  const MultiLevelTemplateArgumentList &TemplateArgs);

  ExprResult SubstInitializer(Expr *E,
                       const MultiLevelTemplateArgumentList &TemplateArgs,
                       bool CXXDirectInit);

  bool
  SubstBaseSpecifiers(CXXRecordDecl *Instantiation,
                      CXXRecordDecl *Pattern,
                      const MultiLevelTemplateArgumentList &TemplateArgs);

  bool
  InstantiateClass(SourceLocation PointOfInstantiation,
                   CXXRecordDecl *Instantiation, CXXRecordDecl *Pattern,
                   const MultiLevelTemplateArgumentList &TemplateArgs,
                   TemplateSpecializationKind TSK,
                   bool Complain = true);

  bool InstantiateEnum(SourceLocation PointOfInstantiation,
                       EnumDecl *Instantiation, EnumDecl *Pattern,
                       const MultiLevelTemplateArgumentList &TemplateArgs,
                       TemplateSpecializationKind TSK);

  bool InstantiateInClassInitializer(
      SourceLocation PointOfInstantiation, FieldDecl *Instantiation,
      FieldDecl *Pattern, const MultiLevelTemplateArgumentList &TemplateArgs);

  struct LateInstantiatedAttribute {
    const Attr *TmplAttr;
    LocalInstantiationScope *Scope;
    Decl *NewDecl;

    LateInstantiatedAttribute(const Attr *A, LocalInstantiationScope *S,
                              Decl *D)
      : TmplAttr(A), Scope(S), NewDecl(D)
    { }
  };
  typedef SmallVector<LateInstantiatedAttribute, 16> LateInstantiatedAttrVec;

  void InstantiateAttrs(const MultiLevelTemplateArgumentList &TemplateArgs,
                        const Decl *Pattern, Decl *Inst,
                        LateInstantiatedAttrVec *LateAttrs = nullptr,
                        LocalInstantiationScope *OuterMostScope = nullptr);

  bool
  InstantiateClassTemplateSpecialization(SourceLocation PointOfInstantiation,
                           ClassTemplateSpecializationDecl *ClassTemplateSpec,
                           TemplateSpecializationKind TSK,
                           bool Complain = true);

  void InstantiateClassMembers(SourceLocation PointOfInstantiation,
                               CXXRecordDecl *Instantiation,
                            const MultiLevelTemplateArgumentList &TemplateArgs,
                               TemplateSpecializationKind TSK);

  void InstantiateClassTemplateSpecializationMembers(
                                          SourceLocation PointOfInstantiation,
                           ClassTemplateSpecializationDecl *ClassTemplateSpec,
                                                TemplateSpecializationKind TSK);

  NestedNameSpecifierLoc
  SubstNestedNameSpecifierLoc(NestedNameSpecifierLoc NNS,
                           const MultiLevelTemplateArgumentList &TemplateArgs);

  DeclarationNameInfo
  SubstDeclarationNameInfo(const DeclarationNameInfo &NameInfo,
                           const MultiLevelTemplateArgumentList &TemplateArgs);
  TemplateName
  SubstTemplateName(NestedNameSpecifierLoc QualifierLoc, TemplateName Name,
                    SourceLocation Loc,
                    const MultiLevelTemplateArgumentList &TemplateArgs);
  bool Subst(const TemplateArgumentLoc *Args, unsigned NumArgs,
             TemplateArgumentListInfo &Result,
             const MultiLevelTemplateArgumentList &TemplateArgs);

  void InstantiateExceptionSpec(SourceLocation PointOfInstantiation,
                                FunctionDecl *Function);
  void InstantiateFunctionDefinition(SourceLocation PointOfInstantiation,
                                     FunctionDecl *Function,
                                     bool Recursive = false,
                                     bool DefinitionRequired = false);
  VarTemplateSpecializationDecl *BuildVarTemplateInstantiation(
      VarTemplateDecl *VarTemplate, VarDecl *FromVar,
      const TemplateArgumentList &TemplateArgList,
      const TemplateArgumentListInfo &TemplateArgsInfo,
      SmallVectorImpl<TemplateArgument> &Converted,
      SourceLocation PointOfInstantiation, void *InsertPos,
      LateInstantiatedAttrVec *LateAttrs = nullptr,
      LocalInstantiationScope *StartingScope = nullptr);
  VarTemplateSpecializationDecl *CompleteVarTemplateSpecializationDecl(
      VarTemplateSpecializationDecl *VarSpec, VarDecl *PatternDecl,
      const MultiLevelTemplateArgumentList &TemplateArgs);
  void
  BuildVariableInstantiation(VarDecl *NewVar, VarDecl *OldVar,
                             const MultiLevelTemplateArgumentList &TemplateArgs,
                             LateInstantiatedAttrVec *LateAttrs,
                             DeclContext *Owner,
                             LocalInstantiationScope *StartingScope,
                             bool InstantiatingVarTemplate = false);
  void InstantiateVariableInitializer(
      VarDecl *Var, VarDecl *OldVar,
      const MultiLevelTemplateArgumentList &TemplateArgs);
  void InstantiateVariableDefinition(SourceLocation PointOfInstantiation,
                                     VarDecl *Var, bool Recursive = false,
                                     bool DefinitionRequired = false);
  void InstantiateStaticDataMemberDefinition(
                                     SourceLocation PointOfInstantiation,
                                     VarDecl *Var,
                                     bool Recursive = false,
                                     bool DefinitionRequired = false);

  void InstantiateMemInitializers(CXXConstructorDecl *New,
                                  const CXXConstructorDecl *Tmpl,
                            const MultiLevelTemplateArgumentList &TemplateArgs);

  NamedDecl *FindInstantiatedDecl(SourceLocation Loc, NamedDecl *D,
                          const MultiLevelTemplateArgumentList &TemplateArgs);
  DeclContext *FindInstantiatedContext(SourceLocation Loc, DeclContext *DC,
                          const MultiLevelTemplateArgumentList &TemplateArgs);

  // Objective-C declarations.
  enum ObjCContainerKind {
    OCK_None = -1,
    OCK_Interface = 0,
    OCK_Protocol,
    OCK_Category,
    OCK_ClassExtension,
    OCK_Implementation,
    OCK_CategoryImplementation
  };
  ObjCContainerKind getObjCContainerKind() const;

  DeclResult actOnObjCTypeParam(Scope *S,
                                ObjCTypeParamVariance variance,
                                SourceLocation varianceLoc,
                                unsigned index,
                                IdentifierInfo *paramName,
                                SourceLocation paramLoc,
                                SourceLocation colonLoc,
                                ParsedType typeBound);

  ObjCTypeParamList *actOnObjCTypeParamList(Scope *S, SourceLocation lAngleLoc,
                                            ArrayRef<Decl *> typeParams,
                                            SourceLocation rAngleLoc);
  void popObjCTypeParamList(Scope *S, ObjCTypeParamList *typeParamList);

  Decl *ActOnStartClassInterface(Scope *S,
                                 SourceLocation AtInterfaceLoc,
                                 IdentifierInfo *ClassName,
                                 SourceLocation ClassLoc,
                                 ObjCTypeParamList *typeParamList,
                                 IdentifierInfo *SuperName,
                                 SourceLocation SuperLoc,
                                 ArrayRef<ParsedType> SuperTypeArgs,
                                 SourceRange SuperTypeArgsRange,
                                 Decl * const *ProtoRefs,
                                 unsigned NumProtoRefs,
                                 const SourceLocation *ProtoLocs,
                                 SourceLocation EndProtoLoc,
                                 AttributeList *AttrList);
    
  void ActOnSuperClassOfClassInterface(Scope *S,
                                       SourceLocation AtInterfaceLoc,
                                       ObjCInterfaceDecl *IDecl,
                                       IdentifierInfo *ClassName,
                                       SourceLocation ClassLoc,
                                       IdentifierInfo *SuperName,
                                       SourceLocation SuperLoc,
                                       ArrayRef<ParsedType> SuperTypeArgs,
                                       SourceRange SuperTypeArgsRange);
  
  void ActOnTypedefedProtocols(SmallVectorImpl<Decl *> &ProtocolRefs,
                               IdentifierInfo *SuperName,
                               SourceLocation SuperLoc);

  Decl *ActOnCompatibilityAlias(
                    SourceLocation AtCompatibilityAliasLoc,
                    IdentifierInfo *AliasName,  SourceLocation AliasLocation,
                    IdentifierInfo *ClassName, SourceLocation ClassLocation);

  bool CheckForwardProtocolDeclarationForCircularDependency(
    IdentifierInfo *PName,
    SourceLocation &PLoc, SourceLocation PrevLoc,
    const ObjCList<ObjCProtocolDecl> &PList);

  Decl *ActOnStartProtocolInterface(
                    SourceLocation AtProtoInterfaceLoc,
                    IdentifierInfo *ProtocolName, SourceLocation ProtocolLoc,
                    Decl * const *ProtoRefNames, unsigned NumProtoRefs,
                    const SourceLocation *ProtoLocs,
                    SourceLocation EndProtoLoc,
                    AttributeList *AttrList);

  Decl *ActOnStartCategoryInterface(SourceLocation AtInterfaceLoc,
                                    IdentifierInfo *ClassName,
                                    SourceLocation ClassLoc,
                                    ObjCTypeParamList *typeParamList,
                                    IdentifierInfo *CategoryName,
                                    SourceLocation CategoryLoc,
                                    Decl * const *ProtoRefs,
                                    unsigned NumProtoRefs,
                                    const SourceLocation *ProtoLocs,
                                    SourceLocation EndProtoLoc);

  Decl *ActOnStartClassImplementation(
                    SourceLocation AtClassImplLoc,
                    IdentifierInfo *ClassName, SourceLocation ClassLoc,
                    IdentifierInfo *SuperClassname,
                    SourceLocation SuperClassLoc);

  Decl *ActOnStartCategoryImplementation(SourceLocation AtCatImplLoc,
                                         IdentifierInfo *ClassName,
                                         SourceLocation ClassLoc,
                                         IdentifierInfo *CatName,
                                         SourceLocation CatLoc);

  DeclGroupPtrTy ActOnFinishObjCImplementation(Decl *ObjCImpDecl,
                                               ArrayRef<Decl *> Decls);

  DeclGroupPtrTy ActOnForwardClassDeclaration(SourceLocation Loc,
                   IdentifierInfo **IdentList,
                   SourceLocation *IdentLocs,
                   ArrayRef<ObjCTypeParamList *> TypeParamLists,
                   unsigned NumElts);

  DeclGroupPtrTy ActOnForwardProtocolDeclaration(SourceLocation AtProtoclLoc,
                                        ArrayRef<IdentifierLocPair> IdentList,
                                        AttributeList *attrList);

  void FindProtocolDeclaration(bool WarnOnDeclarations, bool ForObjCContainer,
                               ArrayRef<IdentifierLocPair> ProtocolId,
                               SmallVectorImpl<Decl *> &Protocols);

  /// Given a list of identifiers (and their locations), resolve the
  /// names to either Objective-C protocol qualifiers or type
  /// arguments, as appropriate.
  void actOnObjCTypeArgsOrProtocolQualifiers(
         Scope *S,
         ParsedType baseType,
         SourceLocation lAngleLoc,
         ArrayRef<IdentifierInfo *> identifiers,
         ArrayRef<SourceLocation> identifierLocs,
         SourceLocation rAngleLoc,
         SourceLocation &typeArgsLAngleLoc,
         SmallVectorImpl<ParsedType> &typeArgs,
         SourceLocation &typeArgsRAngleLoc,
         SourceLocation &protocolLAngleLoc,
         SmallVectorImpl<Decl *> &protocols,
         SourceLocation &protocolRAngleLoc,
         bool warnOnIncompleteProtocols);

  /// Build a an Objective-C protocol-qualified 'id' type where no
  /// base type was specified.
  TypeResult actOnObjCProtocolQualifierType(
               SourceLocation lAngleLoc,
               ArrayRef<Decl *> protocols,
               ArrayRef<SourceLocation> protocolLocs,
               SourceLocation rAngleLoc);

  /// Build a specialized and/or protocol-qualified Objective-C type.
  TypeResult actOnObjCTypeArgsAndProtocolQualifiers(
               Scope *S,
               SourceLocation Loc,
               ParsedType BaseType,
               SourceLocation TypeArgsLAngleLoc,
               ArrayRef<ParsedType> TypeArgs,
               SourceLocation TypeArgsRAngleLoc,
               SourceLocation ProtocolLAngleLoc,
               ArrayRef<Decl *> Protocols,
               ArrayRef<SourceLocation> ProtocolLocs,
               SourceLocation ProtocolRAngleLoc);

  /// Build an Objective-C object pointer type.
  QualType BuildObjCObjectType(QualType BaseType,
                               SourceLocation Loc,
                               SourceLocation TypeArgsLAngleLoc,
                               ArrayRef<TypeSourceInfo *> TypeArgs,
                               SourceLocation TypeArgsRAngleLoc,
                               SourceLocation ProtocolLAngleLoc,
                               ArrayRef<ObjCProtocolDecl *> Protocols,
                               ArrayRef<SourceLocation> ProtocolLocs,
                               SourceLocation ProtocolRAngleLoc,
                               bool FailOnError = false);

  /// Check the application of the Objective-C '__kindof' qualifier to
  /// the given type.
  bool checkObjCKindOfType(QualType &type, SourceLocation loc);

  /// Ensure attributes are consistent with type.
  /// \param [in, out] Attributes The attributes to check; they will
  /// be modified to be consistent with \p PropertyTy.
  void CheckObjCPropertyAttributes(Decl *PropertyPtrTy,
                                   SourceLocation Loc,
                                   unsigned &Attributes,
                                   bool propertyInPrimaryClass);

  /// Process the specified property declaration and create decls for the
  /// setters and getters as needed.
  /// \param property The property declaration being processed
  void ProcessPropertyDecl(ObjCPropertyDecl *property);


  void DiagnosePropertyMismatch(ObjCPropertyDecl *Property,
                                ObjCPropertyDecl *SuperProperty,
                                const IdentifierInfo *Name,
                                bool OverridingProtocolProperty);

  void DiagnoseClassExtensionDupMethods(ObjCCategoryDecl *CAT,
                                        ObjCInterfaceDecl *ID);

  Decl *ActOnAtEnd(Scope *S, SourceRange AtEnd,
                   ArrayRef<Decl *> allMethods = None,
                   ArrayRef<DeclGroupPtrTy> allTUVars = None);

  Decl *ActOnProperty(Scope *S, SourceLocation AtLoc,
                      SourceLocation LParenLoc,
                      FieldDeclarator &FD, ObjCDeclSpec &ODS,
                      Selector GetterSel, Selector SetterSel,
                      tok::ObjCKeywordKind MethodImplKind,
                      DeclContext *lexicalDC = nullptr);

  Decl *ActOnPropertyImplDecl(Scope *S,
                              SourceLocation AtLoc,
                              SourceLocation PropertyLoc,
                              bool ImplKind,
                              IdentifierInfo *PropertyId,
                              IdentifierInfo *PropertyIvar,
                              SourceLocation PropertyIvarLoc,
                              ObjCPropertyQueryKind QueryKind);

  enum ObjCSpecialMethodKind {
    OSMK_None,
    OSMK_Alloc,
    OSMK_New,
    OSMK_Copy,
    OSMK_RetainingInit,
    OSMK_NonRetainingInit
  };

  struct ObjCArgInfo {
    IdentifierInfo *Name;
    SourceLocation NameLoc;
    // The Type is null if no type was specified, and the DeclSpec is invalid
    // in this case.
    ParsedType Type;
    ObjCDeclSpec DeclSpec;

    /// ArgAttrs - Attribute list for this argument.
    AttributeList *ArgAttrs;
  };

  Decl *ActOnMethodDeclaration(
    Scope *S,
    SourceLocation BeginLoc, // location of the + or -.
    SourceLocation EndLoc,   // location of the ; or {.
    tok::TokenKind MethodType,
    ObjCDeclSpec &ReturnQT, ParsedType ReturnType,
    ArrayRef<SourceLocation> SelectorLocs, Selector Sel,
    // optional arguments. The number of types/arguments is obtained
    // from the Sel.getNumArgs().
    ObjCArgInfo *ArgInfo,
    DeclaratorChunk::ParamInfo *CParamInfo, unsigned CNumArgs, // c-style args
    AttributeList *AttrList, tok::ObjCKeywordKind MethodImplKind,
    bool isVariadic, bool MethodDefinition);

  ObjCMethodDecl *LookupMethodInQualifiedType(Selector Sel,
                                              const ObjCObjectPointerType *OPT,
                                              bool IsInstance);
  ObjCMethodDecl *LookupMethodInObjectType(Selector Sel, QualType Ty,
                                           bool IsInstance);

  bool CheckARCMethodDecl(ObjCMethodDecl *method);
  bool inferObjCARCLifetime(ValueDecl *decl);

  ExprResult
  HandleExprPropertyRefExpr(const ObjCObjectPointerType *OPT,
                            Expr *BaseExpr,
                            SourceLocation OpLoc,
                            DeclarationName MemberName,
                            SourceLocation MemberLoc,
                            SourceLocation SuperLoc, QualType SuperType,
                            bool Super);

  ExprResult
  ActOnClassPropertyRefExpr(IdentifierInfo &receiverName,
                            IdentifierInfo &propertyName,
                            SourceLocation receiverNameLoc,
                            SourceLocation propertyNameLoc);

  ObjCMethodDecl *tryCaptureObjCSelf(SourceLocation Loc);

  /// \brief Describes the kind of message expression indicated by a message
  /// send that starts with an identifier.
  enum ObjCMessageKind {
    /// \brief The message is sent to 'super'.
    ObjCSuperMessage,
    /// \brief The message is an instance message.
    ObjCInstanceMessage,
    /// \brief The message is a class message, and the identifier is a type
    /// name.
    ObjCClassMessage
  };

  ObjCMessageKind getObjCMessageKind(Scope *S,
                                     IdentifierInfo *Name,
                                     SourceLocation NameLoc,
                                     bool IsSuper,
                                     bool HasTrailingDot,
                                     ParsedType &ReceiverType);

  ExprResult ActOnSuperMessage(Scope *S, SourceLocation SuperLoc,
                               Selector Sel,
                               SourceLocation LBracLoc,
                               ArrayRef<SourceLocation> SelectorLocs,
                               SourceLocation RBracLoc,
                               MultiExprArg Args);

  ExprResult BuildClassMessage(TypeSourceInfo *ReceiverTypeInfo,
                               QualType ReceiverType,
                               SourceLocation SuperLoc,
                               Selector Sel,
                               ObjCMethodDecl *Method,
                               SourceLocation LBracLoc,
                               ArrayRef<SourceLocation> SelectorLocs,
                               SourceLocation RBracLoc,
                               MultiExprArg Args,
                               bool isImplicit = false);

  ExprResult BuildClassMessageImplicit(QualType ReceiverType,
                                       bool isSuperReceiver,
                                       SourceLocation Loc,
                                       Selector Sel,
                                       ObjCMethodDecl *Method,
                                       MultiExprArg Args);

  ExprResult ActOnClassMessage(Scope *S,
                               ParsedType Receiver,
                               Selector Sel,
                               SourceLocation LBracLoc,
                               ArrayRef<SourceLocation> SelectorLocs,
                               SourceLocation RBracLoc,
                               MultiExprArg Args);

  ExprResult BuildInstanceMessage(Expr *Receiver,
                                  QualType ReceiverType,
                                  SourceLocation SuperLoc,
                                  Selector Sel,
                                  ObjCMethodDecl *Method,
                                  SourceLocation LBracLoc,
                                  ArrayRef<SourceLocation> SelectorLocs,
                                  SourceLocation RBracLoc,
                                  MultiExprArg Args,
                                  bool isImplicit = false);

  ExprResult BuildInstanceMessageImplicit(Expr *Receiver,
                                          QualType ReceiverType,
                                          SourceLocation Loc,
                                          Selector Sel,
                                          ObjCMethodDecl *Method,
                                          MultiExprArg Args);

  ExprResult ActOnInstanceMessage(Scope *S,
                                  Expr *Receiver,
                                  Selector Sel,
                                  SourceLocation LBracLoc,
                                  ArrayRef<SourceLocation> SelectorLocs,
                                  SourceLocation RBracLoc,
                                  MultiExprArg Args);

  ExprResult BuildObjCBridgedCast(SourceLocation LParenLoc,
                                  ObjCBridgeCastKind Kind,
                                  SourceLocation BridgeKeywordLoc,
                                  TypeSourceInfo *TSInfo,
                                  Expr *SubExpr);

  ExprResult ActOnObjCBridgedCast(Scope *S,
                                  SourceLocation LParenLoc,
                                  ObjCBridgeCastKind Kind,
                                  SourceLocation BridgeKeywordLoc,
                                  ParsedType Type,
                                  SourceLocation RParenLoc,
                                  Expr *SubExpr);
  
  void CheckTollFreeBridgeCast(QualType castType, Expr *castExpr);
  
  void CheckObjCBridgeRelatedCast(QualType castType, Expr *castExpr);
  
  bool CheckTollFreeBridgeStaticCast(QualType castType, Expr *castExpr,
                                     CastKind &Kind);
  
  bool checkObjCBridgeRelatedComponents(SourceLocation Loc,
                                        QualType DestType, QualType SrcType,
                                        ObjCInterfaceDecl *&RelatedClass,
                                        ObjCMethodDecl *&ClassMethod,
                                        ObjCMethodDecl *&InstanceMethod,
                                        TypedefNameDecl *&TDNDecl,
                                        bool CfToNs, bool Diagnose = true);

  bool CheckObjCBridgeRelatedConversions(SourceLocation Loc,
                                         QualType DestType, QualType SrcType,
                                         Expr *&SrcExpr, bool Diagnose = true);

  bool ConversionToObjCStringLiteralCheck(QualType DstType, Expr *&SrcExpr,
                                          bool Diagnose = true);

  bool checkInitMethod(ObjCMethodDecl *method, QualType receiverTypeIfCall);

  /// \brief Check whether the given new method is a valid override of the
  /// given overridden method, and set any properties that should be inherited.
  void CheckObjCMethodOverride(ObjCMethodDecl *NewMethod,
                               const ObjCMethodDecl *Overridden);

  /// \brief Describes the compatibility of a result type with its method.
  enum ResultTypeCompatibilityKind {
    RTC_Compatible,
    RTC_Incompatible,
    RTC_Unknown
  };

  /// Check whether the declared result type of the given Objective-C
  /// method declaration is compatible with the method's class.
  ResultTypeCompatibilityKind
  checkRelatedResultTypeCompatibility(const ObjCMethodDecl *Method,
                                      const ObjCInterfaceDecl *CurrentClass);

  void CheckObjCMethodOverrides(ObjCMethodDecl *ObjCMethod,
                                ObjCInterfaceDecl *CurrentClass,
                                ResultTypeCompatibilityKind RTC);

  enum PragmaOptionsAlignKind {
    POAK_Native,  // #pragma options align=native
    POAK_Natural, // #pragma options align=natural
    POAK_Packed,  // #pragma options align=packed
    POAK_Power,   // #pragma options align=power
    POAK_Mac68k,  // #pragma options align=mac68k
    POAK_Reset    // #pragma options align=reset
  };

  /// ActOnPragmaOptionsAlign - Called on well formed \#pragma options align.
  void ActOnPragmaOptionsAlign(PragmaOptionsAlignKind Kind,
                               SourceLocation PragmaLoc);

  enum PragmaPackKind {
    PPK_Default, // #pragma pack([n])
    PPK_Show,    // #pragma pack(show), only supported by MSVC.
    PPK_Push,    // #pragma pack(push, [identifier], [n])
    PPK_Pop      // #pragma pack(pop, [identifier], [n])
  };

  /// ActOnPragmaPack - Called on well formed \#pragma pack(...).
  void ActOnPragmaPack(PragmaPackKind Kind,
                       IdentifierInfo *Name,
                       Expr *Alignment,
                       SourceLocation PragmaLoc,
                       SourceLocation LParenLoc,
                       SourceLocation RParenLoc);

  /// ActOnPragmaMSStruct - Called on well formed \#pragma ms_struct [on|off].
  void ActOnPragmaMSStruct(PragmaMSStructKind Kind);

  /// ActOnPragmaMSComment - Called on well formed
  /// \#pragma comment(kind, "arg").
  void ActOnPragmaMSComment(SourceLocation CommentLoc, PragmaMSCommentKind Kind,
                            StringRef Arg);

  /// ActOnPragmaMSPointersToMembers - called on well formed \#pragma
  /// pointers_to_members(representation method[, general purpose
  /// representation]).
  void ActOnPragmaMSPointersToMembers(
      LangOptions::PragmaMSPointersToMembersKind Kind,
      SourceLocation PragmaLoc);

  /// \brief Called on well formed \#pragma vtordisp().
  void ActOnPragmaMSVtorDisp(PragmaVtorDispKind Kind, SourceLocation PragmaLoc,
                             MSVtorDispAttr::Mode Value);

  enum PragmaSectionKind {
    PSK_DataSeg,
    PSK_BSSSeg,
    PSK_ConstSeg,
    PSK_CodeSeg,
  };

  bool UnifySection(StringRef SectionName,
                    int SectionFlags,
                    DeclaratorDecl *TheDecl);
  bool UnifySection(StringRef SectionName,
                    int SectionFlags,
                    SourceLocation PragmaSectionLocation);

  /// \brief Called on well formed \#pragma bss_seg/data_seg/const_seg/code_seg.
  void ActOnPragmaMSSeg(SourceLocation PragmaLocation,
                        PragmaMsStackAction Action,
                        llvm::StringRef StackSlotLabel,
                        StringLiteral *SegmentName,
                        llvm::StringRef PragmaName);

  /// \brief Called on well formed \#pragma section().
  void ActOnPragmaMSSection(SourceLocation PragmaLocation,
                            int SectionFlags, StringLiteral *SegmentName);

  /// \brief Called on well-formed \#pragma init_seg().
  void ActOnPragmaMSInitSeg(SourceLocation PragmaLocation,
                            StringLiteral *SegmentName);

  /// \brief Called on #pragma clang __debug dump II
  void ActOnPragmaDump(Scope *S, SourceLocation Loc, IdentifierInfo *II);

  /// ActOnPragmaDetectMismatch - Call on well-formed \#pragma detect_mismatch
  void ActOnPragmaDetectMismatch(SourceLocation Loc, StringRef Name,
                                 StringRef Value);

  /// ActOnPragmaUnused - Called on well-formed '\#pragma unused'.
  void ActOnPragmaUnused(const Token &Identifier,
                         Scope *curScope,
                         SourceLocation PragmaLoc);

  /// ActOnPragmaVisibility - Called on well formed \#pragma GCC visibility... .
  void ActOnPragmaVisibility(const IdentifierInfo* VisType,
                             SourceLocation PragmaLoc);

  NamedDecl *DeclClonePragmaWeak(NamedDecl *ND, IdentifierInfo *II,
                                 SourceLocation Loc);
  void DeclApplyPragmaWeak(Scope *S, NamedDecl *ND, WeakInfo &W);

  /// ActOnPragmaWeakID - Called on well formed \#pragma weak ident.
  void ActOnPragmaWeakID(IdentifierInfo* WeakName,
                         SourceLocation PragmaLoc,
                         SourceLocation WeakNameLoc);

  /// ActOnPragmaRedefineExtname - Called on well formed
  /// \#pragma redefine_extname oldname newname.
  void ActOnPragmaRedefineExtname(IdentifierInfo* WeakName,
                                  IdentifierInfo* AliasName,
                                  SourceLocation PragmaLoc,
                                  SourceLocation WeakNameLoc,
                                  SourceLocation AliasNameLoc);

  /// ActOnPragmaWeakAlias - Called on well formed \#pragma weak ident = ident.
  void ActOnPragmaWeakAlias(IdentifierInfo* WeakName,
                            IdentifierInfo* AliasName,
                            SourceLocation PragmaLoc,
                            SourceLocation WeakNameLoc,
                            SourceLocation AliasNameLoc);

  /// ActOnPragmaFPContract - Called on well formed
  /// \#pragma {STDC,OPENCL} FP_CONTRACT
  void ActOnPragmaFPContract(tok::OnOffSwitch OOS);

  /// AddAlignmentAttributesForRecord - Adds any needed alignment attributes to
  /// a the record decl, to handle '\#pragma pack' and '\#pragma options align'.
  void AddAlignmentAttributesForRecord(RecordDecl *RD);

  /// AddMsStructLayoutForRecord - Adds ms_struct layout attribute to record.
  void AddMsStructLayoutForRecord(RecordDecl *RD);

  /// FreePackedContext - Deallocate and null out PackContext.
  void FreePackedContext();

  /// PushNamespaceVisibilityAttr - Note that we've entered a
  /// namespace with a visibility attribute.
  void PushNamespaceVisibilityAttr(const VisibilityAttr *Attr,
                                   SourceLocation Loc);

  /// AddPushedVisibilityAttribute - If '\#pragma GCC visibility' was used,
  /// add an appropriate visibility attribute.
  void AddPushedVisibilityAttribute(Decl *RD);

  /// PopPragmaVisibility - Pop the top element of the visibility stack; used
  /// for '\#pragma GCC visibility' and visibility attributes on namespaces.
  void PopPragmaVisibility(bool IsNamespaceEnd, SourceLocation EndLoc);

  /// FreeVisContext - Deallocate and null out VisContext.
  void FreeVisContext();

  /// AddCFAuditedAttribute - Check whether we're currently within
  /// '\#pragma clang arc_cf_code_audited' and, if so, consider adding
  /// the appropriate attribute.
  void AddCFAuditedAttribute(Decl *D);

  /// \brief Called on well formed \#pragma clang optimize.
  void ActOnPragmaOptimize(bool On, SourceLocation PragmaLoc);

  /// \brief Get the location for the currently active "\#pragma clang optimize
  /// off". If this location is invalid, then the state of the pragma is "on".
  SourceLocation getOptimizeOffPragmaLocation() const {
    return OptimizeOffPragmaLocation;
  }

  /// \brief Only called on function definitions; if there is a pragma in scope
  /// with the effect of a range-based optnone, consider marking the function
  /// with attribute optnone.
  void AddRangeBasedOptnone(FunctionDecl *FD);

  /// \brief Adds the 'optnone' attribute to the function declaration if there
  /// are no conflicts; Loc represents the location causing the 'optnone'
  /// attribute to be added (usually because of a pragma).
  void AddOptnoneAttributeIfNoConflicts(FunctionDecl *FD, SourceLocation Loc);

  /// AddAlignedAttr - Adds an aligned attribute to a particular declaration.
  void AddAlignedAttr(SourceRange AttrRange, Decl *D, Expr *E,
                      unsigned SpellingListIndex, bool IsPackExpansion);
  void AddAlignedAttr(SourceRange AttrRange, Decl *D, TypeSourceInfo *T,
                      unsigned SpellingListIndex, bool IsPackExpansion);

  /// AddAssumeAlignedAttr - Adds an assume_aligned attribute to a particular
  /// declaration.
  void AddAssumeAlignedAttr(SourceRange AttrRange, Decl *D, Expr *E, Expr *OE,
                            unsigned SpellingListIndex);

  /// AddAlignValueAttr - Adds an align_value attribute to a particular
  /// declaration.
  void AddAlignValueAttr(SourceRange AttrRange, Decl *D, Expr *E,
                         unsigned SpellingListIndex);

  /// AddLaunchBoundsAttr - Adds a launch_bounds attribute to a particular
  /// declaration.
  void AddLaunchBoundsAttr(SourceRange AttrRange, Decl *D, Expr *MaxThreads,
                           Expr *MinBlocks, unsigned SpellingListIndex);

  /// AddModeAttr - Adds a mode attribute to a particular declaration.
  void AddModeAttr(SourceRange AttrRange, Decl *D, IdentifierInfo *Name,
                   unsigned SpellingListIndex, bool InInstantiation = false);

  void AddParameterABIAttr(SourceRange AttrRange, Decl *D,
                           ParameterABI ABI, unsigned SpellingListIndex);

  void AddNSConsumedAttr(SourceRange AttrRange, Decl *D,
                         unsigned SpellingListIndex, bool isNSConsumed,
                         bool isTemplateInstantiation);

  //===--------------------------------------------------------------------===//
  // C++ Coroutines TS
  //
  ExprResult ActOnCoawaitExpr(Scope *S, SourceLocation KwLoc, Expr *E);
  ExprResult ActOnCoyieldExpr(Scope *S, SourceLocation KwLoc, Expr *E);
  StmtResult ActOnCoreturnStmt(SourceLocation KwLoc, Expr *E);

  ExprResult BuildCoawaitExpr(SourceLocation KwLoc, Expr *E);
  ExprResult BuildCoyieldExpr(SourceLocation KwLoc, Expr *E);
  StmtResult BuildCoreturnStmt(SourceLocation KwLoc, Expr *E);

  void CheckCompletedCoroutineBody(FunctionDecl *FD, Stmt *&Body);

  //===--------------------------------------------------------------------===//
  // OpenMP directives and clauses.
  //
private:
  void *VarDataSharingAttributesStack;
  /// Set to true inside '#pragma omp declare target' region.
  bool IsInOpenMPDeclareTargetContext = false;
  /// \brief Initialization of data-sharing attributes stack.
  void InitDataSharingAttributesStack();
  void DestroyDataSharingAttributesStack();
  ExprResult
  VerifyPositiveIntegerConstantInClause(Expr *Op, OpenMPClauseKind CKind,
                                        bool StrictlyPositive = true);

public:
  /// \brief Return true if the provided declaration \a VD should be captured by
  /// reference in the provided scope \a RSI. This will take into account the
  /// semantics of the directive and associated clauses.
  bool IsOpenMPCapturedByRef(ValueDecl *D,
                             const sema::CapturedRegionScopeInfo *RSI);

  /// \brief Check if the specified variable is used in one of the private
  /// clauses (private, firstprivate, lastprivate, reduction etc.) in OpenMP
  /// constructs.
  VarDecl *IsOpenMPCapturedDecl(ValueDecl *D);
  ExprResult getOpenMPCapturedExpr(VarDecl *Capture, ExprValueKind VK,
                                   ExprObjectKind OK, SourceLocation Loc);

  /// \brief Check if the specified variable is used in 'private' clause.
  /// \param Level Relative level of nested OpenMP construct for that the check
  /// is performed.
  bool isOpenMPPrivateDecl(ValueDecl *D, unsigned Level);

  /// \brief Check if the specified variable is captured  by 'target' directive.
  /// \param Level Relative level of nested OpenMP construct for that the check
  /// is performed.
  bool isOpenMPTargetCapturedDecl(ValueDecl *D, unsigned Level);

  ExprResult PerformOpenMPImplicitIntegerConversion(SourceLocation OpLoc,
                                                    Expr *Op);
  /// \brief Called on start of new data sharing attribute block.
  void StartOpenMPDSABlock(OpenMPDirectiveKind K,
                           const DeclarationNameInfo &DirName, Scope *CurScope,
                           SourceLocation Loc);
  /// \brief Start analysis of clauses.
  void StartOpenMPClause(OpenMPClauseKind K);
  /// \brief End analysis of clauses.
  void EndOpenMPClause();
  /// \brief Called on end of data sharing attribute block.
  void EndOpenMPDSABlock(Stmt *CurDirective);

  /// \brief Check if the current region is an OpenMP loop region and if it is,
  /// mark loop control variable, used in \p Init for loop initialization, as
  /// private by default.
  /// \param Init First part of the for loop.
  void ActOnOpenMPLoopInitialization(SourceLocation ForLoc, Stmt *Init);

  // OpenMP directives and clauses.
  /// \brief Called on correct id-expression from the '#pragma omp
  /// threadprivate'.
  ExprResult ActOnOpenMPIdExpression(Scope *CurScope,
                                     CXXScopeSpec &ScopeSpec,
                                     const DeclarationNameInfo &Id);
  /// \brief Called on well-formed '#pragma omp threadprivate'.
  DeclGroupPtrTy ActOnOpenMPThreadprivateDirective(
                                     SourceLocation Loc,
                                     ArrayRef<Expr *> VarList);
  /// \brief Builds a new OpenMPThreadPrivateDecl and checks its correctness.
  OMPThreadPrivateDecl *CheckOMPThreadPrivateDecl(
                                     SourceLocation Loc,
                                     ArrayRef<Expr *> VarList);
  /// \brief Check if the specified type is allowed to be used in 'omp declare
  /// reduction' construct.
  QualType ActOnOpenMPDeclareReductionType(SourceLocation TyLoc,
                                           TypeResult ParsedType);
  /// \brief Called on start of '#pragma omp declare reduction'.
  DeclGroupPtrTy ActOnOpenMPDeclareReductionDirectiveStart(
      Scope *S, DeclContext *DC, DeclarationName Name,
      ArrayRef<std::pair<QualType, SourceLocation>> ReductionTypes,
      AccessSpecifier AS, Decl *PrevDeclInScope = nullptr);
  /// \brief Initialize declare reduction construct initializer.
  void ActOnOpenMPDeclareReductionCombinerStart(Scope *S, Decl *D);
  /// \brief Finish current declare reduction construct initializer.
  void ActOnOpenMPDeclareReductionCombinerEnd(Decl *D, Expr *Combiner);
  /// \brief Initialize declare reduction construct initializer.
  void ActOnOpenMPDeclareReductionInitializerStart(Scope *S, Decl *D);
  /// \brief Finish current declare reduction construct initializer.
  void ActOnOpenMPDeclareReductionInitializerEnd(Decl *D, Expr *Initializer);
  /// \brief Called at the end of '#pragma omp declare reduction'.
  DeclGroupPtrTy ActOnOpenMPDeclareReductionDirectiveEnd(
      Scope *S, DeclGroupPtrTy DeclReductions, bool IsValid);

  /// Called on the start of target region i.e. '#pragma omp declare target'.
  bool ActOnStartOpenMPDeclareTargetDirective(SourceLocation Loc);
  /// Called at the end of target region i.e. '#pragme omp end declare target'.
  void ActOnFinishOpenMPDeclareTargetDirective();
  /// Check declaration inside target region.
  void checkDeclIsAllowedInOpenMPTarget(Expr *E, Decl *D);
  /// Return true inside OpenMP target region.
  bool isInOpenMPDeclareTargetContext() const {
    return IsInOpenMPDeclareTargetContext;
  }

  /// \brief Initialization of captured region for OpenMP region.
  void ActOnOpenMPRegionStart(OpenMPDirectiveKind DKind, Scope *CurScope);
  /// \brief End of OpenMP region.
  ///
  /// \param S Statement associated with the current OpenMP region.
  /// \param Clauses List of clauses for the current OpenMP region.
  ///
  /// \returns Statement for finished OpenMP region.
  StmtResult ActOnOpenMPRegionEnd(StmtResult S, ArrayRef<OMPClause *> Clauses);
  StmtResult ActOnOpenMPExecutableDirective(
      OpenMPDirectiveKind Kind, const DeclarationNameInfo &DirName,
      OpenMPDirectiveKind CancelRegion, ArrayRef<OMPClause *> Clauses,
      Stmt *AStmt, SourceLocation StartLoc, SourceLocation EndLoc);
  /// \brief Called on well-formed '\#pragma omp parallel' after parsing
  /// of the  associated statement.
  StmtResult ActOnOpenMPParallelDirective(ArrayRef<OMPClause *> Clauses,
                                          Stmt *AStmt,
                                          SourceLocation StartLoc,
                                          SourceLocation EndLoc);
  /// \brief Called on well-formed '\#pragma omp simd' after parsing
  /// of the associated statement.
  StmtResult ActOnOpenMPSimdDirective(
      ArrayRef<OMPClause *> Clauses, Stmt *AStmt, SourceLocation StartLoc,
      SourceLocation EndLoc,
      llvm::DenseMap<ValueDecl *, Expr *> &VarsWithImplicitDSA);
  /// \brief Called on well-formed '\#pragma omp for' after parsing
  /// of the associated statement.
  StmtResult ActOnOpenMPForDirective(
      ArrayRef<OMPClause *> Clauses, Stmt *AStmt, SourceLocation StartLoc,
      SourceLocation EndLoc,
      llvm::DenseMap<ValueDecl *, Expr *> &VarsWithImplicitDSA);
  /// \brief Called on well-formed '\#pragma omp for simd' after parsing
  /// of the associated statement.
  StmtResult ActOnOpenMPForSimdDirective(
      ArrayRef<OMPClause *> Clauses, Stmt *AStmt, SourceLocation StartLoc,
      SourceLocation EndLoc,
      llvm::DenseMap<ValueDecl *, Expr *> &VarsWithImplicitDSA);
  /// \brief Called on well-formed '\#pragma omp sections' after parsing
  /// of the associated statement.
  StmtResult ActOnOpenMPSectionsDirective(ArrayRef<OMPClause *> Clauses,
                                          Stmt *AStmt, SourceLocation StartLoc,
                                          SourceLocation EndLoc);
  /// \brief Called on well-formed '\#pragma omp section' after parsing of the
  /// associated statement.
  StmtResult ActOnOpenMPSectionDirective(Stmt *AStmt, SourceLocation StartLoc,
                                         SourceLocation EndLoc);
  /// \brief Called on well-formed '\#pragma omp single' after parsing of the
  /// associated statement.
  StmtResult ActOnOpenMPSingleDirective(ArrayRef<OMPClause *> Clauses,
                                        Stmt *AStmt, SourceLocation StartLoc,
                                        SourceLocation EndLoc);
  /// \brief Called on well-formed '\#pragma omp master' after parsing of the
  /// associated statement.
  StmtResult ActOnOpenMPMasterDirective(Stmt *AStmt, SourceLocation StartLoc,
                                        SourceLocation EndLoc);
  /// \brief Called on well-formed '\#pragma omp critical' after parsing of the
  /// associated statement.
  StmtResult ActOnOpenMPCriticalDirective(const DeclarationNameInfo &DirName,
                                          ArrayRef<OMPClause *> Clauses,
                                          Stmt *AStmt, SourceLocation StartLoc,
                                          SourceLocation EndLoc);
  /// \brief Called on well-formed '\#pragma omp parallel for' after parsing
  /// of the  associated statement.
  StmtResult ActOnOpenMPParallelForDirective(
      ArrayRef<OMPClause *> Clauses, Stmt *AStmt, SourceLocation StartLoc,
      SourceLocation EndLoc,
      llvm::DenseMap<ValueDecl *, Expr *> &VarsWithImplicitDSA);
  /// \brief Called on well-formed '\#pragma omp parallel for simd' after
  /// parsing of the  associated statement.
  StmtResult ActOnOpenMPParallelForSimdDirective(
      ArrayRef<OMPClause *> Clauses, Stmt *AStmt, SourceLocation StartLoc,
      SourceLocation EndLoc,
      llvm::DenseMap<ValueDecl *, Expr *> &VarsWithImplicitDSA);
  /// \brief Called on well-formed '\#pragma omp parallel sections' after
  /// parsing of the  associated statement.
  StmtResult ActOnOpenMPParallelSectionsDirective(ArrayRef<OMPClause *> Clauses,
                                                  Stmt *AStmt,
                                                  SourceLocation StartLoc,
                                                  SourceLocation EndLoc);
  /// \brief Called on well-formed '\#pragma omp task' after parsing of the
  /// associated statement.
  StmtResult ActOnOpenMPTaskDirective(ArrayRef<OMPClause *> Clauses,
                                      Stmt *AStmt, SourceLocation StartLoc,
                                      SourceLocation EndLoc);
  /// \brief Called on well-formed '\#pragma omp taskyield'.
  StmtResult ActOnOpenMPTaskyieldDirective(SourceLocation StartLoc,
                                           SourceLocation EndLoc);
  /// \brief Called on well-formed '\#pragma omp barrier'.
  StmtResult ActOnOpenMPBarrierDirective(SourceLocation StartLoc,
                                         SourceLocation EndLoc);
  /// \brief Called on well-formed '\#pragma omp taskwait'.
  StmtResult ActOnOpenMPTaskwaitDirective(SourceLocation StartLoc,
                                          SourceLocation EndLoc);
  /// \brief Called on well-formed '\#pragma omp taskgroup'.
  StmtResult ActOnOpenMPTaskgroupDirective(Stmt *AStmt, SourceLocation StartLoc,
                                           SourceLocation EndLoc);
  /// \brief Called on well-formed '\#pragma omp flush'.
  StmtResult ActOnOpenMPFlushDirective(ArrayRef<OMPClause *> Clauses,
                                       SourceLocation StartLoc,
                                       SourceLocation EndLoc);
  /// \brief Called on well-formed '\#pragma omp ordered' after parsing of the
  /// associated statement.
  StmtResult ActOnOpenMPOrderedDirective(ArrayRef<OMPClause *> Clauses,
                                         Stmt *AStmt, SourceLocation StartLoc,
                                         SourceLocation EndLoc);
  /// \brief Called on well-formed '\#pragma omp atomic' after parsing of the
  /// associated statement.
  StmtResult ActOnOpenMPAtomicDirective(ArrayRef<OMPClause *> Clauses,
                                        Stmt *AStmt, SourceLocation StartLoc,
                                        SourceLocation EndLoc);
  /// \brief Called on well-formed '\#pragma omp target' after parsing of the
  /// associated statement.
  StmtResult ActOnOpenMPTargetDirective(ArrayRef<OMPClause *> Clauses,
                                        Stmt *AStmt, SourceLocation StartLoc,
                                        SourceLocation EndLoc);
  /// \brief Called on well-formed '\#pragma omp target data' after parsing of
  /// the associated statement.
  StmtResult ActOnOpenMPTargetDataDirective(ArrayRef<OMPClause *> Clauses,
                                            Stmt *AStmt, SourceLocation StartLoc,
                                            SourceLocation EndLoc);
  /// \brief Called on well-formed '\#pragma omp target enter data' after
  /// parsing of the associated statement.
  StmtResult ActOnOpenMPTargetEnterDataDirective(ArrayRef<OMPClause *> Clauses,
                                                 SourceLocation StartLoc,
                                                 SourceLocation EndLoc);
  /// \brief Called on well-formed '\#pragma omp target exit data' after
  /// parsing of the associated statement.
  StmtResult ActOnOpenMPTargetExitDataDirective(ArrayRef<OMPClause *> Clauses,
                                                SourceLocation StartLoc,
                                                SourceLocation EndLoc);
  /// \brief Called on well-formed '\#pragma omp target parallel' after
  /// parsing of the associated statement.
  StmtResult ActOnOpenMPTargetParallelDirective(ArrayRef<OMPClause *> Clauses,
                                                Stmt *AStmt,
                                                SourceLocation StartLoc,
                                                SourceLocation EndLoc);
  /// \brief Called on well-formed '\#pragma omp target parallel for' after
  /// parsing of the  associated statement.
  StmtResult ActOnOpenMPTargetParallelForDirective(
      ArrayRef<OMPClause *> Clauses, Stmt *AStmt, SourceLocation StartLoc,
      SourceLocation EndLoc,
      llvm::DenseMap<ValueDecl *, Expr *> &VarsWithImplicitDSA);
  /// \brief Called on well-formed '\#pragma omp teams' after parsing of the
  /// associated statement.
  StmtResult ActOnOpenMPTeamsDirective(ArrayRef<OMPClause *> Clauses,
                                       Stmt *AStmt, SourceLocation StartLoc,
                                       SourceLocation EndLoc);
  /// \brief Called on well-formed '\#pragma omp cancellation point'.
  StmtResult
  ActOnOpenMPCancellationPointDirective(SourceLocation StartLoc,
                                        SourceLocation EndLoc,
                                        OpenMPDirectiveKind CancelRegion);
  /// \brief Called on well-formed '\#pragma omp cancel'.
  StmtResult ActOnOpenMPCancelDirective(ArrayRef<OMPClause *> Clauses,
                                        SourceLocation StartLoc,
                                        SourceLocation EndLoc,
                                        OpenMPDirectiveKind CancelRegion);
  /// \brief Called on well-formed '\#pragma omp taskloop' after parsing of the
  /// associated statement.
  StmtResult ActOnOpenMPTaskLoopDirective(
      ArrayRef<OMPClause *> Clauses, Stmt *AStmt, SourceLocation StartLoc,
      SourceLocation EndLoc,
      llvm::DenseMap<ValueDecl *, Expr *> &VarsWithImplicitDSA);
  /// \brief Called on well-formed '\#pragma omp taskloop simd' after parsing of
  /// the associated statement.
  StmtResult ActOnOpenMPTaskLoopSimdDirective(
      ArrayRef<OMPClause *> Clauses, Stmt *AStmt, SourceLocation StartLoc,
      SourceLocation EndLoc,
      llvm::DenseMap<ValueDecl *, Expr *> &VarsWithImplicitDSA);
  /// \brief Called on well-formed '\#pragma omp distribute' after parsing
  /// of the associated statement.
  StmtResult ActOnOpenMPDistributeDirective(
      ArrayRef<OMPClause *> Clauses, Stmt *AStmt, SourceLocation StartLoc,
      SourceLocation EndLoc,
      llvm::DenseMap<ValueDecl *, Expr *> &VarsWithImplicitDSA);

  /// \brief Called on well-formed '\#pragma omp declare simd' after parsing of
  /// the associated method/function.
<<<<<<< HEAD
  DeclGroupPtrTy
  ActOnOpenMPDeclareSimdDirective(DeclGroupPtrTy DG,
                                  OMPDeclareSimdDeclAttr::BranchStateTy BS,
                                  Expr *Simdlen, SourceRange SR);
=======
  DeclGroupPtrTy ActOnOpenMPDeclareSimdDirective(
      DeclGroupPtrTy DG, OMPDeclareSimdDeclAttr::BranchStateTy BS,
      Expr *Simdlen, ArrayRef<Expr *> Uniforms, ArrayRef<Expr *> Aligneds,
      ArrayRef<Expr *> Alignments, SourceRange SR);
>>>>>>> d93d376b

  OMPClause *ActOnOpenMPSingleExprClause(OpenMPClauseKind Kind,
                                         Expr *Expr,
                                         SourceLocation StartLoc,
                                         SourceLocation LParenLoc,
                                         SourceLocation EndLoc);
  /// \brief Called on well-formed 'if' clause.
  OMPClause *ActOnOpenMPIfClause(OpenMPDirectiveKind NameModifier,
                                 Expr *Condition, SourceLocation StartLoc,
                                 SourceLocation LParenLoc,
                                 SourceLocation NameModifierLoc,
                                 SourceLocation ColonLoc,
                                 SourceLocation EndLoc);
  /// \brief Called on well-formed 'final' clause.
  OMPClause *ActOnOpenMPFinalClause(Expr *Condition, SourceLocation StartLoc,
                                    SourceLocation LParenLoc,
                                    SourceLocation EndLoc);
  /// \brief Called on well-formed 'num_threads' clause.
  OMPClause *ActOnOpenMPNumThreadsClause(Expr *NumThreads,
                                         SourceLocation StartLoc,
                                         SourceLocation LParenLoc,
                                         SourceLocation EndLoc);
  /// \brief Called on well-formed 'safelen' clause.
  OMPClause *ActOnOpenMPSafelenClause(Expr *Length,
                                      SourceLocation StartLoc,
                                      SourceLocation LParenLoc,
                                      SourceLocation EndLoc);
  /// \brief Called on well-formed 'simdlen' clause.
  OMPClause *ActOnOpenMPSimdlenClause(Expr *Length, SourceLocation StartLoc,
                                      SourceLocation LParenLoc,
                                      SourceLocation EndLoc);
  /// \brief Called on well-formed 'collapse' clause.
  OMPClause *ActOnOpenMPCollapseClause(Expr *NumForLoops,
                                       SourceLocation StartLoc,
                                       SourceLocation LParenLoc,
                                       SourceLocation EndLoc);
  /// \brief Called on well-formed 'ordered' clause.
  OMPClause *
  ActOnOpenMPOrderedClause(SourceLocation StartLoc, SourceLocation EndLoc,
                           SourceLocation LParenLoc = SourceLocation(),
                           Expr *NumForLoops = nullptr);
  /// \brief Called on well-formed 'grainsize' clause.
  OMPClause *ActOnOpenMPGrainsizeClause(Expr *Size, SourceLocation StartLoc,
                                        SourceLocation LParenLoc,
                                        SourceLocation EndLoc);
  /// \brief Called on well-formed 'num_tasks' clause.
  OMPClause *ActOnOpenMPNumTasksClause(Expr *NumTasks, SourceLocation StartLoc,
                                       SourceLocation LParenLoc,
                                       SourceLocation EndLoc);
  /// \brief Called on well-formed 'hint' clause.
  OMPClause *ActOnOpenMPHintClause(Expr *Hint, SourceLocation StartLoc,
                                   SourceLocation LParenLoc,
                                   SourceLocation EndLoc);

  OMPClause *ActOnOpenMPSimpleClause(OpenMPClauseKind Kind,
                                     unsigned Argument,
                                     SourceLocation ArgumentLoc,
                                     SourceLocation StartLoc,
                                     SourceLocation LParenLoc,
                                     SourceLocation EndLoc);
  /// \brief Called on well-formed 'default' clause.
  OMPClause *ActOnOpenMPDefaultClause(OpenMPDefaultClauseKind Kind,
                                      SourceLocation KindLoc,
                                      SourceLocation StartLoc,
                                      SourceLocation LParenLoc,
                                      SourceLocation EndLoc);
  /// \brief Called on well-formed 'proc_bind' clause.
  OMPClause *ActOnOpenMPProcBindClause(OpenMPProcBindClauseKind Kind,
                                       SourceLocation KindLoc,
                                       SourceLocation StartLoc,
                                       SourceLocation LParenLoc,
                                       SourceLocation EndLoc);

  OMPClause *ActOnOpenMPSingleExprWithArgClause(
      OpenMPClauseKind Kind, ArrayRef<unsigned> Arguments, Expr *Expr,
      SourceLocation StartLoc, SourceLocation LParenLoc,
      ArrayRef<SourceLocation> ArgumentsLoc, SourceLocation DelimLoc,
      SourceLocation EndLoc);
  /// \brief Called on well-formed 'schedule' clause.
  OMPClause *ActOnOpenMPScheduleClause(
      OpenMPScheduleClauseModifier M1, OpenMPScheduleClauseModifier M2,
      OpenMPScheduleClauseKind Kind, Expr *ChunkSize, SourceLocation StartLoc,
      SourceLocation LParenLoc, SourceLocation M1Loc, SourceLocation M2Loc,
      SourceLocation KindLoc, SourceLocation CommaLoc, SourceLocation EndLoc);

  OMPClause *ActOnOpenMPClause(OpenMPClauseKind Kind, SourceLocation StartLoc,
                               SourceLocation EndLoc);
  /// \brief Called on well-formed 'nowait' clause.
  OMPClause *ActOnOpenMPNowaitClause(SourceLocation StartLoc,
                                     SourceLocation EndLoc);
  /// \brief Called on well-formed 'untied' clause.
  OMPClause *ActOnOpenMPUntiedClause(SourceLocation StartLoc,
                                     SourceLocation EndLoc);
  /// \brief Called on well-formed 'mergeable' clause.
  OMPClause *ActOnOpenMPMergeableClause(SourceLocation StartLoc,
                                        SourceLocation EndLoc);
  /// \brief Called on well-formed 'read' clause.
  OMPClause *ActOnOpenMPReadClause(SourceLocation StartLoc,
                                   SourceLocation EndLoc);
  /// \brief Called on well-formed 'write' clause.
  OMPClause *ActOnOpenMPWriteClause(SourceLocation StartLoc,
                                    SourceLocation EndLoc);
  /// \brief Called on well-formed 'update' clause.
  OMPClause *ActOnOpenMPUpdateClause(SourceLocation StartLoc,
                                     SourceLocation EndLoc);
  /// \brief Called on well-formed 'capture' clause.
  OMPClause *ActOnOpenMPCaptureClause(SourceLocation StartLoc,
                                      SourceLocation EndLoc);
  /// \brief Called on well-formed 'seq_cst' clause.
  OMPClause *ActOnOpenMPSeqCstClause(SourceLocation StartLoc,
                                     SourceLocation EndLoc);
  /// \brief Called on well-formed 'threads' clause.
  OMPClause *ActOnOpenMPThreadsClause(SourceLocation StartLoc,
                                      SourceLocation EndLoc);
  /// \brief Called on well-formed 'simd' clause.
  OMPClause *ActOnOpenMPSIMDClause(SourceLocation StartLoc,
                                   SourceLocation EndLoc);
  /// \brief Called on well-formed 'nogroup' clause.
  OMPClause *ActOnOpenMPNogroupClause(SourceLocation StartLoc,
                                      SourceLocation EndLoc);

  OMPClause *ActOnOpenMPVarListClause(
      OpenMPClauseKind Kind, ArrayRef<Expr *> Vars, Expr *TailExpr,
      SourceLocation StartLoc, SourceLocation LParenLoc,
      SourceLocation ColonLoc, SourceLocation EndLoc,
      CXXScopeSpec &ReductionIdScopeSpec,
      const DeclarationNameInfo &ReductionId, OpenMPDependClauseKind DepKind,
      OpenMPLinearClauseKind LinKind, OpenMPMapClauseKind MapTypeModifier,
      OpenMPMapClauseKind MapType, bool IsMapTypeImplicit,
      SourceLocation DepLinMapLoc);
  /// \brief Called on well-formed 'private' clause.
  OMPClause *ActOnOpenMPPrivateClause(ArrayRef<Expr *> VarList,
                                      SourceLocation StartLoc,
                                      SourceLocation LParenLoc,
                                      SourceLocation EndLoc);
  /// \brief Called on well-formed 'firstprivate' clause.
  OMPClause *ActOnOpenMPFirstprivateClause(ArrayRef<Expr *> VarList,
                                           SourceLocation StartLoc,
                                           SourceLocation LParenLoc,
                                           SourceLocation EndLoc);
  /// \brief Called on well-formed 'lastprivate' clause.
  OMPClause *ActOnOpenMPLastprivateClause(ArrayRef<Expr *> VarList,
                                          SourceLocation StartLoc,
                                          SourceLocation LParenLoc,
                                          SourceLocation EndLoc);
  /// \brief Called on well-formed 'shared' clause.
  OMPClause *ActOnOpenMPSharedClause(ArrayRef<Expr *> VarList,
                                     SourceLocation StartLoc,
                                     SourceLocation LParenLoc,
                                     SourceLocation EndLoc);
  /// \brief Called on well-formed 'reduction' clause.
  OMPClause *ActOnOpenMPReductionClause(
      ArrayRef<Expr *> VarList, SourceLocation StartLoc,
      SourceLocation LParenLoc, SourceLocation ColonLoc, SourceLocation EndLoc,
      CXXScopeSpec &ReductionIdScopeSpec,
      const DeclarationNameInfo &ReductionId,
      ArrayRef<Expr *> UnresolvedReductions = llvm::None);
  /// \brief Called on well-formed 'linear' clause.
  OMPClause *
  ActOnOpenMPLinearClause(ArrayRef<Expr *> VarList, Expr *Step,
                          SourceLocation StartLoc, SourceLocation LParenLoc,
                          OpenMPLinearClauseKind LinKind, SourceLocation LinLoc,
                          SourceLocation ColonLoc, SourceLocation EndLoc);
  /// \brief Called on well-formed 'aligned' clause.
  OMPClause *ActOnOpenMPAlignedClause(ArrayRef<Expr *> VarList,
                                      Expr *Alignment,
                                      SourceLocation StartLoc,
                                      SourceLocation LParenLoc,
                                      SourceLocation ColonLoc,
                                      SourceLocation EndLoc);
  /// \brief Called on well-formed 'copyin' clause.
  OMPClause *ActOnOpenMPCopyinClause(ArrayRef<Expr *> VarList,
                                     SourceLocation StartLoc,
                                     SourceLocation LParenLoc,
                                     SourceLocation EndLoc);
  /// \brief Called on well-formed 'copyprivate' clause.
  OMPClause *ActOnOpenMPCopyprivateClause(ArrayRef<Expr *> VarList,
                                          SourceLocation StartLoc,
                                          SourceLocation LParenLoc,
                                          SourceLocation EndLoc);
  /// \brief Called on well-formed 'flush' pseudo clause.
  OMPClause *ActOnOpenMPFlushClause(ArrayRef<Expr *> VarList,
                                    SourceLocation StartLoc,
                                    SourceLocation LParenLoc,
                                    SourceLocation EndLoc);
  /// \brief Called on well-formed 'depend' clause.
  OMPClause *
  ActOnOpenMPDependClause(OpenMPDependClauseKind DepKind, SourceLocation DepLoc,
                          SourceLocation ColonLoc, ArrayRef<Expr *> VarList,
                          SourceLocation StartLoc, SourceLocation LParenLoc,
                          SourceLocation EndLoc);
  /// \brief Called on well-formed 'device' clause.
  OMPClause *ActOnOpenMPDeviceClause(Expr *Device, SourceLocation StartLoc,
                                     SourceLocation LParenLoc,
                                     SourceLocation EndLoc);
  /// \brief Called on well-formed 'map' clause.
  OMPClause *
  ActOnOpenMPMapClause(OpenMPMapClauseKind MapTypeModifier,
                       OpenMPMapClauseKind MapType, bool IsMapTypeImplicit,
                       SourceLocation MapLoc, SourceLocation ColonLoc,
                       ArrayRef<Expr *> VarList, SourceLocation StartLoc,
                       SourceLocation LParenLoc, SourceLocation EndLoc);
  /// \brief Called on well-formed 'num_teams' clause.
  OMPClause *ActOnOpenMPNumTeamsClause(Expr *NumTeams, SourceLocation StartLoc,
                                       SourceLocation LParenLoc,
                                       SourceLocation EndLoc);
  /// \brief Called on well-formed 'thread_limit' clause.
  OMPClause *ActOnOpenMPThreadLimitClause(Expr *ThreadLimit,
                                          SourceLocation StartLoc,
                                          SourceLocation LParenLoc,
                                          SourceLocation EndLoc);
  /// \brief Called on well-formed 'priority' clause.
  OMPClause *ActOnOpenMPPriorityClause(Expr *Priority, SourceLocation StartLoc,
                                       SourceLocation LParenLoc,
                                       SourceLocation EndLoc);
  /// \brief Called on well-formed 'dist_schedule' clause.
  OMPClause *ActOnOpenMPDistScheduleClause(
      OpenMPDistScheduleClauseKind Kind, Expr *ChunkSize,
      SourceLocation StartLoc, SourceLocation LParenLoc, SourceLocation KindLoc,
      SourceLocation CommaLoc, SourceLocation EndLoc);
  /// \brief Called on well-formed 'defaultmap' clause.
  OMPClause *ActOnOpenMPDefaultmapClause(
      OpenMPDefaultmapClauseModifier M, OpenMPDefaultmapClauseKind Kind,
      SourceLocation StartLoc, SourceLocation LParenLoc, SourceLocation MLoc,
      SourceLocation KindLoc, SourceLocation EndLoc);

  /// \brief The kind of conversion being performed.
  enum CheckedConversionKind {
    /// \brief An implicit conversion.
    CCK_ImplicitConversion,
    /// \brief A C-style cast.
    CCK_CStyleCast,
    /// \brief A functional-style cast.
    CCK_FunctionalCast,
    /// \brief A cast other than a C-style cast.
    CCK_OtherCast
  };

  /// ImpCastExprToType - If Expr is not of type 'Type', insert an implicit
  /// cast.  If there is already an implicit cast, merge into the existing one.
  /// If isLvalue, the result of the cast is an lvalue.
  ExprResult ImpCastExprToType(Expr *E, QualType Type, CastKind CK,
                               ExprValueKind VK = VK_RValue,
                               const CXXCastPath *BasePath = nullptr,
                               CheckedConversionKind CCK
                                  = CCK_ImplicitConversion);

  /// ScalarTypeToBooleanCastKind - Returns the cast kind corresponding
  /// to the conversion from scalar type ScalarTy to the Boolean type.
  static CastKind ScalarTypeToBooleanCastKind(QualType ScalarTy);

  /// IgnoredValueConversions - Given that an expression's result is
  /// syntactically ignored, perform any conversions that are
  /// required.
  ExprResult IgnoredValueConversions(Expr *E);

  // UsualUnaryConversions - promotes integers (C99 6.3.1.1p2) and converts
  // functions and arrays to their respective pointers (C99 6.3.2.1).
  ExprResult UsualUnaryConversions(Expr *E);

  /// CallExprUnaryConversions - a special case of an unary conversion
  /// performed on a function designator of a call expression.
  ExprResult CallExprUnaryConversions(Expr *E);

  // DefaultFunctionArrayConversion - converts functions and arrays
  // to their respective pointers (C99 6.3.2.1).
  ExprResult DefaultFunctionArrayConversion(Expr *E, bool Diagnose = true);

  // DefaultFunctionArrayLvalueConversion - converts functions and
  // arrays to their respective pointers and performs the
  // lvalue-to-rvalue conversion.
  ExprResult DefaultFunctionArrayLvalueConversion(Expr *E,
                                                  bool Diagnose = true);

  // DefaultLvalueConversion - performs lvalue-to-rvalue conversion on
  // the operand.  This is DefaultFunctionArrayLvalueConversion,
  // except that it assumes the operand isn't of function or array
  // type.
  ExprResult DefaultLvalueConversion(Expr *E);

  // DefaultArgumentPromotion (C99 6.5.2.2p6). Used for function calls that
  // do not have a prototype. Integer promotions are performed on each
  // argument, and arguments that have type float are promoted to double.
  ExprResult DefaultArgumentPromotion(Expr *E);

  // Used for emitting the right warning by DefaultVariadicArgumentPromotion
  enum VariadicCallType {
    VariadicFunction,
    VariadicBlock,
    VariadicMethod,
    VariadicConstructor,
    VariadicDoesNotApply
  };

  VariadicCallType getVariadicCallType(FunctionDecl *FDecl,
                                       const FunctionProtoType *Proto,
                                       Expr *Fn);

  // Used for determining in which context a type is allowed to be passed to a
  // vararg function.
  enum VarArgKind {
    VAK_Valid,
    VAK_ValidInCXX11,
    VAK_Undefined,
    VAK_MSVCUndefined,
    VAK_Invalid
  };

  // Determines which VarArgKind fits an expression.
  VarArgKind isValidVarArgType(const QualType &Ty);

  /// Check to see if the given expression is a valid argument to a variadic
  /// function, issuing a diagnostic if not.
  void checkVariadicArgument(const Expr *E, VariadicCallType CT);

  /// Check to see if a given expression could have '.c_str()' called on it.
  bool hasCStrMethod(const Expr *E);

  /// GatherArgumentsForCall - Collector argument expressions for various
  /// form of call prototypes.
  bool GatherArgumentsForCall(SourceLocation CallLoc, FunctionDecl *FDecl,
                              const FunctionProtoType *Proto,
                              unsigned FirstParam, ArrayRef<Expr *> Args,
                              SmallVectorImpl<Expr *> &AllArgs,
                              VariadicCallType CallType = VariadicDoesNotApply,
                              bool AllowExplicit = false,
                              bool IsListInitialization = false);

  // DefaultVariadicArgumentPromotion - Like DefaultArgumentPromotion, but
  // will create a runtime trap if the resulting type is not a POD type.
  ExprResult DefaultVariadicArgumentPromotion(Expr *E, VariadicCallType CT,
                                              FunctionDecl *FDecl);

  // UsualArithmeticConversions - performs the UsualUnaryConversions on it's
  // operands and then handles various conversions that are common to binary
  // operators (C99 6.3.1.8). If both operands aren't arithmetic, this
  // routine returns the first non-arithmetic type found. The client is
  // responsible for emitting appropriate error diagnostics.
  QualType UsualArithmeticConversions(ExprResult &LHS, ExprResult &RHS,
                                      bool IsCompAssign = false);

  /// AssignConvertType - All of the 'assignment' semantic checks return this
  /// enum to indicate whether the assignment was allowed.  These checks are
  /// done for simple assignments, as well as initialization, return from
  /// function, argument passing, etc.  The query is phrased in terms of a
  /// source and destination type.
  enum AssignConvertType {
    /// Compatible - the types are compatible according to the standard.
    Compatible,

    /// PointerToInt - The assignment converts a pointer to an int, which we
    /// accept as an extension.
    PointerToInt,

    /// IntToPointer - The assignment converts an int to a pointer, which we
    /// accept as an extension.
    IntToPointer,

    /// FunctionVoidPointer - The assignment is between a function pointer and
    /// void*, which the standard doesn't allow, but we accept as an extension.
    FunctionVoidPointer,

    /// IncompatiblePointer - The assignment is between two pointers types that
    /// are not compatible, but we accept them as an extension.
    IncompatiblePointer,

    /// IncompatiblePointer - The assignment is between two pointers types which
    /// point to integers which have a different sign, but are otherwise
    /// identical. This is a subset of the above, but broken out because it's by
    /// far the most common case of incompatible pointers.
    IncompatiblePointerSign,

    /// CompatiblePointerDiscardsQualifiers - The assignment discards
    /// c/v/r qualifiers, which we accept as an extension.
    CompatiblePointerDiscardsQualifiers,

    /// IncompatiblePointerDiscardsQualifiers - The assignment
    /// discards qualifiers that we don't permit to be discarded,
    /// like address spaces.
    IncompatiblePointerDiscardsQualifiers,

    /// IncompatibleNestedPointerQualifiers - The assignment is between two
    /// nested pointer types, and the qualifiers other than the first two
    /// levels differ e.g. char ** -> const char **, but we accept them as an
    /// extension.
    IncompatibleNestedPointerQualifiers,

    /// IncompatibleVectors - The assignment is between two vector types that
    /// have the same size, which we accept as an extension.
    IncompatibleVectors,

    /// IntToBlockPointer - The assignment converts an int to a block
    /// pointer. We disallow this.
    IntToBlockPointer,

    /// IncompatibleBlockPointer - The assignment is between two block
    /// pointers types that are not compatible.
    IncompatibleBlockPointer,

    /// IncompatibleObjCQualifiedId - The assignment is between a qualified
    /// id type and something else (that is incompatible with it). For example,
    /// "id <XXX>" = "Foo *", where "Foo *" doesn't implement the XXX protocol.
    IncompatibleObjCQualifiedId,

    /// IncompatibleObjCWeakRef - Assigning a weak-unavailable object to an
    /// object with __weak qualifier.
    IncompatibleObjCWeakRef,

    /// Incompatible - We reject this conversion outright, it is invalid to
    /// represent it in the AST.
    Incompatible
  };

  /// DiagnoseAssignmentResult - Emit a diagnostic, if required, for the
  /// assignment conversion type specified by ConvTy.  This returns true if the
  /// conversion was invalid or false if the conversion was accepted.
  bool DiagnoseAssignmentResult(AssignConvertType ConvTy,
                                SourceLocation Loc,
                                QualType DstType, QualType SrcType,
                                Expr *SrcExpr, AssignmentAction Action,
                                bool *Complained = nullptr);

  /// IsValueInFlagEnum - Determine if a value is allowed as part of a flag
  /// enum. If AllowMask is true, then we also allow the complement of a valid
  /// value, to be used as a mask.
  bool IsValueInFlagEnum(const EnumDecl *ED, const llvm::APInt &Val,
                         bool AllowMask) const;

  /// DiagnoseAssignmentEnum - Warn if assignment to enum is a constant
  /// integer not in the range of enum values.
  void DiagnoseAssignmentEnum(QualType DstType, QualType SrcType,
                              Expr *SrcExpr);

  /// CheckAssignmentConstraints - Perform type checking for assignment,
  /// argument passing, variable initialization, and function return values.
  /// C99 6.5.16.
  AssignConvertType CheckAssignmentConstraints(SourceLocation Loc,
                                               QualType LHSType,
                                               QualType RHSType);

  /// Check assignment constraints and optionally prepare for a conversion of
  /// the RHS to the LHS type. The conversion is prepared for if ConvertRHS
  /// is true.
  AssignConvertType CheckAssignmentConstraints(QualType LHSType,
                                               ExprResult &RHS,
                                               CastKind &Kind,
                                               bool ConvertRHS = true);

  // CheckSingleAssignmentConstraints - Currently used by
  // CheckAssignmentOperands, and ActOnReturnStmt. Prior to type checking,
  // this routine performs the default function/array converions, if ConvertRHS
  // is true.
  AssignConvertType CheckSingleAssignmentConstraints(QualType LHSType,
                                                     ExprResult &RHS,
                                                     bool Diagnose = true,
                                                     bool DiagnoseCFAudited = false,
                                                     bool ConvertRHS = true);

  // \brief If the lhs type is a transparent union, check whether we
  // can initialize the transparent union with the given expression.
  AssignConvertType CheckTransparentUnionArgumentConstraints(QualType ArgType,
                                                             ExprResult &RHS);

  bool IsStringLiteralToNonConstPointerConversion(Expr *From, QualType ToType);

  bool CheckExceptionSpecCompatibility(Expr *From, QualType ToType);

  ExprResult PerformImplicitConversion(Expr *From, QualType ToType,
                                       AssignmentAction Action,
                                       bool AllowExplicit = false);
  ExprResult PerformImplicitConversion(Expr *From, QualType ToType,
                                       AssignmentAction Action,
                                       bool AllowExplicit,
                                       ImplicitConversionSequence& ICS);
  ExprResult PerformImplicitConversion(Expr *From, QualType ToType,
                                       const ImplicitConversionSequence& ICS,
                                       AssignmentAction Action,
                                       CheckedConversionKind CCK
                                          = CCK_ImplicitConversion);
  ExprResult PerformImplicitConversion(Expr *From, QualType ToType,
                                       const StandardConversionSequence& SCS,
                                       AssignmentAction Action,
                                       CheckedConversionKind CCK);

  /// the following "Check" methods will return a valid/converted QualType
  /// or a null QualType (indicating an error diagnostic was issued).

  /// type checking binary operators (subroutines of CreateBuiltinBinOp).
  QualType InvalidOperands(SourceLocation Loc, ExprResult &LHS,
                           ExprResult &RHS);
  QualType CheckPointerToMemberOperands( // C++ 5.5
    ExprResult &LHS, ExprResult &RHS, ExprValueKind &VK,
    SourceLocation OpLoc, bool isIndirect);
  QualType CheckMultiplyDivideOperands( // C99 6.5.5
    ExprResult &LHS, ExprResult &RHS, SourceLocation Loc, bool IsCompAssign,
    bool IsDivide);
  QualType CheckRemainderOperands( // C99 6.5.5
    ExprResult &LHS, ExprResult &RHS, SourceLocation Loc,
    bool IsCompAssign = false);
  QualType CheckAdditionOperands( // C99 6.5.6
    ExprResult &LHS, ExprResult &RHS, SourceLocation Loc,
    BinaryOperatorKind Opc, QualType* CompLHSTy = nullptr);
  QualType CheckSubtractionOperands( // C99 6.5.6
    ExprResult &LHS, ExprResult &RHS, SourceLocation Loc,
    QualType* CompLHSTy = nullptr);
  QualType CheckShiftOperands( // C99 6.5.7
    ExprResult &LHS, ExprResult &RHS, SourceLocation Loc,
    BinaryOperatorKind Opc, bool IsCompAssign = false);
  QualType CheckCompareOperands( // C99 6.5.8/9
    ExprResult &LHS, ExprResult &RHS, SourceLocation Loc,
    BinaryOperatorKind Opc, bool isRelational);
  QualType CheckBitwiseOperands( // C99 6.5.[10...12]
    ExprResult &LHS, ExprResult &RHS, SourceLocation Loc,
    bool IsCompAssign = false);
  QualType CheckLogicalOperands( // C99 6.5.[13,14]
    ExprResult &LHS, ExprResult &RHS, SourceLocation Loc,
    BinaryOperatorKind Opc);
  // CheckAssignmentOperands is used for both simple and compound assignment.
  // For simple assignment, pass both expressions and a null converted type.
  // For compound assignment, pass both expressions and the converted type.
  QualType CheckAssignmentOperands( // C99 6.5.16.[1,2]
    Expr *LHSExpr, ExprResult &RHS, SourceLocation Loc, QualType CompoundType);

  ExprResult checkPseudoObjectIncDec(Scope *S, SourceLocation OpLoc,
                                     UnaryOperatorKind Opcode, Expr *Op);
  ExprResult checkPseudoObjectAssignment(Scope *S, SourceLocation OpLoc,
                                         BinaryOperatorKind Opcode,
                                         Expr *LHS, Expr *RHS);
  ExprResult checkPseudoObjectRValue(Expr *E);
  Expr *recreateSyntacticForm(PseudoObjectExpr *E);

  QualType CheckConditionalOperands( // C99 6.5.15
    ExprResult &Cond, ExprResult &LHS, ExprResult &RHS,
    ExprValueKind &VK, ExprObjectKind &OK, SourceLocation QuestionLoc);
  QualType CXXCheckConditionalOperands( // C++ 5.16
    ExprResult &cond, ExprResult &lhs, ExprResult &rhs,
    ExprValueKind &VK, ExprObjectKind &OK, SourceLocation questionLoc);
  QualType FindCompositePointerType(SourceLocation Loc, Expr *&E1, Expr *&E2,
                                    bool *NonStandardCompositeType = nullptr);
  QualType FindCompositePointerType(SourceLocation Loc,
                                    ExprResult &E1, ExprResult &E2,
                                    bool *NonStandardCompositeType = nullptr) {
    Expr *E1Tmp = E1.get(), *E2Tmp = E2.get();
    QualType Composite = FindCompositePointerType(Loc, E1Tmp, E2Tmp,
                                                  NonStandardCompositeType);
    E1 = E1Tmp;
    E2 = E2Tmp;
    return Composite;
  }

  QualType FindCompositeObjCPointerType(ExprResult &LHS, ExprResult &RHS,
                                        SourceLocation QuestionLoc);

  bool DiagnoseConditionalForNull(Expr *LHSExpr, Expr *RHSExpr,
                                  SourceLocation QuestionLoc);

  void DiagnoseAlwaysNonNullPointer(Expr *E,
                                    Expr::NullPointerConstantKind NullType,
                                    bool IsEqual, SourceRange Range);

  /// type checking for vector binary operators.
  QualType CheckVectorOperands(ExprResult &LHS, ExprResult &RHS,
                               SourceLocation Loc, bool IsCompAssign,
                               bool AllowBothBool, bool AllowBoolConversion);
  QualType GetSignedVectorType(QualType V);
  QualType CheckVectorCompareOperands(ExprResult &LHS, ExprResult &RHS,
                                      SourceLocation Loc, bool isRelational);
  QualType CheckVectorLogicalOperands(ExprResult &LHS, ExprResult &RHS,
                                      SourceLocation Loc);

  bool areLaxCompatibleVectorTypes(QualType srcType, QualType destType);
  bool isLaxVectorConversion(QualType srcType, QualType destType);

  /// type checking declaration initializers (C99 6.7.8)
  bool CheckForConstantInitializer(Expr *e, QualType t);

  // type checking C++ declaration initializers (C++ [dcl.init]).

  /// ReferenceCompareResult - Expresses the result of comparing two
  /// types (cv1 T1 and cv2 T2) to determine their compatibility for the
  /// purposes of initialization by reference (C++ [dcl.init.ref]p4).
  enum ReferenceCompareResult {
    /// Ref_Incompatible - The two types are incompatible, so direct
    /// reference binding is not possible.
    Ref_Incompatible = 0,
    /// Ref_Related - The two types are reference-related, which means
    /// that their unqualified forms (T1 and T2) are either the same
    /// or T1 is a base class of T2.
    Ref_Related,
    /// Ref_Compatible_With_Added_Qualification - The two types are
    /// reference-compatible with added qualification, meaning that
    /// they are reference-compatible and the qualifiers on T1 (cv1)
    /// are greater than the qualifiers on T2 (cv2).
    Ref_Compatible_With_Added_Qualification,
    /// Ref_Compatible - The two types are reference-compatible and
    /// have equivalent qualifiers (cv1 == cv2).
    Ref_Compatible
  };

  ReferenceCompareResult CompareReferenceRelationship(SourceLocation Loc,
                                                      QualType T1, QualType T2,
                                                      bool &DerivedToBase,
                                                      bool &ObjCConversion,
                                                bool &ObjCLifetimeConversion);

  ExprResult checkUnknownAnyCast(SourceRange TypeRange, QualType CastType,
                                 Expr *CastExpr, CastKind &CastKind,
                                 ExprValueKind &VK, CXXCastPath &Path);

  /// \brief Force an expression with unknown-type to an expression of the
  /// given type.
  ExprResult forceUnknownAnyToType(Expr *E, QualType ToType);

  /// \brief Type-check an expression that's being passed to an
  /// __unknown_anytype parameter.
  ExprResult checkUnknownAnyArg(SourceLocation callLoc,
                                Expr *result, QualType &paramType);

  // CheckVectorCast - check type constraints for vectors.
  // Since vectors are an extension, there are no C standard reference for this.
  // We allow casting between vectors and integer datatypes of the same size.
  // returns true if the cast is invalid
  bool CheckVectorCast(SourceRange R, QualType VectorTy, QualType Ty,
                       CastKind &Kind);

  /// \brief Prepare `SplattedExpr` for a vector splat operation, adding
  /// implicit casts if necessary.
  ExprResult prepareVectorSplat(QualType VectorTy, Expr *SplattedExpr);

  // CheckExtVectorCast - check type constraints for extended vectors.
  // Since vectors are an extension, there are no C standard reference for this.
  // We allow casting between vectors and integer datatypes of the same size,
  // or vectors and the element type of that vector.
  // returns the cast expr
  ExprResult CheckExtVectorCast(SourceRange R, QualType DestTy, Expr *CastExpr,
                                CastKind &Kind);

  ExprResult BuildCXXFunctionalCastExpr(TypeSourceInfo *TInfo,
                                        SourceLocation LParenLoc,
                                        Expr *CastExpr,
                                        SourceLocation RParenLoc);

  enum ARCConversionResult { ACR_okay, ACR_unbridged, ACR_error };

  /// \brief Checks for invalid conversions and casts between
  /// retainable pointers and other pointer kinds.
  ARCConversionResult CheckObjCARCConversion(SourceRange castRange,
                                             QualType castType, Expr *&op,
                                             CheckedConversionKind CCK,
                                             bool Diagnose = true,
                                             bool DiagnoseCFAudited = false,
                                             BinaryOperatorKind Opc = BO_PtrMemD
                                             );

  Expr *stripARCUnbridgedCast(Expr *e);
  void diagnoseARCUnbridgedCast(Expr *e);

  bool CheckObjCARCUnavailableWeakConversion(QualType castType,
                                             QualType ExprType);

  /// checkRetainCycles - Check whether an Objective-C message send
  /// might create an obvious retain cycle.
  void checkRetainCycles(ObjCMessageExpr *msg);
  void checkRetainCycles(Expr *receiver, Expr *argument);
  void checkRetainCycles(VarDecl *Var, Expr *Init);

  /// checkUnsafeAssigns - Check whether +1 expr is being assigned
  /// to weak/__unsafe_unretained type.
  bool checkUnsafeAssigns(SourceLocation Loc, QualType LHS, Expr *RHS);

  /// checkUnsafeExprAssigns - Check whether +1 expr is being assigned
  /// to weak/__unsafe_unretained expression.
  void checkUnsafeExprAssigns(SourceLocation Loc, Expr *LHS, Expr *RHS);

  /// CheckMessageArgumentTypes - Check types in an Obj-C message send.
  /// \param Method - May be null.
  /// \param [out] ReturnType - The return type of the send.
  /// \return true iff there were any incompatible types.
  bool CheckMessageArgumentTypes(QualType ReceiverType,
                                 MultiExprArg Args, Selector Sel,
                                 ArrayRef<SourceLocation> SelectorLocs,
                                 ObjCMethodDecl *Method, bool isClassMessage,
                                 bool isSuperMessage,
                                 SourceLocation lbrac, SourceLocation rbrac,
                                 SourceRange RecRange,
                                 QualType &ReturnType, ExprValueKind &VK);

  /// \brief Determine the result of a message send expression based on
  /// the type of the receiver, the method expected to receive the message,
  /// and the form of the message send.
  QualType getMessageSendResultType(QualType ReceiverType,
                                    ObjCMethodDecl *Method,
                                    bool isClassMessage, bool isSuperMessage);

  /// \brief If the given expression involves a message send to a method
  /// with a related result type, emit a note describing what happened.
  void EmitRelatedResultTypeNote(const Expr *E);

  /// \brief Given that we had incompatible pointer types in a return
  /// statement, check whether we're in a method with a related result
  /// type, and if so, emit a note describing what happened.
  void EmitRelatedResultTypeNoteForReturn(QualType destType);

  /// CheckBooleanCondition - Diagnose problems involving the use of
  /// the given expression as a boolean condition (e.g. in an if
  /// statement).  Also performs the standard function and array
  /// decays, possibly changing the input variable.
  ///
  /// \param Loc - A location associated with the condition, e.g. the
  /// 'if' keyword.
  /// \return true iff there were any errors
  ExprResult CheckBooleanCondition(Expr *E, SourceLocation Loc);

  ExprResult ActOnBooleanCondition(Scope *S, SourceLocation Loc,
                                   Expr *SubExpr);

  /// DiagnoseAssignmentAsCondition - Given that an expression is
  /// being used as a boolean condition, warn if it's an assignment.
  void DiagnoseAssignmentAsCondition(Expr *E);

  /// \brief Redundant parentheses over an equality comparison can indicate
  /// that the user intended an assignment used as condition.
  void DiagnoseEqualityWithExtraParens(ParenExpr *ParenE);

  /// CheckCXXBooleanCondition - Returns true if conversion to bool is invalid.
  ExprResult CheckCXXBooleanCondition(Expr *CondExpr);

  /// ConvertIntegerToTypeWarnOnOverflow - Convert the specified APInt to have
  /// the specified width and sign.  If an overflow occurs, detect it and emit
  /// the specified diagnostic.
  void ConvertIntegerToTypeWarnOnOverflow(llvm::APSInt &OldVal,
                                          unsigned NewWidth, bool NewSign,
                                          SourceLocation Loc, unsigned DiagID);

  /// Checks that the Objective-C declaration is declared in the global scope.
  /// Emits an error and marks the declaration as invalid if it's not declared
  /// in the global scope.
  bool CheckObjCDeclScope(Decl *D);

  /// \brief Abstract base class used for diagnosing integer constant
  /// expression violations.
  class VerifyICEDiagnoser {
  public:
    bool Suppress;

    VerifyICEDiagnoser(bool Suppress = false) : Suppress(Suppress) { }

    virtual void diagnoseNotICE(Sema &S, SourceLocation Loc, SourceRange SR) =0;
    virtual void diagnoseFold(Sema &S, SourceLocation Loc, SourceRange SR);
    virtual ~VerifyICEDiagnoser() { }
  };

  /// VerifyIntegerConstantExpression - Verifies that an expression is an ICE,
  /// and reports the appropriate diagnostics. Returns false on success.
  /// Can optionally return the value of the expression.
  ExprResult VerifyIntegerConstantExpression(Expr *E, llvm::APSInt *Result,
                                             VerifyICEDiagnoser &Diagnoser,
                                             bool AllowFold = true);
  ExprResult VerifyIntegerConstantExpression(Expr *E, llvm::APSInt *Result,
                                             unsigned DiagID,
                                             bool AllowFold = true);
  ExprResult VerifyIntegerConstantExpression(Expr *E,
                                             llvm::APSInt *Result = nullptr);

  /// VerifyBitField - verifies that a bit field expression is an ICE and has
  /// the correct width, and that the field type is valid.
  /// Returns false on success.
  /// Can optionally return whether the bit-field is of width 0
  ExprResult VerifyBitField(SourceLocation FieldLoc, IdentifierInfo *FieldName,
                            QualType FieldTy, bool IsMsStruct,
                            Expr *BitWidth, bool *ZeroWidth = nullptr);

  enum CUDAFunctionTarget {
    CFT_Device,
    CFT_Global,
    CFT_Host,
    CFT_HostDevice,
    CFT_InvalidTarget
  };

  CUDAFunctionTarget IdentifyCUDATarget(const FunctionDecl *D);

  // CUDA function call preference. Must be ordered numerically from
  // worst to best.
  enum CUDAFunctionPreference {
    CFP_Never,      // Invalid caller/callee combination.
    CFP_WrongSide,  // Calls from host-device to host or device
                    // function that do not match current compilation
                    // mode. Only in effect if
                    // LangOpts.CUDADisableTargetCallChecks is true.
    CFP_HostDevice, // Any calls to host/device functions.
    CFP_SameSide,   // Calls from host-device to host or device
                    // function matching current compilation mode.
    CFP_Native,     // host-to-host or device-to-device calls.
  };

  /// Identifies relative preference of a given Caller/Callee
  /// combination, based on their host/device attributes.
  /// \param Caller function which needs address of \p Callee.
  ///               nullptr in case of global context.
  /// \param Callee target function
  ///
  /// \returns preference value for particular Caller/Callee combination.
  CUDAFunctionPreference IdentifyCUDAPreference(const FunctionDecl *Caller,
                                                const FunctionDecl *Callee);

  /// Determines whether Caller may invoke Callee, based on their CUDA
  /// host/device attributes.  Returns true if the call is not allowed.
  bool CheckCUDATarget(const FunctionDecl *Caller, const FunctionDecl *Callee) {
    return IdentifyCUDAPreference(Caller, Callee) == CFP_Never;
  }

  /// May add implicit CUDAHostAttr and CUDADeviceAttr attributes to FD,
  /// depending on FD and the current compilation settings.
  void maybeAddCUDAHostDeviceAttrs(Scope *S, FunctionDecl *FD,
                                   const LookupResult &Previous);

  /// Finds a function in \p Matches with highest calling priority
  /// from \p Caller context and erases all functions with lower
  /// calling priority.
  void EraseUnwantedCUDAMatches(const FunctionDecl *Caller,
                                SmallVectorImpl<FunctionDecl *> &Matches);
  void EraseUnwantedCUDAMatches(const FunctionDecl *Caller,
                                SmallVectorImpl<DeclAccessPair> &Matches);
  void EraseUnwantedCUDAMatches(
      const FunctionDecl *Caller,
      SmallVectorImpl<std::pair<DeclAccessPair, FunctionDecl *>> &Matches);

  /// Given a implicit special member, infer its CUDA target from the
  /// calls it needs to make to underlying base/field special members.
  /// \param ClassDecl the class for which the member is being created.
  /// \param CSM the kind of special member.
  /// \param MemberDecl the special member itself.
  /// \param ConstRHS true if this is a copy operation with a const object on
  ///        its RHS.
  /// \param Diagnose true if this call should emit diagnostics.
  /// \return true if there was an error inferring.
  /// The result of this call is implicit CUDA target attribute(s) attached to
  /// the member declaration.
  bool inferCUDATargetForImplicitSpecialMember(CXXRecordDecl *ClassDecl,
                                               CXXSpecialMember CSM,
                                               CXXMethodDecl *MemberDecl,
                                               bool ConstRHS,
                                               bool Diagnose);

  /// \return true if \p CD can be considered empty according to CUDA
  /// (E.2.3.1 in CUDA 7.5 Programming guide).
  bool isEmptyCudaConstructor(SourceLocation Loc, CXXConstructorDecl *CD);

  /// \name Code completion
  //@{
  /// \brief Describes the context in which code completion occurs.
  enum ParserCompletionContext {
    /// \brief Code completion occurs at top-level or namespace context.
    PCC_Namespace,
    /// \brief Code completion occurs within a class, struct, or union.
    PCC_Class,
    /// \brief Code completion occurs within an Objective-C interface, protocol,
    /// or category.
    PCC_ObjCInterface,
    /// \brief Code completion occurs within an Objective-C implementation or
    /// category implementation
    PCC_ObjCImplementation,
    /// \brief Code completion occurs within the list of instance variables
    /// in an Objective-C interface, protocol, category, or implementation.
    PCC_ObjCInstanceVariableList,
    /// \brief Code completion occurs following one or more template
    /// headers.
    PCC_Template,
    /// \brief Code completion occurs following one or more template
    /// headers within a class.
    PCC_MemberTemplate,
    /// \brief Code completion occurs within an expression.
    PCC_Expression,
    /// \brief Code completion occurs within a statement, which may
    /// also be an expression or a declaration.
    PCC_Statement,
    /// \brief Code completion occurs at the beginning of the
    /// initialization statement (or expression) in a for loop.
    PCC_ForInit,
    /// \brief Code completion occurs within the condition of an if,
    /// while, switch, or for statement.
    PCC_Condition,
    /// \brief Code completion occurs within the body of a function on a
    /// recovery path, where we do not have a specific handle on our position
    /// in the grammar.
    PCC_RecoveryInFunction,
    /// \brief Code completion occurs where only a type is permitted.
    PCC_Type,
    /// \brief Code completion occurs in a parenthesized expression, which
    /// might also be a type cast.
    PCC_ParenthesizedExpression,
    /// \brief Code completion occurs within a sequence of declaration
    /// specifiers within a function, method, or block.
    PCC_LocalDeclarationSpecifiers
  };

  void CodeCompleteModuleImport(SourceLocation ImportLoc, ModuleIdPath Path);
  void CodeCompleteOrdinaryName(Scope *S,
                                ParserCompletionContext CompletionContext);
  void CodeCompleteDeclSpec(Scope *S, DeclSpec &DS,
                            bool AllowNonIdentifiers,
                            bool AllowNestedNameSpecifiers);

  struct CodeCompleteExpressionData;
  void CodeCompleteExpression(Scope *S,
                              const CodeCompleteExpressionData &Data);
  void CodeCompleteMemberReferenceExpr(Scope *S, Expr *Base,
                                       SourceLocation OpLoc,
                                       bool IsArrow);
  void CodeCompletePostfixExpression(Scope *S, ExprResult LHS);
  void CodeCompleteTag(Scope *S, unsigned TagSpec);
  void CodeCompleteTypeQualifiers(DeclSpec &DS);
  void CodeCompleteBracketDeclarator(Scope *S);
  void CodeCompleteCase(Scope *S);
  void CodeCompleteCall(Scope *S, Expr *Fn, ArrayRef<Expr *> Args);
  void CodeCompleteConstructor(Scope *S, QualType Type, SourceLocation Loc,
                               ArrayRef<Expr *> Args);
  void CodeCompleteInitializer(Scope *S, Decl *D);
  void CodeCompleteReturn(Scope *S);
  void CodeCompleteAfterIf(Scope *S);
  void CodeCompleteAssignmentRHS(Scope *S, Expr *LHS);

  void CodeCompleteQualifiedId(Scope *S, CXXScopeSpec &SS,
                               bool EnteringContext);
  void CodeCompleteUsing(Scope *S);
  void CodeCompleteUsingDirective(Scope *S);
  void CodeCompleteNamespaceDecl(Scope *S);
  void CodeCompleteNamespaceAliasDecl(Scope *S);
  void CodeCompleteOperatorName(Scope *S);
  void CodeCompleteConstructorInitializer(
                                Decl *Constructor,
                                ArrayRef<CXXCtorInitializer *> Initializers);

  void CodeCompleteLambdaIntroducer(Scope *S, LambdaIntroducer &Intro,
                                    bool AfterAmpersand);

  void CodeCompleteObjCAtDirective(Scope *S);
  void CodeCompleteObjCAtVisibility(Scope *S);
  void CodeCompleteObjCAtStatement(Scope *S);
  void CodeCompleteObjCAtExpression(Scope *S);
  void CodeCompleteObjCPropertyFlags(Scope *S, ObjCDeclSpec &ODS);
  void CodeCompleteObjCPropertyGetter(Scope *S);
  void CodeCompleteObjCPropertySetter(Scope *S);
  void CodeCompleteObjCPassingType(Scope *S, ObjCDeclSpec &DS,
                                   bool IsParameter);
  void CodeCompleteObjCMessageReceiver(Scope *S);
  void CodeCompleteObjCSuperMessage(Scope *S, SourceLocation SuperLoc,
                                    ArrayRef<IdentifierInfo *> SelIdents,
                                    bool AtArgumentExpression);
  void CodeCompleteObjCClassMessage(Scope *S, ParsedType Receiver,
                                    ArrayRef<IdentifierInfo *> SelIdents,
                                    bool AtArgumentExpression,
                                    bool IsSuper = false);
  void CodeCompleteObjCInstanceMessage(Scope *S, Expr *Receiver,
                                       ArrayRef<IdentifierInfo *> SelIdents,
                                       bool AtArgumentExpression,
                                       ObjCInterfaceDecl *Super = nullptr);
  void CodeCompleteObjCForCollection(Scope *S,
                                     DeclGroupPtrTy IterationVar);
  void CodeCompleteObjCSelector(Scope *S,
                                ArrayRef<IdentifierInfo *> SelIdents);
  void CodeCompleteObjCProtocolReferences(
                                         ArrayRef<IdentifierLocPair> Protocols);
  void CodeCompleteObjCProtocolDecl(Scope *S);
  void CodeCompleteObjCInterfaceDecl(Scope *S);
  void CodeCompleteObjCSuperclass(Scope *S,
                                  IdentifierInfo *ClassName,
                                  SourceLocation ClassNameLoc);
  void CodeCompleteObjCImplementationDecl(Scope *S);
  void CodeCompleteObjCInterfaceCategory(Scope *S,
                                         IdentifierInfo *ClassName,
                                         SourceLocation ClassNameLoc);
  void CodeCompleteObjCImplementationCategory(Scope *S,
                                              IdentifierInfo *ClassName,
                                              SourceLocation ClassNameLoc);
  void CodeCompleteObjCPropertyDefinition(Scope *S);
  void CodeCompleteObjCPropertySynthesizeIvar(Scope *S,
                                              IdentifierInfo *PropertyName);
  void CodeCompleteObjCMethodDecl(Scope *S,
                                  bool IsInstanceMethod,
                                  ParsedType ReturnType);
  void CodeCompleteObjCMethodDeclSelector(Scope *S,
                                          bool IsInstanceMethod,
                                          bool AtParameterName,
                                          ParsedType ReturnType,
                                          ArrayRef<IdentifierInfo *> SelIdents);
  void CodeCompletePreprocessorDirective(bool InConditional);
  void CodeCompleteInPreprocessorConditionalExclusion(Scope *S);
  void CodeCompletePreprocessorMacroName(bool IsDefinition);
  void CodeCompletePreprocessorExpression();
  void CodeCompletePreprocessorMacroArgument(Scope *S,
                                             IdentifierInfo *Macro,
                                             MacroInfo *MacroInfo,
                                             unsigned Argument);
  void CodeCompleteNaturalLanguage();
  void GatherGlobalCodeCompletions(CodeCompletionAllocator &Allocator,
                                   CodeCompletionTUInfo &CCTUInfo,
                  SmallVectorImpl<CodeCompletionResult> &Results);
  //@}

  //===--------------------------------------------------------------------===//
  // Extra semantic analysis beyond the C type system

public:
  SourceLocation getLocationOfStringLiteralByte(const StringLiteral *SL,
                                                unsigned ByteNo) const;

private:
  void CheckArrayAccess(const Expr *BaseExpr, const Expr *IndexExpr,
                        const ArraySubscriptExpr *ASE=nullptr,
                        bool AllowOnePastEnd=true, bool IndexNegated=false);
  void CheckArrayAccess(const Expr *E);
  // Used to grab the relevant information from a FormatAttr and a
  // FunctionDeclaration.
  struct FormatStringInfo {
    unsigned FormatIdx;
    unsigned FirstDataArg;
    bool HasVAListArg;
  };

  static bool getFormatStringInfo(const FormatAttr *Format, bool IsCXXMember,
                                  FormatStringInfo *FSI);
  bool CheckFunctionCall(FunctionDecl *FDecl, CallExpr *TheCall,
                         const FunctionProtoType *Proto);
  bool CheckObjCMethodCall(ObjCMethodDecl *Method, SourceLocation loc,
                           ArrayRef<const Expr *> Args);
  bool CheckPointerCall(NamedDecl *NDecl, CallExpr *TheCall,
                        const FunctionProtoType *Proto);
  bool CheckOtherCall(CallExpr *TheCall, const FunctionProtoType *Proto);
  void CheckConstructorCall(FunctionDecl *FDecl,
                            ArrayRef<const Expr *> Args,
                            const FunctionProtoType *Proto,
                            SourceLocation Loc);

  void checkCall(NamedDecl *FDecl, const FunctionProtoType *Proto,
                 ArrayRef<const Expr *> Args, bool IsMemberFunction, 
                 SourceLocation Loc, SourceRange Range, 
                 VariadicCallType CallType);

  bool CheckObjCString(Expr *Arg);

  ExprResult CheckBuiltinFunctionCall(FunctionDecl *FDecl,
                                      unsigned BuiltinID, CallExpr *TheCall);

  bool CheckARMBuiltinExclusiveCall(unsigned BuiltinID, CallExpr *TheCall,
                                    unsigned MaxWidth);
  bool CheckNeonBuiltinFunctionCall(unsigned BuiltinID, CallExpr *TheCall);
  bool CheckARMBuiltinFunctionCall(unsigned BuiltinID, CallExpr *TheCall);

  bool CheckAArch64BuiltinFunctionCall(unsigned BuiltinID, CallExpr *TheCall);
  bool CheckMipsBuiltinFunctionCall(unsigned BuiltinID, CallExpr *TheCall);
  bool CheckSystemZBuiltinFunctionCall(unsigned BuiltinID, CallExpr *TheCall);
  bool CheckX86BuiltinFunctionCall(unsigned BuiltinID, CallExpr *TheCall);
  bool CheckPPCBuiltinFunctionCall(unsigned BuiltinID, CallExpr *TheCall);

  bool SemaBuiltinVAStartImpl(CallExpr *TheCall);
  bool SemaBuiltinVAStart(CallExpr *TheCall);
  bool SemaBuiltinMSVAStart(CallExpr *TheCall);
  bool SemaBuiltinVAStartARM(CallExpr *Call);
  bool SemaBuiltinUnorderedCompare(CallExpr *TheCall);
  bool SemaBuiltinFPClassification(CallExpr *TheCall, unsigned NumArgs);

public:
  // Used by C++ template instantiation.
  ExprResult SemaBuiltinShuffleVector(CallExpr *TheCall);
  ExprResult SemaConvertVectorExpr(Expr *E, TypeSourceInfo *TInfo,
                                   SourceLocation BuiltinLoc,
                                   SourceLocation RParenLoc);

private:
  bool SemaBuiltinPrefetch(CallExpr *TheCall);
  bool SemaBuiltinAssume(CallExpr *TheCall);
  bool SemaBuiltinAssumeAligned(CallExpr *TheCall);
  bool SemaBuiltinLongjmp(CallExpr *TheCall);
  bool SemaBuiltinSetjmp(CallExpr *TheCall);
  ExprResult SemaBuiltinAtomicOverloaded(ExprResult TheCallResult);
  ExprResult SemaBuiltinNontemporalOverloaded(ExprResult TheCallResult);
  ExprResult SemaAtomicOpsOverloaded(ExprResult TheCallResult,
                                     AtomicExpr::AtomicOp Op);
  bool SemaBuiltinConstantArg(CallExpr *TheCall, int ArgNum,
                              llvm::APSInt &Result);
  bool SemaBuiltinConstantArgRange(CallExpr *TheCall, int ArgNum,
                                   int Low, int High);
  bool SemaBuiltinARMSpecialReg(unsigned BuiltinID, CallExpr *TheCall,
                                int ArgNum, unsigned ExpectedFieldNum,
                                bool AllowName);
public:
  enum FormatStringType {
    FST_Scanf,
    FST_Printf,
    FST_NSString,
    FST_Strftime,
    FST_Strfmon,
    FST_Kprintf,
    FST_FreeBSDKPrintf,
    FST_OSTrace,
    FST_Unknown
  };
  static FormatStringType GetFormatStringType(const FormatAttr *Format);

  bool FormatStringHasSArg(const StringLiteral *FExpr);
  
  static bool GetFormatNSStringIdx(const FormatAttr *Format, unsigned &Idx);

private:
  bool CheckFormatArguments(const FormatAttr *Format,
                            ArrayRef<const Expr *> Args,
                            bool IsCXXMember,
                            VariadicCallType CallType,
                            SourceLocation Loc, SourceRange Range,
                            llvm::SmallBitVector &CheckedVarArgs);
  bool CheckFormatArguments(ArrayRef<const Expr *> Args,
                            bool HasVAListArg, unsigned format_idx,
                            unsigned firstDataArg, FormatStringType Type,
                            VariadicCallType CallType,
                            SourceLocation Loc, SourceRange range,
                            llvm::SmallBitVector &CheckedVarArgs);

  void CheckAbsoluteValueFunction(const CallExpr *Call,
                                  const FunctionDecl *FDecl,
                                  IdentifierInfo *FnInfo);

  void CheckMemaccessArguments(const CallExpr *Call,
                               unsigned BId,
                               IdentifierInfo *FnName);

  void CheckStrlcpycatArguments(const CallExpr *Call,
                                IdentifierInfo *FnName);

  void CheckStrncatArguments(const CallExpr *Call,
                             IdentifierInfo *FnName);

  void CheckReturnValExpr(Expr *RetValExp, QualType lhsType,
                          SourceLocation ReturnLoc,
                          bool isObjCMethod = false,
                          const AttrVec *Attrs = nullptr,
                          const FunctionDecl *FD = nullptr);

  void CheckFloatComparison(SourceLocation Loc, Expr* LHS, Expr* RHS);
  void CheckImplicitConversions(Expr *E, SourceLocation CC = SourceLocation());
  void CheckBoolLikeConversion(Expr *E, SourceLocation CC);
  void CheckForIntOverflow(Expr *E);
  void CheckUnsequencedOperations(Expr *E);

  /// \brief Perform semantic checks on a completed expression. This will either
  /// be a full-expression or a default argument expression.
  void CheckCompletedExpr(Expr *E, SourceLocation CheckLoc = SourceLocation(),
                          bool IsConstexpr = false);

  void CheckBitFieldInitialization(SourceLocation InitLoc, FieldDecl *Field,
                                   Expr *Init);

  /// \brief Check if the given expression contains 'break' or 'continue'
  /// statement that produces control flow different from GCC.
  void CheckBreakContinueBinding(Expr *E);

  /// \brief Check whether receiver is mutable ObjC container which
  /// attempts to add itself into the container
  void CheckObjCCircularContainer(ObjCMessageExpr *Message);

  void AnalyzeDeleteExprMismatch(const CXXDeleteExpr *DE);
  void AnalyzeDeleteExprMismatch(FieldDecl *Field, SourceLocation DeleteLoc,
                                 bool DeleteWasArrayForm);
public:
  /// \brief Register a magic integral constant to be used as a type tag.
  void RegisterTypeTagForDatatype(const IdentifierInfo *ArgumentKind,
                                  uint64_t MagicValue, QualType Type,
                                  bool LayoutCompatible, bool MustBeNull);

  struct TypeTagData {
    TypeTagData() {}

    TypeTagData(QualType Type, bool LayoutCompatible, bool MustBeNull) :
        Type(Type), LayoutCompatible(LayoutCompatible),
        MustBeNull(MustBeNull)
    {}

    QualType Type;

    /// If true, \c Type should be compared with other expression's types for
    /// layout-compatibility.
    unsigned LayoutCompatible : 1;
    unsigned MustBeNull : 1;
  };

  /// A pair of ArgumentKind identifier and magic value.  This uniquely
  /// identifies the magic value.
  typedef std::pair<const IdentifierInfo *, uint64_t> TypeTagMagicValue;

private:
  /// \brief A map from magic value to type information.
  std::unique_ptr<llvm::DenseMap<TypeTagMagicValue, TypeTagData>>
      TypeTagForDatatypeMagicValues;

  /// \brief Peform checks on a call of a function with argument_with_type_tag
  /// or pointer_with_type_tag attributes.
  void CheckArgumentWithTypeTag(const ArgumentWithTypeTagAttr *Attr,
                                const Expr * const *ExprArgs);

  /// \brief The parser's current scope.
  ///
  /// The parser maintains this state here.
  Scope *CurScope;

  mutable IdentifierInfo *Ident_super;
  mutable IdentifierInfo *Ident___float128;

  /// Nullability type specifiers.
  IdentifierInfo *Ident__Nonnull = nullptr;
  IdentifierInfo *Ident__Nullable = nullptr;
  IdentifierInfo *Ident__Null_unspecified = nullptr;

  IdentifierInfo *Ident_NSError = nullptr;

protected:
  friend class Parser;
  friend class InitializationSequence;
  friend class ASTReader;
  friend class ASTDeclReader;
  friend class ASTWriter;

public:
  /// Retrieve the keyword associated
  IdentifierInfo *getNullabilityKeyword(NullabilityKind nullability);

  /// The struct behind the CFErrorRef pointer.
  RecordDecl *CFError = nullptr;
  bool isCFError(RecordDecl *D);

  /// Retrieve the identifier "NSError".
  IdentifierInfo *getNSErrorIdent();

  /// \brief Retrieve the parser's current scope.
  ///
  /// This routine must only be used when it is certain that semantic analysis
  /// and the parser are in precisely the same context, which is not the case
  /// when, e.g., we are performing any kind of template instantiation.
  /// Therefore, the only safe places to use this scope are in the parser
  /// itself and in routines directly invoked from the parser and *never* from
  /// template substitution or instantiation.
  Scope *getCurScope() const { return CurScope; }

  void incrementMSManglingNumber() const {
    return CurScope->incrementMSManglingNumber();
  }

  IdentifierInfo *getSuperIdentifier() const;
  IdentifierInfo *getFloat128Identifier() const;

  Decl *getObjCDeclContext() const;

  DeclContext *getCurLexicalContext() const {
    return OriginalLexicalContext ? OriginalLexicalContext : CurContext;
  }

  AvailabilityResult getCurContextAvailability() const;
  
  const DeclContext *getCurObjCLexicalContext() const {
    const DeclContext *DC = getCurLexicalContext();
    // A category implicitly has the attribute of the interface.
    if (const ObjCCategoryDecl *CatD = dyn_cast<ObjCCategoryDecl>(DC))
      DC = CatD->getClassInterface();
    return DC;
  }

  /// \brief To be used for checking whether the arguments being passed to
  /// function exceeds the number of parameters expected for it.
  static bool TooManyArguments(size_t NumParams, size_t NumArgs,
                               bool PartialOverloading = false) {
    // We check whether we're just after a comma in code-completion.
    if (NumArgs > 0 && PartialOverloading)
      return NumArgs + 1 > NumParams; // If so, we view as an extra argument.
    return NumArgs > NumParams;
  }

  // Emitting members of dllexported classes is delayed until the class
  // (including field initializers) is fully parsed.
  SmallVector<CXXRecordDecl*, 4> DelayedDllExportClasses;
};

/// \brief RAII object that enters a new expression evaluation context.
class EnterExpressionEvaluationContext {
  Sema &Actions;

public:
  EnterExpressionEvaluationContext(Sema &Actions,
                                   Sema::ExpressionEvaluationContext NewContext,
                                   Decl *LambdaContextDecl = nullptr,
                                   bool IsDecltype = false)
    : Actions(Actions) {
    Actions.PushExpressionEvaluationContext(NewContext, LambdaContextDecl,
                                            IsDecltype);
  }
  EnterExpressionEvaluationContext(Sema &Actions,
                                   Sema::ExpressionEvaluationContext NewContext,
                                   Sema::ReuseLambdaContextDecl_t,
                                   bool IsDecltype = false)
    : Actions(Actions) {
    Actions.PushExpressionEvaluationContext(NewContext, 
                                            Sema::ReuseLambdaContextDecl,
                                            IsDecltype);
  }

  ~EnterExpressionEvaluationContext() {
    Actions.PopExpressionEvaluationContext();
  }
};

DeductionFailureInfo
MakeDeductionFailureInfo(ASTContext &Context, Sema::TemplateDeductionResult TDK,
                         sema::TemplateDeductionInfo &Info);

/// \brief Contains a late templated function.
/// Will be parsed at the end of the translation unit, used by Sema & Parser.
struct LateParsedTemplate {
  CachedTokens Toks;
  /// \brief The template function declaration to be late parsed.
  Decl *D;
};

} // end namespace clang

#endif<|MERGE_RESOLUTION|>--- conflicted
+++ resolved
@@ -8128,17 +8128,10 @@
 
   /// \brief Called on well-formed '\#pragma omp declare simd' after parsing of
   /// the associated method/function.
-<<<<<<< HEAD
-  DeclGroupPtrTy
-  ActOnOpenMPDeclareSimdDirective(DeclGroupPtrTy DG,
-                                  OMPDeclareSimdDeclAttr::BranchStateTy BS,
-                                  Expr *Simdlen, SourceRange SR);
-=======
   DeclGroupPtrTy ActOnOpenMPDeclareSimdDirective(
       DeclGroupPtrTy DG, OMPDeclareSimdDeclAttr::BranchStateTy BS,
       Expr *Simdlen, ArrayRef<Expr *> Uniforms, ArrayRef<Expr *> Aligneds,
       ArrayRef<Expr *> Alignments, SourceRange SR);
->>>>>>> d93d376b
 
   OMPClause *ActOnOpenMPSingleExprClause(OpenMPClauseKind Kind,
                                          Expr *Expr,
