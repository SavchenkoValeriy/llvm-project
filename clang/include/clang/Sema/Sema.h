--- conflicted
+++ resolved
@@ -21,6 +21,7 @@
 #include "clang/AST/DeclTemplate.h"
 #include "clang/AST/DeclarationName.h"
 #include "clang/AST/Expr.h"
+#include "clang/AST/ExprCXX.h"
 #include "clang/AST/ExprObjC.h"
 #include "clang/AST/ExternalASTSource.h"
 #include "clang/AST/LocInfoType.h"
@@ -1855,28 +1856,19 @@
 
   /// Determine whether it's plausible that E was intended to be a
   /// template-name.
-<<<<<<< HEAD
-  bool mightBeIntendedToBeTemplateName(ExprResult E) {
-    if (!getLangOpts().CPlusPlus || E.isInvalid())
-      return false;
-=======
   bool mightBeIntendedToBeTemplateName(ExprResult E, bool &Dependent) {
     if (!getLangOpts().CPlusPlus || E.isInvalid())
       return false;
     Dependent = false;
->>>>>>> 7636840b
     if (auto *DRE = dyn_cast<DeclRefExpr>(E.get()))
       return !DRE->hasExplicitTemplateArgs();
     if (auto *ME = dyn_cast<MemberExpr>(E.get()))
       return !ME->hasExplicitTemplateArgs();
-<<<<<<< HEAD
-=======
     Dependent = true;
     if (auto *DSDRE = dyn_cast<DependentScopeDeclRefExpr>(E.get()))
       return !DSDRE->hasExplicitTemplateArgs();
     if (auto *DSME = dyn_cast<CXXDependentScopeMemberExpr>(E.get()))
       return !DSME->hasExplicitTemplateArgs();
->>>>>>> 7636840b
     // Any additional cases recognized here should also be handled by
     // diagnoseExprIntendedAsTemplateName.
     return false;
