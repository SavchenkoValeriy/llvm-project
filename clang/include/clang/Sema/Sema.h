//===--- Sema.h - Semantic Analysis & AST Building --------------*- C++ -*-===//
//
//                     The LLVM Compiler Infrastructure
//
// This file is distributed under the University of Illinois Open Source
// License. See LICENSE.TXT for details.
//
//===----------------------------------------------------------------------===//
//
// This file defines the Sema class, which performs semantic analysis and
// builds ASTs.
//
//===----------------------------------------------------------------------===//

#ifndef LLVM_CLANG_SEMA_SEMA_H
#define LLVM_CLANG_SEMA_SEMA_H

#include "clang/AST/Attr.h"
#include "clang/AST/Availability.h"
#include "clang/AST/ComparisonCategories.h"
#include "clang/AST/DeclTemplate.h"
#include "clang/AST/DeclarationName.h"
#include "clang/AST/Expr.h"
#include "clang/AST/ExprCXX.h"
#include "clang/AST/ExprObjC.h"
#include "clang/AST/ExternalASTSource.h"
#include "clang/AST/LocInfoType.h"
#include "clang/AST/MangleNumberingContext.h"
#include "clang/AST/NSAPI.h"
#include "clang/AST/PrettyPrinter.h"
#include "clang/AST/StmtCXX.h"
#include "clang/AST/TypeLoc.h"
#include "clang/APINotes/APINotesManager.h"
#include "clang/AST/TypeOrdering.h"
#include "clang/Basic/ExpressionTraits.h"
#include "clang/Basic/Module.h"
#include "clang/Basic/OpenMPKinds.h"
#include "clang/Basic/PragmaKinds.h"
#include "clang/Basic/Specifiers.h"
#include "clang/Basic/TemplateKinds.h"
#include "clang/Basic/TypeTraits.h"
#include "clang/Sema/AnalysisBasedWarnings.h"
#include "clang/Sema/CleanupInfo.h"
#include "clang/Sema/DeclSpec.h"
#include "clang/Sema/ExternalSemaSource.h"
#include "clang/Sema/IdentifierResolver.h"
#include "clang/Sema/ObjCMethodList.h"
#include "clang/Sema/Ownership.h"
#include "clang/Sema/Scope.h"
#include "clang/Sema/TypoCorrection.h"
#include "clang/Sema/Weak.h"
#include "llvm/ADT/ArrayRef.h"
#include "llvm/ADT/Optional.h"
#include "llvm/ADT/SetVector.h"
#include "llvm/ADT/SmallBitVector.h"
#include "llvm/ADT/SmallPtrSet.h"
#include "llvm/ADT/SmallVector.h"
#include "llvm/ADT/TinyPtrVector.h"
#include <deque>
#include <functional>
#include <memory>
#include <string>
#include <vector>

namespace llvm {
  class APSInt;
  template <typename ValueT> struct DenseMapInfo;
  template <typename ValueT, typename ValueInfoT> class DenseSet;
  class SmallBitVector;
  struct InlineAsmIdentifierInfo;
}

namespace clang {
  class ADLResult;
  class ASTConsumer;
  class ASTContext;
  class ASTMutationListener;
  class ASTReader;
  class ASTWriter;
  class ArrayType;
  class ParsedAttr;
  class BindingDecl;
  class BlockDecl;
  class CapturedDecl;
  class CXXBasePath;
  class CXXBasePaths;
  class CXXBindTemporaryExpr;
  typedef SmallVector<CXXBaseSpecifier*, 4> CXXCastPath;
  class CXXConstructorDecl;
  class CXXConversionDecl;
  class CXXDeleteExpr;
  class CXXDestructorDecl;
  class CXXFieldCollector;
  class CXXMemberCallExpr;
  class CXXMethodDecl;
  class CXXScopeSpec;
  class CXXTemporary;
  class CXXTryStmt;
  class CallExpr;
  class ClassTemplateDecl;
  class ClassTemplatePartialSpecializationDecl;
  class ClassTemplateSpecializationDecl;
  class VarTemplatePartialSpecializationDecl;
  class CodeCompleteConsumer;
  class CodeCompletionAllocator;
  class CodeCompletionTUInfo;
  class CodeCompletionResult;
  class CoroutineBodyStmt;
  class Decl;
  class DeclAccessPair;
  class DeclContext;
  class DeclRefExpr;
  class DeclaratorDecl;
  class DeducedTemplateArgument;
  class DependentDiagnostic;
  class DesignatedInitExpr;
  class Designation;
  class EnableIfAttr;
  class EnumConstantDecl;
  class Expr;
  class ExtVectorType;
  class FormatAttr;
  class FriendDecl;
  class FunctionDecl;
  class FunctionProtoType;
  class FunctionTemplateDecl;
  class ImplicitConversionSequence;
  typedef MutableArrayRef<ImplicitConversionSequence> ConversionSequenceList;
  class InitListExpr;
  class InitializationKind;
  class InitializationSequence;
  class InitializedEntity;
  class IntegerLiteral;
  class LabelStmt;
  class LambdaExpr;
  class LangOptions;
  class LocalInstantiationScope;
  class LookupResult;
  class MacroInfo;
  typedef ArrayRef<std::pair<IdentifierInfo *, SourceLocation>> ModuleIdPath;
  class ModuleLoader;
  class MultiLevelTemplateArgumentList;
  class NamedDecl;
  class ObjCCategoryDecl;
  class ObjCCategoryImplDecl;
  class ObjCCompatibleAliasDecl;
  class ObjCContainerDecl;
  class ObjCImplDecl;
  class ObjCImplementationDecl;
  class ObjCInterfaceDecl;
  class ObjCIvarDecl;
  template <class T> class ObjCList;
  class ObjCMessageExpr;
  class ObjCMethodDecl;
  class ObjCPropertyDecl;
  class ObjCProtocolDecl;
  class OMPThreadPrivateDecl;
  class OMPDeclareReductionDecl;
  class OMPDeclareSimdDecl;
  class OMPClause;
  struct OverloadCandidate;
  class OverloadCandidateSet;
  class OverloadExpr;
  class ParenListExpr;
  class ParmVarDecl;
  class Preprocessor;
  class PseudoDestructorTypeStorage;
  class PseudoObjectExpr;
  class QualType;
  class StandardConversionSequence;
  class Stmt;
  class StringLiteral;
  class SwitchStmt;
  class TemplateArgument;
  class TemplateArgumentList;
  class TemplateArgumentLoc;
  class TemplateDecl;
  class TemplateInstantiationCallback;
  class TemplateParameterList;
  class TemplatePartialOrderingContext;
  class TemplateTemplateParmDecl;
  class Token;
  class TypeAliasDecl;
  class TypedefDecl;
  class TypedefNameDecl;
  class TypeLoc;
  class TypoCorrectionConsumer;
  class UnqualifiedId;
  class UnresolvedLookupExpr;
  class UnresolvedMemberExpr;
  class UnresolvedSetImpl;
  class UnresolvedSetIterator;
  class UsingDecl;
  class UsingShadowDecl;
  class ValueDecl;
  class VarDecl;
  class VarTemplateSpecializationDecl;
  class VisibilityAttr;
  class VisibleDeclConsumer;
  class IndirectFieldDecl;
  struct DeductionFailureInfo;
  class TemplateSpecCandidateSet;

namespace sema {
  class AccessedEntity;
  class BlockScopeInfo;
  class Capture;
  class CapturedRegionScopeInfo;
  class CapturingScopeInfo;
  class CompoundScopeInfo;
  class DelayedDiagnostic;
  class DelayedDiagnosticPool;
  class FunctionScopeInfo;
  class LambdaScopeInfo;
  class PossiblyUnreachableDiag;
  class SemaPPCallbacks;
  class TemplateDeductionInfo;
}

namespace threadSafety {
  class BeforeSet;
  void threadSafetyCleanup(BeforeSet* Cache);
}

// FIXME: No way to easily map from TemplateTypeParmTypes to
// TemplateTypeParmDecls, so we have this horrible PointerUnion.
typedef std::pair<llvm::PointerUnion<const TemplateTypeParmType*, NamedDecl*>,
                  SourceLocation> UnexpandedParameterPack;

/// Describes whether we've seen any nullability information for the given
/// file.
struct FileNullability {
  /// The first pointer declarator (of any pointer kind) in the file that does
  /// not have a corresponding nullability annotation.
  SourceLocation PointerLoc;

  /// The end location for the first pointer declarator in the file. Used for
  /// placing fix-its.
  SourceLocation PointerEndLoc;

  /// Which kind of pointer declarator we saw.
  uint8_t PointerKind;

  /// Whether we saw any type nullability annotations in the given file.
  bool SawTypeNullability = false;
};

/// A mapping from file IDs to a record of whether we've seen nullability
/// information in that file.
class FileNullabilityMap {
  /// A mapping from file IDs to the nullability information for each file ID.
  llvm::DenseMap<FileID, FileNullability> Map;

  /// A single-element cache based on the file ID.
  struct {
    FileID File;
    FileNullability Nullability;
  } Cache;

public:
  FileNullability &operator[](FileID file) {
    // Check the single-element cache.
    if (file == Cache.File)
      return Cache.Nullability;

    // It's not in the single-element cache; flush the cache if we have one.
    if (!Cache.File.isInvalid()) {
      Map[Cache.File] = Cache.Nullability;
    }

    // Pull this entry into the cache.
    Cache.File = file;
    Cache.Nullability = Map[file];
    return Cache.Nullability;
  }
};

/// Sema - This implements semantic analysis and AST building for C.
class Sema {
  Sema(const Sema &) = delete;
  void operator=(const Sema &) = delete;

  ///Source of additional semantic information.
  ExternalSemaSource *ExternalSource;

  ///Whether Sema has generated a multiplexer and has to delete it.
  bool isMultiplexExternalSource;

  static bool mightHaveNonExternalLinkage(const DeclaratorDecl *FD);

  bool isVisibleSlow(const NamedDecl *D);

  /// Determine whether two declarations should be linked together, given that
  /// the old declaration might not be visible and the new declaration might
  /// not have external linkage.
  bool shouldLinkPossiblyHiddenDecl(const NamedDecl *Old,
                                    const NamedDecl *New) {
    if (isVisible(Old))
     return true;
    // See comment in below overload for why it's safe to compute the linkage
    // of the new declaration here.
    if (New->isExternallyDeclarable()) {
      assert(Old->isExternallyDeclarable() &&
             "should not have found a non-externally-declarable previous decl");
      return true;
    }
    return false;
  }
  bool shouldLinkPossiblyHiddenDecl(LookupResult &Old, const NamedDecl *New);

public:
  typedef OpaquePtr<DeclGroupRef> DeclGroupPtrTy;
  typedef OpaquePtr<TemplateName> TemplateTy;
  typedef OpaquePtr<QualType> TypeTy;

  OpenCLOptions OpenCLFeatures;
  FPOptions FPFeatures;

  const LangOptions &LangOpts;
  Preprocessor &PP;
  ASTContext &Context;
  ASTConsumer &Consumer;
  DiagnosticsEngine &Diags;
  SourceManager &SourceMgr;
  api_notes::APINotesManager APINotes;

  /// Flag indicating whether or not to collect detailed statistics.
  bool CollectStats;

  /// Code-completion consumer.
  CodeCompleteConsumer *CodeCompleter;

  /// CurContext - This is the current declaration context of parsing.
  DeclContext *CurContext;

  /// Generally null except when we temporarily switch decl contexts,
  /// like in \see ActOnObjCTemporaryExitContainerContext.
  DeclContext *OriginalLexicalContext;

  /// VAListTagName - The declaration name corresponding to __va_list_tag.
  /// This is used as part of a hack to omit that class from ADL results.
  DeclarationName VAListTagName;

  bool MSStructPragmaOn; // True when \#pragma ms_struct on

  /// Controls member pointer representation format under the MS ABI.
  LangOptions::PragmaMSPointersToMembersKind
      MSPointerToMemberRepresentationMethod;

  /// Stack of active SEH __finally scopes.  Can be empty.
  SmallVector<Scope*, 2> CurrentSEHFinally;

  /// Source location for newly created implicit MSInheritanceAttrs
  SourceLocation ImplicitMSInheritanceAttrLoc;

  /// pragma clang section kind
  enum PragmaClangSectionKind {
    PCSK_Invalid      = 0,
    PCSK_BSS          = 1,
    PCSK_Data         = 2,
    PCSK_Rodata       = 3,
    PCSK_Text         = 4
   };

  enum PragmaClangSectionAction {
    PCSA_Set     = 0,
    PCSA_Clear   = 1
  };

  struct PragmaClangSection {
    std::string SectionName;
    bool Valid = false;
    SourceLocation PragmaLocation;

    void Act(SourceLocation PragmaLocation,
             PragmaClangSectionAction Action,
             StringLiteral* Name);
   };

   PragmaClangSection PragmaClangBSSSection;
   PragmaClangSection PragmaClangDataSection;
   PragmaClangSection PragmaClangRodataSection;
   PragmaClangSection PragmaClangTextSection;

  enum PragmaMsStackAction {
    PSK_Reset     = 0x0,                // #pragma ()
    PSK_Set       = 0x1,                // #pragma (value)
    PSK_Push      = 0x2,                // #pragma (push[, id])
    PSK_Pop       = 0x4,                // #pragma (pop[, id])
    PSK_Show      = 0x8,                // #pragma (show) -- only for "pack"!
    PSK_Push_Set  = PSK_Push | PSK_Set, // #pragma (push[, id], value)
    PSK_Pop_Set   = PSK_Pop | PSK_Set,  // #pragma (pop[, id], value)
  };

  template<typename ValueType>
  struct PragmaStack {
    struct Slot {
      llvm::StringRef StackSlotLabel;
      ValueType Value;
      SourceLocation PragmaLocation;
      SourceLocation PragmaPushLocation;
      Slot(llvm::StringRef StackSlotLabel, ValueType Value,
           SourceLocation PragmaLocation, SourceLocation PragmaPushLocation)
          : StackSlotLabel(StackSlotLabel), Value(Value),
            PragmaLocation(PragmaLocation),
            PragmaPushLocation(PragmaPushLocation) {}
    };
    void Act(SourceLocation PragmaLocation,
             PragmaMsStackAction Action,
             llvm::StringRef StackSlotLabel,
             ValueType Value);

    // MSVC seems to add artificial slots to #pragma stacks on entering a C++
    // method body to restore the stacks on exit, so it works like this:
    //
    //   struct S {
    //     #pragma <name>(push, InternalPragmaSlot, <current_pragma_value>)
    //     void Method {}
    //     #pragma <name>(pop, InternalPragmaSlot)
    //   };
    //
    // It works even with #pragma vtordisp, although MSVC doesn't support
    //   #pragma vtordisp(push [, id], n)
    // syntax.
    //
    // Push / pop a named sentinel slot.
    void SentinelAction(PragmaMsStackAction Action, StringRef Label) {
      assert((Action == PSK_Push || Action == PSK_Pop) &&
             "Can only push / pop #pragma stack sentinels!");
      Act(CurrentPragmaLocation, Action, Label, CurrentValue);
    }

    // Constructors.
    explicit PragmaStack(const ValueType &Default)
        : DefaultValue(Default), CurrentValue(Default) {}

    bool hasValue() const { return CurrentValue != DefaultValue; }

    SmallVector<Slot, 2> Stack;
    ValueType DefaultValue; // Value used for PSK_Reset action.
    ValueType CurrentValue;
    SourceLocation CurrentPragmaLocation;
  };
  // FIXME: We should serialize / deserialize these if they occur in a PCH (but
  // we shouldn't do so if they're in a module).

  /// Whether to insert vtordisps prior to virtual bases in the Microsoft
  /// C++ ABI.  Possible values are 0, 1, and 2, which mean:
  ///
  /// 0: Suppress all vtordisps
  /// 1: Insert vtordisps in the presence of vbase overrides and non-trivial
  ///    structors
  /// 2: Always insert vtordisps to support RTTI on partially constructed
  ///    objects
  PragmaStack<MSVtorDispAttr::Mode> VtorDispStack;
  // #pragma pack.
  // Sentinel to represent when the stack is set to mac68k alignment.
  static const unsigned kMac68kAlignmentSentinel = ~0U;
  PragmaStack<unsigned> PackStack;
  // The current #pragma pack values and locations at each #include.
  struct PackIncludeState {
    unsigned CurrentValue;
    SourceLocation CurrentPragmaLocation;
    bool HasNonDefaultValue, ShouldWarnOnInclude;
  };
  SmallVector<PackIncludeState, 8> PackIncludeStack;
  // Segment #pragmas.
  PragmaStack<StringLiteral *> DataSegStack;
  PragmaStack<StringLiteral *> BSSSegStack;
  PragmaStack<StringLiteral *> ConstSegStack;
  PragmaStack<StringLiteral *> CodeSegStack;

  // RAII object to push / pop sentinel slots for all MS #pragma stacks.
  // Actions should be performed only if we enter / exit a C++ method body.
  class PragmaStackSentinelRAII {
  public:
    PragmaStackSentinelRAII(Sema &S, StringRef SlotLabel, bool ShouldAct);
    ~PragmaStackSentinelRAII();

  private:
    Sema &S;
    StringRef SlotLabel;
    bool ShouldAct;
  };

  /// A mapping that describes the nullability we've seen in each header file.
  FileNullabilityMap NullabilityMap;

  /// Last section used with #pragma init_seg.
  StringLiteral *CurInitSeg;
  SourceLocation CurInitSegLoc;

  /// VisContext - Manages the stack for \#pragma GCC visibility.
  void *VisContext; // Really a "PragmaVisStack*"

  /// This represents the stack of attributes that were pushed by
  /// \#pragma clang attribute.
  struct PragmaAttributeEntry {
    SourceLocation Loc;
    ParsedAttr *Attribute;
    SmallVector<attr::SubjectMatchRule, 4> MatchRules;
    bool IsUsed;
  };
  SmallVector<PragmaAttributeEntry, 2> PragmaAttributeStack;

  /// The declaration that is currently receiving an attribute from the
  /// #pragma attribute stack.
  const Decl *PragmaAttributeCurrentTargetDecl;

  /// This represents the last location of a "#pragma clang optimize off"
  /// directive if such a directive has not been closed by an "on" yet. If
  /// optimizations are currently "on", this is set to an invalid location.
  SourceLocation OptimizeOffPragmaLocation;

  /// Flag indicating if Sema is building a recovery call expression.
  ///
  /// This flag is used to avoid building recovery call expressions
  /// if Sema is already doing so, which would cause infinite recursions.
  bool IsBuildingRecoveryCallExpr;

  /// Used to control the generation of ExprWithCleanups.
  CleanupInfo Cleanup;

  /// ExprCleanupObjects - This is the stack of objects requiring
  /// cleanup that are created by the current full expression.  The
  /// element type here is ExprWithCleanups::Object.
  SmallVector<BlockDecl*, 8> ExprCleanupObjects;

  /// Store a list of either DeclRefExprs or MemberExprs
  ///  that contain a reference to a variable (constant) that may or may not
  ///  be odr-used in this Expr, and we won't know until all lvalue-to-rvalue
  ///  and discarded value conversions have been applied to all subexpressions
  ///  of the enclosing full expression.  This is cleared at the end of each
  ///  full expression.
  llvm::SmallPtrSet<Expr*, 2> MaybeODRUseExprs;

  std::unique_ptr<sema::FunctionScopeInfo> PreallocatedFunctionScope;

  /// Stack containing information about each of the nested
  /// function, block, and method scopes that are currently active.
  SmallVector<sema::FunctionScopeInfo *, 4> FunctionScopes;

  typedef LazyVector<TypedefNameDecl *, ExternalSemaSource,
                     &ExternalSemaSource::ReadExtVectorDecls, 2, 2>
    ExtVectorDeclsType;

  /// ExtVectorDecls - This is a list all the extended vector types. This allows
  /// us to associate a raw vector type with one of the ext_vector type names.
  /// This is only necessary for issuing pretty diagnostics.
  ExtVectorDeclsType ExtVectorDecls;

  /// FieldCollector - Collects CXXFieldDecls during parsing of C++ classes.
  std::unique_ptr<CXXFieldCollector> FieldCollector;

  typedef llvm::SmallSetVector<NamedDecl *, 16> NamedDeclSetType;

  /// Set containing all declared private fields that are not used.
  NamedDeclSetType UnusedPrivateFields;

  /// Set containing all typedefs that are likely unused.
  llvm::SmallSetVector<const TypedefNameDecl *, 4>
      UnusedLocalTypedefNameCandidates;

  /// Delete-expressions to be analyzed at the end of translation unit
  ///
  /// This list contains class members, and locations of delete-expressions
  /// that could not be proven as to whether they mismatch with new-expression
  /// used in initializer of the field.
  typedef std::pair<SourceLocation, bool> DeleteExprLoc;
  typedef llvm::SmallVector<DeleteExprLoc, 4> DeleteLocs;
  llvm::MapVector<FieldDecl *, DeleteLocs> DeleteExprs;

  typedef llvm::SmallPtrSet<const CXXRecordDecl*, 8> RecordDeclSetTy;

  /// PureVirtualClassDiagSet - a set of class declarations which we have
  /// emitted a list of pure virtual functions. Used to prevent emitting the
  /// same list more than once.
  std::unique_ptr<RecordDeclSetTy> PureVirtualClassDiagSet;

  /// ParsingInitForAutoVars - a set of declarations with auto types for which
  /// we are currently parsing the initializer.
  llvm::SmallPtrSet<const Decl*, 4> ParsingInitForAutoVars;

  /// Look for a locally scoped extern "C" declaration by the given name.
  NamedDecl *findLocallyScopedExternCDecl(DeclarationName Name);

  typedef LazyVector<VarDecl *, ExternalSemaSource,
                     &ExternalSemaSource::ReadTentativeDefinitions, 2, 2>
    TentativeDefinitionsType;

  /// All the tentative definitions encountered in the TU.
  TentativeDefinitionsType TentativeDefinitions;

  typedef LazyVector<const DeclaratorDecl *, ExternalSemaSource,
                     &ExternalSemaSource::ReadUnusedFileScopedDecls, 2, 2>
    UnusedFileScopedDeclsType;

  /// The set of file scoped decls seen so far that have not been used
  /// and must warn if not used. Only contains the first declaration.
  UnusedFileScopedDeclsType UnusedFileScopedDecls;

  typedef LazyVector<CXXConstructorDecl *, ExternalSemaSource,
                     &ExternalSemaSource::ReadDelegatingConstructors, 2, 2>
    DelegatingCtorDeclsType;

  /// All the delegating constructors seen so far in the file, used for
  /// cycle detection at the end of the TU.
  DelegatingCtorDeclsType DelegatingCtorDecls;

  /// All the overriding functions seen during a class definition
  /// that had their exception spec checks delayed, plus the overridden
  /// function.
  SmallVector<std::pair<const CXXMethodDecl*, const CXXMethodDecl*>, 2>
    DelayedExceptionSpecChecks;

  /// All the members seen during a class definition which were both
  /// explicitly defaulted and had explicitly-specified exception
  /// specifications, along with the function type containing their
  /// user-specified exception specification. Those exception specifications
  /// were overridden with the default specifications, but we still need to
  /// check whether they are compatible with the default specification, and
  /// we can't do that until the nesting set of class definitions is complete.
  SmallVector<std::pair<CXXMethodDecl*, const FunctionProtoType*>, 2>
    DelayedDefaultedMemberExceptionSpecs;

  typedef llvm::MapVector<const FunctionDecl *,
                          std::unique_ptr<LateParsedTemplate>>
      LateParsedTemplateMapT;
  LateParsedTemplateMapT LateParsedTemplateMap;

  /// Callback to the parser to parse templated functions when needed.
  typedef void LateTemplateParserCB(void *P, LateParsedTemplate &LPT);
  typedef void LateTemplateParserCleanupCB(void *P);
  LateTemplateParserCB *LateTemplateParser;
  LateTemplateParserCleanupCB *LateTemplateParserCleanup;
  void *OpaqueParser;

  void SetLateTemplateParser(LateTemplateParserCB *LTP,
                             LateTemplateParserCleanupCB *LTPCleanup,
                             void *P) {
    LateTemplateParser = LTP;
    LateTemplateParserCleanup = LTPCleanup;
    OpaqueParser = P;
  }

  /// \brief Callback to the parser to parse a type expressed as a string.
  std::function<TypeResult(StringRef, StringRef, SourceLocation)>
    ParseTypeFromStringCallback;

  class DelayedDiagnostics;

  class DelayedDiagnosticsState {
    sema::DelayedDiagnosticPool *SavedPool;
    friend class Sema::DelayedDiagnostics;
  };
  typedef DelayedDiagnosticsState ParsingDeclState;
  typedef DelayedDiagnosticsState ProcessingContextState;

  /// A class which encapsulates the logic for delaying diagnostics
  /// during parsing and other processing.
  class DelayedDiagnostics {
    /// The current pool of diagnostics into which delayed
    /// diagnostics should go.
    sema::DelayedDiagnosticPool *CurPool;

  public:
    DelayedDiagnostics() : CurPool(nullptr) {}

    /// Adds a delayed diagnostic.
    void add(const sema::DelayedDiagnostic &diag); // in DelayedDiagnostic.h

    /// Determines whether diagnostics should be delayed.
    bool shouldDelayDiagnostics() { return CurPool != nullptr; }

    /// Returns the current delayed-diagnostics pool.
    sema::DelayedDiagnosticPool *getCurrentPool() const {
      return CurPool;
    }

    /// Enter a new scope.  Access and deprecation diagnostics will be
    /// collected in this pool.
    DelayedDiagnosticsState push(sema::DelayedDiagnosticPool &pool) {
      DelayedDiagnosticsState state;
      state.SavedPool = CurPool;
      CurPool = &pool;
      return state;
    }

    /// Leave a delayed-diagnostic state that was previously pushed.
    /// Do not emit any of the diagnostics.  This is performed as part
    /// of the bookkeeping of popping a pool "properly".
    void popWithoutEmitting(DelayedDiagnosticsState state) {
      CurPool = state.SavedPool;
    }

    /// Enter a new scope where access and deprecation diagnostics are
    /// not delayed.
    DelayedDiagnosticsState pushUndelayed() {
      DelayedDiagnosticsState state;
      state.SavedPool = CurPool;
      CurPool = nullptr;
      return state;
    }

    /// Undo a previous pushUndelayed().
    void popUndelayed(DelayedDiagnosticsState state) {
      assert(CurPool == nullptr);
      CurPool = state.SavedPool;
    }
  } DelayedDiagnostics;

  /// A RAII object to temporarily push a declaration context.
  class ContextRAII {
  private:
    Sema &S;
    DeclContext *SavedContext;
    ProcessingContextState SavedContextState;
    QualType SavedCXXThisTypeOverride;

  public:
    ContextRAII(Sema &S, DeclContext *ContextToPush, bool NewThisContext = true)
      : S(S), SavedContext(S.CurContext),
        SavedContextState(S.DelayedDiagnostics.pushUndelayed()),
        SavedCXXThisTypeOverride(S.CXXThisTypeOverride)
    {
      assert(ContextToPush && "pushing null context");
      S.CurContext = ContextToPush;
      if (NewThisContext)
        S.CXXThisTypeOverride = QualType();
    }

    void pop() {
      if (!SavedContext) return;
      S.CurContext = SavedContext;
      S.DelayedDiagnostics.popUndelayed(SavedContextState);
      S.CXXThisTypeOverride = SavedCXXThisTypeOverride;
      SavedContext = nullptr;
    }

    ~ContextRAII() {
      pop();
    }
  };

  /// RAII object to handle the state changes required to synthesize
  /// a function body.
  class SynthesizedFunctionScope {
    Sema &S;
    Sema::ContextRAII SavedContext;
    bool PushedCodeSynthesisContext = false;

  public:
    SynthesizedFunctionScope(Sema &S, DeclContext *DC)
        : S(S), SavedContext(S, DC) {
      S.PushFunctionScope();
      S.PushExpressionEvaluationContext(
          Sema::ExpressionEvaluationContext::PotentiallyEvaluated);
      if (auto *FD = dyn_cast<FunctionDecl>(DC))
        FD->setWillHaveBody(true);
      else
        assert(isa<ObjCMethodDecl>(DC));
    }

    void addContextNote(SourceLocation UseLoc) {
      assert(!PushedCodeSynthesisContext);

      Sema::CodeSynthesisContext Ctx;
      Ctx.Kind = Sema::CodeSynthesisContext::DefiningSynthesizedFunction;
      Ctx.PointOfInstantiation = UseLoc;
      Ctx.Entity = cast<Decl>(S.CurContext);
      S.pushCodeSynthesisContext(Ctx);

      PushedCodeSynthesisContext = true;
    }

    ~SynthesizedFunctionScope() {
      if (PushedCodeSynthesisContext)
        S.popCodeSynthesisContext();
      if (auto *FD = dyn_cast<FunctionDecl>(S.CurContext))
        FD->setWillHaveBody(false);
      S.PopExpressionEvaluationContext();
      S.PopFunctionScopeInfo();
    }
  };

  /// WeakUndeclaredIdentifiers - Identifiers contained in
  /// \#pragma weak before declared. rare. may alias another
  /// identifier, declared or undeclared
  llvm::MapVector<IdentifierInfo *, WeakInfo> WeakUndeclaredIdentifiers;

  /// ExtnameUndeclaredIdentifiers - Identifiers contained in
  /// \#pragma redefine_extname before declared.  Used in Solaris system headers
  /// to define functions that occur in multiple standards to call the version
  /// in the currently selected standard.
  llvm::DenseMap<IdentifierInfo*,AsmLabelAttr*> ExtnameUndeclaredIdentifiers;


  /// Load weak undeclared identifiers from the external source.
  void LoadExternalWeakUndeclaredIdentifiers();

  /// WeakTopLevelDecl - Translation-unit scoped declarations generated by
  /// \#pragma weak during processing of other Decls.
  /// I couldn't figure out a clean way to generate these in-line, so
  /// we store them here and handle separately -- which is a hack.
  /// It would be best to refactor this.
  SmallVector<Decl*,2> WeakTopLevelDecl;

  IdentifierResolver IdResolver;

  /// Translation Unit Scope - useful to Objective-C actions that need
  /// to lookup file scope declarations in the "ordinary" C decl namespace.
  /// For example, user-defined classes, built-in "id" type, etc.
  Scope *TUScope;

  /// The C++ "std" namespace, where the standard library resides.
  LazyDeclPtr StdNamespace;

  /// The C++ "std::bad_alloc" class, which is defined by the C++
  /// standard library.
  LazyDeclPtr StdBadAlloc;

  /// The C++ "std::align_val_t" enum class, which is defined by the C++
  /// standard library.
  LazyDeclPtr StdAlignValT;

  /// The C++ "std::experimental" namespace, where the experimental parts
  /// of the standard library resides.
  NamespaceDecl *StdExperimentalNamespaceCache;

  /// The C++ "std::initializer_list" template, which is defined in
  /// \<initializer_list>.
  ClassTemplateDecl *StdInitializerList;

  /// The C++ "std::coroutine_traits" template, which is defined in
  /// \<coroutine_traits>
  ClassTemplateDecl *StdCoroutineTraitsCache;

  /// The C++ "type_info" declaration, which is defined in \<typeinfo>.
  RecordDecl *CXXTypeInfoDecl;

  /// The MSVC "_GUID" struct, which is defined in MSVC header files.
  RecordDecl *MSVCGuidDecl;

  /// Caches identifiers/selectors for NSFoundation APIs.
  std::unique_ptr<NSAPI> NSAPIObj;

  /// The declaration of the Objective-C NSNumber class.
  ObjCInterfaceDecl *NSNumberDecl;

  /// The declaration of the Objective-C NSValue class.
  ObjCInterfaceDecl *NSValueDecl;

  /// Pointer to NSNumber type (NSNumber *).
  QualType NSNumberPointer;

  /// Pointer to NSValue type (NSValue *).
  QualType NSValuePointer;

  /// The Objective-C NSNumber methods used to create NSNumber literals.
  ObjCMethodDecl *NSNumberLiteralMethods[NSAPI::NumNSNumberLiteralMethods];

  /// The declaration of the Objective-C NSString class.
  ObjCInterfaceDecl *NSStringDecl;

  /// Pointer to NSString type (NSString *).
  QualType NSStringPointer;

  /// The declaration of the stringWithUTF8String: method.
  ObjCMethodDecl *StringWithUTF8StringMethod;

  /// The declaration of the valueWithBytes:objCType: method.
  ObjCMethodDecl *ValueWithBytesObjCTypeMethod;

  /// The declaration of the Objective-C NSArray class.
  ObjCInterfaceDecl *NSArrayDecl;

  /// The declaration of the arrayWithObjects:count: method.
  ObjCMethodDecl *ArrayWithObjectsMethod;

  /// The declaration of the Objective-C NSDictionary class.
  ObjCInterfaceDecl *NSDictionaryDecl;

  /// The declaration of the dictionaryWithObjects:forKeys:count: method.
  ObjCMethodDecl *DictionaryWithObjectsMethod;

  /// id<NSCopying> type.
  QualType QIDNSCopying;

  /// will hold 'respondsToSelector:'
  Selector RespondsToSelectorSel;

  /// A flag to remember whether the implicit forms of operator new and delete
  /// have been declared.
  bool GlobalNewDeleteDeclared;

  /// A flag to indicate that we're in a context that permits abstract
  /// references to fields.  This is really a
  bool AllowAbstractFieldReference;

  /// Describes how the expressions currently being parsed are
  /// evaluated at run-time, if at all.
  enum class ExpressionEvaluationContext {
    /// The current expression and its subexpressions occur within an
    /// unevaluated operand (C++11 [expr]p7), such as the subexpression of
    /// \c sizeof, where the type of the expression may be significant but
    /// no code will be generated to evaluate the value of the expression at
    /// run time.
    Unevaluated,

    /// The current expression occurs within a braced-init-list within
    /// an unevaluated operand. This is mostly like a regular unevaluated
    /// context, except that we still instantiate constexpr functions that are
    /// referenced here so that we can perform narrowing checks correctly.
    UnevaluatedList,

    /// The current expression occurs within a discarded statement.
    /// This behaves largely similarly to an unevaluated operand in preventing
    /// definitions from being required, but not in other ways.
    DiscardedStatement,

    /// The current expression occurs within an unevaluated
    /// operand that unconditionally permits abstract references to
    /// fields, such as a SIZE operator in MS-style inline assembly.
    UnevaluatedAbstract,

    /// The current context is "potentially evaluated" in C++11 terms,
    /// but the expression is evaluated at compile-time (like the values of
    /// cases in a switch statement).
    ConstantEvaluated,

    /// The current expression is potentially evaluated at run time,
    /// which means that code may be generated to evaluate the value of the
    /// expression at run time.
    PotentiallyEvaluated,

    /// The current expression is potentially evaluated, but any
    /// declarations referenced inside that expression are only used if
    /// in fact the current expression is used.
    ///
    /// This value is used when parsing default function arguments, for which
    /// we would like to provide diagnostics (e.g., passing non-POD arguments
    /// through varargs) but do not want to mark declarations as "referenced"
    /// until the default argument is used.
    PotentiallyEvaluatedIfUsed
  };

  /// Data structure used to record current or nested
  /// expression evaluation contexts.
  struct ExpressionEvaluationContextRecord {
    /// The expression evaluation context.
    ExpressionEvaluationContext Context;

    /// Whether the enclosing context needed a cleanup.
    CleanupInfo ParentCleanup;

    /// Whether we are in a decltype expression.
    bool IsDecltype;

    /// The number of active cleanup objects when we entered
    /// this expression evaluation context.
    unsigned NumCleanupObjects;

    /// The number of typos encountered during this expression evaluation
    /// context (i.e. the number of TypoExprs created).
    unsigned NumTypos;

    llvm::SmallPtrSet<Expr*, 2> SavedMaybeODRUseExprs;

    /// The lambdas that are present within this context, if it
    /// is indeed an unevaluated context.
    SmallVector<LambdaExpr *, 2> Lambdas;

    /// The declaration that provides context for lambda expressions
    /// and block literals if the normal declaration context does not
    /// suffice, e.g., in a default function argument.
    Decl *ManglingContextDecl;

    /// The context information used to mangle lambda expressions
    /// and block literals within this context.
    ///
    /// This mangling information is allocated lazily, since most contexts
    /// do not have lambda expressions or block literals.
    std::unique_ptr<MangleNumberingContext> MangleNumbering;

    /// If we are processing a decltype type, a set of call expressions
    /// for which we have deferred checking the completeness of the return type.
    SmallVector<CallExpr *, 8> DelayedDecltypeCalls;

    /// If we are processing a decltype type, a set of temporary binding
    /// expressions for which we have deferred checking the destructor.
    SmallVector<CXXBindTemporaryExpr *, 8> DelayedDecltypeBinds;

    /// \brief Describes whether we are in an expression constext which we have
    /// to handle differently.
    enum ExpressionKind {
      EK_Decltype, EK_TemplateArgument, EK_Other
    } ExprContext;

    ExpressionEvaluationContextRecord(ExpressionEvaluationContext Context,
                                      unsigned NumCleanupObjects,
                                      CleanupInfo ParentCleanup,
                                      Decl *ManglingContextDecl,
                                      ExpressionKind ExprContext)
        : Context(Context), ParentCleanup(ParentCleanup),
          NumCleanupObjects(NumCleanupObjects), NumTypos(0),
          ManglingContextDecl(ManglingContextDecl), MangleNumbering(),
          ExprContext(ExprContext) {}

    /// Retrieve the mangling numbering context, used to consistently
    /// number constructs like lambdas for mangling.
    MangleNumberingContext &getMangleNumberingContext(ASTContext &Ctx);

    bool isUnevaluated() const {
      return Context == ExpressionEvaluationContext::Unevaluated ||
             Context == ExpressionEvaluationContext::UnevaluatedAbstract ||
             Context == ExpressionEvaluationContext::UnevaluatedList;
    }
    bool isConstantEvaluated() const {
      return Context == ExpressionEvaluationContext::ConstantEvaluated;
    }
  };

  /// A stack of expression evaluation contexts.
  SmallVector<ExpressionEvaluationContextRecord, 8> ExprEvalContexts;

  /// Compute the mangling number context for a lambda expression or
  /// block literal.
  ///
  /// \param DC - The DeclContext containing the lambda expression or
  /// block literal.
  /// \param[out] ManglingContextDecl - Returns the ManglingContextDecl
  /// associated with the context, if relevant.
  MangleNumberingContext *getCurrentMangleNumberContext(
    const DeclContext *DC,
    Decl *&ManglingContextDecl);


  /// SpecialMemberOverloadResult - The overloading result for a special member
  /// function.
  ///
  /// This is basically a wrapper around PointerIntPair. The lowest bits of the
  /// integer are used to determine whether overload resolution succeeded.
  class SpecialMemberOverloadResult {
  public:
    enum Kind {
      NoMemberOrDeleted,
      Ambiguous,
      Success
    };

  private:
    llvm::PointerIntPair<CXXMethodDecl*, 2> Pair;

  public:
    SpecialMemberOverloadResult() : Pair() {}
    SpecialMemberOverloadResult(CXXMethodDecl *MD)
        : Pair(MD, MD->isDeleted() ? NoMemberOrDeleted : Success) {}

    CXXMethodDecl *getMethod() const { return Pair.getPointer(); }
    void setMethod(CXXMethodDecl *MD) { Pair.setPointer(MD); }

    Kind getKind() const { return static_cast<Kind>(Pair.getInt()); }
    void setKind(Kind K) { Pair.setInt(K); }
  };

  class SpecialMemberOverloadResultEntry
      : public llvm::FastFoldingSetNode,
        public SpecialMemberOverloadResult {
  public:
    SpecialMemberOverloadResultEntry(const llvm::FoldingSetNodeID &ID)
      : FastFoldingSetNode(ID)
    {}
  };

  /// A cache of special member function overload resolution results
  /// for C++ records.
  llvm::FoldingSet<SpecialMemberOverloadResultEntry> SpecialMemberCache;

  /// A cache of the flags available in enumerations with the flag_bits
  /// attribute.
  mutable llvm::DenseMap<const EnumDecl*, llvm::APInt> FlagBitsCache;

  /// The kind of translation unit we are processing.
  ///
  /// When we're processing a complete translation unit, Sema will perform
  /// end-of-translation-unit semantic tasks (such as creating
  /// initializers for tentative definitions in C) once parsing has
  /// completed. Modules and precompiled headers perform different kinds of
  /// checks.
  TranslationUnitKind TUKind;

  llvm::BumpPtrAllocator BumpAlloc;

  /// The number of SFINAE diagnostics that have been trapped.
  unsigned NumSFINAEErrors;

  typedef llvm::DenseMap<ParmVarDecl *, llvm::TinyPtrVector<ParmVarDecl *>>
    UnparsedDefaultArgInstantiationsMap;

  /// A mapping from parameters with unparsed default arguments to the
  /// set of instantiations of each parameter.
  ///
  /// This mapping is a temporary data structure used when parsing
  /// nested class templates or nested classes of class templates,
  /// where we might end up instantiating an inner class before the
  /// default arguments of its methods have been parsed.
  UnparsedDefaultArgInstantiationsMap UnparsedDefaultArgInstantiations;

  // Contains the locations of the beginning of unparsed default
  // argument locations.
  llvm::DenseMap<ParmVarDecl *, SourceLocation> UnparsedDefaultArgLocs;

  /// UndefinedInternals - all the used, undefined objects which require a
  /// definition in this translation unit.
  llvm::MapVector<NamedDecl *, SourceLocation> UndefinedButUsed;

  /// Determine if VD, which must be a variable or function, is an external
  /// symbol that nonetheless can't be referenced from outside this translation
  /// unit because its type has no linkage and it's not extern "C".
  bool isExternalWithNoLinkageType(ValueDecl *VD);

  /// Obtain a sorted list of functions that are undefined but ODR-used.
  void getUndefinedButUsed(
      SmallVectorImpl<std::pair<NamedDecl *, SourceLocation> > &Undefined);

  /// Retrieves list of suspicious delete-expressions that will be checked at
  /// the end of translation unit.
  const llvm::MapVector<FieldDecl *, DeleteLocs> &
  getMismatchingDeleteExpressions() const;

  typedef std::pair<ObjCMethodList, ObjCMethodList> GlobalMethods;
  typedef llvm::DenseMap<Selector, GlobalMethods> GlobalMethodPool;

  /// Method Pool - allows efficient lookup when typechecking messages to "id".
  /// We need to maintain a list, since selectors can have differing signatures
  /// across classes. In Cocoa, this happens to be extremely uncommon (only 1%
  /// of selectors are "overloaded").
  /// At the head of the list it is recorded whether there were 0, 1, or >= 2
  /// methods inside categories with a particular selector.
  GlobalMethodPool MethodPool;

  /// Method selectors used in a \@selector expression. Used for implementation
  /// of -Wselector.
  llvm::MapVector<Selector, SourceLocation> ReferencedSelectors;

  /// Kinds of C++ special members.
  enum CXXSpecialMember {
    CXXDefaultConstructor,
    CXXCopyConstructor,
    CXXMoveConstructor,
    CXXCopyAssignment,
    CXXMoveAssignment,
    CXXDestructor,
    CXXInvalid
  };

  typedef llvm::PointerIntPair<CXXRecordDecl *, 3, CXXSpecialMember>
      SpecialMemberDecl;

  /// The C++ special members which we are currently in the process of
  /// declaring. If this process recursively triggers the declaration of the
  /// same special member, we should act as if it is not yet declared.
  llvm::SmallPtrSet<SpecialMemberDecl, 4> SpecialMembersBeingDeclared;

  /// The function definitions which were renamed as part of typo-correction
  /// to match their respective declarations. We want to keep track of them
  /// to ensure that we don't emit a "redefinition" error if we encounter a
  /// correctly named definition after the renamed definition.
  llvm::SmallPtrSet<const NamedDecl *, 4> TypoCorrectedFunctionDefinitions;

  /// Stack of types that correspond to the parameter entities that are
  /// currently being copy-initialized. Can be empty.
  llvm::SmallVector<QualType, 4> CurrentParameterCopyTypes;

  void ReadMethodPool(Selector Sel);
  void updateOutOfDateSelector(Selector Sel);

  /// Private Helper predicate to check for 'self'.
  bool isSelfExpr(Expr *RExpr);
  bool isSelfExpr(Expr *RExpr, const ObjCMethodDecl *Method);

  /// Cause the active diagnostic on the DiagosticsEngine to be
  /// emitted. This is closely coupled to the SemaDiagnosticBuilder class and
  /// should not be used elsewhere.
  void EmitCurrentDiagnostic(unsigned DiagID);

  /// Records and restores the FP_CONTRACT state on entry/exit of compound
  /// statements.
  class FPContractStateRAII {
  public:
    FPContractStateRAII(Sema &S) : S(S), OldFPFeaturesState(S.FPFeatures) {}
    ~FPContractStateRAII() { S.FPFeatures = OldFPFeaturesState; }

  private:
    Sema& S;
    FPOptions OldFPFeaturesState;
  };

  void addImplicitTypedef(StringRef Name, QualType T);

public:
  Sema(Preprocessor &pp, ASTContext &ctxt, ASTConsumer &consumer,
       TranslationUnitKind TUKind = TU_Complete,
       CodeCompleteConsumer *CompletionConsumer = nullptr);
  ~Sema();

  /// Perform initialization that occurs after the parser has been
  /// initialized but before it parses anything.
  void Initialize();

  const LangOptions &getLangOpts() const { return LangOpts; }
  OpenCLOptions &getOpenCLOptions() { return OpenCLFeatures; }
  FPOptions     &getFPOptions() { return FPFeatures; }

  DiagnosticsEngine &getDiagnostics() const { return Diags; }
  SourceManager &getSourceManager() const { return SourceMgr; }
  Preprocessor &getPreprocessor() const { return PP; }
  ASTContext &getASTContext() const { return Context; }
  ASTConsumer &getASTConsumer() const { return Consumer; }
  ASTMutationListener *getASTMutationListener() const;
  ExternalSemaSource* getExternalSource() const { return ExternalSource; }

  ///Registers an external source. If an external source already exists,
  /// creates a multiplex external source and appends to it.
  ///
  ///\param[in] E - A non-null external sema source.
  ///
  void addExternalSource(ExternalSemaSource *E);

  void PrintStats() const;

  /// Helper class that creates diagnostics with optional
  /// template instantiation stacks.
  ///
  /// This class provides a wrapper around the basic DiagnosticBuilder
  /// class that emits diagnostics. SemaDiagnosticBuilder is
  /// responsible for emitting the diagnostic (as DiagnosticBuilder
  /// does) and, if the diagnostic comes from inside a template
  /// instantiation, printing the template instantiation stack as
  /// well.
  class SemaDiagnosticBuilder : public DiagnosticBuilder {
    Sema &SemaRef;
    unsigned DiagID;

  public:
    SemaDiagnosticBuilder(DiagnosticBuilder &DB, Sema &SemaRef, unsigned DiagID)
      : DiagnosticBuilder(DB), SemaRef(SemaRef), DiagID(DiagID) { }

    // This is a cunning lie. DiagnosticBuilder actually performs move
    // construction in its copy constructor (but due to varied uses, it's not
    // possible to conveniently express this as actual move construction). So
    // the default copy ctor here is fine, because the base class disables the
    // source anyway, so the user-defined ~SemaDiagnosticBuilder is a safe no-op
    // in that case anwyay.
    SemaDiagnosticBuilder(const SemaDiagnosticBuilder&) = default;

    ~SemaDiagnosticBuilder() {
      // If we aren't active, there is nothing to do.
      if (!isActive()) return;

      // Otherwise, we need to emit the diagnostic. First flush the underlying
      // DiagnosticBuilder data, and clear the diagnostic builder itself so it
      // won't emit the diagnostic in its own destructor.
      //
      // This seems wasteful, in that as written the DiagnosticBuilder dtor will
      // do its own needless checks to see if the diagnostic needs to be
      // emitted. However, because we take care to ensure that the builder
      // objects never escape, a sufficiently smart compiler will be able to
      // eliminate that code.
      FlushCounts();
      Clear();

      // Dispatch to Sema to emit the diagnostic.
      SemaRef.EmitCurrentDiagnostic(DiagID);
    }

    /// Teach operator<< to produce an object of the correct type.
    template<typename T>
    friend const SemaDiagnosticBuilder &operator<<(
        const SemaDiagnosticBuilder &Diag, const T &Value) {
      const DiagnosticBuilder &BaseDiag = Diag;
      BaseDiag << Value;
      return Diag;
    }
  };

  /// Emit a diagnostic.
  SemaDiagnosticBuilder Diag(SourceLocation Loc, unsigned DiagID) {
    DiagnosticBuilder DB = Diags.Report(Loc, DiagID);
    return SemaDiagnosticBuilder(DB, *this, DiagID);
  }

  /// Emit a partial diagnostic.
  SemaDiagnosticBuilder Diag(SourceLocation Loc, const PartialDiagnostic& PD);

  /// Build a partial diagnostic.
  PartialDiagnostic PDiag(unsigned DiagID = 0); // in SemaInternal.h

  bool findMacroSpelling(SourceLocation &loc, StringRef name);

  /// Get a string to suggest for zero-initialization of a type.
  std::string
  getFixItZeroInitializerForType(QualType T, SourceLocation Loc) const;
  std::string getFixItZeroLiteralForType(QualType T, SourceLocation Loc) const;

  /// Calls \c Lexer::getLocForEndOfToken()
  SourceLocation getLocForEndOfToken(SourceLocation Loc, unsigned Offset = 0);

  /// Retrieve the module loader associated with the preprocessor.
  ModuleLoader &getModuleLoader() const;

  void emitAndClearUnusedLocalTypedefWarnings();

  void ActOnStartOfTranslationUnit();
  void ActOnEndOfTranslationUnit();

  void CheckDelegatingCtorCycles();

  Scope *getScopeForContext(DeclContext *Ctx);

  void PushFunctionScope();
  void PushBlockScope(Scope *BlockScope, BlockDecl *Block);
  sema::LambdaScopeInfo *PushLambdaScope();

  /// This is used to inform Sema what the current TemplateParameterDepth
  /// is during Parsing.  Currently it is used to pass on the depth
  /// when parsing generic lambda 'auto' parameters.
  void RecordParsingTemplateParameterDepth(unsigned Depth);

  void PushCapturedRegionScope(Scope *RegionScope, CapturedDecl *CD,
                               RecordDecl *RD,
                               CapturedRegionKind K);
  void
  PopFunctionScopeInfo(const sema::AnalysisBasedWarnings::Policy *WP = nullptr,
                       const Decl *D = nullptr,
                       const BlockExpr *blkExpr = nullptr);

  sema::FunctionScopeInfo *getCurFunction() const {
    return FunctionScopes.empty() ? nullptr : FunctionScopes.back();
  }

  sema::FunctionScopeInfo *getEnclosingFunction() const;

  void setFunctionHasBranchIntoScope();
  void setFunctionHasBranchProtectedScope();
  void setFunctionHasIndirectGoto();

  void PushCompoundScope(bool IsStmtExpr);
  void PopCompoundScope();

  sema::CompoundScopeInfo &getCurCompoundScope() const;

  bool hasAnyUnrecoverableErrorsInThisFunction() const;

  /// Retrieve the current block, if any.
  sema::BlockScopeInfo *getCurBlock();

  /// Retrieve the current lambda scope info, if any.
  /// \param IgnoreNonLambdaCapturingScope true if should find the top-most
  /// lambda scope info ignoring all inner capturing scopes that are not
  /// lambda scopes.
  sema::LambdaScopeInfo *
  getCurLambda(bool IgnoreNonLambdaCapturingScope = false);

  /// Retrieve the current generic lambda info, if any.
  sema::LambdaScopeInfo *getCurGenericLambda();

  /// Retrieve the current captured region, if any.
  sema::CapturedRegionScopeInfo *getCurCapturedRegion();

  /// WeakTopLevelDeclDecls - access to \#pragma weak-generated Decls
  SmallVectorImpl<Decl *> &WeakTopLevelDecls() { return WeakTopLevelDecl; }

  void ActOnComment(SourceRange Comment);

  //===--------------------------------------------------------------------===//
  // Type Analysis / Processing: SemaType.cpp.
  //

  QualType BuildQualifiedType(QualType T, SourceLocation Loc, Qualifiers Qs,
                              const DeclSpec *DS = nullptr);
  QualType BuildQualifiedType(QualType T, SourceLocation Loc, unsigned CVRA,
                              const DeclSpec *DS = nullptr);
  QualType BuildPointerType(QualType T,
                            SourceLocation Loc, DeclarationName Entity);
  QualType BuildReferenceType(QualType T, bool LValueRef,
                              SourceLocation Loc, DeclarationName Entity);
  QualType BuildArrayType(QualType T, ArrayType::ArraySizeModifier ASM,
                          Expr *ArraySize, unsigned Quals,
                          SourceRange Brackets, DeclarationName Entity);
  QualType BuildVectorType(QualType T, Expr *VecSize, SourceLocation AttrLoc);
  QualType BuildExtVectorType(QualType T, Expr *ArraySize,
                              SourceLocation AttrLoc);
  QualType BuildAddressSpaceAttr(QualType &T, Expr *AddrSpace,
                                 SourceLocation AttrLoc);

  bool CheckFunctionReturnType(QualType T, SourceLocation Loc);

  /// Build a function type.
  ///
  /// This routine checks the function type according to C++ rules and
  /// under the assumption that the result type and parameter types have
  /// just been instantiated from a template. It therefore duplicates
  /// some of the behavior of GetTypeForDeclarator, but in a much
  /// simpler form that is only suitable for this narrow use case.
  ///
  /// \param T The return type of the function.
  ///
  /// \param ParamTypes The parameter types of the function. This array
  /// will be modified to account for adjustments to the types of the
  /// function parameters.
  ///
  /// \param Loc The location of the entity whose type involves this
  /// function type or, if there is no such entity, the location of the
  /// type that will have function type.
  ///
  /// \param Entity The name of the entity that involves the function
  /// type, if known.
  ///
  /// \param EPI Extra information about the function type. Usually this will
  /// be taken from an existing function with the same prototype.
  ///
  /// \returns A suitable function type, if there are no errors. The
  /// unqualified type will always be a FunctionProtoType.
  /// Otherwise, returns a NULL type.
  QualType BuildFunctionType(QualType T,
                             MutableArrayRef<QualType> ParamTypes,
                             SourceLocation Loc, DeclarationName Entity,
                             const FunctionProtoType::ExtProtoInfo &EPI);

  QualType BuildMemberPointerType(QualType T, QualType Class,
                                  SourceLocation Loc,
                                  DeclarationName Entity);
  QualType BuildBlockPointerType(QualType T,
                                 SourceLocation Loc, DeclarationName Entity);
  QualType BuildParenType(QualType T);
  QualType BuildAtomicType(QualType T, SourceLocation Loc);
  QualType BuildReadPipeType(QualType T,
                         SourceLocation Loc);
  QualType BuildWritePipeType(QualType T,
                         SourceLocation Loc);

  TypeSourceInfo *GetTypeForDeclarator(Declarator &D, Scope *S);
  TypeSourceInfo *GetTypeForDeclaratorCast(Declarator &D, QualType FromTy);

  /// Package the given type and TSI into a ParsedType.
  ParsedType CreateParsedType(QualType T, TypeSourceInfo *TInfo);
  DeclarationNameInfo GetNameForDeclarator(Declarator &D);
  DeclarationNameInfo GetNameFromUnqualifiedId(const UnqualifiedId &Name);
  static QualType GetTypeFromParser(ParsedType Ty,
                                    TypeSourceInfo **TInfo = nullptr);
  CanThrowResult canThrow(const Expr *E);
  const FunctionProtoType *ResolveExceptionSpec(SourceLocation Loc,
                                                const FunctionProtoType *FPT);
  void UpdateExceptionSpec(FunctionDecl *FD,
                           const FunctionProtoType::ExceptionSpecInfo &ESI);
  bool CheckSpecifiedExceptionType(QualType &T, SourceRange Range);
  bool CheckDistantExceptionSpec(QualType T);
  bool CheckEquivalentExceptionSpec(FunctionDecl *Old, FunctionDecl *New);
  bool CheckEquivalentExceptionSpec(
      const FunctionProtoType *Old, SourceLocation OldLoc,
      const FunctionProtoType *New, SourceLocation NewLoc);
  bool CheckEquivalentExceptionSpec(
      const PartialDiagnostic &DiagID, const PartialDiagnostic & NoteID,
      const FunctionProtoType *Old, SourceLocation OldLoc,
      const FunctionProtoType *New, SourceLocation NewLoc);
  bool handlerCanCatch(QualType HandlerType, QualType ExceptionType);
  bool CheckExceptionSpecSubset(const PartialDiagnostic &DiagID,
                                const PartialDiagnostic &NestedDiagID,
                                const PartialDiagnostic &NoteID,
                                const FunctionProtoType *Superset,
                                SourceLocation SuperLoc,
                                const FunctionProtoType *Subset,
                                SourceLocation SubLoc);
  bool CheckParamExceptionSpec(const PartialDiagnostic &NestedDiagID,
                               const PartialDiagnostic &NoteID,
                               const FunctionProtoType *Target,
                               SourceLocation TargetLoc,
                               const FunctionProtoType *Source,
                               SourceLocation SourceLoc);

  TypeResult ActOnTypeName(Scope *S, Declarator &D);

  /// The parser has parsed the context-sensitive type 'instancetype'
  /// in an Objective-C message declaration. Return the appropriate type.
  ParsedType ActOnObjCInstanceType(SourceLocation Loc);

  /// Abstract class used to diagnose incomplete types.
  struct TypeDiagnoser {
    TypeDiagnoser() {}

    virtual void diagnose(Sema &S, SourceLocation Loc, QualType T) = 0;
    virtual ~TypeDiagnoser() {}
  };

  static int getPrintable(int I) { return I; }
  static unsigned getPrintable(unsigned I) { return I; }
  static bool getPrintable(bool B) { return B; }
  static const char * getPrintable(const char *S) { return S; }
  static StringRef getPrintable(StringRef S) { return S; }
  static const std::string &getPrintable(const std::string &S) { return S; }
  static const IdentifierInfo *getPrintable(const IdentifierInfo *II) {
    return II;
  }
  static DeclarationName getPrintable(DeclarationName N) { return N; }
  static QualType getPrintable(QualType T) { return T; }
  static SourceRange getPrintable(SourceRange R) { return R; }
  static SourceRange getPrintable(SourceLocation L) { return L; }
  static SourceRange getPrintable(const Expr *E) { return E->getSourceRange(); }
  static SourceRange getPrintable(TypeLoc TL) { return TL.getSourceRange();}

  template <typename... Ts> class BoundTypeDiagnoser : public TypeDiagnoser {
    unsigned DiagID;
    std::tuple<const Ts &...> Args;

    template <std::size_t... Is>
    void emit(const SemaDiagnosticBuilder &DB,
              llvm::index_sequence<Is...>) const {
      // Apply all tuple elements to the builder in order.
      bool Dummy[] = {false, (DB << getPrintable(std::get<Is>(Args)))...};
      (void)Dummy;
    }

  public:
    BoundTypeDiagnoser(unsigned DiagID, const Ts &...Args)
        : TypeDiagnoser(), DiagID(DiagID), Args(Args...) {
      assert(DiagID != 0 && "no diagnostic for type diagnoser");
    }

    void diagnose(Sema &S, SourceLocation Loc, QualType T) override {
      const SemaDiagnosticBuilder &DB = S.Diag(Loc, DiagID);
      emit(DB, llvm::index_sequence_for<Ts...>());
      DB << T;
    }
  };

  /// Do a check to make sure \p Name looks like a legal swift_name
  /// attribute for the decl \p D. Raise a diagnostic if the name is invalid
  /// for the given declaration.
  ///
  /// For a function, this will validate a compound Swift name,
  /// e.g. <code>init(foo:bar:baz:)</code> or <code>controllerForName(_:)</code>,
  /// and the function will output the number of parameter names, and whether
  /// this is a single-arg initializer.
  ///
  /// For a type, enum constant, property, or variable declaration, this will
  /// validate either a simple identifier, or a qualified
  /// <code>context.identifier</code> name.
  ///
  /// \returns true if the name is a valid swift name for \p D, false otherwise.
  bool DiagnoseSwiftName(Decl *D, StringRef Name,
                         SourceLocation ArgLoc,
                         IdentifierInfo *AttrName);

private:
  bool RequireCompleteTypeImpl(SourceLocation Loc, QualType T,
                               TypeDiagnoser *Diagnoser);

  struct ModuleScope {
    clang::Module *Module = nullptr;
    bool ModuleInterface = false;
    VisibleModuleSet OuterVisibleModules;
  };
  /// The modules we're currently parsing.
  llvm::SmallVector<ModuleScope, 16> ModuleScopes;

  /// Get the module whose scope we are currently within.
  Module *getCurrentModule() const {
    return ModuleScopes.empty() ? nullptr : ModuleScopes.back().Module;
  }

  VisibleModuleSet VisibleModules;

public:
  /// Get the module owning an entity.
  Module *getOwningModule(Decl *Entity) { return Entity->getOwningModule(); }

  /// Make a merged definition of an existing hidden definition \p ND
  /// visible at the specified location.
  void makeMergedDefinitionVisible(NamedDecl *ND);

  bool isModuleVisible(const Module *M) { return VisibleModules.isVisible(M); }

  /// Determine whether a declaration is visible to name lookup.
  bool isVisible(const NamedDecl *D) {
    return !D->isHidden() || isVisibleSlow(D);
  }

  /// Determine whether any declaration of an entity is visible.
  bool
  hasVisibleDeclaration(const NamedDecl *D,
                        llvm::SmallVectorImpl<Module *> *Modules = nullptr) {
    return isVisible(D) || hasVisibleDeclarationSlow(D, Modules);
  }
  bool hasVisibleDeclarationSlow(const NamedDecl *D,
                                 llvm::SmallVectorImpl<Module *> *Modules);

  bool hasVisibleMergedDefinition(NamedDecl *Def);
  bool hasMergedDefinitionInCurrentModule(NamedDecl *Def);

  /// Determine if \p D and \p Suggested have a structurally compatible
  /// layout as described in C11 6.2.7/1.
  bool hasStructuralCompatLayout(Decl *D, Decl *Suggested);

  /// Determine if \p D has a visible definition. If not, suggest a declaration
  /// that should be made visible to expose the definition.
  bool hasVisibleDefinition(NamedDecl *D, NamedDecl **Suggested,
                            bool OnlyNeedComplete = false);
  bool hasVisibleDefinition(const NamedDecl *D) {
    NamedDecl *Hidden;
    return hasVisibleDefinition(const_cast<NamedDecl*>(D), &Hidden);
  }

  /// Determine if the template parameter \p D has a visible default argument.
  bool
  hasVisibleDefaultArgument(const NamedDecl *D,
                            llvm::SmallVectorImpl<Module *> *Modules = nullptr);

  /// Determine if there is a visible declaration of \p D that is an explicit
  /// specialization declaration for a specialization of a template. (For a
  /// member specialization, use hasVisibleMemberSpecialization.)
  bool hasVisibleExplicitSpecialization(
      const NamedDecl *D, llvm::SmallVectorImpl<Module *> *Modules = nullptr);

  /// Determine if there is a visible declaration of \p D that is a member
  /// specialization declaration (as opposed to an instantiated declaration).
  bool hasVisibleMemberSpecialization(
      const NamedDecl *D, llvm::SmallVectorImpl<Module *> *Modules = nullptr);

  /// Determine if \p A and \p B are equivalent internal linkage declarations
  /// from different modules, and thus an ambiguity error can be downgraded to
  /// an extension warning.
  bool isEquivalentInternalLinkageDeclaration(const NamedDecl *A,
                                              const NamedDecl *B);
  void diagnoseEquivalentInternalLinkageDeclarations(
      SourceLocation Loc, const NamedDecl *D,
      ArrayRef<const NamedDecl *> Equiv);

  bool isCompleteType(SourceLocation Loc, QualType T) {
    return !RequireCompleteTypeImpl(Loc, T, nullptr);
  }
  bool RequireCompleteType(SourceLocation Loc, QualType T,
                           TypeDiagnoser &Diagnoser);
  bool RequireCompleteType(SourceLocation Loc, QualType T,
                           unsigned DiagID);

  template <typename... Ts>
  bool RequireCompleteType(SourceLocation Loc, QualType T, unsigned DiagID,
                           const Ts &...Args) {
    BoundTypeDiagnoser<Ts...> Diagnoser(DiagID, Args...);
    return RequireCompleteType(Loc, T, Diagnoser);
  }

  void completeExprArrayBound(Expr *E);
  bool RequireCompleteExprType(Expr *E, TypeDiagnoser &Diagnoser);
  bool RequireCompleteExprType(Expr *E, unsigned DiagID);

  template <typename... Ts>
  bool RequireCompleteExprType(Expr *E, unsigned DiagID, const Ts &...Args) {
    BoundTypeDiagnoser<Ts...> Diagnoser(DiagID, Args...);
    return RequireCompleteExprType(E, Diagnoser);
  }

  bool RequireLiteralType(SourceLocation Loc, QualType T,
                          TypeDiagnoser &Diagnoser);
  bool RequireLiteralType(SourceLocation Loc, QualType T, unsigned DiagID);

  template <typename... Ts>
  bool RequireLiteralType(SourceLocation Loc, QualType T, unsigned DiagID,
                          const Ts &...Args) {
    BoundTypeDiagnoser<Ts...> Diagnoser(DiagID, Args...);
    return RequireLiteralType(Loc, T, Diagnoser);
  }

  QualType getElaboratedType(ElaboratedTypeKeyword Keyword,
                             const CXXScopeSpec &SS, QualType T,
                             TagDecl *OwnedTagDecl = nullptr);

  QualType BuildTypeofExprType(Expr *E, SourceLocation Loc);
  /// If AsUnevaluated is false, E is treated as though it were an evaluated
  /// context, such as when building a type for decltype(auto).
  QualType BuildDecltypeType(Expr *E, SourceLocation Loc,
                             bool AsUnevaluated = true);
  QualType BuildUnaryTransformType(QualType BaseType,
                                   UnaryTransformType::UTTKind UKind,
                                   SourceLocation Loc);

  //===--------------------------------------------------------------------===//
  // Symbol table / Decl tracking callbacks: SemaDecl.cpp.
  //

  struct SkipBodyInfo {
    SkipBodyInfo()
        : ShouldSkip(false), CheckSameAsPrevious(false), Previous(nullptr),
          New(nullptr) {}
    bool ShouldSkip;
    bool CheckSameAsPrevious;
    NamedDecl *Previous;
    NamedDecl *New;
  };

  DeclGroupPtrTy ConvertDeclToDeclGroup(Decl *Ptr, Decl *OwnedType = nullptr);

  void DiagnoseUseOfUnimplementedSelectors();

  bool isSimpleTypeSpecifier(tok::TokenKind Kind) const;

  ParsedType getTypeName(const IdentifierInfo &II, SourceLocation NameLoc,
                         Scope *S, CXXScopeSpec *SS = nullptr,
                         bool isClassName = false, bool HasTrailingDot = false,
                         ParsedType ObjectType = nullptr,
                         bool IsCtorOrDtorName = false,
                         bool WantNontrivialTypeSourceInfo = false,
                         bool IsClassTemplateDeductionContext = true,
                         IdentifierInfo **CorrectedII = nullptr);
  TypeSpecifierType isTagName(IdentifierInfo &II, Scope *S);
  bool isMicrosoftMissingTypename(const CXXScopeSpec *SS, Scope *S);
  void DiagnoseUnknownTypeName(IdentifierInfo *&II,
                               SourceLocation IILoc,
                               Scope *S,
                               CXXScopeSpec *SS,
                               ParsedType &SuggestedType,
                               bool IsTemplateName = false);

  /// Attempt to behave like MSVC in situations where lookup of an unqualified
  /// type name has failed in a dependent context. In these situations, we
  /// automatically form a DependentTypeName that will retry lookup in a related
  /// scope during instantiation.
  ParsedType ActOnMSVCUnknownTypeName(const IdentifierInfo &II,
                                      SourceLocation NameLoc,
                                      bool IsTemplateTypeArg);

  /// Describes the result of the name lookup and resolution performed
  /// by \c ClassifyName().
  enum NameClassificationKind {
    NC_Unknown,
    NC_Error,
    NC_Keyword,
    NC_Type,
    NC_Expression,
    NC_NestedNameSpecifier,
    NC_TypeTemplate,
    NC_VarTemplate,
    NC_FunctionTemplate
  };

  class NameClassification {
    NameClassificationKind Kind;
    ExprResult Expr;
    TemplateName Template;
    ParsedType Type;

    explicit NameClassification(NameClassificationKind Kind) : Kind(Kind) {}

  public:
    NameClassification(ExprResult Expr) : Kind(NC_Expression), Expr(Expr) {}

    NameClassification(ParsedType Type) : Kind(NC_Type), Type(Type) {}

    NameClassification(const IdentifierInfo *Keyword) : Kind(NC_Keyword) {}

    static NameClassification Error() {
      return NameClassification(NC_Error);
    }

    static NameClassification Unknown() {
      return NameClassification(NC_Unknown);
    }

    static NameClassification NestedNameSpecifier() {
      return NameClassification(NC_NestedNameSpecifier);
    }

    static NameClassification TypeTemplate(TemplateName Name) {
      NameClassification Result(NC_TypeTemplate);
      Result.Template = Name;
      return Result;
    }

    static NameClassification VarTemplate(TemplateName Name) {
      NameClassification Result(NC_VarTemplate);
      Result.Template = Name;
      return Result;
    }

    static NameClassification FunctionTemplate(TemplateName Name) {
      NameClassification Result(NC_FunctionTemplate);
      Result.Template = Name;
      return Result;
    }

    NameClassificationKind getKind() const { return Kind; }

    ParsedType getType() const {
      assert(Kind == NC_Type);
      return Type;
    }

    ExprResult getExpression() const {
      assert(Kind == NC_Expression);
      return Expr;
    }

    TemplateName getTemplateName() const {
      assert(Kind == NC_TypeTemplate || Kind == NC_FunctionTemplate ||
             Kind == NC_VarTemplate);
      return Template;
    }

    TemplateNameKind getTemplateNameKind() const {
      switch (Kind) {
      case NC_TypeTemplate:
        return TNK_Type_template;
      case NC_FunctionTemplate:
        return TNK_Function_template;
      case NC_VarTemplate:
        return TNK_Var_template;
      default:
        llvm_unreachable("unsupported name classification.");
      }
    }
  };

  /// Perform name lookup on the given name, classifying it based on
  /// the results of name lookup and the following token.
  ///
  /// This routine is used by the parser to resolve identifiers and help direct
  /// parsing. When the identifier cannot be found, this routine will attempt
  /// to correct the typo and classify based on the resulting name.
  ///
  /// \param S The scope in which we're performing name lookup.
  ///
  /// \param SS The nested-name-specifier that precedes the name.
  ///
  /// \param Name The identifier. If typo correction finds an alternative name,
  /// this pointer parameter will be updated accordingly.
  ///
  /// \param NameLoc The location of the identifier.
  ///
  /// \param NextToken The token following the identifier. Used to help
  /// disambiguate the name.
  ///
  /// \param IsAddressOfOperand True if this name is the operand of a unary
  ///        address of ('&') expression, assuming it is classified as an
  ///        expression.
  ///
  /// \param CCC The correction callback, if typo correction is desired.
  NameClassification
  ClassifyName(Scope *S, CXXScopeSpec &SS, IdentifierInfo *&Name,
               SourceLocation NameLoc, const Token &NextToken,
               bool IsAddressOfOperand,
               std::unique_ptr<CorrectionCandidateCallback> CCC = nullptr);

  /// Describes the detailed kind of a template name. Used in diagnostics.
  enum class TemplateNameKindForDiagnostics {
    ClassTemplate,
    FunctionTemplate,
    VarTemplate,
    AliasTemplate,
    TemplateTemplateParam,
    DependentTemplate
  };
  TemplateNameKindForDiagnostics
  getTemplateNameKindForDiagnostics(TemplateName Name);

  /// Determine whether it's plausible that E was intended to be a
  /// template-name.
  bool mightBeIntendedToBeTemplateName(ExprResult E, bool &Dependent) {
    if (!getLangOpts().CPlusPlus || E.isInvalid())
      return false;
    Dependent = false;
    if (auto *DRE = dyn_cast<DeclRefExpr>(E.get()))
      return !DRE->hasExplicitTemplateArgs();
    if (auto *ME = dyn_cast<MemberExpr>(E.get()))
      return !ME->hasExplicitTemplateArgs();
    Dependent = true;
    if (auto *DSDRE = dyn_cast<DependentScopeDeclRefExpr>(E.get()))
      return !DSDRE->hasExplicitTemplateArgs();
    if (auto *DSME = dyn_cast<CXXDependentScopeMemberExpr>(E.get()))
      return !DSME->hasExplicitTemplateArgs();
    // Any additional cases recognized here should also be handled by
    // diagnoseExprIntendedAsTemplateName.
    return false;
  }
  void diagnoseExprIntendedAsTemplateName(Scope *S, ExprResult TemplateName,
                                          SourceLocation Less,
                                          SourceLocation Greater);

  Decl *ActOnDeclarator(Scope *S, Declarator &D);

  NamedDecl *HandleDeclarator(Scope *S, Declarator &D,
                              MultiTemplateParamsArg TemplateParameterLists);
  void RegisterLocallyScopedExternCDecl(NamedDecl *ND, Scope *S);
  bool DiagnoseClassNameShadow(DeclContext *DC, DeclarationNameInfo Info);
  bool diagnoseQualifiedDeclaration(CXXScopeSpec &SS, DeclContext *DC,
                                    DeclarationName Name, SourceLocation Loc,
                                    bool IsTemplateId);
  void
  diagnoseIgnoredQualifiers(unsigned DiagID, unsigned Quals,
                            SourceLocation FallbackLoc,
                            SourceLocation ConstQualLoc = SourceLocation(),
                            SourceLocation VolatileQualLoc = SourceLocation(),
                            SourceLocation RestrictQualLoc = SourceLocation(),
                            SourceLocation AtomicQualLoc = SourceLocation(),
                            SourceLocation UnalignedQualLoc = SourceLocation());

  static bool adjustContextForLocalExternDecl(DeclContext *&DC);
  void DiagnoseFunctionSpecifiers(const DeclSpec &DS);
  NamedDecl *getShadowedDeclaration(const TypedefNameDecl *D,
                                    const LookupResult &R);
  NamedDecl *getShadowedDeclaration(const VarDecl *D, const LookupResult &R);
  void CheckShadow(NamedDecl *D, NamedDecl *ShadowedDecl,
                   const LookupResult &R);
  void CheckShadow(Scope *S, VarDecl *D);

  /// Warn if 'E', which is an expression that is about to be modified, refers
  /// to a shadowing declaration.
  void CheckShadowingDeclModification(Expr *E, SourceLocation Loc);

  void DiagnoseShadowingLambdaDecls(const sema::LambdaScopeInfo *LSI);

private:
  /// Map of current shadowing declarations to shadowed declarations. Warn if
  /// it looks like the user is trying to modify the shadowing declaration.
  llvm::DenseMap<const NamedDecl *, const NamedDecl *> ShadowingDecls;

public:
  void CheckCastAlign(Expr *Op, QualType T, SourceRange TRange);
  void handleTagNumbering(const TagDecl *Tag, Scope *TagScope);
  void setTagNameForLinkagePurposes(TagDecl *TagFromDeclSpec,
                                    TypedefNameDecl *NewTD);
  void CheckTypedefForVariablyModifiedType(Scope *S, TypedefNameDecl *D);
  NamedDecl* ActOnTypedefDeclarator(Scope* S, Declarator& D, DeclContext* DC,
                                    TypeSourceInfo *TInfo,
                                    LookupResult &Previous);
  NamedDecl* ActOnTypedefNameDecl(Scope* S, DeclContext* DC, TypedefNameDecl *D,
                                  LookupResult &Previous, bool &Redeclaration);
  NamedDecl *ActOnVariableDeclarator(Scope *S, Declarator &D, DeclContext *DC,
                                     TypeSourceInfo *TInfo,
                                     LookupResult &Previous,
                                     MultiTemplateParamsArg TemplateParamLists,
                                     bool &AddToScope,
                                     ArrayRef<BindingDecl *> Bindings = None);
  NamedDecl *
  ActOnDecompositionDeclarator(Scope *S, Declarator &D,
                               MultiTemplateParamsArg TemplateParamLists);
  // Returns true if the variable declaration is a redeclaration
  bool CheckVariableDeclaration(VarDecl *NewVD, LookupResult &Previous);
  void CheckVariableDeclarationType(VarDecl *NewVD);
  bool DeduceVariableDeclarationType(VarDecl *VDecl, bool DirectInit,
                                     Expr *Init);
  void CheckCompleteVariableDeclaration(VarDecl *VD);
  void CheckCompleteDecompositionDeclaration(DecompositionDecl *DD);
  void MaybeSuggestAddingStaticToDecl(const FunctionDecl *D);

  NamedDecl* ActOnFunctionDeclarator(Scope* S, Declarator& D, DeclContext* DC,
                                     TypeSourceInfo *TInfo,
                                     LookupResult &Previous,
                                     MultiTemplateParamsArg TemplateParamLists,
                                     bool &AddToScope);
  bool AddOverriddenMethods(CXXRecordDecl *DC, CXXMethodDecl *MD);

  bool CheckConstexprFunctionDecl(const FunctionDecl *FD);
  bool CheckConstexprFunctionBody(const FunctionDecl *FD, Stmt *Body);

  void DiagnoseHiddenVirtualMethods(CXXMethodDecl *MD);
  void FindHiddenVirtualMethods(CXXMethodDecl *MD,
                          SmallVectorImpl<CXXMethodDecl*> &OverloadedMethods);
  void NoteHiddenVirtualMethods(CXXMethodDecl *MD,
                          SmallVectorImpl<CXXMethodDecl*> &OverloadedMethods);
  // Returns true if the function declaration is a redeclaration
  bool CheckFunctionDeclaration(Scope *S,
                                FunctionDecl *NewFD, LookupResult &Previous,
                                bool IsMemberSpecialization);
  bool shouldLinkDependentDeclWithPrevious(Decl *D, Decl *OldDecl);
  void CheckMain(FunctionDecl *FD, const DeclSpec &D);
  void CheckMSVCRTEntryPoint(FunctionDecl *FD);
  Attr *getImplicitCodeSegOrSectionAttrForFunction(const FunctionDecl *FD, bool IsDefinition);
  Decl *ActOnParamDeclarator(Scope *S, Declarator &D);
  ParmVarDecl *BuildParmVarDeclForTypedef(DeclContext *DC,
                                          SourceLocation Loc,
                                          QualType T);
  QualType adjustParameterTypeForObjCAutoRefCount(QualType T,
                                                  SourceLocation Loc);
  ParmVarDecl *CheckParameter(DeclContext *DC, SourceLocation StartLoc,
                              SourceLocation NameLoc, IdentifierInfo *Name,
                              QualType T, TypeSourceInfo *TSInfo,
                              StorageClass SC);
  void ActOnParamDefaultArgument(Decl *param,
                                 SourceLocation EqualLoc,
                                 Expr *defarg);
  void ActOnParamUnparsedDefaultArgument(Decl *param,
                                         SourceLocation EqualLoc,
                                         SourceLocation ArgLoc);
  void ActOnParamDefaultArgumentError(Decl *param, SourceLocation EqualLoc);
  bool SetParamDefaultArgument(ParmVarDecl *Param, Expr *DefaultArg,
                               SourceLocation EqualLoc);

  void AddInitializerToDecl(Decl *dcl, Expr *init, bool DirectInit);
  void ActOnUninitializedDecl(Decl *dcl);
  void ActOnInitializerError(Decl *Dcl);

  void ActOnPureSpecifier(Decl *D, SourceLocation PureSpecLoc);
  void ActOnCXXForRangeDecl(Decl *D);
  StmtResult ActOnCXXForRangeIdentifier(Scope *S, SourceLocation IdentLoc,
                                        IdentifierInfo *Ident,
                                        ParsedAttributes &Attrs,
                                        SourceLocation AttrEnd);
  void SetDeclDeleted(Decl *dcl, SourceLocation DelLoc);
  void SetDeclDefaulted(Decl *dcl, SourceLocation DefaultLoc);
  void FinalizeDeclaration(Decl *D);
  DeclGroupPtrTy FinalizeDeclaratorGroup(Scope *S, const DeclSpec &DS,
                                         ArrayRef<Decl *> Group);
  DeclGroupPtrTy BuildDeclaratorGroup(MutableArrayRef<Decl *> Group);

  /// Should be called on all declarations that might have attached
  /// documentation comments.
  void ActOnDocumentableDecl(Decl *D);
  void ActOnDocumentableDecls(ArrayRef<Decl *> Group);

  void ActOnFinishKNRParamDeclarations(Scope *S, Declarator &D,
                                       SourceLocation LocAfterDecls);
  void CheckForFunctionRedefinition(
      FunctionDecl *FD, const FunctionDecl *EffectiveDefinition = nullptr,
      SkipBodyInfo *SkipBody = nullptr);
  Decl *ActOnStartOfFunctionDef(Scope *S, Declarator &D,
                                MultiTemplateParamsArg TemplateParamLists,
                                SkipBodyInfo *SkipBody = nullptr);
  Decl *ActOnStartOfFunctionDef(Scope *S, Decl *D,
                                SkipBodyInfo *SkipBody = nullptr);
  void ActOnStartOfObjCMethodDef(Scope *S, Decl *D);
  bool isObjCMethodDecl(Decl *D) {
    return D && isa<ObjCMethodDecl>(D);
  }

  /// Determine whether we can delay parsing the body of a function or
  /// function template until it is used, assuming we don't care about emitting
  /// code for that function.
  ///
  /// This will be \c false if we may need the body of the function in the
  /// middle of parsing an expression (where it's impractical to switch to
  /// parsing a different function), for instance, if it's constexpr in C++11
  /// or has an 'auto' return type in C++14. These cases are essentially bugs.
  bool canDelayFunctionBody(const Declarator &D);

  /// Determine whether we can skip parsing the body of a function
  /// definition, assuming we don't care about analyzing its body or emitting
  /// code for that function.
  ///
  /// This will be \c false only if we may need the body of the function in
  /// order to parse the rest of the program (for instance, if it is
  /// \c constexpr in C++11 or has an 'auto' return type in C++14).
  bool canSkipFunctionBody(Decl *D);

  void computeNRVO(Stmt *Body, sema::FunctionScopeInfo *Scope);
  Decl *ActOnFinishFunctionBody(Decl *Decl, Stmt *Body);
  Decl *ActOnFinishFunctionBody(Decl *Decl, Stmt *Body, bool IsInstantiation);
  Decl *ActOnSkippedFunctionBody(Decl *Decl);
  void ActOnFinishInlineFunctionDef(FunctionDecl *D);

  /// ActOnFinishDelayedAttribute - Invoked when we have finished parsing an
  /// attribute for which parsing is delayed.
  void ActOnFinishDelayedAttribute(Scope *S, Decl *D, ParsedAttributes &Attrs);

  /// Diagnose any unused parameters in the given sequence of
  /// ParmVarDecl pointers.
  void DiagnoseUnusedParameters(ArrayRef<ParmVarDecl *> Parameters);

  /// Diagnose whether the size of parameters or return value of a
  /// function or obj-c method definition is pass-by-value and larger than a
  /// specified threshold.
  void
  DiagnoseSizeOfParametersAndReturnValue(ArrayRef<ParmVarDecl *> Parameters,
                                         QualType ReturnTy, NamedDecl *D);

  void DiagnoseInvalidJumps(Stmt *Body);
  Decl *ActOnFileScopeAsmDecl(Expr *expr,
                              SourceLocation AsmLoc,
                              SourceLocation RParenLoc);

  /// Handle a C++11 empty-declaration and attribute-declaration.
  Decl *ActOnEmptyDeclaration(Scope *S, const ParsedAttributesView &AttrList,
                              SourceLocation SemiLoc);

  enum class ModuleDeclKind {
    Interface,      ///< 'export module X;'
    Implementation, ///< 'module X;'
    Partition,      ///< 'module partition X;'
  };

  /// The parser has processed a module-declaration that begins the definition
  /// of a module interface or implementation.
  DeclGroupPtrTy ActOnModuleDecl(SourceLocation StartLoc,
                                 SourceLocation ModuleLoc, ModuleDeclKind MDK,
                                 ModuleIdPath Path);

  /// The parser has processed a module import declaration.
  ///
  /// \param AtLoc The location of the '@' symbol, if any.
  ///
  /// \param ImportLoc The location of the 'import' keyword.
  ///
  /// \param Path The module access path.
  DeclResult ActOnModuleImport(SourceLocation AtLoc, SourceLocation ImportLoc,
                               ModuleIdPath Path);

  /// The parser has processed a module import translated from a
  /// #include or similar preprocessing directive.
  void ActOnModuleInclude(SourceLocation DirectiveLoc, Module *Mod);
  void BuildModuleInclude(SourceLocation DirectiveLoc, Module *Mod);

  /// The parsed has entered a submodule.
  void ActOnModuleBegin(SourceLocation DirectiveLoc, Module *Mod);
  /// The parser has left a submodule.
  void ActOnModuleEnd(SourceLocation DirectiveLoc, Module *Mod);

  /// Create an implicit import of the given module at the given
  /// source location, for error recovery, if possible.
  ///
  /// This routine is typically used when an entity found by name lookup
  /// is actually hidden within a module that we know about but the user
  /// has forgotten to import.
  void createImplicitModuleImportForErrorRecovery(SourceLocation Loc,
                                                  Module *Mod);

  /// Kinds of missing import. Note, the values of these enumerators correspond
  /// to %select values in diagnostics.
  enum class MissingImportKind {
    Declaration,
    Definition,
    DefaultArgument,
    ExplicitSpecialization,
    PartialSpecialization
  };

  /// Diagnose that the specified declaration needs to be visible but
  /// isn't, and suggest a module import that would resolve the problem.
  void diagnoseMissingImport(SourceLocation Loc, NamedDecl *Decl,
                             MissingImportKind MIK, bool Recover = true);
  void diagnoseMissingImport(SourceLocation Loc, NamedDecl *Decl,
                             SourceLocation DeclLoc, ArrayRef<Module *> Modules,
                             MissingImportKind MIK, bool Recover);

  Decl *ActOnStartExportDecl(Scope *S, SourceLocation ExportLoc,
                             SourceLocation LBraceLoc);
  Decl *ActOnFinishExportDecl(Scope *S, Decl *ExportDecl,
                              SourceLocation RBraceLoc);

  /// We've found a use of a templated declaration that would trigger an
  /// implicit instantiation. Check that any relevant explicit specializations
  /// and partial specializations are visible, and diagnose if not.
  void checkSpecializationVisibility(SourceLocation Loc, NamedDecl *Spec);

  /// We've found a use of a template specialization that would select a
  /// partial specialization. Check that the partial specialization is visible,
  /// and diagnose if not.
  void checkPartialSpecializationVisibility(SourceLocation Loc,
                                            NamedDecl *Spec);

  /// Retrieve a suitable printing policy for diagnostics.
  PrintingPolicy getPrintingPolicy() const {
    return getPrintingPolicy(Context, PP);
  }

  /// Retrieve a suitable printing policy for diagnostics.
  static PrintingPolicy getPrintingPolicy(const ASTContext &Ctx,
                                          const Preprocessor &PP);

  /// Scope actions.
  void ActOnPopScope(SourceLocation Loc, Scope *S);
  void ActOnTranslationUnitScope(Scope *S);

  Decl *ParsedFreeStandingDeclSpec(Scope *S, AccessSpecifier AS, DeclSpec &DS,
                                   RecordDecl *&AnonRecord);
  Decl *ParsedFreeStandingDeclSpec(Scope *S, AccessSpecifier AS, DeclSpec &DS,
                                   MultiTemplateParamsArg TemplateParams,
                                   bool IsExplicitInstantiation,
                                   RecordDecl *&AnonRecord);

  Decl *BuildAnonymousStructOrUnion(Scope *S, DeclSpec &DS,
                                    AccessSpecifier AS,
                                    RecordDecl *Record,
                                    const PrintingPolicy &Policy);

  Decl *BuildMicrosoftCAnonymousStruct(Scope *S, DeclSpec &DS,
                                       RecordDecl *Record);

  /// Common ways to introduce type names without a tag for use in diagnostics.
  /// Keep in sync with err_tag_reference_non_tag.
  enum NonTagKind {
    NTK_NonStruct,
    NTK_NonClass,
    NTK_NonUnion,
    NTK_NonEnum,
    NTK_Typedef,
    NTK_TypeAlias,
    NTK_Template,
    NTK_TypeAliasTemplate,
    NTK_TemplateTemplateArgument,
  };

  /// Given a non-tag type declaration, returns an enum useful for indicating
  /// what kind of non-tag type this is.
  NonTagKind getNonTagTypeDeclKind(const Decl *D, TagTypeKind TTK);

  bool isAcceptableTagRedeclaration(const TagDecl *Previous,
                                    TagTypeKind NewTag, bool isDefinition,
                                    SourceLocation NewTagLoc,
                                    const IdentifierInfo *Name);

  enum TagUseKind {
    TUK_Reference,   // Reference to a tag:  'struct foo *X;'
    TUK_Declaration, // Fwd decl of a tag:   'struct foo;'
    TUK_Definition,  // Definition of a tag: 'struct foo { int X; } Y;'
    TUK_Friend       // Friend declaration:  'friend struct foo;'
  };

  Decl *ActOnTag(Scope *S, unsigned TagSpec, TagUseKind TUK,
                 SourceLocation KWLoc, CXXScopeSpec &SS, IdentifierInfo *Name,
                 SourceLocation NameLoc, const ParsedAttributesView &Attr,
                 AccessSpecifier AS, SourceLocation ModulePrivateLoc,
                 MultiTemplateParamsArg TemplateParameterLists, bool &OwnedDecl,
                 bool &IsDependent, SourceLocation ScopedEnumKWLoc,
                 bool ScopedEnumUsesClassTag, TypeResult UnderlyingType,
                 bool IsTypeSpecifier, bool IsTemplateParamOrArg,
                 SkipBodyInfo *SkipBody = nullptr);

  Decl *ActOnTemplatedFriendTag(Scope *S, SourceLocation FriendLoc,
                                unsigned TagSpec, SourceLocation TagLoc,
                                CXXScopeSpec &SS, IdentifierInfo *Name,
                                SourceLocation NameLoc,
                                const ParsedAttributesView &Attr,
                                MultiTemplateParamsArg TempParamLists);

  TypeResult ActOnDependentTag(Scope *S,
                               unsigned TagSpec,
                               TagUseKind TUK,
                               const CXXScopeSpec &SS,
                               IdentifierInfo *Name,
                               SourceLocation TagLoc,
                               SourceLocation NameLoc);

  void ActOnDefs(Scope *S, Decl *TagD, SourceLocation DeclStart,
                 IdentifierInfo *ClassName,
                 SmallVectorImpl<Decl *> &Decls);
  Decl *ActOnField(Scope *S, Decl *TagD, SourceLocation DeclStart,
                   Declarator &D, Expr *BitfieldWidth);

  FieldDecl *HandleField(Scope *S, RecordDecl *TagD, SourceLocation DeclStart,
                         Declarator &D, Expr *BitfieldWidth,
                         InClassInitStyle InitStyle,
                         AccessSpecifier AS);
  MSPropertyDecl *HandleMSProperty(Scope *S, RecordDecl *TagD,
                                   SourceLocation DeclStart, Declarator &D,
                                   Expr *BitfieldWidth,
                                   InClassInitStyle InitStyle,
                                   AccessSpecifier AS,
                                   const ParsedAttr &MSPropertyAttr);

  FieldDecl *CheckFieldDecl(DeclarationName Name, QualType T,
                            TypeSourceInfo *TInfo,
                            RecordDecl *Record, SourceLocation Loc,
                            bool Mutable, Expr *BitfieldWidth,
                            InClassInitStyle InitStyle,
                            SourceLocation TSSL,
                            AccessSpecifier AS, NamedDecl *PrevDecl,
                            Declarator *D = nullptr);

  bool CheckNontrivialField(FieldDecl *FD);
  void DiagnoseNontrivial(const CXXRecordDecl *Record, CXXSpecialMember CSM);

  enum TrivialABIHandling {
    /// The triviality of a method unaffected by "trivial_abi".
    TAH_IgnoreTrivialABI,

    /// The triviality of a method affected by "trivial_abi".
    TAH_ConsiderTrivialABI
  };

  bool SpecialMemberIsTrivial(CXXMethodDecl *MD, CXXSpecialMember CSM,
                              TrivialABIHandling TAH = TAH_IgnoreTrivialABI,
                              bool Diagnose = false);
  CXXSpecialMember getSpecialMember(const CXXMethodDecl *MD);
  void ActOnLastBitfield(SourceLocation DeclStart,
                         SmallVectorImpl<Decl *> &AllIvarDecls);
  Decl *ActOnIvar(Scope *S, SourceLocation DeclStart,
                  Declarator &D, Expr *BitfieldWidth,
                  tok::ObjCKeywordKind visibility);

  // This is used for both record definitions and ObjC interface declarations.
  void ActOnFields(Scope *S, SourceLocation RecLoc, Decl *TagDecl,
                   ArrayRef<Decl *> Fields, SourceLocation LBrac,
                   SourceLocation RBrac, const ParsedAttributesView &AttrList);

  /// ActOnTagStartDefinition - Invoked when we have entered the
  /// scope of a tag's definition (e.g., for an enumeration, class,
  /// struct, or union).
  void ActOnTagStartDefinition(Scope *S, Decl *TagDecl);

  /// Perform ODR-like check for C/ObjC when merging tag types from modules.
  /// Differently from C++, actually parse the body and reject / error out
  /// in case of a structural mismatch.
  bool ActOnDuplicateDefinition(DeclSpec &DS, Decl *Prev,
                                SkipBodyInfo &SkipBody);

  typedef void *SkippedDefinitionContext;

  /// Invoked when we enter a tag definition that we're skipping.
  SkippedDefinitionContext ActOnTagStartSkippedDefinition(Scope *S, Decl *TD);

  Decl *ActOnObjCContainerStartDefinition(Decl *IDecl);

  /// ActOnStartCXXMemberDeclarations - Invoked when we have parsed a
  /// C++ record definition's base-specifiers clause and are starting its
  /// member declarations.
  void ActOnStartCXXMemberDeclarations(Scope *S, Decl *TagDecl,
                                       SourceLocation FinalLoc,
                                       bool IsFinalSpelledSealed,
                                       SourceLocation LBraceLoc);

  /// ActOnTagFinishDefinition - Invoked once we have finished parsing
  /// the definition of a tag (enumeration, class, struct, or union).
  void ActOnTagFinishDefinition(Scope *S, Decl *TagDecl,
                                SourceRange BraceRange);

  void ActOnTagFinishSkippedDefinition(SkippedDefinitionContext Context);

  void ActOnObjCContainerFinishDefinition();

  /// Invoked when we must temporarily exit the objective-c container
  /// scope for parsing/looking-up C constructs.
  ///
  /// Must be followed by a call to \see ActOnObjCReenterContainerContext
  void ActOnObjCTemporaryExitContainerContext(DeclContext *DC);
  void ActOnObjCReenterContainerContext(DeclContext *DC);

  /// ActOnTagDefinitionError - Invoked when there was an unrecoverable
  /// error parsing the definition of a tag.
  void ActOnTagDefinitionError(Scope *S, Decl *TagDecl);

  EnumConstantDecl *CheckEnumConstant(EnumDecl *Enum,
                                      EnumConstantDecl *LastEnumConst,
                                      SourceLocation IdLoc,
                                      IdentifierInfo *Id,
                                      Expr *val);
  bool CheckEnumUnderlyingType(TypeSourceInfo *TI);
  bool CheckEnumRedeclaration(SourceLocation EnumLoc, bool IsScoped,
                              QualType EnumUnderlyingTy, bool IsFixed,
                              const EnumDecl *Prev);

  /// Determine whether the body of an anonymous enumeration should be skipped.
  /// \param II The name of the first enumerator.
  SkipBodyInfo shouldSkipAnonEnumBody(Scope *S, IdentifierInfo *II,
                                      SourceLocation IILoc);

  Decl *ActOnEnumConstant(Scope *S, Decl *EnumDecl, Decl *LastEnumConstant,
                          SourceLocation IdLoc, IdentifierInfo *Id,
                          const ParsedAttributesView &Attrs,
                          SourceLocation EqualLoc, Expr *Val);
  void ActOnEnumBody(SourceLocation EnumLoc, SourceRange BraceRange,
                     Decl *EnumDecl, ArrayRef<Decl *> Elements, Scope *S,
                     const ParsedAttributesView &Attr);

  DeclContext *getContainingDC(DeclContext *DC);

  /// Set the current declaration context until it gets popped.
  void PushDeclContext(Scope *S, DeclContext *DC);
  void PopDeclContext();

  /// EnterDeclaratorContext - Used when we must lookup names in the context
  /// of a declarator's nested name specifier.
  void EnterDeclaratorContext(Scope *S, DeclContext *DC);
  void ExitDeclaratorContext(Scope *S);

  /// Push the parameters of D, which must be a function, into scope.
  void ActOnReenterFunctionContext(Scope* S, Decl* D);
  void ActOnExitFunctionContext();

  DeclContext *getFunctionLevelDeclContext();

  /// getCurFunctionDecl - If inside of a function body, this returns a pointer
  /// to the function decl for the function being parsed.  If we're currently
  /// in a 'block', this returns the containing context.
  FunctionDecl *getCurFunctionDecl();

  /// getCurMethodDecl - If inside of a method body, this returns a pointer to
  /// the method decl for the method being parsed.  If we're currently
  /// in a 'block', this returns the containing context.
  ObjCMethodDecl *getCurMethodDecl();

  /// getCurFunctionOrMethodDecl - Return the Decl for the current ObjC method
  /// or C function we're in, otherwise return null.  If we're currently
  /// in a 'block', this returns the containing context.
  NamedDecl *getCurFunctionOrMethodDecl();

  /// Add this decl to the scope shadowed decl chains.
  void PushOnScopeChains(NamedDecl *D, Scope *S, bool AddToContext = true);

  /// Make the given externally-produced declaration visible at the
  /// top level scope.
  ///
  /// \param D The externally-produced declaration to push.
  ///
  /// \param Name The name of the externally-produced declaration.
  void pushExternalDeclIntoScope(NamedDecl *D, DeclarationName Name);

  /// isDeclInScope - If 'Ctx' is a function/method, isDeclInScope returns true
  /// if 'D' is in Scope 'S', otherwise 'S' is ignored and isDeclInScope returns
  /// true if 'D' belongs to the given declaration context.
  ///
  /// \param AllowInlineNamespace If \c true, allow the declaration to be in the
  ///        enclosing namespace set of the context, rather than contained
  ///        directly within it.
  bool isDeclInScope(NamedDecl *D, DeclContext *Ctx, Scope *S = nullptr,
                     bool AllowInlineNamespace = false);

  /// Finds the scope corresponding to the given decl context, if it
  /// happens to be an enclosing scope.  Otherwise return NULL.
  static Scope *getScopeForDeclContext(Scope *S, DeclContext *DC);

  /// Subroutines of ActOnDeclarator().
  TypedefDecl *ParseTypedefDecl(Scope *S, Declarator &D, QualType T,
                                TypeSourceInfo *TInfo);
  bool isIncompatibleTypedef(TypeDecl *Old, TypedefNameDecl *New);

  /// Describes the kind of merge to perform for availability
  /// attributes (including "deprecated", "unavailable", and "availability").
  enum AvailabilityMergeKind {
    /// Don't merge availability attributes at all.
    AMK_None,
    /// Merge availability attributes for a redeclaration, which requires
    /// an exact match.
    AMK_Redeclaration,
    /// Merge availability attributes for an override, which requires
    /// an exact match or a weakening of constraints.
    AMK_Override,
    /// Merge availability attributes for an implementation of
    /// a protocol requirement.
    AMK_ProtocolImplementation,
  };

  /// Attribute merging methods. Return true if a new attribute was added.
  AvailabilityAttr *mergeAvailabilityAttr(NamedDecl *D, SourceRange Range,
                                          IdentifierInfo *Platform,
                                          bool Implicit,
                                          VersionTuple Introduced,
                                          VersionTuple Deprecated,
                                          VersionTuple Obsoleted,
                                          bool IsUnavailable,
                                          StringRef Message,
                                          bool IsStrict, StringRef Replacement,
                                          AvailabilityMergeKind AMK,
                                          unsigned AttrSpellingListIndex);
  TypeVisibilityAttr *mergeTypeVisibilityAttr(Decl *D, SourceRange Range,
                                       TypeVisibilityAttr::VisibilityType Vis,
                                              unsigned AttrSpellingListIndex);
  VisibilityAttr *mergeVisibilityAttr(Decl *D, SourceRange Range,
                                      VisibilityAttr::VisibilityType Vis,
                                      unsigned AttrSpellingListIndex);
  UuidAttr *mergeUuidAttr(Decl *D, SourceRange Range,
                          unsigned AttrSpellingListIndex, StringRef Uuid);
  DLLImportAttr *mergeDLLImportAttr(Decl *D, SourceRange Range,
                                    unsigned AttrSpellingListIndex);
  DLLExportAttr *mergeDLLExportAttr(Decl *D, SourceRange Range,
                                    unsigned AttrSpellingListIndex);
  MSInheritanceAttr *
  mergeMSInheritanceAttr(Decl *D, SourceRange Range, bool BestCase,
                         unsigned AttrSpellingListIndex,
                         MSInheritanceAttr::Spelling SemanticSpelling);
  FormatAttr *mergeFormatAttr(Decl *D, SourceRange Range,
                              IdentifierInfo *Format, int FormatIdx,
                              int FirstArg, unsigned AttrSpellingListIndex);
  SectionAttr *mergeSectionAttr(Decl *D, SourceRange Range, StringRef Name,
                                unsigned AttrSpellingListIndex);
  CodeSegAttr *mergeCodeSegAttr(Decl *D, SourceRange Range, StringRef Name,
                                unsigned AttrSpellingListIndex);
  AlwaysInlineAttr *mergeAlwaysInlineAttr(Decl *D, SourceRange Range,
                                          IdentifierInfo *Ident,
                                          unsigned AttrSpellingListIndex);
  MinSizeAttr *mergeMinSizeAttr(Decl *D, SourceRange Range,
                                unsigned AttrSpellingListIndex);
  OptimizeNoneAttr *mergeOptimizeNoneAttr(Decl *D, SourceRange Range,
                                          unsigned AttrSpellingListIndex);
  SwiftNameAttr *mergeSwiftNameAttr(Decl *D, SourceRange Range,
                                    StringRef Name, bool Override,
                                    unsigned AttrSpellingListIndex);
  InternalLinkageAttr *mergeInternalLinkageAttr(Decl *D, const ParsedAttr &AL);
  InternalLinkageAttr *mergeInternalLinkageAttr(Decl *D,
                                                const InternalLinkageAttr &AL);
  CommonAttr *mergeCommonAttr(Decl *D, const ParsedAttr &AL);
  CommonAttr *mergeCommonAttr(Decl *D, const CommonAttr &AL);

  void mergeDeclAttributes(NamedDecl *New, Decl *Old,
                           AvailabilityMergeKind AMK = AMK_Redeclaration);
  void MergeTypedefNameDecl(Scope *S, TypedefNameDecl *New,
                            LookupResult &OldDecls);
  bool MergeFunctionDecl(FunctionDecl *New, NamedDecl *&Old, Scope *S,
                         bool MergeTypeWithOld);
  bool MergeCompatibleFunctionDecls(FunctionDecl *New, FunctionDecl *Old,
                                    Scope *S, bool MergeTypeWithOld);
  void mergeObjCMethodDecls(ObjCMethodDecl *New, ObjCMethodDecl *Old);
  void MergeVarDecl(VarDecl *New, LookupResult &Previous);
  void MergeVarDeclTypes(VarDecl *New, VarDecl *Old, bool MergeTypeWithOld);
  void MergeVarDeclExceptionSpecs(VarDecl *New, VarDecl *Old);
  bool checkVarDeclRedefinition(VarDecl *OldDefn, VarDecl *NewDefn);
  void notePreviousDefinition(const NamedDecl *Old, SourceLocation New);
  bool MergeCXXFunctionDecl(FunctionDecl *New, FunctionDecl *Old, Scope *S);

  // AssignmentAction - This is used by all the assignment diagnostic functions
  // to represent what is actually causing the operation
  enum AssignmentAction {
    AA_Assigning,
    AA_Passing,
    AA_Returning,
    AA_Converting,
    AA_Initializing,
    AA_Sending,
    AA_Casting,
    AA_Passing_CFAudited
  };

  /// C++ Overloading.
  enum OverloadKind {
    /// This is a legitimate overload: the existing declarations are
    /// functions or function templates with different signatures.
    Ovl_Overload,

    /// This is not an overload because the signature exactly matches
    /// an existing declaration.
    Ovl_Match,

    /// This is not an overload because the lookup results contain a
    /// non-function.
    Ovl_NonFunction
  };
  OverloadKind CheckOverload(Scope *S,
                             FunctionDecl *New,
                             const LookupResult &OldDecls,
                             NamedDecl *&OldDecl,
                             bool IsForUsingDecl);
  bool IsOverload(FunctionDecl *New, FunctionDecl *Old, bool IsForUsingDecl,
                  bool ConsiderCudaAttrs = true);

  /// Checks availability of the function depending on the current
  /// function context.Inside an unavailable function,unavailability is ignored.
  ///
  /// \returns true if \p FD is unavailable and current context is inside
  /// an available function, false otherwise.
  bool isFunctionConsideredUnavailable(FunctionDecl *FD);

  ImplicitConversionSequence
  TryImplicitConversion(Expr *From, QualType ToType,
                        bool SuppressUserConversions,
                        bool AllowExplicit,
                        bool InOverloadResolution,
                        bool CStyle,
                        bool AllowObjCWritebackConversion);

  bool IsIntegralPromotion(Expr *From, QualType FromType, QualType ToType);
  bool IsFloatingPointPromotion(QualType FromType, QualType ToType);
  bool IsComplexPromotion(QualType FromType, QualType ToType);
  bool IsPointerConversion(Expr *From, QualType FromType, QualType ToType,
                           bool InOverloadResolution,
                           QualType& ConvertedType, bool &IncompatibleObjC);
  bool isObjCPointerConversion(QualType FromType, QualType ToType,
                               QualType& ConvertedType, bool &IncompatibleObjC);
  bool isObjCWritebackConversion(QualType FromType, QualType ToType,
                                 QualType &ConvertedType);
  bool IsBlockPointerConversion(QualType FromType, QualType ToType,
                                QualType& ConvertedType);
  bool FunctionParamTypesAreEqual(const FunctionProtoType *OldType,
                                  const FunctionProtoType *NewType,
                                  unsigned *ArgPos = nullptr);
  void HandleFunctionTypeMismatch(PartialDiagnostic &PDiag,
                                  QualType FromType, QualType ToType);

  void maybeExtendBlockObject(ExprResult &E);
  CastKind PrepareCastToObjCObjectPointer(ExprResult &E);
  bool CheckPointerConversion(Expr *From, QualType ToType,
                              CastKind &Kind,
                              CXXCastPath& BasePath,
                              bool IgnoreBaseAccess,
                              bool Diagnose = true);
  bool IsMemberPointerConversion(Expr *From, QualType FromType, QualType ToType,
                                 bool InOverloadResolution,
                                 QualType &ConvertedType);
  bool CheckMemberPointerConversion(Expr *From, QualType ToType,
                                    CastKind &Kind,
                                    CXXCastPath &BasePath,
                                    bool IgnoreBaseAccess);
  bool IsQualificationConversion(QualType FromType, QualType ToType,
                                 bool CStyle, bool &ObjCLifetimeConversion);
  bool IsFunctionConversion(QualType FromType, QualType ToType,
                            QualType &ResultTy);
  bool DiagnoseMultipleUserDefinedConversion(Expr *From, QualType ToType);
  bool isSameOrCompatibleFunctionType(CanQualType Param, CanQualType Arg);

  ExprResult PerformMoveOrCopyInitialization(const InitializedEntity &Entity,
                                             const VarDecl *NRVOCandidate,
                                             QualType ResultType,
                                             Expr *Value,
                                             bool AllowNRVO = true);

  bool CanPerformCopyInitialization(const InitializedEntity &Entity,
                                    ExprResult Init);
  ExprResult PerformCopyInitialization(const InitializedEntity &Entity,
                                       SourceLocation EqualLoc,
                                       ExprResult Init,
                                       bool TopLevelOfInitList = false,
                                       bool AllowExplicit = false);
  ExprResult PerformObjectArgumentInitialization(Expr *From,
                                                 NestedNameSpecifier *Qualifier,
                                                 NamedDecl *FoundDecl,
                                                 CXXMethodDecl *Method);

  /// Check that the lifetime of the initializer (and its subobjects) is
  /// sufficient for initializing the entity, and perform lifetime extension
  /// (when permitted) if not.
  void checkInitializerLifetime(const InitializedEntity &Entity, Expr *Init);

  ExprResult PerformContextuallyConvertToBool(Expr *From);
  ExprResult PerformContextuallyConvertToObjCPointer(Expr *From);

  /// Contexts in which a converted constant expression is required.
  enum CCEKind {
    CCEK_CaseValue,   ///< Expression in a case label.
    CCEK_Enumerator,  ///< Enumerator value with fixed underlying type.
    CCEK_TemplateArg, ///< Value of a non-type template parameter.
    CCEK_NewExpr,     ///< Constant expression in a noptr-new-declarator.
    CCEK_ConstexprIf  ///< Condition in a constexpr if statement.
  };
  ExprResult CheckConvertedConstantExpression(Expr *From, QualType T,
                                              llvm::APSInt &Value, CCEKind CCE);
  ExprResult CheckConvertedConstantExpression(Expr *From, QualType T,
                                              APValue &Value, CCEKind CCE);

  /// Abstract base class used to perform a contextual implicit
  /// conversion from an expression to any type passing a filter.
  class ContextualImplicitConverter {
  public:
    bool Suppress;
    bool SuppressConversion;

    ContextualImplicitConverter(bool Suppress = false,
                                bool SuppressConversion = false)
        : Suppress(Suppress), SuppressConversion(SuppressConversion) {}

    /// Determine whether the specified type is a valid destination type
    /// for this conversion.
    virtual bool match(QualType T) = 0;

    /// Emits a diagnostic complaining that the expression does not have
    /// integral or enumeration type.
    virtual SemaDiagnosticBuilder
    diagnoseNoMatch(Sema &S, SourceLocation Loc, QualType T) = 0;

    /// Emits a diagnostic when the expression has incomplete class type.
    virtual SemaDiagnosticBuilder
    diagnoseIncomplete(Sema &S, SourceLocation Loc, QualType T) = 0;

    /// Emits a diagnostic when the only matching conversion function
    /// is explicit.
    virtual SemaDiagnosticBuilder diagnoseExplicitConv(
        Sema &S, SourceLocation Loc, QualType T, QualType ConvTy) = 0;

    /// Emits a note for the explicit conversion function.
    virtual SemaDiagnosticBuilder
    noteExplicitConv(Sema &S, CXXConversionDecl *Conv, QualType ConvTy) = 0;

    /// Emits a diagnostic when there are multiple possible conversion
    /// functions.
    virtual SemaDiagnosticBuilder
    diagnoseAmbiguous(Sema &S, SourceLocation Loc, QualType T) = 0;

    /// Emits a note for one of the candidate conversions.
    virtual SemaDiagnosticBuilder
    noteAmbiguous(Sema &S, CXXConversionDecl *Conv, QualType ConvTy) = 0;

    /// Emits a diagnostic when we picked a conversion function
    /// (for cases when we are not allowed to pick a conversion function).
    virtual SemaDiagnosticBuilder diagnoseConversion(
        Sema &S, SourceLocation Loc, QualType T, QualType ConvTy) = 0;

    virtual ~ContextualImplicitConverter() {}
  };

  class ICEConvertDiagnoser : public ContextualImplicitConverter {
    bool AllowScopedEnumerations;

  public:
    ICEConvertDiagnoser(bool AllowScopedEnumerations,
                        bool Suppress, bool SuppressConversion)
        : ContextualImplicitConverter(Suppress, SuppressConversion),
          AllowScopedEnumerations(AllowScopedEnumerations) {}

    /// Match an integral or (possibly scoped) enumeration type.
    bool match(QualType T) override;

    SemaDiagnosticBuilder
    diagnoseNoMatch(Sema &S, SourceLocation Loc, QualType T) override {
      return diagnoseNotInt(S, Loc, T);
    }

    /// Emits a diagnostic complaining that the expression does not have
    /// integral or enumeration type.
    virtual SemaDiagnosticBuilder
    diagnoseNotInt(Sema &S, SourceLocation Loc, QualType T) = 0;
  };

  /// Perform a contextual implicit conversion.
  ExprResult PerformContextualImplicitConversion(
      SourceLocation Loc, Expr *FromE, ContextualImplicitConverter &Converter);


  enum ObjCSubscriptKind {
    OS_Array,
    OS_Dictionary,
    OS_Error
  };
  ObjCSubscriptKind CheckSubscriptingKind(Expr *FromE);

  // Note that LK_String is intentionally after the other literals, as
  // this is used for diagnostics logic.
  enum ObjCLiteralKind {
    LK_Array,
    LK_Dictionary,
    LK_Numeric,
    LK_Boxed,
    LK_String,
    LK_Block,
    LK_None
  };
  ObjCLiteralKind CheckLiteralKind(Expr *FromE);

  ExprResult PerformObjectMemberConversion(Expr *From,
                                           NestedNameSpecifier *Qualifier,
                                           NamedDecl *FoundDecl,
                                           NamedDecl *Member);

  // Members have to be NamespaceDecl* or TranslationUnitDecl*.
  // TODO: make this is a typesafe union.
  typedef llvm::SmallSetVector<DeclContext   *, 16> AssociatedNamespaceSet;
  typedef llvm::SmallSetVector<CXXRecordDecl *, 16> AssociatedClassSet;

  void AddOverloadCandidate(FunctionDecl *Function,
                            DeclAccessPair FoundDecl,
                            ArrayRef<Expr *> Args,
                            OverloadCandidateSet &CandidateSet,
                            bool SuppressUserConversions = false,
                            bool PartialOverloading = false,
                            bool AllowExplicit = false,
                            ConversionSequenceList EarlyConversions = None);
  void AddFunctionCandidates(const UnresolvedSetImpl &Functions,
                      ArrayRef<Expr *> Args,
                      OverloadCandidateSet &CandidateSet,
                      TemplateArgumentListInfo *ExplicitTemplateArgs = nullptr,
                      bool SuppressUserConversions = false,
                      bool PartialOverloading = false,
                      bool FirstArgumentIsBase = false);
  void AddMethodCandidate(DeclAccessPair FoundDecl,
                          QualType ObjectType,
                          Expr::Classification ObjectClassification,
                          ArrayRef<Expr *> Args,
                          OverloadCandidateSet& CandidateSet,
                          bool SuppressUserConversion = false);
  void AddMethodCandidate(CXXMethodDecl *Method,
                          DeclAccessPair FoundDecl,
                          CXXRecordDecl *ActingContext, QualType ObjectType,
                          Expr::Classification ObjectClassification,
                          ArrayRef<Expr *> Args,
                          OverloadCandidateSet& CandidateSet,
                          bool SuppressUserConversions = false,
                          bool PartialOverloading = false,
                          ConversionSequenceList EarlyConversions = None);
  void AddMethodTemplateCandidate(FunctionTemplateDecl *MethodTmpl,
                                  DeclAccessPair FoundDecl,
                                  CXXRecordDecl *ActingContext,
                                 TemplateArgumentListInfo *ExplicitTemplateArgs,
                                  QualType ObjectType,
                                  Expr::Classification ObjectClassification,
                                  ArrayRef<Expr *> Args,
                                  OverloadCandidateSet& CandidateSet,
                                  bool SuppressUserConversions = false,
                                  bool PartialOverloading = false);
  void AddTemplateOverloadCandidate(FunctionTemplateDecl *FunctionTemplate,
                                    DeclAccessPair FoundDecl,
                                 TemplateArgumentListInfo *ExplicitTemplateArgs,
                                    ArrayRef<Expr *> Args,
                                    OverloadCandidateSet& CandidateSet,
                                    bool SuppressUserConversions = false,
                                    bool PartialOverloading = false);
  bool CheckNonDependentConversions(FunctionTemplateDecl *FunctionTemplate,
                                    ArrayRef<QualType> ParamTypes,
                                    ArrayRef<Expr *> Args,
                                    OverloadCandidateSet &CandidateSet,
                                    ConversionSequenceList &Conversions,
                                    bool SuppressUserConversions,
                                    CXXRecordDecl *ActingContext = nullptr,
                                    QualType ObjectType = QualType(),
                                    Expr::Classification
                                        ObjectClassification = {});
  void AddConversionCandidate(CXXConversionDecl *Conversion,
                              DeclAccessPair FoundDecl,
                              CXXRecordDecl *ActingContext,
                              Expr *From, QualType ToType,
                              OverloadCandidateSet& CandidateSet,
                              bool AllowObjCConversionOnExplicit,
                              bool AllowResultConversion = true);
  void AddTemplateConversionCandidate(FunctionTemplateDecl *FunctionTemplate,
                                      DeclAccessPair FoundDecl,
                                      CXXRecordDecl *ActingContext,
                                      Expr *From, QualType ToType,
                                      OverloadCandidateSet &CandidateSet,
                                      bool AllowObjCConversionOnExplicit,
                                      bool AllowResultConversion = true);
  void AddSurrogateCandidate(CXXConversionDecl *Conversion,
                             DeclAccessPair FoundDecl,
                             CXXRecordDecl *ActingContext,
                             const FunctionProtoType *Proto,
                             Expr *Object, ArrayRef<Expr *> Args,
                             OverloadCandidateSet& CandidateSet);
  void AddMemberOperatorCandidates(OverloadedOperatorKind Op,
                                   SourceLocation OpLoc, ArrayRef<Expr *> Args,
                                   OverloadCandidateSet& CandidateSet,
                                   SourceRange OpRange = SourceRange());
  void AddBuiltinCandidate(QualType *ParamTys, ArrayRef<Expr *> Args,
                           OverloadCandidateSet& CandidateSet,
                           bool IsAssignmentOperator = false,
                           unsigned NumContextualBoolArguments = 0);
  void AddBuiltinOperatorCandidates(OverloadedOperatorKind Op,
                                    SourceLocation OpLoc, ArrayRef<Expr *> Args,
                                    OverloadCandidateSet& CandidateSet);
  void AddArgumentDependentLookupCandidates(DeclarationName Name,
                                            SourceLocation Loc,
                                            ArrayRef<Expr *> Args,
                                TemplateArgumentListInfo *ExplicitTemplateArgs,
                                            OverloadCandidateSet& CandidateSet,
                                            bool PartialOverloading = false);

  // Emit as a 'note' the specific overload candidate
  void NoteOverloadCandidate(NamedDecl *Found, FunctionDecl *Fn,
                             QualType DestType = QualType(),
                             bool TakingAddress = false);

  // Emit as a series of 'note's all template and non-templates identified by
  // the expression Expr
  void NoteAllOverloadCandidates(Expr *E, QualType DestType = QualType(),
                                 bool TakingAddress = false);

  /// Check the enable_if expressions on the given function. Returns the first
  /// failing attribute, or NULL if they were all successful.
  EnableIfAttr *CheckEnableIf(FunctionDecl *Function, ArrayRef<Expr *> Args,
                              bool MissingImplicitThis = false);

  /// Find the failed Boolean condition within a given Boolean
  /// constant expression, and describe it with a string.
  ///
  /// \param AllowTopLevelCond Whether to allow the result to be the
  /// complete top-level condition.
  std::pair<Expr *, std::string>
  findFailedBooleanCondition(Expr *Cond, bool AllowTopLevelCond);

  /// Emit diagnostics for the diagnose_if attributes on Function, ignoring any
  /// non-ArgDependent DiagnoseIfAttrs.
  ///
  /// Argument-dependent diagnose_if attributes should be checked each time a
  /// function is used as a direct callee of a function call.
  ///
  /// Returns true if any errors were emitted.
  bool diagnoseArgDependentDiagnoseIfAttrs(const FunctionDecl *Function,
                                           const Expr *ThisArg,
                                           ArrayRef<const Expr *> Args,
                                           SourceLocation Loc);

  /// Emit diagnostics for the diagnose_if attributes on Function, ignoring any
  /// ArgDependent DiagnoseIfAttrs.
  ///
  /// Argument-independent diagnose_if attributes should be checked on every use
  /// of a function.
  ///
  /// Returns true if any errors were emitted.
  bool diagnoseArgIndependentDiagnoseIfAttrs(const NamedDecl *ND,
                                             SourceLocation Loc);

  /// Returns whether the given function's address can be taken or not,
  /// optionally emitting a diagnostic if the address can't be taken.
  ///
  /// Returns false if taking the address of the function is illegal.
  bool checkAddressOfFunctionIsAvailable(const FunctionDecl *Function,
                                         bool Complain = false,
                                         SourceLocation Loc = SourceLocation());

  // [PossiblyAFunctionType]  -->   [Return]
  // NonFunctionType --> NonFunctionType
  // R (A) --> R(A)
  // R (*)(A) --> R (A)
  // R (&)(A) --> R (A)
  // R (S::*)(A) --> R (A)
  QualType ExtractUnqualifiedFunctionType(QualType PossiblyAFunctionType);

  FunctionDecl *
  ResolveAddressOfOverloadedFunction(Expr *AddressOfExpr,
                                     QualType TargetType,
                                     bool Complain,
                                     DeclAccessPair &Found,
                                     bool *pHadMultipleCandidates = nullptr);

  FunctionDecl *
  resolveAddressOfOnlyViableOverloadCandidate(Expr *E,
                                              DeclAccessPair &FoundResult);

  bool resolveAndFixAddressOfOnlyViableOverloadCandidate(
      ExprResult &SrcExpr, bool DoFunctionPointerConversion = false);

  FunctionDecl *
  ResolveSingleFunctionTemplateSpecialization(OverloadExpr *ovl,
                                              bool Complain = false,
                                              DeclAccessPair *Found = nullptr);

  bool ResolveAndFixSingleFunctionTemplateSpecialization(
                      ExprResult &SrcExpr,
                      bool DoFunctionPointerConverion = false,
                      bool Complain = false,
                      SourceRange OpRangeForComplaining = SourceRange(),
                      QualType DestTypeForComplaining = QualType(),
                      unsigned DiagIDForComplaining = 0);


  Expr *FixOverloadedFunctionReference(Expr *E,
                                       DeclAccessPair FoundDecl,
                                       FunctionDecl *Fn);
  ExprResult FixOverloadedFunctionReference(ExprResult,
                                            DeclAccessPair FoundDecl,
                                            FunctionDecl *Fn);

  void AddOverloadedCallCandidates(UnresolvedLookupExpr *ULE,
                                   ArrayRef<Expr *> Args,
                                   OverloadCandidateSet &CandidateSet,
                                   bool PartialOverloading = false);

  // An enum used to represent the different possible results of building a
  // range-based for loop.
  enum ForRangeStatus {
    FRS_Success,
    FRS_NoViableFunction,
    FRS_DiagnosticIssued
  };

  ForRangeStatus BuildForRangeBeginEndCall(SourceLocation Loc,
                                           SourceLocation RangeLoc,
                                           const DeclarationNameInfo &NameInfo,
                                           LookupResult &MemberLookup,
                                           OverloadCandidateSet *CandidateSet,
                                           Expr *Range, ExprResult *CallExpr);

  ExprResult BuildOverloadedCallExpr(Scope *S, Expr *Fn,
                                     UnresolvedLookupExpr *ULE,
                                     SourceLocation LParenLoc,
                                     MultiExprArg Args,
                                     SourceLocation RParenLoc,
                                     Expr *ExecConfig,
                                     bool AllowTypoCorrection=true,
                                     bool CalleesAddressIsTaken=false);

  bool buildOverloadedCallSet(Scope *S, Expr *Fn, UnresolvedLookupExpr *ULE,
                              MultiExprArg Args, SourceLocation RParenLoc,
                              OverloadCandidateSet *CandidateSet,
                              ExprResult *Result);

  ExprResult CreateOverloadedUnaryOp(SourceLocation OpLoc,
                                     UnaryOperatorKind Opc,
                                     const UnresolvedSetImpl &Fns,
                                     Expr *input, bool RequiresADL = true);

  ExprResult CreateOverloadedBinOp(SourceLocation OpLoc,
                                   BinaryOperatorKind Opc,
                                   const UnresolvedSetImpl &Fns,
                                   Expr *LHS, Expr *RHS,
                                   bool RequiresADL = true);

  ExprResult CreateOverloadedArraySubscriptExpr(SourceLocation LLoc,
                                                SourceLocation RLoc,
                                                Expr *Base,Expr *Idx);

  ExprResult
  BuildCallToMemberFunction(Scope *S, Expr *MemExpr,
                            SourceLocation LParenLoc,
                            MultiExprArg Args,
                            SourceLocation RParenLoc);
  ExprResult
  BuildCallToObjectOfClassType(Scope *S, Expr *Object, SourceLocation LParenLoc,
                               MultiExprArg Args,
                               SourceLocation RParenLoc);

  ExprResult BuildOverloadedArrowExpr(Scope *S, Expr *Base,
                                      SourceLocation OpLoc,
                                      bool *NoArrowOperatorFound = nullptr);

  /// CheckCallReturnType - Checks that a call expression's return type is
  /// complete. Returns true on failure. The location passed in is the location
  /// that best represents the call.
  bool CheckCallReturnType(QualType ReturnType, SourceLocation Loc,
                           CallExpr *CE, FunctionDecl *FD);

  /// Helpers for dealing with blocks and functions.
  bool CheckParmsForFunctionDef(ArrayRef<ParmVarDecl *> Parameters,
                                bool CheckParameterNames);
  void CheckCXXDefaultArguments(FunctionDecl *FD);
  void CheckExtraCXXDefaultArguments(Declarator &D);
  Scope *getNonFieldDeclScope(Scope *S);

  /// \name Name lookup
  ///
  /// These routines provide name lookup that is used during semantic
  /// analysis to resolve the various kinds of names (identifiers,
  /// overloaded operator names, constructor names, etc.) into zero or
  /// more declarations within a particular scope. The major entry
  /// points are LookupName, which performs unqualified name lookup,
  /// and LookupQualifiedName, which performs qualified name lookup.
  ///
  /// All name lookup is performed based on some specific criteria,
  /// which specify what names will be visible to name lookup and how
  /// far name lookup should work. These criteria are important both
  /// for capturing language semantics (certain lookups will ignore
  /// certain names, for example) and for performance, since name
  /// lookup is often a bottleneck in the compilation of C++. Name
  /// lookup criteria is specified via the LookupCriteria enumeration.
  ///
  /// The results of name lookup can vary based on the kind of name
  /// lookup performed, the current language, and the translation
  /// unit. In C, for example, name lookup will either return nothing
  /// (no entity found) or a single declaration. In C++, name lookup
  /// can additionally refer to a set of overloaded functions or
  /// result in an ambiguity. All of the possible results of name
  /// lookup are captured by the LookupResult class, which provides
  /// the ability to distinguish among them.
  //@{

  /// Describes the kind of name lookup to perform.
  enum LookupNameKind {
    /// Ordinary name lookup, which finds ordinary names (functions,
    /// variables, typedefs, etc.) in C and most kinds of names
    /// (functions, variables, members, types, etc.) in C++.
    LookupOrdinaryName = 0,
    /// Tag name lookup, which finds the names of enums, classes,
    /// structs, and unions.
    LookupTagName,
    /// Label name lookup.
    LookupLabel,
    /// Member name lookup, which finds the names of
    /// class/struct/union members.
    LookupMemberName,
    /// Look up of an operator name (e.g., operator+) for use with
    /// operator overloading. This lookup is similar to ordinary name
    /// lookup, but will ignore any declarations that are class members.
    LookupOperatorName,
    /// Look up of a name that precedes the '::' scope resolution
    /// operator in C++. This lookup completely ignores operator, object,
    /// function, and enumerator names (C++ [basic.lookup.qual]p1).
    LookupNestedNameSpecifierName,
    /// Look up a namespace name within a C++ using directive or
    /// namespace alias definition, ignoring non-namespace names (C++
    /// [basic.lookup.udir]p1).
    LookupNamespaceName,
    /// Look up all declarations in a scope with the given name,
    /// including resolved using declarations.  This is appropriate
    /// for checking redeclarations for a using declaration.
    LookupUsingDeclName,
    /// Look up an ordinary name that is going to be redeclared as a
    /// name with linkage. This lookup ignores any declarations that
    /// are outside of the current scope unless they have linkage. See
    /// C99 6.2.2p4-5 and C++ [basic.link]p6.
    LookupRedeclarationWithLinkage,
    /// Look up a friend of a local class. This lookup does not look
    /// outside the innermost non-class scope. See C++11 [class.friend]p11.
    LookupLocalFriendName,
    /// Look up the name of an Objective-C protocol.
    LookupObjCProtocolName,
    /// Look up implicit 'self' parameter of an objective-c method.
    LookupObjCImplicitSelfParam,
    /// Look up the name of an OpenMP user-defined reduction operation.
    LookupOMPReductionName,
    /// Look up any declaration with any name.
    LookupAnyName
  };

  /// Specifies whether (or how) name lookup is being performed for a
  /// redeclaration (vs. a reference).
  enum RedeclarationKind {
    /// The lookup is a reference to this name that is not for the
    /// purpose of redeclaring the name.
    NotForRedeclaration = 0,
    /// The lookup results will be used for redeclaration of a name,
    /// if an entity by that name already exists and is visible.
    ForVisibleRedeclaration,
    /// The lookup results will be used for redeclaration of a name
    /// with external linkage; non-visible lookup results with external linkage
    /// may also be found.
    ForExternalRedeclaration
  };

  RedeclarationKind forRedeclarationInCurContext() {
    // A declaration with an owning module for linkage can never link against
    // anything that is not visible. We don't need to check linkage here; if
    // the context has internal linkage, redeclaration lookup won't find things
    // from other TUs, and we can't safely compute linkage yet in general.
    if (cast<Decl>(CurContext)
            ->getOwningModuleForLinkage(/*IgnoreLinkage*/true))
      return ForVisibleRedeclaration;
    return ForExternalRedeclaration;
  }

  /// The possible outcomes of name lookup for a literal operator.
  enum LiteralOperatorLookupResult {
    /// The lookup resulted in an error.
    LOLR_Error,
    /// The lookup found no match but no diagnostic was issued.
    LOLR_ErrorNoDiagnostic,
    /// The lookup found a single 'cooked' literal operator, which
    /// expects a normal literal to be built and passed to it.
    LOLR_Cooked,
    /// The lookup found a single 'raw' literal operator, which expects
    /// a string literal containing the spelling of the literal token.
    LOLR_Raw,
    /// The lookup found an overload set of literal operator templates,
    /// which expect the characters of the spelling of the literal token to be
    /// passed as a non-type template argument pack.
    LOLR_Template,
    /// The lookup found an overload set of literal operator templates,
    /// which expect the character type and characters of the spelling of the
    /// string literal token to be passed as template arguments.
    LOLR_StringTemplate
  };

  SpecialMemberOverloadResult LookupSpecialMember(CXXRecordDecl *D,
                                                  CXXSpecialMember SM,
                                                  bool ConstArg,
                                                  bool VolatileArg,
                                                  bool RValueThis,
                                                  bool ConstThis,
                                                  bool VolatileThis);

  typedef std::function<void(const TypoCorrection &)> TypoDiagnosticGenerator;
  typedef std::function<ExprResult(Sema &, TypoExpr *, TypoCorrection)>
      TypoRecoveryCallback;

private:
  bool CppLookupName(LookupResult &R, Scope *S);

  struct TypoExprState {
    std::unique_ptr<TypoCorrectionConsumer> Consumer;
    TypoDiagnosticGenerator DiagHandler;
    TypoRecoveryCallback RecoveryHandler;
    TypoExprState();
    TypoExprState(TypoExprState &&other) noexcept;
    TypoExprState &operator=(TypoExprState &&other) noexcept;
  };

  /// The set of unhandled TypoExprs and their associated state.
  llvm::MapVector<TypoExpr *, TypoExprState> DelayedTypos;

  /// Creates a new TypoExpr AST node.
  TypoExpr *createDelayedTypo(std::unique_ptr<TypoCorrectionConsumer> TCC,
                              TypoDiagnosticGenerator TDG,
                              TypoRecoveryCallback TRC);

  // The set of known/encountered (unique, canonicalized) NamespaceDecls.
  //
  // The boolean value will be true to indicate that the namespace was loaded
  // from an AST/PCH file, or false otherwise.
  llvm::MapVector<NamespaceDecl*, bool> KnownNamespaces;

  /// Whether we have already loaded known namespaces from an extenal
  /// source.
  bool LoadedExternalKnownNamespaces;

  /// Helper for CorrectTypo and CorrectTypoDelayed used to create and
  /// populate a new TypoCorrectionConsumer. Returns nullptr if typo correction
  /// should be skipped entirely.
  std::unique_ptr<TypoCorrectionConsumer>
  makeTypoCorrectionConsumer(const DeclarationNameInfo &Typo,
                             Sema::LookupNameKind LookupKind, Scope *S,
                             CXXScopeSpec *SS,
                             std::unique_ptr<CorrectionCandidateCallback> CCC,
                             DeclContext *MemberContext, bool EnteringContext,
                             const ObjCObjectPointerType *OPT,
                             bool ErrorRecovery);

public:
  const TypoExprState &getTypoExprState(TypoExpr *TE) const;

  /// Clears the state of the given TypoExpr.
  void clearDelayedTypo(TypoExpr *TE);

  /// Look up a name, looking for a single declaration.  Return
  /// null if the results were absent, ambiguous, or overloaded.
  ///
  /// It is preferable to use the elaborated form and explicitly handle
  /// ambiguity and overloaded.
  NamedDecl *LookupSingleName(Scope *S, DeclarationName Name,
                              SourceLocation Loc,
                              LookupNameKind NameKind,
                              RedeclarationKind Redecl
                                = NotForRedeclaration);
  bool LookupName(LookupResult &R, Scope *S,
                  bool AllowBuiltinCreation = false);
  bool LookupQualifiedName(LookupResult &R, DeclContext *LookupCtx,
                           bool InUnqualifiedLookup = false);
  bool LookupQualifiedName(LookupResult &R, DeclContext *LookupCtx,
                           CXXScopeSpec &SS);
  bool LookupParsedName(LookupResult &R, Scope *S, CXXScopeSpec *SS,
                        bool AllowBuiltinCreation = false,
                        bool EnteringContext = false);
  ObjCProtocolDecl *LookupProtocol(IdentifierInfo *II, SourceLocation IdLoc,
                                   RedeclarationKind Redecl
                                     = NotForRedeclaration);
  bool LookupInSuper(LookupResult &R, CXXRecordDecl *Class);

  void LookupOverloadedOperatorName(OverloadedOperatorKind Op, Scope *S,
                                    QualType T1, QualType T2,
                                    UnresolvedSetImpl &Functions);

  LabelDecl *LookupOrCreateLabel(IdentifierInfo *II, SourceLocation IdentLoc,
                                 SourceLocation GnuLabelLoc = SourceLocation());

  DeclContextLookupResult LookupConstructors(CXXRecordDecl *Class);
  CXXConstructorDecl *LookupDefaultConstructor(CXXRecordDecl *Class);
  CXXConstructorDecl *LookupCopyingConstructor(CXXRecordDecl *Class,
                                               unsigned Quals);
  CXXMethodDecl *LookupCopyingAssignment(CXXRecordDecl *Class, unsigned Quals,
                                         bool RValueThis, unsigned ThisQuals);
  CXXConstructorDecl *LookupMovingConstructor(CXXRecordDecl *Class,
                                              unsigned Quals);
  CXXMethodDecl *LookupMovingAssignment(CXXRecordDecl *Class, unsigned Quals,
                                        bool RValueThis, unsigned ThisQuals);
  CXXDestructorDecl *LookupDestructor(CXXRecordDecl *Class);

  bool checkLiteralOperatorId(const CXXScopeSpec &SS, const UnqualifiedId &Id);
  LiteralOperatorLookupResult LookupLiteralOperator(Scope *S, LookupResult &R,
                                                    ArrayRef<QualType> ArgTys,
                                                    bool AllowRaw,
                                                    bool AllowTemplate,
                                                    bool AllowStringTemplate,
                                                    bool DiagnoseMissing);
  bool isKnownName(StringRef name);

  void ArgumentDependentLookup(DeclarationName Name, SourceLocation Loc,
                               ArrayRef<Expr *> Args, ADLResult &Functions);

  void LookupVisibleDecls(Scope *S, LookupNameKind Kind,
                          VisibleDeclConsumer &Consumer,
                          bool IncludeGlobalScope = true,
                          bool LoadExternal = true);
  void LookupVisibleDecls(DeclContext *Ctx, LookupNameKind Kind,
                          VisibleDeclConsumer &Consumer,
                          bool IncludeGlobalScope = true,
                          bool IncludeDependentBases = false,
                          bool LoadExternal = true);

  enum CorrectTypoKind {
    CTK_NonError,     // CorrectTypo used in a non error recovery situation.
    CTK_ErrorRecovery // CorrectTypo used in normal error recovery.
  };

  TypoCorrection CorrectTypo(const DeclarationNameInfo &Typo,
                             Sema::LookupNameKind LookupKind,
                             Scope *S, CXXScopeSpec *SS,
                             std::unique_ptr<CorrectionCandidateCallback> CCC,
                             CorrectTypoKind Mode,
                             DeclContext *MemberContext = nullptr,
                             bool EnteringContext = false,
                             const ObjCObjectPointerType *OPT = nullptr,
                             bool RecordFailure = true);

  TypoExpr *CorrectTypoDelayed(const DeclarationNameInfo &Typo,
                               Sema::LookupNameKind LookupKind, Scope *S,
                               CXXScopeSpec *SS,
                               std::unique_ptr<CorrectionCandidateCallback> CCC,
                               TypoDiagnosticGenerator TDG,
                               TypoRecoveryCallback TRC, CorrectTypoKind Mode,
                               DeclContext *MemberContext = nullptr,
                               bool EnteringContext = false,
                               const ObjCObjectPointerType *OPT = nullptr);

  /// Process any TypoExprs in the given Expr and its children,
  /// generating diagnostics as appropriate and returning a new Expr if there
  /// were typos that were all successfully corrected and ExprError if one or
  /// more typos could not be corrected.
  ///
  /// \param E The Expr to check for TypoExprs.
  ///
  /// \param InitDecl A VarDecl to avoid because the Expr being corrected is its
  /// initializer.
  ///
  /// \param Filter A function applied to a newly rebuilt Expr to determine if
  /// it is an acceptable/usable result from a single combination of typo
  /// corrections. As long as the filter returns ExprError, different
  /// combinations of corrections will be tried until all are exhausted.
  ExprResult
  CorrectDelayedTyposInExpr(Expr *E, VarDecl *InitDecl = nullptr,
                            llvm::function_ref<ExprResult(Expr *)> Filter =
                                [](Expr *E) -> ExprResult { return E; });

  ExprResult
  CorrectDelayedTyposInExpr(Expr *E,
                            llvm::function_ref<ExprResult(Expr *)> Filter) {
    return CorrectDelayedTyposInExpr(E, nullptr, Filter);
  }

  ExprResult
  CorrectDelayedTyposInExpr(ExprResult ER, VarDecl *InitDecl = nullptr,
                            llvm::function_ref<ExprResult(Expr *)> Filter =
                                [](Expr *E) -> ExprResult { return E; }) {
    return ER.isInvalid() ? ER : CorrectDelayedTyposInExpr(ER.get(), Filter);
  }

  ExprResult
  CorrectDelayedTyposInExpr(ExprResult ER,
                            llvm::function_ref<ExprResult(Expr *)> Filter) {
    return CorrectDelayedTyposInExpr(ER, nullptr, Filter);
  }

  void diagnoseTypo(const TypoCorrection &Correction,
                    const PartialDiagnostic &TypoDiag,
                    bool ErrorRecovery = true);

  void diagnoseTypo(const TypoCorrection &Correction,
                    const PartialDiagnostic &TypoDiag,
                    const PartialDiagnostic &PrevNote,
                    bool ErrorRecovery = true);

  void MarkTypoCorrectedFunctionDefinition(const NamedDecl *F);

  void FindAssociatedClassesAndNamespaces(SourceLocation InstantiationLoc,
                                          ArrayRef<Expr *> Args,
                                   AssociatedNamespaceSet &AssociatedNamespaces,
                                   AssociatedClassSet &AssociatedClasses);

  void FilterLookupForScope(LookupResult &R, DeclContext *Ctx, Scope *S,
                            bool ConsiderLinkage, bool AllowInlineNamespace);

  bool CheckRedeclarationModuleOwnership(NamedDecl *New, NamedDecl *Old);

  void DiagnoseAmbiguousLookup(LookupResult &Result);
  //@}

  ObjCInterfaceDecl *getObjCInterfaceDecl(IdentifierInfo *&Id,
                                          SourceLocation IdLoc,
                                          bool TypoCorrection = false);
  NamedDecl *LazilyCreateBuiltin(IdentifierInfo *II, unsigned ID,
                                 Scope *S, bool ForRedeclaration,
                                 SourceLocation Loc);
  NamedDecl *ImplicitlyDefineFunction(SourceLocation Loc, IdentifierInfo &II,
                                      Scope *S);
  void AddKnownFunctionAttributes(FunctionDecl *FD);

  // More parsing and symbol table subroutines.

  void ProcessPragmaWeak(Scope *S, Decl *D);
  // Decl attributes - this routine is the top level dispatcher.
  void ProcessDeclAttributes(Scope *S, Decl *D, const Declarator &PD);
  // Helper for delayed processing of attributes.
  void ProcessDeclAttributeDelayed(Decl *D,
                                   const ParsedAttributesView &AttrList);
  void ProcessDeclAttributeList(Scope *S, Decl *D, const ParsedAttributesView &AL,
                             bool IncludeCXX11Attributes = true);
  bool ProcessAccessDeclAttributeList(AccessSpecDecl *ASDecl,
                                   const ParsedAttributesView &AttrList);

  void checkUnusedDeclAttributes(Declarator &D);

  /// Map any API notes provided for this declaration to attributes on the
  /// declaration.
  ///
  /// Triggered by declaration-attribute processing.
  void ProcessAPINotes(Decl *D);

  /// Determine if type T is a valid subject for a nonnull and similar
  /// attributes. By default, we look through references (the behavior used by
  /// nonnull), but if the second parameter is true, then we treat a reference
  /// type as valid.
  bool isValidPointerAttrType(QualType T, bool RefOkay = false);

  bool CheckRegparmAttr(const ParsedAttr &attr, unsigned &value);
  bool CheckCallingConvAttr(const ParsedAttr &attr, CallingConv &CC,
                            const FunctionDecl *FD = nullptr);
  bool CheckAttrTarget(const ParsedAttr &CurrAttr);
  bool CheckAttrNoArgs(const ParsedAttr &CurrAttr);
  bool checkStringLiteralArgumentAttr(const ParsedAttr &Attr, unsigned ArgNum,
                                      StringRef &Str,
                                      SourceLocation *ArgLocation = nullptr);
  bool checkSectionName(SourceLocation LiteralLoc, StringRef Str);
  bool checkTargetAttr(SourceLocation LiteralLoc, StringRef Str);
  bool checkMSInheritanceAttrOnDefinition(
      CXXRecordDecl *RD, SourceRange Range, bool BestCase,
      MSInheritanceAttr::Spelling SemanticSpelling);

  void CheckAlignasUnderalignment(Decl *D);

  /// Adjust the calling convention of a method to be the ABI default if it
  /// wasn't specified explicitly.  This handles method types formed from
  /// function type typedefs and typename template arguments.
  void adjustMemberFunctionCC(QualType &T, bool IsStatic, bool IsCtorOrDtor,
                              SourceLocation Loc);

  // Check if there is an explicit attribute, but only look through parens.
  // The intent is to look for an attribute on the current declarator, but not
  // one that came from a typedef.
  bool hasExplicitCallingConv(QualType &T);

  /// Get the outermost AttributedType node that sets a calling convention.
  /// Valid types should not have multiple attributes with different CCs.
  const AttributedType *getCallingConvAttributedType(QualType T) const;

<<<<<<< HEAD
  /// Check whether a nullability type specifier can be added to the given
  /// type.
  ///
  /// \param type The type to which the nullability specifier will be
  /// added. On success, this type will be updated appropriately.
  ///
  /// \param nullability The nullability specifier to add.
  ///
  /// \param nullabilityLoc The location of the nullability specifier.
  ///
  /// \param isContextSensitive Whether this nullability specifier was
  /// written as a context-sensitive keyword (in an Objective-C
  /// method) or an Objective-C property attribute, rather than as an
  /// underscored type specifier.
  ///
  /// \param allowArrayTypes Whether to accept nullability specifiers on an
  /// array type (e.g., because it will decay to a pointer).
  ///
  /// \param overrideExisting Whether to override an existing, locally-specified
  /// nullability specifier rather than complaining about the conflict.
  ///
  /// \returns true if nullability cannot be applied, false otherwise.
  bool checkNullabilityTypeSpecifier(QualType &type, NullabilityKind nullability,
                                     SourceLocation nullabilityLoc,
                                     bool isContextSensitive,
                                     bool allowArrayTypes,
                                     bool implicit,
                                     bool overrideExisting = false);

=======
>>>>>>> 2997a304
  /// Stmt attributes - this routine is the top level dispatcher.
  StmtResult ProcessStmtAttributes(Stmt *Stmt,
                                   const ParsedAttributesView &Attrs,
                                   SourceRange Range);

  void WarnConflictingTypedMethods(ObjCMethodDecl *Method,
                                   ObjCMethodDecl *MethodDecl,
                                   bool IsProtocolMethodDecl);

  void CheckConflictingOverridingMethod(ObjCMethodDecl *Method,
                                   ObjCMethodDecl *Overridden,
                                   bool IsProtocolMethodDecl);

  /// WarnExactTypedMethods - This routine issues a warning if method
  /// implementation declaration matches exactly that of its declaration.
  void WarnExactTypedMethods(ObjCMethodDecl *Method,
                             ObjCMethodDecl *MethodDecl,
                             bool IsProtocolMethodDecl);

  typedef llvm::SmallPtrSet<Selector, 8> SelectorSet;

  /// CheckImplementationIvars - This routine checks if the instance variables
  /// listed in the implelementation match those listed in the interface.
  void CheckImplementationIvars(ObjCImplementationDecl *ImpDecl,
                                ObjCIvarDecl **Fields, unsigned nIvars,
                                SourceLocation Loc);

  /// ImplMethodsVsClassMethods - This is main routine to warn if any method
  /// remains unimplemented in the class or category \@implementation.
  void ImplMethodsVsClassMethods(Scope *S, ObjCImplDecl* IMPDecl,
                                 ObjCContainerDecl* IDecl,
                                 bool IncompleteImpl = false);

  /// DiagnoseUnimplementedProperties - This routine warns on those properties
  /// which must be implemented by this implementation.
  void DiagnoseUnimplementedProperties(Scope *S, ObjCImplDecl* IMPDecl,
                                       ObjCContainerDecl *CDecl,
                                       bool SynthesizeProperties);

  /// Diagnose any null-resettable synthesized setters.
  void diagnoseNullResettableSynthesizedSetters(const ObjCImplDecl *impDecl);

  /// DefaultSynthesizeProperties - This routine default synthesizes all
  /// properties which must be synthesized in the class's \@implementation.
  void DefaultSynthesizeProperties(Scope *S, ObjCImplDecl *IMPDecl,
                                   ObjCInterfaceDecl *IDecl,
                                   SourceLocation AtEnd);
  void DefaultSynthesizeProperties(Scope *S, Decl *D, SourceLocation AtEnd);

  /// IvarBacksCurrentMethodAccessor - This routine returns 'true' if 'IV' is
  /// an ivar synthesized for 'Method' and 'Method' is a property accessor
  /// declared in class 'IFace'.
  bool IvarBacksCurrentMethodAccessor(ObjCInterfaceDecl *IFace,
                                      ObjCMethodDecl *Method, ObjCIvarDecl *IV);

  /// DiagnoseUnusedBackingIvarInAccessor - Issue an 'unused' warning if ivar which
  /// backs the property is not used in the property's accessor.
  void DiagnoseUnusedBackingIvarInAccessor(Scope *S,
                                           const ObjCImplementationDecl *ImplD);

  /// GetIvarBackingPropertyAccessor - If method is a property setter/getter and
  /// it property has a backing ivar, returns this ivar; otherwise, returns NULL.
  /// It also returns ivar's property on success.
  ObjCIvarDecl *GetIvarBackingPropertyAccessor(const ObjCMethodDecl *Method,
                                               const ObjCPropertyDecl *&PDecl) const;

  /// Called by ActOnProperty to handle \@property declarations in
  /// class extensions.
  ObjCPropertyDecl *HandlePropertyInClassExtension(Scope *S,
                      SourceLocation AtLoc,
                      SourceLocation LParenLoc,
                      FieldDeclarator &FD,
                      Selector GetterSel,
                      SourceLocation GetterNameLoc,
                      Selector SetterSel,
                      SourceLocation SetterNameLoc,
                      const bool isReadWrite,
                      unsigned &Attributes,
                      const unsigned AttributesAsWritten,
                      QualType T,
                      TypeSourceInfo *TSI,
                      tok::ObjCKeywordKind MethodImplKind);

  /// Called by ActOnProperty and HandlePropertyInClassExtension to
  /// handle creating the ObjcPropertyDecl for a category or \@interface.
  ObjCPropertyDecl *CreatePropertyDecl(Scope *S,
                                       ObjCContainerDecl *CDecl,
                                       SourceLocation AtLoc,
                                       SourceLocation LParenLoc,
                                       FieldDeclarator &FD,
                                       Selector GetterSel,
                                       SourceLocation GetterNameLoc,
                                       Selector SetterSel,
                                       SourceLocation SetterNameLoc,
                                       const bool isReadWrite,
                                       const unsigned Attributes,
                                       const unsigned AttributesAsWritten,
                                       QualType T,
                                       TypeSourceInfo *TSI,
                                       tok::ObjCKeywordKind MethodImplKind,
                                       DeclContext *lexicalDC = nullptr);

  /// AtomicPropertySetterGetterRules - This routine enforces the rule (via
  /// warning) when atomic property has one but not the other user-declared
  /// setter or getter.
  void AtomicPropertySetterGetterRules(ObjCImplDecl* IMPDecl,
                                       ObjCInterfaceDecl* IDecl);

  void DiagnoseOwningPropertyGetterSynthesis(const ObjCImplementationDecl *D);

  void DiagnoseMissingDesignatedInitOverrides(
                                          const ObjCImplementationDecl *ImplD,
                                          const ObjCInterfaceDecl *IFD);

  void DiagnoseDuplicateIvars(ObjCInterfaceDecl *ID, ObjCInterfaceDecl *SID);

  enum MethodMatchStrategy {
    MMS_loose,
    MMS_strict
  };

  /// MatchTwoMethodDeclarations - Checks if two methods' type match and returns
  /// true, or false, accordingly.
  bool MatchTwoMethodDeclarations(const ObjCMethodDecl *Method,
                                  const ObjCMethodDecl *PrevMethod,
                                  MethodMatchStrategy strategy = MMS_strict);

  /// MatchAllMethodDeclarations - Check methods declaraed in interface or
  /// or protocol against those declared in their implementations.
  void MatchAllMethodDeclarations(const SelectorSet &InsMap,
                                  const SelectorSet &ClsMap,
                                  SelectorSet &InsMapSeen,
                                  SelectorSet &ClsMapSeen,
                                  ObjCImplDecl* IMPDecl,
                                  ObjCContainerDecl* IDecl,
                                  bool &IncompleteImpl,
                                  bool ImmediateClass,
                                  bool WarnCategoryMethodImpl=false);

  /// CheckCategoryVsClassMethodMatches - Checks that methods implemented in
  /// category matches with those implemented in its primary class and
  /// warns each time an exact match is found.
  void CheckCategoryVsClassMethodMatches(ObjCCategoryImplDecl *CatIMP);

  /// Add the given method to the list of globally-known methods.
  void addMethodToGlobalList(ObjCMethodList *List, ObjCMethodDecl *Method);

private:
  /// AddMethodToGlobalPool - Add an instance or factory method to the global
  /// pool. See descriptoin of AddInstanceMethodToGlobalPool.
  void AddMethodToGlobalPool(ObjCMethodDecl *Method, bool impl, bool instance);

  /// LookupMethodInGlobalPool - Returns the instance or factory method and
  /// optionally warns if there are multiple signatures.
  ObjCMethodDecl *LookupMethodInGlobalPool(Selector Sel, SourceRange R,
                                           bool receiverIdOrClass,
                                           bool instance);

public:
  /// - Returns instance or factory methods in global method pool for
  /// given selector. It checks the desired kind first, if none is found, and
  /// parameter checkTheOther is set, it then checks the other kind. If no such
  /// method or only one method is found, function returns false; otherwise, it
  /// returns true.
  bool
  CollectMultipleMethodsInGlobalPool(Selector Sel,
                                     SmallVectorImpl<ObjCMethodDecl*>& Methods,
                                     bool InstanceFirst, bool CheckTheOther,
                                     const ObjCObjectType *TypeBound = nullptr);

  bool
  AreMultipleMethodsInGlobalPool(Selector Sel, ObjCMethodDecl *BestMethod,
                                 SourceRange R, bool receiverIdOrClass,
                                 SmallVectorImpl<ObjCMethodDecl*>& Methods);

  void
  DiagnoseMultipleMethodInGlobalPool(SmallVectorImpl<ObjCMethodDecl*> &Methods,
                                     Selector Sel, SourceRange R,
                                     bool receiverIdOrClass);

private:
  /// - Returns a selector which best matches given argument list or
  /// nullptr if none could be found
  ObjCMethodDecl *SelectBestMethod(Selector Sel, MultiExprArg Args,
                                   bool IsInstance,
                                   SmallVectorImpl<ObjCMethodDecl*>& Methods);


  /// Record the typo correction failure and return an empty correction.
  TypoCorrection FailedCorrection(IdentifierInfo *Typo, SourceLocation TypoLoc,
                                  bool RecordFailure = true) {
    if (RecordFailure)
      TypoCorrectionFailures[Typo].insert(TypoLoc);
    return TypoCorrection();
  }

public:
  /// AddInstanceMethodToGlobalPool - All instance methods in a translation
  /// unit are added to a global pool. This allows us to efficiently associate
  /// a selector with a method declaraation for purposes of typechecking
  /// messages sent to "id" (where the class of the object is unknown).
  void AddInstanceMethodToGlobalPool(ObjCMethodDecl *Method, bool impl=false) {
    AddMethodToGlobalPool(Method, impl, /*instance*/true);
  }

  /// AddFactoryMethodToGlobalPool - Same as above, but for factory methods.
  void AddFactoryMethodToGlobalPool(ObjCMethodDecl *Method, bool impl=false) {
    AddMethodToGlobalPool(Method, impl, /*instance*/false);
  }

  /// AddAnyMethodToGlobalPool - Add any method, instance or factory to global
  /// pool.
  void AddAnyMethodToGlobalPool(Decl *D);

  /// LookupInstanceMethodInGlobalPool - Returns the method and warns if
  /// there are multiple signatures.
  ObjCMethodDecl *LookupInstanceMethodInGlobalPool(Selector Sel, SourceRange R,
                                                   bool receiverIdOrClass=false) {
    return LookupMethodInGlobalPool(Sel, R, receiverIdOrClass,
                                    /*instance*/true);
  }

  /// LookupFactoryMethodInGlobalPool - Returns the method and warns if
  /// there are multiple signatures.
  ObjCMethodDecl *LookupFactoryMethodInGlobalPool(Selector Sel, SourceRange R,
                                                  bool receiverIdOrClass=false) {
    return LookupMethodInGlobalPool(Sel, R, receiverIdOrClass,
                                    /*instance*/false);
  }

  const ObjCMethodDecl *SelectorsForTypoCorrection(Selector Sel,
                              QualType ObjectType=QualType());
  /// LookupImplementedMethodInGlobalPool - Returns the method which has an
  /// implementation.
  ObjCMethodDecl *LookupImplementedMethodInGlobalPool(Selector Sel);

  /// CollectIvarsToConstructOrDestruct - Collect those ivars which require
  /// initialization.
  void CollectIvarsToConstructOrDestruct(ObjCInterfaceDecl *OI,
                                  SmallVectorImpl<ObjCIvarDecl*> &Ivars);

  //===--------------------------------------------------------------------===//
  // Statement Parsing Callbacks: SemaStmt.cpp.
public:
  class FullExprArg {
  public:
    FullExprArg() : E(nullptr) { }
    FullExprArg(Sema &actions) : E(nullptr) { }

    ExprResult release() {
      return E;
    }

    Expr *get() const { return E; }

    Expr *operator->() {
      return E;
    }

  private:
    // FIXME: No need to make the entire Sema class a friend when it's just
    // Sema::MakeFullExpr that needs access to the constructor below.
    friend class Sema;

    explicit FullExprArg(Expr *expr) : E(expr) {}

    Expr *E;
  };

  FullExprArg MakeFullExpr(Expr *Arg) {
    return MakeFullExpr(Arg, Arg ? Arg->getExprLoc() : SourceLocation());
  }
  FullExprArg MakeFullExpr(Expr *Arg, SourceLocation CC) {
    return FullExprArg(ActOnFinishFullExpr(Arg, CC).get());
  }
  FullExprArg MakeFullDiscardedValueExpr(Expr *Arg) {
    ExprResult FE =
      ActOnFinishFullExpr(Arg, Arg ? Arg->getExprLoc() : SourceLocation(),
                          /*DiscardedValue*/ true);
    return FullExprArg(FE.get());
  }

  StmtResult ActOnExprStmt(ExprResult Arg);
  StmtResult ActOnExprStmtError();

  StmtResult ActOnNullStmt(SourceLocation SemiLoc,
                           bool HasLeadingEmptyMacro = false);

  void ActOnStartOfCompoundStmt(bool IsStmtExpr);
  void ActOnFinishOfCompoundStmt();
  StmtResult ActOnCompoundStmt(SourceLocation L, SourceLocation R,
                               ArrayRef<Stmt *> Elts, bool isStmtExpr);

  /// A RAII object to enter scope of a compound statement.
  class CompoundScopeRAII {
  public:
    CompoundScopeRAII(Sema &S, bool IsStmtExpr = false) : S(S) {
      S.ActOnStartOfCompoundStmt(IsStmtExpr);
    }

    ~CompoundScopeRAII() {
      S.ActOnFinishOfCompoundStmt();
    }

  private:
    Sema &S;
  };

  /// An RAII helper that pops function a function scope on exit.
  struct FunctionScopeRAII {
    Sema &S;
    bool Active;
    FunctionScopeRAII(Sema &S) : S(S), Active(true) {}
    ~FunctionScopeRAII() {
      if (Active)
        S.PopFunctionScopeInfo();
    }
    void disable() { Active = false; }
  };

  StmtResult ActOnDeclStmt(DeclGroupPtrTy Decl,
                                   SourceLocation StartLoc,
                                   SourceLocation EndLoc);
  void ActOnForEachDeclStmt(DeclGroupPtrTy Decl);
  StmtResult ActOnForEachLValueExpr(Expr *E);
  ExprResult ActOnCaseExpr(SourceLocation CaseLoc, ExprResult Val);
  StmtResult ActOnCaseStmt(SourceLocation CaseLoc, ExprResult LHS,
                           SourceLocation DotDotDotLoc, ExprResult RHS,
                           SourceLocation ColonLoc);
  void ActOnCaseStmtBody(Stmt *CaseStmt, Stmt *SubStmt);

  StmtResult ActOnDefaultStmt(SourceLocation DefaultLoc,
                                      SourceLocation ColonLoc,
                                      Stmt *SubStmt, Scope *CurScope);
  StmtResult ActOnLabelStmt(SourceLocation IdentLoc, LabelDecl *TheDecl,
                            SourceLocation ColonLoc, Stmt *SubStmt);

  StmtResult ActOnAttributedStmt(SourceLocation AttrLoc,
                                 ArrayRef<const Attr*> Attrs,
                                 Stmt *SubStmt);

  class ConditionResult;
  StmtResult ActOnIfStmt(SourceLocation IfLoc, bool IsConstexpr,
                         Stmt *InitStmt,
                         ConditionResult Cond, Stmt *ThenVal,
                         SourceLocation ElseLoc, Stmt *ElseVal);
  StmtResult BuildIfStmt(SourceLocation IfLoc, bool IsConstexpr,
                         Stmt *InitStmt,
                         ConditionResult Cond, Stmt *ThenVal,
                         SourceLocation ElseLoc, Stmt *ElseVal);
  StmtResult ActOnStartOfSwitchStmt(SourceLocation SwitchLoc,
                                    Stmt *InitStmt,
                                    ConditionResult Cond);
  StmtResult ActOnFinishSwitchStmt(SourceLocation SwitchLoc,
                                           Stmt *Switch, Stmt *Body);
  StmtResult ActOnWhileStmt(SourceLocation WhileLoc, ConditionResult Cond,
                            Stmt *Body);
  StmtResult ActOnDoStmt(SourceLocation DoLoc, Stmt *Body,
                         SourceLocation WhileLoc, SourceLocation CondLParen,
                         Expr *Cond, SourceLocation CondRParen);

  StmtResult ActOnForStmt(SourceLocation ForLoc,
                          SourceLocation LParenLoc,
                          Stmt *First,
                          ConditionResult Second,
                          FullExprArg Third,
                          SourceLocation RParenLoc,
                          Stmt *Body);
  ExprResult CheckObjCForCollectionOperand(SourceLocation forLoc,
                                           Expr *collection);
  StmtResult ActOnObjCForCollectionStmt(SourceLocation ForColLoc,
                                        Stmt *First, Expr *collection,
                                        SourceLocation RParenLoc);
  StmtResult FinishObjCForCollectionStmt(Stmt *ForCollection, Stmt *Body);

  enum BuildForRangeKind {
    /// Initial building of a for-range statement.
    BFRK_Build,
    /// Instantiation or recovery rebuild of a for-range statement. Don't
    /// attempt any typo-correction.
    BFRK_Rebuild,
    /// Determining whether a for-range statement could be built. Avoid any
    /// unnecessary or irreversible actions.
    BFRK_Check
  };

  StmtResult ActOnCXXForRangeStmt(Scope *S, SourceLocation ForLoc,
                                  SourceLocation CoawaitLoc,
                                  Stmt *LoopVar,
                                  SourceLocation ColonLoc, Expr *Collection,
                                  SourceLocation RParenLoc,
                                  BuildForRangeKind Kind);
  StmtResult BuildCXXForRangeStmt(SourceLocation ForLoc,
                                  SourceLocation CoawaitLoc,
                                  SourceLocation ColonLoc,
                                  Stmt *RangeDecl, Stmt *Begin, Stmt *End,
                                  Expr *Cond, Expr *Inc,
                                  Stmt *LoopVarDecl,
                                  SourceLocation RParenLoc,
                                  BuildForRangeKind Kind);
  StmtResult FinishCXXForRangeStmt(Stmt *ForRange, Stmt *Body);

  StmtResult ActOnGotoStmt(SourceLocation GotoLoc,
                           SourceLocation LabelLoc,
                           LabelDecl *TheDecl);
  StmtResult ActOnIndirectGotoStmt(SourceLocation GotoLoc,
                                   SourceLocation StarLoc,
                                   Expr *DestExp);
  StmtResult ActOnContinueStmt(SourceLocation ContinueLoc, Scope *CurScope);
  StmtResult ActOnBreakStmt(SourceLocation BreakLoc, Scope *CurScope);

  void ActOnCapturedRegionStart(SourceLocation Loc, Scope *CurScope,
                                CapturedRegionKind Kind, unsigned NumParams);
  typedef std::pair<StringRef, QualType> CapturedParamNameType;
  void ActOnCapturedRegionStart(SourceLocation Loc, Scope *CurScope,
                                CapturedRegionKind Kind,
                                ArrayRef<CapturedParamNameType> Params);
  StmtResult ActOnCapturedRegionEnd(Stmt *S);
  void ActOnCapturedRegionError();
  RecordDecl *CreateCapturedStmtRecordDecl(CapturedDecl *&CD,
                                           SourceLocation Loc,
                                           unsigned NumParams);

  enum CopyElisionSemanticsKind {
    CES_Strict = 0,
    CES_AllowParameters = 1,
    CES_AllowDifferentTypes = 2,
    CES_AllowExceptionVariables = 4,
    CES_FormerDefault = (CES_AllowParameters),
    CES_Default = (CES_AllowParameters | CES_AllowDifferentTypes),
    CES_AsIfByStdMove = (CES_AllowParameters | CES_AllowDifferentTypes |
                         CES_AllowExceptionVariables),
  };

  VarDecl *getCopyElisionCandidate(QualType ReturnType, Expr *E,
                                   CopyElisionSemanticsKind CESK);
  bool isCopyElisionCandidate(QualType ReturnType, const VarDecl *VD,
                              CopyElisionSemanticsKind CESK);

  StmtResult ActOnReturnStmt(SourceLocation ReturnLoc, Expr *RetValExp,
                             Scope *CurScope);
  StmtResult BuildReturnStmt(SourceLocation ReturnLoc, Expr *RetValExp);
  StmtResult ActOnCapScopeReturnStmt(SourceLocation ReturnLoc, Expr *RetValExp);

  StmtResult ActOnGCCAsmStmt(SourceLocation AsmLoc, bool IsSimple,
                             bool IsVolatile, unsigned NumOutputs,
                             unsigned NumInputs, IdentifierInfo **Names,
                             MultiExprArg Constraints, MultiExprArg Exprs,
                             Expr *AsmString, MultiExprArg Clobbers,
                             SourceLocation RParenLoc);

  void FillInlineAsmIdentifierInfo(Expr *Res,
                                   llvm::InlineAsmIdentifierInfo &Info);
  ExprResult LookupInlineAsmIdentifier(CXXScopeSpec &SS,
                                       SourceLocation TemplateKWLoc,
                                       UnqualifiedId &Id,
                                       bool IsUnevaluatedContext);
  bool LookupInlineAsmField(StringRef Base, StringRef Member,
                            unsigned &Offset, SourceLocation AsmLoc);
  ExprResult LookupInlineAsmVarDeclField(Expr *RefExpr, StringRef Member,
                                         SourceLocation AsmLoc);
  StmtResult ActOnMSAsmStmt(SourceLocation AsmLoc, SourceLocation LBraceLoc,
                            ArrayRef<Token> AsmToks,
                            StringRef AsmString,
                            unsigned NumOutputs, unsigned NumInputs,
                            ArrayRef<StringRef> Constraints,
                            ArrayRef<StringRef> Clobbers,
                            ArrayRef<Expr*> Exprs,
                            SourceLocation EndLoc);
  LabelDecl *GetOrCreateMSAsmLabel(StringRef ExternalLabelName,
                                   SourceLocation Location,
                                   bool AlwaysCreate);

  VarDecl *BuildObjCExceptionDecl(TypeSourceInfo *TInfo, QualType ExceptionType,
                                  SourceLocation StartLoc,
                                  SourceLocation IdLoc, IdentifierInfo *Id,
                                  bool Invalid = false);

  Decl *ActOnObjCExceptionDecl(Scope *S, Declarator &D);

  StmtResult ActOnObjCAtCatchStmt(SourceLocation AtLoc, SourceLocation RParen,
                                  Decl *Parm, Stmt *Body);

  StmtResult ActOnObjCAtFinallyStmt(SourceLocation AtLoc, Stmt *Body);

  StmtResult ActOnObjCAtTryStmt(SourceLocation AtLoc, Stmt *Try,
                                MultiStmtArg Catch, Stmt *Finally);

  StmtResult BuildObjCAtThrowStmt(SourceLocation AtLoc, Expr *Throw);
  StmtResult ActOnObjCAtThrowStmt(SourceLocation AtLoc, Expr *Throw,
                                  Scope *CurScope);
  ExprResult ActOnObjCAtSynchronizedOperand(SourceLocation atLoc,
                                            Expr *operand);
  StmtResult ActOnObjCAtSynchronizedStmt(SourceLocation AtLoc,
                                         Expr *SynchExpr,
                                         Stmt *SynchBody);

  StmtResult ActOnObjCAutoreleasePoolStmt(SourceLocation AtLoc, Stmt *Body);

  VarDecl *BuildExceptionDeclaration(Scope *S, TypeSourceInfo *TInfo,
                                     SourceLocation StartLoc,
                                     SourceLocation IdLoc,
                                     IdentifierInfo *Id);

  Decl *ActOnExceptionDeclarator(Scope *S, Declarator &D);

  StmtResult ActOnCXXCatchBlock(SourceLocation CatchLoc,
                                Decl *ExDecl, Stmt *HandlerBlock);
  StmtResult ActOnCXXTryBlock(SourceLocation TryLoc, Stmt *TryBlock,
                              ArrayRef<Stmt *> Handlers);

  StmtResult ActOnSEHTryBlock(bool IsCXXTry, // try (true) or __try (false) ?
                              SourceLocation TryLoc, Stmt *TryBlock,
                              Stmt *Handler);
  StmtResult ActOnSEHExceptBlock(SourceLocation Loc,
                                 Expr *FilterExpr,
                                 Stmt *Block);
  void ActOnStartSEHFinallyBlock();
  void ActOnAbortSEHFinallyBlock();
  StmtResult ActOnFinishSEHFinallyBlock(SourceLocation Loc, Stmt *Block);
  StmtResult ActOnSEHLeaveStmt(SourceLocation Loc, Scope *CurScope);

  void DiagnoseReturnInConstructorExceptionHandler(CXXTryStmt *TryBlock);

  bool ShouldWarnIfUnusedFileScopedDecl(const DeclaratorDecl *D) const;

  /// If it's a file scoped decl that must warn if not used, keep track
  /// of it.
  void MarkUnusedFileScopedDecl(const DeclaratorDecl *D);

  /// DiagnoseUnusedExprResult - If the statement passed in is an expression
  /// whose result is unused, warn.
  void DiagnoseUnusedExprResult(const Stmt *S);
  void DiagnoseUnusedNestedTypedefs(const RecordDecl *D);
  void DiagnoseUnusedDecl(const NamedDecl *ND);

  /// Emit \p DiagID if statement located on \p StmtLoc has a suspicious null
  /// statement as a \p Body, and it is located on the same line.
  ///
  /// This helps prevent bugs due to typos, such as:
  ///     if (condition);
  ///       do_stuff();
  void DiagnoseEmptyStmtBody(SourceLocation StmtLoc,
                             const Stmt *Body,
                             unsigned DiagID);

  /// Warn if a for/while loop statement \p S, which is followed by
  /// \p PossibleBody, has a suspicious null statement as a body.
  void DiagnoseEmptyLoopBody(const Stmt *S,
                             const Stmt *PossibleBody);

  /// Warn if a value is moved to itself.
  void DiagnoseSelfMove(const Expr *LHSExpr, const Expr *RHSExpr,
                        SourceLocation OpLoc);

  /// Warn if we're implicitly casting from a _Nullable pointer type to a
  /// _Nonnull one.
  void diagnoseNullableToNonnullConversion(QualType DstType, QualType SrcType,
                                           SourceLocation Loc);

  /// Warn when implicitly casting 0 to nullptr.
  void diagnoseZeroToNullptrConversion(CastKind Kind, const Expr *E);

  ParsingDeclState PushParsingDeclaration(sema::DelayedDiagnosticPool &pool) {
    return DelayedDiagnostics.push(pool);
  }
  void PopParsingDeclaration(ParsingDeclState state, Decl *decl);

  typedef ProcessingContextState ParsingClassState;
  ParsingClassState PushParsingClass() {
    return DelayedDiagnostics.pushUndelayed();
  }
  void PopParsingClass(ParsingClassState state) {
    DelayedDiagnostics.popUndelayed(state);
  }

  void redelayDiagnostics(sema::DelayedDiagnosticPool &pool);

  void DiagnoseAvailabilityOfDecl(NamedDecl *D, ArrayRef<SourceLocation> Locs,
                                  const ObjCInterfaceDecl *UnknownObjCClass,
                                  bool ObjCPropertyAccess,
                                  bool AvoidPartialAvailabilityChecks = false);

  bool makeUnavailableInSystemHeader(SourceLocation loc,
                                     UnavailableAttr::ImplicitReason reason);

  /// Issue any -Wunguarded-availability warnings in \c FD
  void DiagnoseUnguardedAvailabilityViolations(Decl *FD);

  //===--------------------------------------------------------------------===//
  // Expression Parsing Callbacks: SemaExpr.cpp.

  bool CanUseDecl(NamedDecl *D, bool TreatUnavailableAsInvalid);
  bool DiagnoseUseOfDecl(NamedDecl *D, ArrayRef<SourceLocation> Locs,
                         const ObjCInterfaceDecl *UnknownObjCClass = nullptr,
                         bool ObjCPropertyAccess = false,
                         bool AvoidPartialAvailabilityChecks = false);
  void NoteDeletedFunction(FunctionDecl *FD);
  void NoteDeletedInheritingConstructor(CXXConstructorDecl *CD);
  std::string getDeletedOrUnavailableSuffix(const FunctionDecl *FD);
  bool DiagnosePropertyAccessorMismatch(ObjCPropertyDecl *PD,
                                        ObjCMethodDecl *Getter,
                                        SourceLocation Loc);
  void DiagnoseSentinelCalls(NamedDecl *D, SourceLocation Loc,
                             ArrayRef<Expr *> Args);

  void PushExpressionEvaluationContext(
      ExpressionEvaluationContext NewContext, Decl *LambdaContextDecl = nullptr,
      ExpressionEvaluationContextRecord::ExpressionKind Type =
          ExpressionEvaluationContextRecord::EK_Other);
  enum ReuseLambdaContextDecl_t { ReuseLambdaContextDecl };
  void PushExpressionEvaluationContext(
      ExpressionEvaluationContext NewContext, ReuseLambdaContextDecl_t,
      ExpressionEvaluationContextRecord::ExpressionKind Type =
          ExpressionEvaluationContextRecord::EK_Other);
  void PopExpressionEvaluationContext();

  void DiscardCleanupsInEvaluationContext();

  ExprResult TransformToPotentiallyEvaluated(Expr *E);
  ExprResult HandleExprEvaluationContextForTypeof(Expr *E);

  ExprResult ActOnConstantExpression(ExprResult Res);

  // Functions for marking a declaration referenced.  These functions also
  // contain the relevant logic for marking if a reference to a function or
  // variable is an odr-use (in the C++11 sense).  There are separate variants
  // for expressions referring to a decl; these exist because odr-use marking
  // needs to be delayed for some constant variables when we build one of the
  // named expressions.
  //
  // MightBeOdrUse indicates whether the use could possibly be an odr-use, and
  // should usually be true. This only needs to be set to false if the lack of
  // odr-use cannot be determined from the current context (for instance,
  // because the name denotes a virtual function and was written without an
  // explicit nested-name-specifier).
  void MarkAnyDeclReferenced(SourceLocation Loc, Decl *D, bool MightBeOdrUse);
  void MarkFunctionReferenced(SourceLocation Loc, FunctionDecl *Func,
                              bool MightBeOdrUse = true);
  void MarkVariableReferenced(SourceLocation Loc, VarDecl *Var);
  void MarkDeclRefReferenced(DeclRefExpr *E, const Expr *Base = nullptr);
  void MarkMemberReferenced(MemberExpr *E);

  void UpdateMarkingForLValueToRValue(Expr *E);
  void CleanupVarDeclMarking();

  enum TryCaptureKind {
    TryCapture_Implicit, TryCapture_ExplicitByVal, TryCapture_ExplicitByRef
  };

  /// Try to capture the given variable.
  ///
  /// \param Var The variable to capture.
  ///
  /// \param Loc The location at which the capture occurs.
  ///
  /// \param Kind The kind of capture, which may be implicit (for either a
  /// block or a lambda), or explicit by-value or by-reference (for a lambda).
  ///
  /// \param EllipsisLoc The location of the ellipsis, if one is provided in
  /// an explicit lambda capture.
  ///
  /// \param BuildAndDiagnose Whether we are actually supposed to add the
  /// captures or diagnose errors. If false, this routine merely check whether
  /// the capture can occur without performing the capture itself or complaining
  /// if the variable cannot be captured.
  ///
  /// \param CaptureType Will be set to the type of the field used to capture
  /// this variable in the innermost block or lambda. Only valid when the
  /// variable can be captured.
  ///
  /// \param DeclRefType Will be set to the type of a reference to the capture
  /// from within the current scope. Only valid when the variable can be
  /// captured.
  ///
  /// \param FunctionScopeIndexToStopAt If non-null, it points to the index
  /// of the FunctionScopeInfo stack beyond which we do not attempt to capture.
  /// This is useful when enclosing lambdas must speculatively capture
  /// variables that may or may not be used in certain specializations of
  /// a nested generic lambda.
  ///
  /// \returns true if an error occurred (i.e., the variable cannot be
  /// captured) and false if the capture succeeded.
  bool tryCaptureVariable(VarDecl *Var, SourceLocation Loc, TryCaptureKind Kind,
                          SourceLocation EllipsisLoc, bool BuildAndDiagnose,
                          QualType &CaptureType,
                          QualType &DeclRefType,
                          const unsigned *const FunctionScopeIndexToStopAt);

  /// Try to capture the given variable.
  bool tryCaptureVariable(VarDecl *Var, SourceLocation Loc,
                          TryCaptureKind Kind = TryCapture_Implicit,
                          SourceLocation EllipsisLoc = SourceLocation());

  /// Checks if the variable must be captured.
  bool NeedToCaptureVariable(VarDecl *Var, SourceLocation Loc);

  /// Given a variable, determine the type that a reference to that
  /// variable will have in the given scope.
  QualType getCapturedDeclRefType(VarDecl *Var, SourceLocation Loc);

  /// Mark all of the declarations referenced within a particular AST node as
  /// referenced. Used when template instantiation instantiates a non-dependent
  /// type -- entities referenced by the type are now referenced.
  void MarkDeclarationsReferencedInType(SourceLocation Loc, QualType T);
  void MarkDeclarationsReferencedInExpr(Expr *E,
                                        bool SkipLocalVariables = false);

  /// Try to recover by turning the given expression into a
  /// call.  Returns true if recovery was attempted or an error was
  /// emitted; this may also leave the ExprResult invalid.
  bool tryToRecoverWithCall(ExprResult &E, const PartialDiagnostic &PD,
                            bool ForceComplain = false,
                            bool (*IsPlausibleResult)(QualType) = nullptr);

  /// Figure out if an expression could be turned into a call.
  bool tryExprAsCall(Expr &E, QualType &ZeroArgCallReturnTy,
                     UnresolvedSetImpl &NonTemplateOverloads);

  /// Conditionally issue a diagnostic based on the current
  /// evaluation context.
  ///
  /// \param Statement If Statement is non-null, delay reporting the
  /// diagnostic until the function body is parsed, and then do a basic
  /// reachability analysis to determine if the statement is reachable.
  /// If it is unreachable, the diagnostic will not be emitted.
  bool DiagRuntimeBehavior(SourceLocation Loc, const Stmt *Statement,
                           const PartialDiagnostic &PD);

  // Primary Expressions.
  SourceRange getExprRange(Expr *E) const;

  ExprResult ActOnIdExpression(
      Scope *S, CXXScopeSpec &SS, SourceLocation TemplateKWLoc,
      UnqualifiedId &Id, bool HasTrailingLParen, bool IsAddressOfOperand,
      std::unique_ptr<CorrectionCandidateCallback> CCC = nullptr,
      bool IsInlineAsmIdentifier = false, Token *KeywordReplacement = nullptr);

  void DecomposeUnqualifiedId(const UnqualifiedId &Id,
                              TemplateArgumentListInfo &Buffer,
                              DeclarationNameInfo &NameInfo,
                              const TemplateArgumentListInfo *&TemplateArgs);

  bool
  DiagnoseEmptyLookup(Scope *S, CXXScopeSpec &SS, LookupResult &R,
                      std::unique_ptr<CorrectionCandidateCallback> CCC,
                      TemplateArgumentListInfo *ExplicitTemplateArgs = nullptr,
                      ArrayRef<Expr *> Args = None, TypoExpr **Out = nullptr);

  ExprResult LookupInObjCMethod(LookupResult &LookUp, Scope *S,
                                IdentifierInfo *II,
                                bool AllowBuiltinCreation=false);

  ExprResult ActOnDependentIdExpression(const CXXScopeSpec &SS,
                                        SourceLocation TemplateKWLoc,
                                        const DeclarationNameInfo &NameInfo,
                                        bool isAddressOfOperand,
                                const TemplateArgumentListInfo *TemplateArgs);

  ExprResult BuildDeclRefExpr(ValueDecl *D, QualType Ty,
                              ExprValueKind VK,
                              SourceLocation Loc,
                              const CXXScopeSpec *SS = nullptr);
  ExprResult
  BuildDeclRefExpr(ValueDecl *D, QualType Ty, ExprValueKind VK,
                   const DeclarationNameInfo &NameInfo,
                   const CXXScopeSpec *SS = nullptr,
                   NamedDecl *FoundD = nullptr,
                   const TemplateArgumentListInfo *TemplateArgs = nullptr);
  ExprResult
  BuildAnonymousStructUnionMemberReference(
      const CXXScopeSpec &SS,
      SourceLocation nameLoc,
      IndirectFieldDecl *indirectField,
      DeclAccessPair FoundDecl = DeclAccessPair::make(nullptr, AS_none),
      Expr *baseObjectExpr = nullptr,
      SourceLocation opLoc = SourceLocation());

  ExprResult BuildPossibleImplicitMemberExpr(const CXXScopeSpec &SS,
                                             SourceLocation TemplateKWLoc,
                                             LookupResult &R,
                                const TemplateArgumentListInfo *TemplateArgs,
                                             const Scope *S);
  ExprResult BuildImplicitMemberExpr(const CXXScopeSpec &SS,
                                     SourceLocation TemplateKWLoc,
                                     LookupResult &R,
                                const TemplateArgumentListInfo *TemplateArgs,
                                     bool IsDefiniteInstance,
                                     const Scope *S);
  bool UseArgumentDependentLookup(const CXXScopeSpec &SS,
                                  const LookupResult &R,
                                  bool HasTrailingLParen);

  ExprResult
  BuildQualifiedDeclarationNameExpr(CXXScopeSpec &SS,
                                    const DeclarationNameInfo &NameInfo,
                                    bool IsAddressOfOperand, const Scope *S,
                                    TypeSourceInfo **RecoveryTSI = nullptr);

  ExprResult BuildDependentDeclRefExpr(const CXXScopeSpec &SS,
                                       SourceLocation TemplateKWLoc,
                                const DeclarationNameInfo &NameInfo,
                                const TemplateArgumentListInfo *TemplateArgs);

  ExprResult BuildDeclarationNameExpr(const CXXScopeSpec &SS,
                                      LookupResult &R,
                                      bool NeedsADL,
                                      bool AcceptInvalidDecl = false);
  ExprResult BuildDeclarationNameExpr(
      const CXXScopeSpec &SS, const DeclarationNameInfo &NameInfo, NamedDecl *D,
      NamedDecl *FoundD = nullptr,
      const TemplateArgumentListInfo *TemplateArgs = nullptr,
      bool AcceptInvalidDecl = false);

  ExprResult BuildLiteralOperatorCall(LookupResult &R,
                      DeclarationNameInfo &SuffixInfo,
                      ArrayRef<Expr *> Args,
                      SourceLocation LitEndLoc,
                      TemplateArgumentListInfo *ExplicitTemplateArgs = nullptr);

  ExprResult BuildPredefinedExpr(SourceLocation Loc,
                                 PredefinedExpr::IdentType IT);
  ExprResult ActOnPredefinedExpr(SourceLocation Loc, tok::TokenKind Kind);
  ExprResult ActOnIntegerConstant(SourceLocation Loc, uint64_t Val);

  bool CheckLoopHintExpr(Expr *E, SourceLocation Loc);

  ExprResult ActOnNumericConstant(const Token &Tok, Scope *UDLScope = nullptr);
  ExprResult ActOnCharacterConstant(const Token &Tok,
                                    Scope *UDLScope = nullptr);
  ExprResult ActOnParenExpr(SourceLocation L, SourceLocation R, Expr *E);
  ExprResult ActOnParenListExpr(SourceLocation L,
                                SourceLocation R,
                                MultiExprArg Val);

  /// ActOnStringLiteral - The specified tokens were lexed as pasted string
  /// fragments (e.g. "foo" "bar" L"baz").
  ExprResult ActOnStringLiteral(ArrayRef<Token> StringToks,
                                Scope *UDLScope = nullptr);

  ExprResult ActOnGenericSelectionExpr(SourceLocation KeyLoc,
                                       SourceLocation DefaultLoc,
                                       SourceLocation RParenLoc,
                                       Expr *ControllingExpr,
                                       ArrayRef<ParsedType> ArgTypes,
                                       ArrayRef<Expr *> ArgExprs);
  ExprResult CreateGenericSelectionExpr(SourceLocation KeyLoc,
                                        SourceLocation DefaultLoc,
                                        SourceLocation RParenLoc,
                                        Expr *ControllingExpr,
                                        ArrayRef<TypeSourceInfo *> Types,
                                        ArrayRef<Expr *> Exprs);

  // Binary/Unary Operators.  'Tok' is the token for the operator.
  ExprResult CreateBuiltinUnaryOp(SourceLocation OpLoc, UnaryOperatorKind Opc,
                                  Expr *InputExpr);
  ExprResult BuildUnaryOp(Scope *S, SourceLocation OpLoc,
                          UnaryOperatorKind Opc, Expr *Input);
  ExprResult ActOnUnaryOp(Scope *S, SourceLocation OpLoc,
                          tok::TokenKind Op, Expr *Input);

  bool isQualifiedMemberAccess(Expr *E);
  QualType CheckAddressOfOperand(ExprResult &Operand, SourceLocation OpLoc);

  ExprResult CreateUnaryExprOrTypeTraitExpr(TypeSourceInfo *TInfo,
                                            SourceLocation OpLoc,
                                            UnaryExprOrTypeTrait ExprKind,
                                            SourceRange R);
  ExprResult CreateUnaryExprOrTypeTraitExpr(Expr *E, SourceLocation OpLoc,
                                            UnaryExprOrTypeTrait ExprKind);
  ExprResult
    ActOnUnaryExprOrTypeTraitExpr(SourceLocation OpLoc,
                                  UnaryExprOrTypeTrait ExprKind,
                                  bool IsType, void *TyOrEx,
                                  SourceRange ArgRange);

  ExprResult CheckPlaceholderExpr(Expr *E);
  bool CheckVecStepExpr(Expr *E);

  bool CheckUnaryExprOrTypeTraitOperand(Expr *E, UnaryExprOrTypeTrait ExprKind);
  bool CheckUnaryExprOrTypeTraitOperand(QualType ExprType, SourceLocation OpLoc,
                                        SourceRange ExprRange,
                                        UnaryExprOrTypeTrait ExprKind);
  ExprResult ActOnSizeofParameterPackExpr(Scope *S,
                                          SourceLocation OpLoc,
                                          IdentifierInfo &Name,
                                          SourceLocation NameLoc,
                                          SourceLocation RParenLoc);
  ExprResult ActOnPostfixUnaryOp(Scope *S, SourceLocation OpLoc,
                                 tok::TokenKind Kind, Expr *Input);

  ExprResult ActOnArraySubscriptExpr(Scope *S, Expr *Base, SourceLocation LLoc,
                                     Expr *Idx, SourceLocation RLoc);
  ExprResult CreateBuiltinArraySubscriptExpr(Expr *Base, SourceLocation LLoc,
                                             Expr *Idx, SourceLocation RLoc);
  ExprResult ActOnOMPArraySectionExpr(Expr *Base, SourceLocation LBLoc,
                                      Expr *LowerBound, SourceLocation ColonLoc,
                                      Expr *Length, SourceLocation RBLoc);

  // This struct is for use by ActOnMemberAccess to allow
  // BuildMemberReferenceExpr to be able to reinvoke ActOnMemberAccess after
  // changing the access operator from a '.' to a '->' (to see if that is the
  // change needed to fix an error about an unknown member, e.g. when the class
  // defines a custom operator->).
  struct ActOnMemberAccessExtraArgs {
    Scope *S;
    UnqualifiedId &Id;
    Decl *ObjCImpDecl;
  };

  ExprResult BuildMemberReferenceExpr(
      Expr *Base, QualType BaseType, SourceLocation OpLoc, bool IsArrow,
      CXXScopeSpec &SS, SourceLocation TemplateKWLoc,
      NamedDecl *FirstQualifierInScope, const DeclarationNameInfo &NameInfo,
      const TemplateArgumentListInfo *TemplateArgs,
      const Scope *S,
      ActOnMemberAccessExtraArgs *ExtraArgs = nullptr);

  ExprResult
  BuildMemberReferenceExpr(Expr *Base, QualType BaseType, SourceLocation OpLoc,
                           bool IsArrow, const CXXScopeSpec &SS,
                           SourceLocation TemplateKWLoc,
                           NamedDecl *FirstQualifierInScope, LookupResult &R,
                           const TemplateArgumentListInfo *TemplateArgs,
                           const Scope *S,
                           bool SuppressQualifierCheck = false,
                           ActOnMemberAccessExtraArgs *ExtraArgs = nullptr);

  ExprResult BuildFieldReferenceExpr(Expr *BaseExpr, bool IsArrow,
                                     SourceLocation OpLoc,
                                     const CXXScopeSpec &SS, FieldDecl *Field,
                                     DeclAccessPair FoundDecl,
                                     const DeclarationNameInfo &MemberNameInfo);

  ExprResult PerformMemberExprBaseConversion(Expr *Base, bool IsArrow);

  bool CheckQualifiedMemberReference(Expr *BaseExpr, QualType BaseType,
                                     const CXXScopeSpec &SS,
                                     const LookupResult &R);

  ExprResult ActOnDependentMemberExpr(Expr *Base, QualType BaseType,
                                      bool IsArrow, SourceLocation OpLoc,
                                      const CXXScopeSpec &SS,
                                      SourceLocation TemplateKWLoc,
                                      NamedDecl *FirstQualifierInScope,
                               const DeclarationNameInfo &NameInfo,
                               const TemplateArgumentListInfo *TemplateArgs);

  ExprResult ActOnMemberAccessExpr(Scope *S, Expr *Base,
                                   SourceLocation OpLoc,
                                   tok::TokenKind OpKind,
                                   CXXScopeSpec &SS,
                                   SourceLocation TemplateKWLoc,
                                   UnqualifiedId &Member,
                                   Decl *ObjCImpDecl);

  void ActOnDefaultCtorInitializers(Decl *CDtorDecl);
  bool ConvertArgumentsForCall(CallExpr *Call, Expr *Fn,
                               FunctionDecl *FDecl,
                               const FunctionProtoType *Proto,
                               ArrayRef<Expr *> Args,
                               SourceLocation RParenLoc,
                               bool ExecConfig = false);
  void CheckStaticArrayArgument(SourceLocation CallLoc,
                                ParmVarDecl *Param,
                                const Expr *ArgExpr);

  /// ActOnCallExpr - Handle a call to Fn with the specified array of arguments.
  /// This provides the location of the left/right parens and a list of comma
  /// locations.
  ExprResult ActOnCallExpr(Scope *S, Expr *Fn, SourceLocation LParenLoc,
                           MultiExprArg ArgExprs, SourceLocation RParenLoc,
                           Expr *ExecConfig = nullptr,
                           bool IsExecConfig = false);
  ExprResult BuildResolvedCallExpr(Expr *Fn, NamedDecl *NDecl,
                                   SourceLocation LParenLoc,
                                   ArrayRef<Expr *> Arg,
                                   SourceLocation RParenLoc,
                                   Expr *Config = nullptr,
                                   bool IsExecConfig = false);

  ExprResult ActOnCUDAExecConfigExpr(Scope *S, SourceLocation LLLLoc,
                                     MultiExprArg ExecConfig,
                                     SourceLocation GGGLoc);

  ExprResult ActOnCastExpr(Scope *S, SourceLocation LParenLoc,
                           Declarator &D, ParsedType &Ty,
                           SourceLocation RParenLoc, Expr *CastExpr);
  ExprResult BuildCStyleCastExpr(SourceLocation LParenLoc,
                                 TypeSourceInfo *Ty,
                                 SourceLocation RParenLoc,
                                 Expr *Op);
  CastKind PrepareScalarCast(ExprResult &src, QualType destType);

  /// Build an altivec or OpenCL literal.
  ExprResult BuildVectorLiteral(SourceLocation LParenLoc,
                                SourceLocation RParenLoc, Expr *E,
                                TypeSourceInfo *TInfo);

  ExprResult MaybeConvertParenListExprToParenExpr(Scope *S, Expr *ME);

  ExprResult ActOnCompoundLiteral(SourceLocation LParenLoc,
                                  ParsedType Ty,
                                  SourceLocation RParenLoc,
                                  Expr *InitExpr);

  ExprResult BuildCompoundLiteralExpr(SourceLocation LParenLoc,
                                      TypeSourceInfo *TInfo,
                                      SourceLocation RParenLoc,
                                      Expr *LiteralExpr);

  ExprResult ActOnInitList(SourceLocation LBraceLoc,
                           MultiExprArg InitArgList,
                           SourceLocation RBraceLoc);

  ExprResult ActOnDesignatedInitializer(Designation &Desig,
                                        SourceLocation Loc,
                                        bool GNUSyntax,
                                        ExprResult Init);

private:
  static BinaryOperatorKind ConvertTokenKindToBinaryOpcode(tok::TokenKind Kind);

public:
  ExprResult ActOnBinOp(Scope *S, SourceLocation TokLoc,
                        tok::TokenKind Kind, Expr *LHSExpr, Expr *RHSExpr);
  ExprResult BuildBinOp(Scope *S, SourceLocation OpLoc,
                        BinaryOperatorKind Opc, Expr *LHSExpr, Expr *RHSExpr);
  ExprResult CreateBuiltinBinOp(SourceLocation OpLoc, BinaryOperatorKind Opc,
                                Expr *LHSExpr, Expr *RHSExpr);

  void DiagnoseCommaOperator(const Expr *LHS, SourceLocation Loc);

  /// ActOnConditionalOp - Parse a ?: operation.  Note that 'LHS' may be null
  /// in the case of a the GNU conditional expr extension.
  ExprResult ActOnConditionalOp(SourceLocation QuestionLoc,
                                SourceLocation ColonLoc,
                                Expr *CondExpr, Expr *LHSExpr, Expr *RHSExpr);

  /// ActOnAddrLabel - Parse the GNU address of label extension: "&&foo".
  ExprResult ActOnAddrLabel(SourceLocation OpLoc, SourceLocation LabLoc,
                            LabelDecl *TheDecl);

  void ActOnStartStmtExpr();
  ExprResult ActOnStmtExpr(SourceLocation LPLoc, Stmt *SubStmt,
                           SourceLocation RPLoc); // "({..})"
  void ActOnStmtExprError();

  // __builtin_offsetof(type, identifier(.identifier|[expr])*)
  struct OffsetOfComponent {
    SourceLocation LocStart, LocEnd;
    bool isBrackets;  // true if [expr], false if .ident
    union {
      IdentifierInfo *IdentInfo;
      Expr *E;
    } U;
  };

  /// __builtin_offsetof(type, a.b[123][456].c)
  ExprResult BuildBuiltinOffsetOf(SourceLocation BuiltinLoc,
                                  TypeSourceInfo *TInfo,
                                  ArrayRef<OffsetOfComponent> Components,
                                  SourceLocation RParenLoc);
  ExprResult ActOnBuiltinOffsetOf(Scope *S,
                                  SourceLocation BuiltinLoc,
                                  SourceLocation TypeLoc,
                                  ParsedType ParsedArgTy,
                                  ArrayRef<OffsetOfComponent> Components,
                                  SourceLocation RParenLoc);

  // __builtin_choose_expr(constExpr, expr1, expr2)
  ExprResult ActOnChooseExpr(SourceLocation BuiltinLoc,
                             Expr *CondExpr, Expr *LHSExpr,
                             Expr *RHSExpr, SourceLocation RPLoc);

  // __builtin_va_arg(expr, type)
  ExprResult ActOnVAArg(SourceLocation BuiltinLoc, Expr *E, ParsedType Ty,
                        SourceLocation RPLoc);
  ExprResult BuildVAArgExpr(SourceLocation BuiltinLoc, Expr *E,
                            TypeSourceInfo *TInfo, SourceLocation RPLoc);

  // __null
  ExprResult ActOnGNUNullExpr(SourceLocation TokenLoc);

  bool CheckCaseExpression(Expr *E);

  /// Describes the result of an "if-exists" condition check.
  enum IfExistsResult {
    /// The symbol exists.
    IER_Exists,

    /// The symbol does not exist.
    IER_DoesNotExist,

    /// The name is a dependent name, so the results will differ
    /// from one instantiation to the next.
    IER_Dependent,

    /// An error occurred.
    IER_Error
  };

  IfExistsResult
  CheckMicrosoftIfExistsSymbol(Scope *S, CXXScopeSpec &SS,
                               const DeclarationNameInfo &TargetNameInfo);

  IfExistsResult
  CheckMicrosoftIfExistsSymbol(Scope *S, SourceLocation KeywordLoc,
                               bool IsIfExists, CXXScopeSpec &SS,
                               UnqualifiedId &Name);

  StmtResult BuildMSDependentExistsStmt(SourceLocation KeywordLoc,
                                        bool IsIfExists,
                                        NestedNameSpecifierLoc QualifierLoc,
                                        DeclarationNameInfo NameInfo,
                                        Stmt *Nested);
  StmtResult ActOnMSDependentExistsStmt(SourceLocation KeywordLoc,
                                        bool IsIfExists,
                                        CXXScopeSpec &SS, UnqualifiedId &Name,
                                        Stmt *Nested);

  //===------------------------- "Block" Extension ------------------------===//

  /// ActOnBlockStart - This callback is invoked when a block literal is
  /// started.
  void ActOnBlockStart(SourceLocation CaretLoc, Scope *CurScope);

  /// ActOnBlockArguments - This callback allows processing of block arguments.
  /// If there are no arguments, this is still invoked.
  void ActOnBlockArguments(SourceLocation CaretLoc, Declarator &ParamInfo,
                           Scope *CurScope);

  /// ActOnBlockError - If there is an error parsing a block, this callback
  /// is invoked to pop the information about the block from the action impl.
  void ActOnBlockError(SourceLocation CaretLoc, Scope *CurScope);

  /// ActOnBlockStmtExpr - This is called when the body of a block statement
  /// literal was successfully completed.  ^(int x){...}
  ExprResult ActOnBlockStmtExpr(SourceLocation CaretLoc, Stmt *Body,
                                Scope *CurScope);

  //===---------------------------- Clang Extensions ----------------------===//

  /// __builtin_convertvector(...)
  ExprResult ActOnConvertVectorExpr(Expr *E, ParsedType ParsedDestTy,
                                    SourceLocation BuiltinLoc,
                                    SourceLocation RParenLoc);

  //===---------------------------- OpenCL Features -----------------------===//

  /// __builtin_astype(...)
  ExprResult ActOnAsTypeExpr(Expr *E, ParsedType ParsedDestTy,
                             SourceLocation BuiltinLoc,
                             SourceLocation RParenLoc);

  //===---------------------------- C++ Features --------------------------===//

  // Act on C++ namespaces
  Decl *ActOnStartNamespaceDef(Scope *S, SourceLocation InlineLoc,
                               SourceLocation NamespaceLoc,
                               SourceLocation IdentLoc, IdentifierInfo *Ident,
                               SourceLocation LBrace,
                               const ParsedAttributesView &AttrList,
                               UsingDirectiveDecl *&UsingDecl);
  void ActOnFinishNamespaceDef(Decl *Dcl, SourceLocation RBrace);

  NamespaceDecl *getStdNamespace() const;
  NamespaceDecl *getOrCreateStdNamespace();

  NamespaceDecl *lookupStdExperimentalNamespace();

  CXXRecordDecl *getStdBadAlloc() const;
  EnumDecl *getStdAlignValT() const;

private:
  // A cache representing if we've fully checked the various comparison category
  // types stored in ASTContext. The bit-index corresponds to the integer value
  // of a ComparisonCategoryType enumerator.
  llvm::SmallBitVector FullyCheckedComparisonCategories;

public:
  /// Lookup the specified comparison category types in the standard
  ///   library, an check the VarDecls possibly returned by the operator<=>
  ///   builtins for that type.
  ///
  /// \return The type of the comparison category type corresponding to the
  ///   specified Kind, or a null type if an error occurs
  QualType CheckComparisonCategoryType(ComparisonCategoryType Kind,
                                       SourceLocation Loc);

  /// Tests whether Ty is an instance of std::initializer_list and, if
  /// it is and Element is not NULL, assigns the element type to Element.
  bool isStdInitializerList(QualType Ty, QualType *Element);

  /// Looks for the std::initializer_list template and instantiates it
  /// with Element, or emits an error if it's not found.
  ///
  /// \returns The instantiated template, or null on error.
  QualType BuildStdInitializerList(QualType Element, SourceLocation Loc);

  /// Determine whether Ctor is an initializer-list constructor, as
  /// defined in [dcl.init.list]p2.
  bool isInitListConstructor(const FunctionDecl *Ctor);

  Decl *ActOnUsingDirective(Scope *CurScope, SourceLocation UsingLoc,
                            SourceLocation NamespcLoc, CXXScopeSpec &SS,
                            SourceLocation IdentLoc,
                            IdentifierInfo *NamespcName,
                            const ParsedAttributesView &AttrList);

  void PushUsingDirective(Scope *S, UsingDirectiveDecl *UDir);

  Decl *ActOnNamespaceAliasDef(Scope *CurScope,
                               SourceLocation NamespaceLoc,
                               SourceLocation AliasLoc,
                               IdentifierInfo *Alias,
                               CXXScopeSpec &SS,
                               SourceLocation IdentLoc,
                               IdentifierInfo *Ident);

  void HideUsingShadowDecl(Scope *S, UsingShadowDecl *Shadow);
  bool CheckUsingShadowDecl(UsingDecl *UD, NamedDecl *Target,
                            const LookupResult &PreviousDecls,
                            UsingShadowDecl *&PrevShadow);
  UsingShadowDecl *BuildUsingShadowDecl(Scope *S, UsingDecl *UD,
                                        NamedDecl *Target,
                                        UsingShadowDecl *PrevDecl);

  bool CheckUsingDeclRedeclaration(SourceLocation UsingLoc,
                                   bool HasTypenameKeyword,
                                   const CXXScopeSpec &SS,
                                   SourceLocation NameLoc,
                                   const LookupResult &Previous);
  bool CheckUsingDeclQualifier(SourceLocation UsingLoc,
                               bool HasTypename,
                               const CXXScopeSpec &SS,
                               const DeclarationNameInfo &NameInfo,
                               SourceLocation NameLoc);

  NamedDecl *BuildUsingDeclaration(
      Scope *S, AccessSpecifier AS, SourceLocation UsingLoc,
      bool HasTypenameKeyword, SourceLocation TypenameLoc, CXXScopeSpec &SS,
      DeclarationNameInfo NameInfo, SourceLocation EllipsisLoc,
      const ParsedAttributesView &AttrList, bool IsInstantiation);
  NamedDecl *BuildUsingPackDecl(NamedDecl *InstantiatedFrom,
                                ArrayRef<NamedDecl *> Expansions);

  bool CheckInheritingConstructorUsingDecl(UsingDecl *UD);

  /// Given a derived-class using shadow declaration for a constructor and the
  /// correspnding base class constructor, find or create the implicit
  /// synthesized derived class constructor to use for this initialization.
  CXXConstructorDecl *
  findInheritingConstructor(SourceLocation Loc, CXXConstructorDecl *BaseCtor,
                            ConstructorUsingShadowDecl *DerivedShadow);

  Decl *ActOnUsingDeclaration(Scope *CurScope, AccessSpecifier AS,
                              SourceLocation UsingLoc,
                              SourceLocation TypenameLoc, CXXScopeSpec &SS,
                              UnqualifiedId &Name, SourceLocation EllipsisLoc,
                              const ParsedAttributesView &AttrList);
  Decl *ActOnAliasDeclaration(Scope *CurScope, AccessSpecifier AS,
                              MultiTemplateParamsArg TemplateParams,
                              SourceLocation UsingLoc, UnqualifiedId &Name,
                              const ParsedAttributesView &AttrList,
                              TypeResult Type, Decl *DeclFromDeclSpec);

  /// BuildCXXConstructExpr - Creates a complete call to a constructor,
  /// including handling of its default argument expressions.
  ///
  /// \param ConstructKind - a CXXConstructExpr::ConstructionKind
  ExprResult
  BuildCXXConstructExpr(SourceLocation ConstructLoc, QualType DeclInitType,
                        NamedDecl *FoundDecl,
                        CXXConstructorDecl *Constructor, MultiExprArg Exprs,
                        bool HadMultipleCandidates, bool IsListInitialization,
                        bool IsStdInitListInitialization,
                        bool RequiresZeroInit, unsigned ConstructKind,
                        SourceRange ParenRange);

  /// Build a CXXConstructExpr whose constructor has already been resolved if
  /// it denotes an inherited constructor.
  ExprResult
  BuildCXXConstructExpr(SourceLocation ConstructLoc, QualType DeclInitType,
                        CXXConstructorDecl *Constructor, bool Elidable,
                        MultiExprArg Exprs,
                        bool HadMultipleCandidates, bool IsListInitialization,
                        bool IsStdInitListInitialization,
                        bool RequiresZeroInit, unsigned ConstructKind,
                        SourceRange ParenRange);

  // FIXME: Can we remove this and have the above BuildCXXConstructExpr check if
  // the constructor can be elidable?
  ExprResult
  BuildCXXConstructExpr(SourceLocation ConstructLoc, QualType DeclInitType,
                        NamedDecl *FoundDecl,
                        CXXConstructorDecl *Constructor, bool Elidable,
                        MultiExprArg Exprs, bool HadMultipleCandidates,
                        bool IsListInitialization,
                        bool IsStdInitListInitialization, bool RequiresZeroInit,
                        unsigned ConstructKind, SourceRange ParenRange);

  ExprResult BuildCXXDefaultInitExpr(SourceLocation Loc, FieldDecl *Field);


  /// Instantiate or parse a C++ default argument expression as necessary.
  /// Return true on error.
  bool CheckCXXDefaultArgExpr(SourceLocation CallLoc, FunctionDecl *FD,
                              ParmVarDecl *Param);

  /// BuildCXXDefaultArgExpr - Creates a CXXDefaultArgExpr, instantiating
  /// the default expr if needed.
  ExprResult BuildCXXDefaultArgExpr(SourceLocation CallLoc,
                                    FunctionDecl *FD,
                                    ParmVarDecl *Param);

  /// FinalizeVarWithDestructor - Prepare for calling destructor on the
  /// constructed variable.
  void FinalizeVarWithDestructor(VarDecl *VD, const RecordType *DeclInitType);

  /// Helper class that collects exception specifications for
  /// implicitly-declared special member functions.
  class ImplicitExceptionSpecification {
    // Pointer to allow copying
    Sema *Self;
    // We order exception specifications thus:
    // noexcept is the most restrictive, but is only used in C++11.
    // throw() comes next.
    // Then a throw(collected exceptions)
    // Finally no specification, which is expressed as noexcept(false).
    // throw(...) is used instead if any called function uses it.
    ExceptionSpecificationType ComputedEST;
    llvm::SmallPtrSet<CanQualType, 4> ExceptionsSeen;
    SmallVector<QualType, 4> Exceptions;

    void ClearExceptions() {
      ExceptionsSeen.clear();
      Exceptions.clear();
    }

  public:
    explicit ImplicitExceptionSpecification(Sema &Self)
      : Self(&Self), ComputedEST(EST_BasicNoexcept) {
      if (!Self.getLangOpts().CPlusPlus11)
        ComputedEST = EST_DynamicNone;
    }

    /// Get the computed exception specification type.
    ExceptionSpecificationType getExceptionSpecType() const {
      assert(!isComputedNoexcept(ComputedEST) &&
             "noexcept(expr) should not be a possible result");
      return ComputedEST;
    }

    /// The number of exceptions in the exception specification.
    unsigned size() const { return Exceptions.size(); }

    /// The set of exceptions in the exception specification.
    const QualType *data() const { return Exceptions.data(); }

    /// Integrate another called method into the collected data.
    void CalledDecl(SourceLocation CallLoc, const CXXMethodDecl *Method);

    /// Integrate an invoked expression into the collected data.
    void CalledExpr(Expr *E);

    /// Overwrite an EPI's exception specification with this
    /// computed exception specification.
    FunctionProtoType::ExceptionSpecInfo getExceptionSpec() const {
      FunctionProtoType::ExceptionSpecInfo ESI;
      ESI.Type = getExceptionSpecType();
      if (ESI.Type == EST_Dynamic) {
        ESI.Exceptions = Exceptions;
      } else if (ESI.Type == EST_None) {
        /// C++11 [except.spec]p14:
        ///   The exception-specification is noexcept(false) if the set of
        ///   potential exceptions of the special member function contains "any"
        ESI.Type = EST_NoexceptFalse;
        ESI.NoexceptExpr = Self->ActOnCXXBoolLiteral(SourceLocation(),
                                                     tok::kw_false).get();
      }
      return ESI;
    }
  };

  /// Determine what sort of exception specification a defaulted
  /// copy constructor of a class will have.
  ImplicitExceptionSpecification
  ComputeDefaultedDefaultCtorExceptionSpec(SourceLocation Loc,
                                           CXXMethodDecl *MD);

  /// Determine what sort of exception specification a defaulted
  /// default constructor of a class will have, and whether the parameter
  /// will be const.
  ImplicitExceptionSpecification
  ComputeDefaultedCopyCtorExceptionSpec(CXXMethodDecl *MD);

  /// Determine what sort of exception specification a defautled
  /// copy assignment operator of a class will have, and whether the
  /// parameter will be const.
  ImplicitExceptionSpecification
  ComputeDefaultedCopyAssignmentExceptionSpec(CXXMethodDecl *MD);

  /// Determine what sort of exception specification a defaulted move
  /// constructor of a class will have.
  ImplicitExceptionSpecification
  ComputeDefaultedMoveCtorExceptionSpec(CXXMethodDecl *MD);

  /// Determine what sort of exception specification a defaulted move
  /// assignment operator of a class will have.
  ImplicitExceptionSpecification
  ComputeDefaultedMoveAssignmentExceptionSpec(CXXMethodDecl *MD);

  /// Determine what sort of exception specification a defaulted
  /// destructor of a class will have.
  ImplicitExceptionSpecification
  ComputeDefaultedDtorExceptionSpec(CXXMethodDecl *MD);

  /// Determine what sort of exception specification an inheriting
  /// constructor of a class will have.
  ImplicitExceptionSpecification
  ComputeInheritingCtorExceptionSpec(SourceLocation Loc,
                                     CXXConstructorDecl *CD);

  /// Evaluate the implicit exception specification for a defaulted
  /// special member function.
  void EvaluateImplicitExceptionSpec(SourceLocation Loc, CXXMethodDecl *MD);

  /// Check the given noexcept-specifier, convert its expression, and compute
  /// the appropriate ExceptionSpecificationType.
  ExprResult ActOnNoexceptSpec(SourceLocation NoexceptLoc, Expr *NoexceptExpr,
                               ExceptionSpecificationType &EST);

  /// Check the given exception-specification and update the
  /// exception specification information with the results.
  void checkExceptionSpecification(bool IsTopLevel,
                                   ExceptionSpecificationType EST,
                                   ArrayRef<ParsedType> DynamicExceptions,
                                   ArrayRef<SourceRange> DynamicExceptionRanges,
                                   Expr *NoexceptExpr,
                                   SmallVectorImpl<QualType> &Exceptions,
                                   FunctionProtoType::ExceptionSpecInfo &ESI);

  /// Determine if we're in a case where we need to (incorrectly) eagerly
  /// parse an exception specification to work around a libstdc++ bug.
  bool isLibstdcxxEagerExceptionSpecHack(const Declarator &D);

  /// Add an exception-specification to the given member function
  /// (or member function template). The exception-specification was parsed
  /// after the method itself was declared.
  void actOnDelayedExceptionSpecification(Decl *Method,
         ExceptionSpecificationType EST,
         SourceRange SpecificationRange,
         ArrayRef<ParsedType> DynamicExceptions,
         ArrayRef<SourceRange> DynamicExceptionRanges,
         Expr *NoexceptExpr);

  class InheritedConstructorInfo;

  /// Determine if a special member function should have a deleted
  /// definition when it is defaulted.
  bool ShouldDeleteSpecialMember(CXXMethodDecl *MD, CXXSpecialMember CSM,
                                 InheritedConstructorInfo *ICI = nullptr,
                                 bool Diagnose = false);

  /// Declare the implicit default constructor for the given class.
  ///
  /// \param ClassDecl The class declaration into which the implicit
  /// default constructor will be added.
  ///
  /// \returns The implicitly-declared default constructor.
  CXXConstructorDecl *DeclareImplicitDefaultConstructor(
                                                     CXXRecordDecl *ClassDecl);

  /// DefineImplicitDefaultConstructor - Checks for feasibility of
  /// defining this constructor as the default constructor.
  void DefineImplicitDefaultConstructor(SourceLocation CurrentLocation,
                                        CXXConstructorDecl *Constructor);

  /// Declare the implicit destructor for the given class.
  ///
  /// \param ClassDecl The class declaration into which the implicit
  /// destructor will be added.
  ///
  /// \returns The implicitly-declared destructor.
  CXXDestructorDecl *DeclareImplicitDestructor(CXXRecordDecl *ClassDecl);

  /// DefineImplicitDestructor - Checks for feasibility of
  /// defining this destructor as the default destructor.
  void DefineImplicitDestructor(SourceLocation CurrentLocation,
                                CXXDestructorDecl *Destructor);

  /// Build an exception spec for destructors that don't have one.
  ///
  /// C++11 says that user-defined destructors with no exception spec get one
  /// that looks as if the destructor was implicitly declared.
  void AdjustDestructorExceptionSpec(CXXRecordDecl *ClassDecl,
                                     CXXDestructorDecl *Destructor);

  /// Define the specified inheriting constructor.
  void DefineInheritingConstructor(SourceLocation UseLoc,
                                   CXXConstructorDecl *Constructor);

  /// Declare the implicit copy constructor for the given class.
  ///
  /// \param ClassDecl The class declaration into which the implicit
  /// copy constructor will be added.
  ///
  /// \returns The implicitly-declared copy constructor.
  CXXConstructorDecl *DeclareImplicitCopyConstructor(CXXRecordDecl *ClassDecl);

  /// DefineImplicitCopyConstructor - Checks for feasibility of
  /// defining this constructor as the copy constructor.
  void DefineImplicitCopyConstructor(SourceLocation CurrentLocation,
                                     CXXConstructorDecl *Constructor);

  /// Declare the implicit move constructor for the given class.
  ///
  /// \param ClassDecl The Class declaration into which the implicit
  /// move constructor will be added.
  ///
  /// \returns The implicitly-declared move constructor, or NULL if it wasn't
  /// declared.
  CXXConstructorDecl *DeclareImplicitMoveConstructor(CXXRecordDecl *ClassDecl);

  /// DefineImplicitMoveConstructor - Checks for feasibility of
  /// defining this constructor as the move constructor.
  void DefineImplicitMoveConstructor(SourceLocation CurrentLocation,
                                     CXXConstructorDecl *Constructor);

  /// Declare the implicit copy assignment operator for the given class.
  ///
  /// \param ClassDecl The class declaration into which the implicit
  /// copy assignment operator will be added.
  ///
  /// \returns The implicitly-declared copy assignment operator.
  CXXMethodDecl *DeclareImplicitCopyAssignment(CXXRecordDecl *ClassDecl);

  /// Defines an implicitly-declared copy assignment operator.
  void DefineImplicitCopyAssignment(SourceLocation CurrentLocation,
                                    CXXMethodDecl *MethodDecl);

  /// Declare the implicit move assignment operator for the given class.
  ///
  /// \param ClassDecl The Class declaration into which the implicit
  /// move assignment operator will be added.
  ///
  /// \returns The implicitly-declared move assignment operator, or NULL if it
  /// wasn't declared.
  CXXMethodDecl *DeclareImplicitMoveAssignment(CXXRecordDecl *ClassDecl);

  /// Defines an implicitly-declared move assignment operator.
  void DefineImplicitMoveAssignment(SourceLocation CurrentLocation,
                                    CXXMethodDecl *MethodDecl);

  /// Force the declaration of any implicitly-declared members of this
  /// class.
  void ForceDeclarationOfImplicitMembers(CXXRecordDecl *Class);

  /// Check a completed declaration of an implicit special member.
  void CheckImplicitSpecialMemberDeclaration(Scope *S, FunctionDecl *FD);

  /// Determine whether the given function is an implicitly-deleted
  /// special member function.
  bool isImplicitlyDeleted(FunctionDecl *FD);

  /// Check whether 'this' shows up in the type of a static member
  /// function after the (naturally empty) cv-qualifier-seq would be.
  ///
  /// \returns true if an error occurred.
  bool checkThisInStaticMemberFunctionType(CXXMethodDecl *Method);

  /// Whether this' shows up in the exception specification of a static
  /// member function.
  bool checkThisInStaticMemberFunctionExceptionSpec(CXXMethodDecl *Method);

  /// Check whether 'this' shows up in the attributes of the given
  /// static member function.
  ///
  /// \returns true if an error occurred.
  bool checkThisInStaticMemberFunctionAttributes(CXXMethodDecl *Method);

  /// MaybeBindToTemporary - If the passed in expression has a record type with
  /// a non-trivial destructor, this will return CXXBindTemporaryExpr. Otherwise
  /// it simply returns the passed in expression.
  ExprResult MaybeBindToTemporary(Expr *E);

  bool CompleteConstructorCall(CXXConstructorDecl *Constructor,
                               MultiExprArg ArgsPtr,
                               SourceLocation Loc,
                               SmallVectorImpl<Expr*> &ConvertedArgs,
                               bool AllowExplicit = false,
                               bool IsListInitialization = false);

  ParsedType getInheritingConstructorName(CXXScopeSpec &SS,
                                          SourceLocation NameLoc,
                                          IdentifierInfo &Name);

  ParsedType getConstructorName(IdentifierInfo &II, SourceLocation NameLoc,
                                Scope *S, CXXScopeSpec &SS,
                                bool EnteringContext);
  ParsedType getDestructorName(SourceLocation TildeLoc,
                               IdentifierInfo &II, SourceLocation NameLoc,
                               Scope *S, CXXScopeSpec &SS,
                               ParsedType ObjectType,
                               bool EnteringContext);

  ParsedType getDestructorTypeForDecltype(const DeclSpec &DS,
                                          ParsedType ObjectType);

  // Checks that reinterpret casts don't have undefined behavior.
  void CheckCompatibleReinterpretCast(QualType SrcType, QualType DestType,
                                      bool IsDereference, SourceRange Range);

  /// ActOnCXXNamedCast - Parse {dynamic,static,reinterpret,const}_cast's.
  ExprResult ActOnCXXNamedCast(SourceLocation OpLoc,
                               tok::TokenKind Kind,
                               SourceLocation LAngleBracketLoc,
                               Declarator &D,
                               SourceLocation RAngleBracketLoc,
                               SourceLocation LParenLoc,
                               Expr *E,
                               SourceLocation RParenLoc);

  ExprResult BuildCXXNamedCast(SourceLocation OpLoc,
                               tok::TokenKind Kind,
                               TypeSourceInfo *Ty,
                               Expr *E,
                               SourceRange AngleBrackets,
                               SourceRange Parens);

  ExprResult BuildCXXTypeId(QualType TypeInfoType,
                            SourceLocation TypeidLoc,
                            TypeSourceInfo *Operand,
                            SourceLocation RParenLoc);
  ExprResult BuildCXXTypeId(QualType TypeInfoType,
                            SourceLocation TypeidLoc,
                            Expr *Operand,
                            SourceLocation RParenLoc);

  /// ActOnCXXTypeid - Parse typeid( something ).
  ExprResult ActOnCXXTypeid(SourceLocation OpLoc,
                            SourceLocation LParenLoc, bool isType,
                            void *TyOrExpr,
                            SourceLocation RParenLoc);

  ExprResult BuildCXXUuidof(QualType TypeInfoType,
                            SourceLocation TypeidLoc,
                            TypeSourceInfo *Operand,
                            SourceLocation RParenLoc);
  ExprResult BuildCXXUuidof(QualType TypeInfoType,
                            SourceLocation TypeidLoc,
                            Expr *Operand,
                            SourceLocation RParenLoc);

  /// ActOnCXXUuidof - Parse __uuidof( something ).
  ExprResult ActOnCXXUuidof(SourceLocation OpLoc,
                            SourceLocation LParenLoc, bool isType,
                            void *TyOrExpr,
                            SourceLocation RParenLoc);

  /// Handle a C++1z fold-expression: ( expr op ... op expr ).
  ExprResult ActOnCXXFoldExpr(SourceLocation LParenLoc, Expr *LHS,
                              tok::TokenKind Operator,
                              SourceLocation EllipsisLoc, Expr *RHS,
                              SourceLocation RParenLoc);
  ExprResult BuildCXXFoldExpr(SourceLocation LParenLoc, Expr *LHS,
                              BinaryOperatorKind Operator,
                              SourceLocation EllipsisLoc, Expr *RHS,
                              SourceLocation RParenLoc);
  ExprResult BuildEmptyCXXFoldExpr(SourceLocation EllipsisLoc,
                                   BinaryOperatorKind Operator);

  //// ActOnCXXThis -  Parse 'this' pointer.
  ExprResult ActOnCXXThis(SourceLocation loc);

  /// Try to retrieve the type of the 'this' pointer.
  ///
  /// \returns The type of 'this', if possible. Otherwise, returns a NULL type.
  QualType getCurrentThisType();

  /// When non-NULL, the C++ 'this' expression is allowed despite the
  /// current context not being a non-static member function. In such cases,
  /// this provides the type used for 'this'.
  QualType CXXThisTypeOverride;

  /// RAII object used to temporarily allow the C++ 'this' expression
  /// to be used, with the given qualifiers on the current class type.
  class CXXThisScopeRAII {
    Sema &S;
    QualType OldCXXThisTypeOverride;
    bool Enabled;

  public:
    /// Introduce a new scope where 'this' may be allowed (when enabled),
    /// using the given declaration (which is either a class template or a
    /// class) along with the given qualifiers.
    /// along with the qualifiers placed on '*this'.
    CXXThisScopeRAII(Sema &S, Decl *ContextDecl, unsigned CXXThisTypeQuals,
                     bool Enabled = true);

    ~CXXThisScopeRAII();
  };

  /// Make sure the value of 'this' is actually available in the current
  /// context, if it is a potentially evaluated context.
  ///
  /// \param Loc The location at which the capture of 'this' occurs.
  ///
  /// \param Explicit Whether 'this' is explicitly captured in a lambda
  /// capture list.
  ///
  /// \param FunctionScopeIndexToStopAt If non-null, it points to the index
  /// of the FunctionScopeInfo stack beyond which we do not attempt to capture.
  /// This is useful when enclosing lambdas must speculatively capture
  /// 'this' that may or may not be used in certain specializations of
  /// a nested generic lambda (depending on whether the name resolves to
  /// a non-static member function or a static function).
  /// \return returns 'true' if failed, 'false' if success.
  bool CheckCXXThisCapture(SourceLocation Loc, bool Explicit = false,
      bool BuildAndDiagnose = true,
      const unsigned *const FunctionScopeIndexToStopAt = nullptr,
      bool ByCopy = false);

  /// Determine whether the given type is the type of *this that is used
  /// outside of the body of a member function for a type that is currently
  /// being defined.
  bool isThisOutsideMemberFunctionBody(QualType BaseType);

  /// ActOnCXXBoolLiteral - Parse {true,false} literals.
  ExprResult ActOnCXXBoolLiteral(SourceLocation OpLoc, tok::TokenKind Kind);


  /// ActOnObjCBoolLiteral - Parse {__objc_yes,__objc_no} literals.
  ExprResult ActOnObjCBoolLiteral(SourceLocation OpLoc, tok::TokenKind Kind);

  ExprResult
  ActOnObjCAvailabilityCheckExpr(llvm::ArrayRef<AvailabilitySpec> AvailSpecs,
                                 SourceLocation AtLoc, SourceLocation RParen);

  /// ActOnCXXNullPtrLiteral - Parse 'nullptr'.
  ExprResult ActOnCXXNullPtrLiteral(SourceLocation Loc);

  //// ActOnCXXThrow -  Parse throw expressions.
  ExprResult ActOnCXXThrow(Scope *S, SourceLocation OpLoc, Expr *expr);
  ExprResult BuildCXXThrow(SourceLocation OpLoc, Expr *Ex,
                           bool IsThrownVarInScope);
  bool CheckCXXThrowOperand(SourceLocation ThrowLoc, QualType ThrowTy, Expr *E);

  /// ActOnCXXTypeConstructExpr - Parse construction of a specified type.
  /// Can be interpreted either as function-style casting ("int(x)")
  /// or class type construction ("ClassType(x,y,z)")
  /// or creation of a value-initialized type ("int()").
  ExprResult ActOnCXXTypeConstructExpr(ParsedType TypeRep,
                                       SourceLocation LParenOrBraceLoc,
                                       MultiExprArg Exprs,
                                       SourceLocation RParenOrBraceLoc,
                                       bool ListInitialization);

  ExprResult BuildCXXTypeConstructExpr(TypeSourceInfo *Type,
                                       SourceLocation LParenLoc,
                                       MultiExprArg Exprs,
                                       SourceLocation RParenLoc,
                                       bool ListInitialization);

  /// ActOnCXXNew - Parsed a C++ 'new' expression.
  ExprResult ActOnCXXNew(SourceLocation StartLoc, bool UseGlobal,
                         SourceLocation PlacementLParen,
                         MultiExprArg PlacementArgs,
                         SourceLocation PlacementRParen,
                         SourceRange TypeIdParens, Declarator &D,
                         Expr *Initializer);
  ExprResult BuildCXXNew(SourceRange Range, bool UseGlobal,
                         SourceLocation PlacementLParen,
                         MultiExprArg PlacementArgs,
                         SourceLocation PlacementRParen,
                         SourceRange TypeIdParens,
                         QualType AllocType,
                         TypeSourceInfo *AllocTypeInfo,
                         Expr *ArraySize,
                         SourceRange DirectInitRange,
                         Expr *Initializer);

  bool CheckAllocatedType(QualType AllocType, SourceLocation Loc,
                          SourceRange R);

  /// The scope in which to find allocation functions.
  enum AllocationFunctionScope {
    /// Only look for allocation functions in the global scope.
    AFS_Global,
    /// Only look for allocation functions in the scope of the
    /// allocated class.
    AFS_Class,
    /// Look for allocation functions in both the global scope
    /// and in the scope of the allocated class.
    AFS_Both
  };

  /// Finds the overloads of operator new and delete that are appropriate
  /// for the allocation.
  bool FindAllocationFunctions(SourceLocation StartLoc, SourceRange Range,
                               AllocationFunctionScope NewScope,
                               AllocationFunctionScope DeleteScope,
                               QualType AllocType, bool IsArray,
                               bool &PassAlignment, MultiExprArg PlaceArgs,
                               FunctionDecl *&OperatorNew,
                               FunctionDecl *&OperatorDelete,
                               bool Diagnose = true);
  void DeclareGlobalNewDelete();
  void DeclareGlobalAllocationFunction(DeclarationName Name, QualType Return,
                                       ArrayRef<QualType> Params);

  bool FindDeallocationFunction(SourceLocation StartLoc, CXXRecordDecl *RD,
                                DeclarationName Name, FunctionDecl* &Operator,
                                bool Diagnose = true);
  FunctionDecl *FindUsualDeallocationFunction(SourceLocation StartLoc,
                                              bool CanProvideSize,
                                              bool Overaligned,
                                              DeclarationName Name);
  FunctionDecl *FindDeallocationFunctionForDestructor(SourceLocation StartLoc,
                                                      CXXRecordDecl *RD);

  /// ActOnCXXDelete - Parsed a C++ 'delete' expression
  ExprResult ActOnCXXDelete(SourceLocation StartLoc,
                            bool UseGlobal, bool ArrayForm,
                            Expr *Operand);
  void CheckVirtualDtorCall(CXXDestructorDecl *dtor, SourceLocation Loc,
                            bool IsDelete, bool CallCanBeVirtual,
                            bool WarnOnNonAbstractTypes,
                            SourceLocation DtorLoc);

  ExprResult ActOnNoexceptExpr(SourceLocation KeyLoc, SourceLocation LParen,
                               Expr *Operand, SourceLocation RParen);
  ExprResult BuildCXXNoexceptExpr(SourceLocation KeyLoc, Expr *Operand,
                                  SourceLocation RParen);

  /// Parsed one of the type trait support pseudo-functions.
  ExprResult ActOnTypeTrait(TypeTrait Kind, SourceLocation KWLoc,
                            ArrayRef<ParsedType> Args,
                            SourceLocation RParenLoc);
  ExprResult BuildTypeTrait(TypeTrait Kind, SourceLocation KWLoc,
                            ArrayRef<TypeSourceInfo *> Args,
                            SourceLocation RParenLoc);

  /// ActOnArrayTypeTrait - Parsed one of the binary type trait support
  /// pseudo-functions.
  ExprResult ActOnArrayTypeTrait(ArrayTypeTrait ATT,
                                 SourceLocation KWLoc,
                                 ParsedType LhsTy,
                                 Expr *DimExpr,
                                 SourceLocation RParen);

  ExprResult BuildArrayTypeTrait(ArrayTypeTrait ATT,
                                 SourceLocation KWLoc,
                                 TypeSourceInfo *TSInfo,
                                 Expr *DimExpr,
                                 SourceLocation RParen);

  /// ActOnExpressionTrait - Parsed one of the unary type trait support
  /// pseudo-functions.
  ExprResult ActOnExpressionTrait(ExpressionTrait OET,
                                  SourceLocation KWLoc,
                                  Expr *Queried,
                                  SourceLocation RParen);

  ExprResult BuildExpressionTrait(ExpressionTrait OET,
                                  SourceLocation KWLoc,
                                  Expr *Queried,
                                  SourceLocation RParen);

  ExprResult ActOnStartCXXMemberReference(Scope *S,
                                          Expr *Base,
                                          SourceLocation OpLoc,
                                          tok::TokenKind OpKind,
                                          ParsedType &ObjectType,
                                          bool &MayBePseudoDestructor);

  ExprResult BuildPseudoDestructorExpr(Expr *Base,
                                       SourceLocation OpLoc,
                                       tok::TokenKind OpKind,
                                       const CXXScopeSpec &SS,
                                       TypeSourceInfo *ScopeType,
                                       SourceLocation CCLoc,
                                       SourceLocation TildeLoc,
                                     PseudoDestructorTypeStorage DestroyedType);

  ExprResult ActOnPseudoDestructorExpr(Scope *S, Expr *Base,
                                       SourceLocation OpLoc,
                                       tok::TokenKind OpKind,
                                       CXXScopeSpec &SS,
                                       UnqualifiedId &FirstTypeName,
                                       SourceLocation CCLoc,
                                       SourceLocation TildeLoc,
                                       UnqualifiedId &SecondTypeName);

  ExprResult ActOnPseudoDestructorExpr(Scope *S, Expr *Base,
                                       SourceLocation OpLoc,
                                       tok::TokenKind OpKind,
                                       SourceLocation TildeLoc,
                                       const DeclSpec& DS);

  /// MaybeCreateExprWithCleanups - If the current full-expression
  /// requires any cleanups, surround it with a ExprWithCleanups node.
  /// Otherwise, just returns the passed-in expression.
  Expr *MaybeCreateExprWithCleanups(Expr *SubExpr);
  Stmt *MaybeCreateStmtWithCleanups(Stmt *SubStmt);
  ExprResult MaybeCreateExprWithCleanups(ExprResult SubExpr);

  MaterializeTemporaryExpr *
  CreateMaterializeTemporaryExpr(QualType T, Expr *Temporary,
                                 bool BoundToLvalueReference);

  ExprResult ActOnFinishFullExpr(Expr *Expr) {
    return ActOnFinishFullExpr(Expr, Expr ? Expr->getExprLoc()
                                          : SourceLocation());
  }
  ExprResult ActOnFinishFullExpr(Expr *Expr, SourceLocation CC,
                                 bool DiscardedValue = false,
                                 bool IsConstexpr = false,
                                 bool IsLambdaInitCaptureInitializer = false);
  StmtResult ActOnFinishFullStmt(Stmt *Stmt);

  // Marks SS invalid if it represents an incomplete type.
  bool RequireCompleteDeclContext(CXXScopeSpec &SS, DeclContext *DC);

  DeclContext *computeDeclContext(QualType T);
  DeclContext *computeDeclContext(const CXXScopeSpec &SS,
                                  bool EnteringContext = false);
  bool isDependentScopeSpecifier(const CXXScopeSpec &SS);
  CXXRecordDecl *getCurrentInstantiationOf(NestedNameSpecifier *NNS);

  /// The parser has parsed a global nested-name-specifier '::'.
  ///
  /// \param CCLoc The location of the '::'.
  ///
  /// \param SS The nested-name-specifier, which will be updated in-place
  /// to reflect the parsed nested-name-specifier.
  ///
  /// \returns true if an error occurred, false otherwise.
  bool ActOnCXXGlobalScopeSpecifier(SourceLocation CCLoc, CXXScopeSpec &SS);

  /// The parser has parsed a '__super' nested-name-specifier.
  ///
  /// \param SuperLoc The location of the '__super' keyword.
  ///
  /// \param ColonColonLoc The location of the '::'.
  ///
  /// \param SS The nested-name-specifier, which will be updated in-place
  /// to reflect the parsed nested-name-specifier.
  ///
  /// \returns true if an error occurred, false otherwise.
  bool ActOnSuperScopeSpecifier(SourceLocation SuperLoc,
                                SourceLocation ColonColonLoc, CXXScopeSpec &SS);

  bool isAcceptableNestedNameSpecifier(const NamedDecl *SD,
                                       bool *CanCorrect = nullptr);
  NamedDecl *FindFirstQualifierInScope(Scope *S, NestedNameSpecifier *NNS);

  /// Keeps information about an identifier in a nested-name-spec.
  ///
  struct NestedNameSpecInfo {
    /// The type of the object, if we're parsing nested-name-specifier in
    /// a member access expression.
    ParsedType ObjectType;

    /// The identifier preceding the '::'.
    IdentifierInfo *Identifier;

    /// The location of the identifier.
    SourceLocation IdentifierLoc;

    /// The location of the '::'.
    SourceLocation CCLoc;

    /// Creates info object for the most typical case.
    NestedNameSpecInfo(IdentifierInfo *II, SourceLocation IdLoc,
             SourceLocation ColonColonLoc, ParsedType ObjectType = ParsedType())
      : ObjectType(ObjectType), Identifier(II), IdentifierLoc(IdLoc),
        CCLoc(ColonColonLoc) {
    }

    NestedNameSpecInfo(IdentifierInfo *II, SourceLocation IdLoc,
                       SourceLocation ColonColonLoc, QualType ObjectType)
      : ObjectType(ParsedType::make(ObjectType)), Identifier(II),
        IdentifierLoc(IdLoc), CCLoc(ColonColonLoc) {
    }
  };

  bool isNonTypeNestedNameSpecifier(Scope *S, CXXScopeSpec &SS,
                                    NestedNameSpecInfo &IdInfo);

  bool BuildCXXNestedNameSpecifier(Scope *S,
                                   NestedNameSpecInfo &IdInfo,
                                   bool EnteringContext,
                                   CXXScopeSpec &SS,
                                   NamedDecl *ScopeLookupResult,
                                   bool ErrorRecoveryLookup,
                                   bool *IsCorrectedToColon = nullptr,
                                   bool OnlyNamespace = false);

  /// The parser has parsed a nested-name-specifier 'identifier::'.
  ///
  /// \param S The scope in which this nested-name-specifier occurs.
  ///
  /// \param IdInfo Parser information about an identifier in the
  /// nested-name-spec.
  ///
  /// \param EnteringContext Whether we're entering the context nominated by
  /// this nested-name-specifier.
  ///
  /// \param SS The nested-name-specifier, which is both an input
  /// parameter (the nested-name-specifier before this type) and an
  /// output parameter (containing the full nested-name-specifier,
  /// including this new type).
  ///
  /// \param ErrorRecoveryLookup If true, then this method is called to improve
  /// error recovery. In this case do not emit error message.
  ///
  /// \param IsCorrectedToColon If not null, suggestions to replace '::' -> ':'
  /// are allowed.  The bool value pointed by this parameter is set to 'true'
  /// if the identifier is treated as if it was followed by ':', not '::'.
  ///
  /// \param OnlyNamespace If true, only considers namespaces in lookup.
  ///
  /// \returns true if an error occurred, false otherwise.
  bool ActOnCXXNestedNameSpecifier(Scope *S,
                                   NestedNameSpecInfo &IdInfo,
                                   bool EnteringContext,
                                   CXXScopeSpec &SS,
                                   bool ErrorRecoveryLookup = false,
                                   bool *IsCorrectedToColon = nullptr,
                                   bool OnlyNamespace = false);

  ExprResult ActOnDecltypeExpression(Expr *E);

  bool ActOnCXXNestedNameSpecifierDecltype(CXXScopeSpec &SS,
                                           const DeclSpec &DS,
                                           SourceLocation ColonColonLoc);

  bool IsInvalidUnlessNestedName(Scope *S, CXXScopeSpec &SS,
                                 NestedNameSpecInfo &IdInfo,
                                 bool EnteringContext);

  /// The parser has parsed a nested-name-specifier
  /// 'template[opt] template-name < template-args >::'.
  ///
  /// \param S The scope in which this nested-name-specifier occurs.
  ///
  /// \param SS The nested-name-specifier, which is both an input
  /// parameter (the nested-name-specifier before this type) and an
  /// output parameter (containing the full nested-name-specifier,
  /// including this new type).
  ///
  /// \param TemplateKWLoc the location of the 'template' keyword, if any.
  /// \param TemplateName the template name.
  /// \param TemplateNameLoc The location of the template name.
  /// \param LAngleLoc The location of the opening angle bracket  ('<').
  /// \param TemplateArgs The template arguments.
  /// \param RAngleLoc The location of the closing angle bracket  ('>').
  /// \param CCLoc The location of the '::'.
  ///
  /// \param EnteringContext Whether we're entering the context of the
  /// nested-name-specifier.
  ///
  ///
  /// \returns true if an error occurred, false otherwise.
  bool ActOnCXXNestedNameSpecifier(Scope *S,
                                   CXXScopeSpec &SS,
                                   SourceLocation TemplateKWLoc,
                                   TemplateTy TemplateName,
                                   SourceLocation TemplateNameLoc,
                                   SourceLocation LAngleLoc,
                                   ASTTemplateArgsPtr TemplateArgs,
                                   SourceLocation RAngleLoc,
                                   SourceLocation CCLoc,
                                   bool EnteringContext);

  /// Given a C++ nested-name-specifier, produce an annotation value
  /// that the parser can use later to reconstruct the given
  /// nested-name-specifier.
  ///
  /// \param SS A nested-name-specifier.
  ///
  /// \returns A pointer containing all of the information in the
  /// nested-name-specifier \p SS.
  void *SaveNestedNameSpecifierAnnotation(CXXScopeSpec &SS);

  /// Given an annotation pointer for a nested-name-specifier, restore
  /// the nested-name-specifier structure.
  ///
  /// \param Annotation The annotation pointer, produced by
  /// \c SaveNestedNameSpecifierAnnotation().
  ///
  /// \param AnnotationRange The source range corresponding to the annotation.
  ///
  /// \param SS The nested-name-specifier that will be updated with the contents
  /// of the annotation pointer.
  void RestoreNestedNameSpecifierAnnotation(void *Annotation,
                                            SourceRange AnnotationRange,
                                            CXXScopeSpec &SS);

  bool ShouldEnterDeclaratorScope(Scope *S, const CXXScopeSpec &SS);

  /// ActOnCXXEnterDeclaratorScope - Called when a C++ scope specifier (global
  /// scope or nested-name-specifier) is parsed, part of a declarator-id.
  /// After this method is called, according to [C++ 3.4.3p3], names should be
  /// looked up in the declarator-id's scope, until the declarator is parsed and
  /// ActOnCXXExitDeclaratorScope is called.
  /// The 'SS' should be a non-empty valid CXXScopeSpec.
  bool ActOnCXXEnterDeclaratorScope(Scope *S, CXXScopeSpec &SS);

  /// ActOnCXXExitDeclaratorScope - Called when a declarator that previously
  /// invoked ActOnCXXEnterDeclaratorScope(), is finished. 'SS' is the same
  /// CXXScopeSpec that was passed to ActOnCXXEnterDeclaratorScope as well.
  /// Used to indicate that names should revert to being looked up in the
  /// defining scope.
  void ActOnCXXExitDeclaratorScope(Scope *S, const CXXScopeSpec &SS);

  /// ActOnCXXEnterDeclInitializer - Invoked when we are about to parse an
  /// initializer for the declaration 'Dcl'.
  /// After this method is called, according to [C++ 3.4.1p13], if 'Dcl' is a
  /// static data member of class X, names should be looked up in the scope of
  /// class X.
  void ActOnCXXEnterDeclInitializer(Scope *S, Decl *Dcl);

  /// ActOnCXXExitDeclInitializer - Invoked after we are finished parsing an
  /// initializer for the declaration 'Dcl'.
  void ActOnCXXExitDeclInitializer(Scope *S, Decl *Dcl);

  /// Create a new lambda closure type.
  CXXRecordDecl *createLambdaClosureType(SourceRange IntroducerRange,
                                         TypeSourceInfo *Info,
                                         bool KnownDependent,
                                         LambdaCaptureDefault CaptureDefault);

  /// Start the definition of a lambda expression.
  CXXMethodDecl *startLambdaDefinition(CXXRecordDecl *Class,
                                       SourceRange IntroducerRange,
                                       TypeSourceInfo *MethodType,
                                       SourceLocation EndLoc,
                                       ArrayRef<ParmVarDecl *> Params,
                                       bool IsConstexprSpecified);

  /// Endow the lambda scope info with the relevant properties.
  void buildLambdaScope(sema::LambdaScopeInfo *LSI,
                        CXXMethodDecl *CallOperator,
                        SourceRange IntroducerRange,
                        LambdaCaptureDefault CaptureDefault,
                        SourceLocation CaptureDefaultLoc,
                        bool ExplicitParams,
                        bool ExplicitResultType,
                        bool Mutable);

  /// Perform initialization analysis of the init-capture and perform
  /// any implicit conversions such as an lvalue-to-rvalue conversion if
  /// not being used to initialize a reference.
  ParsedType actOnLambdaInitCaptureInitialization(
      SourceLocation Loc, bool ByRef, IdentifierInfo *Id,
      LambdaCaptureInitKind InitKind, Expr *&Init) {
    return ParsedType::make(buildLambdaInitCaptureInitialization(
        Loc, ByRef, Id, InitKind != LambdaCaptureInitKind::CopyInit, Init));
  }
  QualType buildLambdaInitCaptureInitialization(SourceLocation Loc, bool ByRef,
                                                IdentifierInfo *Id,
                                                bool DirectInit, Expr *&Init);

  /// Create a dummy variable within the declcontext of the lambda's
  ///  call operator, for name lookup purposes for a lambda init capture.
  ///
  ///  CodeGen handles emission of lambda captures, ignoring these dummy
  ///  variables appropriately.
  VarDecl *createLambdaInitCaptureVarDecl(SourceLocation Loc,
                                          QualType InitCaptureType,
                                          IdentifierInfo *Id,
                                          unsigned InitStyle, Expr *Init);

  /// Build the implicit field for an init-capture.
  FieldDecl *buildInitCaptureField(sema::LambdaScopeInfo *LSI, VarDecl *Var);

  /// Note that we have finished the explicit captures for the
  /// given lambda.
  void finishLambdaExplicitCaptures(sema::LambdaScopeInfo *LSI);

  /// Introduce the lambda parameters into scope.
  void addLambdaParameters(CXXMethodDecl *CallOperator, Scope *CurScope);

  /// Deduce a block or lambda's return type based on the return
  /// statements present in the body.
  void deduceClosureReturnType(sema::CapturingScopeInfo &CSI);

  /// ActOnStartOfLambdaDefinition - This is called just before we start
  /// parsing the body of a lambda; it analyzes the explicit captures and
  /// arguments, and sets up various data-structures for the body of the
  /// lambda.
  void ActOnStartOfLambdaDefinition(LambdaIntroducer &Intro,
                                    Declarator &ParamInfo, Scope *CurScope);

  /// ActOnLambdaError - If there is an error parsing a lambda, this callback
  /// is invoked to pop the information about the lambda.
  void ActOnLambdaError(SourceLocation StartLoc, Scope *CurScope,
                        bool IsInstantiation = false);

  /// ActOnLambdaExpr - This is called when the body of a lambda expression
  /// was successfully completed.
  ExprResult ActOnLambdaExpr(SourceLocation StartLoc, Stmt *Body,
                             Scope *CurScope);

  /// Does copying/destroying the captured variable have side effects?
  bool CaptureHasSideEffects(const sema::Capture &From);

  /// Diagnose if an explicit lambda capture is unused. Returns true if a
  /// diagnostic is emitted.
  bool DiagnoseUnusedLambdaCapture(SourceRange CaptureRange,
                                   const sema::Capture &From);

  /// Complete a lambda-expression having processed and attached the
  /// lambda body.
  ExprResult BuildLambdaExpr(SourceLocation StartLoc, SourceLocation EndLoc,
                             sema::LambdaScopeInfo *LSI);

  /// Get the return type to use for a lambda's conversion function(s) to
  /// function pointer type, given the type of the call operator.
  QualType
  getLambdaConversionFunctionResultType(const FunctionProtoType *CallOpType);

  /// Define the "body" of the conversion from a lambda object to a
  /// function pointer.
  ///
  /// This routine doesn't actually define a sensible body; rather, it fills
  /// in the initialization expression needed to copy the lambda object into
  /// the block, and IR generation actually generates the real body of the
  /// block pointer conversion.
  void DefineImplicitLambdaToFunctionPointerConversion(
         SourceLocation CurrentLoc, CXXConversionDecl *Conv);

  /// Define the "body" of the conversion from a lambda object to a
  /// block pointer.
  ///
  /// This routine doesn't actually define a sensible body; rather, it fills
  /// in the initialization expression needed to copy the lambda object into
  /// the block, and IR generation actually generates the real body of the
  /// block pointer conversion.
  void DefineImplicitLambdaToBlockPointerConversion(SourceLocation CurrentLoc,
                                                    CXXConversionDecl *Conv);

  ExprResult BuildBlockForLambdaConversion(SourceLocation CurrentLocation,
                                           SourceLocation ConvLocation,
                                           CXXConversionDecl *Conv,
                                           Expr *Src);

  // ParseObjCStringLiteral - Parse Objective-C string literals.
  ExprResult ParseObjCStringLiteral(SourceLocation *AtLocs,
                                    ArrayRef<Expr *> Strings);

  ExprResult BuildObjCStringLiteral(SourceLocation AtLoc, StringLiteral *S);

  /// BuildObjCNumericLiteral - builds an ObjCBoxedExpr AST node for the
  /// numeric literal expression. Type of the expression will be "NSNumber *"
  /// or "id" if NSNumber is unavailable.
  ExprResult BuildObjCNumericLiteral(SourceLocation AtLoc, Expr *Number);
  ExprResult ActOnObjCBoolLiteral(SourceLocation AtLoc, SourceLocation ValueLoc,
                                  bool Value);
  ExprResult BuildObjCArrayLiteral(SourceRange SR, MultiExprArg Elements);

  /// BuildObjCBoxedExpr - builds an ObjCBoxedExpr AST node for the
  /// '@' prefixed parenthesized expression. The type of the expression will
  /// either be "NSNumber *", "NSString *" or "NSValue *" depending on the type
  /// of ValueType, which is allowed to be a built-in numeric type, "char *",
  /// "const char *" or C structure with attribute 'objc_boxable'.
  ExprResult BuildObjCBoxedExpr(SourceRange SR, Expr *ValueExpr);

  ExprResult BuildObjCSubscriptExpression(SourceLocation RB, Expr *BaseExpr,
                                          Expr *IndexExpr,
                                          ObjCMethodDecl *getterMethod,
                                          ObjCMethodDecl *setterMethod);

  ExprResult BuildObjCDictionaryLiteral(SourceRange SR,
                               MutableArrayRef<ObjCDictionaryElement> Elements);

  ExprResult BuildObjCEncodeExpression(SourceLocation AtLoc,
                                  TypeSourceInfo *EncodedTypeInfo,
                                  SourceLocation RParenLoc);
  ExprResult BuildCXXMemberCallExpr(Expr *Exp, NamedDecl *FoundDecl,
                                    CXXConversionDecl *Method,
                                    bool HadMultipleCandidates);

  ExprResult ParseObjCEncodeExpression(SourceLocation AtLoc,
                                       SourceLocation EncodeLoc,
                                       SourceLocation LParenLoc,
                                       ParsedType Ty,
                                       SourceLocation RParenLoc);

  /// ParseObjCSelectorExpression - Build selector expression for \@selector
  ExprResult ParseObjCSelectorExpression(Selector Sel,
                                         SourceLocation AtLoc,
                                         SourceLocation SelLoc,
                                         SourceLocation LParenLoc,
                                         SourceLocation RParenLoc,
                                         bool WarnMultipleSelectors);

  /// ParseObjCProtocolExpression - Build protocol expression for \@protocol
  ExprResult ParseObjCProtocolExpression(IdentifierInfo * ProtocolName,
                                         SourceLocation AtLoc,
                                         SourceLocation ProtoLoc,
                                         SourceLocation LParenLoc,
                                         SourceLocation ProtoIdLoc,
                                         SourceLocation RParenLoc);

  //===--------------------------------------------------------------------===//
  // C++ Declarations
  //
  Decl *ActOnStartLinkageSpecification(Scope *S,
                                       SourceLocation ExternLoc,
                                       Expr *LangStr,
                                       SourceLocation LBraceLoc);
  Decl *ActOnFinishLinkageSpecification(Scope *S,
                                        Decl *LinkageSpec,
                                        SourceLocation RBraceLoc);


  //===--------------------------------------------------------------------===//
  // C++ Classes
  //
  CXXRecordDecl *getCurrentClass(Scope *S, const CXXScopeSpec *SS);
  bool isCurrentClassName(const IdentifierInfo &II, Scope *S,
                          const CXXScopeSpec *SS = nullptr);
  bool isCurrentClassNameTypo(IdentifierInfo *&II, const CXXScopeSpec *SS);

  bool ActOnAccessSpecifier(AccessSpecifier Access, SourceLocation ASLoc,
                            SourceLocation ColonLoc,
                            const ParsedAttributesView &Attrs);

  NamedDecl *ActOnCXXMemberDeclarator(Scope *S, AccessSpecifier AS,
                                 Declarator &D,
                                 MultiTemplateParamsArg TemplateParameterLists,
                                 Expr *BitfieldWidth, const VirtSpecifiers &VS,
                                 InClassInitStyle InitStyle);

  void ActOnStartCXXInClassMemberInitializer();
  void ActOnFinishCXXInClassMemberInitializer(Decl *VarDecl,
                                              SourceLocation EqualLoc,
                                              Expr *Init);

  MemInitResult ActOnMemInitializer(Decl *ConstructorD,
                                    Scope *S,
                                    CXXScopeSpec &SS,
                                    IdentifierInfo *MemberOrBase,
                                    ParsedType TemplateTypeTy,
                                    const DeclSpec &DS,
                                    SourceLocation IdLoc,
                                    SourceLocation LParenLoc,
                                    ArrayRef<Expr *> Args,
                                    SourceLocation RParenLoc,
                                    SourceLocation EllipsisLoc);

  MemInitResult ActOnMemInitializer(Decl *ConstructorD,
                                    Scope *S,
                                    CXXScopeSpec &SS,
                                    IdentifierInfo *MemberOrBase,
                                    ParsedType TemplateTypeTy,
                                    const DeclSpec &DS,
                                    SourceLocation IdLoc,
                                    Expr *InitList,
                                    SourceLocation EllipsisLoc);

  MemInitResult BuildMemInitializer(Decl *ConstructorD,
                                    Scope *S,
                                    CXXScopeSpec &SS,
                                    IdentifierInfo *MemberOrBase,
                                    ParsedType TemplateTypeTy,
                                    const DeclSpec &DS,
                                    SourceLocation IdLoc,
                                    Expr *Init,
                                    SourceLocation EllipsisLoc);

  MemInitResult BuildMemberInitializer(ValueDecl *Member,
                                       Expr *Init,
                                       SourceLocation IdLoc);

  MemInitResult BuildBaseInitializer(QualType BaseType,
                                     TypeSourceInfo *BaseTInfo,
                                     Expr *Init,
                                     CXXRecordDecl *ClassDecl,
                                     SourceLocation EllipsisLoc);

  MemInitResult BuildDelegatingInitializer(TypeSourceInfo *TInfo,
                                           Expr *Init,
                                           CXXRecordDecl *ClassDecl);

  bool SetDelegatingInitializer(CXXConstructorDecl *Constructor,
                                CXXCtorInitializer *Initializer);

  bool SetCtorInitializers(CXXConstructorDecl *Constructor, bool AnyErrors,
                           ArrayRef<CXXCtorInitializer *> Initializers = None);

  void SetIvarInitializers(ObjCImplementationDecl *ObjCImplementation);


  /// MarkBaseAndMemberDestructorsReferenced - Given a record decl,
  /// mark all the non-trivial destructors of its members and bases as
  /// referenced.
  void MarkBaseAndMemberDestructorsReferenced(SourceLocation Loc,
                                              CXXRecordDecl *Record);

  /// The list of classes whose vtables have been used within
  /// this translation unit, and the source locations at which the
  /// first use occurred.
  typedef std::pair<CXXRecordDecl*, SourceLocation> VTableUse;

  /// The list of vtables that are required but have not yet been
  /// materialized.
  SmallVector<VTableUse, 16> VTableUses;

  /// The set of classes whose vtables have been used within
  /// this translation unit, and a bit that will be true if the vtable is
  /// required to be emitted (otherwise, it should be emitted only if needed
  /// by code generation).
  llvm::DenseMap<CXXRecordDecl *, bool> VTablesUsed;

  /// Load any externally-stored vtable uses.
  void LoadExternalVTableUses();

  /// Note that the vtable for the given class was used at the
  /// given location.
  void MarkVTableUsed(SourceLocation Loc, CXXRecordDecl *Class,
                      bool DefinitionRequired = false);

  /// Mark the exception specifications of all virtual member functions
  /// in the given class as needed.
  void MarkVirtualMemberExceptionSpecsNeeded(SourceLocation Loc,
                                             const CXXRecordDecl *RD);

  /// MarkVirtualMembersReferenced - Will mark all members of the given
  /// CXXRecordDecl referenced.
  void MarkVirtualMembersReferenced(SourceLocation Loc,
                                    const CXXRecordDecl *RD);

  /// Define all of the vtables that have been used in this
  /// translation unit and reference any virtual members used by those
  /// vtables.
  ///
  /// \returns true if any work was done, false otherwise.
  bool DefineUsedVTables();

  void AddImplicitlyDeclaredMembersToClass(CXXRecordDecl *ClassDecl);

  void ActOnMemInitializers(Decl *ConstructorDecl,
                            SourceLocation ColonLoc,
                            ArrayRef<CXXCtorInitializer*> MemInits,
                            bool AnyErrors);

  /// Check class-level dllimport/dllexport attribute. The caller must
  /// ensure that referenceDLLExportedClassMethods is called some point later
  /// when all outer classes of Class are complete.
  void checkClassLevelDLLAttribute(CXXRecordDecl *Class);
  void checkClassLevelCodeSegAttribute(CXXRecordDecl *Class);

  void referenceDLLExportedClassMethods();

  void propagateDLLAttrToBaseClassTemplate(
      CXXRecordDecl *Class, Attr *ClassAttr,
      ClassTemplateSpecializationDecl *BaseTemplateSpec,
      SourceLocation BaseLoc);

  void CheckCompletedCXXClass(CXXRecordDecl *Record);

  /// Check that the C++ class annoated with "trivial_abi" satisfies all the
  /// conditions that are needed for the attribute to have an effect.
  void checkIllFormedTrivialABIStruct(CXXRecordDecl &RD);

  void ActOnFinishCXXMemberSpecification(Scope *S, SourceLocation RLoc,
                                         Decl *TagDecl, SourceLocation LBrac,
                                         SourceLocation RBrac,
                                         const ParsedAttributesView &AttrList);
  void ActOnFinishCXXMemberDecls();
  void ActOnFinishCXXNonNestedClass(Decl *D);

  void ActOnReenterCXXMethodParameter(Scope *S, ParmVarDecl *Param);
  unsigned ActOnReenterTemplateScope(Scope *S, Decl *Template);
  void ActOnStartDelayedMemberDeclarations(Scope *S, Decl *Record);
  void ActOnStartDelayedCXXMethodDeclaration(Scope *S, Decl *Method);
  void ActOnDelayedCXXMethodParameter(Scope *S, Decl *Param);
  void ActOnFinishDelayedMemberDeclarations(Scope *S, Decl *Record);
  void ActOnFinishDelayedCXXMethodDeclaration(Scope *S, Decl *Method);
  void ActOnFinishDelayedMemberInitializers(Decl *Record);
  void MarkAsLateParsedTemplate(FunctionDecl *FD, Decl *FnD,
                                CachedTokens &Toks);
  void UnmarkAsLateParsedTemplate(FunctionDecl *FD);
  bool IsInsideALocalClassWithinATemplateFunction();

  Decl *ActOnStaticAssertDeclaration(SourceLocation StaticAssertLoc,
                                     Expr *AssertExpr,
                                     Expr *AssertMessageExpr,
                                     SourceLocation RParenLoc);
  Decl *BuildStaticAssertDeclaration(SourceLocation StaticAssertLoc,
                                     Expr *AssertExpr,
                                     StringLiteral *AssertMessageExpr,
                                     SourceLocation RParenLoc,
                                     bool Failed);

  FriendDecl *CheckFriendTypeDecl(SourceLocation LocStart,
                                  SourceLocation FriendLoc,
                                  TypeSourceInfo *TSInfo);
  Decl *ActOnFriendTypeDecl(Scope *S, const DeclSpec &DS,
                            MultiTemplateParamsArg TemplateParams);
  NamedDecl *ActOnFriendFunctionDecl(Scope *S, Declarator &D,
                                     MultiTemplateParamsArg TemplateParams);

  QualType CheckConstructorDeclarator(Declarator &D, QualType R,
                                      StorageClass& SC);
  void CheckConstructor(CXXConstructorDecl *Constructor);
  QualType CheckDestructorDeclarator(Declarator &D, QualType R,
                                     StorageClass& SC);
  bool CheckDestructor(CXXDestructorDecl *Destructor);
  void CheckConversionDeclarator(Declarator &D, QualType &R,
                                 StorageClass& SC);
  Decl *ActOnConversionDeclarator(CXXConversionDecl *Conversion);
  void CheckDeductionGuideDeclarator(Declarator &D, QualType &R,
                                     StorageClass &SC);
  void CheckDeductionGuideTemplate(FunctionTemplateDecl *TD);

  void CheckExplicitlyDefaultedSpecialMember(CXXMethodDecl *MD);
  void CheckExplicitlyDefaultedMemberExceptionSpec(CXXMethodDecl *MD,
                                                   const FunctionProtoType *T);
  void CheckDelayedMemberExceptionSpecs();

  //===--------------------------------------------------------------------===//
  // C++ Derived Classes
  //

  /// ActOnBaseSpecifier - Parsed a base specifier
  CXXBaseSpecifier *CheckBaseSpecifier(CXXRecordDecl *Class,
                                       SourceRange SpecifierRange,
                                       bool Virtual, AccessSpecifier Access,
                                       TypeSourceInfo *TInfo,
                                       SourceLocation EllipsisLoc);

  BaseResult ActOnBaseSpecifier(Decl *classdecl,
                                SourceRange SpecifierRange,
                                ParsedAttributes &Attrs,
                                bool Virtual, AccessSpecifier Access,
                                ParsedType basetype,
                                SourceLocation BaseLoc,
                                SourceLocation EllipsisLoc);

  bool AttachBaseSpecifiers(CXXRecordDecl *Class,
                            MutableArrayRef<CXXBaseSpecifier *> Bases);
  void ActOnBaseSpecifiers(Decl *ClassDecl,
                           MutableArrayRef<CXXBaseSpecifier *> Bases);

  bool IsDerivedFrom(SourceLocation Loc, QualType Derived, QualType Base);
  bool IsDerivedFrom(SourceLocation Loc, QualType Derived, QualType Base,
                     CXXBasePaths &Paths);

  // FIXME: I don't like this name.
  void BuildBasePathArray(const CXXBasePaths &Paths, CXXCastPath &BasePath);

  bool CheckDerivedToBaseConversion(QualType Derived, QualType Base,
                                    SourceLocation Loc, SourceRange Range,
                                    CXXCastPath *BasePath = nullptr,
                                    bool IgnoreAccess = false);
  bool CheckDerivedToBaseConversion(QualType Derived, QualType Base,
                                    unsigned InaccessibleBaseID,
                                    unsigned AmbigiousBaseConvID,
                                    SourceLocation Loc, SourceRange Range,
                                    DeclarationName Name,
                                    CXXCastPath *BasePath,
                                    bool IgnoreAccess = false);

  std::string getAmbiguousPathsDisplayString(CXXBasePaths &Paths);

  bool CheckOverridingFunctionAttributes(const CXXMethodDecl *New,
                                         const CXXMethodDecl *Old);

  /// CheckOverridingFunctionReturnType - Checks whether the return types are
  /// covariant, according to C++ [class.virtual]p5.
  bool CheckOverridingFunctionReturnType(const CXXMethodDecl *New,
                                         const CXXMethodDecl *Old);

  /// CheckOverridingFunctionExceptionSpec - Checks whether the exception
  /// spec is a subset of base spec.
  bool CheckOverridingFunctionExceptionSpec(const CXXMethodDecl *New,
                                            const CXXMethodDecl *Old);

  bool CheckPureMethod(CXXMethodDecl *Method, SourceRange InitRange);

  /// CheckOverrideControl - Check C++11 override control semantics.
  void CheckOverrideControl(NamedDecl *D);

  /// DiagnoseAbsenceOfOverrideControl - Diagnose if 'override' keyword was
  /// not used in the declaration of an overriding method.
  void DiagnoseAbsenceOfOverrideControl(NamedDecl *D);

  /// CheckForFunctionMarkedFinal - Checks whether a virtual member function
  /// overrides a virtual member function marked 'final', according to
  /// C++11 [class.virtual]p4.
  bool CheckIfOverriddenFunctionIsMarkedFinal(const CXXMethodDecl *New,
                                              const CXXMethodDecl *Old);


  //===--------------------------------------------------------------------===//
  // C++ Access Control
  //

  enum AccessResult {
    AR_accessible,
    AR_inaccessible,
    AR_dependent,
    AR_delayed
  };

  bool SetMemberAccessSpecifier(NamedDecl *MemberDecl,
                                NamedDecl *PrevMemberDecl,
                                AccessSpecifier LexicalAS);

  AccessResult CheckUnresolvedMemberAccess(UnresolvedMemberExpr *E,
                                           DeclAccessPair FoundDecl);
  AccessResult CheckUnresolvedLookupAccess(UnresolvedLookupExpr *E,
                                           DeclAccessPair FoundDecl);
  AccessResult CheckAllocationAccess(SourceLocation OperatorLoc,
                                     SourceRange PlacementRange,
                                     CXXRecordDecl *NamingClass,
                                     DeclAccessPair FoundDecl,
                                     bool Diagnose = true);
  AccessResult CheckConstructorAccess(SourceLocation Loc,
                                      CXXConstructorDecl *D,
                                      DeclAccessPair FoundDecl,
                                      const InitializedEntity &Entity,
                                      bool IsCopyBindingRefToTemp = false);
  AccessResult CheckConstructorAccess(SourceLocation Loc,
                                      CXXConstructorDecl *D,
                                      DeclAccessPair FoundDecl,
                                      const InitializedEntity &Entity,
                                      const PartialDiagnostic &PDiag);
  AccessResult CheckDestructorAccess(SourceLocation Loc,
                                     CXXDestructorDecl *Dtor,
                                     const PartialDiagnostic &PDiag,
                                     QualType objectType = QualType());
  AccessResult CheckFriendAccess(NamedDecl *D);
  AccessResult CheckMemberAccess(SourceLocation UseLoc,
                                 CXXRecordDecl *NamingClass,
                                 DeclAccessPair Found);
  AccessResult CheckMemberOperatorAccess(SourceLocation Loc,
                                         Expr *ObjectExpr,
                                         Expr *ArgExpr,
                                         DeclAccessPair FoundDecl);
  AccessResult CheckAddressOfMemberAccess(Expr *OvlExpr,
                                          DeclAccessPair FoundDecl);
  AccessResult CheckBaseClassAccess(SourceLocation AccessLoc,
                                    QualType Base, QualType Derived,
                                    const CXXBasePath &Path,
                                    unsigned DiagID,
                                    bool ForceCheck = false,
                                    bool ForceUnprivileged = false);
  void CheckLookupAccess(const LookupResult &R);
  bool IsSimplyAccessible(NamedDecl *decl, DeclContext *Ctx);
  bool isSpecialMemberAccessibleForDeletion(CXXMethodDecl *decl,
                                            AccessSpecifier access,
                                            QualType objectType);

  void HandleDependentAccessCheck(const DependentDiagnostic &DD,
                         const MultiLevelTemplateArgumentList &TemplateArgs);
  void PerformDependentDiagnostics(const DeclContext *Pattern,
                        const MultiLevelTemplateArgumentList &TemplateArgs);

  void HandleDelayedAccessCheck(sema::DelayedDiagnostic &DD, Decl *Ctx);

  /// When true, access checking violations are treated as SFINAE
  /// failures rather than hard errors.
  bool AccessCheckingSFINAE;

  enum AbstractDiagSelID {
    AbstractNone = -1,
    AbstractReturnType,
    AbstractParamType,
    AbstractVariableType,
    AbstractFieldType,
    AbstractIvarType,
    AbstractSynthesizedIvarType,
    AbstractArrayType
  };

  bool isAbstractType(SourceLocation Loc, QualType T);
  bool RequireNonAbstractType(SourceLocation Loc, QualType T,
                              TypeDiagnoser &Diagnoser);
  template <typename... Ts>
  bool RequireNonAbstractType(SourceLocation Loc, QualType T, unsigned DiagID,
                              const Ts &...Args) {
    BoundTypeDiagnoser<Ts...> Diagnoser(DiagID, Args...);
    return RequireNonAbstractType(Loc, T, Diagnoser);
  }

  void DiagnoseAbstractType(const CXXRecordDecl *RD);

  //===--------------------------------------------------------------------===//
  // C++ Overloaded Operators [C++ 13.5]
  //

  bool CheckOverloadedOperatorDeclaration(FunctionDecl *FnDecl);

  bool CheckLiteralOperatorDeclaration(FunctionDecl *FnDecl);

  //===--------------------------------------------------------------------===//
  // C++ Templates [C++ 14]
  //
  void FilterAcceptableTemplateNames(LookupResult &R,
                                     bool AllowFunctionTemplates = true);
  bool hasAnyAcceptableTemplateNames(LookupResult &R,
                                     bool AllowFunctionTemplates = true);

  bool LookupTemplateName(LookupResult &R, Scope *S, CXXScopeSpec &SS,
                          QualType ObjectType, bool EnteringContext,
                          bool &MemberOfUnknownSpecialization,
                          SourceLocation TemplateKWLoc = SourceLocation());

  TemplateNameKind isTemplateName(Scope *S,
                                  CXXScopeSpec &SS,
                                  bool hasTemplateKeyword,
                                  const UnqualifiedId &Name,
                                  ParsedType ObjectType,
                                  bool EnteringContext,
                                  TemplateTy &Template,
                                  bool &MemberOfUnknownSpecialization);

  /// Determine whether a particular identifier might be the name in a C++1z
  /// deduction-guide declaration.
  bool isDeductionGuideName(Scope *S, const IdentifierInfo &Name,
                            SourceLocation NameLoc,
                            ParsedTemplateTy *Template = nullptr);

  bool DiagnoseUnknownTemplateName(const IdentifierInfo &II,
                                   SourceLocation IILoc,
                                   Scope *S,
                                   const CXXScopeSpec *SS,
                                   TemplateTy &SuggestedTemplate,
                                   TemplateNameKind &SuggestedKind);

  bool DiagnoseUninstantiableTemplate(SourceLocation PointOfInstantiation,
                                      NamedDecl *Instantiation,
                                      bool InstantiatedFromMember,
                                      const NamedDecl *Pattern,
                                      const NamedDecl *PatternDef,
                                      TemplateSpecializationKind TSK,
                                      bool Complain = true);

  void DiagnoseTemplateParameterShadow(SourceLocation Loc, Decl *PrevDecl);
  TemplateDecl *AdjustDeclIfTemplate(Decl *&Decl);

  NamedDecl *ActOnTypeParameter(Scope *S, bool Typename,
                           SourceLocation EllipsisLoc,
                           SourceLocation KeyLoc,
                           IdentifierInfo *ParamName,
                           SourceLocation ParamNameLoc,
                           unsigned Depth, unsigned Position,
                           SourceLocation EqualLoc,
                           ParsedType DefaultArg);

  QualType CheckNonTypeTemplateParameterType(TypeSourceInfo *&TSI,
                                             SourceLocation Loc);
  QualType CheckNonTypeTemplateParameterType(QualType T, SourceLocation Loc);

  NamedDecl *ActOnNonTypeTemplateParameter(Scope *S, Declarator &D,
                                      unsigned Depth,
                                      unsigned Position,
                                      SourceLocation EqualLoc,
                                      Expr *DefaultArg);
  NamedDecl *ActOnTemplateTemplateParameter(Scope *S,
                                       SourceLocation TmpLoc,
                                       TemplateParameterList *Params,
                                       SourceLocation EllipsisLoc,
                                       IdentifierInfo *ParamName,
                                       SourceLocation ParamNameLoc,
                                       unsigned Depth,
                                       unsigned Position,
                                       SourceLocation EqualLoc,
                                       ParsedTemplateArgument DefaultArg);

  TemplateParameterList *
  ActOnTemplateParameterList(unsigned Depth,
                             SourceLocation ExportLoc,
                             SourceLocation TemplateLoc,
                             SourceLocation LAngleLoc,
                             ArrayRef<NamedDecl *> Params,
                             SourceLocation RAngleLoc,
                             Expr *RequiresClause);

  /// The context in which we are checking a template parameter list.
  enum TemplateParamListContext {
    TPC_ClassTemplate,
    TPC_VarTemplate,
    TPC_FunctionTemplate,
    TPC_ClassTemplateMember,
    TPC_FriendClassTemplate,
    TPC_FriendFunctionTemplate,
    TPC_FriendFunctionTemplateDefinition,
    TPC_TypeAliasTemplate
  };

  bool CheckTemplateParameterList(TemplateParameterList *NewParams,
                                  TemplateParameterList *OldParams,
                                  TemplateParamListContext TPC);
  TemplateParameterList *MatchTemplateParametersToScopeSpecifier(
      SourceLocation DeclStartLoc, SourceLocation DeclLoc,
      const CXXScopeSpec &SS, TemplateIdAnnotation *TemplateId,
      ArrayRef<TemplateParameterList *> ParamLists,
      bool IsFriend, bool &IsMemberSpecialization, bool &Invalid);

  DeclResult CheckClassTemplate(
      Scope *S, unsigned TagSpec, TagUseKind TUK, SourceLocation KWLoc,
      CXXScopeSpec &SS, IdentifierInfo *Name, SourceLocation NameLoc,
      const ParsedAttributesView &Attr, TemplateParameterList *TemplateParams,
      AccessSpecifier AS, SourceLocation ModulePrivateLoc,
      SourceLocation FriendLoc, unsigned NumOuterTemplateParamLists,
      TemplateParameterList **OuterTemplateParamLists,
      SkipBodyInfo *SkipBody = nullptr);

  TemplateArgumentLoc getTrivialTemplateArgumentLoc(const TemplateArgument &Arg,
                                                    QualType NTTPType,
                                                    SourceLocation Loc);

  void translateTemplateArguments(const ASTTemplateArgsPtr &In,
                                  TemplateArgumentListInfo &Out);

  ParsedTemplateArgument ActOnTemplateTypeArgument(TypeResult ParsedType);

  void NoteAllFoundTemplates(TemplateName Name);

  QualType CheckTemplateIdType(TemplateName Template,
                               SourceLocation TemplateLoc,
                              TemplateArgumentListInfo &TemplateArgs);

  TypeResult
  ActOnTemplateIdType(CXXScopeSpec &SS, SourceLocation TemplateKWLoc,
                      TemplateTy Template, IdentifierInfo *TemplateII,
                      SourceLocation TemplateIILoc,
                      SourceLocation LAngleLoc,
                      ASTTemplateArgsPtr TemplateArgs,
                      SourceLocation RAngleLoc,
                      bool IsCtorOrDtorName = false,
                      bool IsClassName = false);

  /// Parsed an elaborated-type-specifier that refers to a template-id,
  /// such as \c class T::template apply<U>.
  TypeResult ActOnTagTemplateIdType(TagUseKind TUK,
                                    TypeSpecifierType TagSpec,
                                    SourceLocation TagLoc,
                                    CXXScopeSpec &SS,
                                    SourceLocation TemplateKWLoc,
                                    TemplateTy TemplateD,
                                    SourceLocation TemplateLoc,
                                    SourceLocation LAngleLoc,
                                    ASTTemplateArgsPtr TemplateArgsIn,
                                    SourceLocation RAngleLoc);

  DeclResult ActOnVarTemplateSpecialization(
      Scope *S, Declarator &D, TypeSourceInfo *DI,
      SourceLocation TemplateKWLoc, TemplateParameterList *TemplateParams,
      StorageClass SC, bool IsPartialSpecialization);

  DeclResult CheckVarTemplateId(VarTemplateDecl *Template,
                                SourceLocation TemplateLoc,
                                SourceLocation TemplateNameLoc,
                                const TemplateArgumentListInfo &TemplateArgs);

  ExprResult CheckVarTemplateId(const CXXScopeSpec &SS,
                                const DeclarationNameInfo &NameInfo,
                                VarTemplateDecl *Template,
                                SourceLocation TemplateLoc,
                                const TemplateArgumentListInfo *TemplateArgs);

  void diagnoseMissingTemplateArguments(TemplateName Name, SourceLocation Loc);

  ExprResult BuildTemplateIdExpr(const CXXScopeSpec &SS,
                                 SourceLocation TemplateKWLoc,
                                 LookupResult &R,
                                 bool RequiresADL,
                               const TemplateArgumentListInfo *TemplateArgs);

  ExprResult BuildQualifiedTemplateIdExpr(CXXScopeSpec &SS,
                                          SourceLocation TemplateKWLoc,
                               const DeclarationNameInfo &NameInfo,
                               const TemplateArgumentListInfo *TemplateArgs);

  TemplateNameKind ActOnDependentTemplateName(
      Scope *S, CXXScopeSpec &SS, SourceLocation TemplateKWLoc,
      const UnqualifiedId &Name, ParsedType ObjectType, bool EnteringContext,
      TemplateTy &Template, bool AllowInjectedClassName = false);

  DeclResult ActOnClassTemplateSpecialization(
      Scope *S, unsigned TagSpec, TagUseKind TUK, SourceLocation KWLoc,
      SourceLocation ModulePrivateLoc, TemplateIdAnnotation &TemplateId,
      const ParsedAttributesView &Attr,
      MultiTemplateParamsArg TemplateParameterLists,
      SkipBodyInfo *SkipBody = nullptr);

  bool CheckTemplatePartialSpecializationArgs(SourceLocation Loc,
                                              TemplateDecl *PrimaryTemplate,
                                              unsigned NumExplicitArgs,
                                              ArrayRef<TemplateArgument> Args);
  void CheckTemplatePartialSpecialization(
      ClassTemplatePartialSpecializationDecl *Partial);
  void CheckTemplatePartialSpecialization(
      VarTemplatePartialSpecializationDecl *Partial);

  Decl *ActOnTemplateDeclarator(Scope *S,
                                MultiTemplateParamsArg TemplateParameterLists,
                                Declarator &D);

  bool
  CheckSpecializationInstantiationRedecl(SourceLocation NewLoc,
                                         TemplateSpecializationKind NewTSK,
                                         NamedDecl *PrevDecl,
                                         TemplateSpecializationKind PrevTSK,
                                         SourceLocation PrevPtOfInstantiation,
                                         bool &SuppressNew);

  bool CheckDependentFunctionTemplateSpecialization(FunctionDecl *FD,
                    const TemplateArgumentListInfo &ExplicitTemplateArgs,
                                                    LookupResult &Previous);

  bool CheckFunctionTemplateSpecialization(FunctionDecl *FD,
                         TemplateArgumentListInfo *ExplicitTemplateArgs,
                                           LookupResult &Previous);
  bool CheckMemberSpecialization(NamedDecl *Member, LookupResult &Previous);
  void CompleteMemberSpecialization(NamedDecl *Member, LookupResult &Previous);

  DeclResult ActOnExplicitInstantiation(
      Scope *S, SourceLocation ExternLoc, SourceLocation TemplateLoc,
      unsigned TagSpec, SourceLocation KWLoc, const CXXScopeSpec &SS,
      TemplateTy Template, SourceLocation TemplateNameLoc,
      SourceLocation LAngleLoc, ASTTemplateArgsPtr TemplateArgs,
      SourceLocation RAngleLoc, const ParsedAttributesView &Attr);

  DeclResult ActOnExplicitInstantiation(Scope *S, SourceLocation ExternLoc,
                                        SourceLocation TemplateLoc,
                                        unsigned TagSpec, SourceLocation KWLoc,
                                        CXXScopeSpec &SS, IdentifierInfo *Name,
                                        SourceLocation NameLoc,
                                        const ParsedAttributesView &Attr);

  DeclResult ActOnExplicitInstantiation(Scope *S,
                                        SourceLocation ExternLoc,
                                        SourceLocation TemplateLoc,
                                        Declarator &D);

  TemplateArgumentLoc
  SubstDefaultTemplateArgumentIfAvailable(TemplateDecl *Template,
                                          SourceLocation TemplateLoc,
                                          SourceLocation RAngleLoc,
                                          Decl *Param,
                                          SmallVectorImpl<TemplateArgument>
                                            &Converted,
                                          bool &HasDefaultArg);

  /// Specifies the context in which a particular template
  /// argument is being checked.
  enum CheckTemplateArgumentKind {
    /// The template argument was specified in the code or was
    /// instantiated with some deduced template arguments.
    CTAK_Specified,

    /// The template argument was deduced via template argument
    /// deduction.
    CTAK_Deduced,

    /// The template argument was deduced from an array bound
    /// via template argument deduction.
    CTAK_DeducedFromArrayBound
  };

  bool CheckTemplateArgument(NamedDecl *Param,
                             TemplateArgumentLoc &Arg,
                             NamedDecl *Template,
                             SourceLocation TemplateLoc,
                             SourceLocation RAngleLoc,
                             unsigned ArgumentPackIndex,
                           SmallVectorImpl<TemplateArgument> &Converted,
                             CheckTemplateArgumentKind CTAK = CTAK_Specified);

  /// Check that the given template arguments can be be provided to
  /// the given template, converting the arguments along the way.
  ///
  /// \param Template The template to which the template arguments are being
  /// provided.
  ///
  /// \param TemplateLoc The location of the template name in the source.
  ///
  /// \param TemplateArgs The list of template arguments. If the template is
  /// a template template parameter, this function may extend the set of
  /// template arguments to also include substituted, defaulted template
  /// arguments.
  ///
  /// \param PartialTemplateArgs True if the list of template arguments is
  /// intentionally partial, e.g., because we're checking just the initial
  /// set of template arguments.
  ///
  /// \param Converted Will receive the converted, canonicalized template
  /// arguments.
  ///
  /// \param UpdateArgsWithConversions If \c true, update \p TemplateArgs to
  /// contain the converted forms of the template arguments as written.
  /// Otherwise, \p TemplateArgs will not be modified.
  ///
  /// \returns true if an error occurred, false otherwise.
  bool CheckTemplateArgumentList(TemplateDecl *Template,
                                 SourceLocation TemplateLoc,
                                 TemplateArgumentListInfo &TemplateArgs,
                                 bool PartialTemplateArgs,
                                 SmallVectorImpl<TemplateArgument> &Converted,
                                 bool UpdateArgsWithConversions = true);

  bool CheckTemplateTypeArgument(TemplateTypeParmDecl *Param,
                                 TemplateArgumentLoc &Arg,
                           SmallVectorImpl<TemplateArgument> &Converted);

  bool CheckTemplateArgument(TemplateTypeParmDecl *Param,
                             TypeSourceInfo *Arg);
  ExprResult CheckTemplateArgument(NonTypeTemplateParmDecl *Param,
                                   QualType InstantiatedParamType, Expr *Arg,
                                   TemplateArgument &Converted,
                               CheckTemplateArgumentKind CTAK = CTAK_Specified);
  bool CheckTemplateTemplateArgument(TemplateParameterList *Params,
                                     TemplateArgumentLoc &Arg);

  ExprResult
  BuildExpressionFromDeclTemplateArgument(const TemplateArgument &Arg,
                                          QualType ParamType,
                                          SourceLocation Loc);
  ExprResult
  BuildExpressionFromIntegralTemplateArgument(const TemplateArgument &Arg,
                                              SourceLocation Loc);

  /// Enumeration describing how template parameter lists are compared
  /// for equality.
  enum TemplateParameterListEqualKind {
    /// We are matching the template parameter lists of two templates
    /// that might be redeclarations.
    ///
    /// \code
    /// template<typename T> struct X;
    /// template<typename T> struct X;
    /// \endcode
    TPL_TemplateMatch,

    /// We are matching the template parameter lists of two template
    /// template parameters as part of matching the template parameter lists
    /// of two templates that might be redeclarations.
    ///
    /// \code
    /// template<template<int I> class TT> struct X;
    /// template<template<int Value> class Other> struct X;
    /// \endcode
    TPL_TemplateTemplateParmMatch,

    /// We are matching the template parameter lists of a template
    /// template argument against the template parameter lists of a template
    /// template parameter.
    ///
    /// \code
    /// template<template<int Value> class Metafun> struct X;
    /// template<int Value> struct integer_c;
    /// X<integer_c> xic;
    /// \endcode
    TPL_TemplateTemplateArgumentMatch
  };

  bool TemplateParameterListsAreEqual(TemplateParameterList *New,
                                      TemplateParameterList *Old,
                                      bool Complain,
                                      TemplateParameterListEqualKind Kind,
                                      SourceLocation TemplateArgLoc
                                        = SourceLocation());

  bool CheckTemplateDeclScope(Scope *S, TemplateParameterList *TemplateParams);

  /// Called when the parser has parsed a C++ typename
  /// specifier, e.g., "typename T::type".
  ///
  /// \param S The scope in which this typename type occurs.
  /// \param TypenameLoc the location of the 'typename' keyword
  /// \param SS the nested-name-specifier following the typename (e.g., 'T::').
  /// \param II the identifier we're retrieving (e.g., 'type' in the example).
  /// \param IdLoc the location of the identifier.
  TypeResult
  ActOnTypenameType(Scope *S, SourceLocation TypenameLoc,
                    const CXXScopeSpec &SS, const IdentifierInfo &II,
                    SourceLocation IdLoc);

  /// Called when the parser has parsed a C++ typename
  /// specifier that ends in a template-id, e.g.,
  /// "typename MetaFun::template apply<T1, T2>".
  ///
  /// \param S The scope in which this typename type occurs.
  /// \param TypenameLoc the location of the 'typename' keyword
  /// \param SS the nested-name-specifier following the typename (e.g., 'T::').
  /// \param TemplateLoc the location of the 'template' keyword, if any.
  /// \param TemplateName The template name.
  /// \param TemplateII The identifier used to name the template.
  /// \param TemplateIILoc The location of the template name.
  /// \param LAngleLoc The location of the opening angle bracket  ('<').
  /// \param TemplateArgs The template arguments.
  /// \param RAngleLoc The location of the closing angle bracket  ('>').
  TypeResult
  ActOnTypenameType(Scope *S, SourceLocation TypenameLoc,
                    const CXXScopeSpec &SS,
                    SourceLocation TemplateLoc,
                    TemplateTy TemplateName,
                    IdentifierInfo *TemplateII,
                    SourceLocation TemplateIILoc,
                    SourceLocation LAngleLoc,
                    ASTTemplateArgsPtr TemplateArgs,
                    SourceLocation RAngleLoc);

  QualType CheckTypenameType(ElaboratedTypeKeyword Keyword,
                             SourceLocation KeywordLoc,
                             NestedNameSpecifierLoc QualifierLoc,
                             const IdentifierInfo &II,
                             SourceLocation IILoc);

  TypeSourceInfo *RebuildTypeInCurrentInstantiation(TypeSourceInfo *T,
                                                    SourceLocation Loc,
                                                    DeclarationName Name);
  bool RebuildNestedNameSpecifierInCurrentInstantiation(CXXScopeSpec &SS);

  ExprResult RebuildExprInCurrentInstantiation(Expr *E);
  bool RebuildTemplateParamsInCurrentInstantiation(
                                                TemplateParameterList *Params);

  std::string
  getTemplateArgumentBindingsText(const TemplateParameterList *Params,
                                  const TemplateArgumentList &Args);

  std::string
  getTemplateArgumentBindingsText(const TemplateParameterList *Params,
                                  const TemplateArgument *Args,
                                  unsigned NumArgs);

  //===--------------------------------------------------------------------===//
  // C++ Variadic Templates (C++0x [temp.variadic])
  //===--------------------------------------------------------------------===//

  /// Determine whether an unexpanded parameter pack might be permitted in this
  /// location. Useful for error recovery.
  bool isUnexpandedParameterPackPermitted();

  /// The context in which an unexpanded parameter pack is
  /// being diagnosed.
  ///
  /// Note that the values of this enumeration line up with the first
  /// argument to the \c err_unexpanded_parameter_pack diagnostic.
  enum UnexpandedParameterPackContext {
    /// An arbitrary expression.
    UPPC_Expression = 0,

    /// The base type of a class type.
    UPPC_BaseType,

    /// The type of an arbitrary declaration.
    UPPC_DeclarationType,

    /// The type of a data member.
    UPPC_DataMemberType,

    /// The size of a bit-field.
    UPPC_BitFieldWidth,

    /// The expression in a static assertion.
    UPPC_StaticAssertExpression,

    /// The fixed underlying type of an enumeration.
    UPPC_FixedUnderlyingType,

    /// The enumerator value.
    UPPC_EnumeratorValue,

    /// A using declaration.
    UPPC_UsingDeclaration,

    /// A friend declaration.
    UPPC_FriendDeclaration,

    /// A declaration qualifier.
    UPPC_DeclarationQualifier,

    /// An initializer.
    UPPC_Initializer,

    /// A default argument.
    UPPC_DefaultArgument,

    /// The type of a non-type template parameter.
    UPPC_NonTypeTemplateParameterType,

    /// The type of an exception.
    UPPC_ExceptionType,

    /// Partial specialization.
    UPPC_PartialSpecialization,

    /// Microsoft __if_exists.
    UPPC_IfExists,

    /// Microsoft __if_not_exists.
    UPPC_IfNotExists,

    /// Lambda expression.
    UPPC_Lambda,

    /// Block expression,
    UPPC_Block
  };

  /// Diagnose unexpanded parameter packs.
  ///
  /// \param Loc The location at which we should emit the diagnostic.
  ///
  /// \param UPPC The context in which we are diagnosing unexpanded
  /// parameter packs.
  ///
  /// \param Unexpanded the set of unexpanded parameter packs.
  ///
  /// \returns true if an error occurred, false otherwise.
  bool DiagnoseUnexpandedParameterPacks(SourceLocation Loc,
                                        UnexpandedParameterPackContext UPPC,
                                  ArrayRef<UnexpandedParameterPack> Unexpanded);

  /// If the given type contains an unexpanded parameter pack,
  /// diagnose the error.
  ///
  /// \param Loc The source location where a diagnostc should be emitted.
  ///
  /// \param T The type that is being checked for unexpanded parameter
  /// packs.
  ///
  /// \returns true if an error occurred, false otherwise.
  bool DiagnoseUnexpandedParameterPack(SourceLocation Loc, TypeSourceInfo *T,
                                       UnexpandedParameterPackContext UPPC);

  /// If the given expression contains an unexpanded parameter
  /// pack, diagnose the error.
  ///
  /// \param E The expression that is being checked for unexpanded
  /// parameter packs.
  ///
  /// \returns true if an error occurred, false otherwise.
  bool DiagnoseUnexpandedParameterPack(Expr *E,
                       UnexpandedParameterPackContext UPPC = UPPC_Expression);

  /// If the given nested-name-specifier contains an unexpanded
  /// parameter pack, diagnose the error.
  ///
  /// \param SS The nested-name-specifier that is being checked for
  /// unexpanded parameter packs.
  ///
  /// \returns true if an error occurred, false otherwise.
  bool DiagnoseUnexpandedParameterPack(const CXXScopeSpec &SS,
                                       UnexpandedParameterPackContext UPPC);

  /// If the given name contains an unexpanded parameter pack,
  /// diagnose the error.
  ///
  /// \param NameInfo The name (with source location information) that
  /// is being checked for unexpanded parameter packs.
  ///
  /// \returns true if an error occurred, false otherwise.
  bool DiagnoseUnexpandedParameterPack(const DeclarationNameInfo &NameInfo,
                                       UnexpandedParameterPackContext UPPC);

  /// If the given template name contains an unexpanded parameter pack,
  /// diagnose the error.
  ///
  /// \param Loc The location of the template name.
  ///
  /// \param Template The template name that is being checked for unexpanded
  /// parameter packs.
  ///
  /// \returns true if an error occurred, false otherwise.
  bool DiagnoseUnexpandedParameterPack(SourceLocation Loc,
                                       TemplateName Template,
                                       UnexpandedParameterPackContext UPPC);

  /// If the given template argument contains an unexpanded parameter
  /// pack, diagnose the error.
  ///
  /// \param Arg The template argument that is being checked for unexpanded
  /// parameter packs.
  ///
  /// \returns true if an error occurred, false otherwise.
  bool DiagnoseUnexpandedParameterPack(TemplateArgumentLoc Arg,
                                       UnexpandedParameterPackContext UPPC);

  /// Collect the set of unexpanded parameter packs within the given
  /// template argument.
  ///
  /// \param Arg The template argument that will be traversed to find
  /// unexpanded parameter packs.
  void collectUnexpandedParameterPacks(TemplateArgument Arg,
                   SmallVectorImpl<UnexpandedParameterPack> &Unexpanded);

  /// Collect the set of unexpanded parameter packs within the given
  /// template argument.
  ///
  /// \param Arg The template argument that will be traversed to find
  /// unexpanded parameter packs.
  void collectUnexpandedParameterPacks(TemplateArgumentLoc Arg,
                    SmallVectorImpl<UnexpandedParameterPack> &Unexpanded);

  /// Collect the set of unexpanded parameter packs within the given
  /// type.
  ///
  /// \param T The type that will be traversed to find
  /// unexpanded parameter packs.
  void collectUnexpandedParameterPacks(QualType T,
                   SmallVectorImpl<UnexpandedParameterPack> &Unexpanded);

  /// Collect the set of unexpanded parameter packs within the given
  /// type.
  ///
  /// \param TL The type that will be traversed to find
  /// unexpanded parameter packs.
  void collectUnexpandedParameterPacks(TypeLoc TL,
                   SmallVectorImpl<UnexpandedParameterPack> &Unexpanded);

  /// Collect the set of unexpanded parameter packs within the given
  /// nested-name-specifier.
  ///
  /// \param NNS The nested-name-specifier that will be traversed to find
  /// unexpanded parameter packs.
  void collectUnexpandedParameterPacks(NestedNameSpecifierLoc NNS,
                         SmallVectorImpl<UnexpandedParameterPack> &Unexpanded);

  /// Collect the set of unexpanded parameter packs within the given
  /// name.
  ///
  /// \param NameInfo The name that will be traversed to find
  /// unexpanded parameter packs.
  void collectUnexpandedParameterPacks(const DeclarationNameInfo &NameInfo,
                         SmallVectorImpl<UnexpandedParameterPack> &Unexpanded);

  /// Invoked when parsing a template argument followed by an
  /// ellipsis, which creates a pack expansion.
  ///
  /// \param Arg The template argument preceding the ellipsis, which
  /// may already be invalid.
  ///
  /// \param EllipsisLoc The location of the ellipsis.
  ParsedTemplateArgument ActOnPackExpansion(const ParsedTemplateArgument &Arg,
                                            SourceLocation EllipsisLoc);

  /// Invoked when parsing a type followed by an ellipsis, which
  /// creates a pack expansion.
  ///
  /// \param Type The type preceding the ellipsis, which will become
  /// the pattern of the pack expansion.
  ///
  /// \param EllipsisLoc The location of the ellipsis.
  TypeResult ActOnPackExpansion(ParsedType Type, SourceLocation EllipsisLoc);

  /// Construct a pack expansion type from the pattern of the pack
  /// expansion.
  TypeSourceInfo *CheckPackExpansion(TypeSourceInfo *Pattern,
                                     SourceLocation EllipsisLoc,
                                     Optional<unsigned> NumExpansions);

  /// Construct a pack expansion type from the pattern of the pack
  /// expansion.
  QualType CheckPackExpansion(QualType Pattern,
                              SourceRange PatternRange,
                              SourceLocation EllipsisLoc,
                              Optional<unsigned> NumExpansions);

  /// Invoked when parsing an expression followed by an ellipsis, which
  /// creates a pack expansion.
  ///
  /// \param Pattern The expression preceding the ellipsis, which will become
  /// the pattern of the pack expansion.
  ///
  /// \param EllipsisLoc The location of the ellipsis.
  ExprResult ActOnPackExpansion(Expr *Pattern, SourceLocation EllipsisLoc);

  /// Invoked when parsing an expression followed by an ellipsis, which
  /// creates a pack expansion.
  ///
  /// \param Pattern The expression preceding the ellipsis, which will become
  /// the pattern of the pack expansion.
  ///
  /// \param EllipsisLoc The location of the ellipsis.
  ExprResult CheckPackExpansion(Expr *Pattern, SourceLocation EllipsisLoc,
                                Optional<unsigned> NumExpansions);

  /// Determine whether we could expand a pack expansion with the
  /// given set of parameter packs into separate arguments by repeatedly
  /// transforming the pattern.
  ///
  /// \param EllipsisLoc The location of the ellipsis that identifies the
  /// pack expansion.
  ///
  /// \param PatternRange The source range that covers the entire pattern of
  /// the pack expansion.
  ///
  /// \param Unexpanded The set of unexpanded parameter packs within the
  /// pattern.
  ///
  /// \param ShouldExpand Will be set to \c true if the transformer should
  /// expand the corresponding pack expansions into separate arguments. When
  /// set, \c NumExpansions must also be set.
  ///
  /// \param RetainExpansion Whether the caller should add an unexpanded
  /// pack expansion after all of the expanded arguments. This is used
  /// when extending explicitly-specified template argument packs per
  /// C++0x [temp.arg.explicit]p9.
  ///
  /// \param NumExpansions The number of separate arguments that will be in
  /// the expanded form of the corresponding pack expansion. This is both an
  /// input and an output parameter, which can be set by the caller if the
  /// number of expansions is known a priori (e.g., due to a prior substitution)
  /// and will be set by the callee when the number of expansions is known.
  /// The callee must set this value when \c ShouldExpand is \c true; it may
  /// set this value in other cases.
  ///
  /// \returns true if an error occurred (e.g., because the parameter packs
  /// are to be instantiated with arguments of different lengths), false
  /// otherwise. If false, \c ShouldExpand (and possibly \c NumExpansions)
  /// must be set.
  bool CheckParameterPacksForExpansion(SourceLocation EllipsisLoc,
                                       SourceRange PatternRange,
                             ArrayRef<UnexpandedParameterPack> Unexpanded,
                             const MultiLevelTemplateArgumentList &TemplateArgs,
                                       bool &ShouldExpand,
                                       bool &RetainExpansion,
                                       Optional<unsigned> &NumExpansions);

  /// Determine the number of arguments in the given pack expansion
  /// type.
  ///
  /// This routine assumes that the number of arguments in the expansion is
  /// consistent across all of the unexpanded parameter packs in its pattern.
  ///
  /// Returns an empty Optional if the type can't be expanded.
  Optional<unsigned> getNumArgumentsInExpansion(QualType T,
      const MultiLevelTemplateArgumentList &TemplateArgs);

  /// Determine whether the given declarator contains any unexpanded
  /// parameter packs.
  ///
  /// This routine is used by the parser to disambiguate function declarators
  /// with an ellipsis prior to the ')', e.g.,
  ///
  /// \code
  ///   void f(T...);
  /// \endcode
  ///
  /// To determine whether we have an (unnamed) function parameter pack or
  /// a variadic function.
  ///
  /// \returns true if the declarator contains any unexpanded parameter packs,
  /// false otherwise.
  bool containsUnexpandedParameterPacks(Declarator &D);

  /// Returns the pattern of the pack expansion for a template argument.
  ///
  /// \param OrigLoc The template argument to expand.
  ///
  /// \param Ellipsis Will be set to the location of the ellipsis.
  ///
  /// \param NumExpansions Will be set to the number of expansions that will
  /// be generated from this pack expansion, if known a priori.
  TemplateArgumentLoc getTemplateArgumentPackExpansionPattern(
      TemplateArgumentLoc OrigLoc,
      SourceLocation &Ellipsis,
      Optional<unsigned> &NumExpansions) const;

  /// Given a template argument that contains an unexpanded parameter pack, but
  /// which has already been substituted, attempt to determine the number of
  /// elements that will be produced once this argument is fully-expanded.
  ///
  /// This is intended for use when transforming 'sizeof...(Arg)' in order to
  /// avoid actually expanding the pack where possible.
  Optional<unsigned> getFullyPackExpandedSize(TemplateArgument Arg);

  //===--------------------------------------------------------------------===//
  // C++ Template Argument Deduction (C++ [temp.deduct])
  //===--------------------------------------------------------------------===//

  /// Adjust the type \p ArgFunctionType to match the calling convention,
  /// noreturn, and optionally the exception specification of \p FunctionType.
  /// Deduction often wants to ignore these properties when matching function
  /// types.
  QualType adjustCCAndNoReturn(QualType ArgFunctionType, QualType FunctionType,
                               bool AdjustExceptionSpec = false);

  /// Describes the result of template argument deduction.
  ///
  /// The TemplateDeductionResult enumeration describes the result of
  /// template argument deduction, as returned from
  /// DeduceTemplateArguments(). The separate TemplateDeductionInfo
  /// structure provides additional information about the results of
  /// template argument deduction, e.g., the deduced template argument
  /// list (if successful) or the specific template parameters or
  /// deduced arguments that were involved in the failure.
  enum TemplateDeductionResult {
    /// Template argument deduction was successful.
    TDK_Success = 0,
    /// The declaration was invalid; do nothing.
    TDK_Invalid,
    /// Template argument deduction exceeded the maximum template
    /// instantiation depth (which has already been diagnosed).
    TDK_InstantiationDepth,
    /// Template argument deduction did not deduce a value
    /// for every template parameter.
    TDK_Incomplete,
    /// Template argument deduction did not deduce a value for every
    /// expansion of an expanded template parameter pack.
    TDK_IncompletePack,
    /// Template argument deduction produced inconsistent
    /// deduced values for the given template parameter.
    TDK_Inconsistent,
    /// Template argument deduction failed due to inconsistent
    /// cv-qualifiers on a template parameter type that would
    /// otherwise be deduced, e.g., we tried to deduce T in "const T"
    /// but were given a non-const "X".
    TDK_Underqualified,
    /// Substitution of the deduced template argument values
    /// resulted in an error.
    TDK_SubstitutionFailure,
    /// After substituting deduced template arguments, a dependent
    /// parameter type did not match the corresponding argument.
    TDK_DeducedMismatch,
    /// After substituting deduced template arguments, an element of
    /// a dependent parameter type did not match the corresponding element
    /// of the corresponding argument (when deducing from an initializer list).
    TDK_DeducedMismatchNested,
    /// A non-depnedent component of the parameter did not match the
    /// corresponding component of the argument.
    TDK_NonDeducedMismatch,
    /// When performing template argument deduction for a function
    /// template, there were too many call arguments.
    TDK_TooManyArguments,
    /// When performing template argument deduction for a function
    /// template, there were too few call arguments.
    TDK_TooFewArguments,
    /// The explicitly-specified template arguments were not valid
    /// template arguments for the given template.
    TDK_InvalidExplicitArguments,
    /// Checking non-dependent argument conversions failed.
    TDK_NonDependentConversionFailure,
    /// Deduction failed; that's all we know.
    TDK_MiscellaneousDeductionFailure,
    /// CUDA Target attributes do not match.
    TDK_CUDATargetMismatch
  };

  TemplateDeductionResult
  DeduceTemplateArguments(ClassTemplatePartialSpecializationDecl *Partial,
                          const TemplateArgumentList &TemplateArgs,
                          sema::TemplateDeductionInfo &Info);

  TemplateDeductionResult
  DeduceTemplateArguments(VarTemplatePartialSpecializationDecl *Partial,
                          const TemplateArgumentList &TemplateArgs,
                          sema::TemplateDeductionInfo &Info);

  TemplateDeductionResult SubstituteExplicitTemplateArguments(
      FunctionTemplateDecl *FunctionTemplate,
      TemplateArgumentListInfo &ExplicitTemplateArgs,
      SmallVectorImpl<DeducedTemplateArgument> &Deduced,
      SmallVectorImpl<QualType> &ParamTypes, QualType *FunctionType,
      sema::TemplateDeductionInfo &Info);

  /// brief A function argument from which we performed template argument
  // deduction for a call.
  struct OriginalCallArg {
    OriginalCallArg(QualType OriginalParamType, bool DecomposedParam,
                    unsigned ArgIdx, QualType OriginalArgType)
        : OriginalParamType(OriginalParamType),
          DecomposedParam(DecomposedParam), ArgIdx(ArgIdx),
          OriginalArgType(OriginalArgType) {}

    QualType OriginalParamType;
    bool DecomposedParam;
    unsigned ArgIdx;
    QualType OriginalArgType;
  };

  TemplateDeductionResult FinishTemplateArgumentDeduction(
      FunctionTemplateDecl *FunctionTemplate,
      SmallVectorImpl<DeducedTemplateArgument> &Deduced,
      unsigned NumExplicitlySpecified, FunctionDecl *&Specialization,
      sema::TemplateDeductionInfo &Info,
      SmallVectorImpl<OriginalCallArg> const *OriginalCallArgs = nullptr,
      bool PartialOverloading = false,
      llvm::function_ref<bool()> CheckNonDependent = []{ return false; });

  TemplateDeductionResult DeduceTemplateArguments(
      FunctionTemplateDecl *FunctionTemplate,
      TemplateArgumentListInfo *ExplicitTemplateArgs, ArrayRef<Expr *> Args,
      FunctionDecl *&Specialization, sema::TemplateDeductionInfo &Info,
      bool PartialOverloading,
      llvm::function_ref<bool(ArrayRef<QualType>)> CheckNonDependent);

  TemplateDeductionResult
  DeduceTemplateArguments(FunctionTemplateDecl *FunctionTemplate,
                          TemplateArgumentListInfo *ExplicitTemplateArgs,
                          QualType ArgFunctionType,
                          FunctionDecl *&Specialization,
                          sema::TemplateDeductionInfo &Info,
                          bool IsAddressOfFunction = false);

  TemplateDeductionResult
  DeduceTemplateArguments(FunctionTemplateDecl *FunctionTemplate,
                          QualType ToType,
                          CXXConversionDecl *&Specialization,
                          sema::TemplateDeductionInfo &Info);

  TemplateDeductionResult
  DeduceTemplateArguments(FunctionTemplateDecl *FunctionTemplate,
                          TemplateArgumentListInfo *ExplicitTemplateArgs,
                          FunctionDecl *&Specialization,
                          sema::TemplateDeductionInfo &Info,
                          bool IsAddressOfFunction = false);

  /// Substitute Replacement for \p auto in \p TypeWithAuto
  QualType SubstAutoType(QualType TypeWithAuto, QualType Replacement);
  /// Substitute Replacement for auto in TypeWithAuto
  TypeSourceInfo* SubstAutoTypeSourceInfo(TypeSourceInfo *TypeWithAuto,
                                          QualType Replacement);
  /// Completely replace the \c auto in \p TypeWithAuto by
  /// \p Replacement. This does not retain any \c auto type sugar.
  QualType ReplaceAutoType(QualType TypeWithAuto, QualType Replacement);

  /// Result type of DeduceAutoType.
  enum DeduceAutoResult {
    DAR_Succeeded,
    DAR_Failed,
    DAR_FailedAlreadyDiagnosed
  };

  DeduceAutoResult
  DeduceAutoType(TypeSourceInfo *AutoType, Expr *&Initializer, QualType &Result,
                 Optional<unsigned> DependentDeductionDepth = None);
  DeduceAutoResult
  DeduceAutoType(TypeLoc AutoTypeLoc, Expr *&Initializer, QualType &Result,
                 Optional<unsigned> DependentDeductionDepth = None);
  void DiagnoseAutoDeductionFailure(VarDecl *VDecl, Expr *Init);
  bool DeduceReturnType(FunctionDecl *FD, SourceLocation Loc,
                        bool Diagnose = true);

  /// Declare implicit deduction guides for a class template if we've
  /// not already done so.
  void DeclareImplicitDeductionGuides(TemplateDecl *Template,
                                      SourceLocation Loc);

  QualType DeduceTemplateSpecializationFromInitializer(
      TypeSourceInfo *TInfo, const InitializedEntity &Entity,
      const InitializationKind &Kind, MultiExprArg Init);

  QualType deduceVarTypeFromInitializer(VarDecl *VDecl, DeclarationName Name,
                                        QualType Type, TypeSourceInfo *TSI,
                                        SourceRange Range, bool DirectInit,
                                        Expr *Init);

  TypeLoc getReturnTypeLoc(FunctionDecl *FD) const;

  bool DeduceFunctionTypeFromReturnExpr(FunctionDecl *FD,
                                        SourceLocation ReturnLoc,
                                        Expr *&RetExpr, AutoType *AT);

  FunctionTemplateDecl *getMoreSpecializedTemplate(FunctionTemplateDecl *FT1,
                                                   FunctionTemplateDecl *FT2,
                                                   SourceLocation Loc,
                                           TemplatePartialOrderingContext TPOC,
                                                   unsigned NumCallArguments1,
                                                   unsigned NumCallArguments2);
  UnresolvedSetIterator
  getMostSpecialized(UnresolvedSetIterator SBegin, UnresolvedSetIterator SEnd,
                     TemplateSpecCandidateSet &FailedCandidates,
                     SourceLocation Loc,
                     const PartialDiagnostic &NoneDiag,
                     const PartialDiagnostic &AmbigDiag,
                     const PartialDiagnostic &CandidateDiag,
                     bool Complain = true, QualType TargetType = QualType());

  ClassTemplatePartialSpecializationDecl *
  getMoreSpecializedPartialSpecialization(
                                  ClassTemplatePartialSpecializationDecl *PS1,
                                  ClassTemplatePartialSpecializationDecl *PS2,
                                  SourceLocation Loc);

  bool isMoreSpecializedThanPrimary(ClassTemplatePartialSpecializationDecl *T,
                                    sema::TemplateDeductionInfo &Info);

  VarTemplatePartialSpecializationDecl *getMoreSpecializedPartialSpecialization(
      VarTemplatePartialSpecializationDecl *PS1,
      VarTemplatePartialSpecializationDecl *PS2, SourceLocation Loc);

  bool isMoreSpecializedThanPrimary(VarTemplatePartialSpecializationDecl *T,
                                    sema::TemplateDeductionInfo &Info);

  bool isTemplateTemplateParameterAtLeastAsSpecializedAs(
      TemplateParameterList *P, TemplateDecl *AArg, SourceLocation Loc);

  void MarkUsedTemplateParameters(const TemplateArgumentList &TemplateArgs,
                                  bool OnlyDeduced,
                                  unsigned Depth,
                                  llvm::SmallBitVector &Used);
  void MarkDeducedTemplateParameters(
                                  const FunctionTemplateDecl *FunctionTemplate,
                                  llvm::SmallBitVector &Deduced) {
    return MarkDeducedTemplateParameters(Context, FunctionTemplate, Deduced);
  }
  static void MarkDeducedTemplateParameters(ASTContext &Ctx,
                                  const FunctionTemplateDecl *FunctionTemplate,
                                  llvm::SmallBitVector &Deduced);

  //===--------------------------------------------------------------------===//
  // C++ Template Instantiation
  //

  MultiLevelTemplateArgumentList
  getTemplateInstantiationArgs(NamedDecl *D,
                               const TemplateArgumentList *Innermost = nullptr,
                               bool RelativeToPrimary = false,
                               const FunctionDecl *Pattern = nullptr);

  /// A context in which code is being synthesized (where a source location
  /// alone is not sufficient to identify the context). This covers template
  /// instantiation and various forms of implicitly-generated functions.
  struct CodeSynthesisContext {
    /// The kind of template instantiation we are performing
    enum SynthesisKind {
      /// We are instantiating a template declaration. The entity is
      /// the declaration we're instantiating (e.g., a CXXRecordDecl).
      TemplateInstantiation,

      /// We are instantiating a default argument for a template
      /// parameter. The Entity is the template parameter whose argument is
      /// being instantiated, the Template is the template, and the
      /// TemplateArgs/NumTemplateArguments provide the template arguments as
      /// specified.
      DefaultTemplateArgumentInstantiation,

      /// We are instantiating a default argument for a function.
      /// The Entity is the ParmVarDecl, and TemplateArgs/NumTemplateArgs
      /// provides the template arguments as specified.
      DefaultFunctionArgumentInstantiation,

      /// We are substituting explicit template arguments provided for
      /// a function template. The entity is a FunctionTemplateDecl.
      ExplicitTemplateArgumentSubstitution,

      /// We are substituting template argument determined as part of
      /// template argument deduction for either a class template
      /// partial specialization or a function template. The
      /// Entity is either a {Class|Var}TemplatePartialSpecializationDecl or
      /// a TemplateDecl.
      DeducedTemplateArgumentSubstitution,

      /// We are substituting prior template arguments into a new
      /// template parameter. The template parameter itself is either a
      /// NonTypeTemplateParmDecl or a TemplateTemplateParmDecl.
      PriorTemplateArgumentSubstitution,

      /// We are checking the validity of a default template argument that
      /// has been used when naming a template-id.
      DefaultTemplateArgumentChecking,

      /// We are instantiating the exception specification for a function
      /// template which was deferred until it was needed.
      ExceptionSpecInstantiation,

      /// We are declaring an implicit special member function.
      DeclaringSpecialMember,

      /// We are defining a synthesized function (such as a defaulted special
      /// member).
      DefiningSynthesizedFunction,

      /// Added for Template instantiation observation.
      /// Memoization means we are _not_ instantiating a template because
      /// it is already instantiated (but we entered a context where we
      /// would have had to if it was not already instantiated).
      Memoization
    } Kind;

    /// Was the enclosing context a non-instantiation SFINAE context?
    bool SavedInNonInstantiationSFINAEContext;

    /// The point of instantiation or synthesis within the source code.
    SourceLocation PointOfInstantiation;

    /// The entity that is being synthesized.
    Decl *Entity;

    /// The template (or partial specialization) in which we are
    /// performing the instantiation, for substitutions of prior template
    /// arguments.
    NamedDecl *Template;

    /// The list of template arguments we are substituting, if they
    /// are not part of the entity.
    const TemplateArgument *TemplateArgs;

    // FIXME: Wrap this union around more members, or perhaps store the
    // kind-specific members in the RAII object owning the context.
    union {
      /// The number of template arguments in TemplateArgs.
      unsigned NumTemplateArgs;

      /// The special member being declared or defined.
      CXXSpecialMember SpecialMember;
    };

    ArrayRef<TemplateArgument> template_arguments() const {
      assert(Kind != DeclaringSpecialMember);
      return {TemplateArgs, NumTemplateArgs};
    }

    /// The template deduction info object associated with the
    /// substitution or checking of explicit or deduced template arguments.
    sema::TemplateDeductionInfo *DeductionInfo;

    /// The source range that covers the construct that cause
    /// the instantiation, e.g., the template-id that causes a class
    /// template instantiation.
    SourceRange InstantiationRange;

    CodeSynthesisContext()
      : Kind(TemplateInstantiation), Entity(nullptr), Template(nullptr),
        TemplateArgs(nullptr), NumTemplateArgs(0), DeductionInfo(nullptr) {}

    /// Determines whether this template is an actual instantiation
    /// that should be counted toward the maximum instantiation depth.
    bool isInstantiationRecord() const;
  };

  /// List of active code synthesis contexts.
  ///
  /// This vector is treated as a stack. As synthesis of one entity requires
  /// synthesis of another, additional contexts are pushed onto the stack.
  SmallVector<CodeSynthesisContext, 16> CodeSynthesisContexts;

  /// Specializations whose definitions are currently being instantiated.
  llvm::DenseSet<std::pair<Decl *, unsigned>> InstantiatingSpecializations;

  /// Non-dependent types used in templates that have already been instantiated
  /// by some template instantiation.
  llvm::DenseSet<QualType> InstantiatedNonDependentTypes;

  /// Extra modules inspected when performing a lookup during a template
  /// instantiation. Computed lazily.
  SmallVector<Module*, 16> CodeSynthesisContextLookupModules;

  /// Cache of additional modules that should be used for name lookup
  /// within the current template instantiation. Computed lazily; use
  /// getLookupModules() to get a complete set.
  llvm::DenseSet<Module*> LookupModulesCache;

  /// Get the set of additional modules that should be checked during
  /// name lookup. A module and its imports become visible when instanting a
  /// template defined within it.
  llvm::DenseSet<Module*> &getLookupModules();

  /// Map from the most recent declaration of a namespace to the most
  /// recent visible declaration of that namespace.
  llvm::DenseMap<NamedDecl*, NamedDecl*> VisibleNamespaceCache;

  /// Whether we are in a SFINAE context that is not associated with
  /// template instantiation.
  ///
  /// This is used when setting up a SFINAE trap (\c see SFINAETrap) outside
  /// of a template instantiation or template argument deduction.
  bool InNonInstantiationSFINAEContext;

  /// The number of \p CodeSynthesisContexts that are not template
  /// instantiations and, therefore, should not be counted as part of the
  /// instantiation depth.
  ///
  /// When the instantiation depth reaches the user-configurable limit
  /// \p LangOptions::InstantiationDepth we will abort instantiation.
  // FIXME: Should we have a similar limit for other forms of synthesis?
  unsigned NonInstantiationEntries;

  /// The depth of the context stack at the point when the most recent
  /// error or warning was produced.
  ///
  /// This value is used to suppress printing of redundant context stacks
  /// when there are multiple errors or warnings in the same instantiation.
  // FIXME: Does this belong in Sema? It's tough to implement it anywhere else.
  unsigned LastEmittedCodeSynthesisContextDepth = 0;

  /// The template instantiation callbacks to trace or track
  /// instantiations (objects can be chained).
  ///
  /// This callbacks is used to print, trace or track template
  /// instantiations as they are being constructed.
  std::vector<std::unique_ptr<TemplateInstantiationCallback>>
      TemplateInstCallbacks;

  /// The current index into pack expansion arguments that will be
  /// used for substitution of parameter packs.
  ///
  /// The pack expansion index will be -1 to indicate that parameter packs
  /// should be instantiated as themselves. Otherwise, the index specifies
  /// which argument within the parameter pack will be used for substitution.
  int ArgumentPackSubstitutionIndex;

  /// RAII object used to change the argument pack substitution index
  /// within a \c Sema object.
  ///
  /// See \c ArgumentPackSubstitutionIndex for more information.
  class ArgumentPackSubstitutionIndexRAII {
    Sema &Self;
    int OldSubstitutionIndex;

  public:
    ArgumentPackSubstitutionIndexRAII(Sema &Self, int NewSubstitutionIndex)
      : Self(Self), OldSubstitutionIndex(Self.ArgumentPackSubstitutionIndex) {
      Self.ArgumentPackSubstitutionIndex = NewSubstitutionIndex;
    }

    ~ArgumentPackSubstitutionIndexRAII() {
      Self.ArgumentPackSubstitutionIndex = OldSubstitutionIndex;
    }
  };

  friend class ArgumentPackSubstitutionRAII;

  /// For each declaration that involved template argument deduction, the
  /// set of diagnostics that were suppressed during that template argument
  /// deduction.
  ///
  /// FIXME: Serialize this structure to the AST file.
  typedef llvm::DenseMap<Decl *, SmallVector<PartialDiagnosticAt, 1> >
    SuppressedDiagnosticsMap;
  SuppressedDiagnosticsMap SuppressedDiagnostics;

  /// A stack object to be created when performing template
  /// instantiation.
  ///
  /// Construction of an object of type \c InstantiatingTemplate
  /// pushes the current instantiation onto the stack of active
  /// instantiations. If the size of this stack exceeds the maximum
  /// number of recursive template instantiations, construction
  /// produces an error and evaluates true.
  ///
  /// Destruction of this object will pop the named instantiation off
  /// the stack.
  struct InstantiatingTemplate {
    /// Note that we are instantiating a class template,
    /// function template, variable template, alias template,
    /// or a member thereof.
    InstantiatingTemplate(Sema &SemaRef, SourceLocation PointOfInstantiation,
                          Decl *Entity,
                          SourceRange InstantiationRange = SourceRange());

    struct ExceptionSpecification {};
    /// Note that we are instantiating an exception specification
    /// of a function template.
    InstantiatingTemplate(Sema &SemaRef, SourceLocation PointOfInstantiation,
                          FunctionDecl *Entity, ExceptionSpecification,
                          SourceRange InstantiationRange = SourceRange());

    /// Note that we are instantiating a default argument in a
    /// template-id.
    InstantiatingTemplate(Sema &SemaRef, SourceLocation PointOfInstantiation,
                          TemplateParameter Param, TemplateDecl *Template,
                          ArrayRef<TemplateArgument> TemplateArgs,
                          SourceRange InstantiationRange = SourceRange());

    /// Note that we are substituting either explicitly-specified or
    /// deduced template arguments during function template argument deduction.
    InstantiatingTemplate(Sema &SemaRef, SourceLocation PointOfInstantiation,
                          FunctionTemplateDecl *FunctionTemplate,
                          ArrayRef<TemplateArgument> TemplateArgs,
                          CodeSynthesisContext::SynthesisKind Kind,
                          sema::TemplateDeductionInfo &DeductionInfo,
                          SourceRange InstantiationRange = SourceRange());

    /// Note that we are instantiating as part of template
    /// argument deduction for a class template declaration.
    InstantiatingTemplate(Sema &SemaRef, SourceLocation PointOfInstantiation,
                          TemplateDecl *Template,
                          ArrayRef<TemplateArgument> TemplateArgs,
                          sema::TemplateDeductionInfo &DeductionInfo,
                          SourceRange InstantiationRange = SourceRange());

    /// Note that we are instantiating as part of template
    /// argument deduction for a class template partial
    /// specialization.
    InstantiatingTemplate(Sema &SemaRef, SourceLocation PointOfInstantiation,
                          ClassTemplatePartialSpecializationDecl *PartialSpec,
                          ArrayRef<TemplateArgument> TemplateArgs,
                          sema::TemplateDeductionInfo &DeductionInfo,
                          SourceRange InstantiationRange = SourceRange());

    /// Note that we are instantiating as part of template
    /// argument deduction for a variable template partial
    /// specialization.
    InstantiatingTemplate(Sema &SemaRef, SourceLocation PointOfInstantiation,
                          VarTemplatePartialSpecializationDecl *PartialSpec,
                          ArrayRef<TemplateArgument> TemplateArgs,
                          sema::TemplateDeductionInfo &DeductionInfo,
                          SourceRange InstantiationRange = SourceRange());

    /// Note that we are instantiating a default argument for a function
    /// parameter.
    InstantiatingTemplate(Sema &SemaRef, SourceLocation PointOfInstantiation,
                          ParmVarDecl *Param,
                          ArrayRef<TemplateArgument> TemplateArgs,
                          SourceRange InstantiationRange = SourceRange());

    /// Note that we are substituting prior template arguments into a
    /// non-type parameter.
    InstantiatingTemplate(Sema &SemaRef, SourceLocation PointOfInstantiation,
                          NamedDecl *Template,
                          NonTypeTemplateParmDecl *Param,
                          ArrayRef<TemplateArgument> TemplateArgs,
                          SourceRange InstantiationRange);

    /// Note that we are substituting prior template arguments into a
    /// template template parameter.
    InstantiatingTemplate(Sema &SemaRef, SourceLocation PointOfInstantiation,
                          NamedDecl *Template,
                          TemplateTemplateParmDecl *Param,
                          ArrayRef<TemplateArgument> TemplateArgs,
                          SourceRange InstantiationRange);

    /// Note that we are checking the default template argument
    /// against the template parameter for a given template-id.
    InstantiatingTemplate(Sema &SemaRef, SourceLocation PointOfInstantiation,
                          TemplateDecl *Template,
                          NamedDecl *Param,
                          ArrayRef<TemplateArgument> TemplateArgs,
                          SourceRange InstantiationRange);


    /// Note that we have finished instantiating this template.
    void Clear();

    ~InstantiatingTemplate() { Clear(); }

    /// Determines whether we have exceeded the maximum
    /// recursive template instantiations.
    bool isInvalid() const { return Invalid; }

    /// Determine whether we are already instantiating this
    /// specialization in some surrounding active instantiation.
    bool isAlreadyInstantiating() const { return AlreadyInstantiating; }

  private:
    Sema &SemaRef;
    bool Invalid;
    bool AlreadyInstantiating;
    bool CheckInstantiationDepth(SourceLocation PointOfInstantiation,
                                 SourceRange InstantiationRange);

    InstantiatingTemplate(
        Sema &SemaRef, CodeSynthesisContext::SynthesisKind Kind,
        SourceLocation PointOfInstantiation, SourceRange InstantiationRange,
        Decl *Entity, NamedDecl *Template = nullptr,
        ArrayRef<TemplateArgument> TemplateArgs = None,
        sema::TemplateDeductionInfo *DeductionInfo = nullptr);

    InstantiatingTemplate(const InstantiatingTemplate&) = delete;

    InstantiatingTemplate&
    operator=(const InstantiatingTemplate&) = delete;
  };

  void pushCodeSynthesisContext(CodeSynthesisContext Ctx);
  void popCodeSynthesisContext();

  /// Determine whether we are currently performing template instantiation.
  bool inTemplateInstantiation() const {
    return CodeSynthesisContexts.size() > NonInstantiationEntries;
  }

  void PrintContextStack() {
    if (!CodeSynthesisContexts.empty() &&
        CodeSynthesisContexts.size() != LastEmittedCodeSynthesisContextDepth) {
      PrintInstantiationStack();
      LastEmittedCodeSynthesisContextDepth = CodeSynthesisContexts.size();
    }
    if (PragmaAttributeCurrentTargetDecl)
      PrintPragmaAttributeInstantiationPoint();
  }
  void PrintInstantiationStack();

  void PrintPragmaAttributeInstantiationPoint();

  /// Determines whether we are currently in a context where
  /// template argument substitution failures are not considered
  /// errors.
  ///
  /// \returns An empty \c Optional if we're not in a SFINAE context.
  /// Otherwise, contains a pointer that, if non-NULL, contains the nearest
  /// template-deduction context object, which can be used to capture
  /// diagnostics that will be suppressed.
  Optional<sema::TemplateDeductionInfo *> isSFINAEContext() const;

  /// Determines whether we are currently in a context that
  /// is not evaluated as per C++ [expr] p5.
  bool isUnevaluatedContext() const {
    assert(!ExprEvalContexts.empty() &&
           "Must be in an expression evaluation context");
    return ExprEvalContexts.back().isUnevaluated();
  }

  /// RAII class used to determine whether SFINAE has
  /// trapped any errors that occur during template argument
  /// deduction.
  class SFINAETrap {
    Sema &SemaRef;
    unsigned PrevSFINAEErrors;
    bool PrevInNonInstantiationSFINAEContext;
    bool PrevAccessCheckingSFINAE;
    bool PrevLastDiagnosticIgnored;

  public:
    explicit SFINAETrap(Sema &SemaRef, bool AccessCheckingSFINAE = false)
      : SemaRef(SemaRef), PrevSFINAEErrors(SemaRef.NumSFINAEErrors),
        PrevInNonInstantiationSFINAEContext(
                                      SemaRef.InNonInstantiationSFINAEContext),
        PrevAccessCheckingSFINAE(SemaRef.AccessCheckingSFINAE),
        PrevLastDiagnosticIgnored(
            SemaRef.getDiagnostics().isLastDiagnosticIgnored())
    {
      if (!SemaRef.isSFINAEContext())
        SemaRef.InNonInstantiationSFINAEContext = true;
      SemaRef.AccessCheckingSFINAE = AccessCheckingSFINAE;
    }

    ~SFINAETrap() {
      SemaRef.NumSFINAEErrors = PrevSFINAEErrors;
      SemaRef.InNonInstantiationSFINAEContext
        = PrevInNonInstantiationSFINAEContext;
      SemaRef.AccessCheckingSFINAE = PrevAccessCheckingSFINAE;
      SemaRef.getDiagnostics().setLastDiagnosticIgnored(
          PrevLastDiagnosticIgnored);
    }

    /// Determine whether any SFINAE errors have been trapped.
    bool hasErrorOccurred() const {
      return SemaRef.NumSFINAEErrors > PrevSFINAEErrors;
    }
  };

  /// RAII class used to indicate that we are performing provisional
  /// semantic analysis to determine the validity of a construct, so
  /// typo-correction and diagnostics in the immediate context (not within
  /// implicitly-instantiated templates) should be suppressed.
  class TentativeAnalysisScope {
    Sema &SemaRef;
    // FIXME: Using a SFINAETrap for this is a hack.
    SFINAETrap Trap;
    bool PrevDisableTypoCorrection;
  public:
    explicit TentativeAnalysisScope(Sema &SemaRef)
        : SemaRef(SemaRef), Trap(SemaRef, true),
          PrevDisableTypoCorrection(SemaRef.DisableTypoCorrection) {
      SemaRef.DisableTypoCorrection = true;
    }
    ~TentativeAnalysisScope() {
      SemaRef.DisableTypoCorrection = PrevDisableTypoCorrection;
    }
  };

  /// The current instantiation scope used to store local
  /// variables.
  LocalInstantiationScope *CurrentInstantiationScope;

  /// Tracks whether we are in a context where typo correction is
  /// disabled.
  bool DisableTypoCorrection;

  /// The number of typos corrected by CorrectTypo.
  unsigned TyposCorrected;

  typedef llvm::SmallSet<SourceLocation, 2> SrcLocSet;
  typedef llvm::DenseMap<IdentifierInfo *, SrcLocSet> IdentifierSourceLocations;

  /// A cache containing identifiers for which typo correction failed and
  /// their locations, so that repeated attempts to correct an identifier in a
  /// given location are ignored if typo correction already failed for it.
  IdentifierSourceLocations TypoCorrectionFailures;

  /// Worker object for performing CFG-based warnings.
  sema::AnalysisBasedWarnings AnalysisWarnings;
  threadSafety::BeforeSet *ThreadSafetyDeclCache;

  /// An entity for which implicit template instantiation is required.
  ///
  /// The source location associated with the declaration is the first place in
  /// the source code where the declaration was "used". It is not necessarily
  /// the point of instantiation (which will be either before or after the
  /// namespace-scope declaration that triggered this implicit instantiation),
  /// However, it is the location that diagnostics should generally refer to,
  /// because users will need to know what code triggered the instantiation.
  typedef std::pair<ValueDecl *, SourceLocation> PendingImplicitInstantiation;

  /// The queue of implicit template instantiations that are required
  /// but have not yet been performed.
  std::deque<PendingImplicitInstantiation> PendingInstantiations;

  /// Queue of implicit template instantiations that cannot be performed
  /// eagerly.
  SmallVector<PendingImplicitInstantiation, 1> LateParsedInstantiations;

  class GlobalEagerInstantiationScope {
  public:
    GlobalEagerInstantiationScope(Sema &S, bool Enabled)
        : S(S), Enabled(Enabled) {
      if (!Enabled) return;

      SavedPendingInstantiations.swap(S.PendingInstantiations);
      SavedVTableUses.swap(S.VTableUses);
    }

    void perform() {
      if (Enabled) {
        S.DefineUsedVTables();
        S.PerformPendingInstantiations();
      }
    }

    ~GlobalEagerInstantiationScope() {
      if (!Enabled) return;

      // Restore the set of pending vtables.
      assert(S.VTableUses.empty() &&
             "VTableUses should be empty before it is discarded.");
      S.VTableUses.swap(SavedVTableUses);

      // Restore the set of pending implicit instantiations.
      assert(S.PendingInstantiations.empty() &&
             "PendingInstantiations should be empty before it is discarded.");
      S.PendingInstantiations.swap(SavedPendingInstantiations);
    }

  private:
    Sema &S;
    SmallVector<VTableUse, 16> SavedVTableUses;
    std::deque<PendingImplicitInstantiation> SavedPendingInstantiations;
    bool Enabled;
  };

  /// The queue of implicit template instantiations that are required
  /// and must be performed within the current local scope.
  ///
  /// This queue is only used for member functions of local classes in
  /// templates, which must be instantiated in the same scope as their
  /// enclosing function, so that they can reference function-local
  /// types, static variables, enumerators, etc.
  std::deque<PendingImplicitInstantiation> PendingLocalImplicitInstantiations;

  class LocalEagerInstantiationScope {
  public:
    LocalEagerInstantiationScope(Sema &S) : S(S) {
      SavedPendingLocalImplicitInstantiations.swap(
          S.PendingLocalImplicitInstantiations);
    }

    void perform() { S.PerformPendingInstantiations(/*LocalOnly=*/true); }

    ~LocalEagerInstantiationScope() {
      assert(S.PendingLocalImplicitInstantiations.empty() &&
             "there shouldn't be any pending local implicit instantiations");
      SavedPendingLocalImplicitInstantiations.swap(
          S.PendingLocalImplicitInstantiations);
    }

  private:
    Sema &S;
    std::deque<PendingImplicitInstantiation>
        SavedPendingLocalImplicitInstantiations;
  };

  /// A helper class for building up ExtParameterInfos.
  class ExtParameterInfoBuilder {
    SmallVector<FunctionProtoType::ExtParameterInfo, 16> Infos;
    bool HasInteresting = false;

  public:
    /// Set the ExtParameterInfo for the parameter at the given index,
    ///
    void set(unsigned index, FunctionProtoType::ExtParameterInfo info) {
      assert(Infos.size() <= index);
      Infos.resize(index);
      Infos.push_back(info);

      if (!HasInteresting)
        HasInteresting = (info != FunctionProtoType::ExtParameterInfo());
    }

    /// Return a pointer (suitable for setting in an ExtProtoInfo) to the
    /// ExtParameterInfo array we've built up.
    const FunctionProtoType::ExtParameterInfo *
    getPointerOrNull(unsigned numParams) {
      if (!HasInteresting) return nullptr;
      Infos.resize(numParams);
      return Infos.data();
    }
  };

  void PerformPendingInstantiations(bool LocalOnly = false);

  TypeSourceInfo *SubstType(TypeSourceInfo *T,
                            const MultiLevelTemplateArgumentList &TemplateArgs,
                            SourceLocation Loc, DeclarationName Entity,
                            bool AllowDeducedTST = false);

  QualType SubstType(QualType T,
                     const MultiLevelTemplateArgumentList &TemplateArgs,
                     SourceLocation Loc, DeclarationName Entity);

  TypeSourceInfo *SubstType(TypeLoc TL,
                            const MultiLevelTemplateArgumentList &TemplateArgs,
                            SourceLocation Loc, DeclarationName Entity);

  TypeSourceInfo *SubstFunctionDeclType(TypeSourceInfo *T,
                            const MultiLevelTemplateArgumentList &TemplateArgs,
                                        SourceLocation Loc,
                                        DeclarationName Entity,
                                        CXXRecordDecl *ThisContext,
                                        unsigned ThisTypeQuals);
  void SubstExceptionSpec(FunctionDecl *New, const FunctionProtoType *Proto,
                          const MultiLevelTemplateArgumentList &Args);
  bool SubstExceptionSpec(SourceLocation Loc,
                          FunctionProtoType::ExceptionSpecInfo &ESI,
                          SmallVectorImpl<QualType> &ExceptionStorage,
                          const MultiLevelTemplateArgumentList &Args);
  ParmVarDecl *SubstParmVarDecl(ParmVarDecl *D,
                            const MultiLevelTemplateArgumentList &TemplateArgs,
                                int indexAdjustment,
                                Optional<unsigned> NumExpansions,
                                bool ExpectParameterPack);
  bool SubstParmTypes(SourceLocation Loc, ArrayRef<ParmVarDecl *> Params,
                      const FunctionProtoType::ExtParameterInfo *ExtParamInfos,
                      const MultiLevelTemplateArgumentList &TemplateArgs,
                      SmallVectorImpl<QualType> &ParamTypes,
                      SmallVectorImpl<ParmVarDecl *> *OutParams,
                      ExtParameterInfoBuilder &ParamInfos);
  ExprResult SubstExpr(Expr *E,
                       const MultiLevelTemplateArgumentList &TemplateArgs);

  /// Substitute the given template arguments into a list of
  /// expressions, expanding pack expansions if required.
  ///
  /// \param Exprs The list of expressions to substitute into.
  ///
  /// \param IsCall Whether this is some form of call, in which case
  /// default arguments will be dropped.
  ///
  /// \param TemplateArgs The set of template arguments to substitute.
  ///
  /// \param Outputs Will receive all of the substituted arguments.
  ///
  /// \returns true if an error occurred, false otherwise.
  bool SubstExprs(ArrayRef<Expr *> Exprs, bool IsCall,
                  const MultiLevelTemplateArgumentList &TemplateArgs,
                  SmallVectorImpl<Expr *> &Outputs);

  StmtResult SubstStmt(Stmt *S,
                       const MultiLevelTemplateArgumentList &TemplateArgs);

  TemplateParameterList *
  SubstTemplateParams(TemplateParameterList *Params, DeclContext *Owner,
                      const MultiLevelTemplateArgumentList &TemplateArgs);

  Decl *SubstDecl(Decl *D, DeclContext *Owner,
                  const MultiLevelTemplateArgumentList &TemplateArgs);

  ExprResult SubstInitializer(Expr *E,
                       const MultiLevelTemplateArgumentList &TemplateArgs,
                       bool CXXDirectInit);

  bool
  SubstBaseSpecifiers(CXXRecordDecl *Instantiation,
                      CXXRecordDecl *Pattern,
                      const MultiLevelTemplateArgumentList &TemplateArgs);

  bool
  InstantiateClass(SourceLocation PointOfInstantiation,
                   CXXRecordDecl *Instantiation, CXXRecordDecl *Pattern,
                   const MultiLevelTemplateArgumentList &TemplateArgs,
                   TemplateSpecializationKind TSK,
                   bool Complain = true);

  bool InstantiateEnum(SourceLocation PointOfInstantiation,
                       EnumDecl *Instantiation, EnumDecl *Pattern,
                       const MultiLevelTemplateArgumentList &TemplateArgs,
                       TemplateSpecializationKind TSK);

  bool InstantiateInClassInitializer(
      SourceLocation PointOfInstantiation, FieldDecl *Instantiation,
      FieldDecl *Pattern, const MultiLevelTemplateArgumentList &TemplateArgs);

  struct LateInstantiatedAttribute {
    const Attr *TmplAttr;
    LocalInstantiationScope *Scope;
    Decl *NewDecl;

    LateInstantiatedAttribute(const Attr *A, LocalInstantiationScope *S,
                              Decl *D)
      : TmplAttr(A), Scope(S), NewDecl(D)
    { }
  };
  typedef SmallVector<LateInstantiatedAttribute, 16> LateInstantiatedAttrVec;

  void InstantiateAttrs(const MultiLevelTemplateArgumentList &TemplateArgs,
                        const Decl *Pattern, Decl *Inst,
                        LateInstantiatedAttrVec *LateAttrs = nullptr,
                        LocalInstantiationScope *OuterMostScope = nullptr);

  void
  InstantiateAttrsForDecl(const MultiLevelTemplateArgumentList &TemplateArgs,
                          const Decl *Pattern, Decl *Inst,
                          LateInstantiatedAttrVec *LateAttrs = nullptr,
                          LocalInstantiationScope *OuterMostScope = nullptr);

  bool usesPartialOrExplicitSpecialization(
      SourceLocation Loc, ClassTemplateSpecializationDecl *ClassTemplateSpec);

  bool
  InstantiateClassTemplateSpecialization(SourceLocation PointOfInstantiation,
                           ClassTemplateSpecializationDecl *ClassTemplateSpec,
                           TemplateSpecializationKind TSK,
                           bool Complain = true);

  void InstantiateClassMembers(SourceLocation PointOfInstantiation,
                               CXXRecordDecl *Instantiation,
                            const MultiLevelTemplateArgumentList &TemplateArgs,
                               TemplateSpecializationKind TSK);

  void InstantiateClassTemplateSpecializationMembers(
                                          SourceLocation PointOfInstantiation,
                           ClassTemplateSpecializationDecl *ClassTemplateSpec,
                                                TemplateSpecializationKind TSK);

  NestedNameSpecifierLoc
  SubstNestedNameSpecifierLoc(NestedNameSpecifierLoc NNS,
                           const MultiLevelTemplateArgumentList &TemplateArgs);

  DeclarationNameInfo
  SubstDeclarationNameInfo(const DeclarationNameInfo &NameInfo,
                           const MultiLevelTemplateArgumentList &TemplateArgs);
  TemplateName
  SubstTemplateName(NestedNameSpecifierLoc QualifierLoc, TemplateName Name,
                    SourceLocation Loc,
                    const MultiLevelTemplateArgumentList &TemplateArgs);
  bool Subst(const TemplateArgumentLoc *Args, unsigned NumArgs,
             TemplateArgumentListInfo &Result,
             const MultiLevelTemplateArgumentList &TemplateArgs);

  void InstantiateExceptionSpec(SourceLocation PointOfInstantiation,
                                FunctionDecl *Function);
  FunctionDecl *InstantiateFunctionDeclaration(FunctionTemplateDecl *FTD,
                                               const TemplateArgumentList *Args,
                                               SourceLocation Loc);
  void InstantiateFunctionDefinition(SourceLocation PointOfInstantiation,
                                     FunctionDecl *Function,
                                     bool Recursive = false,
                                     bool DefinitionRequired = false,
                                     bool AtEndOfTU = false);
  VarTemplateSpecializationDecl *BuildVarTemplateInstantiation(
      VarTemplateDecl *VarTemplate, VarDecl *FromVar,
      const TemplateArgumentList &TemplateArgList,
      const TemplateArgumentListInfo &TemplateArgsInfo,
      SmallVectorImpl<TemplateArgument> &Converted,
      SourceLocation PointOfInstantiation, void *InsertPos,
      LateInstantiatedAttrVec *LateAttrs = nullptr,
      LocalInstantiationScope *StartingScope = nullptr);
  VarTemplateSpecializationDecl *CompleteVarTemplateSpecializationDecl(
      VarTemplateSpecializationDecl *VarSpec, VarDecl *PatternDecl,
      const MultiLevelTemplateArgumentList &TemplateArgs);
  void
  BuildVariableInstantiation(VarDecl *NewVar, VarDecl *OldVar,
                             const MultiLevelTemplateArgumentList &TemplateArgs,
                             LateInstantiatedAttrVec *LateAttrs,
                             DeclContext *Owner,
                             LocalInstantiationScope *StartingScope,
                             bool InstantiatingVarTemplate = false);
  void InstantiateVariableInitializer(
      VarDecl *Var, VarDecl *OldVar,
      const MultiLevelTemplateArgumentList &TemplateArgs);
  void InstantiateVariableDefinition(SourceLocation PointOfInstantiation,
                                     VarDecl *Var, bool Recursive = false,
                                     bool DefinitionRequired = false,
                                     bool AtEndOfTU = false);

  void InstantiateMemInitializers(CXXConstructorDecl *New,
                                  const CXXConstructorDecl *Tmpl,
                            const MultiLevelTemplateArgumentList &TemplateArgs);

  NamedDecl *FindInstantiatedDecl(SourceLocation Loc, NamedDecl *D,
                          const MultiLevelTemplateArgumentList &TemplateArgs,
                          bool FindingInstantiatedContext = false);
  DeclContext *FindInstantiatedContext(SourceLocation Loc, DeclContext *DC,
                          const MultiLevelTemplateArgumentList &TemplateArgs);

  // Objective-C declarations.
  enum ObjCContainerKind {
    OCK_None = -1,
    OCK_Interface = 0,
    OCK_Protocol,
    OCK_Category,
    OCK_ClassExtension,
    OCK_Implementation,
    OCK_CategoryImplementation
  };
  ObjCContainerKind getObjCContainerKind() const;

  DeclResult actOnObjCTypeParam(Scope *S,
                                ObjCTypeParamVariance variance,
                                SourceLocation varianceLoc,
                                unsigned index,
                                IdentifierInfo *paramName,
                                SourceLocation paramLoc,
                                SourceLocation colonLoc,
                                ParsedType typeBound);

  ObjCTypeParamList *actOnObjCTypeParamList(Scope *S, SourceLocation lAngleLoc,
                                            ArrayRef<Decl *> typeParams,
                                            SourceLocation rAngleLoc);
  void popObjCTypeParamList(Scope *S, ObjCTypeParamList *typeParamList);

  Decl *ActOnStartClassInterface(
      Scope *S, SourceLocation AtInterfaceLoc, IdentifierInfo *ClassName,
      SourceLocation ClassLoc, ObjCTypeParamList *typeParamList,
      IdentifierInfo *SuperName, SourceLocation SuperLoc,
      ArrayRef<ParsedType> SuperTypeArgs, SourceRange SuperTypeArgsRange,
      Decl *const *ProtoRefs, unsigned NumProtoRefs,
      const SourceLocation *ProtoLocs, SourceLocation EndProtoLoc,
      const ParsedAttributesView &AttrList);

  void ActOnSuperClassOfClassInterface(Scope *S,
                                       SourceLocation AtInterfaceLoc,
                                       ObjCInterfaceDecl *IDecl,
                                       IdentifierInfo *ClassName,
                                       SourceLocation ClassLoc,
                                       IdentifierInfo *SuperName,
                                       SourceLocation SuperLoc,
                                       ArrayRef<ParsedType> SuperTypeArgs,
                                       SourceRange SuperTypeArgsRange);

  void ActOnTypedefedProtocols(SmallVectorImpl<Decl *> &ProtocolRefs,
                               SmallVectorImpl<SourceLocation> &ProtocolLocs,
                               IdentifierInfo *SuperName,
                               SourceLocation SuperLoc);

  Decl *ActOnCompatibilityAlias(
                    SourceLocation AtCompatibilityAliasLoc,
                    IdentifierInfo *AliasName,  SourceLocation AliasLocation,
                    IdentifierInfo *ClassName, SourceLocation ClassLocation);

  bool CheckForwardProtocolDeclarationForCircularDependency(
    IdentifierInfo *PName,
    SourceLocation &PLoc, SourceLocation PrevLoc,
    const ObjCList<ObjCProtocolDecl> &PList);

  Decl *ActOnStartProtocolInterface(
      SourceLocation AtProtoInterfaceLoc, IdentifierInfo *ProtocolName,
      SourceLocation ProtocolLoc, Decl *const *ProtoRefNames,
      unsigned NumProtoRefs, const SourceLocation *ProtoLocs,
      SourceLocation EndProtoLoc, const ParsedAttributesView &AttrList);

  Decl *ActOnStartCategoryInterface(
      SourceLocation AtInterfaceLoc, IdentifierInfo *ClassName,
      SourceLocation ClassLoc, ObjCTypeParamList *typeParamList,
      IdentifierInfo *CategoryName, SourceLocation CategoryLoc,
      Decl *const *ProtoRefs, unsigned NumProtoRefs,
      const SourceLocation *ProtoLocs, SourceLocation EndProtoLoc,
      const ParsedAttributesView &AttrList);

  Decl *ActOnStartClassImplementation(
                    SourceLocation AtClassImplLoc,
                    IdentifierInfo *ClassName, SourceLocation ClassLoc,
                    IdentifierInfo *SuperClassname,
                    SourceLocation SuperClassLoc);

  Decl *ActOnStartCategoryImplementation(SourceLocation AtCatImplLoc,
                                         IdentifierInfo *ClassName,
                                         SourceLocation ClassLoc,
                                         IdentifierInfo *CatName,
                                         SourceLocation CatLoc);

  DeclGroupPtrTy ActOnFinishObjCImplementation(Decl *ObjCImpDecl,
                                               ArrayRef<Decl *> Decls);

  DeclGroupPtrTy ActOnForwardClassDeclaration(SourceLocation Loc,
                   IdentifierInfo **IdentList,
                   SourceLocation *IdentLocs,
                   ArrayRef<ObjCTypeParamList *> TypeParamLists,
                   unsigned NumElts);

  DeclGroupPtrTy
  ActOnForwardProtocolDeclaration(SourceLocation AtProtoclLoc,
                                  ArrayRef<IdentifierLocPair> IdentList,
                                  const ParsedAttributesView &attrList);

  void FindProtocolDeclaration(bool WarnOnDeclarations, bool ForObjCContainer,
                               ArrayRef<IdentifierLocPair> ProtocolId,
                               SmallVectorImpl<Decl *> &Protocols);

  void DiagnoseTypeArgsAndProtocols(IdentifierInfo *ProtocolId,
                                    SourceLocation ProtocolLoc,
                                    IdentifierInfo *TypeArgId,
                                    SourceLocation TypeArgLoc,
                                    bool SelectProtocolFirst = false);

  /// Given a list of identifiers (and their locations), resolve the
  /// names to either Objective-C protocol qualifiers or type
  /// arguments, as appropriate.
  void actOnObjCTypeArgsOrProtocolQualifiers(
         Scope *S,
         ParsedType baseType,
         SourceLocation lAngleLoc,
         ArrayRef<IdentifierInfo *> identifiers,
         ArrayRef<SourceLocation> identifierLocs,
         SourceLocation rAngleLoc,
         SourceLocation &typeArgsLAngleLoc,
         SmallVectorImpl<ParsedType> &typeArgs,
         SourceLocation &typeArgsRAngleLoc,
         SourceLocation &protocolLAngleLoc,
         SmallVectorImpl<Decl *> &protocols,
         SourceLocation &protocolRAngleLoc,
         bool warnOnIncompleteProtocols);

  /// Build a an Objective-C protocol-qualified 'id' type where no
  /// base type was specified.
  TypeResult actOnObjCProtocolQualifierType(
               SourceLocation lAngleLoc,
               ArrayRef<Decl *> protocols,
               ArrayRef<SourceLocation> protocolLocs,
               SourceLocation rAngleLoc);

  /// Build a specialized and/or protocol-qualified Objective-C type.
  TypeResult actOnObjCTypeArgsAndProtocolQualifiers(
               Scope *S,
               SourceLocation Loc,
               ParsedType BaseType,
               SourceLocation TypeArgsLAngleLoc,
               ArrayRef<ParsedType> TypeArgs,
               SourceLocation TypeArgsRAngleLoc,
               SourceLocation ProtocolLAngleLoc,
               ArrayRef<Decl *> Protocols,
               ArrayRef<SourceLocation> ProtocolLocs,
               SourceLocation ProtocolRAngleLoc);

  /// Build an Objective-C type parameter type.
  QualType BuildObjCTypeParamType(const ObjCTypeParamDecl *Decl,
                                  SourceLocation ProtocolLAngleLoc,
                                  ArrayRef<ObjCProtocolDecl *> Protocols,
                                  ArrayRef<SourceLocation> ProtocolLocs,
                                  SourceLocation ProtocolRAngleLoc,
                                  bool FailOnError = false);

  /// Build an Objective-C object pointer type.
  QualType BuildObjCObjectType(QualType BaseType,
                               SourceLocation Loc,
                               SourceLocation TypeArgsLAngleLoc,
                               ArrayRef<TypeSourceInfo *> TypeArgs,
                               SourceLocation TypeArgsRAngleLoc,
                               SourceLocation ProtocolLAngleLoc,
                               ArrayRef<ObjCProtocolDecl *> Protocols,
                               ArrayRef<SourceLocation> ProtocolLocs,
                               SourceLocation ProtocolRAngleLoc,
                               bool FailOnError = false);

  /// Ensure attributes are consistent with type.
  /// \param [in, out] Attributes The attributes to check; they will
  /// be modified to be consistent with \p PropertyTy.
  void CheckObjCPropertyAttributes(Decl *PropertyPtrTy,
                                   SourceLocation Loc,
                                   unsigned &Attributes,
                                   bool propertyInPrimaryClass);

  /// Process the specified property declaration and create decls for the
  /// setters and getters as needed.
  /// \param property The property declaration being processed
  void ProcessPropertyDecl(ObjCPropertyDecl *property);


  void DiagnosePropertyMismatch(ObjCPropertyDecl *Property,
                                ObjCPropertyDecl *SuperProperty,
                                const IdentifierInfo *Name,
                                bool OverridingProtocolProperty);

  void DiagnoseClassExtensionDupMethods(ObjCCategoryDecl *CAT,
                                        ObjCInterfaceDecl *ID);

  Decl *ActOnAtEnd(Scope *S, SourceRange AtEnd,
                   ArrayRef<Decl *> allMethods = None,
                   ArrayRef<DeclGroupPtrTy> allTUVars = None);

  Decl *ActOnProperty(Scope *S, SourceLocation AtLoc,
                      SourceLocation LParenLoc,
                      FieldDeclarator &FD, ObjCDeclSpec &ODS,
                      Selector GetterSel, Selector SetterSel,
                      tok::ObjCKeywordKind MethodImplKind,
                      DeclContext *lexicalDC = nullptr);

  Decl *ActOnPropertyImplDecl(Scope *S,
                              SourceLocation AtLoc,
                              SourceLocation PropertyLoc,
                              bool ImplKind,
                              IdentifierInfo *PropertyId,
                              IdentifierInfo *PropertyIvar,
                              SourceLocation PropertyIvarLoc,
                              ObjCPropertyQueryKind QueryKind);

  enum ObjCSpecialMethodKind {
    OSMK_None,
    OSMK_Alloc,
    OSMK_New,
    OSMK_Copy,
    OSMK_RetainingInit,
    OSMK_NonRetainingInit
  };

  struct ObjCArgInfo {
    IdentifierInfo *Name;
    SourceLocation NameLoc;
    // The Type is null if no type was specified, and the DeclSpec is invalid
    // in this case.
    ParsedType Type;
    ObjCDeclSpec DeclSpec;

    /// ArgAttrs - Attribute list for this argument.
    ParsedAttributesView ArgAttrs;
  };

  Decl *ActOnMethodDeclaration(
      Scope *S,
      SourceLocation BeginLoc, // location of the + or -.
      SourceLocation EndLoc,   // location of the ; or {.
      tok::TokenKind MethodType, ObjCDeclSpec &ReturnQT, ParsedType ReturnType,
      ArrayRef<SourceLocation> SelectorLocs, Selector Sel,
      // optional arguments. The number of types/arguments is obtained
      // from the Sel.getNumArgs().
      ObjCArgInfo *ArgInfo, DeclaratorChunk::ParamInfo *CParamInfo,
      unsigned CNumArgs, // c-style args
      const ParsedAttributesView &AttrList, tok::ObjCKeywordKind MethodImplKind,
      bool isVariadic, bool MethodDefinition);

  ObjCMethodDecl *LookupMethodInQualifiedType(Selector Sel,
                                              const ObjCObjectPointerType *OPT,
                                              bool IsInstance);
  ObjCMethodDecl *LookupMethodInObjectType(Selector Sel, QualType Ty,
                                           bool IsInstance);

  bool CheckARCMethodDecl(ObjCMethodDecl *method);
  bool inferObjCARCLifetime(ValueDecl *decl);

  ExprResult
  HandleExprPropertyRefExpr(const ObjCObjectPointerType *OPT,
                            Expr *BaseExpr,
                            SourceLocation OpLoc,
                            DeclarationName MemberName,
                            SourceLocation MemberLoc,
                            SourceLocation SuperLoc, QualType SuperType,
                            bool Super);

  ExprResult
  ActOnClassPropertyRefExpr(IdentifierInfo &receiverName,
                            IdentifierInfo &propertyName,
                            SourceLocation receiverNameLoc,
                            SourceLocation propertyNameLoc);

  ObjCMethodDecl *tryCaptureObjCSelf(SourceLocation Loc);

  /// Describes the kind of message expression indicated by a message
  /// send that starts with an identifier.
  enum ObjCMessageKind {
    /// The message is sent to 'super'.
    ObjCSuperMessage,
    /// The message is an instance message.
    ObjCInstanceMessage,
    /// The message is a class message, and the identifier is a type
    /// name.
    ObjCClassMessage
  };

  ObjCMessageKind getObjCMessageKind(Scope *S,
                                     IdentifierInfo *Name,
                                     SourceLocation NameLoc,
                                     bool IsSuper,
                                     bool HasTrailingDot,
                                     ParsedType &ReceiverType);

  ExprResult ActOnSuperMessage(Scope *S, SourceLocation SuperLoc,
                               Selector Sel,
                               SourceLocation LBracLoc,
                               ArrayRef<SourceLocation> SelectorLocs,
                               SourceLocation RBracLoc,
                               MultiExprArg Args);

  ExprResult BuildClassMessage(TypeSourceInfo *ReceiverTypeInfo,
                               QualType ReceiverType,
                               SourceLocation SuperLoc,
                               Selector Sel,
                               ObjCMethodDecl *Method,
                               SourceLocation LBracLoc,
                               ArrayRef<SourceLocation> SelectorLocs,
                               SourceLocation RBracLoc,
                               MultiExprArg Args,
                               bool isImplicit = false);

  ExprResult BuildClassMessageImplicit(QualType ReceiverType,
                                       bool isSuperReceiver,
                                       SourceLocation Loc,
                                       Selector Sel,
                                       ObjCMethodDecl *Method,
                                       MultiExprArg Args);

  ExprResult ActOnClassMessage(Scope *S,
                               ParsedType Receiver,
                               Selector Sel,
                               SourceLocation LBracLoc,
                               ArrayRef<SourceLocation> SelectorLocs,
                               SourceLocation RBracLoc,
                               MultiExprArg Args);

  ExprResult BuildInstanceMessage(Expr *Receiver,
                                  QualType ReceiverType,
                                  SourceLocation SuperLoc,
                                  Selector Sel,
                                  ObjCMethodDecl *Method,
                                  SourceLocation LBracLoc,
                                  ArrayRef<SourceLocation> SelectorLocs,
                                  SourceLocation RBracLoc,
                                  MultiExprArg Args,
                                  bool isImplicit = false);

  ExprResult BuildInstanceMessageImplicit(Expr *Receiver,
                                          QualType ReceiverType,
                                          SourceLocation Loc,
                                          Selector Sel,
                                          ObjCMethodDecl *Method,
                                          MultiExprArg Args);

  ExprResult ActOnInstanceMessage(Scope *S,
                                  Expr *Receiver,
                                  Selector Sel,
                                  SourceLocation LBracLoc,
                                  ArrayRef<SourceLocation> SelectorLocs,
                                  SourceLocation RBracLoc,
                                  MultiExprArg Args);

  ExprResult BuildObjCBridgedCast(SourceLocation LParenLoc,
                                  ObjCBridgeCastKind Kind,
                                  SourceLocation BridgeKeywordLoc,
                                  TypeSourceInfo *TSInfo,
                                  Expr *SubExpr);

  ExprResult ActOnObjCBridgedCast(Scope *S,
                                  SourceLocation LParenLoc,
                                  ObjCBridgeCastKind Kind,
                                  SourceLocation BridgeKeywordLoc,
                                  ParsedType Type,
                                  SourceLocation RParenLoc,
                                  Expr *SubExpr);

  void CheckTollFreeBridgeCast(QualType castType, Expr *castExpr);

  void CheckObjCBridgeRelatedCast(QualType castType, Expr *castExpr);

  bool CheckTollFreeBridgeStaticCast(QualType castType, Expr *castExpr,
                                     CastKind &Kind);

  bool checkObjCBridgeRelatedComponents(SourceLocation Loc,
                                        QualType DestType, QualType SrcType,
                                        ObjCInterfaceDecl *&RelatedClass,
                                        ObjCMethodDecl *&ClassMethod,
                                        ObjCMethodDecl *&InstanceMethod,
                                        TypedefNameDecl *&TDNDecl,
                                        bool CfToNs, bool Diagnose = true);

  bool CheckObjCBridgeRelatedConversions(SourceLocation Loc,
                                         QualType DestType, QualType SrcType,
                                         Expr *&SrcExpr, bool Diagnose = true);

  bool ConversionToObjCStringLiteralCheck(QualType DstType, Expr *&SrcExpr,
                                          bool Diagnose = true);

  bool checkInitMethod(ObjCMethodDecl *method, QualType receiverTypeIfCall);

  /// Check whether the given new method is a valid override of the
  /// given overridden method, and set any properties that should be inherited.
  void CheckObjCMethodOverride(ObjCMethodDecl *NewMethod,
                               const ObjCMethodDecl *Overridden);

  /// Describes the compatibility of a result type with its method.
  enum ResultTypeCompatibilityKind {
    RTC_Compatible,
    RTC_Incompatible,
    RTC_Unknown
  };

  /// Check whether the declared result type of the given Objective-C
  /// method declaration is compatible with the method's class.
  ResultTypeCompatibilityKind
  checkRelatedResultTypeCompatibility(const ObjCMethodDecl *Method,
                                      const ObjCInterfaceDecl *CurrentClass);

  void CheckObjCMethodOverrides(ObjCMethodDecl *ObjCMethod,
                                ObjCInterfaceDecl *CurrentClass,
                                ResultTypeCompatibilityKind RTC);

  enum PragmaOptionsAlignKind {
    POAK_Native,  // #pragma options align=native
    POAK_Natural, // #pragma options align=natural
    POAK_Packed,  // #pragma options align=packed
    POAK_Power,   // #pragma options align=power
    POAK_Mac68k,  // #pragma options align=mac68k
    POAK_Reset    // #pragma options align=reset
  };

  /// ActOnPragmaClangSection - Called on well formed \#pragma clang section
  void ActOnPragmaClangSection(SourceLocation PragmaLoc,
                               PragmaClangSectionAction Action,
                               PragmaClangSectionKind SecKind, StringRef SecName);

  /// ActOnPragmaOptionsAlign - Called on well formed \#pragma options align.
  void ActOnPragmaOptionsAlign(PragmaOptionsAlignKind Kind,
                               SourceLocation PragmaLoc);

  /// ActOnPragmaPack - Called on well formed \#pragma pack(...).
  void ActOnPragmaPack(SourceLocation PragmaLoc, PragmaMsStackAction Action,
                       StringRef SlotLabel, Expr *Alignment);

  enum class PragmaPackDiagnoseKind {
    NonDefaultStateAtInclude,
    ChangedStateAtExit
  };

  void DiagnoseNonDefaultPragmaPack(PragmaPackDiagnoseKind Kind,
                                    SourceLocation IncludeLoc);
  void DiagnoseUnterminatedPragmaPack();

  /// ActOnPragmaMSStruct - Called on well formed \#pragma ms_struct [on|off].
  void ActOnPragmaMSStruct(PragmaMSStructKind Kind);

  /// ActOnPragmaMSComment - Called on well formed
  /// \#pragma comment(kind, "arg").
  void ActOnPragmaMSComment(SourceLocation CommentLoc, PragmaMSCommentKind Kind,
                            StringRef Arg);

  /// ActOnPragmaMSPointersToMembers - called on well formed \#pragma
  /// pointers_to_members(representation method[, general purpose
  /// representation]).
  void ActOnPragmaMSPointersToMembers(
      LangOptions::PragmaMSPointersToMembersKind Kind,
      SourceLocation PragmaLoc);

  /// Called on well formed \#pragma vtordisp().
  void ActOnPragmaMSVtorDisp(PragmaMsStackAction Action,
                             SourceLocation PragmaLoc,
                             MSVtorDispAttr::Mode Value);

  enum PragmaSectionKind {
    PSK_DataSeg,
    PSK_BSSSeg,
    PSK_ConstSeg,
    PSK_CodeSeg,
  };

  bool UnifySection(StringRef SectionName,
                    int SectionFlags,
                    DeclaratorDecl *TheDecl);
  bool UnifySection(StringRef SectionName,
                    int SectionFlags,
                    SourceLocation PragmaSectionLocation);

  /// Called on well formed \#pragma bss_seg/data_seg/const_seg/code_seg.
  void ActOnPragmaMSSeg(SourceLocation PragmaLocation,
                        PragmaMsStackAction Action,
                        llvm::StringRef StackSlotLabel,
                        StringLiteral *SegmentName,
                        llvm::StringRef PragmaName);

  /// Called on well formed \#pragma section().
  void ActOnPragmaMSSection(SourceLocation PragmaLocation,
                            int SectionFlags, StringLiteral *SegmentName);

  /// Called on well-formed \#pragma init_seg().
  void ActOnPragmaMSInitSeg(SourceLocation PragmaLocation,
                            StringLiteral *SegmentName);

  /// Called on #pragma clang __debug dump II
  void ActOnPragmaDump(Scope *S, SourceLocation Loc, IdentifierInfo *II);

  /// ActOnPragmaDetectMismatch - Call on well-formed \#pragma detect_mismatch
  void ActOnPragmaDetectMismatch(SourceLocation Loc, StringRef Name,
                                 StringRef Value);

  /// ActOnPragmaUnused - Called on well-formed '\#pragma unused'.
  void ActOnPragmaUnused(const Token &Identifier,
                         Scope *curScope,
                         SourceLocation PragmaLoc);

  /// ActOnPragmaVisibility - Called on well formed \#pragma GCC visibility... .
  void ActOnPragmaVisibility(const IdentifierInfo* VisType,
                             SourceLocation PragmaLoc);

  NamedDecl *DeclClonePragmaWeak(NamedDecl *ND, IdentifierInfo *II,
                                 SourceLocation Loc);
  void DeclApplyPragmaWeak(Scope *S, NamedDecl *ND, WeakInfo &W);

  /// ActOnPragmaWeakID - Called on well formed \#pragma weak ident.
  void ActOnPragmaWeakID(IdentifierInfo* WeakName,
                         SourceLocation PragmaLoc,
                         SourceLocation WeakNameLoc);

  /// ActOnPragmaRedefineExtname - Called on well formed
  /// \#pragma redefine_extname oldname newname.
  void ActOnPragmaRedefineExtname(IdentifierInfo* WeakName,
                                  IdentifierInfo* AliasName,
                                  SourceLocation PragmaLoc,
                                  SourceLocation WeakNameLoc,
                                  SourceLocation AliasNameLoc);

  /// ActOnPragmaWeakAlias - Called on well formed \#pragma weak ident = ident.
  void ActOnPragmaWeakAlias(IdentifierInfo* WeakName,
                            IdentifierInfo* AliasName,
                            SourceLocation PragmaLoc,
                            SourceLocation WeakNameLoc,
                            SourceLocation AliasNameLoc);

  /// ActOnPragmaFPContract - Called on well formed
  /// \#pragma {STDC,OPENCL} FP_CONTRACT and
  /// \#pragma clang fp contract
  void ActOnPragmaFPContract(LangOptions::FPContractModeKind FPC);

  /// AddAlignmentAttributesForRecord - Adds any needed alignment attributes to
  /// a the record decl, to handle '\#pragma pack' and '\#pragma options align'.
  void AddAlignmentAttributesForRecord(RecordDecl *RD);

  /// AddMsStructLayoutForRecord - Adds ms_struct layout attribute to record.
  void AddMsStructLayoutForRecord(RecordDecl *RD);

  /// FreePackedContext - Deallocate and null out PackContext.
  void FreePackedContext();

  /// PushNamespaceVisibilityAttr - Note that we've entered a
  /// namespace with a visibility attribute.
  void PushNamespaceVisibilityAttr(const VisibilityAttr *Attr,
                                   SourceLocation Loc);

  /// AddPushedVisibilityAttribute - If '\#pragma GCC visibility' was used,
  /// add an appropriate visibility attribute.
  void AddPushedVisibilityAttribute(Decl *RD);

  /// PopPragmaVisibility - Pop the top element of the visibility stack; used
  /// for '\#pragma GCC visibility' and visibility attributes on namespaces.
  void PopPragmaVisibility(bool IsNamespaceEnd, SourceLocation EndLoc);

  /// FreeVisContext - Deallocate and null out VisContext.
  void FreeVisContext();

  /// AddCFAuditedAttribute - Check whether we're currently within
  /// '\#pragma clang arc_cf_code_audited' and, if so, consider adding
  /// the appropriate attribute.
  void AddCFAuditedAttribute(Decl *D);

  /// Called on well-formed '\#pragma clang attribute push'.
  void ActOnPragmaAttributePush(ParsedAttr &Attribute, SourceLocation PragmaLoc,
                                attr::ParsedSubjectMatchRuleSet Rules);

  /// Called on well-formed '\#pragma clang attribute pop'.
  void ActOnPragmaAttributePop(SourceLocation PragmaLoc);

  /// Adds the attributes that have been specified using the
  /// '\#pragma clang attribute push' directives to the given declaration.
  void AddPragmaAttributes(Scope *S, Decl *D);

  void DiagnoseUnterminatedPragmaAttribute();

  /// Called on well formed \#pragma clang optimize.
  void ActOnPragmaOptimize(bool On, SourceLocation PragmaLoc);

  /// Get the location for the currently active "\#pragma clang optimize
  /// off". If this location is invalid, then the state of the pragma is "on".
  SourceLocation getOptimizeOffPragmaLocation() const {
    return OptimizeOffPragmaLocation;
  }

  /// Only called on function definitions; if there is a pragma in scope
  /// with the effect of a range-based optnone, consider marking the function
  /// with attribute optnone.
  void AddRangeBasedOptnone(FunctionDecl *FD);

  /// Adds the 'optnone' attribute to the function declaration if there
  /// are no conflicts; Loc represents the location causing the 'optnone'
  /// attribute to be added (usually because of a pragma).
  void AddOptnoneAttributeIfNoConflicts(FunctionDecl *FD, SourceLocation Loc);

  /// AddAlignedAttr - Adds an aligned attribute to a particular declaration.
  void AddAlignedAttr(SourceRange AttrRange, Decl *D, Expr *E,
                      unsigned SpellingListIndex, bool IsPackExpansion);
  void AddAlignedAttr(SourceRange AttrRange, Decl *D, TypeSourceInfo *T,
                      unsigned SpellingListIndex, bool IsPackExpansion);

  /// AddAssumeAlignedAttr - Adds an assume_aligned attribute to a particular
  /// declaration.
  void AddAssumeAlignedAttr(SourceRange AttrRange, Decl *D, Expr *E, Expr *OE,
                            unsigned SpellingListIndex);

  /// AddAllocAlignAttr - Adds an alloc_align attribute to a particular
  /// declaration.
  void AddAllocAlignAttr(SourceRange AttrRange, Decl *D, Expr *ParamExpr,
                         unsigned SpellingListIndex);

  /// AddAlignValueAttr - Adds an align_value attribute to a particular
  /// declaration.
  void AddAlignValueAttr(SourceRange AttrRange, Decl *D, Expr *E,
                         unsigned SpellingListIndex);

  /// AddLaunchBoundsAttr - Adds a launch_bounds attribute to a particular
  /// declaration.
  void AddLaunchBoundsAttr(SourceRange AttrRange, Decl *D, Expr *MaxThreads,
                           Expr *MinBlocks, unsigned SpellingListIndex);

  /// AddModeAttr - Adds a mode attribute to a particular declaration.
  void AddModeAttr(SourceRange AttrRange, Decl *D, IdentifierInfo *Name,
                   unsigned SpellingListIndex, bool InInstantiation = false);

  void AddParameterABIAttr(SourceRange AttrRange, Decl *D,
                           ParameterABI ABI, unsigned SpellingListIndex);

  void AddNSConsumedAttr(SourceRange AttrRange, Decl *D,
                         unsigned SpellingListIndex, bool isNSConsumed,
                         bool isTemplateInstantiation);

  bool checkNSReturnsRetainedReturnType(SourceLocation loc, QualType type);

  //===--------------------------------------------------------------------===//
  // C++ Coroutines TS
  //
  bool ActOnCoroutineBodyStart(Scope *S, SourceLocation KwLoc,
                               StringRef Keyword);
  ExprResult ActOnCoawaitExpr(Scope *S, SourceLocation KwLoc, Expr *E);
  ExprResult ActOnCoyieldExpr(Scope *S, SourceLocation KwLoc, Expr *E);
  StmtResult ActOnCoreturnStmt(Scope *S, SourceLocation KwLoc, Expr *E);

  ExprResult BuildResolvedCoawaitExpr(SourceLocation KwLoc, Expr *E,
                                      bool IsImplicit = false);
  ExprResult BuildUnresolvedCoawaitExpr(SourceLocation KwLoc, Expr *E,
                                        UnresolvedLookupExpr* Lookup);
  ExprResult BuildCoyieldExpr(SourceLocation KwLoc, Expr *E);
  StmtResult BuildCoreturnStmt(SourceLocation KwLoc, Expr *E,
                               bool IsImplicit = false);
  StmtResult BuildCoroutineBodyStmt(CoroutineBodyStmt::CtorArgs);
  bool buildCoroutineParameterMoves(SourceLocation Loc);
  VarDecl *buildCoroutinePromise(SourceLocation Loc);
  void CheckCompletedCoroutineBody(FunctionDecl *FD, Stmt *&Body);
  ClassTemplateDecl *lookupCoroutineTraits(SourceLocation KwLoc,
                                           SourceLocation FuncLoc);

  //===--------------------------------------------------------------------===//
  // OpenCL extensions.
  //
private:
  std::string CurrOpenCLExtension;
  /// Extensions required by an OpenCL type.
  llvm::DenseMap<const Type*, std::set<std::string>> OpenCLTypeExtMap;
  /// Extensions required by an OpenCL declaration.
  llvm::DenseMap<const Decl*, std::set<std::string>> OpenCLDeclExtMap;
public:
  llvm::StringRef getCurrentOpenCLExtension() const {
    return CurrOpenCLExtension;
  }
  void setCurrentOpenCLExtension(llvm::StringRef Ext) {
    CurrOpenCLExtension = Ext;
  }

  /// Set OpenCL extensions for a type which can only be used when these
  /// OpenCL extensions are enabled. If \p Exts is empty, do nothing.
  /// \param Exts A space separated list of OpenCL extensions.
  void setOpenCLExtensionForType(QualType T, llvm::StringRef Exts);

  /// Set OpenCL extensions for a declaration which can only be
  /// used when these OpenCL extensions are enabled. If \p Exts is empty, do
  /// nothing.
  /// \param Exts A space separated list of OpenCL extensions.
  void setOpenCLExtensionForDecl(Decl *FD, llvm::StringRef Exts);

  /// Set current OpenCL extensions for a type which can only be used
  /// when these OpenCL extensions are enabled. If current OpenCL extension is
  /// empty, do nothing.
  void setCurrentOpenCLExtensionForType(QualType T);

  /// Set current OpenCL extensions for a declaration which
  /// can only be used when these OpenCL extensions are enabled. If current
  /// OpenCL extension is empty, do nothing.
  void setCurrentOpenCLExtensionForDecl(Decl *FD);

  bool isOpenCLDisabledDecl(Decl *FD);

  /// Check if type \p T corresponding to declaration specifier \p DS
  /// is disabled due to required OpenCL extensions being disabled. If so,
  /// emit diagnostics.
  /// \return true if type is disabled.
  bool checkOpenCLDisabledTypeDeclSpec(const DeclSpec &DS, QualType T);

  /// Check if declaration \p D used by expression \p E
  /// is disabled due to required OpenCL extensions being disabled. If so,
  /// emit diagnostics.
  /// \return true if type is disabled.
  bool checkOpenCLDisabledDecl(const NamedDecl &D, const Expr &E);

  //===--------------------------------------------------------------------===//
  // OpenMP directives and clauses.
  //
private:
  void *VarDataSharingAttributesStack;
  /// Set to true inside '#pragma omp declare target' region.
  bool IsInOpenMPDeclareTargetContext = false;
  /// Initialization of data-sharing attributes stack.
  void InitDataSharingAttributesStack();
  void DestroyDataSharingAttributesStack();
  ExprResult
  VerifyPositiveIntegerConstantInClause(Expr *Op, OpenMPClauseKind CKind,
                                        bool StrictlyPositive = true);
  /// Returns OpenMP nesting level for current directive.
  unsigned getOpenMPNestingLevel() const;

  /// Adjusts the function scopes index for the target-based regions.
  void adjustOpenMPTargetScopeIndex(unsigned &FunctionScopesIndex,
                                    unsigned Level) const;

  /// Push new OpenMP function region for non-capturing function.
  void pushOpenMPFunctionRegion();

  /// Pop OpenMP function region for non-capturing function.
  void popOpenMPFunctionRegion(const sema::FunctionScopeInfo *OldFSI);

  /// Checks if a type or a declaration is disabled due to the owning extension
  /// being disabled, and emits diagnostic messages if it is disabled.
  /// \param D type or declaration to be checked.
  /// \param DiagLoc source location for the diagnostic message.
  /// \param DiagInfo information to be emitted for the diagnostic message.
  /// \param SrcRange source range of the declaration.
  /// \param Map maps type or declaration to the extensions.
  /// \param Selector selects diagnostic message: 0 for type and 1 for
  ///        declaration.
  /// \return true if the type or declaration is disabled.
  template <typename T, typename DiagLocT, typename DiagInfoT, typename MapT>
  bool checkOpenCLDisabledTypeOrDecl(T D, DiagLocT DiagLoc, DiagInfoT DiagInfo,
                                     MapT &Map, unsigned Selector = 0,
                                     SourceRange SrcRange = SourceRange());

public:
  /// Return true if the provided declaration \a VD should be captured by
  /// reference.
  /// \param Level Relative level of nested OpenMP construct for that the check
  /// is performed.
  bool isOpenMPCapturedByRef(const ValueDecl *D, unsigned Level) const;

  /// Check if the specified variable is used in one of the private
  /// clauses (private, firstprivate, lastprivate, reduction etc.) in OpenMP
  /// constructs.
  VarDecl *isOpenMPCapturedDecl(ValueDecl *D);
  ExprResult getOpenMPCapturedExpr(VarDecl *Capture, ExprValueKind VK,
                                   ExprObjectKind OK, SourceLocation Loc);

  /// Check if the specified variable is used in 'private' clause.
  /// \param Level Relative level of nested OpenMP construct for that the check
  /// is performed.
  bool isOpenMPPrivateDecl(const ValueDecl *D, unsigned Level) const;

  /// Sets OpenMP capture kind (OMPC_private, OMPC_firstprivate, OMPC_map etc.)
  /// for \p FD based on DSA for the provided corresponding captured declaration
  /// \p D.
  void setOpenMPCaptureKind(FieldDecl *FD, const ValueDecl *D, unsigned Level);

  /// Check if the specified variable is captured  by 'target' directive.
  /// \param Level Relative level of nested OpenMP construct for that the check
  /// is performed.
  bool isOpenMPTargetCapturedDecl(const ValueDecl *D, unsigned Level) const;

  ExprResult PerformOpenMPImplicitIntegerConversion(SourceLocation OpLoc,
                                                    Expr *Op);
  /// Called on start of new data sharing attribute block.
  void StartOpenMPDSABlock(OpenMPDirectiveKind K,
                           const DeclarationNameInfo &DirName, Scope *CurScope,
                           SourceLocation Loc);
  /// Start analysis of clauses.
  void StartOpenMPClause(OpenMPClauseKind K);
  /// End analysis of clauses.
  void EndOpenMPClause();
  /// Called on end of data sharing attribute block.
  void EndOpenMPDSABlock(Stmt *CurDirective);

  /// Check if the current region is an OpenMP loop region and if it is,
  /// mark loop control variable, used in \p Init for loop initialization, as
  /// private by default.
  /// \param Init First part of the for loop.
  void ActOnOpenMPLoopInitialization(SourceLocation ForLoc, Stmt *Init);

  // OpenMP directives and clauses.
  /// Called on correct id-expression from the '#pragma omp
  /// threadprivate'.
  ExprResult ActOnOpenMPIdExpression(Scope *CurScope,
                                     CXXScopeSpec &ScopeSpec,
                                     const DeclarationNameInfo &Id);
  /// Called on well-formed '#pragma omp threadprivate'.
  DeclGroupPtrTy ActOnOpenMPThreadprivateDirective(
                                     SourceLocation Loc,
                                     ArrayRef<Expr *> VarList);
  /// Builds a new OpenMPThreadPrivateDecl and checks its correctness.
  OMPThreadPrivateDecl *CheckOMPThreadPrivateDecl(SourceLocation Loc,
                                                  ArrayRef<Expr *> VarList);
  /// Check if the specified type is allowed to be used in 'omp declare
  /// reduction' construct.
  QualType ActOnOpenMPDeclareReductionType(SourceLocation TyLoc,
                                           TypeResult ParsedType);
  /// Called on start of '#pragma omp declare reduction'.
  DeclGroupPtrTy ActOnOpenMPDeclareReductionDirectiveStart(
      Scope *S, DeclContext *DC, DeclarationName Name,
      ArrayRef<std::pair<QualType, SourceLocation>> ReductionTypes,
      AccessSpecifier AS, Decl *PrevDeclInScope = nullptr);
  /// Initialize declare reduction construct initializer.
  void ActOnOpenMPDeclareReductionCombinerStart(Scope *S, Decl *D);
  /// Finish current declare reduction construct initializer.
  void ActOnOpenMPDeclareReductionCombinerEnd(Decl *D, Expr *Combiner);
  /// Initialize declare reduction construct initializer.
  /// \return omp_priv variable.
  VarDecl *ActOnOpenMPDeclareReductionInitializerStart(Scope *S, Decl *D);
  /// Finish current declare reduction construct initializer.
  void ActOnOpenMPDeclareReductionInitializerEnd(Decl *D, Expr *Initializer,
                                                 VarDecl *OmpPrivParm);
  /// Called at the end of '#pragma omp declare reduction'.
  DeclGroupPtrTy ActOnOpenMPDeclareReductionDirectiveEnd(
      Scope *S, DeclGroupPtrTy DeclReductions, bool IsValid);

  /// Called on the start of target region i.e. '#pragma omp declare target'.
  bool ActOnStartOpenMPDeclareTargetDirective(SourceLocation Loc);
  /// Called at the end of target region i.e. '#pragme omp end declare target'.
  void ActOnFinishOpenMPDeclareTargetDirective();
  /// Called on correct id-expression from the '#pragma omp declare target'.
  void ActOnOpenMPDeclareTargetName(Scope *CurScope, CXXScopeSpec &ScopeSpec,
                                    const DeclarationNameInfo &Id,
                                    OMPDeclareTargetDeclAttr::MapTypeTy MT,
                                    NamedDeclSetType &SameDirectiveDecls);
  /// Check declaration inside target region.
  void
  checkDeclIsAllowedInOpenMPTarget(Expr *E, Decl *D,
                                   SourceLocation IdLoc = SourceLocation());
  /// Return true inside OpenMP declare target region.
  bool isInOpenMPDeclareTargetContext() const {
    return IsInOpenMPDeclareTargetContext;
  }
  /// Return true inside OpenMP target region.
  bool isInOpenMPTargetExecutionDirective() const;
  /// Return true if (un)supported features for the current target should be
  /// diagnosed if OpenMP (offloading) is enabled.
  bool shouldDiagnoseTargetSupportFromOpenMP() const {
    return !getLangOpts().OpenMPIsDevice || isInOpenMPDeclareTargetContext() ||
      isInOpenMPTargetExecutionDirective();
  }

  /// Return the number of captured regions created for an OpenMP directive.
  static int getOpenMPCaptureLevels(OpenMPDirectiveKind Kind);

  /// Initialization of captured region for OpenMP region.
  void ActOnOpenMPRegionStart(OpenMPDirectiveKind DKind, Scope *CurScope);
  /// End of OpenMP region.
  ///
  /// \param S Statement associated with the current OpenMP region.
  /// \param Clauses List of clauses for the current OpenMP region.
  ///
  /// \returns Statement for finished OpenMP region.
  StmtResult ActOnOpenMPRegionEnd(StmtResult S, ArrayRef<OMPClause *> Clauses);
  StmtResult ActOnOpenMPExecutableDirective(
      OpenMPDirectiveKind Kind, const DeclarationNameInfo &DirName,
      OpenMPDirectiveKind CancelRegion, ArrayRef<OMPClause *> Clauses,
      Stmt *AStmt, SourceLocation StartLoc, SourceLocation EndLoc);
  /// Called on well-formed '\#pragma omp parallel' after parsing
  /// of the  associated statement.
  StmtResult ActOnOpenMPParallelDirective(ArrayRef<OMPClause *> Clauses,
                                          Stmt *AStmt,
                                          SourceLocation StartLoc,
                                          SourceLocation EndLoc);
  using VarsWithInheritedDSAType =
      llvm::SmallDenseMap<const ValueDecl *, const Expr *, 4>;
  /// Called on well-formed '\#pragma omp simd' after parsing
  /// of the associated statement.
  StmtResult
  ActOnOpenMPSimdDirective(ArrayRef<OMPClause *> Clauses, Stmt *AStmt,
                           SourceLocation StartLoc, SourceLocation EndLoc,
                           VarsWithInheritedDSAType &VarsWithImplicitDSA);
  /// Called on well-formed '\#pragma omp for' after parsing
  /// of the associated statement.
  StmtResult
  ActOnOpenMPForDirective(ArrayRef<OMPClause *> Clauses, Stmt *AStmt,
                          SourceLocation StartLoc, SourceLocation EndLoc,
                          VarsWithInheritedDSAType &VarsWithImplicitDSA);
  /// Called on well-formed '\#pragma omp for simd' after parsing
  /// of the associated statement.
  StmtResult
  ActOnOpenMPForSimdDirective(ArrayRef<OMPClause *> Clauses, Stmt *AStmt,
                              SourceLocation StartLoc, SourceLocation EndLoc,
                              VarsWithInheritedDSAType &VarsWithImplicitDSA);
  /// Called on well-formed '\#pragma omp sections' after parsing
  /// of the associated statement.
  StmtResult ActOnOpenMPSectionsDirective(ArrayRef<OMPClause *> Clauses,
                                          Stmt *AStmt, SourceLocation StartLoc,
                                          SourceLocation EndLoc);
  /// Called on well-formed '\#pragma omp section' after parsing of the
  /// associated statement.
  StmtResult ActOnOpenMPSectionDirective(Stmt *AStmt, SourceLocation StartLoc,
                                         SourceLocation EndLoc);
  /// Called on well-formed '\#pragma omp single' after parsing of the
  /// associated statement.
  StmtResult ActOnOpenMPSingleDirective(ArrayRef<OMPClause *> Clauses,
                                        Stmt *AStmt, SourceLocation StartLoc,
                                        SourceLocation EndLoc);
  /// Called on well-formed '\#pragma omp master' after parsing of the
  /// associated statement.
  StmtResult ActOnOpenMPMasterDirective(Stmt *AStmt, SourceLocation StartLoc,
                                        SourceLocation EndLoc);
  /// Called on well-formed '\#pragma omp critical' after parsing of the
  /// associated statement.
  StmtResult ActOnOpenMPCriticalDirective(const DeclarationNameInfo &DirName,
                                          ArrayRef<OMPClause *> Clauses,
                                          Stmt *AStmt, SourceLocation StartLoc,
                                          SourceLocation EndLoc);
  /// Called on well-formed '\#pragma omp parallel for' after parsing
  /// of the  associated statement.
  StmtResult ActOnOpenMPParallelForDirective(
      ArrayRef<OMPClause *> Clauses, Stmt *AStmt, SourceLocation StartLoc,
      SourceLocation EndLoc, VarsWithInheritedDSAType &VarsWithImplicitDSA);
  /// Called on well-formed '\#pragma omp parallel for simd' after
  /// parsing of the  associated statement.
  StmtResult ActOnOpenMPParallelForSimdDirective(
      ArrayRef<OMPClause *> Clauses, Stmt *AStmt, SourceLocation StartLoc,
      SourceLocation EndLoc, VarsWithInheritedDSAType &VarsWithImplicitDSA);
  /// Called on well-formed '\#pragma omp parallel sections' after
  /// parsing of the  associated statement.
  StmtResult ActOnOpenMPParallelSectionsDirective(ArrayRef<OMPClause *> Clauses,
                                                  Stmt *AStmt,
                                                  SourceLocation StartLoc,
                                                  SourceLocation EndLoc);
  /// Called on well-formed '\#pragma omp task' after parsing of the
  /// associated statement.
  StmtResult ActOnOpenMPTaskDirective(ArrayRef<OMPClause *> Clauses,
                                      Stmt *AStmt, SourceLocation StartLoc,
                                      SourceLocation EndLoc);
  /// Called on well-formed '\#pragma omp taskyield'.
  StmtResult ActOnOpenMPTaskyieldDirective(SourceLocation StartLoc,
                                           SourceLocation EndLoc);
  /// Called on well-formed '\#pragma omp barrier'.
  StmtResult ActOnOpenMPBarrierDirective(SourceLocation StartLoc,
                                         SourceLocation EndLoc);
  /// Called on well-formed '\#pragma omp taskwait'.
  StmtResult ActOnOpenMPTaskwaitDirective(SourceLocation StartLoc,
                                          SourceLocation EndLoc);
  /// Called on well-formed '\#pragma omp taskgroup'.
  StmtResult ActOnOpenMPTaskgroupDirective(ArrayRef<OMPClause *> Clauses,
                                           Stmt *AStmt, SourceLocation StartLoc,
                                           SourceLocation EndLoc);
  /// Called on well-formed '\#pragma omp flush'.
  StmtResult ActOnOpenMPFlushDirective(ArrayRef<OMPClause *> Clauses,
                                       SourceLocation StartLoc,
                                       SourceLocation EndLoc);
  /// Called on well-formed '\#pragma omp ordered' after parsing of the
  /// associated statement.
  StmtResult ActOnOpenMPOrderedDirective(ArrayRef<OMPClause *> Clauses,
                                         Stmt *AStmt, SourceLocation StartLoc,
                                         SourceLocation EndLoc);
  /// Called on well-formed '\#pragma omp atomic' after parsing of the
  /// associated statement.
  StmtResult ActOnOpenMPAtomicDirective(ArrayRef<OMPClause *> Clauses,
                                        Stmt *AStmt, SourceLocation StartLoc,
                                        SourceLocation EndLoc);
  /// Called on well-formed '\#pragma omp target' after parsing of the
  /// associated statement.
  StmtResult ActOnOpenMPTargetDirective(ArrayRef<OMPClause *> Clauses,
                                        Stmt *AStmt, SourceLocation StartLoc,
                                        SourceLocation EndLoc);
  /// Called on well-formed '\#pragma omp target data' after parsing of
  /// the associated statement.
  StmtResult ActOnOpenMPTargetDataDirective(ArrayRef<OMPClause *> Clauses,
                                            Stmt *AStmt, SourceLocation StartLoc,
                                            SourceLocation EndLoc);
  /// Called on well-formed '\#pragma omp target enter data' after
  /// parsing of the associated statement.
  StmtResult ActOnOpenMPTargetEnterDataDirective(ArrayRef<OMPClause *> Clauses,
                                                 SourceLocation StartLoc,
                                                 SourceLocation EndLoc,
                                                 Stmt *AStmt);
  /// Called on well-formed '\#pragma omp target exit data' after
  /// parsing of the associated statement.
  StmtResult ActOnOpenMPTargetExitDataDirective(ArrayRef<OMPClause *> Clauses,
                                                SourceLocation StartLoc,
                                                SourceLocation EndLoc,
                                                Stmt *AStmt);
  /// Called on well-formed '\#pragma omp target parallel' after
  /// parsing of the associated statement.
  StmtResult ActOnOpenMPTargetParallelDirective(ArrayRef<OMPClause *> Clauses,
                                                Stmt *AStmt,
                                                SourceLocation StartLoc,
                                                SourceLocation EndLoc);
  /// Called on well-formed '\#pragma omp target parallel for' after
  /// parsing of the  associated statement.
  StmtResult ActOnOpenMPTargetParallelForDirective(
      ArrayRef<OMPClause *> Clauses, Stmt *AStmt, SourceLocation StartLoc,
      SourceLocation EndLoc, VarsWithInheritedDSAType &VarsWithImplicitDSA);
  /// Called on well-formed '\#pragma omp teams' after parsing of the
  /// associated statement.
  StmtResult ActOnOpenMPTeamsDirective(ArrayRef<OMPClause *> Clauses,
                                       Stmt *AStmt, SourceLocation StartLoc,
                                       SourceLocation EndLoc);
  /// Called on well-formed '\#pragma omp cancellation point'.
  StmtResult
  ActOnOpenMPCancellationPointDirective(SourceLocation StartLoc,
                                        SourceLocation EndLoc,
                                        OpenMPDirectiveKind CancelRegion);
  /// Called on well-formed '\#pragma omp cancel'.
  StmtResult ActOnOpenMPCancelDirective(ArrayRef<OMPClause *> Clauses,
                                        SourceLocation StartLoc,
                                        SourceLocation EndLoc,
                                        OpenMPDirectiveKind CancelRegion);
  /// Called on well-formed '\#pragma omp taskloop' after parsing of the
  /// associated statement.
  StmtResult
  ActOnOpenMPTaskLoopDirective(ArrayRef<OMPClause *> Clauses, Stmt *AStmt,
                               SourceLocation StartLoc, SourceLocation EndLoc,
                               VarsWithInheritedDSAType &VarsWithImplicitDSA);
  /// Called on well-formed '\#pragma omp taskloop simd' after parsing of
  /// the associated statement.
  StmtResult ActOnOpenMPTaskLoopSimdDirective(
      ArrayRef<OMPClause *> Clauses, Stmt *AStmt, SourceLocation StartLoc,
      SourceLocation EndLoc, VarsWithInheritedDSAType &VarsWithImplicitDSA);
  /// Called on well-formed '\#pragma omp distribute' after parsing
  /// of the associated statement.
  StmtResult
  ActOnOpenMPDistributeDirective(ArrayRef<OMPClause *> Clauses, Stmt *AStmt,
                                 SourceLocation StartLoc, SourceLocation EndLoc,
                                 VarsWithInheritedDSAType &VarsWithImplicitDSA);
  /// Called on well-formed '\#pragma omp target update'.
  StmtResult ActOnOpenMPTargetUpdateDirective(ArrayRef<OMPClause *> Clauses,
                                              SourceLocation StartLoc,
                                              SourceLocation EndLoc,
                                              Stmt *AStmt);
  /// Called on well-formed '\#pragma omp distribute parallel for' after
  /// parsing of the associated statement.
  StmtResult ActOnOpenMPDistributeParallelForDirective(
      ArrayRef<OMPClause *> Clauses, Stmt *AStmt, SourceLocation StartLoc,
      SourceLocation EndLoc, VarsWithInheritedDSAType &VarsWithImplicitDSA);
  /// Called on well-formed '\#pragma omp distribute parallel for simd'
  /// after parsing of the associated statement.
  StmtResult ActOnOpenMPDistributeParallelForSimdDirective(
      ArrayRef<OMPClause *> Clauses, Stmt *AStmt, SourceLocation StartLoc,
      SourceLocation EndLoc, VarsWithInheritedDSAType &VarsWithImplicitDSA);
  /// Called on well-formed '\#pragma omp distribute simd' after
  /// parsing of the associated statement.
  StmtResult ActOnOpenMPDistributeSimdDirective(
      ArrayRef<OMPClause *> Clauses, Stmt *AStmt, SourceLocation StartLoc,
      SourceLocation EndLoc, VarsWithInheritedDSAType &VarsWithImplicitDSA);
  /// Called on well-formed '\#pragma omp target parallel for simd' after
  /// parsing of the associated statement.
  StmtResult ActOnOpenMPTargetParallelForSimdDirective(
      ArrayRef<OMPClause *> Clauses, Stmt *AStmt, SourceLocation StartLoc,
      SourceLocation EndLoc, VarsWithInheritedDSAType &VarsWithImplicitDSA);
  /// Called on well-formed '\#pragma omp target simd' after parsing of
  /// the associated statement.
  StmtResult
  ActOnOpenMPTargetSimdDirective(ArrayRef<OMPClause *> Clauses, Stmt *AStmt,
                                 SourceLocation StartLoc, SourceLocation EndLoc,
                                 VarsWithInheritedDSAType &VarsWithImplicitDSA);
  /// Called on well-formed '\#pragma omp teams distribute' after parsing of
  /// the associated statement.
  StmtResult ActOnOpenMPTeamsDistributeDirective(
      ArrayRef<OMPClause *> Clauses, Stmt *AStmt, SourceLocation StartLoc,
      SourceLocation EndLoc, VarsWithInheritedDSAType &VarsWithImplicitDSA);
  /// Called on well-formed '\#pragma omp teams distribute simd' after parsing
  /// of the associated statement.
  StmtResult ActOnOpenMPTeamsDistributeSimdDirective(
      ArrayRef<OMPClause *> Clauses, Stmt *AStmt, SourceLocation StartLoc,
      SourceLocation EndLoc, VarsWithInheritedDSAType &VarsWithImplicitDSA);
  /// Called on well-formed '\#pragma omp teams distribute parallel for simd'
  /// after parsing of the associated statement.
  StmtResult ActOnOpenMPTeamsDistributeParallelForSimdDirective(
      ArrayRef<OMPClause *> Clauses, Stmt *AStmt, SourceLocation StartLoc,
      SourceLocation EndLoc, VarsWithInheritedDSAType &VarsWithImplicitDSA);
  /// Called on well-formed '\#pragma omp teams distribute parallel for'
  /// after parsing of the associated statement.
  StmtResult ActOnOpenMPTeamsDistributeParallelForDirective(
      ArrayRef<OMPClause *> Clauses, Stmt *AStmt, SourceLocation StartLoc,
      SourceLocation EndLoc, VarsWithInheritedDSAType &VarsWithImplicitDSA);
  /// Called on well-formed '\#pragma omp target teams' after parsing of the
  /// associated statement.
  StmtResult ActOnOpenMPTargetTeamsDirective(ArrayRef<OMPClause *> Clauses,
                                             Stmt *AStmt,
                                             SourceLocation StartLoc,
                                             SourceLocation EndLoc);
  /// Called on well-formed '\#pragma omp target teams distribute' after parsing
  /// of the associated statement.
  StmtResult ActOnOpenMPTargetTeamsDistributeDirective(
      ArrayRef<OMPClause *> Clauses, Stmt *AStmt, SourceLocation StartLoc,
      SourceLocation EndLoc, VarsWithInheritedDSAType &VarsWithImplicitDSA);
  /// Called on well-formed '\#pragma omp target teams distribute parallel for'
  /// after parsing of the associated statement.
  StmtResult ActOnOpenMPTargetTeamsDistributeParallelForDirective(
      ArrayRef<OMPClause *> Clauses, Stmt *AStmt, SourceLocation StartLoc,
      SourceLocation EndLoc, VarsWithInheritedDSAType &VarsWithImplicitDSA);
  /// Called on well-formed '\#pragma omp target teams distribute parallel for
  /// simd' after parsing of the associated statement.
  StmtResult ActOnOpenMPTargetTeamsDistributeParallelForSimdDirective(
      ArrayRef<OMPClause *> Clauses, Stmt *AStmt, SourceLocation StartLoc,
      SourceLocation EndLoc, VarsWithInheritedDSAType &VarsWithImplicitDSA);
  /// Called on well-formed '\#pragma omp target teams distribute simd' after
  /// parsing of the associated statement.
  StmtResult ActOnOpenMPTargetTeamsDistributeSimdDirective(
      ArrayRef<OMPClause *> Clauses, Stmt *AStmt, SourceLocation StartLoc,
      SourceLocation EndLoc, VarsWithInheritedDSAType &VarsWithImplicitDSA);

  /// Checks correctness of linear modifiers.
  bool CheckOpenMPLinearModifier(OpenMPLinearClauseKind LinKind,
                                 SourceLocation LinLoc);
  /// Checks that the specified declaration matches requirements for the linear
  /// decls.
  bool CheckOpenMPLinearDecl(const ValueDecl *D, SourceLocation ELoc,
                             OpenMPLinearClauseKind LinKind, QualType Type);

  /// Called on well-formed '\#pragma omp declare simd' after parsing of
  /// the associated method/function.
  DeclGroupPtrTy ActOnOpenMPDeclareSimdDirective(
      DeclGroupPtrTy DG, OMPDeclareSimdDeclAttr::BranchStateTy BS,
      Expr *Simdlen, ArrayRef<Expr *> Uniforms, ArrayRef<Expr *> Aligneds,
      ArrayRef<Expr *> Alignments, ArrayRef<Expr *> Linears,
      ArrayRef<unsigned> LinModifiers, ArrayRef<Expr *> Steps, SourceRange SR);

  OMPClause *ActOnOpenMPSingleExprClause(OpenMPClauseKind Kind,
                                         Expr *Expr,
                                         SourceLocation StartLoc,
                                         SourceLocation LParenLoc,
                                         SourceLocation EndLoc);
  /// Called on well-formed 'if' clause.
  OMPClause *ActOnOpenMPIfClause(OpenMPDirectiveKind NameModifier,
                                 Expr *Condition, SourceLocation StartLoc,
                                 SourceLocation LParenLoc,
                                 SourceLocation NameModifierLoc,
                                 SourceLocation ColonLoc,
                                 SourceLocation EndLoc);
  /// Called on well-formed 'final' clause.
  OMPClause *ActOnOpenMPFinalClause(Expr *Condition, SourceLocation StartLoc,
                                    SourceLocation LParenLoc,
                                    SourceLocation EndLoc);
  /// Called on well-formed 'num_threads' clause.
  OMPClause *ActOnOpenMPNumThreadsClause(Expr *NumThreads,
                                         SourceLocation StartLoc,
                                         SourceLocation LParenLoc,
                                         SourceLocation EndLoc);
  /// Called on well-formed 'safelen' clause.
  OMPClause *ActOnOpenMPSafelenClause(Expr *Length,
                                      SourceLocation StartLoc,
                                      SourceLocation LParenLoc,
                                      SourceLocation EndLoc);
  /// Called on well-formed 'simdlen' clause.
  OMPClause *ActOnOpenMPSimdlenClause(Expr *Length, SourceLocation StartLoc,
                                      SourceLocation LParenLoc,
                                      SourceLocation EndLoc);
  /// Called on well-formed 'collapse' clause.
  OMPClause *ActOnOpenMPCollapseClause(Expr *NumForLoops,
                                       SourceLocation StartLoc,
                                       SourceLocation LParenLoc,
                                       SourceLocation EndLoc);
  /// Called on well-formed 'ordered' clause.
  OMPClause *
  ActOnOpenMPOrderedClause(SourceLocation StartLoc, SourceLocation EndLoc,
                           SourceLocation LParenLoc = SourceLocation(),
                           Expr *NumForLoops = nullptr);
  /// Called on well-formed 'grainsize' clause.
  OMPClause *ActOnOpenMPGrainsizeClause(Expr *Size, SourceLocation StartLoc,
                                        SourceLocation LParenLoc,
                                        SourceLocation EndLoc);
  /// Called on well-formed 'num_tasks' clause.
  OMPClause *ActOnOpenMPNumTasksClause(Expr *NumTasks, SourceLocation StartLoc,
                                       SourceLocation LParenLoc,
                                       SourceLocation EndLoc);
  /// Called on well-formed 'hint' clause.
  OMPClause *ActOnOpenMPHintClause(Expr *Hint, SourceLocation StartLoc,
                                   SourceLocation LParenLoc,
                                   SourceLocation EndLoc);

  OMPClause *ActOnOpenMPSimpleClause(OpenMPClauseKind Kind,
                                     unsigned Argument,
                                     SourceLocation ArgumentLoc,
                                     SourceLocation StartLoc,
                                     SourceLocation LParenLoc,
                                     SourceLocation EndLoc);
  /// Called on well-formed 'default' clause.
  OMPClause *ActOnOpenMPDefaultClause(OpenMPDefaultClauseKind Kind,
                                      SourceLocation KindLoc,
                                      SourceLocation StartLoc,
                                      SourceLocation LParenLoc,
                                      SourceLocation EndLoc);
  /// Called on well-formed 'proc_bind' clause.
  OMPClause *ActOnOpenMPProcBindClause(OpenMPProcBindClauseKind Kind,
                                       SourceLocation KindLoc,
                                       SourceLocation StartLoc,
                                       SourceLocation LParenLoc,
                                       SourceLocation EndLoc);

  OMPClause *ActOnOpenMPSingleExprWithArgClause(
      OpenMPClauseKind Kind, ArrayRef<unsigned> Arguments, Expr *Expr,
      SourceLocation StartLoc, SourceLocation LParenLoc,
      ArrayRef<SourceLocation> ArgumentsLoc, SourceLocation DelimLoc,
      SourceLocation EndLoc);
  /// Called on well-formed 'schedule' clause.
  OMPClause *ActOnOpenMPScheduleClause(
      OpenMPScheduleClauseModifier M1, OpenMPScheduleClauseModifier M2,
      OpenMPScheduleClauseKind Kind, Expr *ChunkSize, SourceLocation StartLoc,
      SourceLocation LParenLoc, SourceLocation M1Loc, SourceLocation M2Loc,
      SourceLocation KindLoc, SourceLocation CommaLoc, SourceLocation EndLoc);

  OMPClause *ActOnOpenMPClause(OpenMPClauseKind Kind, SourceLocation StartLoc,
                               SourceLocation EndLoc);
  /// Called on well-formed 'nowait' clause.
  OMPClause *ActOnOpenMPNowaitClause(SourceLocation StartLoc,
                                     SourceLocation EndLoc);
  /// Called on well-formed 'untied' clause.
  OMPClause *ActOnOpenMPUntiedClause(SourceLocation StartLoc,
                                     SourceLocation EndLoc);
  /// Called on well-formed 'mergeable' clause.
  OMPClause *ActOnOpenMPMergeableClause(SourceLocation StartLoc,
                                        SourceLocation EndLoc);
  /// Called on well-formed 'read' clause.
  OMPClause *ActOnOpenMPReadClause(SourceLocation StartLoc,
                                   SourceLocation EndLoc);
  /// Called on well-formed 'write' clause.
  OMPClause *ActOnOpenMPWriteClause(SourceLocation StartLoc,
                                    SourceLocation EndLoc);
  /// Called on well-formed 'update' clause.
  OMPClause *ActOnOpenMPUpdateClause(SourceLocation StartLoc,
                                     SourceLocation EndLoc);
  /// Called on well-formed 'capture' clause.
  OMPClause *ActOnOpenMPCaptureClause(SourceLocation StartLoc,
                                      SourceLocation EndLoc);
  /// Called on well-formed 'seq_cst' clause.
  OMPClause *ActOnOpenMPSeqCstClause(SourceLocation StartLoc,
                                     SourceLocation EndLoc);
  /// Called on well-formed 'threads' clause.
  OMPClause *ActOnOpenMPThreadsClause(SourceLocation StartLoc,
                                      SourceLocation EndLoc);
  /// Called on well-formed 'simd' clause.
  OMPClause *ActOnOpenMPSIMDClause(SourceLocation StartLoc,
                                   SourceLocation EndLoc);
  /// Called on well-formed 'nogroup' clause.
  OMPClause *ActOnOpenMPNogroupClause(SourceLocation StartLoc,
                                      SourceLocation EndLoc);

  OMPClause *ActOnOpenMPVarListClause(
      OpenMPClauseKind Kind, ArrayRef<Expr *> Vars, Expr *TailExpr,
      SourceLocation StartLoc, SourceLocation LParenLoc,
      SourceLocation ColonLoc, SourceLocation EndLoc,
      CXXScopeSpec &ReductionIdScopeSpec,
      const DeclarationNameInfo &ReductionId, OpenMPDependClauseKind DepKind,
      OpenMPLinearClauseKind LinKind, OpenMPMapClauseKind MapTypeModifier,
      OpenMPMapClauseKind MapType, bool IsMapTypeImplicit,
      SourceLocation DepLinMapLoc);
  /// Called on well-formed 'private' clause.
  OMPClause *ActOnOpenMPPrivateClause(ArrayRef<Expr *> VarList,
                                      SourceLocation StartLoc,
                                      SourceLocation LParenLoc,
                                      SourceLocation EndLoc);
  /// Called on well-formed 'firstprivate' clause.
  OMPClause *ActOnOpenMPFirstprivateClause(ArrayRef<Expr *> VarList,
                                           SourceLocation StartLoc,
                                           SourceLocation LParenLoc,
                                           SourceLocation EndLoc);
  /// Called on well-formed 'lastprivate' clause.
  OMPClause *ActOnOpenMPLastprivateClause(ArrayRef<Expr *> VarList,
                                          SourceLocation StartLoc,
                                          SourceLocation LParenLoc,
                                          SourceLocation EndLoc);
  /// Called on well-formed 'shared' clause.
  OMPClause *ActOnOpenMPSharedClause(ArrayRef<Expr *> VarList,
                                     SourceLocation StartLoc,
                                     SourceLocation LParenLoc,
                                     SourceLocation EndLoc);
  /// Called on well-formed 'reduction' clause.
  OMPClause *ActOnOpenMPReductionClause(
      ArrayRef<Expr *> VarList, SourceLocation StartLoc,
      SourceLocation LParenLoc, SourceLocation ColonLoc, SourceLocation EndLoc,
      CXXScopeSpec &ReductionIdScopeSpec,
      const DeclarationNameInfo &ReductionId,
      ArrayRef<Expr *> UnresolvedReductions = llvm::None);
  /// Called on well-formed 'task_reduction' clause.
  OMPClause *ActOnOpenMPTaskReductionClause(
      ArrayRef<Expr *> VarList, SourceLocation StartLoc,
      SourceLocation LParenLoc, SourceLocation ColonLoc, SourceLocation EndLoc,
      CXXScopeSpec &ReductionIdScopeSpec,
      const DeclarationNameInfo &ReductionId,
      ArrayRef<Expr *> UnresolvedReductions = llvm::None);
  /// Called on well-formed 'in_reduction' clause.
  OMPClause *ActOnOpenMPInReductionClause(
      ArrayRef<Expr *> VarList, SourceLocation StartLoc,
      SourceLocation LParenLoc, SourceLocation ColonLoc, SourceLocation EndLoc,
      CXXScopeSpec &ReductionIdScopeSpec,
      const DeclarationNameInfo &ReductionId,
      ArrayRef<Expr *> UnresolvedReductions = llvm::None);
  /// Called on well-formed 'linear' clause.
  OMPClause *
  ActOnOpenMPLinearClause(ArrayRef<Expr *> VarList, Expr *Step,
                          SourceLocation StartLoc, SourceLocation LParenLoc,
                          OpenMPLinearClauseKind LinKind, SourceLocation LinLoc,
                          SourceLocation ColonLoc, SourceLocation EndLoc);
  /// Called on well-formed 'aligned' clause.
  OMPClause *ActOnOpenMPAlignedClause(ArrayRef<Expr *> VarList,
                                      Expr *Alignment,
                                      SourceLocation StartLoc,
                                      SourceLocation LParenLoc,
                                      SourceLocation ColonLoc,
                                      SourceLocation EndLoc);
  /// Called on well-formed 'copyin' clause.
  OMPClause *ActOnOpenMPCopyinClause(ArrayRef<Expr *> VarList,
                                     SourceLocation StartLoc,
                                     SourceLocation LParenLoc,
                                     SourceLocation EndLoc);
  /// Called on well-formed 'copyprivate' clause.
  OMPClause *ActOnOpenMPCopyprivateClause(ArrayRef<Expr *> VarList,
                                          SourceLocation StartLoc,
                                          SourceLocation LParenLoc,
                                          SourceLocation EndLoc);
  /// Called on well-formed 'flush' pseudo clause.
  OMPClause *ActOnOpenMPFlushClause(ArrayRef<Expr *> VarList,
                                    SourceLocation StartLoc,
                                    SourceLocation LParenLoc,
                                    SourceLocation EndLoc);
  /// Called on well-formed 'depend' clause.
  OMPClause *
  ActOnOpenMPDependClause(OpenMPDependClauseKind DepKind, SourceLocation DepLoc,
                          SourceLocation ColonLoc, ArrayRef<Expr *> VarList,
                          SourceLocation StartLoc, SourceLocation LParenLoc,
                          SourceLocation EndLoc);
  /// Called on well-formed 'device' clause.
  OMPClause *ActOnOpenMPDeviceClause(Expr *Device, SourceLocation StartLoc,
                                     SourceLocation LParenLoc,
                                     SourceLocation EndLoc);
  /// Called on well-formed 'map' clause.
  OMPClause *
  ActOnOpenMPMapClause(OpenMPMapClauseKind MapTypeModifier,
                       OpenMPMapClauseKind MapType, bool IsMapTypeImplicit,
                       SourceLocation MapLoc, SourceLocation ColonLoc,
                       ArrayRef<Expr *> VarList, SourceLocation StartLoc,
                       SourceLocation LParenLoc, SourceLocation EndLoc);
  /// Called on well-formed 'num_teams' clause.
  OMPClause *ActOnOpenMPNumTeamsClause(Expr *NumTeams, SourceLocation StartLoc,
                                       SourceLocation LParenLoc,
                                       SourceLocation EndLoc);
  /// Called on well-formed 'thread_limit' clause.
  OMPClause *ActOnOpenMPThreadLimitClause(Expr *ThreadLimit,
                                          SourceLocation StartLoc,
                                          SourceLocation LParenLoc,
                                          SourceLocation EndLoc);
  /// Called on well-formed 'priority' clause.
  OMPClause *ActOnOpenMPPriorityClause(Expr *Priority, SourceLocation StartLoc,
                                       SourceLocation LParenLoc,
                                       SourceLocation EndLoc);
  /// Called on well-formed 'dist_schedule' clause.
  OMPClause *ActOnOpenMPDistScheduleClause(
      OpenMPDistScheduleClauseKind Kind, Expr *ChunkSize,
      SourceLocation StartLoc, SourceLocation LParenLoc, SourceLocation KindLoc,
      SourceLocation CommaLoc, SourceLocation EndLoc);
  /// Called on well-formed 'defaultmap' clause.
  OMPClause *ActOnOpenMPDefaultmapClause(
      OpenMPDefaultmapClauseModifier M, OpenMPDefaultmapClauseKind Kind,
      SourceLocation StartLoc, SourceLocation LParenLoc, SourceLocation MLoc,
      SourceLocation KindLoc, SourceLocation EndLoc);
  /// Called on well-formed 'to' clause.
  OMPClause *ActOnOpenMPToClause(ArrayRef<Expr *> VarList,
                                 SourceLocation StartLoc,
                                 SourceLocation LParenLoc,
                                 SourceLocation EndLoc);
  /// Called on well-formed 'from' clause.
  OMPClause *ActOnOpenMPFromClause(ArrayRef<Expr *> VarList,
                                   SourceLocation StartLoc,
                                   SourceLocation LParenLoc,
                                   SourceLocation EndLoc);
  /// Called on well-formed 'use_device_ptr' clause.
  OMPClause *ActOnOpenMPUseDevicePtrClause(ArrayRef<Expr *> VarList,
                                           SourceLocation StartLoc,
                                           SourceLocation LParenLoc,
                                           SourceLocation EndLoc);
  /// Called on well-formed 'is_device_ptr' clause.
  OMPClause *ActOnOpenMPIsDevicePtrClause(ArrayRef<Expr *> VarList,
                                          SourceLocation StartLoc,
                                          SourceLocation LParenLoc,
                                          SourceLocation EndLoc);

  /// The kind of conversion being performed.
  enum CheckedConversionKind {
    /// An implicit conversion.
    CCK_ImplicitConversion,
    /// A C-style cast.
    CCK_CStyleCast,
    /// A functional-style cast.
    CCK_FunctionalCast,
    /// A cast other than a C-style cast.
    CCK_OtherCast,
    /// A conversion for an operand of a builtin overloaded operator.
    CCK_ForBuiltinOverloadedOp
  };

  static bool isCast(CheckedConversionKind CCK) {
    return CCK == CCK_CStyleCast || CCK == CCK_FunctionalCast ||
           CCK == CCK_OtherCast;
  }

  /// ImpCastExprToType - If Expr is not of type 'Type', insert an implicit
  /// cast.  If there is already an implicit cast, merge into the existing one.
  /// If isLvalue, the result of the cast is an lvalue.
  ExprResult ImpCastExprToType(Expr *E, QualType Type, CastKind CK,
                               ExprValueKind VK = VK_RValue,
                               const CXXCastPath *BasePath = nullptr,
                               CheckedConversionKind CCK
                                  = CCK_ImplicitConversion);

  /// ScalarTypeToBooleanCastKind - Returns the cast kind corresponding
  /// to the conversion from scalar type ScalarTy to the Boolean type.
  static CastKind ScalarTypeToBooleanCastKind(QualType ScalarTy);

  /// IgnoredValueConversions - Given that an expression's result is
  /// syntactically ignored, perform any conversions that are
  /// required.
  ExprResult IgnoredValueConversions(Expr *E);

  // UsualUnaryConversions - promotes integers (C99 6.3.1.1p2) and converts
  // functions and arrays to their respective pointers (C99 6.3.2.1).
  ExprResult UsualUnaryConversions(Expr *E);

  /// CallExprUnaryConversions - a special case of an unary conversion
  /// performed on a function designator of a call expression.
  ExprResult CallExprUnaryConversions(Expr *E);

  // DefaultFunctionArrayConversion - converts functions and arrays
  // to their respective pointers (C99 6.3.2.1).
  ExprResult DefaultFunctionArrayConversion(Expr *E, bool Diagnose = true);

  // DefaultFunctionArrayLvalueConversion - converts functions and
  // arrays to their respective pointers and performs the
  // lvalue-to-rvalue conversion.
  ExprResult DefaultFunctionArrayLvalueConversion(Expr *E,
                                                  bool Diagnose = true);

  // DefaultLvalueConversion - performs lvalue-to-rvalue conversion on
  // the operand.  This is DefaultFunctionArrayLvalueConversion,
  // except that it assumes the operand isn't of function or array
  // type.
  ExprResult DefaultLvalueConversion(Expr *E);

  // DefaultArgumentPromotion (C99 6.5.2.2p6). Used for function calls that
  // do not have a prototype. Integer promotions are performed on each
  // argument, and arguments that have type float are promoted to double.
  ExprResult DefaultArgumentPromotion(Expr *E);

  /// If \p E is a prvalue denoting an unmaterialized temporary, materialize
  /// it as an xvalue. In C++98, the result will still be a prvalue, because
  /// we don't have xvalues there.
  ExprResult TemporaryMaterializationConversion(Expr *E);

  // Used for emitting the right warning by DefaultVariadicArgumentPromotion
  enum VariadicCallType {
    VariadicFunction,
    VariadicBlock,
    VariadicMethod,
    VariadicConstructor,
    VariadicDoesNotApply
  };

  VariadicCallType getVariadicCallType(FunctionDecl *FDecl,
                                       const FunctionProtoType *Proto,
                                       Expr *Fn);

  // Used for determining in which context a type is allowed to be passed to a
  // vararg function.
  enum VarArgKind {
    VAK_Valid,
    VAK_ValidInCXX11,
    VAK_Undefined,
    VAK_MSVCUndefined,
    VAK_Invalid
  };

  // Determines which VarArgKind fits an expression.
  VarArgKind isValidVarArgType(const QualType &Ty);

  /// Check to see if the given expression is a valid argument to a variadic
  /// function, issuing a diagnostic if not.
  void checkVariadicArgument(const Expr *E, VariadicCallType CT);

  /// Check to see if a given expression could have '.c_str()' called on it.
  bool hasCStrMethod(const Expr *E);

  /// GatherArgumentsForCall - Collector argument expressions for various
  /// form of call prototypes.
  bool GatherArgumentsForCall(SourceLocation CallLoc, FunctionDecl *FDecl,
                              const FunctionProtoType *Proto,
                              unsigned FirstParam, ArrayRef<Expr *> Args,
                              SmallVectorImpl<Expr *> &AllArgs,
                              VariadicCallType CallType = VariadicDoesNotApply,
                              bool AllowExplicit = false,
                              bool IsListInitialization = false);

  // DefaultVariadicArgumentPromotion - Like DefaultArgumentPromotion, but
  // will create a runtime trap if the resulting type is not a POD type.
  ExprResult DefaultVariadicArgumentPromotion(Expr *E, VariadicCallType CT,
                                              FunctionDecl *FDecl);

  // UsualArithmeticConversions - performs the UsualUnaryConversions on it's
  // operands and then handles various conversions that are common to binary
  // operators (C99 6.3.1.8). If both operands aren't arithmetic, this
  // routine returns the first non-arithmetic type found. The client is
  // responsible for emitting appropriate error diagnostics.
  QualType UsualArithmeticConversions(ExprResult &LHS, ExprResult &RHS,
                                      bool IsCompAssign = false);

  /// AssignConvertType - All of the 'assignment' semantic checks return this
  /// enum to indicate whether the assignment was allowed.  These checks are
  /// done for simple assignments, as well as initialization, return from
  /// function, argument passing, etc.  The query is phrased in terms of a
  /// source and destination type.
  enum AssignConvertType {
    /// Compatible - the types are compatible according to the standard.
    Compatible,

    /// PointerToInt - The assignment converts a pointer to an int, which we
    /// accept as an extension.
    PointerToInt,

    /// IntToPointer - The assignment converts an int to a pointer, which we
    /// accept as an extension.
    IntToPointer,

    /// FunctionVoidPointer - The assignment is between a function pointer and
    /// void*, which the standard doesn't allow, but we accept as an extension.
    FunctionVoidPointer,

    /// IncompatiblePointer - The assignment is between two pointers types that
    /// are not compatible, but we accept them as an extension.
    IncompatiblePointer,

    /// IncompatiblePointerSign - The assignment is between two pointers types
    /// which point to integers which have a different sign, but are otherwise
    /// identical. This is a subset of the above, but broken out because it's by
    /// far the most common case of incompatible pointers.
    IncompatiblePointerSign,

    /// CompatiblePointerDiscardsQualifiers - The assignment discards
    /// c/v/r qualifiers, which we accept as an extension.
    CompatiblePointerDiscardsQualifiers,

    /// IncompatiblePointerDiscardsQualifiers - The assignment
    /// discards qualifiers that we don't permit to be discarded,
    /// like address spaces.
    IncompatiblePointerDiscardsQualifiers,

    /// IncompatibleNestedPointerQualifiers - The assignment is between two
    /// nested pointer types, and the qualifiers other than the first two
    /// levels differ e.g. char ** -> const char **, but we accept them as an
    /// extension.
    IncompatibleNestedPointerQualifiers,

    /// IncompatibleVectors - The assignment is between two vector types that
    /// have the same size, which we accept as an extension.
    IncompatibleVectors,

    /// IntToBlockPointer - The assignment converts an int to a block
    /// pointer. We disallow this.
    IntToBlockPointer,

    /// IncompatibleBlockPointer - The assignment is between two block
    /// pointers types that are not compatible.
    IncompatibleBlockPointer,

    /// IncompatibleObjCQualifiedId - The assignment is between a qualified
    /// id type and something else (that is incompatible with it). For example,
    /// "id <XXX>" = "Foo *", where "Foo *" doesn't implement the XXX protocol.
    IncompatibleObjCQualifiedId,

    /// IncompatibleObjCWeakRef - Assigning a weak-unavailable object to an
    /// object with __weak qualifier.
    IncompatibleObjCWeakRef,

    /// Incompatible - We reject this conversion outright, it is invalid to
    /// represent it in the AST.
    Incompatible
  };

  /// DiagnoseAssignmentResult - Emit a diagnostic, if required, for the
  /// assignment conversion type specified by ConvTy.  This returns true if the
  /// conversion was invalid or false if the conversion was accepted.
  bool DiagnoseAssignmentResult(AssignConvertType ConvTy,
                                SourceLocation Loc,
                                QualType DstType, QualType SrcType,
                                Expr *SrcExpr, AssignmentAction Action,
                                bool *Complained = nullptr);

  /// IsValueInFlagEnum - Determine if a value is allowed as part of a flag
  /// enum. If AllowMask is true, then we also allow the complement of a valid
  /// value, to be used as a mask.
  bool IsValueInFlagEnum(const EnumDecl *ED, const llvm::APInt &Val,
                         bool AllowMask) const;

  /// DiagnoseAssignmentEnum - Warn if assignment to enum is a constant
  /// integer not in the range of enum values.
  void DiagnoseAssignmentEnum(QualType DstType, QualType SrcType,
                              Expr *SrcExpr);

  /// CheckAssignmentConstraints - Perform type checking for assignment,
  /// argument passing, variable initialization, and function return values.
  /// C99 6.5.16.
  AssignConvertType CheckAssignmentConstraints(SourceLocation Loc,
                                               QualType LHSType,
                                               QualType RHSType);

  /// Check assignment constraints and optionally prepare for a conversion of
  /// the RHS to the LHS type. The conversion is prepared for if ConvertRHS
  /// is true.
  AssignConvertType CheckAssignmentConstraints(QualType LHSType,
                                               ExprResult &RHS,
                                               CastKind &Kind,
                                               bool ConvertRHS = true);

  /// Check assignment constraints for an assignment of RHS to LHSType.
  ///
  /// \param LHSType The destination type for the assignment.
  /// \param RHS The source expression for the assignment.
  /// \param Diagnose If \c true, diagnostics may be produced when checking
  ///        for assignability. If a diagnostic is produced, \p RHS will be
  ///        set to ExprError(). Note that this function may still return
  ///        without producing a diagnostic, even for an invalid assignment.
  /// \param DiagnoseCFAudited If \c true, the target is a function parameter
  ///        in an audited Core Foundation API and does not need to be checked
  ///        for ARC retain issues.
  /// \param ConvertRHS If \c true, \p RHS will be updated to model the
  ///        conversions necessary to perform the assignment. If \c false,
  ///        \p Diagnose must also be \c false.
  AssignConvertType CheckSingleAssignmentConstraints(
      QualType LHSType, ExprResult &RHS, bool Diagnose = true,
      bool DiagnoseCFAudited = false, bool ConvertRHS = true);

  // If the lhs type is a transparent union, check whether we
  // can initialize the transparent union with the given expression.
  AssignConvertType CheckTransparentUnionArgumentConstraints(QualType ArgType,
                                                             ExprResult &RHS);

  bool IsStringLiteralToNonConstPointerConversion(Expr *From, QualType ToType);

  bool CheckExceptionSpecCompatibility(Expr *From, QualType ToType);

  ExprResult PerformImplicitConversion(Expr *From, QualType ToType,
                                       AssignmentAction Action,
                                       bool AllowExplicit = false);
  ExprResult PerformImplicitConversion(Expr *From, QualType ToType,
                                       AssignmentAction Action,
                                       bool AllowExplicit,
                                       ImplicitConversionSequence& ICS);
  ExprResult PerformImplicitConversion(Expr *From, QualType ToType,
                                       const ImplicitConversionSequence& ICS,
                                       AssignmentAction Action,
                                       CheckedConversionKind CCK
                                          = CCK_ImplicitConversion);
  ExprResult PerformImplicitConversion(Expr *From, QualType ToType,
                                       const StandardConversionSequence& SCS,
                                       AssignmentAction Action,
                                       CheckedConversionKind CCK);

  /// the following "Check" methods will return a valid/converted QualType
  /// or a null QualType (indicating an error diagnostic was issued).

  /// type checking binary operators (subroutines of CreateBuiltinBinOp).
  QualType InvalidOperands(SourceLocation Loc, ExprResult &LHS,
                           ExprResult &RHS);
  QualType InvalidLogicalVectorOperands(SourceLocation Loc, ExprResult &LHS,
                                 ExprResult &RHS);
  QualType CheckPointerToMemberOperands( // C++ 5.5
    ExprResult &LHS, ExprResult &RHS, ExprValueKind &VK,
    SourceLocation OpLoc, bool isIndirect);
  QualType CheckMultiplyDivideOperands( // C99 6.5.5
    ExprResult &LHS, ExprResult &RHS, SourceLocation Loc, bool IsCompAssign,
    bool IsDivide);
  QualType CheckRemainderOperands( // C99 6.5.5
    ExprResult &LHS, ExprResult &RHS, SourceLocation Loc,
    bool IsCompAssign = false);
  QualType CheckAdditionOperands( // C99 6.5.6
    ExprResult &LHS, ExprResult &RHS, SourceLocation Loc,
    BinaryOperatorKind Opc, QualType* CompLHSTy = nullptr);
  QualType CheckSubtractionOperands( // C99 6.5.6
    ExprResult &LHS, ExprResult &RHS, SourceLocation Loc,
    QualType* CompLHSTy = nullptr);
  QualType CheckShiftOperands( // C99 6.5.7
    ExprResult &LHS, ExprResult &RHS, SourceLocation Loc,
    BinaryOperatorKind Opc, bool IsCompAssign = false);
  QualType CheckCompareOperands( // C99 6.5.8/9
      ExprResult &LHS, ExprResult &RHS, SourceLocation Loc,
      BinaryOperatorKind Opc);
  QualType CheckBitwiseOperands( // C99 6.5.[10...12]
      ExprResult &LHS, ExprResult &RHS, SourceLocation Loc,
      BinaryOperatorKind Opc);
  QualType CheckLogicalOperands( // C99 6.5.[13,14]
    ExprResult &LHS, ExprResult &RHS, SourceLocation Loc,
    BinaryOperatorKind Opc);
  // CheckAssignmentOperands is used for both simple and compound assignment.
  // For simple assignment, pass both expressions and a null converted type.
  // For compound assignment, pass both expressions and the converted type.
  QualType CheckAssignmentOperands( // C99 6.5.16.[1,2]
    Expr *LHSExpr, ExprResult &RHS, SourceLocation Loc, QualType CompoundType);

  ExprResult checkPseudoObjectIncDec(Scope *S, SourceLocation OpLoc,
                                     UnaryOperatorKind Opcode, Expr *Op);
  ExprResult checkPseudoObjectAssignment(Scope *S, SourceLocation OpLoc,
                                         BinaryOperatorKind Opcode,
                                         Expr *LHS, Expr *RHS);
  ExprResult checkPseudoObjectRValue(Expr *E);
  Expr *recreateSyntacticForm(PseudoObjectExpr *E);

  QualType CheckConditionalOperands( // C99 6.5.15
    ExprResult &Cond, ExprResult &LHS, ExprResult &RHS,
    ExprValueKind &VK, ExprObjectKind &OK, SourceLocation QuestionLoc);
  QualType CXXCheckConditionalOperands( // C++ 5.16
    ExprResult &cond, ExprResult &lhs, ExprResult &rhs,
    ExprValueKind &VK, ExprObjectKind &OK, SourceLocation questionLoc);
  QualType FindCompositePointerType(SourceLocation Loc, Expr *&E1, Expr *&E2,
                                    bool ConvertArgs = true);
  QualType FindCompositePointerType(SourceLocation Loc,
                                    ExprResult &E1, ExprResult &E2,
                                    bool ConvertArgs = true) {
    Expr *E1Tmp = E1.get(), *E2Tmp = E2.get();
    QualType Composite =
        FindCompositePointerType(Loc, E1Tmp, E2Tmp, ConvertArgs);
    E1 = E1Tmp;
    E2 = E2Tmp;
    return Composite;
  }

  QualType FindCompositeObjCPointerType(ExprResult &LHS, ExprResult &RHS,
                                        SourceLocation QuestionLoc);

  bool DiagnoseConditionalForNull(Expr *LHSExpr, Expr *RHSExpr,
                                  SourceLocation QuestionLoc);

  void DiagnoseAlwaysNonNullPointer(Expr *E,
                                    Expr::NullPointerConstantKind NullType,
                                    bool IsEqual, SourceRange Range);

  /// type checking for vector binary operators.
  QualType CheckVectorOperands(ExprResult &LHS, ExprResult &RHS,
                               SourceLocation Loc, bool IsCompAssign,
                               bool AllowBothBool, bool AllowBoolConversion);
  QualType GetSignedVectorType(QualType V);
  QualType CheckVectorCompareOperands(ExprResult &LHS, ExprResult &RHS,
                                      SourceLocation Loc,
                                      BinaryOperatorKind Opc);
  QualType CheckVectorLogicalOperands(ExprResult &LHS, ExprResult &RHS,
                                      SourceLocation Loc);

  bool areLaxCompatibleVectorTypes(QualType srcType, QualType destType);
  bool isLaxVectorConversion(QualType srcType, QualType destType);

  /// type checking declaration initializers (C99 6.7.8)
  bool CheckForConstantInitializer(Expr *e, QualType t);

  // type checking C++ declaration initializers (C++ [dcl.init]).

  /// ReferenceCompareResult - Expresses the result of comparing two
  /// types (cv1 T1 and cv2 T2) to determine their compatibility for the
  /// purposes of initialization by reference (C++ [dcl.init.ref]p4).
  enum ReferenceCompareResult {
    /// Ref_Incompatible - The two types are incompatible, so direct
    /// reference binding is not possible.
    Ref_Incompatible = 0,
    /// Ref_Related - The two types are reference-related, which means
    /// that their unqualified forms (T1 and T2) are either the same
    /// or T1 is a base class of T2.
    Ref_Related,
    /// Ref_Compatible - The two types are reference-compatible.
    Ref_Compatible
  };

  ReferenceCompareResult CompareReferenceRelationship(SourceLocation Loc,
                                                      QualType T1, QualType T2,
                                                      bool &DerivedToBase,
                                                      bool &ObjCConversion,
                                                bool &ObjCLifetimeConversion);

  ExprResult checkUnknownAnyCast(SourceRange TypeRange, QualType CastType,
                                 Expr *CastExpr, CastKind &CastKind,
                                 ExprValueKind &VK, CXXCastPath &Path);

  /// Force an expression with unknown-type to an expression of the
  /// given type.
  ExprResult forceUnknownAnyToType(Expr *E, QualType ToType);

  /// Type-check an expression that's being passed to an
  /// __unknown_anytype parameter.
  ExprResult checkUnknownAnyArg(SourceLocation callLoc,
                                Expr *result, QualType &paramType);

  // CheckVectorCast - check type constraints for vectors.
  // Since vectors are an extension, there are no C standard reference for this.
  // We allow casting between vectors and integer datatypes of the same size.
  // returns true if the cast is invalid
  bool CheckVectorCast(SourceRange R, QualType VectorTy, QualType Ty,
                       CastKind &Kind);

  /// Prepare `SplattedExpr` for a vector splat operation, adding
  /// implicit casts if necessary.
  ExprResult prepareVectorSplat(QualType VectorTy, Expr *SplattedExpr);

  // CheckExtVectorCast - check type constraints for extended vectors.
  // Since vectors are an extension, there are no C standard reference for this.
  // We allow casting between vectors and integer datatypes of the same size,
  // or vectors and the element type of that vector.
  // returns the cast expr
  ExprResult CheckExtVectorCast(SourceRange R, QualType DestTy, Expr *CastExpr,
                                CastKind &Kind);

  ExprResult BuildCXXFunctionalCastExpr(TypeSourceInfo *TInfo, QualType Type,
                                        SourceLocation LParenLoc,
                                        Expr *CastExpr,
                                        SourceLocation RParenLoc);

  enum ARCConversionResult { ACR_okay, ACR_unbridged, ACR_error };

  /// Checks for invalid conversions and casts between
  /// retainable pointers and other pointer kinds for ARC and Weak.
  ARCConversionResult CheckObjCConversion(SourceRange castRange,
                                          QualType castType, Expr *&op,
                                          CheckedConversionKind CCK,
                                          bool Diagnose = true,
                                          bool DiagnoseCFAudited = false,
                                          BinaryOperatorKind Opc = BO_PtrMemD
                                          );

  Expr *stripARCUnbridgedCast(Expr *e);
  void diagnoseARCUnbridgedCast(Expr *e);

  bool CheckObjCARCUnavailableWeakConversion(QualType castType,
                                             QualType ExprType);

  /// checkRetainCycles - Check whether an Objective-C message send
  /// might create an obvious retain cycle.
  void checkRetainCycles(ObjCMessageExpr *msg);
  void checkRetainCycles(Expr *receiver, Expr *argument);
  void checkRetainCycles(VarDecl *Var, Expr *Init);

  /// checkUnsafeAssigns - Check whether +1 expr is being assigned
  /// to weak/__unsafe_unretained type.
  bool checkUnsafeAssigns(SourceLocation Loc, QualType LHS, Expr *RHS);

  /// checkUnsafeExprAssigns - Check whether +1 expr is being assigned
  /// to weak/__unsafe_unretained expression.
  void checkUnsafeExprAssigns(SourceLocation Loc, Expr *LHS, Expr *RHS);

  /// CheckMessageArgumentTypes - Check types in an Obj-C message send.
  /// \param Method - May be null.
  /// \param [out] ReturnType - The return type of the send.
  /// \return true iff there were any incompatible types.
  bool CheckMessageArgumentTypes(QualType ReceiverType,
                                 MultiExprArg Args, Selector Sel,
                                 ArrayRef<SourceLocation> SelectorLocs,
                                 ObjCMethodDecl *Method, bool isClassMessage,
                                 bool isSuperMessage,
                                 SourceLocation lbrac, SourceLocation rbrac,
                                 SourceRange RecRange,
                                 QualType &ReturnType, ExprValueKind &VK);

  /// Determine the result of a message send expression based on
  /// the type of the receiver, the method expected to receive the message,
  /// and the form of the message send.
  QualType getMessageSendResultType(QualType ReceiverType,
                                    ObjCMethodDecl *Method,
                                    bool isClassMessage, bool isSuperMessage);

  /// If the given expression involves a message send to a method
  /// with a related result type, emit a note describing what happened.
  void EmitRelatedResultTypeNote(const Expr *E);

  /// Given that we had incompatible pointer types in a return
  /// statement, check whether we're in a method with a related result
  /// type, and if so, emit a note describing what happened.
  void EmitRelatedResultTypeNoteForReturn(QualType destType);

  class ConditionResult {
    Decl *ConditionVar;
    FullExprArg Condition;
    bool Invalid;
    bool HasKnownValue;
    bool KnownValue;

    friend class Sema;
    ConditionResult(Sema &S, Decl *ConditionVar, FullExprArg Condition,
                    bool IsConstexpr)
        : ConditionVar(ConditionVar), Condition(Condition), Invalid(false),
          HasKnownValue(IsConstexpr && Condition.get() &&
                        !Condition.get()->isValueDependent()),
          KnownValue(HasKnownValue &&
                     !!Condition.get()->EvaluateKnownConstInt(S.Context)) {}
    explicit ConditionResult(bool Invalid)
        : ConditionVar(nullptr), Condition(nullptr), Invalid(Invalid),
          HasKnownValue(false), KnownValue(false) {}

  public:
    ConditionResult() : ConditionResult(false) {}
    bool isInvalid() const { return Invalid; }
    std::pair<VarDecl *, Expr *> get() const {
      return std::make_pair(cast_or_null<VarDecl>(ConditionVar),
                            Condition.get());
    }
    llvm::Optional<bool> getKnownValue() const {
      if (!HasKnownValue)
        return None;
      return KnownValue;
    }
  };
  static ConditionResult ConditionError() { return ConditionResult(true); }

  enum class ConditionKind {
    Boolean,     ///< A boolean condition, from 'if', 'while', 'for', or 'do'.
    ConstexprIf, ///< A constant boolean condition from 'if constexpr'.
    Switch       ///< An integral condition for a 'switch' statement.
  };

  ConditionResult ActOnCondition(Scope *S, SourceLocation Loc,
                                 Expr *SubExpr, ConditionKind CK);

  ConditionResult ActOnConditionVariable(Decl *ConditionVar,
                                         SourceLocation StmtLoc,
                                         ConditionKind CK);

  DeclResult ActOnCXXConditionDeclaration(Scope *S, Declarator &D);

  ExprResult CheckConditionVariable(VarDecl *ConditionVar,
                                    SourceLocation StmtLoc,
                                    ConditionKind CK);
  ExprResult CheckSwitchCondition(SourceLocation SwitchLoc, Expr *Cond);

  /// CheckBooleanCondition - Diagnose problems involving the use of
  /// the given expression as a boolean condition (e.g. in an if
  /// statement).  Also performs the standard function and array
  /// decays, possibly changing the input variable.
  ///
  /// \param Loc - A location associated with the condition, e.g. the
  /// 'if' keyword.
  /// \return true iff there were any errors
  ExprResult CheckBooleanCondition(SourceLocation Loc, Expr *E,
                                   bool IsConstexpr = false);

  /// DiagnoseAssignmentAsCondition - Given that an expression is
  /// being used as a boolean condition, warn if it's an assignment.
  void DiagnoseAssignmentAsCondition(Expr *E);

  /// Redundant parentheses over an equality comparison can indicate
  /// that the user intended an assignment used as condition.
  void DiagnoseEqualityWithExtraParens(ParenExpr *ParenE);

  /// CheckCXXBooleanCondition - Returns true if conversion to bool is invalid.
  ExprResult CheckCXXBooleanCondition(Expr *CondExpr, bool IsConstexpr = false);

  /// ConvertIntegerToTypeWarnOnOverflow - Convert the specified APInt to have
  /// the specified width and sign.  If an overflow occurs, detect it and emit
  /// the specified diagnostic.
  void ConvertIntegerToTypeWarnOnOverflow(llvm::APSInt &OldVal,
                                          unsigned NewWidth, bool NewSign,
                                          SourceLocation Loc, unsigned DiagID);

  /// Checks that the Objective-C declaration is declared in the global scope.
  /// Emits an error and marks the declaration as invalid if it's not declared
  /// in the global scope.
  bool CheckObjCDeclScope(Decl *D);

  /// Abstract base class used for diagnosing integer constant
  /// expression violations.
  class VerifyICEDiagnoser {
  public:
    bool Suppress;

    VerifyICEDiagnoser(bool Suppress = false) : Suppress(Suppress) { }

    virtual void diagnoseNotICE(Sema &S, SourceLocation Loc, SourceRange SR) =0;
    virtual void diagnoseFold(Sema &S, SourceLocation Loc, SourceRange SR);
    virtual ~VerifyICEDiagnoser() { }
  };

  /// VerifyIntegerConstantExpression - Verifies that an expression is an ICE,
  /// and reports the appropriate diagnostics. Returns false on success.
  /// Can optionally return the value of the expression.
  ExprResult VerifyIntegerConstantExpression(Expr *E, llvm::APSInt *Result,
                                             VerifyICEDiagnoser &Diagnoser,
                                             bool AllowFold = true);
  ExprResult VerifyIntegerConstantExpression(Expr *E, llvm::APSInt *Result,
                                             unsigned DiagID,
                                             bool AllowFold = true);
  ExprResult VerifyIntegerConstantExpression(Expr *E,
                                             llvm::APSInt *Result = nullptr);

  /// VerifyBitField - verifies that a bit field expression is an ICE and has
  /// the correct width, and that the field type is valid.
  /// Returns false on success.
  /// Can optionally return whether the bit-field is of width 0
  ExprResult VerifyBitField(SourceLocation FieldLoc, IdentifierInfo *FieldName,
                            QualType FieldTy, bool IsMsStruct,
                            Expr *BitWidth, bool *ZeroWidth = nullptr);

private:
  unsigned ForceCUDAHostDeviceDepth = 0;

public:
  /// Increments our count of the number of times we've seen a pragma forcing
  /// functions to be __host__ __device__.  So long as this count is greater
  /// than zero, all functions encountered will be __host__ __device__.
  void PushForceCUDAHostDevice();

  /// Decrements our count of the number of times we've seen a pragma forcing
  /// functions to be __host__ __device__.  Returns false if the count is 0
  /// before incrementing, so you can emit an error.
  bool PopForceCUDAHostDevice();

  /// Diagnostics that are emitted only if we discover that the given function
  /// must be codegen'ed.  Because handling these correctly adds overhead to
  /// compilation, this is currently only enabled for CUDA compilations.
  llvm::DenseMap<CanonicalDeclPtr<FunctionDecl>,
                 std::vector<PartialDiagnosticAt>>
      CUDADeferredDiags;

  /// A pair of a canonical FunctionDecl and a SourceLocation.  When used as the
  /// key in a hashtable, both the FD and location are hashed.
  struct FunctionDeclAndLoc {
    CanonicalDeclPtr<FunctionDecl> FD;
    SourceLocation Loc;
  };

  /// FunctionDecls and SourceLocations for which CheckCUDACall has emitted a
  /// (maybe deferred) "bad call" diagnostic.  We use this to avoid emitting the
  /// same deferred diag twice.
  llvm::DenseSet<FunctionDeclAndLoc> LocsWithCUDACallDiags;

  /// An inverse call graph, mapping known-emitted functions to one of their
  /// known-emitted callers (plus the location of the call).
  ///
  /// Functions that we can tell a priori must be emitted aren't added to this
  /// map.
  llvm::DenseMap</* Callee = */ CanonicalDeclPtr<FunctionDecl>,
                 /* Caller = */ FunctionDeclAndLoc>
      CUDAKnownEmittedFns;

  /// A partial call graph maintained during CUDA compilation to support
  /// deferred diagnostics.
  ///
  /// Functions are only added here if, at the time they're considered, they are
  /// not known-emitted.  As soon as we discover that a function is
  /// known-emitted, we remove it and everything it transitively calls from this
  /// set and add those functions to CUDAKnownEmittedFns.
  llvm::DenseMap</* Caller = */ CanonicalDeclPtr<FunctionDecl>,
                 /* Callees = */ llvm::MapVector<CanonicalDeclPtr<FunctionDecl>,
                                                 SourceLocation>>
      CUDACallGraph;

  /// Diagnostic builder for CUDA errors which may or may not be deferred.
  ///
  /// In CUDA, there exist constructs (e.g. variable-length arrays, try/catch)
  /// which are not allowed to appear inside __device__ functions and are
  /// allowed to appear in __host__ __device__ functions only if the host+device
  /// function is never codegen'ed.
  ///
  /// To handle this, we use the notion of "deferred diagnostics", where we
  /// attach a diagnostic to a FunctionDecl that's emitted iff it's codegen'ed.
  ///
  /// This class lets you emit either a regular diagnostic, a deferred
  /// diagnostic, or no diagnostic at all, according to an argument you pass to
  /// its constructor, thus simplifying the process of creating these "maybe
  /// deferred" diagnostics.
  class CUDADiagBuilder {
  public:
    enum Kind {
      /// Emit no diagnostics.
      K_Nop,
      /// Emit the diagnostic immediately (i.e., behave like Sema::Diag()).
      K_Immediate,
      /// Emit the diagnostic immediately, and, if it's a warning or error, also
      /// emit a call stack showing how this function can be reached by an a
      /// priori known-emitted function.
      K_ImmediateWithCallStack,
      /// Create a deferred diagnostic, which is emitted only if the function
      /// it's attached to is codegen'ed.  Also emit a call stack as with
      /// K_ImmediateWithCallStack.
      K_Deferred
    };

    CUDADiagBuilder(Kind K, SourceLocation Loc, unsigned DiagID,
                    FunctionDecl *Fn, Sema &S);
    ~CUDADiagBuilder();

    /// Convertible to bool: True if we immediately emitted an error, false if
    /// we didn't emit an error or we created a deferred error.
    ///
    /// Example usage:
    ///
    ///   if (CUDADiagBuilder(...) << foo << bar)
    ///     return ExprError();
    ///
    /// But see CUDADiagIfDeviceCode() and CUDADiagIfHostCode() -- you probably
    /// want to use these instead of creating a CUDADiagBuilder yourself.
    operator bool() const { return ImmediateDiag.hasValue(); }

    template <typename T>
    friend const CUDADiagBuilder &operator<<(const CUDADiagBuilder &Diag,
                                             const T &Value) {
      if (Diag.ImmediateDiag.hasValue())
        *Diag.ImmediateDiag << Value;
      else if (Diag.PartialDiag.hasValue())
        *Diag.PartialDiag << Value;
      return Diag;
    }

  private:
    Sema &S;
    SourceLocation Loc;
    unsigned DiagID;
    FunctionDecl *Fn;
    bool ShowCallStack;

    // Invariant: At most one of these Optionals has a value.
    // FIXME: Switch these to a Variant once that exists.
    llvm::Optional<SemaDiagnosticBuilder> ImmediateDiag;
    llvm::Optional<PartialDiagnostic> PartialDiag;
  };

  /// Creates a CUDADiagBuilder that emits the diagnostic if the current context
  /// is "used as device code".
  ///
  /// - If CurContext is a __host__ function, does not emit any diagnostics.
  /// - If CurContext is a __device__ or __global__ function, emits the
  ///   diagnostics immediately.
  /// - If CurContext is a __host__ __device__ function and we are compiling for
  ///   the device, creates a diagnostic which is emitted if and when we realize
  ///   that the function will be codegen'ed.
  ///
  /// Example usage:
  ///
  ///  // Variable-length arrays are not allowed in CUDA device code.
  ///  if (CUDADiagIfDeviceCode(Loc, diag::err_cuda_vla) << CurrentCUDATarget())
  ///    return ExprError();
  ///  // Otherwise, continue parsing as normal.
  CUDADiagBuilder CUDADiagIfDeviceCode(SourceLocation Loc, unsigned DiagID);

  /// Creates a CUDADiagBuilder that emits the diagnostic if the current context
  /// is "used as host code".
  ///
  /// Same as CUDADiagIfDeviceCode, with "host" and "device" switched.
  CUDADiagBuilder CUDADiagIfHostCode(SourceLocation Loc, unsigned DiagID);

  enum CUDAFunctionTarget {
    CFT_Device,
    CFT_Global,
    CFT_Host,
    CFT_HostDevice,
    CFT_InvalidTarget
  };

  /// Determines whether the given function is a CUDA device/host/kernel/etc.
  /// function.
  ///
  /// Use this rather than examining the function's attributes yourself -- you
  /// will get it wrong.  Returns CFT_Host if D is null.
  CUDAFunctionTarget IdentifyCUDATarget(const FunctionDecl *D,
                                        bool IgnoreImplicitHDAttr = false);
  CUDAFunctionTarget IdentifyCUDATarget(const ParsedAttributesView &Attrs);

  /// Gets the CUDA target for the current context.
  CUDAFunctionTarget CurrentCUDATarget() {
    return IdentifyCUDATarget(dyn_cast<FunctionDecl>(CurContext));
  }

  // CUDA function call preference. Must be ordered numerically from
  // worst to best.
  enum CUDAFunctionPreference {
    CFP_Never,      // Invalid caller/callee combination.
    CFP_WrongSide,  // Calls from host-device to host or device
                    // function that do not match current compilation
                    // mode.
    CFP_HostDevice, // Any calls to host/device functions.
    CFP_SameSide,   // Calls from host-device to host or device
                    // function matching current compilation mode.
    CFP_Native,     // host-to-host or device-to-device calls.
  };

  /// Identifies relative preference of a given Caller/Callee
  /// combination, based on their host/device attributes.
  /// \param Caller function which needs address of \p Callee.
  ///               nullptr in case of global context.
  /// \param Callee target function
  ///
  /// \returns preference value for particular Caller/Callee combination.
  CUDAFunctionPreference IdentifyCUDAPreference(const FunctionDecl *Caller,
                                                const FunctionDecl *Callee);

  /// Determines whether Caller may invoke Callee, based on their CUDA
  /// host/device attributes.  Returns false if the call is not allowed.
  ///
  /// Note: Will return true for CFP_WrongSide calls.  These may appear in
  /// semantically correct CUDA programs, but only if they're never codegen'ed.
  bool IsAllowedCUDACall(const FunctionDecl *Caller,
                         const FunctionDecl *Callee) {
    return IdentifyCUDAPreference(Caller, Callee) != CFP_Never;
  }

  /// May add implicit CUDAHostAttr and CUDADeviceAttr attributes to FD,
  /// depending on FD and the current compilation settings.
  void maybeAddCUDAHostDeviceAttrs(FunctionDecl *FD,
                                   const LookupResult &Previous);

public:
  /// Check whether we're allowed to call Callee from the current context.
  ///
  /// - If the call is never allowed in a semantically-correct program
  ///   (CFP_Never), emits an error and returns false.
  ///
  /// - If the call is allowed in semantically-correct programs, but only if
  ///   it's never codegen'ed (CFP_WrongSide), creates a deferred diagnostic to
  ///   be emitted if and when the caller is codegen'ed, and returns true.
  ///
  ///   Will only create deferred diagnostics for a given SourceLocation once,
  ///   so you can safely call this multiple times without generating duplicate
  ///   deferred errors.
  ///
  /// - Otherwise, returns true without emitting any diagnostics.
  bool CheckCUDACall(SourceLocation Loc, FunctionDecl *Callee);

  /// Set __device__ or __host__ __device__ attributes on the given lambda
  /// operator() method.
  ///
  /// CUDA lambdas declared inside __device__ or __global__ functions inherit
  /// the __device__ attribute.  Similarly, lambdas inside __host__ __device__
  /// functions become __host__ __device__ themselves.
  void CUDASetLambdaAttrs(CXXMethodDecl *Method);

  /// Finds a function in \p Matches with highest calling priority
  /// from \p Caller context and erases all functions with lower
  /// calling priority.
  void EraseUnwantedCUDAMatches(
      const FunctionDecl *Caller,
      SmallVectorImpl<std::pair<DeclAccessPair, FunctionDecl *>> &Matches);

  /// Given a implicit special member, infer its CUDA target from the
  /// calls it needs to make to underlying base/field special members.
  /// \param ClassDecl the class for which the member is being created.
  /// \param CSM the kind of special member.
  /// \param MemberDecl the special member itself.
  /// \param ConstRHS true if this is a copy operation with a const object on
  ///        its RHS.
  /// \param Diagnose true if this call should emit diagnostics.
  /// \return true if there was an error inferring.
  /// The result of this call is implicit CUDA target attribute(s) attached to
  /// the member declaration.
  bool inferCUDATargetForImplicitSpecialMember(CXXRecordDecl *ClassDecl,
                                               CXXSpecialMember CSM,
                                               CXXMethodDecl *MemberDecl,
                                               bool ConstRHS,
                                               bool Diagnose);

  /// \return true if \p CD can be considered empty according to CUDA
  /// (E.2.3.1 in CUDA 7.5 Programming guide).
  bool isEmptyCudaConstructor(SourceLocation Loc, CXXConstructorDecl *CD);
  bool isEmptyCudaDestructor(SourceLocation Loc, CXXDestructorDecl *CD);

  // \brief Checks that initializers of \p Var satisfy CUDA restrictions. In
  // case of error emits appropriate diagnostic and invalidates \p Var.
  //
  // \details CUDA allows only empty constructors as initializers for global
  // variables (see E.2.3.1, CUDA 7.5). The same restriction also applies to all
  // __shared__ variables whether they are local or not (they all are implicitly
  // static in CUDA). One exception is that CUDA allows constant initializers
  // for __constant__ and __device__ variables.
  void checkAllowedCUDAInitializer(VarDecl *VD);

  /// Check whether NewFD is a valid overload for CUDA. Emits
  /// diagnostics and invalidates NewFD if not.
  void checkCUDATargetOverload(FunctionDecl *NewFD,
                               const LookupResult &Previous);
  /// Copies target attributes from the template TD to the function FD.
  void inheritCUDATargetAttrs(FunctionDecl *FD, const FunctionTemplateDecl &TD);

  /// \name Code completion
  //@{
  /// Describes the context in which code completion occurs.
  enum ParserCompletionContext {
    /// Code completion occurs at top-level or namespace context.
    PCC_Namespace,
    /// Code completion occurs within a class, struct, or union.
    PCC_Class,
    /// Code completion occurs within an Objective-C interface, protocol,
    /// or category.
    PCC_ObjCInterface,
    /// Code completion occurs within an Objective-C implementation or
    /// category implementation
    PCC_ObjCImplementation,
    /// Code completion occurs within the list of instance variables
    /// in an Objective-C interface, protocol, category, or implementation.
    PCC_ObjCInstanceVariableList,
    /// Code completion occurs following one or more template
    /// headers.
    PCC_Template,
    /// Code completion occurs following one or more template
    /// headers within a class.
    PCC_MemberTemplate,
    /// Code completion occurs within an expression.
    PCC_Expression,
    /// Code completion occurs within a statement, which may
    /// also be an expression or a declaration.
    PCC_Statement,
    /// Code completion occurs at the beginning of the
    /// initialization statement (or expression) in a for loop.
    PCC_ForInit,
    /// Code completion occurs within the condition of an if,
    /// while, switch, or for statement.
    PCC_Condition,
    /// Code completion occurs within the body of a function on a
    /// recovery path, where we do not have a specific handle on our position
    /// in the grammar.
    PCC_RecoveryInFunction,
    /// Code completion occurs where only a type is permitted.
    PCC_Type,
    /// Code completion occurs in a parenthesized expression, which
    /// might also be a type cast.
    PCC_ParenthesizedExpression,
    /// Code completion occurs within a sequence of declaration
    /// specifiers within a function, method, or block.
    PCC_LocalDeclarationSpecifiers
  };

  void CodeCompleteModuleImport(SourceLocation ImportLoc, ModuleIdPath Path);
  void CodeCompleteOrdinaryName(Scope *S,
                                ParserCompletionContext CompletionContext);
  void CodeCompleteDeclSpec(Scope *S, DeclSpec &DS,
                            bool AllowNonIdentifiers,
                            bool AllowNestedNameSpecifiers);

  struct CodeCompleteExpressionData;
  void CodeCompleteExpression(Scope *S,
                              const CodeCompleteExpressionData &Data);
  void CodeCompleteMemberReferenceExpr(Scope *S, Expr *Base, Expr *OtherOpBase,
                                       SourceLocation OpLoc, bool IsArrow,
                                       bool IsBaseExprStatement);
  void CodeCompletePostfixExpression(Scope *S, ExprResult LHS);
  void CodeCompleteTag(Scope *S, unsigned TagSpec);
  void CodeCompleteTypeQualifiers(DeclSpec &DS);
  void CodeCompleteFunctionQualifiers(DeclSpec &DS, Declarator &D,
                                      const VirtSpecifiers *VS = nullptr);
  void CodeCompleteBracketDeclarator(Scope *S);
  void CodeCompleteCase(Scope *S);
  void CodeCompleteCall(Scope *S, Expr *Fn, ArrayRef<Expr *> Args);
  void CodeCompleteConstructor(Scope *S, QualType Type, SourceLocation Loc,
                               ArrayRef<Expr *> Args);
  void CodeCompleteInitializer(Scope *S, Decl *D);
  void CodeCompleteReturn(Scope *S);
  void CodeCompleteAfterIf(Scope *S);
  void CodeCompleteAssignmentRHS(Scope *S, Expr *LHS);

  void CodeCompleteQualifiedId(Scope *S, CXXScopeSpec &SS,
                               bool EnteringContext);
  void CodeCompleteUsing(Scope *S);
  void CodeCompleteUsingDirective(Scope *S);
  void CodeCompleteNamespaceDecl(Scope *S);
  void CodeCompleteNamespaceAliasDecl(Scope *S);
  void CodeCompleteOperatorName(Scope *S);
  void CodeCompleteConstructorInitializer(
                                Decl *Constructor,
                                ArrayRef<CXXCtorInitializer *> Initializers);

  void CodeCompleteLambdaIntroducer(Scope *S, LambdaIntroducer &Intro,
                                    bool AfterAmpersand);

  void CodeCompleteObjCAtDirective(Scope *S);
  void CodeCompleteObjCAtVisibility(Scope *S);
  void CodeCompleteObjCAtStatement(Scope *S);
  void CodeCompleteObjCAtExpression(Scope *S);
  void CodeCompleteObjCPropertyFlags(Scope *S, ObjCDeclSpec &ODS);
  void CodeCompleteObjCPropertyGetter(Scope *S);
  void CodeCompleteObjCPropertySetter(Scope *S);
  void CodeCompleteObjCPassingType(Scope *S, ObjCDeclSpec &DS,
                                   bool IsParameter);
  void CodeCompleteObjCMessageReceiver(Scope *S);
  void CodeCompleteObjCSuperMessage(Scope *S, SourceLocation SuperLoc,
                                    ArrayRef<IdentifierInfo *> SelIdents,
                                    bool AtArgumentExpression);
  void CodeCompleteObjCClassMessage(Scope *S, ParsedType Receiver,
                                    ArrayRef<IdentifierInfo *> SelIdents,
                                    bool AtArgumentExpression,
                                    bool IsSuper = false);
  void CodeCompleteObjCInstanceMessage(Scope *S, Expr *Receiver,
                                       ArrayRef<IdentifierInfo *> SelIdents,
                                       bool AtArgumentExpression,
                                       ObjCInterfaceDecl *Super = nullptr);
  void CodeCompleteObjCForCollection(Scope *S,
                                     DeclGroupPtrTy IterationVar);
  void CodeCompleteObjCSelector(Scope *S,
                                ArrayRef<IdentifierInfo *> SelIdents);
  void CodeCompleteObjCProtocolReferences(
                                         ArrayRef<IdentifierLocPair> Protocols);
  void CodeCompleteObjCProtocolDecl(Scope *S);
  void CodeCompleteObjCInterfaceDecl(Scope *S);
  void CodeCompleteObjCSuperclass(Scope *S,
                                  IdentifierInfo *ClassName,
                                  SourceLocation ClassNameLoc);
  void CodeCompleteObjCImplementationDecl(Scope *S);
  void CodeCompleteObjCInterfaceCategory(Scope *S,
                                         IdentifierInfo *ClassName,
                                         SourceLocation ClassNameLoc);
  void CodeCompleteObjCImplementationCategory(Scope *S,
                                              IdentifierInfo *ClassName,
                                              SourceLocation ClassNameLoc);
  void CodeCompleteObjCPropertyDefinition(Scope *S);
  void CodeCompleteObjCPropertySynthesizeIvar(Scope *S,
                                              IdentifierInfo *PropertyName);
  void CodeCompleteObjCMethodDecl(Scope *S, Optional<bool> IsInstanceMethod,
                                  ParsedType ReturnType);
  void CodeCompleteObjCMethodDeclSelector(Scope *S,
                                          bool IsInstanceMethod,
                                          bool AtParameterName,
                                          ParsedType ReturnType,
                                          ArrayRef<IdentifierInfo *> SelIdents);
  void CodeCompleteObjCClassPropertyRefExpr(Scope *S, IdentifierInfo &ClassName,
                                            SourceLocation ClassNameLoc,
                                            bool IsBaseExprStatement);
  void CodeCompletePreprocessorDirective(bool InConditional);
  void CodeCompleteInPreprocessorConditionalExclusion(Scope *S);
  void CodeCompletePreprocessorMacroName(bool IsDefinition);
  void CodeCompletePreprocessorExpression();
  void CodeCompletePreprocessorMacroArgument(Scope *S,
                                             IdentifierInfo *Macro,
                                             MacroInfo *MacroInfo,
                                             unsigned Argument);
  void CodeCompleteNaturalLanguage();
  void CodeCompleteAvailabilityPlatformName();
  void GatherGlobalCodeCompletions(CodeCompletionAllocator &Allocator,
                                   CodeCompletionTUInfo &CCTUInfo,
                  SmallVectorImpl<CodeCompletionResult> &Results);
  //@}

  //===--------------------------------------------------------------------===//
  // Extra semantic analysis beyond the C type system

public:
  SourceLocation getLocationOfStringLiteralByte(const StringLiteral *SL,
                                                unsigned ByteNo) const;

private:
  void CheckArrayAccess(const Expr *BaseExpr, const Expr *IndexExpr,
                        const ArraySubscriptExpr *ASE=nullptr,
                        bool AllowOnePastEnd=true, bool IndexNegated=false);
  void CheckArrayAccess(const Expr *E);
  // Used to grab the relevant information from a FormatAttr and a
  // FunctionDeclaration.
  struct FormatStringInfo {
    unsigned FormatIdx;
    unsigned FirstDataArg;
    bool HasVAListArg;
  };

  static bool getFormatStringInfo(const FormatAttr *Format, bool IsCXXMember,
                                  FormatStringInfo *FSI);
  bool CheckFunctionCall(FunctionDecl *FDecl, CallExpr *TheCall,
                         const FunctionProtoType *Proto);
  bool CheckObjCMethodCall(ObjCMethodDecl *Method, SourceLocation loc,
                           ArrayRef<const Expr *> Args);
  bool CheckPointerCall(NamedDecl *NDecl, CallExpr *TheCall,
                        const FunctionProtoType *Proto);
  bool CheckOtherCall(CallExpr *TheCall, const FunctionProtoType *Proto);
  void CheckConstructorCall(FunctionDecl *FDecl,
                            ArrayRef<const Expr *> Args,
                            const FunctionProtoType *Proto,
                            SourceLocation Loc);

  void checkCall(NamedDecl *FDecl, const FunctionProtoType *Proto,
                 const Expr *ThisArg, ArrayRef<const Expr *> Args,
                 bool IsMemberFunction, SourceLocation Loc, SourceRange Range,
                 VariadicCallType CallType);

  bool CheckObjCString(Expr *Arg);
  ExprResult CheckOSLogFormatStringArg(Expr *Arg);

  ExprResult CheckBuiltinFunctionCall(FunctionDecl *FDecl,
                                      unsigned BuiltinID, CallExpr *TheCall);

  bool CheckARMBuiltinExclusiveCall(unsigned BuiltinID, CallExpr *TheCall,
                                    unsigned MaxWidth);
  bool CheckNeonBuiltinFunctionCall(unsigned BuiltinID, CallExpr *TheCall);
  bool CheckARMBuiltinFunctionCall(unsigned BuiltinID, CallExpr *TheCall);

  bool CheckAArch64BuiltinFunctionCall(unsigned BuiltinID, CallExpr *TheCall);
  bool CheckHexagonBuiltinFunctionCall(unsigned BuiltinID, CallExpr *TheCall);
  bool CheckHexagonBuiltinCpu(unsigned BuiltinID, CallExpr *TheCall);
  bool CheckHexagonBuiltinArgument(unsigned BuiltinID, CallExpr *TheCall);
  bool CheckMipsBuiltinFunctionCall(unsigned BuiltinID, CallExpr *TheCall);
  bool CheckSystemZBuiltinFunctionCall(unsigned BuiltinID, CallExpr *TheCall);
  bool CheckX86BuiltinRoundingOrSAE(unsigned BuiltinID, CallExpr *TheCall);
  bool CheckX86BuiltinGatherScatterScale(unsigned BuiltinID, CallExpr *TheCall);
  bool CheckX86BuiltinFunctionCall(unsigned BuiltinID, CallExpr *TheCall);
  bool CheckPPCBuiltinFunctionCall(unsigned BuiltinID, CallExpr *TheCall);

  bool SemaBuiltinVAStart(unsigned BuiltinID, CallExpr *TheCall);
  bool SemaBuiltinVAStartARMMicrosoft(CallExpr *Call);
  bool SemaBuiltinUnorderedCompare(CallExpr *TheCall);
  bool SemaBuiltinFPClassification(CallExpr *TheCall, unsigned NumArgs);
  bool SemaBuiltinVSX(CallExpr *TheCall);
  bool SemaBuiltinOSLogFormat(CallExpr *TheCall);

public:
  // Used by C++ template instantiation.
  ExprResult SemaBuiltinShuffleVector(CallExpr *TheCall);
  ExprResult SemaConvertVectorExpr(Expr *E, TypeSourceInfo *TInfo,
                                   SourceLocation BuiltinLoc,
                                   SourceLocation RParenLoc);

private:
  bool SemaBuiltinPrefetch(CallExpr *TheCall);
  bool SemaBuiltinAllocaWithAlign(CallExpr *TheCall);
  bool SemaBuiltinAssume(CallExpr *TheCall);
  bool SemaBuiltinAssumeAligned(CallExpr *TheCall);
  bool SemaBuiltinLongjmp(CallExpr *TheCall);
  bool SemaBuiltinSetjmp(CallExpr *TheCall);
  ExprResult SemaBuiltinAtomicOverloaded(ExprResult TheCallResult);
  ExprResult SemaBuiltinNontemporalOverloaded(ExprResult TheCallResult);
  ExprResult SemaAtomicOpsOverloaded(ExprResult TheCallResult,
                                     AtomicExpr::AtomicOp Op);
  ExprResult SemaBuiltinOperatorNewDeleteOverloaded(ExprResult TheCallResult,
                                                    bool IsDelete);
  bool SemaBuiltinConstantArg(CallExpr *TheCall, int ArgNum,
                              llvm::APSInt &Result);
  bool SemaBuiltinConstantArgRange(CallExpr *TheCall, int ArgNum, int Low,
                                   int High, bool RangeIsError = true);
  bool SemaBuiltinConstantArgMultiple(CallExpr *TheCall, int ArgNum,
                                      unsigned Multiple);
  bool SemaBuiltinARMSpecialReg(unsigned BuiltinID, CallExpr *TheCall,
                                int ArgNum, unsigned ExpectedFieldNum,
                                bool AllowName);
public:
  enum FormatStringType {
    FST_Scanf,
    FST_Printf,
    FST_NSString,
    FST_Strftime,
    FST_Strfmon,
    FST_Kprintf,
    FST_FreeBSDKPrintf,
    FST_OSTrace,
    FST_OSLog,
    FST_Unknown
  };
  static FormatStringType GetFormatStringType(const FormatAttr *Format);

  bool FormatStringHasSArg(const StringLiteral *FExpr);

  static bool GetFormatNSStringIdx(const FormatAttr *Format, unsigned &Idx);

private:
  bool CheckFormatArguments(const FormatAttr *Format,
                            ArrayRef<const Expr *> Args,
                            bool IsCXXMember,
                            VariadicCallType CallType,
                            SourceLocation Loc, SourceRange Range,
                            llvm::SmallBitVector &CheckedVarArgs);
  bool CheckFormatArguments(ArrayRef<const Expr *> Args,
                            bool HasVAListArg, unsigned format_idx,
                            unsigned firstDataArg, FormatStringType Type,
                            VariadicCallType CallType,
                            SourceLocation Loc, SourceRange range,
                            llvm::SmallBitVector &CheckedVarArgs);

  void CheckAbsoluteValueFunction(const CallExpr *Call,
                                  const FunctionDecl *FDecl);

  void CheckMaxUnsignedZero(const CallExpr *Call, const FunctionDecl *FDecl);

  void CheckMemaccessArguments(const CallExpr *Call,
                               unsigned BId,
                               IdentifierInfo *FnName);

  void CheckStrlcpycatArguments(const CallExpr *Call,
                                IdentifierInfo *FnName);

  void CheckStrncatArguments(const CallExpr *Call,
                             IdentifierInfo *FnName);

  void CheckReturnValExpr(Expr *RetValExp, QualType lhsType,
                          SourceLocation ReturnLoc,
                          bool isObjCMethod = false,
                          const AttrVec *Attrs = nullptr,
                          const FunctionDecl *FD = nullptr);

public:
  void CheckFloatComparison(SourceLocation Loc, Expr *LHS, Expr *RHS);

private:
  void CheckImplicitConversions(Expr *E, SourceLocation CC = SourceLocation());
  void CheckBoolLikeConversion(Expr *E, SourceLocation CC);
  void CheckForIntOverflow(Expr *E);
  void CheckUnsequencedOperations(Expr *E);

  /// Perform semantic checks on a completed expression. This will either
  /// be a full-expression or a default argument expression.
  void CheckCompletedExpr(Expr *E, SourceLocation CheckLoc = SourceLocation(),
                          bool IsConstexpr = false);

  void CheckBitFieldInitialization(SourceLocation InitLoc, FieldDecl *Field,
                                   Expr *Init);

  /// Check if there is a field shadowing.
  void CheckShadowInheritedFields(const SourceLocation &Loc,
                                  DeclarationName FieldName,
                                  const CXXRecordDecl *RD);

  /// Check if the given expression contains 'break' or 'continue'
  /// statement that produces control flow different from GCC.
  void CheckBreakContinueBinding(Expr *E);

  /// Check whether receiver is mutable ObjC container which
  /// attempts to add itself into the container
  void CheckObjCCircularContainer(ObjCMessageExpr *Message);

  void AnalyzeDeleteExprMismatch(const CXXDeleteExpr *DE);
  void AnalyzeDeleteExprMismatch(FieldDecl *Field, SourceLocation DeleteLoc,
                                 bool DeleteWasArrayForm);
public:
  /// Register a magic integral constant to be used as a type tag.
  void RegisterTypeTagForDatatype(const IdentifierInfo *ArgumentKind,
                                  uint64_t MagicValue, QualType Type,
                                  bool LayoutCompatible, bool MustBeNull);

  struct TypeTagData {
    TypeTagData() {}

    TypeTagData(QualType Type, bool LayoutCompatible, bool MustBeNull) :
        Type(Type), LayoutCompatible(LayoutCompatible),
        MustBeNull(MustBeNull)
    {}

    QualType Type;

    /// If true, \c Type should be compared with other expression's types for
    /// layout-compatibility.
    unsigned LayoutCompatible : 1;
    unsigned MustBeNull : 1;
  };

  /// A pair of ArgumentKind identifier and magic value.  This uniquely
  /// identifies the magic value.
  typedef std::pair<const IdentifierInfo *, uint64_t> TypeTagMagicValue;

private:
  /// A map from magic value to type information.
  std::unique_ptr<llvm::DenseMap<TypeTagMagicValue, TypeTagData>>
      TypeTagForDatatypeMagicValues;

  /// Peform checks on a call of a function with argument_with_type_tag
  /// or pointer_with_type_tag attributes.
  void CheckArgumentWithTypeTag(const ArgumentWithTypeTagAttr *Attr,
                                const ArrayRef<const Expr *> ExprArgs,
                                SourceLocation CallSiteLoc);

  /// Check if we are taking the address of a packed field
  /// as this may be a problem if the pointer value is dereferenced.
  void CheckAddressOfPackedMember(Expr *rhs);

  /// The parser's current scope.
  ///
  /// The parser maintains this state here.
  Scope *CurScope;

  mutable IdentifierInfo *Ident_super;
  mutable IdentifierInfo *Ident___float128;

  /// Nullability type specifiers.
  IdentifierInfo *Ident__Nonnull = nullptr;
  IdentifierInfo *Ident__Nullable = nullptr;
  IdentifierInfo *Ident__Null_unspecified = nullptr;

  IdentifierInfo *Ident_NSError = nullptr;

  /// The handler for the FileChanged preprocessor events.
  ///
  /// Used for diagnostics that implement custom semantic analysis for #include
  /// directives, like -Wpragma-pack.
  sema::SemaPPCallbacks *SemaPPCallbackHandler;

protected:
  friend class Parser;
  friend class InitializationSequence;
  friend class ASTReader;
  friend class ASTDeclReader;
  friend class ASTWriter;

public:
  /// Retrieve the keyword associated
  IdentifierInfo *getNullabilityKeyword(NullabilityKind nullability);

  /// The struct behind the CFErrorRef pointer.
  RecordDecl *CFError = nullptr;
  bool isCFError(RecordDecl *D);

  /// Retrieve the identifier "NSError".
  IdentifierInfo *getNSErrorIdent();

  /// Retrieve the parser's current scope.
  ///
  /// This routine must only be used when it is certain that semantic analysis
  /// and the parser are in precisely the same context, which is not the case
  /// when, e.g., we are performing any kind of template instantiation.
  /// Therefore, the only safe places to use this scope are in the parser
  /// itself and in routines directly invoked from the parser and *never* from
  /// template substitution or instantiation.
  Scope *getCurScope() const { return CurScope; }

  void incrementMSManglingNumber() const {
    return CurScope->incrementMSManglingNumber();
  }

  IdentifierInfo *getSuperIdentifier() const;
  IdentifierInfo *getFloat128Identifier() const;

  Decl *getObjCDeclContext() const;

  DeclContext *getCurLexicalContext() const {
    return OriginalLexicalContext ? OriginalLexicalContext : CurContext;
  }

  const DeclContext *getCurObjCLexicalContext() const {
    const DeclContext *DC = getCurLexicalContext();
    // A category implicitly has the attribute of the interface.
    if (const ObjCCategoryDecl *CatD = dyn_cast<ObjCCategoryDecl>(DC))
      DC = CatD->getClassInterface();
    return DC;
  }

  /// To be used for checking whether the arguments being passed to
  /// function exceeds the number of parameters expected for it.
  static bool TooManyArguments(size_t NumParams, size_t NumArgs,
                               bool PartialOverloading = false) {
    // We check whether we're just after a comma in code-completion.
    if (NumArgs > 0 && PartialOverloading)
      return NumArgs + 1 > NumParams; // If so, we view as an extra argument.
    return NumArgs > NumParams;
  }

  // Emitting members of dllexported classes is delayed until the class
  // (including field initializers) is fully parsed.
  SmallVector<CXXRecordDecl*, 4> DelayedDllExportClasses;

private:
  class SavePendingParsedClassStateRAII {
  public:
    SavePendingParsedClassStateRAII(Sema &S) : S(S) { swapSavedState(); }

    ~SavePendingParsedClassStateRAII() {
      assert(S.DelayedExceptionSpecChecks.empty() &&
             "there shouldn't be any pending delayed exception spec checks");
      assert(S.DelayedDefaultedMemberExceptionSpecs.empty() &&
             "there shouldn't be any pending delayed defaulted member "
             "exception specs");
      assert(S.DelayedDllExportClasses.empty() &&
             "there shouldn't be any pending delayed DLL export classes");
      swapSavedState();
    }

  private:
    Sema &S;
    decltype(DelayedExceptionSpecChecks) SavedExceptionSpecChecks;
    decltype(DelayedDefaultedMemberExceptionSpecs)
        SavedDefaultedMemberExceptionSpecs;
    decltype(DelayedDllExportClasses) SavedDllExportClasses;

    void swapSavedState() {
      SavedExceptionSpecChecks.swap(S.DelayedExceptionSpecChecks);
      SavedDefaultedMemberExceptionSpecs.swap(
          S.DelayedDefaultedMemberExceptionSpecs);
      SavedDllExportClasses.swap(S.DelayedDllExportClasses);
    }
  };

  /// Helper class that collects misaligned member designations and
  /// their location info for delayed diagnostics.
  struct MisalignedMember {
    Expr *E;
    RecordDecl *RD;
    ValueDecl *MD;
    CharUnits Alignment;

    MisalignedMember() : E(), RD(), MD(), Alignment() {}
    MisalignedMember(Expr *E, RecordDecl *RD, ValueDecl *MD,
                     CharUnits Alignment)
        : E(E), RD(RD), MD(MD), Alignment(Alignment) {}
    explicit MisalignedMember(Expr *E)
        : MisalignedMember(E, nullptr, nullptr, CharUnits()) {}

    bool operator==(const MisalignedMember &m) { return this->E == m.E; }
  };
  /// Small set of gathered accesses to potentially misaligned members
  /// due to the packed attribute.
  SmallVector<MisalignedMember, 4> MisalignedMembers;

  /// Adds an expression to the set of gathered misaligned members.
  void AddPotentialMisalignedMembers(Expr *E, RecordDecl *RD, ValueDecl *MD,
                                     CharUnits Alignment);

public:
  /// Diagnoses the current set of gathered accesses. This typically
  /// happens at full expression level. The set is cleared after emitting the
  /// diagnostics.
  void DiagnoseMisalignedMembers();

  /// This function checks if the expression is in the sef of potentially
  /// misaligned members and it is converted to some pointer type T with lower
  /// or equal alignment requirements. If so it removes it. This is used when
  /// we do not want to diagnose such misaligned access (e.g. in conversions to
  /// void*).
  void DiscardMisalignedMemberAddress(const Type *T, Expr *E);

  /// This function calls Action when it determines that E designates a
  /// misaligned member due to the packed attribute. This is used to emit
  /// local diagnostics like in reference binding.
  void RefersToMemberWithReducedAlignment(
      Expr *E,
      llvm::function_ref<void(Expr *, RecordDecl *, FieldDecl *, CharUnits)>
          Action);
};

/// RAII object that enters a new expression evaluation context.
class EnterExpressionEvaluationContext {
  Sema &Actions;
  bool Entered = true;

public:
  EnterExpressionEvaluationContext(
      Sema &Actions, Sema::ExpressionEvaluationContext NewContext,
      Decl *LambdaContextDecl = nullptr,
      Sema::ExpressionEvaluationContextRecord::ExpressionKind ExprContext =
          Sema::ExpressionEvaluationContextRecord::EK_Other,
      bool ShouldEnter = true)
      : Actions(Actions), Entered(ShouldEnter) {
    if (Entered)
      Actions.PushExpressionEvaluationContext(NewContext, LambdaContextDecl,
                                              ExprContext);
  }
  EnterExpressionEvaluationContext(
      Sema &Actions, Sema::ExpressionEvaluationContext NewContext,
      Sema::ReuseLambdaContextDecl_t,
      Sema::ExpressionEvaluationContextRecord::ExpressionKind ExprContext =
          Sema::ExpressionEvaluationContextRecord::EK_Other)
      : Actions(Actions) {
    Actions.PushExpressionEvaluationContext(
        NewContext, Sema::ReuseLambdaContextDecl, ExprContext);
  }

  enum InitListTag { InitList };
  EnterExpressionEvaluationContext(Sema &Actions, InitListTag,
                                   bool ShouldEnter = true)
      : Actions(Actions), Entered(false) {
    // In C++11 onwards, narrowing checks are performed on the contents of
    // braced-init-lists, even when they occur within unevaluated operands.
    // Therefore we still need to instantiate constexpr functions used in such
    // a context.
    if (ShouldEnter && Actions.isUnevaluatedContext() &&
        Actions.getLangOpts().CPlusPlus11) {
      Actions.PushExpressionEvaluationContext(
          Sema::ExpressionEvaluationContext::UnevaluatedList);
      Entered = true;
    }
  }

  ~EnterExpressionEvaluationContext() {
    if (Entered)
      Actions.PopExpressionEvaluationContext();
  }
};

DeductionFailureInfo
MakeDeductionFailureInfo(ASTContext &Context, Sema::TemplateDeductionResult TDK,
                         sema::TemplateDeductionInfo &Info);

/// Contains a late templated function.
/// Will be parsed at the end of the translation unit, used by Sema & Parser.
struct LateParsedTemplate {
  CachedTokens Toks;
  /// The template function declaration to be late parsed.
  Decl *D;
};

} // end namespace clang

namespace llvm {
// Hash a FunctionDeclAndLoc by looking at both its FunctionDecl and its
// SourceLocation.
template <> struct DenseMapInfo<clang::Sema::FunctionDeclAndLoc> {
  using FunctionDeclAndLoc = clang::Sema::FunctionDeclAndLoc;
  using FDBaseInfo = DenseMapInfo<clang::CanonicalDeclPtr<clang::FunctionDecl>>;

  static FunctionDeclAndLoc getEmptyKey() {
    return {FDBaseInfo::getEmptyKey(), clang::SourceLocation()};
  }

  static FunctionDeclAndLoc getTombstoneKey() {
    return {FDBaseInfo::getTombstoneKey(), clang::SourceLocation()};
  }

  static unsigned getHashValue(const FunctionDeclAndLoc &FDL) {
    return hash_combine(FDBaseInfo::getHashValue(FDL.FD),
                        FDL.Loc.getRawEncoding());
  }

  static bool isEqual(const FunctionDeclAndLoc &LHS,
                      const FunctionDeclAndLoc &RHS) {
    return LHS.FD == RHS.FD && LHS.Loc == RHS.Loc;
  }
};
} // namespace llvm

#endif<|MERGE_RESOLUTION|>--- conflicted
+++ resolved
@@ -3412,21 +3412,15 @@
   /// Valid types should not have multiple attributes with different CCs.
   const AttributedType *getCallingConvAttributedType(QualType T) const;
 
-<<<<<<< HEAD
   /// Check whether a nullability type specifier can be added to the given
-  /// type.
+  /// type through some means not written in source (e.g. API notes).
   ///
   /// \param type The type to which the nullability specifier will be
   /// added. On success, this type will be updated appropriately.
   ///
   /// \param nullability The nullability specifier to add.
   ///
-  /// \param nullabilityLoc The location of the nullability specifier.
-  ///
-  /// \param isContextSensitive Whether this nullability specifier was
-  /// written as a context-sensitive keyword (in an Objective-C
-  /// method) or an Objective-C property attribute, rather than as an
-  /// underscored type specifier.
+  /// \param diagLoc The location to use for diagnostics.
   ///
   /// \param allowArrayTypes Whether to accept nullability specifiers on an
   /// array type (e.g., because it will decay to a pointer).
@@ -3435,15 +3429,12 @@
   /// nullability specifier rather than complaining about the conflict.
   ///
   /// \returns true if nullability cannot be applied, false otherwise.
-  bool checkNullabilityTypeSpecifier(QualType &type, NullabilityKind nullability,
-                                     SourceLocation nullabilityLoc,
-                                     bool isContextSensitive,
-                                     bool allowArrayTypes,
-                                     bool implicit,
-                                     bool overrideExisting = false);
-
-=======
->>>>>>> 2997a304
+  bool checkImplicitNullabilityTypeSpecifier(QualType &type,
+                                             NullabilityKind nullability,
+                                             SourceLocation diagLoc,
+                                             bool allowArrayTypes,
+                                             bool overrideExisting);
+
   /// Stmt attributes - this routine is the top level dispatcher.
   StmtResult ProcessStmtAttributes(Stmt *Stmt,
                                    const ParsedAttributesView &Attrs,
