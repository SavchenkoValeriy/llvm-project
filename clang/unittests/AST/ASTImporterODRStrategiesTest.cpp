--- conflicted
+++ resolved
@@ -30,9 +30,9 @@
 
 struct Function {
   using DeclTy = FunctionDecl;
-  static constexpr auto *Prototype = "void X(char*, char);";
+  static constexpr auto *Prototype = "void X(int);";
   static constexpr auto *ConflictingPrototype = "void X(double);";
-  static constexpr auto *Definition = "void X(char *a, char b) {}";
+  static constexpr auto *Definition = "void X(int a) {}";
   static constexpr auto *ConflictingDefinition = "void X(double a) {}";
   BindableMatcher<Decl> getPattern() {
     return functionDecl(hasName("X"), unless(isImplicit()));
@@ -585,10 +585,7 @@
 INSTANTIATE_TEST_CASE_P(
     ODRViolationTests, FunctionConservative,
     DefaultTestValuesForRunOptions, );
-<<<<<<< HEAD
-=======
 #endif
->>>>>>> 2c992466
 INSTANTIATE_TEST_CASE_P(
     ODRViolationTests, TypedefConservative,
     DefaultTestValuesForRunOptions, );
@@ -633,10 +630,7 @@
 INSTANTIATE_TEST_CASE_P(
     ODRViolationTests, FunctionLiberal,
     DefaultTestValuesForRunOptions, );
-<<<<<<< HEAD
-=======
 #endif
->>>>>>> 2c992466
 INSTANTIATE_TEST_CASE_P(
     ODRViolationTests, TypedefLiberal,
     DefaultTestValuesForRunOptions, );
