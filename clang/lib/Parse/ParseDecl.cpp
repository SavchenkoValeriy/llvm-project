--- conflicted
+++ resolved
@@ -2917,7 +2917,6 @@
                ParsedAttr::AS_Keyword, EllipsisLoc);
 }
 
-<<<<<<< HEAD
 /// type-qualifier:
 ///    '__ptrauth' '(' constant-expression
 ///                    (',' constant-expression)[opt]
@@ -2949,7 +2948,8 @@
                /*scope*/ nullptr, SourceLocation(),
                argExprs.data(), argExprs.size(),
                ParsedAttr::AS_Keyword);
-=======
+}
+
 ExprResult Parser::ParseExtIntegerArgument() {
   assert(Tok.is(tok::kw__ExtInt) && "Not an extended int type");
   ConsumeToken();
@@ -2967,7 +2967,6 @@
   if(T.consumeClose())
     return ExprError();
   return ER;
->>>>>>> 61ba1481
 }
 
 /// Determine whether we're looking at something that might be a declarator
