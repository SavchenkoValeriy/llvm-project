--- conflicted
+++ resolved
@@ -2926,36 +2926,6 @@
 
   IdentifierInfo *kwName = Tok.getIdentifierInfo();
   SourceLocation kwLoc = ConsumeToken();
-<<<<<<< HEAD
-
-  BalancedDelimiterTracker T(*this, tok::l_paren);
-  if (T.expectAndConsume())
-    return;
-
-  ArgsVector argExprs;
-  do {
-    ExprResult expr = ParseAssignmentExpression();
-    if (expr.isInvalid()) {
-      T.skipToEnd();
-      return;
-    }
-    argExprs.push_back(expr.get());
-  } while (TryConsumeToken(tok::comma));
-
-  T.consumeClose();
-  SourceLocation endLoc = T.getCloseLocation();
-
-  attrs.addNew(kwName, SourceRange(kwLoc, endLoc),
-               /*scope*/ nullptr, SourceLocation(),
-               argExprs.data(), argExprs.size(),
-               ParsedAttr::AS_Keyword);
-}
-
-ExprResult Parser::ParseExtIntegerArgument() {
-  assert(Tok.is(tok::kw__ExtInt) && "Not an extended int type");
-  ConsumeToken();
-=======
->>>>>>> 065a57c1
 
   BalancedDelimiterTracker T(*this, tok::l_paren);
   if (T.expectAndConsume())
