//===--- ParseDecl.cpp - Declaration Parsing --------------------*- C++ -*-===//
//
// Part of the LLVM Project, under the Apache License v2.0 with LLVM Exceptions.
// See https://llvm.org/LICENSE.txt for license information.
// SPDX-License-Identifier: Apache-2.0 WITH LLVM-exception
//
//===----------------------------------------------------------------------===//
//
//  This file implements the Declaration portions of the Parser interfaces.
//
//===----------------------------------------------------------------------===//

#include "clang/Parse/Parser.h"
#include "clang/Parse/RAIIObjectsForParser.h"
#include "clang/AST/ASTContext.h"
#include "clang/AST/DeclTemplate.h"
#include "clang/AST/PrettyDeclStackTrace.h"
#include "clang/Basic/AddressSpaces.h"
#include "clang/Basic/Attributes.h"
#include "clang/Basic/CharInfo.h"
#include "clang/Basic/TargetInfo.h"
#include "clang/Parse/ParseDiagnostic.h"
#include "clang/Sema/Lookup.h"
#include "clang/Sema/ParsedTemplate.h"
#include "clang/Sema/Scope.h"
#include "clang/Sema/SemaDiagnostic.h"
#include "llvm/ADT/Optional.h"
#include "llvm/ADT/SmallSet.h"
#include "llvm/ADT/SmallString.h"
#include "llvm/ADT/StringSwitch.h"

using namespace clang;

//===----------------------------------------------------------------------===//
// C99 6.7: Declarations.
//===----------------------------------------------------------------------===//

/// ParseTypeName
///       type-name: [C99 6.7.6]
///         specifier-qualifier-list abstract-declarator[opt]
///
/// Called type-id in C++.
TypeResult Parser::ParseTypeName(SourceRange *Range,
                                 DeclaratorContext Context,
                                 AccessSpecifier AS,
                                 Decl **OwnedType,
                                 ParsedAttributes *Attrs) {
  DeclSpecContext DSC = getDeclSpecContextFromDeclaratorContext(Context);
  if (DSC == DeclSpecContext::DSC_normal)
    DSC = DeclSpecContext::DSC_type_specifier;

  // Parse the common declaration-specifiers piece.
  DeclSpec DS(AttrFactory);
  if (Attrs)
    DS.addAttributes(*Attrs);
  ParseSpecifierQualifierList(DS, AS, DSC);
  if (OwnedType)
    *OwnedType = DS.isTypeSpecOwned() ? DS.getRepAsDecl() : nullptr;

  // Parse the abstract-declarator, if present.
  Declarator DeclaratorInfo(DS, Context);
  ParseDeclarator(DeclaratorInfo);
  if (Range)
    *Range = DeclaratorInfo.getSourceRange();

  if (DeclaratorInfo.isInvalidType())
    return true;

  return Actions.ActOnTypeName(getCurScope(), DeclaratorInfo);
}

/// Normalizes an attribute name by dropping prefixed and suffixed __.
static StringRef normalizeAttrName(StringRef Name) {
  if (Name.size() >= 4 && Name.startswith("__") && Name.endswith("__"))
    return Name.drop_front(2).drop_back(2);
  return Name;
}

/// isAttributeLateParsed - Return true if the attribute has arguments that
/// require late parsing.
static bool isAttributeLateParsed(const IdentifierInfo &II) {
#define CLANG_ATTR_LATE_PARSED_LIST
    return llvm::StringSwitch<bool>(normalizeAttrName(II.getName()))
#include "clang/Parse/AttrParserStringSwitches.inc"
        .Default(false);
#undef CLANG_ATTR_LATE_PARSED_LIST
}

/// Check if the a start and end source location expand to the same macro.
static bool FindLocsWithCommonFileID(Preprocessor &PP, SourceLocation StartLoc,
                                     SourceLocation EndLoc) {
  if (!StartLoc.isMacroID() || !EndLoc.isMacroID())
    return false;

  SourceManager &SM = PP.getSourceManager();
  if (SM.getFileID(StartLoc) != SM.getFileID(EndLoc))
    return false;

  bool AttrStartIsInMacro =
      Lexer::isAtStartOfMacroExpansion(StartLoc, SM, PP.getLangOpts());
  bool AttrEndIsInMacro =
      Lexer::isAtEndOfMacroExpansion(EndLoc, SM, PP.getLangOpts());
  return AttrStartIsInMacro && AttrEndIsInMacro;
}

/// ParseGNUAttributes - Parse a non-empty attributes list.
///
/// [GNU] attributes:
///         attribute
///         attributes attribute
///
/// [GNU]  attribute:
///          '__attribute__' '(' '(' attribute-list ')' ')'
///
/// [GNU]  attribute-list:
///          attrib
///          attribute_list ',' attrib
///
/// [GNU]  attrib:
///          empty
///          attrib-name
///          attrib-name '(' identifier ')'
///          attrib-name '(' identifier ',' nonempty-expr-list ')'
///          attrib-name '(' argument-expression-list [C99 6.5.2] ')'
///
/// [GNU]  attrib-name:
///          identifier
///          typespec
///          typequal
///          storageclass
///
/// Whether an attribute takes an 'identifier' is determined by the
/// attrib-name. GCC's behavior here is not worth imitating:
///
///  * In C mode, if the attribute argument list starts with an identifier
///    followed by a ',' or an ')', and the identifier doesn't resolve to
///    a type, it is parsed as an identifier. If the attribute actually
///    wanted an expression, it's out of luck (but it turns out that no
///    attributes work that way, because C constant expressions are very
///    limited).
///  * In C++ mode, if the attribute argument list starts with an identifier,
///    and the attribute *wants* an identifier, it is parsed as an identifier.
///    At block scope, any additional tokens between the identifier and the
///    ',' or ')' are ignored, otherwise they produce a parse error.
///
/// We follow the C++ model, but don't allow junk after the identifier.
void Parser::ParseGNUAttributes(ParsedAttributes &attrs,
                                SourceLocation *endLoc,
                                LateParsedAttrList *LateAttrs,
                                Declarator *D) {
  assert(Tok.is(tok::kw___attribute) && "Not a GNU attribute list!");

  while (Tok.is(tok::kw___attribute)) {
    SourceLocation AttrTokLoc = ConsumeToken();
    unsigned OldNumAttrs = attrs.size();
    unsigned OldNumLateAttrs = LateAttrs ? LateAttrs->size() : 0;

    if (ExpectAndConsume(tok::l_paren, diag::err_expected_lparen_after,
                         "attribute")) {
      SkipUntil(tok::r_paren, StopAtSemi); // skip until ) or ;
      return;
    }
    if (ExpectAndConsume(tok::l_paren, diag::err_expected_lparen_after, "(")) {
      SkipUntil(tok::r_paren, StopAtSemi); // skip until ) or ;
      return;
    }
    // Parse the attribute-list. e.g. __attribute__(( weak, alias("__f") ))
    do {
      // Eat preceeding commas to allow __attribute__((,,,foo))
      while (TryConsumeToken(tok::comma))
        ;

      // Expect an identifier or declaration specifier (const, int, etc.)
      if (Tok.isAnnotation())
        break;
      IdentifierInfo *AttrName = Tok.getIdentifierInfo();
      if (!AttrName)
        break;

      SourceLocation AttrNameLoc = ConsumeToken();

      if (Tok.isNot(tok::l_paren)) {
        attrs.addNew(AttrName, AttrNameLoc, nullptr, AttrNameLoc, nullptr, 0,
                     ParsedAttr::AS_GNU);
        continue;
      }

      // Handle "parameterized" attributes
      if (!LateAttrs || !isAttributeLateParsed(*AttrName)) {
        ParseGNUAttributeArgs(AttrName, AttrNameLoc, attrs, endLoc, nullptr,
                              SourceLocation(), ParsedAttr::AS_GNU, D);
        continue;
      }

      // Handle attributes with arguments that require late parsing.
      LateParsedAttribute *LA =
          new LateParsedAttribute(this, *AttrName, AttrNameLoc);
      LateAttrs->push_back(LA);

      // Attributes in a class are parsed at the end of the class, along
      // with other late-parsed declarations.
      if (!ClassStack.empty() && !LateAttrs->parseSoon())
        getCurrentClass().LateParsedDeclarations.push_back(LA);

      // Be sure ConsumeAndStoreUntil doesn't see the start l_paren, since it
      // recursively consumes balanced parens.
      LA->Toks.push_back(Tok);
      ConsumeParen();
      // Consume everything up to and including the matching right parens.
      ConsumeAndStoreUntil(tok::r_paren, LA->Toks, /*StopAtSemi=*/true);

      Token Eof;
      Eof.startToken();
      Eof.setLocation(Tok.getLocation());
      LA->Toks.push_back(Eof);
    } while (Tok.is(tok::comma));

    if (ExpectAndConsume(tok::r_paren))
      SkipUntil(tok::r_paren, StopAtSemi);
    SourceLocation Loc = Tok.getLocation();
    if (ExpectAndConsume(tok::r_paren))
      SkipUntil(tok::r_paren, StopAtSemi);
    if (endLoc)
      *endLoc = Loc;

    // If this was declared in a macro, attach the macro IdentifierInfo to the
    // parsed attribute.
    auto &SM = PP.getSourceManager();
    if (!SM.isWrittenInBuiltinFile(SM.getSpellingLoc(AttrTokLoc)) &&
        FindLocsWithCommonFileID(PP, AttrTokLoc, Loc)) {
      CharSourceRange ExpansionRange = SM.getExpansionRange(AttrTokLoc);
      StringRef FoundName =
          Lexer::getSourceText(ExpansionRange, SM, PP.getLangOpts());
      IdentifierInfo *MacroII = PP.getIdentifierInfo(FoundName);

      for (unsigned i = OldNumAttrs; i < attrs.size(); ++i)
        attrs[i].setMacroIdentifier(MacroII, ExpansionRange.getBegin());

      if (LateAttrs) {
        for (unsigned i = OldNumLateAttrs; i < LateAttrs->size(); ++i)
          (*LateAttrs)[i]->MacroII = MacroII;
      }
    }
  }
}

/// Determine whether the given attribute has an identifier argument.
static bool attributeHasIdentifierArg(const IdentifierInfo &II) {
#define CLANG_ATTR_IDENTIFIER_ARG_LIST
  return llvm::StringSwitch<bool>(normalizeAttrName(II.getName()))
#include "clang/Parse/AttrParserStringSwitches.inc"
           .Default(false);
#undef CLANG_ATTR_IDENTIFIER_ARG_LIST
}

/// Determine whether the given attribute has a variadic identifier argument.
static bool attributeHasVariadicIdentifierArg(const IdentifierInfo &II) {
#define CLANG_ATTR_VARIADIC_IDENTIFIER_ARG_LIST
  return llvm::StringSwitch<bool>(normalizeAttrName(II.getName()))
#include "clang/Parse/AttrParserStringSwitches.inc"
           .Default(false);
#undef CLANG_ATTR_VARIADIC_IDENTIFIER_ARG_LIST
}

/// Determine whether the given attribute treats kw_this as an identifier.
static bool attributeTreatsKeywordThisAsIdentifier(const IdentifierInfo &II) {
#define CLANG_ATTR_THIS_ISA_IDENTIFIER_ARG_LIST
  return llvm::StringSwitch<bool>(normalizeAttrName(II.getName()))
#include "clang/Parse/AttrParserStringSwitches.inc"
           .Default(false);
#undef CLANG_ATTR_THIS_ISA_IDENTIFIER_ARG_LIST
}

/// Determine whether the given attribute parses a type argument.
static bool attributeIsTypeArgAttr(const IdentifierInfo &II) {
#define CLANG_ATTR_TYPE_ARG_LIST
  return llvm::StringSwitch<bool>(normalizeAttrName(II.getName()))
#include "clang/Parse/AttrParserStringSwitches.inc"
           .Default(false);
#undef CLANG_ATTR_TYPE_ARG_LIST
}

/// Determine whether the given attribute requires parsing its arguments
/// in an unevaluated context or not.
static bool attributeParsedArgsUnevaluated(const IdentifierInfo &II) {
#define CLANG_ATTR_ARG_CONTEXT_LIST
  return llvm::StringSwitch<bool>(normalizeAttrName(II.getName()))
#include "clang/Parse/AttrParserStringSwitches.inc"
           .Default(false);
#undef CLANG_ATTR_ARG_CONTEXT_LIST
}

IdentifierLoc *Parser::ParseIdentifierLoc() {
  assert(Tok.is(tok::identifier) && "expected an identifier");
  IdentifierLoc *IL = IdentifierLoc::create(Actions.Context,
                                            Tok.getLocation(),
                                            Tok.getIdentifierInfo());
  ConsumeToken();
  return IL;
}

void Parser::ParseSwiftNewtypeAttribute(
    IdentifierInfo &SwiftNewtype, SourceLocation SwiftNewtypeLoc,
    ParsedAttributes &attrs, SourceLocation *endLoc, IdentifierInfo *ScopeName,
    SourceLocation ScopeLoc, ParsedAttr::Syntax Syntax) {

  BalancedDelimiterTracker Parens(*this, tok::l_paren);
  Parens.consumeOpen();

  if (Tok.is(tok::r_paren)) {
    Diag(Tok.getLocation(), diag::err_argument_required_after_attribute);
    Parens.consumeClose();
    return;
  }
  if (Tok.isNot(tok::kw_struct) && Tok.isNot(tok::kw_enum)) {
    Diag(Tok.getLocation(), diag::warn_attribute_type_not_supported)
        << &SwiftNewtype << Tok.getIdentifierInfo();
    if (!isTokenSpecial())
      ConsumeToken();
    Parens.consumeClose();
    return;
  }
  auto IL = IdentifierLoc::create(Actions.Context, Tok.getLocation(),
                                  Tok.getIdentifierInfo());
  ConsumeToken();
  auto identLoc = ArgsUnion(IL);

  attrs.addNew(&SwiftNewtype,
               SourceRange(SwiftNewtypeLoc, Parens.getCloseLocation()),
               ScopeName, ScopeLoc, &identLoc, 1, Syntax);
  Parens.consumeClose();
}

void Parser::ParseAttributeWithTypeArg(IdentifierInfo &AttrName,
                                       SourceLocation AttrNameLoc,
                                       ParsedAttributes &Attrs,
                                       SourceLocation *EndLoc,
                                       IdentifierInfo *ScopeName,
                                       SourceLocation ScopeLoc,
                                       ParsedAttr::Syntax Syntax) {
  BalancedDelimiterTracker Parens(*this, tok::l_paren);
  Parens.consumeOpen();

  TypeResult T;
  if (Tok.isNot(tok::r_paren))
    T = ParseTypeName();

  if (Parens.consumeClose())
    return;

  if (T.isInvalid())
    return;

  if (T.isUsable())
    Attrs.addNewTypeAttr(&AttrName,
                         SourceRange(AttrNameLoc, Parens.getCloseLocation()),
                         ScopeName, ScopeLoc, T.get(), Syntax);
  else
    Attrs.addNew(&AttrName, SourceRange(AttrNameLoc, Parens.getCloseLocation()),
                 ScopeName, ScopeLoc, nullptr, 0, Syntax);
}

unsigned Parser::ParseAttributeArgsCommon(
    IdentifierInfo *AttrName, SourceLocation AttrNameLoc,
    ParsedAttributes &Attrs, SourceLocation *EndLoc, IdentifierInfo *ScopeName,
    SourceLocation ScopeLoc, ParsedAttr::Syntax Syntax) {
  // Ignore the left paren location for now.
  ConsumeParen();

  bool ChangeKWThisToIdent = attributeTreatsKeywordThisAsIdentifier(*AttrName);
  bool AttributeIsTypeArgAttr = attributeIsTypeArgAttr(*AttrName);

  // Interpret "kw_this" as an identifier if the attributed requests it.
  if (ChangeKWThisToIdent && Tok.is(tok::kw_this))
    Tok.setKind(tok::identifier);

  ArgsVector ArgExprs;
  if (Tok.is(tok::identifier)) {
    // If this attribute wants an 'identifier' argument, make it so.
    bool IsIdentifierArg = attributeHasIdentifierArg(*AttrName) ||
                           attributeHasVariadicIdentifierArg(*AttrName);
    ParsedAttr::Kind AttrKind =
        ParsedAttr::getParsedKind(AttrName, ScopeName, Syntax);

    // If we don't know how to parse this attribute, but this is the only
    // token in this argument, assume it's meant to be an identifier.
    if (AttrKind == ParsedAttr::UnknownAttribute ||
        AttrKind == ParsedAttr::IgnoredAttribute) {
      const Token &Next = NextToken();
      IsIdentifierArg = Next.isOneOf(tok::r_paren, tok::comma);
    }

    if (IsIdentifierArg)
      ArgExprs.push_back(ParseIdentifierLoc());
  }

  ParsedType TheParsedType;
  if (!ArgExprs.empty() ? Tok.is(tok::comma) : Tok.isNot(tok::r_paren)) {
    // Eat the comma.
    if (!ArgExprs.empty())
      ConsumeToken();

    // Parse the non-empty comma-separated list of expressions.
    do {
      // Interpret "kw_this" as an identifier if the attributed requests it.
      if (ChangeKWThisToIdent && Tok.is(tok::kw_this))
        Tok.setKind(tok::identifier);

      ExprResult ArgExpr;
      if (AttributeIsTypeArgAttr) {
        TypeResult T = ParseTypeName();
        if (T.isInvalid()) {
          SkipUntil(tok::r_paren, StopAtSemi);
          return 0;
        }
        if (T.isUsable())
          TheParsedType = T.get();
        break; // FIXME: Multiple type arguments are not implemented.
      } else if (Tok.is(tok::identifier) &&
                 attributeHasVariadicIdentifierArg(*AttrName)) {
        ArgExprs.push_back(ParseIdentifierLoc());
      } else {
        bool Uneval = attributeParsedArgsUnevaluated(*AttrName);
        EnterExpressionEvaluationContext Unevaluated(
            Actions,
            Uneval ? Sema::ExpressionEvaluationContext::Unevaluated
                   : Sema::ExpressionEvaluationContext::ConstantEvaluated);

        ExprResult ArgExpr(
            Actions.CorrectDelayedTyposInExpr(ParseAssignmentExpression()));
        if (ArgExpr.isInvalid()) {
          SkipUntil(tok::r_paren, StopAtSemi);
          return 0;
        }
        ArgExprs.push_back(ArgExpr.get());
      }
      // Eat the comma, move to the next argument
    } while (TryConsumeToken(tok::comma));
  }

  SourceLocation RParen = Tok.getLocation();
  if (!ExpectAndConsume(tok::r_paren)) {
    SourceLocation AttrLoc = ScopeLoc.isValid() ? ScopeLoc : AttrNameLoc;

    if (AttributeIsTypeArgAttr && !TheParsedType.get().isNull()) {
      Attrs.addNewTypeAttr(AttrName, SourceRange(AttrNameLoc, RParen),
                           ScopeName, ScopeLoc, TheParsedType, Syntax);
    } else {
      Attrs.addNew(AttrName, SourceRange(AttrLoc, RParen), ScopeName, ScopeLoc,
                   ArgExprs.data(), ArgExprs.size(), Syntax);
    }
  }

  if (EndLoc)
    *EndLoc = RParen;

  return static_cast<unsigned>(ArgExprs.size() + !TheParsedType.get().isNull());
}

/// Parse the arguments to a parameterized GNU attribute or
/// a C++11 attribute in "gnu" namespace.
void Parser::ParseGNUAttributeArgs(IdentifierInfo *AttrName,
                                   SourceLocation AttrNameLoc,
                                   ParsedAttributes &Attrs,
                                   SourceLocation *EndLoc,
                                   IdentifierInfo *ScopeName,
                                   SourceLocation ScopeLoc,
                                   ParsedAttr::Syntax Syntax,
                                   Declarator *D) {

  assert(Tok.is(tok::l_paren) && "Attribute arg list not starting with '('");

  ParsedAttr::Kind AttrKind =
      ParsedAttr::getParsedKind(AttrName, ScopeName, Syntax);

  if (AttrKind == ParsedAttr::AT_Availability) {
    ParseAvailabilityAttribute(*AttrName, AttrNameLoc, Attrs, EndLoc, ScopeName,
                               ScopeLoc, Syntax);
    return;
  } else if (AttrKind == ParsedAttr::AT_ExternalSourceSymbol) {
    ParseExternalSourceSymbolAttribute(*AttrName, AttrNameLoc, Attrs, EndLoc,
                                       ScopeName, ScopeLoc, Syntax);
    return;
  } else if (AttrKind == ParsedAttr::AT_ObjCBridgeRelated) {
    ParseObjCBridgeRelatedAttribute(*AttrName, AttrNameLoc, Attrs, EndLoc,
                                    ScopeName, ScopeLoc, Syntax);
    return;
  } else if (AttrKind == ParsedAttr::AT_TypeTagForDatatype) {
    ParseTypeTagForDatatypeAttribute(*AttrName, AttrNameLoc, Attrs, EndLoc,
                                     ScopeName, ScopeLoc, Syntax);
    return;
  } else if (AttrKind == ParsedAttr::AT_SwiftNewtype) {
    ParseSwiftNewtypeAttribute(*AttrName, AttrNameLoc, Attrs, EndLoc,
                               ScopeName, ScopeLoc, Syntax);
    return;
  } else if (attributeIsTypeArgAttr(*AttrName)) {
    ParseAttributeWithTypeArg(*AttrName, AttrNameLoc, Attrs, EndLoc, ScopeName,
                              ScopeLoc, Syntax);
    return;
  }

  // These may refer to the function arguments, but need to be parsed early to
  // participate in determining whether it's a redeclaration.
  llvm::Optional<ParseScope> PrototypeScope;
  if (normalizeAttrName(AttrName->getName()) == "enable_if" &&
      D && D->isFunctionDeclarator()) {
    DeclaratorChunk::FunctionTypeInfo FTI = D->getFunctionTypeInfo();
    PrototypeScope.emplace(this, Scope::FunctionPrototypeScope |
                                     Scope::FunctionDeclarationScope |
                                     Scope::DeclScope);
    for (unsigned i = 0; i != FTI.NumParams; ++i) {
      ParmVarDecl *Param = cast<ParmVarDecl>(FTI.Params[i].Param);
      Actions.ActOnReenterCXXMethodParameter(getCurScope(), Param);
    }
  }

  ParseAttributeArgsCommon(AttrName, AttrNameLoc, Attrs, EndLoc, ScopeName,
                           ScopeLoc, Syntax);
}

unsigned Parser::ParseClangAttributeArgs(
    IdentifierInfo *AttrName, SourceLocation AttrNameLoc,
    ParsedAttributes &Attrs, SourceLocation *EndLoc, IdentifierInfo *ScopeName,
    SourceLocation ScopeLoc, ParsedAttr::Syntax Syntax) {
  assert(Tok.is(tok::l_paren) && "Attribute arg list not starting with '('");

  ParsedAttr::Kind AttrKind =
      ParsedAttr::getParsedKind(AttrName, ScopeName, Syntax);

  switch (AttrKind) {
  default:
    return ParseAttributeArgsCommon(AttrName, AttrNameLoc, Attrs, EndLoc,
                                    ScopeName, ScopeLoc, Syntax);
  case ParsedAttr::AT_ExternalSourceSymbol:
    ParseExternalSourceSymbolAttribute(*AttrName, AttrNameLoc, Attrs, EndLoc,
                                       ScopeName, ScopeLoc, Syntax);
    break;
  case ParsedAttr::AT_Availability:
    ParseAvailabilityAttribute(*AttrName, AttrNameLoc, Attrs, EndLoc, ScopeName,
                               ScopeLoc, Syntax);
    break;
  case ParsedAttr::AT_ObjCBridgeRelated:
    ParseObjCBridgeRelatedAttribute(*AttrName, AttrNameLoc, Attrs, EndLoc,
                                    ScopeName, ScopeLoc, Syntax);
    break;
  case ParsedAttr::AT_TypeTagForDatatype:
    ParseTypeTagForDatatypeAttribute(*AttrName, AttrNameLoc, Attrs, EndLoc,
                                     ScopeName, ScopeLoc, Syntax);
    break;
  }
  return !Attrs.empty() ? Attrs.begin()->getNumArgs() : 0;
}

bool Parser::ParseMicrosoftDeclSpecArgs(IdentifierInfo *AttrName,
                                        SourceLocation AttrNameLoc,
                                        ParsedAttributes &Attrs) {
  // If the attribute isn't known, we will not attempt to parse any
  // arguments.
  if (!hasAttribute(AttrSyntax::Declspec, nullptr, AttrName,
                    getTargetInfo(), getLangOpts())) {
    // Eat the left paren, then skip to the ending right paren.
    ConsumeParen();
    SkipUntil(tok::r_paren);
    return false;
  }

  SourceLocation OpenParenLoc = Tok.getLocation();

  if (AttrName->getName() == "property") {
    // The property declspec is more complex in that it can take one or two
    // assignment expressions as a parameter, but the lhs of the assignment
    // must be named get or put.

    BalancedDelimiterTracker T(*this, tok::l_paren);
    T.expectAndConsume(diag::err_expected_lparen_after,
                       AttrName->getNameStart(), tok::r_paren);

    enum AccessorKind {
      AK_Invalid = -1,
      AK_Put = 0,
      AK_Get = 1 // indices into AccessorNames
    };
    IdentifierInfo *AccessorNames[] = {nullptr, nullptr};
    bool HasInvalidAccessor = false;

    // Parse the accessor specifications.
    while (true) {
      // Stop if this doesn't look like an accessor spec.
      if (!Tok.is(tok::identifier)) {
        // If the user wrote a completely empty list, use a special diagnostic.
        if (Tok.is(tok::r_paren) && !HasInvalidAccessor &&
            AccessorNames[AK_Put] == nullptr &&
            AccessorNames[AK_Get] == nullptr) {
          Diag(AttrNameLoc, diag::err_ms_property_no_getter_or_putter);
          break;
        }

        Diag(Tok.getLocation(), diag::err_ms_property_unknown_accessor);
        break;
      }

      AccessorKind Kind;
      SourceLocation KindLoc = Tok.getLocation();
      StringRef KindStr = Tok.getIdentifierInfo()->getName();
      if (KindStr == "get") {
        Kind = AK_Get;
      } else if (KindStr == "put") {
        Kind = AK_Put;

        // Recover from the common mistake of using 'set' instead of 'put'.
      } else if (KindStr == "set") {
        Diag(KindLoc, diag::err_ms_property_has_set_accessor)
            << FixItHint::CreateReplacement(KindLoc, "put");
        Kind = AK_Put;

        // Handle the mistake of forgetting the accessor kind by skipping
        // this accessor.
      } else if (NextToken().is(tok::comma) || NextToken().is(tok::r_paren)) {
        Diag(KindLoc, diag::err_ms_property_missing_accessor_kind);
        ConsumeToken();
        HasInvalidAccessor = true;
        goto next_property_accessor;

        // Otherwise, complain about the unknown accessor kind.
      } else {
        Diag(KindLoc, diag::err_ms_property_unknown_accessor);
        HasInvalidAccessor = true;
        Kind = AK_Invalid;

        // Try to keep parsing unless it doesn't look like an accessor spec.
        if (!NextToken().is(tok::equal))
          break;
      }

      // Consume the identifier.
      ConsumeToken();

      // Consume the '='.
      if (!TryConsumeToken(tok::equal)) {
        Diag(Tok.getLocation(), diag::err_ms_property_expected_equal)
            << KindStr;
        break;
      }

      // Expect the method name.
      if (!Tok.is(tok::identifier)) {
        Diag(Tok.getLocation(), diag::err_ms_property_expected_accessor_name);
        break;
      }

      if (Kind == AK_Invalid) {
        // Just drop invalid accessors.
      } else if (AccessorNames[Kind] != nullptr) {
        // Complain about the repeated accessor, ignore it, and keep parsing.
        Diag(KindLoc, diag::err_ms_property_duplicate_accessor) << KindStr;
      } else {
        AccessorNames[Kind] = Tok.getIdentifierInfo();
      }
      ConsumeToken();

    next_property_accessor:
      // Keep processing accessors until we run out.
      if (TryConsumeToken(tok::comma))
        continue;

      // If we run into the ')', stop without consuming it.
      if (Tok.is(tok::r_paren))
        break;

      Diag(Tok.getLocation(), diag::err_ms_property_expected_comma_or_rparen);
      break;
    }

    // Only add the property attribute if it was well-formed.
    if (!HasInvalidAccessor)
      Attrs.addNewPropertyAttr(AttrName, AttrNameLoc, nullptr, SourceLocation(),
                               AccessorNames[AK_Get], AccessorNames[AK_Put],
                               ParsedAttr::AS_Declspec);
    T.skipToEnd();
    return !HasInvalidAccessor;
  }

  unsigned NumArgs =
      ParseAttributeArgsCommon(AttrName, AttrNameLoc, Attrs, nullptr, nullptr,
                               SourceLocation(), ParsedAttr::AS_Declspec);

  // If this attribute's args were parsed, and it was expected to have
  // arguments but none were provided, emit a diagnostic.
  if (!Attrs.empty() && Attrs.begin()->getMaxArgs() && !NumArgs) {
    Diag(OpenParenLoc, diag::err_attribute_requires_arguments) << AttrName;
    return false;
  }
  return true;
}

/// [MS] decl-specifier:
///             __declspec ( extended-decl-modifier-seq )
///
/// [MS] extended-decl-modifier-seq:
///             extended-decl-modifier[opt]
///             extended-decl-modifier extended-decl-modifier-seq
void Parser::ParseMicrosoftDeclSpecs(ParsedAttributes &Attrs,
                                     SourceLocation *End) {
  assert(getLangOpts().DeclSpecKeyword && "__declspec keyword is not enabled");
  assert(Tok.is(tok::kw___declspec) && "Not a declspec!");

  while (Tok.is(tok::kw___declspec)) {
    ConsumeToken();
    BalancedDelimiterTracker T(*this, tok::l_paren);
    if (T.expectAndConsume(diag::err_expected_lparen_after, "__declspec",
                           tok::r_paren))
      return;

    // An empty declspec is perfectly legal and should not warn.  Additionally,
    // you can specify multiple attributes per declspec.
    while (Tok.isNot(tok::r_paren)) {
      // Attribute not present.
      if (TryConsumeToken(tok::comma))
        continue;

      // We expect either a well-known identifier or a generic string.  Anything
      // else is a malformed declspec.
      bool IsString = Tok.getKind() == tok::string_literal;
      if (!IsString && Tok.getKind() != tok::identifier &&
          Tok.getKind() != tok::kw_restrict) {
        Diag(Tok, diag::err_ms_declspec_type);
        T.skipToEnd();
        return;
      }

      IdentifierInfo *AttrName;
      SourceLocation AttrNameLoc;
      if (IsString) {
        SmallString<8> StrBuffer;
        bool Invalid = false;
        StringRef Str = PP.getSpelling(Tok, StrBuffer, &Invalid);
        if (Invalid) {
          T.skipToEnd();
          return;
        }
        AttrName = PP.getIdentifierInfo(Str);
        AttrNameLoc = ConsumeStringToken();
      } else {
        AttrName = Tok.getIdentifierInfo();
        AttrNameLoc = ConsumeToken();
      }

      bool AttrHandled = false;

      // Parse attribute arguments.
      if (Tok.is(tok::l_paren))
        AttrHandled = ParseMicrosoftDeclSpecArgs(AttrName, AttrNameLoc, Attrs);
      else if (AttrName->getName() == "property")
        // The property attribute must have an argument list.
        Diag(Tok.getLocation(), diag::err_expected_lparen_after)
            << AttrName->getName();

      if (!AttrHandled)
        Attrs.addNew(AttrName, AttrNameLoc, nullptr, AttrNameLoc, nullptr, 0,
                     ParsedAttr::AS_Declspec);
    }
    T.consumeClose();
    if (End)
      *End = T.getCloseLocation();
  }
}

void Parser::ParseMicrosoftTypeAttributes(ParsedAttributes &attrs) {
  // Treat these like attributes
  while (true) {
    switch (Tok.getKind()) {
    case tok::kw___fastcall:
    case tok::kw___stdcall:
    case tok::kw___thiscall:
    case tok::kw___regcall:
    case tok::kw___cdecl:
    case tok::kw___vectorcall:
    case tok::kw___ptr64:
    case tok::kw___w64:
    case tok::kw___ptr32:
    case tok::kw___sptr:
    case tok::kw___uptr: {
      IdentifierInfo *AttrName = Tok.getIdentifierInfo();
      SourceLocation AttrNameLoc = ConsumeToken();
      attrs.addNew(AttrName, AttrNameLoc, nullptr, AttrNameLoc, nullptr, 0,
                   ParsedAttr::AS_Keyword);
      break;
    }
    default:
      return;
    }
  }
}

void Parser::DiagnoseAndSkipExtendedMicrosoftTypeAttributes() {
  SourceLocation StartLoc = Tok.getLocation();
  SourceLocation EndLoc = SkipExtendedMicrosoftTypeAttributes();

  if (EndLoc.isValid()) {
    SourceRange Range(StartLoc, EndLoc);
    Diag(StartLoc, diag::warn_microsoft_qualifiers_ignored) << Range;
  }
}

SourceLocation Parser::SkipExtendedMicrosoftTypeAttributes() {
  SourceLocation EndLoc;

  while (true) {
    switch (Tok.getKind()) {
    case tok::kw_const:
    case tok::kw_volatile:
    case tok::kw___fastcall:
    case tok::kw___stdcall:
    case tok::kw___thiscall:
    case tok::kw___cdecl:
    case tok::kw___vectorcall:
    case tok::kw___ptr32:
    case tok::kw___ptr64:
    case tok::kw___w64:
    case tok::kw___unaligned:
    case tok::kw___sptr:
    case tok::kw___uptr:
      EndLoc = ConsumeToken();
      break;
    default:
      return EndLoc;
    }
  }
}

void Parser::ParseBorlandTypeAttributes(ParsedAttributes &attrs) {
  // Treat these like attributes
  while (Tok.is(tok::kw___pascal)) {
    IdentifierInfo *AttrName = Tok.getIdentifierInfo();
    SourceLocation AttrNameLoc = ConsumeToken();
    attrs.addNew(AttrName, AttrNameLoc, nullptr, AttrNameLoc, nullptr, 0,
                 ParsedAttr::AS_Keyword);
  }
}

void Parser::ParseOpenCLKernelAttributes(ParsedAttributes &attrs) {
  // Treat these like attributes
  while (Tok.is(tok::kw___kernel)) {
    IdentifierInfo *AttrName = Tok.getIdentifierInfo();
    SourceLocation AttrNameLoc = ConsumeToken();
    attrs.addNew(AttrName, AttrNameLoc, nullptr, AttrNameLoc, nullptr, 0,
                 ParsedAttr::AS_Keyword);
  }
}

void Parser::ParseOpenCLQualifiers(ParsedAttributes &Attrs) {
  IdentifierInfo *AttrName = Tok.getIdentifierInfo();
  SourceLocation AttrNameLoc = Tok.getLocation();
  Attrs.addNew(AttrName, AttrNameLoc, nullptr, AttrNameLoc, nullptr, 0,
               ParsedAttr::AS_Keyword);
}

void Parser::ParseNullabilityTypeSpecifiers(ParsedAttributes &attrs) {
  // Treat these like attributes, even though they're type specifiers.
  while (true) {
    switch (Tok.getKind()) {
    case tok::kw__Nonnull:
    case tok::kw__Nullable:
    case tok::kw__Null_unspecified: {
      IdentifierInfo *AttrName = Tok.getIdentifierInfo();
      SourceLocation AttrNameLoc = ConsumeToken();
      if (!getLangOpts().ObjC)
        Diag(AttrNameLoc, diag::ext_nullability)
          << AttrName;
      attrs.addNew(AttrName, AttrNameLoc, nullptr, AttrNameLoc, nullptr, 0,
                   ParsedAttr::AS_Keyword);
      break;
    }
    default:
      return;
    }
  }
}

static bool VersionNumberSeparator(const char Separator) {
  return (Separator == '.' || Separator == '_');
}

/// Parse a version number.
///
/// version:
///   simple-integer
///   simple-integer '.' simple-integer
///   simple-integer '_' simple-integer
///   simple-integer '.' simple-integer '.' simple-integer
///   simple-integer '_' simple-integer '_' simple-integer
VersionTuple Parser::ParseVersionTuple(SourceRange &Range) {
  Range = SourceRange(Tok.getLocation(), Tok.getEndLoc());

  if (!Tok.is(tok::numeric_constant)) {
    Diag(Tok, diag::err_expected_version);
    SkipUntil(tok::comma, tok::r_paren,
              StopAtSemi | StopBeforeMatch | StopAtCodeCompletion);
    return VersionTuple();
  }

  // Parse the major (and possibly minor and subminor) versions, which
  // are stored in the numeric constant. We utilize a quirk of the
  // lexer, which is that it handles something like 1.2.3 as a single
  // numeric constant, rather than two separate tokens.
  SmallString<512> Buffer;
  Buffer.resize(Tok.getLength()+1);
  const char *ThisTokBegin = &Buffer[0];

  // Get the spelling of the token, which eliminates trigraphs, etc.
  bool Invalid = false;
  unsigned ActualLength = PP.getSpelling(Tok, ThisTokBegin, &Invalid);
  if (Invalid)
    return VersionTuple();

  // Parse the major version.
  unsigned AfterMajor = 0;
  unsigned Major = 0;
  while (AfterMajor < ActualLength && isDigit(ThisTokBegin[AfterMajor])) {
    Major = Major * 10 + ThisTokBegin[AfterMajor] - '0';
    ++AfterMajor;
  }

  if (AfterMajor == 0) {
    Diag(Tok, diag::err_expected_version);
    SkipUntil(tok::comma, tok::r_paren,
              StopAtSemi | StopBeforeMatch | StopAtCodeCompletion);
    return VersionTuple();
  }

  if (AfterMajor == ActualLength) {
    ConsumeToken();

    // We only had a single version component.
    if (Major == 0) {
      Diag(Tok, diag::err_zero_version);
      return VersionTuple();
    }

    return VersionTuple(Major);
  }

  const char AfterMajorSeparator = ThisTokBegin[AfterMajor];
  if (!VersionNumberSeparator(AfterMajorSeparator)
      || (AfterMajor + 1 == ActualLength)) {
    Diag(Tok, diag::err_expected_version);
    SkipUntil(tok::comma, tok::r_paren,
              StopAtSemi | StopBeforeMatch | StopAtCodeCompletion);
    return VersionTuple();
  }

  // Parse the minor version.
  unsigned AfterMinor = AfterMajor + 1;
  unsigned Minor = 0;
  while (AfterMinor < ActualLength && isDigit(ThisTokBegin[AfterMinor])) {
    Minor = Minor * 10 + ThisTokBegin[AfterMinor] - '0';
    ++AfterMinor;
  }

  if (AfterMinor == ActualLength) {
    ConsumeToken();

    // We had major.minor.
    if (Major == 0 && Minor == 0) {
      Diag(Tok, diag::err_zero_version);
      return VersionTuple();
    }

    return VersionTuple(Major, Minor);
  }

  const char AfterMinorSeparator = ThisTokBegin[AfterMinor];
  // If what follows is not a '.' or '_', we have a problem.
  if (!VersionNumberSeparator(AfterMinorSeparator)) {
    Diag(Tok, diag::err_expected_version);
    SkipUntil(tok::comma, tok::r_paren,
              StopAtSemi | StopBeforeMatch | StopAtCodeCompletion);
    return VersionTuple();
  }

  // Warn if separators, be it '.' or '_', do not match.
  if (AfterMajorSeparator != AfterMinorSeparator)
    Diag(Tok, diag::warn_expected_consistent_version_separator);

  // Parse the subminor version.
  unsigned AfterSubminor = AfterMinor + 1;
  unsigned Subminor = 0;
  while (AfterSubminor < ActualLength && isDigit(ThisTokBegin[AfterSubminor])) {
    Subminor = Subminor * 10 + ThisTokBegin[AfterSubminor] - '0';
    ++AfterSubminor;
  }

  if (AfterSubminor != ActualLength) {
    Diag(Tok, diag::err_expected_version);
    SkipUntil(tok::comma, tok::r_paren,
              StopAtSemi | StopBeforeMatch | StopAtCodeCompletion);
    return VersionTuple();
  }
  ConsumeToken();
  return VersionTuple(Major, Minor, Subminor);
}

/// Parse the contents of the "availability" attribute.
///
/// availability-attribute:
///   'availability' '(' platform ',' opt-strict version-arg-list,
///                      opt-replacement, opt-message')'
///
/// platform:
///   identifier
///
/// opt-strict:
///   'strict' ','
///
/// version-arg-list:
///   version-arg
///   version-arg ',' version-arg-list
///
/// version-arg:
///   'introduced' '=' version
///   'deprecated' ['=' version]
///   'obsoleted' = version
///   'unavailable'
/// opt-replacement:
///   'replacement' '=' <string>
/// opt-message:
///   'message' '=' <string>
void Parser::ParseAvailabilityAttribute(IdentifierInfo &Availability,
                                        SourceLocation AvailabilityLoc,
                                        ParsedAttributes &attrs,
                                        SourceLocation *endLoc,
                                        IdentifierInfo *ScopeName,
                                        SourceLocation ScopeLoc,
                                        ParsedAttr::Syntax Syntax) {
  enum { Introduced, Deprecated, Obsoleted, Unknown };
  AvailabilityChange Changes[Unknown];
  ExprResult MessageExpr, ReplacementExpr;

  // Opening '('.
  BalancedDelimiterTracker T(*this, tok::l_paren);
  if (T.consumeOpen()) {
    Diag(Tok, diag::err_expected) << tok::l_paren;
    return;
  }

  // Parse the platform name.
  if (Tok.isNot(tok::identifier)) {
    Diag(Tok, diag::err_availability_expected_platform);
    SkipUntil(tok::r_paren, StopAtSemi);
    return;
  }
  IdentifierLoc *Platform = ParseIdentifierLoc();
  if (const IdentifierInfo *const Ident = Platform->Ident) {
    // Canonicalize platform name from "macosx" to "macos".
    if (Ident->getName() == "macosx")
      Platform->Ident = PP.getIdentifierInfo("macos");
    // Canonicalize platform name from "macosx_app_extension" to
    // "macos_app_extension".
    else if (Ident->getName() == "macosx_app_extension")
      Platform->Ident = PP.getIdentifierInfo("macos_app_extension");
    else
      Platform->Ident = PP.getIdentifierInfo(
          AvailabilityAttr::canonicalizePlatformName(Ident->getName()));
  }

  // Parse the ',' following the platform name.
  if (ExpectAndConsume(tok::comma)) {
    SkipUntil(tok::r_paren, StopAtSemi);
    return;
  }

  // If we haven't grabbed the pointers for the identifiers
  // "introduced", "deprecated", and "obsoleted", do so now.
  if (!Ident_introduced) {
    Ident_introduced = PP.getIdentifierInfo("introduced");
    Ident_deprecated = PP.getIdentifierInfo("deprecated");
    Ident_obsoleted = PP.getIdentifierInfo("obsoleted");
    Ident_unavailable = PP.getIdentifierInfo("unavailable");
    Ident_message = PP.getIdentifierInfo("message");
    Ident_strict = PP.getIdentifierInfo("strict");
    Ident_replacement = PP.getIdentifierInfo("replacement");
  }

  // Parse the optional "strict", the optional "replacement" and the set of
  // introductions/deprecations/removals.
  SourceLocation UnavailableLoc, StrictLoc;
  do {
    if (Tok.isNot(tok::identifier)) {
      Diag(Tok, diag::err_availability_expected_change);
      SkipUntil(tok::r_paren, StopAtSemi);
      return;
    }
    IdentifierInfo *Keyword = Tok.getIdentifierInfo();
    SourceLocation KeywordLoc = ConsumeToken();

    if (Keyword == Ident_strict) {
      if (StrictLoc.isValid()) {
        Diag(KeywordLoc, diag::err_availability_redundant)
          << Keyword << SourceRange(StrictLoc);
      }
      StrictLoc = KeywordLoc;
      continue;
    }

    if (Keyword == Ident_unavailable) {
      if (UnavailableLoc.isValid()) {
        Diag(KeywordLoc, diag::err_availability_redundant)
          << Keyword << SourceRange(UnavailableLoc);
      }
      UnavailableLoc = KeywordLoc;
      continue;
    }

    if (Keyword == Ident_deprecated && Platform->Ident &&
        Platform->Ident->isStr("swift")) {
      // For swift, we deprecate for all versions.
      if (Changes[Deprecated].KeywordLoc.isValid()) {
        Diag(KeywordLoc, diag::err_availability_redundant)
          << Keyword
          << SourceRange(Changes[Deprecated].KeywordLoc);
      }

      Changes[Deprecated].KeywordLoc = KeywordLoc;
      // Use a fake version here.
      Changes[Deprecated].Version = VersionTuple(1);
      continue;
    }

    if (Tok.isNot(tok::equal)) {
      Diag(Tok, diag::err_expected_after) << Keyword << tok::equal;
      SkipUntil(tok::r_paren, StopAtSemi);
      return;
    }
    ConsumeToken();
    if (Keyword == Ident_message || Keyword == Ident_replacement) {
      if (Tok.isNot(tok::string_literal)) {
        Diag(Tok, diag::err_expected_string_literal)
          << /*Source='availability attribute'*/2;
        SkipUntil(tok::r_paren, StopAtSemi);
        return;
      }
      if (Keyword == Ident_message)
        MessageExpr = ParseStringLiteralExpression();
      else
        ReplacementExpr = ParseStringLiteralExpression();
      // Also reject wide string literals.
      if (StringLiteral *MessageStringLiteral =
              cast_or_null<StringLiteral>(MessageExpr.get())) {
        if (MessageStringLiteral->getCharByteWidth() != 1) {
          Diag(MessageStringLiteral->getSourceRange().getBegin(),
               diag::err_expected_string_literal)
            << /*Source='availability attribute'*/ 2;
          SkipUntil(tok::r_paren, StopAtSemi);
          return;
        }
      }
      if (Keyword == Ident_message)
        break;
      else
        continue;
    }

    // Special handling of 'NA' only when applied to introduced or
    // deprecated.
    if ((Keyword == Ident_introduced || Keyword == Ident_deprecated) &&
        Tok.is(tok::identifier)) {
      IdentifierInfo *NA = Tok.getIdentifierInfo();
      if (NA->getName() == "NA") {
        ConsumeToken();
        if (Keyword == Ident_introduced)
          UnavailableLoc = KeywordLoc;
        continue;
      }
    }

    SourceRange VersionRange;
    VersionTuple Version = ParseVersionTuple(VersionRange);

    if (Version.empty()) {
      SkipUntil(tok::r_paren, StopAtSemi);
      return;
    }

    unsigned Index;
    if (Keyword == Ident_introduced)
      Index = Introduced;
    else if (Keyword == Ident_deprecated)
      Index = Deprecated;
    else if (Keyword == Ident_obsoleted)
      Index = Obsoleted;
    else
      Index = Unknown;

    if (Index < Unknown) {
      if (!Changes[Index].KeywordLoc.isInvalid()) {
        Diag(KeywordLoc, diag::err_availability_redundant)
          << Keyword
          << SourceRange(Changes[Index].KeywordLoc,
                         Changes[Index].VersionRange.getEnd());
      }

      Changes[Index].KeywordLoc = KeywordLoc;
      Changes[Index].Version = Version;
      Changes[Index].VersionRange = VersionRange;
    } else {
      Diag(KeywordLoc, diag::err_availability_unknown_change)
        << Keyword << VersionRange;
    }

  } while (TryConsumeToken(tok::comma));

  // Closing ')'.
  if (T.consumeClose())
    return;

  if (endLoc)
    *endLoc = T.getCloseLocation();

  // The 'unavailable' availability cannot be combined with any other
  // availability changes. Make sure that hasn't happened.
  if (UnavailableLoc.isValid()) {
    bool Complained = false;
    for (unsigned Index = Introduced; Index != Unknown; ++Index) {
      if (Changes[Index].KeywordLoc.isValid()) {
        if (!Complained) {
          Diag(UnavailableLoc, diag::warn_availability_and_unavailable)
            << SourceRange(Changes[Index].KeywordLoc,
                           Changes[Index].VersionRange.getEnd());
          Complained = true;
        }

        // Clear out the availability.
        Changes[Index] = AvailabilityChange();
      }
    }
  }

  // Record this attribute
  attrs.addNew(&Availability,
               SourceRange(AvailabilityLoc, T.getCloseLocation()),
               ScopeName, ScopeLoc,
               Platform,
               Changes[Introduced],
               Changes[Deprecated],
               Changes[Obsoleted],
               UnavailableLoc, MessageExpr.get(),
               Syntax, StrictLoc, ReplacementExpr.get());
}

/// Parse the contents of the "external_source_symbol" attribute.
///
/// external-source-symbol-attribute:
///   'external_source_symbol' '(' keyword-arg-list ')'
///
/// keyword-arg-list:
///   keyword-arg
///   keyword-arg ',' keyword-arg-list
///
/// keyword-arg:
///   'language' '=' <string>
///   'defined_in' '=' <string>
///   'generated_declaration'
void Parser::ParseExternalSourceSymbolAttribute(
    IdentifierInfo &ExternalSourceSymbol, SourceLocation Loc,
    ParsedAttributes &Attrs, SourceLocation *EndLoc, IdentifierInfo *ScopeName,
    SourceLocation ScopeLoc, ParsedAttr::Syntax Syntax) {
  // Opening '('.
  BalancedDelimiterTracker T(*this, tok::l_paren);
  if (T.expectAndConsume())
    return;

  // Initialize the pointers for the keyword identifiers when required.
  if (!Ident_language) {
    Ident_language = PP.getIdentifierInfo("language");
    Ident_defined_in = PP.getIdentifierInfo("defined_in");
    Ident_generated_declaration = PP.getIdentifierInfo("generated_declaration");
  }

  ExprResult Language;
  bool HasLanguage = false;
  ExprResult DefinedInExpr;
  bool HasDefinedIn = false;
  IdentifierLoc *GeneratedDeclaration = nullptr;

  // Parse the language/defined_in/generated_declaration keywords
  do {
    if (Tok.isNot(tok::identifier)) {
      Diag(Tok, diag::err_external_source_symbol_expected_keyword);
      SkipUntil(tok::r_paren, StopAtSemi);
      return;
    }

    SourceLocation KeywordLoc = Tok.getLocation();
    IdentifierInfo *Keyword = Tok.getIdentifierInfo();
    if (Keyword == Ident_generated_declaration) {
      if (GeneratedDeclaration) {
        Diag(Tok, diag::err_external_source_symbol_duplicate_clause) << Keyword;
        SkipUntil(tok::r_paren, StopAtSemi);
        return;
      }
      GeneratedDeclaration = ParseIdentifierLoc();
      continue;
    }

    if (Keyword != Ident_language && Keyword != Ident_defined_in) {
      Diag(Tok, diag::err_external_source_symbol_expected_keyword);
      SkipUntil(tok::r_paren, StopAtSemi);
      return;
    }

    ConsumeToken();
    if (ExpectAndConsume(tok::equal, diag::err_expected_after,
                         Keyword->getName())) {
      SkipUntil(tok::r_paren, StopAtSemi);
      return;
    }

    bool HadLanguage = HasLanguage, HadDefinedIn = HasDefinedIn;
    if (Keyword == Ident_language)
      HasLanguage = true;
    else
      HasDefinedIn = true;

    if (Tok.isNot(tok::string_literal)) {
      Diag(Tok, diag::err_expected_string_literal)
          << /*Source='external_source_symbol attribute'*/ 3
          << /*language | source container*/ (Keyword != Ident_language);
      SkipUntil(tok::comma, tok::r_paren, StopAtSemi | StopBeforeMatch);
      continue;
    }
    if (Keyword == Ident_language) {
      if (HadLanguage) {
        Diag(KeywordLoc, diag::err_external_source_symbol_duplicate_clause)
            << Keyword;
        ParseStringLiteralExpression();
        continue;
      }
      Language = ParseStringLiteralExpression();
    } else {
      assert(Keyword == Ident_defined_in && "Invalid clause keyword!");
      if (HadDefinedIn) {
        Diag(KeywordLoc, diag::err_external_source_symbol_duplicate_clause)
            << Keyword;
        ParseStringLiteralExpression();
        continue;
      }
      DefinedInExpr = ParseStringLiteralExpression();
    }
  } while (TryConsumeToken(tok::comma));

  // Closing ')'.
  if (T.consumeClose())
    return;
  if (EndLoc)
    *EndLoc = T.getCloseLocation();

  ArgsUnion Args[] = {Language.get(), DefinedInExpr.get(),
                      GeneratedDeclaration};
  Attrs.addNew(&ExternalSourceSymbol, SourceRange(Loc, T.getCloseLocation()),
               ScopeName, ScopeLoc, Args, llvm::array_lengthof(Args), Syntax);
}

/// Parse the contents of the "objc_bridge_related" attribute.
/// objc_bridge_related '(' related_class ',' opt-class_method ',' opt-instance_method ')'
/// related_class:
///     Identifier
///
/// opt-class_method:
///     Identifier: | <empty>
///
/// opt-instance_method:
///     Identifier | <empty>
///
void Parser::ParseObjCBridgeRelatedAttribute(IdentifierInfo &ObjCBridgeRelated,
                                SourceLocation ObjCBridgeRelatedLoc,
                                ParsedAttributes &attrs,
                                SourceLocation *endLoc,
                                IdentifierInfo *ScopeName,
                                SourceLocation ScopeLoc,
                                ParsedAttr::Syntax Syntax) {
  // Opening '('.
  BalancedDelimiterTracker T(*this, tok::l_paren);
  if (T.consumeOpen()) {
    Diag(Tok, diag::err_expected) << tok::l_paren;
    return;
  }

  // Parse the related class name.
  if (Tok.isNot(tok::identifier)) {
    Diag(Tok, diag::err_objcbridge_related_expected_related_class);
    SkipUntil(tok::r_paren, StopAtSemi);
    return;
  }
  IdentifierLoc *RelatedClass = ParseIdentifierLoc();
  if (ExpectAndConsume(tok::comma)) {
    SkipUntil(tok::r_paren, StopAtSemi);
    return;
  }

  // Parse class method name.  It's non-optional in the sense that a trailing
  // comma is required, but it can be the empty string, and then we record a
  // nullptr.
  IdentifierLoc *ClassMethod = nullptr;
  if (Tok.is(tok::identifier)) {
    ClassMethod = ParseIdentifierLoc();
    if (!TryConsumeToken(tok::colon)) {
      Diag(Tok, diag::err_objcbridge_related_selector_name);
      SkipUntil(tok::r_paren, StopAtSemi);
      return;
    }
  }
  if (!TryConsumeToken(tok::comma)) {
    if (Tok.is(tok::colon))
      Diag(Tok, diag::err_objcbridge_related_selector_name);
    else
      Diag(Tok, diag::err_expected) << tok::comma;
    SkipUntil(tok::r_paren, StopAtSemi);
    return;
  }

  // Parse instance method name.  Also non-optional but empty string is
  // permitted.
  IdentifierLoc *InstanceMethod = nullptr;
  if (Tok.is(tok::identifier))
    InstanceMethod = ParseIdentifierLoc();
  else if (Tok.isNot(tok::r_paren)) {
    Diag(Tok, diag::err_expected) << tok::r_paren;
    SkipUntil(tok::r_paren, StopAtSemi);
    return;
  }

  // Closing ')'.
  if (T.consumeClose())
    return;

  if (endLoc)
    *endLoc = T.getCloseLocation();

  // Record this attribute
  attrs.addNew(&ObjCBridgeRelated,
               SourceRange(ObjCBridgeRelatedLoc, T.getCloseLocation()),
               ScopeName, ScopeLoc,
               RelatedClass,
               ClassMethod,
               InstanceMethod,
               Syntax);
}

// Late Parsed Attributes:
// See other examples of late parsing in lib/Parse/ParseCXXInlineMethods

void Parser::LateParsedDeclaration::ParseLexedAttributes() {}

void Parser::LateParsedClass::ParseLexedAttributes() {
  Self->ParseLexedAttributes(*Class);
}

void Parser::LateParsedAttribute::ParseLexedAttributes() {
  Self->ParseLexedAttribute(*this, true, false);
}

/// Wrapper class which calls ParseLexedAttribute, after setting up the
/// scope appropriately.
void Parser::ParseLexedAttributes(ParsingClass &Class) {
  // Deal with templates
  // FIXME: Test cases to make sure this does the right thing for templates.
  bool HasTemplateScope = !Class.TopLevelClass && Class.TemplateScope;
  ParseScope ClassTemplateScope(this, Scope::TemplateParamScope,
                                HasTemplateScope);
  if (HasTemplateScope)
    Actions.ActOnReenterTemplateScope(getCurScope(), Class.TagOrTemplate);

  // Set or update the scope flags.
  bool AlreadyHasClassScope = Class.TopLevelClass;
  unsigned ScopeFlags = Scope::ClassScope|Scope::DeclScope;
  ParseScope ClassScope(this, ScopeFlags, !AlreadyHasClassScope);
  ParseScopeFlags ClassScopeFlags(this, ScopeFlags, AlreadyHasClassScope);

  // Enter the scope of nested classes
  if (!AlreadyHasClassScope)
    Actions.ActOnStartDelayedMemberDeclarations(getCurScope(),
                                                Class.TagOrTemplate);
  if (!Class.LateParsedDeclarations.empty()) {
    for (unsigned i = 0, ni = Class.LateParsedDeclarations.size(); i < ni; ++i){
      Class.LateParsedDeclarations[i]->ParseLexedAttributes();
    }
  }

  if (!AlreadyHasClassScope)
    Actions.ActOnFinishDelayedMemberDeclarations(getCurScope(),
                                                 Class.TagOrTemplate);
}

/// Parse all attributes in LAs, and attach them to Decl D.
void Parser::ParseLexedAttributeList(LateParsedAttrList &LAs, Decl *D,
                                     bool EnterScope, bool OnDefinition) {
  assert(LAs.parseSoon() &&
         "Attribute list should be marked for immediate parsing.");
  for (unsigned i = 0, ni = LAs.size(); i < ni; ++i) {
    if (D)
      LAs[i]->addDecl(D);
    ParseLexedAttribute(*LAs[i], EnterScope, OnDefinition);
    delete LAs[i];
  }
  LAs.clear();
}

/// Finish parsing an attribute for which parsing was delayed.
/// This will be called at the end of parsing a class declaration
/// for each LateParsedAttribute. We consume the saved tokens and
/// create an attribute with the arguments filled in. We add this
/// to the Attribute list for the decl.
void Parser::ParseLexedAttribute(LateParsedAttribute &LA,
                                 bool EnterScope, bool OnDefinition) {
  // Create a fake EOF so that attribute parsing won't go off the end of the
  // attribute.
  Token AttrEnd;
  AttrEnd.startToken();
  AttrEnd.setKind(tok::eof);
  AttrEnd.setLocation(Tok.getLocation());
  AttrEnd.setEofData(LA.Toks.data());
  LA.Toks.push_back(AttrEnd);

  // Append the current token at the end of the new token stream so that it
  // doesn't get lost.
  LA.Toks.push_back(Tok);
  PP.EnterTokenStream(LA.Toks, true, /*IsReinject=*/true);
  // Consume the previously pushed token.
  ConsumeAnyToken(/*ConsumeCodeCompletionTok=*/true);

  ParsedAttributes Attrs(AttrFactory);
  SourceLocation endLoc;

  if (LA.Decls.size() > 0) {
    Decl *D = LA.Decls[0];
    NamedDecl *ND  = dyn_cast<NamedDecl>(D);
    RecordDecl *RD = dyn_cast_or_null<RecordDecl>(D->getDeclContext());

    // Allow 'this' within late-parsed attributes.
    Sema::CXXThisScopeRAII ThisScope(Actions, RD, Qualifiers(),
                                     ND && ND->isCXXInstanceMember());

    if (LA.Decls.size() == 1) {
      // If the Decl is templatized, add template parameters to scope.
      bool HasTemplateScope = EnterScope && D->isTemplateDecl();
      ParseScope TempScope(this, Scope::TemplateParamScope, HasTemplateScope);
      if (HasTemplateScope)
        Actions.ActOnReenterTemplateScope(Actions.CurScope, D);

      // If the Decl is on a function, add function parameters to the scope.
      bool HasFunScope = EnterScope && D->isFunctionOrFunctionTemplate();
      ParseScope FnScope(
          this, Scope::FnScope | Scope::DeclScope | Scope::CompoundStmtScope,
          HasFunScope);
      if (HasFunScope)
        Actions.ActOnReenterFunctionContext(Actions.CurScope, D);

      ParseGNUAttributeArgs(&LA.AttrName, LA.AttrNameLoc, Attrs, &endLoc,
                            nullptr, SourceLocation(), ParsedAttr::AS_GNU,
                            nullptr);

      if (HasFunScope) {
        Actions.ActOnExitFunctionContext();
        FnScope.Exit();  // Pop scope, and remove Decls from IdResolver
      }
      if (HasTemplateScope) {
        TempScope.Exit();
      }
    } else {
      // If there are multiple decls, then the decl cannot be within the
      // function scope.
      ParseGNUAttributeArgs(&LA.AttrName, LA.AttrNameLoc, Attrs, &endLoc,
                            nullptr, SourceLocation(), ParsedAttr::AS_GNU,
                            nullptr);
    }
  } else {
    Diag(Tok, diag::warn_attribute_no_decl) << LA.AttrName.getName();
  }

  if (OnDefinition && !Attrs.empty() && !Attrs.begin()->isCXX11Attribute() &&
      Attrs.begin()->isKnownToGCC())
    Diag(Tok, diag::warn_attribute_on_function_definition)
      << &LA.AttrName;

  for (unsigned i = 0, ni = LA.Decls.size(); i < ni; ++i)
    Actions.ActOnFinishDelayedAttribute(getCurScope(), LA.Decls[i], Attrs);

  // Due to a parsing error, we either went over the cached tokens or
  // there are still cached tokens left, so we skip the leftover tokens.
  while (Tok.isNot(tok::eof))
    ConsumeAnyToken();

  if (Tok.is(tok::eof) && Tok.getEofData() == AttrEnd.getEofData())
    ConsumeAnyToken();
}

void Parser::ParseTypeTagForDatatypeAttribute(IdentifierInfo &AttrName,
                                              SourceLocation AttrNameLoc,
                                              ParsedAttributes &Attrs,
                                              SourceLocation *EndLoc,
                                              IdentifierInfo *ScopeName,
                                              SourceLocation ScopeLoc,
                                              ParsedAttr::Syntax Syntax) {
  assert(Tok.is(tok::l_paren) && "Attribute arg list not starting with '('");

  BalancedDelimiterTracker T(*this, tok::l_paren);
  T.consumeOpen();

  if (Tok.isNot(tok::identifier)) {
    Diag(Tok, diag::err_expected) << tok::identifier;
    T.skipToEnd();
    return;
  }
  IdentifierLoc *ArgumentKind = ParseIdentifierLoc();

  if (ExpectAndConsume(tok::comma)) {
    T.skipToEnd();
    return;
  }

  SourceRange MatchingCTypeRange;
  TypeResult MatchingCType = ParseTypeName(&MatchingCTypeRange);
  if (MatchingCType.isInvalid()) {
    T.skipToEnd();
    return;
  }

  bool LayoutCompatible = false;
  bool MustBeNull = false;
  while (TryConsumeToken(tok::comma)) {
    if (Tok.isNot(tok::identifier)) {
      Diag(Tok, diag::err_expected) << tok::identifier;
      T.skipToEnd();
      return;
    }
    IdentifierInfo *Flag = Tok.getIdentifierInfo();
    if (Flag->isStr("layout_compatible"))
      LayoutCompatible = true;
    else if (Flag->isStr("must_be_null"))
      MustBeNull = true;
    else {
      Diag(Tok, diag::err_type_safety_unknown_flag) << Flag;
      T.skipToEnd();
      return;
    }
    ConsumeToken(); // consume flag
  }

  if (!T.consumeClose()) {
    Attrs.addNewTypeTagForDatatype(&AttrName, AttrNameLoc, ScopeName, ScopeLoc,
                                   ArgumentKind, MatchingCType.get(),
                                   LayoutCompatible, MustBeNull, Syntax);
  }

  if (EndLoc)
    *EndLoc = T.getCloseLocation();
}

/// DiagnoseProhibitedCXX11Attribute - We have found the opening square brackets
/// of a C++11 attribute-specifier in a location where an attribute is not
/// permitted. By C++11 [dcl.attr.grammar]p6, this is ill-formed. Diagnose this
/// situation.
///
/// \return \c true if we skipped an attribute-like chunk of tokens, \c false if
/// this doesn't appear to actually be an attribute-specifier, and the caller
/// should try to parse it.
bool Parser::DiagnoseProhibitedCXX11Attribute() {
  assert(Tok.is(tok::l_square) && NextToken().is(tok::l_square));

  switch (isCXX11AttributeSpecifier(/*Disambiguate*/true)) {
  case CAK_NotAttributeSpecifier:
    // No diagnostic: we're in Obj-C++11 and this is not actually an attribute.
    return false;

  case CAK_InvalidAttributeSpecifier:
    Diag(Tok.getLocation(), diag::err_l_square_l_square_not_attribute);
    return false;

  case CAK_AttributeSpecifier:
    // Parse and discard the attributes.
    SourceLocation BeginLoc = ConsumeBracket();
    ConsumeBracket();
    SkipUntil(tok::r_square);
    assert(Tok.is(tok::r_square) && "isCXX11AttributeSpecifier lied");
    SourceLocation EndLoc = ConsumeBracket();
    Diag(BeginLoc, diag::err_attributes_not_allowed)
      << SourceRange(BeginLoc, EndLoc);
    return true;
  }
  llvm_unreachable("All cases handled above.");
}

/// We have found the opening square brackets of a C++11
/// attribute-specifier in a location where an attribute is not permitted, but
/// we know where the attributes ought to be written. Parse them anyway, and
/// provide a fixit moving them to the right place.
void Parser::DiagnoseMisplacedCXX11Attribute(ParsedAttributesWithRange &Attrs,
                                             SourceLocation CorrectLocation) {
  assert((Tok.is(tok::l_square) && NextToken().is(tok::l_square)) ||
         Tok.is(tok::kw_alignas));

  // Consume the attributes.
  SourceLocation Loc = Tok.getLocation();
  ParseCXX11Attributes(Attrs);
  CharSourceRange AttrRange(SourceRange(Loc, Attrs.Range.getEnd()), true);
  // FIXME: use err_attributes_misplaced
  Diag(Loc, diag::err_attributes_not_allowed)
    << FixItHint::CreateInsertionFromRange(CorrectLocation, AttrRange)
    << FixItHint::CreateRemoval(AttrRange);
}

void Parser::DiagnoseProhibitedAttributes(
    const SourceRange &Range, const SourceLocation CorrectLocation) {
  if (CorrectLocation.isValid()) {
    CharSourceRange AttrRange(Range, true);
    Diag(CorrectLocation, diag::err_attributes_misplaced)
        << FixItHint::CreateInsertionFromRange(CorrectLocation, AttrRange)
        << FixItHint::CreateRemoval(AttrRange);
  } else
    Diag(Range.getBegin(), diag::err_attributes_not_allowed) << Range;
}

void Parser::ProhibitCXX11Attributes(ParsedAttributesWithRange &Attrs,
                                     unsigned DiagID) {
  for (const ParsedAttr &AL : Attrs) {
    if (!AL.isCXX11Attribute() && !AL.isC2xAttribute())
      continue;
    if (AL.getKind() == ParsedAttr::UnknownAttribute)
      Diag(AL.getLoc(), diag::warn_unknown_attribute_ignored) << AL;
    else {
      Diag(AL.getLoc(), DiagID) << AL;
      AL.setInvalid();
    }
  }
}

// Usually, `__attribute__((attrib)) class Foo {} var` means that attribute
// applies to var, not the type Foo.
// As an exception to the rule, __declspec(align(...)) before the
// class-key affects the type instead of the variable.
// Also, Microsoft-style [attributes] seem to affect the type instead of the
// variable.
// This function moves attributes that should apply to the type off DS to Attrs.
void Parser::stripTypeAttributesOffDeclSpec(ParsedAttributesWithRange &Attrs,
                                            DeclSpec &DS,
                                            Sema::TagUseKind TUK) {
  if (TUK == Sema::TUK_Reference)
    return;

  llvm::SmallVector<ParsedAttr *, 1> ToBeMoved;

  for (ParsedAttr &AL : DS.getAttributes()) {
    if ((AL.getKind() == ParsedAttr::AT_Aligned &&
         AL.isDeclspecAttribute()) ||
        AL.isMicrosoftAttribute())
      ToBeMoved.push_back(&AL);
  }

  for (ParsedAttr *AL : ToBeMoved) {
    DS.getAttributes().remove(AL);
    Attrs.addAtEnd(AL);
  }
}

/// ParseDeclaration - Parse a full 'declaration', which consists of
/// declaration-specifiers, some number of declarators, and a semicolon.
/// 'Context' should be a DeclaratorContext value.  This returns the
/// location of the semicolon in DeclEnd.
///
///       declaration: [C99 6.7]
///         block-declaration ->
///           simple-declaration
///           others                   [FIXME]
/// [C++]   template-declaration
/// [C++]   namespace-definition
/// [C++]   using-directive
/// [C++]   using-declaration
/// [C++11/C11] static_assert-declaration
///         others... [FIXME]
///
Parser::DeclGroupPtrTy
Parser::ParseDeclaration(DeclaratorContext Context, SourceLocation &DeclEnd,
                         ParsedAttributesWithRange &attrs,
                         SourceLocation *DeclSpecStart) {
  ParenBraceBracketBalancer BalancerRAIIObj(*this);
  // Must temporarily exit the objective-c container scope for
  // parsing c none objective-c decls.
  ObjCDeclContextSwitch ObjCDC(*this);

  Decl *SingleDecl = nullptr;
  switch (Tok.getKind()) {
  case tok::kw_template:
  case tok::kw_export:
    ProhibitAttributes(attrs);
    SingleDecl = ParseDeclarationStartingWithTemplate(Context, DeclEnd, attrs);
    break;
  case tok::kw_inline:
    // Could be the start of an inline namespace. Allowed as an ext in C++03.
    if (getLangOpts().CPlusPlus && NextToken().is(tok::kw_namespace)) {
      ProhibitAttributes(attrs);
      SourceLocation InlineLoc = ConsumeToken();
      return ParseNamespace(Context, DeclEnd, InlineLoc);
    }
    return ParseSimpleDeclaration(Context, DeclEnd, attrs, true, nullptr,
                                  DeclSpecStart);
  case tok::kw_namespace:
    ProhibitAttributes(attrs);
    return ParseNamespace(Context, DeclEnd);
  case tok::kw_using:
    return ParseUsingDirectiveOrDeclaration(Context, ParsedTemplateInfo(),
                                            DeclEnd, attrs);
  case tok::kw_static_assert:
  case tok::kw__Static_assert:
    ProhibitAttributes(attrs);
    SingleDecl = ParseStaticAssertDeclaration(DeclEnd);
    break;
  default:
    return ParseSimpleDeclaration(Context, DeclEnd, attrs, true, nullptr,
                                  DeclSpecStart);
  }

  // This routine returns a DeclGroup, if the thing we parsed only contains a
  // single decl, convert it now.
  return Actions.ConvertDeclToDeclGroup(SingleDecl);
}

///       simple-declaration: [C99 6.7: declaration] [C++ 7p1: dcl.dcl]
///         declaration-specifiers init-declarator-list[opt] ';'
/// [C++11] attribute-specifier-seq decl-specifier-seq[opt]
///             init-declarator-list ';'
///[C90/C++]init-declarator-list ';'                             [TODO]
/// [OMP]   threadprivate-directive
/// [OMP]   allocate-directive                                   [TODO]
///
///       for-range-declaration: [C++11 6.5p1: stmt.ranged]
///         attribute-specifier-seq[opt] type-specifier-seq declarator
///
/// If RequireSemi is false, this does not check for a ';' at the end of the
/// declaration.  If it is true, it checks for and eats it.
///
/// If FRI is non-null, we might be parsing a for-range-declaration instead
/// of a simple-declaration. If we find that we are, we also parse the
/// for-range-initializer, and place it here.
///
/// DeclSpecStart is used when decl-specifiers are parsed before parsing
/// the Declaration. The SourceLocation for this Decl is set to
/// DeclSpecStart if DeclSpecStart is non-null.
Parser::DeclGroupPtrTy Parser::ParseSimpleDeclaration(
    DeclaratorContext Context, SourceLocation &DeclEnd,
    ParsedAttributesWithRange &Attrs, bool RequireSemi, ForRangeInit *FRI,
    SourceLocation *DeclSpecStart) {
  // Parse the common declaration-specifiers piece.
  ParsingDeclSpec DS(*this);

  DeclSpecContext DSContext = getDeclSpecContextFromDeclaratorContext(Context);
  ParseDeclarationSpecifiers(DS, ParsedTemplateInfo(), AS_none, DSContext);

  // If we had a free-standing type definition with a missing semicolon, we
  // may get this far before the problem becomes obvious.
  if (DS.hasTagDefinition() &&
      DiagnoseMissingSemiAfterTagDefinition(DS, AS_none, DSContext))
    return nullptr;

  // C99 6.7.2.3p6: Handle "struct-or-union identifier;", "enum { X };"
  // declaration-specifiers init-declarator-list[opt] ';'
  if (Tok.is(tok::semi)) {
    ProhibitAttributes(Attrs);
    DeclEnd = Tok.getLocation();
    if (RequireSemi) ConsumeToken();
    RecordDecl *AnonRecord = nullptr;
    Decl *TheDecl = Actions.ParsedFreeStandingDeclSpec(getCurScope(), AS_none,
                                                       DS, AnonRecord);
    DS.complete(TheDecl);
    if (AnonRecord) {
      Decl* decls[] = {AnonRecord, TheDecl};
      return Actions.BuildDeclaratorGroup(decls);
    }
    return Actions.ConvertDeclToDeclGroup(TheDecl);
  }

  if (DeclSpecStart)
    DS.SetRangeStart(*DeclSpecStart);

  DS.takeAttributesFrom(Attrs);
  return ParseDeclGroup(DS, Context, &DeclEnd, FRI);
}

/// Returns true if this might be the start of a declarator, or a common typo
/// for a declarator.
bool Parser::MightBeDeclarator(DeclaratorContext Context) {
  switch (Tok.getKind()) {
  case tok::annot_cxxscope:
  case tok::annot_template_id:
  case tok::caret:
  case tok::code_completion:
  case tok::coloncolon:
  case tok::ellipsis:
  case tok::kw___attribute:
  case tok::kw_operator:
  case tok::l_paren:
  case tok::star:
    return true;

  case tok::amp:
  case tok::ampamp:
    return getLangOpts().CPlusPlus;

  case tok::l_square: // Might be an attribute on an unnamed bit-field.
    return Context == DeclaratorContext::MemberContext &&
           getLangOpts().CPlusPlus11 && NextToken().is(tok::l_square);

  case tok::colon: // Might be a typo for '::' or an unnamed bit-field.
    return Context == DeclaratorContext::MemberContext ||
           getLangOpts().CPlusPlus;

  case tok::identifier:
    switch (NextToken().getKind()) {
    case tok::code_completion:
    case tok::coloncolon:
    case tok::comma:
    case tok::equal:
    case tok::equalequal: // Might be a typo for '='.
    case tok::kw_alignas:
    case tok::kw_asm:
    case tok::kw___attribute:
    case tok::l_brace:
    case tok::l_paren:
    case tok::l_square:
    case tok::less:
    case tok::r_brace:
    case tok::r_paren:
    case tok::r_square:
    case tok::semi:
      return true;

    case tok::colon:
      // At namespace scope, 'identifier:' is probably a typo for 'identifier::'
      // and in block scope it's probably a label. Inside a class definition,
      // this is a bit-field.
      return Context == DeclaratorContext::MemberContext ||
             (getLangOpts().CPlusPlus &&
              Context == DeclaratorContext::FileContext);

    case tok::identifier: // Possible virt-specifier.
      return getLangOpts().CPlusPlus11 && isCXX11VirtSpecifier(NextToken());

    default:
      return false;
    }

  default:
    return false;
  }
}

/// Skip until we reach something which seems like a sensible place to pick
/// up parsing after a malformed declaration. This will sometimes stop sooner
/// than SkipUntil(tok::r_brace) would, but will never stop later.
void Parser::SkipMalformedDecl() {
  while (true) {
    switch (Tok.getKind()) {
    case tok::l_brace:
      // Skip until matching }, then stop. We've probably skipped over
      // a malformed class or function definition or similar.
      ConsumeBrace();
      SkipUntil(tok::r_brace);
      if (Tok.isOneOf(tok::comma, tok::l_brace, tok::kw_try)) {
        // This declaration isn't over yet. Keep skipping.
        continue;
      }
      TryConsumeToken(tok::semi);
      return;

    case tok::l_square:
      ConsumeBracket();
      SkipUntil(tok::r_square);
      continue;

    case tok::l_paren:
      ConsumeParen();
      SkipUntil(tok::r_paren);
      continue;

    case tok::r_brace:
      return;

    case tok::semi:
      ConsumeToken();
      return;

    case tok::kw_inline:
      // 'inline namespace' at the start of a line is almost certainly
      // a good place to pick back up parsing, except in an Objective-C
      // @interface context.
      if (Tok.isAtStartOfLine() && NextToken().is(tok::kw_namespace) &&
          (!ParsingInObjCContainer || CurParsedObjCImpl))
        return;
      break;

    case tok::kw_namespace:
      // 'namespace' at the start of a line is almost certainly a good
      // place to pick back up parsing, except in an Objective-C
      // @interface context.
      if (Tok.isAtStartOfLine() &&
          (!ParsingInObjCContainer || CurParsedObjCImpl))
        return;
      break;

    case tok::at:
      // @end is very much like } in Objective-C contexts.
      if (NextToken().isObjCAtKeyword(tok::objc_end) &&
          ParsingInObjCContainer)
        return;
      break;

    case tok::minus:
    case tok::plus:
      // - and + probably start new method declarations in Objective-C contexts.
      if (Tok.isAtStartOfLine() && ParsingInObjCContainer)
        return;
      break;

    case tok::eof:
    case tok::annot_module_begin:
    case tok::annot_module_end:
    case tok::annot_module_include:
      return;

    default:
      break;
    }

    ConsumeAnyToken();
  }
}

/// ParseDeclGroup - Having concluded that this is either a function
/// definition or a group of object declarations, actually parse the
/// result.
Parser::DeclGroupPtrTy Parser::ParseDeclGroup(ParsingDeclSpec &DS,
                                              DeclaratorContext Context,
                                              SourceLocation *DeclEnd,
                                              ForRangeInit *FRI) {
  // Parse the first declarator.
  ParsingDeclarator D(*this, DS, Context);
  ParseDeclarator(D);

  // Bail out if the first declarator didn't seem well-formed.
  if (!D.hasName() && !D.mayOmitIdentifier()) {
    SkipMalformedDecl();
    return nullptr;
  }

  if (Tok.is(tok::kw_requires))
    ParseTrailingRequiresClause(D);

  // Save late-parsed attributes for now; they need to be parsed in the
  // appropriate function scope after the function Decl has been constructed.
  // These will be parsed in ParseFunctionDefinition or ParseLexedAttrList.
  LateParsedAttrList LateParsedAttrs(true);
  if (D.isFunctionDeclarator()) {
    MaybeParseGNUAttributes(D, &LateParsedAttrs);

    // The _Noreturn keyword can't appear here, unlike the GNU noreturn
    // attribute. If we find the keyword here, tell the user to put it
    // at the start instead.
    if (Tok.is(tok::kw__Noreturn)) {
      SourceLocation Loc = ConsumeToken();
      const char *PrevSpec;
      unsigned DiagID;

      // We can offer a fixit if it's valid to mark this function as _Noreturn
      // and we don't have any other declarators in this declaration.
      bool Fixit = !DS.setFunctionSpecNoreturn(Loc, PrevSpec, DiagID);
      MaybeParseGNUAttributes(D, &LateParsedAttrs);
      Fixit &= Tok.isOneOf(tok::semi, tok::l_brace, tok::kw_try);

      Diag(Loc, diag::err_c11_noreturn_misplaced)
          << (Fixit ? FixItHint::CreateRemoval(Loc) : FixItHint())
          << (Fixit ? FixItHint::CreateInsertion(D.getBeginLoc(), "_Noreturn ")
                    : FixItHint());
    }
  }

  // Check to see if we have a function *definition* which must have a body.
  if (D.isFunctionDeclarator() &&
      // Look at the next token to make sure that this isn't a function
      // declaration.  We have to check this because __attribute__ might be the
      // start of a function definition in GCC-extended K&R C.
      !isDeclarationAfterDeclarator()) {

    // Function definitions are only allowed at file scope and in C++ classes.
    // The C++ inline method definition case is handled elsewhere, so we only
    // need to handle the file scope definition case.
    if (Context == DeclaratorContext::FileContext) {
      if (isStartOfFunctionDefinition(D)) {
        if (DS.getStorageClassSpec() == DeclSpec::SCS_typedef) {
          Diag(Tok, diag::err_function_declared_typedef);

          // Recover by treating the 'typedef' as spurious.
          DS.ClearStorageClassSpecs();
        }

        Decl *TheDecl =
          ParseFunctionDefinition(D, ParsedTemplateInfo(), &LateParsedAttrs);
        return Actions.ConvertDeclToDeclGroup(TheDecl);
      }

      if (isDeclarationSpecifier()) {
        // If there is an invalid declaration specifier right after the
        // function prototype, then we must be in a missing semicolon case
        // where this isn't actually a body.  Just fall through into the code
        // that handles it as a prototype, and let the top-level code handle
        // the erroneous declspec where it would otherwise expect a comma or
        // semicolon.
      } else {
        Diag(Tok, diag::err_expected_fn_body);
        SkipUntil(tok::semi);
        return nullptr;
      }
    } else {
      if (Tok.is(tok::l_brace)) {
        Diag(Tok, diag::err_function_definition_not_allowed);
        SkipMalformedDecl();
        return nullptr;
      }
    }
  }

  if (ParseAsmAttributesAfterDeclarator(D))
    return nullptr;

  // C++0x [stmt.iter]p1: Check if we have a for-range-declarator. If so, we
  // must parse and analyze the for-range-initializer before the declaration is
  // analyzed.
  //
  // Handle the Objective-C for-in loop variable similarly, although we
  // don't need to parse the container in advance.
  if (FRI && (Tok.is(tok::colon) || isTokIdentifier_in())) {
    bool IsForRangeLoop = false;
    if (TryConsumeToken(tok::colon, FRI->ColonLoc)) {
      IsForRangeLoop = true;
      if (getLangOpts().OpenMP)
        Actions.startOpenMPCXXRangeFor();
      if (Tok.is(tok::l_brace))
        FRI->RangeExpr = ParseBraceInitializer();
      else
        FRI->RangeExpr = ParseExpression();
    }

    Decl *ThisDecl = Actions.ActOnDeclarator(getCurScope(), D);
    if (IsForRangeLoop) {
      Actions.ActOnCXXForRangeDecl(ThisDecl);
    } else {
      // Obj-C for loop
      if (auto *VD = dyn_cast_or_null<VarDecl>(ThisDecl))
        VD->setObjCForDecl(true);
    }
    Actions.FinalizeDeclaration(ThisDecl);
    D.complete(ThisDecl);
    return Actions.FinalizeDeclaratorGroup(getCurScope(), DS, ThisDecl);
  }

  SmallVector<Decl *, 8> DeclsInGroup;
  Decl *FirstDecl = ParseDeclarationAfterDeclaratorAndAttributes(
      D, ParsedTemplateInfo(), FRI);
  if (LateParsedAttrs.size() > 0)
    ParseLexedAttributeList(LateParsedAttrs, FirstDecl, true, false);
  D.complete(FirstDecl);
  if (FirstDecl)
    DeclsInGroup.push_back(FirstDecl);

  bool ExpectSemi = Context != DeclaratorContext::ForContext;

  // If we don't have a comma, it is either the end of the list (a ';') or an
  // error, bail out.
  SourceLocation CommaLoc;
  while (TryConsumeToken(tok::comma, CommaLoc)) {
    if (Tok.isAtStartOfLine() && ExpectSemi && !MightBeDeclarator(Context)) {
      // This comma was followed by a line-break and something which can't be
      // the start of a declarator. The comma was probably a typo for a
      // semicolon.
      Diag(CommaLoc, diag::err_expected_semi_declaration)
        << FixItHint::CreateReplacement(CommaLoc, ";");
      ExpectSemi = false;
      break;
    }

    // Parse the next declarator.
    D.clear();
    D.setCommaLoc(CommaLoc);

    // Accept attributes in an init-declarator.  In the first declarator in a
    // declaration, these would be part of the declspec.  In subsequent
    // declarators, they become part of the declarator itself, so that they
    // don't apply to declarators after *this* one.  Examples:
    //    short __attribute__((common)) var;    -> declspec
    //    short var __attribute__((common));    -> declarator
    //    short x, __attribute__((common)) var;    -> declarator
    MaybeParseGNUAttributes(D);

    // MSVC parses but ignores qualifiers after the comma as an extension.
    if (getLangOpts().MicrosoftExt)
      DiagnoseAndSkipExtendedMicrosoftTypeAttributes();

    ParseDeclarator(D);
    if (!D.isInvalidType()) {
      // C++2a [dcl.decl]p1
      //    init-declarator:
      //	      declarator initializer[opt]
      //        declarator requires-clause
      if (Tok.is(tok::kw_requires))
        ParseTrailingRequiresClause(D);
      Decl *ThisDecl = ParseDeclarationAfterDeclarator(D);
      D.complete(ThisDecl);
      if (ThisDecl)
        DeclsInGroup.push_back(ThisDecl);
    }
  }

  if (DeclEnd)
    *DeclEnd = Tok.getLocation();

  if (ExpectSemi &&
      ExpectAndConsumeSemi(Context == DeclaratorContext::FileContext
                           ? diag::err_invalid_token_after_toplevel_declarator
                           : diag::err_expected_semi_declaration)) {
    // Okay, there was no semicolon and one was expected.  If we see a
    // declaration specifier, just assume it was missing and continue parsing.
    // Otherwise things are very confused and we skip to recover.
    if (!isDeclarationSpecifier()) {
      SkipUntil(tok::r_brace, StopAtSemi | StopBeforeMatch);
      TryConsumeToken(tok::semi);
    }
  }

  return Actions.FinalizeDeclaratorGroup(getCurScope(), DS, DeclsInGroup);
}

/// Parse an optional simple-asm-expr and attributes, and attach them to a
/// declarator. Returns true on an error.
bool Parser::ParseAsmAttributesAfterDeclarator(Declarator &D) {
  // If a simple-asm-expr is present, parse it.
  if (Tok.is(tok::kw_asm)) {
    SourceLocation Loc;
    ExprResult AsmLabel(ParseSimpleAsm(/*ForAsmLabel*/ true, &Loc));
    if (AsmLabel.isInvalid()) {
      SkipUntil(tok::semi, StopBeforeMatch);
      return true;
    }

    D.setAsmLabel(AsmLabel.get());
    D.SetRangeEnd(Loc);
  }

  MaybeParseGNUAttributes(D);
  return false;
}

/// Parse 'declaration' after parsing 'declaration-specifiers
/// declarator'. This method parses the remainder of the declaration
/// (including any attributes or initializer, among other things) and
/// finalizes the declaration.
///
///       init-declarator: [C99 6.7]
///         declarator
///         declarator '=' initializer
/// [GNU]   declarator simple-asm-expr[opt] attributes[opt]
/// [GNU]   declarator simple-asm-expr[opt] attributes[opt] '=' initializer
/// [C++]   declarator initializer[opt]
///
/// [C++] initializer:
/// [C++]   '=' initializer-clause
/// [C++]   '(' expression-list ')'
/// [C++0x] '=' 'default'                                                [TODO]
/// [C++0x] '=' 'delete'
/// [C++0x] braced-init-list
///
/// According to the standard grammar, =default and =delete are function
/// definitions, but that definitely doesn't fit with the parser here.
///
Decl *Parser::ParseDeclarationAfterDeclarator(
    Declarator &D, const ParsedTemplateInfo &TemplateInfo) {
  if (ParseAsmAttributesAfterDeclarator(D))
    return nullptr;

  return ParseDeclarationAfterDeclaratorAndAttributes(D, TemplateInfo);
}

Decl *Parser::ParseDeclarationAfterDeclaratorAndAttributes(
    Declarator &D, const ParsedTemplateInfo &TemplateInfo, ForRangeInit *FRI) {
  // RAII type used to track whether we're inside an initializer.
  struct InitializerScopeRAII {
    Parser &P;
    Declarator &D;
    Decl *ThisDecl;

    InitializerScopeRAII(Parser &P, Declarator &D, Decl *ThisDecl)
        : P(P), D(D), ThisDecl(ThisDecl) {
      if (ThisDecl && P.getLangOpts().CPlusPlus) {
        Scope *S = nullptr;
        if (D.getCXXScopeSpec().isSet()) {
          P.EnterScope(0);
          S = P.getCurScope();
        }
        P.Actions.ActOnCXXEnterDeclInitializer(S, ThisDecl);
      }
    }
    ~InitializerScopeRAII() { pop(); }
    void pop() {
      if (ThisDecl && P.getLangOpts().CPlusPlus) {
        Scope *S = nullptr;
        if (D.getCXXScopeSpec().isSet())
          S = P.getCurScope();
        P.Actions.ActOnCXXExitDeclInitializer(S, ThisDecl);
        if (S)
          P.ExitScope();
      }
      ThisDecl = nullptr;
    }
  };

  // Inform the current actions module that we just parsed this declarator.
  Decl *ThisDecl = nullptr;
  switch (TemplateInfo.Kind) {
  case ParsedTemplateInfo::NonTemplate:
    ThisDecl = Actions.ActOnDeclarator(getCurScope(), D);
    break;

  case ParsedTemplateInfo::Template:
  case ParsedTemplateInfo::ExplicitSpecialization: {
    ThisDecl = Actions.ActOnTemplateDeclarator(getCurScope(),
                                               *TemplateInfo.TemplateParams,
                                               D);
    if (VarTemplateDecl *VT = dyn_cast_or_null<VarTemplateDecl>(ThisDecl))
      // Re-direct this decl to refer to the templated decl so that we can
      // initialize it.
      ThisDecl = VT->getTemplatedDecl();
    break;
  }
  case ParsedTemplateInfo::ExplicitInstantiation: {
    if (Tok.is(tok::semi)) {
      DeclResult ThisRes = Actions.ActOnExplicitInstantiation(
          getCurScope(), TemplateInfo.ExternLoc, TemplateInfo.TemplateLoc, D);
      if (ThisRes.isInvalid()) {
        SkipUntil(tok::semi, StopBeforeMatch);
        return nullptr;
      }
      ThisDecl = ThisRes.get();
    } else {
      // FIXME: This check should be for a variable template instantiation only.

      // Check that this is a valid instantiation
      if (D.getName().getKind() != UnqualifiedIdKind::IK_TemplateId) {
        // If the declarator-id is not a template-id, issue a diagnostic and
        // recover by ignoring the 'template' keyword.
        Diag(Tok, diag::err_template_defn_explicit_instantiation)
            << 2 << FixItHint::CreateRemoval(TemplateInfo.TemplateLoc);
        ThisDecl = Actions.ActOnDeclarator(getCurScope(), D);
      } else {
        SourceLocation LAngleLoc =
            PP.getLocForEndOfToken(TemplateInfo.TemplateLoc);
        Diag(D.getIdentifierLoc(),
             diag::err_explicit_instantiation_with_definition)
            << SourceRange(TemplateInfo.TemplateLoc)
            << FixItHint::CreateInsertion(LAngleLoc, "<>");

        // Recover as if it were an explicit specialization.
        TemplateParameterLists FakedParamLists;
        FakedParamLists.push_back(Actions.ActOnTemplateParameterList(
            0, SourceLocation(), TemplateInfo.TemplateLoc, LAngleLoc, None,
            LAngleLoc, nullptr));

        ThisDecl =
            Actions.ActOnTemplateDeclarator(getCurScope(), FakedParamLists, D);
      }
    }
    break;
    }
  }

  // Parse declarator '=' initializer.
  // If a '==' or '+=' is found, suggest a fixit to '='.
  if (isTokenEqualOrEqualTypo()) {
    SourceLocation EqualLoc = ConsumeToken();

    if (Tok.is(tok::kw_delete)) {
      if (D.isFunctionDeclarator())
        Diag(ConsumeToken(), diag::err_default_delete_in_multiple_declaration)
          << 1 /* delete */;
      else
        Diag(ConsumeToken(), diag::err_deleted_non_function);
    } else if (Tok.is(tok::kw_default)) {
      if (D.isFunctionDeclarator())
        Diag(ConsumeToken(), diag::err_default_delete_in_multiple_declaration)
          << 0 /* default */;
      else
        Diag(ConsumeToken(), diag::err_default_special_members)
            << getLangOpts().CPlusPlus2a;
    } else {
      InitializerScopeRAII InitScope(*this, D, ThisDecl);

      if (Tok.is(tok::code_completion)) {
        Actions.CodeCompleteInitializer(getCurScope(), ThisDecl);
        Actions.FinalizeDeclaration(ThisDecl);
        cutOffParsing();
        return nullptr;
      }

      PreferredType.enterVariableInit(Tok.getLocation(), ThisDecl);
      ExprResult Init = ParseInitializer();

      // If this is the only decl in (possibly) range based for statement,
      // our best guess is that the user meant ':' instead of '='.
      if (Tok.is(tok::r_paren) && FRI && D.isFirstDeclarator()) {
        Diag(EqualLoc, diag::err_single_decl_assign_in_for_range)
            << FixItHint::CreateReplacement(EqualLoc, ":");
        // We are trying to stop parser from looking for ';' in this for
        // statement, therefore preventing spurious errors to be issued.
        FRI->ColonLoc = EqualLoc;
        Init = ExprError();
        FRI->RangeExpr = Init;
      }

      InitScope.pop();

      if (Init.isInvalid()) {
        SmallVector<tok::TokenKind, 2> StopTokens;
        StopTokens.push_back(tok::comma);
        if (D.getContext() == DeclaratorContext::ForContext ||
            D.getContext() == DeclaratorContext::InitStmtContext)
          StopTokens.push_back(tok::r_paren);
        SkipUntil(StopTokens, StopAtSemi | StopBeforeMatch);
        Actions.ActOnInitializerError(ThisDecl);
      } else
        Actions.AddInitializerToDecl(ThisDecl, Init.get(),
                                     /*DirectInit=*/false);
    }
  } else if (Tok.is(tok::l_paren)) {
    // Parse C++ direct initializer: '(' expression-list ')'
    BalancedDelimiterTracker T(*this, tok::l_paren);
    T.consumeOpen();

    ExprVector Exprs;
    CommaLocsTy CommaLocs;

    InitializerScopeRAII InitScope(*this, D, ThisDecl);

    auto ThisVarDecl = dyn_cast_or_null<VarDecl>(ThisDecl);
    auto RunSignatureHelp = [&]() {
      QualType PreferredType = Actions.ProduceConstructorSignatureHelp(
          getCurScope(), ThisVarDecl->getType()->getCanonicalTypeInternal(),
          ThisDecl->getLocation(), Exprs, T.getOpenLocation());
      CalledSignatureHelp = true;
      return PreferredType;
    };
    auto SetPreferredType = [&] {
      PreferredType.enterFunctionArgument(Tok.getLocation(), RunSignatureHelp);
    };

    llvm::function_ref<void()> ExpressionStarts;
    if (ThisVarDecl) {
      // ParseExpressionList can sometimes succeed even when ThisDecl is not
      // VarDecl. This is an error and it is reported in a call to
      // Actions.ActOnInitializerError(). However, we call
      // ProduceConstructorSignatureHelp only on VarDecls.
      ExpressionStarts = SetPreferredType;
    }
    if (ParseExpressionList(Exprs, CommaLocs, ExpressionStarts)) {
      if (ThisVarDecl && PP.isCodeCompletionReached() && !CalledSignatureHelp) {
        Actions.ProduceConstructorSignatureHelp(
            getCurScope(), ThisVarDecl->getType()->getCanonicalTypeInternal(),
            ThisDecl->getLocation(), Exprs, T.getOpenLocation());
        CalledSignatureHelp = true;
      }
      Actions.ActOnInitializerError(ThisDecl);
      SkipUntil(tok::r_paren, StopAtSemi);
    } else {
      // Match the ')'.
      T.consumeClose();

      assert(!Exprs.empty() && Exprs.size()-1 == CommaLocs.size() &&
             "Unexpected number of commas!");

      InitScope.pop();

      ExprResult Initializer = Actions.ActOnParenListExpr(T.getOpenLocation(),
                                                          T.getCloseLocation(),
                                                          Exprs);
      Actions.AddInitializerToDecl(ThisDecl, Initializer.get(),
                                   /*DirectInit=*/true);
    }
  } else if (getLangOpts().CPlusPlus11 && Tok.is(tok::l_brace) &&
             (!CurParsedObjCImpl || !D.isFunctionDeclarator())) {
    // Parse C++0x braced-init-list.
    Diag(Tok, diag::warn_cxx98_compat_generalized_initializer_lists);

    InitializerScopeRAII InitScope(*this, D, ThisDecl);

    PreferredType.enterVariableInit(Tok.getLocation(), ThisDecl);
    ExprResult Init(ParseBraceInitializer());

    InitScope.pop();

    if (Init.isInvalid()) {
      Actions.ActOnInitializerError(ThisDecl);
    } else
      Actions.AddInitializerToDecl(ThisDecl, Init.get(), /*DirectInit=*/true);

  } else {
    Actions.ActOnUninitializedDecl(ThisDecl);
  }

  Actions.FinalizeDeclaration(ThisDecl);

  return ThisDecl;
}

/// ParseSpecifierQualifierList
///        specifier-qualifier-list:
///          type-specifier specifier-qualifier-list[opt]
///          type-qualifier specifier-qualifier-list[opt]
/// [GNU]    attributes     specifier-qualifier-list[opt]
///
void Parser::ParseSpecifierQualifierList(DeclSpec &DS, AccessSpecifier AS,
                                         DeclSpecContext DSC) {
  /// specifier-qualifier-list is a subset of declaration-specifiers.  Just
  /// parse declaration-specifiers and complain about extra stuff.
  /// TODO: diagnose attribute-specifiers and alignment-specifiers.
  ParseDeclarationSpecifiers(DS, ParsedTemplateInfo(), AS, DSC);

  // Validate declspec for type-name.
  unsigned Specs = DS.getParsedSpecifiers();
  if (isTypeSpecifier(DSC) && !DS.hasTypeSpecifier()) {
    Diag(Tok, diag::err_expected_type);
    DS.SetTypeSpecError();
  } else if (Specs == DeclSpec::PQ_None && !DS.hasAttributes()) {
    Diag(Tok, diag::err_typename_requires_specqual);
    if (!DS.hasTypeSpecifier())
      DS.SetTypeSpecError();
  }

  // Issue diagnostic and remove storage class if present.
  if (Specs & DeclSpec::PQ_StorageClassSpecifier) {
    if (DS.getStorageClassSpecLoc().isValid())
      Diag(DS.getStorageClassSpecLoc(),diag::err_typename_invalid_storageclass);
    else
      Diag(DS.getThreadStorageClassSpecLoc(),
           diag::err_typename_invalid_storageclass);
    DS.ClearStorageClassSpecs();
  }

  // Issue diagnostic and remove function specifier if present.
  if (Specs & DeclSpec::PQ_FunctionSpecifier) {
    if (DS.isInlineSpecified())
      Diag(DS.getInlineSpecLoc(), diag::err_typename_invalid_functionspec);
    if (DS.isVirtualSpecified())
      Diag(DS.getVirtualSpecLoc(), diag::err_typename_invalid_functionspec);
    if (DS.hasExplicitSpecifier())
      Diag(DS.getExplicitSpecLoc(), diag::err_typename_invalid_functionspec);
    DS.ClearFunctionSpecs();
  }

  // Issue diagnostic and remove constexpr specifier if present.
  if (DS.hasConstexprSpecifier() && DSC != DeclSpecContext::DSC_condition) {
    Diag(DS.getConstexprSpecLoc(), diag::err_typename_invalid_constexpr)
        << DS.getConstexprSpecifier();
    DS.ClearConstexprSpec();
  }
}

/// isValidAfterIdentifierInDeclaratorAfterDeclSpec - Return true if the
/// specified token is valid after the identifier in a declarator which
/// immediately follows the declspec.  For example, these things are valid:
///
///      int x   [             4];         // direct-declarator
///      int x   (             int y);     // direct-declarator
///  int(int x   )                         // direct-declarator
///      int x   ;                         // simple-declaration
///      int x   =             17;         // init-declarator-list
///      int x   ,             y;          // init-declarator-list
///      int x   __asm__       ("foo");    // init-declarator-list
///      int x   :             4;          // struct-declarator
///      int x   {             5};         // C++'0x unified initializers
///
/// This is not, because 'x' does not immediately follow the declspec (though
/// ')' happens to be valid anyway).
///    int (x)
///
static bool isValidAfterIdentifierInDeclarator(const Token &T) {
  return T.isOneOf(tok::l_square, tok::l_paren, tok::r_paren, tok::semi,
                   tok::comma, tok::equal, tok::kw_asm, tok::l_brace,
                   tok::colon);
}

/// ParseImplicitInt - This method is called when we have an non-typename
/// identifier in a declspec (which normally terminates the decl spec) when
/// the declspec has no type specifier.  In this case, the declspec is either
/// malformed or is "implicit int" (in K&R and C89).
///
/// This method handles diagnosing this prettily and returns false if the
/// declspec is done being processed.  If it recovers and thinks there may be
/// other pieces of declspec after it, it returns true.
///
bool Parser::ParseImplicitInt(DeclSpec &DS, CXXScopeSpec *SS,
                              const ParsedTemplateInfo &TemplateInfo,
                              AccessSpecifier AS, DeclSpecContext DSC,
                              ParsedAttributesWithRange &Attrs) {
  assert(Tok.is(tok::identifier) && "should have identifier");

  SourceLocation Loc = Tok.getLocation();
  // If we see an identifier that is not a type name, we normally would
  // parse it as the identifier being declared.  However, when a typename
  // is typo'd or the definition is not included, this will incorrectly
  // parse the typename as the identifier name and fall over misparsing
  // later parts of the diagnostic.
  //
  // As such, we try to do some look-ahead in cases where this would
  // otherwise be an "implicit-int" case to see if this is invalid.  For
  // example: "static foo_t x = 4;"  In this case, if we parsed foo_t as
  // an identifier with implicit int, we'd get a parse error because the
  // next token is obviously invalid for a type.  Parse these as a case
  // with an invalid type specifier.
  assert(!DS.hasTypeSpecifier() && "Type specifier checked above");

  // Since we know that this either implicit int (which is rare) or an
  // error, do lookahead to try to do better recovery. This never applies
  // within a type specifier. Outside of C++, we allow this even if the
  // language doesn't "officially" support implicit int -- we support
  // implicit int as an extension in C99 and C11.
  if (!isTypeSpecifier(DSC) && !getLangOpts().CPlusPlus &&
      isValidAfterIdentifierInDeclarator(NextToken())) {
    // If this token is valid for implicit int, e.g. "static x = 4", then
    // we just avoid eating the identifier, so it will be parsed as the
    // identifier in the declarator.
    return false;
  }

  // Early exit as Sema has a dedicated missing_actual_pipe_type diagnostic
  // for incomplete declarations such as `pipe p`.
  if (getLangOpts().OpenCLCPlusPlus && DS.isTypeSpecPipe())
    return false;

  if (getLangOpts().CPlusPlus &&
      DS.getStorageClassSpec() == DeclSpec::SCS_auto) {
    // Don't require a type specifier if we have the 'auto' storage class
    // specifier in C++98 -- we'll promote it to a type specifier.
    if (SS)
      AnnotateScopeToken(*SS, /*IsNewAnnotation*/false);
    return false;
  }

  if (getLangOpts().CPlusPlus && (!SS || SS->isEmpty()) &&
      getLangOpts().MSVCCompat) {
    // Lookup of an unqualified type name has failed in MSVC compatibility mode.
    // Give Sema a chance to recover if we are in a template with dependent base
    // classes.
    if (ParsedType T = Actions.ActOnMSVCUnknownTypeName(
            *Tok.getIdentifierInfo(), Tok.getLocation(),
            DSC == DeclSpecContext::DSC_template_type_arg)) {
      const char *PrevSpec;
      unsigned DiagID;
      DS.SetTypeSpecType(DeclSpec::TST_typename, Loc, PrevSpec, DiagID, T,
                         Actions.getASTContext().getPrintingPolicy());
      DS.SetRangeEnd(Tok.getLocation());
      ConsumeToken();
      return false;
    }
  }

  // Otherwise, if we don't consume this token, we are going to emit an
  // error anyway.  Try to recover from various common problems.  Check
  // to see if this was a reference to a tag name without a tag specified.
  // This is a common problem in C (saying 'foo' instead of 'struct foo').
  //
  // C++ doesn't need this, and isTagName doesn't take SS.
  if (SS == nullptr) {
    const char *TagName = nullptr, *FixitTagName = nullptr;
    tok::TokenKind TagKind = tok::unknown;

    switch (Actions.isTagName(*Tok.getIdentifierInfo(), getCurScope())) {
      default: break;
      case DeclSpec::TST_enum:
        TagName="enum"  ; FixitTagName = "enum "  ; TagKind=tok::kw_enum ;break;
      case DeclSpec::TST_union:
        TagName="union" ; FixitTagName = "union " ;TagKind=tok::kw_union ;break;
      case DeclSpec::TST_struct:
        TagName="struct"; FixitTagName = "struct ";TagKind=tok::kw_struct;break;
      case DeclSpec::TST_interface:
        TagName="__interface"; FixitTagName = "__interface ";
        TagKind=tok::kw___interface;break;
      case DeclSpec::TST_class:
        TagName="class" ; FixitTagName = "class " ;TagKind=tok::kw_class ;break;
    }

    if (TagName) {
      IdentifierInfo *TokenName = Tok.getIdentifierInfo();
      LookupResult R(Actions, TokenName, SourceLocation(),
                     Sema::LookupOrdinaryName);

      Diag(Loc, diag::err_use_of_tag_name_without_tag)
        << TokenName << TagName << getLangOpts().CPlusPlus
        << FixItHint::CreateInsertion(Tok.getLocation(), FixitTagName);

      if (Actions.LookupParsedName(R, getCurScope(), SS)) {
        for (LookupResult::iterator I = R.begin(), IEnd = R.end();
             I != IEnd; ++I)
          Diag((*I)->getLocation(), diag::note_decl_hiding_tag_type)
            << TokenName << TagName;
      }

      // Parse this as a tag as if the missing tag were present.
      if (TagKind == tok::kw_enum)
        ParseEnumSpecifier(Loc, DS, TemplateInfo, AS,
                           DeclSpecContext::DSC_normal);
      else
        ParseClassSpecifier(TagKind, Loc, DS, TemplateInfo, AS,
                            /*EnteringContext*/ false,
                            DeclSpecContext::DSC_normal, Attrs);
      return true;
    }
  }

  // Determine whether this identifier could plausibly be the name of something
  // being declared (with a missing type).
  if (!isTypeSpecifier(DSC) && (!SS || DSC == DeclSpecContext::DSC_top_level ||
                                DSC == DeclSpecContext::DSC_class)) {
    // Look ahead to the next token to try to figure out what this declaration
    // was supposed to be.
    switch (NextToken().getKind()) {
    case tok::l_paren: {
      // static x(4); // 'x' is not a type
      // x(int n);    // 'x' is not a type
      // x (*p)[];    // 'x' is a type
      //
      // Since we're in an error case, we can afford to perform a tentative
      // parse to determine which case we're in.
      TentativeParsingAction PA(*this);
      ConsumeToken();
      TPResult TPR = TryParseDeclarator(/*mayBeAbstract*/false);
      PA.Revert();

      if (TPR != TPResult::False) {
        // The identifier is followed by a parenthesized declarator.
        // It's supposed to be a type.
        break;
      }

      // If we're in a context where we could be declaring a constructor,
      // check whether this is a constructor declaration with a bogus name.
      if (DSC == DeclSpecContext::DSC_class ||
          (DSC == DeclSpecContext::DSC_top_level && SS)) {
        IdentifierInfo *II = Tok.getIdentifierInfo();
        if (Actions.isCurrentClassNameTypo(II, SS)) {
          Diag(Loc, diag::err_constructor_bad_name)
            << Tok.getIdentifierInfo() << II
            << FixItHint::CreateReplacement(Tok.getLocation(), II->getName());
          Tok.setIdentifierInfo(II);
        }
      }
      // Fall through.
      LLVM_FALLTHROUGH;
    }
    case tok::comma:
    case tok::equal:
    case tok::kw_asm:
    case tok::l_brace:
    case tok::l_square:
    case tok::semi:
      // This looks like a variable or function declaration. The type is
      // probably missing. We're done parsing decl-specifiers.
      // But only if we are not in a function prototype scope.
      if (getCurScope()->isFunctionPrototypeScope())
        break;
      if (SS)
        AnnotateScopeToken(*SS, /*IsNewAnnotation*/false);
      return false;

    default:
      // This is probably supposed to be a type. This includes cases like:
      //   int f(itn);
      //   struct S { unsinged : 4; };
      break;
    }
  }

  // This is almost certainly an invalid type name. Let Sema emit a diagnostic
  // and attempt to recover.
  ParsedType T;
  IdentifierInfo *II = Tok.getIdentifierInfo();
  bool IsTemplateName = getLangOpts().CPlusPlus && NextToken().is(tok::less);
  Actions.DiagnoseUnknownTypeName(II, Loc, getCurScope(), SS, T,
                                  IsTemplateName);
  if (T) {
    // The action has suggested that the type T could be used. Set that as
    // the type in the declaration specifiers, consume the would-be type
    // name token, and we're done.
    const char *PrevSpec;
    unsigned DiagID;
    DS.SetTypeSpecType(DeclSpec::TST_typename, Loc, PrevSpec, DiagID, T,
                       Actions.getASTContext().getPrintingPolicy());
    DS.SetRangeEnd(Tok.getLocation());
    ConsumeToken();
    // There may be other declaration specifiers after this.
    return true;
  } else if (II != Tok.getIdentifierInfo()) {
    // If no type was suggested, the correction is to a keyword
    Tok.setKind(II->getTokenID());
    // There may be other declaration specifiers after this.
    return true;
  }

  // Otherwise, the action had no suggestion for us.  Mark this as an error.
  DS.SetTypeSpecError();
  DS.SetRangeEnd(Tok.getLocation());
  ConsumeToken();

  // Eat any following template arguments.
  if (IsTemplateName) {
    SourceLocation LAngle, RAngle;
    TemplateArgList Args;
    ParseTemplateIdAfterTemplateName(true, LAngle, Args, RAngle);
  }

  // TODO: Could inject an invalid typedef decl in an enclosing scope to
  // avoid rippling error messages on subsequent uses of the same type,
  // could be useful if #include was forgotten.
  return true;
}

/// Determine the declaration specifier context from the declarator
/// context.
///
/// \param Context the declarator context, which is one of the
/// DeclaratorContext enumerator values.
Parser::DeclSpecContext
Parser::getDeclSpecContextFromDeclaratorContext(DeclaratorContext Context) {
  if (Context == DeclaratorContext::MemberContext)
    return DeclSpecContext::DSC_class;
  if (Context == DeclaratorContext::FileContext)
    return DeclSpecContext::DSC_top_level;
  if (Context == DeclaratorContext::TemplateParamContext)
    return DeclSpecContext::DSC_template_param;
  if (Context == DeclaratorContext::TemplateArgContext ||
      Context == DeclaratorContext::TemplateTypeArgContext)
    return DeclSpecContext::DSC_template_type_arg;
  if (Context == DeclaratorContext::TrailingReturnContext ||
      Context == DeclaratorContext::TrailingReturnVarContext)
    return DeclSpecContext::DSC_trailing;
  if (Context == DeclaratorContext::AliasDeclContext ||
      Context == DeclaratorContext::AliasTemplateContext)
    return DeclSpecContext::DSC_alias_declaration;
  return DeclSpecContext::DSC_normal;
}

/// ParseAlignArgument - Parse the argument to an alignment-specifier.
///
/// FIXME: Simply returns an alignof() expression if the argument is a
/// type. Ideally, the type should be propagated directly into Sema.
///
/// [C11]   type-id
/// [C11]   constant-expression
/// [C++0x] type-id ...[opt]
/// [C++0x] assignment-expression ...[opt]
ExprResult Parser::ParseAlignArgument(SourceLocation Start,
                                      SourceLocation &EllipsisLoc) {
  ExprResult ER;
  if (isTypeIdInParens()) {
    SourceLocation TypeLoc = Tok.getLocation();
    ParsedType Ty = ParseTypeName().get();
    SourceRange TypeRange(Start, Tok.getLocation());
    ER = Actions.ActOnUnaryExprOrTypeTraitExpr(TypeLoc, UETT_AlignOf, true,
                                               Ty.getAsOpaquePtr(), TypeRange);
  } else
    ER = ParseConstantExpression();

  if (getLangOpts().CPlusPlus11)
    TryConsumeToken(tok::ellipsis, EllipsisLoc);

  return ER;
}

/// ParseAlignmentSpecifier - Parse an alignment-specifier, and add the
/// attribute to Attrs.
///
/// alignment-specifier:
/// [C11]   '_Alignas' '(' type-id ')'
/// [C11]   '_Alignas' '(' constant-expression ')'
/// [C++11] 'alignas' '(' type-id ...[opt] ')'
/// [C++11] 'alignas' '(' assignment-expression ...[opt] ')'
void Parser::ParseAlignmentSpecifier(ParsedAttributes &Attrs,
                                     SourceLocation *EndLoc) {
  assert(Tok.isOneOf(tok::kw_alignas, tok::kw__Alignas) &&
         "Not an alignment-specifier!");

  IdentifierInfo *KWName = Tok.getIdentifierInfo();
  SourceLocation KWLoc = ConsumeToken();

  BalancedDelimiterTracker T(*this, tok::l_paren);
  if (T.expectAndConsume())
    return;

  SourceLocation EllipsisLoc;
  ExprResult ArgExpr = ParseAlignArgument(T.getOpenLocation(), EllipsisLoc);
  if (ArgExpr.isInvalid()) {
    T.skipToEnd();
    return;
  }

  T.consumeClose();
  if (EndLoc)
    *EndLoc = T.getCloseLocation();

  ArgsVector ArgExprs;
  ArgExprs.push_back(ArgExpr.get());
  Attrs.addNew(KWName, KWLoc, nullptr, KWLoc, ArgExprs.data(), 1,
               ParsedAttr::AS_Keyword, EllipsisLoc);
}

<<<<<<< HEAD
/// type-qualifier:
///    '__ptrauth' '(' constant-expression
///                    (',' constant-expression)[opt]
///                    (',' constant-expression)[opt] ')'
void Parser::ParsePtrauthQualifier(ParsedAttributes &attrs) {
  assert(Tok.is(tok::kw___ptrauth));

  IdentifierInfo *kwName = Tok.getIdentifierInfo();
  SourceLocation kwLoc = ConsumeToken();

  BalancedDelimiterTracker T(*this, tok::l_paren);
  if (T.expectAndConsume())
    return;

  ArgsVector argExprs;
  do {
    ExprResult expr = ParseAssignmentExpression();
    if (expr.isInvalid()) {
      T.skipToEnd();
      return;
    }
    argExprs.push_back(expr.get());
  } while (TryConsumeToken(tok::comma));

  T.consumeClose();
  SourceLocation endLoc = T.getCloseLocation();

  attrs.addNew(kwName, SourceRange(kwLoc, endLoc),
               /*scope*/ nullptr, SourceLocation(),
               argExprs.data(), argExprs.size(),
               ParsedAttr::AS_Keyword);
}

ExprResult Parser::ParseExtIntegerArgument() {
  assert(Tok.is(tok::kw__ExtInt) && "Not an extended int type");
  ConsumeToken();

  BalancedDelimiterTracker T(*this, tok::l_paren);
  if (T.expectAndConsume())
    return ExprError();

  ExprResult ER = ParseConstantExpression();
  if (ER.isInvalid()) {
    T.skipToEnd();
    return ExprError();
  }

  if(T.consumeClose())
    return ExprError();
  return ER;
}

=======
>>>>>>> a4b88c04
/// Determine whether we're looking at something that might be a declarator
/// in a simple-declaration. If it can't possibly be a declarator, maybe
/// diagnose a missing semicolon after a prior tag definition in the decl
/// specifier.
///
/// \return \c true if an error occurred and this can't be any kind of
/// declaration.
bool
Parser::DiagnoseMissingSemiAfterTagDefinition(DeclSpec &DS, AccessSpecifier AS,
                                              DeclSpecContext DSContext,
                                              LateParsedAttrList *LateAttrs) {
  assert(DS.hasTagDefinition() && "shouldn't call this");

  bool EnteringContext = (DSContext == DeclSpecContext::DSC_class ||
                          DSContext == DeclSpecContext::DSC_top_level);

  if (getLangOpts().CPlusPlus &&
      Tok.isOneOf(tok::identifier, tok::coloncolon, tok::kw_decltype,
                  tok::annot_template_id) &&
      TryAnnotateCXXScopeToken(EnteringContext)) {
    SkipMalformedDecl();
    return true;
  }

  bool HasScope = Tok.is(tok::annot_cxxscope);
  // Make a copy in case GetLookAheadToken invalidates the result of NextToken.
  Token AfterScope = HasScope ? NextToken() : Tok;

  // Determine whether the following tokens could possibly be a
  // declarator.
  bool MightBeDeclarator = true;
  if (Tok.isOneOf(tok::kw_typename, tok::annot_typename)) {
    // A declarator-id can't start with 'typename'.
    MightBeDeclarator = false;
  } else if (AfterScope.is(tok::annot_template_id)) {
    // If we have a type expressed as a template-id, this cannot be a
    // declarator-id (such a type cannot be redeclared in a simple-declaration).
    TemplateIdAnnotation *Annot =
        static_cast<TemplateIdAnnotation *>(AfterScope.getAnnotationValue());
    if (Annot->Kind == TNK_Type_template)
      MightBeDeclarator = false;
  } else if (AfterScope.is(tok::identifier)) {
    const Token &Next = HasScope ? GetLookAheadToken(2) : NextToken();

    // These tokens cannot come after the declarator-id in a
    // simple-declaration, and are likely to come after a type-specifier.
    if (Next.isOneOf(tok::star, tok::amp, tok::ampamp, tok::identifier,
                     tok::annot_cxxscope, tok::coloncolon)) {
      // Missing a semicolon.
      MightBeDeclarator = false;
    } else if (HasScope) {
      // If the declarator-id has a scope specifier, it must redeclare a
      // previously-declared entity. If that's a type (and this is not a
      // typedef), that's an error.
      CXXScopeSpec SS;
      Actions.RestoreNestedNameSpecifierAnnotation(
          Tok.getAnnotationValue(), Tok.getAnnotationRange(), SS);
      IdentifierInfo *Name = AfterScope.getIdentifierInfo();
      Sema::NameClassification Classification = Actions.ClassifyName(
          getCurScope(), SS, Name, AfterScope.getLocation(), Next,
          /*CCC=*/nullptr);
      switch (Classification.getKind()) {
      case Sema::NC_Error:
        SkipMalformedDecl();
        return true;

      case Sema::NC_Keyword:
        llvm_unreachable("typo correction is not possible here");

      case Sema::NC_Type:
      case Sema::NC_TypeTemplate:
      case Sema::NC_UndeclaredNonType:
      case Sema::NC_UndeclaredTemplate:
        // Not a previously-declared non-type entity.
        MightBeDeclarator = false;
        break;

      case Sema::NC_Unknown:
      case Sema::NC_NonType:
      case Sema::NC_DependentNonType:
      case Sema::NC_ContextIndependentExpr:
      case Sema::NC_VarTemplate:
      case Sema::NC_FunctionTemplate:
      case Sema::NC_Concept:
        // Might be a redeclaration of a prior entity.
        break;
      }
    }
  }

  if (MightBeDeclarator)
    return false;

  const PrintingPolicy &PPol = Actions.getASTContext().getPrintingPolicy();
  Diag(PP.getLocForEndOfToken(DS.getRepAsDecl()->getEndLoc()),
       diag::err_expected_after)
      << DeclSpec::getSpecifierName(DS.getTypeSpecType(), PPol) << tok::semi;

  // Try to recover from the typo, by dropping the tag definition and parsing
  // the problematic tokens as a type.
  //
  // FIXME: Split the DeclSpec into pieces for the standalone
  // declaration and pieces for the following declaration, instead
  // of assuming that all the other pieces attach to new declaration,
  // and call ParsedFreeStandingDeclSpec as appropriate.
  DS.ClearTypeSpecType();
  ParsedTemplateInfo NotATemplate;
  ParseDeclarationSpecifiers(DS, NotATemplate, AS, DSContext, LateAttrs);
  return false;
}

// Choose the apprpriate diagnostic error for why fixed point types are
// disabled, set the previous specifier, and mark as invalid.
static void SetupFixedPointError(const LangOptions &LangOpts,
                                 const char *&PrevSpec, unsigned &DiagID,
                                 bool &isInvalid) {
  assert(!LangOpts.FixedPoint);
  DiagID = diag::err_fixed_point_not_enabled;
  PrevSpec = "";  // Not used by diagnostic
  isInvalid = true;
}

/// ParseDeclarationSpecifiers
///       declaration-specifiers: [C99 6.7]
///         storage-class-specifier declaration-specifiers[opt]
///         type-specifier declaration-specifiers[opt]
/// [C99]   function-specifier declaration-specifiers[opt]
/// [C11]   alignment-specifier declaration-specifiers[opt]
/// [GNU]   attributes declaration-specifiers[opt]
/// [Clang] '__module_private__' declaration-specifiers[opt]
/// [ObjC1] '__kindof' declaration-specifiers[opt]
///
///       storage-class-specifier: [C99 6.7.1]
///         'typedef'
///         'extern'
///         'static'
///         'auto'
///         'register'
/// [C++]   'mutable'
/// [C++11] 'thread_local'
/// [C11]   '_Thread_local'
/// [GNU]   '__thread'
///       function-specifier: [C99 6.7.4]
/// [C99]   'inline'
/// [C++]   'virtual'
/// [C++]   'explicit'
/// [OpenCL] '__kernel'
///       'friend': [C++ dcl.friend]
///       'constexpr': [C++0x dcl.constexpr]
void Parser::ParseDeclarationSpecifiers(DeclSpec &DS,
                                        const ParsedTemplateInfo &TemplateInfo,
                                        AccessSpecifier AS,
                                        DeclSpecContext DSContext,
                                        LateParsedAttrList *LateAttrs) {
  if (DS.getSourceRange().isInvalid()) {
    // Start the range at the current token but make the end of the range
    // invalid.  This will make the entire range invalid unless we successfully
    // consume a token.
    DS.SetRangeStart(Tok.getLocation());
    DS.SetRangeEnd(SourceLocation());
  }

  bool EnteringContext = (DSContext == DeclSpecContext::DSC_class ||
                          DSContext == DeclSpecContext::DSC_top_level);
  bool AttrsLastTime = false;
  ParsedAttributesWithRange attrs(AttrFactory);
  // We use Sema's policy to get bool macros right.
  PrintingPolicy Policy = Actions.getPrintingPolicy();
  while (1) {
    bool isInvalid = false;
    bool isStorageClass = false;
    const char *PrevSpec = nullptr;
    unsigned DiagID = 0;

    // This value needs to be set to the location of the last token if the last
    // token of the specifier is already consumed.
    SourceLocation ConsumedEnd;

    // HACK: MSVC doesn't consider _Atomic to be a keyword and its STL
    // implementation for VS2013 uses _Atomic as an identifier for one of the
    // classes in <atomic>.
    //
    // A typedef declaration containing _Atomic<...> is among the places where
    // the class is used.  If we are currently parsing such a declaration, treat
    // the token as an identifier.
    if (getLangOpts().MSVCCompat && Tok.is(tok::kw__Atomic) &&
        DS.getStorageClassSpec() == clang::DeclSpec::SCS_typedef &&
        !DS.hasTypeSpecifier() && GetLookAheadToken(1).is(tok::less))
      Tok.setKind(tok::identifier);

    SourceLocation Loc = Tok.getLocation();

    switch (Tok.getKind()) {
    default:
    DoneWithDeclSpec:
      if (!AttrsLastTime)
        ProhibitAttributes(attrs);
      else {
        // Reject C++11 attributes that appertain to decl specifiers as
        // we don't support any C++11 attributes that appertain to decl
        // specifiers. This also conforms to what g++ 4.8 is doing.
        ProhibitCXX11Attributes(attrs, diag::err_attribute_not_type_attr);

        DS.takeAttributesFrom(attrs);
      }

      // If this is not a declaration specifier token, we're done reading decl
      // specifiers.  First verify that DeclSpec's are consistent.
      DS.Finish(Actions, Policy);
      return;

    case tok::l_square:
    case tok::kw_alignas:
      if (!standardAttributesAllowed() || !isCXX11AttributeSpecifier())
        goto DoneWithDeclSpec;

      ProhibitAttributes(attrs);
      // FIXME: It would be good to recover by accepting the attributes,
      //        but attempting to do that now would cause serious
      //        madness in terms of diagnostics.
      attrs.clear();
      attrs.Range = SourceRange();

      ParseCXX11Attributes(attrs);
      AttrsLastTime = true;
      continue;

    case tok::code_completion: {
      Sema::ParserCompletionContext CCC = Sema::PCC_Namespace;
      if (DS.hasTypeSpecifier()) {
        bool AllowNonIdentifiers
          = (getCurScope()->getFlags() & (Scope::ControlScope |
                                          Scope::BlockScope |
                                          Scope::TemplateParamScope |
                                          Scope::FunctionPrototypeScope |
                                          Scope::AtCatchScope)) == 0;
        bool AllowNestedNameSpecifiers
          = DSContext == DeclSpecContext::DSC_top_level ||
            (DSContext == DeclSpecContext::DSC_class && DS.isFriendSpecified());

        Actions.CodeCompleteDeclSpec(getCurScope(), DS,
                                     AllowNonIdentifiers,
                                     AllowNestedNameSpecifiers);
        return cutOffParsing();
      }

      if (getCurScope()->getFnParent() || getCurScope()->getBlockParent())
        CCC = Sema::PCC_LocalDeclarationSpecifiers;
      else if (TemplateInfo.Kind != ParsedTemplateInfo::NonTemplate)
        CCC = DSContext == DeclSpecContext::DSC_class ? Sema::PCC_MemberTemplate
                                                      : Sema::PCC_Template;
      else if (DSContext == DeclSpecContext::DSC_class)
        CCC = Sema::PCC_Class;
      else if (CurParsedObjCImpl)
        CCC = Sema::PCC_ObjCImplementation;

      Actions.CodeCompleteOrdinaryName(getCurScope(), CCC);
      return cutOffParsing();
    }

    case tok::coloncolon: // ::foo::bar
      // C++ scope specifier.  Annotate and loop, or bail out on error.
      if (TryAnnotateCXXScopeToken(EnteringContext)) {
        if (!DS.hasTypeSpecifier())
          DS.SetTypeSpecError();
        goto DoneWithDeclSpec;
      }
      if (Tok.is(tok::coloncolon)) // ::new or ::delete
        goto DoneWithDeclSpec;
      continue;

    case tok::annot_cxxscope: {
      if (DS.hasTypeSpecifier() || DS.isTypeAltiVecVector())
        goto DoneWithDeclSpec;

      CXXScopeSpec SS;
      Actions.RestoreNestedNameSpecifierAnnotation(Tok.getAnnotationValue(),
                                                   Tok.getAnnotationRange(),
                                                   SS);

      // We are looking for a qualified typename.
      Token Next = NextToken();

      TemplateIdAnnotation *TemplateId = Next.is(tok::annot_template_id)
                                             ? takeTemplateIdAnnotation(Next)
                                             : nullptr;
      if (TemplateId && TemplateId->hasInvalidName()) {
        // We found something like 'T::U<Args> x', but U is not a template.
        // Assume it was supposed to be a type.
        DS.SetTypeSpecError();
        ConsumeAnnotationToken();
        break;
      }

      if (TemplateId && TemplateId->Kind == TNK_Type_template) {
        // We have a qualified template-id, e.g., N::A<int>

        // If this would be a valid constructor declaration with template
        // arguments, we will reject the attempt to form an invalid type-id
        // referring to the injected-class-name when we annotate the token,
        // per C++ [class.qual]p2.
        //
        // To improve diagnostics for this case, parse the declaration as a
        // constructor (and reject the extra template arguments later).
        if ((DSContext == DeclSpecContext::DSC_top_level ||
             DSContext == DeclSpecContext::DSC_class) &&
            TemplateId->Name &&
            Actions.isCurrentClassName(*TemplateId->Name, getCurScope(), &SS) &&
            isConstructorDeclarator(/*Unqualified=*/false)) {
          // The user meant this to be an out-of-line constructor
          // definition, but template arguments are not allowed
          // there.  Just allow this as a constructor; we'll
          // complain about it later.
          goto DoneWithDeclSpec;
        }

        DS.getTypeSpecScope() = SS;
        ConsumeAnnotationToken(); // The C++ scope.
        assert(Tok.is(tok::annot_template_id) &&
               "ParseOptionalCXXScopeSpecifier not working");
        AnnotateTemplateIdTokenAsType(SS);
        continue;
      }

      if (TemplateId && TemplateId->Kind == TNK_Concept_template &&
          GetLookAheadToken(2).isOneOf(tok::kw_auto, tok::kw_decltype)) {
        DS.getTypeSpecScope() = SS;
        // This is a qualified placeholder-specifier, e.g., ::C<int> auto ...
        // Consume the scope annotation and continue to consume the template-id
        // as a placeholder-specifier.
        ConsumeAnnotationToken();
        continue;
      }

      if (Next.is(tok::annot_typename)) {
        DS.getTypeSpecScope() = SS;
        ConsumeAnnotationToken(); // The C++ scope.
        TypeResult T = getTypeAnnotation(Tok);
        isInvalid = DS.SetTypeSpecType(DeclSpec::TST_typename,
                                       Tok.getAnnotationEndLoc(),
                                       PrevSpec, DiagID, T, Policy);
        if (isInvalid)
          break;
        DS.SetRangeEnd(Tok.getAnnotationEndLoc());
        ConsumeAnnotationToken(); // The typename
      }

      if (Next.isNot(tok::identifier))
        goto DoneWithDeclSpec;

      // Check whether this is a constructor declaration. If we're in a
      // context where the identifier could be a class name, and it has the
      // shape of a constructor declaration, process it as one.
      if ((DSContext == DeclSpecContext::DSC_top_level ||
           DSContext == DeclSpecContext::DSC_class) &&
          Actions.isCurrentClassName(*Next.getIdentifierInfo(), getCurScope(),
                                     &SS) &&
          isConstructorDeclarator(/*Unqualified*/ false))
        goto DoneWithDeclSpec;

      ParsedType TypeRep =
          Actions.getTypeName(*Next.getIdentifierInfo(), Next.getLocation(),
                              getCurScope(), &SS, false, false, nullptr,
                              /*IsCtorOrDtorName=*/false,
                              /*WantNontrivialTypeSourceInfo=*/true,
                              isClassTemplateDeductionContext(DSContext));

      // If the referenced identifier is not a type, then this declspec is
      // erroneous: We already checked about that it has no type specifier, and
      // C++ doesn't have implicit int.  Diagnose it as a typo w.r.t. to the
      // typename.
      if (!TypeRep) {
        if (TryAnnotateTypeConstraint())
          goto DoneWithDeclSpec;
        if (Tok.isNot(tok::annot_cxxscope) ||
            NextToken().isNot(tok::identifier))
          continue;
        // Eat the scope spec so the identifier is current.
        ConsumeAnnotationToken();
        ParsedAttributesWithRange Attrs(AttrFactory);
        if (ParseImplicitInt(DS, &SS, TemplateInfo, AS, DSContext, Attrs)) {
          if (!Attrs.empty()) {
            AttrsLastTime = true;
            attrs.takeAllFrom(Attrs);
          }
          continue;
        }
        goto DoneWithDeclSpec;
      }

      DS.getTypeSpecScope() = SS;
      ConsumeAnnotationToken(); // The C++ scope.

      isInvalid = DS.SetTypeSpecType(DeclSpec::TST_typename, Loc, PrevSpec,
                                     DiagID, TypeRep, Policy);
      if (isInvalid)
        break;

      DS.SetRangeEnd(Tok.getLocation());
      ConsumeToken(); // The typename.

      continue;
    }

    case tok::annot_typename: {
      // If we've previously seen a tag definition, we were almost surely
      // missing a semicolon after it.
      if (DS.hasTypeSpecifier() && DS.hasTagDefinition())
        goto DoneWithDeclSpec;

      TypeResult T = getTypeAnnotation(Tok);
      isInvalid = DS.SetTypeSpecType(DeclSpec::TST_typename, Loc, PrevSpec,
                                     DiagID, T, Policy);
      if (isInvalid)
        break;

      DS.SetRangeEnd(Tok.getAnnotationEndLoc());
      ConsumeAnnotationToken(); // The typename

      continue;
    }

    case tok::kw___is_signed:
      // GNU libstdc++ 4.4 uses __is_signed as an identifier, but Clang
      // typically treats it as a trait. If we see __is_signed as it appears
      // in libstdc++, e.g.,
      //
      //   static const bool __is_signed;
      //
      // then treat __is_signed as an identifier rather than as a keyword.
      if (DS.getTypeSpecType() == TST_bool &&
          DS.getTypeQualifiers() == DeclSpec::TQ_const &&
          DS.getStorageClassSpec() == DeclSpec::SCS_static)
        TryKeywordIdentFallback(true);

      // We're done with the declaration-specifiers.
      goto DoneWithDeclSpec;

      // typedef-name
    case tok::kw___super:
    case tok::kw_decltype:
    case tok::identifier: {
      // This identifier can only be a typedef name if we haven't already seen
      // a type-specifier.  Without this check we misparse:
      //  typedef int X; struct Y { short X; };  as 'short int'.
      if (DS.hasTypeSpecifier())
        goto DoneWithDeclSpec;

      // If the token is an identifier named "__declspec" and Microsoft
      // extensions are not enabled, it is likely that there will be cascading
      // parse errors if this really is a __declspec attribute. Attempt to
      // recognize that scenario and recover gracefully.
      if (!getLangOpts().DeclSpecKeyword && Tok.is(tok::identifier) &&
          Tok.getIdentifierInfo()->getName().equals("__declspec")) {
        Diag(Loc, diag::err_ms_attributes_not_enabled);

        // The next token should be an open paren. If it is, eat the entire
        // attribute declaration and continue.
        if (NextToken().is(tok::l_paren)) {
          // Consume the __declspec identifier.
          ConsumeToken();

          // Eat the parens and everything between them.
          BalancedDelimiterTracker T(*this, tok::l_paren);
          if (T.consumeOpen()) {
            assert(false && "Not a left paren?");
            return;
          }
          T.skipToEnd();
          continue;
        }
      }

      // In C++, check to see if this is a scope specifier like foo::bar::, if
      // so handle it as such.  This is important for ctor parsing.
      if (getLangOpts().CPlusPlus) {
        if (TryAnnotateCXXScopeToken(EnteringContext)) {
          DS.SetTypeSpecError();
          goto DoneWithDeclSpec;
        }
        if (!Tok.is(tok::identifier))
          continue;
      }

      // Check for need to substitute AltiVec keyword tokens.
      if (TryAltiVecToken(DS, Loc, PrevSpec, DiagID, isInvalid))
        break;

      // [AltiVec] 2.2: [If the 'vector' specifier is used] The syntax does not
      //                allow the use of a typedef name as a type specifier.
      if (DS.isTypeAltiVecVector())
        goto DoneWithDeclSpec;

      if (DSContext == DeclSpecContext::DSC_objc_method_result &&
          isObjCInstancetype()) {
        ParsedType TypeRep = Actions.ActOnObjCInstanceType(Loc);
        assert(TypeRep);
        isInvalid = DS.SetTypeSpecType(DeclSpec::TST_typename, Loc, PrevSpec,
                                       DiagID, TypeRep, Policy);
        if (isInvalid)
          break;

        DS.SetRangeEnd(Loc);
        ConsumeToken();
        continue;
      }

      // If we're in a context where the identifier could be a class name,
      // check whether this is a constructor declaration.
      if (getLangOpts().CPlusPlus && DSContext == DeclSpecContext::DSC_class &&
          Actions.isCurrentClassName(*Tok.getIdentifierInfo(), getCurScope()) &&
          isConstructorDeclarator(/*Unqualified*/true))
        goto DoneWithDeclSpec;

      ParsedType TypeRep = Actions.getTypeName(
          *Tok.getIdentifierInfo(), Tok.getLocation(), getCurScope(), nullptr,
          false, false, nullptr, false, false,
          isClassTemplateDeductionContext(DSContext));

      // If this is not a typedef name, don't parse it as part of the declspec,
      // it must be an implicit int or an error.
      if (!TypeRep) {
        if (TryAnnotateTypeConstraint())
          goto DoneWithDeclSpec;
        if (Tok.isNot(tok::identifier))
          continue;
        ParsedAttributesWithRange Attrs(AttrFactory);
        if (ParseImplicitInt(DS, nullptr, TemplateInfo, AS, DSContext, Attrs)) {
          if (!Attrs.empty()) {
            AttrsLastTime = true;
            attrs.takeAllFrom(Attrs);
          }
          continue;
        }
        goto DoneWithDeclSpec;
      }

      // Likewise, if this is a context where the identifier could be a template
      // name, check whether this is a deduction guide declaration.
      if (getLangOpts().CPlusPlus17 &&
          (DSContext == DeclSpecContext::DSC_class ||
           DSContext == DeclSpecContext::DSC_top_level) &&
          Actions.isDeductionGuideName(getCurScope(), *Tok.getIdentifierInfo(),
                                       Tok.getLocation()) &&
          isConstructorDeclarator(/*Unqualified*/ true,
                                  /*DeductionGuide*/ true))
        goto DoneWithDeclSpec;

      isInvalid = DS.SetTypeSpecType(DeclSpec::TST_typename, Loc, PrevSpec,
                                     DiagID, TypeRep, Policy);
      if (isInvalid)
        break;

      DS.SetRangeEnd(Tok.getLocation());
      ConsumeToken(); // The identifier

      // Objective-C supports type arguments and protocol references
      // following an Objective-C object or object pointer
      // type. Handle either one of them.
      if (Tok.is(tok::less) && getLangOpts().ObjC) {
        SourceLocation NewEndLoc;
        TypeResult NewTypeRep = parseObjCTypeArgsAndProtocolQualifiers(
                                  Loc, TypeRep, /*consumeLastToken=*/true,
                                  NewEndLoc);
        if (NewTypeRep.isUsable()) {
          DS.UpdateTypeRep(NewTypeRep.get());
          DS.SetRangeEnd(NewEndLoc);
        }
      }

      // Need to support trailing type qualifiers (e.g. "id<p> const").
      // If a type specifier follows, it will be diagnosed elsewhere.
      continue;
    }

      // type-name or placeholder-specifier
    case tok::annot_template_id: {
      TemplateIdAnnotation *TemplateId = takeTemplateIdAnnotation(Tok);

      if (TemplateId->hasInvalidName()) {
        DS.SetTypeSpecError();
        break;
      }

      if (TemplateId->Kind == TNK_Concept_template) {
        // If we've already diagnosed that this type-constraint has invalid
        // arguemnts, drop it and just form 'auto' or 'decltype(auto)'.
        if (TemplateId->hasInvalidArgs())
          TemplateId = nullptr;

        if (NextToken().is(tok::identifier)) {
          Diag(Loc, diag::err_placeholder_expected_auto_or_decltype_auto)
              << FixItHint::CreateInsertion(NextToken().getLocation(), "auto");
          // Attempt to continue as if 'auto' was placed here.
          isInvalid = DS.SetTypeSpecType(TST_auto, Loc, PrevSpec, DiagID,
                                         TemplateId, Policy);
          break;
        }
        if (!NextToken().isOneOf(tok::kw_auto, tok::kw_decltype))
            goto DoneWithDeclSpec;
        ConsumeAnnotationToken();
        SourceLocation AutoLoc = Tok.getLocation();
        if (TryConsumeToken(tok::kw_decltype)) {
          BalancedDelimiterTracker Tracker(*this, tok::l_paren);
          if (Tracker.consumeOpen()) {
            // Something like `void foo(Iterator decltype i)`
            Diag(Tok, diag::err_expected) << tok::l_paren;
          } else {
            if (!TryConsumeToken(tok::kw_auto)) {
              // Something like `void foo(Iterator decltype(int) i)`
              Tracker.skipToEnd();
              Diag(Tok, diag::err_placeholder_expected_auto_or_decltype_auto)
                << FixItHint::CreateReplacement(SourceRange(AutoLoc,
                                                            Tok.getLocation()),
                                                "auto");
            } else {
              Tracker.consumeClose();
            }
          }
          ConsumedEnd = Tok.getLocation();
          // Even if something went wrong above, continue as if we've seen
          // `decltype(auto)`.
          isInvalid = DS.SetTypeSpecType(TST_decltype_auto, Loc, PrevSpec,
                                         DiagID, TemplateId, Policy);
        } else {
          isInvalid = DS.SetTypeSpecType(TST_auto, Loc, PrevSpec, DiagID,
                                         TemplateId, Policy);
        }
        break;
      }

      if (TemplateId->Kind != TNK_Type_template &&
          TemplateId->Kind != TNK_Undeclared_template) {
        // This template-id does not refer to a type name, so we're
        // done with the type-specifiers.
        goto DoneWithDeclSpec;
      }

      // If we're in a context where the template-id could be a
      // constructor name or specialization, check whether this is a
      // constructor declaration.
      if (getLangOpts().CPlusPlus && DSContext == DeclSpecContext::DSC_class &&
          Actions.isCurrentClassName(*TemplateId->Name, getCurScope()) &&
          isConstructorDeclarator(/*Unqualified=*/true))
        goto DoneWithDeclSpec;

      // Turn the template-id annotation token into a type annotation
      // token, then try again to parse it as a type-specifier.
      CXXScopeSpec SS;
      AnnotateTemplateIdTokenAsType(SS);
      continue;
    }

    // GNU attributes support.
    case tok::kw___attribute:
      ParseGNUAttributes(DS.getAttributes(), nullptr, LateAttrs);
      continue;

    // Microsoft declspec support.
    case tok::kw___declspec:
      ParseMicrosoftDeclSpecs(DS.getAttributes());
      continue;

    // Microsoft single token adornments.
    case tok::kw___forceinline: {
      isInvalid = DS.setFunctionSpecForceInline(Loc, PrevSpec, DiagID);
      IdentifierInfo *AttrName = Tok.getIdentifierInfo();
      SourceLocation AttrNameLoc = Tok.getLocation();
      DS.getAttributes().addNew(AttrName, AttrNameLoc, nullptr, AttrNameLoc,
                                nullptr, 0, ParsedAttr::AS_Keyword);
      break;
    }

    case tok::kw___unaligned:
      isInvalid = DS.SetTypeQual(DeclSpec::TQ_unaligned, Loc, PrevSpec, DiagID,
                                 getLangOpts());
      break;

    // __ptrauth qualifier.
    case tok::kw___ptrauth:
      ParsePtrauthQualifier(DS.getAttributes());
      continue;

    case tok::kw___sptr:
    case tok::kw___uptr:
    case tok::kw___ptr64:
    case tok::kw___ptr32:
    case tok::kw___w64:
    case tok::kw___cdecl:
    case tok::kw___stdcall:
    case tok::kw___fastcall:
    case tok::kw___thiscall:
    case tok::kw___regcall:
    case tok::kw___vectorcall:
      ParseMicrosoftTypeAttributes(DS.getAttributes());
      continue;

    // Borland single token adornments.
    case tok::kw___pascal:
      ParseBorlandTypeAttributes(DS.getAttributes());
      continue;

    // OpenCL single token adornments.
    case tok::kw___kernel:
      ParseOpenCLKernelAttributes(DS.getAttributes());
      continue;

    // Nullability type specifiers.
    case tok::kw__Nonnull:
    case tok::kw__Nullable:
    case tok::kw__Null_unspecified:
      ParseNullabilityTypeSpecifiers(DS.getAttributes());
      continue;

    // Objective-C 'kindof' types.
    case tok::kw___kindof:
      DS.getAttributes().addNew(Tok.getIdentifierInfo(), Loc, nullptr, Loc,
                                nullptr, 0, ParsedAttr::AS_Keyword);
      (void)ConsumeToken();
      continue;

    // storage-class-specifier
    case tok::kw_typedef:
      isInvalid = DS.SetStorageClassSpec(Actions, DeclSpec::SCS_typedef, Loc,
                                         PrevSpec, DiagID, Policy);
      isStorageClass = true;
      break;
    case tok::kw_extern:
      if (DS.getThreadStorageClassSpec() == DeclSpec::TSCS___thread)
        Diag(Tok, diag::ext_thread_before) << "extern";
      isInvalid = DS.SetStorageClassSpec(Actions, DeclSpec::SCS_extern, Loc,
                                         PrevSpec, DiagID, Policy);
      isStorageClass = true;
      break;
    case tok::kw___private_extern__:
      isInvalid = DS.SetStorageClassSpec(Actions, DeclSpec::SCS_private_extern,
                                         Loc, PrevSpec, DiagID, Policy);
      isStorageClass = true;
      break;
    case tok::kw_static:
      if (DS.getThreadStorageClassSpec() == DeclSpec::TSCS___thread)
        Diag(Tok, diag::ext_thread_before) << "static";
      isInvalid = DS.SetStorageClassSpec(Actions, DeclSpec::SCS_static, Loc,
                                         PrevSpec, DiagID, Policy);
      isStorageClass = true;
      break;
    case tok::kw_auto:
      if (getLangOpts().CPlusPlus11) {
        if (isKnownToBeTypeSpecifier(GetLookAheadToken(1))) {
          isInvalid = DS.SetStorageClassSpec(Actions, DeclSpec::SCS_auto, Loc,
                                             PrevSpec, DiagID, Policy);
          if (!isInvalid)
            Diag(Tok, diag::ext_auto_storage_class)
              << FixItHint::CreateRemoval(DS.getStorageClassSpecLoc());
        } else
          isInvalid = DS.SetTypeSpecType(DeclSpec::TST_auto, Loc, PrevSpec,
                                         DiagID, Policy);
      } else
        isInvalid = DS.SetStorageClassSpec(Actions, DeclSpec::SCS_auto, Loc,
                                           PrevSpec, DiagID, Policy);
      isStorageClass = true;
      break;
    case tok::kw___auto_type:
      Diag(Tok, diag::ext_auto_type);
      isInvalid = DS.SetTypeSpecType(DeclSpec::TST_auto_type, Loc, PrevSpec,
                                     DiagID, Policy);
      break;
    case tok::kw_register:
      isInvalid = DS.SetStorageClassSpec(Actions, DeclSpec::SCS_register, Loc,
                                         PrevSpec, DiagID, Policy);
      isStorageClass = true;
      break;
    case tok::kw_mutable:
      isInvalid = DS.SetStorageClassSpec(Actions, DeclSpec::SCS_mutable, Loc,
                                         PrevSpec, DiagID, Policy);
      isStorageClass = true;
      break;
    case tok::kw___thread:
      isInvalid = DS.SetStorageClassSpecThread(DeclSpec::TSCS___thread, Loc,
                                               PrevSpec, DiagID);
      isStorageClass = true;
      break;
    case tok::kw_thread_local:
      isInvalid = DS.SetStorageClassSpecThread(DeclSpec::TSCS_thread_local, Loc,
                                               PrevSpec, DiagID);
      isStorageClass = true;
      break;
    case tok::kw__Thread_local:
      if (!getLangOpts().C11)
        Diag(Tok, diag::ext_c11_feature) << Tok.getName();
      isInvalid = DS.SetStorageClassSpecThread(DeclSpec::TSCS__Thread_local,
                                               Loc, PrevSpec, DiagID);
      isStorageClass = true;
      break;

    // function-specifier
    case tok::kw_inline:
      isInvalid = DS.setFunctionSpecInline(Loc, PrevSpec, DiagID);
      break;
    case tok::kw_virtual:
      // C++ for OpenCL does not allow virtual function qualifier, to avoid
      // function pointers restricted in OpenCL v2.0 s6.9.a.
      if (getLangOpts().OpenCLCPlusPlus) {
        DiagID = diag::err_openclcxx_virtual_function;
        PrevSpec = Tok.getIdentifierInfo()->getNameStart();
        isInvalid = true;
      }
      else {
        isInvalid = DS.setFunctionSpecVirtual(Loc, PrevSpec, DiagID);
      }
      break;
    case tok::kw_explicit: {
      SourceLocation ExplicitLoc = Loc;
      SourceLocation CloseParenLoc;
      ExplicitSpecifier ExplicitSpec(nullptr, ExplicitSpecKind::ResolvedTrue);
      ConsumedEnd = ExplicitLoc;
      ConsumeToken(); // kw_explicit
      if (Tok.is(tok::l_paren)) {
        if (getLangOpts().CPlusPlus2a || isExplicitBool() == TPResult::True) {
          Diag(Tok.getLocation(), getLangOpts().CPlusPlus2a
                                      ? diag::warn_cxx17_compat_explicit_bool
                                      : diag::ext_explicit_bool);

          ExprResult ExplicitExpr(static_cast<Expr *>(nullptr));
          BalancedDelimiterTracker Tracker(*this, tok::l_paren);
          Tracker.consumeOpen();
          ExplicitExpr = ParseConstantExpression();
          ConsumedEnd = Tok.getLocation();
          if (ExplicitExpr.isUsable()) {
            CloseParenLoc = Tok.getLocation();
            Tracker.consumeClose();
            ExplicitSpec =
                Actions.ActOnExplicitBoolSpecifier(ExplicitExpr.get());
          } else
            Tracker.skipToEnd();
        } else {
          Diag(Tok.getLocation(), diag::warn_cxx2a_compat_explicit_bool);
        }
      }
      isInvalid = DS.setFunctionSpecExplicit(ExplicitLoc, PrevSpec, DiagID,
                                             ExplicitSpec, CloseParenLoc);
      break;
    }
    case tok::kw__Noreturn:
      if (!getLangOpts().C11)
        Diag(Tok, diag::ext_c11_feature) << Tok.getName();
      isInvalid = DS.setFunctionSpecNoreturn(Loc, PrevSpec, DiagID);
      break;

    // alignment-specifier
    case tok::kw__Alignas:
      if (!getLangOpts().C11)
        Diag(Tok, diag::ext_c11_feature) << Tok.getName();
      ParseAlignmentSpecifier(DS.getAttributes());
      continue;

    // friend
    case tok::kw_friend:
      if (DSContext == DeclSpecContext::DSC_class)
        isInvalid = DS.SetFriendSpec(Loc, PrevSpec, DiagID);
      else {
        PrevSpec = ""; // not actually used by the diagnostic
        DiagID = diag::err_friend_invalid_in_context;
        isInvalid = true;
      }
      break;

    // Modules
    case tok::kw___module_private__:
      isInvalid = DS.setModulePrivateSpec(Loc, PrevSpec, DiagID);
      break;

    // constexpr, consteval, constinit specifiers
    case tok::kw_constexpr:
      isInvalid = DS.SetConstexprSpec(CSK_constexpr, Loc, PrevSpec, DiagID);
      break;
    case tok::kw_consteval:
      isInvalid = DS.SetConstexprSpec(CSK_consteval, Loc, PrevSpec, DiagID);
      break;
    case tok::kw_constinit:
      isInvalid = DS.SetConstexprSpec(CSK_constinit, Loc, PrevSpec, DiagID);
      break;

    // type-specifier
    case tok::kw_short:
      isInvalid = DS.SetTypeSpecWidth(DeclSpec::TSW_short, Loc, PrevSpec,
                                      DiagID, Policy);
      break;
    case tok::kw_long:
      if (DS.getTypeSpecWidth() != DeclSpec::TSW_long)
        isInvalid = DS.SetTypeSpecWidth(DeclSpec::TSW_long, Loc, PrevSpec,
                                        DiagID, Policy);
      else
        isInvalid = DS.SetTypeSpecWidth(DeclSpec::TSW_longlong, Loc, PrevSpec,
                                        DiagID, Policy);
      break;
    case tok::kw___int64:
        isInvalid = DS.SetTypeSpecWidth(DeclSpec::TSW_longlong, Loc, PrevSpec,
                                        DiagID, Policy);
      break;
    case tok::kw_signed:
      isInvalid = DS.SetTypeSpecSign(DeclSpec::TSS_signed, Loc, PrevSpec,
                                     DiagID);
      break;
    case tok::kw_unsigned:
      isInvalid = DS.SetTypeSpecSign(DeclSpec::TSS_unsigned, Loc, PrevSpec,
                                     DiagID);
      break;
    case tok::kw__Complex:
      if (!getLangOpts().C99)
        Diag(Tok, diag::ext_c99_feature) << Tok.getName();
      isInvalid = DS.SetTypeSpecComplex(DeclSpec::TSC_complex, Loc, PrevSpec,
                                        DiagID);
      break;
    case tok::kw__Imaginary:
      if (!getLangOpts().C99)
        Diag(Tok, diag::ext_c99_feature) << Tok.getName();
      isInvalid = DS.SetTypeSpecComplex(DeclSpec::TSC_imaginary, Loc, PrevSpec,
                                        DiagID);
      break;
    case tok::kw_void:
      isInvalid = DS.SetTypeSpecType(DeclSpec::TST_void, Loc, PrevSpec,
                                     DiagID, Policy);
      break;
    case tok::kw_char:
      isInvalid = DS.SetTypeSpecType(DeclSpec::TST_char, Loc, PrevSpec,
                                     DiagID, Policy);
      break;
    case tok::kw_int:
      isInvalid = DS.SetTypeSpecType(DeclSpec::TST_int, Loc, PrevSpec,
                                     DiagID, Policy);
      break;
    case tok::kw___int128:
      isInvalid = DS.SetTypeSpecType(DeclSpec::TST_int128, Loc, PrevSpec,
                                     DiagID, Policy);
      break;
    case tok::kw_half:
      isInvalid = DS.SetTypeSpecType(DeclSpec::TST_half, Loc, PrevSpec,
                                     DiagID, Policy);
      break;
    case tok::kw_float:
      isInvalid = DS.SetTypeSpecType(DeclSpec::TST_float, Loc, PrevSpec,
                                     DiagID, Policy);
      break;
    case tok::kw_double:
      isInvalid = DS.SetTypeSpecType(DeclSpec::TST_double, Loc, PrevSpec,
                                     DiagID, Policy);
      break;
    case tok::kw__Float16:
      isInvalid = DS.SetTypeSpecType(DeclSpec::TST_float16, Loc, PrevSpec,
                                     DiagID, Policy);
      break;
    case tok::kw__Accum:
      if (!getLangOpts().FixedPoint) {
        SetupFixedPointError(getLangOpts(), PrevSpec, DiagID, isInvalid);
      } else {
        isInvalid = DS.SetTypeSpecType(DeclSpec::TST_accum, Loc, PrevSpec,
                                       DiagID, Policy);
      }
      break;
    case tok::kw__Fract:
      if (!getLangOpts().FixedPoint) {
        SetupFixedPointError(getLangOpts(), PrevSpec, DiagID, isInvalid);
      } else {
        isInvalid = DS.SetTypeSpecType(DeclSpec::TST_fract, Loc, PrevSpec,
                                       DiagID, Policy);
      }
      break;
    case tok::kw__Sat:
      if (!getLangOpts().FixedPoint) {
        SetupFixedPointError(getLangOpts(), PrevSpec, DiagID, isInvalid);
      } else {
        isInvalid = DS.SetTypeSpecSat(Loc, PrevSpec, DiagID);
      }
      break;
    case tok::kw___float128:
      isInvalid = DS.SetTypeSpecType(DeclSpec::TST_float128, Loc, PrevSpec,
                                     DiagID, Policy);
      break;
    case tok::kw_wchar_t:
      isInvalid = DS.SetTypeSpecType(DeclSpec::TST_wchar, Loc, PrevSpec,
                                     DiagID, Policy);
      break;
    case tok::kw_char8_t:
      isInvalid = DS.SetTypeSpecType(DeclSpec::TST_char8, Loc, PrevSpec,
                                     DiagID, Policy);
      break;
    case tok::kw_char16_t:
      isInvalid = DS.SetTypeSpecType(DeclSpec::TST_char16, Loc, PrevSpec,
                                     DiagID, Policy);
      break;
    case tok::kw_char32_t:
      isInvalid = DS.SetTypeSpecType(DeclSpec::TST_char32, Loc, PrevSpec,
                                     DiagID, Policy);
      break;
    case tok::kw_bool:
    case tok::kw__Bool:
      if (Tok.is(tok::kw__Bool) && !getLangOpts().C99)
        Diag(Tok, diag::ext_c99_feature) << Tok.getName();

      if (Tok.is(tok::kw_bool) &&
          DS.getTypeSpecType() != DeclSpec::TST_unspecified &&
          DS.getStorageClassSpec() == DeclSpec::SCS_typedef) {
        PrevSpec = ""; // Not used by the diagnostic.
        DiagID = diag::err_bool_redeclaration;
        // For better error recovery.
        Tok.setKind(tok::identifier);
        isInvalid = true;
      } else {
        isInvalid = DS.SetTypeSpecType(DeclSpec::TST_bool, Loc, PrevSpec,
                                       DiagID, Policy);
      }
      break;
    case tok::kw__Decimal32:
      isInvalid = DS.SetTypeSpecType(DeclSpec::TST_decimal32, Loc, PrevSpec,
                                     DiagID, Policy);
      break;
    case tok::kw__Decimal64:
      isInvalid = DS.SetTypeSpecType(DeclSpec::TST_decimal64, Loc, PrevSpec,
                                     DiagID, Policy);
      break;
    case tok::kw__Decimal128:
      isInvalid = DS.SetTypeSpecType(DeclSpec::TST_decimal128, Loc, PrevSpec,
                                     DiagID, Policy);
      break;
    case tok::kw___vector:
      isInvalid = DS.SetTypeAltiVecVector(true, Loc, PrevSpec, DiagID, Policy);
      break;
    case tok::kw___pixel:
      isInvalid = DS.SetTypeAltiVecPixel(true, Loc, PrevSpec, DiagID, Policy);
      break;
    case tok::kw___bool:
      isInvalid = DS.SetTypeAltiVecBool(true, Loc, PrevSpec, DiagID, Policy);
      break;
    case tok::kw_pipe:
      if (!getLangOpts().OpenCL || (getLangOpts().OpenCLVersion < 200 &&
                                    !getLangOpts().OpenCLCPlusPlus)) {
        // OpenCL 2.0 defined this keyword. OpenCL 1.2 and earlier should
        // support the "pipe" word as identifier.
        Tok.getIdentifierInfo()->revertTokenIDToIdentifier();
        goto DoneWithDeclSpec;
      }
      isInvalid = DS.SetTypePipe(true, Loc, PrevSpec, DiagID, Policy);
      break;
#define GENERIC_IMAGE_TYPE(ImgType, Id) \
  case tok::kw_##ImgType##_t: \
    isInvalid = DS.SetTypeSpecType(DeclSpec::TST_##ImgType##_t, Loc, PrevSpec, \
                                   DiagID, Policy); \
    break;
#include "clang/Basic/OpenCLImageTypes.def"
    case tok::kw___unknown_anytype:
      isInvalid = DS.SetTypeSpecType(TST_unknown_anytype, Loc,
                                     PrevSpec, DiagID, Policy);
      break;

    // class-specifier:
    case tok::kw_class:
    case tok::kw_struct:
    case tok::kw___interface:
    case tok::kw_union: {
      tok::TokenKind Kind = Tok.getKind();
      ConsumeToken();

      // These are attributes following class specifiers.
      // To produce better diagnostic, we parse them when
      // parsing class specifier.
      ParsedAttributesWithRange Attributes(AttrFactory);
      ParseClassSpecifier(Kind, Loc, DS, TemplateInfo, AS,
                          EnteringContext, DSContext, Attributes);

      // If there are attributes following class specifier,
      // take them over and handle them here.
      if (!Attributes.empty()) {
        AttrsLastTime = true;
        attrs.takeAllFrom(Attributes);
      }
      continue;
    }

    // enum-specifier:
    case tok::kw_enum:
      ConsumeToken();
      ParseEnumSpecifier(Loc, DS, TemplateInfo, AS, DSContext);
      continue;

    // cv-qualifier:
    case tok::kw_const:
      isInvalid = DS.SetTypeQual(DeclSpec::TQ_const, Loc, PrevSpec, DiagID,
                                 getLangOpts());
      break;
    case tok::kw_volatile:
      isInvalid = DS.SetTypeQual(DeclSpec::TQ_volatile, Loc, PrevSpec, DiagID,
                                 getLangOpts());
      break;
    case tok::kw_restrict:
      isInvalid = DS.SetTypeQual(DeclSpec::TQ_restrict, Loc, PrevSpec, DiagID,
                                 getLangOpts());
      break;

    // C++ typename-specifier:
    case tok::kw_typename:
      if (TryAnnotateTypeOrScopeToken()) {
        DS.SetTypeSpecError();
        goto DoneWithDeclSpec;
      }
      if (!Tok.is(tok::kw_typename))
        continue;
      break;

    // GNU typeof support.
    case tok::kw_typeof:
      ParseTypeofSpecifier(DS);
      continue;

    case tok::annot_decltype:
      ParseDecltypeSpecifier(DS);
      continue;

    case tok::annot_pragma_pack:
      HandlePragmaPack();
      continue;

    case tok::annot_pragma_ms_pragma:
      HandlePragmaMSPragma();
      continue;

    case tok::annot_pragma_ms_vtordisp:
      HandlePragmaMSVtorDisp();
      continue;

    case tok::annot_pragma_ms_pointers_to_members:
      HandlePragmaMSPointersToMembers();
      continue;

    case tok::kw___underlying_type:
      ParseUnderlyingTypeSpecifier(DS);
      continue;

    case tok::kw__Atomic:
      // C11 6.7.2.4/4:
      //   If the _Atomic keyword is immediately followed by a left parenthesis,
      //   it is interpreted as a type specifier (with a type name), not as a
      //   type qualifier.
      if (!getLangOpts().C11)
        Diag(Tok, diag::ext_c11_feature) << Tok.getName();

      if (NextToken().is(tok::l_paren)) {
        ParseAtomicSpecifier(DS);
        continue;
      }
      isInvalid = DS.SetTypeQual(DeclSpec::TQ_atomic, Loc, PrevSpec, DiagID,
                                 getLangOpts());
      break;

    // OpenCL address space qualifiers:
    case tok::kw___generic:
      // generic address space is introduced only in OpenCL v2.0
      // see OpenCL C Spec v2.0 s6.5.5
      if (Actions.getLangOpts().OpenCLVersion < 200 &&
          !Actions.getLangOpts().OpenCLCPlusPlus) {
        DiagID = diag::err_opencl_unknown_type_specifier;
        PrevSpec = Tok.getIdentifierInfo()->getNameStart();
        isInvalid = true;
        break;
      }
      LLVM_FALLTHROUGH;
    case tok::kw_private:
      // It's fine (but redundant) to check this for __generic on the
      // fallthrough path; we only form the __generic token in OpenCL mode.
      if (!getLangOpts().OpenCL)
        goto DoneWithDeclSpec;
      LLVM_FALLTHROUGH;
    case tok::kw___private:
    case tok::kw___global:
    case tok::kw___local:
    case tok::kw___constant:
    // OpenCL access qualifiers:
    case tok::kw___read_only:
    case tok::kw___write_only:
    case tok::kw___read_write:
      ParseOpenCLQualifiers(DS.getAttributes());
      break;

    case tok::less:
      // GCC ObjC supports types like "<SomeProtocol>" as a synonym for
      // "id<SomeProtocol>".  This is hopelessly old fashioned and dangerous,
      // but we support it.
      if (DS.hasTypeSpecifier() || !getLangOpts().ObjC)
        goto DoneWithDeclSpec;

      SourceLocation StartLoc = Tok.getLocation();
      SourceLocation EndLoc;
      TypeResult Type = parseObjCProtocolQualifierType(EndLoc);
      if (Type.isUsable()) {
        if (DS.SetTypeSpecType(DeclSpec::TST_typename, StartLoc, StartLoc,
                               PrevSpec, DiagID, Type.get(),
                               Actions.getASTContext().getPrintingPolicy()))
          Diag(StartLoc, DiagID) << PrevSpec;

        DS.SetRangeEnd(EndLoc);
      } else {
        DS.SetTypeSpecError();
      }

      // Need to support trailing type qualifiers (e.g. "id<p> const").
      // If a type specifier follows, it will be diagnosed elsewhere.
      continue;
    }

    DS.SetRangeEnd(ConsumedEnd.isValid() ? ConsumedEnd : Tok.getLocation());

    // If the specifier wasn't legal, issue a diagnostic.
    if (isInvalid) {
      assert(PrevSpec && "Method did not return previous specifier!");
      assert(DiagID);

      if (DiagID == diag::ext_duplicate_declspec ||
          DiagID == diag::ext_warn_duplicate_declspec ||
          DiagID == diag::err_duplicate_declspec)
        Diag(Loc, DiagID) << PrevSpec
                          << FixItHint::CreateRemoval(
                                 SourceRange(Loc, DS.getEndLoc()));
      else if (DiagID == diag::err_opencl_unknown_type_specifier) {
        Diag(Loc, DiagID) << getLangOpts().OpenCLCPlusPlus
                          << getLangOpts().getOpenCLVersionTuple().getAsString()
                          << PrevSpec << isStorageClass;
      } else
        Diag(Loc, DiagID) << PrevSpec;
    }

    if (DiagID != diag::err_bool_redeclaration && ConsumedEnd.isInvalid())
      // After an error the next token can be an annotation token.
      ConsumeAnyToken();

    AttrsLastTime = false;
  }
}

/// ParseStructDeclaration - Parse a struct declaration without the terminating
/// semicolon.
///
/// Note that a struct declaration refers to a declaration in a struct,
/// not to the declaration of a struct.
///
///       struct-declaration:
/// [C2x]   attributes-specifier-seq[opt]
///           specifier-qualifier-list struct-declarator-list
/// [GNU]   __extension__ struct-declaration
/// [GNU]   specifier-qualifier-list
///       struct-declarator-list:
///         struct-declarator
///         struct-declarator-list ',' struct-declarator
/// [GNU]   struct-declarator-list ',' attributes[opt] struct-declarator
///       struct-declarator:
///         declarator
/// [GNU]   declarator attributes[opt]
///         declarator[opt] ':' constant-expression
/// [GNU]   declarator[opt] ':' constant-expression attributes[opt]
///
void Parser::ParseStructDeclaration(
    ParsingDeclSpec &DS,
    llvm::function_ref<void(ParsingFieldDeclarator &)> FieldsCallback) {

  if (Tok.is(tok::kw___extension__)) {
    // __extension__ silences extension warnings in the subexpression.
    ExtensionRAIIObject O(Diags);  // Use RAII to do this.
    ConsumeToken();
    return ParseStructDeclaration(DS, FieldsCallback);
  }

  // Parse leading attributes.
  ParsedAttributesWithRange Attrs(AttrFactory);
  MaybeParseCXX11Attributes(Attrs);
  DS.takeAttributesFrom(Attrs);

  // Parse the common specifier-qualifiers-list piece.
  ParseSpecifierQualifierList(DS);

  // If there are no declarators, this is a free-standing declaration
  // specifier. Let the actions module cope with it.
  if (Tok.is(tok::semi)) {
    RecordDecl *AnonRecord = nullptr;
    Decl *TheDecl = Actions.ParsedFreeStandingDeclSpec(getCurScope(), AS_none,
                                                       DS, AnonRecord);
    assert(!AnonRecord && "Did not expect anonymous struct or union here");
    DS.complete(TheDecl);
    return;
  }

  // Read struct-declarators until we find the semicolon.
  bool FirstDeclarator = true;
  SourceLocation CommaLoc;
  while (1) {
    ParsingFieldDeclarator DeclaratorInfo(*this, DS);
    DeclaratorInfo.D.setCommaLoc(CommaLoc);

    // Attributes are only allowed here on successive declarators.
    if (!FirstDeclarator)
      MaybeParseGNUAttributes(DeclaratorInfo.D);

    /// struct-declarator: declarator
    /// struct-declarator: declarator[opt] ':' constant-expression
    if (Tok.isNot(tok::colon)) {
      // Don't parse FOO:BAR as if it were a typo for FOO::BAR.
      ColonProtectionRAIIObject X(*this);
      ParseDeclarator(DeclaratorInfo.D);
    } else
      DeclaratorInfo.D.SetIdentifier(nullptr, Tok.getLocation());

    if (TryConsumeToken(tok::colon)) {
      ExprResult Res(ParseConstantExpression());
      if (Res.isInvalid())
        SkipUntil(tok::semi, StopBeforeMatch);
      else
        DeclaratorInfo.BitfieldSize = Res.get();
    }

    // If attributes exist after the declarator, parse them.
    MaybeParseGNUAttributes(DeclaratorInfo.D);

    // We're done with this declarator;  invoke the callback.
    FieldsCallback(DeclaratorInfo);

    // If we don't have a comma, it is either the end of the list (a ';')
    // or an error, bail out.
    if (!TryConsumeToken(tok::comma, CommaLoc))
      return;

    FirstDeclarator = false;
  }
}

/// ParseStructUnionBody
///       struct-contents:
///         struct-declaration-list
/// [EXT]   empty
/// [GNU]   "struct-declaration-list" without terminatoring ';'
///       struct-declaration-list:
///         struct-declaration
///         struct-declaration-list struct-declaration
/// [OBC]   '@' 'defs' '(' class-name ')'
///
void Parser::ParseStructUnionBody(SourceLocation RecordLoc,
                                  DeclSpec::TST TagType, Decl *TagDecl) {
  PrettyDeclStackTraceEntry CrashInfo(Actions.Context, TagDecl, RecordLoc,
                                      "parsing struct/union body");
  assert(!getLangOpts().CPlusPlus && "C++ declarations not supported");

  BalancedDelimiterTracker T(*this, tok::l_brace);
  if (T.consumeOpen())
    return;

  ParseScope StructScope(this, Scope::ClassScope|Scope::DeclScope);
  Actions.ActOnTagStartDefinition(getCurScope(), TagDecl);

  SmallVector<Decl *, 32> FieldDecls;

  // While we still have something to read, read the declarations in the struct.
  while (!tryParseMisplacedModuleImport() && Tok.isNot(tok::r_brace) &&
         Tok.isNot(tok::eof)) {
    // Each iteration of this loop reads one struct-declaration.

    // Check for extraneous top-level semicolon.
    if (Tok.is(tok::semi)) {
      ConsumeExtraSemi(InsideStruct, TagType);
      continue;
    }

    // Parse _Static_assert declaration.
    if (Tok.is(tok::kw__Static_assert)) {
      SourceLocation DeclEnd;
      ParseStaticAssertDeclaration(DeclEnd);
      continue;
    }

    if (Tok.is(tok::annot_pragma_pack)) {
      HandlePragmaPack();
      continue;
    }

    if (Tok.is(tok::annot_pragma_align)) {
      HandlePragmaAlign();
      continue;
    }

    if (Tok.is(tok::annot_pragma_openmp)) {
      // Result can be ignored, because it must be always empty.
      AccessSpecifier AS = AS_none;
      ParsedAttributesWithRange Attrs(AttrFactory);
      (void)ParseOpenMPDeclarativeDirectiveWithExtDecl(AS, Attrs);
      continue;
    }

    if (tok::isPragmaAnnotation(Tok.getKind())) {
      Diag(Tok.getLocation(), diag::err_pragma_misplaced_in_decl)
          << DeclSpec::getSpecifierName(
                 TagType, Actions.getASTContext().getPrintingPolicy());
      ConsumeAnnotationToken();
      continue;
    }

    if (!Tok.is(tok::at)) {
      auto CFieldCallback = [&](ParsingFieldDeclarator &FD) {
        // Install the declarator into the current TagDecl.
        Decl *Field =
            Actions.ActOnField(getCurScope(), TagDecl,
                               FD.D.getDeclSpec().getSourceRange().getBegin(),
                               FD.D, FD.BitfieldSize);
        FieldDecls.push_back(Field);
        FD.complete(Field);
      };

      // Parse all the comma separated declarators.
      ParsingDeclSpec DS(*this);
      ParseStructDeclaration(DS, CFieldCallback);
    } else { // Handle @defs
      ConsumeToken();
      if (!Tok.isObjCAtKeyword(tok::objc_defs)) {
        Diag(Tok, diag::err_unexpected_at);
        SkipUntil(tok::semi);
        continue;
      }
      ConsumeToken();
      ExpectAndConsume(tok::l_paren);
      if (!Tok.is(tok::identifier)) {
        Diag(Tok, diag::err_expected) << tok::identifier;
        SkipUntil(tok::semi);
        continue;
      }
      SmallVector<Decl *, 16> Fields;
      Actions.ActOnDefs(getCurScope(), TagDecl, Tok.getLocation(),
                        Tok.getIdentifierInfo(), Fields);
      FieldDecls.insert(FieldDecls.end(), Fields.begin(), Fields.end());
      ConsumeToken();
      ExpectAndConsume(tok::r_paren);
    }

    if (TryConsumeToken(tok::semi))
      continue;

    if (Tok.is(tok::r_brace)) {
      ExpectAndConsume(tok::semi, diag::ext_expected_semi_decl_list);
      break;
    }

    ExpectAndConsume(tok::semi, diag::err_expected_semi_decl_list);
    // Skip to end of block or statement to avoid ext-warning on extra ';'.
    SkipUntil(tok::r_brace, StopAtSemi | StopBeforeMatch);
    // If we stopped at a ';', eat it.
    TryConsumeToken(tok::semi);
  }

  T.consumeClose();

  ParsedAttributes attrs(AttrFactory);
  // If attributes exist after struct contents, parse them.
  MaybeParseGNUAttributes(attrs);

  Actions.ActOnFields(getCurScope(), RecordLoc, TagDecl, FieldDecls,
                      T.getOpenLocation(), T.getCloseLocation(), attrs);
  StructScope.Exit();
  Actions.ActOnTagFinishDefinition(getCurScope(), TagDecl, T.getRange());
}

/// ParseEnumSpecifier
///       enum-specifier: [C99 6.7.2.2]
///         'enum' identifier[opt] '{' enumerator-list '}'
///[C99/C++]'enum' identifier[opt] '{' enumerator-list ',' '}'
/// [GNU]   'enum' attributes[opt] identifier[opt] '{' enumerator-list ',' [opt]
///                                                 '}' attributes[opt]
/// [MS]    'enum' __declspec[opt] identifier[opt] '{' enumerator-list ',' [opt]
///                                                 '}'
///         'enum' identifier
/// [GNU]   'enum' attributes[opt] identifier
///
/// [C++11] enum-head '{' enumerator-list[opt] '}'
/// [C++11] enum-head '{' enumerator-list ','  '}'
///
///       enum-head: [C++11]
///         enum-key attribute-specifier-seq[opt] identifier[opt] enum-base[opt]
///         enum-key attribute-specifier-seq[opt] nested-name-specifier
///             identifier enum-base[opt]
///
///       enum-key: [C++11]
///         'enum'
///         'enum' 'class'
///         'enum' 'struct'
///
///       enum-base: [C++11]
///         ':' type-specifier-seq
///
/// [C++] elaborated-type-specifier:
/// [C++]   'enum' '::'[opt] nested-name-specifier[opt] identifier
///
void Parser::ParseEnumSpecifier(SourceLocation StartLoc, DeclSpec &DS,
                                const ParsedTemplateInfo &TemplateInfo,
                                AccessSpecifier AS, DeclSpecContext DSC) {
  // Parse the tag portion of this.
  if (Tok.is(tok::code_completion)) {
    // Code completion for an enum name.
    Actions.CodeCompleteTag(getCurScope(), DeclSpec::TST_enum);
    return cutOffParsing();
  }

  // If attributes exist after tag, parse them.
  ParsedAttributesWithRange attrs(AttrFactory);
  MaybeParseGNUAttributes(attrs);
  MaybeParseCXX11Attributes(attrs);
  MaybeParseMicrosoftDeclSpecs(attrs);

  SourceLocation ScopedEnumKWLoc;
  bool IsScopedUsingClassTag = false;

  // In C++11, recognize 'enum class' and 'enum struct'.
  if (Tok.isOneOf(tok::kw_class, tok::kw_struct)) {
    Diag(Tok, getLangOpts().CPlusPlus11 ? diag::warn_cxx98_compat_scoped_enum
                                        : diag::ext_scoped_enum);
    IsScopedUsingClassTag = Tok.is(tok::kw_class);
    ScopedEnumKWLoc = ConsumeToken();

    // Attributes are not allowed between these keywords.  Diagnose,
    // but then just treat them like they appeared in the right place.
    ProhibitAttributes(attrs);

    // They are allowed afterwards, though.
    MaybeParseGNUAttributes(attrs);
    MaybeParseCXX11Attributes(attrs);
    MaybeParseMicrosoftDeclSpecs(attrs);
  }

  // C++11 [temp.explicit]p12:
  //   The usual access controls do not apply to names used to specify
  //   explicit instantiations.
  // We extend this to also cover explicit specializations.  Note that
  // we don't suppress if this turns out to be an elaborated type
  // specifier.
  bool shouldDelayDiagsInTag =
    (TemplateInfo.Kind == ParsedTemplateInfo::ExplicitInstantiation ||
     TemplateInfo.Kind == ParsedTemplateInfo::ExplicitSpecialization);
  SuppressAccessChecks diagsFromTag(*this, shouldDelayDiagsInTag);

  // Enum definitions should not be parsed in a trailing-return-type.
  bool AllowDeclaration = DSC != DeclSpecContext::DSC_trailing;

  CXXScopeSpec &SS = DS.getTypeSpecScope();
  if (getLangOpts().CPlusPlus) {
    // "enum foo : bar;" is not a potential typo for "enum foo::bar;"
    // if a fixed underlying type is allowed.
    ColonProtectionRAIIObject X(*this, AllowDeclaration);

    CXXScopeSpec Spec;
    if (ParseOptionalCXXScopeSpecifier(Spec, /*ObjectType=*/nullptr,
                                       /*ObjectHadErrors=*/false,
                                       /*EnteringContext=*/true))
      return;

    if (Spec.isSet() && Tok.isNot(tok::identifier)) {
      Diag(Tok, diag::err_expected) << tok::identifier;
      if (Tok.isNot(tok::l_brace)) {
        // Has no name and is not a definition.
        // Skip the rest of this declarator, up until the comma or semicolon.
        SkipUntil(tok::comma, StopAtSemi);
        return;
      }
    }

    SS = Spec;
  }

  // Must have either 'enum name' or 'enum {...}'.
  if (Tok.isNot(tok::identifier) && Tok.isNot(tok::l_brace) &&
      !(AllowDeclaration && Tok.is(tok::colon))) {
    Diag(Tok, diag::err_expected_either) << tok::identifier << tok::l_brace;

    // Skip the rest of this declarator, up until the comma or semicolon.
    SkipUntil(tok::comma, StopAtSemi);
    return;
  }

  // If an identifier is present, consume and remember it.
  IdentifierInfo *Name = nullptr;
  SourceLocation NameLoc;
  if (Tok.is(tok::identifier)) {
    Name = Tok.getIdentifierInfo();
    NameLoc = ConsumeToken();
  }

  if (!Name && ScopedEnumKWLoc.isValid()) {
    // C++0x 7.2p2: The optional identifier shall not be omitted in the
    // declaration of a scoped enumeration.
    Diag(Tok, diag::err_scoped_enum_missing_identifier);
    ScopedEnumKWLoc = SourceLocation();
    IsScopedUsingClassTag = false;
  }

  // Okay, end the suppression area.  We'll decide whether to emit the
  // diagnostics in a second.
  if (shouldDelayDiagsInTag)
    diagsFromTag.done();

  TypeResult BaseType;

  // Parse the fixed underlying type.
  bool CanBeBitfield = getCurScope()->getFlags() & Scope::ClassScope;
  if (AllowDeclaration && Tok.is(tok::colon)) {
    bool PossibleBitfield = false;
    if (CanBeBitfield) {
      // If we're in class scope, this can either be an enum declaration with
      // an underlying type, or a declaration of a bitfield member. We try to
      // use a simple disambiguation scheme first to catch the common cases
      // (integer literal, sizeof); if it's still ambiguous, we then consider
      // anything that's a simple-type-specifier followed by '(' as an
      // expression. This suffices because function types are not valid
      // underlying types anyway.
      EnterExpressionEvaluationContext Unevaluated(
          Actions, Sema::ExpressionEvaluationContext::ConstantEvaluated);
      TPResult TPR = isExpressionOrTypeSpecifierSimple(NextToken().getKind());
      // If the next token starts an expression, we know we're parsing a
      // bit-field. This is the common case.
      if (TPR == TPResult::True)
        PossibleBitfield = true;
      // If the next token starts a type-specifier-seq, it may be either a
      // a fixed underlying type or the start of a function-style cast in C++;
      // lookahead one more token to see if it's obvious that we have a
      // fixed underlying type.
      else if (TPR == TPResult::False &&
               GetLookAheadToken(2).getKind() == tok::semi) {
        // Consume the ':'.
        ConsumeToken();
      } else {
        // We have the start of a type-specifier-seq, so we have to perform
        // tentative parsing to determine whether we have an expression or a
        // type.
        TentativeParsingAction TPA(*this);

        // Consume the ':'.
        ConsumeToken();

        // If we see a type specifier followed by an open-brace, we have an
        // ambiguity between an underlying type and a C++11 braced
        // function-style cast. Resolve this by always treating it as an
        // underlying type.
        // FIXME: The standard is not entirely clear on how to disambiguate in
        // this case.
        if ((getLangOpts().CPlusPlus &&
             isCXXDeclarationSpecifier(TPResult::True) != TPResult::True) ||
            (!getLangOpts().CPlusPlus && !isDeclarationSpecifier(true))) {
          // We'll parse this as a bitfield later.
          PossibleBitfield = true;
          TPA.Revert();
        } else {
          // We have a type-specifier-seq.
          TPA.Commit();
        }
      }
    } else {
      // Consume the ':'.
      ConsumeToken();
    }

    if (!PossibleBitfield) {
      SourceRange Range;
      BaseType = ParseTypeName(&Range);

      if (!getLangOpts().ObjC) {
        if (getLangOpts().CPlusPlus11)
          Diag(StartLoc, diag::warn_cxx98_compat_enum_fixed_underlying_type);
        else if (getLangOpts().CPlusPlus)
          Diag(StartLoc, diag::ext_cxx11_enum_fixed_underlying_type);
        else if (getLangOpts().MicrosoftExt)
          Diag(StartLoc, diag::ext_ms_c_enum_fixed_underlying_type);
        else
          Diag(StartLoc, diag::ext_clang_c_enum_fixed_underlying_type);
      }
    }
  }

  // There are four options here.  If we have 'friend enum foo;' then this is a
  // friend declaration, and cannot have an accompanying definition. If we have
  // 'enum foo;', then this is a forward declaration.  If we have
  // 'enum foo {...' then this is a definition. Otherwise we have something
  // like 'enum foo xyz', a reference.
  //
  // This is needed to handle stuff like this right (C99 6.7.2.3p11):
  // enum foo {..};  void bar() { enum foo; }    <- new foo in bar.
  // enum foo {..};  void bar() { enum foo x; }  <- use of old foo.
  //
  Sema::TagUseKind TUK;
  if (!AllowDeclaration) {
    TUK = Sema::TUK_Reference;
  } else if (Tok.is(tok::l_brace)) {
    if (DS.isFriendSpecified()) {
      Diag(Tok.getLocation(), diag::err_friend_decl_defines_type)
        << SourceRange(DS.getFriendSpecLoc());
      ConsumeBrace();
      SkipUntil(tok::r_brace, StopAtSemi);
      TUK = Sema::TUK_Friend;
    } else {
      TUK = Sema::TUK_Definition;
    }
  } else if (!isTypeSpecifier(DSC) &&
             (Tok.is(tok::semi) ||
              (Tok.isAtStartOfLine() &&
               !isValidAfterTypeSpecifier(CanBeBitfield)))) {
    TUK = DS.isFriendSpecified() ? Sema::TUK_Friend : Sema::TUK_Declaration;
    if (Tok.isNot(tok::semi)) {
      // A semicolon was missing after this declaration. Diagnose and recover.
      ExpectAndConsume(tok::semi, diag::err_expected_after, "enum");
      PP.EnterToken(Tok, /*IsReinject=*/true);
      Tok.setKind(tok::semi);
    }
  } else {
    TUK = Sema::TUK_Reference;
  }

  // If this is an elaborated type specifier, and we delayed
  // diagnostics before, just merge them into the current pool.
  if (TUK == Sema::TUK_Reference && shouldDelayDiagsInTag) {
    diagsFromTag.redelay();
  }

  MultiTemplateParamsArg TParams;
  if (TemplateInfo.Kind != ParsedTemplateInfo::NonTemplate &&
      TUK != Sema::TUK_Reference) {
    if (!getLangOpts().CPlusPlus11 || !SS.isSet()) {
      // Skip the rest of this declarator, up until the comma or semicolon.
      Diag(Tok, diag::err_enum_template);
      SkipUntil(tok::comma, StopAtSemi);
      return;
    }

    if (TemplateInfo.Kind == ParsedTemplateInfo::ExplicitInstantiation) {
      // Enumerations can't be explicitly instantiated.
      DS.SetTypeSpecError();
      Diag(StartLoc, diag::err_explicit_instantiation_enum);
      return;
    }

    assert(TemplateInfo.TemplateParams && "no template parameters");
    TParams = MultiTemplateParamsArg(TemplateInfo.TemplateParams->data(),
                                     TemplateInfo.TemplateParams->size());
  }

  if (TUK == Sema::TUK_Reference)
    ProhibitAttributes(attrs);

  if (!Name && TUK != Sema::TUK_Definition) {
    Diag(Tok, diag::err_enumerator_unnamed_no_def);

    // Skip the rest of this declarator, up until the comma or semicolon.
    SkipUntil(tok::comma, StopAtSemi);
    return;
  }

  stripTypeAttributesOffDeclSpec(attrs, DS, TUK);

  Sema::SkipBodyInfo SkipBody;
  if (!Name && TUK == Sema::TUK_Definition && Tok.is(tok::l_brace) &&
      NextToken().is(tok::identifier))
    SkipBody = Actions.shouldSkipAnonEnumBody(getCurScope(),
                                              NextToken().getIdentifierInfo(),
                                              NextToken().getLocation());

  bool Owned = false;
  bool IsDependent = false;
  const char *PrevSpec = nullptr;
  unsigned DiagID;
  Decl *TagDecl = Actions.ActOnTag(
      getCurScope(), DeclSpec::TST_enum, TUK, StartLoc, SS, Name, NameLoc,
      attrs, AS, DS.getModulePrivateSpecLoc(), TParams, Owned, IsDependent,
      ScopedEnumKWLoc, IsScopedUsingClassTag, BaseType,
      DSC == DeclSpecContext::DSC_type_specifier,
      DSC == DeclSpecContext::DSC_template_param ||
          DSC == DeclSpecContext::DSC_template_type_arg,
      &SkipBody);

  if (SkipBody.ShouldSkip) {
    assert(TUK == Sema::TUK_Definition && "can only skip a definition");

    BalancedDelimiterTracker T(*this, tok::l_brace);
    T.consumeOpen();
    T.skipToEnd();

    if (DS.SetTypeSpecType(DeclSpec::TST_enum, StartLoc,
                           NameLoc.isValid() ? NameLoc : StartLoc,
                           PrevSpec, DiagID, TagDecl, Owned,
                           Actions.getASTContext().getPrintingPolicy()))
      Diag(StartLoc, DiagID) << PrevSpec;
    return;
  }

  if (IsDependent) {
    // This enum has a dependent nested-name-specifier. Handle it as a
    // dependent tag.
    if (!Name) {
      DS.SetTypeSpecError();
      Diag(Tok, diag::err_expected_type_name_after_typename);
      return;
    }

    TypeResult Type = Actions.ActOnDependentTag(
        getCurScope(), DeclSpec::TST_enum, TUK, SS, Name, StartLoc, NameLoc);
    if (Type.isInvalid()) {
      DS.SetTypeSpecError();
      return;
    }

    if (DS.SetTypeSpecType(DeclSpec::TST_typename, StartLoc,
                           NameLoc.isValid() ? NameLoc : StartLoc,
                           PrevSpec, DiagID, Type.get(),
                           Actions.getASTContext().getPrintingPolicy()))
      Diag(StartLoc, DiagID) << PrevSpec;

    return;
  }

  if (!TagDecl) {
    // The action failed to produce an enumeration tag. If this is a
    // definition, consume the entire definition.
    if (Tok.is(tok::l_brace) && TUK != Sema::TUK_Reference) {
      ConsumeBrace();
      SkipUntil(tok::r_brace, StopAtSemi);
    }

    DS.SetTypeSpecError();
    return;
  }

  if (Tok.is(tok::l_brace) && TUK != Sema::TUK_Reference) {
    Decl *D = SkipBody.CheckSameAsPrevious ? SkipBody.New : TagDecl;
    ParseEnumBody(StartLoc, D);
    if (SkipBody.CheckSameAsPrevious &&
        !Actions.ActOnDuplicateDefinition(DS, TagDecl, SkipBody)) {
      DS.SetTypeSpecError();
      return;
    }
  }

  if (DS.SetTypeSpecType(DeclSpec::TST_enum, StartLoc,
                         NameLoc.isValid() ? NameLoc : StartLoc,
                         PrevSpec, DiagID, TagDecl, Owned,
                         Actions.getASTContext().getPrintingPolicy()))
    Diag(StartLoc, DiagID) << PrevSpec;
}

/// ParseEnumBody - Parse a {} enclosed enumerator-list.
///       enumerator-list:
///         enumerator
///         enumerator-list ',' enumerator
///       enumerator:
///         enumeration-constant attributes[opt]
///         enumeration-constant attributes[opt] '=' constant-expression
///       enumeration-constant:
///         identifier
///
void Parser::ParseEnumBody(SourceLocation StartLoc, Decl *EnumDecl) {
  // Enter the scope of the enum body and start the definition.
  ParseScope EnumScope(this, Scope::DeclScope | Scope::EnumScope);
  Actions.ActOnTagStartDefinition(getCurScope(), EnumDecl);

  BalancedDelimiterTracker T(*this, tok::l_brace);
  T.consumeOpen();

  // C does not allow an empty enumerator-list, C++ does [dcl.enum].
  if (Tok.is(tok::r_brace) && !getLangOpts().CPlusPlus)
    Diag(Tok, diag::err_empty_enum);

  SmallVector<Decl *, 32> EnumConstantDecls;
  SmallVector<SuppressAccessChecks, 32> EnumAvailabilityDiags;

  Decl *LastEnumConstDecl = nullptr;

  // Parse the enumerator-list.
  while (Tok.isNot(tok::r_brace)) {
    // Parse enumerator. If failed, try skipping till the start of the next
    // enumerator definition.
    if (Tok.isNot(tok::identifier)) {
      Diag(Tok.getLocation(), diag::err_expected) << tok::identifier;
      if (SkipUntil(tok::comma, tok::r_brace, StopBeforeMatch) &&
          TryConsumeToken(tok::comma))
        continue;
      break;
    }
    IdentifierInfo *Ident = Tok.getIdentifierInfo();
    SourceLocation IdentLoc = ConsumeToken();

    // If attributes exist after the enumerator, parse them.
    ParsedAttributesWithRange attrs(AttrFactory);
    MaybeParseGNUAttributes(attrs);
    ProhibitAttributes(attrs); // GNU-style attributes are prohibited.
    if (standardAttributesAllowed() && isCXX11AttributeSpecifier()) {
      if (getLangOpts().CPlusPlus)
        Diag(Tok.getLocation(), getLangOpts().CPlusPlus17
                                    ? diag::warn_cxx14_compat_ns_enum_attribute
                                    : diag::ext_ns_enum_attribute)
            << 1 /*enumerator*/;
      ParseCXX11Attributes(attrs);
    }

    SourceLocation EqualLoc;
    ExprResult AssignedVal;
    EnumAvailabilityDiags.emplace_back(*this);

    EnterExpressionEvaluationContext ConstantEvaluated(
        Actions, Sema::ExpressionEvaluationContext::ConstantEvaluated);
    if (TryConsumeToken(tok::equal, EqualLoc)) {
      AssignedVal = ParseConstantExpressionInExprEvalContext();
      if (AssignedVal.isInvalid())
        SkipUntil(tok::comma, tok::r_brace, StopBeforeMatch);
    }

    // Install the enumerator constant into EnumDecl.
    Decl *EnumConstDecl = Actions.ActOnEnumConstant(
        getCurScope(), EnumDecl, LastEnumConstDecl, IdentLoc, Ident, attrs,
        EqualLoc, AssignedVal.get());
    EnumAvailabilityDiags.back().done();

    EnumConstantDecls.push_back(EnumConstDecl);
    LastEnumConstDecl = EnumConstDecl;

    if (Tok.is(tok::identifier)) {
      // We're missing a comma between enumerators.
      SourceLocation Loc = getEndOfPreviousToken();
      Diag(Loc, diag::err_enumerator_list_missing_comma)
        << FixItHint::CreateInsertion(Loc, ", ");
      continue;
    }

    // Emumerator definition must be finished, only comma or r_brace are
    // allowed here.
    SourceLocation CommaLoc;
    if (Tok.isNot(tok::r_brace) && !TryConsumeToken(tok::comma, CommaLoc)) {
      if (EqualLoc.isValid())
        Diag(Tok.getLocation(), diag::err_expected_either) << tok::r_brace
                                                           << tok::comma;
      else
        Diag(Tok.getLocation(), diag::err_expected_end_of_enumerator);
      if (SkipUntil(tok::comma, tok::r_brace, StopBeforeMatch)) {
        if (TryConsumeToken(tok::comma, CommaLoc))
          continue;
      } else {
        break;
      }
    }

    // If comma is followed by r_brace, emit appropriate warning.
    if (Tok.is(tok::r_brace) && CommaLoc.isValid()) {
      if (!getLangOpts().C99 && !getLangOpts().CPlusPlus11)
        Diag(CommaLoc, getLangOpts().CPlusPlus ?
               diag::ext_enumerator_list_comma_cxx :
               diag::ext_enumerator_list_comma_c)
          << FixItHint::CreateRemoval(CommaLoc);
      else if (getLangOpts().CPlusPlus11)
        Diag(CommaLoc, diag::warn_cxx98_compat_enumerator_list_comma)
          << FixItHint::CreateRemoval(CommaLoc);
      break;
    }
  }

  // Eat the }.
  T.consumeClose();

  // If attributes exist after the identifier list, parse them.
  ParsedAttributes attrs(AttrFactory);
  MaybeParseGNUAttributes(attrs);

  Actions.ActOnEnumBody(StartLoc, T.getRange(), EnumDecl, EnumConstantDecls,
                        getCurScope(), attrs);

  // Now handle enum constant availability diagnostics.
  assert(EnumConstantDecls.size() == EnumAvailabilityDiags.size());
  for (size_t i = 0, e = EnumConstantDecls.size(); i != e; ++i) {
    ParsingDeclRAIIObject PD(*this, ParsingDeclRAIIObject::NoParent);
    EnumAvailabilityDiags[i].redelay();
    PD.complete(EnumConstantDecls[i]);
  }

  EnumScope.Exit();
  Actions.ActOnTagFinishDefinition(getCurScope(), EnumDecl, T.getRange());

  // The next token must be valid after an enum definition. If not, a ';'
  // was probably forgotten.
  bool CanBeBitfield = getCurScope()->getFlags() & Scope::ClassScope;
  if (!isValidAfterTypeSpecifier(CanBeBitfield)) {
    ExpectAndConsume(tok::semi, diag::err_expected_after, "enum");
    // Push this token back into the preprocessor and change our current token
    // to ';' so that the rest of the code recovers as though there were an
    // ';' after the definition.
    PP.EnterToken(Tok, /*IsReinject=*/true);
    Tok.setKind(tok::semi);
  }
}

/// isKnownToBeTypeSpecifier - Return true if we know that the specified token
/// is definitely a type-specifier.  Return false if it isn't part of a type
/// specifier or if we're not sure.
bool Parser::isKnownToBeTypeSpecifier(const Token &Tok) const {
  switch (Tok.getKind()) {
  default: return false;
    // type-specifiers
  case tok::kw_short:
  case tok::kw_long:
  case tok::kw___int64:
  case tok::kw___int128:
  case tok::kw_signed:
  case tok::kw_unsigned:
  case tok::kw__Complex:
  case tok::kw__Imaginary:
  case tok::kw_void:
  case tok::kw_char:
  case tok::kw_wchar_t:
  case tok::kw_char8_t:
  case tok::kw_char16_t:
  case tok::kw_char32_t:
  case tok::kw_int:
  case tok::kw_half:
  case tok::kw_float:
  case tok::kw_double:
  case tok::kw__Accum:
  case tok::kw__Fract:
  case tok::kw__Float16:
  case tok::kw___float128:
  case tok::kw_bool:
  case tok::kw__Bool:
  case tok::kw__Decimal32:
  case tok::kw__Decimal64:
  case tok::kw__Decimal128:
  case tok::kw___vector:
#define GENERIC_IMAGE_TYPE(ImgType, Id) case tok::kw_##ImgType##_t:
#include "clang/Basic/OpenCLImageTypes.def"

    // struct-or-union-specifier (C99) or class-specifier (C++)
  case tok::kw_class:
  case tok::kw_struct:
  case tok::kw___interface:
  case tok::kw_union:
    // enum-specifier
  case tok::kw_enum:

    // typedef-name
  case tok::annot_typename:
    return true;
  }
}

/// isTypeSpecifierQualifier - Return true if the current token could be the
/// start of a specifier-qualifier-list.
bool Parser::isTypeSpecifierQualifier() {
  switch (Tok.getKind()) {
  default: return false;

  case tok::identifier:   // foo::bar
    if (TryAltiVecVectorToken())
      return true;
    LLVM_FALLTHROUGH;
  case tok::kw_typename:  // typename T::type
    // Annotate typenames and C++ scope specifiers.  If we get one, just
    // recurse to handle whatever we get.
    if (TryAnnotateTypeOrScopeToken())
      return true;
    if (Tok.is(tok::identifier))
      return false;
    return isTypeSpecifierQualifier();

  case tok::coloncolon:   // ::foo::bar
    if (NextToken().is(tok::kw_new) ||    // ::new
        NextToken().is(tok::kw_delete))   // ::delete
      return false;

    if (TryAnnotateTypeOrScopeToken())
      return true;
    return isTypeSpecifierQualifier();

    // GNU attributes support.
  case tok::kw___attribute:
    // GNU typeof support.
  case tok::kw_typeof:

    // type-specifiers
  case tok::kw_short:
  case tok::kw_long:
  case tok::kw___int64:
  case tok::kw___int128:
  case tok::kw_signed:
  case tok::kw_unsigned:
  case tok::kw__Complex:
  case tok::kw__Imaginary:
  case tok::kw_void:
  case tok::kw_char:
  case tok::kw_wchar_t:
  case tok::kw_char8_t:
  case tok::kw_char16_t:
  case tok::kw_char32_t:
  case tok::kw_int:
  case tok::kw_half:
  case tok::kw_float:
  case tok::kw_double:
  case tok::kw__Accum:
  case tok::kw__Fract:
  case tok::kw__Float16:
  case tok::kw___float128:
  case tok::kw_bool:
  case tok::kw__Bool:
  case tok::kw__Decimal32:
  case tok::kw__Decimal64:
  case tok::kw__Decimal128:
  case tok::kw___vector:
#define GENERIC_IMAGE_TYPE(ImgType, Id) case tok::kw_##ImgType##_t:
#include "clang/Basic/OpenCLImageTypes.def"

    // struct-or-union-specifier (C99) or class-specifier (C++)
  case tok::kw_class:
  case tok::kw_struct:
  case tok::kw___interface:
  case tok::kw_union:
    // enum-specifier
  case tok::kw_enum:

    // type-qualifier
  case tok::kw_const:
  case tok::kw_volatile:
  case tok::kw_restrict:
  case tok::kw__Sat:

    // Debugger support.
  case tok::kw___unknown_anytype:

    // typedef-name
  case tok::annot_typename:
    return true;

    // GNU ObjC bizarre protocol extension: <proto1,proto2> with implicit 'id'.
  case tok::less:
    return getLangOpts().ObjC;

  case tok::kw___cdecl:
  case tok::kw___stdcall:
  case tok::kw___fastcall:
  case tok::kw___thiscall:
  case tok::kw___regcall:
  case tok::kw___vectorcall:
  case tok::kw___w64:
  case tok::kw___ptr64:
  case tok::kw___ptr32:
  case tok::kw___pascal:
  case tok::kw___unaligned:
  case tok::kw___ptrauth:

  case tok::kw__Nonnull:
  case tok::kw__Nullable:
  case tok::kw__Null_unspecified:

  case tok::kw___kindof:

  case tok::kw___private:
  case tok::kw___local:
  case tok::kw___global:
  case tok::kw___constant:
  case tok::kw___generic:
  case tok::kw___read_only:
  case tok::kw___read_write:
  case tok::kw___write_only:
    return true;

  case tok::kw_private:
    return getLangOpts().OpenCL;

  // C11 _Atomic
  case tok::kw__Atomic:
    return true;
  }
}

/// isDeclarationSpecifier() - Return true if the current token is part of a
/// declaration specifier.
///
/// \param DisambiguatingWithExpression True to indicate that the purpose of
/// this check is to disambiguate between an expression and a declaration.
bool Parser::isDeclarationSpecifier(bool DisambiguatingWithExpression) {
  switch (Tok.getKind()) {
  default: return false;

  case tok::kw_pipe:
    return (getLangOpts().OpenCL && getLangOpts().OpenCLVersion >= 200) ||
           getLangOpts().OpenCLCPlusPlus;

  case tok::identifier:   // foo::bar
    // Unfortunate hack to support "Class.factoryMethod" notation.
    if (getLangOpts().ObjC && NextToken().is(tok::period))
      return false;
    if (TryAltiVecVectorToken())
      return true;
    LLVM_FALLTHROUGH;
  case tok::kw_decltype: // decltype(T())::type
  case tok::kw_typename: // typename T::type
    // Annotate typenames and C++ scope specifiers.  If we get one, just
    // recurse to handle whatever we get.
    if (TryAnnotateTypeOrScopeToken())
      return true;
    if (TryAnnotateTypeConstraint())
      return true;
    if (Tok.is(tok::identifier))
      return false;

    // If we're in Objective-C and we have an Objective-C class type followed
    // by an identifier and then either ':' or ']', in a place where an
    // expression is permitted, then this is probably a class message send
    // missing the initial '['. In this case, we won't consider this to be
    // the start of a declaration.
    if (DisambiguatingWithExpression &&
        isStartOfObjCClassMessageMissingOpenBracket())
      return false;

    return isDeclarationSpecifier();

  case tok::coloncolon:   // ::foo::bar
    if (NextToken().is(tok::kw_new) ||    // ::new
        NextToken().is(tok::kw_delete))   // ::delete
      return false;

    // Annotate typenames and C++ scope specifiers.  If we get one, just
    // recurse to handle whatever we get.
    if (TryAnnotateTypeOrScopeToken())
      return true;
    return isDeclarationSpecifier();

    // storage-class-specifier
  case tok::kw_typedef:
  case tok::kw_extern:
  case tok::kw___private_extern__:
  case tok::kw_static:
  case tok::kw_auto:
  case tok::kw___auto_type:
  case tok::kw_register:
  case tok::kw___thread:
  case tok::kw_thread_local:
  case tok::kw__Thread_local:

    // Modules
  case tok::kw___module_private__:

    // Debugger support
  case tok::kw___unknown_anytype:

    // type-specifiers
  case tok::kw_short:
  case tok::kw_long:
  case tok::kw___int64:
  case tok::kw___int128:
  case tok::kw_signed:
  case tok::kw_unsigned:
  case tok::kw__Complex:
  case tok::kw__Imaginary:
  case tok::kw_void:
  case tok::kw_char:
  case tok::kw_wchar_t:
  case tok::kw_char8_t:
  case tok::kw_char16_t:
  case tok::kw_char32_t:

  case tok::kw_int:
  case tok::kw_half:
  case tok::kw_float:
  case tok::kw_double:
  case tok::kw__Accum:
  case tok::kw__Fract:
  case tok::kw__Float16:
  case tok::kw___float128:
  case tok::kw_bool:
  case tok::kw__Bool:
  case tok::kw__Decimal32:
  case tok::kw__Decimal64:
  case tok::kw__Decimal128:
  case tok::kw___vector:

    // struct-or-union-specifier (C99) or class-specifier (C++)
  case tok::kw_class:
  case tok::kw_struct:
  case tok::kw_union:
  case tok::kw___interface:
    // enum-specifier
  case tok::kw_enum:

    // type-qualifier
  case tok::kw_const:
  case tok::kw_volatile:
  case tok::kw_restrict:
  case tok::kw__Sat:

    // function-specifier
  case tok::kw_inline:
  case tok::kw_virtual:
  case tok::kw_explicit:
  case tok::kw__Noreturn:

    // alignment-specifier
  case tok::kw__Alignas:

    // friend keyword.
  case tok::kw_friend:

    // static_assert-declaration
  case tok::kw__Static_assert:

    // GNU typeof support.
  case tok::kw_typeof:

    // GNU attributes.
  case tok::kw___attribute:

    // C++11 decltype and constexpr.
  case tok::annot_decltype:
  case tok::kw_constexpr:

    // C++20 consteval and constinit.
  case tok::kw_consteval:
  case tok::kw_constinit:

    // C11 _Atomic
  case tok::kw__Atomic:
    return true;

    // GNU ObjC bizarre protocol extension: <proto1,proto2> with implicit 'id'.
  case tok::less:
    return getLangOpts().ObjC;

    // typedef-name
  case tok::annot_typename:
    return !DisambiguatingWithExpression ||
           !isStartOfObjCClassMessageMissingOpenBracket();

    // placeholder-type-specifier
  case tok::annot_template_id: {
    TemplateIdAnnotation *TemplateId = takeTemplateIdAnnotation(Tok);
    if (TemplateId->hasInvalidName())
      return true;
    // FIXME: What about type templates that have only been annotated as
    // annot_template_id, not as annot_typename?
    return isTypeConstraintAnnotation() &&
           (NextToken().is(tok::kw_auto) || NextToken().is(tok::kw_decltype));
  }

  case tok::annot_cxxscope: {
    TemplateIdAnnotation *TemplateId =
        NextToken().is(tok::annot_template_id)
            ? takeTemplateIdAnnotation(NextToken())
            : nullptr;
    if (TemplateId && TemplateId->hasInvalidName())
      return true;
    // FIXME: What about type templates that have only been annotated as
    // annot_template_id, not as annot_typename?
    if (NextToken().is(tok::identifier) && TryAnnotateTypeConstraint())
      return true;
    return isTypeConstraintAnnotation() &&
        GetLookAheadToken(2).isOneOf(tok::kw_auto, tok::kw_decltype);
  }

  case tok::kw___declspec:
  case tok::kw___cdecl:
  case tok::kw___stdcall:
  case tok::kw___fastcall:
  case tok::kw___thiscall:
  case tok::kw___regcall:
  case tok::kw___vectorcall:
  case tok::kw___w64:
  case tok::kw___sptr:
  case tok::kw___uptr:
  case tok::kw___ptr64:
  case tok::kw___ptr32:
  case tok::kw___forceinline:
  case tok::kw___pascal:
  case tok::kw___unaligned:
  case tok::kw___ptrauth:

  case tok::kw__Nonnull:
  case tok::kw__Nullable:
  case tok::kw__Null_unspecified:

  case tok::kw___kindof:

  case tok::kw___private:
  case tok::kw___local:
  case tok::kw___global:
  case tok::kw___constant:
  case tok::kw___generic:
  case tok::kw___read_only:
  case tok::kw___read_write:
  case tok::kw___write_only:
#define GENERIC_IMAGE_TYPE(ImgType, Id) case tok::kw_##ImgType##_t:
#include "clang/Basic/OpenCLImageTypes.def"

    return true;

  case tok::kw_private:
    return getLangOpts().OpenCL;
  }
}

bool Parser::isConstructorDeclarator(bool IsUnqualified, bool DeductionGuide) {
  TentativeParsingAction TPA(*this);

  // Parse the C++ scope specifier.
  CXXScopeSpec SS;
  if (ParseOptionalCXXScopeSpecifier(SS, /*ObjectType=*/nullptr,
                                     /*ObjectHadErrors=*/false,
                                     /*EnteringContext=*/true)) {
    TPA.Revert();
    return false;
  }

  // Parse the constructor name.
  if (Tok.is(tok::identifier)) {
    // We already know that we have a constructor name; just consume
    // the token.
    ConsumeToken();
  } else if (Tok.is(tok::annot_template_id)) {
    ConsumeAnnotationToken();
  } else {
    TPA.Revert();
    return false;
  }

  // There may be attributes here, appertaining to the constructor name or type
  // we just stepped past.
  SkipCXX11Attributes();

  // Current class name must be followed by a left parenthesis.
  if (Tok.isNot(tok::l_paren)) {
    TPA.Revert();
    return false;
  }
  ConsumeParen();

  // A right parenthesis, or ellipsis followed by a right parenthesis signals
  // that we have a constructor.
  if (Tok.is(tok::r_paren) ||
      (Tok.is(tok::ellipsis) && NextToken().is(tok::r_paren))) {
    TPA.Revert();
    return true;
  }

  // A C++11 attribute here signals that we have a constructor, and is an
  // attribute on the first constructor parameter.
  if (getLangOpts().CPlusPlus11 &&
      isCXX11AttributeSpecifier(/*Disambiguate*/ false,
                                /*OuterMightBeMessageSend*/ true)) {
    TPA.Revert();
    return true;
  }

  // If we need to, enter the specified scope.
  DeclaratorScopeObj DeclScopeObj(*this, SS);
  if (SS.isSet() && Actions.ShouldEnterDeclaratorScope(getCurScope(), SS))
    DeclScopeObj.EnterDeclaratorScope();

  // Optionally skip Microsoft attributes.
  ParsedAttributes Attrs(AttrFactory);
  MaybeParseMicrosoftAttributes(Attrs);

  // Check whether the next token(s) are part of a declaration
  // specifier, in which case we have the start of a parameter and,
  // therefore, we know that this is a constructor.
  bool IsConstructor = false;
  if (isDeclarationSpecifier())
    IsConstructor = true;
  else if (Tok.is(tok::identifier) ||
           (Tok.is(tok::annot_cxxscope) && NextToken().is(tok::identifier))) {
    // We've seen "C ( X" or "C ( X::Y", but "X" / "X::Y" is not a type.
    // This might be a parenthesized member name, but is more likely to
    // be a constructor declaration with an invalid argument type. Keep
    // looking.
    if (Tok.is(tok::annot_cxxscope))
      ConsumeAnnotationToken();
    ConsumeToken();

    // If this is not a constructor, we must be parsing a declarator,
    // which must have one of the following syntactic forms (see the
    // grammar extract at the start of ParseDirectDeclarator):
    switch (Tok.getKind()) {
    case tok::l_paren:
      // C(X   (   int));
    case tok::l_square:
      // C(X   [   5]);
      // C(X   [   [attribute]]);
    case tok::coloncolon:
      // C(X   ::   Y);
      // C(X   ::   *p);
      // Assume this isn't a constructor, rather than assuming it's a
      // constructor with an unnamed parameter of an ill-formed type.
      break;

    case tok::r_paren:
      // C(X   )

      // Skip past the right-paren and any following attributes to get to
      // the function body or trailing-return-type.
      ConsumeParen();
      SkipCXX11Attributes();

      if (DeductionGuide) {
        // C(X) -> ... is a deduction guide.
        IsConstructor = Tok.is(tok::arrow);
        break;
      }
      if (Tok.is(tok::colon) || Tok.is(tok::kw_try)) {
        // Assume these were meant to be constructors:
        //   C(X)   :    (the name of a bit-field cannot be parenthesized).
        //   C(X)   try  (this is otherwise ill-formed).
        IsConstructor = true;
      }
      if (Tok.is(tok::semi) || Tok.is(tok::l_brace)) {
        // If we have a constructor name within the class definition,
        // assume these were meant to be constructors:
        //   C(X)   {
        //   C(X)   ;
        // ... because otherwise we would be declaring a non-static data
        // member that is ill-formed because it's of the same type as its
        // surrounding class.
        //
        // FIXME: We can actually do this whether or not the name is qualified,
        // because if it is qualified in this context it must be being used as
        // a constructor name.
        // currently, so we're somewhat conservative here.
        IsConstructor = IsUnqualified;
      }
      break;

    default:
      IsConstructor = true;
      break;
    }
  }

  TPA.Revert();
  return IsConstructor;
}

/// ParseTypeQualifierListOpt
///          type-qualifier-list: [C99 6.7.5]
///            type-qualifier
/// [vendor]   attributes
///              [ only if AttrReqs & AR_VendorAttributesParsed ]
///            type-qualifier-list type-qualifier
/// [vendor]   type-qualifier-list attributes
///              [ only if AttrReqs & AR_VendorAttributesParsed ]
/// [C++0x]    attribute-specifier[opt] is allowed before cv-qualifier-seq
///              [ only if AttReqs & AR_CXX11AttributesParsed ]
/// Note: vendor can be GNU, MS, etc and can be explicitly controlled via
/// AttrRequirements bitmask values.
void Parser::ParseTypeQualifierListOpt(
    DeclSpec &DS, unsigned AttrReqs, bool AtomicAllowed,
    bool IdentifierRequired,
    Optional<llvm::function_ref<void()>> CodeCompletionHandler) {
  if (standardAttributesAllowed() && (AttrReqs & AR_CXX11AttributesParsed) &&
      isCXX11AttributeSpecifier()) {
    ParsedAttributesWithRange attrs(AttrFactory);
    ParseCXX11Attributes(attrs);
    DS.takeAttributesFrom(attrs);
  }

  SourceLocation EndLoc;

  while (1) {
    bool isInvalid = false;
    const char *PrevSpec = nullptr;
    unsigned DiagID = 0;
    SourceLocation Loc = Tok.getLocation();

    switch (Tok.getKind()) {
    case tok::code_completion:
      if (CodeCompletionHandler)
        (*CodeCompletionHandler)();
      else
        Actions.CodeCompleteTypeQualifiers(DS);
      return cutOffParsing();

    case tok::kw_const:
      isInvalid = DS.SetTypeQual(DeclSpec::TQ_const   , Loc, PrevSpec, DiagID,
                                 getLangOpts());
      break;
    case tok::kw_volatile:
      isInvalid = DS.SetTypeQual(DeclSpec::TQ_volatile, Loc, PrevSpec, DiagID,
                                 getLangOpts());
      break;
    case tok::kw_restrict:
      isInvalid = DS.SetTypeQual(DeclSpec::TQ_restrict, Loc, PrevSpec, DiagID,
                                 getLangOpts());
      break;
    case tok::kw__Atomic:
      if (!AtomicAllowed)
        goto DoneWithTypeQuals;
      if (!getLangOpts().C11)
        Diag(Tok, diag::ext_c11_feature) << Tok.getName();
      isInvalid = DS.SetTypeQual(DeclSpec::TQ_atomic, Loc, PrevSpec, DiagID,
                                 getLangOpts());
      break;

    // OpenCL qualifiers:
    case tok::kw_private:
      if (!getLangOpts().OpenCL)
        goto DoneWithTypeQuals;
      LLVM_FALLTHROUGH;
    case tok::kw___private:
    case tok::kw___global:
    case tok::kw___local:
    case tok::kw___constant:
    case tok::kw___generic:
    case tok::kw___read_only:
    case tok::kw___write_only:
    case tok::kw___read_write:
      ParseOpenCLQualifiers(DS.getAttributes());
      break;

    // __ptrauth qualifier.
    case tok::kw___ptrauth:
      ParsePtrauthQualifier(DS.getAttributes());
      EndLoc = PrevTokLocation;
      continue;

    case tok::kw___unaligned:
      isInvalid = DS.SetTypeQual(DeclSpec::TQ_unaligned, Loc, PrevSpec, DiagID,
                                 getLangOpts());
      break;
    case tok::kw___uptr:
      // GNU libc headers in C mode use '__uptr' as an identifier which conflicts
      // with the MS modifier keyword.
      if ((AttrReqs & AR_DeclspecAttributesParsed) && !getLangOpts().CPlusPlus &&
          IdentifierRequired && DS.isEmpty() && NextToken().is(tok::semi)) {
        if (TryKeywordIdentFallback(false))
          continue;
      }
      LLVM_FALLTHROUGH;
    case tok::kw___sptr:
    case tok::kw___w64:
    case tok::kw___ptr64:
    case tok::kw___ptr32:
    case tok::kw___cdecl:
    case tok::kw___stdcall:
    case tok::kw___fastcall:
    case tok::kw___thiscall:
    case tok::kw___regcall:
    case tok::kw___vectorcall:
      if (AttrReqs & AR_DeclspecAttributesParsed) {
        ParseMicrosoftTypeAttributes(DS.getAttributes());
        continue;
      }
      goto DoneWithTypeQuals;
    case tok::kw___pascal:
      if (AttrReqs & AR_VendorAttributesParsed) {
        ParseBorlandTypeAttributes(DS.getAttributes());
        continue;
      }
      goto DoneWithTypeQuals;

    // Nullability type specifiers.
    case tok::kw__Nonnull:
    case tok::kw__Nullable:
    case tok::kw__Null_unspecified:
      ParseNullabilityTypeSpecifiers(DS.getAttributes());
      continue;

    // Objective-C 'kindof' types.
    case tok::kw___kindof:
      DS.getAttributes().addNew(Tok.getIdentifierInfo(), Loc, nullptr, Loc,
                                nullptr, 0, ParsedAttr::AS_Keyword);
      (void)ConsumeToken();
      continue;

    case tok::kw___attribute:
      if (AttrReqs & AR_GNUAttributesParsedAndRejected)
        // When GNU attributes are expressly forbidden, diagnose their usage.
        Diag(Tok, diag::err_attributes_not_allowed);

      // Parse the attributes even if they are rejected to ensure that error
      // recovery is graceful.
      if (AttrReqs & AR_GNUAttributesParsed ||
          AttrReqs & AR_GNUAttributesParsedAndRejected) {
        ParseGNUAttributes(DS.getAttributes());
        continue; // do *not* consume the next token!
      }
      // otherwise, FALL THROUGH!
      LLVM_FALLTHROUGH;
    default:
      DoneWithTypeQuals:
      // If this is not a type-qualifier token, we're done reading type
      // qualifiers.  First verify that DeclSpec's are consistent.
      DS.Finish(Actions, Actions.getASTContext().getPrintingPolicy());
      if (EndLoc.isValid())
        DS.SetRangeEnd(EndLoc);
      return;
    }

    // If the specifier combination wasn't legal, issue a diagnostic.
    if (isInvalid) {
      assert(PrevSpec && "Method did not return previous specifier!");
      Diag(Tok, DiagID) << PrevSpec;
    }
    EndLoc = ConsumeToken();
  }
}

/// ParseDeclarator - Parse and verify a newly-initialized declarator.
///
void Parser::ParseDeclarator(Declarator &D) {
  /// This implements the 'declarator' production in the C grammar, then checks
  /// for well-formedness and issues diagnostics.
  ParseDeclaratorInternal(D, &Parser::ParseDirectDeclarator);
}

static bool isPtrOperatorToken(tok::TokenKind Kind, const LangOptions &Lang,
                               DeclaratorContext TheContext) {
  if (Kind == tok::star || Kind == tok::caret)
    return true;

  if (Kind == tok::kw_pipe &&
      ((Lang.OpenCL && Lang.OpenCLVersion >= 200) || Lang.OpenCLCPlusPlus))
    return true;

  if (!Lang.CPlusPlus)
    return false;

  if (Kind == tok::amp)
    return true;

  // We parse rvalue refs in C++03, because otherwise the errors are scary.
  // But we must not parse them in conversion-type-ids and new-type-ids, since
  // those can be legitimately followed by a && operator.
  // (The same thing can in theory happen after a trailing-return-type, but
  // since those are a C++11 feature, there is no rejects-valid issue there.)
  if (Kind == tok::ampamp)
    return Lang.CPlusPlus11 ||
           (TheContext != DeclaratorContext::ConversionIdContext &&
            TheContext != DeclaratorContext::CXXNewContext);

  return false;
}

// Indicates whether the given declarator is a pipe declarator.
static bool isPipeDeclerator(const Declarator &D) {
  const unsigned NumTypes = D.getNumTypeObjects();

  for (unsigned Idx = 0; Idx != NumTypes; ++Idx)
    if (DeclaratorChunk::Pipe == D.getTypeObject(Idx).Kind)
      return true;

  return false;
}

/// ParseDeclaratorInternal - Parse a C or C++ declarator. The direct-declarator
/// is parsed by the function passed to it. Pass null, and the direct-declarator
/// isn't parsed at all, making this function effectively parse the C++
/// ptr-operator production.
///
/// If the grammar of this construct is extended, matching changes must also be
/// made to TryParseDeclarator and MightBeDeclarator, and possibly to
/// isConstructorDeclarator.
///
///       declarator: [C99 6.7.5] [C++ 8p4, dcl.decl]
/// [C]     pointer[opt] direct-declarator
/// [C++]   direct-declarator
/// [C++]   ptr-operator declarator
///
///       pointer: [C99 6.7.5]
///         '*' type-qualifier-list[opt]
///         '*' type-qualifier-list[opt] pointer
///
///       ptr-operator:
///         '*' cv-qualifier-seq[opt]
///         '&'
/// [C++0x] '&&'
/// [GNU]   '&' restrict[opt] attributes[opt]
/// [GNU?]  '&&' restrict[opt] attributes[opt]
///         '::'[opt] nested-name-specifier '*' cv-qualifier-seq[opt]
void Parser::ParseDeclaratorInternal(Declarator &D,
                                     DirectDeclParseFunction DirectDeclParser) {
  if (Diags.hasAllExtensionsSilenced())
    D.setExtension();

  // C++ member pointers start with a '::' or a nested-name.
  // Member pointers get special handling, since there's no place for the
  // scope spec in the generic path below.
  if (getLangOpts().CPlusPlus &&
      (Tok.is(tok::coloncolon) || Tok.is(tok::kw_decltype) ||
       (Tok.is(tok::identifier) &&
        (NextToken().is(tok::coloncolon) || NextToken().is(tok::less))) ||
       Tok.is(tok::annot_cxxscope))) {
    bool EnteringContext =
        D.getContext() == DeclaratorContext::FileContext ||
        D.getContext() == DeclaratorContext::MemberContext;
    CXXScopeSpec SS;
    ParseOptionalCXXScopeSpecifier(SS, /*ObjectType=*/nullptr,
                                   /*ObjectHadErrors=*/false, EnteringContext);

    if (SS.isNotEmpty()) {
      if (Tok.isNot(tok::star)) {
        // The scope spec really belongs to the direct-declarator.
        if (D.mayHaveIdentifier())
          D.getCXXScopeSpec() = SS;
        else
          AnnotateScopeToken(SS, true);

        if (DirectDeclParser)
          (this->*DirectDeclParser)(D);
        return;
      }

      SourceLocation StarLoc = ConsumeToken();
      D.SetRangeEnd(StarLoc);
      DeclSpec DS(AttrFactory);
      ParseTypeQualifierListOpt(DS);
      D.ExtendWithDeclSpec(DS);

      // Recurse to parse whatever is left.
      ParseDeclaratorInternal(D, DirectDeclParser);

      // Sema will have to catch (syntactically invalid) pointers into global
      // scope. It has to catch pointers into namespace scope anyway.
      D.AddTypeInfo(DeclaratorChunk::getMemberPointer(
                        SS, DS.getTypeQualifiers(), StarLoc, DS.getEndLoc()),
                    std::move(DS.getAttributes()),
                    /* Don't replace range end. */ SourceLocation());
      return;
    }
  }

  tok::TokenKind Kind = Tok.getKind();

  if (D.getDeclSpec().isTypeSpecPipe() && !isPipeDeclerator(D)) {
    DeclSpec DS(AttrFactory);
    ParseTypeQualifierListOpt(DS);

    D.AddTypeInfo(
        DeclaratorChunk::getPipe(DS.getTypeQualifiers(), DS.getPipeLoc()),
        std::move(DS.getAttributes()), SourceLocation());
  }

  // Not a pointer, C++ reference, or block.
  if (!isPtrOperatorToken(Kind, getLangOpts(), D.getContext())) {
    if (DirectDeclParser)
      (this->*DirectDeclParser)(D);
    return;
  }

  // Otherwise, '*' -> pointer, '^' -> block, '&' -> lvalue reference,
  // '&&' -> rvalue reference
  SourceLocation Loc = ConsumeToken();  // Eat the *, ^, & or &&.
  D.SetRangeEnd(Loc);

  if (Kind == tok::star || Kind == tok::caret) {
    // Is a pointer.
    DeclSpec DS(AttrFactory);

    // GNU attributes are not allowed here in a new-type-id, but Declspec and
    // C++11 attributes are allowed.
    unsigned Reqs = AR_CXX11AttributesParsed | AR_DeclspecAttributesParsed |
                    ((D.getContext() != DeclaratorContext::CXXNewContext)
                         ? AR_GNUAttributesParsed
                         : AR_GNUAttributesParsedAndRejected);
    ParseTypeQualifierListOpt(DS, Reqs, true, !D.mayOmitIdentifier());
    D.ExtendWithDeclSpec(DS);

    // Recursively parse the declarator.
    ParseDeclaratorInternal(D, DirectDeclParser);
    if (Kind == tok::star)
      // Remember that we parsed a pointer type, and remember the type-quals.
      D.AddTypeInfo(DeclaratorChunk::getPointer(
                        DS.getTypeQualifiers(), Loc, DS.getConstSpecLoc(),
                        DS.getVolatileSpecLoc(), DS.getRestrictSpecLoc(),
                        DS.getAtomicSpecLoc(), DS.getUnalignedSpecLoc()),
                    std::move(DS.getAttributes()), SourceLocation());
    else
      // Remember that we parsed a Block type, and remember the type-quals.
      D.AddTypeInfo(
          DeclaratorChunk::getBlockPointer(DS.getTypeQualifiers(), Loc),
          std::move(DS.getAttributes()), SourceLocation());
  } else {
    // Is a reference
    DeclSpec DS(AttrFactory);

    // Complain about rvalue references in C++03, but then go on and build
    // the declarator.
    if (Kind == tok::ampamp)
      Diag(Loc, getLangOpts().CPlusPlus11 ?
           diag::warn_cxx98_compat_rvalue_reference :
           diag::ext_rvalue_reference);

    // GNU-style and C++11 attributes are allowed here, as is restrict.
    ParseTypeQualifierListOpt(DS);
    D.ExtendWithDeclSpec(DS);

    // C++ 8.3.2p1: cv-qualified references are ill-formed except when the
    // cv-qualifiers are introduced through the use of a typedef or of a
    // template type argument, in which case the cv-qualifiers are ignored.
    if (DS.getTypeQualifiers() != DeclSpec::TQ_unspecified) {
      if (DS.getTypeQualifiers() & DeclSpec::TQ_const)
        Diag(DS.getConstSpecLoc(),
             diag::err_invalid_reference_qualifier_application) << "const";
      if (DS.getTypeQualifiers() & DeclSpec::TQ_volatile)
        Diag(DS.getVolatileSpecLoc(),
             diag::err_invalid_reference_qualifier_application) << "volatile";
      // 'restrict' is permitted as an extension.
      if (DS.getTypeQualifiers() & DeclSpec::TQ_atomic)
        Diag(DS.getAtomicSpecLoc(),
             diag::err_invalid_reference_qualifier_application) << "_Atomic";
    }

    // Recursively parse the declarator.
    ParseDeclaratorInternal(D, DirectDeclParser);

    if (D.getNumTypeObjects() > 0) {
      // C++ [dcl.ref]p4: There shall be no references to references.
      DeclaratorChunk& InnerChunk = D.getTypeObject(D.getNumTypeObjects() - 1);
      if (InnerChunk.Kind == DeclaratorChunk::Reference) {
        if (const IdentifierInfo *II = D.getIdentifier())
          Diag(InnerChunk.Loc, diag::err_illegal_decl_reference_to_reference)
           << II;
        else
          Diag(InnerChunk.Loc, diag::err_illegal_decl_reference_to_reference)
            << "type name";

        // Once we've complained about the reference-to-reference, we
        // can go ahead and build the (technically ill-formed)
        // declarator: reference collapsing will take care of it.
      }
    }

    // Remember that we parsed a reference type.
    D.AddTypeInfo(DeclaratorChunk::getReference(DS.getTypeQualifiers(), Loc,
                                                Kind == tok::amp),
                  std::move(DS.getAttributes()), SourceLocation());
  }
}

// When correcting from misplaced brackets before the identifier, the location
// is saved inside the declarator so that other diagnostic messages can use
// them.  This extracts and returns that location, or returns the provided
// location if a stored location does not exist.
static SourceLocation getMissingDeclaratorIdLoc(Declarator &D,
                                                SourceLocation Loc) {
  if (D.getName().StartLocation.isInvalid() &&
      D.getName().EndLocation.isValid())
    return D.getName().EndLocation;

  return Loc;
}

/// ParseDirectDeclarator
///       direct-declarator: [C99 6.7.5]
/// [C99]   identifier
///         '(' declarator ')'
/// [GNU]   '(' attributes declarator ')'
/// [C90]   direct-declarator '[' constant-expression[opt] ']'
/// [C99]   direct-declarator '[' type-qual-list[opt] assignment-expr[opt] ']'
/// [C99]   direct-declarator '[' 'static' type-qual-list[opt] assign-expr ']'
/// [C99]   direct-declarator '[' type-qual-list 'static' assignment-expr ']'
/// [C99]   direct-declarator '[' type-qual-list[opt] '*' ']'
/// [C++11] direct-declarator '[' constant-expression[opt] ']'
///                    attribute-specifier-seq[opt]
///         direct-declarator '(' parameter-type-list ')'
///         direct-declarator '(' identifier-list[opt] ')'
/// [GNU]   direct-declarator '(' parameter-forward-declarations
///                    parameter-type-list[opt] ')'
/// [C++]   direct-declarator '(' parameter-declaration-clause ')'
///                    cv-qualifier-seq[opt] exception-specification[opt]
/// [C++11] direct-declarator '(' parameter-declaration-clause ')'
///                    attribute-specifier-seq[opt] cv-qualifier-seq[opt]
///                    ref-qualifier[opt] exception-specification[opt]
/// [C++]   declarator-id
/// [C++11] declarator-id attribute-specifier-seq[opt]
///
///       declarator-id: [C++ 8]
///         '...'[opt] id-expression
///         '::'[opt] nested-name-specifier[opt] type-name
///
///       id-expression: [C++ 5.1]
///         unqualified-id
///         qualified-id
///
///       unqualified-id: [C++ 5.1]
///         identifier
///         operator-function-id
///         conversion-function-id
///          '~' class-name
///         template-id
///
/// C++17 adds the following, which we also handle here:
///
///       simple-declaration:
///         <decl-spec> '[' identifier-list ']' brace-or-equal-initializer ';'
///
/// Note, any additional constructs added here may need corresponding changes
/// in isConstructorDeclarator.
void Parser::ParseDirectDeclarator(Declarator &D) {
  DeclaratorScopeObj DeclScopeObj(*this, D.getCXXScopeSpec());

  if (getLangOpts().CPlusPlus && D.mayHaveIdentifier()) {
    // This might be a C++17 structured binding.
    if (Tok.is(tok::l_square) && !D.mayOmitIdentifier() &&
        D.getCXXScopeSpec().isEmpty())
      return ParseDecompositionDeclarator(D);

    // Don't parse FOO:BAR as if it were a typo for FOO::BAR inside a class, in
    // this context it is a bitfield. Also in range-based for statement colon
    // may delimit for-range-declaration.
    ColonProtectionRAIIObject X(
        *this, D.getContext() == DeclaratorContext::MemberContext ||
                   (D.getContext() == DeclaratorContext::ForContext &&
                    getLangOpts().CPlusPlus11));

    // ParseDeclaratorInternal might already have parsed the scope.
    if (D.getCXXScopeSpec().isEmpty()) {
      bool EnteringContext =
          D.getContext() == DeclaratorContext::FileContext ||
          D.getContext() == DeclaratorContext::MemberContext;
      ParseOptionalCXXScopeSpecifier(
          D.getCXXScopeSpec(), /*ObjectType=*/nullptr,
          /*ObjectHadErrors=*/false, EnteringContext);
    }

    if (D.getCXXScopeSpec().isValid()) {
      if (Actions.ShouldEnterDeclaratorScope(getCurScope(),
                                             D.getCXXScopeSpec()))
        // Change the declaration context for name lookup, until this function
        // is exited (and the declarator has been parsed).
        DeclScopeObj.EnterDeclaratorScope();
      else if (getObjCDeclContext()) {
        // Ensure that we don't interpret the next token as an identifier when
        // dealing with declarations in an Objective-C container.
        D.SetIdentifier(nullptr, Tok.getLocation());
        D.setInvalidType(true);
        ConsumeToken();
        goto PastIdentifier;
      }
    }

    // C++0x [dcl.fct]p14:
    //   There is a syntactic ambiguity when an ellipsis occurs at the end of a
    //   parameter-declaration-clause without a preceding comma. In this case,
    //   the ellipsis is parsed as part of the abstract-declarator if the type
    //   of the parameter either names a template parameter pack that has not
    //   been expanded or contains auto; otherwise, it is parsed as part of the
    //   parameter-declaration-clause.
    if (Tok.is(tok::ellipsis) && D.getCXXScopeSpec().isEmpty() &&
        !((D.getContext() == DeclaratorContext::PrototypeContext ||
           D.getContext() == DeclaratorContext::LambdaExprParameterContext ||
           D.getContext() == DeclaratorContext::BlockLiteralContext) &&
          NextToken().is(tok::r_paren) &&
          !D.hasGroupingParens() &&
          !Actions.containsUnexpandedParameterPacks(D) &&
          D.getDeclSpec().getTypeSpecType() != TST_auto)) {
      SourceLocation EllipsisLoc = ConsumeToken();
      if (isPtrOperatorToken(Tok.getKind(), getLangOpts(), D.getContext())) {
        // The ellipsis was put in the wrong place. Recover, and explain to
        // the user what they should have done.
        ParseDeclarator(D);
        if (EllipsisLoc.isValid())
          DiagnoseMisplacedEllipsisInDeclarator(EllipsisLoc, D);
        return;
      } else
        D.setEllipsisLoc(EllipsisLoc);

      // The ellipsis can't be followed by a parenthesized declarator. We
      // check for that in ParseParenDeclarator, after we have disambiguated
      // the l_paren token.
    }

    if (Tok.isOneOf(tok::identifier, tok::kw_operator, tok::annot_template_id,
                    tok::tilde)) {
      // We found something that indicates the start of an unqualified-id.
      // Parse that unqualified-id.
      bool AllowConstructorName;
      bool AllowDeductionGuide;
      if (D.getDeclSpec().hasTypeSpecifier()) {
        AllowConstructorName = false;
        AllowDeductionGuide = false;
      } else if (D.getCXXScopeSpec().isSet()) {
        AllowConstructorName =
          (D.getContext() == DeclaratorContext::FileContext ||
           D.getContext() == DeclaratorContext::MemberContext);
        AllowDeductionGuide = false;
      } else {
        AllowConstructorName =
            (D.getContext() == DeclaratorContext::MemberContext);
        AllowDeductionGuide =
          (D.getContext() == DeclaratorContext::FileContext ||
           D.getContext() == DeclaratorContext::MemberContext);
      }

      bool HadScope = D.getCXXScopeSpec().isValid();
      if (ParseUnqualifiedId(D.getCXXScopeSpec(),
                             /*ObjectType=*/nullptr,
                             /*ObjectHadErrors=*/false,
                             /*EnteringContext=*/true,
                             /*AllowDestructorName=*/true, AllowConstructorName,
                             AllowDeductionGuide, nullptr, D.getName()) ||
          // Once we're past the identifier, if the scope was bad, mark the
          // whole declarator bad.
          D.getCXXScopeSpec().isInvalid()) {
        D.SetIdentifier(nullptr, Tok.getLocation());
        D.setInvalidType(true);
      } else {
        // ParseUnqualifiedId might have parsed a scope specifier during error
        // recovery. If it did so, enter that scope.
        if (!HadScope && D.getCXXScopeSpec().isValid() &&
            Actions.ShouldEnterDeclaratorScope(getCurScope(),
                                               D.getCXXScopeSpec()))
          DeclScopeObj.EnterDeclaratorScope();

        // Parsed the unqualified-id; update range information and move along.
        if (D.getSourceRange().getBegin().isInvalid())
          D.SetRangeBegin(D.getName().getSourceRange().getBegin());
        D.SetRangeEnd(D.getName().getSourceRange().getEnd());
      }
      goto PastIdentifier;
    }

    if (D.getCXXScopeSpec().isNotEmpty()) {
      // We have a scope specifier but no following unqualified-id.
      Diag(PP.getLocForEndOfToken(D.getCXXScopeSpec().getEndLoc()),
           diag::err_expected_unqualified_id)
          << /*C++*/1;
      D.SetIdentifier(nullptr, Tok.getLocation());
      goto PastIdentifier;
    }
  } else if (Tok.is(tok::identifier) && D.mayHaveIdentifier()) {
    assert(!getLangOpts().CPlusPlus &&
           "There's a C++-specific check for tok::identifier above");
    assert(Tok.getIdentifierInfo() && "Not an identifier?");
    D.SetIdentifier(Tok.getIdentifierInfo(), Tok.getLocation());
    D.SetRangeEnd(Tok.getLocation());
    ConsumeToken();
    goto PastIdentifier;
  } else if (Tok.is(tok::identifier) && !D.mayHaveIdentifier()) {
    // We're not allowed an identifier here, but we got one. Try to figure out
    // if the user was trying to attach a name to the type, or whether the name
    // is some unrelated trailing syntax.
    bool DiagnoseIdentifier = false;
    if (D.hasGroupingParens())
      // An identifier within parens is unlikely to be intended to be anything
      // other than a name being "declared".
      DiagnoseIdentifier = true;
    else if (D.getContext() == DeclaratorContext::TemplateArgContext)
      // T<int N> is an accidental identifier; T<int N indicates a missing '>'.
      DiagnoseIdentifier =
          NextToken().isOneOf(tok::comma, tok::greater, tok::greatergreater);
    else if (D.getContext() == DeclaratorContext::AliasDeclContext ||
             D.getContext() == DeclaratorContext::AliasTemplateContext)
      // The most likely error is that the ';' was forgotten.
      DiagnoseIdentifier = NextToken().isOneOf(tok::comma, tok::semi);
    else if ((D.getContext() == DeclaratorContext::TrailingReturnContext ||
              D.getContext() == DeclaratorContext::TrailingReturnVarContext) &&
             !isCXX11VirtSpecifier(Tok))
      DiagnoseIdentifier = NextToken().isOneOf(
          tok::comma, tok::semi, tok::equal, tok::l_brace, tok::kw_try);
    if (DiagnoseIdentifier) {
      Diag(Tok.getLocation(), diag::err_unexpected_unqualified_id)
        << FixItHint::CreateRemoval(Tok.getLocation());
      D.SetIdentifier(nullptr, Tok.getLocation());
      ConsumeToken();
      goto PastIdentifier;
    }
  }

  if (Tok.is(tok::l_paren)) {
    // If this might be an abstract-declarator followed by a direct-initializer,
    // check whether this is a valid declarator chunk. If it can't be, assume
    // that it's an initializer instead.
    if (D.mayOmitIdentifier() && D.mayBeFollowedByCXXDirectInit()) {
      RevertingTentativeParsingAction PA(*this);
      if (TryParseDeclarator(true, D.mayHaveIdentifier(), true) ==
              TPResult::False) {
        D.SetIdentifier(nullptr, Tok.getLocation());
        goto PastIdentifier;
      }
    }

    // direct-declarator: '(' declarator ')'
    // direct-declarator: '(' attributes declarator ')'
    // Example: 'char (*X)'   or 'int (*XX)(void)'
    ParseParenDeclarator(D);

    // If the declarator was parenthesized, we entered the declarator
    // scope when parsing the parenthesized declarator, then exited
    // the scope already. Re-enter the scope, if we need to.
    if (D.getCXXScopeSpec().isSet()) {
      // If there was an error parsing parenthesized declarator, declarator
      // scope may have been entered before. Don't do it again.
      if (!D.isInvalidType() &&
          Actions.ShouldEnterDeclaratorScope(getCurScope(),
                                             D.getCXXScopeSpec()))
        // Change the declaration context for name lookup, until this function
        // is exited (and the declarator has been parsed).
        DeclScopeObj.EnterDeclaratorScope();
    }
  } else if (D.mayOmitIdentifier()) {
    // This could be something simple like "int" (in which case the declarator
    // portion is empty), if an abstract-declarator is allowed.
    D.SetIdentifier(nullptr, Tok.getLocation());

    // The grammar for abstract-pack-declarator does not allow grouping parens.
    // FIXME: Revisit this once core issue 1488 is resolved.
    if (D.hasEllipsis() && D.hasGroupingParens())
      Diag(PP.getLocForEndOfToken(D.getEllipsisLoc()),
           diag::ext_abstract_pack_declarator_parens);
  } else {
    if (Tok.getKind() == tok::annot_pragma_parser_crash)
      LLVM_BUILTIN_TRAP;
    if (Tok.is(tok::l_square))
      return ParseMisplacedBracketDeclarator(D);
    if (D.getContext() == DeclaratorContext::MemberContext) {
      // Objective-C++: Detect C++ keywords and try to prevent further errors by
      // treating these keyword as valid member names.
      if (getLangOpts().ObjC && getLangOpts().CPlusPlus &&
          Tok.getIdentifierInfo() &&
          Tok.getIdentifierInfo()->isCPlusPlusKeyword(getLangOpts())) {
        Diag(getMissingDeclaratorIdLoc(D, Tok.getLocation()),
             diag::err_expected_member_name_or_semi_objcxx_keyword)
            << Tok.getIdentifierInfo()
            << (D.getDeclSpec().isEmpty() ? SourceRange()
                                          : D.getDeclSpec().getSourceRange());
        D.SetIdentifier(Tok.getIdentifierInfo(), Tok.getLocation());
        D.SetRangeEnd(Tok.getLocation());
        ConsumeToken();
        goto PastIdentifier;
      }
      Diag(getMissingDeclaratorIdLoc(D, Tok.getLocation()),
           diag::err_expected_member_name_or_semi)
          << (D.getDeclSpec().isEmpty() ? SourceRange()
                                        : D.getDeclSpec().getSourceRange());
    } else if (getLangOpts().CPlusPlus) {
      if (Tok.isOneOf(tok::period, tok::arrow))
        Diag(Tok, diag::err_invalid_operator_on_type) << Tok.is(tok::arrow);
      else {
        SourceLocation Loc = D.getCXXScopeSpec().getEndLoc();
        if (Tok.isAtStartOfLine() && Loc.isValid())
          Diag(PP.getLocForEndOfToken(Loc), diag::err_expected_unqualified_id)
              << getLangOpts().CPlusPlus;
        else
          Diag(getMissingDeclaratorIdLoc(D, Tok.getLocation()),
               diag::err_expected_unqualified_id)
              << getLangOpts().CPlusPlus;
      }
    } else {
      Diag(getMissingDeclaratorIdLoc(D, Tok.getLocation()),
           diag::err_expected_either)
          << tok::identifier << tok::l_paren;
    }
    D.SetIdentifier(nullptr, Tok.getLocation());
    D.setInvalidType(true);
  }

 PastIdentifier:
  assert(D.isPastIdentifier() &&
         "Haven't past the location of the identifier yet?");

  // Don't parse attributes unless we have parsed an unparenthesized name.
  if (D.hasName() && !D.getNumTypeObjects())
    MaybeParseCXX11Attributes(D);

  while (1) {
    if (Tok.is(tok::l_paren)) {
      bool IsFunctionDeclaration = D.isFunctionDeclaratorAFunctionDeclaration();
      // Enter function-declaration scope, limiting any declarators to the
      // function prototype scope, including parameter declarators.
      ParseScope PrototypeScope(this,
                                Scope::FunctionPrototypeScope|Scope::DeclScope|
                                (IsFunctionDeclaration
                                   ? Scope::FunctionDeclarationScope : 0));

      // The paren may be part of a C++ direct initializer, eg. "int x(1);".
      // In such a case, check if we actually have a function declarator; if it
      // is not, the declarator has been fully parsed.
      bool IsAmbiguous = false;
      if (getLangOpts().CPlusPlus && D.mayBeFollowedByCXXDirectInit()) {
        // The name of the declarator, if any, is tentatively declared within
        // a possible direct initializer.
        TentativelyDeclaredIdentifiers.push_back(D.getIdentifier());
        bool IsFunctionDecl = isCXXFunctionDeclarator(&IsAmbiguous);
        TentativelyDeclaredIdentifiers.pop_back();
        if (!IsFunctionDecl)
          break;
      }
      ParsedAttributes attrs(AttrFactory);
      BalancedDelimiterTracker T(*this, tok::l_paren);
      T.consumeOpen();
      if (IsFunctionDeclaration)
        Actions.ActOnStartFunctionDeclarationDeclarator(D,
                                                        TemplateParameterDepth);
      ParseFunctionDeclarator(D, attrs, T, IsAmbiguous);
      if (IsFunctionDeclaration)
        Actions.ActOnFinishFunctionDeclarationDeclarator(D);
      PrototypeScope.Exit();
    } else if (Tok.is(tok::l_square)) {
      ParseBracketDeclarator(D);
    } else if (Tok.is(tok::kw_requires) && D.hasGroupingParens()) {
      // This declarator is declaring a function, but the requires clause is
      // in the wrong place:
      //   void (f() requires true);
      // instead of
      //   void f() requires true;
      // or
      //   void (f()) requires true;
      Diag(Tok, diag::err_requires_clause_inside_parens);
      ConsumeToken();
      ExprResult TrailingRequiresClause = Actions.CorrectDelayedTyposInExpr(
         ParseConstraintLogicalOrExpression(/*IsTrailingRequiresClause=*/true));
      if (TrailingRequiresClause.isUsable() && D.isFunctionDeclarator() &&
          !D.hasTrailingRequiresClause())
        // We're already ill-formed if we got here but we'll accept it anyway.
        D.setTrailingRequiresClause(TrailingRequiresClause.get());
    } else {
      break;
    }
  }
}

void Parser::ParseDecompositionDeclarator(Declarator &D) {
  assert(Tok.is(tok::l_square));

  // If this doesn't look like a structured binding, maybe it's a misplaced
  // array declarator.
  // FIXME: Consume the l_square first so we don't need extra lookahead for
  // this.
  if (!(NextToken().is(tok::identifier) &&
        GetLookAheadToken(2).isOneOf(tok::comma, tok::r_square)) &&
      !(NextToken().is(tok::r_square) &&
        GetLookAheadToken(2).isOneOf(tok::equal, tok::l_brace)))
    return ParseMisplacedBracketDeclarator(D);

  BalancedDelimiterTracker T(*this, tok::l_square);
  T.consumeOpen();

  SmallVector<DecompositionDeclarator::Binding, 32> Bindings;
  while (Tok.isNot(tok::r_square)) {
    if (!Bindings.empty()) {
      if (Tok.is(tok::comma))
        ConsumeToken();
      else {
        if (Tok.is(tok::identifier)) {
          SourceLocation EndLoc = getEndOfPreviousToken();
          Diag(EndLoc, diag::err_expected)
              << tok::comma << FixItHint::CreateInsertion(EndLoc, ",");
        } else {
          Diag(Tok, diag::err_expected_comma_or_rsquare);
        }

        SkipUntil(tok::r_square, tok::comma, tok::identifier,
                  StopAtSemi | StopBeforeMatch);
        if (Tok.is(tok::comma))
          ConsumeToken();
        else if (Tok.isNot(tok::identifier))
          break;
      }
    }

    if (Tok.isNot(tok::identifier)) {
      Diag(Tok, diag::err_expected) << tok::identifier;
      break;
    }

    Bindings.push_back({Tok.getIdentifierInfo(), Tok.getLocation()});
    ConsumeToken();
  }

  if (Tok.isNot(tok::r_square))
    // We've already diagnosed a problem here.
    T.skipToEnd();
  else {
    // C++17 does not allow the identifier-list in a structured binding
    // to be empty.
    if (Bindings.empty())
      Diag(Tok.getLocation(), diag::ext_decomp_decl_empty);

    T.consumeClose();
  }

  return D.setDecompositionBindings(T.getOpenLocation(), Bindings,
                                    T.getCloseLocation());
}

/// ParseParenDeclarator - We parsed the declarator D up to a paren.  This is
/// only called before the identifier, so these are most likely just grouping
/// parens for precedence.  If we find that these are actually function
/// parameter parens in an abstract-declarator, we call ParseFunctionDeclarator.
///
///       direct-declarator:
///         '(' declarator ')'
/// [GNU]   '(' attributes declarator ')'
///         direct-declarator '(' parameter-type-list ')'
///         direct-declarator '(' identifier-list[opt] ')'
/// [GNU]   direct-declarator '(' parameter-forward-declarations
///                    parameter-type-list[opt] ')'
///
void Parser::ParseParenDeclarator(Declarator &D) {
  BalancedDelimiterTracker T(*this, tok::l_paren);
  T.consumeOpen();

  assert(!D.isPastIdentifier() && "Should be called before passing identifier");

  // Eat any attributes before we look at whether this is a grouping or function
  // declarator paren.  If this is a grouping paren, the attribute applies to
  // the type being built up, for example:
  //     int (__attribute__(()) *x)(long y)
  // If this ends up not being a grouping paren, the attribute applies to the
  // first argument, for example:
  //     int (__attribute__(()) int x)
  // In either case, we need to eat any attributes to be able to determine what
  // sort of paren this is.
  //
  ParsedAttributes attrs(AttrFactory);
  bool RequiresArg = false;
  if (Tok.is(tok::kw___attribute)) {
    ParseGNUAttributes(attrs);

    // We require that the argument list (if this is a non-grouping paren) be
    // present even if the attribute list was empty.
    RequiresArg = true;
  }

  // Eat any Microsoft extensions.
  ParseMicrosoftTypeAttributes(attrs);

  // Eat any Borland extensions.
  if  (Tok.is(tok::kw___pascal))
    ParseBorlandTypeAttributes(attrs);

  // If we haven't past the identifier yet (or where the identifier would be
  // stored, if this is an abstract declarator), then this is probably just
  // grouping parens. However, if this could be an abstract-declarator, then
  // this could also be the start of function arguments (consider 'void()').
  bool isGrouping;

  if (!D.mayOmitIdentifier()) {
    // If this can't be an abstract-declarator, this *must* be a grouping
    // paren, because we haven't seen the identifier yet.
    isGrouping = true;
  } else if (Tok.is(tok::r_paren) ||           // 'int()' is a function.
             (getLangOpts().CPlusPlus && Tok.is(tok::ellipsis) &&
              NextToken().is(tok::r_paren)) || // C++ int(...)
             isDeclarationSpecifier() ||       // 'int(int)' is a function.
             isCXX11AttributeSpecifier()) {    // 'int([[]]int)' is a function.
    // This handles C99 6.7.5.3p11: in "typedef int X; void foo(X)", X is
    // considered to be a type, not a K&R identifier-list.
    isGrouping = false;
  } else {
    // Otherwise, this is a grouping paren, e.g. 'int (*X)' or 'int(X)'.
    isGrouping = true;
  }

  // If this is a grouping paren, handle:
  // direct-declarator: '(' declarator ')'
  // direct-declarator: '(' attributes declarator ')'
  if (isGrouping) {
    SourceLocation EllipsisLoc = D.getEllipsisLoc();
    D.setEllipsisLoc(SourceLocation());

    bool hadGroupingParens = D.hasGroupingParens();
    D.setGroupingParens(true);
    ParseDeclaratorInternal(D, &Parser::ParseDirectDeclarator);
    // Match the ')'.
    T.consumeClose();
    D.AddTypeInfo(
        DeclaratorChunk::getParen(T.getOpenLocation(), T.getCloseLocation()),
        std::move(attrs), T.getCloseLocation());

    D.setGroupingParens(hadGroupingParens);

    // An ellipsis cannot be placed outside parentheses.
    if (EllipsisLoc.isValid())
      DiagnoseMisplacedEllipsisInDeclarator(EllipsisLoc, D);

    return;
  }

  // Okay, if this wasn't a grouping paren, it must be the start of a function
  // argument list.  Recognize that this declarator will never have an
  // identifier (and remember where it would have been), then call into
  // ParseFunctionDeclarator to handle of argument list.
  D.SetIdentifier(nullptr, Tok.getLocation());

  // Enter function-declaration scope, limiting any declarators to the
  // function prototype scope, including parameter declarators.
  ParseScope PrototypeScope(this,
                            Scope::FunctionPrototypeScope | Scope::DeclScope |
                            (D.isFunctionDeclaratorAFunctionDeclaration()
                               ? Scope::FunctionDeclarationScope : 0));
  ParseFunctionDeclarator(D, attrs, T, false, RequiresArg);
  PrototypeScope.Exit();
}

void Parser::InitCXXThisScopeForDeclaratorIfRelevant(
    const Declarator &D, const DeclSpec &DS,
    llvm::Optional<Sema::CXXThisScopeRAII> &ThisScope) {
  // C++11 [expr.prim.general]p3:
  //   If a declaration declares a member function or member function
  //   template of a class X, the expression this is a prvalue of type
  //   "pointer to cv-qualifier-seq X" between the optional cv-qualifer-seq
  //   and the end of the function-definition, member-declarator, or
  //   declarator.
  // FIXME: currently, "static" case isn't handled correctly.
  bool IsCXX11MemberFunction = getLangOpts().CPlusPlus11 &&
        D.getDeclSpec().getStorageClassSpec() != DeclSpec::SCS_typedef &&
        (D.getContext() == DeclaratorContext::MemberContext
         ? !D.getDeclSpec().isFriendSpecified()
         : D.getContext() == DeclaratorContext::FileContext &&
           D.getCXXScopeSpec().isValid() &&
           Actions.CurContext->isRecord());
  if (!IsCXX11MemberFunction)
    return;

  Qualifiers Q = Qualifiers::fromCVRUMask(DS.getTypeQualifiers());
  if (D.getDeclSpec().hasConstexprSpecifier() && !getLangOpts().CPlusPlus14)
    Q.addConst();
  // FIXME: Collect C++ address spaces.
  // If there are multiple different address spaces, the source is invalid.
  // Carry on using the first addr space for the qualifiers of 'this'.
  // The diagnostic will be given later while creating the function
  // prototype for the method.
  if (getLangOpts().OpenCLCPlusPlus) {
    for (ParsedAttr &attr : DS.getAttributes()) {
      LangAS ASIdx = attr.asOpenCLLangAS();
      if (ASIdx != LangAS::Default) {
        Q.addAddressSpace(ASIdx);
        break;
      }
    }
  }
  ThisScope.emplace(Actions, dyn_cast<CXXRecordDecl>(Actions.CurContext), Q,
                    IsCXX11MemberFunction);
}

/// ParseFunctionDeclarator - We are after the identifier and have parsed the
/// declarator D up to a paren, which indicates that we are parsing function
/// arguments.
///
/// If FirstArgAttrs is non-null, then the caller parsed those arguments
/// immediately after the open paren - they should be considered to be the
/// first argument of a parameter.
///
/// If RequiresArg is true, then the first argument of the function is required
/// to be present and required to not be an identifier list.
///
/// For C++, after the parameter-list, it also parses the cv-qualifier-seq[opt],
/// (C++11) ref-qualifier[opt], exception-specification[opt],
/// (C++11) attribute-specifier-seq[opt], (C++11) trailing-return-type[opt] and
/// (C++2a) the trailing requires-clause.
///
/// [C++11] exception-specification:
///           dynamic-exception-specification
///           noexcept-specification
///
void Parser::ParseFunctionDeclarator(Declarator &D,
                                     ParsedAttributes &FirstArgAttrs,
                                     BalancedDelimiterTracker &Tracker,
                                     bool IsAmbiguous,
                                     bool RequiresArg) {
  assert(getCurScope()->isFunctionPrototypeScope() &&
         "Should call from a Function scope");
  // lparen is already consumed!
  assert(D.isPastIdentifier() && "Should not call before identifier!");

  // This should be true when the function has typed arguments.
  // Otherwise, it is treated as a K&R-style function.
  bool HasProto = false;
  // Build up an array of information about the parsed arguments.
  SmallVector<DeclaratorChunk::ParamInfo, 16> ParamInfo;
  // Remember where we see an ellipsis, if any.
  SourceLocation EllipsisLoc;

  DeclSpec DS(AttrFactory);
  bool RefQualifierIsLValueRef = true;
  SourceLocation RefQualifierLoc;
  ExceptionSpecificationType ESpecType = EST_None;
  SourceRange ESpecRange;
  SmallVector<ParsedType, 2> DynamicExceptions;
  SmallVector<SourceRange, 2> DynamicExceptionRanges;
  ExprResult NoexceptExpr;
  CachedTokens *ExceptionSpecTokens = nullptr;
  ParsedAttributesWithRange FnAttrs(AttrFactory);
  TypeResult TrailingReturnType;

  /* LocalEndLoc is the end location for the local FunctionTypeLoc.
     EndLoc is the end location for the function declarator.
     They differ for trailing return types. */
  SourceLocation StartLoc, LocalEndLoc, EndLoc;
  SourceLocation LParenLoc, RParenLoc;
  LParenLoc = Tracker.getOpenLocation();
  StartLoc = LParenLoc;

  if (isFunctionDeclaratorIdentifierList()) {
    if (RequiresArg)
      Diag(Tok, diag::err_argument_required_after_attribute);

    ParseFunctionDeclaratorIdentifierList(D, ParamInfo);

    Tracker.consumeClose();
    RParenLoc = Tracker.getCloseLocation();
    LocalEndLoc = RParenLoc;
    EndLoc = RParenLoc;

    // If there are attributes following the identifier list, parse them and
    // prohibit them.
    MaybeParseCXX11Attributes(FnAttrs);
    ProhibitAttributes(FnAttrs);
  } else {
    if (Tok.isNot(tok::r_paren))
      ParseParameterDeclarationClause(D.getContext(), FirstArgAttrs, ParamInfo,
                                      EllipsisLoc);
    else if (RequiresArg)
      Diag(Tok, diag::err_argument_required_after_attribute);

    HasProto = ParamInfo.size() || getLangOpts().CPlusPlus
                                || getLangOpts().OpenCL;

    // If we have the closing ')', eat it.
    Tracker.consumeClose();
    RParenLoc = Tracker.getCloseLocation();
    LocalEndLoc = RParenLoc;
    EndLoc = RParenLoc;

    if (getLangOpts().CPlusPlus) {
      // FIXME: Accept these components in any order, and produce fixits to
      // correct the order if the user gets it wrong. Ideally we should deal
      // with the pure-specifier in the same way.

      // Parse cv-qualifier-seq[opt].
      ParseTypeQualifierListOpt(DS, AR_NoAttributesParsed,
                                /*AtomicAllowed*/ false,
                                /*IdentifierRequired=*/false,
                                llvm::function_ref<void()>([&]() {
                                  Actions.CodeCompleteFunctionQualifiers(DS, D);
                                }));
      if (!DS.getSourceRange().getEnd().isInvalid()) {
        EndLoc = DS.getSourceRange().getEnd();
      }

      // Parse ref-qualifier[opt].
      if (ParseRefQualifier(RefQualifierIsLValueRef, RefQualifierLoc))
        EndLoc = RefQualifierLoc;

      llvm::Optional<Sema::CXXThisScopeRAII> ThisScope;
      InitCXXThisScopeForDeclaratorIfRelevant(D, DS, ThisScope);

      // Parse exception-specification[opt].
      bool Delayed = D.isFirstDeclarationOfMember() &&
                     D.isFunctionDeclaratorAFunctionDeclaration();
      if (Delayed && Actions.isLibstdcxxEagerExceptionSpecHack(D) &&
          GetLookAheadToken(0).is(tok::kw_noexcept) &&
          GetLookAheadToken(1).is(tok::l_paren) &&
          GetLookAheadToken(2).is(tok::kw_noexcept) &&
          GetLookAheadToken(3).is(tok::l_paren) &&
          GetLookAheadToken(4).is(tok::identifier) &&
          GetLookAheadToken(4).getIdentifierInfo()->isStr("swap")) {
        // HACK: We've got an exception-specification
        //   noexcept(noexcept(swap(...)))
        // or
        //   noexcept(noexcept(swap(...)) && noexcept(swap(...)))
        // on a 'swap' member function. This is a libstdc++ bug; the lookup
        // for 'swap' will only find the function we're currently declaring,
        // whereas it expects to find a non-member swap through ADL. Turn off
        // delayed parsing to give it a chance to find what it expects.
        Delayed = false;
      }
      ESpecType = tryParseExceptionSpecification(Delayed,
                                                 ESpecRange,
                                                 DynamicExceptions,
                                                 DynamicExceptionRanges,
                                                 NoexceptExpr,
                                                 ExceptionSpecTokens);
      if (ESpecType != EST_None)
        EndLoc = ESpecRange.getEnd();

      // Parse attribute-specifier-seq[opt]. Per DR 979 and DR 1297, this goes
      // after the exception-specification.
      MaybeParseCXX11Attributes(FnAttrs);

      // Parse trailing-return-type[opt].
      LocalEndLoc = EndLoc;
      if (getLangOpts().CPlusPlus11 && Tok.is(tok::arrow)) {
        Diag(Tok, diag::warn_cxx98_compat_trailing_return_type);
        if (D.getDeclSpec().getTypeSpecType() == TST_auto)
          StartLoc = D.getDeclSpec().getTypeSpecTypeLoc();
        LocalEndLoc = Tok.getLocation();
        SourceRange Range;
        TrailingReturnType =
            ParseTrailingReturnType(Range, D.mayBeFollowedByCXXDirectInit());
        EndLoc = Range.getEnd();
      }
    } else if (standardAttributesAllowed()) {
      MaybeParseCXX11Attributes(FnAttrs);
    }
  }

  // Collect non-parameter declarations from the prototype if this is a function
  // declaration. They will be moved into the scope of the function. Only do
  // this in C and not C++, where the decls will continue to live in the
  // surrounding context.
  SmallVector<NamedDecl *, 0> DeclsInPrototype;
  if (getCurScope()->getFlags() & Scope::FunctionDeclarationScope &&
      !getLangOpts().CPlusPlus) {
    for (Decl *D : getCurScope()->decls()) {
      NamedDecl *ND = dyn_cast<NamedDecl>(D);
      if (!ND || isa<ParmVarDecl>(ND))
        continue;
      DeclsInPrototype.push_back(ND);
    }
  }

  // Remember that we parsed a function type, and remember the attributes.
  D.AddTypeInfo(DeclaratorChunk::getFunction(
                    HasProto, IsAmbiguous, LParenLoc, ParamInfo.data(),
                    ParamInfo.size(), EllipsisLoc, RParenLoc,
                    RefQualifierIsLValueRef, RefQualifierLoc,
                    /*MutableLoc=*/SourceLocation(),
                    ESpecType, ESpecRange, DynamicExceptions.data(),
                    DynamicExceptionRanges.data(), DynamicExceptions.size(),
                    NoexceptExpr.isUsable() ? NoexceptExpr.get() : nullptr,
                    ExceptionSpecTokens, DeclsInPrototype, StartLoc,
                    LocalEndLoc, D, TrailingReturnType, &DS),
                std::move(FnAttrs), EndLoc);
}

/// ParseRefQualifier - Parses a member function ref-qualifier. Returns
/// true if a ref-qualifier is found.
bool Parser::ParseRefQualifier(bool &RefQualifierIsLValueRef,
                               SourceLocation &RefQualifierLoc) {
  if (Tok.isOneOf(tok::amp, tok::ampamp)) {
    Diag(Tok, getLangOpts().CPlusPlus11 ?
         diag::warn_cxx98_compat_ref_qualifier :
         diag::ext_ref_qualifier);

    RefQualifierIsLValueRef = Tok.is(tok::amp);
    RefQualifierLoc = ConsumeToken();
    return true;
  }
  return false;
}

/// isFunctionDeclaratorIdentifierList - This parameter list may have an
/// identifier list form for a K&R-style function:  void foo(a,b,c)
///
/// Note that identifier-lists are only allowed for normal declarators, not for
/// abstract-declarators.
bool Parser::isFunctionDeclaratorIdentifierList() {
  return !getLangOpts().CPlusPlus
         && Tok.is(tok::identifier)
         && !TryAltiVecVectorToken()
         // K&R identifier lists can't have typedefs as identifiers, per C99
         // 6.7.5.3p11.
         && (TryAnnotateTypeOrScopeToken() || !Tok.is(tok::annot_typename))
         // Identifier lists follow a really simple grammar: the identifiers can
         // be followed *only* by a ", identifier" or ")".  However, K&R
         // identifier lists are really rare in the brave new modern world, and
         // it is very common for someone to typo a type in a non-K&R style
         // list.  If we are presented with something like: "void foo(intptr x,
         // float y)", we don't want to start parsing the function declarator as
         // though it is a K&R style declarator just because intptr is an
         // invalid type.
         //
         // To handle this, we check to see if the token after the first
         // identifier is a "," or ")".  Only then do we parse it as an
         // identifier list.
         && (!Tok.is(tok::eof) &&
             (NextToken().is(tok::comma) || NextToken().is(tok::r_paren)));
}

/// ParseFunctionDeclaratorIdentifierList - While parsing a function declarator
/// we found a K&R-style identifier list instead of a typed parameter list.
///
/// After returning, ParamInfo will hold the parsed parameters.
///
///       identifier-list: [C99 6.7.5]
///         identifier
///         identifier-list ',' identifier
///
void Parser::ParseFunctionDeclaratorIdentifierList(
       Declarator &D,
       SmallVectorImpl<DeclaratorChunk::ParamInfo> &ParamInfo) {
  // If there was no identifier specified for the declarator, either we are in
  // an abstract-declarator, or we are in a parameter declarator which was found
  // to be abstract.  In abstract-declarators, identifier lists are not valid:
  // diagnose this.
  if (!D.getIdentifier())
    Diag(Tok, diag::ext_ident_list_in_param);

  // Maintain an efficient lookup of params we have seen so far.
  llvm::SmallSet<const IdentifierInfo*, 16> ParamsSoFar;

  do {
    // If this isn't an identifier, report the error and skip until ')'.
    if (Tok.isNot(tok::identifier)) {
      Diag(Tok, diag::err_expected) << tok::identifier;
      SkipUntil(tok::r_paren, StopAtSemi | StopBeforeMatch);
      // Forget we parsed anything.
      ParamInfo.clear();
      return;
    }

    IdentifierInfo *ParmII = Tok.getIdentifierInfo();

    // Reject 'typedef int y; int test(x, y)', but continue parsing.
    if (Actions.getTypeName(*ParmII, Tok.getLocation(), getCurScope()))
      Diag(Tok, diag::err_unexpected_typedef_ident) << ParmII;

    // Verify that the argument identifier has not already been mentioned.
    if (!ParamsSoFar.insert(ParmII).second) {
      Diag(Tok, diag::err_param_redefinition) << ParmII;
    } else {
      // Remember this identifier in ParamInfo.
      ParamInfo.push_back(DeclaratorChunk::ParamInfo(ParmII,
                                                     Tok.getLocation(),
                                                     nullptr));
    }

    // Eat the identifier.
    ConsumeToken();
    // The list continues if we see a comma.
  } while (TryConsumeToken(tok::comma));
}

/// ParseParameterDeclarationClause - Parse a (possibly empty) parameter-list
/// after the opening parenthesis. This function will not parse a K&R-style
/// identifier list.
///
/// DeclContext is the context of the declarator being parsed.  If FirstArgAttrs
/// is non-null, then the caller parsed those attributes immediately after the
/// open paren - they should be considered to be part of the first parameter.
///
/// After returning, ParamInfo will hold the parsed parameters. EllipsisLoc will
/// be the location of the ellipsis, if any was parsed.
///
///       parameter-type-list: [C99 6.7.5]
///         parameter-list
///         parameter-list ',' '...'
/// [C++]   parameter-list '...'
///
///       parameter-list: [C99 6.7.5]
///         parameter-declaration
///         parameter-list ',' parameter-declaration
///
///       parameter-declaration: [C99 6.7.5]
///         declaration-specifiers declarator
/// [C++]   declaration-specifiers declarator '=' assignment-expression
/// [C++11]                                       initializer-clause
/// [GNU]   declaration-specifiers declarator attributes
///         declaration-specifiers abstract-declarator[opt]
/// [C++]   declaration-specifiers abstract-declarator[opt]
///           '=' assignment-expression
/// [GNU]   declaration-specifiers abstract-declarator[opt] attributes
/// [C++11] attribute-specifier-seq parameter-declaration
///
void Parser::ParseParameterDeclarationClause(
       DeclaratorContext DeclaratorCtx,
       ParsedAttributes &FirstArgAttrs,
       SmallVectorImpl<DeclaratorChunk::ParamInfo> &ParamInfo,
       SourceLocation &EllipsisLoc) {

  // Avoid exceeding the maximum function scope depth.
  // See https://bugs.llvm.org/show_bug.cgi?id=19607
  // Note Sema::ActOnParamDeclarator calls ParmVarDecl::setScopeInfo with
  // getFunctionPrototypeDepth() - 1.
  if (getCurScope()->getFunctionPrototypeDepth() - 1 >
      ParmVarDecl::getMaxFunctionScopeDepth()) {
    Diag(Tok.getLocation(), diag::err_function_scope_depth_exceeded)
        << ParmVarDecl::getMaxFunctionScopeDepth();
    cutOffParsing();
    return;
  }

  do {
    // FIXME: Issue a diagnostic if we parsed an attribute-specifier-seq
    // before deciding this was a parameter-declaration-clause.
    if (TryConsumeToken(tok::ellipsis, EllipsisLoc))
      break;

    // Parse the declaration-specifiers.
    // Just use the ParsingDeclaration "scope" of the declarator.
    DeclSpec DS(AttrFactory);

    // Parse any C++11 attributes.
    MaybeParseCXX11Attributes(DS.getAttributes());

    // Skip any Microsoft attributes before a param.
    MaybeParseMicrosoftAttributes(DS.getAttributes());

    SourceLocation DSStart = Tok.getLocation();

    // If the caller parsed attributes for the first argument, add them now.
    // Take them so that we only apply the attributes to the first parameter.
    // FIXME: If we can leave the attributes in the token stream somehow, we can
    // get rid of a parameter (FirstArgAttrs) and this statement. It might be
    // too much hassle.
    DS.takeAttributesFrom(FirstArgAttrs);

    ParseDeclarationSpecifiers(DS);


    // Parse the declarator.  This is "PrototypeContext" or
    // "LambdaExprParameterContext", because we must accept either
    // 'declarator' or 'abstract-declarator' here.
    Declarator ParmDeclarator(
        DS, DeclaratorCtx == DeclaratorContext::RequiresExprContext
                ? DeclaratorContext::RequiresExprContext
                : DeclaratorCtx == DeclaratorContext::LambdaExprContext
                      ? DeclaratorContext::LambdaExprParameterContext
                      : DeclaratorContext::PrototypeContext);
    ParseDeclarator(ParmDeclarator);

    // Parse GNU attributes, if present.
    MaybeParseGNUAttributes(ParmDeclarator);

    if (Tok.is(tok::kw_requires)) {
      // User tried to define a requires clause in a parameter declaration,
      // which is surely not a function declaration.
      // void f(int (*g)(int, int) requires true);
      Diag(Tok,
           diag::err_requires_clause_on_declarator_not_declaring_a_function);
      ConsumeToken();
      Actions.CorrectDelayedTyposInExpr(
         ParseConstraintLogicalOrExpression(/*IsTrailingRequiresClause=*/true));
    }

    // Remember this parsed parameter in ParamInfo.
    IdentifierInfo *ParmII = ParmDeclarator.getIdentifier();

    // DefArgToks is used when the parsing of default arguments needs
    // to be delayed.
    std::unique_ptr<CachedTokens> DefArgToks;

    // If no parameter was specified, verify that *something* was specified,
    // otherwise we have a missing type and identifier.
    if (DS.isEmpty() && ParmDeclarator.getIdentifier() == nullptr &&
        ParmDeclarator.getNumTypeObjects() == 0) {
      // Completely missing, emit error.
      Diag(DSStart, diag::err_missing_param);
    } else {
      // Otherwise, we have something.  Add it and let semantic analysis try
      // to grok it and add the result to the ParamInfo we are building.

      // Last chance to recover from a misplaced ellipsis in an attempted
      // parameter pack declaration.
      if (Tok.is(tok::ellipsis) &&
          (NextToken().isNot(tok::r_paren) ||
           (!ParmDeclarator.getEllipsisLoc().isValid() &&
            !Actions.isUnexpandedParameterPackPermitted())) &&
          Actions.containsUnexpandedParameterPacks(ParmDeclarator))
        DiagnoseMisplacedEllipsisInDeclarator(ConsumeToken(), ParmDeclarator);

      // Now we are at the point where declarator parsing is finished.
      //
      // Try to catch keywords in place of the identifier in a declarator, and
      // in particular the common case where:
      //   1 identifier comes at the end of the declarator
      //   2 if the identifier is dropped, the declarator is valid but anonymous
      //     (no identifier)
      //   3 declarator parsing succeeds, and then we have a trailing keyword,
      //     which is never valid in a param list (e.g. missing a ',')
      // And we can't handle this in ParseDeclarator because in general keywords
      // may be allowed to follow the declarator. (And in some cases there'd be
      // better recovery like inserting punctuation). ParseDeclarator is just
      // treating this as an anonymous parameter, and fortunately at this point
      // we've already almost done that.
      //
      // We care about case 1) where the declarator type should be known, and
      // the identifier should be null.
      if (!ParmDeclarator.isInvalidType() && !ParmDeclarator.hasName()) {
        if (Tok.getIdentifierInfo() &&
            Tok.getIdentifierInfo()->isKeyword(getLangOpts())) {
          Diag(Tok, diag::err_keyword_as_parameter) << PP.getSpelling(Tok);
          // Consume the keyword.
          ConsumeToken();
        }
      }
      // Inform the actions module about the parameter declarator, so it gets
      // added to the current scope.
      Decl *Param = Actions.ActOnParamDeclarator(getCurScope(), ParmDeclarator);
      // Parse the default argument, if any. We parse the default
      // arguments in all dialects; the semantic analysis in
      // ActOnParamDefaultArgument will reject the default argument in
      // C.
      if (Tok.is(tok::equal)) {
        SourceLocation EqualLoc = Tok.getLocation();

        // Parse the default argument
        if (DeclaratorCtx == DeclaratorContext::MemberContext) {
          // If we're inside a class definition, cache the tokens
          // corresponding to the default argument. We'll actually parse
          // them when we see the end of the class definition.
          DefArgToks.reset(new CachedTokens);

          SourceLocation ArgStartLoc = NextToken().getLocation();
          if (!ConsumeAndStoreInitializer(*DefArgToks, CIK_DefaultArgument)) {
            DefArgToks.reset();
            Actions.ActOnParamDefaultArgumentError(Param, EqualLoc);
          } else {
            Actions.ActOnParamUnparsedDefaultArgument(Param, EqualLoc,
                                                      ArgStartLoc);
          }
        } else {
          // Consume the '='.
          ConsumeToken();

          // The argument isn't actually potentially evaluated unless it is
          // used.
          EnterExpressionEvaluationContext Eval(
              Actions,
              Sema::ExpressionEvaluationContext::PotentiallyEvaluatedIfUsed,
              Param);

          ExprResult DefArgResult;
          if (getLangOpts().CPlusPlus11 && Tok.is(tok::l_brace)) {
            Diag(Tok, diag::warn_cxx98_compat_generalized_initializer_lists);
            DefArgResult = ParseBraceInitializer();
          } else
            DefArgResult = ParseAssignmentExpression();
          DefArgResult = Actions.CorrectDelayedTyposInExpr(DefArgResult);
          if (DefArgResult.isInvalid()) {
            Actions.ActOnParamDefaultArgumentError(Param, EqualLoc);
            SkipUntil(tok::comma, tok::r_paren, StopAtSemi | StopBeforeMatch);
          } else {
            // Inform the actions module about the default argument
            Actions.ActOnParamDefaultArgument(Param, EqualLoc,
                                              DefArgResult.get());
          }
        }
      }

      ParamInfo.push_back(DeclaratorChunk::ParamInfo(ParmII,
                                          ParmDeclarator.getIdentifierLoc(),
                                          Param, std::move(DefArgToks)));
    }

    if (TryConsumeToken(tok::ellipsis, EllipsisLoc)) {
      if (!getLangOpts().CPlusPlus) {
        // We have ellipsis without a preceding ',', which is ill-formed
        // in C. Complain and provide the fix.
        Diag(EllipsisLoc, diag::err_missing_comma_before_ellipsis)
            << FixItHint::CreateInsertion(EllipsisLoc, ", ");
      } else if (ParmDeclarator.getEllipsisLoc().isValid() ||
                 Actions.containsUnexpandedParameterPacks(ParmDeclarator)) {
        // It looks like this was supposed to be a parameter pack. Warn and
        // point out where the ellipsis should have gone.
        SourceLocation ParmEllipsis = ParmDeclarator.getEllipsisLoc();
        Diag(EllipsisLoc, diag::warn_misplaced_ellipsis_vararg)
          << ParmEllipsis.isValid() << ParmEllipsis;
        if (ParmEllipsis.isValid()) {
          Diag(ParmEllipsis,
               diag::note_misplaced_ellipsis_vararg_existing_ellipsis);
        } else {
          Diag(ParmDeclarator.getIdentifierLoc(),
               diag::note_misplaced_ellipsis_vararg_add_ellipsis)
            << FixItHint::CreateInsertion(ParmDeclarator.getIdentifierLoc(),
                                          "...")
            << !ParmDeclarator.hasName();
        }
        Diag(EllipsisLoc, diag::note_misplaced_ellipsis_vararg_add_comma)
          << FixItHint::CreateInsertion(EllipsisLoc, ", ");
      }

      // We can't have any more parameters after an ellipsis.
      break;
    }

    // If the next token is a comma, consume it and keep reading arguments.
  } while (TryConsumeToken(tok::comma));
}

/// [C90]   direct-declarator '[' constant-expression[opt] ']'
/// [C99]   direct-declarator '[' type-qual-list[opt] assignment-expr[opt] ']'
/// [C99]   direct-declarator '[' 'static' type-qual-list[opt] assign-expr ']'
/// [C99]   direct-declarator '[' type-qual-list 'static' assignment-expr ']'
/// [C99]   direct-declarator '[' type-qual-list[opt] '*' ']'
/// [C++11] direct-declarator '[' constant-expression[opt] ']'
///                           attribute-specifier-seq[opt]
void Parser::ParseBracketDeclarator(Declarator &D) {
  if (CheckProhibitedCXX11Attribute())
    return;

  BalancedDelimiterTracker T(*this, tok::l_square);
  T.consumeOpen();

  // C array syntax has many features, but by-far the most common is [] and [4].
  // This code does a fast path to handle some of the most obvious cases.
  if (Tok.getKind() == tok::r_square) {
    T.consumeClose();
    ParsedAttributes attrs(AttrFactory);
    MaybeParseCXX11Attributes(attrs);

    // Remember that we parsed the empty array type.
    D.AddTypeInfo(DeclaratorChunk::getArray(0, false, false, nullptr,
                                            T.getOpenLocation(),
                                            T.getCloseLocation()),
                  std::move(attrs), T.getCloseLocation());
    return;
  } else if (Tok.getKind() == tok::numeric_constant &&
             GetLookAheadToken(1).is(tok::r_square)) {
    // [4] is very common.  Parse the numeric constant expression.
    ExprResult ExprRes(Actions.ActOnNumericConstant(Tok, getCurScope()));
    ConsumeToken();

    T.consumeClose();
    ParsedAttributes attrs(AttrFactory);
    MaybeParseCXX11Attributes(attrs);

    // Remember that we parsed a array type, and remember its features.
    D.AddTypeInfo(DeclaratorChunk::getArray(0, false, false, ExprRes.get(),
                                            T.getOpenLocation(),
                                            T.getCloseLocation()),
                  std::move(attrs), T.getCloseLocation());
    return;
  } else if (Tok.getKind() == tok::code_completion) {
    Actions.CodeCompleteBracketDeclarator(getCurScope());
    return cutOffParsing();
  }

  // If valid, this location is the position where we read the 'static' keyword.
  SourceLocation StaticLoc;
  TryConsumeToken(tok::kw_static, StaticLoc);

  // If there is a type-qualifier-list, read it now.
  // Type qualifiers in an array subscript are a C99 feature.
  DeclSpec DS(AttrFactory);
  ParseTypeQualifierListOpt(DS, AR_CXX11AttributesParsed);

  // If we haven't already read 'static', check to see if there is one after the
  // type-qualifier-list.
  if (!StaticLoc.isValid())
    TryConsumeToken(tok::kw_static, StaticLoc);

  // Handle "direct-declarator [ type-qual-list[opt] * ]".
  bool isStar = false;
  ExprResult NumElements;

  // Handle the case where we have '[*]' as the array size.  However, a leading
  // star could be the start of an expression, for example 'X[*p + 4]'.  Verify
  // the token after the star is a ']'.  Since stars in arrays are
  // infrequent, use of lookahead is not costly here.
  if (Tok.is(tok::star) && GetLookAheadToken(1).is(tok::r_square)) {
    ConsumeToken();  // Eat the '*'.

    if (StaticLoc.isValid()) {
      Diag(StaticLoc, diag::err_unspecified_vla_size_with_static);
      StaticLoc = SourceLocation();  // Drop the static.
    }
    isStar = true;
  } else if (Tok.isNot(tok::r_square)) {
    // Note, in C89, this production uses the constant-expr production instead
    // of assignment-expr.  The only difference is that assignment-expr allows
    // things like '=' and '*='.  Sema rejects these in C89 mode because they
    // are not i-c-e's, so we don't need to distinguish between the two here.

    // Parse the constant-expression or assignment-expression now (depending
    // on dialect).
    if (getLangOpts().CPlusPlus) {
      NumElements = ParseConstantExpression();
    } else {
      EnterExpressionEvaluationContext Unevaluated(
          Actions, Sema::ExpressionEvaluationContext::ConstantEvaluated);
      NumElements =
          Actions.CorrectDelayedTyposInExpr(ParseAssignmentExpression());
    }
  } else {
    if (StaticLoc.isValid()) {
      Diag(StaticLoc, diag::err_unspecified_size_with_static);
      StaticLoc = SourceLocation();  // Drop the static.
    }
  }

  // If there was an error parsing the assignment-expression, recover.
  if (NumElements.isInvalid()) {
    D.setInvalidType(true);
    // If the expression was invalid, skip it.
    SkipUntil(tok::r_square, StopAtSemi);
    return;
  }

  T.consumeClose();

  MaybeParseCXX11Attributes(DS.getAttributes());

  // Remember that we parsed a array type, and remember its features.
  D.AddTypeInfo(
      DeclaratorChunk::getArray(DS.getTypeQualifiers(), StaticLoc.isValid(),
                                isStar, NumElements.get(), T.getOpenLocation(),
                                T.getCloseLocation()),
      std::move(DS.getAttributes()), T.getCloseLocation());
}

/// Diagnose brackets before an identifier.
void Parser::ParseMisplacedBracketDeclarator(Declarator &D) {
  assert(Tok.is(tok::l_square) && "Missing opening bracket");
  assert(!D.mayOmitIdentifier() && "Declarator cannot omit identifier");

  SourceLocation StartBracketLoc = Tok.getLocation();
  Declarator TempDeclarator(D.getDeclSpec(), D.getContext());

  while (Tok.is(tok::l_square)) {
    ParseBracketDeclarator(TempDeclarator);
  }

  // Stuff the location of the start of the brackets into the Declarator.
  // The diagnostics from ParseDirectDeclarator will make more sense if
  // they use this location instead.
  if (Tok.is(tok::semi))
    D.getName().EndLocation = StartBracketLoc;

  SourceLocation SuggestParenLoc = Tok.getLocation();

  // Now that the brackets are removed, try parsing the declarator again.
  ParseDeclaratorInternal(D, &Parser::ParseDirectDeclarator);

  // Something went wrong parsing the brackets, in which case,
  // ParseBracketDeclarator has emitted an error, and we don't need to emit
  // one here.
  if (TempDeclarator.getNumTypeObjects() == 0)
    return;

  // Determine if parens will need to be suggested in the diagnostic.
  bool NeedParens = false;
  if (D.getNumTypeObjects() != 0) {
    switch (D.getTypeObject(D.getNumTypeObjects() - 1).Kind) {
    case DeclaratorChunk::Pointer:
    case DeclaratorChunk::Reference:
    case DeclaratorChunk::BlockPointer:
    case DeclaratorChunk::MemberPointer:
    case DeclaratorChunk::Pipe:
      NeedParens = true;
      break;
    case DeclaratorChunk::Array:
    case DeclaratorChunk::Function:
    case DeclaratorChunk::Paren:
      break;
    }
  }

  if (NeedParens) {
    // Create a DeclaratorChunk for the inserted parens.
    SourceLocation EndLoc = PP.getLocForEndOfToken(D.getEndLoc());
    D.AddTypeInfo(DeclaratorChunk::getParen(SuggestParenLoc, EndLoc),
                  SourceLocation());
  }

  // Adding back the bracket info to the end of the Declarator.
  for (unsigned i = 0, e = TempDeclarator.getNumTypeObjects(); i < e; ++i) {
    const DeclaratorChunk &Chunk = TempDeclarator.getTypeObject(i);
    D.AddTypeInfo(Chunk, SourceLocation());
  }

  // The missing identifier would have been diagnosed in ParseDirectDeclarator.
  // If parentheses are required, always suggest them.
  if (!D.getIdentifier() && !NeedParens)
    return;

  SourceLocation EndBracketLoc = TempDeclarator.getEndLoc();

  // Generate the move bracket error message.
  SourceRange BracketRange(StartBracketLoc, EndBracketLoc);
  SourceLocation EndLoc = PP.getLocForEndOfToken(D.getEndLoc());

  if (NeedParens) {
    Diag(EndLoc, diag::err_brackets_go_after_unqualified_id)
        << getLangOpts().CPlusPlus
        << FixItHint::CreateInsertion(SuggestParenLoc, "(")
        << FixItHint::CreateInsertion(EndLoc, ")")
        << FixItHint::CreateInsertionFromRange(
               EndLoc, CharSourceRange(BracketRange, true))
        << FixItHint::CreateRemoval(BracketRange);
  } else {
    Diag(EndLoc, diag::err_brackets_go_after_unqualified_id)
        << getLangOpts().CPlusPlus
        << FixItHint::CreateInsertionFromRange(
               EndLoc, CharSourceRange(BracketRange, true))
        << FixItHint::CreateRemoval(BracketRange);
  }
}

/// [GNU]   typeof-specifier:
///           typeof ( expressions )
///           typeof ( type-name )
/// [GNU/C++] typeof unary-expression
///
void Parser::ParseTypeofSpecifier(DeclSpec &DS) {
  assert(Tok.is(tok::kw_typeof) && "Not a typeof specifier");
  Token OpTok = Tok;
  SourceLocation StartLoc = ConsumeToken();

  const bool hasParens = Tok.is(tok::l_paren);

  EnterExpressionEvaluationContext Unevaluated(
      Actions, Sema::ExpressionEvaluationContext::Unevaluated,
      Sema::ReuseLambdaContextDecl);

  bool isCastExpr;
  ParsedType CastTy;
  SourceRange CastRange;
  ExprResult Operand = Actions.CorrectDelayedTyposInExpr(
      ParseExprAfterUnaryExprOrTypeTrait(OpTok, isCastExpr, CastTy, CastRange));
  if (hasParens)
    DS.setTypeofParensRange(CastRange);

  if (CastRange.getEnd().isInvalid())
    // FIXME: Not accurate, the range gets one token more than it should.
    DS.SetRangeEnd(Tok.getLocation());
  else
    DS.SetRangeEnd(CastRange.getEnd());

  if (isCastExpr) {
    if (!CastTy) {
      DS.SetTypeSpecError();
      return;
    }

    const char *PrevSpec = nullptr;
    unsigned DiagID;
    // Check for duplicate type specifiers (e.g. "int typeof(int)").
    if (DS.SetTypeSpecType(DeclSpec::TST_typeofType, StartLoc, PrevSpec,
                           DiagID, CastTy,
                           Actions.getASTContext().getPrintingPolicy()))
      Diag(StartLoc, DiagID) << PrevSpec;
    return;
  }

  // If we get here, the operand to the typeof was an expression.
  if (Operand.isInvalid()) {
    DS.SetTypeSpecError();
    return;
  }

  // We might need to transform the operand if it is potentially evaluated.
  Operand = Actions.HandleExprEvaluationContextForTypeof(Operand.get());
  if (Operand.isInvalid()) {
    DS.SetTypeSpecError();
    return;
  }

  const char *PrevSpec = nullptr;
  unsigned DiagID;
  // Check for duplicate type specifiers (e.g. "int typeof(int)").
  if (DS.SetTypeSpecType(DeclSpec::TST_typeofExpr, StartLoc, PrevSpec,
                         DiagID, Operand.get(),
                         Actions.getASTContext().getPrintingPolicy()))
    Diag(StartLoc, DiagID) << PrevSpec;
}

/// [C11]   atomic-specifier:
///           _Atomic ( type-name )
///
void Parser::ParseAtomicSpecifier(DeclSpec &DS) {
  assert(Tok.is(tok::kw__Atomic) && NextToken().is(tok::l_paren) &&
         "Not an atomic specifier");

  SourceLocation StartLoc = ConsumeToken();
  BalancedDelimiterTracker T(*this, tok::l_paren);
  if (T.consumeOpen())
    return;

  TypeResult Result = ParseTypeName();
  if (Result.isInvalid()) {
    SkipUntil(tok::r_paren, StopAtSemi);
    return;
  }

  // Match the ')'
  T.consumeClose();

  if (T.getCloseLocation().isInvalid())
    return;

  DS.setTypeofParensRange(T.getRange());
  DS.SetRangeEnd(T.getCloseLocation());

  const char *PrevSpec = nullptr;
  unsigned DiagID;
  if (DS.SetTypeSpecType(DeclSpec::TST_atomic, StartLoc, PrevSpec,
                         DiagID, Result.get(),
                         Actions.getASTContext().getPrintingPolicy()))
    Diag(StartLoc, DiagID) << PrevSpec;
}

/// TryAltiVecVectorTokenOutOfLine - Out of line body that should only be called
/// from TryAltiVecVectorToken.
bool Parser::TryAltiVecVectorTokenOutOfLine() {
  Token Next = NextToken();
  switch (Next.getKind()) {
  default: return false;
  case tok::kw_short:
  case tok::kw_long:
  case tok::kw_signed:
  case tok::kw_unsigned:
  case tok::kw_void:
  case tok::kw_char:
  case tok::kw_int:
  case tok::kw_float:
  case tok::kw_double:
  case tok::kw_bool:
  case tok::kw___bool:
  case tok::kw___pixel:
    Tok.setKind(tok::kw___vector);
    return true;
  case tok::identifier:
    if (Next.getIdentifierInfo() == Ident_pixel) {
      Tok.setKind(tok::kw___vector);
      return true;
    }
    if (Next.getIdentifierInfo() == Ident_bool) {
      Tok.setKind(tok::kw___vector);
      return true;
    }
    return false;
  }
}

bool Parser::TryAltiVecTokenOutOfLine(DeclSpec &DS, SourceLocation Loc,
                                      const char *&PrevSpec, unsigned &DiagID,
                                      bool &isInvalid) {
  const PrintingPolicy &Policy = Actions.getASTContext().getPrintingPolicy();
  if (Tok.getIdentifierInfo() == Ident_vector) {
    Token Next = NextToken();
    switch (Next.getKind()) {
    case tok::kw_short:
    case tok::kw_long:
    case tok::kw_signed:
    case tok::kw_unsigned:
    case tok::kw_void:
    case tok::kw_char:
    case tok::kw_int:
    case tok::kw_float:
    case tok::kw_double:
    case tok::kw_bool:
    case tok::kw___bool:
    case tok::kw___pixel:
      isInvalid = DS.SetTypeAltiVecVector(true, Loc, PrevSpec, DiagID, Policy);
      return true;
    case tok::identifier:
      if (Next.getIdentifierInfo() == Ident_pixel) {
        isInvalid = DS.SetTypeAltiVecVector(true, Loc, PrevSpec, DiagID,Policy);
        return true;
      }
      if (Next.getIdentifierInfo() == Ident_bool) {
        isInvalid = DS.SetTypeAltiVecVector(true, Loc, PrevSpec, DiagID,Policy);
        return true;
      }
      break;
    default:
      break;
    }
  } else if ((Tok.getIdentifierInfo() == Ident_pixel) &&
             DS.isTypeAltiVecVector()) {
    isInvalid = DS.SetTypeAltiVecPixel(true, Loc, PrevSpec, DiagID, Policy);
    return true;
  } else if ((Tok.getIdentifierInfo() == Ident_bool) &&
             DS.isTypeAltiVecVector()) {
    isInvalid = DS.SetTypeAltiVecBool(true, Loc, PrevSpec, DiagID, Policy);
    return true;
  }
  return false;
}

TypeResult Parser::parseTypeFromString(StringRef typeStr, StringRef context,
                                       SourceLocation includeLoc) {
  // Consume (unexpanded) tokens up to the end-of-directive.
  SmallVector<Token, 4> tokens;
  {
    // Create a new buffer from which we will parse the type.
    auto &sourceMgr = PP.getSourceManager();
    FileID fileID = sourceMgr.createFileID(
                      llvm::MemoryBuffer::getMemBufferCopy(typeStr, context),
                      SrcMgr::C_User, 0, 0, includeLoc);

    // Form a new lexer that references the buffer.
    Lexer lexer(fileID, sourceMgr.getBuffer(fileID), PP);
    lexer.setParsingPreprocessorDirective(true);
    lexer.setIsPragmaLexer(true);

    // Lex the tokens from that buffer.
    Token tok;
    do {
      lexer.Lex(tok);
      tokens.push_back(tok);
    } while (tok.isNot(tok::eod));
  }

  // Replace the "eod" token with an "eof" token identifying the end of
  // the provided string.
  Token &endToken = tokens.back();
  endToken.startToken();
  endToken.setKind(tok::eof);
  endToken.setLocation(Tok.getLocation());
  endToken.setEofData(typeStr.data());

  // Add the current token back.
  tokens.push_back(Tok);

  // Enter the tokens into the token stream.
  PP.EnterTokenStream(tokens, /*DisableMacroExpansion=*/false,
                      /*IsReinject=*/false);

  // Consume the current token so that we'll start parsing the tokens we
  // added to the stream.
  ConsumeAnyToken();

  // Enter a new scope.
  ParseScope localScope(this, 0);

  // Parse the type.
  TypeResult result = ParseTypeName(nullptr);

  // Check if we parsed the whole thing.
  if (result.isUsable() &&
      (Tok.isNot(tok::eof) || Tok.getEofData() != typeStr.data())) {
    Diag(Tok.getLocation(), diag::err_type_unparsed);
  }

  // There could be leftover tokens (e.g. because of an error).
  // Skip through until we reach the 'end of directive' token.
  while (Tok.isNot(tok::eof))
    ConsumeAnyToken();

  // Consume the end token.
  if (Tok.is(tok::eof) && Tok.getEofData() == typeStr.data())
    ConsumeAnyToken();
  return result;
}<|MERGE_RESOLUTION|>--- conflicted
+++ resolved
@@ -2917,7 +2917,6 @@
                ParsedAttr::AS_Keyword, EllipsisLoc);
 }
 
-<<<<<<< HEAD
 /// type-qualifier:
 ///    '__ptrauth' '(' constant-expression
 ///                    (',' constant-expression)[opt]
@@ -2951,27 +2950,6 @@
                ParsedAttr::AS_Keyword);
 }
 
-ExprResult Parser::ParseExtIntegerArgument() {
-  assert(Tok.is(tok::kw__ExtInt) && "Not an extended int type");
-  ConsumeToken();
-
-  BalancedDelimiterTracker T(*this, tok::l_paren);
-  if (T.expectAndConsume())
-    return ExprError();
-
-  ExprResult ER = ParseConstantExpression();
-  if (ER.isInvalid()) {
-    T.skipToEnd();
-    return ExprError();
-  }
-
-  if(T.consumeClose())
-    return ExprError();
-  return ER;
-}
-
-=======
->>>>>>> a4b88c04
 /// Determine whether we're looking at something that might be a declarator
 /// in a simple-declaration. If it can't possibly be a declarator, maybe
 /// diagnose a missing semicolon after a prior tag definition in the decl
