--- conflicted
+++ resolved
@@ -2039,12 +2039,8 @@
     LateMethod->DefaultArgs.reserve(FTI.NumParams);
     for (unsigned ParamIdx = 0; ParamIdx < FTI.NumParams; ++ParamIdx)
       LateMethod->DefaultArgs.push_back(LateParsedDefaultArgument(
-<<<<<<< HEAD
-        FTI.Params[ParamIdx].Param, FTI.Params[ParamIdx].DefaultArgTokens));
-=======
           FTI.Params[ParamIdx].Param,
           std::move(FTI.Params[ParamIdx].DefaultArgTokens)));
->>>>>>> ca9d8347
   }
 }
 
