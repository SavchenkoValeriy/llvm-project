//===- ModuleDepCollector.cpp - Callbacks to collect deps -------*- C++ -*-===//
//
//                     The LLVM Compiler Infrastructure
//
// This file is distributed under the University of Illinois Open Source
// License. See LICENSE.TXT for details.
//
//===----------------------------------------------------------------------===//

#include "clang/Tooling/DependencyScanning/ModuleDepCollector.h"

#include "clang/Frontend/CompilerInstance.h"
#include "clang/Lex/Preprocessor.h"
#include "clang/Tooling/DependencyScanning/DependencyScanningWorker.h"

using namespace clang;
using namespace tooling;
using namespace dependencies;

std::vector<std::string> ModuleDeps::getFullCommandLine(
    std::function<StringRef(ClangModuleDep)> LookupPCMPath,
    std::function<const ModuleDeps &(ClangModuleDep)> LookupModuleDeps) const {
  std::vector<std::string> Ret = NonPathCommandLine;

  // TODO: Build full command line. That also means capturing the original
  //       command line into NonPathCommandLine.

  dependencies::detail::appendCommonModuleArguments(
      ClangModuleDeps, LookupPCMPath, LookupModuleDeps, Ret);

  return Ret;
}

void dependencies::detail::appendCommonModuleArguments(
    llvm::ArrayRef<ClangModuleDep> Modules,
    std::function<StringRef(ClangModuleDep)> LookupPCMPath,
    std::function<const ModuleDeps &(ClangModuleDep)> LookupModuleDeps,
    std::vector<std::string> &Result) {
  llvm::StringSet<> AlreadyAdded;

  std::function<void(llvm::ArrayRef<ClangModuleDep>)> AddArgs =
      [&](llvm::ArrayRef<ClangModuleDep> Modules) {
        for (const ClangModuleDep &CMD : Modules) {
          if (!AlreadyAdded.insert(CMD.ModuleName + CMD.ContextHash).second)
            continue;
          const ModuleDeps &M = LookupModuleDeps(CMD);
          // Depth first traversal.
          AddArgs(M.ClangModuleDeps);
          Result.push_back(("-fmodule-file=" + LookupPCMPath(CMD)).str());
          if (!M.ClangModuleMapFile.empty()) {
            Result.push_back("-fmodule-map-file=" + M.ClangModuleMapFile);
          }
        }
      };

  Result.push_back("-fno-implicit-modules");
  Result.push_back("-fno-implicit-module-maps");
  AddArgs(Modules);
}

void ModuleDepCollectorPP::FileChanged(SourceLocation Loc,
                                       FileChangeReason Reason,
                                       SrcMgr::CharacteristicKind FileType,
                                       FileID PrevFID) {
  if (Reason != PPCallbacks::EnterFile)
    return;
  
  // This has to be delayed as the context hash can change at the start of
  // `CompilerInstance::ExecuteAction`.
  if (MDC.ContextHash.empty()) {
    MDC.ContextHash =
        Instance.getInvocation().getModuleHash(Instance.getDiagnostics());
    MDC.Consumer.handleContextHash(MDC.ContextHash);
  }

  SourceManager &SM = Instance.getSourceManager();

  // Dependency generation really does want to go all the way to the
  // file entry for a source location to find out what is depended on.
  // We do not want #line markers to affect dependency generation!
  Optional<FileEntryRef> File =
      SM.getFileEntryRefForID(SM.getFileID(SM.getExpansionLoc(Loc)));
  if (!File)
    return;

  StringRef FileName =
      llvm::sys::path::remove_leading_dotslash(File->getName());

  MDC.MainDeps.push_back(std::string(FileName));
}

void ModuleDepCollectorPP::InclusionDirective(
    SourceLocation HashLoc, const Token &IncludeTok, StringRef FileName,
    bool IsAngled, CharSourceRange FilenameRange, const FileEntry *File,
    StringRef SearchPath, StringRef RelativePath, const Module *Imported,
    SrcMgr::CharacteristicKind FileType) {
  if (!File && !Imported) {
    // This is a non-modular include that HeaderSearch failed to find. Add it
    // here as `FileChanged` will never see it.
    MDC.MainDeps.push_back(std::string(FileName));
  }
  handleImport(Imported);
}

void ModuleDepCollectorPP::moduleImport(SourceLocation ImportLoc,
                                        ModuleIdPath Path,
                                        const Module *Imported) {
  handleImport(Imported);
}

void ModuleDepCollectorPP::handleImport(const Module *Imported) {
  if (!Imported)
    return;

  MDC.Deps[MDC.ContextHash + Imported->getTopLevelModule()->getFullModuleName()]
      .ImportedByMainFile = true;
  DirectDeps.insert(Imported->getTopLevelModule());
}

void ModuleDepCollectorPP::EndOfMainFile() {
  FileID MainFileID = Instance.getSourceManager().getMainFileID();
  MDC.MainFile = std::string(
      Instance.getSourceManager().getFileEntryForID(MainFileID)->getName());

  for (const Module *M : DirectDeps) {
    handleTopLevelModule(M);
  }

  for (auto &&I : MDC.Deps)
    MDC.Consumer.handleModuleDependency(I.second);

  for (auto &&I : MDC.MainDeps)
    MDC.Consumer.handleFileDependency(*MDC.Opts, I);
}

void ModuleDepCollectorPP::handleTopLevelModule(const Module *M) {
  assert(M == M->getTopLevelModule() && "Expected top level module!");

  auto ModI = MDC.Deps.insert(
      std::make_pair(MDC.ContextHash + M->getFullModuleName(), ModuleDeps{}));

  if (!ModI.first->second.ModuleName.empty())
    return;

  ModuleDeps &MD = ModI.first->second;

  const FileEntry *ModuleMap = Instance.getPreprocessor()
                                   .getHeaderSearchInfo()
                                   .getModuleMap()
                                   .getContainingModuleMapFile(M);

  MD.ClangModuleMapFile = std::string(ModuleMap ? ModuleMap->getName() : "");
  MD.ModuleName = M->getFullModuleName();
  MD.ImplicitModulePCMPath = std::string(M->getASTFile()->getName());
  MD.ContextHash = MDC.ContextHash;
  serialization::ModuleFile *MF =
      MDC.Instance.getASTReader()->getModuleManager().lookup(M->getASTFile());
  MDC.Instance.getASTReader()->visitInputFiles(
      *MF, true, true, [&](const serialization::InputFile &IF, bool isSystem) {
        MD.FileDeps.insert(IF.getFile()->getName());
      });

  llvm::DenseSet<const Module *> AddedModules;
  addAllSubmoduleDeps(M, MD, AddedModules);
}

void ModuleDepCollectorPP::addAllSubmoduleDeps(
    const Module *M, ModuleDeps &MD,
    llvm::DenseSet<const Module *> &AddedModules) {
  addModuleDep(M, MD, AddedModules);

  for (const Module *SubM : M->submodules())
    addAllSubmoduleDeps(SubM, MD, AddedModules);
}

void ModuleDepCollectorPP::addModuleDep(
    const Module *M, ModuleDeps &MD,
    llvm::DenseSet<const Module *> &AddedModules) {
  for (const Module *Import : M->Imports) {
    if (Import->getTopLevelModule() != M->getTopLevelModule()) {
      if (AddedModules.insert(Import->getTopLevelModule()).second)
<<<<<<< HEAD
        MD.ClangModuleDeps.push_back({Import->getTopLevelModuleName(),
                                      Instance.getInvocation().getModuleHash(
                                          Instance.getDiagnostics())});
=======
        MD.ClangModuleDeps.push_back(
            {std::string(Import->getTopLevelModuleName()),
             Instance.getInvocation().getModuleHash(
                 Instance.getDiagnostics())});
>>>>>>> b5f8626e
      handleTopLevelModule(Import->getTopLevelModule());
    }
  }
}

ModuleDepCollector::ModuleDepCollector(
    std::unique_ptr<DependencyOutputOptions> Opts, CompilerInstance &I,
    DependencyConsumer &C)
    : Instance(I), Consumer(C), Opts(std::move(Opts)) {}

void ModuleDepCollector::attachToPreprocessor(Preprocessor &PP) {
  PP.addPPCallbacks(std::make_unique<ModuleDepCollectorPP>(Instance, *this));
}

void ModuleDepCollector::attachToASTReader(ASTReader &R) {}<|MERGE_RESOLUTION|>--- conflicted
+++ resolved
@@ -179,16 +179,10 @@
   for (const Module *Import : M->Imports) {
     if (Import->getTopLevelModule() != M->getTopLevelModule()) {
       if (AddedModules.insert(Import->getTopLevelModule()).second)
-<<<<<<< HEAD
-        MD.ClangModuleDeps.push_back({Import->getTopLevelModuleName(),
-                                      Instance.getInvocation().getModuleHash(
-                                          Instance.getDiagnostics())});
-=======
         MD.ClangModuleDeps.push_back(
             {std::string(Import->getTopLevelModuleName()),
              Instance.getInvocation().getModuleHash(
                  Instance.getDiagnostics())});
->>>>>>> b5f8626e
       handleTopLevelModule(Import->getTopLevelModule());
     }
   }
