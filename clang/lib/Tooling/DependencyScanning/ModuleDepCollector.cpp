--- conflicted
+++ resolved
@@ -179,18 +179,11 @@
   }
 }
 
-<<<<<<< HEAD
-ModuleDepCollector::ModuleDepCollector(CompilerInstance &I,
-                                       DependencyConsumer &C)
-    : Instance(I), Consumer(C), ContextHash(I.getInvocation().getModuleHash(I.getDiagnostics())) {
-}
-=======
 ModuleDepCollector::ModuleDepCollector(
     std::unique_ptr<DependencyOutputOptions> Opts, CompilerInstance &I,
     DependencyConsumer &C)
-    : Instance(I), Consumer(C), ContextHash(I.getInvocation().getModuleHash()),
+    : Instance(I), Consumer(C), ContextHash(I.getInvocation().getModuleHash(I.getDiagnostics())),
       Opts(std::move(Opts)) {}
->>>>>>> f978ea49
 
 void ModuleDepCollector::attachToPreprocessor(Preprocessor &PP) {
   PP.addPPCallbacks(std::make_unique<ModuleDepCollectorPP>(Instance, *this));
