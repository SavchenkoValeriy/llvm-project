--- conflicted
+++ resolved
@@ -1394,17 +1394,10 @@
     Diag(ProtoLoc, diag::err_undeclared_protocol) << ProtocolId;
     return true;
   }
-<<<<<<< HEAD
-  if (PDecl->hasDefinition())
-=======
   if (PDecl->isNonRuntimeProtocol())
     Diag(ProtoLoc, diag::err_objc_non_runtime_protocol_in_protocol_expr)
         << PDecl;
-  if (!PDecl->hasDefinition()) {
-    Diag(ProtoLoc, diag::err_atprotocol_protocol) << PDecl;
-    Diag(PDecl->getLocation(), diag::note_entity_declared_at) << PDecl;
-  } else {
->>>>>>> 14f6bfcb
+  if (PDecl->hasDefinition())
     PDecl = PDecl->getDefinition();
 
   QualType Ty = Context.getObjCProtoType();
