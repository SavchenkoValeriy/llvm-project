//===--- SemaObjCProperty.cpp - Semantic Analysis for ObjC @property ------===//
//
// Part of the LLVM Project, under the Apache License v2.0 with LLVM Exceptions.
// See https://llvm.org/LICENSE.txt for license information.
// SPDX-License-Identifier: Apache-2.0 WITH LLVM-exception
//
//===----------------------------------------------------------------------===//
//
//  This file implements semantic analysis for Objective C @property and
//  @synthesize declarations.
//
//===----------------------------------------------------------------------===//

#include "clang/Sema/SemaInternal.h"
#include "clang/AST/ASTMutationListener.h"
#include "clang/AST/DeclObjC.h"
#include "clang/AST/ExprCXX.h"
#include "clang/AST/ExprObjC.h"
#include "clang/Basic/SourceManager.h"
#include "clang/Lex/Lexer.h"
#include "clang/Lex/Preprocessor.h"
#include "clang/Sema/Initialization.h"
#include "llvm/ADT/DenseSet.h"
#include "llvm/ADT/SmallString.h"

using namespace clang;

//===----------------------------------------------------------------------===//
// Grammar actions.
//===----------------------------------------------------------------------===//

/// getImpliedARCOwnership - Given a set of property attributes and a
/// type, infer an expected lifetime.  The type's ownership qualification
/// is not considered.
///
/// Returns OCL_None if the attributes as stated do not imply an ownership.
/// Never returns OCL_Autoreleasing.
static Qualifiers::ObjCLifetime
getImpliedARCOwnership(ObjCPropertyAttribute::Kind attrs, QualType type) {
  // retain, strong, copy, weak, and unsafe_unretained are only legal
  // on properties of retainable pointer type.
  if (attrs &
      (ObjCPropertyAttribute::kind_retain | ObjCPropertyAttribute::kind_strong |
       ObjCPropertyAttribute::kind_copy)) {
    return Qualifiers::OCL_Strong;
  } else if (attrs & ObjCPropertyAttribute::kind_weak) {
    return Qualifiers::OCL_Weak;
  } else if (attrs & ObjCPropertyAttribute::kind_unsafe_unretained) {
    return Qualifiers::OCL_ExplicitNone;
  }

  // assign can appear on other types, so we have to check the
  // property type.
  if (attrs & ObjCPropertyAttribute::kind_assign &&
      type->isObjCRetainableType()) {
    return Qualifiers::OCL_ExplicitNone;
  }

  return Qualifiers::OCL_None;
}

/// Check the internal consistency of a property declaration with
/// an explicit ownership qualifier.
static void checkPropertyDeclWithOwnership(Sema &S,
                                           ObjCPropertyDecl *property) {
  if (property->isInvalidDecl()) return;

  ObjCPropertyAttribute::Kind propertyKind = property->getPropertyAttributes();
  Qualifiers::ObjCLifetime propertyLifetime
    = property->getType().getObjCLifetime();

  assert(propertyLifetime != Qualifiers::OCL_None);

  Qualifiers::ObjCLifetime expectedLifetime
    = getImpliedARCOwnership(propertyKind, property->getType());
  if (!expectedLifetime) {
    // We have a lifetime qualifier but no dominating property
    // attribute.  That's okay, but restore reasonable invariants by
    // setting the property attribute according to the lifetime
    // qualifier.
    ObjCPropertyAttribute::Kind attr;
    if (propertyLifetime == Qualifiers::OCL_Strong) {
      attr = ObjCPropertyAttribute::kind_strong;
    } else if (propertyLifetime == Qualifiers::OCL_Weak) {
      attr = ObjCPropertyAttribute::kind_weak;
    } else {
      assert(propertyLifetime == Qualifiers::OCL_ExplicitNone);
      attr = ObjCPropertyAttribute::kind_unsafe_unretained;
    }
    property->setPropertyAttributes(attr);
    return;
  }

  if (propertyLifetime == expectedLifetime) return;

  property->setInvalidDecl();
  S.Diag(property->getLocation(),
         diag::err_arc_inconsistent_property_ownership)
    << property->getDeclName()
    << expectedLifetime
    << propertyLifetime;
}

/// Check this Objective-C property against a property declared in the
/// given protocol.
static void
CheckPropertyAgainstProtocol(Sema &S, ObjCPropertyDecl *Prop,
                             ObjCProtocolDecl *Proto,
                             llvm::SmallPtrSetImpl<ObjCProtocolDecl *> &Known) {
  // Have we seen this protocol before?
  if (!Known.insert(Proto).second)
    return;

  // Look for a property with the same name.
  DeclContext::lookup_result R = Proto->lookup(Prop->getDeclName());
  for (unsigned I = 0, N = R.size(); I != N; ++I) {
    if (ObjCPropertyDecl *ProtoProp = dyn_cast<ObjCPropertyDecl>(R[I])) {
      S.DiagnosePropertyMismatch(Prop, ProtoProp, Proto->getIdentifier(), true);
      return;
    }
  }

  // Check this property against any protocols we inherit.
  for (auto *P : Proto->protocols())
    CheckPropertyAgainstProtocol(S, Prop, P, Known);
}

static unsigned deducePropertyOwnershipFromType(Sema &S, QualType T) {
  // In GC mode, just look for the __weak qualifier.
  if (S.getLangOpts().getGC() != LangOptions::NonGC) {
    if (T.isObjCGCWeak())
      return ObjCPropertyAttribute::kind_weak;

    // In ARC/MRC, look for an explicit ownership qualifier.
    // For some reason, this only applies to __weak.
  } else if (auto ownership = T.getObjCLifetime()) {
    switch (ownership) {
    case Qualifiers::OCL_Weak:
      return ObjCPropertyAttribute::kind_weak;
    case Qualifiers::OCL_Strong:
      return ObjCPropertyAttribute::kind_strong;
    case Qualifiers::OCL_ExplicitNone:
      return ObjCPropertyAttribute::kind_unsafe_unretained;
    case Qualifiers::OCL_Autoreleasing:
    case Qualifiers::OCL_None:
      return 0;
    }
    llvm_unreachable("bad qualifier");
  }

  return 0;
}

static const unsigned OwnershipMask =
    (ObjCPropertyAttribute::kind_assign | ObjCPropertyAttribute::kind_retain |
     ObjCPropertyAttribute::kind_copy | ObjCPropertyAttribute::kind_weak |
     ObjCPropertyAttribute::kind_strong |
     ObjCPropertyAttribute::kind_unsafe_unretained);

static unsigned getOwnershipRule(unsigned attr) {
  unsigned result = attr & OwnershipMask;

  // From an ownership perspective, assign and unsafe_unretained are
  // identical; make sure one also implies the other.
  if (result & (ObjCPropertyAttribute::kind_assign |
                ObjCPropertyAttribute::kind_unsafe_unretained)) {
    result |= ObjCPropertyAttribute::kind_assign |
              ObjCPropertyAttribute::kind_unsafe_unretained;
  }

  return result;
}

Decl *Sema::ActOnProperty(Scope *S, SourceLocation AtLoc,
                          SourceLocation LParenLoc,
                          FieldDeclarator &FD,
                          ObjCDeclSpec &ODS,
                          Selector GetterSel,
                          Selector SetterSel,
                          tok::ObjCKeywordKind MethodImplKind,
                          DeclContext *lexicalDC) {
  unsigned Attributes = ODS.getPropertyAttributes();
  FD.D.setObjCWeakProperty((Attributes & ObjCPropertyAttribute::kind_weak) !=
                           0);
  TypeSourceInfo *TSI = GetTypeForDeclarator(FD.D, S);
  QualType T = TSI->getType();
  if (!getOwnershipRule(Attributes)) {
    Attributes |= deducePropertyOwnershipFromType(*this, T);
  }
  bool isReadWrite = ((Attributes & ObjCPropertyAttribute::kind_readwrite) ||
                      // default is readwrite!
                      !(Attributes & ObjCPropertyAttribute::kind_readonly));

  // Proceed with constructing the ObjCPropertyDecls.
  ObjCContainerDecl *ClassDecl = cast<ObjCContainerDecl>(CurContext);
  ObjCPropertyDecl *Res = nullptr;
  if (ObjCCategoryDecl *CDecl = dyn_cast<ObjCCategoryDecl>(ClassDecl)) {
    if (CDecl->IsClassExtension()) {
      Res = HandlePropertyInClassExtension(S, AtLoc, LParenLoc,
                                           FD,
                                           GetterSel, ODS.getGetterNameLoc(),
                                           SetterSel, ODS.getSetterNameLoc(),
                                           isReadWrite, Attributes,
                                           ODS.getPropertyAttributes(),
                                           T, TSI, MethodImplKind);
      if (!Res)
        return nullptr;
    }
  }

  if (!Res) {
    Res = CreatePropertyDecl(S, ClassDecl, AtLoc, LParenLoc, FD,
                             GetterSel, ODS.getGetterNameLoc(), SetterSel,
                             ODS.getSetterNameLoc(), isReadWrite, Attributes,
                             ODS.getPropertyAttributes(), T, TSI,
                             MethodImplKind);
    if (lexicalDC)
      Res->setLexicalDeclContext(lexicalDC);
  }

  // Validate the attributes on the @property.
  CheckObjCPropertyAttributes(Res, AtLoc, Attributes,
                              (isa<ObjCInterfaceDecl>(ClassDecl) ||
                               isa<ObjCProtocolDecl>(ClassDecl)));

  // Check consistency if the type has explicit ownership qualification.
  if (Res->getType().getObjCLifetime())
    checkPropertyDeclWithOwnership(*this, Res);

  llvm::SmallPtrSet<ObjCProtocolDecl *, 16> KnownProtos;
  if (ObjCInterfaceDecl *IFace = dyn_cast<ObjCInterfaceDecl>(ClassDecl)) {
    // For a class, compare the property against a property in our superclass.
    bool FoundInSuper = false;
    ObjCInterfaceDecl *CurrentInterfaceDecl = IFace;
    while (ObjCInterfaceDecl *Super = CurrentInterfaceDecl->getSuperClass()) {
      DeclContext::lookup_result R = Super->lookup(Res->getDeclName());
      for (unsigned I = 0, N = R.size(); I != N; ++I) {
        if (ObjCPropertyDecl *SuperProp = dyn_cast<ObjCPropertyDecl>(R[I])) {
          DiagnosePropertyMismatch(Res, SuperProp, Super->getIdentifier(), false);
          FoundInSuper = true;
          break;
        }
      }
      if (FoundInSuper)
        break;
      else
        CurrentInterfaceDecl = Super;
    }

    if (FoundInSuper) {
      // Also compare the property against a property in our protocols.
      for (auto *P : CurrentInterfaceDecl->protocols()) {
        CheckPropertyAgainstProtocol(*this, Res, P, KnownProtos);
      }
    } else {
      // Slower path: look in all protocols we referenced.
      for (auto *P : IFace->all_referenced_protocols()) {
        CheckPropertyAgainstProtocol(*this, Res, P, KnownProtos);
      }
    }
  } else if (ObjCCategoryDecl *Cat = dyn_cast<ObjCCategoryDecl>(ClassDecl)) {
    // We don't check if class extension. Because properties in class extension
    // are meant to override some of the attributes and checking has already done
    // when property in class extension is constructed.
    if (!Cat->IsClassExtension())
      for (auto *P : Cat->protocols())
        CheckPropertyAgainstProtocol(*this, Res, P, KnownProtos);
  } else {
    ObjCProtocolDecl *Proto = cast<ObjCProtocolDecl>(ClassDecl);
    for (auto *P : Proto->protocols())
      CheckPropertyAgainstProtocol(*this, Res, P, KnownProtos);
  }

  ActOnDocumentableDecl(Res);
  return Res;
}

static ObjCPropertyAttribute::Kind
makePropertyAttributesAsWritten(unsigned Attributes) {
  unsigned attributesAsWritten = 0;
  if (Attributes & ObjCPropertyAttribute::kind_readonly)
    attributesAsWritten |= ObjCPropertyAttribute::kind_readonly;
  if (Attributes & ObjCPropertyAttribute::kind_readwrite)
    attributesAsWritten |= ObjCPropertyAttribute::kind_readwrite;
  if (Attributes & ObjCPropertyAttribute::kind_getter)
    attributesAsWritten |= ObjCPropertyAttribute::kind_getter;
  if (Attributes & ObjCPropertyAttribute::kind_setter)
    attributesAsWritten |= ObjCPropertyAttribute::kind_setter;
  if (Attributes & ObjCPropertyAttribute::kind_assign)
    attributesAsWritten |= ObjCPropertyAttribute::kind_assign;
  if (Attributes & ObjCPropertyAttribute::kind_retain)
    attributesAsWritten |= ObjCPropertyAttribute::kind_retain;
  if (Attributes & ObjCPropertyAttribute::kind_strong)
    attributesAsWritten |= ObjCPropertyAttribute::kind_strong;
  if (Attributes & ObjCPropertyAttribute::kind_weak)
    attributesAsWritten |= ObjCPropertyAttribute::kind_weak;
  if (Attributes & ObjCPropertyAttribute::kind_copy)
    attributesAsWritten |= ObjCPropertyAttribute::kind_copy;
  if (Attributes & ObjCPropertyAttribute::kind_unsafe_unretained)
    attributesAsWritten |= ObjCPropertyAttribute::kind_unsafe_unretained;
  if (Attributes & ObjCPropertyAttribute::kind_nonatomic)
    attributesAsWritten |= ObjCPropertyAttribute::kind_nonatomic;
  if (Attributes & ObjCPropertyAttribute::kind_atomic)
    attributesAsWritten |= ObjCPropertyAttribute::kind_atomic;
  if (Attributes & ObjCPropertyAttribute::kind_class)
    attributesAsWritten |= ObjCPropertyAttribute::kind_class;
  if (Attributes & ObjCPropertyAttribute::kind_direct)
    attributesAsWritten |= ObjCPropertyAttribute::kind_direct;

  return (ObjCPropertyAttribute::Kind)attributesAsWritten;
}

static bool LocPropertyAttribute( ASTContext &Context, const char *attrName,
                                 SourceLocation LParenLoc, SourceLocation &Loc) {
  if (LParenLoc.isMacroID())
    return false;

  SourceManager &SM = Context.getSourceManager();
  std::pair<FileID, unsigned> locInfo = SM.getDecomposedLoc(LParenLoc);
  // Try to load the file buffer.
  bool invalidTemp = false;
  StringRef file = SM.getBufferData(locInfo.first, &invalidTemp);
  if (invalidTemp)
    return false;
  const char *tokenBegin = file.data() + locInfo.second;

  // Lex from the start of the given location.
  Lexer lexer(SM.getLocForStartOfFile(locInfo.first),
              Context.getLangOpts(),
              file.begin(), tokenBegin, file.end());
  Token Tok;
  do {
    lexer.LexFromRawLexer(Tok);
    if (Tok.is(tok::raw_identifier) && Tok.getRawIdentifier() == attrName) {
      Loc = Tok.getLocation();
      return true;
    }
  } while (Tok.isNot(tok::r_paren));
  return false;
}

/// Check for a mismatch in the atomicity of the given properties.
static void checkAtomicPropertyMismatch(Sema &S,
                                        ObjCPropertyDecl *OldProperty,
                                        ObjCPropertyDecl *NewProperty,
                                        bool PropagateAtomicity) {
  // If the atomicity of both matches, we're done.
  bool OldIsAtomic = (OldProperty->getPropertyAttributes() &
                      ObjCPropertyAttribute::kind_nonatomic) == 0;
  bool NewIsAtomic = (NewProperty->getPropertyAttributes() &
                      ObjCPropertyAttribute::kind_nonatomic) == 0;
  if (OldIsAtomic == NewIsAtomic) return;

  // Determine whether the given property is readonly and implicitly
  // atomic.
  auto isImplicitlyReadonlyAtomic = [](ObjCPropertyDecl *Property) -> bool {
    // Is it readonly?
    auto Attrs = Property->getPropertyAttributes();
    if ((Attrs & ObjCPropertyAttribute::kind_readonly) == 0)
      return false;

    // Is it nonatomic?
    if (Attrs & ObjCPropertyAttribute::kind_nonatomic)
      return false;

    // Was 'atomic' specified directly?
    if (Property->getPropertyAttributesAsWritten() &
        ObjCPropertyAttribute::kind_atomic)
      return false;

    return true;
  };

  // If we're allowed to propagate atomicity, and the new property did
  // not specify atomicity at all, propagate.
  const unsigned AtomicityMask = (ObjCPropertyAttribute::kind_atomic |
                                  ObjCPropertyAttribute::kind_nonatomic);
  if (PropagateAtomicity &&
      ((NewProperty->getPropertyAttributesAsWritten() & AtomicityMask) == 0)) {
    unsigned Attrs = NewProperty->getPropertyAttributes();
    Attrs = Attrs & ~AtomicityMask;
    if (OldIsAtomic)
      Attrs |= ObjCPropertyAttribute::kind_atomic;
    else
      Attrs |= ObjCPropertyAttribute::kind_nonatomic;

    NewProperty->overwritePropertyAttributes(Attrs);
    return;
  }

  // One of the properties is atomic; if it's a readonly property, and
  // 'atomic' wasn't explicitly specified, we're okay.
  if ((OldIsAtomic && isImplicitlyReadonlyAtomic(OldProperty)) ||
      (NewIsAtomic && isImplicitlyReadonlyAtomic(NewProperty)))
    return;

  // Diagnose the conflict.
  const IdentifierInfo *OldContextName;
  auto *OldDC = OldProperty->getDeclContext();
  if (auto Category = dyn_cast<ObjCCategoryDecl>(OldDC))
    OldContextName = Category->getClassInterface()->getIdentifier();
  else
    OldContextName = cast<ObjCContainerDecl>(OldDC)->getIdentifier();

  S.Diag(NewProperty->getLocation(), diag::warn_property_attribute)
    << NewProperty->getDeclName() << "atomic"
    << OldContextName;
  S.Diag(OldProperty->getLocation(), diag::note_property_declare);
}

ObjCPropertyDecl *
Sema::HandlePropertyInClassExtension(Scope *S,
                                     SourceLocation AtLoc,
                                     SourceLocation LParenLoc,
                                     FieldDeclarator &FD,
                                     Selector GetterSel,
                                     SourceLocation GetterNameLoc,
                                     Selector SetterSel,
                                     SourceLocation SetterNameLoc,
                                     const bool isReadWrite,
                                     unsigned &Attributes,
                                     const unsigned AttributesAsWritten,
                                     QualType T,
                                     TypeSourceInfo *TSI,
                                     tok::ObjCKeywordKind MethodImplKind) {
  ObjCCategoryDecl *CDecl = cast<ObjCCategoryDecl>(CurContext);
  // Diagnose if this property is already in continuation class.
  DeclContext *DC = CurContext;
  IdentifierInfo *PropertyId = FD.D.getIdentifier();
  ObjCInterfaceDecl *CCPrimary = CDecl->getClassInterface();

  // We need to look in the @interface to see if the @property was
  // already declared.
  if (!CCPrimary) {
    Diag(CDecl->getLocation(), diag::err_continuation_class);
    return nullptr;
  }

  bool isClassProperty =
      (AttributesAsWritten & ObjCPropertyAttribute::kind_class) ||
      (Attributes & ObjCPropertyAttribute::kind_class);

  // Find the property in the extended class's primary class or
  // extensions.
  ObjCPropertyDecl *PIDecl = CCPrimary->FindPropertyVisibleInPrimaryClass(
      PropertyId, ObjCPropertyDecl::getQueryKind(isClassProperty));

  // If we found a property in an extension, complain.
  if (PIDecl && isa<ObjCCategoryDecl>(PIDecl->getDeclContext())) {
    Diag(AtLoc, diag::err_duplicate_property);
    Diag(PIDecl->getLocation(), diag::note_property_declare);
    return nullptr;
  }

  // Check for consistency with the previous declaration, if there is one.
  if (PIDecl) {
    // A readonly property declared in the primary class can be refined
    // by adding a readwrite property within an extension.
    // Anything else is an error.
    if (!(PIDecl->isReadOnly() && isReadWrite)) {
      // Tailor the diagnostics for the common case where a readwrite
      // property is declared both in the @interface and the continuation.
      // This is a common error where the user often intended the original
      // declaration to be readonly.
      unsigned diag =
          (Attributes & ObjCPropertyAttribute::kind_readwrite) &&
                  (PIDecl->getPropertyAttributesAsWritten() &
                   ObjCPropertyAttribute::kind_readwrite)
              ? diag::err_use_continuation_class_redeclaration_readwrite
              : diag::err_use_continuation_class;
      Diag(AtLoc, diag)
        << CCPrimary->getDeclName();
      Diag(PIDecl->getLocation(), diag::note_property_declare);
      return nullptr;
    }

    // Check for consistency of getters.
    if (PIDecl->getGetterName() != GetterSel) {
     // If the getter was written explicitly, complain.
     if (AttributesAsWritten & ObjCPropertyAttribute::kind_getter) {
       Diag(AtLoc, diag::warn_property_redecl_getter_mismatch)
           << PIDecl->getGetterName() << GetterSel;
       Diag(PIDecl->getLocation(), diag::note_property_declare);
     }

      // Always adopt the getter from the original declaration.
      GetterSel = PIDecl->getGetterName();
      Attributes |= ObjCPropertyAttribute::kind_getter;
    }

    // Check consistency of ownership.
    unsigned ExistingOwnership
      = getOwnershipRule(PIDecl->getPropertyAttributes());
    unsigned NewOwnership = getOwnershipRule(Attributes);
    if (ExistingOwnership && NewOwnership != ExistingOwnership) {
      // If the ownership was written explicitly, complain.
      if (getOwnershipRule(AttributesAsWritten)) {
        Diag(AtLoc, diag::warn_property_attr_mismatch);
        Diag(PIDecl->getLocation(), diag::note_property_declare);
      }

      // Take the ownership from the original property.
      Attributes = (Attributes & ~OwnershipMask) | ExistingOwnership;
    }

    // If the redeclaration is 'weak' but the original property is not,
    if ((Attributes & ObjCPropertyAttribute::kind_weak) &&
        !(PIDecl->getPropertyAttributesAsWritten() &
          ObjCPropertyAttribute::kind_weak) &&
        PIDecl->getType()->getAs<ObjCObjectPointerType>() &&
        PIDecl->getType().getObjCLifetime() == Qualifiers::OCL_None) {
      Diag(AtLoc, diag::warn_property_implicitly_mismatched);
      Diag(PIDecl->getLocation(), diag::note_property_declare);
    }
  }

  // Create a new ObjCPropertyDecl with the DeclContext being
  // the class extension.
  ObjCPropertyDecl *PDecl = CreatePropertyDecl(S, CDecl, AtLoc, LParenLoc,
                                               FD, GetterSel, GetterNameLoc,
                                               SetterSel, SetterNameLoc,
                                               isReadWrite,
                                               Attributes, AttributesAsWritten,
                                               T, TSI, MethodImplKind, DC);

  // If there was no declaration of a property with the same name in
  // the primary class, we're done.
  if (!PIDecl) {
    ProcessPropertyDecl(PDecl);
    return PDecl;
  }

  if (!Context.hasSameType(PIDecl->getType(), PDecl->getType())) {
    bool IncompatibleObjC = false;
    QualType ConvertedType;
    // Relax the strict type matching for property type in continuation class.
    // Allow property object type of continuation class to be different as long
    // as it narrows the object type in its primary class property. Note that
    // this conversion is safe only because the wider type is for a 'readonly'
    // property in primary class and 'narrowed' type for a 'readwrite' property
    // in continuation class.
    QualType PrimaryClassPropertyT = Context.getCanonicalType(PIDecl->getType());
    QualType ClassExtPropertyT = Context.getCanonicalType(PDecl->getType());
    if (!isa<ObjCObjectPointerType>(PrimaryClassPropertyT) ||
        !isa<ObjCObjectPointerType>(ClassExtPropertyT) ||
        (!isObjCPointerConversion(ClassExtPropertyT, PrimaryClassPropertyT,
                                  ConvertedType, IncompatibleObjC))
        || IncompatibleObjC) {
      Diag(AtLoc,
          diag::err_type_mismatch_continuation_class) << PDecl->getType();
      Diag(PIDecl->getLocation(), diag::note_property_declare);
      return nullptr;
    }
  }

  // Check that atomicity of property in class extension matches the previous
  // declaration.
  checkAtomicPropertyMismatch(*this, PIDecl, PDecl, true);

  // Make sure getter/setter are appropriately synthesized.
  ProcessPropertyDecl(PDecl);
  return PDecl;
}

ObjCPropertyDecl *Sema::CreatePropertyDecl(Scope *S,
                                           ObjCContainerDecl *CDecl,
                                           SourceLocation AtLoc,
                                           SourceLocation LParenLoc,
                                           FieldDeclarator &FD,
                                           Selector GetterSel,
                                           SourceLocation GetterNameLoc,
                                           Selector SetterSel,
                                           SourceLocation SetterNameLoc,
                                           const bool isReadWrite,
                                           const unsigned Attributes,
                                           const unsigned AttributesAsWritten,
                                           QualType T,
                                           TypeSourceInfo *TInfo,
                                           tok::ObjCKeywordKind MethodImplKind,
                                           DeclContext *lexicalDC){
  IdentifierInfo *PropertyId = FD.D.getIdentifier();

  // Property defaults to 'assign' if it is readwrite, unless this is ARC
  // and the type is retainable.
  bool isAssign;
  if (Attributes & (ObjCPropertyAttribute::kind_assign |
                    ObjCPropertyAttribute::kind_unsafe_unretained)) {
    isAssign = true;
  } else if (getOwnershipRule(Attributes) || !isReadWrite) {
    isAssign = false;
  } else {
    isAssign = (!getLangOpts().ObjCAutoRefCount ||
                !T->isObjCRetainableType());
  }

  // Issue a warning if property is 'assign' as default and its
  // object, which is gc'able conforms to NSCopying protocol
  if (getLangOpts().getGC() != LangOptions::NonGC && isAssign &&
      !(Attributes & ObjCPropertyAttribute::kind_assign)) {
    if (const ObjCObjectPointerType *ObjPtrTy =
          T->getAs<ObjCObjectPointerType>()) {
      ObjCInterfaceDecl *IDecl = ObjPtrTy->getObjectType()->getInterface();
      if (IDecl)
        if (ObjCProtocolDecl* PNSCopying =
            LookupProtocol(&Context.Idents.get("NSCopying"), AtLoc))
          if (IDecl->ClassImplementsProtocol(PNSCopying, true))
            Diag(AtLoc, diag::warn_implements_nscopying) << PropertyId;
    }
  }

  if (T->isObjCObjectType()) {
    SourceLocation StarLoc = TInfo->getTypeLoc().getEndLoc();
    StarLoc = getLocForEndOfToken(StarLoc);
    Diag(FD.D.getIdentifierLoc(), diag::err_statically_allocated_object)
      << FixItHint::CreateInsertion(StarLoc, "*");
    T = Context.getObjCObjectPointerType(T);
    SourceLocation TLoc = TInfo->getTypeLoc().getBeginLoc();
    TInfo = Context.getTrivialTypeSourceInfo(T, TLoc);
  }

  DeclContext *DC = CDecl;
  ObjCPropertyDecl *PDecl = ObjCPropertyDecl::Create(Context, DC,
                                                     FD.D.getIdentifierLoc(),
                                                     PropertyId, AtLoc,
                                                     LParenLoc, T, TInfo);

  bool isClassProperty =
      (AttributesAsWritten & ObjCPropertyAttribute::kind_class) ||
      (Attributes & ObjCPropertyAttribute::kind_class);
  // Class property and instance property can have the same name.
  if (ObjCPropertyDecl *prevDecl = ObjCPropertyDecl::findPropertyDecl(
          DC, PropertyId, ObjCPropertyDecl::getQueryKind(isClassProperty))) {
    Diag(PDecl->getLocation(), diag::err_duplicate_property);
    Diag(prevDecl->getLocation(), diag::note_property_declare);
    PDecl->setInvalidDecl();
  }
  else {
    DC->addDecl(PDecl);
    if (lexicalDC)
      PDecl->setLexicalDeclContext(lexicalDC);
  }

  if (T->isArrayType() || T->isFunctionType()) {
    Diag(AtLoc, diag::err_property_type) << T;
    PDecl->setInvalidDecl();
  }

  // Regardless of setter/getter attribute, we save the default getter/setter
  // selector names in anticipation of declaration of setter/getter methods.
  PDecl->setGetterName(GetterSel, GetterNameLoc);
  PDecl->setSetterName(SetterSel, SetterNameLoc);
  PDecl->setPropertyAttributesAsWritten(
                          makePropertyAttributesAsWritten(AttributesAsWritten));

<<<<<<< HEAD
  ProcessDeclAttributes(S, PDecl, FD.D);

  if (Attributes & ObjCDeclSpec::DQ_PR_readonly)
    PDecl->setPropertyAttributes(ObjCPropertyDecl::OBJC_PR_readonly);
=======
  if (Attributes & ObjCPropertyAttribute::kind_readonly)
    PDecl->setPropertyAttributes(ObjCPropertyAttribute::kind_readonly);
>>>>>>> 9721fbf8

  if (Attributes & ObjCPropertyAttribute::kind_getter)
    PDecl->setPropertyAttributes(ObjCPropertyAttribute::kind_getter);

  if (Attributes & ObjCPropertyAttribute::kind_setter)
    PDecl->setPropertyAttributes(ObjCPropertyAttribute::kind_setter);

  if (isReadWrite)
    PDecl->setPropertyAttributes(ObjCPropertyAttribute::kind_readwrite);

  if (Attributes & ObjCPropertyAttribute::kind_retain)
    PDecl->setPropertyAttributes(ObjCPropertyAttribute::kind_retain);

  if (Attributes & ObjCPropertyAttribute::kind_strong)
    PDecl->setPropertyAttributes(ObjCPropertyAttribute::kind_strong);

  if (Attributes & ObjCPropertyAttribute::kind_weak)
    PDecl->setPropertyAttributes(ObjCPropertyAttribute::kind_weak);

  if (Attributes & ObjCPropertyAttribute::kind_copy)
    PDecl->setPropertyAttributes(ObjCPropertyAttribute::kind_copy);

  if (Attributes & ObjCPropertyAttribute::kind_unsafe_unretained)
    PDecl->setPropertyAttributes(ObjCPropertyAttribute::kind_unsafe_unretained);

  if (isAssign)
    PDecl->setPropertyAttributes(ObjCPropertyAttribute::kind_assign);

  // In the semantic attributes, one of nonatomic or atomic is always set.
  if (Attributes & ObjCPropertyAttribute::kind_nonatomic)
    PDecl->setPropertyAttributes(ObjCPropertyAttribute::kind_nonatomic);
  else
    PDecl->setPropertyAttributes(ObjCPropertyAttribute::kind_atomic);

  // 'unsafe_unretained' is alias for 'assign'.
  if (Attributes & ObjCPropertyAttribute::kind_unsafe_unretained)
    PDecl->setPropertyAttributes(ObjCPropertyAttribute::kind_assign);
  if (isAssign)
    PDecl->setPropertyAttributes(ObjCPropertyAttribute::kind_unsafe_unretained);

  if (MethodImplKind == tok::objc_required)
    PDecl->setPropertyImplementation(ObjCPropertyDecl::Required);
  else if (MethodImplKind == tok::objc_optional)
    PDecl->setPropertyImplementation(ObjCPropertyDecl::Optional);

  if (Attributes & ObjCPropertyAttribute::kind_nullability)
    PDecl->setPropertyAttributes(ObjCPropertyAttribute::kind_nullability);

  if (Attributes & ObjCPropertyAttribute::kind_null_resettable)
    PDecl->setPropertyAttributes(ObjCPropertyAttribute::kind_null_resettable);

  if (Attributes & ObjCPropertyAttribute::kind_class)
    PDecl->setPropertyAttributes(ObjCPropertyAttribute::kind_class);

  if ((Attributes & ObjCPropertyAttribute::kind_direct) ||
      CDecl->hasAttr<ObjCDirectMembersAttr>()) {
    if (isa<ObjCProtocolDecl>(CDecl)) {
      Diag(PDecl->getLocation(), diag::err_objc_direct_on_protocol) << true;
    } else if (getLangOpts().ObjCRuntime.allowsDirectDispatch()) {
      PDecl->setPropertyAttributes(ObjCPropertyAttribute::kind_direct);
    } else {
      Diag(PDecl->getLocation(), diag::warn_objc_direct_property_ignored)
          << PDecl->getDeclName();
    }
  }

  return PDecl;
}

static void checkARCPropertyImpl(Sema &S, SourceLocation propertyImplLoc,
                                 ObjCPropertyDecl *property,
                                 ObjCIvarDecl *ivar) {
  if (property->isInvalidDecl() || ivar->isInvalidDecl()) return;

  QualType ivarType = ivar->getType();
  Qualifiers::ObjCLifetime ivarLifetime = ivarType.getObjCLifetime();

  // The lifetime implied by the property's attributes.
  Qualifiers::ObjCLifetime propertyLifetime =
    getImpliedARCOwnership(property->getPropertyAttributes(),
                           property->getType());

  // We're fine if they match.
  if (propertyLifetime == ivarLifetime) return;

  // None isn't a valid lifetime for an object ivar in ARC, and
  // __autoreleasing is never valid; don't diagnose twice.
  if ((ivarLifetime == Qualifiers::OCL_None &&
       S.getLangOpts().ObjCAutoRefCount) ||
      ivarLifetime == Qualifiers::OCL_Autoreleasing)
    return;

  // If the ivar is private, and it's implicitly __unsafe_unretained
  // because of its type, then pretend it was actually implicitly
  // __strong.  This is only sound because we're processing the
  // property implementation before parsing any method bodies.
  if (ivarLifetime == Qualifiers::OCL_ExplicitNone &&
      propertyLifetime == Qualifiers::OCL_Strong &&
      ivar->getAccessControl() == ObjCIvarDecl::Private) {
    SplitQualType split = ivarType.split();
    if (split.Quals.hasObjCLifetime()) {
      assert(ivarType->isObjCARCImplicitlyUnretainedType());
      split.Quals.setObjCLifetime(Qualifiers::OCL_Strong);
      ivarType = S.Context.getQualifiedType(split);
      ivar->setType(ivarType);
      return;
    }
  }

  switch (propertyLifetime) {
  case Qualifiers::OCL_Strong:
    S.Diag(ivar->getLocation(), diag::err_arc_strong_property_ownership)
      << property->getDeclName()
      << ivar->getDeclName()
      << ivarLifetime;
    break;

  case Qualifiers::OCL_Weak:
    S.Diag(ivar->getLocation(), diag::err_weak_property)
      << property->getDeclName()
      << ivar->getDeclName();
    break;

  case Qualifiers::OCL_ExplicitNone:
    S.Diag(ivar->getLocation(), diag::err_arc_assign_property_ownership)
        << property->getDeclName() << ivar->getDeclName()
        << ((property->getPropertyAttributesAsWritten() &
             ObjCPropertyAttribute::kind_assign) != 0);
    break;

  case Qualifiers::OCL_Autoreleasing:
    llvm_unreachable("properties cannot be autoreleasing");

  case Qualifiers::OCL_None:
    // Any other property should be ignored.
    return;
  }

  S.Diag(property->getLocation(), diag::note_property_declare);
  if (propertyImplLoc.isValid())
    S.Diag(propertyImplLoc, diag::note_property_synthesize);
}

/// setImpliedPropertyAttributeForReadOnlyProperty -
/// This routine evaludates life-time attributes for a 'readonly'
/// property with no known lifetime of its own, using backing
/// 'ivar's attribute, if any. If no backing 'ivar', property's
/// life-time is assumed 'strong'.
static void setImpliedPropertyAttributeForReadOnlyProperty(
              ObjCPropertyDecl *property, ObjCIvarDecl *ivar) {
  Qualifiers::ObjCLifetime propertyLifetime =
    getImpliedARCOwnership(property->getPropertyAttributes(),
                           property->getType());
  if (propertyLifetime != Qualifiers::OCL_None)
    return;

  if (!ivar) {
    // if no backing ivar, make property 'strong'.
    property->setPropertyAttributes(ObjCPropertyAttribute::kind_strong);
    return;
  }
  // property assumes owenership of backing ivar.
  QualType ivarType = ivar->getType();
  Qualifiers::ObjCLifetime ivarLifetime = ivarType.getObjCLifetime();
  if (ivarLifetime == Qualifiers::OCL_Strong)
    property->setPropertyAttributes(ObjCPropertyAttribute::kind_strong);
  else if (ivarLifetime == Qualifiers::OCL_Weak)
    property->setPropertyAttributes(ObjCPropertyAttribute::kind_weak);
}

static bool isIncompatiblePropertyAttribute(unsigned Attr1, unsigned Attr2,
                                            ObjCPropertyAttribute::Kind Kind) {
  return (Attr1 & Kind) != (Attr2 & Kind);
}

static bool areIncompatiblePropertyAttributes(unsigned Attr1, unsigned Attr2,
                                              unsigned Kinds) {
  return ((Attr1 & Kinds) != 0) != ((Attr2 & Kinds) != 0);
}

/// SelectPropertyForSynthesisFromProtocols - Finds the most appropriate
/// property declaration that should be synthesised in all of the inherited
/// protocols. It also diagnoses properties declared in inherited protocols with
/// mismatched types or attributes, since any of them can be candidate for
/// synthesis.
static ObjCPropertyDecl *
SelectPropertyForSynthesisFromProtocols(Sema &S, SourceLocation AtLoc,
                                        ObjCInterfaceDecl *ClassDecl,
                                        ObjCPropertyDecl *Property) {
  assert(isa<ObjCProtocolDecl>(Property->getDeclContext()) &&
         "Expected a property from a protocol");
  ObjCInterfaceDecl::ProtocolPropertySet ProtocolSet;
  ObjCInterfaceDecl::PropertyDeclOrder Properties;
  for (const auto *PI : ClassDecl->all_referenced_protocols()) {
    if (const ObjCProtocolDecl *PDecl = PI->getDefinition())
      PDecl->collectInheritedProtocolProperties(Property, ProtocolSet,
                                                Properties);
  }
  if (ObjCInterfaceDecl *SDecl = ClassDecl->getSuperClass()) {
    while (SDecl) {
      for (const auto *PI : SDecl->all_referenced_protocols()) {
        if (const ObjCProtocolDecl *PDecl = PI->getDefinition())
          PDecl->collectInheritedProtocolProperties(Property, ProtocolSet,
                                                    Properties);
      }
      SDecl = SDecl->getSuperClass();
    }
  }

  if (Properties.empty())
    return Property;

  ObjCPropertyDecl *OriginalProperty = Property;
  size_t SelectedIndex = 0;
  for (const auto &Prop : llvm::enumerate(Properties)) {
    // Select the 'readwrite' property if such property exists.
    if (Property->isReadOnly() && !Prop.value()->isReadOnly()) {
      Property = Prop.value();
      SelectedIndex = Prop.index();
    }
  }
  if (Property != OriginalProperty) {
    // Check that the old property is compatible with the new one.
    Properties[SelectedIndex] = OriginalProperty;
  }

  QualType RHSType = S.Context.getCanonicalType(Property->getType());
  unsigned OriginalAttributes = Property->getPropertyAttributesAsWritten();
  enum MismatchKind {
    IncompatibleType = 0,
    HasNoExpectedAttribute,
    HasUnexpectedAttribute,
    DifferentGetter,
    DifferentSetter
  };
  // Represents a property from another protocol that conflicts with the
  // selected declaration.
  struct MismatchingProperty {
    const ObjCPropertyDecl *Prop;
    MismatchKind Kind;
    StringRef AttributeName;
  };
  SmallVector<MismatchingProperty, 4> Mismatches;
  for (ObjCPropertyDecl *Prop : Properties) {
    // Verify the property attributes.
    unsigned Attr = Prop->getPropertyAttributesAsWritten();
    if (Attr != OriginalAttributes) {
      auto Diag = [&](bool OriginalHasAttribute, StringRef AttributeName) {
        MismatchKind Kind = OriginalHasAttribute ? HasNoExpectedAttribute
                                                 : HasUnexpectedAttribute;
        Mismatches.push_back({Prop, Kind, AttributeName});
      };
      // The ownership might be incompatible unless the property has no explicit
      // ownership.
      bool HasOwnership =
          (Attr & (ObjCPropertyAttribute::kind_retain |
                   ObjCPropertyAttribute::kind_strong |
                   ObjCPropertyAttribute::kind_copy |
                   ObjCPropertyAttribute::kind_assign |
                   ObjCPropertyAttribute::kind_unsafe_unretained |
                   ObjCPropertyAttribute::kind_weak)) != 0;
      if (HasOwnership &&
          isIncompatiblePropertyAttribute(OriginalAttributes, Attr,
                                          ObjCPropertyAttribute::kind_copy)) {
        Diag(OriginalAttributes & ObjCPropertyAttribute::kind_copy, "copy");
        continue;
      }
      if (HasOwnership && areIncompatiblePropertyAttributes(
                              OriginalAttributes, Attr,
                              ObjCPropertyAttribute::kind_retain |
                                  ObjCPropertyAttribute::kind_strong)) {
        Diag(OriginalAttributes & (ObjCPropertyAttribute::kind_retain |
                                   ObjCPropertyAttribute::kind_strong),
             "retain (or strong)");
        continue;
      }
      if (isIncompatiblePropertyAttribute(OriginalAttributes, Attr,
                                          ObjCPropertyAttribute::kind_atomic)) {
        Diag(OriginalAttributes & ObjCPropertyAttribute::kind_atomic, "atomic");
        continue;
      }
    }
    if (Property->getGetterName() != Prop->getGetterName()) {
      Mismatches.push_back({Prop, DifferentGetter, ""});
      continue;
    }
    if (!Property->isReadOnly() && !Prop->isReadOnly() &&
        Property->getSetterName() != Prop->getSetterName()) {
      Mismatches.push_back({Prop, DifferentSetter, ""});
      continue;
    }
    QualType LHSType = S.Context.getCanonicalType(Prop->getType());
    if (!S.Context.propertyTypesAreCompatible(LHSType, RHSType)) {
      bool IncompatibleObjC = false;
      QualType ConvertedType;
      if (!S.isObjCPointerConversion(RHSType, LHSType, ConvertedType, IncompatibleObjC)
          || IncompatibleObjC) {
        Mismatches.push_back({Prop, IncompatibleType, ""});
        continue;
      }
    }
  }

  if (Mismatches.empty())
    return Property;

  // Diagnose incompability.
  {
    bool HasIncompatibleAttributes = false;
    for (const auto &Note : Mismatches)
      HasIncompatibleAttributes =
          Note.Kind != IncompatibleType ? true : HasIncompatibleAttributes;
    // Promote the warning to an error if there are incompatible attributes or
    // incompatible types together with readwrite/readonly incompatibility.
    auto Diag = S.Diag(Property->getLocation(),
                       Property != OriginalProperty || HasIncompatibleAttributes
                           ? diag::err_protocol_property_mismatch
                           : diag::warn_protocol_property_mismatch);
    Diag << Mismatches[0].Kind;
    switch (Mismatches[0].Kind) {
    case IncompatibleType:
      Diag << Property->getType();
      break;
    case HasNoExpectedAttribute:
    case HasUnexpectedAttribute:
      Diag << Mismatches[0].AttributeName;
      break;
    case DifferentGetter:
      Diag << Property->getGetterName();
      break;
    case DifferentSetter:
      Diag << Property->getSetterName();
      break;
    }
  }
  for (const auto &Note : Mismatches) {
    auto Diag =
        S.Diag(Note.Prop->getLocation(), diag::note_protocol_property_declare)
        << Note.Kind;
    switch (Note.Kind) {
    case IncompatibleType:
      Diag << Note.Prop->getType();
      break;
    case HasNoExpectedAttribute:
    case HasUnexpectedAttribute:
      Diag << Note.AttributeName;
      break;
    case DifferentGetter:
      Diag << Note.Prop->getGetterName();
      break;
    case DifferentSetter:
      Diag << Note.Prop->getSetterName();
      break;
    }
  }
  if (AtLoc.isValid())
    S.Diag(AtLoc, diag::note_property_synthesize);

  return Property;
}

/// Determine whether any storage attributes were written on the property.
static bool hasWrittenStorageAttribute(ObjCPropertyDecl *Prop,
                                       ObjCPropertyQueryKind QueryKind) {
  if (Prop->getPropertyAttributesAsWritten() & OwnershipMask) return true;

  // If this is a readwrite property in a class extension that refines
  // a readonly property in the original class definition, check it as
  // well.

  // If it's a readonly property, we're not interested.
  if (Prop->isReadOnly()) return false;

  // Is it declared in an extension?
  auto Category = dyn_cast<ObjCCategoryDecl>(Prop->getDeclContext());
  if (!Category || !Category->IsClassExtension()) return false;

  // Find the corresponding property in the primary class definition.
  auto OrigClass = Category->getClassInterface();
  for (auto Found : OrigClass->lookup(Prop->getDeclName())) {
    if (ObjCPropertyDecl *OrigProp = dyn_cast<ObjCPropertyDecl>(Found))
      return OrigProp->getPropertyAttributesAsWritten() & OwnershipMask;
  }

  // Look through all of the protocols.
  for (const auto *Proto : OrigClass->all_referenced_protocols()) {
    if (ObjCPropertyDecl *OrigProp = Proto->FindPropertyDeclaration(
            Prop->getIdentifier(), QueryKind))
      return OrigProp->getPropertyAttributesAsWritten() & OwnershipMask;
  }

  return false;
}

/// Create a synthesized property accessor stub inside the \@implementation.
static ObjCMethodDecl *
RedeclarePropertyAccessor(ASTContext &Context, ObjCImplementationDecl *Impl,
                          ObjCMethodDecl *AccessorDecl, SourceLocation AtLoc,
                          SourceLocation PropertyLoc) {
  ObjCMethodDecl *Decl = AccessorDecl;
  ObjCMethodDecl *ImplDecl = ObjCMethodDecl::Create(
      Context, AtLoc.isValid() ? AtLoc : Decl->getBeginLoc(),
      PropertyLoc.isValid() ? PropertyLoc : Decl->getEndLoc(),
      Decl->getSelector(), Decl->getReturnType(),
      Decl->getReturnTypeSourceInfo(), Impl, Decl->isInstanceMethod(),
      Decl->isVariadic(), Decl->isPropertyAccessor(),
      /* isSynthesized*/ true, Decl->isImplicit(), Decl->isDefined(),
      Decl->getImplementationControl(), Decl->hasRelatedResultType());
  ImplDecl->getMethodFamily();
  if (Decl->hasAttrs())
    ImplDecl->setAttrs(Decl->getAttrs());
  ImplDecl->setSelfDecl(Decl->getSelfDecl());
  ImplDecl->setCmdDecl(Decl->getCmdDecl());
  SmallVector<SourceLocation, 1> SelLocs;
  Decl->getSelectorLocs(SelLocs);
  ImplDecl->setMethodParams(Context, Decl->parameters(), SelLocs);
  ImplDecl->setLexicalDeclContext(Impl);
  ImplDecl->setDefined(false);
  return ImplDecl;
}

/// ActOnPropertyImplDecl - This routine performs semantic checks and
/// builds the AST node for a property implementation declaration; declared
/// as \@synthesize or \@dynamic.
///
Decl *Sema::ActOnPropertyImplDecl(Scope *S,
                                  SourceLocation AtLoc,
                                  SourceLocation PropertyLoc,
                                  bool Synthesize,
                                  IdentifierInfo *PropertyId,
                                  IdentifierInfo *PropertyIvar,
                                  SourceLocation PropertyIvarLoc,
                                  ObjCPropertyQueryKind QueryKind) {
  ObjCContainerDecl *ClassImpDecl =
    dyn_cast<ObjCContainerDecl>(CurContext);
  // Make sure we have a context for the property implementation declaration.
  if (!ClassImpDecl) {
    Diag(AtLoc, diag::err_missing_property_context);
    return nullptr;
  }
  if (PropertyIvarLoc.isInvalid())
    PropertyIvarLoc = PropertyLoc;
  SourceLocation PropertyDiagLoc = PropertyLoc;
  if (PropertyDiagLoc.isInvalid())
    PropertyDiagLoc = ClassImpDecl->getBeginLoc();
  ObjCPropertyDecl *property = nullptr;
  ObjCInterfaceDecl *IDecl = nullptr;
  // Find the class or category class where this property must have
  // a declaration.
  ObjCImplementationDecl *IC = nullptr;
  ObjCCategoryImplDecl *CatImplClass = nullptr;
  if ((IC = dyn_cast<ObjCImplementationDecl>(ClassImpDecl))) {
    IDecl = IC->getClassInterface();
    // We always synthesize an interface for an implementation
    // without an interface decl. So, IDecl is always non-zero.
    assert(IDecl &&
           "ActOnPropertyImplDecl - @implementation without @interface");

    // Look for this property declaration in the @implementation's @interface
    property = IDecl->FindPropertyDeclaration(PropertyId, QueryKind);
    if (!property) {
      Diag(PropertyLoc, diag::err_bad_property_decl) << IDecl->getDeclName();
      return nullptr;
    }
    if (property->isClassProperty() && Synthesize) {
      Diag(PropertyLoc, diag::err_synthesize_on_class_property) << PropertyId;
      return nullptr;
    }
    unsigned PIkind = property->getPropertyAttributesAsWritten();
    if ((PIkind & (ObjCPropertyAttribute::kind_atomic |
                   ObjCPropertyAttribute::kind_nonatomic)) == 0) {
      if (AtLoc.isValid())
        Diag(AtLoc, diag::warn_implicit_atomic_property);
      else
        Diag(IC->getLocation(), diag::warn_auto_implicit_atomic_property);
      Diag(property->getLocation(), diag::note_property_declare);
    }

    if (const ObjCCategoryDecl *CD =
        dyn_cast<ObjCCategoryDecl>(property->getDeclContext())) {
      if (!CD->IsClassExtension()) {
        Diag(PropertyLoc, diag::err_category_property) << CD->getDeclName();
        Diag(property->getLocation(), diag::note_property_declare);
        return nullptr;
      }
    }
    if (Synthesize && (PIkind & ObjCPropertyAttribute::kind_readonly) &&
        property->hasAttr<IBOutletAttr>() && !AtLoc.isValid()) {
      bool ReadWriteProperty = false;
      // Search into the class extensions and see if 'readonly property is
      // redeclared 'readwrite', then no warning is to be issued.
      for (auto *Ext : IDecl->known_extensions()) {
        DeclContext::lookup_result R = Ext->lookup(property->getDeclName());
        if (!R.empty())
          if (ObjCPropertyDecl *ExtProp = dyn_cast<ObjCPropertyDecl>(R[0])) {
            PIkind = ExtProp->getPropertyAttributesAsWritten();
            if (PIkind & ObjCPropertyAttribute::kind_readwrite) {
              ReadWriteProperty = true;
              break;
            }
          }
      }

      if (!ReadWriteProperty) {
        Diag(property->getLocation(), diag::warn_auto_readonly_iboutlet_property)
            << property;
        SourceLocation readonlyLoc;
        if (LocPropertyAttribute(Context, "readonly",
                                 property->getLParenLoc(), readonlyLoc)) {
          SourceLocation endLoc =
            readonlyLoc.getLocWithOffset(strlen("readonly")-1);
          SourceRange ReadonlySourceRange(readonlyLoc, endLoc);
          Diag(property->getLocation(),
               diag::note_auto_readonly_iboutlet_fixup_suggest) <<
          FixItHint::CreateReplacement(ReadonlySourceRange, "readwrite");
        }
      }
    }
    if (Synthesize && isa<ObjCProtocolDecl>(property->getDeclContext()))
      property = SelectPropertyForSynthesisFromProtocols(*this, AtLoc, IDecl,
                                                         property);

  } else if ((CatImplClass = dyn_cast<ObjCCategoryImplDecl>(ClassImpDecl))) {
    if (Synthesize) {
      Diag(AtLoc, diag::err_synthesize_category_decl);
      return nullptr;
    }
    IDecl = CatImplClass->getClassInterface();
    if (!IDecl) {
      Diag(AtLoc, diag::err_missing_property_interface);
      return nullptr;
    }
    ObjCCategoryDecl *Category =
    IDecl->FindCategoryDeclaration(CatImplClass->getIdentifier());

    // If category for this implementation not found, it is an error which
    // has already been reported eralier.
    if (!Category)
      return nullptr;
    // Look for this property declaration in @implementation's category
    property = Category->FindPropertyDeclaration(PropertyId, QueryKind);
    if (!property) {
      Diag(PropertyLoc, diag::err_bad_category_property_decl)
      << Category->getDeclName();
      return nullptr;
    }
  } else {
    Diag(AtLoc, diag::err_bad_property_context);
    return nullptr;
  }
  ObjCIvarDecl *Ivar = nullptr;
  bool CompleteTypeErr = false;
  bool compat = true;
  // Check that we have a valid, previously declared ivar for @synthesize
  if (Synthesize) {
    // @synthesize
    if (!PropertyIvar)
      PropertyIvar = PropertyId;
    // Check that this is a previously declared 'ivar' in 'IDecl' interface
    ObjCInterfaceDecl *ClassDeclared;
    Ivar = IDecl->lookupInstanceVariable(PropertyIvar, ClassDeclared);
    QualType PropType = property->getType();
    QualType PropertyIvarType = PropType.getNonReferenceType();

    if (RequireCompleteType(PropertyDiagLoc, PropertyIvarType,
                            diag::err_incomplete_synthesized_property,
                            property->getDeclName())) {
      Diag(property->getLocation(), diag::note_property_declare);
      CompleteTypeErr = true;
    }

    if (getLangOpts().ObjCAutoRefCount &&
        (property->getPropertyAttributesAsWritten() &
         ObjCPropertyAttribute::kind_readonly) &&
        PropertyIvarType->isObjCRetainableType()) {
      setImpliedPropertyAttributeForReadOnlyProperty(property, Ivar);
    }

    ObjCPropertyAttribute::Kind kind = property->getPropertyAttributes();

    bool isARCWeak = false;
    if (kind & ObjCPropertyAttribute::kind_weak) {
      // Add GC __weak to the ivar type if the property is weak.
      if (getLangOpts().getGC() != LangOptions::NonGC) {
        assert(!getLangOpts().ObjCAutoRefCount);
        if (PropertyIvarType.isObjCGCStrong()) {
          Diag(PropertyDiagLoc, diag::err_gc_weak_property_strong_type);
          Diag(property->getLocation(), diag::note_property_declare);
        } else {
          PropertyIvarType =
            Context.getObjCGCQualType(PropertyIvarType, Qualifiers::Weak);
        }

      // Otherwise, check whether ARC __weak is enabled and works with
      // the property type.
      } else {
        if (!getLangOpts().ObjCWeak) {
          // Only complain here when synthesizing an ivar.
          if (!Ivar) {
            Diag(PropertyDiagLoc,
                 getLangOpts().ObjCWeakRuntime
                   ? diag::err_synthesizing_arc_weak_property_disabled
                   : diag::err_synthesizing_arc_weak_property_no_runtime);
            Diag(property->getLocation(), diag::note_property_declare);
          }
          CompleteTypeErr = true; // suppress later diagnostics about the ivar
        } else {
          isARCWeak = true;
          if (const ObjCObjectPointerType *ObjT =
                PropertyIvarType->getAs<ObjCObjectPointerType>()) {
            const ObjCInterfaceDecl *ObjI = ObjT->getInterfaceDecl();
            if (ObjI && ObjI->isArcWeakrefUnavailable()) {
              Diag(property->getLocation(),
                   diag::err_arc_weak_unavailable_property)
                << PropertyIvarType;
              Diag(ClassImpDecl->getLocation(), diag::note_implemented_by_class)
                << ClassImpDecl->getName();
            }
          }
        }
      }
    }

    if (AtLoc.isInvalid()) {
      // Check when default synthesizing a property that there is
      // an ivar matching property name and issue warning; since this
      // is the most common case of not using an ivar used for backing
      // property in non-default synthesis case.
      ObjCInterfaceDecl *ClassDeclared=nullptr;
      ObjCIvarDecl *originalIvar =
      IDecl->lookupInstanceVariable(property->getIdentifier(),
                                    ClassDeclared);
      if (originalIvar) {
        Diag(PropertyDiagLoc,
             diag::warn_autosynthesis_property_ivar_match)
        << PropertyId << (Ivar == nullptr) << PropertyIvar
        << originalIvar->getIdentifier();
        Diag(property->getLocation(), diag::note_property_declare);
        Diag(originalIvar->getLocation(), diag::note_ivar_decl);
      }
    }

    if (!Ivar) {
      // In ARC, give the ivar a lifetime qualifier based on the
      // property attributes.
      if ((getLangOpts().ObjCAutoRefCount || isARCWeak) &&
          !PropertyIvarType.getObjCLifetime() &&
          PropertyIvarType->isObjCRetainableType()) {

        // It's an error if we have to do this and the user didn't
        // explicitly write an ownership attribute on the property.
        if (!hasWrittenStorageAttribute(property, QueryKind) &&
            !(kind & ObjCPropertyAttribute::kind_strong)) {
          Diag(PropertyDiagLoc,
               diag::err_arc_objc_property_default_assign_on_object);
          Diag(property->getLocation(), diag::note_property_declare);
        } else {
          Qualifiers::ObjCLifetime lifetime =
            getImpliedARCOwnership(kind, PropertyIvarType);
          assert(lifetime && "no lifetime for property?");

          Qualifiers qs;
          qs.addObjCLifetime(lifetime);
          PropertyIvarType = Context.getQualifiedType(PropertyIvarType, qs);
        }
      }

      Ivar = ObjCIvarDecl::Create(Context, ClassImpDecl,
                                  PropertyIvarLoc,PropertyIvarLoc, PropertyIvar,
                                  PropertyIvarType, /*TInfo=*/nullptr,
                                  ObjCIvarDecl::Private,
                                  (Expr *)nullptr, true);
      if (RequireNonAbstractType(PropertyIvarLoc,
                                 PropertyIvarType,
                                 diag::err_abstract_type_in_decl,
                                 AbstractSynthesizedIvarType)) {
        Diag(property->getLocation(), diag::note_property_declare);
        // An abstract type is as bad as an incomplete type.
        CompleteTypeErr = true;
      }
      if (!CompleteTypeErr) {
        const RecordType *RecordTy = PropertyIvarType->getAs<RecordType>();
        if (RecordTy && RecordTy->getDecl()->hasFlexibleArrayMember()) {
          Diag(PropertyIvarLoc, diag::err_synthesize_variable_sized_ivar)
            << PropertyIvarType;
          CompleteTypeErr = true; // suppress later diagnostics about the ivar
        }
      }
      if (CompleteTypeErr)
        Ivar->setInvalidDecl();
      ClassImpDecl->addDecl(Ivar);
      IDecl->makeDeclVisibleInContext(Ivar);

      if (getLangOpts().ObjCRuntime.isFragile())
        Diag(PropertyDiagLoc, diag::err_missing_property_ivar_decl)
            << PropertyId;
      // Note! I deliberately want it to fall thru so, we have a
      // a property implementation and to avoid future warnings.
    } else if (getLangOpts().ObjCRuntime.isNonFragile() &&
               !declaresSameEntity(ClassDeclared, IDecl)) {
      Diag(PropertyDiagLoc, diag::err_ivar_in_superclass_use)
      << property->getDeclName() << Ivar->getDeclName()
      << ClassDeclared->getDeclName();
      Diag(Ivar->getLocation(), diag::note_previous_access_declaration)
      << Ivar << Ivar->getName();
      // Note! I deliberately want it to fall thru so more errors are caught.
    }
    property->setPropertyIvarDecl(Ivar);

    QualType IvarType = Context.getCanonicalType(Ivar->getType());

    // Check that type of property and its ivar are type compatible.
    if (!Context.hasSameType(PropertyIvarType, IvarType)) {
      if (isa<ObjCObjectPointerType>(PropertyIvarType)
          && isa<ObjCObjectPointerType>(IvarType))
        compat =
          Context.canAssignObjCInterfaces(
                                  PropertyIvarType->getAs<ObjCObjectPointerType>(),
                                  IvarType->getAs<ObjCObjectPointerType>());
      else {
        compat = (CheckAssignmentConstraints(PropertyIvarLoc, PropertyIvarType,
                                             IvarType)
                    == Compatible);
      }
      if (!compat) {
        Diag(PropertyDiagLoc, diag::err_property_ivar_type)
          << property->getDeclName() << PropType
          << Ivar->getDeclName() << IvarType;
        Diag(Ivar->getLocation(), diag::note_ivar_decl);
        // Note! I deliberately want it to fall thru so, we have a
        // a property implementation and to avoid future warnings.
      }
      else {
        // FIXME! Rules for properties are somewhat different that those
        // for assignments. Use a new routine to consolidate all cases;
        // specifically for property redeclarations as well as for ivars.
        QualType lhsType =Context.getCanonicalType(PropertyIvarType).getUnqualifiedType();
        QualType rhsType =Context.getCanonicalType(IvarType).getUnqualifiedType();
        if (lhsType != rhsType &&
            lhsType->isArithmeticType()) {
          Diag(PropertyDiagLoc, diag::err_property_ivar_type)
            << property->getDeclName() << PropType
            << Ivar->getDeclName() << IvarType;
          Diag(Ivar->getLocation(), diag::note_ivar_decl);
          // Fall thru - see previous comment
        }
      }
      // __weak is explicit. So it works on Canonical type.
      if ((PropType.isObjCGCWeak() && !IvarType.isObjCGCWeak() &&
           getLangOpts().getGC() != LangOptions::NonGC)) {
        Diag(PropertyDiagLoc, diag::err_weak_property)
        << property->getDeclName() << Ivar->getDeclName();
        Diag(Ivar->getLocation(), diag::note_ivar_decl);
        // Fall thru - see previous comment
      }
      // Fall thru - see previous comment
      if ((property->getType()->isObjCObjectPointerType() ||
           PropType.isObjCGCStrong()) && IvarType.isObjCGCWeak() &&
          getLangOpts().getGC() != LangOptions::NonGC) {
        Diag(PropertyDiagLoc, diag::err_strong_property)
        << property->getDeclName() << Ivar->getDeclName();
        // Fall thru - see previous comment
      }
    }
    if (getLangOpts().ObjCAutoRefCount || isARCWeak ||
        Ivar->getType().getObjCLifetime())
      checkARCPropertyImpl(*this, PropertyLoc, property, Ivar);
  } else if (PropertyIvar)
    // @dynamic
    Diag(PropertyDiagLoc, diag::err_dynamic_property_ivar_decl);

  assert (property && "ActOnPropertyImplDecl - property declaration missing");
  ObjCPropertyImplDecl *PIDecl =
  ObjCPropertyImplDecl::Create(Context, CurContext, AtLoc, PropertyLoc,
                               property,
                               (Synthesize ?
                                ObjCPropertyImplDecl::Synthesize
                                : ObjCPropertyImplDecl::Dynamic),
                               Ivar, PropertyIvarLoc);

  if (CompleteTypeErr || !compat)
    PIDecl->setInvalidDecl();

  if (ObjCMethodDecl *getterMethod = property->getGetterMethodDecl()) {
    getterMethod->createImplicitParams(Context, IDecl);

    // Redeclare the getter within the implementation as DeclContext.
    if (Synthesize) {
      // If the method hasn't been overridden, create a synthesized implementation.
      ObjCMethodDecl *OMD = ClassImpDecl->getMethod(
          getterMethod->getSelector(), getterMethod->isInstanceMethod());
      if (!OMD)
        OMD = RedeclarePropertyAccessor(Context, IC, getterMethod, AtLoc,
                                        PropertyLoc);
      PIDecl->setGetterMethodDecl(OMD);
    }

    if (getLangOpts().CPlusPlus && Synthesize && !CompleteTypeErr &&
        Ivar->getType()->isRecordType()) {
      // For Objective-C++, need to synthesize the AST for the IVAR object to be
      // returned by the getter as it must conform to C++'s copy-return rules.
      // FIXME. Eventually we want to do this for Objective-C as well.
      SynthesizedFunctionScope Scope(*this, getterMethod);
      ImplicitParamDecl *SelfDecl = getterMethod->getSelfDecl();
      DeclRefExpr *SelfExpr = new (Context)
          DeclRefExpr(Context, SelfDecl, false, SelfDecl->getType(), VK_LValue,
                      PropertyDiagLoc);
      MarkDeclRefReferenced(SelfExpr);
      Expr *LoadSelfExpr =
        ImplicitCastExpr::Create(Context, SelfDecl->getType(),
                                 CK_LValueToRValue, SelfExpr, nullptr,
                                 VK_RValue);
      Expr *IvarRefExpr =
        new (Context) ObjCIvarRefExpr(Ivar,
                                      Ivar->getUsageType(SelfDecl->getType()),
                                      PropertyDiagLoc,
                                      Ivar->getLocation(),
                                      LoadSelfExpr, true, true);
      ExprResult Res = PerformCopyInitialization(
          InitializedEntity::InitializeResult(PropertyDiagLoc,
                                              getterMethod->getReturnType(),
                                              /*NRVO=*/false),
          PropertyDiagLoc, IvarRefExpr);
      if (!Res.isInvalid()) {
        Expr *ResExpr = Res.getAs<Expr>();
        if (ResExpr)
          ResExpr = MaybeCreateExprWithCleanups(ResExpr);
        PIDecl->setGetterCXXConstructor(ResExpr);
      }
    }
    if (property->hasAttr<NSReturnsNotRetainedAttr>() &&
        !getterMethod->hasAttr<NSReturnsNotRetainedAttr>()) {
      Diag(getterMethod->getLocation(),
           diag::warn_property_getter_owning_mismatch);
      Diag(property->getLocation(), diag::note_property_declare);
    }
    if (getLangOpts().ObjCAutoRefCount && Synthesize)
      switch (getterMethod->getMethodFamily()) {
        case OMF_retain:
        case OMF_retainCount:
        case OMF_release:
        case OMF_autorelease:
          Diag(getterMethod->getLocation(), diag::err_arc_illegal_method_def)
            << 1 << getterMethod->getSelector();
          break;
        default:
          break;
      }
  }

  if (ObjCMethodDecl *setterMethod = property->getSetterMethodDecl()) {
    setterMethod->createImplicitParams(Context, IDecl);

    // Redeclare the setter within the implementation as DeclContext.
    if (Synthesize) {
      ObjCMethodDecl *OMD = ClassImpDecl->getMethod(
          setterMethod->getSelector(), setterMethod->isInstanceMethod());
      if (!OMD)
        OMD = RedeclarePropertyAccessor(Context, IC, setterMethod,
                                        AtLoc, PropertyLoc);
      PIDecl->setSetterMethodDecl(OMD);
    }

    if (getLangOpts().CPlusPlus && Synthesize && !CompleteTypeErr &&
        Ivar->getType()->isRecordType()) {
      // FIXME. Eventually we want to do this for Objective-C as well.
      SynthesizedFunctionScope Scope(*this, setterMethod);
      ImplicitParamDecl *SelfDecl = setterMethod->getSelfDecl();
      DeclRefExpr *SelfExpr = new (Context)
          DeclRefExpr(Context, SelfDecl, false, SelfDecl->getType(), VK_LValue,
                      PropertyDiagLoc);
      MarkDeclRefReferenced(SelfExpr);
      Expr *LoadSelfExpr =
        ImplicitCastExpr::Create(Context, SelfDecl->getType(),
                                 CK_LValueToRValue, SelfExpr, nullptr,
                                 VK_RValue);
      Expr *lhs =
        new (Context) ObjCIvarRefExpr(Ivar,
                                      Ivar->getUsageType(SelfDecl->getType()),
                                      PropertyDiagLoc,
                                      Ivar->getLocation(),
                                      LoadSelfExpr, true, true);
      ObjCMethodDecl::param_iterator P = setterMethod->param_begin();
      ParmVarDecl *Param = (*P);
      QualType T = Param->getType().getNonReferenceType();
      DeclRefExpr *rhs = new (Context)
          DeclRefExpr(Context, Param, false, T, VK_LValue, PropertyDiagLoc);
      MarkDeclRefReferenced(rhs);
      ExprResult Res = BuildBinOp(S, PropertyDiagLoc,
                                  BO_Assign, lhs, rhs);
      if (property->getPropertyAttributes() &
          ObjCPropertyAttribute::kind_atomic) {
        Expr *callExpr = Res.getAs<Expr>();
        if (const CXXOperatorCallExpr *CXXCE =
              dyn_cast_or_null<CXXOperatorCallExpr>(callExpr))
          if (const FunctionDecl *FuncDecl = CXXCE->getDirectCallee())
            if (!FuncDecl->isTrivial())
              if (property->getType()->isReferenceType()) {
                Diag(PropertyDiagLoc,
                     diag::err_atomic_property_nontrivial_assign_op)
                    << property->getType();
                Diag(FuncDecl->getBeginLoc(), diag::note_callee_decl)
                    << FuncDecl;
              }
      }
      PIDecl->setSetterCXXAssignment(Res.getAs<Expr>());
    }
  }

  if (IC) {
    if (Synthesize)
      if (ObjCPropertyImplDecl *PPIDecl =
          IC->FindPropertyImplIvarDecl(PropertyIvar)) {
        Diag(PropertyLoc, diag::err_duplicate_ivar_use)
        << PropertyId << PPIDecl->getPropertyDecl()->getIdentifier()
        << PropertyIvar;
        Diag(PPIDecl->getLocation(), diag::note_previous_use);
      }

    if (ObjCPropertyImplDecl *PPIDecl
        = IC->FindPropertyImplDecl(PropertyId, QueryKind)) {
      Diag(PropertyLoc, diag::err_property_implemented) << PropertyId;
      Diag(PPIDecl->getLocation(), diag::note_previous_declaration);
      return nullptr;
    }
    IC->addPropertyImplementation(PIDecl);
    if (getLangOpts().ObjCDefaultSynthProperties &&
        getLangOpts().ObjCRuntime.isNonFragile() &&
        !IDecl->isObjCRequiresPropertyDefs()) {
      // Diagnose if an ivar was lazily synthesdized due to a previous
      // use and if 1) property is @dynamic or 2) property is synthesized
      // but it requires an ivar of different name.
      ObjCInterfaceDecl *ClassDeclared=nullptr;
      ObjCIvarDecl *Ivar = nullptr;
      if (!Synthesize)
        Ivar = IDecl->lookupInstanceVariable(PropertyId, ClassDeclared);
      else {
        if (PropertyIvar && PropertyIvar != PropertyId)
          Ivar = IDecl->lookupInstanceVariable(PropertyId, ClassDeclared);
      }
      // Issue diagnostics only if Ivar belongs to current class.
      if (Ivar && Ivar->getSynthesize() &&
          declaresSameEntity(IC->getClassInterface(), ClassDeclared)) {
        Diag(Ivar->getLocation(), diag::err_undeclared_var_use)
        << PropertyId;
        Ivar->setInvalidDecl();
      }
    }
  } else {
    if (Synthesize)
      if (ObjCPropertyImplDecl *PPIDecl =
          CatImplClass->FindPropertyImplIvarDecl(PropertyIvar)) {
        Diag(PropertyDiagLoc, diag::err_duplicate_ivar_use)
        << PropertyId << PPIDecl->getPropertyDecl()->getIdentifier()
        << PropertyIvar;
        Diag(PPIDecl->getLocation(), diag::note_previous_use);
      }

    if (ObjCPropertyImplDecl *PPIDecl =
        CatImplClass->FindPropertyImplDecl(PropertyId, QueryKind)) {
      Diag(PropertyDiagLoc, diag::err_property_implemented) << PropertyId;
      Diag(PPIDecl->getLocation(), diag::note_previous_declaration);
      return nullptr;
    }
    CatImplClass->addPropertyImplementation(PIDecl);
  }

  if (PIDecl->getPropertyImplementation() == ObjCPropertyImplDecl::Dynamic &&
      PIDecl->getPropertyDecl() &&
      PIDecl->getPropertyDecl()->isDirectProperty()) {
    Diag(PropertyLoc, diag::err_objc_direct_dynamic_property);
    Diag(PIDecl->getPropertyDecl()->getLocation(),
         diag::note_previous_declaration);
    return nullptr;
  }

  return PIDecl;
}

//===----------------------------------------------------------------------===//
// Helper methods.
//===----------------------------------------------------------------------===//

/// DiagnosePropertyMismatch - Compares two properties for their
/// attributes and types and warns on a variety of inconsistencies.
///
void
Sema::DiagnosePropertyMismatch(ObjCPropertyDecl *Property,
                               ObjCPropertyDecl *SuperProperty,
                               const IdentifierInfo *inheritedName,
                               bool OverridingProtocolProperty) {
  ObjCPropertyAttribute::Kind CAttr = Property->getPropertyAttributes();
  ObjCPropertyAttribute::Kind SAttr = SuperProperty->getPropertyAttributes();

  // We allow readonly properties without an explicit ownership
  // (assign/unsafe_unretained/weak/retain/strong/copy) in super class
  // to be overridden by a property with any explicit ownership in the subclass.
  if (!OverridingProtocolProperty &&
      !getOwnershipRule(SAttr) && getOwnershipRule(CAttr))
    ;
  else {
    if ((CAttr & ObjCPropertyAttribute::kind_readonly) &&
        (SAttr & ObjCPropertyAttribute::kind_readwrite))
      Diag(Property->getLocation(), diag::warn_readonly_property)
        << Property->getDeclName() << inheritedName;
    if ((CAttr & ObjCPropertyAttribute::kind_copy) !=
        (SAttr & ObjCPropertyAttribute::kind_copy))
      Diag(Property->getLocation(), diag::warn_property_attribute)
        << Property->getDeclName() << "copy" << inheritedName;
    else if (!(SAttr & ObjCPropertyAttribute::kind_readonly)) {
      unsigned CAttrRetain = (CAttr & (ObjCPropertyAttribute::kind_retain |
                                       ObjCPropertyAttribute::kind_strong));
      unsigned SAttrRetain = (SAttr & (ObjCPropertyAttribute::kind_retain |
                                       ObjCPropertyAttribute::kind_strong));
      bool CStrong = (CAttrRetain != 0);
      bool SStrong = (SAttrRetain != 0);
      if (CStrong != SStrong)
        Diag(Property->getLocation(), diag::warn_property_attribute)
          << Property->getDeclName() << "retain (or strong)" << inheritedName;
    }
  }

  // Check for nonatomic; note that nonatomic is effectively
  // meaningless for readonly properties, so don't diagnose if the
  // atomic property is 'readonly'.
  checkAtomicPropertyMismatch(*this, SuperProperty, Property, false);
  // Readonly properties from protocols can be implemented as "readwrite"
  // with a custom setter name.
  if (Property->getSetterName() != SuperProperty->getSetterName() &&
      !(SuperProperty->isReadOnly() &&
        isa<ObjCProtocolDecl>(SuperProperty->getDeclContext()))) {
    Diag(Property->getLocation(), diag::warn_property_attribute)
      << Property->getDeclName() << "setter" << inheritedName;
    Diag(SuperProperty->getLocation(), diag::note_property_declare);
  }
  if (Property->getGetterName() != SuperProperty->getGetterName()) {
    Diag(Property->getLocation(), diag::warn_property_attribute)
      << Property->getDeclName() << "getter" << inheritedName;
    Diag(SuperProperty->getLocation(), diag::note_property_declare);
  }

  QualType LHSType =
    Context.getCanonicalType(SuperProperty->getType());
  QualType RHSType =
    Context.getCanonicalType(Property->getType());

  if (!Context.propertyTypesAreCompatible(LHSType, RHSType)) {
    // Do cases not handled in above.
    // FIXME. For future support of covariant property types, revisit this.
    bool IncompatibleObjC = false;
    QualType ConvertedType;
    if (!isObjCPointerConversion(RHSType, LHSType,
                                 ConvertedType, IncompatibleObjC) ||
        IncompatibleObjC) {
        Diag(Property->getLocation(), diag::warn_property_types_are_incompatible)
        << Property->getType() << SuperProperty->getType() << inheritedName;
      Diag(SuperProperty->getLocation(), diag::note_property_declare);
    }
  }
}

bool Sema::DiagnosePropertyAccessorMismatch(ObjCPropertyDecl *property,
                                            ObjCMethodDecl *GetterMethod,
                                            SourceLocation Loc) {
  if (!GetterMethod)
    return false;
  QualType GetterType = GetterMethod->getReturnType().getNonReferenceType();
  QualType PropertyRValueType =
      property->getType().getNonReferenceType().getAtomicUnqualifiedType();
  bool compat = Context.hasSameType(PropertyRValueType, GetterType);
  if (!compat) {
    const ObjCObjectPointerType *propertyObjCPtr = nullptr;
    const ObjCObjectPointerType *getterObjCPtr = nullptr;
    if ((propertyObjCPtr =
             PropertyRValueType->getAs<ObjCObjectPointerType>()) &&
        (getterObjCPtr = GetterType->getAs<ObjCObjectPointerType>()))
      compat = Context.canAssignObjCInterfaces(getterObjCPtr, propertyObjCPtr);
    else if (CheckAssignmentConstraints(Loc, GetterType, PropertyRValueType)
              != Compatible) {
          Diag(Loc, diag::err_property_accessor_type)
            << property->getDeclName() << PropertyRValueType
            << GetterMethod->getSelector() << GetterType;
          Diag(GetterMethod->getLocation(), diag::note_declared_at);
          return true;
    } else {
      compat = true;
      QualType lhsType = Context.getCanonicalType(PropertyRValueType);
      QualType rhsType =Context.getCanonicalType(GetterType).getUnqualifiedType();
      if (lhsType != rhsType && lhsType->isArithmeticType())
        compat = false;
    }
  }

  if (!compat) {
    Diag(Loc, diag::warn_accessor_property_type_mismatch)
    << property->getDeclName()
    << GetterMethod->getSelector();
    Diag(GetterMethod->getLocation(), diag::note_declared_at);
    return true;
  }

  return false;
}

/// CollectImmediateProperties - This routine collects all properties in
/// the class and its conforming protocols; but not those in its super class.
static void
CollectImmediateProperties(ObjCContainerDecl *CDecl,
                           ObjCContainerDecl::PropertyMap &PropMap,
                           ObjCContainerDecl::PropertyMap &SuperPropMap,
                           bool CollectClassPropsOnly = false,
                           bool IncludeProtocols = true) {
  if (ObjCInterfaceDecl *IDecl = dyn_cast<ObjCInterfaceDecl>(CDecl)) {
    for (auto *Prop : IDecl->properties()) {
      if (CollectClassPropsOnly && !Prop->isClassProperty())
        continue;
      PropMap[std::make_pair(Prop->getIdentifier(), Prop->isClassProperty())] =
          Prop;
    }

    // Collect the properties from visible extensions.
    for (auto *Ext : IDecl->visible_extensions())
      CollectImmediateProperties(Ext, PropMap, SuperPropMap,
                                 CollectClassPropsOnly, IncludeProtocols);

    if (IncludeProtocols) {
      // Scan through class's protocols.
      for (auto *PI : IDecl->all_referenced_protocols())
        CollectImmediateProperties(PI, PropMap, SuperPropMap,
                                   CollectClassPropsOnly);
    }
  }
  if (ObjCCategoryDecl *CATDecl = dyn_cast<ObjCCategoryDecl>(CDecl)) {
    for (auto *Prop : CATDecl->properties()) {
      if (CollectClassPropsOnly && !Prop->isClassProperty())
        continue;
      PropMap[std::make_pair(Prop->getIdentifier(), Prop->isClassProperty())] =
          Prop;
    }
    if (IncludeProtocols) {
      // Scan through class's protocols.
      for (auto *PI : CATDecl->protocols())
        CollectImmediateProperties(PI, PropMap, SuperPropMap,
                                   CollectClassPropsOnly);
    }
  }
  else if (ObjCProtocolDecl *PDecl = dyn_cast<ObjCProtocolDecl>(CDecl)) {
    for (auto *Prop : PDecl->properties()) {
      if (CollectClassPropsOnly && !Prop->isClassProperty())
        continue;
      ObjCPropertyDecl *PropertyFromSuper =
          SuperPropMap[std::make_pair(Prop->getIdentifier(),
                                      Prop->isClassProperty())];
      // Exclude property for protocols which conform to class's super-class,
      // as super-class has to implement the property.
      if (!PropertyFromSuper ||
          PropertyFromSuper->getIdentifier() != Prop->getIdentifier()) {
        ObjCPropertyDecl *&PropEntry =
            PropMap[std::make_pair(Prop->getIdentifier(),
                                   Prop->isClassProperty())];
        if (!PropEntry)
          PropEntry = Prop;
      }
    }
    // Scan through protocol's protocols.
    for (auto *PI : PDecl->protocols())
      CollectImmediateProperties(PI, PropMap, SuperPropMap,
                                 CollectClassPropsOnly);
  }
}

/// CollectSuperClassPropertyImplementations - This routine collects list of
/// properties to be implemented in super class(s) and also coming from their
/// conforming protocols.
static void CollectSuperClassPropertyImplementations(ObjCInterfaceDecl *CDecl,
                                    ObjCInterfaceDecl::PropertyMap &PropMap) {
  if (ObjCInterfaceDecl *SDecl = CDecl->getSuperClass()) {
    ObjCInterfaceDecl::PropertyDeclOrder PO;
    while (SDecl) {
      SDecl->collectPropertiesToImplement(PropMap, PO);
      SDecl = SDecl->getSuperClass();
    }
  }
}

/// IvarBacksCurrentMethodAccessor - This routine returns 'true' if 'IV' is
/// an ivar synthesized for 'Method' and 'Method' is a property accessor
/// declared in class 'IFace'.
bool
Sema::IvarBacksCurrentMethodAccessor(ObjCInterfaceDecl *IFace,
                                     ObjCMethodDecl *Method, ObjCIvarDecl *IV) {
  if (!IV->getSynthesize())
    return false;
  ObjCMethodDecl *IMD = IFace->lookupMethod(Method->getSelector(),
                                            Method->isInstanceMethod());
  if (!IMD || !IMD->isPropertyAccessor())
    return false;

  // look up a property declaration whose one of its accessors is implemented
  // by this method.
  for (const auto *Property : IFace->instance_properties()) {
    if ((Property->getGetterName() == IMD->getSelector() ||
         Property->getSetterName() == IMD->getSelector()) &&
        (Property->getPropertyIvarDecl() == IV))
      return true;
  }
  // Also look up property declaration in class extension whose one of its
  // accessors is implemented by this method.
  for (const auto *Ext : IFace->known_extensions())
    for (const auto *Property : Ext->instance_properties())
      if ((Property->getGetterName() == IMD->getSelector() ||
           Property->getSetterName() == IMD->getSelector()) &&
          (Property->getPropertyIvarDecl() == IV))
        return true;
  return false;
}

static bool SuperClassImplementsProperty(ObjCInterfaceDecl *IDecl,
                                         ObjCPropertyDecl *Prop) {
  bool SuperClassImplementsGetter = false;
  bool SuperClassImplementsSetter = false;
  if (Prop->getPropertyAttributes() & ObjCPropertyAttribute::kind_readonly)
    SuperClassImplementsSetter = true;

  while (IDecl->getSuperClass()) {
    ObjCInterfaceDecl *SDecl = IDecl->getSuperClass();
    if (!SuperClassImplementsGetter && SDecl->getInstanceMethod(Prop->getGetterName()))
      SuperClassImplementsGetter = true;

    if (!SuperClassImplementsSetter && SDecl->getInstanceMethod(Prop->getSetterName()))
      SuperClassImplementsSetter = true;
    if (SuperClassImplementsGetter && SuperClassImplementsSetter)
      return true;
    IDecl = IDecl->getSuperClass();
  }
  return false;
}

/// Default synthesizes all properties which must be synthesized
/// in class's \@implementation.
void Sema::DefaultSynthesizeProperties(Scope *S, ObjCImplDecl *IMPDecl,
                                       ObjCInterfaceDecl *IDecl,
                                       SourceLocation AtEnd) {
  ObjCInterfaceDecl::PropertyMap PropMap;
  ObjCInterfaceDecl::PropertyDeclOrder PropertyOrder;
  IDecl->collectPropertiesToImplement(PropMap, PropertyOrder);
  if (PropMap.empty())
    return;
  ObjCInterfaceDecl::PropertyMap SuperPropMap;
  CollectSuperClassPropertyImplementations(IDecl, SuperPropMap);

  for (unsigned i = 0, e = PropertyOrder.size(); i != e; i++) {
    ObjCPropertyDecl *Prop = PropertyOrder[i];
    // Is there a matching property synthesize/dynamic?
    if (Prop->isInvalidDecl() ||
        Prop->isClassProperty() ||
        Prop->getPropertyImplementation() == ObjCPropertyDecl::Optional)
      continue;
    // Property may have been synthesized by user.
    if (IMPDecl->FindPropertyImplDecl(
            Prop->getIdentifier(), Prop->getQueryKind()))
      continue;
    ObjCMethodDecl *ImpMethod = IMPDecl->getInstanceMethod(Prop->getGetterName());
    if (ImpMethod && !ImpMethod->getBody()) {
      if (Prop->getPropertyAttributes() & ObjCPropertyAttribute::kind_readonly)
        continue;
      ImpMethod = IMPDecl->getInstanceMethod(Prop->getSetterName());
      if (ImpMethod && !ImpMethod->getBody())
        continue;
    }
    if (ObjCPropertyImplDecl *PID =
        IMPDecl->FindPropertyImplIvarDecl(Prop->getIdentifier())) {
      Diag(Prop->getLocation(), diag::warn_no_autosynthesis_shared_ivar_property)
        << Prop->getIdentifier();
      if (PID->getLocation().isValid())
        Diag(PID->getLocation(), diag::note_property_synthesize);
      continue;
    }
    ObjCPropertyDecl *PropInSuperClass =
        SuperPropMap[std::make_pair(Prop->getIdentifier(),
                                    Prop->isClassProperty())];
    if (ObjCProtocolDecl *Proto =
          dyn_cast<ObjCProtocolDecl>(Prop->getDeclContext())) {
      // We won't auto-synthesize properties declared in protocols.
      // Suppress the warning if class's superclass implements property's
      // getter and implements property's setter (if readwrite property).
      // Or, if property is going to be implemented in its super class.
      if (!SuperClassImplementsProperty(IDecl, Prop) && !PropInSuperClass) {
        Diag(IMPDecl->getLocation(),
             diag::warn_auto_synthesizing_protocol_property)
          << Prop << Proto;
        Diag(Prop->getLocation(), diag::note_property_declare);
        std::string FixIt =
            (Twine("@synthesize ") + Prop->getName() + ";\n\n").str();
        Diag(AtEnd, diag::note_add_synthesize_directive)
            << FixItHint::CreateInsertion(AtEnd, FixIt);
      }
      continue;
    }
    // If property to be implemented in the super class, ignore.
    if (PropInSuperClass) {
      if ((Prop->getPropertyAttributes() &
           ObjCPropertyAttribute::kind_readwrite) &&
          (PropInSuperClass->getPropertyAttributes() &
           ObjCPropertyAttribute::kind_readonly) &&
          !IMPDecl->getInstanceMethod(Prop->getSetterName()) &&
          !IDecl->HasUserDeclaredSetterMethod(Prop)) {
        Diag(Prop->getLocation(), diag::warn_no_autosynthesis_property)
        << Prop->getIdentifier();
        Diag(PropInSuperClass->getLocation(), diag::note_property_declare);
      } else {
        Diag(Prop->getLocation(), diag::warn_autosynthesis_property_in_superclass)
        << Prop->getIdentifier();
        Diag(PropInSuperClass->getLocation(), diag::note_property_declare);
        Diag(IMPDecl->getLocation(), diag::note_while_in_implementation);
      }
      continue;
    }
    // We use invalid SourceLocations for the synthesized ivars since they
    // aren't really synthesized at a particular location; they just exist.
    // Saying that they are located at the @implementation isn't really going
    // to help users.
    ObjCPropertyImplDecl *PIDecl = dyn_cast_or_null<ObjCPropertyImplDecl>(
      ActOnPropertyImplDecl(S, SourceLocation(), SourceLocation(),
                            true,
                            /* property = */ Prop->getIdentifier(),
                            /* ivar = */ Prop->getDefaultSynthIvarName(Context),
                            Prop->getLocation(), Prop->getQueryKind()));
    if (PIDecl && !Prop->isUnavailable()) {
      Diag(Prop->getLocation(), diag::warn_missing_explicit_synthesis);
      Diag(IMPDecl->getLocation(), diag::note_while_in_implementation);
    }
  }
}

void Sema::DefaultSynthesizeProperties(Scope *S, Decl *D,
                                       SourceLocation AtEnd) {
  if (!LangOpts.ObjCDefaultSynthProperties || LangOpts.ObjCRuntime.isFragile())
    return;
  ObjCImplementationDecl *IC=dyn_cast_or_null<ObjCImplementationDecl>(D);
  if (!IC)
    return;
  if (ObjCInterfaceDecl* IDecl = IC->getClassInterface())
    if (!IDecl->isObjCRequiresPropertyDefs())
      DefaultSynthesizeProperties(S, IC, IDecl, AtEnd);
}

static void DiagnoseUnimplementedAccessor(
    Sema &S, ObjCInterfaceDecl *PrimaryClass, Selector Method,
    ObjCImplDecl *IMPDecl, ObjCContainerDecl *CDecl, ObjCCategoryDecl *C,
    ObjCPropertyDecl *Prop,
    llvm::SmallPtrSet<const ObjCMethodDecl *, 8> &SMap) {
  // Check to see if we have a corresponding selector in SMap and with the
  // right method type.
  auto I = llvm::find_if(SMap, [&](const ObjCMethodDecl *x) {
    return x->getSelector() == Method &&
           x->isClassMethod() == Prop->isClassProperty();
  });
  // When reporting on missing property setter/getter implementation in
  // categories, do not report when they are declared in primary class,
  // class's protocol, or one of it super classes. This is because,
  // the class is going to implement them.
  if (I == SMap.end() &&
      (PrimaryClass == nullptr ||
       !PrimaryClass->lookupPropertyAccessor(Method, C,
                                             Prop->isClassProperty()))) {
    unsigned diag =
        isa<ObjCCategoryDecl>(CDecl)
            ? (Prop->isClassProperty()
                   ? diag::warn_impl_required_in_category_for_class_property
                   : diag::warn_setter_getter_impl_required_in_category)
            : (Prop->isClassProperty()
                   ? diag::warn_impl_required_for_class_property
                   : diag::warn_setter_getter_impl_required);
    S.Diag(IMPDecl->getLocation(), diag) << Prop->getDeclName() << Method;
    S.Diag(Prop->getLocation(), diag::note_property_declare);
    if (S.LangOpts.ObjCDefaultSynthProperties &&
        S.LangOpts.ObjCRuntime.isNonFragile())
      if (ObjCInterfaceDecl *ID = dyn_cast<ObjCInterfaceDecl>(CDecl))
        if (const ObjCInterfaceDecl *RID = ID->isObjCRequiresPropertyDefs())
          S.Diag(RID->getLocation(), diag::note_suppressed_class_declare);
  }
}

void Sema::DiagnoseUnimplementedProperties(Scope *S, ObjCImplDecl* IMPDecl,
                                           ObjCContainerDecl *CDecl,
                                           bool SynthesizeProperties) {
  ObjCContainerDecl::PropertyMap PropMap;
  ObjCInterfaceDecl *IDecl = dyn_cast<ObjCInterfaceDecl>(CDecl);

  // Since we don't synthesize class properties, we should emit diagnose even
  // if SynthesizeProperties is true.
  ObjCContainerDecl::PropertyMap NoNeedToImplPropMap;
  // Gather properties which need not be implemented in this class
  // or category.
  if (!IDecl)
    if (ObjCCategoryDecl *C = dyn_cast<ObjCCategoryDecl>(CDecl)) {
      // For categories, no need to implement properties declared in
      // its primary class (and its super classes) if property is
      // declared in one of those containers.
      if ((IDecl = C->getClassInterface())) {
        ObjCInterfaceDecl::PropertyDeclOrder PO;
        IDecl->collectPropertiesToImplement(NoNeedToImplPropMap, PO);
      }
    }
  if (IDecl)
    CollectSuperClassPropertyImplementations(IDecl, NoNeedToImplPropMap);

  // When SynthesizeProperties is true, we only check class properties.
  CollectImmediateProperties(CDecl, PropMap, NoNeedToImplPropMap,
                             SynthesizeProperties/*CollectClassPropsOnly*/);

  // Scan the @interface to see if any of the protocols it adopts
  // require an explicit implementation, via attribute
  // 'objc_protocol_requires_explicit_implementation'.
  if (IDecl) {
    std::unique_ptr<ObjCContainerDecl::PropertyMap> LazyMap;

    for (auto *PDecl : IDecl->all_referenced_protocols()) {
      if (!PDecl->hasAttr<ObjCExplicitProtocolImplAttr>())
        continue;
      // Lazily construct a set of all the properties in the @interface
      // of the class, without looking at the superclass.  We cannot
      // use the call to CollectImmediateProperties() above as that
      // utilizes information from the super class's properties as well
      // as scans the adopted protocols.  This work only triggers for protocols
      // with the attribute, which is very rare, and only occurs when
      // analyzing the @implementation.
      if (!LazyMap) {
        ObjCContainerDecl::PropertyMap NoNeedToImplPropMap;
        LazyMap.reset(new ObjCContainerDecl::PropertyMap());
        CollectImmediateProperties(CDecl, *LazyMap, NoNeedToImplPropMap,
                                   /* CollectClassPropsOnly */ false,
                                   /* IncludeProtocols */ false);
      }
      // Add the properties of 'PDecl' to the list of properties that
      // need to be implemented.
      for (auto *PropDecl : PDecl->properties()) {
        if ((*LazyMap)[std::make_pair(PropDecl->getIdentifier(),
                                      PropDecl->isClassProperty())])
          continue;
        PropMap[std::make_pair(PropDecl->getIdentifier(),
                               PropDecl->isClassProperty())] = PropDecl;
      }
    }
  }

  if (PropMap.empty())
    return;

  llvm::DenseSet<ObjCPropertyDecl *> PropImplMap;
  for (const auto *I : IMPDecl->property_impls())
    PropImplMap.insert(I->getPropertyDecl());

  llvm::SmallPtrSet<const ObjCMethodDecl *, 8> InsMap;
  // Collect property accessors implemented in current implementation.
  for (const auto *I : IMPDecl->methods())
    InsMap.insert(I);

  ObjCCategoryDecl *C = dyn_cast<ObjCCategoryDecl>(CDecl);
  ObjCInterfaceDecl *PrimaryClass = nullptr;
  if (C && !C->IsClassExtension())
    if ((PrimaryClass = C->getClassInterface()))
      // Report unimplemented properties in the category as well.
      if (ObjCImplDecl *IMP = PrimaryClass->getImplementation()) {
        // When reporting on missing setter/getters, do not report when
        // setter/getter is implemented in category's primary class
        // implementation.
        for (const auto *I : IMP->methods())
          InsMap.insert(I);
      }

  for (ObjCContainerDecl::PropertyMap::iterator
       P = PropMap.begin(), E = PropMap.end(); P != E; ++P) {
    ObjCPropertyDecl *Prop = P->second;
    // Is there a matching property synthesize/dynamic?
    if (Prop->isInvalidDecl() ||
        Prop->getPropertyImplementation() == ObjCPropertyDecl::Optional ||
        PropImplMap.count(Prop) ||
        Prop->getAvailability() == AR_Unavailable)
      continue;

    // Diagnose unimplemented getters and setters.
    DiagnoseUnimplementedAccessor(*this,
          PrimaryClass, Prop->getGetterName(), IMPDecl, CDecl, C, Prop, InsMap);
    if (!Prop->isReadOnly())
      DiagnoseUnimplementedAccessor(*this,
                                    PrimaryClass, Prop->getSetterName(),
                                    IMPDecl, CDecl, C, Prop, InsMap);
  }
}

void Sema::diagnoseNullResettableSynthesizedSetters(const ObjCImplDecl *impDecl) {
  for (const auto *propertyImpl : impDecl->property_impls()) {
    const auto *property = propertyImpl->getPropertyDecl();
    // Warn about null_resettable properties with synthesized setters,
    // because the setter won't properly handle nil.
    if (propertyImpl->getPropertyImplementation() ==
            ObjCPropertyImplDecl::Synthesize &&
        (property->getPropertyAttributes() &
         ObjCPropertyAttribute::kind_null_resettable) &&
        property->getGetterMethodDecl() && property->getSetterMethodDecl()) {
      auto *getterImpl = propertyImpl->getGetterMethodDecl();
      auto *setterImpl = propertyImpl->getSetterMethodDecl();
      if ((!getterImpl || getterImpl->isSynthesizedAccessorStub()) &&
          (!setterImpl || setterImpl->isSynthesizedAccessorStub())) {
        SourceLocation loc = propertyImpl->getLocation();
        if (loc.isInvalid())
          loc = impDecl->getBeginLoc();

        Diag(loc, diag::warn_null_resettable_setter)
          << setterImpl->getSelector() << property->getDeclName();
      }
    }
  }
}

void
Sema::AtomicPropertySetterGetterRules (ObjCImplDecl* IMPDecl,
                                       ObjCInterfaceDecl* IDecl) {
  // Rules apply in non-GC mode only
  if (getLangOpts().getGC() != LangOptions::NonGC)
    return;
  ObjCContainerDecl::PropertyMap PM;
  for (auto *Prop : IDecl->properties())
    PM[std::make_pair(Prop->getIdentifier(), Prop->isClassProperty())] = Prop;
  for (const auto *Ext : IDecl->known_extensions())
    for (auto *Prop : Ext->properties())
      PM[std::make_pair(Prop->getIdentifier(), Prop->isClassProperty())] = Prop;

  for (ObjCContainerDecl::PropertyMap::iterator I = PM.begin(), E = PM.end();
       I != E; ++I) {
    const ObjCPropertyDecl *Property = I->second;
    ObjCMethodDecl *GetterMethod = nullptr;
    ObjCMethodDecl *SetterMethod = nullptr;

    unsigned Attributes = Property->getPropertyAttributes();
    unsigned AttributesAsWritten = Property->getPropertyAttributesAsWritten();

    if (!(AttributesAsWritten & ObjCPropertyAttribute::kind_atomic) &&
        !(AttributesAsWritten & ObjCPropertyAttribute::kind_nonatomic)) {
      GetterMethod = Property->isClassProperty() ?
                     IMPDecl->getClassMethod(Property->getGetterName()) :
                     IMPDecl->getInstanceMethod(Property->getGetterName());
      SetterMethod = Property->isClassProperty() ?
                     IMPDecl->getClassMethod(Property->getSetterName()) :
                     IMPDecl->getInstanceMethod(Property->getSetterName());
      if (GetterMethod && GetterMethod->isSynthesizedAccessorStub())
        GetterMethod = nullptr;
      if (SetterMethod && SetterMethod->isSynthesizedAccessorStub())
        SetterMethod = nullptr;
      if (GetterMethod) {
        Diag(GetterMethod->getLocation(),
             diag::warn_default_atomic_custom_getter_setter)
          << Property->getIdentifier() << 0;
        Diag(Property->getLocation(), diag::note_property_declare);
      }
      if (SetterMethod) {
        Diag(SetterMethod->getLocation(),
             diag::warn_default_atomic_custom_getter_setter)
          << Property->getIdentifier() << 1;
        Diag(Property->getLocation(), diag::note_property_declare);
      }
    }

    // We only care about readwrite atomic property.
    if ((Attributes & ObjCPropertyAttribute::kind_nonatomic) ||
        !(Attributes & ObjCPropertyAttribute::kind_readwrite))
      continue;
    if (const ObjCPropertyImplDecl *PIDecl = IMPDecl->FindPropertyImplDecl(
            Property->getIdentifier(), Property->getQueryKind())) {
      if (PIDecl->getPropertyImplementation() == ObjCPropertyImplDecl::Dynamic)
        continue;
      GetterMethod = PIDecl->getGetterMethodDecl();
      SetterMethod = PIDecl->getSetterMethodDecl();
      if (GetterMethod && GetterMethod->isSynthesizedAccessorStub())
        GetterMethod = nullptr;
      if (SetterMethod && SetterMethod->isSynthesizedAccessorStub())
        SetterMethod = nullptr;
      if ((bool)GetterMethod ^ (bool)SetterMethod) {
        SourceLocation MethodLoc =
          (GetterMethod ? GetterMethod->getLocation()
                        : SetterMethod->getLocation());
        Diag(MethodLoc, diag::warn_atomic_property_rule)
          << Property->getIdentifier() << (GetterMethod != nullptr)
          << (SetterMethod != nullptr);
        // fixit stuff.
        if (Property->getLParenLoc().isValid() &&
            !(AttributesAsWritten & ObjCPropertyAttribute::kind_atomic)) {
          // @property () ... case.
          SourceLocation AfterLParen =
            getLocForEndOfToken(Property->getLParenLoc());
          StringRef NonatomicStr = AttributesAsWritten? "nonatomic, "
                                                      : "nonatomic";
          Diag(Property->getLocation(),
               diag::note_atomic_property_fixup_suggest)
            << FixItHint::CreateInsertion(AfterLParen, NonatomicStr);
        } else if (Property->getLParenLoc().isInvalid()) {
          //@property id etc.
          SourceLocation startLoc =
            Property->getTypeSourceInfo()->getTypeLoc().getBeginLoc();
          Diag(Property->getLocation(),
               diag::note_atomic_property_fixup_suggest)
            << FixItHint::CreateInsertion(startLoc, "(nonatomic) ");
        } else
          Diag(MethodLoc, diag::note_atomic_property_fixup_suggest);
        Diag(Property->getLocation(), diag::note_property_declare);
      }
    }
  }
}

void Sema::DiagnoseOwningPropertyGetterSynthesis(const ObjCImplementationDecl *D) {
  if (getLangOpts().getGC() == LangOptions::GCOnly)
    return;

  for (const auto *PID : D->property_impls()) {
    const ObjCPropertyDecl *PD = PID->getPropertyDecl();
    if (PD && !PD->hasAttr<NSReturnsNotRetainedAttr>() &&
        !PD->isClassProperty()) {
      ObjCMethodDecl *IM = PID->getGetterMethodDecl();
      if (IM && !IM->isSynthesizedAccessorStub())
        continue;
      ObjCMethodDecl *method = PD->getGetterMethodDecl();
      if (!method)
        continue;
      ObjCMethodFamily family = method->getMethodFamily();
      if (family == OMF_alloc || family == OMF_copy ||
          family == OMF_mutableCopy || family == OMF_new) {
        if (getLangOpts().ObjCAutoRefCount)
          Diag(PD->getLocation(), diag::err_cocoa_naming_owned_rule);
        else
          Diag(PD->getLocation(), diag::warn_cocoa_naming_owned_rule);

        // Look for a getter explicitly declared alongside the property.
        // If we find one, use its location for the note.
        SourceLocation noteLoc = PD->getLocation();
        SourceLocation fixItLoc;
        for (auto *getterRedecl : method->redecls()) {
          if (getterRedecl->isImplicit())
            continue;
          if (getterRedecl->getDeclContext() != PD->getDeclContext())
            continue;
          noteLoc = getterRedecl->getLocation();
          fixItLoc = getterRedecl->getEndLoc();
        }

        Preprocessor &PP = getPreprocessor();
        TokenValue tokens[] = {
          tok::kw___attribute, tok::l_paren, tok::l_paren,
          PP.getIdentifierInfo("objc_method_family"), tok::l_paren,
          PP.getIdentifierInfo("none"), tok::r_paren,
          tok::r_paren, tok::r_paren
        };
        StringRef spelling = "__attribute__((objc_method_family(none)))";
        StringRef macroName = PP.getLastMacroWithSpelling(noteLoc, tokens);
        if (!macroName.empty())
          spelling = macroName;

        auto noteDiag = Diag(noteLoc, diag::note_cocoa_naming_declare_family)
            << method->getDeclName() << spelling;
        if (fixItLoc.isValid()) {
          SmallString<64> fixItText(" ");
          fixItText += spelling;
          noteDiag << FixItHint::CreateInsertion(fixItLoc, fixItText);
        }
      }
    }
  }
}

void Sema::DiagnoseMissingDesignatedInitOverrides(
                                            const ObjCImplementationDecl *ImplD,
                                            const ObjCInterfaceDecl *IFD) {
  assert(IFD->hasDesignatedInitializers());
  const ObjCInterfaceDecl *SuperD = IFD->getSuperClass();
  if (!SuperD)
    return;

  SelectorSet InitSelSet;
  for (const auto *I : ImplD->instance_methods())
    if (I->getMethodFamily() == OMF_init)
      InitSelSet.insert(I->getSelector());

  SmallVector<const ObjCMethodDecl *, 8> DesignatedInits;
  SuperD->getDesignatedInitializers(DesignatedInits);
  for (SmallVector<const ObjCMethodDecl *, 8>::iterator
         I = DesignatedInits.begin(), E = DesignatedInits.end(); I != E; ++I) {
    const ObjCMethodDecl *MD = *I;
    if (!InitSelSet.count(MD->getSelector())) {
      // Don't emit a diagnostic if the overriding method in the subclass is
      // marked as unavailable.
      bool Ignore = false;
      if (auto *IMD = IFD->getInstanceMethod(MD->getSelector())) {
        Ignore = IMD->isUnavailable();
      } else {
        // Check the methods declared in the class extensions too.
        for (auto *Ext : IFD->visible_extensions())
          if (auto *IMD = Ext->getInstanceMethod(MD->getSelector())) {
            Ignore = IMD->isUnavailable();
            break;
          }
      }
      if (!Ignore) {
        Diag(ImplD->getLocation(),
             diag::warn_objc_implementation_missing_designated_init_override)
          << MD->getSelector();
        Diag(MD->getLocation(), diag::note_objc_designated_init_marked_here);
      }
    }
  }
}

/// AddPropertyAttrs - Propagates attributes from a property to the
/// implicitly-declared getter or setter for that property.
static void AddPropertyAttrs(Sema &S, ObjCMethodDecl *PropertyMethod,
                             ObjCPropertyDecl *Property) {
  // Should we just clone all attributes over?
  for (const auto *A : Property->attrs()) {
    if (isa<DeprecatedAttr>(A) ||
        isa<UnavailableAttr>(A) ||
        isa<AvailabilityAttr>(A))
      PropertyMethod->addAttr(A->clone(S.Context));
  }
}

/// ProcessPropertyDecl - Make sure that any user-defined setter/getter methods
/// have the property type and issue diagnostics if they don't.
/// Also synthesize a getter/setter method if none exist (and update the
/// appropriate lookup tables.
void Sema::ProcessPropertyDecl(ObjCPropertyDecl *property) {
  ObjCMethodDecl *GetterMethod, *SetterMethod;
  ObjCContainerDecl *CD = cast<ObjCContainerDecl>(property->getDeclContext());
  if (CD->isInvalidDecl())
    return;

  bool IsClassProperty = property->isClassProperty();
  GetterMethod = IsClassProperty ?
    CD->getClassMethod(property->getGetterName()) :
    CD->getInstanceMethod(property->getGetterName());

  // if setter or getter is not found in class extension, it might be
  // in the primary class.
  if (!GetterMethod)
    if (const ObjCCategoryDecl *CatDecl = dyn_cast<ObjCCategoryDecl>(CD))
      if (CatDecl->IsClassExtension())
        GetterMethod = IsClassProperty ? CatDecl->getClassInterface()->
                         getClassMethod(property->getGetterName()) :
                       CatDecl->getClassInterface()->
                         getInstanceMethod(property->getGetterName());

  SetterMethod = IsClassProperty ?
                 CD->getClassMethod(property->getSetterName()) :
                 CD->getInstanceMethod(property->getSetterName());
  if (!SetterMethod)
    if (const ObjCCategoryDecl *CatDecl = dyn_cast<ObjCCategoryDecl>(CD))
      if (CatDecl->IsClassExtension())
        SetterMethod = IsClassProperty ? CatDecl->getClassInterface()->
                          getClassMethod(property->getSetterName()) :
                       CatDecl->getClassInterface()->
                          getInstanceMethod(property->getSetterName());
  DiagnosePropertyAccessorMismatch(property, GetterMethod,
                                   property->getLocation());

  // synthesizing accessors must not result in a direct method that is not
  // monomorphic
  if (!GetterMethod) {
    if (const ObjCCategoryDecl *CatDecl = dyn_cast<ObjCCategoryDecl>(CD)) {
      auto *ExistingGetter = CatDecl->getClassInterface()->lookupMethod(
          property->getGetterName(), !IsClassProperty, true, false, CatDecl);
      if (ExistingGetter) {
        if (ExistingGetter->isDirectMethod() || property->isDirectProperty()) {
          Diag(property->getLocation(), diag::err_objc_direct_duplicate_decl)
              << property->isDirectProperty() << 1 /* property */
              << ExistingGetter->isDirectMethod()
              << ExistingGetter->getDeclName();
          Diag(ExistingGetter->getLocation(), diag::note_previous_declaration);
        }
      }
    }
  }

  if (!property->isReadOnly() && !SetterMethod) {
    if (const ObjCCategoryDecl *CatDecl = dyn_cast<ObjCCategoryDecl>(CD)) {
      auto *ExistingSetter = CatDecl->getClassInterface()->lookupMethod(
          property->getSetterName(), !IsClassProperty, true, false, CatDecl);
      if (ExistingSetter) {
        if (ExistingSetter->isDirectMethod() || property->isDirectProperty()) {
          Diag(property->getLocation(), diag::err_objc_direct_duplicate_decl)
              << property->isDirectProperty() << 1 /* property */
              << ExistingSetter->isDirectMethod()
              << ExistingSetter->getDeclName();
          Diag(ExistingSetter->getLocation(), diag::note_previous_declaration);
        }
      }
    }
  }

  if (!property->isReadOnly() && SetterMethod) {
    if (Context.getCanonicalType(SetterMethod->getReturnType()) !=
        Context.VoidTy)
      Diag(SetterMethod->getLocation(), diag::err_setter_type_void);
    if (SetterMethod->param_size() != 1 ||
        !Context.hasSameUnqualifiedType(
          (*SetterMethod->param_begin())->getType().getNonReferenceType(),
          property->getType().getNonReferenceType())) {
      Diag(property->getLocation(),
           diag::warn_accessor_property_type_mismatch)
        << property->getDeclName()
        << SetterMethod->getSelector();
      Diag(SetterMethod->getLocation(), diag::note_declared_at);
    }
  }

  // Synthesize getter/setter methods if none exist.
  // Find the default getter and if one not found, add one.
  // FIXME: The synthesized property we set here is misleading. We almost always
  // synthesize these methods unless the user explicitly provided prototypes
  // (which is odd, but allowed). Sema should be typechecking that the
  // declarations jive in that situation (which it is not currently).
  if (!GetterMethod) {
    // No instance/class method of same name as property getter name was found.
    // Declare a getter method and add it to the list of methods
    // for this class.
    SourceLocation Loc = property->getLocation();

    // The getter returns the declared property type with all qualifiers
    // removed.
    QualType resultTy = property->getType().getAtomicUnqualifiedType();

    // If the property is null_resettable, the getter returns nonnull.
    if (property->getPropertyAttributes() &
        ObjCPropertyAttribute::kind_null_resettable) {
      QualType modifiedTy = resultTy;
      if (auto nullability = AttributedType::stripOuterNullability(modifiedTy)) {
        if (*nullability == NullabilityKind::Unspecified)
          resultTy = Context.getAttributedType(attr::TypeNonNull,
                                               modifiedTy, modifiedTy);
      }
    }

    GetterMethod = ObjCMethodDecl::Create(
        Context, Loc, Loc, property->getGetterName(), resultTy, nullptr, CD,
        !IsClassProperty, /*isVariadic=*/false,
        /*isPropertyAccessor=*/true, /*isSynthesizedAccessorStub=*/false,
        /*isImplicitlyDeclared=*/true, /*isDefined=*/false,
        (property->getPropertyImplementation() == ObjCPropertyDecl::Optional)
            ? ObjCMethodDecl::Optional
            : ObjCMethodDecl::Required);
    CD->addDecl(GetterMethod);

    AddPropertyAttrs(*this, GetterMethod, property);

    if (property->isDirectProperty())
      GetterMethod->addAttr(ObjCDirectAttr::CreateImplicit(Context, Loc));

    if (property->hasAttr<NSReturnsNotRetainedAttr>())
      GetterMethod->addAttr(NSReturnsNotRetainedAttr::CreateImplicit(Context,
                                                                     Loc));

    if (property->hasAttr<ObjCReturnsInnerPointerAttr>())
      GetterMethod->addAttr(
        ObjCReturnsInnerPointerAttr::CreateImplicit(Context, Loc));

    if (const SectionAttr *SA = property->getAttr<SectionAttr>())
      GetterMethod->addAttr(SectionAttr::CreateImplicit(
          Context, SA->getName(), Loc, AttributeCommonInfo::AS_GNU,
          SectionAttr::GNU_section));

    ProcessAPINotes(GetterMethod);

    if (getLangOpts().ObjCAutoRefCount)
      CheckARCMethodDecl(GetterMethod);
  } else
    // A user declared getter will be synthesize when @synthesize of
    // the property with the same name is seen in the @implementation
    GetterMethod->setPropertyAccessor(true);

  GetterMethod->createImplicitParams(Context,
                                     GetterMethod->getClassInterface());
  property->setGetterMethodDecl(GetterMethod);

  // Skip setter if property is read-only.
  if (!property->isReadOnly()) {
    // Find the default setter and if one not found, add one.
    if (!SetterMethod) {
      // No instance/class method of same name as property setter name was
      // found.
      // Declare a setter method and add it to the list of methods
      // for this class.
      SourceLocation Loc = property->getLocation();

      SetterMethod =
        ObjCMethodDecl::Create(Context, Loc, Loc,
                               property->getSetterName(), Context.VoidTy,
                               nullptr, CD, !IsClassProperty,
                               /*isVariadic=*/false,
                               /*isPropertyAccessor=*/true,
                               /*isSynthesizedAccessorStub=*/false,
                               /*isImplicitlyDeclared=*/true,
                               /*isDefined=*/false,
                               (property->getPropertyImplementation() ==
                                ObjCPropertyDecl::Optional) ?
                                ObjCMethodDecl::Optional :
                                ObjCMethodDecl::Required);

      // Remove all qualifiers from the setter's parameter type.
      QualType paramTy =
          property->getType().getUnqualifiedType().getAtomicUnqualifiedType();

      // If the property is null_resettable, the setter accepts a
      // nullable value.
      if (property->getPropertyAttributes() &
          ObjCPropertyAttribute::kind_null_resettable) {
        QualType modifiedTy = paramTy;
        if (auto nullability = AttributedType::stripOuterNullability(modifiedTy)){
          if (*nullability == NullabilityKind::Unspecified)
            paramTy = Context.getAttributedType(attr::TypeNullable,
                                                modifiedTy, modifiedTy);
        }
      }

      // Invent the arguments for the setter. We don't bother making a
      // nice name for the argument.
      ParmVarDecl *Argument = ParmVarDecl::Create(Context, SetterMethod,
                                                  Loc, Loc,
                                                  property->getIdentifier(),
                                                  paramTy,
                                                  /*TInfo=*/nullptr,
                                                  SC_None,
                                                  nullptr);
      SetterMethod->setMethodParams(Context, Argument, None);

      AddPropertyAttrs(*this, SetterMethod, property);

      if (property->isDirectProperty())
        SetterMethod->addAttr(ObjCDirectAttr::CreateImplicit(Context, Loc));

      CD->addDecl(SetterMethod);
      if (const SectionAttr *SA = property->getAttr<SectionAttr>())
        SetterMethod->addAttr(SectionAttr::CreateImplicit(
            Context, SA->getName(), Loc, AttributeCommonInfo::AS_GNU,
            SectionAttr::GNU_section));

      ProcessAPINotes(SetterMethod);

      // It's possible for the user to have set a very odd custom
      // setter selector that causes it to have a method family.
      if (getLangOpts().ObjCAutoRefCount)
        CheckARCMethodDecl(SetterMethod);
    } else
      // A user declared setter will be synthesize when @synthesize of
      // the property with the same name is seen in the @implementation
      SetterMethod->setPropertyAccessor(true);

    SetterMethod->createImplicitParams(Context,
                                       SetterMethod->getClassInterface());
    property->setSetterMethodDecl(SetterMethod);
  }
  // Add any synthesized methods to the global pool. This allows us to
  // handle the following, which is supported by GCC (and part of the design).
  //
  // @interface Foo
  // @property double bar;
  // @end
  //
  // void thisIsUnfortunate() {
  //   id foo;
  //   double bar = [foo bar];
  // }
  //
  if (!IsClassProperty) {
    if (GetterMethod)
      AddInstanceMethodToGlobalPool(GetterMethod);
    if (SetterMethod)
      AddInstanceMethodToGlobalPool(SetterMethod);
  } else {
    if (GetterMethod)
      AddFactoryMethodToGlobalPool(GetterMethod);
    if (SetterMethod)
      AddFactoryMethodToGlobalPool(SetterMethod);
  }

  ObjCInterfaceDecl *CurrentClass = dyn_cast<ObjCInterfaceDecl>(CD);
  if (!CurrentClass) {
    if (ObjCCategoryDecl *Cat = dyn_cast<ObjCCategoryDecl>(CD))
      CurrentClass = Cat->getClassInterface();
    else if (ObjCImplDecl *Impl = dyn_cast<ObjCImplDecl>(CD))
      CurrentClass = Impl->getClassInterface();
  }
  if (GetterMethod)
    CheckObjCMethodOverrides(GetterMethod, CurrentClass, Sema::RTC_Unknown);
  if (SetterMethod)
    CheckObjCMethodOverrides(SetterMethod, CurrentClass, Sema::RTC_Unknown);
}

void Sema::CheckObjCPropertyAttributes(Decl *PDecl,
                                       SourceLocation Loc,
                                       unsigned &Attributes,
                                       bool propertyInPrimaryClass) {
  // FIXME: Improve the reported location.
  if (!PDecl || PDecl->isInvalidDecl())
    return;

  if ((Attributes & ObjCPropertyAttribute::kind_readonly) &&
      (Attributes & ObjCPropertyAttribute::kind_readwrite))
    Diag(Loc, diag::err_objc_property_attr_mutually_exclusive)
    << "readonly" << "readwrite";

  ObjCPropertyDecl *PropertyDecl = cast<ObjCPropertyDecl>(PDecl);
  QualType PropertyTy = PropertyDecl->getType();

  // Check for copy or retain on non-object types.
  if ((Attributes &
       (ObjCPropertyAttribute::kind_weak | ObjCPropertyAttribute::kind_copy |
        ObjCPropertyAttribute::kind_retain |
        ObjCPropertyAttribute::kind_strong)) &&
      !PropertyTy->isObjCRetainableType() &&
      !PropertyDecl->hasAttr<ObjCNSObjectAttr>()) {
    Diag(Loc, diag::err_objc_property_requires_object)
        << (Attributes & ObjCPropertyAttribute::kind_weak
                ? "weak"
                : Attributes & ObjCPropertyAttribute::kind_copy
                      ? "copy"
                      : "retain (or strong)");
    Attributes &=
        ~(ObjCPropertyAttribute::kind_weak | ObjCPropertyAttribute::kind_copy |
          ObjCPropertyAttribute::kind_retain |
          ObjCPropertyAttribute::kind_strong);
    PropertyDecl->setInvalidDecl();
  }

  // Check for assign on object types.
  if ((Attributes & ObjCPropertyAttribute::kind_assign) &&
      !(Attributes & ObjCPropertyAttribute::kind_unsafe_unretained) &&
      PropertyTy->isObjCRetainableType() &&
      !PropertyTy->isObjCARCImplicitlyUnretainedType()) {
    Diag(Loc, diag::warn_objc_property_assign_on_object);
  }

  // Check for more than one of { assign, copy, retain }.
  if (Attributes & ObjCPropertyAttribute::kind_assign) {
    if (Attributes & ObjCPropertyAttribute::kind_copy) {
      Diag(Loc, diag::err_objc_property_attr_mutually_exclusive)
        << "assign" << "copy";
      Attributes &= ~ObjCPropertyAttribute::kind_copy;
    }
    if (Attributes & ObjCPropertyAttribute::kind_retain) {
      Diag(Loc, diag::err_objc_property_attr_mutually_exclusive)
        << "assign" << "retain";
      Attributes &= ~ObjCPropertyAttribute::kind_retain;
    }
    if (Attributes & ObjCPropertyAttribute::kind_strong) {
      Diag(Loc, diag::err_objc_property_attr_mutually_exclusive)
        << "assign" << "strong";
      Attributes &= ~ObjCPropertyAttribute::kind_strong;
    }
    if (getLangOpts().ObjCAutoRefCount &&
        (Attributes & ObjCPropertyAttribute::kind_weak)) {
      Diag(Loc, diag::err_objc_property_attr_mutually_exclusive)
        << "assign" << "weak";
      Attributes &= ~ObjCPropertyAttribute::kind_weak;
    }
    if (PropertyDecl->hasAttr<IBOutletCollectionAttr>())
      Diag(Loc, diag::warn_iboutletcollection_property_assign);
  } else if (Attributes & ObjCPropertyAttribute::kind_unsafe_unretained) {
    if (Attributes & ObjCPropertyAttribute::kind_copy) {
      Diag(Loc, diag::err_objc_property_attr_mutually_exclusive)
        << "unsafe_unretained" << "copy";
      Attributes &= ~ObjCPropertyAttribute::kind_copy;
    }
    if (Attributes & ObjCPropertyAttribute::kind_retain) {
      Diag(Loc, diag::err_objc_property_attr_mutually_exclusive)
        << "unsafe_unretained" << "retain";
      Attributes &= ~ObjCPropertyAttribute::kind_retain;
    }
    if (Attributes & ObjCPropertyAttribute::kind_strong) {
      Diag(Loc, diag::err_objc_property_attr_mutually_exclusive)
        << "unsafe_unretained" << "strong";
      Attributes &= ~ObjCPropertyAttribute::kind_strong;
    }
    if (getLangOpts().ObjCAutoRefCount &&
        (Attributes & ObjCPropertyAttribute::kind_weak)) {
      Diag(Loc, diag::err_objc_property_attr_mutually_exclusive)
        << "unsafe_unretained" << "weak";
      Attributes &= ~ObjCPropertyAttribute::kind_weak;
    }
  } else if (Attributes & ObjCPropertyAttribute::kind_copy) {
    if (Attributes & ObjCPropertyAttribute::kind_retain) {
      Diag(Loc, diag::err_objc_property_attr_mutually_exclusive)
        << "copy" << "retain";
      Attributes &= ~ObjCPropertyAttribute::kind_retain;
    }
    if (Attributes & ObjCPropertyAttribute::kind_strong) {
      Diag(Loc, diag::err_objc_property_attr_mutually_exclusive)
        << "copy" << "strong";
      Attributes &= ~ObjCPropertyAttribute::kind_strong;
    }
    if (Attributes & ObjCPropertyAttribute::kind_weak) {
      Diag(Loc, diag::err_objc_property_attr_mutually_exclusive)
        << "copy" << "weak";
      Attributes &= ~ObjCPropertyAttribute::kind_weak;
    }
  } else if ((Attributes & ObjCPropertyAttribute::kind_retain) &&
             (Attributes & ObjCPropertyAttribute::kind_weak)) {
    Diag(Loc, diag::err_objc_property_attr_mutually_exclusive) << "retain"
                                                               << "weak";
    Attributes &= ~ObjCPropertyAttribute::kind_retain;
  } else if ((Attributes & ObjCPropertyAttribute::kind_strong) &&
             (Attributes & ObjCPropertyAttribute::kind_weak)) {
    Diag(Loc, diag::err_objc_property_attr_mutually_exclusive) << "strong"
                                                               << "weak";
    Attributes &= ~ObjCPropertyAttribute::kind_weak;
  }

  if (Attributes & ObjCPropertyAttribute::kind_weak) {
    // 'weak' and 'nonnull' are mutually exclusive.
    if (auto nullability = PropertyTy->getNullability(Context)) {
      if (*nullability == NullabilityKind::NonNull)
        Diag(Loc, diag::err_objc_property_attr_mutually_exclusive)
          << "nonnull" << "weak";
    }
  }

  if ((Attributes & ObjCPropertyAttribute::kind_atomic) &&
      (Attributes & ObjCPropertyAttribute::kind_nonatomic)) {
    Diag(Loc, diag::err_objc_property_attr_mutually_exclusive) << "atomic"
                                                               << "nonatomic";
    Attributes &= ~ObjCPropertyAttribute::kind_atomic;
  }

  // Warn if user supplied no assignment attribute, property is
  // readwrite, and this is an object type.
  if (!getOwnershipRule(Attributes) && PropertyTy->isObjCRetainableType()) {
    if (Attributes & ObjCPropertyAttribute::kind_readonly) {
      // do nothing
    } else if (getLangOpts().ObjCAutoRefCount) {
      // With arc, @property definitions should default to strong when
      // not specified.
      PropertyDecl->setPropertyAttributes(ObjCPropertyAttribute::kind_strong);
    } else if (PropertyTy->isObjCObjectPointerType()) {
      bool isAnyClassTy = (PropertyTy->isObjCClassType() ||
                           PropertyTy->isObjCQualifiedClassType());
      // In non-gc, non-arc mode, 'Class' is treated as a 'void *' no need to
      // issue any warning.
      if (isAnyClassTy && getLangOpts().getGC() == LangOptions::NonGC)
        ;
      else if (propertyInPrimaryClass) {
        // Don't issue warning on property with no life time in class
        // extension as it is inherited from property in primary class.
        // Skip this warning in gc-only mode.
        if (getLangOpts().getGC() != LangOptions::GCOnly)
          Diag(Loc, diag::warn_objc_property_no_assignment_attribute);

        // If non-gc code warn that this is likely inappropriate.
        if (getLangOpts().getGC() == LangOptions::NonGC)
          Diag(Loc, diag::warn_objc_property_default_assign_on_object);
      }
    }

    // FIXME: Implement warning dependent on NSCopying being
    // implemented. See also:
    // <rdar://5168496&4855821&5607453&5096644&4947311&5698469&4947014&5168496>
    // (please trim this list while you are at it).
  }

  if (!(Attributes & ObjCPropertyAttribute::kind_copy) &&
      !(Attributes & ObjCPropertyAttribute::kind_readonly) &&
      getLangOpts().getGC() == LangOptions::GCOnly &&
      PropertyTy->isBlockPointerType())
    Diag(Loc, diag::warn_objc_property_copy_missing_on_block);
  else if ((Attributes & ObjCPropertyAttribute::kind_retain) &&
           !(Attributes & ObjCPropertyAttribute::kind_readonly) &&
           !(Attributes & ObjCPropertyAttribute::kind_strong) &&
           PropertyTy->isBlockPointerType())
    Diag(Loc, diag::warn_objc_property_retain_of_block);

  if ((Attributes & ObjCPropertyAttribute::kind_readonly) &&
      (Attributes & ObjCPropertyAttribute::kind_setter))
    Diag(Loc, diag::warn_objc_readonly_property_has_setter);
}<|MERGE_RESOLUTION|>--- conflicted
+++ resolved
@@ -652,15 +652,10 @@
   PDecl->setPropertyAttributesAsWritten(
                           makePropertyAttributesAsWritten(AttributesAsWritten));
 
-<<<<<<< HEAD
   ProcessDeclAttributes(S, PDecl, FD.D);
 
-  if (Attributes & ObjCDeclSpec::DQ_PR_readonly)
-    PDecl->setPropertyAttributes(ObjCPropertyDecl::OBJC_PR_readonly);
-=======
   if (Attributes & ObjCPropertyAttribute::kind_readonly)
     PDecl->setPropertyAttributes(ObjCPropertyAttribute::kind_readonly);
->>>>>>> 9721fbf8
 
   if (Attributes & ObjCPropertyAttribute::kind_getter)
     PDecl->setPropertyAttributes(ObjCPropertyAttribute::kind_getter);
