//===--- SemaExceptionSpec.cpp - C++ Exception Specifications ---*- C++ -*-===//
//
//                     The LLVM Compiler Infrastructure
//
// This file is distributed under the University of Illinois Open Source
// License. See LICENSE.TXT for details.
//
//===----------------------------------------------------------------------===//
//
// This file provides Sema routines for C++ exception specification testing.
//
//===----------------------------------------------------------------------===//

#include "clang/Sema/SemaInternal.h"
#include "clang/AST/ASTMutationListener.h"
#include "clang/AST/CXXInheritance.h"
#include "clang/AST/Expr.h"
#include "clang/AST/ExprCXX.h"
#include "clang/AST/TypeLoc.h"
#include "clang/Basic/Diagnostic.h"
#include "clang/Basic/SourceManager.h"
#include "llvm/ADT/SmallPtrSet.h"
#include "llvm/ADT/SmallString.h"

namespace clang {

static const FunctionProtoType *GetUnderlyingFunction(QualType T)
{
  if (const PointerType *PtrTy = T->getAs<PointerType>())
    T = PtrTy->getPointeeType();
  else if (const ReferenceType *RefTy = T->getAs<ReferenceType>())
    T = RefTy->getPointeeType();
  else if (const MemberPointerType *MPTy = T->getAs<MemberPointerType>())
    T = MPTy->getPointeeType();
  return T->getAs<FunctionProtoType>();
}

/// HACK: libstdc++ has a bug where it shadows std::swap with a member
/// swap function then tries to call std::swap unqualified from the exception
/// specification of that function. This function detects whether we're in
/// such a case and turns off delay-parsing of exception specifications.
bool Sema::isLibstdcxxEagerExceptionSpecHack(const Declarator &D) {
  auto *RD = dyn_cast<CXXRecordDecl>(CurContext);

  // All the problem cases are member functions named "swap" within class
  // templates declared directly within namespace std.
  if (!RD || RD->getEnclosingNamespaceContext() != getStdNamespace() ||
      !RD->getIdentifier() || !RD->getDescribedClassTemplate() ||
      !D.getIdentifier() || !D.getIdentifier()->isStr("swap"))
    return false;

  // Only apply this hack within a system header.
  if (!Context.getSourceManager().isInSystemHeader(D.getLocStart()))
    return false;

  return llvm::StringSwitch<bool>(RD->getIdentifier()->getName())
      .Case("array", true)
      .Case("pair", true)
      .Case("priority_queue", true)
      .Case("stack", true)
      .Case("queue", true)
      .Default(false);
}

/// CheckSpecifiedExceptionType - Check if the given type is valid in an
/// exception specification. Incomplete types, or pointers to incomplete types
/// other than void are not allowed.
///
/// \param[in,out] T  The exception type. This will be decayed to a pointer type
///                   when the input is an array or a function type.
bool Sema::CheckSpecifiedExceptionType(QualType &T, SourceRange Range) {
  // C++11 [except.spec]p2:
  //   A type cv T, "array of T", or "function returning T" denoted
  //   in an exception-specification is adjusted to type T, "pointer to T", or
  //   "pointer to function returning T", respectively.
  //
  // We also apply this rule in C++98.
  if (T->isArrayType())
    T = Context.getArrayDecayedType(T);
  else if (T->isFunctionType())
    T = Context.getPointerType(T);

  int Kind = 0;
  QualType PointeeT = T;
  if (const PointerType *PT = T->getAs<PointerType>()) {
    PointeeT = PT->getPointeeType();
    Kind = 1;

    // cv void* is explicitly permitted, despite being a pointer to an
    // incomplete type.
    if (PointeeT->isVoidType())
      return false;
  } else if (const ReferenceType *RT = T->getAs<ReferenceType>()) {
    PointeeT = RT->getPointeeType();
    Kind = 2;

    if (RT->isRValueReferenceType()) {
      // C++11 [except.spec]p2:
      //   A type denoted in an exception-specification shall not denote [...]
      //   an rvalue reference type.
      Diag(Range.getBegin(), diag::err_rref_in_exception_spec)
        << T << Range;
      return true;
    }
  }

  // C++11 [except.spec]p2:
  //   A type denoted in an exception-specification shall not denote an
  //   incomplete type other than a class currently being defined [...].
  //   A type denoted in an exception-specification shall not denote a
  //   pointer or reference to an incomplete type, other than (cv) void* or a
  //   pointer or reference to a class currently being defined.
<<<<<<< HEAD
  if (!(PointeeT->isRecordType() &&
        PointeeT->getAs<RecordType>()->isBeingDefined()) &&
      RequireCompleteType(Range.getBegin(), PointeeT,
                          diag::err_incomplete_in_exception_spec, Kind, Range))
    return true;
=======
  // In Microsoft mode, downgrade this to a warning.
  unsigned DiagID = diag::err_incomplete_in_exception_spec;
  bool ReturnValueOnError = true;
  if (getLangOpts().MicrosoftExt) {
    DiagID = diag::ext_incomplete_in_exception_spec;
    ReturnValueOnError = false;
  }
  if (!(PointeeT->isRecordType() &&
        PointeeT->getAs<RecordType>()->isBeingDefined()) &&
      RequireCompleteType(Range.getBegin(), PointeeT, DiagID, Kind, Range))
    return ReturnValueOnError;
>>>>>>> c41e081f

  return false;
}

/// CheckDistantExceptionSpec - Check if the given type is a pointer or pointer
/// to member to a function with an exception specification. This means that
/// it is invalid to add another level of indirection.
bool Sema::CheckDistantExceptionSpec(QualType T) {
  if (const PointerType *PT = T->getAs<PointerType>())
    T = PT->getPointeeType();
  else if (const MemberPointerType *PT = T->getAs<MemberPointerType>())
    T = PT->getPointeeType();
  else
    return false;

  const FunctionProtoType *FnT = T->getAs<FunctionProtoType>();
  if (!FnT)
    return false;

  return FnT->hasExceptionSpec();
}

const FunctionProtoType *
Sema::ResolveExceptionSpec(SourceLocation Loc, const FunctionProtoType *FPT) {
  if (FPT->getExceptionSpecType() == EST_Unparsed) {
    Diag(Loc, diag::err_exception_spec_not_parsed);
    return nullptr;
  }

  if (!isUnresolvedExceptionSpec(FPT->getExceptionSpecType()))
    return FPT;

  FunctionDecl *SourceDecl = FPT->getExceptionSpecDecl();
  const FunctionProtoType *SourceFPT =
      SourceDecl->getType()->castAs<FunctionProtoType>();

  // If the exception specification has already been resolved, just return it.
  if (!isUnresolvedExceptionSpec(SourceFPT->getExceptionSpecType()))
    return SourceFPT;

  // Compute or instantiate the exception specification now.
  if (SourceFPT->getExceptionSpecType() == EST_Unevaluated)
    EvaluateImplicitExceptionSpec(Loc, cast<CXXMethodDecl>(SourceDecl));
  else
    InstantiateExceptionSpec(Loc, SourceDecl);

  const FunctionProtoType *Proto =
    SourceDecl->getType()->castAs<FunctionProtoType>();
  if (Proto->getExceptionSpecType() == clang::EST_Unparsed) {
    Diag(Loc, diag::err_exception_spec_not_parsed);
    Proto = nullptr;
  }
  return Proto;
}

void
Sema::UpdateExceptionSpec(FunctionDecl *FD,
                          const FunctionProtoType::ExceptionSpecInfo &ESI) {
  // If we've fully resolved the exception specification, notify listeners.
  if (!isUnresolvedExceptionSpec(ESI.Type))
    if (auto *Listener = getASTMutationListener())
      Listener->ResolvedExceptionSpec(FD);

  for (auto *Redecl : FD->redecls())
    Context.adjustExceptionSpec(cast<FunctionDecl>(Redecl), ESI);
}

/// Determine whether a function has an implicitly-generated exception
/// specification.
static bool hasImplicitExceptionSpec(FunctionDecl *Decl) {
  if (!isa<CXXDestructorDecl>(Decl) &&
      Decl->getDeclName().getCXXOverloadedOperator() != OO_Delete &&
      Decl->getDeclName().getCXXOverloadedOperator() != OO_Array_Delete)
    return false;

  // For a function that the user didn't declare:
  //  - if this is a destructor, its exception specification is implicit.
  //  - if this is 'operator delete' or 'operator delete[]', the exception
  //    specification is as-if an explicit exception specification was given
  //    (per [basic.stc.dynamic]p2).
  if (!Decl->getTypeSourceInfo())
    return isa<CXXDestructorDecl>(Decl);

  const FunctionProtoType *Ty =
    Decl->getTypeSourceInfo()->getType()->getAs<FunctionProtoType>();
  return !Ty->hasExceptionSpec();
}

bool Sema::CheckEquivalentExceptionSpec(FunctionDecl *Old, FunctionDecl *New) {
  OverloadedOperatorKind OO = New->getDeclName().getCXXOverloadedOperator();
  bool IsOperatorNew = OO == OO_New || OO == OO_Array_New;
  bool MissingExceptionSpecification = false;
  bool MissingEmptyExceptionSpecification = false;

  unsigned DiagID = diag::err_mismatched_exception_spec;
  bool ReturnValueOnError = true;
  if (getLangOpts().MicrosoftExt) {
    DiagID = diag::ext_mismatched_exception_spec;
    ReturnValueOnError = false;
  }

  // Check the types as written: they must match before any exception
  // specification adjustment is applied.
  if (!CheckEquivalentExceptionSpec(
        PDiag(DiagID), PDiag(diag::note_previous_declaration),
        Old->getType()->getAs<FunctionProtoType>(), Old->getLocation(),
        New->getType()->getAs<FunctionProtoType>(), New->getLocation(),
        &MissingExceptionSpecification, &MissingEmptyExceptionSpecification,
        /*AllowNoexceptAllMatchWithNoSpec=*/true, IsOperatorNew)) {
    // C++11 [except.spec]p4 [DR1492]:
    //   If a declaration of a function has an implicit
    //   exception-specification, other declarations of the function shall
    //   not specify an exception-specification.
    if (getLangOpts().CPlusPlus11 &&
        hasImplicitExceptionSpec(Old) != hasImplicitExceptionSpec(New)) {
      Diag(New->getLocation(), diag::ext_implicit_exception_spec_mismatch)
        << hasImplicitExceptionSpec(Old);
      if (Old->getLocation().isValid())
        Diag(Old->getLocation(), diag::note_previous_declaration);
    }
    return false;
  }

  // The failure was something other than an missing exception
  // specification; return an error, except in MS mode where this is a warning.
  if (!MissingExceptionSpecification)
    return ReturnValueOnError;

  const FunctionProtoType *NewProto =
    New->getType()->castAs<FunctionProtoType>();

  // The new function declaration is only missing an empty exception
  // specification "throw()". If the throw() specification came from a
  // function in a system header that has C linkage, just add an empty
  // exception specification to the "new" declaration. This is an
  // egregious workaround for glibc, which adds throw() specifications
  // to many libc functions as an optimization. Unfortunately, that
  // optimization isn't permitted by the C++ standard, so we're forced
  // to work around it here.
  if (MissingEmptyExceptionSpecification && NewProto &&
      (Old->getLocation().isInvalid() ||
       Context.getSourceManager().isInSystemHeader(Old->getLocation())) &&
      Old->isExternC()) {
    New->setType(Context.getFunctionType(
        NewProto->getReturnType(), NewProto->getParamTypes(),
        NewProto->getExtProtoInfo().withExceptionSpec(EST_DynamicNone)));
    return false;
  }

  const FunctionProtoType *OldProto =
    Old->getType()->castAs<FunctionProtoType>();

  FunctionProtoType::ExceptionSpecInfo ESI = OldProto->getExceptionSpecType();
  if (ESI.Type == EST_Dynamic) {
    ESI.Exceptions = OldProto->exceptions();
  }

  if (ESI.Type == EST_ComputedNoexcept) {
    // For computed noexcept, we can't just take the expression from the old
    // prototype. It likely contains references to the old prototype's
    // parameters.
    New->setInvalidDecl();
  } else {
    // Update the type of the function with the appropriate exception
    // specification.
    New->setType(Context.getFunctionType(
        NewProto->getReturnType(), NewProto->getParamTypes(),
        NewProto->getExtProtoInfo().withExceptionSpec(ESI)));
  }

  if (getLangOpts().MicrosoftExt && ESI.Type != EST_ComputedNoexcept) {
    // Allow missing exception specifications in redeclarations as an extension.
    DiagID = diag::ext_ms_missing_exception_specification;
    ReturnValueOnError = false;
  } else if (New->isReplaceableGlobalAllocationFunction() &&
             ESI.Type != EST_ComputedNoexcept) {
    // Allow missing exception specifications in redeclarations as an extension,
    // when declaring a replaceable global allocation function.
    DiagID = diag::ext_missing_exception_specification;
    ReturnValueOnError = false;
  } else {
    DiagID = diag::err_missing_exception_specification;
    ReturnValueOnError = true;
  }

  // Warn about the lack of exception specification.
  SmallString<128> ExceptionSpecString;
  llvm::raw_svector_ostream OS(ExceptionSpecString);
  switch (OldProto->getExceptionSpecType()) {
  case EST_DynamicNone:
    OS << "throw()";
    break;

  case EST_Dynamic: {
    OS << "throw(";
    bool OnFirstException = true;
    for (const auto &E : OldProto->exceptions()) {
      if (OnFirstException)
        OnFirstException = false;
      else
        OS << ", ";
      
      OS << E.getAsString(getPrintingPolicy());
    }
    OS << ")";
    break;
  }

  case EST_BasicNoexcept:
    OS << "noexcept";
    break;

  case EST_ComputedNoexcept:
    OS << "noexcept(";
    assert(OldProto->getNoexceptExpr() != nullptr && "Expected non-null Expr");
    OldProto->getNoexceptExpr()->printPretty(OS, nullptr, getPrintingPolicy());
    OS << ")";
    break;

  default:
    llvm_unreachable("This spec type is compatible with none.");
  }

  SourceLocation FixItLoc;
  if (TypeSourceInfo *TSInfo = New->getTypeSourceInfo()) {
    TypeLoc TL = TSInfo->getTypeLoc().IgnoreParens();
    // FIXME: Preserve enough information so that we can produce a correct fixit
    // location when there is a trailing return type.
    if (auto FTLoc = TL.getAs<FunctionProtoTypeLoc>())
      if (!FTLoc.getTypePtr()->hasTrailingReturn())
        FixItLoc = getLocForEndOfToken(FTLoc.getLocalRangeEnd());
  }

  if (FixItLoc.isInvalid())
    Diag(New->getLocation(), DiagID)
      << New << OS.str();
  else {
    Diag(New->getLocation(), DiagID)
      << New << OS.str()
      << FixItHint::CreateInsertion(FixItLoc, " " + OS.str().str());
  }

  if (Old->getLocation().isValid())
    Diag(Old->getLocation(), diag::note_previous_declaration);

  return ReturnValueOnError;
}

/// CheckEquivalentExceptionSpec - Check if the two types have equivalent
/// exception specifications. Exception specifications are equivalent if
/// they allow exactly the same set of exception types. It does not matter how
/// that is achieved. See C++ [except.spec]p2.
bool Sema::CheckEquivalentExceptionSpec(
    const FunctionProtoType *Old, SourceLocation OldLoc,
    const FunctionProtoType *New, SourceLocation NewLoc) {
  unsigned DiagID = diag::err_mismatched_exception_spec;
  if (getLangOpts().MicrosoftExt)
    DiagID = diag::ext_mismatched_exception_spec;
  bool Result = CheckEquivalentExceptionSpec(PDiag(DiagID),
      PDiag(diag::note_previous_declaration), Old, OldLoc, New, NewLoc);

  // In Microsoft mode, mismatching exception specifications just cause a warning.
  if (getLangOpts().MicrosoftExt)
    return false;
  return Result;
}

/// CheckEquivalentExceptionSpec - Check if the two types have compatible
/// exception specifications. See C++ [except.spec]p3.
///
/// \return \c false if the exception specifications match, \c true if there is
/// a problem. If \c true is returned, either a diagnostic has already been
/// produced or \c *MissingExceptionSpecification is set to \c true.
bool Sema::CheckEquivalentExceptionSpec(const PartialDiagnostic &DiagID,
                                        const PartialDiagnostic & NoteID,
                                        const FunctionProtoType *Old,
                                        SourceLocation OldLoc,
                                        const FunctionProtoType *New,
                                        SourceLocation NewLoc,
                                        bool *MissingExceptionSpecification,
                                        bool*MissingEmptyExceptionSpecification,
                                        bool AllowNoexceptAllMatchWithNoSpec,
                                        bool IsOperatorNew) {
  // Just completely ignore this under -fno-exceptions.
  if (!getLangOpts().CXXExceptions)
    return false;

  if (MissingExceptionSpecification)
    *MissingExceptionSpecification = false;

  if (MissingEmptyExceptionSpecification)
    *MissingEmptyExceptionSpecification = false;

  Old = ResolveExceptionSpec(NewLoc, Old);
  if (!Old)
    return false;
  New = ResolveExceptionSpec(NewLoc, New);
  if (!New)
    return false;

  // C++0x [except.spec]p3: Two exception-specifications are compatible if:
  //   - both are non-throwing, regardless of their form,
  //   - both have the form noexcept(constant-expression) and the constant-
  //     expressions are equivalent,
  //   - both are dynamic-exception-specifications that have the same set of
  //     adjusted types.
  //
  // C++0x [except.spec]p12: An exception-specification is non-throwing if it is
  //   of the form throw(), noexcept, or noexcept(constant-expression) where the
  //   constant-expression yields true.
  //
  // C++0x [except.spec]p4: If any declaration of a function has an exception-
  //   specifier that is not a noexcept-specification allowing all exceptions,
  //   all declarations [...] of that function shall have a compatible
  //   exception-specification.
  //
  // That last point basically means that noexcept(false) matches no spec.
  // It's considered when AllowNoexceptAllMatchWithNoSpec is true.

  ExceptionSpecificationType OldEST = Old->getExceptionSpecType();
  ExceptionSpecificationType NewEST = New->getExceptionSpecType();

  assert(!isUnresolvedExceptionSpec(OldEST) &&
         !isUnresolvedExceptionSpec(NewEST) &&
         "Shouldn't see unknown exception specifications here");

  // Shortcut the case where both have no spec.
  if (OldEST == EST_None && NewEST == EST_None)
    return false;

  FunctionProtoType::NoexceptResult OldNR = Old->getNoexceptSpec(Context);
  FunctionProtoType::NoexceptResult NewNR = New->getNoexceptSpec(Context);
  if (OldNR == FunctionProtoType::NR_BadNoexcept ||
      NewNR == FunctionProtoType::NR_BadNoexcept)
    return false;

  // Dependent noexcept specifiers are compatible with each other, but nothing
  // else.
  // One noexcept is compatible with another if the argument is the same
  if (OldNR == NewNR &&
      OldNR != FunctionProtoType::NR_NoNoexcept &&
      NewNR != FunctionProtoType::NR_NoNoexcept)
    return false;
  if (OldNR != NewNR &&
      OldNR != FunctionProtoType::NR_NoNoexcept &&
      NewNR != FunctionProtoType::NR_NoNoexcept) {
    Diag(NewLoc, DiagID);
    if (NoteID.getDiagID() != 0 && OldLoc.isValid())
      Diag(OldLoc, NoteID);
    return true;
  }

  // The MS extension throw(...) is compatible with itself.
  if (OldEST == EST_MSAny && NewEST == EST_MSAny)
    return false;

  // It's also compatible with no spec.
  if ((OldEST == EST_None && NewEST == EST_MSAny) ||
      (OldEST == EST_MSAny && NewEST == EST_None))
    return false;

  // It's also compatible with noexcept(false).
  if (OldEST == EST_MSAny && NewNR == FunctionProtoType::NR_Throw)
    return false;
  if (NewEST == EST_MSAny && OldNR == FunctionProtoType::NR_Throw)
    return false;

  // As described above, noexcept(false) matches no spec only for functions.
  if (AllowNoexceptAllMatchWithNoSpec) {
    if (OldEST == EST_None && NewNR == FunctionProtoType::NR_Throw)
      return false;
    if (NewEST == EST_None && OldNR == FunctionProtoType::NR_Throw)
      return false;
  }

  // Any non-throwing specifications are compatible.
  bool OldNonThrowing = OldNR == FunctionProtoType::NR_Nothrow ||
                        OldEST == EST_DynamicNone;
  bool NewNonThrowing = NewNR == FunctionProtoType::NR_Nothrow ||
                        NewEST == EST_DynamicNone;
  if (OldNonThrowing && NewNonThrowing)
    return false;

  // As a special compatibility feature, under C++0x we accept no spec and
  // throw(std::bad_alloc) as equivalent for operator new and operator new[].
  // This is because the implicit declaration changed, but old code would break.
  if (getLangOpts().CPlusPlus11 && IsOperatorNew) {
    const FunctionProtoType *WithExceptions = nullptr;
    if (OldEST == EST_None && NewEST == EST_Dynamic)
      WithExceptions = New;
    else if (OldEST == EST_Dynamic && NewEST == EST_None)
      WithExceptions = Old;
    if (WithExceptions && WithExceptions->getNumExceptions() == 1) {
      // One has no spec, the other throw(something). If that something is
      // std::bad_alloc, all conditions are met.
      QualType Exception = *WithExceptions->exception_begin();
      if (CXXRecordDecl *ExRecord = Exception->getAsCXXRecordDecl()) {
        IdentifierInfo* Name = ExRecord->getIdentifier();
        if (Name && Name->getName() == "bad_alloc") {
          // It's called bad_alloc, but is it in std?
          if (ExRecord->isInStdNamespace()) {
            return false;
          }
        }
      }
    }
  }

  // At this point, the only remaining valid case is two matching dynamic
  // specifications. We return here unless both specifications are dynamic.
  if (OldEST != EST_Dynamic || NewEST != EST_Dynamic) {
    if (MissingExceptionSpecification && Old->hasExceptionSpec() &&
        !New->hasExceptionSpec()) {
      // The old type has an exception specification of some sort, but
      // the new type does not.
      *MissingExceptionSpecification = true;

      if (MissingEmptyExceptionSpecification && OldNonThrowing) {
        // The old type has a throw() or noexcept(true) exception specification
        // and the new type has no exception specification, and the caller asked
        // to handle this itself.
        *MissingEmptyExceptionSpecification = true;
      }

      return true;
    }

    Diag(NewLoc, DiagID);
    if (NoteID.getDiagID() != 0 && OldLoc.isValid())
      Diag(OldLoc, NoteID);
    return true;
  }

  assert(OldEST == EST_Dynamic && NewEST == EST_Dynamic &&
      "Exception compatibility logic error: non-dynamic spec slipped through.");

  bool Success = true;
  // Both have a dynamic exception spec. Collect the first set, then compare
  // to the second.
  llvm::SmallPtrSet<CanQualType, 8> OldTypes, NewTypes;
  for (const auto &I : Old->exceptions())
    OldTypes.insert(Context.getCanonicalType(I).getUnqualifiedType());

  for (const auto &I : New->exceptions()) {
    CanQualType TypePtr = Context.getCanonicalType(I).getUnqualifiedType();
    if(OldTypes.count(TypePtr))
      NewTypes.insert(TypePtr);
    else
      Success = false;
  }

  Success = Success && OldTypes.size() == NewTypes.size();

  if (Success) {
    return false;
  }
  Diag(NewLoc, DiagID);
  if (NoteID.getDiagID() != 0 && OldLoc.isValid())
    Diag(OldLoc, NoteID);
  return true;
}

/// CheckExceptionSpecSubset - Check whether the second function type's
/// exception specification is a subset (or equivalent) of the first function
/// type. This is used by override and pointer assignment checks.
bool Sema::CheckExceptionSpecSubset(
    const PartialDiagnostic &DiagID, const PartialDiagnostic & NoteID,
    const FunctionProtoType *Superset, SourceLocation SuperLoc,
    const FunctionProtoType *Subset, SourceLocation SubLoc) {

  // Just auto-succeed under -fno-exceptions.
  if (!getLangOpts().CXXExceptions)
    return false;

  // FIXME: As usual, we could be more specific in our error messages, but
  // that better waits until we've got types with source locations.

  if (!SubLoc.isValid())
    SubLoc = SuperLoc;

  // Resolve the exception specifications, if needed.
  Superset = ResolveExceptionSpec(SuperLoc, Superset);
  if (!Superset)
    return false;
  Subset = ResolveExceptionSpec(SubLoc, Subset);
  if (!Subset)
    return false;

  ExceptionSpecificationType SuperEST = Superset->getExceptionSpecType();

  // If superset contains everything, we're done.
  if (SuperEST == EST_None || SuperEST == EST_MSAny)
    return CheckParamExceptionSpec(NoteID, Superset, SuperLoc, Subset, SubLoc);

  // If there are dependent noexcept specs, assume everything is fine. Unlike
  // with the equivalency check, this is safe in this case, because we don't
  // want to merge declarations. Checks after instantiation will catch any
  // omissions we make here.
  // We also shortcut checking if a noexcept expression was bad.

  FunctionProtoType::NoexceptResult SuperNR =Superset->getNoexceptSpec(Context);
  if (SuperNR == FunctionProtoType::NR_BadNoexcept ||
      SuperNR == FunctionProtoType::NR_Dependent)
    return false;

  // Another case of the superset containing everything.
  if (SuperNR == FunctionProtoType::NR_Throw)
    return CheckParamExceptionSpec(NoteID, Superset, SuperLoc, Subset, SubLoc);

  ExceptionSpecificationType SubEST = Subset->getExceptionSpecType();

  assert(!isUnresolvedExceptionSpec(SuperEST) &&
         !isUnresolvedExceptionSpec(SubEST) &&
         "Shouldn't see unknown exception specifications here");

  // It does not. If the subset contains everything, we've failed.
  if (SubEST == EST_None || SubEST == EST_MSAny) {
    Diag(SubLoc, DiagID);
    if (NoteID.getDiagID() != 0)
      Diag(SuperLoc, NoteID);
    return true;
  }

  FunctionProtoType::NoexceptResult SubNR = Subset->getNoexceptSpec(Context);
  if (SubNR == FunctionProtoType::NR_BadNoexcept ||
      SubNR == FunctionProtoType::NR_Dependent)
    return false;

  // Another case of the subset containing everything.
  if (SubNR == FunctionProtoType::NR_Throw) {
    Diag(SubLoc, DiagID);
    if (NoteID.getDiagID() != 0)
      Diag(SuperLoc, NoteID);
    return true;
  }

  // If the subset contains nothing, we're done.
  if (SubEST == EST_DynamicNone || SubNR == FunctionProtoType::NR_Nothrow)
    return CheckParamExceptionSpec(NoteID, Superset, SuperLoc, Subset, SubLoc);

  // Otherwise, if the superset contains nothing, we've failed.
  if (SuperEST == EST_DynamicNone || SuperNR == FunctionProtoType::NR_Nothrow) {
    Diag(SubLoc, DiagID);
    if (NoteID.getDiagID() != 0)
      Diag(SuperLoc, NoteID);
    return true;
  }

  assert(SuperEST == EST_Dynamic && SubEST == EST_Dynamic &&
         "Exception spec subset: non-dynamic case slipped through.");

  // Neither contains everything or nothing. Do a proper comparison.
  for (const auto &SubI : Subset->exceptions()) {
    // Take one type from the subset.
    QualType CanonicalSubT = Context.getCanonicalType(SubI);
    // Unwrap pointers and references so that we can do checks within a class
    // hierarchy. Don't unwrap member pointers; they don't have hierarchy
    // conversions on the pointee.
    bool SubIsPointer = false;
    if (const ReferenceType *RefTy = CanonicalSubT->getAs<ReferenceType>())
      CanonicalSubT = RefTy->getPointeeType();
    if (const PointerType *PtrTy = CanonicalSubT->getAs<PointerType>()) {
      CanonicalSubT = PtrTy->getPointeeType();
      SubIsPointer = true;
    }
    bool SubIsClass = CanonicalSubT->isRecordType();
    CanonicalSubT = CanonicalSubT.getLocalUnqualifiedType();

    CXXBasePaths Paths(/*FindAmbiguities=*/true, /*RecordPaths=*/true,
                       /*DetectVirtual=*/false);

    bool Contained = false;
    // Make sure it's in the superset.
    for (const auto &SuperI : Superset->exceptions()) {
      QualType CanonicalSuperT = Context.getCanonicalType(SuperI);
      // SubT must be SuperT or derived from it, or pointer or reference to
      // such types.
      if (const ReferenceType *RefTy = CanonicalSuperT->getAs<ReferenceType>())
        CanonicalSuperT = RefTy->getPointeeType();
      if (SubIsPointer) {
        if (const PointerType *PtrTy = CanonicalSuperT->getAs<PointerType>())
          CanonicalSuperT = PtrTy->getPointeeType();
        else {
          continue;
        }
      }
      CanonicalSuperT = CanonicalSuperT.getLocalUnqualifiedType();
      // If the types are the same, move on to the next type in the subset.
      if (CanonicalSubT == CanonicalSuperT) {
        Contained = true;
        break;
      }

      // Otherwise we need to check the inheritance.
      if (!SubIsClass || !CanonicalSuperT->isRecordType())
        continue;

      Paths.clear();
      if (!IsDerivedFrom(SubLoc, CanonicalSubT, CanonicalSuperT, Paths))
        continue;

      if (Paths.isAmbiguous(Context.getCanonicalType(CanonicalSuperT)))
        continue;

      // Do this check from a context without privileges.
      switch (CheckBaseClassAccess(SourceLocation(),
                                   CanonicalSuperT, CanonicalSubT,
                                   Paths.front(),
                                   /*Diagnostic*/ 0,
                                   /*ForceCheck*/ true,
                                   /*ForceUnprivileged*/ true)) {
      case AR_accessible: break;
      case AR_inaccessible: continue;
      case AR_dependent:
        llvm_unreachable("access check dependent for unprivileged context");
      case AR_delayed:
        llvm_unreachable("access check delayed in non-declaration");
      }

      Contained = true;
      break;
    }
    if (!Contained) {
      Diag(SubLoc, DiagID);
      if (NoteID.getDiagID() != 0)
        Diag(SuperLoc, NoteID);
      return true;
    }
  }
  // We've run half the gauntlet.
  return CheckParamExceptionSpec(NoteID, Superset, SuperLoc, Subset, SubLoc);
}

static bool CheckSpecForTypesEquivalent(Sema &S,
    const PartialDiagnostic &DiagID, const PartialDiagnostic & NoteID,
    QualType Target, SourceLocation TargetLoc,
    QualType Source, SourceLocation SourceLoc)
{
  const FunctionProtoType *TFunc = GetUnderlyingFunction(Target);
  if (!TFunc)
    return false;
  const FunctionProtoType *SFunc = GetUnderlyingFunction(Source);
  if (!SFunc)
    return false;

  return S.CheckEquivalentExceptionSpec(DiagID, NoteID, TFunc, TargetLoc,
                                        SFunc, SourceLoc);
}

/// CheckParamExceptionSpec - Check if the parameter and return types of the
/// two functions have equivalent exception specs. This is part of the
/// assignment and override compatibility check. We do not check the parameters
/// of parameter function pointers recursively, as no sane programmer would
/// even be able to write such a function type.
bool Sema::CheckParamExceptionSpec(const PartialDiagnostic &NoteID,
                                   const FunctionProtoType *Target,
                                   SourceLocation TargetLoc,
                                   const FunctionProtoType *Source,
                                   SourceLocation SourceLoc) {
  if (CheckSpecForTypesEquivalent(
          *this, PDiag(diag::err_deep_exception_specs_differ) << 0, PDiag(),
          Target->getReturnType(), TargetLoc, Source->getReturnType(),
          SourceLoc))
    return true;

  // We shouldn't even be testing this unless the arguments are otherwise
  // compatible.
  assert(Target->getNumParams() == Source->getNumParams() &&
         "Functions have different argument counts.");
  for (unsigned i = 0, E = Target->getNumParams(); i != E; ++i) {
    if (CheckSpecForTypesEquivalent(
            *this, PDiag(diag::err_deep_exception_specs_differ) << 1, PDiag(),
            Target->getParamType(i), TargetLoc, Source->getParamType(i),
            SourceLoc))
      return true;
  }
  return false;
}

bool Sema::CheckExceptionSpecCompatibility(Expr *From, QualType ToType) {
  // First we check for applicability.
  // Target type must be a function, function pointer or function reference.
  const FunctionProtoType *ToFunc = GetUnderlyingFunction(ToType);
  if (!ToFunc || ToFunc->hasDependentExceptionSpec())
    return false;

  // SourceType must be a function or function pointer.
  const FunctionProtoType *FromFunc = GetUnderlyingFunction(From->getType());
  if (!FromFunc || FromFunc->hasDependentExceptionSpec())
    return false;

  // Now we've got the correct types on both sides, check their compatibility.
  // This means that the source of the conversion can only throw a subset of
  // the exceptions of the target, and any exception specs on arguments or
  // return types must be equivalent.
  //
  // FIXME: If there is a nested dependent exception specification, we should
  // not be checking it here. This is fine:
  //   template<typename T> void f() {
  //     void (*p)(void (*) throw(T));
  //     void (*q)(void (*) throw(int)) = p;
  //   }
  // ... because it might be instantiated with T=int.
  return CheckExceptionSpecSubset(PDiag(diag::err_incompatible_exception_specs),
                                  PDiag(), ToFunc, 
                                  From->getSourceRange().getBegin(),
                                  FromFunc, SourceLocation());
}

bool Sema::CheckOverridingFunctionExceptionSpec(const CXXMethodDecl *New,
                                                const CXXMethodDecl *Old) {
  // If the new exception specification hasn't been parsed yet, skip the check.
  // We'll get called again once it's been parsed.
  if (New->getType()->castAs<FunctionProtoType>()->getExceptionSpecType() ==
      EST_Unparsed)
    return false;
  if (getLangOpts().CPlusPlus11 && isa<CXXDestructorDecl>(New)) {
    // Don't check uninstantiated template destructors at all. We can only
    // synthesize correct specs after the template is instantiated.
    if (New->getParent()->isDependentType())
      return false;
    if (New->getParent()->isBeingDefined()) {
      // The destructor might be updated once the definition is finished. So
      // remember it and check later.
      DelayedExceptionSpecChecks.push_back(std::make_pair(New, Old));
      return false;
    }
  }
  // If the old exception specification hasn't been parsed yet, remember that
  // we need to perform this check when we get to the end of the outermost
  // lexically-surrounding class.
  if (Old->getType()->castAs<FunctionProtoType>()->getExceptionSpecType() ==
      EST_Unparsed) {
    DelayedExceptionSpecChecks.push_back(std::make_pair(New, Old));
    return false;
  }
  unsigned DiagID = diag::err_override_exception_spec;
  if (getLangOpts().MicrosoftExt)
    DiagID = diag::ext_override_exception_spec;
  return CheckExceptionSpecSubset(PDiag(DiagID),
                                  PDiag(diag::note_overridden_virtual_function),
                                  Old->getType()->getAs<FunctionProtoType>(),
                                  Old->getLocation(),
                                  New->getType()->getAs<FunctionProtoType>(),
                                  New->getLocation());
}

static CanThrowResult canSubExprsThrow(Sema &S, const Expr *E) {
  CanThrowResult R = CT_Cannot;
  for (const Stmt *SubStmt : E->children()) {
    R = mergeCanThrow(R, S.canThrow(cast<Expr>(SubStmt)));
    if (R == CT_Can)
      break;
  }
  return R;
}

static CanThrowResult canCalleeThrow(Sema &S, const Expr *E, const Decl *D) {
  assert(D && "Expected decl");

  // See if we can get a function type from the decl somehow.
  const ValueDecl *VD = dyn_cast<ValueDecl>(D);
  if (!VD) // If we have no clue what we're calling, assume the worst.
    return CT_Can;

  // As an extension, we assume that __attribute__((nothrow)) functions don't
  // throw.
  if (isa<FunctionDecl>(D) && D->hasAttr<NoThrowAttr>())
    return CT_Cannot;

  QualType T = VD->getType();
  const FunctionProtoType *FT;
  if ((FT = T->getAs<FunctionProtoType>())) {
  } else if (const PointerType *PT = T->getAs<PointerType>())
    FT = PT->getPointeeType()->getAs<FunctionProtoType>();
  else if (const ReferenceType *RT = T->getAs<ReferenceType>())
    FT = RT->getPointeeType()->getAs<FunctionProtoType>();
  else if (const MemberPointerType *MT = T->getAs<MemberPointerType>())
    FT = MT->getPointeeType()->getAs<FunctionProtoType>();
  else if (const BlockPointerType *BT = T->getAs<BlockPointerType>())
    FT = BT->getPointeeType()->getAs<FunctionProtoType>();

  if (!FT)
    return CT_Can;

  FT = S.ResolveExceptionSpec(E->getLocStart(), FT);
  if (!FT)
    return CT_Can;

  return FT->isNothrow(S.Context) ? CT_Cannot : CT_Can;
}

static CanThrowResult canDynamicCastThrow(const CXXDynamicCastExpr *DC) {
  if (DC->isTypeDependent())
    return CT_Dependent;

  if (!DC->getTypeAsWritten()->isReferenceType())
    return CT_Cannot;

  if (DC->getSubExpr()->isTypeDependent())
    return CT_Dependent;

  return DC->getCastKind() == clang::CK_Dynamic? CT_Can : CT_Cannot;
}

static CanThrowResult canTypeidThrow(Sema &S, const CXXTypeidExpr *DC) {
  if (DC->isTypeOperand())
    return CT_Cannot;

  Expr *Op = DC->getExprOperand();
  if (Op->isTypeDependent())
    return CT_Dependent;

  const RecordType *RT = Op->getType()->getAs<RecordType>();
  if (!RT)
    return CT_Cannot;

  if (!cast<CXXRecordDecl>(RT->getDecl())->isPolymorphic())
    return CT_Cannot;

  if (Op->Classify(S.Context).isPRValue())
    return CT_Cannot;

  return CT_Can;
}

CanThrowResult Sema::canThrow(const Expr *E) {
  // C++ [expr.unary.noexcept]p3:
  //   [Can throw] if in a potentially-evaluated context the expression would
  //   contain:
  switch (E->getStmtClass()) {
  case Expr::CXXThrowExprClass:
    //   - a potentially evaluated throw-expression
    return CT_Can;

  case Expr::CXXDynamicCastExprClass: {
    //   - a potentially evaluated dynamic_cast expression dynamic_cast<T>(v),
    //     where T is a reference type, that requires a run-time check
    CanThrowResult CT = canDynamicCastThrow(cast<CXXDynamicCastExpr>(E));
    if (CT == CT_Can)
      return CT;
    return mergeCanThrow(CT, canSubExprsThrow(*this, E));
  }

  case Expr::CXXTypeidExprClass:
    //   - a potentially evaluated typeid expression applied to a glvalue
    //     expression whose type is a polymorphic class type
    return canTypeidThrow(*this, cast<CXXTypeidExpr>(E));

    //   - a potentially evaluated call to a function, member function, function
    //     pointer, or member function pointer that does not have a non-throwing
    //     exception-specification
  case Expr::CallExprClass:
  case Expr::CXXMemberCallExprClass:
  case Expr::CXXOperatorCallExprClass:
  case Expr::UserDefinedLiteralClass: {
    const CallExpr *CE = cast<CallExpr>(E);
    CanThrowResult CT;
    if (E->isTypeDependent())
      CT = CT_Dependent;
    else if (isa<CXXPseudoDestructorExpr>(CE->getCallee()->IgnoreParens()))
      CT = CT_Cannot;
    else if (CE->getCalleeDecl())
      CT = canCalleeThrow(*this, E, CE->getCalleeDecl());
    else
      CT = CT_Can;
    if (CT == CT_Can)
      return CT;
    return mergeCanThrow(CT, canSubExprsThrow(*this, E));
  }

  case Expr::CXXConstructExprClass:
  case Expr::CXXTemporaryObjectExprClass: {
    CanThrowResult CT = canCalleeThrow(*this, E,
        cast<CXXConstructExpr>(E)->getConstructor());
    if (CT == CT_Can)
      return CT;
    return mergeCanThrow(CT, canSubExprsThrow(*this, E));
  }

  case Expr::LambdaExprClass: {
    const LambdaExpr *Lambda = cast<LambdaExpr>(E);
    CanThrowResult CT = CT_Cannot;
    for (LambdaExpr::const_capture_init_iterator
             Cap = Lambda->capture_init_begin(),
             CapEnd = Lambda->capture_init_end();
         Cap != CapEnd; ++Cap)
      CT = mergeCanThrow(CT, canThrow(*Cap));
    return CT;
  }

  case Expr::CXXNewExprClass: {
    CanThrowResult CT;
    if (E->isTypeDependent())
      CT = CT_Dependent;
    else
      CT = canCalleeThrow(*this, E, cast<CXXNewExpr>(E)->getOperatorNew());
    if (CT == CT_Can)
      return CT;
    return mergeCanThrow(CT, canSubExprsThrow(*this, E));
  }

  case Expr::CXXDeleteExprClass: {
    CanThrowResult CT;
    QualType DTy = cast<CXXDeleteExpr>(E)->getDestroyedType();
    if (DTy.isNull() || DTy->isDependentType()) {
      CT = CT_Dependent;
    } else {
      CT = canCalleeThrow(*this, E,
                          cast<CXXDeleteExpr>(E)->getOperatorDelete());
      if (const RecordType *RT = DTy->getAs<RecordType>()) {
        const CXXRecordDecl *RD = cast<CXXRecordDecl>(RT->getDecl());
        const CXXDestructorDecl *DD = RD->getDestructor();
        if (DD)
          CT = mergeCanThrow(CT, canCalleeThrow(*this, E, DD));
      }
      if (CT == CT_Can)
        return CT;
    }
    return mergeCanThrow(CT, canSubExprsThrow(*this, E));
  }

  case Expr::CXXBindTemporaryExprClass: {
    // The bound temporary has to be destroyed again, which might throw.
    CanThrowResult CT = canCalleeThrow(*this, E,
      cast<CXXBindTemporaryExpr>(E)->getTemporary()->getDestructor());
    if (CT == CT_Can)
      return CT;
    return mergeCanThrow(CT, canSubExprsThrow(*this, E));
  }

    // ObjC message sends are like function calls, but never have exception
    // specs.
  case Expr::ObjCMessageExprClass:
  case Expr::ObjCPropertyRefExprClass:
  case Expr::ObjCSubscriptRefExprClass:
    return CT_Can;

    // All the ObjC literals that are implemented as calls are
    // potentially throwing unless we decide to close off that
    // possibility.
  case Expr::ObjCArrayLiteralClass:
  case Expr::ObjCDictionaryLiteralClass:
  case Expr::ObjCBoxedExprClass:
    return CT_Can;

    // Many other things have subexpressions, so we have to test those.
    // Some are simple:
  case Expr::CoawaitExprClass:
  case Expr::ConditionalOperatorClass:
  case Expr::CompoundLiteralExprClass:
  case Expr::CoyieldExprClass:
  case Expr::CXXConstCastExprClass:
  case Expr::CXXReinterpretCastExprClass:
  case Expr::CXXStdInitializerListExprClass:
  case Expr::DesignatedInitExprClass:
  case Expr::DesignatedInitUpdateExprClass:
  case Expr::ExprWithCleanupsClass:
  case Expr::ExtVectorElementExprClass:
  case Expr::InitListExprClass:
  case Expr::MemberExprClass:
  case Expr::ObjCIsaExprClass:
  case Expr::ObjCIvarRefExprClass:
  case Expr::ParenExprClass:
  case Expr::ParenListExprClass:
  case Expr::ShuffleVectorExprClass:
  case Expr::ConvertVectorExprClass:
  case Expr::VAArgExprClass:
    return canSubExprsThrow(*this, E);

    // Some might be dependent for other reasons.
  case Expr::ArraySubscriptExprClass:
  case Expr::OMPArraySectionExprClass:
  case Expr::BinaryOperatorClass:
  case Expr::CompoundAssignOperatorClass:
  case Expr::CStyleCastExprClass:
  case Expr::CXXStaticCastExprClass:
  case Expr::CXXFunctionalCastExprClass:
  case Expr::ImplicitCastExprClass:
  case Expr::MaterializeTemporaryExprClass:
  case Expr::UnaryOperatorClass: {
    CanThrowResult CT = E->isTypeDependent() ? CT_Dependent : CT_Cannot;
    return mergeCanThrow(CT, canSubExprsThrow(*this, E));
  }

    // FIXME: We should handle StmtExpr, but that opens a MASSIVE can of worms.
  case Expr::StmtExprClass:
    return CT_Can;

  case Expr::CXXDefaultArgExprClass:
    return canThrow(cast<CXXDefaultArgExpr>(E)->getExpr());

  case Expr::CXXDefaultInitExprClass:
    return canThrow(cast<CXXDefaultInitExpr>(E)->getExpr());

  case Expr::ChooseExprClass:
    if (E->isTypeDependent() || E->isValueDependent())
      return CT_Dependent;
    return canThrow(cast<ChooseExpr>(E)->getChosenSubExpr());

  case Expr::GenericSelectionExprClass:
    if (cast<GenericSelectionExpr>(E)->isResultDependent())
      return CT_Dependent;
    return canThrow(cast<GenericSelectionExpr>(E)->getResultExpr());

    // Some expressions are always dependent.
  case Expr::CXXDependentScopeMemberExprClass:
  case Expr::CXXUnresolvedConstructExprClass:
  case Expr::DependentScopeDeclRefExprClass:
  case Expr::CXXFoldExprClass:
    return CT_Dependent;

  case Expr::AsTypeExprClass:
  case Expr::BinaryConditionalOperatorClass:
  case Expr::BlockExprClass:
  case Expr::CUDAKernelCallExprClass:
  case Expr::DeclRefExprClass:
  case Expr::ObjCBridgedCastExprClass:
  case Expr::ObjCIndirectCopyRestoreExprClass:
  case Expr::ObjCProtocolExprClass:
  case Expr::ObjCSelectorExprClass:
  case Expr::OffsetOfExprClass:
  case Expr::PackExpansionExprClass:
  case Expr::PseudoObjectExprClass:
  case Expr::SubstNonTypeTemplateParmExprClass:
  case Expr::SubstNonTypeTemplateParmPackExprClass:
  case Expr::FunctionParmPackExprClass:
  case Expr::UnaryExprOrTypeTraitExprClass:
  case Expr::UnresolvedLookupExprClass:
  case Expr::UnresolvedMemberExprClass:
  case Expr::TypoExprClass:
    // FIXME: Can any of the above throw?  If so, when?
    return CT_Cannot;

  case Expr::AddrLabelExprClass:
  case Expr::ArrayTypeTraitExprClass:
  case Expr::AtomicExprClass:
  case Expr::TypeTraitExprClass:
  case Expr::CXXBoolLiteralExprClass:
  case Expr::CXXNoexceptExprClass:
  case Expr::CXXNullPtrLiteralExprClass:
  case Expr::CXXPseudoDestructorExprClass:
  case Expr::CXXScalarValueInitExprClass:
  case Expr::CXXThisExprClass:
  case Expr::CXXUuidofExprClass:
  case Expr::CharacterLiteralClass:
  case Expr::ExpressionTraitExprClass:
  case Expr::FloatingLiteralClass:
  case Expr::GNUNullExprClass:
  case Expr::ImaginaryLiteralClass:
  case Expr::ImplicitValueInitExprClass:
  case Expr::IntegerLiteralClass:
  case Expr::NoInitExprClass:
  case Expr::ObjCEncodeExprClass:
  case Expr::ObjCStringLiteralClass:
  case Expr::ObjCBoolLiteralExprClass:
  case Expr::OpaqueValueExprClass:
  case Expr::PredefinedExprClass:
  case Expr::SizeOfPackExprClass:
  case Expr::StringLiteralClass:
    // These expressions can never throw.
    return CT_Cannot;

  case Expr::MSPropertyRefExprClass:
  case Expr::MSPropertySubscriptExprClass:
    llvm_unreachable("Invalid class for expression");

#define STMT(CLASS, PARENT) case Expr::CLASS##Class:
#define STMT_RANGE(Base, First, Last)
#define LAST_STMT_RANGE(BASE, FIRST, LAST)
#define EXPR(CLASS, PARENT)
#define ABSTRACT_STMT(STMT)
#include "clang/AST/StmtNodes.inc"
  case Expr::NoStmtClass:
    llvm_unreachable("Invalid class for expression");
  }
  llvm_unreachable("Bogus StmtClass");
}

} // end namespace clang<|MERGE_RESOLUTION|>--- conflicted
+++ resolved
@@ -110,13 +110,6 @@
   //   A type denoted in an exception-specification shall not denote a
   //   pointer or reference to an incomplete type, other than (cv) void* or a
   //   pointer or reference to a class currently being defined.
-<<<<<<< HEAD
-  if (!(PointeeT->isRecordType() &&
-        PointeeT->getAs<RecordType>()->isBeingDefined()) &&
-      RequireCompleteType(Range.getBegin(), PointeeT,
-                          diag::err_incomplete_in_exception_spec, Kind, Range))
-    return true;
-=======
   // In Microsoft mode, downgrade this to a warning.
   unsigned DiagID = diag::err_incomplete_in_exception_spec;
   bool ReturnValueOnError = true;
@@ -128,7 +121,6 @@
         PointeeT->getAs<RecordType>()->isBeingDefined()) &&
       RequireCompleteType(Range.getBegin(), PointeeT, DiagID, Kind, Range))
     return ReturnValueOnError;
->>>>>>> c41e081f
 
   return false;
 }
