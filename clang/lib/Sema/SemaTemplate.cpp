--- conflicted
+++ resolved
@@ -5076,17 +5076,6 @@
          "non-type template parameter type cannot be qualified");
 
   if (CTAK == CTAK_Deduced &&
-<<<<<<< HEAD
-      !Context.hasSameUnqualifiedType(ParamType, Arg->getType())) {
-    // C++ [temp.deduct.type]p17:
-    //   If, in the declaration of a function template with a non-type
-    //   template-parameter, the non-type template-parameter is used
-    //   in an expression in the function parameter-list and, if the
-    //   corresponding template-argument is deduced, the
-    //   template-argument type shall match the type of the
-    //   template-parameter exactly, except that a template-argument
-    //   deduced from an array bound may be of any integral type.
-=======
       !Context.hasSameType(ParamType.getNonLValueExprType(Context),
                            Arg->getType())) {
     // C++ [temp.deduct.type]p17: (DR1770)
@@ -5101,7 +5090,6 @@
     // denoting the non-type template parameter rather than the parameter
     // itself, and so strip off references before comparing types. It's
     // not clear how this is supposed to work for references.
->>>>>>> 0e617ecd
     Diag(StartLoc, diag::err_deduced_non_type_template_arg_type_mismatch)
       << Arg->getType()
       << ParamType.getUnqualifiedType();
@@ -5130,8 +5118,8 @@
     // For a value-dependent argument, CheckConvertedConstantExpression is
     // permitted (and expected) to be unable to determine a value.
     if (ArgResult.get()->isValueDependent()) {
-      Converted = TemplateArgument(Arg);
-      return Arg;
+      Converted = TemplateArgument(ArgResult.get());
+      return ArgResult;
     }
 
     QualType CanonParamType = Context.getCanonicalType(ParamType);
@@ -5238,14 +5226,6 @@
     //      conversions (4.7) are applied.
 
     if (getLangOpts().CPlusPlus11) {
-      // We can't check arbitrary value-dependent arguments.
-      // FIXME: If there's no viable conversion to the template parameter type,
-      // we should be able to diagnose that prior to instantiation.
-      if (Arg->isValueDependent()) {
-        Converted = TemplateArgument(Arg);
-        return Arg;
-      }
-
       // C++ [temp.arg.nontype]p1:
       //   A template-argument for a non-type, non-template template-parameter
       //   shall be one of:
@@ -5259,6 +5239,12 @@
                                          CCEK_TemplateArg);
       if (ArgResult.isInvalid())
         return ExprError();
+
+      // We can't check arbitrary value-dependent arguments.
+      if (ArgResult.get()->isValueDependent()) {
+        Converted = TemplateArgument(ArgResult.get());
+        return ArgResult;
+      }
 
       // Widen the argument value to sizeof(parameter type). This is almost
       // always a no-op, except when the parameter type is bool. In
