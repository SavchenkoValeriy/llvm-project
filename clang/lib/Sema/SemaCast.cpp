//===--- SemaCast.cpp - Semantic Analysis for Casts -----------------------===//
//
// Part of the LLVM Project, under the Apache License v2.0 with LLVM Exceptions.
// See https://llvm.org/LICENSE.txt for license information.
// SPDX-License-Identifier: Apache-2.0 WITH LLVM-exception
//
//===----------------------------------------------------------------------===//
//
//  This file implements semantic analysis for cast expressions, including
//  1) C-style casts like '(int) x'
//  2) C++ functional casts like 'int(x)'
//  3) C++ named casts like 'static_cast<int>(x)'
//
//===----------------------------------------------------------------------===//

#include "clang/Sema/SemaInternal.h"
#include "clang/AST/ASTContext.h"
#include "clang/AST/CXXInheritance.h"
#include "clang/AST/ExprCXX.h"
#include "clang/AST/ExprObjC.h"
#include "clang/AST/RecordLayout.h"
#include "clang/Basic/PartialDiagnostic.h"
#include "clang/Basic/TargetInfo.h"
#include "clang/Lex/Preprocessor.h"
#include "clang/Sema/Initialization.h"
#include "llvm/ADT/SmallVector.h"
#include <set>
using namespace clang;



enum TryCastResult {
  TC_NotApplicable, ///< The cast method is not applicable.
  TC_Success,       ///< The cast method is appropriate and successful.
  TC_Extension,     ///< The cast method is appropriate and accepted as a
                    ///< language extension.
  TC_Failed         ///< The cast method is appropriate, but failed. A
                    ///< diagnostic has been emitted.
};

static bool isValidCast(TryCastResult TCR) {
  return TCR == TC_Success || TCR == TC_Extension;
}

enum CastType {
  CT_Const,       ///< const_cast
  CT_Static,      ///< static_cast
  CT_Reinterpret, ///< reinterpret_cast
  CT_Dynamic,     ///< dynamic_cast
  CT_CStyle,      ///< (Type)expr
  CT_Functional,  ///< Type(expr)
  CT_Addrspace    ///< addrspace_cast
};

namespace {
  struct CastOperation {
    CastOperation(Sema &S, QualType destType, ExprResult src)
      : Self(S), SrcExpr(src), DestType(destType),
        ResultType(destType.getNonLValueExprType(S.Context)),
        ValueKind(Expr::getValueKindForType(destType)),
        Kind(CK_Dependent), IsARCUnbridgedCast(false) {

      if (const BuiltinType *placeholder =
            src.get()->getType()->getAsPlaceholderType()) {
        PlaceholderKind = placeholder->getKind();
      } else {
        PlaceholderKind = (BuiltinType::Kind) 0;
      }
    }

    Sema &Self;
    ExprResult SrcExpr;
    QualType DestType;
    QualType ResultType;
    ExprValueKind ValueKind;
    CastKind Kind;
    BuiltinType::Kind PlaceholderKind;
    CXXCastPath BasePath;
    bool IsARCUnbridgedCast;

    SourceRange OpRange;
    SourceRange DestRange;

    // Top-level semantics-checking routines.
    void CheckConstCast();
    void CheckReinterpretCast();
    void CheckStaticCast();
    void CheckDynamicCast();
    void CheckCXXCStyleCast(bool FunctionalCast, bool ListInitialization);
    void CheckCStyleCast();
    void CheckBuiltinBitCast();
    void CheckAddrspaceCast();

    void updatePartOfExplicitCastFlags(CastExpr *CE) {
      // Walk down from the CE to the OrigSrcExpr, and mark all immediate
      // ImplicitCastExpr's as being part of ExplicitCastExpr. The original CE
      // (which is a ExplicitCastExpr), and the OrigSrcExpr are not touched.
      for (; auto *ICE = dyn_cast<ImplicitCastExpr>(CE->getSubExpr()); CE = ICE)
        ICE->setIsPartOfExplicitCast(true);
    }

    /// Complete an apparently-successful cast operation that yields
    /// the given expression.
    ExprResult complete(CastExpr *castExpr) {
      // If this is an unbridged cast, wrap the result in an implicit
      // cast that yields the unbridged-cast placeholder type.
      if (IsARCUnbridgedCast) {
        castExpr = ImplicitCastExpr::Create(
            Self.Context, Self.Context.ARCUnbridgedCastTy, CK_Dependent,
            castExpr, nullptr, castExpr->getValueKind(), FPOptionsOverride());
      }
      updatePartOfExplicitCastFlags(castExpr);
      return castExpr;
    }

    // Internal convenience methods.

    /// Try to handle the given placeholder expression kind.  Return
    /// true if the source expression has the appropriate placeholder
    /// kind.  A placeholder can only be claimed once.
    bool claimPlaceholder(BuiltinType::Kind K) {
      if (PlaceholderKind != K) return false;

      PlaceholderKind = (BuiltinType::Kind) 0;
      return true;
    }

    bool isPlaceholder() const {
      return PlaceholderKind != 0;
    }
    bool isPlaceholder(BuiltinType::Kind K) const {
      return PlaceholderKind == K;
    }

    // Language specific cast restrictions for address spaces.
    void checkAddressSpaceCast(QualType SrcType, QualType DestType);

    void checkCastAlign() {
      Self.CheckCastAlign(SrcExpr.get(), DestType, OpRange);
    }

    void checkObjCConversion(Sema::CheckedConversionKind CCK) {
      assert(Self.getLangOpts().allowsNonTrivialObjCLifetimeQualifiers());

      Expr *src = SrcExpr.get();
      if (Self.CheckObjCConversion(OpRange, DestType, src, CCK) ==
          Sema::ACR_unbridged)
        IsARCUnbridgedCast = true;
      SrcExpr = src;
    }

    void checkQualifiedDestType() {
      // Destination type may not be qualified with __ptrauth.
      if (DestType.getPointerAuth()) {
        Self.Diag(DestRange.getBegin(), diag::err_ptrauth_qualifier_cast)
          << DestType << DestRange;
      }
    }

    /// Check for and handle non-overload placeholder expressions.
    void checkNonOverloadPlaceholders() {
      if (!isPlaceholder() || isPlaceholder(BuiltinType::Overload))
        return;

      SrcExpr = Self.CheckPlaceholderExpr(SrcExpr.get());
      if (SrcExpr.isInvalid())
        return;
      PlaceholderKind = (BuiltinType::Kind) 0;
    }
  };

  void CheckNoDeref(Sema &S, const QualType FromType, const QualType ToType,
                    SourceLocation OpLoc) {
    if (const auto *PtrType = dyn_cast<PointerType>(FromType)) {
      if (PtrType->getPointeeType()->hasAttr(attr::NoDeref)) {
        if (const auto *DestType = dyn_cast<PointerType>(ToType)) {
          if (!DestType->getPointeeType()->hasAttr(attr::NoDeref)) {
            S.Diag(OpLoc, diag::warn_noderef_to_dereferenceable_pointer);
          }
        }
      }
    }
  }

  struct CheckNoDerefRAII {
    CheckNoDerefRAII(CastOperation &Op) : Op(Op) {}
    ~CheckNoDerefRAII() {
      if (!Op.SrcExpr.isInvalid())
        CheckNoDeref(Op.Self, Op.SrcExpr.get()->getType(), Op.ResultType,
                     Op.OpRange.getBegin());
    }

    CastOperation &Op;
  };
}

static void DiagnoseCastQual(Sema &Self, const ExprResult &SrcExpr,
                             QualType DestType);

// The Try functions attempt a specific way of casting. If they succeed, they
// return TC_Success. If their way of casting is not appropriate for the given
// arguments, they return TC_NotApplicable and *may* set diag to a diagnostic
// to emit if no other way succeeds. If their way of casting is appropriate but
// fails, they return TC_Failed and *must* set diag; they can set it to 0 if
// they emit a specialized diagnostic.
// All diagnostics returned by these functions must expect the same three
// arguments:
// %0: Cast Type (a value from the CastType enumeration)
// %1: Source Type
// %2: Destination Type
static TryCastResult TryLValueToRValueCast(Sema &Self, Expr *SrcExpr,
                                           QualType DestType, bool CStyle,
                                           CastKind &Kind,
                                           CXXCastPath &BasePath,
                                           unsigned &msg);
static TryCastResult TryStaticReferenceDowncast(Sema &Self, Expr *SrcExpr,
                                               QualType DestType, bool CStyle,
                                               SourceRange OpRange,
                                               unsigned &msg,
                                               CastKind &Kind,
                                               CXXCastPath &BasePath);
static TryCastResult TryStaticPointerDowncast(Sema &Self, QualType SrcType,
                                              QualType DestType, bool CStyle,
                                              SourceRange OpRange,
                                              unsigned &msg,
                                              CastKind &Kind,
                                              CXXCastPath &BasePath);
static TryCastResult TryStaticDowncast(Sema &Self, CanQualType SrcType,
                                       CanQualType DestType, bool CStyle,
                                       SourceRange OpRange,
                                       QualType OrigSrcType,
                                       QualType OrigDestType, unsigned &msg,
                                       CastKind &Kind,
                                       CXXCastPath &BasePath);
static TryCastResult TryStaticMemberPointerUpcast(Sema &Self, ExprResult &SrcExpr,
                                               QualType SrcType,
                                               QualType DestType,bool CStyle,
                                               SourceRange OpRange,
                                               unsigned &msg,
                                               CastKind &Kind,
                                               CXXCastPath &BasePath);

static TryCastResult TryStaticImplicitCast(Sema &Self, ExprResult &SrcExpr,
                                           QualType DestType,
                                           Sema::CheckedConversionKind CCK,
                                           SourceRange OpRange,
                                           unsigned &msg, CastKind &Kind,
                                           bool ListInitialization);
static TryCastResult TryStaticCast(Sema &Self, ExprResult &SrcExpr,
                                   QualType DestType,
                                   Sema::CheckedConversionKind CCK,
                                   SourceRange OpRange,
                                   unsigned &msg, CastKind &Kind,
                                   CXXCastPath &BasePath,
                                   bool ListInitialization);
static TryCastResult TryConstCast(Sema &Self, ExprResult &SrcExpr,
                                  QualType DestType, bool CStyle,
                                  unsigned &msg);
static TryCastResult TryReinterpretCast(Sema &Self, ExprResult &SrcExpr,
                                        QualType DestType, bool CStyle,
                                        SourceRange OpRange, unsigned &msg,
                                        CastKind &Kind);
static TryCastResult TryAddressSpaceCast(Sema &Self, ExprResult &SrcExpr,
                                         QualType DestType, bool CStyle,
                                         unsigned &msg, CastKind &Kind);

/// ActOnCXXNamedCast - Parse
/// {dynamic,static,reinterpret,const,addrspace}_cast's.
ExprResult
Sema::ActOnCXXNamedCast(SourceLocation OpLoc, tok::TokenKind Kind,
                        SourceLocation LAngleBracketLoc, Declarator &D,
                        SourceLocation RAngleBracketLoc,
                        SourceLocation LParenLoc, Expr *E,
                        SourceLocation RParenLoc) {

  assert(!D.isInvalidType());

  TypeSourceInfo *TInfo = GetTypeForDeclaratorCast(D, E->getType());
  if (D.isInvalidType())
    return ExprError();

  if (getLangOpts().CPlusPlus) {
    // Check that there are no default arguments (C++ only).
    CheckExtraCXXDefaultArguments(D);
  }

  return BuildCXXNamedCast(OpLoc, Kind, TInfo, E,
                           SourceRange(LAngleBracketLoc, RAngleBracketLoc),
                           SourceRange(LParenLoc, RParenLoc));
}

ExprResult
Sema::BuildCXXNamedCast(SourceLocation OpLoc, tok::TokenKind Kind,
                        TypeSourceInfo *DestTInfo, Expr *E,
                        SourceRange AngleBrackets, SourceRange Parens) {
  ExprResult Ex = E;
  QualType DestType = DestTInfo->getType();

  // If the type is dependent, we won't do the semantic analysis now.
  bool TypeDependent =
      DestType->isDependentType() || Ex.get()->isTypeDependent();

  CastOperation Op(*this, DestType, E);
  Op.OpRange = SourceRange(OpLoc, Parens.getEnd());
  Op.DestRange = AngleBrackets;

  Op.checkQualifiedDestType();

  switch (Kind) {
  default: llvm_unreachable("Unknown C++ cast!");

  case tok::kw_addrspace_cast:
    if (!TypeDependent) {
      Op.CheckAddrspaceCast();
      if (Op.SrcExpr.isInvalid())
        return ExprError();
    }
    return Op.complete(CXXAddrspaceCastExpr::Create(
        Context, Op.ResultType, Op.ValueKind, Op.Kind, Op.SrcExpr.get(),
        DestTInfo, OpLoc, Parens.getEnd(), AngleBrackets));

  case tok::kw_const_cast:
    if (!TypeDependent) {
      Op.CheckConstCast();
      if (Op.SrcExpr.isInvalid())
        return ExprError();
      DiscardMisalignedMemberAddress(DestType.getTypePtr(), E);
    }
    return Op.complete(CXXConstCastExpr::Create(Context, Op.ResultType,
                                  Op.ValueKind, Op.SrcExpr.get(), DestTInfo,
                                                OpLoc, Parens.getEnd(),
                                                AngleBrackets));

  case tok::kw_dynamic_cast: {
    // dynamic_cast is not supported in C++ for OpenCL.
    if (getLangOpts().OpenCLCPlusPlus) {
      return ExprError(Diag(OpLoc, diag::err_openclcxx_not_supported)
                       << "dynamic_cast");
    }

    if (!TypeDependent) {
      Op.CheckDynamicCast();
      if (Op.SrcExpr.isInvalid())
        return ExprError();
    }
    return Op.complete(CXXDynamicCastExpr::Create(Context, Op.ResultType,
                                    Op.ValueKind, Op.Kind, Op.SrcExpr.get(),
                                                  &Op.BasePath, DestTInfo,
                                                  OpLoc, Parens.getEnd(),
                                                  AngleBrackets));
  }
  case tok::kw_reinterpret_cast: {
    if (!TypeDependent) {
      Op.CheckReinterpretCast();
      if (Op.SrcExpr.isInvalid())
        return ExprError();
      DiscardMisalignedMemberAddress(DestType.getTypePtr(), E);
    }
    return Op.complete(CXXReinterpretCastExpr::Create(Context, Op.ResultType,
                                    Op.ValueKind, Op.Kind, Op.SrcExpr.get(),
                                                      nullptr, DestTInfo, OpLoc,
                                                      Parens.getEnd(),
                                                      AngleBrackets));
  }
  case tok::kw_static_cast: {
    if (!TypeDependent) {
      Op.CheckStaticCast();
      if (Op.SrcExpr.isInvalid())
        return ExprError();
      DiscardMisalignedMemberAddress(DestType.getTypePtr(), E);
    }

    return Op.complete(CXXStaticCastExpr::Create(
        Context, Op.ResultType, Op.ValueKind, Op.Kind, Op.SrcExpr.get(),
        &Op.BasePath, DestTInfo, CurFPFeatureOverrides(), OpLoc,
        Parens.getEnd(), AngleBrackets));
  }
  }
}

ExprResult Sema::ActOnBuiltinBitCastExpr(SourceLocation KWLoc, Declarator &D,
                                         ExprResult Operand,
                                         SourceLocation RParenLoc) {
  assert(!D.isInvalidType());

  TypeSourceInfo *TInfo = GetTypeForDeclaratorCast(D, Operand.get()->getType());
  if (D.isInvalidType())
    return ExprError();

  return BuildBuiltinBitCastExpr(KWLoc, TInfo, Operand.get(), RParenLoc);
}

ExprResult Sema::BuildBuiltinBitCastExpr(SourceLocation KWLoc,
                                         TypeSourceInfo *TSI, Expr *Operand,
                                         SourceLocation RParenLoc) {
  CastOperation Op(*this, TSI->getType(), Operand);
  Op.OpRange = SourceRange(KWLoc, RParenLoc);
  TypeLoc TL = TSI->getTypeLoc();
  Op.DestRange = SourceRange(TL.getBeginLoc(), TL.getEndLoc());

  if (!Operand->isTypeDependent() && !TSI->getType()->isDependentType()) {
    Op.CheckBuiltinBitCast();
    if (Op.SrcExpr.isInvalid())
      return ExprError();
  }

  BuiltinBitCastExpr *BCE =
      new (Context) BuiltinBitCastExpr(Op.ResultType, Op.ValueKind, Op.Kind,
                                       Op.SrcExpr.get(), TSI, KWLoc, RParenLoc);
  return Op.complete(BCE);
}

/// Try to diagnose a failed overloaded cast.  Returns true if
/// diagnostics were emitted.
static bool tryDiagnoseOverloadedCast(Sema &S, CastType CT,
                                      SourceRange range, Expr *src,
                                      QualType destType,
                                      bool listInitialization) {
  switch (CT) {
  // These cast kinds don't consider user-defined conversions.
  case CT_Const:
  case CT_Reinterpret:
  case CT_Dynamic:
  case CT_Addrspace:
    return false;

  // These do.
  case CT_Static:
  case CT_CStyle:
  case CT_Functional:
    break;
  }

  QualType srcType = src->getType();
  if (!destType->isRecordType() && !srcType->isRecordType())
    return false;

  InitializedEntity entity = InitializedEntity::InitializeTemporary(destType);
  InitializationKind initKind
    = (CT == CT_CStyle)? InitializationKind::CreateCStyleCast(range.getBegin(),
                                                      range, listInitialization)
    : (CT == CT_Functional)? InitializationKind::CreateFunctionalCast(range,
                                                             listInitialization)
    : InitializationKind::CreateCast(/*type range?*/ range);
  InitializationSequence sequence(S, entity, initKind, src);

  assert(sequence.Failed() && "initialization succeeded on second try?");
  switch (sequence.getFailureKind()) {
  default: return false;

  case InitializationSequence::FK_ConstructorOverloadFailed:
  case InitializationSequence::FK_UserConversionOverloadFailed:
    break;
  }

  OverloadCandidateSet &candidates = sequence.getFailedCandidateSet();

  unsigned msg = 0;
  OverloadCandidateDisplayKind howManyCandidates = OCD_AllCandidates;

  switch (sequence.getFailedOverloadResult()) {
  case OR_Success: llvm_unreachable("successful failed overload");
  case OR_No_Viable_Function:
    if (candidates.empty())
      msg = diag::err_ovl_no_conversion_in_cast;
    else
      msg = diag::err_ovl_no_viable_conversion_in_cast;
    howManyCandidates = OCD_AllCandidates;
    break;

  case OR_Ambiguous:
    msg = diag::err_ovl_ambiguous_conversion_in_cast;
    howManyCandidates = OCD_AmbiguousCandidates;
    break;

  case OR_Deleted:
    msg = diag::err_ovl_deleted_conversion_in_cast;
    howManyCandidates = OCD_ViableCandidates;
    break;
  }

  candidates.NoteCandidates(
      PartialDiagnosticAt(range.getBegin(),
                          S.PDiag(msg) << CT << srcType << destType << range
                                       << src->getSourceRange()),
      S, howManyCandidates, src);

  return true;
}

/// Diagnose a failed cast.
static void diagnoseBadCast(Sema &S, unsigned msg, CastType castType,
                            SourceRange opRange, Expr *src, QualType destType,
                            bool listInitialization) {
  if (msg == diag::err_bad_cxx_cast_generic &&
      tryDiagnoseOverloadedCast(S, castType, opRange, src, destType,
                                listInitialization))
    return;

  S.Diag(opRange.getBegin(), msg) << castType
    << src->getType() << destType << opRange << src->getSourceRange();

  // Detect if both types are (ptr to) class, and note any incompleteness.
  int DifferentPtrness = 0;
  QualType From = destType;
  if (auto Ptr = From->getAs<PointerType>()) {
    From = Ptr->getPointeeType();
    DifferentPtrness++;
  }
  QualType To = src->getType();
  if (auto Ptr = To->getAs<PointerType>()) {
    To = Ptr->getPointeeType();
    DifferentPtrness--;
  }
  if (!DifferentPtrness) {
    auto RecFrom = From->getAs<RecordType>();
    auto RecTo = To->getAs<RecordType>();
    if (RecFrom && RecTo) {
      auto DeclFrom = RecFrom->getAsCXXRecordDecl();
      if (!DeclFrom->isCompleteDefinition())
        S.Diag(DeclFrom->getLocation(), diag::note_type_incomplete) << DeclFrom;
      auto DeclTo = RecTo->getAsCXXRecordDecl();
      if (!DeclTo->isCompleteDefinition())
        S.Diag(DeclTo->getLocation(), diag::note_type_incomplete) << DeclTo;
    }
  }
}

namespace {
/// The kind of unwrapping we did when determining whether a conversion casts
/// away constness.
enum CastAwayConstnessKind {
  /// The conversion does not cast away constness.
  CACK_None = 0,
  /// We unwrapped similar types.
  CACK_Similar = 1,
  /// We unwrapped dissimilar types with similar representations (eg, a pointer
  /// versus an Objective-C object pointer).
  CACK_SimilarKind = 2,
  /// We unwrapped representationally-unrelated types, such as a pointer versus
  /// a pointer-to-member.
  CACK_Incoherent = 3,
};
}

/// Unwrap one level of types for CastsAwayConstness.
///
/// Like Sema::UnwrapSimilarTypes, this removes one level of indirection from
/// both types, provided that they're both pointer-like or array-like. Unlike
/// the Sema function, doesn't care if the unwrapped pieces are related.
///
/// This function may remove additional levels as necessary for correctness:
/// the resulting T1 is unwrapped sufficiently that it is never an array type,
/// so that its qualifiers can be directly compared to those of T2 (which will
/// have the combined set of qualifiers from all indermediate levels of T2),
/// as (effectively) required by [expr.const.cast]p7 replacing T1's qualifiers
/// with those from T2.
static CastAwayConstnessKind
unwrapCastAwayConstnessLevel(ASTContext &Context, QualType &T1, QualType &T2) {
  enum { None, Ptr, MemPtr, BlockPtr, Array };
  auto Classify = [](QualType T) {
    if (T->isAnyPointerType()) return Ptr;
    if (T->isMemberPointerType()) return MemPtr;
    if (T->isBlockPointerType()) return BlockPtr;
    // We somewhat-arbitrarily don't look through VLA types here. This is at
    // least consistent with the behavior of UnwrapSimilarTypes.
    if (T->isConstantArrayType() || T->isIncompleteArrayType()) return Array;
    return None;
  };

  auto Unwrap = [&](QualType T) {
    if (auto *AT = Context.getAsArrayType(T))
      return AT->getElementType();
    return T->getPointeeType();
  };

  CastAwayConstnessKind Kind;

  if (T2->isReferenceType()) {
    // Special case: if the destination type is a reference type, unwrap it as
    // the first level. (The source will have been an lvalue expression in this
    // case, so there is no corresponding "reference to" in T1 to remove.) This
    // simulates removing a "pointer to" from both sides.
    T2 = T2->getPointeeType();
    Kind = CastAwayConstnessKind::CACK_Similar;
  } else if (Context.UnwrapSimilarTypes(T1, T2)) {
    Kind = CastAwayConstnessKind::CACK_Similar;
  } else {
    // Try unwrapping mismatching levels.
    int T1Class = Classify(T1);
    if (T1Class == None)
      return CastAwayConstnessKind::CACK_None;

    int T2Class = Classify(T2);
    if (T2Class == None)
      return CastAwayConstnessKind::CACK_None;

    T1 = Unwrap(T1);
    T2 = Unwrap(T2);
    Kind = T1Class == T2Class ? CastAwayConstnessKind::CACK_SimilarKind
                              : CastAwayConstnessKind::CACK_Incoherent;
  }

  // We've unwrapped at least one level. If the resulting T1 is a (possibly
  // multidimensional) array type, any qualifier on any matching layer of
  // T2 is considered to correspond to T1. Decompose down to the element
  // type of T1 so that we can compare properly.
  while (true) {
    Context.UnwrapSimilarArrayTypes(T1, T2);

    if (Classify(T1) != Array)
      break;

    auto T2Class = Classify(T2);
    if (T2Class == None)
      break;

    if (T2Class != Array)
      Kind = CastAwayConstnessKind::CACK_Incoherent;
    else if (Kind != CastAwayConstnessKind::CACK_Incoherent)
      Kind = CastAwayConstnessKind::CACK_SimilarKind;

    T1 = Unwrap(T1);
    T2 = Unwrap(T2).withCVRQualifiers(T2.getCVRQualifiers());
  }

  return Kind;
}

/// Check if the pointer conversion from SrcType to DestType casts away
/// constness as defined in C++ [expr.const.cast]. This is used by the cast
/// checkers. Both arguments must denote pointer (possibly to member) types.
///
/// \param CheckCVR Whether to check for const/volatile/restrict qualifiers.
/// \param CheckObjCLifetime Whether to check Objective-C lifetime qualifiers.
static CastAwayConstnessKind
CastsAwayConstness(Sema &Self, QualType SrcType, QualType DestType,
                   bool CheckCVR, bool CheckObjCLifetime,
                   QualType *TheOffendingSrcType = nullptr,
                   QualType *TheOffendingDestType = nullptr,
                   Qualifiers *CastAwayQualifiers = nullptr) {
  // If the only checking we care about is for Objective-C lifetime qualifiers,
  // and we're not in ObjC mode, there's nothing to check.
  if (!CheckCVR && CheckObjCLifetime && !Self.Context.getLangOpts().ObjC)
    return CastAwayConstnessKind::CACK_None;

  if (!DestType->isReferenceType()) {
    assert((SrcType->isAnyPointerType() || SrcType->isMemberPointerType() ||
            SrcType->isBlockPointerType()) &&
           "Source type is not pointer or pointer to member.");
    assert((DestType->isAnyPointerType() || DestType->isMemberPointerType() ||
            DestType->isBlockPointerType()) &&
           "Destination type is not pointer or pointer to member.");
  }

  QualType UnwrappedSrcType = Self.Context.getCanonicalType(SrcType),
           UnwrappedDestType = Self.Context.getCanonicalType(DestType);

  // Find the qualifiers. We only care about cvr-qualifiers for the
  // purpose of this check, because other qualifiers (address spaces,
  // Objective-C GC, etc.) are part of the type's identity.
  QualType PrevUnwrappedSrcType = UnwrappedSrcType;
  QualType PrevUnwrappedDestType = UnwrappedDestType;
  auto WorstKind = CastAwayConstnessKind::CACK_Similar;
  bool AllConstSoFar = true;
  while (auto Kind = unwrapCastAwayConstnessLevel(
             Self.Context, UnwrappedSrcType, UnwrappedDestType)) {
    // Track the worst kind of unwrap we needed to do before we found a
    // problem.
    if (Kind > WorstKind)
      WorstKind = Kind;

    // Determine the relevant qualifiers at this level.
    Qualifiers SrcQuals, DestQuals;
    Self.Context.getUnqualifiedArrayType(UnwrappedSrcType, SrcQuals);
    Self.Context.getUnqualifiedArrayType(UnwrappedDestType, DestQuals);

    // We do not meaningfully track object const-ness of Objective-C object
    // types. Remove const from the source type if either the source or
    // the destination is an Objective-C object type.
    if (UnwrappedSrcType->isObjCObjectType() ||
        UnwrappedDestType->isObjCObjectType())
      SrcQuals.removeConst();

    if (CheckCVR) {
      Qualifiers SrcCvrQuals =
          Qualifiers::fromCVRMask(SrcQuals.getCVRQualifiers());
      Qualifiers DestCvrQuals =
          Qualifiers::fromCVRMask(DestQuals.getCVRQualifiers());

      if (SrcCvrQuals != DestCvrQuals) {
        if (CastAwayQualifiers)
          *CastAwayQualifiers = SrcCvrQuals - DestCvrQuals;

        // If we removed a cvr-qualifier, this is casting away 'constness'.
        if (!DestCvrQuals.compatiblyIncludes(SrcCvrQuals)) {
          if (TheOffendingSrcType)
            *TheOffendingSrcType = PrevUnwrappedSrcType;
          if (TheOffendingDestType)
            *TheOffendingDestType = PrevUnwrappedDestType;
          return WorstKind;
        }

        // If any prior level was not 'const', this is also casting away
        // 'constness'. We noted the outermost type missing a 'const' already.
        if (!AllConstSoFar)
          return WorstKind;
      }
    }

    if (CheckObjCLifetime &&
        !DestQuals.compatiblyIncludesObjCLifetime(SrcQuals))
      return WorstKind;

    // If we found our first non-const-qualified type, this may be the place
    // where things start to go wrong.
    if (AllConstSoFar && !DestQuals.hasConst()) {
      AllConstSoFar = false;
      if (TheOffendingSrcType)
        *TheOffendingSrcType = PrevUnwrappedSrcType;
      if (TheOffendingDestType)
        *TheOffendingDestType = PrevUnwrappedDestType;
    }

    PrevUnwrappedSrcType = UnwrappedSrcType;
    PrevUnwrappedDestType = UnwrappedDestType;
  }

  return CastAwayConstnessKind::CACK_None;
}

static TryCastResult getCastAwayConstnessCastKind(CastAwayConstnessKind CACK,
                                                  unsigned &DiagID) {
  switch (CACK) {
  case CastAwayConstnessKind::CACK_None:
    llvm_unreachable("did not cast away constness");

  case CastAwayConstnessKind::CACK_Similar:
    // FIXME: Accept these as an extension too?
  case CastAwayConstnessKind::CACK_SimilarKind:
    DiagID = diag::err_bad_cxx_cast_qualifiers_away;
    return TC_Failed;

  case CastAwayConstnessKind::CACK_Incoherent:
    DiagID = diag::ext_bad_cxx_cast_qualifiers_away_incoherent;
    return TC_Extension;
  }

  llvm_unreachable("unexpected cast away constness kind");
}

/// CheckDynamicCast - Check that a dynamic_cast\<DestType\>(SrcExpr) is valid.
/// Refer to C++ 5.2.7 for details. Dynamic casts are used mostly for runtime-
/// checked downcasts in class hierarchies.
void CastOperation::CheckDynamicCast() {
  CheckNoDerefRAII NoderefCheck(*this);

  if (ValueKind == VK_RValue)
    SrcExpr = Self.DefaultFunctionArrayLvalueConversion(SrcExpr.get());
  else if (isPlaceholder())
    SrcExpr = Self.CheckPlaceholderExpr(SrcExpr.get());
  if (SrcExpr.isInvalid()) // if conversion failed, don't report another error
    return;

  QualType OrigSrcType = SrcExpr.get()->getType();
  QualType DestType = Self.Context.getCanonicalType(this->DestType);

  // C++ 5.2.7p1: T shall be a pointer or reference to a complete class type,
  //   or "pointer to cv void".

  QualType DestPointee;
  const PointerType *DestPointer = DestType->getAs<PointerType>();
  const ReferenceType *DestReference = nullptr;
  if (DestPointer) {
    DestPointee = DestPointer->getPointeeType();
  } else if ((DestReference = DestType->getAs<ReferenceType>())) {
    DestPointee = DestReference->getPointeeType();
  } else {
    Self.Diag(OpRange.getBegin(), diag::err_bad_dynamic_cast_not_ref_or_ptr)
      << this->DestType << DestRange;
    SrcExpr = ExprError();
    return;
  }

  const RecordType *DestRecord = DestPointee->getAs<RecordType>();
  if (DestPointee->isVoidType()) {
    assert(DestPointer && "Reference to void is not possible");
  } else if (DestRecord) {
    if (Self.RequireCompleteType(OpRange.getBegin(), DestPointee,
                                 diag::err_bad_cast_incomplete,
                                 DestRange)) {
      SrcExpr = ExprError();
      return;
    }
  } else {
    Self.Diag(OpRange.getBegin(), diag::err_bad_dynamic_cast_not_class)
      << DestPointee.getUnqualifiedType() << DestRange;
    SrcExpr = ExprError();
    return;
  }

  // C++0x 5.2.7p2: If T is a pointer type, v shall be an rvalue of a pointer to
  //   complete class type, [...]. If T is an lvalue reference type, v shall be
  //   an lvalue of a complete class type, [...]. If T is an rvalue reference
  //   type, v shall be an expression having a complete class type, [...]
  QualType SrcType = Self.Context.getCanonicalType(OrigSrcType);
  QualType SrcPointee;
  if (DestPointer) {
    if (const PointerType *SrcPointer = SrcType->getAs<PointerType>()) {
      SrcPointee = SrcPointer->getPointeeType();
    } else {
      Self.Diag(OpRange.getBegin(), diag::err_bad_dynamic_cast_not_ptr)
          << OrigSrcType << this->DestType << SrcExpr.get()->getSourceRange();
      SrcExpr = ExprError();
      return;
    }
  } else if (DestReference->isLValueReferenceType()) {
    if (!SrcExpr.get()->isLValue()) {
      Self.Diag(OpRange.getBegin(), diag::err_bad_cxx_cast_rvalue)
        << CT_Dynamic << OrigSrcType << this->DestType << OpRange;
    }
    SrcPointee = SrcType;
  } else {
    // If we're dynamic_casting from a prvalue to an rvalue reference, we need
    // to materialize the prvalue before we bind the reference to it.
    if (SrcExpr.get()->isRValue())
      SrcExpr = Self.CreateMaterializeTemporaryExpr(
          SrcType, SrcExpr.get(), /*IsLValueReference*/ false);
    SrcPointee = SrcType;
  }

  const RecordType *SrcRecord = SrcPointee->getAs<RecordType>();
  if (SrcRecord) {
    if (Self.RequireCompleteType(OpRange.getBegin(), SrcPointee,
                                 diag::err_bad_cast_incomplete,
                                 SrcExpr.get())) {
      SrcExpr = ExprError();
      return;
    }
  } else {
    Self.Diag(OpRange.getBegin(), diag::err_bad_dynamic_cast_not_class)
      << SrcPointee.getUnqualifiedType() << SrcExpr.get()->getSourceRange();
    SrcExpr = ExprError();
    return;
  }

  assert((DestPointer || DestReference) &&
    "Bad destination non-ptr/ref slipped through.");
  assert((DestRecord || DestPointee->isVoidType()) &&
    "Bad destination pointee slipped through.");
  assert(SrcRecord && "Bad source pointee slipped through.");

  // C++ 5.2.7p1: The dynamic_cast operator shall not cast away constness.
  if (!DestPointee.isAtLeastAsQualifiedAs(SrcPointee)) {
    Self.Diag(OpRange.getBegin(), diag::err_bad_cxx_cast_qualifiers_away)
      << CT_Dynamic << OrigSrcType << this->DestType << OpRange;
    SrcExpr = ExprError();
    return;
  }

  // C++ 5.2.7p3: If the type of v is the same as the required result type,
  //   [except for cv].
  if (DestRecord == SrcRecord) {
    Kind = CK_NoOp;
    return;
  }

  // C++ 5.2.7p5
  // Upcasts are resolved statically.
  if (DestRecord &&
      Self.IsDerivedFrom(OpRange.getBegin(), SrcPointee, DestPointee)) {
    if (Self.CheckDerivedToBaseConversion(SrcPointee, DestPointee,
                                           OpRange.getBegin(), OpRange,
                                           &BasePath)) {
      SrcExpr = ExprError();
      return;
    }

    Kind = CK_DerivedToBase;
    return;
  }

  // C++ 5.2.7p6: Otherwise, v shall be [polymorphic].
  const RecordDecl *SrcDecl = SrcRecord->getDecl()->getDefinition();
  assert(SrcDecl && "Definition missing");
  if (!cast<CXXRecordDecl>(SrcDecl)->isPolymorphic()) {
    Self.Diag(OpRange.getBegin(), diag::err_bad_dynamic_cast_not_polymorphic)
      << SrcPointee.getUnqualifiedType() << SrcExpr.get()->getSourceRange();
    SrcExpr = ExprError();
  }

  // dynamic_cast is not available with -fno-rtti.
  // As an exception, dynamic_cast to void* is available because it doesn't
  // use RTTI.
  if (!Self.getLangOpts().RTTI && !DestPointee->isVoidType()) {
    Self.Diag(OpRange.getBegin(), diag::err_no_dynamic_cast_with_fno_rtti);
    SrcExpr = ExprError();
    return;
  }

  // Done. Everything else is run-time checks.
  Kind = CK_Dynamic;
}

/// CheckConstCast - Check that a const_cast\<DestType\>(SrcExpr) is valid.
/// Refer to C++ 5.2.11 for details. const_cast is typically used in code
/// like this:
/// const char *str = "literal";
/// legacy_function(const_cast\<char*\>(str));
void CastOperation::CheckConstCast() {
  CheckNoDerefRAII NoderefCheck(*this);

  if (ValueKind == VK_RValue)
    SrcExpr = Self.DefaultFunctionArrayLvalueConversion(SrcExpr.get());
  else if (isPlaceholder())
    SrcExpr = Self.CheckPlaceholderExpr(SrcExpr.get());
  if (SrcExpr.isInvalid()) // if conversion failed, don't report another error
    return;

  unsigned msg = diag::err_bad_cxx_cast_generic;
  auto TCR = TryConstCast(Self, SrcExpr, DestType, /*CStyle*/ false, msg);
  if (TCR != TC_Success && msg != 0) {
    Self.Diag(OpRange.getBegin(), msg) << CT_Const
      << SrcExpr.get()->getType() << DestType << OpRange;
  }
  if (!isValidCast(TCR))
    SrcExpr = ExprError();
}

void CastOperation::CheckAddrspaceCast() {
  unsigned msg = diag::err_bad_cxx_cast_generic;
  auto TCR =
      TryAddressSpaceCast(Self, SrcExpr, DestType, /*CStyle*/ false, msg, Kind);
  if (TCR != TC_Success && msg != 0) {
    Self.Diag(OpRange.getBegin(), msg)
        << CT_Addrspace << SrcExpr.get()->getType() << DestType << OpRange;
  }
  if (!isValidCast(TCR))
    SrcExpr = ExprError();
}

/// Check that a reinterpret_cast\<DestType\>(SrcExpr) is not used as upcast
/// or downcast between respective pointers or references.
static void DiagnoseReinterpretUpDownCast(Sema &Self, const Expr *SrcExpr,
                                          QualType DestType,
                                          SourceRange OpRange) {
  QualType SrcType = SrcExpr->getType();
  // When casting from pointer or reference, get pointee type; use original
  // type otherwise.
  const CXXRecordDecl *SrcPointeeRD = SrcType->getPointeeCXXRecordDecl();
  const CXXRecordDecl *SrcRD =
    SrcPointeeRD ? SrcPointeeRD : SrcType->getAsCXXRecordDecl();

  // Examining subobjects for records is only possible if the complete and
  // valid definition is available.  Also, template instantiation is not
  // allowed here.
  if (!SrcRD || !SrcRD->isCompleteDefinition() || SrcRD->isInvalidDecl())
    return;

  const CXXRecordDecl *DestRD = DestType->getPointeeCXXRecordDecl();

  if (!DestRD || !DestRD->isCompleteDefinition() || DestRD->isInvalidDecl())
    return;

  enum {
    ReinterpretUpcast,
    ReinterpretDowncast
  } ReinterpretKind;

  CXXBasePaths BasePaths;

  if (SrcRD->isDerivedFrom(DestRD, BasePaths))
    ReinterpretKind = ReinterpretUpcast;
  else if (DestRD->isDerivedFrom(SrcRD, BasePaths))
    ReinterpretKind = ReinterpretDowncast;
  else
    return;

  bool VirtualBase = true;
  bool NonZeroOffset = false;
  for (CXXBasePaths::const_paths_iterator I = BasePaths.begin(),
                                          E = BasePaths.end();
       I != E; ++I) {
    const CXXBasePath &Path = *I;
    CharUnits Offset = CharUnits::Zero();
    bool IsVirtual = false;
    for (CXXBasePath::const_iterator IElem = Path.begin(), EElem = Path.end();
         IElem != EElem; ++IElem) {
      IsVirtual = IElem->Base->isVirtual();
      if (IsVirtual)
        break;
      const CXXRecordDecl *BaseRD = IElem->Base->getType()->getAsCXXRecordDecl();
      assert(BaseRD && "Base type should be a valid unqualified class type");
      // Don't check if any base has invalid declaration or has no definition
      // since it has no layout info.
      const CXXRecordDecl *Class = IElem->Class,
                          *ClassDefinition = Class->getDefinition();
      if (Class->isInvalidDecl() || !ClassDefinition ||
          !ClassDefinition->isCompleteDefinition())
        return;

      const ASTRecordLayout &DerivedLayout =
          Self.Context.getASTRecordLayout(Class);
      Offset += DerivedLayout.getBaseClassOffset(BaseRD);
    }
    if (!IsVirtual) {
      // Don't warn if any path is a non-virtually derived base at offset zero.
      if (Offset.isZero())
        return;
      // Offset makes sense only for non-virtual bases.
      else
        NonZeroOffset = true;
    }
    VirtualBase = VirtualBase && IsVirtual;
  }

  (void) NonZeroOffset; // Silence set but not used warning.
  assert((VirtualBase || NonZeroOffset) &&
         "Should have returned if has non-virtual base with zero offset");

  QualType BaseType =
      ReinterpretKind == ReinterpretUpcast? DestType : SrcType;
  QualType DerivedType =
      ReinterpretKind == ReinterpretUpcast? SrcType : DestType;

  SourceLocation BeginLoc = OpRange.getBegin();
  Self.Diag(BeginLoc, diag::warn_reinterpret_different_from_static)
    << DerivedType << BaseType << !VirtualBase << int(ReinterpretKind)
    << OpRange;
  Self.Diag(BeginLoc, diag::note_reinterpret_updowncast_use_static)
    << int(ReinterpretKind)
    << FixItHint::CreateReplacement(BeginLoc, "static_cast");
}

/// CheckReinterpretCast - Check that a reinterpret_cast\<DestType\>(SrcExpr) is
/// valid.
/// Refer to C++ 5.2.10 for details. reinterpret_cast is typically used in code
/// like this:
/// char *bytes = reinterpret_cast\<char*\>(int_ptr);
void CastOperation::CheckReinterpretCast() {
  if (ValueKind == VK_RValue && !isPlaceholder(BuiltinType::Overload))
    SrcExpr = Self.DefaultFunctionArrayLvalueConversion(SrcExpr.get());
  else
    checkNonOverloadPlaceholders();
  if (SrcExpr.isInvalid()) // if conversion failed, don't report another error
    return;

  unsigned msg = diag::err_bad_cxx_cast_generic;
  TryCastResult tcr =
    TryReinterpretCast(Self, SrcExpr, DestType,
                       /*CStyle*/false, OpRange, msg, Kind);
  if (tcr != TC_Success && msg != 0) {
    if (SrcExpr.isInvalid()) // if conversion failed, don't report another error
      return;
    if (SrcExpr.get()->getType() == Self.Context.OverloadTy) {
      //FIXME: &f<int>; is overloaded and resolvable
      Self.Diag(OpRange.getBegin(), diag::err_bad_reinterpret_cast_overload)
        << OverloadExpr::find(SrcExpr.get()).Expression->getName()
        << DestType << OpRange;
      Self.NoteAllOverloadCandidates(SrcExpr.get());

    } else {
      diagnoseBadCast(Self, msg, CT_Reinterpret, OpRange, SrcExpr.get(),
                      DestType, /*listInitialization=*/false);
    }
  }

  if (isValidCast(tcr)) {
    if (Self.getLangOpts().allowsNonTrivialObjCLifetimeQualifiers())
      checkObjCConversion(Sema::CCK_OtherCast);
    DiagnoseReinterpretUpDownCast(Self, SrcExpr.get(), DestType, OpRange);
  } else {
    SrcExpr = ExprError();
  }
}


/// CheckStaticCast - Check that a static_cast\<DestType\>(SrcExpr) is valid.
/// Refer to C++ 5.2.9 for details. Static casts are mostly used for making
/// implicit conversions explicit and getting rid of data loss warnings.
void CastOperation::CheckStaticCast() {
  CheckNoDerefRAII NoderefCheck(*this);

  if (isPlaceholder()) {
    checkNonOverloadPlaceholders();
    if (SrcExpr.isInvalid())
      return;
  }

  // This test is outside everything else because it's the only case where
  // a non-lvalue-reference target type does not lead to decay.
  // C++ 5.2.9p4: Any expression can be explicitly converted to type "cv void".
  if (DestType->isVoidType()) {
    Kind = CK_ToVoid;

    if (claimPlaceholder(BuiltinType::Overload)) {
      Self.ResolveAndFixSingleFunctionTemplateSpecialization(SrcExpr,
                false, // Decay Function to ptr
                true, // Complain
                OpRange, DestType, diag::err_bad_static_cast_overload);
      if (SrcExpr.isInvalid())
        return;
    }

    SrcExpr = Self.IgnoredValueConversions(SrcExpr.get());
    return;
  }

  if (ValueKind == VK_RValue && !DestType->isRecordType() &&
      !isPlaceholder(BuiltinType::Overload)) {
    SrcExpr = Self.DefaultFunctionArrayLvalueConversion(SrcExpr.get());
    if (SrcExpr.isInvalid()) // if conversion failed, don't report another error
      return;
  }

  unsigned msg = diag::err_bad_cxx_cast_generic;
  TryCastResult tcr
    = TryStaticCast(Self, SrcExpr, DestType, Sema::CCK_OtherCast, OpRange, msg,
                    Kind, BasePath, /*ListInitialization=*/false);
  if (tcr != TC_Success && msg != 0) {
    if (SrcExpr.isInvalid())
      return;
    if (SrcExpr.get()->getType() == Self.Context.OverloadTy) {
      OverloadExpr* oe = OverloadExpr::find(SrcExpr.get()).Expression;
      Self.Diag(OpRange.getBegin(), diag::err_bad_static_cast_overload)
        << oe->getName() << DestType << OpRange
        << oe->getQualifierLoc().getSourceRange();
      Self.NoteAllOverloadCandidates(SrcExpr.get());
    } else {
      diagnoseBadCast(Self, msg, CT_Static, OpRange, SrcExpr.get(), DestType,
                      /*listInitialization=*/false);
    }
  }

  if (isValidCast(tcr)) {
    if (Kind == CK_BitCast)
      checkCastAlign();
    if (Self.getLangOpts().allowsNonTrivialObjCLifetimeQualifiers())
      checkObjCConversion(Sema::CCK_OtherCast);
  } else {
    SrcExpr = ExprError();
  }
}

static bool IsAddressSpaceConversion(QualType SrcType, QualType DestType) {
  auto *SrcPtrType = SrcType->getAs<PointerType>();
  if (!SrcPtrType)
    return false;
  auto *DestPtrType = DestType->getAs<PointerType>();
  if (!DestPtrType)
    return false;
  return SrcPtrType->getPointeeType().getAddressSpace() !=
         DestPtrType->getPointeeType().getAddressSpace();
}

/// TryStaticCast - Check if a static cast can be performed, and do so if
/// possible. If @p CStyle, ignore access restrictions on hierarchy casting
/// and casting away constness.
static TryCastResult TryStaticCast(Sema &Self, ExprResult &SrcExpr,
                                   QualType DestType,
                                   Sema::CheckedConversionKind CCK,
                                   SourceRange OpRange, unsigned &msg,
                                   CastKind &Kind, CXXCastPath &BasePath,
                                   bool ListInitialization) {
  // Determine whether we have the semantics of a C-style cast.
  bool CStyle
    = (CCK == Sema::CCK_CStyleCast || CCK == Sema::CCK_FunctionalCast);

  // The order the tests is not entirely arbitrary. There is one conversion
  // that can be handled in two different ways. Given:
  // struct A {};
  // struct B : public A {
  //   B(); B(const A&);
  // };
  // const A &a = B();
  // the cast static_cast<const B&>(a) could be seen as either a static
  // reference downcast, or an explicit invocation of the user-defined
  // conversion using B's conversion constructor.
  // DR 427 specifies that the downcast is to be applied here.

  // C++ 5.2.9p4: Any expression can be explicitly converted to type "cv void".
  // Done outside this function.

  TryCastResult tcr;

  // C++ 5.2.9p5, reference downcast.
  // See the function for details.
  // DR 427 specifies that this is to be applied before paragraph 2.
  tcr = TryStaticReferenceDowncast(Self, SrcExpr.get(), DestType, CStyle,
                                   OpRange, msg, Kind, BasePath);
  if (tcr != TC_NotApplicable)
    return tcr;

  // C++11 [expr.static.cast]p3:
  //   A glvalue of type "cv1 T1" can be cast to type "rvalue reference to cv2
  //   T2" if "cv2 T2" is reference-compatible with "cv1 T1".
  tcr = TryLValueToRValueCast(Self, SrcExpr.get(), DestType, CStyle, Kind,
                              BasePath, msg);
  if (tcr != TC_NotApplicable)
    return tcr;

  // C++ 5.2.9p2: An expression e can be explicitly converted to a type T
  //   [...] if the declaration "T t(e);" is well-formed, [...].
  tcr = TryStaticImplicitCast(Self, SrcExpr, DestType, CCK, OpRange, msg,
                              Kind, ListInitialization);
  if (SrcExpr.isInvalid())
    return TC_Failed;
  if (tcr != TC_NotApplicable)
    return tcr;

  // C++ 5.2.9p6: May apply the reverse of any standard conversion, except
  // lvalue-to-rvalue, array-to-pointer, function-to-pointer, and boolean
  // conversions, subject to further restrictions.
  // Also, C++ 5.2.9p1 forbids casting away constness, which makes reversal
  // of qualification conversions impossible.
  // In the CStyle case, the earlier attempt to const_cast should have taken
  // care of reverse qualification conversions.

  QualType SrcType = Self.Context.getCanonicalType(SrcExpr.get()->getType());

  // C++0x 5.2.9p9: A value of a scoped enumeration type can be explicitly
  // converted to an integral type. [...] A value of a scoped enumeration type
  // can also be explicitly converted to a floating-point type [...].
  if (const EnumType *Enum = SrcType->getAs<EnumType>()) {
    if (Enum->getDecl()->isScoped()) {
      if (DestType->isBooleanType()) {
        Kind = CK_IntegralToBoolean;
        return TC_Success;
      } else if (DestType->isIntegralType(Self.Context)) {
        Kind = CK_IntegralCast;
        return TC_Success;
      } else if (DestType->isRealFloatingType()) {
        Kind = CK_IntegralToFloating;
        return TC_Success;
      }
    }
  }

  // Reverse integral promotion/conversion. All such conversions are themselves
  // again integral promotions or conversions and are thus already handled by
  // p2 (TryDirectInitialization above).
  // (Note: any data loss warnings should be suppressed.)
  // The exception is the reverse of enum->integer, i.e. integer->enum (and
  // enum->enum). See also C++ 5.2.9p7.
  // The same goes for reverse floating point promotion/conversion and
  // floating-integral conversions. Again, only floating->enum is relevant.
  if (DestType->isEnumeralType()) {
    if (Self.RequireCompleteType(OpRange.getBegin(), DestType,
                                 diag::err_bad_cast_incomplete)) {
      SrcExpr = ExprError();
      return TC_Failed;
    }
    if (SrcType->isIntegralOrEnumerationType()) {
      // [expr.static.cast]p10 If the enumeration type has a fixed underlying
      // type, the value is first converted to that type by integral conversion
      const EnumType *Enum = DestType->getAs<EnumType>();
      Kind = Enum->getDecl()->isFixed() &&
                     Enum->getDecl()->getIntegerType()->isBooleanType()
                 ? CK_IntegralToBoolean
                 : CK_IntegralCast;
      return TC_Success;
    } else if (SrcType->isRealFloatingType())   {
      Kind = CK_FloatingToIntegral;
      return TC_Success;
    }
  }

  // Reverse pointer upcast. C++ 4.10p3 specifies pointer upcast.
  // C++ 5.2.9p8 additionally disallows a cast path through virtual inheritance.
  tcr = TryStaticPointerDowncast(Self, SrcType, DestType, CStyle, OpRange, msg,
                                 Kind, BasePath);
  if (tcr != TC_NotApplicable)
    return tcr;

  // Reverse member pointer conversion. C++ 4.11 specifies member pointer
  // conversion. C++ 5.2.9p9 has additional information.
  // DR54's access restrictions apply here also.
  tcr = TryStaticMemberPointerUpcast(Self, SrcExpr, SrcType, DestType, CStyle,
                                     OpRange, msg, Kind, BasePath);
  if (tcr != TC_NotApplicable)
    return tcr;

  // Reverse pointer conversion to void*. C++ 4.10.p2 specifies conversion to
  // void*. C++ 5.2.9p10 specifies additional restrictions, which really is
  // just the usual constness stuff.
  if (const PointerType *SrcPointer = SrcType->getAs<PointerType>()) {
    QualType SrcPointee = SrcPointer->getPointeeType();
    if (SrcPointee->isVoidType()) {
      if (const PointerType *DestPointer = DestType->getAs<PointerType>()) {
        QualType DestPointee = DestPointer->getPointeeType();
        if (DestPointee->isIncompleteOrObjectType()) {
          // This is definitely the intended conversion, but it might fail due
          // to a qualifier violation. Note that we permit Objective-C lifetime
          // and GC qualifier mismatches here.
          if (!CStyle) {
            Qualifiers DestPointeeQuals = DestPointee.getQualifiers();
            Qualifiers SrcPointeeQuals = SrcPointee.getQualifiers();
            DestPointeeQuals.removeObjCGCAttr();
            DestPointeeQuals.removeObjCLifetime();
            SrcPointeeQuals.removeObjCGCAttr();
            SrcPointeeQuals.removeObjCLifetime();
            if (DestPointeeQuals != SrcPointeeQuals &&
                !DestPointeeQuals.compatiblyIncludes(SrcPointeeQuals)) {
              msg = diag::err_bad_cxx_cast_qualifiers_away;
              return TC_Failed;
            }
          }
          Kind = IsAddressSpaceConversion(SrcType, DestType)
                     ? CK_AddressSpaceConversion
                     : CK_BitCast;
          return TC_Success;
        }

        // Microsoft permits static_cast from 'pointer-to-void' to
        // 'pointer-to-function'.
        if (!CStyle && Self.getLangOpts().MSVCCompat &&
            DestPointee->isFunctionType()) {
          Self.Diag(OpRange.getBegin(), diag::ext_ms_cast_fn_obj) << OpRange;
          Kind = CK_BitCast;
          return TC_Success;
        }
      }
      else if (DestType->isObjCObjectPointerType()) {
        // allow both c-style cast and static_cast of objective-c pointers as
        // they are pervasive.
        Kind = CK_CPointerToObjCPointerCast;
        return TC_Success;
      }
      else if (CStyle && DestType->isBlockPointerType()) {
        // allow c-style cast of void * to block pointers.
        Kind = CK_AnyPointerToBlockPointerCast;
        return TC_Success;
      }
    }
  }
  // Allow arbitrary objective-c pointer conversion with static casts.
  if (SrcType->isObjCObjectPointerType() &&
      DestType->isObjCObjectPointerType()) {
    Kind = CK_BitCast;
    return TC_Success;
  }
  // Allow ns-pointer to cf-pointer conversion in either direction
  // with static casts.
  if (!CStyle &&
      Self.CheckTollFreeBridgeStaticCast(DestType, SrcExpr.get(), Kind))
    return TC_Success;

  // See if it looks like the user is trying to convert between
  // related record types, and select a better diagnostic if so.
  if (auto SrcPointer = SrcType->getAs<PointerType>())
    if (auto DestPointer = DestType->getAs<PointerType>())
      if (SrcPointer->getPointeeType()->getAs<RecordType>() &&
          DestPointer->getPointeeType()->getAs<RecordType>())
       msg = diag::err_bad_cxx_cast_unrelated_class;

  // We tried everything. Everything! Nothing works! :-(
  return TC_NotApplicable;
}

/// Tests whether a conversion according to N2844 is valid.
TryCastResult TryLValueToRValueCast(Sema &Self, Expr *SrcExpr,
                                    QualType DestType, bool CStyle,
                                    CastKind &Kind, CXXCastPath &BasePath,
                                    unsigned &msg) {
  // C++11 [expr.static.cast]p3:
  //   A glvalue of type "cv1 T1" can be cast to type "rvalue reference to
  //   cv2 T2" if "cv2 T2" is reference-compatible with "cv1 T1".
  const RValueReferenceType *R = DestType->getAs<RValueReferenceType>();
  if (!R)
    return TC_NotApplicable;

  if (!SrcExpr->isGLValue())
    return TC_NotApplicable;

  // Because we try the reference downcast before this function, from now on
  // this is the only cast possibility, so we issue an error if we fail now.
  // FIXME: Should allow casting away constness if CStyle.
  QualType FromType = SrcExpr->getType();
  QualType ToType = R->getPointeeType();
  if (CStyle) {
    FromType = FromType.getUnqualifiedType();
    ToType = ToType.getUnqualifiedType();
  }

  Sema::ReferenceConversions RefConv;
  Sema::ReferenceCompareResult RefResult = Self.CompareReferenceRelationship(
      SrcExpr->getBeginLoc(), ToType, FromType, &RefConv);
  if (RefResult != Sema::Ref_Compatible) {
    if (CStyle || RefResult == Sema::Ref_Incompatible)
      return TC_NotApplicable;
    // Diagnose types which are reference-related but not compatible here since
    // we can provide better diagnostics. In these cases forwarding to
    // [expr.static.cast]p4 should never result in a well-formed cast.
    msg = SrcExpr->isLValue() ? diag::err_bad_lvalue_to_rvalue_cast
                              : diag::err_bad_rvalue_to_rvalue_cast;
    return TC_Failed;
  }

  if (RefConv & Sema::ReferenceConversions::DerivedToBase) {
    Kind = CK_DerivedToBase;
    CXXBasePaths Paths(/*FindAmbiguities=*/true, /*RecordPaths=*/true,
                       /*DetectVirtual=*/true);
    if (!Self.IsDerivedFrom(SrcExpr->getBeginLoc(), SrcExpr->getType(),
                            R->getPointeeType(), Paths))
      return TC_NotApplicable;

    Self.BuildBasePathArray(Paths, BasePath);
  } else
    Kind = CK_NoOp;

  return TC_Success;
}

/// Tests whether a conversion according to C++ 5.2.9p5 is valid.
TryCastResult
TryStaticReferenceDowncast(Sema &Self, Expr *SrcExpr, QualType DestType,
                           bool CStyle, SourceRange OpRange,
                           unsigned &msg, CastKind &Kind,
                           CXXCastPath &BasePath) {
  // C++ 5.2.9p5: An lvalue of type "cv1 B", where B is a class type, can be
  //   cast to type "reference to cv2 D", where D is a class derived from B,
  //   if a valid standard conversion from "pointer to D" to "pointer to B"
  //   exists, cv2 >= cv1, and B is not a virtual base class of D.
  // In addition, DR54 clarifies that the base must be accessible in the
  // current context. Although the wording of DR54 only applies to the pointer
  // variant of this rule, the intent is clearly for it to apply to the this
  // conversion as well.

  const ReferenceType *DestReference = DestType->getAs<ReferenceType>();
  if (!DestReference) {
    return TC_NotApplicable;
  }
  bool RValueRef = DestReference->isRValueReferenceType();
  if (!RValueRef && !SrcExpr->isLValue()) {
    // We know the left side is an lvalue reference, so we can suggest a reason.
    msg = diag::err_bad_cxx_cast_rvalue;
    return TC_NotApplicable;
  }

  QualType DestPointee = DestReference->getPointeeType();

  // FIXME: If the source is a prvalue, we should issue a warning (because the
  // cast always has undefined behavior), and for AST consistency, we should
  // materialize a temporary.
  return TryStaticDowncast(Self,
                           Self.Context.getCanonicalType(SrcExpr->getType()),
                           Self.Context.getCanonicalType(DestPointee), CStyle,
                           OpRange, SrcExpr->getType(), DestType, msg, Kind,
                           BasePath);
}

/// Tests whether a conversion according to C++ 5.2.9p8 is valid.
TryCastResult
TryStaticPointerDowncast(Sema &Self, QualType SrcType, QualType DestType,
                         bool CStyle, SourceRange OpRange,
                         unsigned &msg, CastKind &Kind,
                         CXXCastPath &BasePath) {
  // C++ 5.2.9p8: An rvalue of type "pointer to cv1 B", where B is a class
  //   type, can be converted to an rvalue of type "pointer to cv2 D", where D
  //   is a class derived from B, if a valid standard conversion from "pointer
  //   to D" to "pointer to B" exists, cv2 >= cv1, and B is not a virtual base
  //   class of D.
  // In addition, DR54 clarifies that the base must be accessible in the
  // current context.

  const PointerType *DestPointer = DestType->getAs<PointerType>();
  if (!DestPointer) {
    return TC_NotApplicable;
  }

  const PointerType *SrcPointer = SrcType->getAs<PointerType>();
  if (!SrcPointer) {
    msg = diag::err_bad_static_cast_pointer_nonpointer;
    return TC_NotApplicable;
  }

  return TryStaticDowncast(Self,
                   Self.Context.getCanonicalType(SrcPointer->getPointeeType()),
                  Self.Context.getCanonicalType(DestPointer->getPointeeType()),
                           CStyle, OpRange, SrcType, DestType, msg, Kind,
                           BasePath);
}

/// TryStaticDowncast - Common functionality of TryStaticReferenceDowncast and
/// TryStaticPointerDowncast. Tests whether a static downcast from SrcType to
/// DestType is possible and allowed.
TryCastResult
TryStaticDowncast(Sema &Self, CanQualType SrcType, CanQualType DestType,
                  bool CStyle, SourceRange OpRange, QualType OrigSrcType,
                  QualType OrigDestType, unsigned &msg,
                  CastKind &Kind, CXXCastPath &BasePath) {
  // We can only work with complete types. But don't complain if it doesn't work
  if (!Self.isCompleteType(OpRange.getBegin(), SrcType) ||
      !Self.isCompleteType(OpRange.getBegin(), DestType))
    return TC_NotApplicable;

  // Downcast can only happen in class hierarchies, so we need classes.
  if (!DestType->getAs<RecordType>() || !SrcType->getAs<RecordType>()) {
    return TC_NotApplicable;
  }

  CXXBasePaths Paths(/*FindAmbiguities=*/true, /*RecordPaths=*/true,
                     /*DetectVirtual=*/true);
  if (!Self.IsDerivedFrom(OpRange.getBegin(), DestType, SrcType, Paths)) {
    return TC_NotApplicable;
  }

  // Target type does derive from source type. Now we're serious. If an error
  // appears now, it's not ignored.
  // This may not be entirely in line with the standard. Take for example:
  // struct A {};
  // struct B : virtual A {
  //   B(A&);
  // };
  //
  // void f()
  // {
  //   (void)static_cast<const B&>(*((A*)0));
  // }
  // As far as the standard is concerned, p5 does not apply (A is virtual), so
  // p2 should be used instead - "const B& t(*((A*)0));" is perfectly valid.
  // However, both GCC and Comeau reject this example, and accepting it would
  // mean more complex code if we're to preserve the nice error message.
  // FIXME: Being 100% compliant here would be nice to have.

  // Must preserve cv, as always, unless we're in C-style mode.
  if (!CStyle && !DestType.isAtLeastAsQualifiedAs(SrcType)) {
    msg = diag::err_bad_cxx_cast_qualifiers_away;
    return TC_Failed;
  }

  if (Paths.isAmbiguous(SrcType.getUnqualifiedType())) {
    // This code is analoguous to that in CheckDerivedToBaseConversion, except
    // that it builds the paths in reverse order.
    // To sum up: record all paths to the base and build a nice string from
    // them. Use it to spice up the error message.
    if (!Paths.isRecordingPaths()) {
      Paths.clear();
      Paths.setRecordingPaths(true);
      Self.IsDerivedFrom(OpRange.getBegin(), DestType, SrcType, Paths);
    }
    std::string PathDisplayStr;
    std::set<unsigned> DisplayedPaths;
    for (clang::CXXBasePath &Path : Paths) {
      if (DisplayedPaths.insert(Path.back().SubobjectNumber).second) {
        // We haven't displayed a path to this particular base
        // class subobject yet.
        PathDisplayStr += "\n    ";
        for (CXXBasePathElement &PE : llvm::reverse(Path))
          PathDisplayStr += PE.Base->getType().getAsString() + " -> ";
        PathDisplayStr += QualType(DestType).getAsString();
      }
    }

    Self.Diag(OpRange.getBegin(), diag::err_ambiguous_base_to_derived_cast)
      << QualType(SrcType).getUnqualifiedType()
      << QualType(DestType).getUnqualifiedType()
      << PathDisplayStr << OpRange;
    msg = 0;
    return TC_Failed;
  }

  if (Paths.getDetectedVirtual() != nullptr) {
    QualType VirtualBase(Paths.getDetectedVirtual(), 0);
    Self.Diag(OpRange.getBegin(), diag::err_static_downcast_via_virtual)
      << OrigSrcType << OrigDestType << VirtualBase << OpRange;
    msg = 0;
    return TC_Failed;
  }

  if (!CStyle) {
    switch (Self.CheckBaseClassAccess(OpRange.getBegin(),
                                      SrcType, DestType,
                                      Paths.front(),
                                diag::err_downcast_from_inaccessible_base)) {
    case Sema::AR_accessible:
    case Sema::AR_delayed:     // be optimistic
    case Sema::AR_dependent:   // be optimistic
      break;

    case Sema::AR_inaccessible:
      msg = 0;
      return TC_Failed;
    }
  }

  Self.BuildBasePathArray(Paths, BasePath);
  Kind = CK_BaseToDerived;
  return TC_Success;
}

/// TryStaticMemberPointerUpcast - Tests whether a conversion according to
/// C++ 5.2.9p9 is valid:
///
///   An rvalue of type "pointer to member of D of type cv1 T" can be
///   converted to an rvalue of type "pointer to member of B of type cv2 T",
///   where B is a base class of D [...].
///
TryCastResult
TryStaticMemberPointerUpcast(Sema &Self, ExprResult &SrcExpr, QualType SrcType,
                             QualType DestType, bool CStyle,
                             SourceRange OpRange,
                             unsigned &msg, CastKind &Kind,
                             CXXCastPath &BasePath) {
  const MemberPointerType *DestMemPtr = DestType->getAs<MemberPointerType>();
  if (!DestMemPtr)
    return TC_NotApplicable;

  bool WasOverloadedFunction = false;
  DeclAccessPair FoundOverload;
  if (SrcExpr.get()->getType() == Self.Context.OverloadTy) {
    if (FunctionDecl *Fn
          = Self.ResolveAddressOfOverloadedFunction(SrcExpr.get(), DestType, false,
                                                    FoundOverload)) {
      CXXMethodDecl *M = cast<CXXMethodDecl>(Fn);
      SrcType = Self.Context.getMemberPointerType(Fn->getType(),
                      Self.Context.getTypeDeclType(M->getParent()).getTypePtr());
      WasOverloadedFunction = true;
    }
  }

  const MemberPointerType *SrcMemPtr = SrcType->getAs<MemberPointerType>();
  if (!SrcMemPtr) {
    msg = diag::err_bad_static_cast_member_pointer_nonmp;
    return TC_NotApplicable;
  }

  // Lock down the inheritance model right now in MS ABI, whether or not the
  // pointee types are the same.
  if (Self.Context.getTargetInfo().getCXXABI().isMicrosoft()) {
    (void)Self.isCompleteType(OpRange.getBegin(), SrcType);
    (void)Self.isCompleteType(OpRange.getBegin(), DestType);
  }

  // T == T, modulo cv
  if (!Self.Context.hasSameUnqualifiedType(SrcMemPtr->getPointeeType(),
                                           DestMemPtr->getPointeeType()))
    return TC_NotApplicable;

  // B base of D
  QualType SrcClass(SrcMemPtr->getClass(), 0);
  QualType DestClass(DestMemPtr->getClass(), 0);
  CXXBasePaths Paths(/*FindAmbiguities=*/true, /*RecordPaths=*/true,
                  /*DetectVirtual=*/true);
  if (!Self.IsDerivedFrom(OpRange.getBegin(), SrcClass, DestClass, Paths))
    return TC_NotApplicable;

  // B is a base of D. But is it an allowed base? If not, it's a hard error.
  if (Paths.isAmbiguous(Self.Context.getCanonicalType(DestClass))) {
    Paths.clear();
    Paths.setRecordingPaths(true);
    bool StillOkay =
        Self.IsDerivedFrom(OpRange.getBegin(), SrcClass, DestClass, Paths);
    assert(StillOkay);
    (void)StillOkay;
    std::string PathDisplayStr = Self.getAmbiguousPathsDisplayString(Paths);
    Self.Diag(OpRange.getBegin(), diag::err_ambiguous_memptr_conv)
      << 1 << SrcClass << DestClass << PathDisplayStr << OpRange;
    msg = 0;
    return TC_Failed;
  }

  if (const RecordType *VBase = Paths.getDetectedVirtual()) {
    Self.Diag(OpRange.getBegin(), diag::err_memptr_conv_via_virtual)
      << SrcClass << DestClass << QualType(VBase, 0) << OpRange;
    msg = 0;
    return TC_Failed;
  }

  if (!CStyle) {
    switch (Self.CheckBaseClassAccess(OpRange.getBegin(),
                                      DestClass, SrcClass,
                                      Paths.front(),
                                      diag::err_upcast_to_inaccessible_base)) {
    case Sema::AR_accessible:
    case Sema::AR_delayed:
    case Sema::AR_dependent:
      // Optimistically assume that the delayed and dependent cases
      // will work out.
      break;

    case Sema::AR_inaccessible:
      msg = 0;
      return TC_Failed;
    }
  }

  if (WasOverloadedFunction) {
    // Resolve the address of the overloaded function again, this time
    // allowing complaints if something goes wrong.
    FunctionDecl *Fn = Self.ResolveAddressOfOverloadedFunction(SrcExpr.get(),
                                                               DestType,
                                                               true,
                                                               FoundOverload);
    if (!Fn) {
      msg = 0;
      return TC_Failed;
    }

    SrcExpr = Self.FixOverloadedFunctionReference(SrcExpr, FoundOverload, Fn);
    if (!SrcExpr.isUsable()) {
      msg = 0;
      return TC_Failed;
    }
  }

  Self.BuildBasePathArray(Paths, BasePath);
  Kind = CK_DerivedToBaseMemberPointer;
  return TC_Success;
}

/// TryStaticImplicitCast - Tests whether a conversion according to C++ 5.2.9p2
/// is valid:
///
///   An expression e can be explicitly converted to a type T using a
///   @c static_cast if the declaration "T t(e);" is well-formed [...].
TryCastResult
TryStaticImplicitCast(Sema &Self, ExprResult &SrcExpr, QualType DestType,
                      Sema::CheckedConversionKind CCK,
                      SourceRange OpRange, unsigned &msg,
                      CastKind &Kind, bool ListInitialization) {
  if (DestType->isRecordType()) {
    if (Self.RequireCompleteType(OpRange.getBegin(), DestType,
                                 diag::err_bad_cast_incomplete) ||
        Self.RequireNonAbstractType(OpRange.getBegin(), DestType,
                                    diag::err_allocation_of_abstract_type)) {
      msg = 0;
      return TC_Failed;
    }
  }

  InitializedEntity Entity = InitializedEntity::InitializeTemporary(DestType);
  InitializationKind InitKind
    = (CCK == Sema::CCK_CStyleCast)
        ? InitializationKind::CreateCStyleCast(OpRange.getBegin(), OpRange,
                                               ListInitialization)
    : (CCK == Sema::CCK_FunctionalCast)
        ? InitializationKind::CreateFunctionalCast(OpRange, ListInitialization)
    : InitializationKind::CreateCast(OpRange);
  Expr *SrcExprRaw = SrcExpr.get();
  // FIXME: Per DR242, we should check for an implicit conversion sequence
  // or for a constructor that could be invoked by direct-initialization
  // here, not for an initialization sequence.
  InitializationSequence InitSeq(Self, Entity, InitKind, SrcExprRaw);

  // At this point of CheckStaticCast, if the destination is a reference,
  // or the expression is an overload expression this has to work.
  // There is no other way that works.
  // On the other hand, if we're checking a C-style cast, we've still got
  // the reinterpret_cast way.
  bool CStyle
    = (CCK == Sema::CCK_CStyleCast || CCK == Sema::CCK_FunctionalCast);
  if (InitSeq.Failed() && (CStyle || !DestType->isReferenceType()))
    return TC_NotApplicable;

  ExprResult Result = InitSeq.Perform(Self, Entity, InitKind, SrcExprRaw);
  if (Result.isInvalid()) {
    msg = 0;
    return TC_Failed;
  }

  if (InitSeq.isConstructorInitialization())
    Kind = CK_ConstructorConversion;
  else
    Kind = CK_NoOp;

  SrcExpr = Result;
  return TC_Success;
}

/// TryConstCast - See if a const_cast from source to destination is allowed,
/// and perform it if it is.
static TryCastResult TryConstCast(Sema &Self, ExprResult &SrcExpr,
                                  QualType DestType, bool CStyle,
                                  unsigned &msg) {
  DestType = Self.Context.getCanonicalType(DestType);
  QualType SrcType = SrcExpr.get()->getType();
  bool NeedToMaterializeTemporary = false;

  if (const ReferenceType *DestTypeTmp =DestType->getAs<ReferenceType>()) {
    // C++11 5.2.11p4:
    //   if a pointer to T1 can be explicitly converted to the type "pointer to
    //   T2" using a const_cast, then the following conversions can also be
    //   made:
    //    -- an lvalue of type T1 can be explicitly converted to an lvalue of
    //       type T2 using the cast const_cast<T2&>;
    //    -- a glvalue of type T1 can be explicitly converted to an xvalue of
    //       type T2 using the cast const_cast<T2&&>; and
    //    -- if T1 is a class type, a prvalue of type T1 can be explicitly
    //       converted to an xvalue of type T2 using the cast const_cast<T2&&>.

    if (isa<LValueReferenceType>(DestTypeTmp) && !SrcExpr.get()->isLValue()) {
      // Cannot const_cast non-lvalue to lvalue reference type. But if this
      // is C-style, static_cast might find a way, so we simply suggest a
      // message and tell the parent to keep searching.
      msg = diag::err_bad_cxx_cast_rvalue;
      return TC_NotApplicable;
    }

    if (isa<RValueReferenceType>(DestTypeTmp) && SrcExpr.get()->isRValue()) {
      if (!SrcType->isRecordType()) {
        // Cannot const_cast non-class prvalue to rvalue reference type. But if
        // this is C-style, static_cast can do this.
        msg = diag::err_bad_cxx_cast_rvalue;
        return TC_NotApplicable;
      }

      // Materialize the class prvalue so that the const_cast can bind a
      // reference to it.
      NeedToMaterializeTemporary = true;
    }

    // It's not completely clear under the standard whether we can
    // const_cast bit-field gl-values.  Doing so would not be
    // intrinsically complicated, but for now, we say no for
    // consistency with other compilers and await the word of the
    // committee.
    if (SrcExpr.get()->refersToBitField()) {
      msg = diag::err_bad_cxx_cast_bitfield;
      return TC_NotApplicable;
    }

    DestType = Self.Context.getPointerType(DestTypeTmp->getPointeeType());
    SrcType = Self.Context.getPointerType(SrcType);
  }

  // C++ 5.2.11p5: For a const_cast involving pointers to data members [...]
  //   the rules for const_cast are the same as those used for pointers.

  if (!DestType->isPointerType() &&
      !DestType->isMemberPointerType() &&
      !DestType->isObjCObjectPointerType()) {
    // Cannot cast to non-pointer, non-reference type. Note that, if DestType
    // was a reference type, we converted it to a pointer above.
    // The status of rvalue references isn't entirely clear, but it looks like
    // conversion to them is simply invalid.
    // C++ 5.2.11p3: For two pointer types [...]
    if (!CStyle)
      msg = diag::err_bad_const_cast_dest;
    return TC_NotApplicable;
  }
  if (DestType->isFunctionPointerType() ||
      DestType->isMemberFunctionPointerType()) {
    // Cannot cast direct function pointers.
    // C++ 5.2.11p2: [...] where T is any object type or the void type [...]
    // T is the ultimate pointee of source and target type.
    if (!CStyle)
      msg = diag::err_bad_const_cast_dest;
    return TC_NotApplicable;
  }

  // C++ [expr.const.cast]p3:
  //   "For two similar types T1 and T2, [...]"
  //
  // We only allow a const_cast to change cvr-qualifiers, not other kinds of
  // type qualifiers. (Likewise, we ignore other changes when determining
  // whether a cast casts away constness.)
  if (!Self.Context.hasCvrSimilarType(SrcType, DestType))
    return TC_NotApplicable;

  if (NeedToMaterializeTemporary)
    // This is a const_cast from a class prvalue to an rvalue reference type.
    // Materialize a temporary to store the result of the conversion.
    SrcExpr = Self.CreateMaterializeTemporaryExpr(SrcExpr.get()->getType(),
                                                  SrcExpr.get(),
                                                  /*IsLValueReference*/ false);

  return TC_Success;
}

// Checks for undefined behavior in reinterpret_cast.
// The cases that is checked for is:
// *reinterpret_cast<T*>(&a)
// reinterpret_cast<T&>(a)
// where accessing 'a' as type 'T' will result in undefined behavior.
void Sema::CheckCompatibleReinterpretCast(QualType SrcType, QualType DestType,
                                          bool IsDereference,
                                          SourceRange Range) {
  unsigned DiagID = IsDereference ?
                        diag::warn_pointer_indirection_from_incompatible_type :
                        diag::warn_undefined_reinterpret_cast;

  if (Diags.isIgnored(DiagID, Range.getBegin()))
    return;

  QualType SrcTy, DestTy;
  if (IsDereference) {
    if (!SrcType->getAs<PointerType>() || !DestType->getAs<PointerType>()) {
      return;
    }
    SrcTy = SrcType->getPointeeType();
    DestTy = DestType->getPointeeType();
  } else {
    if (!DestType->getAs<ReferenceType>()) {
      return;
    }
    SrcTy = SrcType;
    DestTy = DestType->getPointeeType();
  }

  // Cast is compatible if the types are the same.
  if (Context.hasSameUnqualifiedType(DestTy, SrcTy)) {
    return;
  }
  // or one of the types is a char or void type
  if (DestTy->isAnyCharacterType() || DestTy->isVoidType() ||
      SrcTy->isAnyCharacterType() || SrcTy->isVoidType()) {
    return;
  }
  // or one of the types is a tag type.
  if (SrcTy->getAs<TagType>() || DestTy->getAs<TagType>()) {
    return;
  }

  // FIXME: Scoped enums?
  if ((SrcTy->isUnsignedIntegerType() && DestTy->isSignedIntegerType()) ||
      (SrcTy->isSignedIntegerType() && DestTy->isUnsignedIntegerType())) {
    if (Context.getTypeSize(DestTy) == Context.getTypeSize(SrcTy)) {
      return;
    }
  }

  Diag(Range.getBegin(), DiagID) << SrcType << DestType << Range;
}

static void DiagnoseCastOfObjCSEL(Sema &Self, const ExprResult &SrcExpr,
                                  QualType DestType) {
  QualType SrcType = SrcExpr.get()->getType();
  if (Self.Context.hasSameType(SrcType, DestType))
    return;
  if (const PointerType *SrcPtrTy = SrcType->getAs<PointerType>())
    if (SrcPtrTy->isObjCSelType()) {
      QualType DT = DestType;
      if (isa<PointerType>(DestType))
        DT = DestType->getPointeeType();
      if (!DT.getUnqualifiedType()->isVoidType())
        Self.Diag(SrcExpr.get()->getExprLoc(),
                  diag::warn_cast_pointer_from_sel)
        << SrcType << DestType << SrcExpr.get()->getSourceRange();
    }
}

/// Diagnose casts that change the calling convention of a pointer to a function
/// defined in the current TU.
static void DiagnoseCallingConvCast(Sema &Self, const ExprResult &SrcExpr,
                                    QualType DstType, SourceRange OpRange) {
  // Check if this cast would change the calling convention of a function
  // pointer type.
  QualType SrcType = SrcExpr.get()->getType();
  if (Self.Context.hasSameType(SrcType, DstType) ||
      !SrcType->isFunctionPointerType() || !DstType->isFunctionPointerType())
    return;
  const auto *SrcFTy =
      SrcType->castAs<PointerType>()->getPointeeType()->castAs<FunctionType>();
  const auto *DstFTy =
      DstType->castAs<PointerType>()->getPointeeType()->castAs<FunctionType>();
  CallingConv SrcCC = SrcFTy->getCallConv();
  CallingConv DstCC = DstFTy->getCallConv();
  if (SrcCC == DstCC)
    return;

  // We have a calling convention cast. Check if the source is a pointer to a
  // known, specific function that has already been defined.
  Expr *Src = SrcExpr.get()->IgnoreParenImpCasts();
  if (auto *UO = dyn_cast<UnaryOperator>(Src))
    if (UO->getOpcode() == UO_AddrOf)
      Src = UO->getSubExpr()->IgnoreParenImpCasts();
  auto *DRE = dyn_cast<DeclRefExpr>(Src);
  if (!DRE)
    return;
  auto *FD = dyn_cast<FunctionDecl>(DRE->getDecl());
  if (!FD)
    return;

  // Only warn if we are casting from the default convention to a non-default
  // convention. This can happen when the programmer forgot to apply the calling
  // convention to the function declaration and then inserted this cast to
  // satisfy the type system.
  CallingConv DefaultCC = Self.getASTContext().getDefaultCallingConvention(
      FD->isVariadic(), FD->isCXXInstanceMember());
  if (DstCC == DefaultCC || SrcCC != DefaultCC)
    return;

  // Diagnose this cast, as it is probably bad.
  StringRef SrcCCName = FunctionType::getNameForCallConv(SrcCC);
  StringRef DstCCName = FunctionType::getNameForCallConv(DstCC);
  Self.Diag(OpRange.getBegin(), diag::warn_cast_calling_conv)
      << SrcCCName << DstCCName << OpRange;

  // The checks above are cheaper than checking if the diagnostic is enabled.
  // However, it's worth checking if the warning is enabled before we construct
  // a fixit.
  if (Self.Diags.isIgnored(diag::warn_cast_calling_conv, OpRange.getBegin()))
    return;

  // Try to suggest a fixit to change the calling convention of the function
  // whose address was taken. Try to use the latest macro for the convention.
  // For example, users probably want to write "WINAPI" instead of "__stdcall"
  // to match the Windows header declarations.
  SourceLocation NameLoc = FD->getFirstDecl()->getNameInfo().getLoc();
  Preprocessor &PP = Self.getPreprocessor();
  SmallVector<TokenValue, 6> AttrTokens;
  SmallString<64> CCAttrText;
  llvm::raw_svector_ostream OS(CCAttrText);
  if (Self.getLangOpts().MicrosoftExt) {
    // __stdcall or __vectorcall
    OS << "__" << DstCCName;
    IdentifierInfo *II = PP.getIdentifierInfo(OS.str());
    AttrTokens.push_back(II->isKeyword(Self.getLangOpts())
                             ? TokenValue(II->getTokenID())
                             : TokenValue(II));
  } else {
    // __attribute__((stdcall)) or __attribute__((vectorcall))
    OS << "__attribute__((" << DstCCName << "))";
    AttrTokens.push_back(tok::kw___attribute);
    AttrTokens.push_back(tok::l_paren);
    AttrTokens.push_back(tok::l_paren);
    IdentifierInfo *II = PP.getIdentifierInfo(DstCCName);
    AttrTokens.push_back(II->isKeyword(Self.getLangOpts())
                             ? TokenValue(II->getTokenID())
                             : TokenValue(II));
    AttrTokens.push_back(tok::r_paren);
    AttrTokens.push_back(tok::r_paren);
  }
  StringRef AttrSpelling = PP.getLastMacroWithSpelling(NameLoc, AttrTokens);
  if (!AttrSpelling.empty())
    CCAttrText = AttrSpelling;
  OS << ' ';
  Self.Diag(NameLoc, diag::note_change_calling_conv_fixit)
      << FD << DstCCName << FixItHint::CreateInsertion(NameLoc, CCAttrText);
}

static void checkIntToPointerCast(bool CStyle, const SourceRange &OpRange,
                                  const Expr *SrcExpr, QualType DestType,
                                  Sema &Self) {
  QualType SrcType = SrcExpr->getType();

  // Not warning on reinterpret_cast, boolean, constant expressions, etc
  // are not explicit design choices, but consistent with GCC's behavior.
  // Feel free to modify them if you've reason/evidence for an alternative.
  if (CStyle && SrcType->isIntegralType(Self.Context)
      && !SrcType->isBooleanType()
      && !SrcType->isEnumeralType()
      && !SrcExpr->isIntegerConstantExpr(Self.Context)
      && Self.Context.getTypeSize(DestType) >
         Self.Context.getTypeSize(SrcType)) {
    // Separate between casts to void* and non-void* pointers.
    // Some APIs use (abuse) void* for something like a user context,
    // and often that value is an integer even if it isn't a pointer itself.
    // Having a separate warning flag allows users to control the warning
    // for their workflow.
    unsigned Diag = DestType->isVoidPointerType() ?
                      diag::warn_int_to_void_pointer_cast
                    : diag::warn_int_to_pointer_cast;
    Self.Diag(OpRange.getBegin(), Diag) << SrcType << DestType << OpRange;
  }
}

static bool fixOverloadedReinterpretCastExpr(Sema &Self, QualType DestType,
                                             ExprResult &Result) {
  // We can only fix an overloaded reinterpret_cast if
  // - it is a template with explicit arguments that resolves to an lvalue
  //   unambiguously, or
  // - it is the only function in an overload set that may have its address
  //   taken.

  Expr *E = Result.get();
  // TODO: what if this fails because of DiagnoseUseOfDecl or something
  // like it?
  if (Self.ResolveAndFixSingleFunctionTemplateSpecialization(
          Result,
          Expr::getValueKindForType(DestType) == VK_RValue // Convert Fun to Ptr
          ) &&
      Result.isUsable())
    return true;

  // No guarantees that ResolveAndFixSingleFunctionTemplateSpecialization
  // preserves Result.
  Result = E;
  if (!Self.resolveAndFixAddressOfSingleOverloadCandidate(
          Result, /*DoFunctionPointerConversion=*/true))
    return false;
  return Result.isUsable();
}

static TryCastResult TryReinterpretCast(Sema &Self, ExprResult &SrcExpr,
                                        QualType DestType, bool CStyle,
                                        SourceRange OpRange,
                                        unsigned &msg,
                                        CastKind &Kind) {
  bool IsLValueCast = false;

  DestType = Self.Context.getCanonicalType(DestType);
  QualType SrcType = SrcExpr.get()->getType();

  // Is the source an overloaded name? (i.e. &foo)
  // If so, reinterpret_cast generally can not help us here (13.4, p1, bullet 5)
  if (SrcType == Self.Context.OverloadTy) {
    ExprResult FixedExpr = SrcExpr;
    if (!fixOverloadedReinterpretCastExpr(Self, DestType, FixedExpr))
      return TC_NotApplicable;

    assert(FixedExpr.isUsable() && "Invalid result fixing overloaded expr");
    SrcExpr = FixedExpr;
    SrcType = SrcExpr.get()->getType();
  }

  if (const ReferenceType *DestTypeTmp = DestType->getAs<ReferenceType>()) {
    if (!SrcExpr.get()->isGLValue()) {
      // Cannot cast non-glvalue to (lvalue or rvalue) reference type. See the
      // similar comment in const_cast.
      msg = diag::err_bad_cxx_cast_rvalue;
      return TC_NotApplicable;
    }

    if (!CStyle) {
      Self.CheckCompatibleReinterpretCast(SrcType, DestType,
                                          /*IsDereference=*/false, OpRange);
    }

    // C++ 5.2.10p10: [...] a reference cast reinterpret_cast<T&>(x) has the
    //   same effect as the conversion *reinterpret_cast<T*>(&x) with the
    //   built-in & and * operators.

    const char *inappropriate = nullptr;
    switch (SrcExpr.get()->getObjectKind()) {
    case OK_Ordinary:
      break;
    case OK_BitField:
      msg = diag::err_bad_cxx_cast_bitfield;
      return TC_NotApplicable;
      // FIXME: Use a specific diagnostic for the rest of these cases.
    case OK_VectorComponent: inappropriate = "vector element";      break;
    case OK_MatrixComponent:
      inappropriate = "matrix element";
      break;
    case OK_ObjCProperty:    inappropriate = "property expression"; break;
    case OK_ObjCSubscript:   inappropriate = "container subscripting expression";
                             break;
    }
    if (inappropriate) {
      Self.Diag(OpRange.getBegin(), diag::err_bad_reinterpret_cast_reference)
          << inappropriate << DestType
          << OpRange << SrcExpr.get()->getSourceRange();
      msg = 0; SrcExpr = ExprError();
      return TC_NotApplicable;
    }

    // This code does this transformation for the checked types.
    DestType = Self.Context.getPointerType(DestTypeTmp->getPointeeType());
    SrcType = Self.Context.getPointerType(SrcType);

    IsLValueCast = true;
  }

  // Canonicalize source for comparison.
  SrcType = Self.Context.getCanonicalType(SrcType);

  const MemberPointerType *DestMemPtr = DestType->getAs<MemberPointerType>(),
                          *SrcMemPtr = SrcType->getAs<MemberPointerType>();
  if (DestMemPtr && SrcMemPtr) {
    // C++ 5.2.10p9: An rvalue of type "pointer to member of X of type T1"
    //   can be explicitly converted to an rvalue of type "pointer to member
    //   of Y of type T2" if T1 and T2 are both function types or both object
    //   types.
    if (DestMemPtr->isMemberFunctionPointer() !=
        SrcMemPtr->isMemberFunctionPointer())
      return TC_NotApplicable;

    if (Self.Context.getTargetInfo().getCXXABI().isMicrosoft()) {
      // We need to determine the inheritance model that the class will use if
      // haven't yet.
      (void)Self.isCompleteType(OpRange.getBegin(), SrcType);
      (void)Self.isCompleteType(OpRange.getBegin(), DestType);
    }

    // Don't allow casting between member pointers of different sizes.
    if (Self.Context.getTypeSize(DestMemPtr) !=
        Self.Context.getTypeSize(SrcMemPtr)) {
      msg = diag::err_bad_cxx_cast_member_pointer_size;
      return TC_Failed;
    }

    // C++ 5.2.10p2: The reinterpret_cast operator shall not cast away
    //   constness.
    // A reinterpret_cast followed by a const_cast can, though, so in C-style,
    // we accept it.
    if (auto CACK =
            CastsAwayConstness(Self, SrcType, DestType, /*CheckCVR=*/!CStyle,
                               /*CheckObjCLifetime=*/CStyle))
      return getCastAwayConstnessCastKind(CACK, msg);

    // A valid member pointer cast.
    assert(!IsLValueCast);
    Kind = CK_ReinterpretMemberPointer;
    return TC_Success;
  }

  // See below for the enumeral issue.
  if (SrcType->isNullPtrType() && DestType->isIntegralType(Self.Context)) {
    // C++0x 5.2.10p4: A pointer can be explicitly converted to any integral
    //   type large enough to hold it. A value of std::nullptr_t can be
    //   converted to an integral type; the conversion has the same meaning
    //   and validity as a conversion of (void*)0 to the integral type.
    if (Self.Context.getTypeSize(SrcType) >
        Self.Context.getTypeSize(DestType)) {
      msg = diag::err_bad_reinterpret_cast_small_int;
      return TC_Failed;
    }
    Kind = CK_PointerToIntegral;
    return TC_Success;
  }

  // Allow reinterpret_casts between vectors of the same size and
  // between vectors and integers of the same size.
  bool destIsVector = DestType->isVectorType();
  bool srcIsVector = SrcType->isVectorType();
  if (srcIsVector || destIsVector) {
    // The non-vector type, if any, must have integral type.  This is
    // the same rule that C vector casts use; note, however, that enum
    // types are not integral in C++.
    if ((!destIsVector && !DestType->isIntegralType(Self.Context)) ||
        (!srcIsVector && !SrcType->isIntegralType(Self.Context)))
      return TC_NotApplicable;

    // The size we want to consider is eltCount * eltSize.
    // That's exactly what the lax-conversion rules will check.
    if (Self.areLaxCompatibleVectorTypes(SrcType, DestType)) {
      Kind = CK_BitCast;
      return TC_Success;
    }

    // Otherwise, pick a reasonable diagnostic.
    if (!destIsVector)
      msg = diag::err_bad_cxx_cast_vector_to_scalar_different_size;
    else if (!srcIsVector)
      msg = diag::err_bad_cxx_cast_scalar_to_vector_different_size;
    else
      msg = diag::err_bad_cxx_cast_vector_to_vector_different_size;

    return TC_Failed;
  }

  if (SrcType == DestType) {
    // C++ 5.2.10p2 has a note that mentions that, subject to all other
    // restrictions, a cast to the same type is allowed so long as it does not
    // cast away constness. In C++98, the intent was not entirely clear here,
    // since all other paragraphs explicitly forbid casts to the same type.
    // C++11 clarifies this case with p2.
    //
    // The only allowed types are: integral, enumeration, pointer, or
    // pointer-to-member types.  We also won't restrict Obj-C pointers either.
    Kind = CK_NoOp;
    TryCastResult Result = TC_NotApplicable;
    if (SrcType->isIntegralOrEnumerationType() ||
        SrcType->isAnyPointerType() ||
        SrcType->isMemberPointerType() ||
        SrcType->isBlockPointerType()) {
      Result = TC_Success;
    }
    return Result;
  }

  bool destIsPtr = DestType->isAnyPointerType() ||
                   DestType->isBlockPointerType();
  bool srcIsPtr = SrcType->isAnyPointerType() ||
                  SrcType->isBlockPointerType();
  if (!destIsPtr && !srcIsPtr) {
    // Except for std::nullptr_t->integer and lvalue->reference, which are
    // handled above, at least one of the two arguments must be a pointer.
    return TC_NotApplicable;
  }

  if (DestType->isIntegralType(Self.Context)) {
    assert(srcIsPtr && "One type must be a pointer");
    // C++ 5.2.10p4: A pointer can be explicitly converted to any integral
    //   type large enough to hold it; except in Microsoft mode, where the
    //   integral type size doesn't matter (except we don't allow bool).
    if ((Self.Context.getTypeSize(SrcType) >
         Self.Context.getTypeSize(DestType))) {
      bool MicrosoftException =
          Self.getLangOpts().MicrosoftExt && !DestType->isBooleanType();
      if (MicrosoftException) {
        unsigned Diag = SrcType->isVoidPointerType()
                            ? diag::warn_void_pointer_to_int_cast
                            : diag::warn_pointer_to_int_cast;
        Self.Diag(OpRange.getBegin(), Diag) << SrcType << DestType << OpRange;
      } else {
        msg = diag::err_bad_reinterpret_cast_small_int;
        return TC_Failed;
      }
    }
    Kind = CK_PointerToIntegral;
    return TC_Success;
  }

  if (SrcType->isIntegralOrEnumerationType()) {
    assert(destIsPtr && "One type must be a pointer");
    checkIntToPointerCast(CStyle, OpRange, SrcExpr.get(), DestType, Self);
    // C++ 5.2.10p5: A value of integral or enumeration type can be explicitly
    //   converted to a pointer.
    // C++ 5.2.10p9: [Note: ...a null pointer constant of integral type is not
    //   necessarily converted to a null pointer value.]
    Kind = CK_IntegralToPointer;
    return TC_Success;
  }

  if (!destIsPtr || !srcIsPtr) {
    // With the valid non-pointer conversions out of the way, we can be even
    // more stringent.
    return TC_NotApplicable;
  }

  // Cannot convert between block pointers and Objective-C object pointers.
  if ((SrcType->isBlockPointerType() && DestType->isObjCObjectPointerType()) ||
      (DestType->isBlockPointerType() && SrcType->isObjCObjectPointerType()))
    return TC_NotApplicable;

  // C++ 5.2.10p2: The reinterpret_cast operator shall not cast away constness.
  // The C-style cast operator can.
  TryCastResult SuccessResult = TC_Success;
  if (auto CACK =
          CastsAwayConstness(Self, SrcType, DestType, /*CheckCVR=*/!CStyle,
                             /*CheckObjCLifetime=*/CStyle))
    SuccessResult = getCastAwayConstnessCastKind(CACK, msg);

  if (IsAddressSpaceConversion(SrcType, DestType)) {
    Kind = CK_AddressSpaceConversion;
    assert(SrcType->isPointerType() && DestType->isPointerType());
    if (!CStyle &&
        !DestType->getPointeeType().getQualifiers().isAddressSpaceSupersetOf(
            SrcType->getPointeeType().getQualifiers())) {
      SuccessResult = TC_Failed;
    }
  } else if (IsLValueCast) {
    Kind = CK_LValueBitCast;
  } else if (DestType->isObjCObjectPointerType()) {
    Kind = Self.PrepareCastToObjCObjectPointer(SrcExpr);
  } else if (DestType->isBlockPointerType()) {
    if (!SrcType->isBlockPointerType()) {
      Kind = CK_AnyPointerToBlockPointerCast;
    } else {
      Kind = CK_BitCast;
    }
  } else {
    Kind = CK_BitCast;
  }

  // Any pointer can be cast to an Objective-C pointer type with a C-style
  // cast.
  if (CStyle && DestType->isObjCObjectPointerType()) {
    return SuccessResult;
  }
  if (CStyle)
    DiagnoseCastOfObjCSEL(Self, SrcExpr, DestType);

  DiagnoseCallingConvCast(Self, SrcExpr, DestType, OpRange);

  // Not casting away constness, so the only remaining check is for compatible
  // pointer categories.

  if (SrcType->isFunctionPointerType()) {
    if (DestType->isFunctionPointerType()) {
      // C++ 5.2.10p6: A pointer to a function can be explicitly converted to
      // a pointer to a function of a different type.
      return SuccessResult;
    }

    // C++0x 5.2.10p8: Converting a pointer to a function into a pointer to
    //   an object type or vice versa is conditionally-supported.
    // Compilers support it in C++03 too, though, because it's necessary for
    // casting the return value of dlsym() and GetProcAddress().
    // FIXME: Conditionally-supported behavior should be configurable in the
    // TargetInfo or similar.
    Self.Diag(OpRange.getBegin(),
              Self.getLangOpts().CPlusPlus11 ?
                diag::warn_cxx98_compat_cast_fn_obj : diag::ext_cast_fn_obj)
      << OpRange;
    return SuccessResult;
  }

  if (DestType->isFunctionPointerType()) {
    // See above.
    Self.Diag(OpRange.getBegin(),
              Self.getLangOpts().CPlusPlus11 ?
                diag::warn_cxx98_compat_cast_fn_obj : diag::ext_cast_fn_obj)
      << OpRange;
    return SuccessResult;
  }

  // Diagnose address space conversion in nested pointers.
  QualType DestPtee = DestType->getPointeeType().isNull()
                          ? DestType->getPointeeType()
                          : DestType->getPointeeType()->getPointeeType();
  QualType SrcPtee = SrcType->getPointeeType().isNull()
                         ? SrcType->getPointeeType()
                         : SrcType->getPointeeType()->getPointeeType();
  while (!DestPtee.isNull() && !SrcPtee.isNull()) {
    if (DestPtee.getAddressSpace() != SrcPtee.getAddressSpace()) {
      Self.Diag(OpRange.getBegin(),
                diag::warn_bad_cxx_cast_nested_pointer_addr_space)
          << CStyle << SrcType << DestType << SrcExpr.get()->getSourceRange();
      break;
    }
    DestPtee = DestPtee->getPointeeType();
    SrcPtee = SrcPtee->getPointeeType();
  }

  // C++ 5.2.10p7: A pointer to an object can be explicitly converted to
  //   a pointer to an object of different type.
  // Void pointers are not specified, but supported by every compiler out there.
  // So we finish by allowing everything that remains - it's got to be two
  // object pointers.
  return SuccessResult;
}

static TryCastResult TryAddressSpaceCast(Sema &Self, ExprResult &SrcExpr,
                                         QualType DestType, bool CStyle,
                                         unsigned &msg, CastKind &Kind) {
  if (!Self.getLangOpts().OpenCL)
    // FIXME: As compiler doesn't have any information about overlapping addr
    // spaces at the moment we have to be permissive here.
    return TC_NotApplicable;
  // Even though the logic below is general enough and can be applied to
  // non-OpenCL mode too, we fast-path above because no other languages
  // define overlapping address spaces currently.
  auto SrcType = SrcExpr.get()->getType();
  // FIXME: Should this be generalized to references? The reference parameter
  // however becomes a reference pointee type here and therefore rejected.
  // Perhaps this is the right behavior though according to C++.
  auto SrcPtrType = SrcType->getAs<PointerType>();
  if (!SrcPtrType)
    return TC_NotApplicable;
  auto DestPtrType = DestType->getAs<PointerType>();
  if (!DestPtrType)
    return TC_NotApplicable;
  auto SrcPointeeType = SrcPtrType->getPointeeType();
  auto DestPointeeType = DestPtrType->getPointeeType();
  if (!DestPointeeType.isAddressSpaceOverlapping(SrcPointeeType)) {
    msg = diag::err_bad_cxx_cast_addr_space_mismatch;
    return TC_Failed;
  }
  auto SrcPointeeTypeWithoutAS =
      Self.Context.removeAddrSpaceQualType(SrcPointeeType.getCanonicalType());
  auto DestPointeeTypeWithoutAS =
      Self.Context.removeAddrSpaceQualType(DestPointeeType.getCanonicalType());
  if (Self.Context.hasSameType(SrcPointeeTypeWithoutAS,
                               DestPointeeTypeWithoutAS)) {
    Kind = SrcPointeeType.getAddressSpace() == DestPointeeType.getAddressSpace()
               ? CK_NoOp
               : CK_AddressSpaceConversion;
    return TC_Success;
  } else {
    return TC_NotApplicable;
  }
}

void CastOperation::checkAddressSpaceCast(QualType SrcType, QualType DestType) {
  // In OpenCL only conversions between pointers to objects in overlapping
  // addr spaces are allowed. v2.0 s6.5.5 - Generic addr space overlaps
  // with any named one, except for constant.

  // Converting the top level pointee addrspace is permitted for compatible
  // addrspaces (such as 'generic int *' to 'local int *' or vice versa), but
  // if any of the nested pointee addrspaces differ, we emit a warning
  // regardless of addrspace compatibility. This makes
  //   local int ** p;
  //   return (generic int **) p;
  // warn even though local -> generic is permitted.
  if (Self.getLangOpts().OpenCL) {
    const Type *DestPtr, *SrcPtr;
    bool Nested = false;
    unsigned DiagID = diag::err_typecheck_incompatible_address_space;
    DestPtr = Self.getASTContext().getCanonicalType(DestType.getTypePtr()),
    SrcPtr  = Self.getASTContext().getCanonicalType(SrcType.getTypePtr());

    while (isa<PointerType>(DestPtr) && isa<PointerType>(SrcPtr)) {
      const PointerType *DestPPtr = cast<PointerType>(DestPtr);
      const PointerType *SrcPPtr = cast<PointerType>(SrcPtr);
      QualType DestPPointee = DestPPtr->getPointeeType();
      QualType SrcPPointee = SrcPPtr->getPointeeType();
      if (Nested
              ? DestPPointee.getAddressSpace() != SrcPPointee.getAddressSpace()
              : !DestPPointee.isAddressSpaceOverlapping(SrcPPointee)) {
        Self.Diag(OpRange.getBegin(), DiagID)
            << SrcType << DestType << Sema::AA_Casting
            << SrcExpr.get()->getSourceRange();
        if (!Nested)
          SrcExpr = ExprError();
        return;
      }

      DestPtr = DestPPtr->getPointeeType().getTypePtr();
      SrcPtr = SrcPPtr->getPointeeType().getTypePtr();
      Nested = true;
      DiagID = diag::ext_nested_pointer_qualifier_mismatch;
    }
  }
}

void CastOperation::CheckCXXCStyleCast(bool FunctionalStyle,
                                       bool ListInitialization) {
  assert(Self.getLangOpts().CPlusPlus);

  // Handle placeholders.
  if (isPlaceholder()) {
    // C-style casts can resolve __unknown_any types.
    if (claimPlaceholder(BuiltinType::UnknownAny)) {
      SrcExpr = Self.checkUnknownAnyCast(DestRange, DestType,
                                         SrcExpr.get(), Kind,
                                         ValueKind, BasePath);
      return;
    }

    checkNonOverloadPlaceholders();
    if (SrcExpr.isInvalid())
      return;
  }

  // C++ 5.2.9p4: Any expression can be explicitly converted to type "cv void".
  // This test is outside everything else because it's the only case where
  // a non-lvalue-reference target type does not lead to decay.
  if (DestType->isVoidType()) {
    Kind = CK_ToVoid;

    if (claimPlaceholder(BuiltinType::Overload)) {
      Self.ResolveAndFixSingleFunctionTemplateSpecialization(
                  SrcExpr, /* Decay Function to ptr */ false,
                  /* Complain */ true, DestRange, DestType,
                  diag::err_bad_cstyle_cast_overload);
      if (SrcExpr.isInvalid())
        return;
    }

    SrcExpr = Self.IgnoredValueConversions(SrcExpr.get());
    return;
  }

  // If the type is dependent, we won't do any other semantic analysis now.
  if (DestType->isDependentType() || SrcExpr.get()->isTypeDependent() ||
      SrcExpr.get()->isValueDependent()) {
    assert(Kind == CK_Dependent);
    return;
  }

  if (ValueKind == VK_RValue && !DestType->isRecordType() &&
      !isPlaceholder(BuiltinType::Overload)) {
    SrcExpr = Self.DefaultFunctionArrayLvalueConversion(SrcExpr.get());
    if (SrcExpr.isInvalid())
      return;
  }

  // AltiVec vector initialization with a single literal.
  if (const VectorType *vecTy = DestType->getAs<VectorType>())
    if (vecTy->getVectorKind() == VectorType::AltiVecVector
        && (SrcExpr.get()->getType()->isIntegerType()
            || SrcExpr.get()->getType()->isFloatingType())) {
      Kind = CK_VectorSplat;
      SrcExpr = Self.prepareVectorSplat(DestType, SrcExpr.get());
      return;
    }

  // C++ [expr.cast]p5: The conversions performed by
  //   - a const_cast,
  //   - a static_cast,
  //   - a static_cast followed by a const_cast,
  //   - a reinterpret_cast, or
  //   - a reinterpret_cast followed by a const_cast,
  //   can be performed using the cast notation of explicit type conversion.
  //   [...] If a conversion can be interpreted in more than one of the ways
  //   listed above, the interpretation that appears first in the list is used,
  //   even if a cast resulting from that interpretation is ill-formed.
  // In plain language, this means trying a const_cast ...
  // Note that for address space we check compatibility after const_cast.
  unsigned msg = diag::err_bad_cxx_cast_generic;
  TryCastResult tcr = TryConstCast(Self, SrcExpr, DestType,
                                   /*CStyle*/ true, msg);
  if (SrcExpr.isInvalid())
    return;
  if (isValidCast(tcr))
    Kind = CK_NoOp;

  Sema::CheckedConversionKind CCK =
      FunctionalStyle ? Sema::CCK_FunctionalCast : Sema::CCK_CStyleCast;
  if (tcr == TC_NotApplicable) {
    tcr = TryAddressSpaceCast(Self, SrcExpr, DestType, /*CStyle*/ true, msg,
                              Kind);
    if (SrcExpr.isInvalid())
      return;

    if (tcr == TC_NotApplicable) {
      // ... or if that is not possible, a static_cast, ignoring const and
      // addr space, ...
      tcr = TryStaticCast(Self, SrcExpr, DestType, CCK, OpRange, msg, Kind,
                          BasePath, ListInitialization);
      if (SrcExpr.isInvalid())
        return;

      if (tcr == TC_NotApplicable) {
        // ... and finally a reinterpret_cast, ignoring const and addr space.
        tcr = TryReinterpretCast(Self, SrcExpr, DestType, /*CStyle*/ true,
                                 OpRange, msg, Kind);
        if (SrcExpr.isInvalid())
          return;
      }
    }
  }

  if (Self.getLangOpts().allowsNonTrivialObjCLifetimeQualifiers() &&
      isValidCast(tcr))
    checkObjCConversion(CCK);

  if (tcr != TC_Success && msg != 0) {
    if (SrcExpr.get()->getType() == Self.Context.OverloadTy) {
      DeclAccessPair Found;
      FunctionDecl *Fn = Self.ResolveAddressOfOverloadedFunction(SrcExpr.get(),
                                DestType,
                                /*Complain*/ true,
                                Found);
      if (Fn) {
        // If DestType is a function type (not to be confused with the function
        // pointer type), it will be possible to resolve the function address,
        // but the type cast should be considered as failure.
        OverloadExpr *OE = OverloadExpr::find(SrcExpr.get()).Expression;
        Self.Diag(OpRange.getBegin(), diag::err_bad_cstyle_cast_overload)
          << OE->getName() << DestType << OpRange
          << OE->getQualifierLoc().getSourceRange();
        Self.NoteAllOverloadCandidates(SrcExpr.get());
      }
    } else {
      diagnoseBadCast(Self, msg, (FunctionalStyle ? CT_Functional : CT_CStyle),
                      OpRange, SrcExpr.get(), DestType, ListInitialization);
    }
  }

  if (isValidCast(tcr)) {
    if (Kind == CK_BitCast)
      checkCastAlign();
  } else {
    SrcExpr = ExprError();
  }
}

/// DiagnoseBadFunctionCast - Warn whenever a function call is cast to a
///  non-matching type. Such as enum function call to int, int call to
/// pointer; etc. Cast to 'void' is an exception.
static void DiagnoseBadFunctionCast(Sema &Self, const ExprResult &SrcExpr,
                                  QualType DestType) {
  if (Self.Diags.isIgnored(diag::warn_bad_function_cast,
                           SrcExpr.get()->getExprLoc()))
    return;

  if (!isa<CallExpr>(SrcExpr.get()))
    return;

  QualType SrcType = SrcExpr.get()->getType();
  if (DestType.getUnqualifiedType()->isVoidType())
    return;
  if ((SrcType->isAnyPointerType() || SrcType->isBlockPointerType())
      && (DestType->isAnyPointerType() || DestType->isBlockPointerType()))
    return;
  if (SrcType->isIntegerType() && DestType->isIntegerType() &&
      (SrcType->isBooleanType() == DestType->isBooleanType()) &&
      (SrcType->isEnumeralType() == DestType->isEnumeralType()))
    return;
  if (SrcType->isRealFloatingType() && DestType->isRealFloatingType())
    return;
  if (SrcType->isEnumeralType() && DestType->isEnumeralType())
    return;
  if (SrcType->isComplexType() && DestType->isComplexType())
    return;
  if (SrcType->isComplexIntegerType() && DestType->isComplexIntegerType())
    return;
  if (SrcType->isFixedPointType() && DestType->isFixedPointType())
    return;

  Self.Diag(SrcExpr.get()->getExprLoc(),
            diag::warn_bad_function_cast)
            << SrcType << DestType << SrcExpr.get()->getSourceRange();
}

/// Check the semantics of a C-style cast operation, in C.
void CastOperation::CheckCStyleCast() {
  assert(!Self.getLangOpts().CPlusPlus);

  // C-style casts can resolve __unknown_any types.
  if (claimPlaceholder(BuiltinType::UnknownAny)) {
    SrcExpr = Self.checkUnknownAnyCast(DestRange, DestType,
                                       SrcExpr.get(), Kind,
                                       ValueKind, BasePath);
    return;
  }

  // C99 6.5.4p2: the cast type needs to be void or scalar and the expression
  // type needs to be scalar.
  if (DestType->isVoidType()) {
    // We don't necessarily do lvalue-to-rvalue conversions on this.
    SrcExpr = Self.IgnoredValueConversions(SrcExpr.get());
    if (SrcExpr.isInvalid())
      return;

    // Cast to void allows any expr type.
    Kind = CK_ToVoid;
    return;
  }

  // Overloads are allowed with C extensions, so we need to support them.
  if (SrcExpr.get()->getType() == Self.Context.OverloadTy) {
    DeclAccessPair DAP;
    if (FunctionDecl *FD = Self.ResolveAddressOfOverloadedFunction(
            SrcExpr.get(), DestType, /*Complain=*/true, DAP))
      SrcExpr = Self.FixOverloadedFunctionReference(SrcExpr.get(), DAP, FD);
    else
      return;
    assert(SrcExpr.isUsable());
  }
  SrcExpr = Self.DefaultFunctionArrayLvalueConversion(SrcExpr.get());
  if (SrcExpr.isInvalid())
    return;
  QualType SrcType = SrcExpr.get()->getType();

  assert(!SrcType->isPlaceholderType());

  checkAddressSpaceCast(SrcType, DestType);
  if (SrcExpr.isInvalid())
    return;

  if (Self.RequireCompleteType(OpRange.getBegin(), DestType,
                               diag::err_typecheck_cast_to_incomplete)) {
    SrcExpr = ExprError();
    return;
  }

  // Allow casting a sizeless built-in type to itself.
  if (DestType->isSizelessBuiltinType() &&
      Self.Context.hasSameUnqualifiedType(DestType, SrcType)) {
    Kind = CK_NoOp;
    return;
  }

  if (!DestType->isScalarType() && !DestType->isVectorType()) {
    const RecordType *DestRecordTy = DestType->getAs<RecordType>();

    if (DestRecordTy && Self.Context.hasSameUnqualifiedType(DestType, SrcType)){
      // GCC struct/union extension: allow cast to self.
      Self.Diag(OpRange.getBegin(), diag::ext_typecheck_cast_nonscalar)
        << DestType << SrcExpr.get()->getSourceRange();
      Kind = CK_NoOp;
      return;
    }

    // GCC's cast to union extension.
    if (DestRecordTy && DestRecordTy->getDecl()->isUnion()) {
      RecordDecl *RD = DestRecordTy->getDecl();
      if (CastExpr::getTargetFieldForToUnionCast(RD, SrcType)) {
        Self.Diag(OpRange.getBegin(), diag::ext_typecheck_cast_to_union)
          << SrcExpr.get()->getSourceRange();
        Kind = CK_ToUnion;
        return;
      } else {
        Self.Diag(OpRange.getBegin(), diag::err_typecheck_cast_to_union_no_type)
          << SrcType << SrcExpr.get()->getSourceRange();
        SrcExpr = ExprError();
        return;
      }
    }

    // OpenCL v2.0 s6.13.10 - Allow casts from '0' to event_t type.
    if (Self.getLangOpts().OpenCL && DestType->isEventT()) {
      Expr::EvalResult Result;
      if (SrcExpr.get()->EvaluateAsInt(Result, Self.Context)) {
        llvm::APSInt CastInt = Result.Val.getInt();
        if (0 == CastInt) {
          Kind = CK_ZeroToOCLOpaqueType;
          return;
        }
        Self.Diag(OpRange.getBegin(),
                  diag::err_opencl_cast_non_zero_to_event_t)
                  << CastInt.toString(10) << SrcExpr.get()->getSourceRange();
        SrcExpr = ExprError();
        return;
      }
    }

    // Reject any other conversions to non-scalar types.
    Self.Diag(OpRange.getBegin(), diag::err_typecheck_cond_expect_scalar)
      << DestType << SrcExpr.get()->getSourceRange();
    SrcExpr = ExprError();
    return;
  }

  // The type we're casting to is known to be a scalar or vector.

  // Require the operand to be a scalar or vector.
  if (!SrcType->isScalarType() && !SrcType->isVectorType()) {
    Self.Diag(SrcExpr.get()->getExprLoc(),
              diag::err_typecheck_expect_scalar_operand)
      << SrcType << SrcExpr.get()->getSourceRange();
    SrcExpr = ExprError();
    return;
  }

  if (DestType->isExtVectorType()) {
    SrcExpr = Self.CheckExtVectorCast(OpRange, DestType, SrcExpr.get(), Kind);
    return;
  }

  if (const VectorType *DestVecTy = DestType->getAs<VectorType>()) {
    if (DestVecTy->getVectorKind() == VectorType::AltiVecVector &&
          (SrcType->isIntegerType() || SrcType->isFloatingType())) {
      Kind = CK_VectorSplat;
      SrcExpr = Self.prepareVectorSplat(DestType, SrcExpr.get());
    } else if (Self.CheckVectorCast(OpRange, DestType, SrcType, Kind)) {
      SrcExpr = ExprError();
    }
    return;
  }

  if (SrcType->isVectorType()) {
    if (Self.CheckVectorCast(OpRange, SrcType, DestType, Kind))
      SrcExpr = ExprError();
    return;
  }

  // The source and target types are both scalars, i.e.
  //   - arithmetic types (fundamental, enum, and complex)
  //   - all kinds of pointers
  // Note that member pointers were filtered out with C++, above.

  if (isa<ObjCSelectorExpr>(SrcExpr.get())) {
    Self.Diag(SrcExpr.get()->getExprLoc(), diag::err_cast_selector_expr);
    SrcExpr = ExprError();
    return;
  }

  // Can't cast to or from bfloat
  if (DestType->isBFloat16Type() && !SrcType->isBFloat16Type()) {
    Self.Diag(SrcExpr.get()->getExprLoc(), diag::err_cast_to_bfloat16)
        << SrcExpr.get()->getSourceRange();
    SrcExpr = ExprError();
    return;
  }
  if (SrcType->isBFloat16Type() && !DestType->isBFloat16Type()) {
    Self.Diag(SrcExpr.get()->getExprLoc(), diag::err_cast_from_bfloat16)
        << SrcExpr.get()->getSourceRange();
    SrcExpr = ExprError();
    return;
  }

  // If either type is a pointer, the other type has to be either an
  // integer or a pointer.
  if (!DestType->isArithmeticType()) {
    if (!SrcType->isIntegralType(Self.Context) && SrcType->isArithmeticType()) {
      Self.Diag(SrcExpr.get()->getExprLoc(),
                diag::err_cast_pointer_from_non_pointer_int)
        << SrcType << SrcExpr.get()->getSourceRange();
      SrcExpr = ExprError();
      return;
    }
    checkIntToPointerCast(/* CStyle */ true, OpRange, SrcExpr.get(), DestType,
                          Self);
  } else if (!SrcType->isArithmeticType()) {
    if (!DestType->isIntegralType(Self.Context) &&
        DestType->isArithmeticType()) {
      Self.Diag(SrcExpr.get()->getBeginLoc(),
                diag::err_cast_pointer_to_non_pointer_int)
          << DestType << SrcExpr.get()->getSourceRange();
      SrcExpr = ExprError();
      return;
    }

    if ((Self.Context.getTypeSize(SrcType) >
         Self.Context.getTypeSize(DestType)) &&
        !DestType->isBooleanType()) {
      // C 6.3.2.3p6: Any pointer type may be converted to an integer type.
      // Except as previously specified, the result is implementation-defined.
      // If the result cannot be represented in the integer type, the behavior
      // is undefined. The result need not be in the range of values of any
      // integer type.
      unsigned Diag;
      if (SrcType->isVoidPointerType())
        Diag = DestType->isEnumeralType() ? diag::warn_void_pointer_to_enum_cast
                                          : diag::warn_void_pointer_to_int_cast;
      else if (DestType->isEnumeralType())
        Diag = diag::warn_pointer_to_enum_cast;
      else
        Diag = diag::warn_pointer_to_int_cast;
      Self.Diag(OpRange.getBegin(), Diag) << SrcType << DestType << OpRange;
    }
  }

  if (Self.getLangOpts().OpenCL &&
      !Self.getOpenCLOptions().isEnabled("cl_khr_fp16")) {
    if (DestType->isHalfType()) {
      Self.Diag(SrcExpr.get()->getBeginLoc(), diag::err_opencl_cast_to_half)
          << DestType << SrcExpr.get()->getSourceRange();
      SrcExpr = ExprError();
      return;
    }
  }

  // ARC imposes extra restrictions on casts.
  if (Self.getLangOpts().allowsNonTrivialObjCLifetimeQualifiers()) {
    checkObjCConversion(Sema::CCK_CStyleCast);
    if (SrcExpr.isInvalid())
      return;

    const PointerType *CastPtr = DestType->getAs<PointerType>();
    if (Self.getLangOpts().ObjCAutoRefCount && CastPtr) {
      if (const PointerType *ExprPtr = SrcType->getAs<PointerType>()) {
        Qualifiers CastQuals = CastPtr->getPointeeType().getQualifiers();
        Qualifiers ExprQuals = ExprPtr->getPointeeType().getQualifiers();
        if (CastPtr->getPointeeType()->isObjCLifetimeType() &&
            ExprPtr->getPointeeType()->isObjCLifetimeType() &&
            !CastQuals.compatiblyIncludesObjCLifetime(ExprQuals)) {
          Self.Diag(SrcExpr.get()->getBeginLoc(),
                    diag::err_typecheck_incompatible_ownership)
              << SrcType << DestType << Sema::AA_Casting
              << SrcExpr.get()->getSourceRange();
          return;
        }
      }
    }
    else if (!Self.CheckObjCARCUnavailableWeakConversion(DestType, SrcType)) {
      Self.Diag(SrcExpr.get()->getBeginLoc(),
                diag::err_arc_convesion_of_weak_unavailable)
          << 1 << SrcType << DestType << SrcExpr.get()->getSourceRange();
      SrcExpr = ExprError();
      return;
    }
  }

  DiagnoseCastOfObjCSEL(Self, SrcExpr, DestType);
  DiagnoseCallingConvCast(Self, SrcExpr, DestType, OpRange);
  DiagnoseBadFunctionCast(Self, SrcExpr, DestType);
  Kind = Self.PrepareScalarCast(SrcExpr, DestType);
  if (SrcExpr.isInvalid())
    return;

  if (Kind == CK_BitCast)
    checkCastAlign();
}

void CastOperation::CheckBuiltinBitCast() {
  QualType SrcType = SrcExpr.get()->getType();

  if (Self.RequireCompleteType(OpRange.getBegin(), DestType,
                               diag::err_typecheck_cast_to_incomplete) ||
      Self.RequireCompleteType(OpRange.getBegin(), SrcType,
                               diag::err_incomplete_type)) {
    SrcExpr = ExprError();
    return;
  }

  if (SrcExpr.get()->isRValue())
    SrcExpr = Self.CreateMaterializeTemporaryExpr(SrcType, SrcExpr.get(),
                                                  /*IsLValueReference=*/false);

  CharUnits DestSize = Self.Context.getTypeSizeInChars(DestType);
  CharUnits SourceSize = Self.Context.getTypeSizeInChars(SrcType);
  if (DestSize != SourceSize) {
    Self.Diag(OpRange.getBegin(), diag::err_bit_cast_type_size_mismatch)
        << (int)SourceSize.getQuantity() << (int)DestSize.getQuantity();
    SrcExpr = ExprError();
    return;
  }

  if (!DestType.isTriviallyCopyableType(Self.Context)) {
    Self.Diag(OpRange.getBegin(), diag::err_bit_cast_non_trivially_copyable)
        << 1;
    SrcExpr = ExprError();
    return;
  }

  if (!SrcType.isTriviallyCopyableType(Self.Context)) {
    Self.Diag(OpRange.getBegin(), diag::err_bit_cast_non_trivially_copyable)
        << 0;
    SrcExpr = ExprError();
    return;
  }

  Kind = CK_LValueToRValueBitCast;
}

/// DiagnoseCastQual - Warn whenever casts discards a qualifiers, be it either
/// const, volatile or both.
static void DiagnoseCastQual(Sema &Self, const ExprResult &SrcExpr,
                             QualType DestType) {
  if (SrcExpr.isInvalid())
    return;

  QualType SrcType = SrcExpr.get()->getType();
  if (!((SrcType->isAnyPointerType() && DestType->isAnyPointerType()) ||
        DestType->isLValueReferenceType()))
    return;

  QualType TheOffendingSrcType, TheOffendingDestType;
  Qualifiers CastAwayQualifiers;
  if (CastsAwayConstness(Self, SrcType, DestType, true, false,
                         &TheOffendingSrcType, &TheOffendingDestType,
                         &CastAwayQualifiers) !=
      CastAwayConstnessKind::CACK_Similar)
    return;

  // FIXME: 'restrict' is not properly handled here.
  int qualifiers = -1;
  if (CastAwayQualifiers.hasConst() && CastAwayQualifiers.hasVolatile()) {
    qualifiers = 0;
  } else if (CastAwayQualifiers.hasConst()) {
    qualifiers = 1;
  } else if (CastAwayQualifiers.hasVolatile()) {
    qualifiers = 2;
  }
  // This is a variant of int **x; const int **y = (const int **)x;
  if (qualifiers == -1)
    Self.Diag(SrcExpr.get()->getBeginLoc(), diag::warn_cast_qual2)
        << SrcType << DestType;
  else
    Self.Diag(SrcExpr.get()->getBeginLoc(), diag::warn_cast_qual)
        << TheOffendingSrcType << TheOffendingDestType << qualifiers;
}

ExprResult Sema::BuildCStyleCastExpr(SourceLocation LPLoc,
                                     TypeSourceInfo *CastTypeInfo,
                                     SourceLocation RPLoc,
                                     Expr *CastExpr) {
  CastOperation Op(*this, CastTypeInfo->getType(), CastExpr);
  Op.DestRange = CastTypeInfo->getTypeLoc().getSourceRange();
  Op.OpRange = SourceRange(LPLoc, CastExpr->getEndLoc());

  if (getLangOpts().CPlusPlus) {
    Op.CheckCXXCStyleCast(/*FunctionalCast=*/ false,
                          isa<InitListExpr>(CastExpr));
  } else {
    Op.CheckCStyleCast();
  }

  if (Op.SrcExpr.isInvalid())
    return ExprError();

  // -Wcast-qual
  DiagnoseCastQual(Op.Self, Op.SrcExpr, Op.DestType);

<<<<<<< HEAD
  Op.checkQualifiedDestType();

  return Op.complete(CStyleCastExpr::Create(Context, Op.ResultType,
                              Op.ValueKind, Op.Kind, Op.SrcExpr.get(),
                              &Op.BasePath, CastTypeInfo, LPLoc, RPLoc));
=======
  return Op.complete(CStyleCastExpr::Create(
      Context, Op.ResultType, Op.ValueKind, Op.Kind, Op.SrcExpr.get(),
      &Op.BasePath, CurFPFeatureOverrides(), CastTypeInfo, LPLoc, RPLoc));
>>>>>>> 6c8041aa
}

ExprResult Sema::BuildCXXFunctionalCastExpr(TypeSourceInfo *CastTypeInfo,
                                            QualType Type,
                                            SourceLocation LPLoc,
                                            Expr *CastExpr,
                                            SourceLocation RPLoc) {
  assert(LPLoc.isValid() && "List-initialization shouldn't get here.");
  CastOperation Op(*this, Type, CastExpr);
  Op.DestRange = CastTypeInfo->getTypeLoc().getSourceRange();
  Op.OpRange = SourceRange(Op.DestRange.getBegin(), CastExpr->getEndLoc());

  Op.CheckCXXCStyleCast(/*FunctionalCast=*/true, /*ListInit=*/false);
  if (Op.SrcExpr.isInvalid())
    return ExprError();

  Op.checkQualifiedDestType();

  auto *SubExpr = Op.SrcExpr.get();
  if (auto *BindExpr = dyn_cast<CXXBindTemporaryExpr>(SubExpr))
    SubExpr = BindExpr->getSubExpr();
  if (auto *ConstructExpr = dyn_cast<CXXConstructExpr>(SubExpr))
    ConstructExpr->setParenOrBraceRange(SourceRange(LPLoc, RPLoc));

  return Op.complete(CXXFunctionalCastExpr::Create(
      Context, Op.ResultType, Op.ValueKind, CastTypeInfo, Op.Kind,
      Op.SrcExpr.get(), &Op.BasePath, CurFPFeatureOverrides(), LPLoc, RPLoc));
}<|MERGE_RESOLUTION|>--- conflicted
+++ resolved
@@ -3041,17 +3041,11 @@
   // -Wcast-qual
   DiagnoseCastQual(Op.Self, Op.SrcExpr, Op.DestType);
 
-<<<<<<< HEAD
   Op.checkQualifiedDestType();
 
-  return Op.complete(CStyleCastExpr::Create(Context, Op.ResultType,
-                              Op.ValueKind, Op.Kind, Op.SrcExpr.get(),
-                              &Op.BasePath, CastTypeInfo, LPLoc, RPLoc));
-=======
   return Op.complete(CStyleCastExpr::Create(
       Context, Op.ResultType, Op.ValueKind, Op.Kind, Op.SrcExpr.get(),
       &Op.BasePath, CurFPFeatureOverrides(), CastTypeInfo, LPLoc, RPLoc));
->>>>>>> 6c8041aa
 }
 
 ExprResult Sema::BuildCXXFunctionalCastExpr(TypeSourceInfo *CastTypeInfo,
