--- conflicted
+++ resolved
@@ -281,6 +281,7 @@
   bool hadError = false;
   bool VerifyOnly; // No diagnostics.
   bool TreatUnavailableAsInvalid; // Used only in VerifyOnly mode.
+  bool InOverloadResolution;
   InitListExpr *FullyStructuredList = nullptr;
   NoInitExpr *DummyExpr = nullptr;
 
@@ -372,6 +373,63 @@
   ExprResult PerformEmptyInit(SourceLocation Loc,
                               const InitializedEntity &Entity);
 
+  /// Diagnose that OldInit (or part thereof) has been overridden by NewInit.
+  void diagnoseInitOverride(Expr *OldInit, SourceRange NewInitRange,
+                            bool FullyOverwritten = true) {
+    // Overriding an initializer via a designator is valid with C99 designated
+    // initializers, but ill-formed with C++20 designated initializers.
+    unsigned DiagID = SemaRef.getLangOpts().CPlusPlus
+                          ? diag::ext_initializer_overrides
+                          : diag::warn_initializer_overrides;
+
+    if (InOverloadResolution && SemaRef.getLangOpts().CPlusPlus) {
+      // In overload resolution, we have to strictly enforce the rules, and so
+      // don't allow any overriding of prior initializers. This matters for a
+      // case such as:
+      //
+      //   union U { int a, b; };
+      //   struct S { int a, b; };
+      //   void f(U), f(S);
+      //
+      // Here, f({.a = 1, .b = 2}) is required to call the struct overload. For
+      // consistency, we disallow all overriding of prior initializers in
+      // overload resolution, not only overriding of union members.
+      hadError = true;
+    } else if (OldInit->getType().isDestructedType() && !FullyOverwritten) {
+      // If we'll be keeping around the old initializer but overwriting part of
+      // the object it initialized, and that object is not trivially
+      // destructible, this can leak. Don't allow that, not even as an
+      // extension.
+      //
+      // FIXME: It might be reasonable to allow this in cases where the part of
+      // the initializer that we're overriding has trivial destruction.
+      DiagID = diag::err_initializer_overrides_destructed;
+    } else if (!OldInit->getSourceRange().isValid()) {
+      // We need to check on source range validity because the previous
+      // initializer does not have to be an explicit initializer. e.g.,
+      //
+      // struct P { int a, b; };
+      // struct PP { struct P p } l = { { .a = 2 }, .p.b = 3 };
+      //
+      // There is an overwrite taking place because the first braced initializer
+      // list "{ .a = 2 }" already provides value for .p.b (which is zero).
+      //
+      // Such overwrites are harmless, so we don't diagnose them. (Note that in
+      // C++, this cannot be reached unless we've already seen and diagnosed a
+      // different conformance issue, such as a mixture of designated and
+      // non-designated initializers or a multi-level designator.)
+      return;
+    }
+
+    if (!VerifyOnly) {
+      SemaRef.Diag(NewInitRange.getBegin(), DiagID)
+          << NewInitRange << FullyOverwritten << OldInit->getType();
+      SemaRef.Diag(OldInit->getBeginLoc(), diag::note_previous_initializer)
+          << (OldInit->HasSideEffects(SemaRef.Context) && FullyOverwritten)
+          << OldInit->getSourceRange();
+    }
+  }
+
   // Explanation on the "FillWithNoInit" mode:
   //
   // Assume we have the following definitions (Case#1):
@@ -410,9 +468,9 @@
                                SourceLocation Loc);
 
 public:
-  InitListChecker(Sema &S, const InitializedEntity &Entity,
-                  InitListExpr *IL, QualType &T, bool VerifyOnly,
-                  bool TreatUnavailableAsInvalid);
+  InitListChecker(Sema &S, const InitializedEntity &Entity, InitListExpr *IL,
+                  QualType &T, bool VerifyOnly, bool TreatUnavailableAsInvalid,
+                  bool InOverloadResolution = false);
   bool HadError() { return hadError; }
 
   // Retrieves the fully-structured initializer list used for
@@ -877,9 +935,11 @@
 
 InitListChecker::InitListChecker(Sema &S, const InitializedEntity &Entity,
                                  InitListExpr *IL, QualType &T, bool VerifyOnly,
-                                 bool TreatUnavailableAsInvalid)
+                                 bool TreatUnavailableAsInvalid,
+                                 bool InOverloadResolution)
     : SemaRef(S), VerifyOnly(VerifyOnly),
-      TreatUnavailableAsInvalid(TreatUnavailableAsInvalid) {
+      TreatUnavailableAsInvalid(TreatUnavailableAsInvalid),
+      InOverloadResolution(InOverloadResolution) {
   if (!VerifyOnly || hasAnyDesignatedInits(IL)) {
     FullyStructuredList =
         createInitListExpr(T, IL->getSourceRange(), IL->getNumInits());
@@ -1959,7 +2019,8 @@
       }
 
     // If there's a default initializer, use it.
-    if (isa<CXXRecordDecl>(RD) && cast<CXXRecordDecl>(RD)->hasInClassInitializer()) {
+    if (isa<CXXRecordDecl>(RD) &&
+        cast<CXXRecordDecl>(RD)->hasInClassInitializer()) {
       if (!StructuredList)
         return;
       for (RecordDecl::field_iterator FieldEnd = RD->field_end();
@@ -2276,7 +2337,9 @@
 ///
 /// @param NextField  If non-NULL and the first designator in @p DIE is
 /// a field, this will be set to the field declaration corresponding
-/// to the field named by the designator.
+/// to the field named by the designator. On input, this is expected to be
+/// the next field that would be initialized in the absence of designation,
+/// if the complete object being initialized is a struct.
 ///
 /// @param NextElementIndex  If non-NULL and the first designator in @p
 /// DIE is an array designator or GNU array-range designator, this
@@ -2367,53 +2430,41 @@
             SourceRange(D->getBeginLoc(), DIE->getEndLoc()));
       else if (InitListExpr *Result = dyn_cast<InitListExpr>(ExistingInit))
         StructuredList = Result;
-      else if (!VerifyOnly) {
-        if (DesignatedInitUpdateExpr *E =
-                dyn_cast<DesignatedInitUpdateExpr>(ExistingInit))
-          StructuredList = E->getUpdater();
-        else {
-          DesignatedInitUpdateExpr *DIUE = new (SemaRef.Context)
-              DesignatedInitUpdateExpr(SemaRef.Context, D->getBeginLoc(),
-                                       ExistingInit, DIE->getEndLoc());
-          StructuredList->updateInit(SemaRef.Context, StructuredIndex, DIUE);
-          StructuredList = DIUE->getUpdater();
+      else {
+        // We are creating an initializer list that initializes the
+        // subobjects of the current object, but there was already an
+        // initialization that completely initialized the current
+        // subobject, e.g., by a compound literal:
+        //
+        // struct X { int a, b; };
+        // struct X xs[] = { [0] = (struct X) { 1, 2 }, [0].b = 3 };
+        //
+        // Here, xs[0].a == 1 and xs[0].b == 3, since the second,
+        // designated initializer re-initializes only its current object
+        // subobject [0].b.
+        diagnoseInitOverride(ExistingInit,
+                             SourceRange(D->getBeginLoc(), DIE->getEndLoc()),
+                             /*FullyOverwritten=*/false);
+
+        if (!VerifyOnly) {
+          if (DesignatedInitUpdateExpr *E =
+                  dyn_cast<DesignatedInitUpdateExpr>(ExistingInit))
+            StructuredList = E->getUpdater();
+          else {
+            DesignatedInitUpdateExpr *DIUE = new (SemaRef.Context)
+                DesignatedInitUpdateExpr(SemaRef.Context, D->getBeginLoc(),
+                                         ExistingInit, DIE->getEndLoc());
+            StructuredList->updateInit(SemaRef.Context, StructuredIndex, DIUE);
+            StructuredList = DIUE->getUpdater();
+          }
+        } else {
+          // We don't need to track the structured representation of a
+          // designated init update of an already-fully-initialized object in
+          // verify-only mode. The only reason we would need the structure is
+          // to determine where the uninitialized "holes" are, and in this
+          // case, we know there aren't any and we can't introduce any.
+          StructuredList = nullptr;
         }
-
-        // We need to check on source range validity because the previous
-        // initializer does not have to be an explicit initializer. e.g.,
-        //
-        // struct P { int a, b; };
-        // struct PP { struct P p } l = { { .a = 2 }, .p.b = 3 };
-        //
-        // There is an overwrite taking place because the first braced initializer
-        // list "{ .a = 2 }" already provides value for .p.b (which is zero).
-        if (ExistingInit->getSourceRange().isValid()) {
-          // We are creating an initializer list that initializes the
-          // subobjects of the current object, but there was already an
-          // initialization that completely initialized the current
-          // subobject, e.g., by a compound literal:
-          //
-          // struct X { int a, b; };
-          // struct X xs[] = { [0] = (struct X) { 1, 2 }, [0].b = 3 };
-          //
-          // Here, xs[0].a == 1 and xs[0].b == 3, since the second,
-          // designated initializer re-initializes only its current object
-          // subobject [0].b.
-          SemaRef.Diag(D->getBeginLoc(),
-                       diag::warn_subobject_initializer_overrides)
-              << SourceRange(D->getBeginLoc(), DIE->getEndLoc());
-
-          SemaRef.Diag(ExistingInit->getBeginLoc(),
-                       diag::note_previous_initializer)
-              << /*FIXME:has side effects=*/0 << ExistingInit->getSourceRange();
-        }
-      } else {
-        // We don't need to track the structured representation of a designated
-        // init update of an already-fully-initialized object in verify-only
-        // mode. The only reason we would need the structure is to determine
-        // where the uninitialized "holes" are, and in this case, we know there
-        // aren't any and we can't introduce any.
-        StructuredList = nullptr;
       }
     }
   }
@@ -2498,10 +2549,11 @@
       }
     }
 
-    unsigned FieldIndex = 0;
-
+    unsigned NumBases = 0;
     if (auto *CXXRD = dyn_cast<CXXRecordDecl>(RT->getDecl()))
-      FieldIndex = CXXRD->getNumBases();
+      NumBases = CXXRD->getNumBases();
+
+    unsigned FieldIndex = NumBases;
 
     for (auto *FI : RT->getDecl()->fields()) {
       if (FI->isUnnamedBitfield())
@@ -2527,15 +2579,10 @@
                  && "A union should never have more than one initializer!");
 
           Expr *ExistingInit = StructuredList->getInit(0);
-          if (ExistingInit && !VerifyOnly) {
+          if (ExistingInit) {
             // We're about to throw away an initializer, emit warning.
-            SemaRef.Diag(D->getFieldLoc(),
-                         diag::warn_initializer_overrides)
-              << D->getSourceRange();
-            SemaRef.Diag(ExistingInit->getBeginLoc(),
-                         diag::note_previous_initializer)
-                << /*FIXME:has side effects=*/0
-                << ExistingInit->getSourceRange();
+            diagnoseInitOverride(
+                ExistingInit, SourceRange(D->getBeginLoc(), DIE->getEndLoc()));
           }
 
           // remove existing initializer
@@ -2557,6 +2604,54 @@
       ++Index;
       return true;
     }
+
+    // C++20 [dcl.init.list]p3:
+    //   The ordered identifiers in the designators of the designated-
+    //   initializer-list shall form a subsequence of the ordered identifiers
+    //   in the direct non-static data members of T.
+    //
+    // Note that this is not a condition on forming the aggregate
+    // initialization, only on actually performing initialization,
+    // so it is not checked in VerifyOnly mode.
+    //
+    // FIXME: This is the only reordering diagnostic we produce, and it only
+    // catches cases where we have a top-level field designator that jumps
+    // backwards. This is the only such case that is reachable in an
+    // otherwise-valid C++20 program, so is the only case that's required for
+    // conformance, but for consistency, we should diagnose all the other
+    // cases where a designator takes us backwards too.
+    if (IsFirstDesignator && !VerifyOnly && SemaRef.getLangOpts().CPlusPlus &&
+        NextField &&
+        (*NextField == RT->getDecl()->field_end() ||
+         (*NextField)->getFieldIndex() > Field->getFieldIndex() + 1)) {
+      // Find the field that we just initialized.
+      FieldDecl *PrevField = nullptr;
+      for (auto FI = RT->getDecl()->field_begin();
+           FI != RT->getDecl()->field_end(); ++FI) {
+        if (FI->isUnnamedBitfield())
+          continue;
+        if (*NextField != RT->getDecl()->field_end() &&
+            declaresSameEntity(*FI, **NextField))
+          break;
+        PrevField = *FI;
+      }
+
+      if (PrevField &&
+          PrevField->getFieldIndex() > KnownField->getFieldIndex()) {
+        SemaRef.Diag(DIE->getBeginLoc(), diag::ext_designated_init_reordered)
+            << KnownField << PrevField << DIE->getSourceRange();
+
+        unsigned OldIndex = NumBases + PrevField->getFieldIndex();
+        if (StructuredList && OldIndex <= StructuredList->getNumInits()) {
+          if (Expr *PrevInit = StructuredList->getInit(OldIndex)) {
+            SemaRef.Diag(PrevInit->getBeginLoc(),
+                         diag::note_previous_field_init)
+                << PrevField << PrevInit->getSourceRange();
+          }
+        }
+      }
+    }
+
 
     // Update the designator with the field declaration.
     if (!VerifyOnly)
@@ -2898,7 +2993,7 @@
     if (!IsFullyOverwritten)
       return Result;
 
-  if (ExistingInit && !VerifyOnly) {
+  if (ExistingInit) {
     // We are creating an initializer list that initializes the
     // subobjects of the current object, but there was already an
     // initialization that completely initialized the current
@@ -2918,11 +3013,7 @@
     // struct X xs[] = { [0] = (struct X) { 1, 2 }, [0].b = 3 };
     //
     // This case is handled by CheckDesignatedInitializer.
-    SemaRef.Diag(InitRange.getBegin(),
-                 diag::warn_subobject_initializer_overrides)
-      << InitRange;
-    SemaRef.Diag(ExistingInit->getBeginLoc(), diag::note_previous_initializer)
-        << /*FIXME:has side effects=*/0 << ExistingInit->getSourceRange();
+    diagnoseInitOverride(ExistingInit, InitRange);
   }
 
   unsigned ExpectedNumInits = 0;
@@ -2991,22 +3082,21 @@
   if (Expr *PrevInit = StructuredList->updateInit(SemaRef.Context,
                                                   StructuredIndex, expr)) {
     // This initializer overwrites a previous initializer. Warn.
-    // We need to check on source range validity because the previous
-    // initializer does not have to be an explicit initializer.
-    // struct P { int a, b; };
-    // struct PP { struct P p } l = { { .a = 2 }, .p.b = 3 };
-    // There is an overwrite taking place because the first braced initializer
-    // list "{ .a = 2 }' already provides value for .p.b (which is zero).
-    if (PrevInit->getSourceRange().isValid() && !VerifyOnly) {
-      SemaRef.Diag(expr->getBeginLoc(), diag::warn_initializer_overrides)
-          << expr->getSourceRange();
-
-      SemaRef.Diag(PrevInit->getBeginLoc(), diag::note_previous_initializer)
-          << /*FIXME:has side effects=*/0 << PrevInit->getSourceRange();
-    }
+    diagnoseInitOverride(PrevInit, expr->getSourceRange());
   }
 
   ++StructuredIndex;
+}
+
+/// Determine whether we can perform aggregate initialization for the purposes
+/// of overload resolution.
+bool Sema::CanPerformAggregateInitializationForOverloadResolution(
+    const InitializedEntity &Entity, InitListExpr *From) {
+  QualType Type = Entity.getType();
+  InitListChecker Check(*this, Entity, From, Type, /*VerifyOnly=*/true,
+                        /*TreatUnavailableAsInvalid=*/false,
+                        /*InOverloadResolution=*/true);
+  return !Check.HadError();
 }
 
 /// Check that the given Index expression is a valid array designator
@@ -3042,6 +3132,7 @@
   bool Invalid = false;
   SmallVector<ASTDesignator, 32> Designators;
   SmallVector<Expr *, 32> InitExpressions;
+  bool HasArrayDesignator = false;
 
   // Build designators and check array designator expressions.
   for (unsigned Idx = 0; Idx < Desig.getNumDesignators(); ++Idx) {
@@ -3065,6 +3156,7 @@
                                             D.getRBracketLoc()));
         InitExpressions.push_back(Index);
       }
+      HasArrayDesignator = true;
       break;
     }
 
@@ -3108,6 +3200,7 @@
           InitExpressions.push_back(EndIndex);
         }
       }
+      HasArrayDesignator = true;
       break;
     }
     }
@@ -3119,23 +3212,9 @@
   // Clear out the expressions within the designation.
   Desig.ClearExprs(*this);
 
-<<<<<<< HEAD
-  DesignatedInitExpr *DIE
-    = DesignatedInitExpr::Create(Context,
-                                 Designators,
-                                 InitExpressions, Loc, GNUSyntax,
-                                 Init.getAs<Expr>());
-
-  if (!getLangOpts().C99)
-    Diag(DIE->getBeginLoc(), diag::ext_designated_init)
-        << DIE->getSourceRange();
-
-  return DIE;
-=======
   return DesignatedInitExpr::Create(Context, Designators, InitExpressions,
                                     EqualOrColonLoc, GNUSyntax,
                                     Init.getAs<Expr>());
->>>>>>> 0377ca64
 }
 
 //===----------------------------------------------------------------------===//
