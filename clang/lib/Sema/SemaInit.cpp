--- conflicted
+++ resolved
@@ -936,6 +936,7 @@
   case InitializedEntity::EK_Base:
   case InitializedEntity::EK_Delegating:
   case InitializedEntity::EK_BlockElement:
+  case InitializedEntity::EK_Binding:
     llvm_unreachable("unexpected braced scalar init");
   }
 
@@ -2895,6 +2896,7 @@
 
   case EK_Variable:
   case EK_Member:
+  case EK_Binding:
     return VariableOrMember->getDeclName();
 
   case EK_LambdaCapture:
@@ -2918,10 +2920,11 @@
   llvm_unreachable("Invalid EntityKind!");
 }
 
-DeclaratorDecl *InitializedEntity::getDecl() const {
+ValueDecl *InitializedEntity::getDecl() const {
   switch (getKind()) {
   case EK_Variable:
   case EK_Member:
+  case EK_Binding:
     return VariableOrMember;
 
   case EK_Parameter:
@@ -2957,6 +2960,7 @@
   case EK_Parameter:
   case EK_Parameter_CF_Audited:
   case EK_Member:
+  case EK_Binding:
   case EK_New:
   case EK_Temporary:
   case EK_CompoundLiteralInit:
@@ -2988,6 +2992,7 @@
   case EK_Result: OS << "Result"; break;
   case EK_Exception: OS << "Exception"; break;
   case EK_Member: OS << "Member"; break;
+  case EK_Binding: OS << "Binding"; break;
   case EK_New: OS << "New"; break;
   case EK_Temporary: OS << "Temporary"; break;
   case EK_CompoundLiteralInit: OS << "CompoundLiteral";break;
@@ -3004,9 +3009,9 @@
     break;
   }
 
-  if (Decl *D = getDecl()) {
+  if (auto *D = getDecl()) {
     OS << " ";
-    cast<NamedDecl>(D)->printQualifiedName(OS);
+    D->printQualifiedName(OS);
   }
 
   OS << " '" << getType().getAsString() << "'\n";
@@ -5270,6 +5275,7 @@
     return Sema::AA_Casting;
 
   case InitializedEntity::EK_Member:
+  case InitializedEntity::EK_Binding:
   case InitializedEntity::EK_ArrayElement:
   case InitializedEntity::EK_VectorElement:
   case InitializedEntity::EK_ComplexElement:
@@ -5305,6 +5311,7 @@
   case InitializedEntity::EK_Parameter_CF_Audited:
   case InitializedEntity::EK_Temporary:
   case InitializedEntity::EK_RelatedResult:
+  case InitializedEntity::EK_Binding:
     return true;
   }
 
@@ -5326,6 +5333,7 @@
       return false;
 
     case InitializedEntity::EK_Member:
+    case InitializedEntity::EK_Binding:
     case InitializedEntity::EK_Variable:
     case InitializedEntity::EK_Parameter:
     case InitializedEntity::EK_Parameter_CF_Audited:
@@ -5395,6 +5403,7 @@
     return Entity.getThrowLoc();
 
   case InitializedEntity::EK_Variable:
+  case InitializedEntity::EK_Binding:
     return Entity.getDecl()->getLocation();
 
   case InitializedEntity::EK_LambdaCapture:
@@ -5826,6 +5835,7 @@
   case InitializedEntity::EK_Result:
   case InitializedEntity::EK_Exception:
   case InitializedEntity::EK_Member:
+  case InitializedEntity::EK_Binding:
   case InitializedEntity::EK_New:
   case InitializedEntity::EK_Base:
   case InitializedEntity::EK_Delegating:
@@ -5875,14 +5885,11 @@
     //      ctor-initializer persists until the constructor exits.
     return Entity;
 
-<<<<<<< HEAD
-=======
   case InitializedEntity::EK_Binding:
     // Per [dcl.decomp]p3, the binding is treated as a variable of reference
     // type.
     return Entity;
 
->>>>>>> 6604e963
   case InitializedEntity::EK_Parameter:
   case InitializedEntity::EK_Parameter_CF_Audited:
     //   -- A temporary bound to a reference parameter in a function call
@@ -6258,7 +6265,7 @@
           SourceRange Brackets;
 
           // Scavange the location of the brackets from the entity, if we can.
-          if (DeclaratorDecl *DD = Entity.getDecl()) {
+          if (auto *DD = dyn_cast_or_null<DeclaratorDecl>(Entity.getDecl())) {
             if (TypeSourceInfo *TInfo = DD->getTypeSourceInfo()) {
               TypeLoc TL = TInfo->getTypeLoc();
               if (IncompleteArrayTypeLoc ArrayLoc =
