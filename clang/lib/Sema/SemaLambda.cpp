--- conflicted
+++ resolved
@@ -692,9 +692,7 @@
   }
 
   // Third case: only one return statement. Don't bother doing extra work!
-  SmallVectorImpl<ReturnStmt*>::iterator I = CSI.Returns.begin(),
-                                         E = CSI.Returns.end();
-  if (I+1 == E)
+  if (CSI.Returns.size() == 1)
     return;
 
   // General case: many return statements.
@@ -703,16 +701,12 @@
   // We require the return types to strictly match here.
   // Note that we've already done the required promotions as part of
   // processing the return statement.
-  for (; I != E; ++I) {
-    const ReturnStmt *RS = *I;
+  for (const ReturnStmt *RS : CSI.Returns) {
     const Expr *RetE = RS->getRetValue();
 
     QualType ReturnType =
         (RetE ? RetE->getType() : Context.VoidTy).getUnqualifiedType();
     if (Context.getCanonicalFunctionResultType(ReturnType) ==
-<<<<<<< HEAD
-          Context.getCanonicalFunctionResultType(CSI.ReturnType))
-=======
           Context.getCanonicalFunctionResultType(CSI.ReturnType)) {
       // Use the return type with the strictest possible nullability annotation.
       auto RetTyNullability = ReturnType->getNullability(Ctx);
@@ -721,8 +715,8 @@
           (!RetTyNullability ||
            hasWeakerNullability(*RetTyNullability, *BlockNullability)))
         CSI.ReturnType = ReturnType;
->>>>>>> f5c66a1c
       continue;
+    }
 
     // FIXME: This is a poor diagnostic for ReturnStmts without expressions.
     // TODO: It's possible that the *first* return is the divergent one.
