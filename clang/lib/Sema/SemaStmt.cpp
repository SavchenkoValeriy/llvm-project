--- conflicted
+++ resolved
@@ -1264,18 +1264,10 @@
       // Produce a nice diagnostic if multiple values aren't handled.
       if (!UnhandledNames.empty()) {
         {
-<<<<<<< HEAD
-          DiagnosticBuilder DB =
-              Diag(CondExpr->getExprLoc(), TheDefaultStmt
-                                               ? diag::warn_def_missing_case
-                                               : diag::warn_missing_case)
-              << (int)UnhandledNames.size();
-=======
           auto DB = Diag(CondExpr->getExprLoc(), TheDefaultStmt
                                                      ? diag::warn_def_missing_case
                                                      : diag::warn_missing_case)
                     << (int)UnhandledNames.size();
->>>>>>> 87a6ca8a
 
           for (size_t I = 0, E = std::min(UnhandledNames.size(), (size_t)3);
                I != E; ++I)
