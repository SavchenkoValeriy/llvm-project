//===--- SemaStmt.cpp - Semantic Analysis for Statements ------------------===//
//
// Part of the LLVM Project, under the Apache License v2.0 with LLVM Exceptions.
// See https://llvm.org/LICENSE.txt for license information.
// SPDX-License-Identifier: Apache-2.0 WITH LLVM-exception
//
//===----------------------------------------------------------------------===//
//
//  This file implements semantic analysis for statements.
//
//===----------------------------------------------------------------------===//

#include "clang/AST/ASTContext.h"
#include "clang/AST/ASTDiagnostic.h"
#include "clang/AST/ASTLambda.h"
#include "clang/AST/CharUnits.h"
#include "clang/AST/CXXInheritance.h"
#include "clang/AST/CharUnits.h"
#include "clang/AST/DeclObjC.h"
#include "clang/AST/EvaluatedExprVisitor.h"
#include "clang/AST/ExprCXX.h"
#include "clang/AST/ExprObjC.h"
#include "clang/AST/RecursiveASTVisitor.h"
#include "clang/AST/StmtCXX.h"
#include "clang/AST/StmtObjC.h"
#include "clang/AST/TypeLoc.h"
#include "clang/AST/TypeOrdering.h"
#include "clang/Basic/TargetInfo.h"
#include "clang/Edit/RefactoringFixits.h"
#include "clang/Lex/Preprocessor.h"
#include "clang/Sema/Initialization.h"
#include "clang/Sema/Lookup.h"
#include "clang/Sema/Ownership.h"
#include "clang/Sema/Scope.h"
#include "clang/Sema/ScopeInfo.h"
#include "clang/Sema/SemaInternal.h"
#include "llvm/ADT/ArrayRef.h"
#include "llvm/ADT/DenseMap.h"
#include "llvm/ADT/STLExtras.h"
#include "llvm/ADT/SmallPtrSet.h"
#include "llvm/ADT/SmallString.h"
#include "llvm/ADT/SmallVector.h"

using namespace clang;
using namespace sema;

StmtResult Sema::ActOnExprStmt(ExprResult FE, bool DiscardedValue) {
  if (FE.isInvalid())
    return StmtError();

  FE = ActOnFinishFullExpr(FE.get(), FE.get()->getExprLoc(), DiscardedValue);
  if (FE.isInvalid())
    return StmtError();

  // C99 6.8.3p2: The expression in an expression statement is evaluated as a
  // void expression for its side effects.  Conversion to void allows any
  // operand, even incomplete types.

  // Same thing in for stmt first clause (when expr) and third clause.
  return StmtResult(FE.getAs<Stmt>());
}


StmtResult Sema::ActOnExprStmtError() {
  DiscardCleanupsInEvaluationContext();
  return StmtError();
}

StmtResult Sema::ActOnNullStmt(SourceLocation SemiLoc,
                               bool HasLeadingEmptyMacro) {
  return new (Context) NullStmt(SemiLoc, HasLeadingEmptyMacro);
}

StmtResult Sema::ActOnDeclStmt(DeclGroupPtrTy dg, SourceLocation StartLoc,
                               SourceLocation EndLoc) {
  DeclGroupRef DG = dg.get();

  // If we have an invalid decl, just return an error.
  if (DG.isNull()) return StmtError();

  return new (Context) DeclStmt(DG, StartLoc, EndLoc);
}

void Sema::ActOnForEachDeclStmt(DeclGroupPtrTy dg) {
  DeclGroupRef DG = dg.get();

  // If we don't have a declaration, or we have an invalid declaration,
  // just return.
  if (DG.isNull() || !DG.isSingleDecl())
    return;

  Decl *decl = DG.getSingleDecl();
  if (!decl || decl->isInvalidDecl())
    return;

  // Only variable declarations are permitted.
  VarDecl *var = dyn_cast<VarDecl>(decl);
  if (!var) {
    Diag(decl->getLocation(), diag::err_non_variable_decl_in_for);
    decl->setInvalidDecl();
    return;
  }

  // foreach variables are never actually initialized in the way that
  // the parser came up with.
  var->setInit(nullptr);

  // In ARC, we don't need to retain the iteration variable of a fast
  // enumeration loop.  Rather than actually trying to catch that
  // during declaration processing, we remove the consequences here.
  if (getLangOpts().ObjCAutoRefCount) {
    QualType type = var->getType();

    // Only do this if we inferred the lifetime.  Inferred lifetime
    // will show up as a local qualifier because explicit lifetime
    // should have shown up as an AttributedType instead.
    if (type.getLocalQualifiers().getObjCLifetime() == Qualifiers::OCL_Strong) {
      // Add 'const' and mark the variable as pseudo-strong.
      var->setType(type.withConst());
      var->setARCPseudoStrong(true);
    }
  }
}

/// Diagnose unused comparisons, both builtin and overloaded operators.
/// For '==' and '!=', suggest fixits for '=' or '|='.
///
/// Adding a cast to void (or other expression wrappers) will prevent the
/// warning from firing.
static bool DiagnoseUnusedComparison(Sema &S, const Expr *E) {
  SourceLocation Loc;
  bool CanAssign;
  enum { Equality, Inequality, Relational, ThreeWay } Kind;

  if (const BinaryOperator *Op = dyn_cast<BinaryOperator>(E)) {
    if (!Op->isComparisonOp())
      return false;

    if (Op->getOpcode() == BO_EQ)
      Kind = Equality;
    else if (Op->getOpcode() == BO_NE)
      Kind = Inequality;
    else if (Op->getOpcode() == BO_Cmp)
      Kind = ThreeWay;
    else {
      assert(Op->isRelationalOp());
      Kind = Relational;
    }
    Loc = Op->getOperatorLoc();
    CanAssign = Op->getLHS()->IgnoreParenImpCasts()->isLValue();
  } else if (const CXXOperatorCallExpr *Op = dyn_cast<CXXOperatorCallExpr>(E)) {
    switch (Op->getOperator()) {
    case OO_EqualEqual:
      Kind = Equality;
      break;
    case OO_ExclaimEqual:
      Kind = Inequality;
      break;
    case OO_Less:
    case OO_Greater:
    case OO_GreaterEqual:
    case OO_LessEqual:
      Kind = Relational;
      break;
    case OO_Spaceship:
      Kind = ThreeWay;
      break;
    default:
      return false;
    }

    Loc = Op->getOperatorLoc();
    CanAssign = Op->getArg(0)->IgnoreParenImpCasts()->isLValue();
  } else {
    // Not a typo-prone comparison.
    return false;
  }

  // Suppress warnings when the operator, suspicious as it may be, comes from
  // a macro expansion.
  if (S.SourceMgr.isMacroBodyExpansion(Loc))
    return false;

  S.Diag(Loc, diag::warn_unused_comparison)
    << (unsigned)Kind << E->getSourceRange();

  // If the LHS is a plausible entity to assign to, provide a fixit hint to
  // correct common typos.
  if (CanAssign) {
    if (Kind == Inequality)
      S.Diag(Loc, diag::note_inequality_comparison_to_or_assign)
        << FixItHint::CreateReplacement(Loc, "|=");
    else if (Kind == Equality)
      S.Diag(Loc, diag::note_equality_comparison_to_assign)
        << FixItHint::CreateReplacement(Loc, "=");
  }

  return true;
}

static bool DiagnoseNoDiscard(Sema &S, const WarnUnusedResultAttr *A,
                              SourceLocation Loc, SourceRange R1,
                              SourceRange R2, bool IsCtor) {
  if (!A)
    return false;
  StringRef Msg = A->getMessage();

  if (Msg.empty()) {
    if (IsCtor)
      return S.Diag(Loc, diag::warn_unused_constructor) << A << R1 << R2;
    return S.Diag(Loc, diag::warn_unused_result) << A << R1 << R2;
  }

  if (IsCtor)
    return S.Diag(Loc, diag::warn_unused_constructor_msg) << A << Msg << R1
                                                          << R2;
  return S.Diag(Loc, diag::warn_unused_result_msg) << A << Msg << R1 << R2;
}

void Sema::DiagnoseUnusedExprResult(const Stmt *S) {
  if (const LabelStmt *Label = dyn_cast_or_null<LabelStmt>(S))
    return DiagnoseUnusedExprResult(Label->getSubStmt());

  const Expr *E = dyn_cast_or_null<Expr>(S);
  if (!E)
    return;

  // If we are in an unevaluated expression context, then there can be no unused
  // results because the results aren't expected to be used in the first place.
  if (isUnevaluatedContext())
    return;

  SourceLocation ExprLoc = E->IgnoreParenImpCasts()->getExprLoc();
  // In most cases, we don't want to warn if the expression is written in a
  // macro body, or if the macro comes from a system header. If the offending
  // expression is a call to a function with the warn_unused_result attribute,
  // we warn no matter the location. Because of the order in which the various
  // checks need to happen, we factor out the macro-related test here.
  bool ShouldSuppress =
      SourceMgr.isMacroBodyExpansion(ExprLoc) ||
      SourceMgr.isInSystemMacro(ExprLoc);

  const Expr *WarnExpr;
  SourceLocation Loc;
  SourceRange R1, R2;
  if (!E->isUnusedResultAWarning(WarnExpr, Loc, R1, R2, Context))
    return;

  // If this is a GNU statement expression expanded from a macro, it is probably
  // unused because it is a function-like macro that can be used as either an
  // expression or statement.  Don't warn, because it is almost certainly a
  // false positive.
  if (isa<StmtExpr>(E) && Loc.isMacroID())
    return;

  // Check if this is the UNREFERENCED_PARAMETER from the Microsoft headers.
  // That macro is frequently used to suppress "unused parameter" warnings,
  // but its implementation makes clang's -Wunused-value fire.  Prevent this.
  if (isa<ParenExpr>(E->IgnoreImpCasts()) && Loc.isMacroID()) {
    SourceLocation SpellLoc = Loc;
    if (findMacroSpelling(SpellLoc, "UNREFERENCED_PARAMETER"))
      return;
  }

  // Okay, we have an unused result.  Depending on what the base expression is,
  // we might want to make a more specific diagnostic.  Check for one of these
  // cases now.
  unsigned DiagID = diag::warn_unused_expr;
  if (const FullExpr *Temps = dyn_cast<FullExpr>(E))
    E = Temps->getSubExpr();
  if (const CXXBindTemporaryExpr *TempExpr = dyn_cast<CXXBindTemporaryExpr>(E))
    E = TempExpr->getSubExpr();

  if (DiagnoseUnusedComparison(*this, E))
    return;

  E = WarnExpr;
  if (const auto *Cast = dyn_cast<CastExpr>(E))
    if (Cast->getCastKind() == CK_NoOp ||
        Cast->getCastKind() == CK_ConstructorConversion)
      E = Cast->getSubExpr()->IgnoreImpCasts();

  if (const CallExpr *CE = dyn_cast<CallExpr>(E)) {
    if (E->getType()->isVoidType())
      return;

    if (DiagnoseNoDiscard(*this, cast_or_null<WarnUnusedResultAttr>(
                                     CE->getUnusedResultAttr(Context)),
                          Loc, R1, R2, /*isCtor=*/false))
      return;

    // If the callee has attribute pure, const, or warn_unused_result, warn with
    // a more specific message to make it clear what is happening. If the call
    // is written in a macro body, only warn if it has the warn_unused_result
    // attribute.
    if (const Decl *FD = CE->getCalleeDecl()) {
      if (ShouldSuppress)
        return;
      if (FD->hasAttr<PureAttr>()) {
        Diag(Loc, diag::warn_unused_call) << R1 << R2 << "pure";
        return;
      }
      if (FD->hasAttr<ConstAttr>()) {
        Diag(Loc, diag::warn_unused_call) << R1 << R2 << "const";
        return;
      }
    }
  } else if (const auto *CE = dyn_cast<CXXConstructExpr>(E)) {
    if (const CXXConstructorDecl *Ctor = CE->getConstructor()) {
      const auto *A = Ctor->getAttr<WarnUnusedResultAttr>();
      A = A ? A : Ctor->getParent()->getAttr<WarnUnusedResultAttr>();
      if (DiagnoseNoDiscard(*this, A, Loc, R1, R2, /*isCtor=*/true))
        return;
    }
  } else if (const auto *ILE = dyn_cast<InitListExpr>(E)) {
    if (const TagDecl *TD = ILE->getType()->getAsTagDecl()) {

      if (DiagnoseNoDiscard(*this, TD->getAttr<WarnUnusedResultAttr>(), Loc, R1,
                            R2, /*isCtor=*/false))
        return;
    }
  } else if (ShouldSuppress)
    return;

  E = WarnExpr;
  if (const ObjCMessageExpr *ME = dyn_cast<ObjCMessageExpr>(E)) {
    if (getLangOpts().ObjCAutoRefCount && ME->isDelegateInitCall()) {
      Diag(Loc, diag::err_arc_unused_init_message) << R1;
      return;
    }
    const ObjCMethodDecl *MD = ME->getMethodDecl();
    if (MD) {
      if (DiagnoseNoDiscard(*this, MD->getAttr<WarnUnusedResultAttr>(), Loc, R1,
                            R2, /*isCtor=*/false))
        return;
    }
  } else if (const PseudoObjectExpr *POE = dyn_cast<PseudoObjectExpr>(E)) {
    const Expr *Source = POE->getSyntacticForm();
    // Handle the actually selected call of an OpenMP specialized call.
    if (LangOpts.OpenMP && isa<CallExpr>(Source) &&
        POE->getNumSemanticExprs() == 1 &&
        isa<CallExpr>(POE->getSemanticExpr(0)))
      return DiagnoseUnusedExprResult(POE->getSemanticExpr(0));
    if (isa<ObjCSubscriptRefExpr>(Source))
      DiagID = diag::warn_unused_container_subscript_expr;
    else
      DiagID = diag::warn_unused_property_expr;
  } else if (const CXXFunctionalCastExpr *FC
                                       = dyn_cast<CXXFunctionalCastExpr>(E)) {
    const Expr *E = FC->getSubExpr();
    if (const CXXBindTemporaryExpr *TE = dyn_cast<CXXBindTemporaryExpr>(E))
      E = TE->getSubExpr();
    if (isa<CXXTemporaryObjectExpr>(E))
      return;
    if (const CXXConstructExpr *CE = dyn_cast<CXXConstructExpr>(E))
      if (const CXXRecordDecl *RD = CE->getType()->getAsCXXRecordDecl())
        if (!RD->getAttr<WarnUnusedAttr>())
          return;
  }
  // Diagnose "(void*) blah" as a typo for "(void) blah".
  else if (const CStyleCastExpr *CE = dyn_cast<CStyleCastExpr>(E)) {
    TypeSourceInfo *TI = CE->getTypeInfoAsWritten();
    QualType T = TI->getType();

    // We really do want to use the non-canonical type here.
    if (T == Context.VoidPtrTy) {
      PointerTypeLoc TL = TI->getTypeLoc().castAs<PointerTypeLoc>();

      Diag(Loc, diag::warn_unused_voidptr)
        << FixItHint::CreateRemoval(TL.getStarLoc());
      return;
    }
  }

  // Tell the user to assign it into a variable to force a volatile load if this
  // isn't an array.
  if (E->isGLValue() && E->getType().isVolatileQualified() &&
      !E->getType()->isArrayType()) {
    Diag(Loc, diag::warn_unused_volatile) << R1 << R2;
    return;
  }

  DiagRuntimeBehavior(Loc, nullptr, PDiag(DiagID) << R1 << R2);
}

void Sema::ActOnStartOfCompoundStmt(bool IsStmtExpr) {
  PushCompoundScope(IsStmtExpr);
}

void Sema::ActOnFinishOfCompoundStmt() {
  PopCompoundScope();
}

sema::CompoundScopeInfo &Sema::getCurCompoundScope() const {
  return getCurFunction()->CompoundScopes.back();
}

StmtResult Sema::ActOnCompoundStmt(SourceLocation L, SourceLocation R,
                                   ArrayRef<Stmt *> Elts, bool isStmtExpr) {
  const unsigned NumElts = Elts.size();

  // Mark the current function as usng floating point constrained intrinsics
  if (getCurFPFeatures().isFPConstrained())
    if (FunctionDecl *F = dyn_cast<FunctionDecl>(CurContext))
      F->setUsesFPIntrin(true);

  // If we're in C89 mode, check that we don't have any decls after stmts.  If
  // so, emit an extension diagnostic.
  if (!getLangOpts().C99 && !getLangOpts().CPlusPlus) {
    // Note that __extension__ can be around a decl.
    unsigned i = 0;
    // Skip over all declarations.
    for (; i != NumElts && isa<DeclStmt>(Elts[i]); ++i)
      /*empty*/;

    // We found the end of the list or a statement.  Scan for another declstmt.
    for (; i != NumElts && !isa<DeclStmt>(Elts[i]); ++i)
      /*empty*/;

    if (i != NumElts) {
      Decl *D = *cast<DeclStmt>(Elts[i])->decl_begin();
      Diag(D->getLocation(), diag::ext_mixed_decls_code);
    }
  }

  // Check for suspicious empty body (null statement) in `for' and `while'
  // statements.  Don't do anything for template instantiations, this just adds
  // noise.
  if (NumElts != 0 && !CurrentInstantiationScope &&
      getCurCompoundScope().HasEmptyLoopBodies) {
    for (unsigned i = 0; i != NumElts - 1; ++i)
      DiagnoseEmptyLoopBody(Elts[i], Elts[i + 1]);
  }

  return CompoundStmt::Create(Context, Elts, L, R);
}

ExprResult
Sema::ActOnCaseExpr(SourceLocation CaseLoc, ExprResult Val) {
  if (!Val.get())
    return Val;

  if (DiagnoseUnexpandedParameterPack(Val.get()))
    return ExprError();

  // If we're not inside a switch, let the 'case' statement handling diagnose
  // this. Just clean up after the expression as best we can.
  if (getCurFunction()->SwitchStack.empty())
    return ActOnFinishFullExpr(Val.get(), Val.get()->getExprLoc(), false,
                               getLangOpts().CPlusPlus11);

  Expr *CondExpr =
      getCurFunction()->SwitchStack.back().getPointer()->getCond();
  if (!CondExpr)
    return ExprError();
  QualType CondType = CondExpr->getType();

  auto CheckAndFinish = [&](Expr *E) {
    if (CondType->isDependentType() || E->isTypeDependent())
      return ExprResult(E);

    if (getLangOpts().CPlusPlus11) {
      // C++11 [stmt.switch]p2: the constant-expression shall be a converted
      // constant expression of the promoted type of the switch condition.
      llvm::APSInt TempVal;
      return CheckConvertedConstantExpression(E, CondType, TempVal,
                                              CCEK_CaseValue);
    }

    ExprResult ER = E;
    if (!E->isValueDependent())
      ER = VerifyIntegerConstantExpression(E);
    if (!ER.isInvalid())
      ER = DefaultLvalueConversion(ER.get());
    if (!ER.isInvalid())
      ER = ImpCastExprToType(ER.get(), CondType, CK_IntegralCast);
    if (!ER.isInvalid())
      ER = ActOnFinishFullExpr(ER.get(), ER.get()->getExprLoc(), false);
    return ER;
  };

  ExprResult Converted = CorrectDelayedTyposInExpr(
      Val, /*InitDecl=*/nullptr, /*RecoverUncorrectedTypos=*/false,
      CheckAndFinish);
  if (Converted.get() == Val.get())
    Converted = CheckAndFinish(Val.get());
  return Converted;
}

StmtResult
Sema::ActOnCaseStmt(SourceLocation CaseLoc, ExprResult LHSVal,
                    SourceLocation DotDotDotLoc, ExprResult RHSVal,
                    SourceLocation ColonLoc) {
  assert((LHSVal.isInvalid() || LHSVal.get()) && "missing LHS value");
  assert((DotDotDotLoc.isInvalid() ? RHSVal.isUnset()
                                   : RHSVal.isInvalid() || RHSVal.get()) &&
         "missing RHS value");

  if (getCurFunction()->SwitchStack.empty()) {
    Diag(CaseLoc, diag::err_case_not_in_switch);
    return StmtError();
  }

  if (LHSVal.isInvalid() || RHSVal.isInvalid()) {
    getCurFunction()->SwitchStack.back().setInt(true);
    return StmtError();
  }

  auto *CS = CaseStmt::Create(Context, LHSVal.get(), RHSVal.get(),
                              CaseLoc, DotDotDotLoc, ColonLoc);
  getCurFunction()->SwitchStack.back().getPointer()->addSwitchCase(CS);
  return CS;
}

/// ActOnCaseStmtBody - This installs a statement as the body of a case.
void Sema::ActOnCaseStmtBody(Stmt *S, Stmt *SubStmt) {
  cast<CaseStmt>(S)->setSubStmt(SubStmt);
}

StmtResult
Sema::ActOnDefaultStmt(SourceLocation DefaultLoc, SourceLocation ColonLoc,
                       Stmt *SubStmt, Scope *CurScope) {
  if (getCurFunction()->SwitchStack.empty()) {
    Diag(DefaultLoc, diag::err_default_not_in_switch);
    return SubStmt;
  }

  DefaultStmt *DS = new (Context) DefaultStmt(DefaultLoc, ColonLoc, SubStmt);
  getCurFunction()->SwitchStack.back().getPointer()->addSwitchCase(DS);
  return DS;
}

StmtResult
Sema::ActOnLabelStmt(SourceLocation IdentLoc, LabelDecl *TheDecl,
                     SourceLocation ColonLoc, Stmt *SubStmt) {
  // If the label was multiply defined, reject it now.
  if (TheDecl->getStmt()) {
    Diag(IdentLoc, diag::err_redefinition_of_label) << TheDecl->getDeclName();
    Diag(TheDecl->getLocation(), diag::note_previous_definition);
    return SubStmt;
  }

  // Otherwise, things are good.  Fill in the declaration and return it.
  LabelStmt *LS = new (Context) LabelStmt(IdentLoc, TheDecl, SubStmt);
  TheDecl->setStmt(LS);
  if (!TheDecl->isGnuLocal()) {
    TheDecl->setLocStart(IdentLoc);
    if (!TheDecl->isMSAsmLabel()) {
      // Don't update the location of MS ASM labels.  These will result in
      // a diagnostic, and changing the location here will mess that up.
      TheDecl->setLocation(IdentLoc);
    }
  }
  return LS;
}

StmtResult Sema::ActOnAttributedStmt(SourceLocation AttrLoc,
                                     ArrayRef<const Attr*> Attrs,
                                     Stmt *SubStmt) {
  // Fill in the declaration and return it.
  AttributedStmt *LS = AttributedStmt::Create(Context, AttrLoc, Attrs, SubStmt);
  return LS;
}

namespace {
class CommaVisitor : public EvaluatedExprVisitor<CommaVisitor> {
  typedef EvaluatedExprVisitor<CommaVisitor> Inherited;
  Sema &SemaRef;
public:
  CommaVisitor(Sema &SemaRef) : Inherited(SemaRef.Context), SemaRef(SemaRef) {}
  void VisitBinaryOperator(BinaryOperator *E) {
    if (E->getOpcode() == BO_Comma)
      SemaRef.DiagnoseCommaOperator(E->getLHS(), E->getExprLoc());
    EvaluatedExprVisitor<CommaVisitor>::VisitBinaryOperator(E);
  }
};
}

StmtResult Sema::ActOnIfStmt(SourceLocation IfLoc, bool IsConstexpr,
                             SourceLocation LParenLoc, Stmt *InitStmt,
                             ConditionResult Cond, SourceLocation RParenLoc,
                             Stmt *thenStmt, SourceLocation ElseLoc,
                             Stmt *elseStmt) {
  if (Cond.isInvalid())
    Cond = ConditionResult(
        *this, nullptr,
        MakeFullExpr(new (Context) OpaqueValueExpr(SourceLocation(),
                                                   Context.BoolTy, VK_RValue),
                     IfLoc),
        false);

  Expr *CondExpr = Cond.get().second;
  // Only call the CommaVisitor when not C89 due to differences in scope flags.
  if ((getLangOpts().C99 || getLangOpts().CPlusPlus) &&
      !Diags.isIgnored(diag::warn_comma_operator, CondExpr->getExprLoc()))
    CommaVisitor(*this).Visit(CondExpr);

  if (!elseStmt)
    DiagnoseEmptyStmtBody(CondExpr->getEndLoc(), thenStmt,
                          diag::warn_empty_if_body);

  std::tuple<bool, const Attr *, const Attr *> LHC =
      Stmt::determineLikelihoodConflict(thenStmt, elseStmt);
  if (std::get<0>(LHC)) {
    const Attr *ThenAttr = std::get<1>(LHC);
    const Attr *ElseAttr = std::get<2>(LHC);
    Diags.Report(ThenAttr->getLocation(),
                 diag::warn_attributes_likelihood_ifstmt_conflict)
        << ThenAttr << ThenAttr->getRange();
    Diags.Report(ElseAttr->getLocation(), diag::note_conflicting_attribute)
        << ElseAttr << ElseAttr->getRange();
  }

  return BuildIfStmt(IfLoc, IsConstexpr, LParenLoc, InitStmt, Cond, RParenLoc,
                     thenStmt, ElseLoc, elseStmt);
}

StmtResult Sema::BuildIfStmt(SourceLocation IfLoc, bool IsConstexpr,
                             SourceLocation LParenLoc, Stmt *InitStmt,
                             ConditionResult Cond, SourceLocation RParenLoc,
                             Stmt *thenStmt, SourceLocation ElseLoc,
                             Stmt *elseStmt) {
  if (Cond.isInvalid())
    return StmtError();

  if (IsConstexpr || isa<ObjCAvailabilityCheckExpr>(Cond.get().second))
    setFunctionHasBranchProtectedScope();

  return IfStmt::Create(Context, IfLoc, IsConstexpr, InitStmt, Cond.get().first,
                        Cond.get().second, LParenLoc, RParenLoc, thenStmt,
                        ElseLoc, elseStmt);
}

namespace {
  struct CaseCompareFunctor {
    bool operator()(const std::pair<llvm::APSInt, CaseStmt*> &LHS,
                    const llvm::APSInt &RHS) {
      return LHS.first < RHS;
    }
    bool operator()(const std::pair<llvm::APSInt, CaseStmt*> &LHS,
                    const std::pair<llvm::APSInt, CaseStmt*> &RHS) {
      return LHS.first < RHS.first;
    }
    bool operator()(const llvm::APSInt &LHS,
                    const std::pair<llvm::APSInt, CaseStmt*> &RHS) {
      return LHS < RHS.first;
    }
  };
}

/// CmpCaseVals - Comparison predicate for sorting case values.
///
static bool CmpCaseVals(const std::pair<llvm::APSInt, CaseStmt*>& lhs,
                        const std::pair<llvm::APSInt, CaseStmt*>& rhs) {
  if (lhs.first < rhs.first)
    return true;

  if (lhs.first == rhs.first &&
      lhs.second->getCaseLoc().getRawEncoding()
       < rhs.second->getCaseLoc().getRawEncoding())
    return true;
  return false;
}

/// CmpEnumVals - Comparison predicate for sorting enumeration values.
///
static bool CmpEnumVals(const std::pair<llvm::APSInt, EnumConstantDecl*>& lhs,
                        const std::pair<llvm::APSInt, EnumConstantDecl*>& rhs)
{
  return lhs.first < rhs.first;
}

/// EqEnumVals - Comparison preficate for uniqing enumeration values.
///
static bool EqEnumVals(const std::pair<llvm::APSInt, EnumConstantDecl*>& lhs,
                       const std::pair<llvm::APSInt, EnumConstantDecl*>& rhs)
{
  return lhs.first == rhs.first;
}

/// GetTypeBeforeIntegralPromotion - Returns the pre-promotion type of
/// potentially integral-promoted expression @p expr.
static QualType GetTypeBeforeIntegralPromotion(const Expr *&E) {
  if (const auto *FE = dyn_cast<FullExpr>(E))
    E = FE->getSubExpr();
  while (const auto *ImpCast = dyn_cast<ImplicitCastExpr>(E)) {
    if (ImpCast->getCastKind() != CK_IntegralCast) break;
    E = ImpCast->getSubExpr();
  }
  return E->getType();
}

ExprResult Sema::CheckSwitchCondition(SourceLocation SwitchLoc, Expr *Cond) {
  class SwitchConvertDiagnoser : public ICEConvertDiagnoser {
    Expr *Cond;

  public:
    SwitchConvertDiagnoser(Expr *Cond)
        : ICEConvertDiagnoser(/*AllowScopedEnumerations*/true, false, true),
          Cond(Cond) {}

    SemaDiagnosticBuilder diagnoseNotInt(Sema &S, SourceLocation Loc,
                                         QualType T) override {
      return S.Diag(Loc, diag::err_typecheck_statement_requires_integer) << T;
    }

    SemaDiagnosticBuilder diagnoseIncomplete(
        Sema &S, SourceLocation Loc, QualType T) override {
      return S.Diag(Loc, diag::err_switch_incomplete_class_type)
               << T << Cond->getSourceRange();
    }

    SemaDiagnosticBuilder diagnoseExplicitConv(
        Sema &S, SourceLocation Loc, QualType T, QualType ConvTy) override {
      return S.Diag(Loc, diag::err_switch_explicit_conversion) << T << ConvTy;
    }

    SemaDiagnosticBuilder noteExplicitConv(
        Sema &S, CXXConversionDecl *Conv, QualType ConvTy) override {
      return S.Diag(Conv->getLocation(), diag::note_switch_conversion)
        << ConvTy->isEnumeralType() << ConvTy;
    }

    SemaDiagnosticBuilder diagnoseAmbiguous(Sema &S, SourceLocation Loc,
                                            QualType T) override {
      return S.Diag(Loc, diag::err_switch_multiple_conversions) << T;
    }

    SemaDiagnosticBuilder noteAmbiguous(
        Sema &S, CXXConversionDecl *Conv, QualType ConvTy) override {
      return S.Diag(Conv->getLocation(), diag::note_switch_conversion)
      << ConvTy->isEnumeralType() << ConvTy;
    }

    SemaDiagnosticBuilder diagnoseConversion(
        Sema &S, SourceLocation Loc, QualType T, QualType ConvTy) override {
      llvm_unreachable("conversion functions are permitted");
    }
  } SwitchDiagnoser(Cond);

  ExprResult CondResult =
      PerformContextualImplicitConversion(SwitchLoc, Cond, SwitchDiagnoser);
  if (CondResult.isInvalid())
    return ExprError();

  // FIXME: PerformContextualImplicitConversion doesn't always tell us if it
  // failed and produced a diagnostic.
  Cond = CondResult.get();
  if (!Cond->isTypeDependent() &&
      !Cond->getType()->isIntegralOrEnumerationType())
    return ExprError();

  // C99 6.8.4.2p5 - Integer promotions are performed on the controlling expr.
  return UsualUnaryConversions(Cond);
}

StmtResult Sema::ActOnStartOfSwitchStmt(SourceLocation SwitchLoc,
                                        SourceLocation LParenLoc,
                                        Stmt *InitStmt, ConditionResult Cond,
                                        SourceLocation RParenLoc) {
  Expr *CondExpr = Cond.get().second;
  assert((Cond.isInvalid() || CondExpr) && "switch with no condition");

  if (CondExpr && !CondExpr->isTypeDependent()) {
    // We have already converted the expression to an integral or enumeration
    // type, when we parsed the switch condition. There are cases where we don't
    // have an appropriate type, e.g. a typo-expr Cond was corrected to an
    // inappropriate-type expr, we just return an error.
    if (!CondExpr->getType()->isIntegralOrEnumerationType())
      return StmtError();
    if (CondExpr->isKnownToHaveBooleanValue()) {
      // switch(bool_expr) {...} is often a programmer error, e.g.
      //   switch(n && mask) { ... }  // Doh - should be "n & mask".
      // One can always use an if statement instead of switch(bool_expr).
      Diag(SwitchLoc, diag::warn_bool_switch_condition)
          << CondExpr->getSourceRange();
    }
  }

  setFunctionHasBranchIntoScope();

  auto *SS = SwitchStmt::Create(Context, InitStmt, Cond.get().first, CondExpr,
                                LParenLoc, RParenLoc);
  getCurFunction()->SwitchStack.push_back(
      FunctionScopeInfo::SwitchInfo(SS, false));
  return SS;
}

static void AdjustAPSInt(llvm::APSInt &Val, unsigned BitWidth, bool IsSigned) {
  Val = Val.extOrTrunc(BitWidth);
  Val.setIsSigned(IsSigned);
}

/// Check the specified case value is in range for the given unpromoted switch
/// type.
static void checkCaseValue(Sema &S, SourceLocation Loc, const llvm::APSInt &Val,
                           unsigned UnpromotedWidth, bool UnpromotedSign) {
  // In C++11 onwards, this is checked by the language rules.
  if (S.getLangOpts().CPlusPlus11)
    return;

  // If the case value was signed and negative and the switch expression is
  // unsigned, don't bother to warn: this is implementation-defined behavior.
  // FIXME: Introduce a second, default-ignored warning for this case?
  if (UnpromotedWidth < Val.getBitWidth()) {
    llvm::APSInt ConvVal(Val);
    AdjustAPSInt(ConvVal, UnpromotedWidth, UnpromotedSign);
    AdjustAPSInt(ConvVal, Val.getBitWidth(), Val.isSigned());
    // FIXME: Use different diagnostics for overflow  in conversion to promoted
    // type versus "switch expression cannot have this value". Use proper
    // IntRange checking rather than just looking at the unpromoted type here.
    if (ConvVal != Val)
      S.Diag(Loc, diag::warn_case_value_overflow) << Val.toString(10)
                                                  << ConvVal.toString(10);
  }
}

typedef SmallVector<std::pair<llvm::APSInt, EnumConstantDecl*>, 64> EnumValsTy;

/// Returns true if we should emit a diagnostic about this case expression not
/// being a part of the enum used in the switch controlling expression.
static bool ShouldDiagnoseSwitchCaseNotInEnum(const Sema &S,
                                              const EnumDecl *ED,
                                              const Expr *CaseExpr,
                                              EnumValsTy::iterator &EI,
                                              EnumValsTy::iterator &EIEnd,
                                              const llvm::APSInt &Val) {
  if (!ED->isClosed())
    return false;

  if (const DeclRefExpr *DRE =
          dyn_cast<DeclRefExpr>(CaseExpr->IgnoreParenImpCasts())) {
    if (const VarDecl *VD = dyn_cast<VarDecl>(DRE->getDecl())) {
      QualType VarType = VD->getType();
      QualType EnumType = S.Context.getTypeDeclType(ED);
      if (VD->hasGlobalStorage() && VarType.isConstQualified() &&
          S.Context.hasSameUnqualifiedType(EnumType, VarType))
        return false;
    }
  }

  if (ED->hasAttr<FlagEnumAttr>())
    return !S.IsValueInFlagEnum(ED, Val, false);

  while (EI != EIEnd && EI->first < Val)
    EI++;

  if (EI != EIEnd && EI->first == Val)
    return false;

  return true;
}

static void checkEnumTypesInSwitchStmt(Sema &S, const Expr *Cond,
                                       const Expr *Case) {
  QualType CondType = Cond->getType();
  QualType CaseType = Case->getType();

  const EnumType *CondEnumType = CondType->getAs<EnumType>();
  const EnumType *CaseEnumType = CaseType->getAs<EnumType>();
  if (!CondEnumType || !CaseEnumType)
    return;

  // Ignore anonymous enums.
  if (!CondEnumType->getDecl()->getIdentifier() &&
      !CondEnumType->getDecl()->getTypedefNameForAnonDecl())
    return;
  if (!CaseEnumType->getDecl()->getIdentifier() &&
      !CaseEnumType->getDecl()->getTypedefNameForAnonDecl())
    return;

  if (S.Context.hasSameUnqualifiedType(CondType, CaseType))
    return;

  S.Diag(Case->getExprLoc(), diag::warn_comparison_of_mixed_enum_types_switch)
      << CondType << CaseType << Cond->getSourceRange()
      << Case->getSourceRange();
}

StmtResult
Sema::ActOnFinishSwitchStmt(SourceLocation SwitchLoc, Stmt *Switch,
                            Stmt *BodyStmt) {
  SwitchStmt *SS = cast<SwitchStmt>(Switch);
  bool CaseListIsIncomplete = getCurFunction()->SwitchStack.back().getInt();
  assert(SS == getCurFunction()->SwitchStack.back().getPointer() &&
         "switch stack missing push/pop!");

  getCurFunction()->SwitchStack.pop_back();

  if (!BodyStmt) return StmtError();
  SS->setBody(BodyStmt, SwitchLoc);

  Expr *CondExpr = SS->getCond();
  if (!CondExpr) return StmtError();

  QualType CondType = CondExpr->getType();

  // C++ 6.4.2.p2:
  // Integral promotions are performed (on the switch condition).
  //
  // A case value unrepresentable by the original switch condition
  // type (before the promotion) doesn't make sense, even when it can
  // be represented by the promoted type.  Therefore we need to find
  // the pre-promotion type of the switch condition.
  const Expr *CondExprBeforePromotion = CondExpr;
  QualType CondTypeBeforePromotion =
      GetTypeBeforeIntegralPromotion(CondExprBeforePromotion);

  // Get the bitwidth of the switched-on value after promotions. We must
  // convert the integer case values to this width before comparison.
  bool HasDependentValue
    = CondExpr->isTypeDependent() || CondExpr->isValueDependent();
  unsigned CondWidth = HasDependentValue ? 0 : Context.getIntWidth(CondType);
  bool CondIsSigned = CondType->isSignedIntegerOrEnumerationType();

  // Get the width and signedness that the condition might actually have, for
  // warning purposes.
  // FIXME: Grab an IntRange for the condition rather than using the unpromoted
  // type.
  unsigned CondWidthBeforePromotion
    = HasDependentValue ? 0 : Context.getIntWidth(CondTypeBeforePromotion);
  bool CondIsSignedBeforePromotion
    = CondTypeBeforePromotion->isSignedIntegerOrEnumerationType();

  // Accumulate all of the case values in a vector so that we can sort them
  // and detect duplicates.  This vector contains the APInt for the case after
  // it has been converted to the condition type.
  typedef SmallVector<std::pair<llvm::APSInt, CaseStmt*>, 64> CaseValsTy;
  CaseValsTy CaseVals;

  // Keep track of any GNU case ranges we see.  The APSInt is the low value.
  typedef std::vector<std::pair<llvm::APSInt, CaseStmt*> > CaseRangesTy;
  CaseRangesTy CaseRanges;

  DefaultStmt *TheDefaultStmt = nullptr;

  bool CaseListIsErroneous = false;

  for (SwitchCase *SC = SS->getSwitchCaseList(); SC && !HasDependentValue;
       SC = SC->getNextSwitchCase()) {

    if (DefaultStmt *DS = dyn_cast<DefaultStmt>(SC)) {
      if (TheDefaultStmt) {
        Diag(DS->getDefaultLoc(), diag::err_multiple_default_labels_defined);
        Diag(TheDefaultStmt->getDefaultLoc(), diag::note_duplicate_case_prev);

        // FIXME: Remove the default statement from the switch block so that
        // we'll return a valid AST.  This requires recursing down the AST and
        // finding it, not something we are set up to do right now.  For now,
        // just lop the entire switch stmt out of the AST.
        CaseListIsErroneous = true;
      }
      TheDefaultStmt = DS;

    } else {
      CaseStmt *CS = cast<CaseStmt>(SC);

      Expr *Lo = CS->getLHS();

      if (Lo->isValueDependent()) {
        HasDependentValue = true;
        break;
      }

      // We already verified that the expression has a constant value;
      // get that value (prior to conversions).
      const Expr *LoBeforePromotion = Lo;
      GetTypeBeforeIntegralPromotion(LoBeforePromotion);
      llvm::APSInt LoVal = LoBeforePromotion->EvaluateKnownConstInt(Context);

      // Check the unconverted value is within the range of possible values of
      // the switch expression.
      checkCaseValue(*this, Lo->getBeginLoc(), LoVal, CondWidthBeforePromotion,
                     CondIsSignedBeforePromotion);

      // FIXME: This duplicates the check performed for warn_not_in_enum below.
      checkEnumTypesInSwitchStmt(*this, CondExprBeforePromotion,
                                 LoBeforePromotion);

      // Convert the value to the same width/sign as the condition.
      AdjustAPSInt(LoVal, CondWidth, CondIsSigned);

      // If this is a case range, remember it in CaseRanges, otherwise CaseVals.
      if (CS->getRHS()) {
        if (CS->getRHS()->isValueDependent()) {
          HasDependentValue = true;
          break;
        }
        CaseRanges.push_back(std::make_pair(LoVal, CS));
      } else
        CaseVals.push_back(std::make_pair(LoVal, CS));
    }
  }

  if (!HasDependentValue) {
    // If we don't have a default statement, check whether the
    // condition is constant.
    llvm::APSInt ConstantCondValue;
    bool HasConstantCond = false;
    if (!TheDefaultStmt) {
      Expr::EvalResult Result;
      HasConstantCond = CondExpr->EvaluateAsInt(Result, Context,
                                                Expr::SE_AllowSideEffects);
      if (Result.Val.isInt())
        ConstantCondValue = Result.Val.getInt();
      assert(!HasConstantCond ||
             (ConstantCondValue.getBitWidth() == CondWidth &&
              ConstantCondValue.isSigned() == CondIsSigned));
    }
    bool ShouldCheckConstantCond = HasConstantCond;

    // Sort all the scalar case values so we can easily detect duplicates.
    llvm::stable_sort(CaseVals, CmpCaseVals);

    if (!CaseVals.empty()) {
      for (unsigned i = 0, e = CaseVals.size(); i != e; ++i) {
        if (ShouldCheckConstantCond &&
            CaseVals[i].first == ConstantCondValue)
          ShouldCheckConstantCond = false;

        if (i != 0 && CaseVals[i].first == CaseVals[i-1].first) {
          // If we have a duplicate, report it.
          // First, determine if either case value has a name
          StringRef PrevString, CurrString;
          Expr *PrevCase = CaseVals[i-1].second->getLHS()->IgnoreParenCasts();
          Expr *CurrCase = CaseVals[i].second->getLHS()->IgnoreParenCasts();
          if (DeclRefExpr *DeclRef = dyn_cast<DeclRefExpr>(PrevCase)) {
            PrevString = DeclRef->getDecl()->getName();
          }
          if (DeclRefExpr *DeclRef = dyn_cast<DeclRefExpr>(CurrCase)) {
            CurrString = DeclRef->getDecl()->getName();
          }
          SmallString<16> CaseValStr;
          CaseVals[i-1].first.toString(CaseValStr);

          if (PrevString == CurrString)
            Diag(CaseVals[i].second->getLHS()->getBeginLoc(),
                 diag::err_duplicate_case)
                << (PrevString.empty() ? StringRef(CaseValStr) : PrevString);
          else
            Diag(CaseVals[i].second->getLHS()->getBeginLoc(),
                 diag::err_duplicate_case_differing_expr)
                << (PrevString.empty() ? StringRef(CaseValStr) : PrevString)
                << (CurrString.empty() ? StringRef(CaseValStr) : CurrString)
                << CaseValStr;

          Diag(CaseVals[i - 1].second->getLHS()->getBeginLoc(),
               diag::note_duplicate_case_prev);
          // FIXME: We really want to remove the bogus case stmt from the
          // substmt, but we have no way to do this right now.
          CaseListIsErroneous = true;
        }
      }
    }

    // Detect duplicate case ranges, which usually don't exist at all in
    // the first place.
    if (!CaseRanges.empty()) {
      // Sort all the case ranges by their low value so we can easily detect
      // overlaps between ranges.
      llvm::stable_sort(CaseRanges);

      // Scan the ranges, computing the high values and removing empty ranges.
      std::vector<llvm::APSInt> HiVals;
      for (unsigned i = 0, e = CaseRanges.size(); i != e; ++i) {
        llvm::APSInt &LoVal = CaseRanges[i].first;
        CaseStmt *CR = CaseRanges[i].second;
        Expr *Hi = CR->getRHS();

        const Expr *HiBeforePromotion = Hi;
        GetTypeBeforeIntegralPromotion(HiBeforePromotion);
        llvm::APSInt HiVal = HiBeforePromotion->EvaluateKnownConstInt(Context);

        // Check the unconverted value is within the range of possible values of
        // the switch expression.
        checkCaseValue(*this, Hi->getBeginLoc(), HiVal,
                       CondWidthBeforePromotion, CondIsSignedBeforePromotion);

        // Convert the value to the same width/sign as the condition.
        AdjustAPSInt(HiVal, CondWidth, CondIsSigned);

        // If the low value is bigger than the high value, the case is empty.
        if (LoVal > HiVal) {
          Diag(CR->getLHS()->getBeginLoc(), diag::warn_case_empty_range)
              << SourceRange(CR->getLHS()->getBeginLoc(), Hi->getEndLoc());
          CaseRanges.erase(CaseRanges.begin()+i);
          --i;
          --e;
          continue;
        }

        if (ShouldCheckConstantCond &&
            LoVal <= ConstantCondValue &&
            ConstantCondValue <= HiVal)
          ShouldCheckConstantCond = false;

        HiVals.push_back(HiVal);
      }

      // Rescan the ranges, looking for overlap with singleton values and other
      // ranges.  Since the range list is sorted, we only need to compare case
      // ranges with their neighbors.
      for (unsigned i = 0, e = CaseRanges.size(); i != e; ++i) {
        llvm::APSInt &CRLo = CaseRanges[i].first;
        llvm::APSInt &CRHi = HiVals[i];
        CaseStmt *CR = CaseRanges[i].second;

        // Check to see whether the case range overlaps with any
        // singleton cases.
        CaseStmt *OverlapStmt = nullptr;
        llvm::APSInt OverlapVal(32);

        // Find the smallest value >= the lower bound.  If I is in the
        // case range, then we have overlap.
        CaseValsTy::iterator I =
            llvm::lower_bound(CaseVals, CRLo, CaseCompareFunctor());
        if (I != CaseVals.end() && I->first < CRHi) {
          OverlapVal  = I->first;   // Found overlap with scalar.
          OverlapStmt = I->second;
        }

        // Find the smallest value bigger than the upper bound.
        I = std::upper_bound(I, CaseVals.end(), CRHi, CaseCompareFunctor());
        if (I != CaseVals.begin() && (I-1)->first >= CRLo) {
          OverlapVal  = (I-1)->first;      // Found overlap with scalar.
          OverlapStmt = (I-1)->second;
        }

        // Check to see if this case stmt overlaps with the subsequent
        // case range.
        if (i && CRLo <= HiVals[i-1]) {
          OverlapVal  = HiVals[i-1];       // Found overlap with range.
          OverlapStmt = CaseRanges[i-1].second;
        }

        if (OverlapStmt) {
          // If we have a duplicate, report it.
          Diag(CR->getLHS()->getBeginLoc(), diag::err_duplicate_case)
              << OverlapVal.toString(10);
          Diag(OverlapStmt->getLHS()->getBeginLoc(),
               diag::note_duplicate_case_prev);
          // FIXME: We really want to remove the bogus case stmt from the
          // substmt, but we have no way to do this right now.
          CaseListIsErroneous = true;
        }
      }
    }

    // Complain if we have a constant condition and we didn't find a match.
    if (!CaseListIsErroneous && !CaseListIsIncomplete &&
        ShouldCheckConstantCond) {
      // TODO: it would be nice if we printed enums as enums, chars as
      // chars, etc.
      Diag(CondExpr->getExprLoc(), diag::warn_missing_case_for_condition)
        << ConstantCondValue.toString(10)
        << CondExpr->getSourceRange();
    }

    // Check to see if switch is over an Enum and handles all of its
    // values.  We only issue a warning if there is not 'default:', but
    // we still do the analysis to preserve this information in the AST
    // (which can be used by flow-based analyes).
    //
    const EnumType *ET = CondTypeBeforePromotion->getAs<EnumType>();

    // If switch has default case, then ignore it.
    if (!CaseListIsErroneous && !CaseListIsIncomplete && !HasConstantCond &&
        ET && ET->getDecl()->isCompleteDefinition()) {
      const EnumDecl *ED = ET->getDecl();
      EnumValsTy EnumVals;

      // Gather all enum values, set their type and sort them,
      // allowing easier comparison with CaseVals.
      for (auto *EDI : ED->enumerators()) {
        llvm::APSInt Val = EDI->getInitVal();
        AdjustAPSInt(Val, CondWidth, CondIsSigned);
        EnumVals.push_back(std::make_pair(Val, EDI));
      }
      llvm::stable_sort(EnumVals, CmpEnumVals);
      auto EI = EnumVals.begin(), EIEnd =
        std::unique(EnumVals.begin(), EnumVals.end(), EqEnumVals);

      // See which case values aren't in enum.
      for (CaseValsTy::const_iterator CI = CaseVals.begin();
          CI != CaseVals.end(); CI++) {
        Expr *CaseExpr = CI->second->getLHS();
        if (ShouldDiagnoseSwitchCaseNotInEnum(*this, ED, CaseExpr, EI, EIEnd,
                                              CI->first))
          Diag(CaseExpr->getExprLoc(), diag::warn_not_in_enum)
            << CondTypeBeforePromotion;
      }

      // See which of case ranges aren't in enum
      EI = EnumVals.begin();
      for (CaseRangesTy::const_iterator RI = CaseRanges.begin();
          RI != CaseRanges.end(); RI++) {
        Expr *CaseExpr = RI->second->getLHS();
        if (ShouldDiagnoseSwitchCaseNotInEnum(*this, ED, CaseExpr, EI, EIEnd,
                                              RI->first))
          Diag(CaseExpr->getExprLoc(), diag::warn_not_in_enum)
            << CondTypeBeforePromotion;

        llvm::APSInt Hi =
          RI->second->getRHS()->EvaluateKnownConstInt(Context);
        AdjustAPSInt(Hi, CondWidth, CondIsSigned);

        CaseExpr = RI->second->getRHS();
        if (ShouldDiagnoseSwitchCaseNotInEnum(*this, ED, CaseExpr, EI, EIEnd,
                                              Hi))
          Diag(CaseExpr->getExprLoc(), diag::warn_not_in_enum)
            << CondTypeBeforePromotion;
      }

      // Check which enum vals aren't in switch
      auto CI = CaseVals.begin();
      auto RI = CaseRanges.begin();
      bool hasCasesNotInSwitch = false;

      SmallVector<DeclarationName,8> UnhandledNames;

      for (EI = EnumVals.begin(); EI != EIEnd; EI++) {
        // Don't warn about omitted unavailable EnumConstantDecls.
        switch (EI->second->getAvailability()) {
        case AR_Deprecated:
          // Omitting a deprecated constant is ok; it should never materialize.
        case AR_Unavailable:
          continue;

        case AR_NotYetIntroduced:
          // Partially available enum constants should be present. Note that we
          // suppress -Wunguarded-availability diagnostics for such uses.
        case AR_Available:
          break;
        }

        if (EI->second->hasAttr<UnusedAttr>())
          continue;

        // Drop unneeded case values
        while (CI != CaseVals.end() && CI->first < EI->first)
          CI++;

        if (CI != CaseVals.end() && CI->first == EI->first)
          continue;

        // Drop unneeded case ranges
        for (; RI != CaseRanges.end(); RI++) {
          llvm::APSInt Hi =
            RI->second->getRHS()->EvaluateKnownConstInt(Context);
          AdjustAPSInt(Hi, CondWidth, CondIsSigned);
          if (EI->first <= Hi)
            break;
        }

        if (RI == CaseRanges.end() || EI->first < RI->first) {
          hasCasesNotInSwitch = true;
          UnhandledNames.push_back(EI->second->getDeclName());
        }
      }

      if (TheDefaultStmt && UnhandledNames.empty() && ED->isClosedNonFlag())
        Diag(TheDefaultStmt->getDefaultLoc(), diag::warn_unreachable_default);

      // Produce a nice diagnostic if multiple values aren't handled.
      if (!UnhandledNames.empty()) {
<<<<<<< HEAD
        {
          DiagnosticBuilder DB =
              Diag(CondExpr->getExprLoc(), TheDefaultStmt
                                               ? diag::warn_def_missing_case
                                               : diag::warn_missing_case)
              << (int)UnhandledNames.size();

          for (size_t I = 0, E = std::min(UnhandledNames.size(), (size_t)3);
               I != E; ++I)
            DB << UnhandledNames[I];
        }
        auto DB =
            Diag(CondExpr->getExprLoc(), diag::note_fill_in_missing_cases);
        edit::fillInMissingSwitchEnumCases(
            Context, SS, ED, CurContext,
            [&](const FixItHint &Hint) { DB << Hint; });
=======
        auto DB = Diag(CondExpr->getExprLoc(), TheDefaultStmt
                                                   ? diag::warn_def_missing_case
                                                   : diag::warn_missing_case)
                  << (int)UnhandledNames.size();

        for (size_t I = 0, E = std::min(UnhandledNames.size(), (size_t)3);
             I != E; ++I)
          DB << UnhandledNames[I];
>>>>>>> 40df06cd
      }

      if (!hasCasesNotInSwitch)
        SS->setAllEnumCasesCovered();
    }
  }

  if (BodyStmt)
    DiagnoseEmptyStmtBody(CondExpr->getEndLoc(), BodyStmt,
                          diag::warn_empty_switch_body);

  // FIXME: If the case list was broken is some way, we don't have a good system
  // to patch it up.  Instead, just return the whole substmt as broken.
  if (CaseListIsErroneous)
    return StmtError();

  return SS;
}

void
Sema::DiagnoseAssignmentEnum(QualType DstType, QualType SrcType,
                             Expr *SrcExpr) {
  if (Diags.isIgnored(diag::warn_not_in_enum_assignment, SrcExpr->getExprLoc()))
    return;

  if (const EnumType *ET = DstType->getAs<EnumType>())
    if (!Context.hasSameUnqualifiedType(SrcType, DstType) &&
        SrcType->isIntegerType()) {
      if (!SrcExpr->isTypeDependent() && !SrcExpr->isValueDependent() &&
          SrcExpr->isIntegerConstantExpr(Context)) {
        // Get the bitwidth of the enum value before promotions.
        unsigned DstWidth = Context.getIntWidth(DstType);
        bool DstIsSigned = DstType->isSignedIntegerOrEnumerationType();

        llvm::APSInt RhsVal = SrcExpr->EvaluateKnownConstInt(Context);
        AdjustAPSInt(RhsVal, DstWidth, DstIsSigned);
        const EnumDecl *ED = ET->getDecl();

        if (!ED->isClosed())
          return;

        if (ED->hasAttr<FlagEnumAttr>()) {
          if (!IsValueInFlagEnum(ED, RhsVal, true))
            Diag(SrcExpr->getExprLoc(), diag::warn_not_in_enum_assignment)
              << DstType.getUnqualifiedType();
        } else {
          typedef SmallVector<std::pair<llvm::APSInt, EnumConstantDecl *>, 64>
              EnumValsTy;
          EnumValsTy EnumVals;

          // Gather all enum values, set their type and sort them,
          // allowing easier comparison with rhs constant.
          for (auto *EDI : ED->enumerators()) {
            llvm::APSInt Val = EDI->getInitVal();
            AdjustAPSInt(Val, DstWidth, DstIsSigned);
            EnumVals.push_back(std::make_pair(Val, EDI));
          }
          if (EnumVals.empty())
            return;
          llvm::stable_sort(EnumVals, CmpEnumVals);
          EnumValsTy::iterator EIend =
              std::unique(EnumVals.begin(), EnumVals.end(), EqEnumVals);

          // See which values aren't in the enum.
          EnumValsTy::const_iterator EI = EnumVals.begin();
          while (EI != EIend && EI->first < RhsVal)
            EI++;
          if (EI == EIend || EI->first != RhsVal) {
            Diag(SrcExpr->getExprLoc(), diag::warn_not_in_enum_assignment)
                << DstType.getUnqualifiedType();
          }
        }
      }
    }
}

StmtResult Sema::ActOnWhileStmt(SourceLocation WhileLoc,
                                SourceLocation LParenLoc, ConditionResult Cond,
                                SourceLocation RParenLoc, Stmt *Body) {
  if (Cond.isInvalid())
    return StmtError();

  auto CondVal = Cond.get();
  CheckBreakContinueBinding(CondVal.second);

  if (CondVal.second &&
      !Diags.isIgnored(diag::warn_comma_operator, CondVal.second->getExprLoc()))
    CommaVisitor(*this).Visit(CondVal.second);

  if (isa<NullStmt>(Body))
    getCurCompoundScope().setHasEmptyLoopBodies();

  return WhileStmt::Create(Context, CondVal.first, CondVal.second, Body,
                           WhileLoc, LParenLoc, RParenLoc);
}

StmtResult
Sema::ActOnDoStmt(SourceLocation DoLoc, Stmt *Body,
                  SourceLocation WhileLoc, SourceLocation CondLParen,
                  Expr *Cond, SourceLocation CondRParen) {
  assert(Cond && "ActOnDoStmt(): missing expression");

  CheckBreakContinueBinding(Cond);
  ExprResult CondResult = CheckBooleanCondition(DoLoc, Cond);
  if (CondResult.isInvalid())
    return StmtError();
  Cond = CondResult.get();

  CondResult = ActOnFinishFullExpr(Cond, DoLoc, /*DiscardedValue*/ false);
  if (CondResult.isInvalid())
    return StmtError();
  Cond = CondResult.get();

  // Only call the CommaVisitor for C89 due to differences in scope flags.
  if (Cond && !getLangOpts().C99 && !getLangOpts().CPlusPlus &&
      !Diags.isIgnored(diag::warn_comma_operator, Cond->getExprLoc()))
    CommaVisitor(*this).Visit(Cond);

  return new (Context) DoStmt(Body, Cond, DoLoc, WhileLoc, CondRParen);
}

namespace {
  // Use SetVector since the diagnostic cares about the ordering of the Decl's.
  using DeclSetVector =
      llvm::SetVector<VarDecl *, llvm::SmallVector<VarDecl *, 8>,
                      llvm::SmallPtrSet<VarDecl *, 8>>;

  // This visitor will traverse a conditional statement and store all
  // the evaluated decls into a vector.  Simple is set to true if none
  // of the excluded constructs are used.
  class DeclExtractor : public EvaluatedExprVisitor<DeclExtractor> {
    DeclSetVector &Decls;
    SmallVectorImpl<SourceRange> &Ranges;
    bool Simple;
  public:
    typedef EvaluatedExprVisitor<DeclExtractor> Inherited;

    DeclExtractor(Sema &S, DeclSetVector &Decls,
                  SmallVectorImpl<SourceRange> &Ranges) :
        Inherited(S.Context),
        Decls(Decls),
        Ranges(Ranges),
        Simple(true) {}

    bool isSimple() { return Simple; }

    // Replaces the method in EvaluatedExprVisitor.
    void VisitMemberExpr(MemberExpr* E) {
      Simple = false;
    }

    // Any Stmt not explicitly listed will cause the condition to be marked
    // complex.
    void VisitStmt(Stmt *S) { Simple = false; }

    void VisitBinaryOperator(BinaryOperator *E) {
      Visit(E->getLHS());
      Visit(E->getRHS());
    }

    void VisitCastExpr(CastExpr *E) {
      Visit(E->getSubExpr());
    }

    void VisitUnaryOperator(UnaryOperator *E) {
      // Skip checking conditionals with derefernces.
      if (E->getOpcode() == UO_Deref)
        Simple = false;
      else
        Visit(E->getSubExpr());
    }

    void VisitConditionalOperator(ConditionalOperator *E) {
      Visit(E->getCond());
      Visit(E->getTrueExpr());
      Visit(E->getFalseExpr());
    }

    void VisitParenExpr(ParenExpr *E) {
      Visit(E->getSubExpr());
    }

    void VisitBinaryConditionalOperator(BinaryConditionalOperator *E) {
      Visit(E->getOpaqueValue()->getSourceExpr());
      Visit(E->getFalseExpr());
    }

    void VisitIntegerLiteral(IntegerLiteral *E) { }
    void VisitFloatingLiteral(FloatingLiteral *E) { }
    void VisitCXXBoolLiteralExpr(CXXBoolLiteralExpr *E) { }
    void VisitCharacterLiteral(CharacterLiteral *E) { }
    void VisitGNUNullExpr(GNUNullExpr *E) { }
    void VisitImaginaryLiteral(ImaginaryLiteral *E) { }

    void VisitDeclRefExpr(DeclRefExpr *E) {
      VarDecl *VD = dyn_cast<VarDecl>(E->getDecl());
      if (!VD) {
        // Don't allow unhandled Decl types.
        Simple = false;
        return;
      }

      Ranges.push_back(E->getSourceRange());

      Decls.insert(VD);
    }

  }; // end class DeclExtractor

  // DeclMatcher checks to see if the decls are used in a non-evaluated
  // context.
  class DeclMatcher : public EvaluatedExprVisitor<DeclMatcher> {
    DeclSetVector &Decls;
    bool FoundDecl;

  public:
    typedef EvaluatedExprVisitor<DeclMatcher> Inherited;

    DeclMatcher(Sema &S, DeclSetVector &Decls, Stmt *Statement) :
        Inherited(S.Context), Decls(Decls), FoundDecl(false) {
      if (!Statement) return;

      Visit(Statement);
    }

    void VisitReturnStmt(ReturnStmt *S) {
      FoundDecl = true;
    }

    void VisitBreakStmt(BreakStmt *S) {
      FoundDecl = true;
    }

    void VisitGotoStmt(GotoStmt *S) {
      FoundDecl = true;
    }

    void VisitCastExpr(CastExpr *E) {
      if (E->getCastKind() == CK_LValueToRValue)
        CheckLValueToRValueCast(E->getSubExpr());
      else
        Visit(E->getSubExpr());
    }

    void CheckLValueToRValueCast(Expr *E) {
      E = E->IgnoreParenImpCasts();

      if (isa<DeclRefExpr>(E)) {
        return;
      }

      if (ConditionalOperator *CO = dyn_cast<ConditionalOperator>(E)) {
        Visit(CO->getCond());
        CheckLValueToRValueCast(CO->getTrueExpr());
        CheckLValueToRValueCast(CO->getFalseExpr());
        return;
      }

      if (BinaryConditionalOperator *BCO =
              dyn_cast<BinaryConditionalOperator>(E)) {
        CheckLValueToRValueCast(BCO->getOpaqueValue()->getSourceExpr());
        CheckLValueToRValueCast(BCO->getFalseExpr());
        return;
      }

      Visit(E);
    }

    void VisitDeclRefExpr(DeclRefExpr *E) {
      if (VarDecl *VD = dyn_cast<VarDecl>(E->getDecl()))
        if (Decls.count(VD))
          FoundDecl = true;
    }

    void VisitPseudoObjectExpr(PseudoObjectExpr *POE) {
      // Only need to visit the semantics for POE.
      // SyntaticForm doesn't really use the Decal.
      for (auto *S : POE->semantics()) {
        if (auto *OVE = dyn_cast<OpaqueValueExpr>(S))
          // Look past the OVE into the expression it binds.
          Visit(OVE->getSourceExpr());
        else
          Visit(S);
      }
    }

    bool FoundDeclInUse() { return FoundDecl; }

  };  // end class DeclMatcher

  void CheckForLoopConditionalStatement(Sema &S, Expr *Second,
                                        Expr *Third, Stmt *Body) {
    // Condition is empty
    if (!Second) return;

    if (S.Diags.isIgnored(diag::warn_variables_not_in_loop_body,
                          Second->getBeginLoc()))
      return;

    PartialDiagnostic PDiag = S.PDiag(diag::warn_variables_not_in_loop_body);
    DeclSetVector Decls;
    SmallVector<SourceRange, 10> Ranges;
    DeclExtractor DE(S, Decls, Ranges);
    DE.Visit(Second);

    // Don't analyze complex conditionals.
    if (!DE.isSimple()) return;

    // No decls found.
    if (Decls.size() == 0) return;

    // Don't warn on volatile, static, or global variables.
    for (auto *VD : Decls)
      if (VD->getType().isVolatileQualified() || VD->hasGlobalStorage())
        return;

    if (DeclMatcher(S, Decls, Second).FoundDeclInUse() ||
        DeclMatcher(S, Decls, Third).FoundDeclInUse() ||
        DeclMatcher(S, Decls, Body).FoundDeclInUse())
      return;

    // Load decl names into diagnostic.
    if (Decls.size() > 4) {
      PDiag << 0;
    } else {
      PDiag << (unsigned)Decls.size();
      for (auto *VD : Decls)
        PDiag << VD->getDeclName();
    }

    for (auto Range : Ranges)
      PDiag << Range;

    S.Diag(Ranges.begin()->getBegin(), PDiag);
  }

  // If Statement is an incemement or decrement, return true and sets the
  // variables Increment and DRE.
  bool ProcessIterationStmt(Sema &S, Stmt* Statement, bool &Increment,
                            DeclRefExpr *&DRE) {
    if (auto Cleanups = dyn_cast<ExprWithCleanups>(Statement))
      if (!Cleanups->cleanupsHaveSideEffects())
        Statement = Cleanups->getSubExpr();

    if (UnaryOperator *UO = dyn_cast<UnaryOperator>(Statement)) {
      switch (UO->getOpcode()) {
        default: return false;
        case UO_PostInc:
        case UO_PreInc:
          Increment = true;
          break;
        case UO_PostDec:
        case UO_PreDec:
          Increment = false;
          break;
      }
      DRE = dyn_cast<DeclRefExpr>(UO->getSubExpr());
      return DRE;
    }

    if (CXXOperatorCallExpr *Call = dyn_cast<CXXOperatorCallExpr>(Statement)) {
      FunctionDecl *FD = Call->getDirectCallee();
      if (!FD || !FD->isOverloadedOperator()) return false;
      switch (FD->getOverloadedOperator()) {
        default: return false;
        case OO_PlusPlus:
          Increment = true;
          break;
        case OO_MinusMinus:
          Increment = false;
          break;
      }
      DRE = dyn_cast<DeclRefExpr>(Call->getArg(0));
      return DRE;
    }

    return false;
  }

  // A visitor to determine if a continue or break statement is a
  // subexpression.
  class BreakContinueFinder : public ConstEvaluatedExprVisitor<BreakContinueFinder> {
    SourceLocation BreakLoc;
    SourceLocation ContinueLoc;
    bool InSwitch = false;

  public:
    BreakContinueFinder(Sema &S, const Stmt* Body) :
        Inherited(S.Context) {
      Visit(Body);
    }

    typedef ConstEvaluatedExprVisitor<BreakContinueFinder> Inherited;

    void VisitContinueStmt(const ContinueStmt* E) {
      ContinueLoc = E->getContinueLoc();
    }

    void VisitBreakStmt(const BreakStmt* E) {
      if (!InSwitch)
        BreakLoc = E->getBreakLoc();
    }

    void VisitSwitchStmt(const SwitchStmt* S) {
      if (const Stmt *Init = S->getInit())
        Visit(Init);
      if (const Stmt *CondVar = S->getConditionVariableDeclStmt())
        Visit(CondVar);
      if (const Stmt *Cond = S->getCond())
        Visit(Cond);

      // Don't return break statements from the body of a switch.
      InSwitch = true;
      if (const Stmt *Body = S->getBody())
        Visit(Body);
      InSwitch = false;
    }

    void VisitForStmt(const ForStmt *S) {
      // Only visit the init statement of a for loop; the body
      // has a different break/continue scope.
      if (const Stmt *Init = S->getInit())
        Visit(Init);
    }

    void VisitWhileStmt(const WhileStmt *) {
      // Do nothing; the children of a while loop have a different
      // break/continue scope.
    }

    void VisitDoStmt(const DoStmt *) {
      // Do nothing; the children of a while loop have a different
      // break/continue scope.
    }

    void VisitCXXForRangeStmt(const CXXForRangeStmt *S) {
      // Only visit the initialization of a for loop; the body
      // has a different break/continue scope.
      if (const Stmt *Init = S->getInit())
        Visit(Init);
      if (const Stmt *Range = S->getRangeStmt())
        Visit(Range);
      if (const Stmt *Begin = S->getBeginStmt())
        Visit(Begin);
      if (const Stmt *End = S->getEndStmt())
        Visit(End);
    }

    void VisitObjCForCollectionStmt(const ObjCForCollectionStmt *S) {
      // Only visit the initialization of a for loop; the body
      // has a different break/continue scope.
      if (const Stmt *Element = S->getElement())
        Visit(Element);
      if (const Stmt *Collection = S->getCollection())
        Visit(Collection);
    }

    bool ContinueFound() { return ContinueLoc.isValid(); }
    bool BreakFound() { return BreakLoc.isValid(); }
    SourceLocation GetContinueLoc() { return ContinueLoc; }
    SourceLocation GetBreakLoc() { return BreakLoc; }

  };  // end class BreakContinueFinder

  // Emit a warning when a loop increment/decrement appears twice per loop
  // iteration.  The conditions which trigger this warning are:
  // 1) The last statement in the loop body and the third expression in the
  //    for loop are both increment or both decrement of the same variable
  // 2) No continue statements in the loop body.
  void CheckForRedundantIteration(Sema &S, Expr *Third, Stmt *Body) {
    // Return when there is nothing to check.
    if (!Body || !Third) return;

    if (S.Diags.isIgnored(diag::warn_redundant_loop_iteration,
                          Third->getBeginLoc()))
      return;

    // Get the last statement from the loop body.
    CompoundStmt *CS = dyn_cast<CompoundStmt>(Body);
    if (!CS || CS->body_empty()) return;
    Stmt *LastStmt = CS->body_back();
    if (!LastStmt) return;

    bool LoopIncrement, LastIncrement;
    DeclRefExpr *LoopDRE, *LastDRE;

    if (!ProcessIterationStmt(S, Third, LoopIncrement, LoopDRE)) return;
    if (!ProcessIterationStmt(S, LastStmt, LastIncrement, LastDRE)) return;

    // Check that the two statements are both increments or both decrements
    // on the same variable.
    if (LoopIncrement != LastIncrement ||
        LoopDRE->getDecl() != LastDRE->getDecl()) return;

    if (BreakContinueFinder(S, Body).ContinueFound()) return;

    S.Diag(LastDRE->getLocation(), diag::warn_redundant_loop_iteration)
         << LastDRE->getDecl() << LastIncrement;
    S.Diag(LoopDRE->getLocation(), diag::note_loop_iteration_here)
         << LoopIncrement;
  }

} // end namespace


void Sema::CheckBreakContinueBinding(Expr *E) {
  if (!E || getLangOpts().CPlusPlus)
    return;
  BreakContinueFinder BCFinder(*this, E);
  Scope *BreakParent = CurScope->getBreakParent();
  if (BCFinder.BreakFound() && BreakParent) {
    if (BreakParent->getFlags() & Scope::SwitchScope) {
      Diag(BCFinder.GetBreakLoc(), diag::warn_break_binds_to_switch);
    } else {
      Diag(BCFinder.GetBreakLoc(), diag::warn_loop_ctrl_binds_to_inner)
          << "break";
    }
  } else if (BCFinder.ContinueFound() && CurScope->getContinueParent()) {
    Diag(BCFinder.GetContinueLoc(), diag::warn_loop_ctrl_binds_to_inner)
        << "continue";
  }
}

StmtResult Sema::ActOnForStmt(SourceLocation ForLoc, SourceLocation LParenLoc,
                              Stmt *First, ConditionResult Second,
                              FullExprArg third, SourceLocation RParenLoc,
                              Stmt *Body) {
  if (Second.isInvalid())
    return StmtError();

  if (!getLangOpts().CPlusPlus) {
    if (DeclStmt *DS = dyn_cast_or_null<DeclStmt>(First)) {
      // C99 6.8.5p3: The declaration part of a 'for' statement shall only
      // declare identifiers for objects having storage class 'auto' or
      // 'register'.
      for (auto *DI : DS->decls()) {
        VarDecl *VD = dyn_cast<VarDecl>(DI);
        if (VD && VD->isLocalVarDecl() && !VD->hasLocalStorage())
          VD = nullptr;
        if (!VD) {
          Diag(DI->getLocation(), diag::err_non_local_variable_decl_in_for);
          DI->setInvalidDecl();
        }
      }
    }
  }

  CheckBreakContinueBinding(Second.get().second);
  CheckBreakContinueBinding(third.get());

  if (!Second.get().first)
    CheckForLoopConditionalStatement(*this, Second.get().second, third.get(),
                                     Body);
  CheckForRedundantIteration(*this, third.get(), Body);

  if (Second.get().second &&
      !Diags.isIgnored(diag::warn_comma_operator,
                       Second.get().second->getExprLoc()))
    CommaVisitor(*this).Visit(Second.get().second);

  Expr *Third  = third.release().getAs<Expr>();
  if (isa<NullStmt>(Body))
    getCurCompoundScope().setHasEmptyLoopBodies();

  return new (Context)
      ForStmt(Context, First, Second.get().second, Second.get().first, Third,
              Body, ForLoc, LParenLoc, RParenLoc);
}

/// In an Objective C collection iteration statement:
///   for (x in y)
/// x can be an arbitrary l-value expression.  Bind it up as a
/// full-expression.
StmtResult Sema::ActOnForEachLValueExpr(Expr *E) {
  // Reduce placeholder expressions here.  Note that this rejects the
  // use of pseudo-object l-values in this position.
  ExprResult result = CheckPlaceholderExpr(E);
  if (result.isInvalid()) return StmtError();
  E = result.get();

  ExprResult FullExpr = ActOnFinishFullExpr(E, /*DiscardedValue*/ false);
  if (FullExpr.isInvalid())
    return StmtError();
  return StmtResult(static_cast<Stmt*>(FullExpr.get()));
}

ExprResult
Sema::CheckObjCForCollectionOperand(SourceLocation forLoc, Expr *collection) {
  if (!collection)
    return ExprError();

  ExprResult result = CorrectDelayedTyposInExpr(collection);
  if (!result.isUsable())
    return ExprError();
  collection = result.get();

  // Bail out early if we've got a type-dependent expression.
  if (collection->isTypeDependent()) return collection;

  // Perform normal l-value conversion.
  result = DefaultFunctionArrayLvalueConversion(collection);
  if (result.isInvalid())
    return ExprError();
  collection = result.get();

  // The operand needs to have object-pointer type.
  // TODO: should we do a contextual conversion?
  const ObjCObjectPointerType *pointerType =
    collection->getType()->getAs<ObjCObjectPointerType>();
  if (!pointerType)
    return Diag(forLoc, diag::err_collection_expr_type)
             << collection->getType() << collection->getSourceRange();

  // Check that the operand provides
  //   - countByEnumeratingWithState:objects:count:
  const ObjCObjectType *objectType = pointerType->getObjectType();
  ObjCInterfaceDecl *iface = objectType->getInterface();

  // If we have a forward-declared type, we can't do this check.
  // Under ARC, it is an error not to have a forward-declared class.
  if (iface &&
      (getLangOpts().ObjCAutoRefCount
           ? RequireCompleteType(forLoc, QualType(objectType, 0),
                                 diag::err_arc_collection_forward, collection)
           : !isCompleteType(forLoc, QualType(objectType, 0)))) {
    // Otherwise, if we have any useful type information, check that
    // the type declares the appropriate method.
  } else if (iface || !objectType->qual_empty()) {
    IdentifierInfo *selectorIdents[] = {
      &Context.Idents.get("countByEnumeratingWithState"),
      &Context.Idents.get("objects"),
      &Context.Idents.get("count")
    };
    Selector selector = Context.Selectors.getSelector(3, &selectorIdents[0]);

    ObjCMethodDecl *method = nullptr;

    // If there's an interface, look in both the public and private APIs.
    if (iface) {
      method = iface->lookupInstanceMethod(selector);
      if (!method) method = iface->lookupPrivateMethod(selector);
    }

    // Also check protocol qualifiers.
    if (!method)
      method = LookupMethodInQualifiedType(selector, pointerType,
                                           /*instance*/ true);

    // If we didn't find it anywhere, give up.
    if (!method) {
      Diag(forLoc, diag::warn_collection_expr_type)
        << collection->getType() << selector << collection->getSourceRange();
    }

    // TODO: check for an incompatible signature?
  }

  // Wrap up any cleanups in the expression.
  return collection;
}

StmtResult
Sema::ActOnObjCForCollectionStmt(SourceLocation ForLoc,
                                 Stmt *First, Expr *collection,
                                 SourceLocation RParenLoc) {
  setFunctionHasBranchProtectedScope();

  ExprResult CollectionExprResult =
    CheckObjCForCollectionOperand(ForLoc, collection);

  if (First) {
    QualType FirstType;
    if (DeclStmt *DS = dyn_cast<DeclStmt>(First)) {
      if (!DS->isSingleDecl())
        return StmtError(Diag((*DS->decl_begin())->getLocation(),
                         diag::err_toomany_element_decls));

      VarDecl *D = dyn_cast<VarDecl>(DS->getSingleDecl());
      if (!D || D->isInvalidDecl())
        return StmtError();

      FirstType = D->getType();
      // C99 6.8.5p3: The declaration part of a 'for' statement shall only
      // declare identifiers for objects having storage class 'auto' or
      // 'register'.
      if (!D->hasLocalStorage())
        return StmtError(Diag(D->getLocation(),
                              diag::err_non_local_variable_decl_in_for));

      // If the type contained 'auto', deduce the 'auto' to 'id'.
      if (FirstType->getContainedAutoType()) {
        OpaqueValueExpr OpaqueId(D->getLocation(), Context.getObjCIdType(),
                                 VK_RValue);
        Expr *DeducedInit = &OpaqueId;
        if (DeduceAutoType(D->getTypeSourceInfo(), DeducedInit, FirstType) ==
                DAR_Failed)
          DiagnoseAutoDeductionFailure(D, DeducedInit);
        if (FirstType.isNull()) {
          D->setInvalidDecl();
          return StmtError();
        }

        D->setType(FirstType);

        if (!inTemplateInstantiation()) {
          SourceLocation Loc =
              D->getTypeSourceInfo()->getTypeLoc().getBeginLoc();
          Diag(Loc, diag::warn_auto_var_is_id)
            << D->getDeclName();
        }
      }

    } else {
      Expr *FirstE = cast<Expr>(First);
      if (!FirstE->isTypeDependent() && !FirstE->isLValue())
        return StmtError(
            Diag(First->getBeginLoc(), diag::err_selector_element_not_lvalue)
            << First->getSourceRange());

      FirstType = static_cast<Expr*>(First)->getType();
      if (FirstType.isConstQualified())
        Diag(ForLoc, diag::err_selector_element_const_type)
          << FirstType << First->getSourceRange();
    }
    if (!FirstType->isDependentType() &&
        !FirstType->isObjCObjectPointerType() &&
        !FirstType->isBlockPointerType())
        return StmtError(Diag(ForLoc, diag::err_selector_element_type)
                           << FirstType << First->getSourceRange());
  }

  if (CollectionExprResult.isInvalid())
    return StmtError();

  CollectionExprResult =
      ActOnFinishFullExpr(CollectionExprResult.get(), /*DiscardedValue*/ false);
  if (CollectionExprResult.isInvalid())
    return StmtError();

  return new (Context) ObjCForCollectionStmt(First, CollectionExprResult.get(),
                                             nullptr, ForLoc, RParenLoc);
}

/// Finish building a variable declaration for a for-range statement.
/// \return true if an error occurs.
static bool FinishForRangeVarDecl(Sema &SemaRef, VarDecl *Decl, Expr *Init,
                                  SourceLocation Loc, int DiagID) {
  if (Decl->getType()->isUndeducedType()) {
    ExprResult Res = SemaRef.CorrectDelayedTyposInExpr(Init);
    if (!Res.isUsable()) {
      Decl->setInvalidDecl();
      return true;
    }
    Init = Res.get();
  }

  // Deduce the type for the iterator variable now rather than leaving it to
  // AddInitializerToDecl, so we can produce a more suitable diagnostic.
  QualType InitType;
  if ((!isa<InitListExpr>(Init) && Init->getType()->isVoidType()) ||
      SemaRef.DeduceAutoType(Decl->getTypeSourceInfo(), Init, InitType) ==
          Sema::DAR_Failed)
    SemaRef.Diag(Loc, DiagID) << Init->getType();
  if (InitType.isNull()) {
    Decl->setInvalidDecl();
    return true;
  }
  Decl->setType(InitType);

  // In ARC, infer lifetime.
  // FIXME: ARC may want to turn this into 'const __unsafe_unretained' if
  // we're doing the equivalent of fast iteration.
  if (SemaRef.getLangOpts().ObjCAutoRefCount &&
      SemaRef.inferObjCARCLifetime(Decl))
    Decl->setInvalidDecl();

  SemaRef.AddInitializerToDecl(Decl, Init, /*DirectInit=*/false);
  SemaRef.FinalizeDeclaration(Decl);
  SemaRef.CurContext->addHiddenDecl(Decl);
  return false;
}

namespace {
// An enum to represent whether something is dealing with a call to begin()
// or a call to end() in a range-based for loop.
enum BeginEndFunction {
  BEF_begin,
  BEF_end
};

/// Produce a note indicating which begin/end function was implicitly called
/// by a C++11 for-range statement. This is often not obvious from the code,
/// nor from the diagnostics produced when analysing the implicit expressions
/// required in a for-range statement.
void NoteForRangeBeginEndFunction(Sema &SemaRef, Expr *E,
                                  BeginEndFunction BEF) {
  CallExpr *CE = dyn_cast<CallExpr>(E);
  if (!CE)
    return;
  FunctionDecl *D = dyn_cast<FunctionDecl>(CE->getCalleeDecl());
  if (!D)
    return;
  SourceLocation Loc = D->getLocation();

  std::string Description;
  bool IsTemplate = false;
  if (FunctionTemplateDecl *FunTmpl = D->getPrimaryTemplate()) {
    Description = SemaRef.getTemplateArgumentBindingsText(
      FunTmpl->getTemplateParameters(), *D->getTemplateSpecializationArgs());
    IsTemplate = true;
  }

  SemaRef.Diag(Loc, diag::note_for_range_begin_end)
    << BEF << IsTemplate << Description << E->getType();
}

/// Build a variable declaration for a for-range statement.
VarDecl *BuildForRangeVarDecl(Sema &SemaRef, SourceLocation Loc,
                              QualType Type, StringRef Name) {
  DeclContext *DC = SemaRef.CurContext;
  IdentifierInfo *II = &SemaRef.PP.getIdentifierTable().get(Name);
  TypeSourceInfo *TInfo = SemaRef.Context.getTrivialTypeSourceInfo(Type, Loc);
  VarDecl *Decl = VarDecl::Create(SemaRef.Context, DC, Loc, Loc, II, Type,
                                  TInfo, SC_None);
  Decl->setImplicit();
  return Decl;
}

}

static bool ObjCEnumerationCollection(Expr *Collection) {
  return !Collection->isTypeDependent()
          && Collection->getType()->getAs<ObjCObjectPointerType>() != nullptr;
}

/// ActOnCXXForRangeStmt - Check and build a C++11 for-range statement.
///
/// C++11 [stmt.ranged]:
///   A range-based for statement is equivalent to
///
///   {
///     auto && __range = range-init;
///     for ( auto __begin = begin-expr,
///           __end = end-expr;
///           __begin != __end;
///           ++__begin ) {
///       for-range-declaration = *__begin;
///       statement
///     }
///   }
///
/// The body of the loop is not available yet, since it cannot be analysed until
/// we have determined the type of the for-range-declaration.
StmtResult Sema::ActOnCXXForRangeStmt(Scope *S, SourceLocation ForLoc,
                                      SourceLocation CoawaitLoc, Stmt *InitStmt,
                                      Stmt *First, SourceLocation ColonLoc,
                                      Expr *Range, SourceLocation RParenLoc,
                                      BuildForRangeKind Kind) {
  if (!First)
    return StmtError();

  if (Range && ObjCEnumerationCollection(Range)) {
    // FIXME: Support init-statements in Objective-C++20 ranged for statement.
    if (InitStmt)
      return Diag(InitStmt->getBeginLoc(), diag::err_objc_for_range_init_stmt)
                 << InitStmt->getSourceRange();
    return ActOnObjCForCollectionStmt(ForLoc, First, Range, RParenLoc);
  }

  DeclStmt *DS = dyn_cast<DeclStmt>(First);
  assert(DS && "first part of for range not a decl stmt");

  if (!DS->isSingleDecl()) {
    Diag(DS->getBeginLoc(), diag::err_type_defined_in_for_range);
    return StmtError();
  }

  // This function is responsible for attaching an initializer to LoopVar. We
  // must call ActOnInitializerError if we fail to do so.
  Decl *LoopVar = DS->getSingleDecl();
  if (LoopVar->isInvalidDecl() || !Range ||
      DiagnoseUnexpandedParameterPack(Range, UPPC_Expression)) {
    ActOnInitializerError(LoopVar);
    return StmtError();
  }

  // Build the coroutine state immediately and not later during template
  // instantiation
  if (!CoawaitLoc.isInvalid()) {
    if (!ActOnCoroutineBodyStart(S, CoawaitLoc, "co_await")) {
      ActOnInitializerError(LoopVar);
      return StmtError();
    }
  }

  // Build  auto && __range = range-init
  // Divide by 2, since the variables are in the inner scope (loop body).
  const auto DepthStr = std::to_string(S->getDepth() / 2);
  SourceLocation RangeLoc = Range->getBeginLoc();
  VarDecl *RangeVar = BuildForRangeVarDecl(*this, RangeLoc,
                                           Context.getAutoRRefDeductType(),
                                           std::string("__range") + DepthStr);
  if (FinishForRangeVarDecl(*this, RangeVar, Range, RangeLoc,
                            diag::err_for_range_deduction_failure)) {
    ActOnInitializerError(LoopVar);
    return StmtError();
  }

  // Claim the type doesn't contain auto: we've already done the checking.
  DeclGroupPtrTy RangeGroup =
      BuildDeclaratorGroup(MutableArrayRef<Decl *>((Decl **)&RangeVar, 1));
  StmtResult RangeDecl = ActOnDeclStmt(RangeGroup, RangeLoc, RangeLoc);
  if (RangeDecl.isInvalid()) {
    ActOnInitializerError(LoopVar);
    return StmtError();
  }

  StmtResult R = BuildCXXForRangeStmt(
      ForLoc, CoawaitLoc, InitStmt, ColonLoc, RangeDecl.get(),
      /*BeginStmt=*/nullptr, /*EndStmt=*/nullptr,
      /*Cond=*/nullptr, /*Inc=*/nullptr, DS, RParenLoc, Kind);
  if (R.isInvalid()) {
    ActOnInitializerError(LoopVar);
    return StmtError();
  }

  return R;
}

/// Create the initialization, compare, and increment steps for
/// the range-based for loop expression.
/// This function does not handle array-based for loops,
/// which are created in Sema::BuildCXXForRangeStmt.
///
/// \returns a ForRangeStatus indicating success or what kind of error occurred.
/// BeginExpr and EndExpr are set and FRS_Success is returned on success;
/// CandidateSet and BEF are set and some non-success value is returned on
/// failure.
static Sema::ForRangeStatus
BuildNonArrayForRange(Sema &SemaRef, Expr *BeginRange, Expr *EndRange,
                      QualType RangeType, VarDecl *BeginVar, VarDecl *EndVar,
                      SourceLocation ColonLoc, SourceLocation CoawaitLoc,
                      OverloadCandidateSet *CandidateSet, ExprResult *BeginExpr,
                      ExprResult *EndExpr, BeginEndFunction *BEF) {
  DeclarationNameInfo BeginNameInfo(
      &SemaRef.PP.getIdentifierTable().get("begin"), ColonLoc);
  DeclarationNameInfo EndNameInfo(&SemaRef.PP.getIdentifierTable().get("end"),
                                  ColonLoc);

  LookupResult BeginMemberLookup(SemaRef, BeginNameInfo,
                                 Sema::LookupMemberName);
  LookupResult EndMemberLookup(SemaRef, EndNameInfo, Sema::LookupMemberName);

  auto BuildBegin = [&] {
    *BEF = BEF_begin;
    Sema::ForRangeStatus RangeStatus =
        SemaRef.BuildForRangeBeginEndCall(ColonLoc, ColonLoc, BeginNameInfo,
                                          BeginMemberLookup, CandidateSet,
                                          BeginRange, BeginExpr);

    if (RangeStatus != Sema::FRS_Success) {
      if (RangeStatus == Sema::FRS_DiagnosticIssued)
        SemaRef.Diag(BeginRange->getBeginLoc(), diag::note_in_for_range)
            << ColonLoc << BEF_begin << BeginRange->getType();
      return RangeStatus;
    }
    if (!CoawaitLoc.isInvalid()) {
      // FIXME: getCurScope() should not be used during template instantiation.
      // We should pick up the set of unqualified lookup results for operator
      // co_await during the initial parse.
      *BeginExpr = SemaRef.ActOnCoawaitExpr(SemaRef.getCurScope(), ColonLoc,
                                            BeginExpr->get());
      if (BeginExpr->isInvalid())
        return Sema::FRS_DiagnosticIssued;
    }
    if (FinishForRangeVarDecl(SemaRef, BeginVar, BeginExpr->get(), ColonLoc,
                              diag::err_for_range_iter_deduction_failure)) {
      NoteForRangeBeginEndFunction(SemaRef, BeginExpr->get(), *BEF);
      return Sema::FRS_DiagnosticIssued;
    }
    return Sema::FRS_Success;
  };

  auto BuildEnd = [&] {
    *BEF = BEF_end;
    Sema::ForRangeStatus RangeStatus =
        SemaRef.BuildForRangeBeginEndCall(ColonLoc, ColonLoc, EndNameInfo,
                                          EndMemberLookup, CandidateSet,
                                          EndRange, EndExpr);
    if (RangeStatus != Sema::FRS_Success) {
      if (RangeStatus == Sema::FRS_DiagnosticIssued)
        SemaRef.Diag(EndRange->getBeginLoc(), diag::note_in_for_range)
            << ColonLoc << BEF_end << EndRange->getType();
      return RangeStatus;
    }
    if (FinishForRangeVarDecl(SemaRef, EndVar, EndExpr->get(), ColonLoc,
                              diag::err_for_range_iter_deduction_failure)) {
      NoteForRangeBeginEndFunction(SemaRef, EndExpr->get(), *BEF);
      return Sema::FRS_DiagnosticIssued;
    }
    return Sema::FRS_Success;
  };

  if (CXXRecordDecl *D = RangeType->getAsCXXRecordDecl()) {
    // - if _RangeT is a class type, the unqualified-ids begin and end are
    //   looked up in the scope of class _RangeT as if by class member access
    //   lookup (3.4.5), and if either (or both) finds at least one
    //   declaration, begin-expr and end-expr are __range.begin() and
    //   __range.end(), respectively;
    SemaRef.LookupQualifiedName(BeginMemberLookup, D);
    if (BeginMemberLookup.isAmbiguous())
      return Sema::FRS_DiagnosticIssued;

    SemaRef.LookupQualifiedName(EndMemberLookup, D);
    if (EndMemberLookup.isAmbiguous())
      return Sema::FRS_DiagnosticIssued;

    if (BeginMemberLookup.empty() != EndMemberLookup.empty()) {
      // Look up the non-member form of the member we didn't find, first.
      // This way we prefer a "no viable 'end'" diagnostic over a "i found
      // a 'begin' but ignored it because there was no member 'end'"
      // diagnostic.
      auto BuildNonmember = [&](
          BeginEndFunction BEFFound, LookupResult &Found,
          llvm::function_ref<Sema::ForRangeStatus()> BuildFound,
          llvm::function_ref<Sema::ForRangeStatus()> BuildNotFound) {
        LookupResult OldFound = std::move(Found);
        Found.clear();

        if (Sema::ForRangeStatus Result = BuildNotFound())
          return Result;

        switch (BuildFound()) {
        case Sema::FRS_Success:
          return Sema::FRS_Success;

        case Sema::FRS_NoViableFunction:
          CandidateSet->NoteCandidates(
              PartialDiagnosticAt(BeginRange->getBeginLoc(),
                                  SemaRef.PDiag(diag::err_for_range_invalid)
                                      << BeginRange->getType() << BEFFound),
              SemaRef, OCD_AllCandidates, BeginRange);
          LLVM_FALLTHROUGH;

        case Sema::FRS_DiagnosticIssued:
          for (NamedDecl *D : OldFound) {
            SemaRef.Diag(D->getLocation(),
                         diag::note_for_range_member_begin_end_ignored)
                << BeginRange->getType() << BEFFound;
          }
          return Sema::FRS_DiagnosticIssued;
        }
        llvm_unreachable("unexpected ForRangeStatus");
      };
      if (BeginMemberLookup.empty())
        return BuildNonmember(BEF_end, EndMemberLookup, BuildEnd, BuildBegin);
      return BuildNonmember(BEF_begin, BeginMemberLookup, BuildBegin, BuildEnd);
    }
  } else {
    // - otherwise, begin-expr and end-expr are begin(__range) and
    //   end(__range), respectively, where begin and end are looked up with
    //   argument-dependent lookup (3.4.2). For the purposes of this name
    //   lookup, namespace std is an associated namespace.
  }

  if (Sema::ForRangeStatus Result = BuildBegin())
    return Result;
  return BuildEnd();
}

/// Speculatively attempt to dereference an invalid range expression.
/// If the attempt fails, this function will return a valid, null StmtResult
/// and emit no diagnostics.
static StmtResult RebuildForRangeWithDereference(Sema &SemaRef, Scope *S,
                                                 SourceLocation ForLoc,
                                                 SourceLocation CoawaitLoc,
                                                 Stmt *InitStmt,
                                                 Stmt *LoopVarDecl,
                                                 SourceLocation ColonLoc,
                                                 Expr *Range,
                                                 SourceLocation RangeLoc,
                                                 SourceLocation RParenLoc) {
  // Determine whether we can rebuild the for-range statement with a
  // dereferenced range expression.
  ExprResult AdjustedRange;
  {
    Sema::SFINAETrap Trap(SemaRef);

    AdjustedRange = SemaRef.BuildUnaryOp(S, RangeLoc, UO_Deref, Range);
    if (AdjustedRange.isInvalid())
      return StmtResult();

    StmtResult SR = SemaRef.ActOnCXXForRangeStmt(
        S, ForLoc, CoawaitLoc, InitStmt, LoopVarDecl, ColonLoc,
        AdjustedRange.get(), RParenLoc, Sema::BFRK_Check);
    if (SR.isInvalid())
      return StmtResult();
  }

  // The attempt to dereference worked well enough that it could produce a valid
  // loop. Produce a fixit, and rebuild the loop with diagnostics enabled, in
  // case there are any other (non-fatal) problems with it.
  SemaRef.Diag(RangeLoc, diag::err_for_range_dereference)
    << Range->getType() << FixItHint::CreateInsertion(RangeLoc, "*");
  return SemaRef.ActOnCXXForRangeStmt(
      S, ForLoc, CoawaitLoc, InitStmt, LoopVarDecl, ColonLoc,
      AdjustedRange.get(), RParenLoc, Sema::BFRK_Rebuild);
}

/// BuildCXXForRangeStmt - Build or instantiate a C++11 for-range statement.
StmtResult Sema::BuildCXXForRangeStmt(SourceLocation ForLoc,
                                      SourceLocation CoawaitLoc, Stmt *InitStmt,
                                      SourceLocation ColonLoc, Stmt *RangeDecl,
                                      Stmt *Begin, Stmt *End, Expr *Cond,
                                      Expr *Inc, Stmt *LoopVarDecl,
                                      SourceLocation RParenLoc,
                                      BuildForRangeKind Kind) {
  // FIXME: This should not be used during template instantiation. We should
  // pick up the set of unqualified lookup results for the != and + operators
  // in the initial parse.
  //
  // Testcase (accepts-invalid):
  //   template<typename T> void f() { for (auto x : T()) {} }
  //   namespace N { struct X { X begin(); X end(); int operator*(); }; }
  //   bool operator!=(N::X, N::X); void operator++(N::X);
  //   void g() { f<N::X>(); }
  Scope *S = getCurScope();

  DeclStmt *RangeDS = cast<DeclStmt>(RangeDecl);
  VarDecl *RangeVar = cast<VarDecl>(RangeDS->getSingleDecl());
  QualType RangeVarType = RangeVar->getType();

  DeclStmt *LoopVarDS = cast<DeclStmt>(LoopVarDecl);
  VarDecl *LoopVar = cast<VarDecl>(LoopVarDS->getSingleDecl());

  StmtResult BeginDeclStmt = Begin;
  StmtResult EndDeclStmt = End;
  ExprResult NotEqExpr = Cond, IncrExpr = Inc;

  if (RangeVarType->isDependentType()) {
    // The range is implicitly used as a placeholder when it is dependent.
    RangeVar->markUsed(Context);

    // Deduce any 'auto's in the loop variable as 'DependentTy'. We'll fill
    // them in properly when we instantiate the loop.
    if (!LoopVar->isInvalidDecl() && Kind != BFRK_Check) {
      if (auto *DD = dyn_cast<DecompositionDecl>(LoopVar))
        for (auto *Binding : DD->bindings())
          Binding->setType(Context.DependentTy);
      LoopVar->setType(SubstAutoType(LoopVar->getType(), Context.DependentTy));
    }
  } else if (!BeginDeclStmt.get()) {
    SourceLocation RangeLoc = RangeVar->getLocation();

    const QualType RangeVarNonRefType = RangeVarType.getNonReferenceType();

    ExprResult BeginRangeRef = BuildDeclRefExpr(RangeVar, RangeVarNonRefType,
                                                VK_LValue, ColonLoc);
    if (BeginRangeRef.isInvalid())
      return StmtError();

    ExprResult EndRangeRef = BuildDeclRefExpr(RangeVar, RangeVarNonRefType,
                                              VK_LValue, ColonLoc);
    if (EndRangeRef.isInvalid())
      return StmtError();

    QualType AutoType = Context.getAutoDeductType();
    Expr *Range = RangeVar->getInit();
    if (!Range)
      return StmtError();
    QualType RangeType = Range->getType();

    if (RequireCompleteType(RangeLoc, RangeType,
                            diag::err_for_range_incomplete_type))
      return StmtError();

    // Build auto __begin = begin-expr, __end = end-expr.
    // Divide by 2, since the variables are in the inner scope (loop body).
    const auto DepthStr = std::to_string(S->getDepth() / 2);
    VarDecl *BeginVar = BuildForRangeVarDecl(*this, ColonLoc, AutoType,
                                             std::string("__begin") + DepthStr);
    VarDecl *EndVar = BuildForRangeVarDecl(*this, ColonLoc, AutoType,
                                           std::string("__end") + DepthStr);

    // Build begin-expr and end-expr and attach to __begin and __end variables.
    ExprResult BeginExpr, EndExpr;
    if (const ArrayType *UnqAT = RangeType->getAsArrayTypeUnsafe()) {
      // - if _RangeT is an array type, begin-expr and end-expr are __range and
      //   __range + __bound, respectively, where __bound is the array bound. If
      //   _RangeT is an array of unknown size or an array of incomplete type,
      //   the program is ill-formed;

      // begin-expr is __range.
      BeginExpr = BeginRangeRef;
      if (!CoawaitLoc.isInvalid()) {
        BeginExpr = ActOnCoawaitExpr(S, ColonLoc, BeginExpr.get());
        if (BeginExpr.isInvalid())
          return StmtError();
      }
      if (FinishForRangeVarDecl(*this, BeginVar, BeginRangeRef.get(), ColonLoc,
                                diag::err_for_range_iter_deduction_failure)) {
        NoteForRangeBeginEndFunction(*this, BeginExpr.get(), BEF_begin);
        return StmtError();
      }

      // Find the array bound.
      ExprResult BoundExpr;
      if (const ConstantArrayType *CAT = dyn_cast<ConstantArrayType>(UnqAT))
        BoundExpr = IntegerLiteral::Create(
            Context, CAT->getSize(), Context.getPointerDiffType(), RangeLoc);
      else if (const VariableArrayType *VAT =
               dyn_cast<VariableArrayType>(UnqAT)) {
        // For a variably modified type we can't just use the expression within
        // the array bounds, since we don't want that to be re-evaluated here.
        // Rather, we need to determine what it was when the array was first
        // created - so we resort to using sizeof(vla)/sizeof(element).
        // For e.g.
        //  void f(int b) {
        //    int vla[b];
        //    b = -1;   <-- This should not affect the num of iterations below
        //    for (int &c : vla) { .. }
        //  }

        // FIXME: This results in codegen generating IR that recalculates the
        // run-time number of elements (as opposed to just using the IR Value
        // that corresponds to the run-time value of each bound that was
        // generated when the array was created.) If this proves too embarrassing
        // even for unoptimized IR, consider passing a magic-value/cookie to
        // codegen that then knows to simply use that initial llvm::Value (that
        // corresponds to the bound at time of array creation) within
        // getelementptr.  But be prepared to pay the price of increasing a
        // customized form of coupling between the two components - which  could
        // be hard to maintain as the codebase evolves.

        ExprResult SizeOfVLAExprR = ActOnUnaryExprOrTypeTraitExpr(
            EndVar->getLocation(), UETT_SizeOf,
            /*IsType=*/true,
            CreateParsedType(VAT->desugar(), Context.getTrivialTypeSourceInfo(
                                                 VAT->desugar(), RangeLoc))
                .getAsOpaquePtr(),
            EndVar->getSourceRange());
        if (SizeOfVLAExprR.isInvalid())
          return StmtError();

        ExprResult SizeOfEachElementExprR = ActOnUnaryExprOrTypeTraitExpr(
            EndVar->getLocation(), UETT_SizeOf,
            /*IsType=*/true,
            CreateParsedType(VAT->desugar(),
                             Context.getTrivialTypeSourceInfo(
                                 VAT->getElementType(), RangeLoc))
                .getAsOpaquePtr(),
            EndVar->getSourceRange());
        if (SizeOfEachElementExprR.isInvalid())
          return StmtError();

        BoundExpr =
            ActOnBinOp(S, EndVar->getLocation(), tok::slash,
                       SizeOfVLAExprR.get(), SizeOfEachElementExprR.get());
        if (BoundExpr.isInvalid())
          return StmtError();

      } else {
        // Can't be a DependentSizedArrayType or an IncompleteArrayType since
        // UnqAT is not incomplete and Range is not type-dependent.
        llvm_unreachable("Unexpected array type in for-range");
      }

      // end-expr is __range + __bound.
      EndExpr = ActOnBinOp(S, ColonLoc, tok::plus, EndRangeRef.get(),
                           BoundExpr.get());
      if (EndExpr.isInvalid())
        return StmtError();
      if (FinishForRangeVarDecl(*this, EndVar, EndExpr.get(), ColonLoc,
                                diag::err_for_range_iter_deduction_failure)) {
        NoteForRangeBeginEndFunction(*this, EndExpr.get(), BEF_end);
        return StmtError();
      }
    } else {
      OverloadCandidateSet CandidateSet(RangeLoc,
                                        OverloadCandidateSet::CSK_Normal);
      BeginEndFunction BEFFailure;
      ForRangeStatus RangeStatus = BuildNonArrayForRange(
          *this, BeginRangeRef.get(), EndRangeRef.get(), RangeType, BeginVar,
          EndVar, ColonLoc, CoawaitLoc, &CandidateSet, &BeginExpr, &EndExpr,
          &BEFFailure);

      if (Kind == BFRK_Build && RangeStatus == FRS_NoViableFunction &&
          BEFFailure == BEF_begin) {
        // If the range is being built from an array parameter, emit a
        // a diagnostic that it is being treated as a pointer.
        if (DeclRefExpr *DRE = dyn_cast<DeclRefExpr>(Range)) {
          if (ParmVarDecl *PVD = dyn_cast<ParmVarDecl>(DRE->getDecl())) {
            QualType ArrayTy = PVD->getOriginalType();
            QualType PointerTy = PVD->getType();
            if (PointerTy->isPointerType() && ArrayTy->isArrayType()) {
              Diag(Range->getBeginLoc(), diag::err_range_on_array_parameter)
                  << RangeLoc << PVD << ArrayTy << PointerTy;
              Diag(PVD->getLocation(), diag::note_declared_at);
              return StmtError();
            }
          }
        }

        // If building the range failed, try dereferencing the range expression
        // unless a diagnostic was issued or the end function is problematic.
        StmtResult SR = RebuildForRangeWithDereference(*this, S, ForLoc,
                                                       CoawaitLoc, InitStmt,
                                                       LoopVarDecl, ColonLoc,
                                                       Range, RangeLoc,
                                                       RParenLoc);
        if (SR.isInvalid() || SR.isUsable())
          return SR;
      }

      // Otherwise, emit diagnostics if we haven't already.
      if (RangeStatus == FRS_NoViableFunction) {
        Expr *Range = BEFFailure ? EndRangeRef.get() : BeginRangeRef.get();
        CandidateSet.NoteCandidates(
            PartialDiagnosticAt(Range->getBeginLoc(),
                                PDiag(diag::err_for_range_invalid)
                                    << RangeLoc << Range->getType()
                                    << BEFFailure),
            *this, OCD_AllCandidates, Range);
      }
      // Return an error if no fix was discovered.
      if (RangeStatus != FRS_Success)
        return StmtError();
    }

    assert(!BeginExpr.isInvalid() && !EndExpr.isInvalid() &&
           "invalid range expression in for loop");

    // C++11 [dcl.spec.auto]p7: BeginType and EndType must be the same.
    // C++1z removes this restriction.
    QualType BeginType = BeginVar->getType(), EndType = EndVar->getType();
    if (!Context.hasSameType(BeginType, EndType)) {
      Diag(RangeLoc, getLangOpts().CPlusPlus17
                         ? diag::warn_for_range_begin_end_types_differ
                         : diag::ext_for_range_begin_end_types_differ)
          << BeginType << EndType;
      NoteForRangeBeginEndFunction(*this, BeginExpr.get(), BEF_begin);
      NoteForRangeBeginEndFunction(*this, EndExpr.get(), BEF_end);
    }

    BeginDeclStmt =
        ActOnDeclStmt(ConvertDeclToDeclGroup(BeginVar), ColonLoc, ColonLoc);
    EndDeclStmt =
        ActOnDeclStmt(ConvertDeclToDeclGroup(EndVar), ColonLoc, ColonLoc);

    const QualType BeginRefNonRefType = BeginType.getNonReferenceType();
    ExprResult BeginRef = BuildDeclRefExpr(BeginVar, BeginRefNonRefType,
                                           VK_LValue, ColonLoc);
    if (BeginRef.isInvalid())
      return StmtError();

    ExprResult EndRef = BuildDeclRefExpr(EndVar, EndType.getNonReferenceType(),
                                         VK_LValue, ColonLoc);
    if (EndRef.isInvalid())
      return StmtError();

    // Build and check __begin != __end expression.
    NotEqExpr = ActOnBinOp(S, ColonLoc, tok::exclaimequal,
                           BeginRef.get(), EndRef.get());
    if (!NotEqExpr.isInvalid())
      NotEqExpr = CheckBooleanCondition(ColonLoc, NotEqExpr.get());
    if (!NotEqExpr.isInvalid())
      NotEqExpr =
          ActOnFinishFullExpr(NotEqExpr.get(), /*DiscardedValue*/ false);
    if (NotEqExpr.isInvalid()) {
      Diag(RangeLoc, diag::note_for_range_invalid_iterator)
        << RangeLoc << 0 << BeginRangeRef.get()->getType();
      NoteForRangeBeginEndFunction(*this, BeginExpr.get(), BEF_begin);
      if (!Context.hasSameType(BeginType, EndType))
        NoteForRangeBeginEndFunction(*this, EndExpr.get(), BEF_end);
      return StmtError();
    }

    // Build and check ++__begin expression.
    BeginRef = BuildDeclRefExpr(BeginVar, BeginRefNonRefType,
                                VK_LValue, ColonLoc);
    if (BeginRef.isInvalid())
      return StmtError();

    IncrExpr = ActOnUnaryOp(S, ColonLoc, tok::plusplus, BeginRef.get());
    if (!IncrExpr.isInvalid() && CoawaitLoc.isValid())
      // FIXME: getCurScope() should not be used during template instantiation.
      // We should pick up the set of unqualified lookup results for operator
      // co_await during the initial parse.
      IncrExpr = ActOnCoawaitExpr(S, CoawaitLoc, IncrExpr.get());
    if (!IncrExpr.isInvalid())
      IncrExpr = ActOnFinishFullExpr(IncrExpr.get(), /*DiscardedValue*/ false);
    if (IncrExpr.isInvalid()) {
      Diag(RangeLoc, diag::note_for_range_invalid_iterator)
        << RangeLoc << 2 << BeginRangeRef.get()->getType() ;
      NoteForRangeBeginEndFunction(*this, BeginExpr.get(), BEF_begin);
      return StmtError();
    }

    // Build and check *__begin  expression.
    BeginRef = BuildDeclRefExpr(BeginVar, BeginRefNonRefType,
                                VK_LValue, ColonLoc);
    if (BeginRef.isInvalid())
      return StmtError();

    ExprResult DerefExpr = ActOnUnaryOp(S, ColonLoc, tok::star, BeginRef.get());
    if (DerefExpr.isInvalid()) {
      Diag(RangeLoc, diag::note_for_range_invalid_iterator)
        << RangeLoc << 1 << BeginRangeRef.get()->getType();
      NoteForRangeBeginEndFunction(*this, BeginExpr.get(), BEF_begin);
      return StmtError();
    }

    // Attach  *__begin  as initializer for VD. Don't touch it if we're just
    // trying to determine whether this would be a valid range.
    if (!LoopVar->isInvalidDecl() && Kind != BFRK_Check) {
      AddInitializerToDecl(LoopVar, DerefExpr.get(), /*DirectInit=*/false);
      if (LoopVar->isInvalidDecl() ||
          (LoopVar->getInit() && LoopVar->getInit()->containsErrors()))
        NoteForRangeBeginEndFunction(*this, BeginExpr.get(), BEF_begin);
    }
  }

  // Don't bother to actually allocate the result if we're just trying to
  // determine whether it would be valid.
  if (Kind == BFRK_Check)
    return StmtResult();

  // In OpenMP loop region loop control variable must be private. Perform
  // analysis of first part (if any).
  if (getLangOpts().OpenMP >= 50 && BeginDeclStmt.isUsable())
    ActOnOpenMPLoopInitialization(ForLoc, BeginDeclStmt.get());

  return new (Context) CXXForRangeStmt(
      InitStmt, RangeDS, cast_or_null<DeclStmt>(BeginDeclStmt.get()),
      cast_or_null<DeclStmt>(EndDeclStmt.get()), NotEqExpr.get(),
      IncrExpr.get(), LoopVarDS, /*Body=*/nullptr, ForLoc, CoawaitLoc,
      ColonLoc, RParenLoc);
}

/// FinishObjCForCollectionStmt - Attach the body to a objective-C foreach
/// statement.
StmtResult Sema::FinishObjCForCollectionStmt(Stmt *S, Stmt *B) {
  if (!S || !B)
    return StmtError();
  ObjCForCollectionStmt * ForStmt = cast<ObjCForCollectionStmt>(S);

  ForStmt->setBody(B);
  return S;
}

// Warn when the loop variable is a const reference that creates a copy.
// Suggest using the non-reference type for copies.  If a copy can be prevented
// suggest the const reference type that would do so.
// For instance, given "for (const &Foo : Range)", suggest
// "for (const Foo : Range)" to denote a copy is made for the loop.  If
// possible, also suggest "for (const &Bar : Range)" if this type prevents
// the copy altogether.
static void DiagnoseForRangeReferenceVariableCopies(Sema &SemaRef,
                                                    const VarDecl *VD,
                                                    QualType RangeInitType) {
  const Expr *InitExpr = VD->getInit();
  if (!InitExpr)
    return;

  QualType VariableType = VD->getType();

  if (auto Cleanups = dyn_cast<ExprWithCleanups>(InitExpr))
    if (!Cleanups->cleanupsHaveSideEffects())
      InitExpr = Cleanups->getSubExpr();

  const MaterializeTemporaryExpr *MTE =
      dyn_cast<MaterializeTemporaryExpr>(InitExpr);

  // No copy made.
  if (!MTE)
    return;

  const Expr *E = MTE->getSubExpr()->IgnoreImpCasts();

  // Searching for either UnaryOperator for dereference of a pointer or
  // CXXOperatorCallExpr for handling iterators.
  while (!isa<CXXOperatorCallExpr>(E) && !isa<UnaryOperator>(E)) {
    if (const CXXConstructExpr *CCE = dyn_cast<CXXConstructExpr>(E)) {
      E = CCE->getArg(0);
    } else if (const CXXMemberCallExpr *Call = dyn_cast<CXXMemberCallExpr>(E)) {
      const MemberExpr *ME = cast<MemberExpr>(Call->getCallee());
      E = ME->getBase();
    } else {
      const MaterializeTemporaryExpr *MTE = cast<MaterializeTemporaryExpr>(E);
      E = MTE->getSubExpr();
    }
    E = E->IgnoreImpCasts();
  }

  QualType ReferenceReturnType;
  if (isa<UnaryOperator>(E)) {
    ReferenceReturnType = SemaRef.Context.getLValueReferenceType(E->getType());
  } else {
    const CXXOperatorCallExpr *Call = cast<CXXOperatorCallExpr>(E);
    const FunctionDecl *FD = Call->getDirectCallee();
    QualType ReturnType = FD->getReturnType();
    if (ReturnType->isReferenceType())
      ReferenceReturnType = ReturnType;
  }

  if (!ReferenceReturnType.isNull()) {
    // Loop variable creates a temporary.  Suggest either to go with
    // non-reference loop variable to indicate a copy is made, or
    // the correct type to bind a const reference.
    SemaRef.Diag(VD->getLocation(),
                 diag::warn_for_range_const_ref_binds_temp_built_from_ref)
        << VD << VariableType << ReferenceReturnType;
    QualType NonReferenceType = VariableType.getNonReferenceType();
    NonReferenceType.removeLocalConst();
    QualType NewReferenceType =
        SemaRef.Context.getLValueReferenceType(E->getType().withConst());
    SemaRef.Diag(VD->getBeginLoc(), diag::note_use_type_or_non_reference)
        << NonReferenceType << NewReferenceType << VD->getSourceRange()
        << FixItHint::CreateRemoval(VD->getTypeSpecEndLoc());
  } else if (!VariableType->isRValueReferenceType()) {
    // The range always returns a copy, so a temporary is always created.
    // Suggest removing the reference from the loop variable.
    // If the type is a rvalue reference do not warn since that changes the
    // semantic of the code.
    SemaRef.Diag(VD->getLocation(), diag::warn_for_range_ref_binds_ret_temp)
        << VD << RangeInitType;
    QualType NonReferenceType = VariableType.getNonReferenceType();
    NonReferenceType.removeLocalConst();
    SemaRef.Diag(VD->getBeginLoc(), diag::note_use_non_reference_type)
        << NonReferenceType << VD->getSourceRange()
        << FixItHint::CreateRemoval(VD->getTypeSpecEndLoc());
  }
}

/// Determines whether the @p VariableType's declaration is a record with the
/// clang::trivial_abi attribute.
static bool hasTrivialABIAttr(QualType VariableType) {
  if (CXXRecordDecl *RD = VariableType->getAsCXXRecordDecl())
    return RD->hasAttr<TrivialABIAttr>();

  return false;
}

// Warns when the loop variable can be changed to a reference type to
// prevent a copy.  For instance, if given "for (const Foo x : Range)" suggest
// "for (const Foo &x : Range)" if this form does not make a copy.
static void DiagnoseForRangeConstVariableCopies(Sema &SemaRef,
                                                const VarDecl *VD) {
  const Expr *InitExpr = VD->getInit();
  if (!InitExpr)
    return;

  QualType VariableType = VD->getType();

  if (const CXXConstructExpr *CE = dyn_cast<CXXConstructExpr>(InitExpr)) {
    if (!CE->getConstructor()->isCopyConstructor())
      return;
  } else if (const CastExpr *CE = dyn_cast<CastExpr>(InitExpr)) {
    if (CE->getCastKind() != CK_LValueToRValue)
      return;
  } else {
    return;
  }

  // Small trivially copyable types are cheap to copy. Do not emit the
  // diagnostic for these instances. 64 bytes is a common size of a cache line.
  // (The function `getTypeSize` returns the size in bits.)
  ASTContext &Ctx = SemaRef.Context;
  if (Ctx.getTypeSize(VariableType) <= 64 * 8 &&
      (VariableType.isTriviallyCopyableType(Ctx) ||
       hasTrivialABIAttr(VariableType)))
    return;

  // Suggest changing from a const variable to a const reference variable
  // if doing so will prevent a copy.
  SemaRef.Diag(VD->getLocation(), diag::warn_for_range_copy)
      << VD << VariableType;
  SemaRef.Diag(VD->getBeginLoc(), diag::note_use_reference_type)
      << SemaRef.Context.getLValueReferenceType(VariableType)
      << VD->getSourceRange()
      << FixItHint::CreateInsertion(VD->getLocation(), "&");
}

/// DiagnoseForRangeVariableCopies - Diagnose three cases and fixes for them.
/// 1) for (const foo &x : foos) where foos only returns a copy.  Suggest
///    using "const foo x" to show that a copy is made
/// 2) for (const bar &x : foos) where bar is a temporary initialized by bar.
///    Suggest either "const bar x" to keep the copying or "const foo& x" to
///    prevent the copy.
/// 3) for (const foo x : foos) where x is constructed from a reference foo.
///    Suggest "const foo &x" to prevent the copy.
static void DiagnoseForRangeVariableCopies(Sema &SemaRef,
                                           const CXXForRangeStmt *ForStmt) {
  if (SemaRef.inTemplateInstantiation())
    return;

  if (SemaRef.Diags.isIgnored(
          diag::warn_for_range_const_ref_binds_temp_built_from_ref,
          ForStmt->getBeginLoc()) &&
      SemaRef.Diags.isIgnored(diag::warn_for_range_ref_binds_ret_temp,
                              ForStmt->getBeginLoc()) &&
      SemaRef.Diags.isIgnored(diag::warn_for_range_copy,
                              ForStmt->getBeginLoc())) {
    return;
  }

  const VarDecl *VD = ForStmt->getLoopVariable();
  if (!VD)
    return;

  QualType VariableType = VD->getType();

  if (VariableType->isIncompleteType())
    return;

  const Expr *InitExpr = VD->getInit();
  if (!InitExpr)
    return;

  if (InitExpr->getExprLoc().isMacroID())
    return;

  if (VariableType->isReferenceType()) {
    DiagnoseForRangeReferenceVariableCopies(SemaRef, VD,
                                            ForStmt->getRangeInit()->getType());
  } else if (VariableType.isConstQualified()) {
    DiagnoseForRangeConstVariableCopies(SemaRef, VD);
  }
}

/// FinishCXXForRangeStmt - Attach the body to a C++0x for-range statement.
/// This is a separate step from ActOnCXXForRangeStmt because analysis of the
/// body cannot be performed until after the type of the range variable is
/// determined.
StmtResult Sema::FinishCXXForRangeStmt(Stmt *S, Stmt *B) {
  if (!S || !B)
    return StmtError();

  if (isa<ObjCForCollectionStmt>(S))
    return FinishObjCForCollectionStmt(S, B);

  CXXForRangeStmt *ForStmt = cast<CXXForRangeStmt>(S);
  ForStmt->setBody(B);

  DiagnoseEmptyStmtBody(ForStmt->getRParenLoc(), B,
                        diag::warn_empty_range_based_for_body);

  DiagnoseForRangeVariableCopies(*this, ForStmt);

  return S;
}

StmtResult Sema::ActOnGotoStmt(SourceLocation GotoLoc,
                               SourceLocation LabelLoc,
                               LabelDecl *TheDecl) {
  setFunctionHasBranchIntoScope();
  TheDecl->markUsed(Context);
  return new (Context) GotoStmt(TheDecl, GotoLoc, LabelLoc);
}

StmtResult
Sema::ActOnIndirectGotoStmt(SourceLocation GotoLoc, SourceLocation StarLoc,
                            Expr *E) {
  // Convert operand to void*
  if (!E->isTypeDependent()) {
    QualType ETy = E->getType();
    QualType DestTy = Context.getPointerType(Context.VoidTy.withConst());
    ExprResult ExprRes = E;
    AssignConvertType ConvTy =
      CheckSingleAssignmentConstraints(DestTy, ExprRes);
    if (ExprRes.isInvalid())
      return StmtError();
    E = ExprRes.get();
    if (DiagnoseAssignmentResult(ConvTy, StarLoc, DestTy, ETy, E, AA_Passing))
      return StmtError();
  }

  ExprResult ExprRes = ActOnFinishFullExpr(E, /*DiscardedValue*/ false);
  if (ExprRes.isInvalid())
    return StmtError();
  E = ExprRes.get();

  setFunctionHasIndirectGoto();

  return new (Context) IndirectGotoStmt(GotoLoc, StarLoc, E);
}

static void CheckJumpOutOfSEHFinally(Sema &S, SourceLocation Loc,
                                     const Scope &DestScope) {
  if (!S.CurrentSEHFinally.empty() &&
      DestScope.Contains(*S.CurrentSEHFinally.back())) {
    S.Diag(Loc, diag::warn_jump_out_of_seh_finally);
  }
}

StmtResult
Sema::ActOnContinueStmt(SourceLocation ContinueLoc, Scope *CurScope) {
  Scope *S = CurScope->getContinueParent();
  if (!S) {
    // C99 6.8.6.2p1: A break shall appear only in or as a loop body.
    return StmtError(Diag(ContinueLoc, diag::err_continue_not_in_loop));
  }
  CheckJumpOutOfSEHFinally(*this, ContinueLoc, *S);

  return new (Context) ContinueStmt(ContinueLoc);
}

StmtResult
Sema::ActOnBreakStmt(SourceLocation BreakLoc, Scope *CurScope) {
  Scope *S = CurScope->getBreakParent();
  if (!S) {
    // C99 6.8.6.3p1: A break shall appear only in or as a switch/loop body.
    return StmtError(Diag(BreakLoc, diag::err_break_not_in_loop_or_switch));
  }
  if (S->isOpenMPLoopScope())
    return StmtError(Diag(BreakLoc, diag::err_omp_loop_cannot_use_stmt)
                     << "break");
  CheckJumpOutOfSEHFinally(*this, BreakLoc, *S);

  return new (Context) BreakStmt(BreakLoc);
}

/// Determine whether the given expression is a candidate for
/// copy elision in either a return statement or a throw expression.
///
/// \param ReturnType If we're determining the copy elision candidate for
/// a return statement, this is the return type of the function. If we're
/// determining the copy elision candidate for a throw expression, this will
/// be a NULL type.
///
/// \param E The expression being returned from the function or block, or
/// being thrown.
///
/// \param CESK Whether we allow function parameters or
/// id-expressions that could be moved out of the function to be considered NRVO
/// candidates. C++ prohibits these for NRVO itself, but we re-use this logic to
/// determine whether we should try to move as part of a return or throw (which
/// does allow function parameters).
///
/// \returns The NRVO candidate variable, if the return statement may use the
/// NRVO, or NULL if there is no such candidate.
VarDecl *Sema::getCopyElisionCandidate(QualType ReturnType, Expr *E,
                                       CopyElisionSemanticsKind CESK) {
  // - in a return statement in a function [where] ...
  // ... the expression is the name of a non-volatile automatic object ...
  DeclRefExpr *DR = dyn_cast<DeclRefExpr>(E->IgnoreParens());
  if (!DR || DR->refersToEnclosingVariableOrCapture())
    return nullptr;
  VarDecl *VD = dyn_cast<VarDecl>(DR->getDecl());
  if (!VD)
    return nullptr;

  if (isCopyElisionCandidate(ReturnType, VD, CESK))
    return VD;
  return nullptr;
}

bool Sema::isCopyElisionCandidate(QualType ReturnType, const VarDecl *VD,
                                  CopyElisionSemanticsKind CESK) {
  QualType VDType = VD->getType();
  // - in a return statement in a function with ...
  // ... a class return type ...
  if (!ReturnType.isNull() && !ReturnType->isDependentType()) {
    if (!ReturnType->isRecordType())
      return false;
    // ... the same cv-unqualified type as the function return type ...
    // When considering moving this expression out, allow dissimilar types.
    if (!(CESK & CES_AllowDifferentTypes) && !VDType->isDependentType() &&
        !Context.hasSameUnqualifiedType(ReturnType, VDType))
      return false;
  }

  // ...object (other than a function or catch-clause parameter)...
  if (VD->getKind() != Decl::Var &&
      !((CESK & CES_AllowParameters) && VD->getKind() == Decl::ParmVar))
    return false;
  if (!(CESK & CES_AllowExceptionVariables) && VD->isExceptionVariable())
    return false;

  // ...automatic...
  if (!VD->hasLocalStorage()) return false;

  // Return false if VD is a __block variable. We don't want to implicitly move
  // out of a __block variable during a return because we cannot assume the
  // variable will no longer be used.
  if (VD->hasAttr<BlocksAttr>()) return false;

  if (CESK & CES_AllowDifferentTypes)
    return true;

  // ...non-volatile...
  if (VD->getType().isVolatileQualified()) return false;

  // Variables with higher required alignment than their type's ABI
  // alignment cannot use NRVO.
  if (!VD->getType()->isDependentType() && VD->hasAttr<AlignedAttr>() &&
      Context.getDeclAlign(VD) > Context.getTypeAlignInChars(VD->getType()))
    return false;

  return true;
}

/// Try to perform the initialization of a potentially-movable value,
/// which is the operand to a return or throw statement.
///
/// This routine implements C++14 [class.copy]p32, which attempts to treat
/// returned lvalues as rvalues in certain cases (to prefer move construction),
/// then falls back to treating them as lvalues if that failed.
///
/// \param ConvertingConstructorsOnly If true, follow [class.copy]p32 and reject
/// resolutions that find non-constructors, such as derived-to-base conversions
/// or `operator T()&&` member functions. If false, do consider such
/// conversion sequences.
///
/// \param Res We will fill this in if move-initialization was possible.
/// If move-initialization is not possible, such that we must fall back to
/// treating the operand as an lvalue, we will leave Res in its original
/// invalid state.
static void TryMoveInitialization(Sema& S,
                                  const InitializedEntity &Entity,
                                  const VarDecl *NRVOCandidate,
                                  QualType ResultType,
                                  Expr *&Value,
                                  bool ConvertingConstructorsOnly,
                                  ExprResult &Res) {
  ImplicitCastExpr AsRvalue(ImplicitCastExpr::OnStack, Value->getType(),
                            CK_NoOp, Value, VK_XValue, FPOptionsOverride());

  Expr *InitExpr = &AsRvalue;

  InitializationKind Kind = InitializationKind::CreateCopy(
      Value->getBeginLoc(), Value->getBeginLoc());

  InitializationSequence Seq(S, Entity, Kind, InitExpr);

  if (!Seq)
    return;

  for (const InitializationSequence::Step &Step : Seq.steps()) {
    if (Step.Kind != InitializationSequence::SK_ConstructorInitialization &&
        Step.Kind != InitializationSequence::SK_UserConversion)
      continue;

    FunctionDecl *FD = Step.Function.Function;
    if (ConvertingConstructorsOnly) {
      if (isa<CXXConstructorDecl>(FD)) {
        // C++14 [class.copy]p32:
        // [...] If the first overload resolution fails or was not performed,
        // or if the type of the first parameter of the selected constructor
        // is not an rvalue reference to the object's type (possibly
        // cv-qualified), overload resolution is performed again, considering
        // the object as an lvalue.
        const RValueReferenceType *RRefType =
            FD->getParamDecl(0)->getType()->getAs<RValueReferenceType>();
        if (!RRefType)
          break;
        if (!S.Context.hasSameUnqualifiedType(RRefType->getPointeeType(),
                                              NRVOCandidate->getType()))
          break;
      } else {
        continue;
      }
    } else {
      if (isa<CXXConstructorDecl>(FD)) {
        // Check that overload resolution selected a constructor taking an
        // rvalue reference. If it selected an lvalue reference, then we
        // didn't need to cast this thing to an rvalue in the first place.
        if (!isa<RValueReferenceType>(FD->getParamDecl(0)->getType()))
          break;
      } else if (isa<CXXMethodDecl>(FD)) {
        // Check that overload resolution selected a conversion operator
        // taking an rvalue reference.
        if (cast<CXXMethodDecl>(FD)->getRefQualifier() != RQ_RValue)
          break;
      } else {
        continue;
      }
    }

    // Promote "AsRvalue" to the heap, since we now need this
    // expression node to persist.
    Value =
        ImplicitCastExpr::Create(S.Context, Value->getType(), CK_NoOp, Value,
                                 nullptr, VK_XValue, FPOptionsOverride());

    // Complete type-checking the initialization of the return type
    // using the constructor we found.
    Res = Seq.Perform(S, Entity, Kind, Value);
  }
}

/// Perform the initialization of a potentially-movable value, which
/// is the result of return value.
///
/// This routine implements C++14 [class.copy]p32, which attempts to treat
/// returned lvalues as rvalues in certain cases (to prefer move construction),
/// then falls back to treating them as lvalues if that failed.
ExprResult
Sema::PerformMoveOrCopyInitialization(const InitializedEntity &Entity,
                                      const VarDecl *NRVOCandidate,
                                      QualType ResultType,
                                      Expr *Value,
                                      bool AllowNRVO) {
  // C++14 [class.copy]p32:
  // When the criteria for elision of a copy/move operation are met, but not for
  // an exception-declaration, and the object to be copied is designated by an
  // lvalue, or when the expression in a return statement is a (possibly
  // parenthesized) id-expression that names an object with automatic storage
  // duration declared in the body or parameter-declaration-clause of the
  // innermost enclosing function or lambda-expression, overload resolution to
  // select the constructor for the copy is first performed as if the object
  // were designated by an rvalue.
  ExprResult Res = ExprError();

  if (AllowNRVO) {
    bool AffectedByCWG1579 = false;

    if (!NRVOCandidate) {
      NRVOCandidate = getCopyElisionCandidate(ResultType, Value, CES_Default);
      if (NRVOCandidate &&
          !getDiagnostics().isIgnored(diag::warn_return_std_move_in_cxx11,
                                      Value->getExprLoc())) {
        const VarDecl *NRVOCandidateInCXX11 =
            getCopyElisionCandidate(ResultType, Value, CES_FormerDefault);
        AffectedByCWG1579 = (!NRVOCandidateInCXX11);
      }
    }

    if (NRVOCandidate) {
      TryMoveInitialization(*this, Entity, NRVOCandidate, ResultType, Value,
                            true, Res);
    }

    if (!Res.isInvalid() && AffectedByCWG1579) {
      QualType QT = NRVOCandidate->getType();
      if (QT.getNonReferenceType()
                     .getUnqualifiedType()
                     .isTriviallyCopyableType(Context)) {
        // Adding 'std::move' around a trivially copyable variable is probably
        // pointless. Don't suggest it.
      } else {
        // Common cases for this are returning unique_ptr<Derived> from a
        // function of return type unique_ptr<Base>, or returning T from a
        // function of return type Expected<T>. This is totally fine in a
        // post-CWG1579 world, but was not fine before.
        assert(!ResultType.isNull());
        SmallString<32> Str;
        Str += "std::move(";
        Str += NRVOCandidate->getDeclName().getAsString();
        Str += ")";
        Diag(Value->getExprLoc(), diag::warn_return_std_move_in_cxx11)
            << Value->getSourceRange()
            << NRVOCandidate->getDeclName() << ResultType << QT;
        Diag(Value->getExprLoc(), diag::note_add_std_move_in_cxx11)
            << FixItHint::CreateReplacement(Value->getSourceRange(), Str);
      }
    } else if (Res.isInvalid() &&
               !getDiagnostics().isIgnored(diag::warn_return_std_move,
                                           Value->getExprLoc())) {
      const VarDecl *FakeNRVOCandidate =
          getCopyElisionCandidate(QualType(), Value, CES_AsIfByStdMove);
      if (FakeNRVOCandidate) {
        QualType QT = FakeNRVOCandidate->getType();
        if (QT->isLValueReferenceType()) {
          // Adding 'std::move' around an lvalue reference variable's name is
          // dangerous. Don't suggest it.
        } else if (QT.getNonReferenceType()
                       .getUnqualifiedType()
                       .isTriviallyCopyableType(Context)) {
          // Adding 'std::move' around a trivially copyable variable is probably
          // pointless. Don't suggest it.
        } else {
          ExprResult FakeRes = ExprError();
          Expr *FakeValue = Value;
          TryMoveInitialization(*this, Entity, FakeNRVOCandidate, ResultType,
                                FakeValue, false, FakeRes);
          if (!FakeRes.isInvalid()) {
            bool IsThrow =
                (Entity.getKind() == InitializedEntity::EK_Exception);
            SmallString<32> Str;
            Str += "std::move(";
            Str += FakeNRVOCandidate->getDeclName().getAsString();
            Str += ")";
            Diag(Value->getExprLoc(), diag::warn_return_std_move)
                << Value->getSourceRange()
                << FakeNRVOCandidate->getDeclName() << IsThrow;
            Diag(Value->getExprLoc(), diag::note_add_std_move)
                << FixItHint::CreateReplacement(Value->getSourceRange(), Str);
          }
        }
      }
    }
  }

  // Either we didn't meet the criteria for treating an lvalue as an rvalue,
  // above, or overload resolution failed. Either way, we need to try
  // (again) now with the return value expression as written.
  if (Res.isInvalid())
    Res = PerformCopyInitialization(Entity, SourceLocation(), Value);

  return Res;
}

/// Determine whether the declared return type of the specified function
/// contains 'auto'.
static bool hasDeducedReturnType(FunctionDecl *FD) {
  const FunctionProtoType *FPT =
      FD->getTypeSourceInfo()->getType()->castAs<FunctionProtoType>();
  return FPT->getReturnType()->isUndeducedType();
}

/// ActOnCapScopeReturnStmt - Utility routine to type-check return statements
/// for capturing scopes.
///
StmtResult
Sema::ActOnCapScopeReturnStmt(SourceLocation ReturnLoc, Expr *RetValExp) {
  // If this is the first return we've seen, infer the return type.
  // [expr.prim.lambda]p4 in C++11; block literals follow the same rules.
  CapturingScopeInfo *CurCap = cast<CapturingScopeInfo>(getCurFunction());
  QualType FnRetType = CurCap->ReturnType;
  LambdaScopeInfo *CurLambda = dyn_cast<LambdaScopeInfo>(CurCap);
  bool HasDeducedReturnType =
      CurLambda && hasDeducedReturnType(CurLambda->CallOperator);

  if (ExprEvalContexts.back().Context ==
          ExpressionEvaluationContext::DiscardedStatement &&
      (HasDeducedReturnType || CurCap->HasImplicitReturnType)) {
    if (RetValExp) {
      ExprResult ER =
          ActOnFinishFullExpr(RetValExp, ReturnLoc, /*DiscardedValue*/ false);
      if (ER.isInvalid())
        return StmtError();
      RetValExp = ER.get();
    }
    return ReturnStmt::Create(Context, ReturnLoc, RetValExp,
                              /* NRVOCandidate=*/nullptr);
  }

  if (HasDeducedReturnType) {
    // In C++1y, the return type may involve 'auto'.
    // FIXME: Blocks might have a return type of 'auto' explicitly specified.
    FunctionDecl *FD = CurLambda->CallOperator;
    if (CurCap->ReturnType.isNull())
      CurCap->ReturnType = FD->getReturnType();

    AutoType *AT = CurCap->ReturnType->getContainedAutoType();
    assert(AT && "lost auto type from lambda return type");
    if (DeduceFunctionTypeFromReturnExpr(FD, ReturnLoc, RetValExp, AT)) {
      FD->setInvalidDecl();
      // FIXME: preserve the ill-formed return expression.
      return StmtError();
    }
    CurCap->ReturnType = FnRetType = FD->getReturnType();
  } else if (CurCap->HasImplicitReturnType) {
    // For blocks/lambdas with implicit return types, we check each return
    // statement individually, and deduce the common return type when the block
    // or lambda is completed.
    // FIXME: Fold this into the 'auto' codepath above.
    if (RetValExp && !isa<InitListExpr>(RetValExp)) {
      ExprResult Result = DefaultFunctionArrayLvalueConversion(RetValExp);
      if (Result.isInvalid())
        return StmtError();
      RetValExp = Result.get();

      // DR1048: even prior to C++14, we should use the 'auto' deduction rules
      // when deducing a return type for a lambda-expression (or by extension
      // for a block). These rules differ from the stated C++11 rules only in
      // that they remove top-level cv-qualifiers.
      if (!CurContext->isDependentContext())
        FnRetType = RetValExp->getType().getUnqualifiedType();
      else
        FnRetType = CurCap->ReturnType = Context.DependentTy;
    } else {
      if (RetValExp) {
        // C++11 [expr.lambda.prim]p4 bans inferring the result from an
        // initializer list, because it is not an expression (even
        // though we represent it as one). We still deduce 'void'.
        Diag(ReturnLoc, diag::err_lambda_return_init_list)
          << RetValExp->getSourceRange();
      }

      FnRetType = Context.VoidTy;
    }

    // Although we'll properly infer the type of the block once it's completed,
    // make sure we provide a return type now for better error recovery.
    if (CurCap->ReturnType.isNull())
      CurCap->ReturnType = FnRetType;
  }
  assert(!FnRetType.isNull());

  if (auto *CurBlock = dyn_cast<BlockScopeInfo>(CurCap)) {
    if (CurBlock->FunctionType->castAs<FunctionType>()->getNoReturnAttr()) {
      Diag(ReturnLoc, diag::err_noreturn_block_has_return_expr);
      return StmtError();
    }
  } else if (auto *CurRegion = dyn_cast<CapturedRegionScopeInfo>(CurCap)) {
    Diag(ReturnLoc, diag::err_return_in_captured_stmt) << CurRegion->getRegionName();
    return StmtError();
  } else {
    assert(CurLambda && "unknown kind of captured scope");
    if (CurLambda->CallOperator->getType()
            ->castAs<FunctionType>()
            ->getNoReturnAttr()) {
      Diag(ReturnLoc, diag::err_noreturn_lambda_has_return_expr);
      return StmtError();
    }
  }

  // Otherwise, verify that this result type matches the previous one.  We are
  // pickier with blocks than for normal functions because we don't have GCC
  // compatibility to worry about here.
  const VarDecl *NRVOCandidate = nullptr;
  if (FnRetType->isDependentType()) {
    // Delay processing for now.  TODO: there are lots of dependent
    // types we can conclusively prove aren't void.
  } else if (FnRetType->isVoidType()) {
    if (RetValExp && !isa<InitListExpr>(RetValExp) &&
        !(getLangOpts().CPlusPlus &&
          (RetValExp->isTypeDependent() ||
           RetValExp->getType()->isVoidType()))) {
      if (!getLangOpts().CPlusPlus &&
          RetValExp->getType()->isVoidType())
        Diag(ReturnLoc, diag::ext_return_has_void_expr) << "literal" << 2;
      else {
        Diag(ReturnLoc, diag::err_return_block_has_expr);
        RetValExp = nullptr;
      }
    }
  } else if (!RetValExp) {
    return StmtError(Diag(ReturnLoc, diag::err_block_return_missing_expr));
  } else if (!RetValExp->isTypeDependent()) {
    // we have a non-void block with an expression, continue checking

    // C99 6.8.6.4p3(136): The return statement is not an assignment. The
    // overlap restriction of subclause 6.5.16.1 does not apply to the case of
    // function return.

    // In C++ the return statement is handled via a copy initialization.
    // the C version of which boils down to CheckSingleAssignmentConstraints.
    NRVOCandidate = getCopyElisionCandidate(FnRetType, RetValExp, CES_Strict);
    InitializedEntity Entity = InitializedEntity::InitializeResult(ReturnLoc,
                                                                   FnRetType,
                                                      NRVOCandidate != nullptr);
    ExprResult Res = PerformMoveOrCopyInitialization(Entity, NRVOCandidate,
                                                     FnRetType, RetValExp);
    if (Res.isInvalid()) {
      // FIXME: Cleanup temporaries here, anyway?
      return StmtError();
    }
    RetValExp = Res.get();
    CheckReturnValExpr(RetValExp, FnRetType, ReturnLoc);
  } else {
    NRVOCandidate = getCopyElisionCandidate(FnRetType, RetValExp, CES_Strict);
  }

  if (RetValExp) {
    ExprResult ER =
        ActOnFinishFullExpr(RetValExp, ReturnLoc, /*DiscardedValue*/ false);
    if (ER.isInvalid())
      return StmtError();
    RetValExp = ER.get();
  }
  auto *Result =
      ReturnStmt::Create(Context, ReturnLoc, RetValExp, NRVOCandidate);

  // If we need to check for the named return value optimization,
  // or if we need to infer the return type,
  // save the return statement in our scope for later processing.
  if (CurCap->HasImplicitReturnType || NRVOCandidate)
    FunctionScopes.back()->Returns.push_back(Result);

  if (FunctionScopes.back()->FirstReturnLoc.isInvalid())
    FunctionScopes.back()->FirstReturnLoc = ReturnLoc;

  return Result;
}

namespace {
/// Marks all typedefs in all local classes in a type referenced.
///
/// In a function like
/// auto f() {
///   struct S { typedef int a; };
///   return S();
/// }
///
/// the local type escapes and could be referenced in some TUs but not in
/// others. Pretend that all local typedefs are always referenced, to not warn
/// on this. This isn't necessary if f has internal linkage, or the typedef
/// is private.
class LocalTypedefNameReferencer
    : public RecursiveASTVisitor<LocalTypedefNameReferencer> {
public:
  LocalTypedefNameReferencer(Sema &S) : S(S) {}
  bool VisitRecordType(const RecordType *RT);
private:
  Sema &S;
};
bool LocalTypedefNameReferencer::VisitRecordType(const RecordType *RT) {
  auto *R = dyn_cast<CXXRecordDecl>(RT->getDecl());
  if (!R || !R->isLocalClass() || !R->isLocalClass()->isExternallyVisible() ||
      R->isDependentType())
    return true;
  for (auto *TmpD : R->decls())
    if (auto *T = dyn_cast<TypedefNameDecl>(TmpD))
      if (T->getAccess() != AS_private || R->hasFriends())
        S.MarkAnyDeclReferenced(T->getLocation(), T, /*OdrUse=*/false);
  return true;
}
}

TypeLoc Sema::getReturnTypeLoc(FunctionDecl *FD) const {
  return FD->getTypeSourceInfo()
      ->getTypeLoc()
      .getAsAdjusted<FunctionProtoTypeLoc>()
      .getReturnLoc();
}

/// Deduce the return type for a function from a returned expression, per
/// C++1y [dcl.spec.auto]p6.
bool Sema::DeduceFunctionTypeFromReturnExpr(FunctionDecl *FD,
                                            SourceLocation ReturnLoc,
                                            Expr *&RetExpr,
                                            AutoType *AT) {
  // If this is the conversion function for a lambda, we choose to deduce it
  // type from the corresponding call operator, not from the synthesized return
  // statement within it. See Sema::DeduceReturnType.
  if (isLambdaConversionOperator(FD))
    return false;

  TypeLoc OrigResultType = getReturnTypeLoc(FD);
  QualType Deduced;

  if (RetExpr && isa<InitListExpr>(RetExpr)) {
    //  If the deduction is for a return statement and the initializer is
    //  a braced-init-list, the program is ill-formed.
    Diag(RetExpr->getExprLoc(),
         getCurLambda() ? diag::err_lambda_return_init_list
                        : diag::err_auto_fn_return_init_list)
        << RetExpr->getSourceRange();
    return true;
  }

  if (FD->isDependentContext()) {
    // C++1y [dcl.spec.auto]p12:
    //   Return type deduction [...] occurs when the definition is
    //   instantiated even if the function body contains a return
    //   statement with a non-type-dependent operand.
    assert(AT->isDeduced() && "should have deduced to dependent type");
    return false;
  }

  if (RetExpr) {
    //  Otherwise, [...] deduce a value for U using the rules of template
    //  argument deduction.
    DeduceAutoResult DAR = DeduceAutoType(OrigResultType, RetExpr, Deduced);

    if (DAR == DAR_Failed && !FD->isInvalidDecl())
      Diag(RetExpr->getExprLoc(), diag::err_auto_fn_deduction_failure)
        << OrigResultType.getType() << RetExpr->getType();

    if (DAR != DAR_Succeeded)
      return true;

    // If a local type is part of the returned type, mark its fields as
    // referenced.
    LocalTypedefNameReferencer Referencer(*this);
    Referencer.TraverseType(RetExpr->getType());
  } else {
    //  In the case of a return with no operand, the initializer is considered
    //  to be void().
    //
    // Deduction here can only succeed if the return type is exactly 'cv auto'
    // or 'decltype(auto)', so just check for that case directly.
    if (!OrigResultType.getType()->getAs<AutoType>()) {
      Diag(ReturnLoc, diag::err_auto_fn_return_void_but_not_auto)
        << OrigResultType.getType();
      return true;
    }
    // We always deduce U = void in this case.
    Deduced = SubstAutoType(OrigResultType.getType(), Context.VoidTy);
    if (Deduced.isNull())
      return true;
  }

  // CUDA: Kernel function must have 'void' return type.
  if (getLangOpts().CUDA)
    if (FD->hasAttr<CUDAGlobalAttr>() && !Deduced->isVoidType()) {
      Diag(FD->getLocation(), diag::err_kern_type_not_void_return)
          << FD->getType() << FD->getSourceRange();
      return true;
    }

  //  If a function with a declared return type that contains a placeholder type
  //  has multiple return statements, the return type is deduced for each return
  //  statement. [...] if the type deduced is not the same in each deduction,
  //  the program is ill-formed.
  QualType DeducedT = AT->getDeducedType();
  if (!DeducedT.isNull() && !FD->isInvalidDecl()) {
    AutoType *NewAT = Deduced->getContainedAutoType();
    // It is possible that NewAT->getDeducedType() is null. When that happens,
    // we should not crash, instead we ignore this deduction.
    if (NewAT->getDeducedType().isNull())
      return false;

    CanQualType OldDeducedType = Context.getCanonicalFunctionResultType(
                                   DeducedT);
    CanQualType NewDeducedType = Context.getCanonicalFunctionResultType(
                                   NewAT->getDeducedType());
    if (!FD->isDependentContext() && OldDeducedType != NewDeducedType) {
      const LambdaScopeInfo *LambdaSI = getCurLambda();
      if (LambdaSI && LambdaSI->HasImplicitReturnType) {
        Diag(ReturnLoc, diag::err_typecheck_missing_return_type_incompatible)
          << NewAT->getDeducedType() << DeducedT
          << true /*IsLambda*/;
      } else {
        Diag(ReturnLoc, diag::err_auto_fn_different_deductions)
          << (AT->isDecltypeAuto() ? 1 : 0)
          << NewAT->getDeducedType() << DeducedT;
      }
      return true;
    }
  } else if (!FD->isInvalidDecl()) {
    // Update all declarations of the function to have the deduced return type.
    Context.adjustDeducedFunctionResultType(FD, Deduced);
  }

  return false;
}

StmtResult
Sema::ActOnReturnStmt(SourceLocation ReturnLoc, Expr *RetValExp,
                      Scope *CurScope) {
  // Correct typos, in case the containing function returns 'auto' and
  // RetValExp should determine the deduced type.
  ExprResult RetVal = CorrectDelayedTyposInExpr(RetValExp);
  if (RetVal.isInvalid())
    return StmtError();
  StmtResult R = BuildReturnStmt(ReturnLoc, RetVal.get());
  if (R.isInvalid() || ExprEvalContexts.back().Context ==
                           ExpressionEvaluationContext::DiscardedStatement)
    return R;

  if (VarDecl *VD =
      const_cast<VarDecl*>(cast<ReturnStmt>(R.get())->getNRVOCandidate())) {
    CurScope->addNRVOCandidate(VD);
  } else {
    CurScope->setNoNRVO();
  }

  CheckJumpOutOfSEHFinally(*this, ReturnLoc, *CurScope->getFnParent());

  return R;
}

StmtResult Sema::BuildReturnStmt(SourceLocation ReturnLoc, Expr *RetValExp) {
  // Check for unexpanded parameter packs.
  if (RetValExp && DiagnoseUnexpandedParameterPack(RetValExp))
    return StmtError();

  if (isa<CapturingScopeInfo>(getCurFunction()))
    return ActOnCapScopeReturnStmt(ReturnLoc, RetValExp);

  QualType FnRetType;
  QualType RelatedRetType;
  const AttrVec *Attrs = nullptr;
  bool isObjCMethod = false;

  if (const FunctionDecl *FD = getCurFunctionDecl()) {
    FnRetType = FD->getReturnType();
    if (FD->hasAttrs())
      Attrs = &FD->getAttrs();
    if (FD->isNoReturn())
      Diag(ReturnLoc, diag::warn_noreturn_function_has_return_expr) << FD;
    if (FD->isMain() && RetValExp)
      if (isa<CXXBoolLiteralExpr>(RetValExp))
        Diag(ReturnLoc, diag::warn_main_returns_bool_literal)
            << RetValExp->getSourceRange();
    if (FD->hasAttr<CmseNSEntryAttr>() && RetValExp) {
      if (const auto *RT = dyn_cast<RecordType>(FnRetType.getCanonicalType())) {
        if (RT->getDecl()->isOrContainsUnion())
          Diag(RetValExp->getBeginLoc(), diag::warn_cmse_nonsecure_union) << 1;
      }
    }
  } else if (ObjCMethodDecl *MD = getCurMethodDecl()) {
    FnRetType = MD->getReturnType();
    isObjCMethod = true;
    if (MD->hasAttrs())
      Attrs = &MD->getAttrs();
    if (MD->hasRelatedResultType() && MD->getClassInterface()) {
      // In the implementation of a method with a related return type, the
      // type used to type-check the validity of return statements within the
      // method body is a pointer to the type of the class being implemented.
      RelatedRetType = Context.getObjCInterfaceType(MD->getClassInterface());
      RelatedRetType = Context.getObjCObjectPointerType(RelatedRetType);
    }
  } else // If we don't have a function/method context, bail.
    return StmtError();

  // C++1z: discarded return statements are not considered when deducing a
  // return type.
  if (ExprEvalContexts.back().Context ==
          ExpressionEvaluationContext::DiscardedStatement &&
      FnRetType->getContainedAutoType()) {
    if (RetValExp) {
      ExprResult ER =
          ActOnFinishFullExpr(RetValExp, ReturnLoc, /*DiscardedValue*/ false);
      if (ER.isInvalid())
        return StmtError();
      RetValExp = ER.get();
    }
    return ReturnStmt::Create(Context, ReturnLoc, RetValExp,
                              /* NRVOCandidate=*/nullptr);
  }

  // FIXME: Add a flag to the ScopeInfo to indicate whether we're performing
  // deduction.
  if (getLangOpts().CPlusPlus14) {
    if (AutoType *AT = FnRetType->getContainedAutoType()) {
      FunctionDecl *FD = cast<FunctionDecl>(CurContext);
      if (DeduceFunctionTypeFromReturnExpr(FD, ReturnLoc, RetValExp, AT)) {
        FD->setInvalidDecl();
        return StmtError();
      } else {
        FnRetType = FD->getReturnType();
      }
    }
  }

  bool HasDependentReturnType = FnRetType->isDependentType();

  ReturnStmt *Result = nullptr;
  if (FnRetType->isVoidType()) {
    if (RetValExp) {
      if (isa<InitListExpr>(RetValExp)) {
        // We simply never allow init lists as the return value of void
        // functions. This is compatible because this was never allowed before,
        // so there's no legacy code to deal with.
        NamedDecl *CurDecl = getCurFunctionOrMethodDecl();
        int FunctionKind = 0;
        if (isa<ObjCMethodDecl>(CurDecl))
          FunctionKind = 1;
        else if (isa<CXXConstructorDecl>(CurDecl))
          FunctionKind = 2;
        else if (isa<CXXDestructorDecl>(CurDecl))
          FunctionKind = 3;

        Diag(ReturnLoc, diag::err_return_init_list)
            << CurDecl << FunctionKind << RetValExp->getSourceRange();

        // Drop the expression.
        RetValExp = nullptr;
      } else if (!RetValExp->isTypeDependent()) {
        // C99 6.8.6.4p1 (ext_ since GCC warns)
        unsigned D = diag::ext_return_has_expr;
        if (RetValExp->getType()->isVoidType()) {
          NamedDecl *CurDecl = getCurFunctionOrMethodDecl();
          if (isa<CXXConstructorDecl>(CurDecl) ||
              isa<CXXDestructorDecl>(CurDecl))
            D = diag::err_ctor_dtor_returns_void;
          else
            D = diag::ext_return_has_void_expr;
        }
        else {
          ExprResult Result = RetValExp;
          Result = IgnoredValueConversions(Result.get());
          if (Result.isInvalid())
            return StmtError();
          RetValExp = Result.get();
          RetValExp = ImpCastExprToType(RetValExp,
                                        Context.VoidTy, CK_ToVoid).get();
        }
        // return of void in constructor/destructor is illegal in C++.
        if (D == diag::err_ctor_dtor_returns_void) {
          NamedDecl *CurDecl = getCurFunctionOrMethodDecl();
          Diag(ReturnLoc, D) << CurDecl << isa<CXXDestructorDecl>(CurDecl)
                             << RetValExp->getSourceRange();
        }
        // return (some void expression); is legal in C++.
        else if (D != diag::ext_return_has_void_expr ||
                 !getLangOpts().CPlusPlus) {
          NamedDecl *CurDecl = getCurFunctionOrMethodDecl();

          int FunctionKind = 0;
          if (isa<ObjCMethodDecl>(CurDecl))
            FunctionKind = 1;
          else if (isa<CXXConstructorDecl>(CurDecl))
            FunctionKind = 2;
          else if (isa<CXXDestructorDecl>(CurDecl))
            FunctionKind = 3;

          Diag(ReturnLoc, D)
              << CurDecl << FunctionKind << RetValExp->getSourceRange();
        }
      }

      if (RetValExp) {
        ExprResult ER =
            ActOnFinishFullExpr(RetValExp, ReturnLoc, /*DiscardedValue*/ false);
        if (ER.isInvalid())
          return StmtError();
        RetValExp = ER.get();
      }
    }

    Result = ReturnStmt::Create(Context, ReturnLoc, RetValExp,
                                /* NRVOCandidate=*/nullptr);
  } else if (!RetValExp && !HasDependentReturnType) {
    FunctionDecl *FD = getCurFunctionDecl();

    if (getLangOpts().CPlusPlus11 && FD && FD->isConstexpr()) {
      // C++11 [stmt.return]p2
      Diag(ReturnLoc, diag::err_constexpr_return_missing_expr)
          << FD << FD->isConsteval();
      FD->setInvalidDecl();
    } else {
      // C99 6.8.6.4p1 (ext_ since GCC warns)
      // C90 6.6.6.4p4
      unsigned DiagID = getLangOpts().C99 ? diag::ext_return_missing_expr
                                          : diag::warn_return_missing_expr;
      // Note that at this point one of getCurFunctionDecl() or
      // getCurMethodDecl() must be non-null (see above).
      assert((getCurFunctionDecl() || getCurMethodDecl()) &&
             "Not in a FunctionDecl or ObjCMethodDecl?");
      bool IsMethod = FD == nullptr;
      const NamedDecl *ND =
          IsMethod ? cast<NamedDecl>(getCurMethodDecl()) : cast<NamedDecl>(FD);
      Diag(ReturnLoc, DiagID) << ND << IsMethod;
    }

    Result = ReturnStmt::Create(Context, ReturnLoc, /* RetExpr=*/nullptr,
                                /* NRVOCandidate=*/nullptr);
  } else {
    assert(RetValExp || HasDependentReturnType);
    const VarDecl *NRVOCandidate = nullptr;

    QualType RetType = RelatedRetType.isNull() ? FnRetType : RelatedRetType;

    // C99 6.8.6.4p3(136): The return statement is not an assignment. The
    // overlap restriction of subclause 6.5.16.1 does not apply to the case of
    // function return.

    // In C++ the return statement is handled via a copy initialization,
    // the C version of which boils down to CheckSingleAssignmentConstraints.
    if (RetValExp)
      NRVOCandidate = getCopyElisionCandidate(FnRetType, RetValExp, CES_Strict);
    if (!HasDependentReturnType && !RetValExp->isTypeDependent()) {
      // we have a non-void function with an expression, continue checking
      InitializedEntity Entity = InitializedEntity::InitializeResult(ReturnLoc,
                                                                     RetType,
                                                      NRVOCandidate != nullptr);
      ExprResult Res = PerformMoveOrCopyInitialization(Entity, NRVOCandidate,
                                                       RetType, RetValExp);
      if (Res.isInvalid()) {
        // FIXME: Clean up temporaries here anyway?
        return StmtError();
      }
      RetValExp = Res.getAs<Expr>();

      // If we have a related result type, we need to implicitly
      // convert back to the formal result type.  We can't pretend to
      // initialize the result again --- we might end double-retaining
      // --- so instead we initialize a notional temporary.
      if (!RelatedRetType.isNull()) {
        Entity = InitializedEntity::InitializeRelatedResult(getCurMethodDecl(),
                                                            FnRetType);
        Res = PerformCopyInitialization(Entity, ReturnLoc, RetValExp);
        if (Res.isInvalid()) {
          // FIXME: Clean up temporaries here anyway?
          return StmtError();
        }
        RetValExp = Res.getAs<Expr>();
      }

      CheckReturnValExpr(RetValExp, FnRetType, ReturnLoc, isObjCMethod, Attrs,
                         getCurFunctionDecl());
    }

    if (RetValExp) {
      ExprResult ER =
          ActOnFinishFullExpr(RetValExp, ReturnLoc, /*DiscardedValue*/ false);
      if (ER.isInvalid())
        return StmtError();
      RetValExp = ER.get();
    }
    Result = ReturnStmt::Create(Context, ReturnLoc, RetValExp, NRVOCandidate);
  }

  // If we need to check for the named return value optimization, save the
  // return statement in our scope for later processing.
  if (Result->getNRVOCandidate())
    FunctionScopes.back()->Returns.push_back(Result);

  if (FunctionScopes.back()->FirstReturnLoc.isInvalid())
    FunctionScopes.back()->FirstReturnLoc = ReturnLoc;

  return Result;
}

StmtResult
Sema::ActOnObjCAtCatchStmt(SourceLocation AtLoc,
                           SourceLocation RParen, Decl *Parm,
                           Stmt *Body) {
  VarDecl *Var = cast_or_null<VarDecl>(Parm);
  if (Var && Var->isInvalidDecl())
    return StmtError();

  return new (Context) ObjCAtCatchStmt(AtLoc, RParen, Var, Body);
}

StmtResult
Sema::ActOnObjCAtFinallyStmt(SourceLocation AtLoc, Stmt *Body) {
  return new (Context) ObjCAtFinallyStmt(AtLoc, Body);
}

StmtResult
Sema::ActOnObjCAtTryStmt(SourceLocation AtLoc, Stmt *Try,
                         MultiStmtArg CatchStmts, Stmt *Finally) {
  if (!getLangOpts().ObjCExceptions)
    Diag(AtLoc, diag::err_objc_exceptions_disabled) << "@try";

  setFunctionHasBranchProtectedScope();
  unsigned NumCatchStmts = CatchStmts.size();
  return ObjCAtTryStmt::Create(Context, AtLoc, Try, CatchStmts.data(),
                               NumCatchStmts, Finally);
}

StmtResult Sema::BuildObjCAtThrowStmt(SourceLocation AtLoc, Expr *Throw) {
  if (Throw) {
    ExprResult Result = DefaultLvalueConversion(Throw);
    if (Result.isInvalid())
      return StmtError();

    Result = ActOnFinishFullExpr(Result.get(), /*DiscardedValue*/ false);
    if (Result.isInvalid())
      return StmtError();
    Throw = Result.get();

    QualType ThrowType = Throw->getType();
    // Make sure the expression type is an ObjC pointer or "void *".
    if (!ThrowType->isDependentType() &&
        !ThrowType->isObjCObjectPointerType()) {
      const PointerType *PT = ThrowType->getAs<PointerType>();
      if (!PT || !PT->getPointeeType()->isVoidType())
        return StmtError(Diag(AtLoc, diag::err_objc_throw_expects_object)
                         << Throw->getType() << Throw->getSourceRange());
    }
  }

  return new (Context) ObjCAtThrowStmt(AtLoc, Throw);
}

StmtResult
Sema::ActOnObjCAtThrowStmt(SourceLocation AtLoc, Expr *Throw,
                           Scope *CurScope) {
  if (!getLangOpts().ObjCExceptions)
    Diag(AtLoc, diag::err_objc_exceptions_disabled) << "@throw";

  if (!Throw) {
    // @throw without an expression designates a rethrow (which must occur
    // in the context of an @catch clause).
    Scope *AtCatchParent = CurScope;
    while (AtCatchParent && !AtCatchParent->isAtCatchScope())
      AtCatchParent = AtCatchParent->getParent();
    if (!AtCatchParent)
      return StmtError(Diag(AtLoc, diag::err_rethrow_used_outside_catch));
  }
  return BuildObjCAtThrowStmt(AtLoc, Throw);
}

ExprResult
Sema::ActOnObjCAtSynchronizedOperand(SourceLocation atLoc, Expr *operand) {
  ExprResult result = DefaultLvalueConversion(operand);
  if (result.isInvalid())
    return ExprError();
  operand = result.get();

  // Make sure the expression type is an ObjC pointer or "void *".
  QualType type = operand->getType();
  if (!type->isDependentType() &&
      !type->isObjCObjectPointerType()) {
    const PointerType *pointerType = type->getAs<PointerType>();
    if (!pointerType || !pointerType->getPointeeType()->isVoidType()) {
      if (getLangOpts().CPlusPlus) {
        if (RequireCompleteType(atLoc, type,
                                diag::err_incomplete_receiver_type))
          return Diag(atLoc, diag::err_objc_synchronized_expects_object)
                   << type << operand->getSourceRange();

        ExprResult result = PerformContextuallyConvertToObjCPointer(operand);
        if (result.isInvalid())
          return ExprError();
        if (!result.isUsable())
          return Diag(atLoc, diag::err_objc_synchronized_expects_object)
                   << type << operand->getSourceRange();

        operand = result.get();
      } else {
          return Diag(atLoc, diag::err_objc_synchronized_expects_object)
                   << type << operand->getSourceRange();
      }
    }
  }

  // The operand to @synchronized is a full-expression.
  return ActOnFinishFullExpr(operand, /*DiscardedValue*/ false);
}

StmtResult
Sema::ActOnObjCAtSynchronizedStmt(SourceLocation AtLoc, Expr *SyncExpr,
                                  Stmt *SyncBody) {
  // We can't jump into or indirect-jump out of a @synchronized block.
  setFunctionHasBranchProtectedScope();
  return new (Context) ObjCAtSynchronizedStmt(AtLoc, SyncExpr, SyncBody);
}

/// ActOnCXXCatchBlock - Takes an exception declaration and a handler block
/// and creates a proper catch handler from them.
StmtResult
Sema::ActOnCXXCatchBlock(SourceLocation CatchLoc, Decl *ExDecl,
                         Stmt *HandlerBlock) {
  // There's nothing to test that ActOnExceptionDecl didn't already test.
  return new (Context)
      CXXCatchStmt(CatchLoc, cast_or_null<VarDecl>(ExDecl), HandlerBlock);
}

StmtResult
Sema::ActOnObjCAutoreleasePoolStmt(SourceLocation AtLoc, Stmt *Body) {
  setFunctionHasBranchProtectedScope();
  return new (Context) ObjCAutoreleasePoolStmt(AtLoc, Body);
}

namespace {
class CatchHandlerType {
  QualType QT;
  unsigned IsPointer : 1;

  // This is a special constructor to be used only with DenseMapInfo's
  // getEmptyKey() and getTombstoneKey() functions.
  friend struct llvm::DenseMapInfo<CatchHandlerType>;
  enum Unique { ForDenseMap };
  CatchHandlerType(QualType QT, Unique) : QT(QT), IsPointer(false) {}

public:
  /// Used when creating a CatchHandlerType from a handler type; will determine
  /// whether the type is a pointer or reference and will strip off the top
  /// level pointer and cv-qualifiers.
  CatchHandlerType(QualType Q) : QT(Q), IsPointer(false) {
    if (QT->isPointerType())
      IsPointer = true;

    if (IsPointer || QT->isReferenceType())
      QT = QT->getPointeeType();
    QT = QT.getUnqualifiedType();
  }

  /// Used when creating a CatchHandlerType from a base class type; pretends the
  /// type passed in had the pointer qualifier, does not need to get an
  /// unqualified type.
  CatchHandlerType(QualType QT, bool IsPointer)
      : QT(QT), IsPointer(IsPointer) {}

  QualType underlying() const { return QT; }
  bool isPointer() const { return IsPointer; }

  friend bool operator==(const CatchHandlerType &LHS,
                         const CatchHandlerType &RHS) {
    // If the pointer qualification does not match, we can return early.
    if (LHS.IsPointer != RHS.IsPointer)
      return false;
    // Otherwise, check the underlying type without cv-qualifiers.
    return LHS.QT == RHS.QT;
  }
};
} // namespace

namespace llvm {
template <> struct DenseMapInfo<CatchHandlerType> {
  static CatchHandlerType getEmptyKey() {
    return CatchHandlerType(DenseMapInfo<QualType>::getEmptyKey(),
                       CatchHandlerType::ForDenseMap);
  }

  static CatchHandlerType getTombstoneKey() {
    return CatchHandlerType(DenseMapInfo<QualType>::getTombstoneKey(),
                       CatchHandlerType::ForDenseMap);
  }

  static unsigned getHashValue(const CatchHandlerType &Base) {
    return DenseMapInfo<QualType>::getHashValue(Base.underlying());
  }

  static bool isEqual(const CatchHandlerType &LHS,
                      const CatchHandlerType &RHS) {
    return LHS == RHS;
  }
};
}

namespace {
class CatchTypePublicBases {
  ASTContext &Ctx;
  const llvm::DenseMap<CatchHandlerType, CXXCatchStmt *> &TypesToCheck;
  const bool CheckAgainstPointer;

  CXXCatchStmt *FoundHandler;
  CanQualType FoundHandlerType;

public:
  CatchTypePublicBases(
      ASTContext &Ctx,
      const llvm::DenseMap<CatchHandlerType, CXXCatchStmt *> &T, bool C)
      : Ctx(Ctx), TypesToCheck(T), CheckAgainstPointer(C),
        FoundHandler(nullptr) {}

  CXXCatchStmt *getFoundHandler() const { return FoundHandler; }
  CanQualType getFoundHandlerType() const { return FoundHandlerType; }

  bool operator()(const CXXBaseSpecifier *S, CXXBasePath &) {
    if (S->getAccessSpecifier() == AccessSpecifier::AS_public) {
      CatchHandlerType Check(S->getType(), CheckAgainstPointer);
      const auto &M = TypesToCheck;
      auto I = M.find(Check);
      if (I != M.end()) {
        FoundHandler = I->second;
        FoundHandlerType = Ctx.getCanonicalType(S->getType());
        return true;
      }
    }
    return false;
  }
};
}

/// ActOnCXXTryBlock - Takes a try compound-statement and a number of
/// handlers and creates a try statement from them.
StmtResult Sema::ActOnCXXTryBlock(SourceLocation TryLoc, Stmt *TryBlock,
                                  ArrayRef<Stmt *> Handlers) {
  // Don't report an error if 'try' is used in system headers.
  if (!getLangOpts().CXXExceptions &&
      !getSourceManager().isInSystemHeader(TryLoc) && !getLangOpts().CUDA) {
    // Delay error emission for the OpenMP device code.
    targetDiag(TryLoc, diag::err_exceptions_disabled) << "try";
  }

  // Exceptions aren't allowed in CUDA device code.
  if (getLangOpts().CUDA)
    CUDADiagIfDeviceCode(TryLoc, diag::err_cuda_device_exceptions)
        << "try" << CurrentCUDATarget();

  if (getCurScope() && getCurScope()->isOpenMPSimdDirectiveScope())
    Diag(TryLoc, diag::err_omp_simd_region_cannot_use_stmt) << "try";

  sema::FunctionScopeInfo *FSI = getCurFunction();

  // C++ try is incompatible with SEH __try.
  if (!getLangOpts().Borland && FSI->FirstSEHTryLoc.isValid()) {
    Diag(TryLoc, diag::err_mixing_cxx_try_seh_try);
    Diag(FSI->FirstSEHTryLoc, diag::note_conflicting_try_here) << "'__try'";
  }

  const unsigned NumHandlers = Handlers.size();
  assert(!Handlers.empty() &&
         "The parser shouldn't call this if there are no handlers.");

  llvm::DenseMap<CatchHandlerType, CXXCatchStmt *> HandledTypes;
  for (unsigned i = 0; i < NumHandlers; ++i) {
    CXXCatchStmt *H = cast<CXXCatchStmt>(Handlers[i]);

    // Diagnose when the handler is a catch-all handler, but it isn't the last
    // handler for the try block. [except.handle]p5. Also, skip exception
    // declarations that are invalid, since we can't usefully report on them.
    if (!H->getExceptionDecl()) {
      if (i < NumHandlers - 1)
        return StmtError(Diag(H->getBeginLoc(), diag::err_early_catch_all));
      continue;
    } else if (H->getExceptionDecl()->isInvalidDecl())
      continue;

    // Walk the type hierarchy to diagnose when this type has already been
    // handled (duplication), or cannot be handled (derivation inversion). We
    // ignore top-level cv-qualifiers, per [except.handle]p3
    CatchHandlerType HandlerCHT =
        (QualType)Context.getCanonicalType(H->getCaughtType());

    // We can ignore whether the type is a reference or a pointer; we need the
    // underlying declaration type in order to get at the underlying record
    // decl, if there is one.
    QualType Underlying = HandlerCHT.underlying();
    if (auto *RD = Underlying->getAsCXXRecordDecl()) {
      if (!RD->hasDefinition())
        continue;
      // Check that none of the public, unambiguous base classes are in the
      // map ([except.handle]p1). Give the base classes the same pointer
      // qualification as the original type we are basing off of. This allows
      // comparison against the handler type using the same top-level pointer
      // as the original type.
      CXXBasePaths Paths;
      Paths.setOrigin(RD);
      CatchTypePublicBases CTPB(Context, HandledTypes, HandlerCHT.isPointer());
      if (RD->lookupInBases(CTPB, Paths)) {
        const CXXCatchStmt *Problem = CTPB.getFoundHandler();
        if (!Paths.isAmbiguous(CTPB.getFoundHandlerType())) {
          Diag(H->getExceptionDecl()->getTypeSpecStartLoc(),
               diag::warn_exception_caught_by_earlier_handler)
              << H->getCaughtType();
          Diag(Problem->getExceptionDecl()->getTypeSpecStartLoc(),
                diag::note_previous_exception_handler)
              << Problem->getCaughtType();
        }
      }
    }

    // Add the type the list of ones we have handled; diagnose if we've already
    // handled it.
    auto R = HandledTypes.insert(std::make_pair(H->getCaughtType(), H));
    if (!R.second) {
      const CXXCatchStmt *Problem = R.first->second;
      Diag(H->getExceptionDecl()->getTypeSpecStartLoc(),
           diag::warn_exception_caught_by_earlier_handler)
          << H->getCaughtType();
      Diag(Problem->getExceptionDecl()->getTypeSpecStartLoc(),
           diag::note_previous_exception_handler)
          << Problem->getCaughtType();
    }
  }

  FSI->setHasCXXTry(TryLoc);

  return CXXTryStmt::Create(Context, TryLoc, TryBlock, Handlers);
}

StmtResult Sema::ActOnSEHTryBlock(bool IsCXXTry, SourceLocation TryLoc,
                                  Stmt *TryBlock, Stmt *Handler) {
  assert(TryBlock && Handler);

  sema::FunctionScopeInfo *FSI = getCurFunction();

  // SEH __try is incompatible with C++ try. Borland appears to support this,
  // however.
  if (!getLangOpts().Borland) {
    if (FSI->FirstCXXTryLoc.isValid()) {
      Diag(TryLoc, diag::err_mixing_cxx_try_seh_try);
      Diag(FSI->FirstCXXTryLoc, diag::note_conflicting_try_here) << "'try'";
    }
  }

  FSI->setHasSEHTry(TryLoc);

  // Reject __try in Obj-C methods, blocks, and captured decls, since we don't
  // track if they use SEH.
  DeclContext *DC = CurContext;
  while (DC && !DC->isFunctionOrMethod())
    DC = DC->getParent();
  FunctionDecl *FD = dyn_cast_or_null<FunctionDecl>(DC);
  if (FD)
    FD->setUsesSEHTry(true);
  else
    Diag(TryLoc, diag::err_seh_try_outside_functions);

  // Reject __try on unsupported targets.
  if (!Context.getTargetInfo().isSEHTrySupported())
    Diag(TryLoc, diag::err_seh_try_unsupported);

  return SEHTryStmt::Create(Context, IsCXXTry, TryLoc, TryBlock, Handler);
}

StmtResult Sema::ActOnSEHExceptBlock(SourceLocation Loc, Expr *FilterExpr,
                                     Stmt *Block) {
  assert(FilterExpr && Block);
  QualType FTy = FilterExpr->getType();
  if (!FTy->isIntegerType() && !FTy->isDependentType()) {
    return StmtError(
        Diag(FilterExpr->getExprLoc(), diag::err_filter_expression_integral)
        << FTy);
  }
  return SEHExceptStmt::Create(Context, Loc, FilterExpr, Block);
}

void Sema::ActOnStartSEHFinallyBlock() {
  CurrentSEHFinally.push_back(CurScope);
}

void Sema::ActOnAbortSEHFinallyBlock() {
  CurrentSEHFinally.pop_back();
}

StmtResult Sema::ActOnFinishSEHFinallyBlock(SourceLocation Loc, Stmt *Block) {
  assert(Block);
  CurrentSEHFinally.pop_back();
  return SEHFinallyStmt::Create(Context, Loc, Block);
}

StmtResult
Sema::ActOnSEHLeaveStmt(SourceLocation Loc, Scope *CurScope) {
  Scope *SEHTryParent = CurScope;
  while (SEHTryParent && !SEHTryParent->isSEHTryScope())
    SEHTryParent = SEHTryParent->getParent();
  if (!SEHTryParent)
    return StmtError(Diag(Loc, diag::err_ms___leave_not_in___try));
  CheckJumpOutOfSEHFinally(*this, Loc, *SEHTryParent);

  return new (Context) SEHLeaveStmt(Loc);
}

StmtResult Sema::BuildMSDependentExistsStmt(SourceLocation KeywordLoc,
                                            bool IsIfExists,
                                            NestedNameSpecifierLoc QualifierLoc,
                                            DeclarationNameInfo NameInfo,
                                            Stmt *Nested)
{
  return new (Context) MSDependentExistsStmt(KeywordLoc, IsIfExists,
                                             QualifierLoc, NameInfo,
                                             cast<CompoundStmt>(Nested));
}


StmtResult Sema::ActOnMSDependentExistsStmt(SourceLocation KeywordLoc,
                                            bool IsIfExists,
                                            CXXScopeSpec &SS,
                                            UnqualifiedId &Name,
                                            Stmt *Nested) {
  return BuildMSDependentExistsStmt(KeywordLoc, IsIfExists,
                                    SS.getWithLocInContext(Context),
                                    GetNameFromUnqualifiedId(Name),
                                    Nested);
}

RecordDecl*
Sema::CreateCapturedStmtRecordDecl(CapturedDecl *&CD, SourceLocation Loc,
                                   unsigned NumParams) {
  DeclContext *DC = CurContext;
  while (!(DC->isFunctionOrMethod() || DC->isRecord() || DC->isFileContext()))
    DC = DC->getParent();

  RecordDecl *RD = nullptr;
  if (getLangOpts().CPlusPlus)
    RD = CXXRecordDecl::Create(Context, TTK_Struct, DC, Loc, Loc,
                               /*Id=*/nullptr);
  else
    RD = RecordDecl::Create(Context, TTK_Struct, DC, Loc, Loc, /*Id=*/nullptr);

  RD->setCapturedRecord();
  DC->addDecl(RD);
  RD->setImplicit();
  RD->startDefinition();

  assert(NumParams > 0 && "CapturedStmt requires context parameter");
  CD = CapturedDecl::Create(Context, CurContext, NumParams);
  DC->addDecl(CD);
  return RD;
}

static bool
buildCapturedStmtCaptureList(Sema &S, CapturedRegionScopeInfo *RSI,
                             SmallVectorImpl<CapturedStmt::Capture> &Captures,
                             SmallVectorImpl<Expr *> &CaptureInits) {
  for (const sema::Capture &Cap : RSI->Captures) {
    if (Cap.isInvalid())
      continue;

    // Form the initializer for the capture.
    ExprResult Init = S.BuildCaptureInit(Cap, Cap.getLocation(),
                                         RSI->CapRegionKind == CR_OpenMP);

    // FIXME: Bail out now if the capture is not used and the initializer has
    // no side-effects.

    // Create a field for this capture.
    FieldDecl *Field = S.BuildCaptureField(RSI->TheRecordDecl, Cap);

    // Add the capture to our list of captures.
    if (Cap.isThisCapture()) {
      Captures.push_back(CapturedStmt::Capture(Cap.getLocation(),
                                               CapturedStmt::VCK_This));
    } else if (Cap.isVLATypeCapture()) {
      Captures.push_back(
          CapturedStmt::Capture(Cap.getLocation(), CapturedStmt::VCK_VLAType));
    } else {
      assert(Cap.isVariableCapture() && "unknown kind of capture");

      if (S.getLangOpts().OpenMP && RSI->CapRegionKind == CR_OpenMP)
        S.setOpenMPCaptureKind(Field, Cap.getVariable(), RSI->OpenMPLevel);

      Captures.push_back(CapturedStmt::Capture(Cap.getLocation(),
                                               Cap.isReferenceCapture()
                                                   ? CapturedStmt::VCK_ByRef
                                                   : CapturedStmt::VCK_ByCopy,
                                               Cap.getVariable()));
    }
    CaptureInits.push_back(Init.get());
  }
  return false;
}

void Sema::ActOnCapturedRegionStart(SourceLocation Loc, Scope *CurScope,
                                    CapturedRegionKind Kind,
                                    unsigned NumParams) {
  CapturedDecl *CD = nullptr;
  RecordDecl *RD = CreateCapturedStmtRecordDecl(CD, Loc, NumParams);

  // Build the context parameter
  DeclContext *DC = CapturedDecl::castToDeclContext(CD);
  IdentifierInfo *ParamName = &Context.Idents.get("__context");
  QualType ParamType = Context.getPointerType(Context.getTagDeclType(RD));
  auto *Param =
      ImplicitParamDecl::Create(Context, DC, Loc, ParamName, ParamType,
                                ImplicitParamDecl::CapturedContext);
  DC->addDecl(Param);

  CD->setContextParam(0, Param);

  // Enter the capturing scope for this captured region.
  PushCapturedRegionScope(CurScope, CD, RD, Kind);

  if (CurScope)
    PushDeclContext(CurScope, CD);
  else
    CurContext = CD;

  PushExpressionEvaluationContext(
      ExpressionEvaluationContext::PotentiallyEvaluated);
}

void Sema::ActOnCapturedRegionStart(SourceLocation Loc, Scope *CurScope,
                                    CapturedRegionKind Kind,
                                    ArrayRef<CapturedParamNameType> Params,
                                    unsigned OpenMPCaptureLevel) {
  CapturedDecl *CD = nullptr;
  RecordDecl *RD = CreateCapturedStmtRecordDecl(CD, Loc, Params.size());

  // Build the context parameter
  DeclContext *DC = CapturedDecl::castToDeclContext(CD);
  bool ContextIsFound = false;
  unsigned ParamNum = 0;
  for (ArrayRef<CapturedParamNameType>::iterator I = Params.begin(),
                                                 E = Params.end();
       I != E; ++I, ++ParamNum) {
    if (I->second.isNull()) {
      assert(!ContextIsFound &&
             "null type has been found already for '__context' parameter");
      IdentifierInfo *ParamName = &Context.Idents.get("__context");
      QualType ParamType = Context.getPointerType(Context.getTagDeclType(RD))
                               .withConst()
                               .withRestrict();
      auto *Param =
          ImplicitParamDecl::Create(Context, DC, Loc, ParamName, ParamType,
                                    ImplicitParamDecl::CapturedContext);
      DC->addDecl(Param);
      CD->setContextParam(ParamNum, Param);
      ContextIsFound = true;
    } else {
      IdentifierInfo *ParamName = &Context.Idents.get(I->first);
      auto *Param =
          ImplicitParamDecl::Create(Context, DC, Loc, ParamName, I->second,
                                    ImplicitParamDecl::CapturedContext);
      DC->addDecl(Param);
      CD->setParam(ParamNum, Param);
    }
  }
  assert(ContextIsFound && "no null type for '__context' parameter");
  if (!ContextIsFound) {
    // Add __context implicitly if it is not specified.
    IdentifierInfo *ParamName = &Context.Idents.get("__context");
    QualType ParamType = Context.getPointerType(Context.getTagDeclType(RD));
    auto *Param =
        ImplicitParamDecl::Create(Context, DC, Loc, ParamName, ParamType,
                                  ImplicitParamDecl::CapturedContext);
    DC->addDecl(Param);
    CD->setContextParam(ParamNum, Param);
  }
  // Enter the capturing scope for this captured region.
  PushCapturedRegionScope(CurScope, CD, RD, Kind, OpenMPCaptureLevel);

  if (CurScope)
    PushDeclContext(CurScope, CD);
  else
    CurContext = CD;

  PushExpressionEvaluationContext(
      ExpressionEvaluationContext::PotentiallyEvaluated);
}

void Sema::ActOnCapturedRegionError() {
  DiscardCleanupsInEvaluationContext();
  PopExpressionEvaluationContext();
  PopDeclContext();
  PoppedFunctionScopePtr ScopeRAII = PopFunctionScopeInfo();
  CapturedRegionScopeInfo *RSI = cast<CapturedRegionScopeInfo>(ScopeRAII.get());

  RecordDecl *Record = RSI->TheRecordDecl;
  Record->setInvalidDecl();

  SmallVector<Decl*, 4> Fields(Record->fields());
  ActOnFields(/*Scope=*/nullptr, Record->getLocation(), Record, Fields,
              SourceLocation(), SourceLocation(), ParsedAttributesView());
}

StmtResult Sema::ActOnCapturedRegionEnd(Stmt *S) {
  // Leave the captured scope before we start creating captures in the
  // enclosing scope.
  DiscardCleanupsInEvaluationContext();
  PopExpressionEvaluationContext();
  PopDeclContext();
  PoppedFunctionScopePtr ScopeRAII = PopFunctionScopeInfo();
  CapturedRegionScopeInfo *RSI = cast<CapturedRegionScopeInfo>(ScopeRAII.get());

  SmallVector<CapturedStmt::Capture, 4> Captures;
  SmallVector<Expr *, 4> CaptureInits;
  if (buildCapturedStmtCaptureList(*this, RSI, Captures, CaptureInits))
    return StmtError();

  CapturedDecl *CD = RSI->TheCapturedDecl;
  RecordDecl *RD = RSI->TheRecordDecl;

  CapturedStmt *Res = CapturedStmt::Create(
      getASTContext(), S, static_cast<CapturedRegionKind>(RSI->CapRegionKind),
      Captures, CaptureInits, CD, RD);

  CD->setBody(Res->getCapturedStmt());
  RD->completeDefinition();

  return Res;
}<|MERGE_RESOLUTION|>--- conflicted
+++ resolved
@@ -1263,13 +1263,11 @@
 
       // Produce a nice diagnostic if multiple values aren't handled.
       if (!UnhandledNames.empty()) {
-<<<<<<< HEAD
         {
-          DiagnosticBuilder DB =
-              Diag(CondExpr->getExprLoc(), TheDefaultStmt
-                                               ? diag::warn_def_missing_case
-                                               : diag::warn_missing_case)
-              << (int)UnhandledNames.size();
+          auto DB = Diag(CondExpr->getExprLoc(), TheDefaultStmt
+                                                     ? diag::warn_def_missing_case
+                                                     : diag::warn_missing_case)
+                    << (int)UnhandledNames.size();
 
           for (size_t I = 0, E = std::min(UnhandledNames.size(), (size_t)3);
                I != E; ++I)
@@ -1280,16 +1278,6 @@
         edit::fillInMissingSwitchEnumCases(
             Context, SS, ED, CurContext,
             [&](const FixItHint &Hint) { DB << Hint; });
-=======
-        auto DB = Diag(CondExpr->getExprLoc(), TheDefaultStmt
-                                                   ? diag::warn_def_missing_case
-                                                   : diag::warn_missing_case)
-                  << (int)UnhandledNames.size();
-
-        for (size_t I = 0, E = std::min(UnhandledNames.size(), (size_t)3);
-             I != E; ++I)
-          DB << UnhandledNames[I];
->>>>>>> 40df06cd
       }
 
       if (!hasCasesNotInSwitch)
