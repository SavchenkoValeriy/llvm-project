//===--- SemaTemplateInstantiateDecl.cpp - C++ Template Decl Instantiation ===/
//
//                     The LLVM Compiler Infrastructure
//
// This file is distributed under the University of Illinois Open Source
// License. See LICENSE.TXT for details.
//===----------------------------------------------------------------------===/
//
//  This file implements C++ template instantiation for declarations.
//
//===----------------------------------------------------------------------===/
#include "clang/Sema/SemaInternal.h"
#include "clang/AST/ASTConsumer.h"
#include "clang/AST/ASTContext.h"
#include "clang/AST/ASTMutationListener.h"
#include "clang/AST/DeclTemplate.h"
#include "clang/AST/DeclVisitor.h"
#include "clang/AST/DependentDiagnostic.h"
#include "clang/AST/Expr.h"
#include "clang/AST/ExprCXX.h"
#include "clang/AST/TypeLoc.h"
#include "clang/Sema/Lookup.h"
#include "clang/Sema/PrettyDeclStackTrace.h"
#include "clang/Sema/Template.h"

using namespace clang;

static bool isDeclWithinFunction(const Decl *D) {
  const DeclContext *DC = D->getDeclContext();
  if (DC->isFunctionOrMethod())
    return true;

  if (DC->isRecord())
    return cast<CXXRecordDecl>(DC)->isLocalClass();

  return false;
}

template<typename DeclT>
static bool SubstQualifier(Sema &SemaRef, const DeclT *OldDecl, DeclT *NewDecl,
                           const MultiLevelTemplateArgumentList &TemplateArgs) {
  if (!OldDecl->getQualifierLoc())
    return false;

  assert((NewDecl->getFriendObjectKind() ||
          !OldDecl->getLexicalDeclContext()->isDependentContext()) &&
         "non-friend with qualified name defined in dependent context");
  Sema::ContextRAII SavedContext(
      SemaRef,
      const_cast<DeclContext *>(NewDecl->getFriendObjectKind()
                                    ? NewDecl->getLexicalDeclContext()
                                    : OldDecl->getLexicalDeclContext()));

  NestedNameSpecifierLoc NewQualifierLoc
      = SemaRef.SubstNestedNameSpecifierLoc(OldDecl->getQualifierLoc(),
                                            TemplateArgs);

  if (!NewQualifierLoc)
    return true;

  NewDecl->setQualifierInfo(NewQualifierLoc);
  return false;
}

bool TemplateDeclInstantiator::SubstQualifier(const DeclaratorDecl *OldDecl,
                                              DeclaratorDecl *NewDecl) {
  return ::SubstQualifier(SemaRef, OldDecl, NewDecl, TemplateArgs);
}

bool TemplateDeclInstantiator::SubstQualifier(const TagDecl *OldDecl,
                                              TagDecl *NewDecl) {
  return ::SubstQualifier(SemaRef, OldDecl, NewDecl, TemplateArgs);
}

// Include attribute instantiation code.
#include "clang/Sema/AttrTemplateInstantiate.inc"

static void instantiateDependentAlignedAttr(
    Sema &S, const MultiLevelTemplateArgumentList &TemplateArgs,
    const AlignedAttr *Aligned, Decl *New, bool IsPackExpansion) {
  if (Aligned->isAlignmentExpr()) {
    // The alignment expression is a constant expression.
    EnterExpressionEvaluationContext Unevaluated(S, Sema::ConstantEvaluated);
    ExprResult Result = S.SubstExpr(Aligned->getAlignmentExpr(), TemplateArgs);
    if (!Result.isInvalid())
      S.AddAlignedAttr(Aligned->getLocation(), New, Result.getAs<Expr>(),
                       Aligned->getSpellingListIndex(), IsPackExpansion);
  } else {
    TypeSourceInfo *Result = S.SubstType(Aligned->getAlignmentType(),
                                         TemplateArgs, Aligned->getLocation(),
                                         DeclarationName());
    if (Result)
      S.AddAlignedAttr(Aligned->getLocation(), New, Result,
                       Aligned->getSpellingListIndex(), IsPackExpansion);
  }
}

static void instantiateDependentAlignedAttr(
    Sema &S, const MultiLevelTemplateArgumentList &TemplateArgs,
    const AlignedAttr *Aligned, Decl *New) {
  if (!Aligned->isPackExpansion()) {
    instantiateDependentAlignedAttr(S, TemplateArgs, Aligned, New, false);
    return;
  }

  SmallVector<UnexpandedParameterPack, 2> Unexpanded;
  if (Aligned->isAlignmentExpr())
    S.collectUnexpandedParameterPacks(Aligned->getAlignmentExpr(),
                                      Unexpanded);
  else
    S.collectUnexpandedParameterPacks(Aligned->getAlignmentType()->getTypeLoc(),
                                      Unexpanded);
  assert(!Unexpanded.empty() && "Pack expansion without parameter packs?");

  // Determine whether we can expand this attribute pack yet.
  bool Expand = true, RetainExpansion = false;
  Optional<unsigned> NumExpansions;
  // FIXME: Use the actual location of the ellipsis.
  SourceLocation EllipsisLoc = Aligned->getLocation();
  if (S.CheckParameterPacksForExpansion(EllipsisLoc, Aligned->getRange(),
                                        Unexpanded, TemplateArgs, Expand,
                                        RetainExpansion, NumExpansions))
    return;

  if (!Expand) {
    Sema::ArgumentPackSubstitutionIndexRAII SubstIndex(S, -1);
    instantiateDependentAlignedAttr(S, TemplateArgs, Aligned, New, true);
  } else {
    for (unsigned I = 0; I != *NumExpansions; ++I) {
      Sema::ArgumentPackSubstitutionIndexRAII SubstIndex(S, I);
      instantiateDependentAlignedAttr(S, TemplateArgs, Aligned, New, false);
    }
  }
}

static void instantiateDependentAssumeAlignedAttr(
    Sema &S, const MultiLevelTemplateArgumentList &TemplateArgs,
    const AssumeAlignedAttr *Aligned, Decl *New) {
  // The alignment expression is a constant expression.
  EnterExpressionEvaluationContext Unevaluated(S, Sema::ConstantEvaluated);

  Expr *E, *OE = nullptr;
  ExprResult Result = S.SubstExpr(Aligned->getAlignment(), TemplateArgs);
  if (Result.isInvalid())
    return;
  E = Result.getAs<Expr>();

  if (Aligned->getOffset()) {
    Result = S.SubstExpr(Aligned->getOffset(), TemplateArgs);
    if (Result.isInvalid())
      return;
    OE = Result.getAs<Expr>();
  }

  S.AddAssumeAlignedAttr(Aligned->getLocation(), New, E, OE,
                         Aligned->getSpellingListIndex());
}

static void instantiateDependentAlignValueAttr(
    Sema &S, const MultiLevelTemplateArgumentList &TemplateArgs,
    const AlignValueAttr *Aligned, Decl *New) {
  // The alignment expression is a constant expression.
  EnterExpressionEvaluationContext Unevaluated(S, Sema::ConstantEvaluated);
  ExprResult Result = S.SubstExpr(Aligned->getAlignment(), TemplateArgs);
  if (!Result.isInvalid())
    S.AddAlignValueAttr(Aligned->getLocation(), New, Result.getAs<Expr>(),
                        Aligned->getSpellingListIndex());
}

static void instantiateDependentEnableIfAttr(
    Sema &S, const MultiLevelTemplateArgumentList &TemplateArgs,
    const EnableIfAttr *A, const Decl *Tmpl, Decl *New) {
  Expr *Cond = nullptr;
  {
    EnterExpressionEvaluationContext Unevaluated(S, Sema::Unevaluated);
    ExprResult Result = S.SubstExpr(A->getCond(), TemplateArgs);
    if (Result.isInvalid())
      return;
    Cond = Result.getAs<Expr>();
  }
  if (A->getCond()->isTypeDependent() && !Cond->isTypeDependent()) {
    ExprResult Converted = S.PerformContextuallyConvertToBool(Cond);
    if (Converted.isInvalid())
      return;
    Cond = Converted.get();
  }

  SmallVector<PartialDiagnosticAt, 8> Diags;
  if (A->getCond()->isValueDependent() && !Cond->isValueDependent() &&
      !Expr::isPotentialConstantExprUnevaluated(Cond, cast<FunctionDecl>(Tmpl),
                                                Diags)) {
    S.Diag(A->getLocation(), diag::err_enable_if_never_constant_expr);
    for (int I = 0, N = Diags.size(); I != N; ++I)
      S.Diag(Diags[I].first, Diags[I].second);
    return;
  }

  EnableIfAttr *EIA = new (S.getASTContext())
                        EnableIfAttr(A->getLocation(), S.getASTContext(), Cond,
                                     A->getMessage(),
                                     A->getSpellingListIndex());
  New->addAttr(EIA);
}

// Constructs and adds to New a new instance of CUDALaunchBoundsAttr using
// template A as the base and arguments from TemplateArgs.
static void instantiateDependentCUDALaunchBoundsAttr(
    Sema &S, const MultiLevelTemplateArgumentList &TemplateArgs,
    const CUDALaunchBoundsAttr &Attr, Decl *New) {
  // The alignment expression is a constant expression.
  EnterExpressionEvaluationContext Unevaluated(S, Sema::ConstantEvaluated);

  ExprResult Result = S.SubstExpr(Attr.getMaxThreads(), TemplateArgs);
  if (Result.isInvalid())
    return;
  Expr *MaxThreads = Result.getAs<Expr>();

  Expr *MinBlocks = nullptr;
  if (Attr.getMinBlocks()) {
    Result = S.SubstExpr(Attr.getMinBlocks(), TemplateArgs);
    if (Result.isInvalid())
      return;
    MinBlocks = Result.getAs<Expr>();
  }

  S.AddLaunchBoundsAttr(Attr.getLocation(), New, MaxThreads, MinBlocks,
                        Attr.getSpellingListIndex());
}

static void
instantiateDependentModeAttr(Sema &S,
                             const MultiLevelTemplateArgumentList &TemplateArgs,
                             const ModeAttr &Attr, Decl *New) {
  S.AddModeAttr(Attr.getRange(), New, Attr.getMode(),
                Attr.getSpellingListIndex(), /*InInstantiation=*/true);
}

/// Instantiation of 'declare simd' attribute and its arguments.
static void instantiateOMPDeclareSimdDeclAttr(
    Sema &S, const MultiLevelTemplateArgumentList &TemplateArgs,
    const OMPDeclareSimdDeclAttr &Attr, Decl *New) {
  ExprResult Simdlen;
  if (auto *E = Attr.getSimdlen()) {
    Simdlen = S.SubstExpr(E, TemplateArgs);
<<<<<<< HEAD
    if (Simdlen.isInvalid())
      return;
  }

  (void)S.ActOnOpenMPDeclareSimdDirective(S.ConvertDeclToDeclGroup(New),
                                          Attr.getBranchState(), Simdlen.get(),
                                          Attr.getRange());
=======
  // Allow 'this' in clauses with varlists.
  if (auto *FTD = dyn_cast<FunctionTemplateDecl>(New))
    New = FTD->getTemplatedDecl();
  auto *FD = cast<FunctionDecl>(New);
  auto *ThisContext = dyn_cast_or_null<CXXRecordDecl>(FD->getDeclContext());
  SmallVector<Expr *, 4> Uniforms, Aligneds, Alignments;

  auto &&Subst = [&](Expr *E) -> ExprResult {
    if (auto *DRE = dyn_cast<DeclRefExpr>(E->IgnoreParenImpCasts()))
      if (auto *PVD = dyn_cast<ParmVarDecl>(DRE->getDecl())) {
        Sema::ContextRAII SavedContext(S, FD);
        LocalInstantiationScope Local(S);
        if (FD->getNumParams() > PVD->getFunctionScopeIndex())
          Local.InstantiatedLocal(
              PVD, FD->getParamDecl(PVD->getFunctionScopeIndex()));
        return S.SubstExpr(E, TemplateArgs);
      }
    Sema::CXXThisScopeRAII ThisScope(S, ThisContext, /*TypeQuals=*/0,
                                     FD->isCXXInstanceMember());
    return S.SubstExpr(E, TemplateArgs);
  };

  if (Attr.uniforms_size() > 0) {
    for(auto *E : Attr.uniforms()) {
      ExprResult Inst = Subst(E);
      if (Inst.isInvalid())
        continue;
      Uniforms.push_back(Inst.get());
    }
  }

  auto AI = Attr.alignments_begin();
  for (auto *E : Attr.aligneds()) {
    ExprResult Inst = Subst(E);
    if (Inst.isInvalid())
      continue;
    Aligneds.push_back(Inst.get());
    Inst = ExprEmpty();
    if (*AI)
      Inst = S.SubstExpr(*AI, TemplateArgs);
    Alignments.push_back(Inst.get());
    ++AI;
  }
  (void)S.ActOnOpenMPDeclareSimdDirective(
      S.ConvertDeclToDeclGroup(New), Attr.getBranchState(), Simdlen.get(),
      Uniforms, Aligneds, Alignments, Attr.getRange());
>>>>>>> d93d376b
}

void Sema::InstantiateAttrs(const MultiLevelTemplateArgumentList &TemplateArgs,
                            const Decl *Tmpl, Decl *New,
                            LateInstantiatedAttrVec *LateAttrs,
                            LocalInstantiationScope *OuterMostScope) {
  for (const auto *TmplAttr : Tmpl->attrs()) {
    // FIXME: This should be generalized to more than just the AlignedAttr.
    const AlignedAttr *Aligned = dyn_cast<AlignedAttr>(TmplAttr);
    if (Aligned && Aligned->isAlignmentDependent()) {
      instantiateDependentAlignedAttr(*this, TemplateArgs, Aligned, New);
      continue;
    }

    const AssumeAlignedAttr *AssumeAligned = dyn_cast<AssumeAlignedAttr>(TmplAttr);
    if (AssumeAligned) {
      instantiateDependentAssumeAlignedAttr(*this, TemplateArgs, AssumeAligned, New);
      continue;
    }

    const AlignValueAttr *AlignValue = dyn_cast<AlignValueAttr>(TmplAttr);
    if (AlignValue) {
      instantiateDependentAlignValueAttr(*this, TemplateArgs, AlignValue, New);
      continue;
    }

    const EnableIfAttr *EnableIf = dyn_cast<EnableIfAttr>(TmplAttr);
    if (EnableIf && EnableIf->getCond()->isValueDependent()) {
      instantiateDependentEnableIfAttr(*this, TemplateArgs, EnableIf, Tmpl,
                                       New);
      continue;
    }

    if (const CUDALaunchBoundsAttr *CUDALaunchBounds =
            dyn_cast<CUDALaunchBoundsAttr>(TmplAttr)) {
      instantiateDependentCUDALaunchBoundsAttr(*this, TemplateArgs,
                                               *CUDALaunchBounds, New);
      continue;
    }

    if (const ModeAttr *Mode = dyn_cast<ModeAttr>(TmplAttr)) {
      instantiateDependentModeAttr(*this, TemplateArgs, *Mode, New);
      continue;
    }

    if (const auto *OMPAttr = dyn_cast<OMPDeclareSimdDeclAttr>(TmplAttr)) {
      instantiateOMPDeclareSimdDeclAttr(*this, TemplateArgs, *OMPAttr, New);
      continue;
    }

    // Existing DLL attribute on the instantiation takes precedence.
    if (TmplAttr->getKind() == attr::DLLExport ||
        TmplAttr->getKind() == attr::DLLImport) {
      if (New->hasAttr<DLLExportAttr>() || New->hasAttr<DLLImportAttr>()) {
        continue;
      }
    }

    if (auto ABIAttr = dyn_cast<ParameterABIAttr>(TmplAttr)) {
      AddParameterABIAttr(ABIAttr->getRange(), New, ABIAttr->getABI(),
                          ABIAttr->getSpellingListIndex());
      continue;
    }

    if (isa<NSConsumedAttr>(TmplAttr) || isa<CFConsumedAttr>(TmplAttr)) {
      AddNSConsumedAttr(TmplAttr->getRange(), New,
                        TmplAttr->getSpellingListIndex(),
                        isa<NSConsumedAttr>(TmplAttr),
                        /*template instantiation*/ true);
      continue;
    }

    assert(!TmplAttr->isPackExpansion());
    if (TmplAttr->isLateParsed() && LateAttrs) {
      // Late parsed attributes must be instantiated and attached after the
      // enclosing class has been instantiated.  See Sema::InstantiateClass.
      LocalInstantiationScope *Saved = nullptr;
      if (CurrentInstantiationScope)
        Saved = CurrentInstantiationScope->cloneScopes(OuterMostScope);
      LateAttrs->push_back(LateInstantiatedAttribute(TmplAttr, Saved, New));
    } else {
      // Allow 'this' within late-parsed attributes.
      NamedDecl *ND = dyn_cast<NamedDecl>(New);
      CXXRecordDecl *ThisContext =
          dyn_cast_or_null<CXXRecordDecl>(ND->getDeclContext());
      CXXThisScopeRAII ThisScope(*this, ThisContext, /*TypeQuals*/0,
                                 ND && ND->isCXXInstanceMember());

      Attr *NewAttr = sema::instantiateTemplateAttribute(TmplAttr, Context,
                                                         *this, TemplateArgs);
      if (NewAttr)
        New->addAttr(NewAttr);
    }
  }
}

/// Get the previous declaration of a declaration for the purposes of template
/// instantiation. If this finds a previous declaration, then the previous
/// declaration of the instantiation of D should be an instantiation of the
/// result of this function.
template<typename DeclT>
static DeclT *getPreviousDeclForInstantiation(DeclT *D) {
  DeclT *Result = D->getPreviousDecl();

  // If the declaration is within a class, and the previous declaration was
  // merged from a different definition of that class, then we don't have a
  // previous declaration for the purpose of template instantiation.
  if (Result && isa<CXXRecordDecl>(D->getDeclContext()) &&
      D->getLexicalDeclContext() != Result->getLexicalDeclContext())
    return nullptr;

  return Result;
}

Decl *
TemplateDeclInstantiator::VisitTranslationUnitDecl(TranslationUnitDecl *D) {
  llvm_unreachable("Translation units cannot be instantiated");
}

Decl *
TemplateDeclInstantiator::VisitPragmaCommentDecl(PragmaCommentDecl *D) {
  llvm_unreachable("pragma comment cannot be instantiated");
}

Decl *TemplateDeclInstantiator::VisitPragmaDetectMismatchDecl(
    PragmaDetectMismatchDecl *D) {
  llvm_unreachable("pragma comment cannot be instantiated");
}

Decl *
TemplateDeclInstantiator::VisitExternCContextDecl(ExternCContextDecl *D) {
  llvm_unreachable("extern \"C\" context cannot be instantiated");
}

Decl *
TemplateDeclInstantiator::VisitLabelDecl(LabelDecl *D) {
  LabelDecl *Inst = LabelDecl::Create(SemaRef.Context, Owner, D->getLocation(),
                                      D->getIdentifier());
  Owner->addDecl(Inst);
  return Inst;
}

Decl *
TemplateDeclInstantiator::VisitNamespaceDecl(NamespaceDecl *D) {
  llvm_unreachable("Namespaces cannot be instantiated");
}

Decl *
TemplateDeclInstantiator::VisitNamespaceAliasDecl(NamespaceAliasDecl *D) {
  NamespaceAliasDecl *Inst
    = NamespaceAliasDecl::Create(SemaRef.Context, Owner,
                                 D->getNamespaceLoc(),
                                 D->getAliasLoc(),
                                 D->getIdentifier(),
                                 D->getQualifierLoc(),
                                 D->getTargetNameLoc(),
                                 D->getNamespace());
  Owner->addDecl(Inst);
  return Inst;
}

Decl *TemplateDeclInstantiator::InstantiateTypedefNameDecl(TypedefNameDecl *D,
                                                           bool IsTypeAlias) {
  bool Invalid = false;
  TypeSourceInfo *DI = D->getTypeSourceInfo();
  if (DI->getType()->isInstantiationDependentType() ||
      DI->getType()->isVariablyModifiedType()) {
    DI = SemaRef.SubstType(DI, TemplateArgs,
                           D->getLocation(), D->getDeclName());
    if (!DI) {
      Invalid = true;
      DI = SemaRef.Context.getTrivialTypeSourceInfo(SemaRef.Context.IntTy);
    }
  } else {
    SemaRef.MarkDeclarationsReferencedInType(D->getLocation(), DI->getType());
  }

  // HACK: g++ has a bug where it gets the value kind of ?: wrong.
  // libstdc++ relies upon this bug in its implementation of common_type.
  // If we happen to be processing that implementation, fake up the g++ ?:
  // semantics. See LWG issue 2141 for more information on the bug.
  const DecltypeType *DT = DI->getType()->getAs<DecltypeType>();
  CXXRecordDecl *RD = dyn_cast<CXXRecordDecl>(D->getDeclContext());
  if (DT && RD && isa<ConditionalOperator>(DT->getUnderlyingExpr()) &&
      DT->isReferenceType() &&
      RD->getEnclosingNamespaceContext() == SemaRef.getStdNamespace() &&
      RD->getIdentifier() && RD->getIdentifier()->isStr("common_type") &&
      D->getIdentifier() && D->getIdentifier()->isStr("type") &&
      SemaRef.getSourceManager().isInSystemHeader(D->getLocStart()))
    // Fold it to the (non-reference) type which g++ would have produced.
    DI = SemaRef.Context.getTrivialTypeSourceInfo(
      DI->getType().getNonReferenceType());

  // Create the new typedef
  TypedefNameDecl *Typedef;
  if (IsTypeAlias)
    Typedef = TypeAliasDecl::Create(SemaRef.Context, Owner, D->getLocStart(),
                                    D->getLocation(), D->getIdentifier(), DI);
  else
    Typedef = TypedefDecl::Create(SemaRef.Context, Owner, D->getLocStart(),
                                  D->getLocation(), D->getIdentifier(), DI);
  if (Invalid)
    Typedef->setInvalidDecl();

  // If the old typedef was the name for linkage purposes of an anonymous
  // tag decl, re-establish that relationship for the new typedef.
  if (const TagType *oldTagType = D->getUnderlyingType()->getAs<TagType>()) {
    TagDecl *oldTag = oldTagType->getDecl();
    if (oldTag->getTypedefNameForAnonDecl() == D && !Invalid) {
      TagDecl *newTag = DI->getType()->castAs<TagType>()->getDecl();
      assert(!newTag->hasNameForLinkage());
      newTag->setTypedefNameForAnonDecl(Typedef);
    }
  }

  if (TypedefNameDecl *Prev = getPreviousDeclForInstantiation(D)) {
    NamedDecl *InstPrev = SemaRef.FindInstantiatedDecl(D->getLocation(), Prev,
                                                       TemplateArgs);
    if (!InstPrev)
      return nullptr;

    TypedefNameDecl *InstPrevTypedef = cast<TypedefNameDecl>(InstPrev);

    // If the typedef types are not identical, reject them.
    SemaRef.isIncompatibleTypedef(InstPrevTypedef, Typedef);

    Typedef->setPreviousDecl(InstPrevTypedef);
  }

  SemaRef.InstantiateAttrs(TemplateArgs, D, Typedef);

  Typedef->setAccess(D->getAccess());

  return Typedef;
}

Decl *TemplateDeclInstantiator::VisitTypedefDecl(TypedefDecl *D) {
  Decl *Typedef = InstantiateTypedefNameDecl(D, /*IsTypeAlias=*/false);
  if (Typedef)
    Owner->addDecl(Typedef);
  return Typedef;
}

Decl *TemplateDeclInstantiator::VisitTypeAliasDecl(TypeAliasDecl *D) {
  Decl *Typedef = InstantiateTypedefNameDecl(D, /*IsTypeAlias=*/true);
  if (Typedef)
    Owner->addDecl(Typedef);
  return Typedef;
}

Decl *
TemplateDeclInstantiator::VisitTypeAliasTemplateDecl(TypeAliasTemplateDecl *D) {
  // Create a local instantiation scope for this type alias template, which
  // will contain the instantiations of the template parameters.
  LocalInstantiationScope Scope(SemaRef);

  TemplateParameterList *TempParams = D->getTemplateParameters();
  TemplateParameterList *InstParams = SubstTemplateParams(TempParams);
  if (!InstParams)
    return nullptr;

  TypeAliasDecl *Pattern = D->getTemplatedDecl();

  TypeAliasTemplateDecl *PrevAliasTemplate = nullptr;
  if (getPreviousDeclForInstantiation<TypedefNameDecl>(Pattern)) {
    DeclContext::lookup_result Found = Owner->lookup(Pattern->getDeclName());
    if (!Found.empty()) {
      PrevAliasTemplate = dyn_cast<TypeAliasTemplateDecl>(Found.front());
    }
  }

  TypeAliasDecl *AliasInst = cast_or_null<TypeAliasDecl>(
    InstantiateTypedefNameDecl(Pattern, /*IsTypeAlias=*/true));
  if (!AliasInst)
    return nullptr;

  TypeAliasTemplateDecl *Inst
    = TypeAliasTemplateDecl::Create(SemaRef.Context, Owner, D->getLocation(),
                                    D->getDeclName(), InstParams, AliasInst);
  AliasInst->setDescribedAliasTemplate(Inst);
  if (PrevAliasTemplate)
    Inst->setPreviousDecl(PrevAliasTemplate);

  Inst->setAccess(D->getAccess());

  if (!PrevAliasTemplate)
    Inst->setInstantiatedFromMemberTemplate(D);

  Owner->addDecl(Inst);

  return Inst;
}

Decl *TemplateDeclInstantiator::VisitVarDecl(VarDecl *D) {
  return VisitVarDecl(D, /*InstantiatingVarTemplate=*/false);
}

Decl *TemplateDeclInstantiator::VisitVarDecl(VarDecl *D,
                                             bool InstantiatingVarTemplate) {

  // Do substitution on the type of the declaration
  TypeSourceInfo *DI = SemaRef.SubstType(D->getTypeSourceInfo(),
                                         TemplateArgs,
                                         D->getTypeSpecStartLoc(),
                                         D->getDeclName());
  if (!DI)
    return nullptr;

  if (DI->getType()->isFunctionType()) {
    SemaRef.Diag(D->getLocation(), diag::err_variable_instantiates_to_function)
      << D->isStaticDataMember() << DI->getType();
    return nullptr;
  }

  DeclContext *DC = Owner;
  if (D->isLocalExternDecl())
    SemaRef.adjustContextForLocalExternDecl(DC);

  // Build the instantiated declaration.
  VarDecl *Var = VarDecl::Create(SemaRef.Context, DC, D->getInnerLocStart(),
                                 D->getLocation(), D->getIdentifier(),
                                 DI->getType(), DI, D->getStorageClass());

  // In ARC, infer 'retaining' for variables of retainable type.
  if (SemaRef.getLangOpts().ObjCAutoRefCount && 
      SemaRef.inferObjCARCLifetime(Var))
    Var->setInvalidDecl();

  // Substitute the nested name specifier, if any.
  if (SubstQualifier(D, Var))
    return nullptr;

  SemaRef.BuildVariableInstantiation(Var, D, TemplateArgs, LateAttrs, Owner,
                                     StartingScope, InstantiatingVarTemplate);

  if (D->isNRVOVariable()) {
    QualType ReturnType = cast<FunctionDecl>(DC)->getReturnType();
    if (SemaRef.isCopyElisionCandidate(ReturnType, Var, false))
      Var->setNRVOVariable(true);
  }

  Var->setImplicit(D->isImplicit());

  return Var;
}

Decl *TemplateDeclInstantiator::VisitAccessSpecDecl(AccessSpecDecl *D) {
  AccessSpecDecl* AD
    = AccessSpecDecl::Create(SemaRef.Context, D->getAccess(), Owner,
                             D->getAccessSpecifierLoc(), D->getColonLoc());
  Owner->addHiddenDecl(AD);
  return AD;
}

Decl *TemplateDeclInstantiator::VisitFieldDecl(FieldDecl *D) {
  bool Invalid = false;
  TypeSourceInfo *DI = D->getTypeSourceInfo();
  if (DI->getType()->isInstantiationDependentType() ||
      DI->getType()->isVariablyModifiedType())  {
    DI = SemaRef.SubstType(DI, TemplateArgs,
                           D->getLocation(), D->getDeclName());
    if (!DI) {
      DI = D->getTypeSourceInfo();
      Invalid = true;
    } else if (DI->getType()->isFunctionType()) {
      // C++ [temp.arg.type]p3:
      //   If a declaration acquires a function type through a type
      //   dependent on a template-parameter and this causes a
      //   declaration that does not use the syntactic form of a
      //   function declarator to have function type, the program is
      //   ill-formed.
      SemaRef.Diag(D->getLocation(), diag::err_field_instantiates_to_function)
        << DI->getType();
      Invalid = true;
    }
  } else {
    SemaRef.MarkDeclarationsReferencedInType(D->getLocation(), DI->getType());
  }

  Expr *BitWidth = D->getBitWidth();
  if (Invalid)
    BitWidth = nullptr;
  else if (BitWidth) {
    // The bit-width expression is a constant expression.
    EnterExpressionEvaluationContext Unevaluated(SemaRef,
                                                 Sema::ConstantEvaluated);

    ExprResult InstantiatedBitWidth
      = SemaRef.SubstExpr(BitWidth, TemplateArgs);
    if (InstantiatedBitWidth.isInvalid()) {
      Invalid = true;
      BitWidth = nullptr;
    } else
      BitWidth = InstantiatedBitWidth.getAs<Expr>();
  }

  FieldDecl *Field = SemaRef.CheckFieldDecl(D->getDeclName(),
                                            DI->getType(), DI,
                                            cast<RecordDecl>(Owner),
                                            D->getLocation(),
                                            D->isMutable(),
                                            BitWidth,
                                            D->getInClassInitStyle(),
                                            D->getInnerLocStart(),
                                            D->getAccess(),
                                            nullptr);
  if (!Field) {
    cast<Decl>(Owner)->setInvalidDecl();
    return nullptr;
  }

  SemaRef.InstantiateAttrs(TemplateArgs, D, Field, LateAttrs, StartingScope);

  if (Field->hasAttrs())
    SemaRef.CheckAlignasUnderalignment(Field);

  if (Invalid)
    Field->setInvalidDecl();

  if (!Field->getDeclName()) {
    // Keep track of where this decl came from.
    SemaRef.Context.setInstantiatedFromUnnamedFieldDecl(Field, D);
  }
  if (CXXRecordDecl *Parent= dyn_cast<CXXRecordDecl>(Field->getDeclContext())) {
    if (Parent->isAnonymousStructOrUnion() &&
        Parent->getRedeclContext()->isFunctionOrMethod())
      SemaRef.CurrentInstantiationScope->InstantiatedLocal(D, Field);
  }

  Field->setImplicit(D->isImplicit());
  Field->setAccess(D->getAccess());
  Owner->addDecl(Field);

  return Field;
}

Decl *TemplateDeclInstantiator::VisitMSPropertyDecl(MSPropertyDecl *D) {
  bool Invalid = false;
  TypeSourceInfo *DI = D->getTypeSourceInfo();

  if (DI->getType()->isVariablyModifiedType()) {
    SemaRef.Diag(D->getLocation(), diag::err_property_is_variably_modified)
      << D;
    Invalid = true;
  } else if (DI->getType()->isInstantiationDependentType())  {
    DI = SemaRef.SubstType(DI, TemplateArgs,
                           D->getLocation(), D->getDeclName());
    if (!DI) {
      DI = D->getTypeSourceInfo();
      Invalid = true;
    } else if (DI->getType()->isFunctionType()) {
      // C++ [temp.arg.type]p3:
      //   If a declaration acquires a function type through a type
      //   dependent on a template-parameter and this causes a
      //   declaration that does not use the syntactic form of a
      //   function declarator to have function type, the program is
      //   ill-formed.
      SemaRef.Diag(D->getLocation(), diag::err_field_instantiates_to_function)
      << DI->getType();
      Invalid = true;
    }
  } else {
    SemaRef.MarkDeclarationsReferencedInType(D->getLocation(), DI->getType());
  }

  MSPropertyDecl *Property = MSPropertyDecl::Create(
      SemaRef.Context, Owner, D->getLocation(), D->getDeclName(), DI->getType(),
      DI, D->getLocStart(), D->getGetterId(), D->getSetterId());

  SemaRef.InstantiateAttrs(TemplateArgs, D, Property, LateAttrs,
                           StartingScope);

  if (Invalid)
    Property->setInvalidDecl();

  Property->setAccess(D->getAccess());
  Owner->addDecl(Property);

  return Property;
}

Decl *TemplateDeclInstantiator::VisitIndirectFieldDecl(IndirectFieldDecl *D) {
  NamedDecl **NamedChain =
    new (SemaRef.Context)NamedDecl*[D->getChainingSize()];

  int i = 0;
  for (auto *PI : D->chain()) {
    NamedDecl *Next = SemaRef.FindInstantiatedDecl(D->getLocation(), PI,
                                              TemplateArgs);
    if (!Next)
      return nullptr;

    NamedChain[i++] = Next;
  }

  QualType T = cast<FieldDecl>(NamedChain[i-1])->getType();
  IndirectFieldDecl *IndirectField = IndirectFieldDecl::Create(
      SemaRef.Context, Owner, D->getLocation(), D->getIdentifier(), T,
      NamedChain, D->getChainingSize());

  for (const auto *Attr : D->attrs())
    IndirectField->addAttr(Attr->clone(SemaRef.Context));

  IndirectField->setImplicit(D->isImplicit());
  IndirectField->setAccess(D->getAccess());
  Owner->addDecl(IndirectField);
  return IndirectField;
}

Decl *TemplateDeclInstantiator::VisitFriendDecl(FriendDecl *D) {
  // Handle friend type expressions by simply substituting template
  // parameters into the pattern type and checking the result.
  if (TypeSourceInfo *Ty = D->getFriendType()) {
    TypeSourceInfo *InstTy;
    // If this is an unsupported friend, don't bother substituting template
    // arguments into it. The actual type referred to won't be used by any
    // parts of Clang, and may not be valid for instantiating. Just use the
    // same info for the instantiated friend.
    if (D->isUnsupportedFriend()) {
      InstTy = Ty;
    } else {
      InstTy = SemaRef.SubstType(Ty, TemplateArgs,
                                 D->getLocation(), DeclarationName());
    }
    if (!InstTy)
      return nullptr;

    FriendDecl *FD = SemaRef.CheckFriendTypeDecl(D->getLocStart(),
                                                 D->getFriendLoc(), InstTy);
    if (!FD)
      return nullptr;

    FD->setAccess(AS_public);
    FD->setUnsupportedFriend(D->isUnsupportedFriend());
    Owner->addDecl(FD);
    return FD;
  }

  NamedDecl *ND = D->getFriendDecl();
  assert(ND && "friend decl must be a decl or a type!");

  // All of the Visit implementations for the various potential friend
  // declarations have to be carefully written to work for friend
  // objects, with the most important detail being that the target
  // decl should almost certainly not be placed in Owner.
  Decl *NewND = Visit(ND);
  if (!NewND) return nullptr;

  FriendDecl *FD =
    FriendDecl::Create(SemaRef.Context, Owner, D->getLocation(),
                       cast<NamedDecl>(NewND), D->getFriendLoc());
  FD->setAccess(AS_public);
  FD->setUnsupportedFriend(D->isUnsupportedFriend());
  Owner->addDecl(FD);
  return FD;
}

Decl *TemplateDeclInstantiator::VisitStaticAssertDecl(StaticAssertDecl *D) {
  Expr *AssertExpr = D->getAssertExpr();

  // The expression in a static assertion is a constant expression.
  EnterExpressionEvaluationContext Unevaluated(SemaRef,
                                               Sema::ConstantEvaluated);

  ExprResult InstantiatedAssertExpr
    = SemaRef.SubstExpr(AssertExpr, TemplateArgs);
  if (InstantiatedAssertExpr.isInvalid())
    return nullptr;

  return SemaRef.BuildStaticAssertDeclaration(D->getLocation(),
                                              InstantiatedAssertExpr.get(),
                                              D->getMessage(),
                                              D->getRParenLoc(),
                                              D->isFailed());
}

Decl *TemplateDeclInstantiator::VisitEnumDecl(EnumDecl *D) {
  EnumDecl *PrevDecl = nullptr;
  if (EnumDecl *PatternPrev = getPreviousDeclForInstantiation(D)) {
    NamedDecl *Prev = SemaRef.FindInstantiatedDecl(D->getLocation(),
                                                   PatternPrev,
                                                   TemplateArgs);
    if (!Prev) return nullptr;
    PrevDecl = cast<EnumDecl>(Prev);
  }

  EnumDecl *Enum = EnumDecl::Create(SemaRef.Context, Owner, D->getLocStart(),
                                    D->getLocation(), D->getIdentifier(),
                                    PrevDecl, D->isScoped(),
                                    D->isScopedUsingClassTag(), D->isFixed());
  if (D->isFixed()) {
    if (TypeSourceInfo *TI = D->getIntegerTypeSourceInfo()) {
      // If we have type source information for the underlying type, it means it
      // has been explicitly set by the user. Perform substitution on it before
      // moving on.
      SourceLocation UnderlyingLoc = TI->getTypeLoc().getBeginLoc();
      TypeSourceInfo *NewTI = SemaRef.SubstType(TI, TemplateArgs, UnderlyingLoc,
                                                DeclarationName());
      if (!NewTI || SemaRef.CheckEnumUnderlyingType(NewTI))
        Enum->setIntegerType(SemaRef.Context.IntTy);
      else
        Enum->setIntegerTypeSourceInfo(NewTI);
    } else {
      assert(!D->getIntegerType()->isDependentType()
             && "Dependent type without type source info");
      Enum->setIntegerType(D->getIntegerType());
    }
  }

  SemaRef.InstantiateAttrs(TemplateArgs, D, Enum);

  Enum->setInstantiationOfMemberEnum(D, TSK_ImplicitInstantiation);
  Enum->setAccess(D->getAccess());
  // Forward the mangling number from the template to the instantiated decl.
  SemaRef.Context.setManglingNumber(Enum, SemaRef.Context.getManglingNumber(D));
  // See if the old tag was defined along with a declarator.
  // If it did, mark the new tag as being associated with that declarator.
  if (DeclaratorDecl *DD = SemaRef.Context.getDeclaratorForUnnamedTagDecl(D))
    SemaRef.Context.addDeclaratorForUnnamedTagDecl(Enum, DD);
  // See if the old tag was defined along with a typedef.
  // If it did, mark the new tag as being associated with that typedef.
  if (TypedefNameDecl *TND = SemaRef.Context.getTypedefNameForUnnamedTagDecl(D))
    SemaRef.Context.addTypedefNameForUnnamedTagDecl(Enum, TND);
  if (SubstQualifier(D, Enum)) return nullptr;
  Owner->addDecl(Enum);

  EnumDecl *Def = D->getDefinition();
  if (Def && Def != D) {
    // If this is an out-of-line definition of an enum member template, check
    // that the underlying types match in the instantiation of both
    // declarations.
    if (TypeSourceInfo *TI = Def->getIntegerTypeSourceInfo()) {
      SourceLocation UnderlyingLoc = TI->getTypeLoc().getBeginLoc();
      QualType DefnUnderlying =
        SemaRef.SubstType(TI->getType(), TemplateArgs,
                          UnderlyingLoc, DeclarationName());
      SemaRef.CheckEnumRedeclaration(Def->getLocation(), Def->isScoped(),
                                     DefnUnderlying,
                                     /*EnumUnderlyingIsImplicit=*/false, Enum);
    }
  }

  // C++11 [temp.inst]p1: The implicit instantiation of a class template
  // specialization causes the implicit instantiation of the declarations, but
  // not the definitions of scoped member enumerations.
  //
  // DR1484 clarifies that enumeration definitions inside of a template
  // declaration aren't considered entities that can be separately instantiated
  // from the rest of the entity they are declared inside of.
  if (isDeclWithinFunction(D) ? D == Def : Def && !Enum->isScoped()) {
    SemaRef.CurrentInstantiationScope->InstantiatedLocal(D, Enum);
    InstantiateEnumDefinition(Enum, Def);
  }

  return Enum;
}

void TemplateDeclInstantiator::InstantiateEnumDefinition(
    EnumDecl *Enum, EnumDecl *Pattern) {
  Enum->startDefinition();

  // Update the location to refer to the definition.
  Enum->setLocation(Pattern->getLocation());

  SmallVector<Decl*, 4> Enumerators;

  EnumConstantDecl *LastEnumConst = nullptr;
  for (auto *EC : Pattern->enumerators()) {
    // The specified value for the enumerator.
    ExprResult Value((Expr *)nullptr);
    if (Expr *UninstValue = EC->getInitExpr()) {
      // The enumerator's value expression is a constant expression.
      EnterExpressionEvaluationContext Unevaluated(SemaRef,
                                                   Sema::ConstantEvaluated);

      Value = SemaRef.SubstExpr(UninstValue, TemplateArgs);
    }

    // Drop the initial value and continue.
    bool isInvalid = false;
    if (Value.isInvalid()) {
      Value = nullptr;
      isInvalid = true;
    }

    EnumConstantDecl *EnumConst
      = SemaRef.CheckEnumConstant(Enum, LastEnumConst,
                                  EC->getLocation(), EC->getIdentifier(),
                                  Value.get());

    if (isInvalid) {
      if (EnumConst)
        EnumConst->setInvalidDecl();
      Enum->setInvalidDecl();
    }

    if (EnumConst) {
      SemaRef.InstantiateAttrs(TemplateArgs, EC, EnumConst);

      EnumConst->setAccess(Enum->getAccess());
      Enum->addDecl(EnumConst);
      Enumerators.push_back(EnumConst);
      LastEnumConst = EnumConst;

      if (Pattern->getDeclContext()->isFunctionOrMethod() &&
          !Enum->isScoped()) {
        // If the enumeration is within a function or method, record the enum
        // constant as a local.
        SemaRef.CurrentInstantiationScope->InstantiatedLocal(EC, EnumConst);
      }
    }
  }

  // FIXME: Fixup LBraceLoc
  SemaRef.ActOnEnumBody(Enum->getLocation(), SourceLocation(),
                        Enum->getRBraceLoc(), Enum,
                        Enumerators,
                        nullptr, nullptr);
}

Decl *TemplateDeclInstantiator::VisitEnumConstantDecl(EnumConstantDecl *D) {
  llvm_unreachable("EnumConstantDecls can only occur within EnumDecls.");
}

Decl *
TemplateDeclInstantiator::VisitBuiltinTemplateDecl(BuiltinTemplateDecl *D) {
  llvm_unreachable("BuiltinTemplateDecls cannot be instantiated.");
}

Decl *TemplateDeclInstantiator::VisitClassTemplateDecl(ClassTemplateDecl *D) {
  bool isFriend = (D->getFriendObjectKind() != Decl::FOK_None);

  // Create a local instantiation scope for this class template, which
  // will contain the instantiations of the template parameters.
  LocalInstantiationScope Scope(SemaRef);
  TemplateParameterList *TempParams = D->getTemplateParameters();
  TemplateParameterList *InstParams = SubstTemplateParams(TempParams);
  if (!InstParams)
    return nullptr;

  CXXRecordDecl *Pattern = D->getTemplatedDecl();

  // Instantiate the qualifier.  We have to do this first in case
  // we're a friend declaration, because if we are then we need to put
  // the new declaration in the appropriate context.
  NestedNameSpecifierLoc QualifierLoc = Pattern->getQualifierLoc();
  if (QualifierLoc) {
    QualifierLoc = SemaRef.SubstNestedNameSpecifierLoc(QualifierLoc,
                                                       TemplateArgs);
    if (!QualifierLoc)
      return nullptr;
  }

  CXXRecordDecl *PrevDecl = nullptr;
  ClassTemplateDecl *PrevClassTemplate = nullptr;

  if (!isFriend && getPreviousDeclForInstantiation(Pattern)) {
    DeclContext::lookup_result Found = Owner->lookup(Pattern->getDeclName());
    if (!Found.empty()) {
      PrevClassTemplate = dyn_cast<ClassTemplateDecl>(Found.front());
      if (PrevClassTemplate)
        PrevDecl = PrevClassTemplate->getTemplatedDecl();
    }
  }

  // If this isn't a friend, then it's a member template, in which
  // case we just want to build the instantiation in the
  // specialization.  If it is a friend, we want to build it in
  // the appropriate context.
  DeclContext *DC = Owner;
  if (isFriend) {
    if (QualifierLoc) {
      CXXScopeSpec SS;
      SS.Adopt(QualifierLoc);
      DC = SemaRef.computeDeclContext(SS);
      if (!DC) return nullptr;
    } else {
      DC = SemaRef.FindInstantiatedContext(Pattern->getLocation(),
                                           Pattern->getDeclContext(),
                                           TemplateArgs);
    }

    // Look for a previous declaration of the template in the owning
    // context.
    LookupResult R(SemaRef, Pattern->getDeclName(), Pattern->getLocation(),
                   Sema::LookupOrdinaryName, Sema::ForRedeclaration);
    SemaRef.LookupQualifiedName(R, DC);

    if (R.isSingleResult()) {
      PrevClassTemplate = R.getAsSingle<ClassTemplateDecl>();
      if (PrevClassTemplate)
        PrevDecl = PrevClassTemplate->getTemplatedDecl();
    }

    if (!PrevClassTemplate && QualifierLoc) {
      SemaRef.Diag(Pattern->getLocation(), diag::err_not_tag_in_scope)
        << D->getTemplatedDecl()->getTagKind() << Pattern->getDeclName() << DC
        << QualifierLoc.getSourceRange();
      return nullptr;
    }

    bool AdoptedPreviousTemplateParams = false;
    if (PrevClassTemplate) {
      bool Complain = true;

      // HACK: libstdc++ 4.2.1 contains an ill-formed friend class
      // template for struct std::tr1::__detail::_Map_base, where the
      // template parameters of the friend declaration don't match the
      // template parameters of the original declaration. In this one
      // case, we don't complain about the ill-formed friend
      // declaration.
      if (isFriend && Pattern->getIdentifier() &&
          Pattern->getIdentifier()->isStr("_Map_base") &&
          DC->isNamespace() &&
          cast<NamespaceDecl>(DC)->getIdentifier() &&
          cast<NamespaceDecl>(DC)->getIdentifier()->isStr("__detail")) {
        DeclContext *DCParent = DC->getParent();
        if (DCParent->isNamespace() &&
            cast<NamespaceDecl>(DCParent)->getIdentifier() &&
            cast<NamespaceDecl>(DCParent)->getIdentifier()->isStr("tr1")) {
          if (cast<Decl>(DCParent)->isInStdNamespace())
            Complain = false;
        }
      }

      TemplateParameterList *PrevParams
        = PrevClassTemplate->getTemplateParameters();

      // Make sure the parameter lists match.
      if (!SemaRef.TemplateParameterListsAreEqual(InstParams, PrevParams,
                                                  Complain,
                                                  Sema::TPL_TemplateMatch)) {
        if (Complain)
          return nullptr;

        AdoptedPreviousTemplateParams = true;
        InstParams = PrevParams;
      }

      // Do some additional validation, then merge default arguments
      // from the existing declarations.
      if (!AdoptedPreviousTemplateParams &&
          SemaRef.CheckTemplateParameterList(InstParams, PrevParams,
                                             Sema::TPC_ClassTemplate))
        return nullptr;
    }
  }

  CXXRecordDecl *RecordInst
    = CXXRecordDecl::Create(SemaRef.Context, Pattern->getTagKind(), DC,
                            Pattern->getLocStart(), Pattern->getLocation(),
                            Pattern->getIdentifier(), PrevDecl,
                            /*DelayTypeCreation=*/true);

  if (QualifierLoc)
    RecordInst->setQualifierInfo(QualifierLoc);

  ClassTemplateDecl *Inst
    = ClassTemplateDecl::Create(SemaRef.Context, DC, D->getLocation(),
                                D->getIdentifier(), InstParams, RecordInst,
                                PrevClassTemplate);
  RecordInst->setDescribedClassTemplate(Inst);

  if (isFriend) {
    if (PrevClassTemplate)
      Inst->setAccess(PrevClassTemplate->getAccess());
    else
      Inst->setAccess(D->getAccess());

    Inst->setObjectOfFriendDecl();
    // TODO: do we want to track the instantiation progeny of this
    // friend target decl?
  } else {
    Inst->setAccess(D->getAccess());
    if (!PrevClassTemplate)
      Inst->setInstantiatedFromMemberTemplate(D);
  }

  // Trigger creation of the type for the instantiation.
  SemaRef.Context.getInjectedClassNameType(RecordInst,
                                    Inst->getInjectedClassNameSpecialization());

  // Finish handling of friends.
  if (isFriend) {
    DC->makeDeclVisibleInContext(Inst);
    Inst->setLexicalDeclContext(Owner);
    RecordInst->setLexicalDeclContext(Owner);
    return Inst;
  }

  if (D->isOutOfLine()) {
    Inst->setLexicalDeclContext(D->getLexicalDeclContext());
    RecordInst->setLexicalDeclContext(D->getLexicalDeclContext());
  }

  Owner->addDecl(Inst);

  if (!PrevClassTemplate) {
    // Queue up any out-of-line partial specializations of this member
    // class template; the client will force their instantiation once
    // the enclosing class has been instantiated.
    SmallVector<ClassTemplatePartialSpecializationDecl *, 4> PartialSpecs;
    D->getPartialSpecializations(PartialSpecs);
    for (unsigned I = 0, N = PartialSpecs.size(); I != N; ++I)
      if (PartialSpecs[I]->getFirstDecl()->isOutOfLine())
        OutOfLinePartialSpecs.push_back(std::make_pair(Inst, PartialSpecs[I]));
  }

  return Inst;
}

Decl *
TemplateDeclInstantiator::VisitClassTemplatePartialSpecializationDecl(
                                   ClassTemplatePartialSpecializationDecl *D) {
  ClassTemplateDecl *ClassTemplate = D->getSpecializedTemplate();

  // Lookup the already-instantiated declaration in the instantiation
  // of the class template and return that.
  DeclContext::lookup_result Found
    = Owner->lookup(ClassTemplate->getDeclName());
  if (Found.empty())
    return nullptr;

  ClassTemplateDecl *InstClassTemplate
    = dyn_cast<ClassTemplateDecl>(Found.front());
  if (!InstClassTemplate)
    return nullptr;

  if (ClassTemplatePartialSpecializationDecl *Result
        = InstClassTemplate->findPartialSpecInstantiatedFromMember(D))
    return Result;

  return InstantiateClassTemplatePartialSpecialization(InstClassTemplate, D);
}

Decl *TemplateDeclInstantiator::VisitVarTemplateDecl(VarTemplateDecl *D) {
  assert(D->getTemplatedDecl()->isStaticDataMember() &&
         "Only static data member templates are allowed.");

  // Create a local instantiation scope for this variable template, which
  // will contain the instantiations of the template parameters.
  LocalInstantiationScope Scope(SemaRef);
  TemplateParameterList *TempParams = D->getTemplateParameters();
  TemplateParameterList *InstParams = SubstTemplateParams(TempParams);
  if (!InstParams)
    return nullptr;

  VarDecl *Pattern = D->getTemplatedDecl();
  VarTemplateDecl *PrevVarTemplate = nullptr;

  if (getPreviousDeclForInstantiation(Pattern)) {
    DeclContext::lookup_result Found = Owner->lookup(Pattern->getDeclName());
    if (!Found.empty())
      PrevVarTemplate = dyn_cast<VarTemplateDecl>(Found.front());
  }

  VarDecl *VarInst =
      cast_or_null<VarDecl>(VisitVarDecl(Pattern,
                                         /*InstantiatingVarTemplate=*/true));
  if (!VarInst) return nullptr;

  DeclContext *DC = Owner;

  VarTemplateDecl *Inst = VarTemplateDecl::Create(
      SemaRef.Context, DC, D->getLocation(), D->getIdentifier(), InstParams,
      VarInst);
  VarInst->setDescribedVarTemplate(Inst);
  Inst->setPreviousDecl(PrevVarTemplate);

  Inst->setAccess(D->getAccess());
  if (!PrevVarTemplate)
    Inst->setInstantiatedFromMemberTemplate(D);

  if (D->isOutOfLine()) {
    Inst->setLexicalDeclContext(D->getLexicalDeclContext());
    VarInst->setLexicalDeclContext(D->getLexicalDeclContext());
  }

  Owner->addDecl(Inst);

  if (!PrevVarTemplate) {
    // Queue up any out-of-line partial specializations of this member
    // variable template; the client will force their instantiation once
    // the enclosing class has been instantiated.
    SmallVector<VarTemplatePartialSpecializationDecl *, 4> PartialSpecs;
    D->getPartialSpecializations(PartialSpecs);
    for (unsigned I = 0, N = PartialSpecs.size(); I != N; ++I)
      if (PartialSpecs[I]->getFirstDecl()->isOutOfLine())
        OutOfLineVarPartialSpecs.push_back(
            std::make_pair(Inst, PartialSpecs[I]));
  }

  return Inst;
}

Decl *TemplateDeclInstantiator::VisitVarTemplatePartialSpecializationDecl(
    VarTemplatePartialSpecializationDecl *D) {
  assert(D->isStaticDataMember() &&
         "Only static data member templates are allowed.");

  VarTemplateDecl *VarTemplate = D->getSpecializedTemplate();

  // Lookup the already-instantiated declaration and return that.
  DeclContext::lookup_result Found = Owner->lookup(VarTemplate->getDeclName());
  assert(!Found.empty() && "Instantiation found nothing?");

  VarTemplateDecl *InstVarTemplate = dyn_cast<VarTemplateDecl>(Found.front());
  assert(InstVarTemplate && "Instantiation did not find a variable template?");

  if (VarTemplatePartialSpecializationDecl *Result =
          InstVarTemplate->findPartialSpecInstantiatedFromMember(D))
    return Result;

  return InstantiateVarTemplatePartialSpecialization(InstVarTemplate, D);
}

Decl *
TemplateDeclInstantiator::VisitFunctionTemplateDecl(FunctionTemplateDecl *D) {
  // Create a local instantiation scope for this function template, which
  // will contain the instantiations of the template parameters and then get
  // merged with the local instantiation scope for the function template
  // itself.
  LocalInstantiationScope Scope(SemaRef);

  TemplateParameterList *TempParams = D->getTemplateParameters();
  TemplateParameterList *InstParams = SubstTemplateParams(TempParams);
  if (!InstParams)
    return nullptr;

  FunctionDecl *Instantiated = nullptr;
  if (CXXMethodDecl *DMethod = dyn_cast<CXXMethodDecl>(D->getTemplatedDecl()))
    Instantiated = cast_or_null<FunctionDecl>(VisitCXXMethodDecl(DMethod,
                                                                 InstParams));
  else
    Instantiated = cast_or_null<FunctionDecl>(VisitFunctionDecl(
                                                          D->getTemplatedDecl(),
                                                                InstParams));

  if (!Instantiated)
    return nullptr;

  // Link the instantiated function template declaration to the function
  // template from which it was instantiated.
  FunctionTemplateDecl *InstTemplate
    = Instantiated->getDescribedFunctionTemplate();
  InstTemplate->setAccess(D->getAccess());
  assert(InstTemplate &&
         "VisitFunctionDecl/CXXMethodDecl didn't create a template!");

  bool isFriend = (InstTemplate->getFriendObjectKind() != Decl::FOK_None);

  // Link the instantiation back to the pattern *unless* this is a
  // non-definition friend declaration.
  if (!InstTemplate->getInstantiatedFromMemberTemplate() &&
      !(isFriend && !D->getTemplatedDecl()->isThisDeclarationADefinition()))
    InstTemplate->setInstantiatedFromMemberTemplate(D);

  // Make declarations visible in the appropriate context.
  if (!isFriend) {
    Owner->addDecl(InstTemplate);
  } else if (InstTemplate->getDeclContext()->isRecord() &&
             !getPreviousDeclForInstantiation(D)) {
    SemaRef.CheckFriendAccess(InstTemplate);
  }

  return InstTemplate;
}

Decl *TemplateDeclInstantiator::VisitCXXRecordDecl(CXXRecordDecl *D) {
  CXXRecordDecl *PrevDecl = nullptr;
  if (D->isInjectedClassName())
    PrevDecl = cast<CXXRecordDecl>(Owner);
  else if (CXXRecordDecl *PatternPrev = getPreviousDeclForInstantiation(D)) {
    NamedDecl *Prev = SemaRef.FindInstantiatedDecl(D->getLocation(),
                                                   PatternPrev,
                                                   TemplateArgs);
    if (!Prev) return nullptr;
    PrevDecl = cast<CXXRecordDecl>(Prev);
  }

  CXXRecordDecl *Record
    = CXXRecordDecl::Create(SemaRef.Context, D->getTagKind(), Owner,
                            D->getLocStart(), D->getLocation(),
                            D->getIdentifier(), PrevDecl);

  // Substitute the nested name specifier, if any.
  if (SubstQualifier(D, Record))
    return nullptr;

  Record->setImplicit(D->isImplicit());
  // FIXME: Check against AS_none is an ugly hack to work around the issue that
  // the tag decls introduced by friend class declarations don't have an access
  // specifier. Remove once this area of the code gets sorted out.
  if (D->getAccess() != AS_none)
    Record->setAccess(D->getAccess());
  if (!D->isInjectedClassName())
    Record->setInstantiationOfMemberClass(D, TSK_ImplicitInstantiation);

  // If the original function was part of a friend declaration,
  // inherit its namespace state.
  if (D->getFriendObjectKind())
    Record->setObjectOfFriendDecl();

  // Make sure that anonymous structs and unions are recorded.
  if (D->isAnonymousStructOrUnion())
    Record->setAnonymousStructOrUnion(true);

  if (D->isLocalClass())
    SemaRef.CurrentInstantiationScope->InstantiatedLocal(D, Record);

  // Forward the mangling number from the template to the instantiated decl.
  SemaRef.Context.setManglingNumber(Record,
                                    SemaRef.Context.getManglingNumber(D));

  // See if the old tag was defined along with a declarator.
  // If it did, mark the new tag as being associated with that declarator.
  if (DeclaratorDecl *DD = SemaRef.Context.getDeclaratorForUnnamedTagDecl(D))
    SemaRef.Context.addDeclaratorForUnnamedTagDecl(Record, DD);

  // See if the old tag was defined along with a typedef.
  // If it did, mark the new tag as being associated with that typedef.
  if (TypedefNameDecl *TND = SemaRef.Context.getTypedefNameForUnnamedTagDecl(D))
    SemaRef.Context.addTypedefNameForUnnamedTagDecl(Record, TND);

  Owner->addDecl(Record);

  // DR1484 clarifies that the members of a local class are instantiated as part
  // of the instantiation of their enclosing entity.
  if (D->isCompleteDefinition() && D->isLocalClass()) {
    Sema::SavePendingLocalImplicitInstantiationsRAII
        SavedPendingLocalImplicitInstantiations(SemaRef);

    SemaRef.InstantiateClass(D->getLocation(), Record, D, TemplateArgs,
                             TSK_ImplicitInstantiation,
                             /*Complain=*/true);

    SemaRef.InstantiateClassMembers(D->getLocation(), Record, TemplateArgs,
                                    TSK_ImplicitInstantiation);

    // This class may have local implicit instantiations that need to be
    // performed within this scope.
    SemaRef.PerformPendingInstantiations(/*LocalOnly=*/true);
  }

  SemaRef.DiagnoseUnusedNestedTypedefs(Record);

  return Record;
}

/// \brief Adjust the given function type for an instantiation of the
/// given declaration, to cope with modifications to the function's type that
/// aren't reflected in the type-source information.
///
/// \param D The declaration we're instantiating.
/// \param TInfo The already-instantiated type.
static QualType adjustFunctionTypeForInstantiation(ASTContext &Context,
                                                   FunctionDecl *D,
                                                   TypeSourceInfo *TInfo) {
  const FunctionProtoType *OrigFunc
    = D->getType()->castAs<FunctionProtoType>();
  const FunctionProtoType *NewFunc
    = TInfo->getType()->castAs<FunctionProtoType>();
  if (OrigFunc->getExtInfo() == NewFunc->getExtInfo())
    return TInfo->getType();

  FunctionProtoType::ExtProtoInfo NewEPI = NewFunc->getExtProtoInfo();
  NewEPI.ExtInfo = OrigFunc->getExtInfo();
  return Context.getFunctionType(NewFunc->getReturnType(),
                                 NewFunc->getParamTypes(), NewEPI);
}

/// Normal class members are of more specific types and therefore
/// don't make it here.  This function serves two purposes:
///   1) instantiating function templates
///   2) substituting friend declarations
Decl *TemplateDeclInstantiator::VisitFunctionDecl(FunctionDecl *D,
                                       TemplateParameterList *TemplateParams) {
  // Check whether there is already a function template specialization for
  // this declaration.
  FunctionTemplateDecl *FunctionTemplate = D->getDescribedFunctionTemplate();
  if (FunctionTemplate && !TemplateParams) {
    ArrayRef<TemplateArgument> Innermost = TemplateArgs.getInnermost();

    void *InsertPos = nullptr;
    FunctionDecl *SpecFunc
      = FunctionTemplate->findSpecialization(Innermost, InsertPos);

    // If we already have a function template specialization, return it.
    if (SpecFunc)
      return SpecFunc;
  }

  bool isFriend;
  if (FunctionTemplate)
    isFriend = (FunctionTemplate->getFriendObjectKind() != Decl::FOK_None);
  else
    isFriend = (D->getFriendObjectKind() != Decl::FOK_None);

  bool MergeWithParentScope = (TemplateParams != nullptr) ||
    Owner->isFunctionOrMethod() ||
    !(isa<Decl>(Owner) &&
      cast<Decl>(Owner)->isDefinedOutsideFunctionOrMethod());
  LocalInstantiationScope Scope(SemaRef, MergeWithParentScope);

  SmallVector<ParmVarDecl *, 4> Params;
  TypeSourceInfo *TInfo = SubstFunctionType(D, Params);
  if (!TInfo)
    return nullptr;
  QualType T = adjustFunctionTypeForInstantiation(SemaRef.Context, D, TInfo);

  NestedNameSpecifierLoc QualifierLoc = D->getQualifierLoc();
  if (QualifierLoc) {
    QualifierLoc = SemaRef.SubstNestedNameSpecifierLoc(QualifierLoc,
                                                       TemplateArgs);
    if (!QualifierLoc)
      return nullptr;
  }

  // If we're instantiating a local function declaration, put the result
  // in the enclosing namespace; otherwise we need to find the instantiated
  // context.
  DeclContext *DC;
  if (D->isLocalExternDecl()) {
    DC = Owner;
    SemaRef.adjustContextForLocalExternDecl(DC);
  } else if (isFriend && QualifierLoc) {
    CXXScopeSpec SS;
    SS.Adopt(QualifierLoc);
    DC = SemaRef.computeDeclContext(SS);
    if (!DC) return nullptr;
  } else {
    DC = SemaRef.FindInstantiatedContext(D->getLocation(), D->getDeclContext(),
                                         TemplateArgs);
  }

  FunctionDecl *Function =
      FunctionDecl::Create(SemaRef.Context, DC, D->getInnerLocStart(),
                           D->getNameInfo(), T, TInfo,
                           D->getCanonicalDecl()->getStorageClass(),
                           D->isInlineSpecified(), D->hasWrittenPrototype(),
                           D->isConstexpr());
  Function->setRangeEnd(D->getSourceRange().getEnd());

  if (D->isInlined())
    Function->setImplicitlyInline();

  if (QualifierLoc)
    Function->setQualifierInfo(QualifierLoc);

  if (D->isLocalExternDecl())
    Function->setLocalExternDecl();

  DeclContext *LexicalDC = Owner;
  if (!isFriend && D->isOutOfLine() && !D->isLocalExternDecl()) {
    assert(D->getDeclContext()->isFileContext());
    LexicalDC = D->getDeclContext();
  }

  Function->setLexicalDeclContext(LexicalDC);

  // Attach the parameters
  for (unsigned P = 0; P < Params.size(); ++P)
    if (Params[P])
      Params[P]->setOwningFunction(Function);
  Function->setParams(Params);

  SourceLocation InstantiateAtPOI;
  if (TemplateParams) {
    // Our resulting instantiation is actually a function template, since we
    // are substituting only the outer template parameters. For example, given
    //
    //   template<typename T>
    //   struct X {
    //     template<typename U> friend void f(T, U);
    //   };
    //
    //   X<int> x;
    //
    // We are instantiating the friend function template "f" within X<int>,
    // which means substituting int for T, but leaving "f" as a friend function
    // template.
    // Build the function template itself.
    FunctionTemplate = FunctionTemplateDecl::Create(SemaRef.Context, DC,
                                                    Function->getLocation(),
                                                    Function->getDeclName(),
                                                    TemplateParams, Function);
    Function->setDescribedFunctionTemplate(FunctionTemplate);

    FunctionTemplate->setLexicalDeclContext(LexicalDC);

    if (isFriend && D->isThisDeclarationADefinition()) {
      // TODO: should we remember this connection regardless of whether
      // the friend declaration provided a body?
      FunctionTemplate->setInstantiatedFromMemberTemplate(
                                           D->getDescribedFunctionTemplate());
    }
  } else if (FunctionTemplate) {
    // Record this function template specialization.
    ArrayRef<TemplateArgument> Innermost = TemplateArgs.getInnermost();
    Function->setFunctionTemplateSpecialization(FunctionTemplate,
                            TemplateArgumentList::CreateCopy(SemaRef.Context,
                                                             Innermost.begin(),
                                                             Innermost.size()),
                                                /*InsertPos=*/nullptr);
  } else if (isFriend) {
    // Note, we need this connection even if the friend doesn't have a body.
    // Its body may exist but not have been attached yet due to deferred
    // parsing.
    // FIXME: It might be cleaner to set this when attaching the body to the
    // friend function declaration, however that would require finding all the
    // instantiations and modifying them.
    Function->setInstantiationOfMemberFunction(D, TSK_ImplicitInstantiation);
  }

  if (InitFunctionInstantiation(Function, D))
    Function->setInvalidDecl();

  bool isExplicitSpecialization = false;

  LookupResult Previous(
      SemaRef, Function->getDeclName(), SourceLocation(),
      D->isLocalExternDecl() ? Sema::LookupRedeclarationWithLinkage
                             : Sema::LookupOrdinaryName,
      Sema::ForRedeclaration);

  if (DependentFunctionTemplateSpecializationInfo *Info
        = D->getDependentSpecializationInfo()) {
    assert(isFriend && "non-friend has dependent specialization info?");

    // This needs to be set now for future sanity.
    Function->setObjectOfFriendDecl();

    // Instantiate the explicit template arguments.
    TemplateArgumentListInfo ExplicitArgs(Info->getLAngleLoc(),
                                          Info->getRAngleLoc());
    if (SemaRef.Subst(Info->getTemplateArgs(), Info->getNumTemplateArgs(),
                      ExplicitArgs, TemplateArgs))
      return nullptr;

    // Map the candidate templates to their instantiations.
    for (unsigned I = 0, E = Info->getNumTemplates(); I != E; ++I) {
      Decl *Temp = SemaRef.FindInstantiatedDecl(D->getLocation(),
                                                Info->getTemplate(I),
                                                TemplateArgs);
      if (!Temp) return nullptr;

      Previous.addDecl(cast<FunctionTemplateDecl>(Temp));
    }

    if (SemaRef.CheckFunctionTemplateSpecialization(Function,
                                                    &ExplicitArgs,
                                                    Previous))
      Function->setInvalidDecl();

    isExplicitSpecialization = true;

  } else if (TemplateParams || !FunctionTemplate) {
    // Look only into the namespace where the friend would be declared to
    // find a previous declaration. This is the innermost enclosing namespace,
    // as described in ActOnFriendFunctionDecl.
    SemaRef.LookupQualifiedName(Previous, DC);

    // In C++, the previous declaration we find might be a tag type
    // (class or enum). In this case, the new declaration will hide the
    // tag type. Note that this does does not apply if we're declaring a
    // typedef (C++ [dcl.typedef]p4).
    if (Previous.isSingleTagDecl())
      Previous.clear();
  }

  SemaRef.CheckFunctionDeclaration(/*Scope*/ nullptr, Function, Previous,
                                   isExplicitSpecialization);

  NamedDecl *PrincipalDecl = (TemplateParams
                              ? cast<NamedDecl>(FunctionTemplate)
                              : Function);

  // If the original function was part of a friend declaration,
  // inherit its namespace state and add it to the owner.
  if (isFriend) {
    PrincipalDecl->setObjectOfFriendDecl();
    DC->makeDeclVisibleInContext(PrincipalDecl);

    bool QueuedInstantiation = false;

    // C++11 [temp.friend]p4 (DR329):
    //   When a function is defined in a friend function declaration in a class
    //   template, the function is instantiated when the function is odr-used.
    //   The same restrictions on multiple declarations and definitions that
    //   apply to non-template function declarations and definitions also apply
    //   to these implicit definitions.
    if (D->isThisDeclarationADefinition()) {
      // Check for a function body.
      const FunctionDecl *Definition = nullptr;
      if (Function->isDefined(Definition) &&
          Definition->getTemplateSpecializationKind() == TSK_Undeclared) {
        SemaRef.Diag(Function->getLocation(), diag::err_redefinition)
            << Function->getDeclName();
        SemaRef.Diag(Definition->getLocation(), diag::note_previous_definition);
      }
      // Check for redefinitions due to other instantiations of this or
      // a similar friend function.
      else for (auto R : Function->redecls()) {
        if (R == Function)
          continue;

        // If some prior declaration of this function has been used, we need
        // to instantiate its definition.
        if (!QueuedInstantiation && R->isUsed(false)) {
          if (MemberSpecializationInfo *MSInfo =
                  Function->getMemberSpecializationInfo()) {
            if (MSInfo->getPointOfInstantiation().isInvalid()) {
              SourceLocation Loc = R->getLocation(); // FIXME
              MSInfo->setPointOfInstantiation(Loc);
              SemaRef.PendingLocalImplicitInstantiations.push_back(
                                               std::make_pair(Function, Loc));
              QueuedInstantiation = true;
            }
          }
        }

        // If some prior declaration of this function was a friend with an
        // uninstantiated definition, reject it.
        if (R->getFriendObjectKind()) {
          if (const FunctionDecl *RPattern =
                  R->getTemplateInstantiationPattern()) {
            if (RPattern->isDefined(RPattern)) {
              SemaRef.Diag(Function->getLocation(), diag::err_redefinition)
                << Function->getDeclName();
              SemaRef.Diag(R->getLocation(), diag::note_previous_definition);
              break;
            }
          }
        }
      }
    }
  }

  if (Function->isLocalExternDecl() && !Function->getPreviousDecl())
    DC->makeDeclVisibleInContext(PrincipalDecl);

  if (Function->isOverloadedOperator() && !DC->isRecord() &&
      PrincipalDecl->isInIdentifierNamespace(Decl::IDNS_Ordinary))
    PrincipalDecl->setNonMemberOperator();

  assert(!D->isDefaulted() && "only methods should be defaulted");
  return Function;
}

Decl *
TemplateDeclInstantiator::VisitCXXMethodDecl(CXXMethodDecl *D,
                                      TemplateParameterList *TemplateParams,
                                      bool IsClassScopeSpecialization) {
  FunctionTemplateDecl *FunctionTemplate = D->getDescribedFunctionTemplate();
  if (FunctionTemplate && !TemplateParams) {
    // We are creating a function template specialization from a function
    // template. Check whether there is already a function template
    // specialization for this particular set of template arguments.
    ArrayRef<TemplateArgument> Innermost = TemplateArgs.getInnermost();

    void *InsertPos = nullptr;
    FunctionDecl *SpecFunc
      = FunctionTemplate->findSpecialization(Innermost, InsertPos);

    // If we already have a function template specialization, return it.
    if (SpecFunc)
      return SpecFunc;
  }

  bool isFriend;
  if (FunctionTemplate)
    isFriend = (FunctionTemplate->getFriendObjectKind() != Decl::FOK_None);
  else
    isFriend = (D->getFriendObjectKind() != Decl::FOK_None);

  bool MergeWithParentScope = (TemplateParams != nullptr) ||
    !(isa<Decl>(Owner) &&
      cast<Decl>(Owner)->isDefinedOutsideFunctionOrMethod());
  LocalInstantiationScope Scope(SemaRef, MergeWithParentScope);

  // Instantiate enclosing template arguments for friends.
  SmallVector<TemplateParameterList *, 4> TempParamLists;
  unsigned NumTempParamLists = 0;
  if (isFriend && (NumTempParamLists = D->getNumTemplateParameterLists())) {
    TempParamLists.resize(NumTempParamLists);
    for (unsigned I = 0; I != NumTempParamLists; ++I) {
      TemplateParameterList *TempParams = D->getTemplateParameterList(I);
      TemplateParameterList *InstParams = SubstTemplateParams(TempParams);
      if (!InstParams)
        return nullptr;
      TempParamLists[I] = InstParams;
    }
  }

  SmallVector<ParmVarDecl *, 4> Params;
  TypeSourceInfo *TInfo = SubstFunctionType(D, Params);
  if (!TInfo)
    return nullptr;
  QualType T = adjustFunctionTypeForInstantiation(SemaRef.Context, D, TInfo);

  NestedNameSpecifierLoc QualifierLoc = D->getQualifierLoc();
  if (QualifierLoc) {
    QualifierLoc = SemaRef.SubstNestedNameSpecifierLoc(QualifierLoc,
                                                 TemplateArgs);
    if (!QualifierLoc)
      return nullptr;
  }

  DeclContext *DC = Owner;
  if (isFriend) {
    if (QualifierLoc) {
      CXXScopeSpec SS;
      SS.Adopt(QualifierLoc);
      DC = SemaRef.computeDeclContext(SS);

      if (DC && SemaRef.RequireCompleteDeclContext(SS, DC))
        return nullptr;
    } else {
      DC = SemaRef.FindInstantiatedContext(D->getLocation(),
                                           D->getDeclContext(),
                                           TemplateArgs);
    }
    if (!DC) return nullptr;
  }

  // Build the instantiated method declaration.
  CXXRecordDecl *Record = cast<CXXRecordDecl>(DC);
  CXXMethodDecl *Method = nullptr;

  SourceLocation StartLoc = D->getInnerLocStart();
  DeclarationNameInfo NameInfo
    = SemaRef.SubstDeclarationNameInfo(D->getNameInfo(), TemplateArgs);
  if (CXXConstructorDecl *Constructor = dyn_cast<CXXConstructorDecl>(D)) {
    Method = CXXConstructorDecl::Create(SemaRef.Context, Record,
                                        StartLoc, NameInfo, T, TInfo,
                                        Constructor->isExplicit(),
                                        Constructor->isInlineSpecified(),
                                        false, Constructor->isConstexpr());

    // Claim that the instantiation of a constructor or constructor template
    // inherits the same constructor that the template does.
    if (CXXConstructorDecl *Inh = const_cast<CXXConstructorDecl *>(
            Constructor->getInheritedConstructor())) {
      // If we're instantiating a specialization of a function template, our
      // "inherited constructor" will actually itself be a function template.
      // Instantiate a declaration of it, too.
      if (FunctionTemplate) {
        assert(!TemplateParams && Inh->getDescribedFunctionTemplate() &&
               !Inh->getParent()->isDependentContext() &&
               "inheriting constructor template in dependent context?");
        Sema::InstantiatingTemplate Inst(SemaRef, Constructor->getLocation(),
                                         Inh);
        if (Inst.isInvalid())
          return nullptr;
        Sema::ContextRAII SavedContext(SemaRef, Inh->getDeclContext());
        LocalInstantiationScope LocalScope(SemaRef);

        // Use the same template arguments that we deduced for the inheriting
        // constructor. There's no way they could be deduced differently.
        MultiLevelTemplateArgumentList InheritedArgs;
        InheritedArgs.addOuterTemplateArguments(TemplateArgs.getInnermost());
        Inh = cast_or_null<CXXConstructorDecl>(
            SemaRef.SubstDecl(Inh, Inh->getDeclContext(), InheritedArgs));
        if (!Inh)
          return nullptr;
      }
      cast<CXXConstructorDecl>(Method)->setInheritedConstructor(Inh);
    }
  } else if (CXXDestructorDecl *Destructor = dyn_cast<CXXDestructorDecl>(D)) {
    Method = CXXDestructorDecl::Create(SemaRef.Context, Record,
                                       StartLoc, NameInfo, T, TInfo,
                                       Destructor->isInlineSpecified(),
                                       false);
  } else if (CXXConversionDecl *Conversion = dyn_cast<CXXConversionDecl>(D)) {
    Method = CXXConversionDecl::Create(SemaRef.Context, Record,
                                       StartLoc, NameInfo, T, TInfo,
                                       Conversion->isInlineSpecified(),
                                       Conversion->isExplicit(),
                                       Conversion->isConstexpr(),
                                       Conversion->getLocEnd());
  } else {
    StorageClass SC = D->isStatic() ? SC_Static : SC_None;
    Method = CXXMethodDecl::Create(SemaRef.Context, Record,
                                   StartLoc, NameInfo, T, TInfo,
                                   SC, D->isInlineSpecified(),
                                   D->isConstexpr(), D->getLocEnd());
  }

  if (D->isInlined())
    Method->setImplicitlyInline();

  if (QualifierLoc)
    Method->setQualifierInfo(QualifierLoc);

  if (TemplateParams) {
    // Our resulting instantiation is actually a function template, since we
    // are substituting only the outer template parameters. For example, given
    //
    //   template<typename T>
    //   struct X {
    //     template<typename U> void f(T, U);
    //   };
    //
    //   X<int> x;
    //
    // We are instantiating the member template "f" within X<int>, which means
    // substituting int for T, but leaving "f" as a member function template.
    // Build the function template itself.
    FunctionTemplate = FunctionTemplateDecl::Create(SemaRef.Context, Record,
                                                    Method->getLocation(),
                                                    Method->getDeclName(),
                                                    TemplateParams, Method);
    if (isFriend) {
      FunctionTemplate->setLexicalDeclContext(Owner);
      FunctionTemplate->setObjectOfFriendDecl();
    } else if (D->isOutOfLine())
      FunctionTemplate->setLexicalDeclContext(D->getLexicalDeclContext());
    Method->setDescribedFunctionTemplate(FunctionTemplate);
  } else if (FunctionTemplate) {
    // Record this function template specialization.
    ArrayRef<TemplateArgument> Innermost = TemplateArgs.getInnermost();
    Method->setFunctionTemplateSpecialization(FunctionTemplate,
                         TemplateArgumentList::CreateCopy(SemaRef.Context,
                                                          Innermost.begin(),
                                                          Innermost.size()),
                                              /*InsertPos=*/nullptr);
  } else if (!isFriend) {
    // Record that this is an instantiation of a member function.
    Method->setInstantiationOfMemberFunction(D, TSK_ImplicitInstantiation);
  }

  // If we are instantiating a member function defined
  // out-of-line, the instantiation will have the same lexical
  // context (which will be a namespace scope) as the template.
  if (isFriend) {
    if (NumTempParamLists)
      Method->setTemplateParameterListsInfo(
          SemaRef.Context,
          llvm::makeArrayRef(TempParamLists.data(), NumTempParamLists));

    Method->setLexicalDeclContext(Owner);
    Method->setObjectOfFriendDecl();
  } else if (D->isOutOfLine())
    Method->setLexicalDeclContext(D->getLexicalDeclContext());

  // Attach the parameters
  for (unsigned P = 0; P < Params.size(); ++P)
    Params[P]->setOwningFunction(Method);
  Method->setParams(Params);

  if (InitMethodInstantiation(Method, D))
    Method->setInvalidDecl();

  LookupResult Previous(SemaRef, NameInfo, Sema::LookupOrdinaryName,
                        Sema::ForRedeclaration);

  if (!FunctionTemplate || TemplateParams || isFriend) {
    SemaRef.LookupQualifiedName(Previous, Record);

    // In C++, the previous declaration we find might be a tag type
    // (class or enum). In this case, the new declaration will hide the
    // tag type. Note that this does does not apply if we're declaring a
    // typedef (C++ [dcl.typedef]p4).
    if (Previous.isSingleTagDecl())
      Previous.clear();
  }

  if (!IsClassScopeSpecialization)
    SemaRef.CheckFunctionDeclaration(nullptr, Method, Previous, false);

  if (D->isPure())
    SemaRef.CheckPureMethod(Method, SourceRange());

  // Propagate access.  For a non-friend declaration, the access is
  // whatever we're propagating from.  For a friend, it should be the
  // previous declaration we just found.
  if (isFriend && Method->getPreviousDecl())
    Method->setAccess(Method->getPreviousDecl()->getAccess());
  else 
    Method->setAccess(D->getAccess());
  if (FunctionTemplate)
    FunctionTemplate->setAccess(Method->getAccess());

  SemaRef.CheckOverrideControl(Method);

  // If a function is defined as defaulted or deleted, mark it as such now.
  if (D->isExplicitlyDefaulted())
    SemaRef.SetDeclDefaulted(Method, Method->getLocation());
  if (D->isDeletedAsWritten())
    SemaRef.SetDeclDeleted(Method, Method->getLocation());

  // If there's a function template, let our caller handle it.
  if (FunctionTemplate) {
    // do nothing

  // Don't hide a (potentially) valid declaration with an invalid one.
  } else if (Method->isInvalidDecl() && !Previous.empty()) {
    // do nothing

  // Otherwise, check access to friends and make them visible.
  } else if (isFriend) {
    // We only need to re-check access for methods which we didn't
    // manage to match during parsing.
    if (!D->getPreviousDecl())
      SemaRef.CheckFriendAccess(Method);

    Record->makeDeclVisibleInContext(Method);

  // Otherwise, add the declaration.  We don't need to do this for
  // class-scope specializations because we'll have matched them with
  // the appropriate template.
  } else if (!IsClassScopeSpecialization) {
    Owner->addDecl(Method);
  }

  return Method;
}

Decl *TemplateDeclInstantiator::VisitCXXConstructorDecl(CXXConstructorDecl *D) {
  return VisitCXXMethodDecl(D);
}

Decl *TemplateDeclInstantiator::VisitCXXDestructorDecl(CXXDestructorDecl *D) {
  return VisitCXXMethodDecl(D);
}

Decl *TemplateDeclInstantiator::VisitCXXConversionDecl(CXXConversionDecl *D) {
  return VisitCXXMethodDecl(D);
}

Decl *TemplateDeclInstantiator::VisitParmVarDecl(ParmVarDecl *D) {
  return SemaRef.SubstParmVarDecl(D, TemplateArgs, /*indexAdjustment*/ 0, None,
                                  /*ExpectParameterPack=*/ false);
}

Decl *TemplateDeclInstantiator::VisitTemplateTypeParmDecl(
                                                    TemplateTypeParmDecl *D) {
  // TODO: don't always clone when decls are refcounted.
  assert(D->getTypeForDecl()->isTemplateTypeParmType());

  TemplateTypeParmDecl *Inst =
    TemplateTypeParmDecl::Create(SemaRef.Context, Owner,
                                 D->getLocStart(), D->getLocation(),
                                 D->getDepth() - TemplateArgs.getNumLevels(),
                                 D->getIndex(), D->getIdentifier(),
                                 D->wasDeclaredWithTypename(),
                                 D->isParameterPack());
  Inst->setAccess(AS_public);

  if (D->hasDefaultArgument() && !D->defaultArgumentWasInherited()) {
    TypeSourceInfo *InstantiatedDefaultArg =
        SemaRef.SubstType(D->getDefaultArgumentInfo(), TemplateArgs,
                          D->getDefaultArgumentLoc(), D->getDeclName());
    if (InstantiatedDefaultArg)
      Inst->setDefaultArgument(InstantiatedDefaultArg);
  }

  // Introduce this template parameter's instantiation into the instantiation
  // scope.
  SemaRef.CurrentInstantiationScope->InstantiatedLocal(D, Inst);

  return Inst;
}

Decl *TemplateDeclInstantiator::VisitNonTypeTemplateParmDecl(
                                                 NonTypeTemplateParmDecl *D) {
  // Substitute into the type of the non-type template parameter.
  TypeLoc TL = D->getTypeSourceInfo()->getTypeLoc();
  SmallVector<TypeSourceInfo *, 4> ExpandedParameterPackTypesAsWritten;
  SmallVector<QualType, 4> ExpandedParameterPackTypes;
  bool IsExpandedParameterPack = false;
  TypeSourceInfo *DI;
  QualType T;
  bool Invalid = false;

  if (D->isExpandedParameterPack()) {
    // The non-type template parameter pack is an already-expanded pack
    // expansion of types. Substitute into each of the expanded types.
    ExpandedParameterPackTypes.reserve(D->getNumExpansionTypes());
    ExpandedParameterPackTypesAsWritten.reserve(D->getNumExpansionTypes());
    for (unsigned I = 0, N = D->getNumExpansionTypes(); I != N; ++I) {
      TypeSourceInfo *NewDI =SemaRef.SubstType(D->getExpansionTypeSourceInfo(I),
                                               TemplateArgs,
                                               D->getLocation(),
                                               D->getDeclName());
      if (!NewDI)
        return nullptr;

      ExpandedParameterPackTypesAsWritten.push_back(NewDI);
      QualType NewT =SemaRef.CheckNonTypeTemplateParameterType(NewDI->getType(),
                                                              D->getLocation());
      if (NewT.isNull())
        return nullptr;
      ExpandedParameterPackTypes.push_back(NewT);
    }

    IsExpandedParameterPack = true;
    DI = D->getTypeSourceInfo();
    T = DI->getType();
  } else if (D->isPackExpansion()) {
    // The non-type template parameter pack's type is a pack expansion of types.
    // Determine whether we need to expand this parameter pack into separate
    // types.
    PackExpansionTypeLoc Expansion = TL.castAs<PackExpansionTypeLoc>();
    TypeLoc Pattern = Expansion.getPatternLoc();
    SmallVector<UnexpandedParameterPack, 2> Unexpanded;
    SemaRef.collectUnexpandedParameterPacks(Pattern, Unexpanded);

    // Determine whether the set of unexpanded parameter packs can and should
    // be expanded.
    bool Expand = true;
    bool RetainExpansion = false;
    Optional<unsigned> OrigNumExpansions
      = Expansion.getTypePtr()->getNumExpansions();
    Optional<unsigned> NumExpansions = OrigNumExpansions;
    if (SemaRef.CheckParameterPacksForExpansion(Expansion.getEllipsisLoc(),
                                                Pattern.getSourceRange(),
                                                Unexpanded,
                                                TemplateArgs,
                                                Expand, RetainExpansion,
                                                NumExpansions))
      return nullptr;

    if (Expand) {
      for (unsigned I = 0; I != *NumExpansions; ++I) {
        Sema::ArgumentPackSubstitutionIndexRAII SubstIndex(SemaRef, I);
        TypeSourceInfo *NewDI = SemaRef.SubstType(Pattern, TemplateArgs,
                                                  D->getLocation(),
                                                  D->getDeclName());
        if (!NewDI)
          return nullptr;

        ExpandedParameterPackTypesAsWritten.push_back(NewDI);
        QualType NewT = SemaRef.CheckNonTypeTemplateParameterType(
                                                              NewDI->getType(),
                                                              D->getLocation());
        if (NewT.isNull())
          return nullptr;
        ExpandedParameterPackTypes.push_back(NewT);
      }

      // Note that we have an expanded parameter pack. The "type" of this
      // expanded parameter pack is the original expansion type, but callers
      // will end up using the expanded parameter pack types for type-checking.
      IsExpandedParameterPack = true;
      DI = D->getTypeSourceInfo();
      T = DI->getType();
    } else {
      // We cannot fully expand the pack expansion now, so substitute into the
      // pattern and create a new pack expansion type.
      Sema::ArgumentPackSubstitutionIndexRAII SubstIndex(SemaRef, -1);
      TypeSourceInfo *NewPattern = SemaRef.SubstType(Pattern, TemplateArgs,
                                                     D->getLocation(),
                                                     D->getDeclName());
      if (!NewPattern)
        return nullptr;

      DI = SemaRef.CheckPackExpansion(NewPattern, Expansion.getEllipsisLoc(),
                                      NumExpansions);
      if (!DI)
        return nullptr;

      T = DI->getType();
    }
  } else {
    // Simple case: substitution into a parameter that is not a parameter pack.
    DI = SemaRef.SubstType(D->getTypeSourceInfo(), TemplateArgs,
                           D->getLocation(), D->getDeclName());
    if (!DI)
      return nullptr;

    // Check that this type is acceptable for a non-type template parameter.
    T = SemaRef.CheckNonTypeTemplateParameterType(DI->getType(),
                                                  D->getLocation());
    if (T.isNull()) {
      T = SemaRef.Context.IntTy;
      Invalid = true;
    }
  }

  NonTypeTemplateParmDecl *Param;
  if (IsExpandedParameterPack)
    Param = NonTypeTemplateParmDecl::Create(SemaRef.Context, Owner,
                                            D->getInnerLocStart(),
                                            D->getLocation(),
                                    D->getDepth() - TemplateArgs.getNumLevels(),
                                            D->getPosition(),
                                            D->getIdentifier(), T,
                                            DI,
                                            ExpandedParameterPackTypes.data(),
                                            ExpandedParameterPackTypes.size(),
                                    ExpandedParameterPackTypesAsWritten.data());
  else
    Param = NonTypeTemplateParmDecl::Create(SemaRef.Context, Owner,
                                            D->getInnerLocStart(),
                                            D->getLocation(),
                                    D->getDepth() - TemplateArgs.getNumLevels(),
                                            D->getPosition(),
                                            D->getIdentifier(), T,
                                            D->isParameterPack(), DI);

  Param->setAccess(AS_public);
  if (Invalid)
    Param->setInvalidDecl();

  if (D->hasDefaultArgument() && !D->defaultArgumentWasInherited()) {
    EnterExpressionEvaluationContext ConstantEvaluated(SemaRef,
                                                       Sema::ConstantEvaluated);
    ExprResult Value = SemaRef.SubstExpr(D->getDefaultArgument(), TemplateArgs);
    if (!Value.isInvalid())
      Param->setDefaultArgument(Value.get());
  }

  // Introduce this template parameter's instantiation into the instantiation
  // scope.
  SemaRef.CurrentInstantiationScope->InstantiatedLocal(D, Param);
  return Param;
}

static void collectUnexpandedParameterPacks(
    Sema &S,
    TemplateParameterList *Params,
    SmallVectorImpl<UnexpandedParameterPack> &Unexpanded) {
  for (const auto &P : *Params) {
    if (P->isTemplateParameterPack())
      continue;
    if (NonTypeTemplateParmDecl *NTTP = dyn_cast<NonTypeTemplateParmDecl>(P))
      S.collectUnexpandedParameterPacks(NTTP->getTypeSourceInfo()->getTypeLoc(),
                                        Unexpanded);
    if (TemplateTemplateParmDecl *TTP = dyn_cast<TemplateTemplateParmDecl>(P))
      collectUnexpandedParameterPacks(S, TTP->getTemplateParameters(),
                                      Unexpanded);
  }
}

Decl *
TemplateDeclInstantiator::VisitTemplateTemplateParmDecl(
                                                  TemplateTemplateParmDecl *D) {
  // Instantiate the template parameter list of the template template parameter.
  TemplateParameterList *TempParams = D->getTemplateParameters();
  TemplateParameterList *InstParams;
  SmallVector<TemplateParameterList*, 8> ExpandedParams;

  bool IsExpandedParameterPack = false;

  if (D->isExpandedParameterPack()) {
    // The template template parameter pack is an already-expanded pack
    // expansion of template parameters. Substitute into each of the expanded
    // parameters.
    ExpandedParams.reserve(D->getNumExpansionTemplateParameters());
    for (unsigned I = 0, N = D->getNumExpansionTemplateParameters();
         I != N; ++I) {
      LocalInstantiationScope Scope(SemaRef);
      TemplateParameterList *Expansion =
        SubstTemplateParams(D->getExpansionTemplateParameters(I));
      if (!Expansion)
        return nullptr;
      ExpandedParams.push_back(Expansion);
    }

    IsExpandedParameterPack = true;
    InstParams = TempParams;
  } else if (D->isPackExpansion()) {
    // The template template parameter pack expands to a pack of template
    // template parameters. Determine whether we need to expand this parameter
    // pack into separate parameters.
    SmallVector<UnexpandedParameterPack, 2> Unexpanded;
    collectUnexpandedParameterPacks(SemaRef, D->getTemplateParameters(),
                                    Unexpanded);

    // Determine whether the set of unexpanded parameter packs can and should
    // be expanded.
    bool Expand = true;
    bool RetainExpansion = false;
    Optional<unsigned> NumExpansions;
    if (SemaRef.CheckParameterPacksForExpansion(D->getLocation(),
                                                TempParams->getSourceRange(),
                                                Unexpanded,
                                                TemplateArgs,
                                                Expand, RetainExpansion,
                                                NumExpansions))
      return nullptr;

    if (Expand) {
      for (unsigned I = 0; I != *NumExpansions; ++I) {
        Sema::ArgumentPackSubstitutionIndexRAII SubstIndex(SemaRef, I);
        LocalInstantiationScope Scope(SemaRef);
        TemplateParameterList *Expansion = SubstTemplateParams(TempParams);
        if (!Expansion)
          return nullptr;
        ExpandedParams.push_back(Expansion);
      }

      // Note that we have an expanded parameter pack. The "type" of this
      // expanded parameter pack is the original expansion type, but callers
      // will end up using the expanded parameter pack types for type-checking.
      IsExpandedParameterPack = true;
      InstParams = TempParams;
    } else {
      // We cannot fully expand the pack expansion now, so just substitute
      // into the pattern.
      Sema::ArgumentPackSubstitutionIndexRAII SubstIndex(SemaRef, -1);

      LocalInstantiationScope Scope(SemaRef);
      InstParams = SubstTemplateParams(TempParams);
      if (!InstParams)
        return nullptr;
    }
  } else {
    // Perform the actual substitution of template parameters within a new,
    // local instantiation scope.
    LocalInstantiationScope Scope(SemaRef);
    InstParams = SubstTemplateParams(TempParams);
    if (!InstParams)
      return nullptr;
  }

  // Build the template template parameter.
  TemplateTemplateParmDecl *Param;
  if (IsExpandedParameterPack)
    Param = TemplateTemplateParmDecl::Create(SemaRef.Context, Owner,
                                             D->getLocation(),
                                   D->getDepth() - TemplateArgs.getNumLevels(),
                                             D->getPosition(),
                                             D->getIdentifier(), InstParams,
                                             ExpandedParams);
  else
    Param = TemplateTemplateParmDecl::Create(SemaRef.Context, Owner,
                                             D->getLocation(),
                                   D->getDepth() - TemplateArgs.getNumLevels(),
                                             D->getPosition(),
                                             D->isParameterPack(),
                                             D->getIdentifier(), InstParams);
  if (D->hasDefaultArgument() && !D->defaultArgumentWasInherited()) {
    NestedNameSpecifierLoc QualifierLoc =
        D->getDefaultArgument().getTemplateQualifierLoc();
    QualifierLoc =
        SemaRef.SubstNestedNameSpecifierLoc(QualifierLoc, TemplateArgs);
    TemplateName TName = SemaRef.SubstTemplateName(
        QualifierLoc, D->getDefaultArgument().getArgument().getAsTemplate(),
        D->getDefaultArgument().getTemplateNameLoc(), TemplateArgs);
    if (!TName.isNull())
      Param->setDefaultArgument(
          SemaRef.Context,
          TemplateArgumentLoc(TemplateArgument(TName),
                              D->getDefaultArgument().getTemplateQualifierLoc(),
                              D->getDefaultArgument().getTemplateNameLoc()));
  }
  Param->setAccess(AS_public);

  // Introduce this template parameter's instantiation into the instantiation
  // scope.
  SemaRef.CurrentInstantiationScope->InstantiatedLocal(D, Param);

  return Param;
}

Decl *TemplateDeclInstantiator::VisitUsingDirectiveDecl(UsingDirectiveDecl *D) {
  // Using directives are never dependent (and never contain any types or
  // expressions), so they require no explicit instantiation work.

  UsingDirectiveDecl *Inst
    = UsingDirectiveDecl::Create(SemaRef.Context, Owner, D->getLocation(),
                                 D->getNamespaceKeyLocation(),
                                 D->getQualifierLoc(),
                                 D->getIdentLocation(),
                                 D->getNominatedNamespace(),
                                 D->getCommonAncestor());

  // Add the using directive to its declaration context
  // only if this is not a function or method.
  if (!Owner->isFunctionOrMethod())
    Owner->addDecl(Inst);

  return Inst;
}

Decl *TemplateDeclInstantiator::VisitUsingDecl(UsingDecl *D) {

  // The nested name specifier may be dependent, for example
  //     template <typename T> struct t {
  //       struct s1 { T f1(); };
  //       struct s2 : s1 { using s1::f1; };
  //     };
  //     template struct t<int>;
  // Here, in using s1::f1, s1 refers to t<T>::s1;
  // we need to substitute for t<int>::s1.
  NestedNameSpecifierLoc QualifierLoc
    = SemaRef.SubstNestedNameSpecifierLoc(D->getQualifierLoc(),
                                          TemplateArgs);
  if (!QualifierLoc)
    return nullptr;

  // The name info is non-dependent, so no transformation
  // is required.
  DeclarationNameInfo NameInfo = D->getNameInfo();

  // We only need to do redeclaration lookups if we're in a class
  // scope (in fact, it's not really even possible in non-class
  // scopes).
  bool CheckRedeclaration = Owner->isRecord();

  LookupResult Prev(SemaRef, NameInfo, Sema::LookupUsingDeclName,
                    Sema::ForRedeclaration);

  UsingDecl *NewUD = UsingDecl::Create(SemaRef.Context, Owner,
                                       D->getUsingLoc(),
                                       QualifierLoc,
                                       NameInfo,
                                       D->hasTypename());

  CXXScopeSpec SS;
  SS.Adopt(QualifierLoc);
  if (CheckRedeclaration) {
    Prev.setHideTags(false);
    SemaRef.LookupQualifiedName(Prev, Owner);

    // Check for invalid redeclarations.
    if (SemaRef.CheckUsingDeclRedeclaration(D->getUsingLoc(),
                                            D->hasTypename(), SS,
                                            D->getLocation(), Prev))
      NewUD->setInvalidDecl();

  }

  if (!NewUD->isInvalidDecl() &&
      SemaRef.CheckUsingDeclQualifier(D->getUsingLoc(), SS, NameInfo,
                                      D->getLocation()))
    NewUD->setInvalidDecl();

  SemaRef.Context.setInstantiatedFromUsingDecl(NewUD, D);
  NewUD->setAccess(D->getAccess());
  Owner->addDecl(NewUD);

  // Don't process the shadow decls for an invalid decl.
  if (NewUD->isInvalidDecl())
    return NewUD;

  if (NameInfo.getName().getNameKind() == DeclarationName::CXXConstructorName) {
    SemaRef.CheckInheritingConstructorUsingDecl(NewUD);
    return NewUD;
  }

  bool isFunctionScope = Owner->isFunctionOrMethod();

  // Process the shadow decls.
  for (auto *Shadow : D->shadows()) {
    NamedDecl *InstTarget =
        cast_or_null<NamedDecl>(SemaRef.FindInstantiatedDecl(
            Shadow->getLocation(), Shadow->getTargetDecl(), TemplateArgs));
    if (!InstTarget)
      return nullptr;

    UsingShadowDecl *PrevDecl = nullptr;
    if (CheckRedeclaration) {
      if (SemaRef.CheckUsingShadowDecl(NewUD, InstTarget, Prev, PrevDecl))
        continue;
    } else if (UsingShadowDecl *OldPrev =
                   getPreviousDeclForInstantiation(Shadow)) {
      PrevDecl = cast_or_null<UsingShadowDecl>(SemaRef.FindInstantiatedDecl(
          Shadow->getLocation(), OldPrev, TemplateArgs));
    }

    UsingShadowDecl *InstShadow =
        SemaRef.BuildUsingShadowDecl(/*Scope*/nullptr, NewUD, InstTarget,
                                     PrevDecl);
    SemaRef.Context.setInstantiatedFromUsingShadowDecl(InstShadow, Shadow);

    if (isFunctionScope)
      SemaRef.CurrentInstantiationScope->InstantiatedLocal(Shadow, InstShadow);
  }

  return NewUD;
}

Decl *TemplateDeclInstantiator::VisitUsingShadowDecl(UsingShadowDecl *D) {
  // Ignore these;  we handle them in bulk when processing the UsingDecl.
  return nullptr;
}

Decl * TemplateDeclInstantiator
    ::VisitUnresolvedUsingTypenameDecl(UnresolvedUsingTypenameDecl *D) {
  NestedNameSpecifierLoc QualifierLoc
    = SemaRef.SubstNestedNameSpecifierLoc(D->getQualifierLoc(),
                                          TemplateArgs);
  if (!QualifierLoc)
    return nullptr;

  CXXScopeSpec SS;
  SS.Adopt(QualifierLoc);

  // Since NameInfo refers to a typename, it cannot be a C++ special name.
  // Hence, no transformation is required for it.
  DeclarationNameInfo NameInfo(D->getDeclName(), D->getLocation());
  NamedDecl *UD =
    SemaRef.BuildUsingDeclaration(/*Scope*/ nullptr, D->getAccess(),
                                  D->getUsingLoc(), SS, NameInfo, nullptr,
                                  /*instantiation*/ true,
                                  /*typename*/ true, D->getTypenameLoc());
  if (UD)
    SemaRef.Context.setInstantiatedFromUsingDecl(cast<UsingDecl>(UD), D);

  return UD;
}

Decl * TemplateDeclInstantiator
    ::VisitUnresolvedUsingValueDecl(UnresolvedUsingValueDecl *D) {
  NestedNameSpecifierLoc QualifierLoc
      = SemaRef.SubstNestedNameSpecifierLoc(D->getQualifierLoc(), TemplateArgs);
  if (!QualifierLoc)
    return nullptr;

  CXXScopeSpec SS;
  SS.Adopt(QualifierLoc);

  DeclarationNameInfo NameInfo
    = SemaRef.SubstDeclarationNameInfo(D->getNameInfo(), TemplateArgs);

  NamedDecl *UD =
    SemaRef.BuildUsingDeclaration(/*Scope*/ nullptr, D->getAccess(),
                                  D->getUsingLoc(), SS, NameInfo, nullptr,
                                  /*instantiation*/ true,
                                  /*typename*/ false, SourceLocation());
  if (UD)
    SemaRef.Context.setInstantiatedFromUsingDecl(cast<UsingDecl>(UD), D);

  return UD;
}


Decl *TemplateDeclInstantiator::VisitClassScopeFunctionSpecializationDecl(
                                     ClassScopeFunctionSpecializationDecl *Decl) {
  CXXMethodDecl *OldFD = Decl->getSpecialization();
  CXXMethodDecl *NewFD =
    cast_or_null<CXXMethodDecl>(VisitCXXMethodDecl(OldFD, nullptr, true));
  if (!NewFD)
    return nullptr;

  LookupResult Previous(SemaRef, NewFD->getNameInfo(), Sema::LookupOrdinaryName,
                        Sema::ForRedeclaration);

  TemplateArgumentListInfo TemplateArgs;
  TemplateArgumentListInfo *TemplateArgsPtr = nullptr;
  if (Decl->hasExplicitTemplateArgs()) {
    TemplateArgs = Decl->templateArgs();
    TemplateArgsPtr = &TemplateArgs;
  }

  SemaRef.LookupQualifiedName(Previous, SemaRef.CurContext);
  if (SemaRef.CheckFunctionTemplateSpecialization(NewFD, TemplateArgsPtr,
                                                  Previous)) {
    NewFD->setInvalidDecl();
    return NewFD;
  }

  // Associate the specialization with the pattern.
  FunctionDecl *Specialization = cast<FunctionDecl>(Previous.getFoundDecl());
  assert(Specialization && "Class scope Specialization is null");
  SemaRef.Context.setClassScopeSpecializationPattern(Specialization, OldFD);

  return NewFD;
}

Decl *TemplateDeclInstantiator::VisitOMPThreadPrivateDecl(
                                     OMPThreadPrivateDecl *D) {
  SmallVector<Expr *, 5> Vars;
  for (auto *I : D->varlists()) {
    Expr *Var = SemaRef.SubstExpr(I, TemplateArgs).get();
    assert(isa<DeclRefExpr>(Var) && "threadprivate arg is not a DeclRefExpr");
    Vars.push_back(Var);
  }

  OMPThreadPrivateDecl *TD =
    SemaRef.CheckOMPThreadPrivateDecl(D->getLocation(), Vars);

  TD->setAccess(AS_public);
  Owner->addDecl(TD);

  return TD;
}

Decl *TemplateDeclInstantiator::VisitOMPDeclareReductionDecl(
    OMPDeclareReductionDecl *D) {
  // Instantiate type and check if it is allowed.
  QualType SubstReductionType = SemaRef.ActOnOpenMPDeclareReductionType(
      D->getLocation(),
      ParsedType::make(SemaRef.SubstType(D->getType(), TemplateArgs,
                                         D->getLocation(), DeclarationName())));
  if (SubstReductionType.isNull())
    return nullptr;
  bool IsCorrect = !SubstReductionType.isNull();
  // Create instantiated copy.
  std::pair<QualType, SourceLocation> ReductionTypes[] = {
      std::make_pair(SubstReductionType, D->getLocation())};
  auto *PrevDeclInScope = D->getPrevDeclInScope();
  if (PrevDeclInScope && !PrevDeclInScope->isInvalidDecl()) {
    PrevDeclInScope = cast<OMPDeclareReductionDecl>(
        SemaRef.CurrentInstantiationScope->findInstantiationOf(PrevDeclInScope)
            ->get<Decl *>());
  }
  auto DRD = SemaRef.ActOnOpenMPDeclareReductionDirectiveStart(
      /*S=*/nullptr, Owner, D->getDeclName(), ReductionTypes, D->getAccess(),
      PrevDeclInScope);
  auto *NewDRD = cast<OMPDeclareReductionDecl>(DRD.get().getSingleDecl());
  if (isDeclWithinFunction(NewDRD))
    SemaRef.CurrentInstantiationScope->InstantiatedLocal(D, NewDRD);
  Expr *SubstCombiner = nullptr;
  Expr *SubstInitializer = nullptr;
  // Combiners instantiation sequence.
  if (D->getCombiner()) {
    SemaRef.ActOnOpenMPDeclareReductionCombinerStart(
        /*S=*/nullptr, NewDRD);
    const char *Names[] = {"omp_in", "omp_out"};
    for (auto &Name : Names) {
      DeclarationName DN(&SemaRef.Context.Idents.get(Name));
      auto OldLookup = D->lookup(DN);
      auto Lookup = NewDRD->lookup(DN);
      if (!OldLookup.empty() && !Lookup.empty()) {
        assert(Lookup.size() == 1 && OldLookup.size() == 1);
        SemaRef.CurrentInstantiationScope->InstantiatedLocal(OldLookup.front(),
                                                             Lookup.front());
      }
    }
    SubstCombiner = SemaRef.SubstExpr(D->getCombiner(), TemplateArgs).get();
    SemaRef.ActOnOpenMPDeclareReductionCombinerEnd(NewDRD, SubstCombiner);
    // Initializers instantiation sequence.
    if (D->getInitializer()) {
      SemaRef.ActOnOpenMPDeclareReductionInitializerStart(
          /*S=*/nullptr, NewDRD);
      const char *Names[] = {"omp_orig", "omp_priv"};
      for (auto &Name : Names) {
        DeclarationName DN(&SemaRef.Context.Idents.get(Name));
        auto OldLookup = D->lookup(DN);
        auto Lookup = NewDRD->lookup(DN);
        if (!OldLookup.empty() && !Lookup.empty()) {
          assert(Lookup.size() == 1 && OldLookup.size() == 1);
          SemaRef.CurrentInstantiationScope->InstantiatedLocal(
              OldLookup.front(), Lookup.front());
        }
      }
      SubstInitializer =
          SemaRef.SubstExpr(D->getInitializer(), TemplateArgs).get();
      SemaRef.ActOnOpenMPDeclareReductionInitializerEnd(NewDRD,
                                                        SubstInitializer);
    }
    IsCorrect = IsCorrect && SubstCombiner &&
                (!D->getInitializer() || SubstInitializer);
  } else
    IsCorrect = false;

  (void)SemaRef.ActOnOpenMPDeclareReductionDirectiveEnd(/*S=*/nullptr, DRD,
                                                        IsCorrect);

  return NewDRD;
}

Decl *TemplateDeclInstantiator::VisitOMPCapturedExprDecl(
    OMPCapturedExprDecl * /*D*/) {
  llvm_unreachable("Should not be met in templates");
}

Decl *TemplateDeclInstantiator::VisitFunctionDecl(FunctionDecl *D) {
  return VisitFunctionDecl(D, nullptr);
}

Decl *TemplateDeclInstantiator::VisitCXXMethodDecl(CXXMethodDecl *D) {
  return VisitCXXMethodDecl(D, nullptr);
}

Decl *TemplateDeclInstantiator::VisitRecordDecl(RecordDecl *D) {
  llvm_unreachable("There are only CXXRecordDecls in C++");
}

Decl *
TemplateDeclInstantiator::VisitClassTemplateSpecializationDecl(
    ClassTemplateSpecializationDecl *D) {
  // As a MS extension, we permit class-scope explicit specialization
  // of member class templates.
  ClassTemplateDecl *ClassTemplate = D->getSpecializedTemplate();
  assert(ClassTemplate->getDeclContext()->isRecord() &&
         D->getTemplateSpecializationKind() == TSK_ExplicitSpecialization &&
         "can only instantiate an explicit specialization "
         "for a member class template");

  // Lookup the already-instantiated declaration in the instantiation
  // of the class template. FIXME: Diagnose or assert if this fails?
  DeclContext::lookup_result Found
    = Owner->lookup(ClassTemplate->getDeclName());
  if (Found.empty())
    return nullptr;
  ClassTemplateDecl *InstClassTemplate
    = dyn_cast<ClassTemplateDecl>(Found.front());
  if (!InstClassTemplate)
    return nullptr;

  // Substitute into the template arguments of the class template explicit
  // specialization.
  TemplateSpecializationTypeLoc Loc = D->getTypeAsWritten()->getTypeLoc().
                                        castAs<TemplateSpecializationTypeLoc>();
  TemplateArgumentListInfo InstTemplateArgs(Loc.getLAngleLoc(),
                                            Loc.getRAngleLoc());
  SmallVector<TemplateArgumentLoc, 4> ArgLocs;
  for (unsigned I = 0; I != Loc.getNumArgs(); ++I)
    ArgLocs.push_back(Loc.getArgLoc(I));
  if (SemaRef.Subst(ArgLocs.data(), ArgLocs.size(),
                    InstTemplateArgs, TemplateArgs))
    return nullptr;

  // Check that the template argument list is well-formed for this
  // class template.
  SmallVector<TemplateArgument, 4> Converted;
  if (SemaRef.CheckTemplateArgumentList(InstClassTemplate,
                                        D->getLocation(),
                                        InstTemplateArgs,
                                        false,
                                        Converted))
    return nullptr;

  // Figure out where to insert this class template explicit specialization
  // in the member template's set of class template explicit specializations.
  void *InsertPos = nullptr;
  ClassTemplateSpecializationDecl *PrevDecl =
      InstClassTemplate->findSpecialization(Converted, InsertPos);

  // Check whether we've already seen a conflicting instantiation of this
  // declaration (for instance, if there was a prior implicit instantiation).
  bool Ignored;
  if (PrevDecl &&
      SemaRef.CheckSpecializationInstantiationRedecl(D->getLocation(),
                                                     D->getSpecializationKind(),
                                                     PrevDecl,
                                                     PrevDecl->getSpecializationKind(),
                                                     PrevDecl->getPointOfInstantiation(),
                                                     Ignored))
    return nullptr;

  // If PrevDecl was a definition and D is also a definition, diagnose.
  // This happens in cases like:
  //
  //   template<typename T, typename U>
  //   struct Outer {
  //     template<typename X> struct Inner;
  //     template<> struct Inner<T> {};
  //     template<> struct Inner<U> {};
  //   };
  //
  //   Outer<int, int> outer; // error: the explicit specializations of Inner
  //                          // have the same signature.
  if (PrevDecl && PrevDecl->getDefinition() &&
      D->isThisDeclarationADefinition()) {
    SemaRef.Diag(D->getLocation(), diag::err_redefinition) << PrevDecl;
    SemaRef.Diag(PrevDecl->getDefinition()->getLocation(),
                 diag::note_previous_definition);
    return nullptr;
  }

  // Create the class template partial specialization declaration.
  ClassTemplateSpecializationDecl *InstD
    = ClassTemplateSpecializationDecl::Create(SemaRef.Context,
                                              D->getTagKind(),
                                              Owner,
                                              D->getLocStart(),
                                              D->getLocation(),
                                              InstClassTemplate,
                                              Converted.data(),
                                              Converted.size(),
                                              PrevDecl);

  // Add this partial specialization to the set of class template partial
  // specializations.
  if (!PrevDecl)
    InstClassTemplate->AddSpecialization(InstD, InsertPos);

  // Substitute the nested name specifier, if any.
  if (SubstQualifier(D, InstD))
    return nullptr;

  // Build the canonical type that describes the converted template
  // arguments of the class template explicit specialization.
  QualType CanonType = SemaRef.Context.getTemplateSpecializationType(
      TemplateName(InstClassTemplate), Converted.data(), Converted.size(),
      SemaRef.Context.getRecordType(InstD));

  // Build the fully-sugared type for this class template
  // specialization as the user wrote in the specialization
  // itself. This means that we'll pretty-print the type retrieved
  // from the specialization's declaration the way that the user
  // actually wrote the specialization, rather than formatting the
  // name based on the "canonical" representation used to store the
  // template arguments in the specialization.
  TypeSourceInfo *WrittenTy = SemaRef.Context.getTemplateSpecializationTypeInfo(
      TemplateName(InstClassTemplate), D->getLocation(), InstTemplateArgs,
      CanonType);

  InstD->setAccess(D->getAccess());
  InstD->setInstantiationOfMemberClass(D, TSK_ImplicitInstantiation);
  InstD->setSpecializationKind(D->getSpecializationKind());
  InstD->setTypeAsWritten(WrittenTy);
  InstD->setExternLoc(D->getExternLoc());
  InstD->setTemplateKeywordLoc(D->getTemplateKeywordLoc());

  Owner->addDecl(InstD);

  // Instantiate the members of the class-scope explicit specialization eagerly.
  // We don't have support for lazy instantiation of an explicit specialization
  // yet, and MSVC eagerly instantiates in this case.
  if (D->isThisDeclarationADefinition() &&
      SemaRef.InstantiateClass(D->getLocation(), InstD, D, TemplateArgs,
                               TSK_ImplicitInstantiation,
                               /*Complain=*/true))
    return nullptr;

  return InstD;
}

Decl *TemplateDeclInstantiator::VisitVarTemplateSpecializationDecl(
    VarTemplateSpecializationDecl *D) {

  TemplateArgumentListInfo VarTemplateArgsInfo;
  VarTemplateDecl *VarTemplate = D->getSpecializedTemplate();
  assert(VarTemplate &&
         "A template specialization without specialized template?");

  // Substitute the current template arguments.
  const TemplateArgumentListInfo &TemplateArgsInfo = D->getTemplateArgsInfo();
  VarTemplateArgsInfo.setLAngleLoc(TemplateArgsInfo.getLAngleLoc());
  VarTemplateArgsInfo.setRAngleLoc(TemplateArgsInfo.getRAngleLoc());

  if (SemaRef.Subst(TemplateArgsInfo.getArgumentArray(),
                    TemplateArgsInfo.size(), VarTemplateArgsInfo, TemplateArgs))
    return nullptr;

  // Check that the template argument list is well-formed for this template.
  SmallVector<TemplateArgument, 4> Converted;
  if (SemaRef.CheckTemplateArgumentList(
          VarTemplate, VarTemplate->getLocStart(),
          const_cast<TemplateArgumentListInfo &>(VarTemplateArgsInfo), false,
          Converted))
    return nullptr;

  // Find the variable template specialization declaration that
  // corresponds to these arguments.
  void *InsertPos = nullptr;
  if (VarTemplateSpecializationDecl *VarSpec = VarTemplate->findSpecialization(
          Converted, InsertPos))
    // If we already have a variable template specialization, return it.
    return VarSpec;

  return VisitVarTemplateSpecializationDecl(VarTemplate, D, InsertPos,
                                            VarTemplateArgsInfo, Converted);
}

Decl *TemplateDeclInstantiator::VisitVarTemplateSpecializationDecl(
    VarTemplateDecl *VarTemplate, VarDecl *D, void *InsertPos,
    const TemplateArgumentListInfo &TemplateArgsInfo,
    ArrayRef<TemplateArgument> Converted) {

  // Do substitution on the type of the declaration
  TypeSourceInfo *DI =
      SemaRef.SubstType(D->getTypeSourceInfo(), TemplateArgs,
                        D->getTypeSpecStartLoc(), D->getDeclName());
  if (!DI)
    return nullptr;

  if (DI->getType()->isFunctionType()) {
    SemaRef.Diag(D->getLocation(), diag::err_variable_instantiates_to_function)
        << D->isStaticDataMember() << DI->getType();
    return nullptr;
  }

  // Build the instantiated declaration
  VarTemplateSpecializationDecl *Var = VarTemplateSpecializationDecl::Create(
      SemaRef.Context, Owner, D->getInnerLocStart(), D->getLocation(),
      VarTemplate, DI->getType(), DI, D->getStorageClass(), Converted.data(),
      Converted.size());
  Var->setTemplateArgsInfo(TemplateArgsInfo);
  if (InsertPos)
    VarTemplate->AddSpecialization(Var, InsertPos);

  // Substitute the nested name specifier, if any.
  if (SubstQualifier(D, Var))
    return nullptr;

  SemaRef.BuildVariableInstantiation(Var, D, TemplateArgs, LateAttrs,
                                     Owner, StartingScope);

  return Var;
}

Decl *TemplateDeclInstantiator::VisitObjCAtDefsFieldDecl(ObjCAtDefsFieldDecl *D) {
  llvm_unreachable("@defs is not supported in Objective-C++");
}

Decl *TemplateDeclInstantiator::VisitFriendTemplateDecl(FriendTemplateDecl *D) {
  // FIXME: We need to be able to instantiate FriendTemplateDecls.
  unsigned DiagID = SemaRef.getDiagnostics().getCustomDiagID(
                                               DiagnosticsEngine::Error,
                                               "cannot instantiate %0 yet");
  SemaRef.Diag(D->getLocation(), DiagID)
    << D->getDeclKindName();

  return nullptr;
}

Decl *TemplateDeclInstantiator::VisitDecl(Decl *D) {
  llvm_unreachable("Unexpected decl");
}

Decl *Sema::SubstDecl(Decl *D, DeclContext *Owner,
                      const MultiLevelTemplateArgumentList &TemplateArgs) {
  TemplateDeclInstantiator Instantiator(*this, Owner, TemplateArgs);
  if (D->isInvalidDecl())
    return nullptr;

  return Instantiator.Visit(D);
}

/// \brief Instantiates a nested template parameter list in the current
/// instantiation context.
///
/// \param L The parameter list to instantiate
///
/// \returns NULL if there was an error
TemplateParameterList *
TemplateDeclInstantiator::SubstTemplateParams(TemplateParameterList *L) {
  // Get errors for all the parameters before bailing out.
  bool Invalid = false;

  unsigned N = L->size();
  typedef SmallVector<NamedDecl *, 8> ParamVector;
  ParamVector Params;
  Params.reserve(N);
  for (auto &P : *L) {
    NamedDecl *D = cast_or_null<NamedDecl>(Visit(P));
    Params.push_back(D);
    Invalid = Invalid || !D || D->isInvalidDecl();
  }

  // Clean up if we had an error.
  if (Invalid)
    return nullptr;

  TemplateParameterList *InstL
    = TemplateParameterList::Create(SemaRef.Context, L->getTemplateLoc(),
                                    L->getLAngleLoc(), Params,
                                    L->getRAngleLoc());
  return InstL;
}

/// \brief Instantiate the declaration of a class template partial
/// specialization.
///
/// \param ClassTemplate the (instantiated) class template that is partially
// specialized by the instantiation of \p PartialSpec.
///
/// \param PartialSpec the (uninstantiated) class template partial
/// specialization that we are instantiating.
///
/// \returns The instantiated partial specialization, if successful; otherwise,
/// NULL to indicate an error.
ClassTemplatePartialSpecializationDecl *
TemplateDeclInstantiator::InstantiateClassTemplatePartialSpecialization(
                                            ClassTemplateDecl *ClassTemplate,
                          ClassTemplatePartialSpecializationDecl *PartialSpec) {
  // Create a local instantiation scope for this class template partial
  // specialization, which will contain the instantiations of the template
  // parameters.
  LocalInstantiationScope Scope(SemaRef);

  // Substitute into the template parameters of the class template partial
  // specialization.
  TemplateParameterList *TempParams = PartialSpec->getTemplateParameters();
  TemplateParameterList *InstParams = SubstTemplateParams(TempParams);
  if (!InstParams)
    return nullptr;

  // Substitute into the template arguments of the class template partial
  // specialization.
  const ASTTemplateArgumentListInfo *TemplArgInfo
    = PartialSpec->getTemplateArgsAsWritten();
  TemplateArgumentListInfo InstTemplateArgs(TemplArgInfo->LAngleLoc,
                                            TemplArgInfo->RAngleLoc);
  if (SemaRef.Subst(TemplArgInfo->getTemplateArgs(),
                    TemplArgInfo->NumTemplateArgs,
                    InstTemplateArgs, TemplateArgs))
    return nullptr;

  // Check that the template argument list is well-formed for this
  // class template.
  SmallVector<TemplateArgument, 4> Converted;
  if (SemaRef.CheckTemplateArgumentList(ClassTemplate,
                                        PartialSpec->getLocation(),
                                        InstTemplateArgs,
                                        false,
                                        Converted))
    return nullptr;

  // Figure out where to insert this class template partial specialization
  // in the member template's set of class template partial specializations.
  void *InsertPos = nullptr;
  ClassTemplateSpecializationDecl *PrevDecl
    = ClassTemplate->findPartialSpecialization(Converted, InsertPos);

  // Build the canonical type that describes the converted template
  // arguments of the class template partial specialization.
  QualType CanonType
    = SemaRef.Context.getTemplateSpecializationType(TemplateName(ClassTemplate),
                                                    Converted.data(),
                                                    Converted.size());

  // Build the fully-sugared type for this class template
  // specialization as the user wrote in the specialization
  // itself. This means that we'll pretty-print the type retrieved
  // from the specialization's declaration the way that the user
  // actually wrote the specialization, rather than formatting the
  // name based on the "canonical" representation used to store the
  // template arguments in the specialization.
  TypeSourceInfo *WrittenTy
    = SemaRef.Context.getTemplateSpecializationTypeInfo(
                                                    TemplateName(ClassTemplate),
                                                    PartialSpec->getLocation(),
                                                    InstTemplateArgs,
                                                    CanonType);

  if (PrevDecl) {
    // We've already seen a partial specialization with the same template
    // parameters and template arguments. This can happen, for example, when
    // substituting the outer template arguments ends up causing two
    // class template partial specializations of a member class template
    // to have identical forms, e.g.,
    //
    //   template<typename T, typename U>
    //   struct Outer {
    //     template<typename X, typename Y> struct Inner;
    //     template<typename Y> struct Inner<T, Y>;
    //     template<typename Y> struct Inner<U, Y>;
    //   };
    //
    //   Outer<int, int> outer; // error: the partial specializations of Inner
    //                          // have the same signature.
    SemaRef.Diag(PartialSpec->getLocation(), diag::err_partial_spec_redeclared)
      << WrittenTy->getType();
    SemaRef.Diag(PrevDecl->getLocation(), diag::note_prev_partial_spec_here)
      << SemaRef.Context.getTypeDeclType(PrevDecl);
    return nullptr;
  }


  // Create the class template partial specialization declaration.
  ClassTemplatePartialSpecializationDecl *InstPartialSpec
    = ClassTemplatePartialSpecializationDecl::Create(SemaRef.Context,
                                                     PartialSpec->getTagKind(),
                                                     Owner,
                                                     PartialSpec->getLocStart(),
                                                     PartialSpec->getLocation(),
                                                     InstParams,
                                                     ClassTemplate,
                                                     Converted.data(),
                                                     Converted.size(),
                                                     InstTemplateArgs,
                                                     CanonType,
                                                     nullptr);
  // Substitute the nested name specifier, if any.
  if (SubstQualifier(PartialSpec, InstPartialSpec))
    return nullptr;

  InstPartialSpec->setInstantiatedFromMember(PartialSpec);
  InstPartialSpec->setTypeAsWritten(WrittenTy);

  // Add this partial specialization to the set of class template partial
  // specializations.
  ClassTemplate->AddPartialSpecialization(InstPartialSpec,
                                          /*InsertPos=*/nullptr);
  return InstPartialSpec;
}

/// \brief Instantiate the declaration of a variable template partial
/// specialization.
///
/// \param VarTemplate the (instantiated) variable template that is partially
/// specialized by the instantiation of \p PartialSpec.
///
/// \param PartialSpec the (uninstantiated) variable template partial
/// specialization that we are instantiating.
///
/// \returns The instantiated partial specialization, if successful; otherwise,
/// NULL to indicate an error.
VarTemplatePartialSpecializationDecl *
TemplateDeclInstantiator::InstantiateVarTemplatePartialSpecialization(
    VarTemplateDecl *VarTemplate,
    VarTemplatePartialSpecializationDecl *PartialSpec) {
  // Create a local instantiation scope for this variable template partial
  // specialization, which will contain the instantiations of the template
  // parameters.
  LocalInstantiationScope Scope(SemaRef);

  // Substitute into the template parameters of the variable template partial
  // specialization.
  TemplateParameterList *TempParams = PartialSpec->getTemplateParameters();
  TemplateParameterList *InstParams = SubstTemplateParams(TempParams);
  if (!InstParams)
    return nullptr;

  // Substitute into the template arguments of the variable template partial
  // specialization.
  const ASTTemplateArgumentListInfo *TemplArgInfo
    = PartialSpec->getTemplateArgsAsWritten();
  TemplateArgumentListInfo InstTemplateArgs(TemplArgInfo->LAngleLoc,
                                            TemplArgInfo->RAngleLoc);
  if (SemaRef.Subst(TemplArgInfo->getTemplateArgs(),
                    TemplArgInfo->NumTemplateArgs,
                    InstTemplateArgs, TemplateArgs))
    return nullptr;

  // Check that the template argument list is well-formed for this
  // class template.
  SmallVector<TemplateArgument, 4> Converted;
  if (SemaRef.CheckTemplateArgumentList(VarTemplate, PartialSpec->getLocation(),
                                        InstTemplateArgs, false, Converted))
    return nullptr;

  // Figure out where to insert this variable template partial specialization
  // in the member template's set of variable template partial specializations.
  void *InsertPos = nullptr;
  VarTemplateSpecializationDecl *PrevDecl =
      VarTemplate->findPartialSpecialization(Converted, InsertPos);

  // Build the canonical type that describes the converted template
  // arguments of the variable template partial specialization.
  QualType CanonType = SemaRef.Context.getTemplateSpecializationType(
      TemplateName(VarTemplate), Converted.data(), Converted.size());

  // Build the fully-sugared type for this variable template
  // specialization as the user wrote in the specialization
  // itself. This means that we'll pretty-print the type retrieved
  // from the specialization's declaration the way that the user
  // actually wrote the specialization, rather than formatting the
  // name based on the "canonical" representation used to store the
  // template arguments in the specialization.
  TypeSourceInfo *WrittenTy = SemaRef.Context.getTemplateSpecializationTypeInfo(
      TemplateName(VarTemplate), PartialSpec->getLocation(), InstTemplateArgs,
      CanonType);

  if (PrevDecl) {
    // We've already seen a partial specialization with the same template
    // parameters and template arguments. This can happen, for example, when
    // substituting the outer template arguments ends up causing two
    // variable template partial specializations of a member variable template
    // to have identical forms, e.g.,
    //
    //   template<typename T, typename U>
    //   struct Outer {
    //     template<typename X, typename Y> pair<X,Y> p;
    //     template<typename Y> pair<T, Y> p;
    //     template<typename Y> pair<U, Y> p;
    //   };
    //
    //   Outer<int, int> outer; // error: the partial specializations of Inner
    //                          // have the same signature.
    SemaRef.Diag(PartialSpec->getLocation(),
                 diag::err_var_partial_spec_redeclared)
        << WrittenTy->getType();
    SemaRef.Diag(PrevDecl->getLocation(),
                 diag::note_var_prev_partial_spec_here);
    return nullptr;
  }

  // Do substitution on the type of the declaration
  TypeSourceInfo *DI = SemaRef.SubstType(
      PartialSpec->getTypeSourceInfo(), TemplateArgs,
      PartialSpec->getTypeSpecStartLoc(), PartialSpec->getDeclName());
  if (!DI)
    return nullptr;

  if (DI->getType()->isFunctionType()) {
    SemaRef.Diag(PartialSpec->getLocation(),
                 diag::err_variable_instantiates_to_function)
        << PartialSpec->isStaticDataMember() << DI->getType();
    return nullptr;
  }

  // Create the variable template partial specialization declaration.
  VarTemplatePartialSpecializationDecl *InstPartialSpec =
      VarTemplatePartialSpecializationDecl::Create(
          SemaRef.Context, Owner, PartialSpec->getInnerLocStart(),
          PartialSpec->getLocation(), InstParams, VarTemplate, DI->getType(),
          DI, PartialSpec->getStorageClass(), Converted.data(),
          Converted.size(), InstTemplateArgs);

  // Substitute the nested name specifier, if any.
  if (SubstQualifier(PartialSpec, InstPartialSpec))
    return nullptr;

  InstPartialSpec->setInstantiatedFromMember(PartialSpec);
  InstPartialSpec->setTypeAsWritten(WrittenTy);

  // Add this partial specialization to the set of variable template partial
  // specializations. The instantiation of the initializer is not necessary.
  VarTemplate->AddPartialSpecialization(InstPartialSpec, /*InsertPos=*/nullptr);

  SemaRef.BuildVariableInstantiation(InstPartialSpec, PartialSpec, TemplateArgs,
                                     LateAttrs, Owner, StartingScope);

  return InstPartialSpec;
}

TypeSourceInfo*
TemplateDeclInstantiator::SubstFunctionType(FunctionDecl *D,
                              SmallVectorImpl<ParmVarDecl *> &Params) {
  TypeSourceInfo *OldTInfo = D->getTypeSourceInfo();
  assert(OldTInfo && "substituting function without type source info");
  assert(Params.empty() && "parameter vector is non-empty at start");

  CXXRecordDecl *ThisContext = nullptr;
  unsigned ThisTypeQuals = 0;
  if (CXXMethodDecl *Method = dyn_cast<CXXMethodDecl>(D)) {
    ThisContext = cast<CXXRecordDecl>(Owner);
    ThisTypeQuals = Method->getTypeQualifiers();
  }
  
  TypeSourceInfo *NewTInfo
    = SemaRef.SubstFunctionDeclType(OldTInfo, TemplateArgs,
                                    D->getTypeSpecStartLoc(),
                                    D->getDeclName(),
                                    ThisContext, ThisTypeQuals);
  if (!NewTInfo)
    return nullptr;

  TypeLoc OldTL = OldTInfo->getTypeLoc().IgnoreParens();
  if (FunctionProtoTypeLoc OldProtoLoc = OldTL.getAs<FunctionProtoTypeLoc>()) {
    if (NewTInfo != OldTInfo) {
      // Get parameters from the new type info.
      TypeLoc NewTL = NewTInfo->getTypeLoc().IgnoreParens();
      FunctionProtoTypeLoc NewProtoLoc = NewTL.castAs<FunctionProtoTypeLoc>();
      unsigned NewIdx = 0;
      for (unsigned OldIdx = 0, NumOldParams = OldProtoLoc.getNumParams();
           OldIdx != NumOldParams; ++OldIdx) {
        ParmVarDecl *OldParam = OldProtoLoc.getParam(OldIdx);
        LocalInstantiationScope *Scope = SemaRef.CurrentInstantiationScope;

        Optional<unsigned> NumArgumentsInExpansion;
        if (OldParam->isParameterPack())
          NumArgumentsInExpansion =
              SemaRef.getNumArgumentsInExpansion(OldParam->getType(),
                                                 TemplateArgs);
        if (!NumArgumentsInExpansion) {
          // Simple case: normal parameter, or a parameter pack that's
          // instantiated to a (still-dependent) parameter pack.
          ParmVarDecl *NewParam = NewProtoLoc.getParam(NewIdx++);
          Params.push_back(NewParam);
          Scope->InstantiatedLocal(OldParam, NewParam);
        } else {
          // Parameter pack expansion: make the instantiation an argument pack.
          Scope->MakeInstantiatedLocalArgPack(OldParam);
          for (unsigned I = 0; I != *NumArgumentsInExpansion; ++I) {
            ParmVarDecl *NewParam = NewProtoLoc.getParam(NewIdx++);
            Params.push_back(NewParam);
            Scope->InstantiatedLocalPackArg(OldParam, NewParam);
          }
        }
      }
    } else {
      // The function type itself was not dependent and therefore no
      // substitution occurred. However, we still need to instantiate
      // the function parameters themselves.
      const FunctionProtoType *OldProto =
          cast<FunctionProtoType>(OldProtoLoc.getType());
      for (unsigned i = 0, i_end = OldProtoLoc.getNumParams(); i != i_end;
           ++i) {
        ParmVarDecl *OldParam = OldProtoLoc.getParam(i);
        if (!OldParam) {
          Params.push_back(SemaRef.BuildParmVarDeclForTypedef(
              D, D->getLocation(), OldProto->getParamType(i)));
          continue;
        }

        ParmVarDecl *Parm =
            cast_or_null<ParmVarDecl>(VisitParmVarDecl(OldParam));
        if (!Parm)
          return nullptr;
        Params.push_back(Parm);
      }
    }
  } else {
    // If the type of this function, after ignoring parentheses, is not
    // *directly* a function type, then we're instantiating a function that
    // was declared via a typedef or with attributes, e.g.,
    //
    //   typedef int functype(int, int);
    //   functype func;
    //   int __cdecl meth(int, int);
    //
    // In this case, we'll just go instantiate the ParmVarDecls that we
    // synthesized in the method declaration.
    SmallVector<QualType, 4> ParamTypes;
    Sema::ExtParameterInfoBuilder ExtParamInfos;
    if (SemaRef.SubstParmTypes(D->getLocation(), D->param_begin(),
                               D->getNumParams(), nullptr, TemplateArgs,
                               ParamTypes, &Params, ExtParamInfos))
      return nullptr;
  }

  return NewTInfo;
}

/// Introduce the instantiated function parameters into the local
/// instantiation scope, and set the parameter names to those used
/// in the template.
static bool addInstantiatedParametersToScope(Sema &S, FunctionDecl *Function,
                                             const FunctionDecl *PatternDecl,
                                             LocalInstantiationScope &Scope,
                           const MultiLevelTemplateArgumentList &TemplateArgs) {
  unsigned FParamIdx = 0;
  for (unsigned I = 0, N = PatternDecl->getNumParams(); I != N; ++I) {
    const ParmVarDecl *PatternParam = PatternDecl->getParamDecl(I);
    if (!PatternParam->isParameterPack()) {
      // Simple case: not a parameter pack.
      assert(FParamIdx < Function->getNumParams());
      ParmVarDecl *FunctionParam = Function->getParamDecl(FParamIdx);
      FunctionParam->setDeclName(PatternParam->getDeclName());
      // If the parameter's type is not dependent, update it to match the type
      // in the pattern. They can differ in top-level cv-qualifiers, and we want
      // the pattern's type here. If the type is dependent, they can't differ,
      // per core issue 1668. Substitute into the type from the pattern, in case
      // it's instantiation-dependent.
      // FIXME: Updating the type to work around this is at best fragile.
      if (!PatternDecl->getType()->isDependentType()) {
        QualType T = S.SubstType(PatternParam->getType(), TemplateArgs,
                                 FunctionParam->getLocation(),
                                 FunctionParam->getDeclName());
        if (T.isNull())
          return true;
        FunctionParam->setType(T);
      }

      Scope.InstantiatedLocal(PatternParam, FunctionParam);
      ++FParamIdx;
      continue;
    }

    // Expand the parameter pack.
    Scope.MakeInstantiatedLocalArgPack(PatternParam);
    Optional<unsigned> NumArgumentsInExpansion
      = S.getNumArgumentsInExpansion(PatternParam->getType(), TemplateArgs);
    assert(NumArgumentsInExpansion &&
           "should only be called when all template arguments are known");
    QualType PatternType =
        PatternParam->getType()->castAs<PackExpansionType>()->getPattern();
    for (unsigned Arg = 0; Arg < *NumArgumentsInExpansion; ++Arg) {
      ParmVarDecl *FunctionParam = Function->getParamDecl(FParamIdx);
      FunctionParam->setDeclName(PatternParam->getDeclName());
      if (!PatternDecl->getType()->isDependentType()) {
        Sema::ArgumentPackSubstitutionIndexRAII SubstIndex(S, Arg);
        QualType T = S.SubstType(PatternType, TemplateArgs,
                                 FunctionParam->getLocation(),
                                 FunctionParam->getDeclName());
        if (T.isNull())
          return true;
        FunctionParam->setType(T);
      }

      Scope.InstantiatedLocalPackArg(PatternParam, FunctionParam);
      ++FParamIdx;
    }
  }

  return false;
}

void Sema::InstantiateExceptionSpec(SourceLocation PointOfInstantiation,
                                    FunctionDecl *Decl) {
  const FunctionProtoType *Proto = Decl->getType()->castAs<FunctionProtoType>();
  if (Proto->getExceptionSpecType() != EST_Uninstantiated)
    return;

  InstantiatingTemplate Inst(*this, PointOfInstantiation, Decl,
                             InstantiatingTemplate::ExceptionSpecification());
  if (Inst.isInvalid()) {
    // We hit the instantiation depth limit. Clear the exception specification
    // so that our callers don't have to cope with EST_Uninstantiated.
    UpdateExceptionSpec(Decl, EST_None);
    return;
  }

  // Enter the scope of this instantiation. We don't use
  // PushDeclContext because we don't have a scope.
  Sema::ContextRAII savedContext(*this, Decl);
  LocalInstantiationScope Scope(*this);

  MultiLevelTemplateArgumentList TemplateArgs =
    getTemplateInstantiationArgs(Decl, nullptr, /*RelativeToPrimary*/true);

  FunctionDecl *Template = Proto->getExceptionSpecTemplate();
  if (addInstantiatedParametersToScope(*this, Decl, Template, Scope,
                                       TemplateArgs)) {
    UpdateExceptionSpec(Decl, EST_None);
    return;
  }

  SubstExceptionSpec(Decl, Template->getType()->castAs<FunctionProtoType>(),
                     TemplateArgs);
}

/// \brief Initializes the common fields of an instantiation function
/// declaration (New) from the corresponding fields of its template (Tmpl).
///
/// \returns true if there was an error
bool
TemplateDeclInstantiator::InitFunctionInstantiation(FunctionDecl *New,
                                                    FunctionDecl *Tmpl) {
  if (Tmpl->isDeleted())
    New->setDeletedAsWritten();

  // Forward the mangling number from the template to the instantiated decl.
  SemaRef.Context.setManglingNumber(New,
                                    SemaRef.Context.getManglingNumber(Tmpl));

  // If we are performing substituting explicitly-specified template arguments
  // or deduced template arguments into a function template and we reach this
  // point, we are now past the point where SFINAE applies and have committed
  // to keeping the new function template specialization. We therefore
  // convert the active template instantiation for the function template
  // into a template instantiation for this specific function template
  // specialization, which is not a SFINAE context, so that we diagnose any
  // further errors in the declaration itself.
  typedef Sema::ActiveTemplateInstantiation ActiveInstType;
  ActiveInstType &ActiveInst = SemaRef.ActiveTemplateInstantiations.back();
  if (ActiveInst.Kind == ActiveInstType::ExplicitTemplateArgumentSubstitution ||
      ActiveInst.Kind == ActiveInstType::DeducedTemplateArgumentSubstitution) {
    if (FunctionTemplateDecl *FunTmpl
          = dyn_cast<FunctionTemplateDecl>(ActiveInst.Entity)) {
      assert(FunTmpl->getTemplatedDecl() == Tmpl &&
             "Deduction from the wrong function template?");
      (void) FunTmpl;
      ActiveInst.Kind = ActiveInstType::TemplateInstantiation;
      ActiveInst.Entity = New;
    }
  }

  const FunctionProtoType *Proto = Tmpl->getType()->getAs<FunctionProtoType>();
  assert(Proto && "Function template without prototype?");

  if (Proto->hasExceptionSpec() || Proto->getNoReturnAttr()) {
    FunctionProtoType::ExtProtoInfo EPI = Proto->getExtProtoInfo();

    // DR1330: In C++11, defer instantiation of a non-trivial
    // exception specification.
    // DR1484: Local classes and their members are instantiated along with the
    // containing function.
    if (SemaRef.getLangOpts().CPlusPlus11 &&
        EPI.ExceptionSpec.Type != EST_None &&
        EPI.ExceptionSpec.Type != EST_DynamicNone &&
        EPI.ExceptionSpec.Type != EST_BasicNoexcept &&
        !Tmpl->isLexicallyWithinFunctionOrMethod()) {
      FunctionDecl *ExceptionSpecTemplate = Tmpl;
      if (EPI.ExceptionSpec.Type == EST_Uninstantiated)
        ExceptionSpecTemplate = EPI.ExceptionSpec.SourceTemplate;
      ExceptionSpecificationType NewEST = EST_Uninstantiated;
      if (EPI.ExceptionSpec.Type == EST_Unevaluated)
        NewEST = EST_Unevaluated;

      // Mark the function has having an uninstantiated exception specification.
      const FunctionProtoType *NewProto
        = New->getType()->getAs<FunctionProtoType>();
      assert(NewProto && "Template instantiation without function prototype?");
      EPI = NewProto->getExtProtoInfo();
      EPI.ExceptionSpec.Type = NewEST;
      EPI.ExceptionSpec.SourceDecl = New;
      EPI.ExceptionSpec.SourceTemplate = ExceptionSpecTemplate;
      New->setType(SemaRef.Context.getFunctionType(
          NewProto->getReturnType(), NewProto->getParamTypes(), EPI));
    } else {
      SemaRef.SubstExceptionSpec(New, Proto, TemplateArgs);
    }
  }

  // Get the definition. Leaves the variable unchanged if undefined.
  const FunctionDecl *Definition = Tmpl;
  Tmpl->isDefined(Definition);

  SemaRef.InstantiateAttrs(TemplateArgs, Definition, New,
                           LateAttrs, StartingScope);

  return false;
}

/// \brief Initializes common fields of an instantiated method
/// declaration (New) from the corresponding fields of its template
/// (Tmpl).
///
/// \returns true if there was an error
bool
TemplateDeclInstantiator::InitMethodInstantiation(CXXMethodDecl *New,
                                                  CXXMethodDecl *Tmpl) {
  if (InitFunctionInstantiation(New, Tmpl))
    return true;

  New->setAccess(Tmpl->getAccess());
  if (Tmpl->isVirtualAsWritten())
    New->setVirtualAsWritten(true);

  // FIXME: New needs a pointer to Tmpl
  return false;
}

/// \brief Instantiate the definition of the given function from its
/// template.
///
/// \param PointOfInstantiation the point at which the instantiation was
/// required. Note that this is not precisely a "point of instantiation"
/// for the function, but it's close.
///
/// \param Function the already-instantiated declaration of a
/// function template specialization or member function of a class template
/// specialization.
///
/// \param Recursive if true, recursively instantiates any functions that
/// are required by this instantiation.
///
/// \param DefinitionRequired if true, then we are performing an explicit
/// instantiation where the body of the function is required. Complain if
/// there is no such body.
void Sema::InstantiateFunctionDefinition(SourceLocation PointOfInstantiation,
                                         FunctionDecl *Function,
                                         bool Recursive,
                                         bool DefinitionRequired) {
  if (Function->isInvalidDecl() || Function->isDefined())
    return;

  // Never instantiate an explicit specialization except if it is a class scope
  // explicit specialization.
  if (Function->getTemplateSpecializationKind() == TSK_ExplicitSpecialization &&
      !Function->getClassScopeSpecializationPattern())
    return;

  // Find the function body that we'll be substituting.
  const FunctionDecl *PatternDecl = Function->getTemplateInstantiationPattern();
  assert(PatternDecl && "instantiating a non-template");

  Stmt *Pattern = PatternDecl->getBody(PatternDecl);
  assert(PatternDecl && "template definition is not a template");
  if (!Pattern) {
    // Try to find a defaulted definition
    PatternDecl->isDefined(PatternDecl);
  }
  assert(PatternDecl && "template definition is not a template");

  // Postpone late parsed template instantiations.
  if (PatternDecl->isLateTemplateParsed() &&
      !LateTemplateParser) {
    PendingInstantiations.push_back(
      std::make_pair(Function, PointOfInstantiation));
    return;
  }

  // If we're performing recursive template instantiation, create our own
  // queue of pending implicit instantiations that we will instantiate later,
  // while we're still within our own instantiation context.
  // This has to happen before LateTemplateParser below is called, so that
  // it marks vtables used in late parsed templates as used.
  SavePendingLocalImplicitInstantiationsRAII
      SavedPendingLocalImplicitInstantiations(*this);
  SavePendingInstantiationsAndVTableUsesRAII
      SavePendingInstantiationsAndVTableUses(*this, /*Enabled=*/Recursive);

  // Call the LateTemplateParser callback if there is a need to late parse
  // a templated function definition.
  if (!Pattern && PatternDecl->isLateTemplateParsed() &&
      LateTemplateParser) {
    // FIXME: Optimize to allow individual templates to be deserialized.
    if (PatternDecl->isFromASTFile())
      ExternalSource->ReadLateParsedTemplates(LateParsedTemplateMap);

    LateParsedTemplate *LPT = LateParsedTemplateMap.lookup(PatternDecl);
    assert(LPT && "missing LateParsedTemplate");
    LateTemplateParser(OpaqueParser, *LPT);
    Pattern = PatternDecl->getBody(PatternDecl);
  }

  if (!Pattern && !PatternDecl->isDefaulted()) {
    if (DefinitionRequired) {
      if (Function->getPrimaryTemplate())
        Diag(PointOfInstantiation,
             diag::err_explicit_instantiation_undefined_func_template)
          << Function->getPrimaryTemplate();
      else
        Diag(PointOfInstantiation,
             diag::err_explicit_instantiation_undefined_member)
          << 1 << Function->getDeclName() << Function->getDeclContext();

      if (PatternDecl)
        Diag(PatternDecl->getLocation(),
             diag::note_explicit_instantiation_here);
      Function->setInvalidDecl();
    } else if (Function->getTemplateSpecializationKind()
                 == TSK_ExplicitInstantiationDefinition) {
      assert(!Recursive);
      PendingInstantiations.push_back(
        std::make_pair(Function, PointOfInstantiation));
    }

    return;
  }

  // C++1y [temp.explicit]p10:
  //   Except for inline functions, declarations with types deduced from their
  //   initializer or return value, and class template specializations, other
  //   explicit instantiation declarations have the effect of suppressing the
  //   implicit instantiation of the entity to which they refer.
  if (Function->getTemplateSpecializationKind() ==
          TSK_ExplicitInstantiationDeclaration &&
      !PatternDecl->isInlined() &&
      !PatternDecl->getReturnType()->getContainedAutoType())
    return;

  if (PatternDecl->isInlined()) {
    // Function, and all later redeclarations of it (from imported modules,
    // for instance), are now implicitly inline.
    for (auto *D = Function->getMostRecentDecl(); /**/;
         D = D->getPreviousDecl()) {
      D->setImplicitlyInline();
      if (D == Function)
        break;
    }
  }

  InstantiatingTemplate Inst(*this, PointOfInstantiation, Function);
  if (Inst.isInvalid())
    return;

  // Copy the inner loc start from the pattern.
  Function->setInnerLocStart(PatternDecl->getInnerLocStart());

  EnterExpressionEvaluationContext EvalContext(*this,
                                               Sema::PotentiallyEvaluated);

  // Introduce a new scope where local variable instantiations will be
  // recorded, unless we're actually a member function within a local
  // class, in which case we need to merge our results with the parent
  // scope (of the enclosing function).
  bool MergeWithParentScope = false;
  if (CXXRecordDecl *Rec = dyn_cast<CXXRecordDecl>(Function->getDeclContext()))
    MergeWithParentScope = Rec->isLocalClass();

  LocalInstantiationScope Scope(*this, MergeWithParentScope);

  if (PatternDecl->isDefaulted())
    SetDeclDefaulted(Function, PatternDecl->getLocation());
  else {
    MultiLevelTemplateArgumentList TemplateArgs =
      getTemplateInstantiationArgs(Function, nullptr, false, PatternDecl);

    // Substitute into the qualifier; we can get a substitution failure here
    // through evil use of alias templates.
    // FIXME: Is CurContext correct for this? Should we go to the (instantiation
    // of the) lexical context of the pattern?
    SubstQualifier(*this, PatternDecl, Function, TemplateArgs);

    ActOnStartOfFunctionDef(nullptr, Function);

    // Enter the scope of this instantiation. We don't use
    // PushDeclContext because we don't have a scope.
    Sema::ContextRAII savedContext(*this, Function);

    if (addInstantiatedParametersToScope(*this, Function, PatternDecl, Scope,
                                         TemplateArgs))
      return;

    // If this is a constructor, instantiate the member initializers.
    if (const CXXConstructorDecl *Ctor =
          dyn_cast<CXXConstructorDecl>(PatternDecl)) {
      InstantiateMemInitializers(cast<CXXConstructorDecl>(Function), Ctor,
                                 TemplateArgs);
    }

    // Instantiate the function body.
    StmtResult Body = SubstStmt(Pattern, TemplateArgs);

    if (Body.isInvalid())
      Function->setInvalidDecl();

    ActOnFinishFunctionBody(Function, Body.get(),
                            /*IsInstantiation=*/true);

    PerformDependentDiagnostics(PatternDecl, TemplateArgs);

    if (auto *Listener = getASTMutationListener())
      Listener->FunctionDefinitionInstantiated(Function);

    savedContext.pop();
  }

  DeclGroupRef DG(Function);
  Consumer.HandleTopLevelDecl(DG);

  // This class may have local implicit instantiations that need to be
  // instantiation within this scope.
  PerformPendingInstantiations(/*LocalOnly=*/true);
  Scope.Exit();

  if (Recursive) {
    // Define any pending vtables.
    DefineUsedVTables();

    // Instantiate any pending implicit instantiations found during the
    // instantiation of this template.
    PerformPendingInstantiations();

    // PendingInstantiations and VTableUses are restored through
    // SavePendingInstantiationsAndVTableUses's destructor.
  }
}

VarTemplateSpecializationDecl *Sema::BuildVarTemplateInstantiation(
    VarTemplateDecl *VarTemplate, VarDecl *FromVar,
    const TemplateArgumentList &TemplateArgList,
    const TemplateArgumentListInfo &TemplateArgsInfo,
    SmallVectorImpl<TemplateArgument> &Converted,
    SourceLocation PointOfInstantiation, void *InsertPos,
    LateInstantiatedAttrVec *LateAttrs,
    LocalInstantiationScope *StartingScope) {
  if (FromVar->isInvalidDecl())
    return nullptr;

  InstantiatingTemplate Inst(*this, PointOfInstantiation, FromVar);
  if (Inst.isInvalid())
    return nullptr;

  MultiLevelTemplateArgumentList TemplateArgLists;
  TemplateArgLists.addOuterTemplateArguments(&TemplateArgList);

  // Instantiate the first declaration of the variable template: for a partial
  // specialization of a static data member template, the first declaration may
  // or may not be the declaration in the class; if it's in the class, we want
  // to instantiate a member in the class (a declaration), and if it's outside,
  // we want to instantiate a definition.
  //
  // If we're instantiating an explicitly-specialized member template or member
  // partial specialization, don't do this. The member specialization completely
  // replaces the original declaration in this case.
  bool IsMemberSpec = false;
  if (VarTemplatePartialSpecializationDecl *PartialSpec =
          dyn_cast<VarTemplatePartialSpecializationDecl>(FromVar))
    IsMemberSpec = PartialSpec->isMemberSpecialization();
  else if (VarTemplateDecl *FromTemplate = FromVar->getDescribedVarTemplate())
    IsMemberSpec = FromTemplate->isMemberSpecialization();
  if (!IsMemberSpec)
    FromVar = FromVar->getFirstDecl();

  MultiLevelTemplateArgumentList MultiLevelList(TemplateArgList);
  TemplateDeclInstantiator Instantiator(*this, FromVar->getDeclContext(),
                                        MultiLevelList);

  // TODO: Set LateAttrs and StartingScope ...

  return cast_or_null<VarTemplateSpecializationDecl>(
      Instantiator.VisitVarTemplateSpecializationDecl(
          VarTemplate, FromVar, InsertPos, TemplateArgsInfo, Converted));
}

/// \brief Instantiates a variable template specialization by completing it
/// with appropriate type information and initializer.
VarTemplateSpecializationDecl *Sema::CompleteVarTemplateSpecializationDecl(
    VarTemplateSpecializationDecl *VarSpec, VarDecl *PatternDecl,
    const MultiLevelTemplateArgumentList &TemplateArgs) {

  // Do substitution on the type of the declaration
  TypeSourceInfo *DI =
      SubstType(PatternDecl->getTypeSourceInfo(), TemplateArgs,
                PatternDecl->getTypeSpecStartLoc(), PatternDecl->getDeclName());
  if (!DI)
    return nullptr;

  // Update the type of this variable template specialization.
  VarSpec->setType(DI->getType());

  // Instantiate the initializer.
  InstantiateVariableInitializer(VarSpec, PatternDecl, TemplateArgs);

  return VarSpec;
}

/// BuildVariableInstantiation - Used after a new variable has been created.
/// Sets basic variable data and decides whether to postpone the
/// variable instantiation.
void Sema::BuildVariableInstantiation(
    VarDecl *NewVar, VarDecl *OldVar,
    const MultiLevelTemplateArgumentList &TemplateArgs,
    LateInstantiatedAttrVec *LateAttrs, DeclContext *Owner,
    LocalInstantiationScope *StartingScope,
    bool InstantiatingVarTemplate) {

  // If we are instantiating a local extern declaration, the
  // instantiation belongs lexically to the containing function.
  // If we are instantiating a static data member defined
  // out-of-line, the instantiation will have the same lexical
  // context (which will be a namespace scope) as the template.
  if (OldVar->isLocalExternDecl()) {
    NewVar->setLocalExternDecl();
    NewVar->setLexicalDeclContext(Owner);
  } else if (OldVar->isOutOfLine())
    NewVar->setLexicalDeclContext(OldVar->getLexicalDeclContext());
  NewVar->setTSCSpec(OldVar->getTSCSpec());
  NewVar->setInitStyle(OldVar->getInitStyle());
  NewVar->setCXXForRangeDecl(OldVar->isCXXForRangeDecl());
  NewVar->setConstexpr(OldVar->isConstexpr());
  NewVar->setInitCapture(OldVar->isInitCapture());
  NewVar->setPreviousDeclInSameBlockScope(
      OldVar->isPreviousDeclInSameBlockScope());
  NewVar->setAccess(OldVar->getAccess());

  if (!OldVar->isStaticDataMember()) {
    if (OldVar->isUsed(false))
      NewVar->setIsUsed();
    NewVar->setReferenced(OldVar->isReferenced());
  }

  InstantiateAttrs(TemplateArgs, OldVar, NewVar, LateAttrs, StartingScope);

  LookupResult Previous(
      *this, NewVar->getDeclName(), NewVar->getLocation(),
      NewVar->isLocalExternDecl() ? Sema::LookupRedeclarationWithLinkage
                                  : Sema::LookupOrdinaryName,
      Sema::ForRedeclaration);

  if (NewVar->isLocalExternDecl() && OldVar->getPreviousDecl() &&
      (!OldVar->getPreviousDecl()->getDeclContext()->isDependentContext() ||
       OldVar->getPreviousDecl()->getDeclContext()==OldVar->getDeclContext())) {
    // We have a previous declaration. Use that one, so we merge with the
    // right type.
    if (NamedDecl *NewPrev = FindInstantiatedDecl(
            NewVar->getLocation(), OldVar->getPreviousDecl(), TemplateArgs))
      Previous.addDecl(NewPrev);
  } else if (!isa<VarTemplateSpecializationDecl>(NewVar) &&
             OldVar->hasLinkage())
    LookupQualifiedName(Previous, NewVar->getDeclContext(), false);
  CheckVariableDeclaration(NewVar, Previous);

  if (!InstantiatingVarTemplate) {
    NewVar->getLexicalDeclContext()->addHiddenDecl(NewVar);
    if (!NewVar->isLocalExternDecl() || !NewVar->getPreviousDecl())
      NewVar->getDeclContext()->makeDeclVisibleInContext(NewVar);
  }

  if (!OldVar->isOutOfLine()) {
    if (NewVar->getDeclContext()->isFunctionOrMethod())
      CurrentInstantiationScope->InstantiatedLocal(OldVar, NewVar);
  }

  // Link instantiations of static data members back to the template from
  // which they were instantiated.
  if (NewVar->isStaticDataMember() && !InstantiatingVarTemplate)
    NewVar->setInstantiationOfStaticDataMember(OldVar,
                                               TSK_ImplicitInstantiation);

  // Forward the mangling number from the template to the instantiated decl.
  Context.setManglingNumber(NewVar, Context.getManglingNumber(OldVar));
  Context.setStaticLocalNumber(NewVar, Context.getStaticLocalNumber(OldVar));

  // Delay instantiation of the initializer for variable templates until a
  // definition of the variable is needed. We need it right away if the type
  // contains 'auto'.
  if ((!isa<VarTemplateSpecializationDecl>(NewVar) &&
       !InstantiatingVarTemplate) ||
      NewVar->getType()->isUndeducedType())
    InstantiateVariableInitializer(NewVar, OldVar, TemplateArgs);

  // Diagnose unused local variables with dependent types, where the diagnostic
  // will have been deferred.
  if (!NewVar->isInvalidDecl() &&
      NewVar->getDeclContext()->isFunctionOrMethod() &&
      OldVar->getType()->isDependentType())
    DiagnoseUnusedDecl(NewVar);
}

/// \brief Instantiate the initializer of a variable.
void Sema::InstantiateVariableInitializer(
    VarDecl *Var, VarDecl *OldVar,
    const MultiLevelTemplateArgumentList &TemplateArgs) {

  if (Var->getAnyInitializer())
    // We already have an initializer in the class.
    return;

  if (OldVar->getInit()) {
    if (Var->isStaticDataMember() && !OldVar->isOutOfLine())
      PushExpressionEvaluationContext(Sema::ConstantEvaluated, OldVar);
    else
      PushExpressionEvaluationContext(Sema::PotentiallyEvaluated, OldVar);

    // Instantiate the initializer.
    ExprResult Init =
        SubstInitializer(OldVar->getInit(), TemplateArgs,
                         OldVar->getInitStyle() == VarDecl::CallInit);
    if (!Init.isInvalid()) {
      bool TypeMayContainAuto = true;
      Expr *InitExpr = Init.get();

      if (Var->hasAttr<DLLImportAttr>() &&
          (!InitExpr ||
           !InitExpr->isConstantInitializer(getASTContext(), false))) {
        // Do not dynamically initialize dllimport variables.
      } else if (InitExpr) {
        bool DirectInit = OldVar->isDirectInit();
        AddInitializerToDecl(Var, InitExpr, DirectInit, TypeMayContainAuto);
      } else
        ActOnUninitializedDecl(Var, TypeMayContainAuto);
    } else {
      // FIXME: Not too happy about invalidating the declaration
      // because of a bogus initializer.
      Var->setInvalidDecl();
    }

    PopExpressionEvaluationContext();
  } else if ((!Var->isStaticDataMember() || Var->isOutOfLine()) &&
             !Var->isCXXForRangeDecl())
    ActOnUninitializedDecl(Var, false);
}

/// \brief Instantiate the definition of the given variable from its
/// template.
///
/// \param PointOfInstantiation the point at which the instantiation was
/// required. Note that this is not precisely a "point of instantiation"
/// for the function, but it's close.
///
/// \param Var the already-instantiated declaration of a static member
/// variable of a class template specialization.
///
/// \param Recursive if true, recursively instantiates any functions that
/// are required by this instantiation.
///
/// \param DefinitionRequired if true, then we are performing an explicit
/// instantiation where an out-of-line definition of the member variable
/// is required. Complain if there is no such definition.
void Sema::InstantiateStaticDataMemberDefinition(
                                          SourceLocation PointOfInstantiation,
                                                 VarDecl *Var,
                                                 bool Recursive,
                                                 bool DefinitionRequired) {
  InstantiateVariableDefinition(PointOfInstantiation, Var, Recursive,
                                DefinitionRequired);
}

void Sema::InstantiateVariableDefinition(SourceLocation PointOfInstantiation,
                                         VarDecl *Var, bool Recursive,
                                         bool DefinitionRequired) {
  if (Var->isInvalidDecl())
    return;

  VarTemplateSpecializationDecl *VarSpec =
      dyn_cast<VarTemplateSpecializationDecl>(Var);
  VarDecl *PatternDecl = nullptr, *Def = nullptr;
  MultiLevelTemplateArgumentList TemplateArgs =
      getTemplateInstantiationArgs(Var);

  if (VarSpec) {
    // If this is a variable template specialization, make sure that it is
    // non-dependent, then find its instantiation pattern.
    bool InstantiationDependent = false;
    assert(!TemplateSpecializationType::anyDependentTemplateArguments(
               VarSpec->getTemplateArgsInfo(), InstantiationDependent) &&
           "Only instantiate variable template specializations that are "
           "not type-dependent");
    (void)InstantiationDependent;

    // Find the variable initialization that we'll be substituting. If the
    // pattern was instantiated from a member template, look back further to
    // find the real pattern.
    assert(VarSpec->getSpecializedTemplate() &&
           "Specialization without specialized template?");
    llvm::PointerUnion<VarTemplateDecl *,
                       VarTemplatePartialSpecializationDecl *> PatternPtr =
        VarSpec->getSpecializedTemplateOrPartial();
    if (PatternPtr.is<VarTemplatePartialSpecializationDecl *>()) {
      VarTemplatePartialSpecializationDecl *Tmpl =
          PatternPtr.get<VarTemplatePartialSpecializationDecl *>();
      while (VarTemplatePartialSpecializationDecl *From =
                 Tmpl->getInstantiatedFromMember()) {
        if (Tmpl->isMemberSpecialization())
          break;

        Tmpl = From;
      }
      PatternDecl = Tmpl;
    } else {
      VarTemplateDecl *Tmpl = PatternPtr.get<VarTemplateDecl *>();
      while (VarTemplateDecl *From =
                 Tmpl->getInstantiatedFromMemberTemplate()) {
        if (Tmpl->isMemberSpecialization())
          break;

        Tmpl = From;
      }
      PatternDecl = Tmpl->getTemplatedDecl();
    }

    // If this is a static data member template, there might be an
    // uninstantiated initializer on the declaration. If so, instantiate
    // it now.
    if (PatternDecl->isStaticDataMember() &&
        (PatternDecl = PatternDecl->getFirstDecl())->hasInit() &&
        !Var->hasInit()) {
      // FIXME: Factor out the duplicated instantiation context setup/tear down
      // code here.
      InstantiatingTemplate Inst(*this, PointOfInstantiation, Var);
      if (Inst.isInvalid())
        return;

      // If we're performing recursive template instantiation, create our own
      // queue of pending implicit instantiations that we will instantiate
      // later, while we're still within our own instantiation context.
      SavePendingInstantiationsAndVTableUsesRAII
          SavePendingInstantiationsAndVTableUses(*this, /*Enabled=*/Recursive);

      LocalInstantiationScope Local(*this);

      // Enter the scope of this instantiation. We don't use
      // PushDeclContext because we don't have a scope.
      ContextRAII PreviousContext(*this, Var->getDeclContext());
      InstantiateVariableInitializer(Var, PatternDecl, TemplateArgs);
      PreviousContext.pop();

      // FIXME: Need to inform the ASTConsumer that we instantiated the
      // initializer?

      // This variable may have local implicit instantiations that need to be
      // instantiated within this scope.
      PerformPendingInstantiations(/*LocalOnly=*/true);

      Local.Exit();

      if (Recursive) {
        // Define any newly required vtables.
        DefineUsedVTables();

        // Instantiate any pending implicit instantiations found during the
        // instantiation of this template.
        PerformPendingInstantiations();

        // PendingInstantiations and VTableUses are restored through
        // SavePendingInstantiationsAndVTableUses's destructor.
      }
    }

    // Find actual definition
    Def = PatternDecl->getDefinition(getASTContext());
  } else {
    // If this is a static data member, find its out-of-line definition.
    assert(Var->isStaticDataMember() && "not a static data member?");
    PatternDecl = Var->getInstantiatedFromStaticDataMember();

    assert(PatternDecl && "data member was not instantiated from a template?");
    assert(PatternDecl->isStaticDataMember() && "not a static data member?");
    Def = PatternDecl->getOutOfLineDefinition();
  }

  // If we don't have a definition of the variable template, we won't perform
  // any instantiation. Rather, we rely on the user to instantiate this
  // definition (or provide a specialization for it) in another translation
  // unit.
  if (!Def) {
    if (DefinitionRequired) {
      if (VarSpec)
        Diag(PointOfInstantiation,
             diag::err_explicit_instantiation_undefined_var_template) << Var;
      else
        Diag(PointOfInstantiation,
             diag::err_explicit_instantiation_undefined_member)
            << 2 << Var->getDeclName() << Var->getDeclContext();
      Diag(PatternDecl->getLocation(),
           diag::note_explicit_instantiation_here);
      if (VarSpec)
        Var->setInvalidDecl();
    } else if (Var->getTemplateSpecializationKind()
                 == TSK_ExplicitInstantiationDefinition) {
      PendingInstantiations.push_back(
        std::make_pair(Var, PointOfInstantiation));
    }

    return;
  }

  TemplateSpecializationKind TSK = Var->getTemplateSpecializationKind();

  // Never instantiate an explicit specialization.
  if (TSK == TSK_ExplicitSpecialization)
    return;

  // C++11 [temp.explicit]p10:
  //   Except for inline functions, [...] explicit instantiation declarations
  //   have the effect of suppressing the implicit instantiation of the entity
  //   to which they refer.
  if (TSK == TSK_ExplicitInstantiationDeclaration)
    return;

  // Make sure to pass the instantiated variable to the consumer at the end.
  struct PassToConsumerRAII {
    ASTConsumer &Consumer;
    VarDecl *Var;

    PassToConsumerRAII(ASTConsumer &Consumer, VarDecl *Var)
      : Consumer(Consumer), Var(Var) { }

    ~PassToConsumerRAII() {
      Consumer.HandleCXXStaticMemberVarInstantiation(Var);
    }
  } PassToConsumerRAII(Consumer, Var);

  // If we already have a definition, we're done.
  if (VarDecl *Def = Var->getDefinition()) {
    // We may be explicitly instantiating something we've already implicitly
    // instantiated.
    Def->setTemplateSpecializationKind(Var->getTemplateSpecializationKind(),
                                       PointOfInstantiation);
    return;
  }

  InstantiatingTemplate Inst(*this, PointOfInstantiation, Var);
  if (Inst.isInvalid())
    return;

  // If we're performing recursive template instantiation, create our own
  // queue of pending implicit instantiations that we will instantiate later,
  // while we're still within our own instantiation context.
  SavePendingLocalImplicitInstantiationsRAII
      SavedPendingLocalImplicitInstantiations(*this);
  SavePendingInstantiationsAndVTableUsesRAII
      SavePendingInstantiationsAndVTableUses(*this, /*Enabled=*/Recursive);

  // Enter the scope of this instantiation. We don't use
  // PushDeclContext because we don't have a scope.
  ContextRAII PreviousContext(*this, Var->getDeclContext());
  LocalInstantiationScope Local(*this);

  VarDecl *OldVar = Var;
  if (!VarSpec)
    Var = cast_or_null<VarDecl>(SubstDecl(Def, Var->getDeclContext(),
                                          TemplateArgs));
  else if (Var->isStaticDataMember() &&
           Var->getLexicalDeclContext()->isRecord()) {
    // We need to instantiate the definition of a static data member template,
    // and all we have is the in-class declaration of it. Instantiate a separate
    // declaration of the definition.
    TemplateDeclInstantiator Instantiator(*this, Var->getDeclContext(),
                                          TemplateArgs);
    Var = cast_or_null<VarDecl>(Instantiator.VisitVarTemplateSpecializationDecl(
        VarSpec->getSpecializedTemplate(), Def, nullptr,
        VarSpec->getTemplateArgsInfo(), VarSpec->getTemplateArgs().asArray()));
    if (Var) {
      llvm::PointerUnion<VarTemplateDecl *,
                         VarTemplatePartialSpecializationDecl *> PatternPtr =
          VarSpec->getSpecializedTemplateOrPartial();
      if (VarTemplatePartialSpecializationDecl *Partial =
          PatternPtr.dyn_cast<VarTemplatePartialSpecializationDecl *>())
        cast<VarTemplateSpecializationDecl>(Var)->setInstantiationOf(
            Partial, &VarSpec->getTemplateInstantiationArgs());

      // Merge the definition with the declaration.
      LookupResult R(*this, Var->getDeclName(), Var->getLocation(),
                     LookupOrdinaryName, ForRedeclaration);
      R.addDecl(OldVar);
      MergeVarDecl(Var, R);

      // Attach the initializer.
      InstantiateVariableInitializer(Var, Def, TemplateArgs);
    }
  } else
    // Complete the existing variable's definition with an appropriately
    // substituted type and initializer.
    Var = CompleteVarTemplateSpecializationDecl(VarSpec, Def, TemplateArgs);

  PreviousContext.pop();

  if (Var) {
    PassToConsumerRAII.Var = Var;
    Var->setTemplateSpecializationKind(OldVar->getTemplateSpecializationKind(),
                                       OldVar->getPointOfInstantiation());
  }

  // This variable may have local implicit instantiations that need to be
  // instantiated within this scope.
  PerformPendingInstantiations(/*LocalOnly=*/true);

  Local.Exit();
  
  if (Recursive) {
    // Define any newly required vtables.
    DefineUsedVTables();

    // Instantiate any pending implicit instantiations found during the
    // instantiation of this template.
    PerformPendingInstantiations();

    // PendingInstantiations and VTableUses are restored through
    // SavePendingInstantiationsAndVTableUses's destructor.
  }
}

void
Sema::InstantiateMemInitializers(CXXConstructorDecl *New,
                                 const CXXConstructorDecl *Tmpl,
                           const MultiLevelTemplateArgumentList &TemplateArgs) {

  SmallVector<CXXCtorInitializer*, 4> NewInits;
  bool AnyErrors = Tmpl->isInvalidDecl();

  // Instantiate all the initializers.
  for (const auto *Init : Tmpl->inits()) {
    // Only instantiate written initializers, let Sema re-construct implicit
    // ones.
    if (!Init->isWritten())
      continue;

    SourceLocation EllipsisLoc;

    if (Init->isPackExpansion()) {
      // This is a pack expansion. We should expand it now.
      TypeLoc BaseTL = Init->getTypeSourceInfo()->getTypeLoc();
      SmallVector<UnexpandedParameterPack, 4> Unexpanded;
      collectUnexpandedParameterPacks(BaseTL, Unexpanded);
      collectUnexpandedParameterPacks(Init->getInit(), Unexpanded);
      bool ShouldExpand = false;
      bool RetainExpansion = false;
      Optional<unsigned> NumExpansions;
      if (CheckParameterPacksForExpansion(Init->getEllipsisLoc(),
                                          BaseTL.getSourceRange(),
                                          Unexpanded,
                                          TemplateArgs, ShouldExpand,
                                          RetainExpansion,
                                          NumExpansions)) {
        AnyErrors = true;
        New->setInvalidDecl();
        continue;
      }
      assert(ShouldExpand && "Partial instantiation of base initializer?");

      // Loop over all of the arguments in the argument pack(s),
      for (unsigned I = 0; I != *NumExpansions; ++I) {
        Sema::ArgumentPackSubstitutionIndexRAII SubstIndex(*this, I);

        // Instantiate the initializer.
        ExprResult TempInit = SubstInitializer(Init->getInit(), TemplateArgs,
                                               /*CXXDirectInit=*/true);
        if (TempInit.isInvalid()) {
          AnyErrors = true;
          break;
        }

        // Instantiate the base type.
        TypeSourceInfo *BaseTInfo = SubstType(Init->getTypeSourceInfo(),
                                              TemplateArgs,
                                              Init->getSourceLocation(),
                                              New->getDeclName());
        if (!BaseTInfo) {
          AnyErrors = true;
          break;
        }

        // Build the initializer.
        MemInitResult NewInit = BuildBaseInitializer(BaseTInfo->getType(),
                                                     BaseTInfo, TempInit.get(),
                                                     New->getParent(),
                                                     SourceLocation());
        if (NewInit.isInvalid()) {
          AnyErrors = true;
          break;
        }

        NewInits.push_back(NewInit.get());
      }

      continue;
    }

    // Instantiate the initializer.
    ExprResult TempInit = SubstInitializer(Init->getInit(), TemplateArgs,
                                           /*CXXDirectInit=*/true);
    if (TempInit.isInvalid()) {
      AnyErrors = true;
      continue;
    }

    MemInitResult NewInit;
    if (Init->isDelegatingInitializer() || Init->isBaseInitializer()) {
      TypeSourceInfo *TInfo = SubstType(Init->getTypeSourceInfo(),
                                        TemplateArgs,
                                        Init->getSourceLocation(),
                                        New->getDeclName());
      if (!TInfo) {
        AnyErrors = true;
        New->setInvalidDecl();
        continue;
      }

      if (Init->isBaseInitializer())
        NewInit = BuildBaseInitializer(TInfo->getType(), TInfo, TempInit.get(),
                                       New->getParent(), EllipsisLoc);
      else
        NewInit = BuildDelegatingInitializer(TInfo, TempInit.get(),
                                  cast<CXXRecordDecl>(CurContext->getParent()));
    } else if (Init->isMemberInitializer()) {
      FieldDecl *Member = cast_or_null<FieldDecl>(FindInstantiatedDecl(
                                                     Init->getMemberLocation(),
                                                     Init->getMember(),
                                                     TemplateArgs));
      if (!Member) {
        AnyErrors = true;
        New->setInvalidDecl();
        continue;
      }

      NewInit = BuildMemberInitializer(Member, TempInit.get(),
                                       Init->getSourceLocation());
    } else if (Init->isIndirectMemberInitializer()) {
      IndirectFieldDecl *IndirectMember =
         cast_or_null<IndirectFieldDecl>(FindInstantiatedDecl(
                                 Init->getMemberLocation(),
                                 Init->getIndirectMember(), TemplateArgs));

      if (!IndirectMember) {
        AnyErrors = true;
        New->setInvalidDecl();
        continue;
      }

      NewInit = BuildMemberInitializer(IndirectMember, TempInit.get(),
                                       Init->getSourceLocation());
    }

    if (NewInit.isInvalid()) {
      AnyErrors = true;
      New->setInvalidDecl();
    } else {
      NewInits.push_back(NewInit.get());
    }
  }

  // Assign all the initializers to the new constructor.
  ActOnMemInitializers(New,
                       /*FIXME: ColonLoc */
                       SourceLocation(),
                       NewInits,
                       AnyErrors);
}

// TODO: this could be templated if the various decl types used the
// same method name.
static bool isInstantiationOf(ClassTemplateDecl *Pattern,
                              ClassTemplateDecl *Instance) {
  Pattern = Pattern->getCanonicalDecl();

  do {
    Instance = Instance->getCanonicalDecl();
    if (Pattern == Instance) return true;
    Instance = Instance->getInstantiatedFromMemberTemplate();
  } while (Instance);

  return false;
}

static bool isInstantiationOf(FunctionTemplateDecl *Pattern,
                              FunctionTemplateDecl *Instance) {
  Pattern = Pattern->getCanonicalDecl();

  do {
    Instance = Instance->getCanonicalDecl();
    if (Pattern == Instance) return true;
    Instance = Instance->getInstantiatedFromMemberTemplate();
  } while (Instance);

  return false;
}

static bool
isInstantiationOf(ClassTemplatePartialSpecializationDecl *Pattern,
                  ClassTemplatePartialSpecializationDecl *Instance) {
  Pattern
    = cast<ClassTemplatePartialSpecializationDecl>(Pattern->getCanonicalDecl());
  do {
    Instance = cast<ClassTemplatePartialSpecializationDecl>(
                                                Instance->getCanonicalDecl());
    if (Pattern == Instance)
      return true;
    Instance = Instance->getInstantiatedFromMember();
  } while (Instance);

  return false;
}

static bool isInstantiationOf(CXXRecordDecl *Pattern,
                              CXXRecordDecl *Instance) {
  Pattern = Pattern->getCanonicalDecl();

  do {
    Instance = Instance->getCanonicalDecl();
    if (Pattern == Instance) return true;
    Instance = Instance->getInstantiatedFromMemberClass();
  } while (Instance);

  return false;
}

static bool isInstantiationOf(FunctionDecl *Pattern,
                              FunctionDecl *Instance) {
  Pattern = Pattern->getCanonicalDecl();

  do {
    Instance = Instance->getCanonicalDecl();
    if (Pattern == Instance) return true;
    Instance = Instance->getInstantiatedFromMemberFunction();
  } while (Instance);

  return false;
}

static bool isInstantiationOf(EnumDecl *Pattern,
                              EnumDecl *Instance) {
  Pattern = Pattern->getCanonicalDecl();

  do {
    Instance = Instance->getCanonicalDecl();
    if (Pattern == Instance) return true;
    Instance = Instance->getInstantiatedFromMemberEnum();
  } while (Instance);

  return false;
}

static bool isInstantiationOf(UsingShadowDecl *Pattern,
                              UsingShadowDecl *Instance,
                              ASTContext &C) {
  return declaresSameEntity(C.getInstantiatedFromUsingShadowDecl(Instance),
                            Pattern);
}

static bool isInstantiationOf(UsingDecl *Pattern,
                              UsingDecl *Instance,
                              ASTContext &C) {
  return declaresSameEntity(C.getInstantiatedFromUsingDecl(Instance), Pattern);
}

static bool isInstantiationOf(UnresolvedUsingValueDecl *Pattern,
                              UsingDecl *Instance,
                              ASTContext &C) {
  return declaresSameEntity(C.getInstantiatedFromUsingDecl(Instance), Pattern);
}

static bool isInstantiationOf(UnresolvedUsingTypenameDecl *Pattern,
                              UsingDecl *Instance,
                              ASTContext &C) {
  return declaresSameEntity(C.getInstantiatedFromUsingDecl(Instance), Pattern);
}

static bool isInstantiationOfStaticDataMember(VarDecl *Pattern,
                                              VarDecl *Instance) {
  assert(Instance->isStaticDataMember());

  Pattern = Pattern->getCanonicalDecl();

  do {
    Instance = Instance->getCanonicalDecl();
    if (Pattern == Instance) return true;
    Instance = Instance->getInstantiatedFromStaticDataMember();
  } while (Instance);

  return false;
}

// Other is the prospective instantiation
// D is the prospective pattern
static bool isInstantiationOf(ASTContext &Ctx, NamedDecl *D, Decl *Other) {
  if (D->getKind() != Other->getKind()) {
    if (UnresolvedUsingTypenameDecl *UUD
          = dyn_cast<UnresolvedUsingTypenameDecl>(D)) {
      if (UsingDecl *UD = dyn_cast<UsingDecl>(Other)) {
        return isInstantiationOf(UUD, UD, Ctx);
      }
    }

    if (UnresolvedUsingValueDecl *UUD
          = dyn_cast<UnresolvedUsingValueDecl>(D)) {
      if (UsingDecl *UD = dyn_cast<UsingDecl>(Other)) {
        return isInstantiationOf(UUD, UD, Ctx);
      }
    }

    return false;
  }

  if (CXXRecordDecl *Record = dyn_cast<CXXRecordDecl>(Other))
    return isInstantiationOf(cast<CXXRecordDecl>(D), Record);

  if (FunctionDecl *Function = dyn_cast<FunctionDecl>(Other))
    return isInstantiationOf(cast<FunctionDecl>(D), Function);

  if (EnumDecl *Enum = dyn_cast<EnumDecl>(Other))
    return isInstantiationOf(cast<EnumDecl>(D), Enum);

  if (VarDecl *Var = dyn_cast<VarDecl>(Other))
    if (Var->isStaticDataMember())
      return isInstantiationOfStaticDataMember(cast<VarDecl>(D), Var);

  if (ClassTemplateDecl *Temp = dyn_cast<ClassTemplateDecl>(Other))
    return isInstantiationOf(cast<ClassTemplateDecl>(D), Temp);

  if (FunctionTemplateDecl *Temp = dyn_cast<FunctionTemplateDecl>(Other))
    return isInstantiationOf(cast<FunctionTemplateDecl>(D), Temp);

  if (ClassTemplatePartialSpecializationDecl *PartialSpec
        = dyn_cast<ClassTemplatePartialSpecializationDecl>(Other))
    return isInstantiationOf(cast<ClassTemplatePartialSpecializationDecl>(D),
                             PartialSpec);

  if (FieldDecl *Field = dyn_cast<FieldDecl>(Other)) {
    if (!Field->getDeclName()) {
      // This is an unnamed field.
      return declaresSameEntity(Ctx.getInstantiatedFromUnnamedFieldDecl(Field),
                                cast<FieldDecl>(D));
    }
  }

  if (UsingDecl *Using = dyn_cast<UsingDecl>(Other))
    return isInstantiationOf(cast<UsingDecl>(D), Using, Ctx);

  if (UsingShadowDecl *Shadow = dyn_cast<UsingShadowDecl>(Other))
    return isInstantiationOf(cast<UsingShadowDecl>(D), Shadow, Ctx);

  return D->getDeclName() && isa<NamedDecl>(Other) &&
    D->getDeclName() == cast<NamedDecl>(Other)->getDeclName();
}

template<typename ForwardIterator>
static NamedDecl *findInstantiationOf(ASTContext &Ctx,
                                      NamedDecl *D,
                                      ForwardIterator first,
                                      ForwardIterator last) {
  for (; first != last; ++first)
    if (isInstantiationOf(Ctx, D, *first))
      return cast<NamedDecl>(*first);

  return nullptr;
}

/// \brief Finds the instantiation of the given declaration context
/// within the current instantiation.
///
/// \returns NULL if there was an error
DeclContext *Sema::FindInstantiatedContext(SourceLocation Loc, DeclContext* DC,
                          const MultiLevelTemplateArgumentList &TemplateArgs) {
  if (NamedDecl *D = dyn_cast<NamedDecl>(DC)) {
    Decl* ID = FindInstantiatedDecl(Loc, D, TemplateArgs);
    return cast_or_null<DeclContext>(ID);
  } else return DC;
}

/// \brief Find the instantiation of the given declaration within the
/// current instantiation.
///
/// This routine is intended to be used when \p D is a declaration
/// referenced from within a template, that needs to mapped into the
/// corresponding declaration within an instantiation. For example,
/// given:
///
/// \code
/// template<typename T>
/// struct X {
///   enum Kind {
///     KnownValue = sizeof(T)
///   };
///
///   bool getKind() const { return KnownValue; }
/// };
///
/// template struct X<int>;
/// \endcode
///
/// In the instantiation of <tt>X<int>::getKind()</tt>, we need to map the
/// \p EnumConstantDecl for \p KnownValue (which refers to
/// <tt>X<T>::<Kind>::KnownValue</tt>) to its instantiation
/// (<tt>X<int>::<Kind>::KnownValue</tt>). \p FindInstantiatedDecl performs
/// this mapping from within the instantiation of <tt>X<int></tt>.
NamedDecl *Sema::FindInstantiatedDecl(SourceLocation Loc, NamedDecl *D,
                          const MultiLevelTemplateArgumentList &TemplateArgs) {
  DeclContext *ParentDC = D->getDeclContext();
  // FIXME: Parmeters of pointer to functions (y below) that are themselves 
  // parameters (p below) can have their ParentDC set to the translation-unit
  // - thus we can not consistently check if the ParentDC of such a parameter 
  // is Dependent or/and a FunctionOrMethod.
  // For e.g. this code, during Template argument deduction tries to 
  // find an instantiated decl for (T y) when the ParentDC for y is
  // the translation unit.  
  //   e.g. template <class T> void Foo(auto (*p)(T y) -> decltype(y())) {} 
  //   float baz(float(*)()) { return 0.0; }
  //   Foo(baz);
  // The better fix here is perhaps to ensure that a ParmVarDecl, by the time
  // it gets here, always has a FunctionOrMethod as its ParentDC??
  // For now:
  //  - as long as we have a ParmVarDecl whose parent is non-dependent and
  //    whose type is not instantiation dependent, do nothing to the decl
  //  - otherwise find its instantiated decl.
  if (isa<ParmVarDecl>(D) && !ParentDC->isDependentContext() &&
      !cast<ParmVarDecl>(D)->getType()->isInstantiationDependentType())
    return D;
  if (isa<ParmVarDecl>(D) || isa<NonTypeTemplateParmDecl>(D) ||
      isa<TemplateTypeParmDecl>(D) || isa<TemplateTemplateParmDecl>(D) ||
      (ParentDC->isFunctionOrMethod() && ParentDC->isDependentContext()) ||
      (isa<CXXRecordDecl>(D) && cast<CXXRecordDecl>(D)->isLambda())) {
    // D is a local of some kind. Look into the map of local
    // declarations to their instantiations.
    if (CurrentInstantiationScope) {
      if (auto Found = CurrentInstantiationScope->findInstantiationOf(D)) {
        if (Decl *FD = Found->dyn_cast<Decl *>())
          return cast<NamedDecl>(FD);

        int PackIdx = ArgumentPackSubstitutionIndex;
        assert(PackIdx != -1 &&
               "found declaration pack but not pack expanding");
        typedef LocalInstantiationScope::DeclArgumentPack DeclArgumentPack;
        return cast<NamedDecl>((*Found->get<DeclArgumentPack *>())[PackIdx]);
      }
    }

    // If we're performing a partial substitution during template argument
    // deduction, we may not have values for template parameters yet. They
    // just map to themselves.
    if (isa<NonTypeTemplateParmDecl>(D) || isa<TemplateTypeParmDecl>(D) ||
        isa<TemplateTemplateParmDecl>(D))
      return D;

    if (D->isInvalidDecl())
      return nullptr;

    // Normally this function only searches for already instantiated declaration
    // however we have to make an exclusion for local types used before
    // definition as in the code:
    //
    //   template<typename T> void f1() {
    //     void g1(struct x1);
    //     struct x1 {};
    //   }
    //
    // In this case instantiation of the type of 'g1' requires definition of
    // 'x1', which is defined later. Error recovery may produce an enum used
    // before definition. In these cases we need to instantiate relevant
    // declarations here.
    bool NeedInstantiate = false;
    if (CXXRecordDecl *RD = dyn_cast<CXXRecordDecl>(D))
      NeedInstantiate = RD->isLocalClass();
    else
      NeedInstantiate = isa<EnumDecl>(D);
    if (NeedInstantiate) {
      Decl *Inst = SubstDecl(D, CurContext, TemplateArgs);
      CurrentInstantiationScope->InstantiatedLocal(D, Inst);
      return cast<TypeDecl>(Inst);
    }

    // If we didn't find the decl, then we must have a label decl that hasn't
    // been found yet.  Lazily instantiate it and return it now.
    assert(isa<LabelDecl>(D));

    Decl *Inst = SubstDecl(D, CurContext, TemplateArgs);
    assert(Inst && "Failed to instantiate label??");

    CurrentInstantiationScope->InstantiatedLocal(D, Inst);
    return cast<LabelDecl>(Inst);
  }

  // For variable template specializations, update those that are still
  // type-dependent.
  if (VarTemplateSpecializationDecl *VarSpec =
          dyn_cast<VarTemplateSpecializationDecl>(D)) {
    bool InstantiationDependent = false;
    const TemplateArgumentListInfo &VarTemplateArgs =
        VarSpec->getTemplateArgsInfo();
    if (TemplateSpecializationType::anyDependentTemplateArguments(
            VarTemplateArgs, InstantiationDependent))
      D = cast<NamedDecl>(
          SubstDecl(D, VarSpec->getDeclContext(), TemplateArgs));
    return D;
  }

  if (CXXRecordDecl *Record = dyn_cast<CXXRecordDecl>(D)) {
    if (!Record->isDependentContext())
      return D;

    // Determine whether this record is the "templated" declaration describing
    // a class template or class template partial specialization.
    ClassTemplateDecl *ClassTemplate = Record->getDescribedClassTemplate();
    if (ClassTemplate)
      ClassTemplate = ClassTemplate->getCanonicalDecl();
    else if (ClassTemplatePartialSpecializationDecl *PartialSpec
               = dyn_cast<ClassTemplatePartialSpecializationDecl>(Record))
      ClassTemplate = PartialSpec->getSpecializedTemplate()->getCanonicalDecl();

    // Walk the current context to find either the record or an instantiation of
    // it.
    DeclContext *DC = CurContext;
    while (!DC->isFileContext()) {
      // If we're performing substitution while we're inside the template
      // definition, we'll find our own context. We're done.
      if (DC->Equals(Record))
        return Record;

      if (CXXRecordDecl *InstRecord = dyn_cast<CXXRecordDecl>(DC)) {
        // Check whether we're in the process of instantiating a class template
        // specialization of the template we're mapping.
        if (ClassTemplateSpecializationDecl *InstSpec
                      = dyn_cast<ClassTemplateSpecializationDecl>(InstRecord)){
          ClassTemplateDecl *SpecTemplate = InstSpec->getSpecializedTemplate();
          if (ClassTemplate && isInstantiationOf(ClassTemplate, SpecTemplate))
            return InstRecord;
        }

        // Check whether we're in the process of instantiating a member class.
        if (isInstantiationOf(Record, InstRecord))
          return InstRecord;
      }

      // Move to the outer template scope.
      if (FunctionDecl *FD = dyn_cast<FunctionDecl>(DC)) {
        if (FD->getFriendObjectKind() && FD->getDeclContext()->isFileContext()){
          DC = FD->getLexicalDeclContext();
          continue;
        }
      }

      DC = DC->getParent();
    }

    // Fall through to deal with other dependent record types (e.g.,
    // anonymous unions in class templates).
  }

  if (!ParentDC->isDependentContext())
    return D;

  ParentDC = FindInstantiatedContext(Loc, ParentDC, TemplateArgs);
  if (!ParentDC)
    return nullptr;

  if (ParentDC != D->getDeclContext()) {
    // We performed some kind of instantiation in the parent context,
    // so now we need to look into the instantiated parent context to
    // find the instantiation of the declaration D.

    // If our context used to be dependent, we may need to instantiate
    // it before performing lookup into that context.
    bool IsBeingInstantiated = false;
    if (CXXRecordDecl *Spec = dyn_cast<CXXRecordDecl>(ParentDC)) {
      if (!Spec->isDependentContext()) {
        QualType T = Context.getTypeDeclType(Spec);
        const RecordType *Tag = T->getAs<RecordType>();
        assert(Tag && "type of non-dependent record is not a RecordType");
        if (Tag->isBeingDefined())
          IsBeingInstantiated = true;
        if (!Tag->isBeingDefined() &&
            RequireCompleteType(Loc, T, diag::err_incomplete_type))
          return nullptr;

        ParentDC = Tag->getDecl();
      }
    }

    NamedDecl *Result = nullptr;
    if (D->getDeclName()) {
      DeclContext::lookup_result Found = ParentDC->lookup(D->getDeclName());
      Result = findInstantiationOf(Context, D, Found.begin(), Found.end());
    } else {
      // Since we don't have a name for the entity we're looking for,
      // our only option is to walk through all of the declarations to
      // find that name. This will occur in a few cases:
      //
      //   - anonymous struct/union within a template
      //   - unnamed class/struct/union/enum within a template
      //
      // FIXME: Find a better way to find these instantiations!
      Result = findInstantiationOf(Context, D,
                                   ParentDC->decls_begin(),
                                   ParentDC->decls_end());
    }

    if (!Result) {
      if (isa<UsingShadowDecl>(D)) {
        // UsingShadowDecls can instantiate to nothing because of using hiding.
      } else if (Diags.hasErrorOccurred()) {
        // We've already complained about something, so most likely this
        // declaration failed to instantiate. There's no point in complaining
        // further, since this is normal in invalid code.
      } else if (IsBeingInstantiated) {
        // The class in which this member exists is currently being
        // instantiated, and we haven't gotten around to instantiating this
        // member yet. This can happen when the code uses forward declarations
        // of member classes, and introduces ordering dependencies via
        // template instantiation.
        Diag(Loc, diag::err_member_not_yet_instantiated)
          << D->getDeclName()
          << Context.getTypeDeclType(cast<CXXRecordDecl>(ParentDC));
        Diag(D->getLocation(), diag::note_non_instantiated_member_here);
      } else if (EnumConstantDecl *ED = dyn_cast<EnumConstantDecl>(D)) {
        // This enumeration constant was found when the template was defined,
        // but can't be found in the instantiation. This can happen if an
        // unscoped enumeration member is explicitly specialized.
        EnumDecl *Enum = cast<EnumDecl>(ED->getLexicalDeclContext());
        EnumDecl *Spec = cast<EnumDecl>(FindInstantiatedDecl(Loc, Enum,
                                                             TemplateArgs));
        assert(Spec->getTemplateSpecializationKind() ==
                 TSK_ExplicitSpecialization);
        Diag(Loc, diag::err_enumerator_does_not_exist)
          << D->getDeclName()
          << Context.getTypeDeclType(cast<TypeDecl>(Spec->getDeclContext()));
        Diag(Spec->getLocation(), diag::note_enum_specialized_here)
          << Context.getTypeDeclType(Spec);
      } else {
        // We should have found something, but didn't.
        llvm_unreachable("Unable to find instantiation of declaration!");
      }
    }

    D = Result;
  }

  return D;
}

/// \brief Performs template instantiation for all implicit template
/// instantiations we have seen until this point.
void Sema::PerformPendingInstantiations(bool LocalOnly) {
  while (!PendingLocalImplicitInstantiations.empty() ||
         (!LocalOnly && !PendingInstantiations.empty())) {
    PendingImplicitInstantiation Inst;

    if (PendingLocalImplicitInstantiations.empty()) {
      Inst = PendingInstantiations.front();
      PendingInstantiations.pop_front();
    } else {
      Inst = PendingLocalImplicitInstantiations.front();
      PendingLocalImplicitInstantiations.pop_front();
    }

    // Instantiate function definitions
    if (FunctionDecl *Function = dyn_cast<FunctionDecl>(Inst.first)) {
      PrettyDeclStackTraceEntry CrashInfo(*this, Function, SourceLocation(),
                                          "instantiating function definition");
      bool DefinitionRequired = Function->getTemplateSpecializationKind() ==
                                TSK_ExplicitInstantiationDefinition;
      InstantiateFunctionDefinition(/*FIXME:*/Inst.second, Function, true,
                                    DefinitionRequired);
      continue;
    }

    // Instantiate variable definitions
    VarDecl *Var = cast<VarDecl>(Inst.first);

    assert((Var->isStaticDataMember() ||
            isa<VarTemplateSpecializationDecl>(Var)) &&
           "Not a static data member, nor a variable template"
           " specialization?");

    // Don't try to instantiate declarations if the most recent redeclaration
    // is invalid.
    if (Var->getMostRecentDecl()->isInvalidDecl())
      continue;

    // Check if the most recent declaration has changed the specialization kind
    // and removed the need for implicit instantiation.
    switch (Var->getMostRecentDecl()->getTemplateSpecializationKind()) {
    case TSK_Undeclared:
      llvm_unreachable("Cannot instantitiate an undeclared specialization.");
    case TSK_ExplicitInstantiationDeclaration:
    case TSK_ExplicitSpecialization:
      continue;  // No longer need to instantiate this type.
    case TSK_ExplicitInstantiationDefinition:
      // We only need an instantiation if the pending instantiation *is* the
      // explicit instantiation.
      if (Var != Var->getMostRecentDecl()) continue;
    case TSK_ImplicitInstantiation:
      break;
    }

    PrettyDeclStackTraceEntry CrashInfo(*this, Var, SourceLocation(),
                                        "instantiating variable definition");
    bool DefinitionRequired = Var->getTemplateSpecializationKind() ==
                              TSK_ExplicitInstantiationDefinition;

    // Instantiate static data member definitions or variable template
    // specializations.
    InstantiateVariableDefinition(/*FIXME:*/ Inst.second, Var, true,
                                  DefinitionRequired);
  }
}

void Sema::PerformDependentDiagnostics(const DeclContext *Pattern,
                       const MultiLevelTemplateArgumentList &TemplateArgs) {
  for (auto DD : Pattern->ddiags()) {
    switch (DD->getKind()) {
    case DependentDiagnostic::Access:
      HandleDependentAccessCheck(*DD, TemplateArgs);
      break;
    }
  }
}<|MERGE_RESOLUTION|>--- conflicted
+++ resolved
@@ -240,17 +240,8 @@
     Sema &S, const MultiLevelTemplateArgumentList &TemplateArgs,
     const OMPDeclareSimdDeclAttr &Attr, Decl *New) {
   ExprResult Simdlen;
-  if (auto *E = Attr.getSimdlen()) {
+  if (auto *E = Attr.getSimdlen())
     Simdlen = S.SubstExpr(E, TemplateArgs);
-<<<<<<< HEAD
-    if (Simdlen.isInvalid())
-      return;
-  }
-
-  (void)S.ActOnOpenMPDeclareSimdDirective(S.ConvertDeclToDeclGroup(New),
-                                          Attr.getBranchState(), Simdlen.get(),
-                                          Attr.getRange());
-=======
   // Allow 'this' in clauses with varlists.
   if (auto *FTD = dyn_cast<FunctionTemplateDecl>(New))
     New = FTD->getTemplatedDecl();
@@ -297,7 +288,6 @@
   (void)S.ActOnOpenMPDeclareSimdDirective(
       S.ConvertDeclToDeclGroup(New), Attr.getBranchState(), Simdlen.get(),
       Uniforms, Aligneds, Alignments, Attr.getRange());
->>>>>>> d93d376b
 }
 
 void Sema::InstantiateAttrs(const MultiLevelTemplateArgumentList &TemplateArgs,
