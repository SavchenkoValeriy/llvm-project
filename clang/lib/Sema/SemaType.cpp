//===--- SemaType.cpp - Semantic Analysis for Types -----------------------===//
//
// Part of the LLVM Project, under the Apache License v2.0 with LLVM Exceptions.
// See https://llvm.org/LICENSE.txt for license information.
// SPDX-License-Identifier: Apache-2.0 WITH LLVM-exception
//
//===----------------------------------------------------------------------===//
//
//  This file implements type-related semantic analysis.
//
//===----------------------------------------------------------------------===//

#include "TypeLocBuilder.h"
#include "clang/AST/ASTConsumer.h"
#include "clang/AST/ASTContext.h"
#include "clang/AST/ASTMutationListener.h"
#include "clang/AST/ASTStructuralEquivalence.h"
#include "clang/AST/CXXInheritance.h"
#include "clang/AST/DeclObjC.h"
#include "clang/AST/DeclTemplate.h"
#include "clang/AST/Expr.h"
#include "clang/AST/TypeLoc.h"
#include "clang/AST/TypeLocVisitor.h"
#include "clang/Basic/PartialDiagnostic.h"
#include "clang/Basic/TargetInfo.h"
#include "clang/Lex/Preprocessor.h"
#include "clang/Sema/DeclSpec.h"
#include "clang/Sema/DelayedDiagnostic.h"
#include "clang/Sema/Lookup.h"
#include "clang/Sema/ScopeInfo.h"
#include "clang/Sema/SemaInternal.h"
#include "clang/Sema/Template.h"
#include "clang/Sema/TemplateInstCallback.h"
#include "llvm/ADT/SmallPtrSet.h"
#include "llvm/ADT/SmallString.h"
#include "llvm/ADT/StringSwitch.h"
#include "llvm/Support/ErrorHandling.h"

using namespace clang;

enum TypeDiagSelector {
  TDS_Function,
  TDS_Pointer,
  TDS_ObjCObjOrBlock
};

/// isOmittedBlockReturnType - Return true if this declarator is missing a
/// return type because this is a omitted return type on a block literal.
static bool isOmittedBlockReturnType(const Declarator &D) {
  if (D.getContext() != DeclaratorContext::BlockLiteralContext ||
      D.getDeclSpec().hasTypeSpecifier())
    return false;

  if (D.getNumTypeObjects() == 0)
    return true;   // ^{ ... }

  if (D.getNumTypeObjects() == 1 &&
      D.getTypeObject(0).Kind == DeclaratorChunk::Function)
    return true;   // ^(int X, float Y) { ... }

  return false;
}

/// diagnoseBadTypeAttribute - Diagnoses a type attribute which
/// doesn't apply to the given type.
static void diagnoseBadTypeAttribute(Sema &S, const ParsedAttr &attr,
                                     QualType type) {
  TypeDiagSelector WhichType;
  bool useExpansionLoc = true;
  switch (attr.getKind()) {
  case ParsedAttr::AT_ObjCGC:
    WhichType = TDS_Pointer;
    break;
  case ParsedAttr::AT_ObjCOwnership:
    WhichType = TDS_ObjCObjOrBlock;
    break;
  default:
    // Assume everything else was a function attribute.
    WhichType = TDS_Function;
    useExpansionLoc = false;
    break;
  }

  SourceLocation loc = attr.getLoc();
  StringRef name = attr.getAttrName()->getName();

  // The GC attributes are usually written with macros;  special-case them.
  IdentifierInfo *II = attr.isArgIdent(0) ? attr.getArgAsIdent(0)->Ident
                                          : nullptr;
  if (useExpansionLoc && loc.isMacroID() && II) {
    if (II->isStr("strong")) {
      if (S.findMacroSpelling(loc, "__strong")) name = "__strong";
    } else if (II->isStr("weak")) {
      if (S.findMacroSpelling(loc, "__weak")) name = "__weak";
    }
  }

  S.Diag(loc, diag::warn_type_attribute_wrong_type) << name << WhichType
    << type;
}

// objc_gc applies to Objective-C pointers or, otherwise, to the
// smallest available pointer type (i.e. 'void*' in 'void**').
#define OBJC_POINTER_TYPE_ATTRS_CASELIST                                       \
  case ParsedAttr::AT_ObjCGC:                                                  \
  case ParsedAttr::AT_ObjCOwnership

// Calling convention attributes.
#define CALLING_CONV_ATTRS_CASELIST                                            \
  case ParsedAttr::AT_CDecl:                                                   \
  case ParsedAttr::AT_FastCall:                                                \
  case ParsedAttr::AT_StdCall:                                                 \
  case ParsedAttr::AT_ThisCall:                                                \
  case ParsedAttr::AT_RegCall:                                                 \
  case ParsedAttr::AT_Pascal:                                                  \
  case ParsedAttr::AT_SwiftCall:                                               \
  case ParsedAttr::AT_VectorCall:                                              \
  case ParsedAttr::AT_AArch64VectorPcs:                                        \
  case ParsedAttr::AT_MSABI:                                                   \
  case ParsedAttr::AT_SysVABI:                                                 \
  case ParsedAttr::AT_Pcs:                                                     \
  case ParsedAttr::AT_IntelOclBicc:                                            \
  case ParsedAttr::AT_PreserveMost:                                            \
  case ParsedAttr::AT_PreserveAll

// Function type attributes.
#define FUNCTION_TYPE_ATTRS_CASELIST                                           \
  case ParsedAttr::AT_NSReturnsRetained:                                       \
  case ParsedAttr::AT_NoReturn:                                                \
  case ParsedAttr::AT_Regparm:                                                 \
  case ParsedAttr::AT_AnyX86NoCallerSavedRegisters:                            \
  case ParsedAttr::AT_AnyX86NoCfCheck:                                         \
    CALLING_CONV_ATTRS_CASELIST

// Microsoft-specific type qualifiers.
#define MS_TYPE_ATTRS_CASELIST                                                 \
  case ParsedAttr::AT_Ptr32:                                                   \
  case ParsedAttr::AT_Ptr64:                                                   \
  case ParsedAttr::AT_SPtr:                                                    \
  case ParsedAttr::AT_UPtr

// Nullability qualifiers.
#define NULLABILITY_TYPE_ATTRS_CASELIST                                        \
  case ParsedAttr::AT_TypeNonNull:                                             \
  case ParsedAttr::AT_TypeNullable:                                            \
  case ParsedAttr::AT_TypeNullUnspecified

namespace {
  /// An object which stores processing state for the entire
  /// GetTypeForDeclarator process.
  class TypeProcessingState {
    Sema &sema;

    /// The declarator being processed.
    Declarator &declarator;

    /// The index of the declarator chunk we're currently processing.
    /// May be the total number of valid chunks, indicating the
    /// DeclSpec.
    unsigned chunkIndex;

    /// Whether there are non-trivial modifications to the decl spec.
    bool trivial;

    /// Whether we saved the attributes in the decl spec.
    bool hasSavedAttrs;

    /// The original set of attributes on the DeclSpec.
    SmallVector<ParsedAttr *, 2> savedAttrs;

    /// A list of attributes to diagnose the uselessness of when the
    /// processing is complete.
    SmallVector<ParsedAttr *, 2> ignoredTypeAttrs;

    /// Attributes corresponding to AttributedTypeLocs that we have not yet
    /// populated.
    // FIXME: The two-phase mechanism by which we construct Types and fill
    // their TypeLocs makes it hard to correctly assign these. We keep the
    // attributes in creation order as an attempt to make them line up
    // properly.
    using TypeAttrPair = std::pair<const AttributedType*, const Attr*>;
    SmallVector<TypeAttrPair, 8> AttrsForTypes;
    bool AttrsForTypesSorted = true;

    /// MacroQualifiedTypes mapping to macro expansion locations that will be
    /// stored in a MacroQualifiedTypeLoc.
    llvm::DenseMap<const MacroQualifiedType *, SourceLocation> LocsForMacros;

    /// Flag to indicate we parsed a noderef attribute. This is used for
    /// validating that noderef was used on a pointer or array.
    bool parsedNoDeref;

  public:
    TypeProcessingState(Sema &sema, Declarator &declarator)
        : sema(sema), declarator(declarator),
          chunkIndex(declarator.getNumTypeObjects()), trivial(true),
          hasSavedAttrs(false), parsedNoDeref(false) {}

    Sema &getSema() const {
      return sema;
    }

    Declarator &getDeclarator() const {
      return declarator;
    }

    bool isProcessingDeclSpec() const {
      return chunkIndex == declarator.getNumTypeObjects();
    }

    unsigned getCurrentChunkIndex() const {
      return chunkIndex;
    }

    void setCurrentChunkIndex(unsigned idx) {
      assert(idx <= declarator.getNumTypeObjects());
      chunkIndex = idx;
    }

    ParsedAttributesView &getCurrentAttributes() const {
      if (isProcessingDeclSpec())
        return getMutableDeclSpec().getAttributes();
      return declarator.getTypeObject(chunkIndex).getAttrs();
    }

    /// Save the current set of attributes on the DeclSpec.
    void saveDeclSpecAttrs() {
      // Don't try to save them multiple times.
      if (hasSavedAttrs) return;

      DeclSpec &spec = getMutableDeclSpec();
      for (ParsedAttr &AL : spec.getAttributes())
        savedAttrs.push_back(&AL);
      trivial &= savedAttrs.empty();
      hasSavedAttrs = true;
    }

    /// Record that we had nowhere to put the given type attribute.
    /// We will diagnose such attributes later.
    void addIgnoredTypeAttr(ParsedAttr &attr) {
      ignoredTypeAttrs.push_back(&attr);
    }

    /// Diagnose all the ignored type attributes, given that the
    /// declarator worked out to the given type.
    void diagnoseIgnoredTypeAttrs(QualType type) const {
      for (auto *Attr : ignoredTypeAttrs)
        diagnoseBadTypeAttribute(getSema(), *Attr, type);
    }

    /// Get an attributed type for the given attribute, and remember the Attr
    /// object so that we can attach it to the AttributedTypeLoc.
    QualType getAttributedType(Attr *A, QualType ModifiedType,
                               QualType EquivType) {
      QualType T =
          sema.Context.getAttributedType(A->getKind(), ModifiedType, EquivType);
      AttrsForTypes.push_back({cast<AttributedType>(T.getTypePtr()), A});
      AttrsForTypesSorted = false;
      return T;
    }

    /// Completely replace the \c auto in \p TypeWithAuto by
    /// \p Replacement. Also replace \p TypeWithAuto in \c TypeAttrPair if
    /// necessary.
    QualType ReplaceAutoType(QualType TypeWithAuto, QualType Replacement) {
      QualType T = sema.ReplaceAutoType(TypeWithAuto, Replacement);
      if (auto *AttrTy = TypeWithAuto->getAs<AttributedType>()) {
        // Attributed type still should be an attributed type after replacement.
        auto *NewAttrTy = cast<AttributedType>(T.getTypePtr());
        for (TypeAttrPair &A : AttrsForTypes) {
          if (A.first == AttrTy)
            A.first = NewAttrTy;
        }
        AttrsForTypesSorted = false;
      }
      return T;
    }

    /// Extract and remove the Attr* for a given attributed type.
    const Attr *takeAttrForAttributedType(const AttributedType *AT) {
      if (!AttrsForTypesSorted) {
        llvm::stable_sort(AttrsForTypes, llvm::less_first());
        AttrsForTypesSorted = true;
      }

      // FIXME: This is quadratic if we have lots of reuses of the same
      // attributed type.
      for (auto It = std::partition_point(
               AttrsForTypes.begin(), AttrsForTypes.end(),
               [=](const TypeAttrPair &A) { return A.first < AT; });
           It != AttrsForTypes.end() && It->first == AT; ++It) {
        if (It->second) {
          const Attr *Result = It->second;
          It->second = nullptr;
          return Result;
        }
      }

      llvm_unreachable("no Attr* for AttributedType*");
    }

    SourceLocation
    getExpansionLocForMacroQualifiedType(const MacroQualifiedType *MQT) const {
      auto FoundLoc = LocsForMacros.find(MQT);
      assert(FoundLoc != LocsForMacros.end() &&
             "Unable to find macro expansion location for MacroQualifedType");
      return FoundLoc->second;
    }

    void setExpansionLocForMacroQualifiedType(const MacroQualifiedType *MQT,
                                              SourceLocation Loc) {
      LocsForMacros[MQT] = Loc;
    }

    void setParsedNoDeref(bool parsed) { parsedNoDeref = parsed; }

    bool didParseNoDeref() const { return parsedNoDeref; }

    ~TypeProcessingState() {
      if (trivial) return;

      restoreDeclSpecAttrs();
    }

  private:
    DeclSpec &getMutableDeclSpec() const {
      return const_cast<DeclSpec&>(declarator.getDeclSpec());
    }

    void restoreDeclSpecAttrs() {
      assert(hasSavedAttrs);

      getMutableDeclSpec().getAttributes().clearListOnly();
      for (ParsedAttr *AL : savedAttrs)
        getMutableDeclSpec().getAttributes().addAtEnd(AL);
    }
  };
} // end anonymous namespace

static void moveAttrFromListToList(ParsedAttr &attr,
                                   ParsedAttributesView &fromList,
                                   ParsedAttributesView &toList) {
  fromList.remove(&attr);
  toList.addAtEnd(&attr);
}

/// The location of a type attribute.
enum TypeAttrLocation {
  /// The attribute is in the decl-specifier-seq.
  TAL_DeclSpec,
  /// The attribute is part of a DeclaratorChunk.
  TAL_DeclChunk,
  /// The attribute is immediately after the declaration's name.
  TAL_DeclName
};

static void processTypeAttrs(TypeProcessingState &state, QualType &type,
                             TypeAttrLocation TAL, ParsedAttributesView &attrs);

static bool handleFunctionTypeAttr(TypeProcessingState &state, ParsedAttr &attr,
                                   QualType &type);

static bool handleMSPointerTypeQualifierAttr(TypeProcessingState &state,
                                             ParsedAttr &attr, QualType &type);

static bool handleObjCGCTypeAttr(TypeProcessingState &state, ParsedAttr &attr,
                                 QualType &type);

static bool handleObjCOwnershipTypeAttr(TypeProcessingState &state,
                                        ParsedAttr &attr, QualType &type);

static bool handleObjCPointerTypeAttr(TypeProcessingState &state,
                                      ParsedAttr &attr, QualType &type) {
  if (attr.getKind() == ParsedAttr::AT_ObjCGC)
    return handleObjCGCTypeAttr(state, attr, type);
  assert(attr.getKind() == ParsedAttr::AT_ObjCOwnership);
  return handleObjCOwnershipTypeAttr(state, attr, type);
}

/// Given the index of a declarator chunk, check whether that chunk
/// directly specifies the return type of a function and, if so, find
/// an appropriate place for it.
///
/// \param i - a notional index which the search will start
///   immediately inside
///
/// \param onlyBlockPointers Whether we should only look into block
/// pointer types (vs. all pointer types).
static DeclaratorChunk *maybeMovePastReturnType(Declarator &declarator,
                                                unsigned i,
                                                bool onlyBlockPointers) {
  assert(i <= declarator.getNumTypeObjects());

  DeclaratorChunk *result = nullptr;

  // First, look inwards past parens for a function declarator.
  for (; i != 0; --i) {
    DeclaratorChunk &fnChunk = declarator.getTypeObject(i-1);
    switch (fnChunk.Kind) {
    case DeclaratorChunk::Paren:
      continue;

    // If we find anything except a function, bail out.
    case DeclaratorChunk::Pointer:
    case DeclaratorChunk::BlockPointer:
    case DeclaratorChunk::Array:
    case DeclaratorChunk::Reference:
    case DeclaratorChunk::MemberPointer:
    case DeclaratorChunk::Pipe:
      return result;

    // If we do find a function declarator, scan inwards from that,
    // looking for a (block-)pointer declarator.
    case DeclaratorChunk::Function:
      for (--i; i != 0; --i) {
        DeclaratorChunk &ptrChunk = declarator.getTypeObject(i-1);
        switch (ptrChunk.Kind) {
        case DeclaratorChunk::Paren:
        case DeclaratorChunk::Array:
        case DeclaratorChunk::Function:
        case DeclaratorChunk::Reference:
        case DeclaratorChunk::Pipe:
          continue;

        case DeclaratorChunk::MemberPointer:
        case DeclaratorChunk::Pointer:
          if (onlyBlockPointers)
            continue;

          LLVM_FALLTHROUGH;

        case DeclaratorChunk::BlockPointer:
          result = &ptrChunk;
          goto continue_outer;
        }
        llvm_unreachable("bad declarator chunk kind");
      }

      // If we run out of declarators doing that, we're done.
      return result;
    }
    llvm_unreachable("bad declarator chunk kind");

    // Okay, reconsider from our new point.
  continue_outer: ;
  }

  // Ran out of chunks, bail out.
  return result;
}

/// Given that an objc_gc attribute was written somewhere on a
/// declaration *other* than on the declarator itself (for which, use
/// distributeObjCPointerTypeAttrFromDeclarator), and given that it
/// didn't apply in whatever position it was written in, try to move
/// it to a more appropriate position.
static void distributeObjCPointerTypeAttr(TypeProcessingState &state,
                                          ParsedAttr &attr, QualType type) {
  Declarator &declarator = state.getDeclarator();

  // Move it to the outermost normal or block pointer declarator.
  for (unsigned i = state.getCurrentChunkIndex(); i != 0; --i) {
    DeclaratorChunk &chunk = declarator.getTypeObject(i-1);
    switch (chunk.Kind) {
    case DeclaratorChunk::Pointer:
    case DeclaratorChunk::BlockPointer: {
      // But don't move an ARC ownership attribute to the return type
      // of a block.
      DeclaratorChunk *destChunk = nullptr;
      if (state.isProcessingDeclSpec() &&
          attr.getKind() == ParsedAttr::AT_ObjCOwnership)
        destChunk = maybeMovePastReturnType(declarator, i - 1,
                                            /*onlyBlockPointers=*/true);
      if (!destChunk) destChunk = &chunk;

      moveAttrFromListToList(attr, state.getCurrentAttributes(),
                             destChunk->getAttrs());
      return;
    }

    case DeclaratorChunk::Paren:
    case DeclaratorChunk::Array:
      continue;

    // We may be starting at the return type of a block.
    case DeclaratorChunk::Function:
      if (state.isProcessingDeclSpec() &&
          attr.getKind() == ParsedAttr::AT_ObjCOwnership) {
        if (DeclaratorChunk *dest = maybeMovePastReturnType(
                                      declarator, i,
                                      /*onlyBlockPointers=*/true)) {
          moveAttrFromListToList(attr, state.getCurrentAttributes(),
                                 dest->getAttrs());
          return;
        }
      }
      goto error;

    // Don't walk through these.
    case DeclaratorChunk::Reference:
    case DeclaratorChunk::MemberPointer:
    case DeclaratorChunk::Pipe:
      goto error;
    }
  }
 error:

  diagnoseBadTypeAttribute(state.getSema(), attr, type);
}

/// Distribute an objc_gc type attribute that was written on the
/// declarator.
static void distributeObjCPointerTypeAttrFromDeclarator(
    TypeProcessingState &state, ParsedAttr &attr, QualType &declSpecType) {
  Declarator &declarator = state.getDeclarator();

  // objc_gc goes on the innermost pointer to something that's not a
  // pointer.
  unsigned innermost = -1U;
  bool considerDeclSpec = true;
  for (unsigned i = 0, e = declarator.getNumTypeObjects(); i != e; ++i) {
    DeclaratorChunk &chunk = declarator.getTypeObject(i);
    switch (chunk.Kind) {
    case DeclaratorChunk::Pointer:
    case DeclaratorChunk::BlockPointer:
      innermost = i;
      continue;

    case DeclaratorChunk::Reference:
    case DeclaratorChunk::MemberPointer:
    case DeclaratorChunk::Paren:
    case DeclaratorChunk::Array:
    case DeclaratorChunk::Pipe:
      continue;

    case DeclaratorChunk::Function:
      considerDeclSpec = false;
      goto done;
    }
  }
 done:

  // That might actually be the decl spec if we weren't blocked by
  // anything in the declarator.
  if (considerDeclSpec) {
    if (handleObjCPointerTypeAttr(state, attr, declSpecType)) {
      // Splice the attribute into the decl spec.  Prevents the
      // attribute from being applied multiple times and gives
      // the source-location-filler something to work with.
      state.saveDeclSpecAttrs();
      declarator.getMutableDeclSpec().getAttributes().takeOneFrom(
          declarator.getAttributes(), &attr);
      return;
    }
  }

  // Otherwise, if we found an appropriate chunk, splice the attribute
  // into it.
  if (innermost != -1U) {
    moveAttrFromListToList(attr, declarator.getAttributes(),
                           declarator.getTypeObject(innermost).getAttrs());
    return;
  }

  // Otherwise, diagnose when we're done building the type.
  declarator.getAttributes().remove(&attr);
  state.addIgnoredTypeAttr(attr);
}

/// A function type attribute was written somewhere in a declaration
/// *other* than on the declarator itself or in the decl spec.  Given
/// that it didn't apply in whatever position it was written in, try
/// to move it to a more appropriate position.
static void distributeFunctionTypeAttr(TypeProcessingState &state,
                                       ParsedAttr &attr, QualType type) {
  Declarator &declarator = state.getDeclarator();

  // Try to push the attribute from the return type of a function to
  // the function itself.
  for (unsigned i = state.getCurrentChunkIndex(); i != 0; --i) {
    DeclaratorChunk &chunk = declarator.getTypeObject(i-1);
    switch (chunk.Kind) {
    case DeclaratorChunk::Function:
      moveAttrFromListToList(attr, state.getCurrentAttributes(),
                             chunk.getAttrs());
      return;

    case DeclaratorChunk::Paren:
    case DeclaratorChunk::Pointer:
    case DeclaratorChunk::BlockPointer:
    case DeclaratorChunk::Array:
    case DeclaratorChunk::Reference:
    case DeclaratorChunk::MemberPointer:
    case DeclaratorChunk::Pipe:
      continue;
    }
  }

  diagnoseBadTypeAttribute(state.getSema(), attr, type);
}

/// Try to distribute a function type attribute to the innermost
/// function chunk or type.  Returns true if the attribute was
/// distributed, false if no location was found.
static bool distributeFunctionTypeAttrToInnermost(
    TypeProcessingState &state, ParsedAttr &attr,
    ParsedAttributesView &attrList, QualType &declSpecType) {
  Declarator &declarator = state.getDeclarator();

  // Put it on the innermost function chunk, if there is one.
  for (unsigned i = 0, e = declarator.getNumTypeObjects(); i != e; ++i) {
    DeclaratorChunk &chunk = declarator.getTypeObject(i);
    if (chunk.Kind != DeclaratorChunk::Function) continue;

    moveAttrFromListToList(attr, attrList, chunk.getAttrs());
    return true;
  }

  return handleFunctionTypeAttr(state, attr, declSpecType);
}

/// A function type attribute was written in the decl spec.  Try to
/// apply it somewhere.
static void distributeFunctionTypeAttrFromDeclSpec(TypeProcessingState &state,
                                                   ParsedAttr &attr,
                                                   QualType &declSpecType) {
  state.saveDeclSpecAttrs();

  // C++11 attributes before the decl specifiers actually appertain to
  // the declarators. Move them straight there. We don't support the
  // 'put them wherever you like' semantics we allow for GNU attributes.
  if (attr.isCXX11Attribute()) {
    moveAttrFromListToList(attr, state.getCurrentAttributes(),
                           state.getDeclarator().getAttributes());
    return;
  }

  // Try to distribute to the innermost.
  if (distributeFunctionTypeAttrToInnermost(
          state, attr, state.getCurrentAttributes(), declSpecType))
    return;

  // If that failed, diagnose the bad attribute when the declarator is
  // fully built.
  state.addIgnoredTypeAttr(attr);
}

/// A function type attribute was written on the declarator.  Try to
/// apply it somewhere.
static void distributeFunctionTypeAttrFromDeclarator(TypeProcessingState &state,
                                                     ParsedAttr &attr,
                                                     QualType &declSpecType) {
  Declarator &declarator = state.getDeclarator();

  // Try to distribute to the innermost.
  if (distributeFunctionTypeAttrToInnermost(
          state, attr, declarator.getAttributes(), declSpecType))
    return;

  // If that failed, diagnose the bad attribute when the declarator is
  // fully built.
  declarator.getAttributes().remove(&attr);
  state.addIgnoredTypeAttr(attr);
}

/// Given that there are attributes written on the declarator
/// itself, try to distribute any type attributes to the appropriate
/// declarator chunk.
///
/// These are attributes like the following:
///   int f ATTR;
///   int (f ATTR)();
/// but not necessarily this:
///   int f() ATTR;
static void distributeTypeAttrsFromDeclarator(TypeProcessingState &state,
                                              QualType &declSpecType) {
  // Collect all the type attributes from the declarator itself.
  assert(!state.getDeclarator().getAttributes().empty() &&
         "declarator has no attrs!");
  // The called functions in this loop actually remove things from the current
  // list, so iterating over the existing list isn't possible.  Instead, make a
  // non-owning copy and iterate over that.
  ParsedAttributesView AttrsCopy{state.getDeclarator().getAttributes()};
  for (ParsedAttr &attr : AttrsCopy) {
    // Do not distribute C++11 attributes. They have strict rules for what
    // they appertain to.
    if (attr.isCXX11Attribute())
      continue;

    switch (attr.getKind()) {
    OBJC_POINTER_TYPE_ATTRS_CASELIST:
      distributeObjCPointerTypeAttrFromDeclarator(state, attr, declSpecType);
      break;

    FUNCTION_TYPE_ATTRS_CASELIST:
      distributeFunctionTypeAttrFromDeclarator(state, attr, declSpecType);
      break;

    MS_TYPE_ATTRS_CASELIST:
      // Microsoft type attributes cannot go after the declarator-id.
      continue;

    NULLABILITY_TYPE_ATTRS_CASELIST:
      // Nullability specifiers cannot go after the declarator-id.

    // Objective-C __kindof does not get distributed.
    case ParsedAttr::AT_ObjCKindOf:
      continue;

    default:
      break;
    }
  }
}

/// Add a synthetic '()' to a block-literal declarator if it is
/// required, given the return type.
static void maybeSynthesizeBlockSignature(TypeProcessingState &state,
                                          QualType declSpecType) {
  Declarator &declarator = state.getDeclarator();

  // First, check whether the declarator would produce a function,
  // i.e. whether the innermost semantic chunk is a function.
  if (declarator.isFunctionDeclarator()) {
    // If so, make that declarator a prototyped declarator.
    declarator.getFunctionTypeInfo().hasPrototype = true;
    return;
  }

  // If there are any type objects, the type as written won't name a
  // function, regardless of the decl spec type.  This is because a
  // block signature declarator is always an abstract-declarator, and
  // abstract-declarators can't just be parentheses chunks.  Therefore
  // we need to build a function chunk unless there are no type
  // objects and the decl spec type is a function.
  if (!declarator.getNumTypeObjects() && declSpecType->isFunctionType())
    return;

  // Note that there *are* cases with invalid declarators where
  // declarators consist solely of parentheses.  In general, these
  // occur only in failed efforts to make function declarators, so
  // faking up the function chunk is still the right thing to do.

  // Otherwise, we need to fake up a function declarator.
  SourceLocation loc = declarator.getBeginLoc();

  // ...and *prepend* it to the declarator.
  SourceLocation NoLoc;
  declarator.AddInnermostTypeInfo(DeclaratorChunk::getFunction(
      /*HasProto=*/true,
      /*IsAmbiguous=*/false,
      /*LParenLoc=*/NoLoc,
      /*ArgInfo=*/nullptr,
      /*NumParams=*/0,
      /*EllipsisLoc=*/NoLoc,
      /*RParenLoc=*/NoLoc,
      /*RefQualifierIsLvalueRef=*/true,
      /*RefQualifierLoc=*/NoLoc,
      /*MutableLoc=*/NoLoc, EST_None,
      /*ESpecRange=*/SourceRange(),
      /*Exceptions=*/nullptr,
      /*ExceptionRanges=*/nullptr,
      /*NumExceptions=*/0,
      /*NoexceptExpr=*/nullptr,
      /*ExceptionSpecTokens=*/nullptr,
      /*DeclsInPrototype=*/None, loc, loc, declarator));

  // For consistency, make sure the state still has us as processing
  // the decl spec.
  assert(state.getCurrentChunkIndex() == declarator.getNumTypeObjects() - 1);
  state.setCurrentChunkIndex(declarator.getNumTypeObjects());
}

static void diagnoseAndRemoveTypeQualifiers(Sema &S, const DeclSpec &DS,
                                            unsigned &TypeQuals,
                                            QualType TypeSoFar,
                                            unsigned RemoveTQs,
                                            unsigned DiagID) {
  // If this occurs outside a template instantiation, warn the user about
  // it; they probably didn't mean to specify a redundant qualifier.
  typedef std::pair<DeclSpec::TQ, SourceLocation> QualLoc;
  for (QualLoc Qual : {QualLoc(DeclSpec::TQ_const, DS.getConstSpecLoc()),
                       QualLoc(DeclSpec::TQ_restrict, DS.getRestrictSpecLoc()),
                       QualLoc(DeclSpec::TQ_volatile, DS.getVolatileSpecLoc()),
                       QualLoc(DeclSpec::TQ_atomic, DS.getAtomicSpecLoc())}) {
    if (!(RemoveTQs & Qual.first))
      continue;

    if (!S.inTemplateInstantiation()) {
      if (TypeQuals & Qual.first)
        S.Diag(Qual.second, DiagID)
          << DeclSpec::getSpecifierName(Qual.first) << TypeSoFar
          << FixItHint::CreateRemoval(Qual.second);
    }

    TypeQuals &= ~Qual.first;
  }
}

/// Return true if this is omitted block return type. Also check type
/// attributes and type qualifiers when returning true.
static bool checkOmittedBlockReturnType(Sema &S, Declarator &declarator,
                                        QualType Result) {
  if (!isOmittedBlockReturnType(declarator))
    return false;

  // Warn if we see type attributes for omitted return type on a block literal.
  SmallVector<ParsedAttr *, 2> ToBeRemoved;
  for (ParsedAttr &AL : declarator.getMutableDeclSpec().getAttributes()) {
    if (AL.isInvalid() || !AL.isTypeAttr())
      continue;
    S.Diag(AL.getLoc(),
           diag::warn_block_literal_attributes_on_omitted_return_type)
        << AL;
    ToBeRemoved.push_back(&AL);
  }
  // Remove bad attributes from the list.
  for (ParsedAttr *AL : ToBeRemoved)
    declarator.getMutableDeclSpec().getAttributes().remove(AL);

  // Warn if we see type qualifiers for omitted return type on a block literal.
  const DeclSpec &DS = declarator.getDeclSpec();
  unsigned TypeQuals = DS.getTypeQualifiers();
  diagnoseAndRemoveTypeQualifiers(S, DS, TypeQuals, Result, (unsigned)-1,
      diag::warn_block_literal_qualifiers_on_omitted_return_type);
  declarator.getMutableDeclSpec().ClearTypeQualifiers();

  return true;
}

/// Apply Objective-C type arguments to the given type.
static QualType applyObjCTypeArgs(Sema &S, SourceLocation loc, QualType type,
                                  ArrayRef<TypeSourceInfo *> typeArgs,
                                  SourceRange typeArgsRange,
                                  bool failOnError = false) {
  // We can only apply type arguments to an Objective-C class type.
  const auto *objcObjectType = type->getAs<ObjCObjectType>();
  if (!objcObjectType || !objcObjectType->getInterface()) {
    S.Diag(loc, diag::err_objc_type_args_non_class)
      << type
      << typeArgsRange;

    if (failOnError)
      return QualType();
    return type;
  }

  // The class type must be parameterized.
  ObjCInterfaceDecl *objcClass = objcObjectType->getInterface();
  ObjCTypeParamList *typeParams = objcClass->getTypeParamList();
  if (!typeParams) {
    S.Diag(loc, diag::err_objc_type_args_non_parameterized_class)
      << objcClass->getDeclName()
      << FixItHint::CreateRemoval(typeArgsRange);

    if (failOnError)
      return QualType();

    return type;
  }

  // The type must not already be specialized.
  if (objcObjectType->isSpecialized()) {
    S.Diag(loc, diag::err_objc_type_args_specialized_class)
      << type
      << FixItHint::CreateRemoval(typeArgsRange);

    if (failOnError)
      return QualType();

    return type;
  }

  // Check the type arguments.
  SmallVector<QualType, 4> finalTypeArgs;
  unsigned numTypeParams = typeParams->size();
  bool anyPackExpansions = false;
  for (unsigned i = 0, n = typeArgs.size(); i != n; ++i) {
    TypeSourceInfo *typeArgInfo = typeArgs[i];
    QualType typeArg = typeArgInfo->getType();

    // Type arguments cannot have explicit qualifiers or nullability.
    // We ignore indirect sources of these, e.g. behind typedefs or
    // template arguments.
    if (TypeLoc qual = typeArgInfo->getTypeLoc().findExplicitQualifierLoc()) {
      bool diagnosed = false;
      SourceRange rangeToRemove;
      if (auto attr = qual.getAs<AttributedTypeLoc>()) {
        rangeToRemove = attr.getLocalSourceRange();
        if (attr.getTypePtr()->getImmediateNullability()) {
          typeArg = attr.getTypePtr()->getModifiedType();
          S.Diag(attr.getBeginLoc(),
                 diag::err_objc_type_arg_explicit_nullability)
              << typeArg << FixItHint::CreateRemoval(rangeToRemove);
          diagnosed = true;
        }
      }

      if (!diagnosed) {
        S.Diag(qual.getBeginLoc(), diag::err_objc_type_arg_qualified)
            << typeArg << typeArg.getQualifiers().getAsString()
            << FixItHint::CreateRemoval(rangeToRemove);
      }
    }

    // Remove qualifiers even if they're non-local.
    typeArg = typeArg.getUnqualifiedType();

    finalTypeArgs.push_back(typeArg);

    if (typeArg->getAs<PackExpansionType>())
      anyPackExpansions = true;

    // Find the corresponding type parameter, if there is one.
    ObjCTypeParamDecl *typeParam = nullptr;
    if (!anyPackExpansions) {
      if (i < numTypeParams) {
        typeParam = typeParams->begin()[i];
      } else {
        // Too many arguments.
        S.Diag(loc, diag::err_objc_type_args_wrong_arity)
          << false
          << objcClass->getDeclName()
          << (unsigned)typeArgs.size()
          << numTypeParams;
        S.Diag(objcClass->getLocation(), diag::note_previous_decl)
          << objcClass;

        if (failOnError)
          return QualType();

        return type;
      }
    }

    // Objective-C object pointer types must be substitutable for the bounds.
    if (const auto *typeArgObjC = typeArg->getAs<ObjCObjectPointerType>()) {
      // If we don't have a type parameter to match against, assume
      // everything is fine. There was a prior pack expansion that
      // means we won't be able to match anything.
      if (!typeParam) {
        assert(anyPackExpansions && "Too many arguments?");
        continue;
      }

      // Retrieve the bound.
      QualType bound = typeParam->getUnderlyingType();
      const auto *boundObjC = bound->getAs<ObjCObjectPointerType>();

      // Determine whether the type argument is substitutable for the bound.
      if (typeArgObjC->isObjCIdType()) {
        // When the type argument is 'id', the only acceptable type
        // parameter bound is 'id'.
        if (boundObjC->isObjCIdType())
          continue;
      } else if (S.Context.canAssignObjCInterfaces(boundObjC, typeArgObjC)) {
        // Otherwise, we follow the assignability rules.
        continue;
      }

      // Diagnose the mismatch.
      S.Diag(typeArgInfo->getTypeLoc().getBeginLoc(),
             diag::err_objc_type_arg_does_not_match_bound)
          << typeArg << bound << typeParam->getDeclName();
      S.Diag(typeParam->getLocation(), diag::note_objc_type_param_here)
        << typeParam->getDeclName();

      if (failOnError)
        return QualType();

      return type;
    }

    // Block pointer types are permitted for unqualified 'id' bounds.
    if (typeArg->isBlockPointerType()) {
      // If we don't have a type parameter to match against, assume
      // everything is fine. There was a prior pack expansion that
      // means we won't be able to match anything.
      if (!typeParam) {
        assert(anyPackExpansions && "Too many arguments?");
        continue;
      }

      // Retrieve the bound.
      QualType bound = typeParam->getUnderlyingType();
      if (bound->isBlockCompatibleObjCPointerType(S.Context))
        continue;

      // Diagnose the mismatch.
      S.Diag(typeArgInfo->getTypeLoc().getBeginLoc(),
             diag::err_objc_type_arg_does_not_match_bound)
          << typeArg << bound << typeParam->getDeclName();
      S.Diag(typeParam->getLocation(), diag::note_objc_type_param_here)
        << typeParam->getDeclName();

      if (failOnError)
        return QualType();

      return type;
    }

    // Dependent types will be checked at instantiation time.
    if (typeArg->isDependentType()) {
      continue;
    }

    // Diagnose non-id-compatible type arguments.
    S.Diag(typeArgInfo->getTypeLoc().getBeginLoc(),
           diag::err_objc_type_arg_not_id_compatible)
        << typeArg << typeArgInfo->getTypeLoc().getSourceRange();

    if (failOnError)
      return QualType();

    return type;
  }

  // Make sure we didn't have the wrong number of arguments.
  if (!anyPackExpansions && finalTypeArgs.size() != numTypeParams) {
    S.Diag(loc, diag::err_objc_type_args_wrong_arity)
      << (typeArgs.size() < typeParams->size())
      << objcClass->getDeclName()
      << (unsigned)finalTypeArgs.size()
      << (unsigned)numTypeParams;
    S.Diag(objcClass->getLocation(), diag::note_previous_decl)
      << objcClass;

    if (failOnError)
      return QualType();

    return type;
  }

  // Success. Form the specialized type.
  return S.Context.getObjCObjectType(type, finalTypeArgs, { }, false);
}

QualType Sema::BuildObjCTypeParamType(const ObjCTypeParamDecl *Decl,
                                      SourceLocation ProtocolLAngleLoc,
                                      ArrayRef<ObjCProtocolDecl *> Protocols,
                                      ArrayRef<SourceLocation> ProtocolLocs,
                                      SourceLocation ProtocolRAngleLoc,
                                      bool FailOnError) {
  QualType Result = QualType(Decl->getTypeForDecl(), 0);
  if (!Protocols.empty()) {
    bool HasError;
    Result = Context.applyObjCProtocolQualifiers(Result, Protocols,
                                                 HasError);
    if (HasError) {
      Diag(SourceLocation(), diag::err_invalid_protocol_qualifiers)
        << SourceRange(ProtocolLAngleLoc, ProtocolRAngleLoc);
      if (FailOnError) Result = QualType();
    }
    if (FailOnError && Result.isNull())
      return QualType();
  }

  return Result;
}

QualType Sema::BuildObjCObjectType(QualType BaseType,
                                   SourceLocation Loc,
                                   SourceLocation TypeArgsLAngleLoc,
                                   ArrayRef<TypeSourceInfo *> TypeArgs,
                                   SourceLocation TypeArgsRAngleLoc,
                                   SourceLocation ProtocolLAngleLoc,
                                   ArrayRef<ObjCProtocolDecl *> Protocols,
                                   ArrayRef<SourceLocation> ProtocolLocs,
                                   SourceLocation ProtocolRAngleLoc,
                                   bool FailOnError) {
  QualType Result = BaseType;
  if (!TypeArgs.empty()) {
    Result = applyObjCTypeArgs(*this, Loc, Result, TypeArgs,
                               SourceRange(TypeArgsLAngleLoc,
                                           TypeArgsRAngleLoc),
                               FailOnError);
    if (FailOnError && Result.isNull())
      return QualType();
  }

  if (!Protocols.empty()) {
    bool HasError;
    Result = Context.applyObjCProtocolQualifiers(Result, Protocols,
                                                 HasError);
    if (HasError) {
      Diag(Loc, diag::err_invalid_protocol_qualifiers)
        << SourceRange(ProtocolLAngleLoc, ProtocolRAngleLoc);
      if (FailOnError) Result = QualType();
    }
    if (FailOnError && Result.isNull())
      return QualType();
  }

  return Result;
}

TypeResult Sema::actOnObjCProtocolQualifierType(
             SourceLocation lAngleLoc,
             ArrayRef<Decl *> protocols,
             ArrayRef<SourceLocation> protocolLocs,
             SourceLocation rAngleLoc) {
  // Form id<protocol-list>.
  QualType Result = Context.getObjCObjectType(
                      Context.ObjCBuiltinIdTy, { },
                      llvm::makeArrayRef(
                        (ObjCProtocolDecl * const *)protocols.data(),
                        protocols.size()),
                      false);
  Result = Context.getObjCObjectPointerType(Result);

  TypeSourceInfo *ResultTInfo = Context.CreateTypeSourceInfo(Result);
  TypeLoc ResultTL = ResultTInfo->getTypeLoc();

  auto ObjCObjectPointerTL = ResultTL.castAs<ObjCObjectPointerTypeLoc>();
  ObjCObjectPointerTL.setStarLoc(SourceLocation()); // implicit

  auto ObjCObjectTL = ObjCObjectPointerTL.getPointeeLoc()
                        .castAs<ObjCObjectTypeLoc>();
  ObjCObjectTL.setHasBaseTypeAsWritten(false);
  ObjCObjectTL.getBaseLoc().initialize(Context, SourceLocation());

  // No type arguments.
  ObjCObjectTL.setTypeArgsLAngleLoc(SourceLocation());
  ObjCObjectTL.setTypeArgsRAngleLoc(SourceLocation());

  // Fill in protocol qualifiers.
  ObjCObjectTL.setProtocolLAngleLoc(lAngleLoc);
  ObjCObjectTL.setProtocolRAngleLoc(rAngleLoc);
  for (unsigned i = 0, n = protocols.size(); i != n; ++i)
    ObjCObjectTL.setProtocolLoc(i, protocolLocs[i]);

  // We're done. Return the completed type to the parser.
  return CreateParsedType(Result, ResultTInfo);
}

TypeResult Sema::actOnObjCTypeArgsAndProtocolQualifiers(
             Scope *S,
             SourceLocation Loc,
             ParsedType BaseType,
             SourceLocation TypeArgsLAngleLoc,
             ArrayRef<ParsedType> TypeArgs,
             SourceLocation TypeArgsRAngleLoc,
             SourceLocation ProtocolLAngleLoc,
             ArrayRef<Decl *> Protocols,
             ArrayRef<SourceLocation> ProtocolLocs,
             SourceLocation ProtocolRAngleLoc) {
  TypeSourceInfo *BaseTypeInfo = nullptr;
  QualType T = GetTypeFromParser(BaseType, &BaseTypeInfo);
  if (T.isNull())
    return true;

  // Handle missing type-source info.
  if (!BaseTypeInfo)
    BaseTypeInfo = Context.getTrivialTypeSourceInfo(T, Loc);

  // Extract type arguments.
  SmallVector<TypeSourceInfo *, 4> ActualTypeArgInfos;
  for (unsigned i = 0, n = TypeArgs.size(); i != n; ++i) {
    TypeSourceInfo *TypeArgInfo = nullptr;
    QualType TypeArg = GetTypeFromParser(TypeArgs[i], &TypeArgInfo);
    if (TypeArg.isNull()) {
      ActualTypeArgInfos.clear();
      break;
    }

    assert(TypeArgInfo && "No type source info?");
    ActualTypeArgInfos.push_back(TypeArgInfo);
  }

  // Build the object type.
  QualType Result = BuildObjCObjectType(
      T, BaseTypeInfo->getTypeLoc().getSourceRange().getBegin(),
      TypeArgsLAngleLoc, ActualTypeArgInfos, TypeArgsRAngleLoc,
      ProtocolLAngleLoc,
      llvm::makeArrayRef((ObjCProtocolDecl * const *)Protocols.data(),
                         Protocols.size()),
      ProtocolLocs, ProtocolRAngleLoc,
      /*FailOnError=*/false);

  if (Result == T)
    return BaseType;

  // Create source information for this type.
  TypeSourceInfo *ResultTInfo = Context.CreateTypeSourceInfo(Result);
  TypeLoc ResultTL = ResultTInfo->getTypeLoc();

  // For id<Proto1, Proto2> or Class<Proto1, Proto2>, we'll have an
  // object pointer type. Fill in source information for it.
  if (auto ObjCObjectPointerTL = ResultTL.getAs<ObjCObjectPointerTypeLoc>()) {
    // The '*' is implicit.
    ObjCObjectPointerTL.setStarLoc(SourceLocation());
    ResultTL = ObjCObjectPointerTL.getPointeeLoc();
  }

  auto ObjCObjectTL = ResultTL.castAs<ObjCObjectTypeLoc>();

  // Type argument information.
  if (ObjCObjectTL.getNumTypeArgs() > 0) {
    assert(ObjCObjectTL.getNumTypeArgs() == ActualTypeArgInfos.size());
    ObjCObjectTL.setTypeArgsLAngleLoc(TypeArgsLAngleLoc);
    ObjCObjectTL.setTypeArgsRAngleLoc(TypeArgsRAngleLoc);
    for (unsigned i = 0, n = ActualTypeArgInfos.size(); i != n; ++i)
      ObjCObjectTL.setTypeArgTInfo(i, ActualTypeArgInfos[i]);
  } else {
    ObjCObjectTL.setTypeArgsLAngleLoc(SourceLocation());
    ObjCObjectTL.setTypeArgsRAngleLoc(SourceLocation());
  }

  // Protocol qualifier information.
  if (ObjCObjectTL.getNumProtocols() > 0) {
    assert(ObjCObjectTL.getNumProtocols() == Protocols.size());
    ObjCObjectTL.setProtocolLAngleLoc(ProtocolLAngleLoc);
    ObjCObjectTL.setProtocolRAngleLoc(ProtocolRAngleLoc);
    for (unsigned i = 0, n = Protocols.size(); i != n; ++i)
      ObjCObjectTL.setProtocolLoc(i, ProtocolLocs[i]);
  } else {
    ObjCObjectTL.setProtocolLAngleLoc(SourceLocation());
    ObjCObjectTL.setProtocolRAngleLoc(SourceLocation());
  }

  // Base type.
  ObjCObjectTL.setHasBaseTypeAsWritten(true);
  if (ObjCObjectTL.getType() == T)
    ObjCObjectTL.getBaseLoc().initializeFullCopy(BaseTypeInfo->getTypeLoc());
  else
    ObjCObjectTL.getBaseLoc().initialize(Context, Loc);

  // We're done. Return the completed type to the parser.
  return CreateParsedType(Result, ResultTInfo);
}

static OpenCLAccessAttr::Spelling
getImageAccess(const ParsedAttributesView &Attrs) {
  for (const ParsedAttr &AL : Attrs)
    if (AL.getKind() == ParsedAttr::AT_OpenCLAccess)
      return static_cast<OpenCLAccessAttr::Spelling>(AL.getSemanticSpelling());
  return OpenCLAccessAttr::Keyword_read_only;
}

/// Convert the specified declspec to the appropriate type
/// object.
/// \param state Specifies the declarator containing the declaration specifier
/// to be converted, along with other associated processing state.
/// \returns The type described by the declaration specifiers.  This function
/// never returns null.
static QualType ConvertDeclSpecToType(TypeProcessingState &state) {
  // FIXME: Should move the logic from DeclSpec::Finish to here for validity
  // checking.

  Sema &S = state.getSema();
  Declarator &declarator = state.getDeclarator();
  DeclSpec &DS = declarator.getMutableDeclSpec();
  SourceLocation DeclLoc = declarator.getIdentifierLoc();
  if (DeclLoc.isInvalid())
    DeclLoc = DS.getBeginLoc();

  ASTContext &Context = S.Context;

  QualType Result;
  switch (DS.getTypeSpecType()) {
  case DeclSpec::TST_void:
    Result = Context.VoidTy;
    break;
  case DeclSpec::TST_char:
    if (DS.getTypeSpecSign() == DeclSpec::TSS_unspecified)
      Result = Context.CharTy;
    else if (DS.getTypeSpecSign() == DeclSpec::TSS_signed)
      Result = Context.SignedCharTy;
    else {
      assert(DS.getTypeSpecSign() == DeclSpec::TSS_unsigned &&
             "Unknown TSS value");
      Result = Context.UnsignedCharTy;
    }
    break;
  case DeclSpec::TST_wchar:
    if (DS.getTypeSpecSign() == DeclSpec::TSS_unspecified)
      Result = Context.WCharTy;
    else if (DS.getTypeSpecSign() == DeclSpec::TSS_signed) {
      S.Diag(DS.getTypeSpecSignLoc(), diag::ext_wchar_t_sign_spec)
        << DS.getSpecifierName(DS.getTypeSpecType(),
                               Context.getPrintingPolicy());
      Result = Context.getSignedWCharType();
    } else {
      assert(DS.getTypeSpecSign() == DeclSpec::TSS_unsigned &&
        "Unknown TSS value");
      S.Diag(DS.getTypeSpecSignLoc(), diag::ext_wchar_t_sign_spec)
        << DS.getSpecifierName(DS.getTypeSpecType(),
                               Context.getPrintingPolicy());
      Result = Context.getUnsignedWCharType();
    }
    break;
  case DeclSpec::TST_char8:
      assert(DS.getTypeSpecSign() == DeclSpec::TSS_unspecified &&
        "Unknown TSS value");
      Result = Context.Char8Ty;
    break;
  case DeclSpec::TST_char16:
      assert(DS.getTypeSpecSign() == DeclSpec::TSS_unspecified &&
        "Unknown TSS value");
      Result = Context.Char16Ty;
    break;
  case DeclSpec::TST_char32:
      assert(DS.getTypeSpecSign() == DeclSpec::TSS_unspecified &&
        "Unknown TSS value");
      Result = Context.Char32Ty;
    break;
  case DeclSpec::TST_unspecified:
    // If this is a missing declspec in a block literal return context, then it
    // is inferred from the return statements inside the block.
    // The declspec is always missing in a lambda expr context; it is either
    // specified with a trailing return type or inferred.
    if (S.getLangOpts().CPlusPlus14 &&
        declarator.getContext() == DeclaratorContext::LambdaExprContext) {
      // In C++1y, a lambda's implicit return type is 'auto'.
      Result = Context.getAutoDeductType();
      break;
    } else if (declarator.getContext() ==
                   DeclaratorContext::LambdaExprContext ||
               checkOmittedBlockReturnType(S, declarator,
                                           Context.DependentTy)) {
      Result = Context.DependentTy;
      break;
    }

    // Unspecified typespec defaults to int in C90.  However, the C90 grammar
    // [C90 6.5] only allows a decl-spec if there was *some* type-specifier,
    // type-qualifier, or storage-class-specifier.  If not, emit an extwarn.
    // Note that the one exception to this is function definitions, which are
    // allowed to be completely missing a declspec.  This is handled in the
    // parser already though by it pretending to have seen an 'int' in this
    // case.
    if (S.getLangOpts().ImplicitInt) {
      // In C89 mode, we only warn if there is a completely missing declspec
      // when one is not allowed.
      if (DS.isEmpty()) {
        S.Diag(DeclLoc, diag::ext_missing_declspec)
            << DS.getSourceRange()
            << FixItHint::CreateInsertion(DS.getBeginLoc(), "int");
      }
    } else if (!DS.hasTypeSpecifier()) {
      // C99 and C++ require a type specifier.  For example, C99 6.7.2p2 says:
      // "At least one type specifier shall be given in the declaration
      // specifiers in each declaration, and in the specifier-qualifier list in
      // each struct declaration and type name."
      if (S.getLangOpts().CPlusPlus && !DS.isTypeSpecPipe()) {
        S.Diag(DeclLoc, diag::err_missing_type_specifier)
          << DS.getSourceRange();

        // When this occurs in C++ code, often something is very broken with the
        // value being declared, poison it as invalid so we don't get chains of
        // errors.
        declarator.setInvalidType(true);
      } else if ((S.getLangOpts().OpenCLVersion >= 200 ||
                  S.getLangOpts().OpenCLCPlusPlus) &&
                 DS.isTypeSpecPipe()) {
        S.Diag(DeclLoc, diag::err_missing_actual_pipe_type)
          << DS.getSourceRange();
        declarator.setInvalidType(true);
      } else {
        S.Diag(DeclLoc, diag::ext_missing_type_specifier)
          << DS.getSourceRange();
      }
    }

    LLVM_FALLTHROUGH;
  case DeclSpec::TST_int: {
    if (DS.getTypeSpecSign() != DeclSpec::TSS_unsigned) {
      switch (DS.getTypeSpecWidth()) {
      case DeclSpec::TSW_unspecified: Result = Context.IntTy; break;
      case DeclSpec::TSW_short:       Result = Context.ShortTy; break;
      case DeclSpec::TSW_long:        Result = Context.LongTy; break;
      case DeclSpec::TSW_longlong:
        Result = Context.LongLongTy;

        // 'long long' is a C99 or C++11 feature.
        if (!S.getLangOpts().C99) {
          if (S.getLangOpts().CPlusPlus)
            S.Diag(DS.getTypeSpecWidthLoc(),
                   S.getLangOpts().CPlusPlus11 ?
                   diag::warn_cxx98_compat_longlong : diag::ext_cxx11_longlong);
          else
            S.Diag(DS.getTypeSpecWidthLoc(), diag::ext_c99_longlong);
        }
        break;
      }
    } else {
      switch (DS.getTypeSpecWidth()) {
      case DeclSpec::TSW_unspecified: Result = Context.UnsignedIntTy; break;
      case DeclSpec::TSW_short:       Result = Context.UnsignedShortTy; break;
      case DeclSpec::TSW_long:        Result = Context.UnsignedLongTy; break;
      case DeclSpec::TSW_longlong:
        Result = Context.UnsignedLongLongTy;

        // 'long long' is a C99 or C++11 feature.
        if (!S.getLangOpts().C99) {
          if (S.getLangOpts().CPlusPlus)
            S.Diag(DS.getTypeSpecWidthLoc(),
                   S.getLangOpts().CPlusPlus11 ?
                   diag::warn_cxx98_compat_longlong : diag::ext_cxx11_longlong);
          else
            S.Diag(DS.getTypeSpecWidthLoc(), diag::ext_c99_longlong);
        }
        break;
      }
    }
    break;
  }
  case DeclSpec::TST_accum: {
    switch (DS.getTypeSpecWidth()) {
      case DeclSpec::TSW_short:
        Result = Context.ShortAccumTy;
        break;
      case DeclSpec::TSW_unspecified:
        Result = Context.AccumTy;
        break;
      case DeclSpec::TSW_long:
        Result = Context.LongAccumTy;
        break;
      case DeclSpec::TSW_longlong:
        llvm_unreachable("Unable to specify long long as _Accum width");
    }

    if (DS.getTypeSpecSign() == DeclSpec::TSS_unsigned)
      Result = Context.getCorrespondingUnsignedType(Result);

    if (DS.isTypeSpecSat())
      Result = Context.getCorrespondingSaturatedType(Result);

    break;
  }
  case DeclSpec::TST_fract: {
    switch (DS.getTypeSpecWidth()) {
      case DeclSpec::TSW_short:
        Result = Context.ShortFractTy;
        break;
      case DeclSpec::TSW_unspecified:
        Result = Context.FractTy;
        break;
      case DeclSpec::TSW_long:
        Result = Context.LongFractTy;
        break;
      case DeclSpec::TSW_longlong:
        llvm_unreachable("Unable to specify long long as _Fract width");
    }

    if (DS.getTypeSpecSign() == DeclSpec::TSS_unsigned)
      Result = Context.getCorrespondingUnsignedType(Result);

    if (DS.isTypeSpecSat())
      Result = Context.getCorrespondingSaturatedType(Result);

    break;
  }
  case DeclSpec::TST_int128:
    if (!S.Context.getTargetInfo().hasInt128Type() &&
        !(S.getLangOpts().OpenMP && S.getLangOpts().OpenMPIsDevice))
      S.Diag(DS.getTypeSpecTypeLoc(), diag::err_type_unsupported)
        << "__int128";
    if (DS.getTypeSpecSign() == DeclSpec::TSS_unsigned)
      Result = Context.UnsignedInt128Ty;
    else
      Result = Context.Int128Ty;
    break;
  case DeclSpec::TST_float16:
    // CUDA host and device may have different _Float16 support, therefore
    // do not diagnose _Float16 usage to avoid false alarm.
    // ToDo: more precise diagnostics for CUDA.
    if (!S.Context.getTargetInfo().hasFloat16Type() && !S.getLangOpts().CUDA &&
        !(S.getLangOpts().OpenMP && S.getLangOpts().OpenMPIsDevice))
      S.Diag(DS.getTypeSpecTypeLoc(), diag::err_type_unsupported)
        << "_Float16";
    Result = Context.Float16Ty;
    break;
  case DeclSpec::TST_half:    Result = Context.HalfTy; break;
  case DeclSpec::TST_float:   Result = Context.FloatTy; break;
  case DeclSpec::TST_double:
    if (DS.getTypeSpecWidth() == DeclSpec::TSW_long)
      Result = Context.LongDoubleTy;
    else
      Result = Context.DoubleTy;
    break;
  case DeclSpec::TST_float128:
    if (!S.Context.getTargetInfo().hasFloat128Type() &&
        !(S.getLangOpts().OpenMP && S.getLangOpts().OpenMPIsDevice))
      S.Diag(DS.getTypeSpecTypeLoc(), diag::err_type_unsupported)
        << "__float128";
    Result = Context.Float128Ty;
    break;
  case DeclSpec::TST_bool: Result = Context.BoolTy; break; // _Bool or bool
    break;
  case DeclSpec::TST_decimal32:    // _Decimal32
  case DeclSpec::TST_decimal64:    // _Decimal64
  case DeclSpec::TST_decimal128:   // _Decimal128
    S.Diag(DS.getTypeSpecTypeLoc(), diag::err_decimal_unsupported);
    Result = Context.IntTy;
    declarator.setInvalidType(true);
    break;
  case DeclSpec::TST_class:
  case DeclSpec::TST_enum:
  case DeclSpec::TST_union:
  case DeclSpec::TST_struct:
  case DeclSpec::TST_interface: {
    TagDecl *D = dyn_cast_or_null<TagDecl>(DS.getRepAsDecl());
    if (!D) {
      // This can happen in C++ with ambiguous lookups.
      Result = Context.IntTy;
      declarator.setInvalidType(true);
      break;
    }

    // If the type is deprecated or unavailable, diagnose it.
    S.DiagnoseUseOfDecl(D, DS.getTypeSpecTypeNameLoc());

    assert(DS.getTypeSpecWidth() == 0 && DS.getTypeSpecComplex() == 0 &&
           DS.getTypeSpecSign() == 0 && "No qualifiers on tag names!");

    // TypeQuals handled by caller.
    Result = Context.getTypeDeclType(D);

    // In both C and C++, make an ElaboratedType.
    ElaboratedTypeKeyword Keyword
      = ElaboratedType::getKeywordForTypeSpec(DS.getTypeSpecType());
    Result = S.getElaboratedType(Keyword, DS.getTypeSpecScope(), Result,
                                 DS.isTypeSpecOwned() ? D : nullptr);
    break;
  }
  case DeclSpec::TST_typename: {
    assert(DS.getTypeSpecWidth() == 0 && DS.getTypeSpecComplex() == 0 &&
           DS.getTypeSpecSign() == 0 &&
           "Can't handle qualifiers on typedef names yet!");
    Result = S.GetTypeFromParser(DS.getRepAsType());
    if (Result.isNull()) {
      declarator.setInvalidType(true);
    }

    // TypeQuals handled by caller.
    break;
  }
  case DeclSpec::TST_typeofType:
    // FIXME: Preserve type source info.
    Result = S.GetTypeFromParser(DS.getRepAsType());
    assert(!Result.isNull() && "Didn't get a type for typeof?");
    if (!Result->isDependentType())
      if (const TagType *TT = Result->getAs<TagType>())
        S.DiagnoseUseOfDecl(TT->getDecl(), DS.getTypeSpecTypeLoc());
    // TypeQuals handled by caller.
    Result = Context.getTypeOfType(Result);
    break;
  case DeclSpec::TST_typeofExpr: {
    Expr *E = DS.getRepAsExpr();
    assert(E && "Didn't get an expression for typeof?");
    // TypeQuals handled by caller.
    Result = S.BuildTypeofExprType(E, DS.getTypeSpecTypeLoc());
    if (Result.isNull()) {
      Result = Context.IntTy;
      declarator.setInvalidType(true);
    }
    break;
  }
  case DeclSpec::TST_decltype: {
    Expr *E = DS.getRepAsExpr();
    assert(E && "Didn't get an expression for decltype?");
    // TypeQuals handled by caller.
    Result = S.BuildDecltypeType(E, DS.getTypeSpecTypeLoc());
    if (Result.isNull()) {
      Result = Context.IntTy;
      declarator.setInvalidType(true);
    }
    break;
  }
  case DeclSpec::TST_underlyingType:
    Result = S.GetTypeFromParser(DS.getRepAsType());
    assert(!Result.isNull() && "Didn't get a type for __underlying_type?");
    Result = S.BuildUnaryTransformType(Result,
                                       UnaryTransformType::EnumUnderlyingType,
                                       DS.getTypeSpecTypeLoc());
    if (Result.isNull()) {
      Result = Context.IntTy;
      declarator.setInvalidType(true);
    }
    break;

  case DeclSpec::TST_auto:
    Result = Context.getAutoType(QualType(), AutoTypeKeyword::Auto, false);
    break;

  case DeclSpec::TST_auto_type:
    Result = Context.getAutoType(QualType(), AutoTypeKeyword::GNUAutoType, false);
    break;

  case DeclSpec::TST_decltype_auto:
    Result = Context.getAutoType(QualType(), AutoTypeKeyword::DecltypeAuto,
                                 /*IsDependent*/ false);
    break;

  case DeclSpec::TST_unknown_anytype:
    Result = Context.UnknownAnyTy;
    break;

  case DeclSpec::TST_atomic:
    Result = S.GetTypeFromParser(DS.getRepAsType());
    assert(!Result.isNull() && "Didn't get a type for _Atomic?");
    Result = S.BuildAtomicType(Result, DS.getTypeSpecTypeLoc());
    if (Result.isNull()) {
      Result = Context.IntTy;
      declarator.setInvalidType(true);
    }
    break;

#define GENERIC_IMAGE_TYPE(ImgType, Id)                                        \
  case DeclSpec::TST_##ImgType##_t:                                            \
    switch (getImageAccess(DS.getAttributes())) {                              \
    case OpenCLAccessAttr::Keyword_write_only:                                 \
      Result = Context.Id##WOTy;                                               \
      break;                                                                   \
    case OpenCLAccessAttr::Keyword_read_write:                                 \
      Result = Context.Id##RWTy;                                               \
      break;                                                                   \
    case OpenCLAccessAttr::Keyword_read_only:                                  \
      Result = Context.Id##ROTy;                                               \
      break;                                                                   \
    case OpenCLAccessAttr::SpellingNotCalculated:                              \
      llvm_unreachable("Spelling not yet calculated");                         \
    }                                                                          \
    break;
#include "clang/Basic/OpenCLImageTypes.def"

  case DeclSpec::TST_error:
    Result = Context.IntTy;
    declarator.setInvalidType(true);
    break;
  }

  if (S.getLangOpts().OpenCL &&
      S.checkOpenCLDisabledTypeDeclSpec(DS, Result))
    declarator.setInvalidType(true);

  bool IsFixedPointType = DS.getTypeSpecType() == DeclSpec::TST_accum ||
                          DS.getTypeSpecType() == DeclSpec::TST_fract;

  // Only fixed point types can be saturated
  if (DS.isTypeSpecSat() && !IsFixedPointType)
    S.Diag(DS.getTypeSpecSatLoc(), diag::err_invalid_saturation_spec)
        << DS.getSpecifierName(DS.getTypeSpecType(),
                               Context.getPrintingPolicy());

  // Handle complex types.
  if (DS.getTypeSpecComplex() == DeclSpec::TSC_complex) {
    if (S.getLangOpts().Freestanding)
      S.Diag(DS.getTypeSpecComplexLoc(), diag::ext_freestanding_complex);
    Result = Context.getComplexType(Result);
  } else if (DS.isTypeAltiVecVector()) {
    unsigned typeSize = static_cast<unsigned>(Context.getTypeSize(Result));
    assert(typeSize > 0 && "type size for vector must be greater than 0 bits");
    VectorType::VectorKind VecKind = VectorType::AltiVecVector;
    if (DS.isTypeAltiVecPixel())
      VecKind = VectorType::AltiVecPixel;
    else if (DS.isTypeAltiVecBool())
      VecKind = VectorType::AltiVecBool;
    Result = Context.getVectorType(Result, 128/typeSize, VecKind);
  }

  // FIXME: Imaginary.
  if (DS.getTypeSpecComplex() == DeclSpec::TSC_imaginary)
    S.Diag(DS.getTypeSpecComplexLoc(), diag::err_imaginary_not_supported);

  // Before we process any type attributes, synthesize a block literal
  // function declarator if necessary.
  if (declarator.getContext() == DeclaratorContext::BlockLiteralContext)
    maybeSynthesizeBlockSignature(state, Result);

  // Apply any type attributes from the decl spec.  This may cause the
  // list of type attributes to be temporarily saved while the type
  // attributes are pushed around.
  // pipe attributes will be handled later ( at GetFullTypeForDeclarator )
  if (!DS.isTypeSpecPipe())
    processTypeAttrs(state, Result, TAL_DeclSpec, DS.getAttributes());

  // Apply const/volatile/restrict qualifiers to T.
  if (unsigned TypeQuals = DS.getTypeQualifiers()) {
    // Warn about CV qualifiers on function types.
    // C99 6.7.3p8:
    //   If the specification of a function type includes any type qualifiers,
    //   the behavior is undefined.
    // C++11 [dcl.fct]p7:
    //   The effect of a cv-qualifier-seq in a function declarator is not the
    //   same as adding cv-qualification on top of the function type. In the
    //   latter case, the cv-qualifiers are ignored.
    if (TypeQuals && Result->isFunctionType()) {
      diagnoseAndRemoveTypeQualifiers(
          S, DS, TypeQuals, Result, DeclSpec::TQ_const | DeclSpec::TQ_volatile,
          S.getLangOpts().CPlusPlus
              ? diag::warn_typecheck_function_qualifiers_ignored
              : diag::warn_typecheck_function_qualifiers_unspecified);
      // No diagnostic for 'restrict' or '_Atomic' applied to a
      // function type; we'll diagnose those later, in BuildQualifiedType.
    }

    // C++11 [dcl.ref]p1:
    //   Cv-qualified references are ill-formed except when the
    //   cv-qualifiers are introduced through the use of a typedef-name
    //   or decltype-specifier, in which case the cv-qualifiers are ignored.
    //
    // There don't appear to be any other contexts in which a cv-qualified
    // reference type could be formed, so the 'ill-formed' clause here appears
    // to never happen.
    if (TypeQuals && Result->isReferenceType()) {
      diagnoseAndRemoveTypeQualifiers(
          S, DS, TypeQuals, Result,
          DeclSpec::TQ_const | DeclSpec::TQ_volatile | DeclSpec::TQ_atomic,
          diag::warn_typecheck_reference_qualifiers);
    }

    // C90 6.5.3 constraints: "The same type qualifier shall not appear more
    // than once in the same specifier-list or qualifier-list, either directly
    // or via one or more typedefs."
    if (!S.getLangOpts().C99 && !S.getLangOpts().CPlusPlus
        && TypeQuals & Result.getCVRQualifiers()) {
      if (TypeQuals & DeclSpec::TQ_const && Result.isConstQualified()) {
        S.Diag(DS.getConstSpecLoc(), diag::ext_duplicate_declspec)
          << "const";
      }

      if (TypeQuals & DeclSpec::TQ_volatile && Result.isVolatileQualified()) {
        S.Diag(DS.getVolatileSpecLoc(), diag::ext_duplicate_declspec)
          << "volatile";
      }

      // C90 doesn't have restrict nor _Atomic, so it doesn't force us to
      // produce a warning in this case.
    }

    QualType Qualified = S.BuildQualifiedType(Result, DeclLoc, TypeQuals, &DS);

    // If adding qualifiers fails, just use the unqualified type.
    if (Qualified.isNull())
      declarator.setInvalidType(true);
    else
      Result = Qualified;
  }

  assert(!Result.isNull() && "This function should not return a null type");
  return Result;
}

static std::string getPrintableNameForEntity(DeclarationName Entity) {
  if (Entity)
    return Entity.getAsString();

  return "type name";
}

QualType Sema::BuildQualifiedType(QualType T, SourceLocation Loc,
                                  Qualifiers Qs, const DeclSpec *DS) {
  if (T.isNull())
    return QualType();

  // Ignore any attempt to form a cv-qualified reference.
  if (T->isReferenceType()) {
    Qs.removeConst();
    Qs.removeVolatile();
  }

  // Enforce C99 6.7.3p2: "Types other than pointer types derived from
  // object or incomplete types shall not be restrict-qualified."
  if (Qs.hasRestrict()) {
    unsigned DiagID = 0;
    QualType ProblemTy;

    if (T->isAnyPointerType() || T->isReferenceType() ||
        T->isMemberPointerType()) {
      QualType EltTy;
      if (T->isObjCObjectPointerType())
        EltTy = T;
      else if (const MemberPointerType *PTy = T->getAs<MemberPointerType>())
        EltTy = PTy->getPointeeType();
      else
        EltTy = T->getPointeeType();

      // If we have a pointer or reference, the pointee must have an object
      // incomplete type.
      if (!EltTy->isIncompleteOrObjectType()) {
        DiagID = diag::err_typecheck_invalid_restrict_invalid_pointee;
        ProblemTy = EltTy;
      }
    } else if (!T->isDependentType()) {
      DiagID = diag::err_typecheck_invalid_restrict_not_pointer;
      ProblemTy = T;
    }

    if (DiagID) {
      Diag(DS ? DS->getRestrictSpecLoc() : Loc, DiagID) << ProblemTy;
      Qs.removeRestrict();
    }
  }

  return Context.getQualifiedType(T, Qs);
}

QualType Sema::BuildQualifiedType(QualType T, SourceLocation Loc,
                                  unsigned CVRAU, const DeclSpec *DS) {
  if (T.isNull())
    return QualType();

  // Ignore any attempt to form a cv-qualified reference.
  if (T->isReferenceType())
    CVRAU &=
        ~(DeclSpec::TQ_const | DeclSpec::TQ_volatile | DeclSpec::TQ_atomic);

  // Convert from DeclSpec::TQ to Qualifiers::TQ by just dropping TQ_atomic and
  // TQ_unaligned;
  unsigned CVR = CVRAU & ~(DeclSpec::TQ_atomic | DeclSpec::TQ_unaligned);

  // C11 6.7.3/5:
  //   If the same qualifier appears more than once in the same
  //   specifier-qualifier-list, either directly or via one or more typedefs,
  //   the behavior is the same as if it appeared only once.
  //
  // It's not specified what happens when the _Atomic qualifier is applied to
  // a type specified with the _Atomic specifier, but we assume that this
  // should be treated as if the _Atomic qualifier appeared multiple times.
  if (CVRAU & DeclSpec::TQ_atomic && !T->isAtomicType()) {
    // C11 6.7.3/5:
    //   If other qualifiers appear along with the _Atomic qualifier in a
    //   specifier-qualifier-list, the resulting type is the so-qualified
    //   atomic type.
    //
    // Don't need to worry about array types here, since _Atomic can't be
    // applied to such types.
    SplitQualType Split = T.getSplitUnqualifiedType();
    T = BuildAtomicType(QualType(Split.Ty, 0),
                        DS ? DS->getAtomicSpecLoc() : Loc);
    if (T.isNull())
      return T;
    Split.Quals.addCVRQualifiers(CVR);
    return BuildQualifiedType(T, Loc, Split.Quals);
  }

  Qualifiers Q = Qualifiers::fromCVRMask(CVR);
  Q.setUnaligned(CVRAU & DeclSpec::TQ_unaligned);
  return BuildQualifiedType(T, Loc, Q, DS);
}

/// Build a paren type including \p T.
QualType Sema::BuildParenType(QualType T) {
  return Context.getParenType(T);
}

/// Given that we're building a pointer or reference to the given
static QualType inferARCLifetimeForPointee(Sema &S, QualType type,
                                           SourceLocation loc,
                                           bool isReference) {
  // Bail out if retention is unrequired or already specified.
  if (!type->isObjCLifetimeType() ||
      type.getObjCLifetime() != Qualifiers::OCL_None)
    return type;

  Qualifiers::ObjCLifetime implicitLifetime = Qualifiers::OCL_None;

  // If the object type is const-qualified, we can safely use
  // __unsafe_unretained.  This is safe (because there are no read
  // barriers), and it'll be safe to coerce anything but __weak* to
  // the resulting type.
  if (type.isConstQualified()) {
    implicitLifetime = Qualifiers::OCL_ExplicitNone;

  // Otherwise, check whether the static type does not require
  // retaining.  This currently only triggers for Class (possibly
  // protocol-qualifed, and arrays thereof).
  } else if (type->isObjCARCImplicitlyUnretainedType()) {
    implicitLifetime = Qualifiers::OCL_ExplicitNone;

  // If we are in an unevaluated context, like sizeof, skip adding a
  // qualification.
  } else if (S.isUnevaluatedContext()) {
    return type;

  // If that failed, give an error and recover using __strong.  __strong
  // is the option most likely to prevent spurious second-order diagnostics,
  // like when binding a reference to a field.
  } else {
    // These types can show up in private ivars in system headers, so
    // we need this to not be an error in those cases.  Instead we
    // want to delay.
    if (S.DelayedDiagnostics.shouldDelayDiagnostics()) {
      S.DelayedDiagnostics.add(
          sema::DelayedDiagnostic::makeForbiddenType(loc,
              diag::err_arc_indirect_no_ownership, type, isReference));
    } else {
      S.Diag(loc, diag::err_arc_indirect_no_ownership) << type << isReference;
    }
    implicitLifetime = Qualifiers::OCL_Strong;
  }
  assert(implicitLifetime && "didn't infer any lifetime!");

  Qualifiers qs;
  qs.addObjCLifetime(implicitLifetime);
  return S.Context.getQualifiedType(type, qs);
}

static std::string getFunctionQualifiersAsString(const FunctionProtoType *FnTy){
  std::string Quals = FnTy->getMethodQuals().getAsString();

  switch (FnTy->getRefQualifier()) {
  case RQ_None:
    break;

  case RQ_LValue:
    if (!Quals.empty())
      Quals += ' ';
    Quals += '&';
    break;

  case RQ_RValue:
    if (!Quals.empty())
      Quals += ' ';
    Quals += "&&";
    break;
  }

  return Quals;
}

namespace {
/// Kinds of declarator that cannot contain a qualified function type.
///
/// C++98 [dcl.fct]p4 / C++11 [dcl.fct]p6:
///     a function type with a cv-qualifier or a ref-qualifier can only appear
///     at the topmost level of a type.
///
/// Parens and member pointers are permitted. We don't diagnose array and
/// function declarators, because they don't allow function types at all.
///
/// The values of this enum are used in diagnostics.
enum QualifiedFunctionKind { QFK_BlockPointer, QFK_Pointer, QFK_Reference };
} // end anonymous namespace

/// Check whether the type T is a qualified function type, and if it is,
/// diagnose that it cannot be contained within the given kind of declarator.
static bool checkQualifiedFunction(Sema &S, QualType T, SourceLocation Loc,
                                   QualifiedFunctionKind QFK) {
  // Does T refer to a function type with a cv-qualifier or a ref-qualifier?
  const FunctionProtoType *FPT = T->getAs<FunctionProtoType>();
  if (!FPT ||
      (FPT->getMethodQuals().empty() && FPT->getRefQualifier() == RQ_None))
    return false;

  S.Diag(Loc, diag::err_compound_qualified_function_type)
    << QFK << isa<FunctionType>(T.IgnoreParens()) << T
    << getFunctionQualifiersAsString(FPT);
  return true;
}

bool Sema::CheckQualifiedFunctionForTypeId(QualType T, SourceLocation Loc) {
  const FunctionProtoType *FPT = T->getAs<FunctionProtoType>();
  if (!FPT ||
      (FPT->getMethodQuals().empty() && FPT->getRefQualifier() == RQ_None))
    return false;

  Diag(Loc, diag::err_qualified_function_typeid)
      << T << getFunctionQualifiersAsString(FPT);
  return true;
}

// Helper to deduce addr space of a pointee type in OpenCL mode.
static QualType deduceOpenCLPointeeAddrSpace(Sema &S, QualType PointeeType) {
  if (!PointeeType->isUndeducedAutoType() && !PointeeType->isDependentType() &&
      !PointeeType->isSamplerT() &&
      !PointeeType.hasAddressSpace())
    PointeeType = S.getASTContext().getAddrSpaceQualType(
        PointeeType,
        S.getLangOpts().OpenCLCPlusPlus || S.getLangOpts().OpenCLVersion == 200
            ? LangAS::opencl_generic
            : LangAS::opencl_private);
  return PointeeType;
}

/// Build a pointer type.
///
/// \param T The type to which we'll be building a pointer.
///
/// \param Loc The location of the entity whose type involves this
/// pointer type or, if there is no such entity, the location of the
/// type that will have pointer type.
///
/// \param Entity The name of the entity that involves the pointer
/// type, if known.
///
/// \returns A suitable pointer type, if there are no
/// errors. Otherwise, returns a NULL type.
QualType Sema::BuildPointerType(QualType T,
                                SourceLocation Loc, DeclarationName Entity) {
  if (T->isReferenceType()) {
    // C++ 8.3.2p4: There shall be no ... pointers to references ...
    Diag(Loc, diag::err_illegal_decl_pointer_to_reference)
      << getPrintableNameForEntity(Entity) << T;
    return QualType();
  }

  if (T->isFunctionType() && getLangOpts().OpenCL) {
    Diag(Loc, diag::err_opencl_function_pointer);
    return QualType();
  }

  if (checkQualifiedFunction(*this, T, Loc, QFK_Pointer))
    return QualType();

  assert(!T->isObjCObjectType() && "Should build ObjCObjectPointerType");

  // In ARC, it is forbidden to build pointers to unqualified pointers.
  if (getLangOpts().ObjCAutoRefCount)
    T = inferARCLifetimeForPointee(*this, T, Loc, /*reference*/ false);

  if (getLangOpts().OpenCL)
    T = deduceOpenCLPointeeAddrSpace(*this, T);

  // Build the pointer type.
  return Context.getPointerType(T);
}

/// Build a reference type.
///
/// \param T The type to which we'll be building a reference.
///
/// \param Loc The location of the entity whose type involves this
/// reference type or, if there is no such entity, the location of the
/// type that will have reference type.
///
/// \param Entity The name of the entity that involves the reference
/// type, if known.
///
/// \returns A suitable reference type, if there are no
/// errors. Otherwise, returns a NULL type.
QualType Sema::BuildReferenceType(QualType T, bool SpelledAsLValue,
                                  SourceLocation Loc,
                                  DeclarationName Entity) {
  assert(Context.getCanonicalType(T) != Context.OverloadTy &&
         "Unresolved overloaded function type");

  // C++0x [dcl.ref]p6:
  //   If a typedef (7.1.3), a type template-parameter (14.3.1), or a
  //   decltype-specifier (7.1.6.2) denotes a type TR that is a reference to a
  //   type T, an attempt to create the type "lvalue reference to cv TR" creates
  //   the type "lvalue reference to T", while an attempt to create the type
  //   "rvalue reference to cv TR" creates the type TR.
  bool LValueRef = SpelledAsLValue || T->getAs<LValueReferenceType>();

  // C++ [dcl.ref]p4: There shall be no references to references.
  //
  // According to C++ DR 106, references to references are only
  // diagnosed when they are written directly (e.g., "int & &"),
  // but not when they happen via a typedef:
  //
  //   typedef int& intref;
  //   typedef intref& intref2;
  //
  // Parser::ParseDeclaratorInternal diagnoses the case where
  // references are written directly; here, we handle the
  // collapsing of references-to-references as described in C++0x.
  // DR 106 and 540 introduce reference-collapsing into C++98/03.

  // C++ [dcl.ref]p1:
  //   A declarator that specifies the type "reference to cv void"
  //   is ill-formed.
  if (T->isVoidType()) {
    Diag(Loc, diag::err_reference_to_void);
    return QualType();
  }

  if (checkQualifiedFunction(*this, T, Loc, QFK_Reference))
    return QualType();

  // In ARC, it is forbidden to build references to unqualified pointers.
  if (getLangOpts().ObjCAutoRefCount)
    T = inferARCLifetimeForPointee(*this, T, Loc, /*reference*/ true);

  if (getLangOpts().OpenCL)
    T = deduceOpenCLPointeeAddrSpace(*this, T);

  // Handle restrict on references.
  if (LValueRef)
    return Context.getLValueReferenceType(T, SpelledAsLValue);
  return Context.getRValueReferenceType(T);
}

/// Build a Read-only Pipe type.
///
/// \param T The type to which we'll be building a Pipe.
///
/// \param Loc We do not use it for now.
///
/// \returns A suitable pipe type, if there are no errors. Otherwise, returns a
/// NULL type.
QualType Sema::BuildReadPipeType(QualType T, SourceLocation Loc) {
  return Context.getReadPipeType(T);
}

/// Build a Write-only Pipe type.
///
/// \param T The type to which we'll be building a Pipe.
///
/// \param Loc We do not use it for now.
///
/// \returns A suitable pipe type, if there are no errors. Otherwise, returns a
/// NULL type.
QualType Sema::BuildWritePipeType(QualType T, SourceLocation Loc) {
  return Context.getWritePipeType(T);
}

/// Check whether the specified array size makes the array type a VLA.  If so,
/// return true, if not, return the size of the array in SizeVal.
static bool isArraySizeVLA(Sema &S, Expr *ArraySize, llvm::APSInt &SizeVal) {
  // If the size is an ICE, it certainly isn't a VLA. If we're in a GNU mode
  // (like gnu99, but not c99) accept any evaluatable value as an extension.
  class VLADiagnoser : public Sema::VerifyICEDiagnoser {
  public:
    VLADiagnoser() : Sema::VerifyICEDiagnoser(true) {}

    void diagnoseNotICE(Sema &S, SourceLocation Loc, SourceRange SR) override {
    }

    void diagnoseFold(Sema &S, SourceLocation Loc, SourceRange SR) override {
      S.Diag(Loc, diag::ext_vla_folded_to_constant) << SR;
    }
  } Diagnoser;

  return S.VerifyIntegerConstantExpression(ArraySize, &SizeVal, Diagnoser,
                                           S.LangOpts.GNUMode ||
                                           S.LangOpts.OpenCL).isInvalid();
}

/// Build an array type.
///
/// \param T The type of each element in the array.
///
/// \param ASM C99 array size modifier (e.g., '*', 'static').
///
/// \param ArraySize Expression describing the size of the array.
///
/// \param Brackets The range from the opening '[' to the closing ']'.
///
/// \param Entity The name of the entity that involves the array
/// type, if known.
///
/// \returns A suitable array type, if there are no errors. Otherwise,
/// returns a NULL type.
QualType Sema::BuildArrayType(QualType T, ArrayType::ArraySizeModifier ASM,
                              Expr *ArraySize, unsigned Quals,
                              SourceRange Brackets, DeclarationName Entity) {

  SourceLocation Loc = Brackets.getBegin();
  if (getLangOpts().CPlusPlus) {
    // C++ [dcl.array]p1:
    //   T is called the array element type; this type shall not be a reference
    //   type, the (possibly cv-qualified) type void, a function type or an
    //   abstract class type.
    //
    // C++ [dcl.array]p3:
    //   When several "array of" specifications are adjacent, [...] only the
    //   first of the constant expressions that specify the bounds of the arrays
    //   may be omitted.
    //
    // Note: function types are handled in the common path with C.
    if (T->isReferenceType()) {
      Diag(Loc, diag::err_illegal_decl_array_of_references)
      << getPrintableNameForEntity(Entity) << T;
      return QualType();
    }

    if (T->isVoidType() || T->isIncompleteArrayType()) {
      Diag(Loc, diag::err_illegal_decl_array_incomplete_type) << T;
      return QualType();
    }

    if (RequireNonAbstractType(Brackets.getBegin(), T,
                               diag::err_array_of_abstract_type))
      return QualType();

    // Mentioning a member pointer type for an array type causes us to lock in
    // an inheritance model, even if it's inside an unused typedef.
    if (Context.getTargetInfo().getCXXABI().isMicrosoft())
      if (const MemberPointerType *MPTy = T->getAs<MemberPointerType>())
        if (!MPTy->getClass()->isDependentType())
          (void)isCompleteType(Loc, T);

  } else {
    // C99 6.7.5.2p1: If the element type is an incomplete or function type,
    // reject it (e.g. void ary[7], struct foo ary[7], void ary[7]())
    if (RequireCompleteType(Loc, T,
                            diag::err_illegal_decl_array_incomplete_type))
      return QualType();
  }

  if (T->isFunctionType()) {
    Diag(Loc, diag::err_illegal_decl_array_of_functions)
      << getPrintableNameForEntity(Entity) << T;
    return QualType();
  }

  if (const RecordType *EltTy = T->getAs<RecordType>()) {
    // If the element type is a struct or union that contains a variadic
    // array, accept it as a GNU extension: C99 6.7.2.1p2.
    if (EltTy->getDecl()->hasFlexibleArrayMember())
      Diag(Loc, diag::ext_flexible_array_in_array) << T;
  } else if (T->isObjCObjectType()) {
    Diag(Loc, diag::err_objc_array_of_interfaces) << T;
    return QualType();
  }

  // Do placeholder conversions on the array size expression.
  if (ArraySize && ArraySize->hasPlaceholderType()) {
    ExprResult Result = CheckPlaceholderExpr(ArraySize);
    if (Result.isInvalid()) return QualType();
    ArraySize = Result.get();
  }

  // Do lvalue-to-rvalue conversions on the array size expression.
  if (ArraySize && !ArraySize->isRValue()) {
    ExprResult Result = DefaultLvalueConversion(ArraySize);
    if (Result.isInvalid())
      return QualType();

    ArraySize = Result.get();
  }

  // C99 6.7.5.2p1: The size expression shall have integer type.
  // C++11 allows contextual conversions to such types.
  if (!getLangOpts().CPlusPlus11 &&
      ArraySize && !ArraySize->isTypeDependent() &&
      !ArraySize->getType()->isIntegralOrUnscopedEnumerationType()) {
    Diag(ArraySize->getBeginLoc(), diag::err_array_size_non_int)
        << ArraySize->getType() << ArraySize->getSourceRange();
    return QualType();
  }

  llvm::APSInt ConstVal(Context.getTypeSize(Context.getSizeType()));
  if (!ArraySize) {
    if (ASM == ArrayType::Star)
      T = Context.getVariableArrayType(T, nullptr, ASM, Quals, Brackets);
    else
      T = Context.getIncompleteArrayType(T, ASM, Quals);
  } else if (ArraySize->isTypeDependent() || ArraySize->isValueDependent()) {
    T = Context.getDependentSizedArrayType(T, ArraySize, ASM, Quals, Brackets);
  } else if ((!T->isDependentType() && !T->isIncompleteType() &&
              !T->isConstantSizeType()) ||
             isArraySizeVLA(*this, ArraySize, ConstVal)) {
    // Even in C++11, don't allow contextual conversions in the array bound
    // of a VLA.
    if (getLangOpts().CPlusPlus11 &&
        !ArraySize->getType()->isIntegralOrUnscopedEnumerationType()) {
      Diag(ArraySize->getBeginLoc(), diag::err_array_size_non_int)
          << ArraySize->getType() << ArraySize->getSourceRange();
      return QualType();
    }

    // C99: an array with an element type that has a non-constant-size is a VLA.
    // C99: an array with a non-ICE size is a VLA.  We accept any expression
    // that we can fold to a non-zero positive value as an extension.
    T = Context.getVariableArrayType(T, ArraySize, ASM, Quals, Brackets);
  } else {
    // C99 6.7.5.2p1: If the expression is a constant expression, it shall
    // have a value greater than zero.
    if (ConstVal.isSigned() && ConstVal.isNegative()) {
      if (Entity)
        Diag(ArraySize->getBeginLoc(), diag::err_decl_negative_array_size)
            << getPrintableNameForEntity(Entity) << ArraySize->getSourceRange();
      else
        Diag(ArraySize->getBeginLoc(), diag::err_typecheck_negative_array_size)
            << ArraySize->getSourceRange();
      return QualType();
    }
    if (ConstVal == 0) {
      // GCC accepts zero sized static arrays. We allow them when
      // we're not in a SFINAE context.
      Diag(ArraySize->getBeginLoc(), isSFINAEContext()
                                         ? diag::err_typecheck_zero_array_size
                                         : diag::ext_typecheck_zero_array_size)
          << ArraySize->getSourceRange();

      if (ASM == ArrayType::Static) {
        Diag(ArraySize->getBeginLoc(),
             diag::warn_typecheck_zero_static_array_size)
            << ArraySize->getSourceRange();
        ASM = ArrayType::Normal;
      }
    } else if (!T->isDependentType() && !T->isVariablyModifiedType() &&
               !T->isIncompleteType() && !T->isUndeducedType()) {
      // Is the array too large?
      unsigned ActiveSizeBits
        = ConstantArrayType::getNumAddressingBits(Context, T, ConstVal);
      if (ActiveSizeBits > ConstantArrayType::getMaxSizeBits(Context)) {
        Diag(ArraySize->getBeginLoc(), diag::err_array_too_large)
            << ConstVal.toString(10) << ArraySize->getSourceRange();
        return QualType();
      }
    }

    T = Context.getConstantArrayType(T, ConstVal, ArraySize, ASM, Quals);
  }

  // OpenCL v1.2 s6.9.d: variable length arrays are not supported.
  if (getLangOpts().OpenCL && T->isVariableArrayType()) {
    Diag(Loc, diag::err_opencl_vla);
    return QualType();
  }

  if (T->isVariableArrayType() && !Context.getTargetInfo().isVLASupported()) {
    // CUDA device code and some other targets don't support VLAs.
    targetDiag(Loc, (getLangOpts().CUDA && getLangOpts().CUDAIsDevice)
                        ? diag::err_cuda_vla
                        : diag::err_vla_unsupported)
        << ((getLangOpts().CUDA && getLangOpts().CUDAIsDevice)
                ? CurrentCUDATarget()
                : CFT_InvalidTarget);
  }

  // If this is not C99, extwarn about VLA's and C99 array size modifiers.
  if (!getLangOpts().C99) {
    if (T->isVariableArrayType()) {
      // Prohibit the use of VLAs during template argument deduction.
      if (isSFINAEContext()) {
        Diag(Loc, diag::err_vla_in_sfinae);
        return QualType();
      }
      // Just extwarn about VLAs.
      else
        Diag(Loc, diag::ext_vla);
    } else if (ASM != ArrayType::Normal || Quals != 0)
      Diag(Loc,
           getLangOpts().CPlusPlus? diag::err_c99_array_usage_cxx
                                  : diag::ext_c99_array_usage) << ASM;
  }

  if (T->isVariableArrayType()) {
    // Warn about VLAs for -Wvla.
    Diag(Loc, diag::warn_vla_used);
  }

  // OpenCL v2.0 s6.12.5 - Arrays of blocks are not supported.
  // OpenCL v2.0 s6.16.13.1 - Arrays of pipe type are not supported.
  // OpenCL v2.0 s6.9.b - Arrays of image/sampler type are not supported.
  if (getLangOpts().OpenCL) {
    const QualType ArrType = Context.getBaseElementType(T);
    if (ArrType->isBlockPointerType() || ArrType->isPipeType() ||
        ArrType->isSamplerT() || ArrType->isImageType()) {
      Diag(Loc, diag::err_opencl_invalid_type_array) << ArrType;
      return QualType();
    }
  }

  return T;
}

QualType Sema::BuildVectorType(QualType CurType, Expr *SizeExpr,
                               SourceLocation AttrLoc) {
  // The base type must be integer (not Boolean or enumeration) or float, and
  // can't already be a vector.
  if (!CurType->isDependentType() &&
      (!CurType->isBuiltinType() || CurType->isBooleanType() ||
       (!CurType->isIntegerType() && !CurType->isRealFloatingType()))) {
    Diag(AttrLoc, diag::err_attribute_invalid_vector_type) << CurType;
    return QualType();
  }

  if (SizeExpr->isTypeDependent() || SizeExpr->isValueDependent())
    return Context.getDependentVectorType(CurType, SizeExpr, AttrLoc,
                                               VectorType::GenericVector);

  llvm::APSInt VecSize(32);
  if (!SizeExpr->isIntegerConstantExpr(VecSize, Context)) {
    Diag(AttrLoc, diag::err_attribute_argument_type)
        << "vector_size" << AANT_ArgumentIntegerConstant
        << SizeExpr->getSourceRange();
    return QualType();
  }

  if (CurType->isDependentType())
    return Context.getDependentVectorType(CurType, SizeExpr, AttrLoc,
                                               VectorType::GenericVector);

  unsigned VectorSize = static_cast<unsigned>(VecSize.getZExtValue() * 8);
  unsigned TypeSize = static_cast<unsigned>(Context.getTypeSize(CurType));

  if (VectorSize == 0) {
    Diag(AttrLoc, diag::err_attribute_zero_size) << SizeExpr->getSourceRange();
    return QualType();
  }

  // vecSize is specified in bytes - convert to bits.
  if (VectorSize % TypeSize) {
    Diag(AttrLoc, diag::err_attribute_invalid_size)
        << SizeExpr->getSourceRange();
    return QualType();
  }

  if (VectorType::isVectorSizeTooLarge(VectorSize / TypeSize)) {
    Diag(AttrLoc, diag::err_attribute_size_too_large)
        << SizeExpr->getSourceRange();
    return QualType();
  }

  return Context.getVectorType(CurType, VectorSize / TypeSize,
                               VectorType::GenericVector);
}

/// Build an ext-vector type.
///
/// Run the required checks for the extended vector type.
QualType Sema::BuildExtVectorType(QualType T, Expr *ArraySize,
                                  SourceLocation AttrLoc) {
  // Unlike gcc's vector_size attribute, we do not allow vectors to be defined
  // in conjunction with complex types (pointers, arrays, functions, etc.).
  //
  // Additionally, OpenCL prohibits vectors of booleans (they're considered a
  // reserved data type under OpenCL v2.0 s6.1.4), we don't support selects
  // on bitvectors, and we have no well-defined ABI for bitvectors, so vectors
  // of bool aren't allowed.
  if ((!T->isDependentType() && !T->isIntegerType() &&
       !T->isRealFloatingType()) ||
      T->isBooleanType()) {
    Diag(AttrLoc, diag::err_attribute_invalid_vector_type) << T;
    return QualType();
  }

  if (!ArraySize->isTypeDependent() && !ArraySize->isValueDependent()) {
    llvm::APSInt vecSize(32);
    if (!ArraySize->isIntegerConstantExpr(vecSize, Context)) {
      Diag(AttrLoc, diag::err_attribute_argument_type)
        << "ext_vector_type" << AANT_ArgumentIntegerConstant
        << ArraySize->getSourceRange();
      return QualType();
    }

    // Unlike gcc's vector_size attribute, the size is specified as the
    // number of elements, not the number of bytes.
    unsigned vectorSize = static_cast<unsigned>(vecSize.getZExtValue());

    if (vectorSize == 0) {
      Diag(AttrLoc, diag::err_attribute_zero_size)
      << ArraySize->getSourceRange();
      return QualType();
    }

    if (VectorType::isVectorSizeTooLarge(vectorSize)) {
      Diag(AttrLoc, diag::err_attribute_size_too_large)
        << ArraySize->getSourceRange();
      return QualType();
    }

    return Context.getExtVectorType(T, vectorSize);
  }

  return Context.getDependentSizedExtVectorType(T, ArraySize, AttrLoc);
}

bool Sema::CheckFunctionReturnType(QualType T, SourceLocation Loc) {
  if (T->isArrayType() || T->isFunctionType()) {
    Diag(Loc, diag::err_func_returning_array_function)
      << T->isFunctionType() << T;
    return true;
  }

  // Functions cannot return half FP.
  if (T->isHalfType() && !getLangOpts().HalfArgsAndReturns) {
    Diag(Loc, diag::err_parameters_retval_cannot_have_fp16_type) << 1 <<
      FixItHint::CreateInsertion(Loc, "*");
    return true;
  }

  // Methods cannot return interface types. All ObjC objects are
  // passed by reference.
  if (T->isObjCObjectType()) {
    Diag(Loc, diag::err_object_cannot_be_passed_returned_by_value)
        << 0 << T << FixItHint::CreateInsertion(Loc, "*");
    return true;
  }

  // __ptrauth is illegal on a function return type.
  if (T.getPointerAuth()) {
    Diag(Loc, diag::err_ptrauth_qualifier_return) << T;
    return true;
  }

  if (T.hasNonTrivialToPrimitiveDestructCUnion() ||
      T.hasNonTrivialToPrimitiveCopyCUnion())
    checkNonTrivialCUnion(T, Loc, NTCUC_FunctionReturn,
                          NTCUK_Destruct|NTCUK_Copy);

  // C++2a [dcl.fct]p12:
  //   A volatile-qualified return type is deprecated
  if (T.isVolatileQualified() && getLangOpts().CPlusPlus2a)
    Diag(Loc, diag::warn_deprecated_volatile_return) << T;

  return false;
}

/// Check the extended parameter information.  Most of the necessary
/// checking should occur when applying the parameter attribute; the
/// only other checks required are positional restrictions.
static void checkExtParameterInfos(Sema &S, ArrayRef<QualType> paramTypes,
                    const FunctionProtoType::ExtProtoInfo &EPI,
                    llvm::function_ref<SourceLocation(unsigned)> getParamLoc) {
  assert(EPI.ExtParameterInfos && "shouldn't get here without param infos");

  bool hasCheckedSwiftCall = false;
  auto checkForSwiftCC = [&](unsigned paramIndex) {
    // Only do this once.
    if (hasCheckedSwiftCall) return;
    hasCheckedSwiftCall = true;
    if (EPI.ExtInfo.getCC() == CC_Swift) return;
    S.Diag(getParamLoc(paramIndex), diag::err_swift_param_attr_not_swiftcall)
      << getParameterABISpelling(EPI.ExtParameterInfos[paramIndex].getABI());
  };

  for (size_t paramIndex = 0, numParams = paramTypes.size();
          paramIndex != numParams; ++paramIndex) {
    switch (EPI.ExtParameterInfos[paramIndex].getABI()) {
    // Nothing interesting to check for orindary-ABI parameters.
    case ParameterABI::Ordinary:
      continue;

    // swift_indirect_result parameters must be a prefix of the function
    // arguments.
    case ParameterABI::SwiftIndirectResult:
      checkForSwiftCC(paramIndex);
      if (paramIndex != 0 &&
          EPI.ExtParameterInfos[paramIndex - 1].getABI()
            != ParameterABI::SwiftIndirectResult) {
        S.Diag(getParamLoc(paramIndex),
               diag::err_swift_indirect_result_not_first);
      }
      continue;

    case ParameterABI::SwiftContext:
      checkForSwiftCC(paramIndex);
      continue;

    // swift_error parameters must be preceded by a swift_context parameter.
    case ParameterABI::SwiftErrorResult:
      checkForSwiftCC(paramIndex);
      if (paramIndex == 0 ||
          EPI.ExtParameterInfos[paramIndex - 1].getABI() !=
              ParameterABI::SwiftContext) {
        S.Diag(getParamLoc(paramIndex),
               diag::err_swift_error_result_not_after_swift_context);
      }
      continue;
    }
    llvm_unreachable("bad ABI kind");
  }
}

QualType Sema::BuildFunctionType(QualType T,
                                 MutableArrayRef<QualType> ParamTypes,
                                 SourceLocation Loc, DeclarationName Entity,
                                 const FunctionProtoType::ExtProtoInfo &EPI) {
  bool Invalid = false;

  Invalid |= CheckFunctionReturnType(T, Loc);

  for (unsigned Idx = 0, Cnt = ParamTypes.size(); Idx < Cnt; ++Idx) {
    // FIXME: Loc is too inprecise here, should use proper locations for args.
    QualType ParamType = Context.getAdjustedParameterType(ParamTypes[Idx]);
    if (ParamType->isVoidType()) {
      Diag(Loc, diag::err_param_with_void_type);
      Invalid = true;
    } else if (ParamType->isHalfType() && !getLangOpts().HalfArgsAndReturns) {
      // Disallow half FP arguments.
      Diag(Loc, diag::err_parameters_retval_cannot_have_fp16_type) << 0 <<
        FixItHint::CreateInsertion(Loc, "*");
      Invalid = true;
    } else if (ParamType.getPointerAuth()) {
      // __ptrauth is illegal on a function return type.
      Diag(Loc, diag::err_ptrauth_qualifier_param) << T;
      Invalid = true;
    }

    // C++2a [dcl.fct]p4:
    //   A parameter with volatile-qualified type is deprecated
    if (ParamType.isVolatileQualified() && getLangOpts().CPlusPlus2a)
      Diag(Loc, diag::warn_deprecated_volatile_param) << ParamType;

    ParamTypes[Idx] = ParamType;
  }

  if (EPI.ExtParameterInfos) {
    checkExtParameterInfos(*this, ParamTypes, EPI,
                           [=](unsigned i) { return Loc; });
  }

  if (EPI.ExtInfo.getProducesResult()) {
    // This is just a warning, so we can't fail to build if we see it.
    checkNSReturnsRetainedReturnType(Loc, T);
  }

  if (Invalid)
    return QualType();

  return Context.getFunctionType(T, ParamTypes, EPI);
}

/// Build a member pointer type \c T Class::*.
///
/// \param T the type to which the member pointer refers.
/// \param Class the class type into which the member pointer points.
/// \param Loc the location where this type begins
/// \param Entity the name of the entity that will have this member pointer type
///
/// \returns a member pointer type, if successful, or a NULL type if there was
/// an error.
QualType Sema::BuildMemberPointerType(QualType T, QualType Class,
                                      SourceLocation Loc,
                                      DeclarationName Entity) {
  // Verify that we're not building a pointer to pointer to function with
  // exception specification.
  if (CheckDistantExceptionSpec(T)) {
    Diag(Loc, diag::err_distant_exception_spec);
    return QualType();
  }

  // C++ 8.3.3p3: A pointer to member shall not point to ... a member
  //   with reference type, or "cv void."
  if (T->isReferenceType()) {
    Diag(Loc, diag::err_illegal_decl_mempointer_to_reference)
      << getPrintableNameForEntity(Entity) << T;
    return QualType();
  }

  if (T->isVoidType()) {
    Diag(Loc, diag::err_illegal_decl_mempointer_to_void)
      << getPrintableNameForEntity(Entity);
    return QualType();
  }

  if (!Class->isDependentType() && !Class->isRecordType()) {
    Diag(Loc, diag::err_mempointer_in_nonclass_type) << Class;
    return QualType();
  }

  // Adjust the default free function calling convention to the default method
  // calling convention.
  bool IsCtorOrDtor =
      (Entity.getNameKind() == DeclarationName::CXXConstructorName) ||
      (Entity.getNameKind() == DeclarationName::CXXDestructorName);
  if (T->isFunctionType())
    adjustMemberFunctionCC(T, /*IsStatic=*/false, IsCtorOrDtor, Loc);

  return Context.getMemberPointerType(T, Class.getTypePtr());
}

/// Build a block pointer type.
///
/// \param T The type to which we'll be building a block pointer.
///
/// \param Loc The source location, used for diagnostics.
///
/// \param Entity The name of the entity that involves the block pointer
/// type, if known.
///
/// \returns A suitable block pointer type, if there are no
/// errors. Otherwise, returns a NULL type.
QualType Sema::BuildBlockPointerType(QualType T,
                                     SourceLocation Loc,
                                     DeclarationName Entity) {
  if (!T->isFunctionType()) {
    Diag(Loc, diag::err_nonfunction_block_type);
    return QualType();
  }

  if (checkQualifiedFunction(*this, T, Loc, QFK_BlockPointer))
    return QualType();

  if (getLangOpts().OpenCL)
    T = deduceOpenCLPointeeAddrSpace(*this, T);

  return Context.getBlockPointerType(T);
}

QualType Sema::GetTypeFromParser(ParsedType Ty, TypeSourceInfo **TInfo) {
  QualType QT = Ty.get();
  if (QT.isNull()) {
    if (TInfo) *TInfo = nullptr;
    return QualType();
  }

  TypeSourceInfo *DI = nullptr;
  if (const LocInfoType *LIT = dyn_cast<LocInfoType>(QT)) {
    QT = LIT->getType();
    DI = LIT->getTypeSourceInfo();
  }

  if (TInfo) *TInfo = DI;
  return QT;
}

static void transferARCOwnershipToDeclaratorChunk(TypeProcessingState &state,
                                            Qualifiers::ObjCLifetime ownership,
                                            unsigned chunkIndex);

/// Given that this is the declaration of a parameter under ARC,
/// attempt to infer attributes and such for pointer-to-whatever
/// types.
static void inferARCWriteback(TypeProcessingState &state,
                              QualType &declSpecType) {
  Sema &S = state.getSema();
  Declarator &declarator = state.getDeclarator();

  // TODO: should we care about decl qualifiers?

  // Check whether the declarator has the expected form.  We walk
  // from the inside out in order to make the block logic work.
  unsigned outermostPointerIndex = 0;
  bool isBlockPointer = false;
  unsigned numPointers = 0;
  for (unsigned i = 0, e = declarator.getNumTypeObjects(); i != e; ++i) {
    unsigned chunkIndex = i;
    DeclaratorChunk &chunk = declarator.getTypeObject(chunkIndex);
    switch (chunk.Kind) {
    case DeclaratorChunk::Paren:
      // Ignore parens.
      break;

    case DeclaratorChunk::Reference:
    case DeclaratorChunk::Pointer:
      // Count the number of pointers.  Treat references
      // interchangeably as pointers; if they're mis-ordered, normal
      // type building will discover that.
      outermostPointerIndex = chunkIndex;
      numPointers++;
      break;

    case DeclaratorChunk::BlockPointer:
      // If we have a pointer to block pointer, that's an acceptable
      // indirect reference; anything else is not an application of
      // the rules.
      if (numPointers != 1) return;
      numPointers++;
      outermostPointerIndex = chunkIndex;
      isBlockPointer = true;

      // We don't care about pointer structure in return values here.
      goto done;

    case DeclaratorChunk::Array: // suppress if written (id[])?
    case DeclaratorChunk::Function:
    case DeclaratorChunk::MemberPointer:
    case DeclaratorChunk::Pipe:
      return;
    }
  }
 done:

  // If we have *one* pointer, then we want to throw the qualifier on
  // the declaration-specifiers, which means that it needs to be a
  // retainable object type.
  if (numPointers == 1) {
    // If it's not a retainable object type, the rule doesn't apply.
    if (!declSpecType->isObjCRetainableType()) return;

    // If it already has lifetime, don't do anything.
    if (declSpecType.getObjCLifetime()) return;

    // Otherwise, modify the type in-place.
    Qualifiers qs;

    if (declSpecType->isObjCARCImplicitlyUnretainedType())
      qs.addObjCLifetime(Qualifiers::OCL_ExplicitNone);
    else
      qs.addObjCLifetime(Qualifiers::OCL_Autoreleasing);
    declSpecType = S.Context.getQualifiedType(declSpecType, qs);

  // If we have *two* pointers, then we want to throw the qualifier on
  // the outermost pointer.
  } else if (numPointers == 2) {
    // If we don't have a block pointer, we need to check whether the
    // declaration-specifiers gave us something that will turn into a
    // retainable object pointer after we slap the first pointer on it.
    if (!isBlockPointer && !declSpecType->isObjCObjectType())
      return;

    // Look for an explicit lifetime attribute there.
    DeclaratorChunk &chunk = declarator.getTypeObject(outermostPointerIndex);
    if (chunk.Kind != DeclaratorChunk::Pointer &&
        chunk.Kind != DeclaratorChunk::BlockPointer)
      return;
    for (const ParsedAttr &AL : chunk.getAttrs())
      if (AL.getKind() == ParsedAttr::AT_ObjCOwnership)
        return;

    transferARCOwnershipToDeclaratorChunk(state, Qualifiers::OCL_Autoreleasing,
                                          outermostPointerIndex);

  // Any other number of pointers/references does not trigger the rule.
  } else return;

  // TODO: mark whether we did this inference?
}

void Sema::diagnoseIgnoredQualifiers(unsigned DiagID, unsigned Quals,
                                     SourceLocation FallbackLoc,
                                     SourceLocation ConstQualLoc,
                                     SourceLocation VolatileQualLoc,
                                     SourceLocation RestrictQualLoc,
                                     SourceLocation AtomicQualLoc,
                                     SourceLocation UnalignedQualLoc) {
  if (!Quals)
    return;

  struct Qual {
    const char *Name;
    unsigned Mask;
    SourceLocation Loc;
  } const QualKinds[5] = {
    { "const", DeclSpec::TQ_const, ConstQualLoc },
    { "volatile", DeclSpec::TQ_volatile, VolatileQualLoc },
    { "restrict", DeclSpec::TQ_restrict, RestrictQualLoc },
    { "__unaligned", DeclSpec::TQ_unaligned, UnalignedQualLoc },
    { "_Atomic", DeclSpec::TQ_atomic, AtomicQualLoc }
  };

  SmallString<32> QualStr;
  unsigned NumQuals = 0;
  SourceLocation Loc;
  FixItHint FixIts[5];

  // Build a string naming the redundant qualifiers.
  for (auto &E : QualKinds) {
    if (Quals & E.Mask) {
      if (!QualStr.empty()) QualStr += ' ';
      QualStr += E.Name;

      // If we have a location for the qualifier, offer a fixit.
      SourceLocation QualLoc = E.Loc;
      if (QualLoc.isValid()) {
        FixIts[NumQuals] = FixItHint::CreateRemoval(QualLoc);
        if (Loc.isInvalid() ||
            getSourceManager().isBeforeInTranslationUnit(QualLoc, Loc))
          Loc = QualLoc;
      }

      ++NumQuals;
    }
  }

  Diag(Loc.isInvalid() ? FallbackLoc : Loc, DiagID)
    << QualStr << NumQuals << FixIts[0] << FixIts[1] << FixIts[2] << FixIts[3];
}

// Diagnose pointless type qualifiers on the return type of a function.
static void diagnoseRedundantReturnTypeQualifiers(Sema &S, QualType RetTy,
                                                  Declarator &D,
                                                  unsigned FunctionChunkIndex) {
  if (D.getTypeObject(FunctionChunkIndex).Fun.hasTrailingReturnType()) {
    // FIXME: TypeSourceInfo doesn't preserve location information for
    // qualifiers.
    S.diagnoseIgnoredQualifiers(diag::warn_qual_return_type,
                                RetTy.getLocalCVRQualifiers(),
                                D.getIdentifierLoc());
    return;
  }

  for (unsigned OuterChunkIndex = FunctionChunkIndex + 1,
                End = D.getNumTypeObjects();
       OuterChunkIndex != End; ++OuterChunkIndex) {
    DeclaratorChunk &OuterChunk = D.getTypeObject(OuterChunkIndex);
    switch (OuterChunk.Kind) {
    case DeclaratorChunk::Paren:
      continue;

    case DeclaratorChunk::Pointer: {
      DeclaratorChunk::PointerTypeInfo &PTI = OuterChunk.Ptr;
      S.diagnoseIgnoredQualifiers(
          diag::warn_qual_return_type,
          PTI.TypeQuals,
          SourceLocation(),
          SourceLocation::getFromRawEncoding(PTI.ConstQualLoc),
          SourceLocation::getFromRawEncoding(PTI.VolatileQualLoc),
          SourceLocation::getFromRawEncoding(PTI.RestrictQualLoc),
          SourceLocation::getFromRawEncoding(PTI.AtomicQualLoc),
          SourceLocation::getFromRawEncoding(PTI.UnalignedQualLoc));
      return;
    }

    case DeclaratorChunk::Function:
    case DeclaratorChunk::BlockPointer:
    case DeclaratorChunk::Reference:
    case DeclaratorChunk::Array:
    case DeclaratorChunk::MemberPointer:
    case DeclaratorChunk::Pipe:
      // FIXME: We can't currently provide an accurate source location and a
      // fix-it hint for these.
      unsigned AtomicQual = RetTy->isAtomicType() ? DeclSpec::TQ_atomic : 0;
      S.diagnoseIgnoredQualifiers(diag::warn_qual_return_type,
                                  RetTy.getCVRQualifiers() | AtomicQual,
                                  D.getIdentifierLoc());
      return;
    }

    llvm_unreachable("unknown declarator chunk kind");
  }

  // If the qualifiers come from a conversion function type, don't diagnose
  // them -- they're not necessarily redundant, since such a conversion
  // operator can be explicitly called as "x.operator const int()".
  if (D.getName().getKind() == UnqualifiedIdKind::IK_ConversionFunctionId)
    return;

  // Just parens all the way out to the decl specifiers. Diagnose any qualifiers
  // which are present there.
  S.diagnoseIgnoredQualifiers(diag::warn_qual_return_type,
                              D.getDeclSpec().getTypeQualifiers(),
                              D.getIdentifierLoc(),
                              D.getDeclSpec().getConstSpecLoc(),
                              D.getDeclSpec().getVolatileSpecLoc(),
                              D.getDeclSpec().getRestrictSpecLoc(),
                              D.getDeclSpec().getAtomicSpecLoc(),
                              D.getDeclSpec().getUnalignedSpecLoc());
}

static QualType GetDeclSpecTypeForDeclarator(TypeProcessingState &state,
                                             TypeSourceInfo *&ReturnTypeInfo) {
  Sema &SemaRef = state.getSema();
  Declarator &D = state.getDeclarator();
  QualType T;
  ReturnTypeInfo = nullptr;

  // The TagDecl owned by the DeclSpec.
  TagDecl *OwnedTagDecl = nullptr;

  switch (D.getName().getKind()) {
  case UnqualifiedIdKind::IK_ImplicitSelfParam:
  case UnqualifiedIdKind::IK_OperatorFunctionId:
  case UnqualifiedIdKind::IK_Identifier:
  case UnqualifiedIdKind::IK_LiteralOperatorId:
  case UnqualifiedIdKind::IK_TemplateId:
    T = ConvertDeclSpecToType(state);

    if (!D.isInvalidType() && D.getDeclSpec().isTypeSpecOwned()) {
      OwnedTagDecl = cast<TagDecl>(D.getDeclSpec().getRepAsDecl());
      // Owned declaration is embedded in declarator.
      OwnedTagDecl->setEmbeddedInDeclarator(true);
    }
    break;

  case UnqualifiedIdKind::IK_ConstructorName:
  case UnqualifiedIdKind::IK_ConstructorTemplateId:
  case UnqualifiedIdKind::IK_DestructorName:
    // Constructors and destructors don't have return types. Use
    // "void" instead.
    T = SemaRef.Context.VoidTy;
    processTypeAttrs(state, T, TAL_DeclSpec,
                     D.getMutableDeclSpec().getAttributes());
    break;

  case UnqualifiedIdKind::IK_DeductionGuideName:
    // Deduction guides have a trailing return type and no type in their
    // decl-specifier sequence. Use a placeholder return type for now.
    T = SemaRef.Context.DependentTy;
    break;

  case UnqualifiedIdKind::IK_ConversionFunctionId:
    // The result type of a conversion function is the type that it
    // converts to.
    T = SemaRef.GetTypeFromParser(D.getName().ConversionFunctionId,
                                  &ReturnTypeInfo);
    break;
  }

  if (!D.getAttributes().empty())
    distributeTypeAttrsFromDeclarator(state, T);

  // C++11 [dcl.spec.auto]p5: reject 'auto' if it is not in an allowed context.
  if (DeducedType *Deduced = T->getContainedDeducedType()) {
    AutoType *Auto = dyn_cast<AutoType>(Deduced);
    int Error = -1;

    // Is this a 'auto' or 'decltype(auto)' type (as opposed to __auto_type or
    // class template argument deduction)?
    bool IsCXXAutoType =
        (Auto && Auto->getKeyword() != AutoTypeKeyword::GNUAutoType);
    bool IsDeducedReturnType = false;

    switch (D.getContext()) {
    case DeclaratorContext::LambdaExprContext:
      // Declared return type of a lambda-declarator is implicit and is always
      // 'auto'.
      break;
    case DeclaratorContext::ObjCParameterContext:
    case DeclaratorContext::ObjCResultContext:
    case DeclaratorContext::PrototypeContext:
      Error = 0;
      break;
    case DeclaratorContext::LambdaExprParameterContext:
      // In C++14, generic lambdas allow 'auto' in their parameters.
      if (!SemaRef.getLangOpts().CPlusPlus14 ||
          !Auto || Auto->getKeyword() != AutoTypeKeyword::Auto)
        Error = 16;
      else {
        // If auto is mentioned in a lambda parameter context, convert it to a
        // template parameter type.
        sema::LambdaScopeInfo *LSI = SemaRef.getCurLambda();
        assert(LSI && "No LambdaScopeInfo on the stack!");
        const unsigned TemplateParameterDepth = LSI->AutoTemplateParameterDepth;
        const unsigned AutoParameterPosition = LSI->TemplateParams.size();
        const bool IsParameterPack = D.hasEllipsis();

        // Create the TemplateTypeParmDecl here to retrieve the corresponding
        // template parameter type. Template parameters are temporarily added
        // to the TU until the associated TemplateDecl is created.
        TemplateTypeParmDecl *CorrespondingTemplateParam =
            TemplateTypeParmDecl::Create(
                SemaRef.Context, SemaRef.Context.getTranslationUnitDecl(),
                /*KeyLoc*/ SourceLocation(), /*NameLoc*/ D.getBeginLoc(),
                TemplateParameterDepth, AutoParameterPosition,
                /*Identifier*/ nullptr, false, IsParameterPack,
                /*HasTypeConstraint=*/false);
        CorrespondingTemplateParam->setImplicit();
        LSI->TemplateParams.push_back(CorrespondingTemplateParam);
        // Replace the 'auto' in the function parameter with this invented
        // template type parameter.
        // FIXME: Retain some type sugar to indicate that this was written
        // as 'auto'.
        T = state.ReplaceAutoType(
            T, QualType(CorrespondingTemplateParam->getTypeForDecl(), 0));
      }
      break;
    case DeclaratorContext::MemberContext: {
      if (D.getDeclSpec().getStorageClassSpec() == DeclSpec::SCS_static ||
          D.isFunctionDeclarator())
        break;
      bool Cxx = SemaRef.getLangOpts().CPlusPlus;
      switch (cast<TagDecl>(SemaRef.CurContext)->getTagKind()) {
      case TTK_Enum: llvm_unreachable("unhandled tag kind");
      case TTK_Struct: Error = Cxx ? 1 : 2; /* Struct member */ break;
      case TTK_Union:  Error = Cxx ? 3 : 4; /* Union member */ break;
      case TTK_Class:  Error = 5; /* Class member */ break;
      case TTK_Interface: Error = 6; /* Interface member */ break;
      }
      if (D.getDeclSpec().isFriendSpecified())
        Error = 20; // Friend type
      break;
    }
    case DeclaratorContext::CXXCatchContext:
    case DeclaratorContext::ObjCCatchContext:
      Error = 7; // Exception declaration
      break;
    case DeclaratorContext::TemplateParamContext:
      if (isa<DeducedTemplateSpecializationType>(Deduced))
        Error = 19; // Template parameter
      else if (!SemaRef.getLangOpts().CPlusPlus17)
        Error = 8; // Template parameter (until C++17)
      break;
    case DeclaratorContext::BlockLiteralContext:
      Error = 9; // Block literal
      break;
    case DeclaratorContext::TemplateArgContext:
      // Within a template argument list, a deduced template specialization
      // type will be reinterpreted as a template template argument.
      if (isa<DeducedTemplateSpecializationType>(Deduced) &&
          !D.getNumTypeObjects() &&
          D.getDeclSpec().getParsedSpecifiers() == DeclSpec::PQ_TypeSpecifier)
        break;
      LLVM_FALLTHROUGH;
    case DeclaratorContext::TemplateTypeArgContext:
      Error = 10; // Template type argument
      break;
    case DeclaratorContext::AliasDeclContext:
    case DeclaratorContext::AliasTemplateContext:
      Error = 12; // Type alias
      break;
    case DeclaratorContext::TrailingReturnContext:
    case DeclaratorContext::TrailingReturnVarContext:
      if (!SemaRef.getLangOpts().CPlusPlus14 || !IsCXXAutoType)
        Error = 13; // Function return type
      IsDeducedReturnType = true;
      break;
    case DeclaratorContext::ConversionIdContext:
      if (!SemaRef.getLangOpts().CPlusPlus14 || !IsCXXAutoType)
        Error = 14; // conversion-type-id
      IsDeducedReturnType = true;
      break;
    case DeclaratorContext::FunctionalCastContext:
      if (isa<DeducedTemplateSpecializationType>(Deduced))
        break;
      LLVM_FALLTHROUGH;
    case DeclaratorContext::TypeNameContext:
      Error = 15; // Generic
      break;
    case DeclaratorContext::FileContext:
    case DeclaratorContext::BlockContext:
    case DeclaratorContext::ForContext:
    case DeclaratorContext::InitStmtContext:
    case DeclaratorContext::ConditionContext:
      // FIXME: P0091R3 (erroneously) does not permit class template argument
      // deduction in conditions, for-init-statements, and other declarations
      // that are not simple-declarations.
      break;
    case DeclaratorContext::CXXNewContext:
      // FIXME: P0091R3 does not permit class template argument deduction here,
      // but we follow GCC and allow it anyway.
      if (!IsCXXAutoType && !isa<DeducedTemplateSpecializationType>(Deduced))
        Error = 17; // 'new' type
      break;
    case DeclaratorContext::KNRTypeListContext:
      Error = 18; // K&R function parameter
      break;
    }

    if (D.getDeclSpec().getStorageClassSpec() == DeclSpec::SCS_typedef)
      Error = 11;

    // In Objective-C it is an error to use 'auto' on a function declarator
    // (and everywhere for '__auto_type').
    if (D.isFunctionDeclarator() &&
        (!SemaRef.getLangOpts().CPlusPlus11 || !IsCXXAutoType))
      Error = 13;

    bool HaveTrailing = false;

    // C++11 [dcl.spec.auto]p2: 'auto' is always fine if the declarator
    // contains a trailing return type. That is only legal at the outermost
    // level. Check all declarator chunks (outermost first) anyway, to give
    // better diagnostics.
    // We don't support '__auto_type' with trailing return types.
    // FIXME: Should we only do this for 'auto' and not 'decltype(auto)'?
    if (SemaRef.getLangOpts().CPlusPlus11 && IsCXXAutoType &&
        D.hasTrailingReturnType()) {
      HaveTrailing = true;
      Error = -1;
    }

    SourceRange AutoRange = D.getDeclSpec().getTypeSpecTypeLoc();
    if (D.getName().getKind() == UnqualifiedIdKind::IK_ConversionFunctionId)
      AutoRange = D.getName().getSourceRange();

    if (Error != -1) {
      unsigned Kind;
      if (Auto) {
        switch (Auto->getKeyword()) {
        case AutoTypeKeyword::Auto: Kind = 0; break;
        case AutoTypeKeyword::DecltypeAuto: Kind = 1; break;
        case AutoTypeKeyword::GNUAutoType: Kind = 2; break;
        }
      } else {
        assert(isa<DeducedTemplateSpecializationType>(Deduced) &&
               "unknown auto type");
        Kind = 3;
      }

      auto *DTST = dyn_cast<DeducedTemplateSpecializationType>(Deduced);
      TemplateName TN = DTST ? DTST->getTemplateName() : TemplateName();

      SemaRef.Diag(AutoRange.getBegin(), diag::err_auto_not_allowed)
        << Kind << Error << (int)SemaRef.getTemplateNameKindForDiagnostics(TN)
        << QualType(Deduced, 0) << AutoRange;
      if (auto *TD = TN.getAsTemplateDecl())
        SemaRef.Diag(TD->getLocation(), diag::note_template_decl_here);

      T = SemaRef.Context.IntTy;
      D.setInvalidType(true);
    } else if (Auto && !HaveTrailing &&
               D.getContext() != DeclaratorContext::LambdaExprContext) {
      // If there was a trailing return type, we already got
      // warn_cxx98_compat_trailing_return_type in the parser.
      SemaRef.Diag(AutoRange.getBegin(),
                   D.getContext() ==
                           DeclaratorContext::LambdaExprParameterContext
                       ? diag::warn_cxx11_compat_generic_lambda
                       : IsDeducedReturnType
                             ? diag::warn_cxx11_compat_deduced_return_type
                             : diag::warn_cxx98_compat_auto_type_specifier)
          << AutoRange;
    }
  }

  if (SemaRef.getLangOpts().CPlusPlus &&
      OwnedTagDecl && OwnedTagDecl->isCompleteDefinition()) {
    // Check the contexts where C++ forbids the declaration of a new class
    // or enumeration in a type-specifier-seq.
    unsigned DiagID = 0;
    switch (D.getContext()) {
    case DeclaratorContext::TrailingReturnContext:
    case DeclaratorContext::TrailingReturnVarContext:
      // Class and enumeration definitions are syntactically not allowed in
      // trailing return types.
      llvm_unreachable("parser should not have allowed this");
      break;
    case DeclaratorContext::FileContext:
    case DeclaratorContext::MemberContext:
    case DeclaratorContext::BlockContext:
    case DeclaratorContext::ForContext:
    case DeclaratorContext::InitStmtContext:
    case DeclaratorContext::BlockLiteralContext:
    case DeclaratorContext::LambdaExprContext:
      // C++11 [dcl.type]p3:
      //   A type-specifier-seq shall not define a class or enumeration unless
      //   it appears in the type-id of an alias-declaration (7.1.3) that is not
      //   the declaration of a template-declaration.
    case DeclaratorContext::AliasDeclContext:
      break;
    case DeclaratorContext::AliasTemplateContext:
      DiagID = diag::err_type_defined_in_alias_template;
      break;
    case DeclaratorContext::TypeNameContext:
    case DeclaratorContext::FunctionalCastContext:
    case DeclaratorContext::ConversionIdContext:
    case DeclaratorContext::TemplateParamContext:
    case DeclaratorContext::CXXNewContext:
    case DeclaratorContext::CXXCatchContext:
    case DeclaratorContext::ObjCCatchContext:
    case DeclaratorContext::TemplateArgContext:
    case DeclaratorContext::TemplateTypeArgContext:
      DiagID = diag::err_type_defined_in_type_specifier;
      break;
    case DeclaratorContext::PrototypeContext:
    case DeclaratorContext::LambdaExprParameterContext:
    case DeclaratorContext::ObjCParameterContext:
    case DeclaratorContext::ObjCResultContext:
    case DeclaratorContext::KNRTypeListContext:
      // C++ [dcl.fct]p6:
      //   Types shall not be defined in return or parameter types.
      DiagID = diag::err_type_defined_in_param_type;
      break;
    case DeclaratorContext::ConditionContext:
      // C++ 6.4p2:
      // The type-specifier-seq shall not contain typedef and shall not declare
      // a new class or enumeration.
      DiagID = diag::err_type_defined_in_condition;
      break;
    }

    if (DiagID != 0) {
      SemaRef.Diag(OwnedTagDecl->getLocation(), DiagID)
          << SemaRef.Context.getTypeDeclType(OwnedTagDecl);
      D.setInvalidType(true);
    }
  }

  assert(!T.isNull() && "This function should not return a null type");
  return T;
}

/// Produce an appropriate diagnostic for an ambiguity between a function
/// declarator and a C++ direct-initializer.
static void warnAboutAmbiguousFunction(Sema &S, Declarator &D,
                                       DeclaratorChunk &DeclType, QualType RT) {
  const DeclaratorChunk::FunctionTypeInfo &FTI = DeclType.Fun;
  assert(FTI.isAmbiguous && "no direct-initializer / function ambiguity");

  // If the return type is void there is no ambiguity.
  if (RT->isVoidType())
    return;

  // An initializer for a non-class type can have at most one argument.
  if (!RT->isRecordType() && FTI.NumParams > 1)
    return;

  // An initializer for a reference must have exactly one argument.
  if (RT->isReferenceType() && FTI.NumParams != 1)
    return;

  // Only warn if this declarator is declaring a function at block scope, and
  // doesn't have a storage class (such as 'extern') specified.
  if (!D.isFunctionDeclarator() ||
      D.getFunctionDefinitionKind() != FDK_Declaration ||
      !S.CurContext->isFunctionOrMethod() ||
      D.getDeclSpec().getStorageClassSpec()
        != DeclSpec::SCS_unspecified)
    return;

  // Inside a condition, a direct initializer is not permitted. We allow one to
  // be parsed in order to give better diagnostics in condition parsing.
  if (D.getContext() == DeclaratorContext::ConditionContext)
    return;

  SourceRange ParenRange(DeclType.Loc, DeclType.EndLoc);

  S.Diag(DeclType.Loc,
         FTI.NumParams ? diag::warn_parens_disambiguated_as_function_declaration
                       : diag::warn_empty_parens_are_function_decl)
      << ParenRange;

  // If the declaration looks like:
  //   T var1,
  //   f();
  // and name lookup finds a function named 'f', then the ',' was
  // probably intended to be a ';'.
  if (!D.isFirstDeclarator() && D.getIdentifier()) {
    FullSourceLoc Comma(D.getCommaLoc(), S.SourceMgr);
    FullSourceLoc Name(D.getIdentifierLoc(), S.SourceMgr);
    if (Comma.getFileID() != Name.getFileID() ||
        Comma.getSpellingLineNumber() != Name.getSpellingLineNumber()) {
      LookupResult Result(S, D.getIdentifier(), SourceLocation(),
                          Sema::LookupOrdinaryName);
      if (S.LookupName(Result, S.getCurScope()))
        S.Diag(D.getCommaLoc(), diag::note_empty_parens_function_call)
          << FixItHint::CreateReplacement(D.getCommaLoc(), ";")
          << D.getIdentifier();
      Result.suppressDiagnostics();
    }
  }

  if (FTI.NumParams > 0) {
    // For a declaration with parameters, eg. "T var(T());", suggest adding
    // parens around the first parameter to turn the declaration into a
    // variable declaration.
    SourceRange Range = FTI.Params[0].Param->getSourceRange();
    SourceLocation B = Range.getBegin();
    SourceLocation E = S.getLocForEndOfToken(Range.getEnd());
    // FIXME: Maybe we should suggest adding braces instead of parens
    // in C++11 for classes that don't have an initializer_list constructor.
    S.Diag(B, diag::note_additional_parens_for_variable_declaration)
      << FixItHint::CreateInsertion(B, "(")
      << FixItHint::CreateInsertion(E, ")");
  } else {
    // For a declaration without parameters, eg. "T var();", suggest replacing
    // the parens with an initializer to turn the declaration into a variable
    // declaration.
    const CXXRecordDecl *RD = RT->getAsCXXRecordDecl();

    // Empty parens mean value-initialization, and no parens mean
    // default initialization. These are equivalent if the default
    // constructor is user-provided or if zero-initialization is a
    // no-op.
    if (RD && RD->hasDefinition() &&
        (RD->isEmpty() || RD->hasUserProvidedDefaultConstructor()))
      S.Diag(DeclType.Loc, diag::note_empty_parens_default_ctor)
        << FixItHint::CreateRemoval(ParenRange);
    else {
      std::string Init =
          S.getFixItZeroInitializerForType(RT, ParenRange.getBegin());
      if (Init.empty() && S.LangOpts.CPlusPlus11)
        Init = "{}";
      if (!Init.empty())
        S.Diag(DeclType.Loc, diag::note_empty_parens_zero_initialize)
          << FixItHint::CreateReplacement(ParenRange, Init);
    }
  }
}

/// Produce an appropriate diagnostic for a declarator with top-level
/// parentheses.
static void warnAboutRedundantParens(Sema &S, Declarator &D, QualType T) {
  DeclaratorChunk &Paren = D.getTypeObject(D.getNumTypeObjects() - 1);
  assert(Paren.Kind == DeclaratorChunk::Paren &&
         "do not have redundant top-level parentheses");

  // This is a syntactic check; we're not interested in cases that arise
  // during template instantiation.
  if (S.inTemplateInstantiation())
    return;

  // Check whether this could be intended to be a construction of a temporary
  // object in C++ via a function-style cast.
  bool CouldBeTemporaryObject =
      S.getLangOpts().CPlusPlus && D.isExpressionContext() &&
      !D.isInvalidType() && D.getIdentifier() &&
      D.getDeclSpec().getParsedSpecifiers() == DeclSpec::PQ_TypeSpecifier &&
      (T->isRecordType() || T->isDependentType()) &&
      D.getDeclSpec().getTypeQualifiers() == 0 && D.isFirstDeclarator();

  bool StartsWithDeclaratorId = true;
  for (auto &C : D.type_objects()) {
    switch (C.Kind) {
    case DeclaratorChunk::Paren:
      if (&C == &Paren)
        continue;
      LLVM_FALLTHROUGH;
    case DeclaratorChunk::Pointer:
      StartsWithDeclaratorId = false;
      continue;

    case DeclaratorChunk::Array:
      if (!C.Arr.NumElts)
        CouldBeTemporaryObject = false;
      continue;

    case DeclaratorChunk::Reference:
      // FIXME: Suppress the warning here if there is no initializer; we're
      // going to give an error anyway.
      // We assume that something like 'T (&x) = y;' is highly likely to not
      // be intended to be a temporary object.
      CouldBeTemporaryObject = false;
      StartsWithDeclaratorId = false;
      continue;

    case DeclaratorChunk::Function:
      // In a new-type-id, function chunks require parentheses.
      if (D.getContext() == DeclaratorContext::CXXNewContext)
        return;
      // FIXME: "A(f())" deserves a vexing-parse warning, not just a
      // redundant-parens warning, but we don't know whether the function
      // chunk was syntactically valid as an expression here.
      CouldBeTemporaryObject = false;
      continue;

    case DeclaratorChunk::BlockPointer:
    case DeclaratorChunk::MemberPointer:
    case DeclaratorChunk::Pipe:
      // These cannot appear in expressions.
      CouldBeTemporaryObject = false;
      StartsWithDeclaratorId = false;
      continue;
    }
  }

  // FIXME: If there is an initializer, assume that this is not intended to be
  // a construction of a temporary object.

  // Check whether the name has already been declared; if not, this is not a
  // function-style cast.
  if (CouldBeTemporaryObject) {
    LookupResult Result(S, D.getIdentifier(), SourceLocation(),
                        Sema::LookupOrdinaryName);
    if (!S.LookupName(Result, S.getCurScope()))
      CouldBeTemporaryObject = false;
    Result.suppressDiagnostics();
  }

  SourceRange ParenRange(Paren.Loc, Paren.EndLoc);

  if (!CouldBeTemporaryObject) {
    // If we have A (::B), the parentheses affect the meaning of the program.
    // Suppress the warning in that case. Don't bother looking at the DeclSpec
    // here: even (e.g.) "int ::x" is visually ambiguous even though it's
    // formally unambiguous.
    if (StartsWithDeclaratorId && D.getCXXScopeSpec().isValid()) {
      for (NestedNameSpecifier *NNS = D.getCXXScopeSpec().getScopeRep(); NNS;
           NNS = NNS->getPrefix()) {
        if (NNS->getKind() == NestedNameSpecifier::Global)
          return;
      }
    }

    S.Diag(Paren.Loc, diag::warn_redundant_parens_around_declarator)
        << ParenRange << FixItHint::CreateRemoval(Paren.Loc)
        << FixItHint::CreateRemoval(Paren.EndLoc);
    return;
  }

  S.Diag(Paren.Loc, diag::warn_parens_disambiguated_as_variable_declaration)
      << ParenRange << D.getIdentifier();
  auto *RD = T->getAsCXXRecordDecl();
  if (!RD || !RD->hasDefinition() || RD->hasNonTrivialDestructor())
    S.Diag(Paren.Loc, diag::note_raii_guard_add_name)
        << FixItHint::CreateInsertion(Paren.Loc, " varname") << T
        << D.getIdentifier();
  // FIXME: A cast to void is probably a better suggestion in cases where it's
  // valid (when there is no initializer and we're not in a condition).
  S.Diag(D.getBeginLoc(), diag::note_function_style_cast_add_parentheses)
      << FixItHint::CreateInsertion(D.getBeginLoc(), "(")
      << FixItHint::CreateInsertion(S.getLocForEndOfToken(D.getEndLoc()), ")");
  S.Diag(Paren.Loc, diag::note_remove_parens_for_variable_declaration)
      << FixItHint::CreateRemoval(Paren.Loc)
      << FixItHint::CreateRemoval(Paren.EndLoc);
}

/// Helper for figuring out the default CC for a function declarator type.  If
/// this is the outermost chunk, then we can determine the CC from the
/// declarator context.  If not, then this could be either a member function
/// type or normal function type.
static CallingConv getCCForDeclaratorChunk(
    Sema &S, Declarator &D, const ParsedAttributesView &AttrList,
    const DeclaratorChunk::FunctionTypeInfo &FTI, unsigned ChunkIndex) {
  assert(D.getTypeObject(ChunkIndex).Kind == DeclaratorChunk::Function);

  // Check for an explicit CC attribute.
  for (const ParsedAttr &AL : AttrList) {
    switch (AL.getKind()) {
    CALLING_CONV_ATTRS_CASELIST : {
      // Ignore attributes that don't validate or can't apply to the
      // function type.  We'll diagnose the failure to apply them in
      // handleFunctionTypeAttr.
      CallingConv CC;
      if (!S.CheckCallingConvAttr(AL, CC) &&
          (!FTI.isVariadic || supportsVariadicCall(CC))) {
        return CC;
      }
      break;
    }

    default:
      break;
    }
  }

  bool IsCXXInstanceMethod = false;

  if (S.getLangOpts().CPlusPlus) {
    // Look inwards through parentheses to see if this chunk will form a
    // member pointer type or if we're the declarator.  Any type attributes
    // between here and there will override the CC we choose here.
    unsigned I = ChunkIndex;
    bool FoundNonParen = false;
    while (I && !FoundNonParen) {
      --I;
      if (D.getTypeObject(I).Kind != DeclaratorChunk::Paren)
        FoundNonParen = true;
    }

    if (FoundNonParen) {
      // If we're not the declarator, we're a regular function type unless we're
      // in a member pointer.
      IsCXXInstanceMethod =
          D.getTypeObject(I).Kind == DeclaratorChunk::MemberPointer;
    } else if (D.getContext() == DeclaratorContext::LambdaExprContext) {
      // This can only be a call operator for a lambda, which is an instance
      // method.
      IsCXXInstanceMethod = true;
    } else {
      // We're the innermost decl chunk, so must be a function declarator.
      assert(D.isFunctionDeclarator());

      // If we're inside a record, we're declaring a method, but it could be
      // explicitly or implicitly static.
      IsCXXInstanceMethod =
          D.isFirstDeclarationOfMember() &&
          D.getDeclSpec().getStorageClassSpec() != DeclSpec::SCS_typedef &&
          !D.isStaticMember();
    }
  }

  CallingConv CC = S.Context.getDefaultCallingConvention(FTI.isVariadic,
                                                         IsCXXInstanceMethod);

  // Attribute AT_OpenCLKernel affects the calling convention for SPIR
  // and AMDGPU targets, hence it cannot be treated as a calling
  // convention attribute. This is the simplest place to infer
  // calling convention for OpenCL kernels.
  if (S.getLangOpts().OpenCL) {
    for (const ParsedAttr &AL : D.getDeclSpec().getAttributes()) {
      if (AL.getKind() == ParsedAttr::AT_OpenCLKernel) {
        CC = CC_OpenCLKernel;
        break;
      }
    }
  }

  return CC;
}

namespace {
  /// A simple notion of pointer kinds, which matches up with the various
  /// pointer declarators.
  enum class SimplePointerKind {
    Pointer,
    BlockPointer,
    MemberPointer,
    Array,
  };
} // end anonymous namespace

IdentifierInfo *Sema::getNullabilityKeyword(NullabilityKind nullability) {
  switch (nullability) {
  case NullabilityKind::NonNull:
    if (!Ident__Nonnull)
      Ident__Nonnull = PP.getIdentifierInfo("_Nonnull");
    return Ident__Nonnull;

  case NullabilityKind::Nullable:
    if (!Ident__Nullable)
      Ident__Nullable = PP.getIdentifierInfo("_Nullable");
    return Ident__Nullable;

  case NullabilityKind::Unspecified:
    if (!Ident__Null_unspecified)
      Ident__Null_unspecified = PP.getIdentifierInfo("_Null_unspecified");
    return Ident__Null_unspecified;
  }
  llvm_unreachable("Unknown nullability kind.");
}

/// Retrieve the identifier "NSError".
IdentifierInfo *Sema::getNSErrorIdent() {
  if (!Ident_NSError)
    Ident_NSError = PP.getIdentifierInfo("NSError");

  return Ident_NSError;
}

/// Check whether there is a nullability attribute of any kind in the given
/// attribute list.
static bool hasNullabilityAttr(const ParsedAttributesView &attrs) {
  for (const ParsedAttr &AL : attrs) {
    if (AL.getKind() == ParsedAttr::AT_TypeNonNull ||
        AL.getKind() == ParsedAttr::AT_TypeNullable ||
        AL.getKind() == ParsedAttr::AT_TypeNullUnspecified)
      return true;
  }

  return false;
}

namespace {
  /// Describes the kind of a pointer a declarator describes.
  enum class PointerDeclaratorKind {
    // Not a pointer.
    NonPointer,
    // Single-level pointer.
    SingleLevelPointer,
    // Multi-level pointer (of any pointer kind).
    MultiLevelPointer,
    // CFFooRef*
    MaybePointerToCFRef,
    // CFErrorRef*
    CFErrorRefPointer,
    // NSError**
    NSErrorPointerPointer,
  };

  /// Describes a declarator chunk wrapping a pointer that marks inference as
  /// unexpected.
  // These values must be kept in sync with diagnostics.
  enum class PointerWrappingDeclaratorKind {
    /// Pointer is top-level.
    None = -1,
    /// Pointer is an array element.
    Array = 0,
    /// Pointer is the referent type of a C++ reference.
    Reference = 1
  };
} // end anonymous namespace

/// Classify the given declarator, whose type-specified is \c type, based on
/// what kind of pointer it refers to.
///
/// This is used to determine the default nullability.
static PointerDeclaratorKind
classifyPointerDeclarator(Sema &S, QualType type, Declarator &declarator,
                          PointerWrappingDeclaratorKind &wrappingKind) {
  unsigned numNormalPointers = 0;

  // For any dependent type, we consider it a non-pointer.
  if (type->isDependentType())
    return PointerDeclaratorKind::NonPointer;

  // Look through the declarator chunks to identify pointers.
  for (unsigned i = 0, n = declarator.getNumTypeObjects(); i != n; ++i) {
    DeclaratorChunk &chunk = declarator.getTypeObject(i);
    switch (chunk.Kind) {
    case DeclaratorChunk::Array:
      if (numNormalPointers == 0)
        wrappingKind = PointerWrappingDeclaratorKind::Array;
      break;

    case DeclaratorChunk::Function:
    case DeclaratorChunk::Pipe:
      break;

    case DeclaratorChunk::BlockPointer:
    case DeclaratorChunk::MemberPointer:
      return numNormalPointers > 0 ? PointerDeclaratorKind::MultiLevelPointer
                                   : PointerDeclaratorKind::SingleLevelPointer;

    case DeclaratorChunk::Paren:
      break;

    case DeclaratorChunk::Reference:
      if (numNormalPointers == 0)
        wrappingKind = PointerWrappingDeclaratorKind::Reference;
      break;

    case DeclaratorChunk::Pointer:
      ++numNormalPointers;
      if (numNormalPointers > 2)
        return PointerDeclaratorKind::MultiLevelPointer;
      break;
    }
  }

  // Then, dig into the type specifier itself.
  unsigned numTypeSpecifierPointers = 0;
  do {
    // Decompose normal pointers.
    if (auto ptrType = type->getAs<PointerType>()) {
      ++numNormalPointers;

      if (numNormalPointers > 2)
        return PointerDeclaratorKind::MultiLevelPointer;

      type = ptrType->getPointeeType();
      ++numTypeSpecifierPointers;
      continue;
    }

    // Decompose block pointers.
    if (type->getAs<BlockPointerType>()) {
      return numNormalPointers > 0 ? PointerDeclaratorKind::MultiLevelPointer
                                   : PointerDeclaratorKind::SingleLevelPointer;
    }

    // Decompose member pointers.
    if (type->getAs<MemberPointerType>()) {
      return numNormalPointers > 0 ? PointerDeclaratorKind::MultiLevelPointer
                                   : PointerDeclaratorKind::SingleLevelPointer;
    }

    // Look at Objective-C object pointers.
    if (auto objcObjectPtr = type->getAs<ObjCObjectPointerType>()) {
      ++numNormalPointers;
      ++numTypeSpecifierPointers;

      // If this is NSError**, report that.
      if (auto objcClassDecl = objcObjectPtr->getInterfaceDecl()) {
        if (objcClassDecl->getIdentifier() == S.getNSErrorIdent() &&
            numNormalPointers == 2 && numTypeSpecifierPointers < 2) {
          return PointerDeclaratorKind::NSErrorPointerPointer;
        }
      }

      break;
    }

    // Look at Objective-C class types.
    if (auto objcClass = type->getAs<ObjCInterfaceType>()) {
      if (objcClass->getInterface()->getIdentifier() == S.getNSErrorIdent()) {
        if (numNormalPointers == 2 && numTypeSpecifierPointers < 2)
          return PointerDeclaratorKind::NSErrorPointerPointer;
      }

      break;
    }

    // If at this point we haven't seen a pointer, we won't see one.
    if (numNormalPointers == 0)
      return PointerDeclaratorKind::NonPointer;

    if (auto recordType = type->getAs<RecordType>()) {
      RecordDecl *recordDecl = recordType->getDecl();

      // If this is CFErrorRef*, report it as such.
      if (numNormalPointers == 2 && numTypeSpecifierPointers < 2 &&
          S.isCFError(recordDecl)) {
        return PointerDeclaratorKind::CFErrorRefPointer;
      }
      break;
    }

    break;
  } while (true);

  switch (numNormalPointers) {
  case 0:
    return PointerDeclaratorKind::NonPointer;

  case 1:
    return PointerDeclaratorKind::SingleLevelPointer;

  case 2:
    return PointerDeclaratorKind::MaybePointerToCFRef;

  default:
    return PointerDeclaratorKind::MultiLevelPointer;
  }
}

bool Sema::isCFError(RecordDecl *recordDecl) {
  // If we already know about CFError, test it directly.
  if (CFError) {
    return (CFError == recordDecl);
  }

  // Check whether this is CFError, which we identify based on being
  // bridged to NSError. CFErrorRef used to be declared with "objc_bridge" but
  // is now declared with "objc_bridge_mutable", so look for either one of the
  // two attributes.
  if (recordDecl->getTagKind() == TTK_Struct) {
    IdentifierInfo *bridgedType = nullptr;
    if (auto bridgeAttr = recordDecl->getAttr<ObjCBridgeAttr>())
      bridgedType = bridgeAttr->getBridgedType();
    else if (auto bridgeAttr =
                 recordDecl->getAttr<ObjCBridgeMutableAttr>())
      bridgedType = bridgeAttr->getBridgedType();

    if (bridgedType == getNSErrorIdent()) {
      CFError = recordDecl;
      return true;
    }
  }

  return false;
}

static FileID getNullabilityCompletenessCheckFileID(Sema &S,
                                                    SourceLocation loc) {
  // If we're anywhere in a function, method, or closure context, don't perform
  // completeness checks.
  for (DeclContext *ctx = S.CurContext; ctx; ctx = ctx->getParent()) {
    if (ctx->isFunctionOrMethod())
      return FileID();

    if (ctx->isFileContext())
      break;
  }

  // We only care about the expansion location.
  loc = S.SourceMgr.getExpansionLoc(loc);
  FileID file = S.SourceMgr.getFileID(loc);
  if (file.isInvalid())
    return FileID();

  // Retrieve file information.
  bool invalid = false;
  const SrcMgr::SLocEntry &sloc = S.SourceMgr.getSLocEntry(file, &invalid);
  if (invalid || !sloc.isFile())
    return FileID();

  // We don't want to perform completeness checks on the main file or in
  // system headers.
  const SrcMgr::FileInfo &fileInfo = sloc.getFile();
  if (fileInfo.getIncludeLoc().isInvalid())
    return FileID();
  if (fileInfo.getFileCharacteristic() != SrcMgr::C_User &&
      S.Diags.getSuppressSystemWarnings()) {
    return FileID();
  }

  return file;
}

/// Creates a fix-it to insert a C-style nullability keyword at \p pointerLoc,
/// taking into account whitespace before and after.
static void fixItNullability(Sema &S, DiagnosticBuilder &Diag,
                             SourceLocation PointerLoc,
                             NullabilityKind Nullability) {
  assert(PointerLoc.isValid());
  if (PointerLoc.isMacroID())
    return;

  SourceLocation FixItLoc = S.getLocForEndOfToken(PointerLoc);
  if (!FixItLoc.isValid() || FixItLoc == PointerLoc)
    return;

  const char *NextChar = S.SourceMgr.getCharacterData(FixItLoc);
  if (!NextChar)
    return;

  SmallString<32> InsertionTextBuf{" "};
  InsertionTextBuf += getNullabilitySpelling(Nullability);
  InsertionTextBuf += " ";
  StringRef InsertionText = InsertionTextBuf.str();

  if (isWhitespace(*NextChar)) {
    InsertionText = InsertionText.drop_back();
  } else if (NextChar[-1] == '[') {
    if (NextChar[0] == ']')
      InsertionText = InsertionText.drop_back().drop_front();
    else
      InsertionText = InsertionText.drop_front();
  } else if (!isIdentifierBody(NextChar[0], /*allow dollar*/true) &&
             !isIdentifierBody(NextChar[-1], /*allow dollar*/true)) {
    InsertionText = InsertionText.drop_back().drop_front();
  }

  Diag << FixItHint::CreateInsertion(FixItLoc, InsertionText);
}

static void emitNullabilityConsistencyWarning(Sema &S,
                                              SimplePointerKind PointerKind,
                                              SourceLocation PointerLoc,
                                              SourceLocation PointerEndLoc) {
  assert(PointerLoc.isValid());

  if (PointerKind == SimplePointerKind::Array) {
    S.Diag(PointerLoc, diag::warn_nullability_missing_array);
  } else {
    S.Diag(PointerLoc, diag::warn_nullability_missing)
      << static_cast<unsigned>(PointerKind);
  }

  auto FixItLoc = PointerEndLoc.isValid() ? PointerEndLoc : PointerLoc;
  if (FixItLoc.isMacroID())
    return;

  auto addFixIt = [&](NullabilityKind Nullability) {
    auto Diag = S.Diag(FixItLoc, diag::note_nullability_fix_it);
    Diag << static_cast<unsigned>(Nullability);
    Diag << static_cast<unsigned>(PointerKind);
    fixItNullability(S, Diag, FixItLoc, Nullability);
  };
  addFixIt(NullabilityKind::Nullable);
  addFixIt(NullabilityKind::NonNull);
}

/// Complains about missing nullability if the file containing \p pointerLoc
/// has other uses of nullability (either the keywords or the \c assume_nonnull
/// pragma).
///
/// If the file has \e not seen other uses of nullability, this particular
/// pointer is saved for possible later diagnosis. See recordNullabilitySeen().
static void
checkNullabilityConsistency(Sema &S, SimplePointerKind pointerKind,
                            SourceLocation pointerLoc,
                            SourceLocation pointerEndLoc = SourceLocation()) {
  // Determine which file we're performing consistency checking for.
  FileID file = getNullabilityCompletenessCheckFileID(S, pointerLoc);
  if (file.isInvalid())
    return;

  // If we haven't seen any type nullability in this file, we won't warn now
  // about anything.
  FileNullability &fileNullability = S.NullabilityMap[file];
  if (!fileNullability.SawTypeNullability) {
    // If this is the first pointer declarator in the file, and the appropriate
    // warning is on, record it in case we need to diagnose it retroactively.
    diag::kind diagKind;
    if (pointerKind == SimplePointerKind::Array)
      diagKind = diag::warn_nullability_missing_array;
    else
      diagKind = diag::warn_nullability_missing;

    if (fileNullability.PointerLoc.isInvalid() &&
        !S.Context.getDiagnostics().isIgnored(diagKind, pointerLoc)) {
      fileNullability.PointerLoc = pointerLoc;
      fileNullability.PointerEndLoc = pointerEndLoc;
      fileNullability.PointerKind = static_cast<unsigned>(pointerKind);
    }

    return;
  }

  // Complain about missing nullability.
  emitNullabilityConsistencyWarning(S, pointerKind, pointerLoc, pointerEndLoc);
}

/// Marks that a nullability feature has been used in the file containing
/// \p loc.
///
/// If this file already had pointer types in it that were missing nullability,
/// the first such instance is retroactively diagnosed.
///
/// \sa checkNullabilityConsistency
static void recordNullabilitySeen(Sema &S, SourceLocation loc) {
  FileID file = getNullabilityCompletenessCheckFileID(S, loc);
  if (file.isInvalid())
    return;

  FileNullability &fileNullability = S.NullabilityMap[file];
  if (fileNullability.SawTypeNullability)
    return;
  fileNullability.SawTypeNullability = true;

  // If we haven't seen any type nullability before, now we have. Retroactively
  // diagnose the first unannotated pointer, if there was one.
  if (fileNullability.PointerLoc.isInvalid())
    return;

  auto kind = static_cast<SimplePointerKind>(fileNullability.PointerKind);
  emitNullabilityConsistencyWarning(S, kind, fileNullability.PointerLoc,
                                    fileNullability.PointerEndLoc);
}

/// Returns true if any of the declarator chunks before \p endIndex include a
/// level of indirection: array, pointer, reference, or pointer-to-member.
///
/// Because declarator chunks are stored in outer-to-inner order, testing
/// every chunk before \p endIndex is testing all chunks that embed the current
/// chunk as part of their type.
///
/// It is legal to pass the result of Declarator::getNumTypeObjects() as the
/// end index, in which case all chunks are tested.
static bool hasOuterPointerLikeChunk(const Declarator &D, unsigned endIndex) {
  unsigned i = endIndex;
  while (i != 0) {
    // Walk outwards along the declarator chunks.
    --i;
    const DeclaratorChunk &DC = D.getTypeObject(i);
    switch (DC.Kind) {
    case DeclaratorChunk::Paren:
      break;
    case DeclaratorChunk::Array:
    case DeclaratorChunk::Pointer:
    case DeclaratorChunk::Reference:
    case DeclaratorChunk::MemberPointer:
      return true;
    case DeclaratorChunk::Function:
    case DeclaratorChunk::BlockPointer:
    case DeclaratorChunk::Pipe:
      // These are invalid anyway, so just ignore.
      break;
    }
  }
  return false;
}

static bool IsNoDerefableChunk(DeclaratorChunk Chunk) {
  return (Chunk.Kind == DeclaratorChunk::Pointer ||
          Chunk.Kind == DeclaratorChunk::Array);
}

template<typename AttrT>
static AttrT *createSimpleAttr(ASTContext &Ctx, ParsedAttr &AL) {
  AL.setUsedAsTypeAttr();
  return ::new (Ctx) AttrT(Ctx, AL);
}

static Attr *createNullabilityAttr(ASTContext &Ctx, ParsedAttr &Attr,
                                   NullabilityKind NK) {
  switch (NK) {
  case NullabilityKind::NonNull:
    return createSimpleAttr<TypeNonNullAttr>(Ctx, Attr);

  case NullabilityKind::Nullable:
    return createSimpleAttr<TypeNullableAttr>(Ctx, Attr);

  case NullabilityKind::Unspecified:
    return createSimpleAttr<TypeNullUnspecifiedAttr>(Ctx, Attr);
  }
  llvm_unreachable("unknown NullabilityKind");
}

// Diagnose whether this is a case with the multiple addr spaces.
// Returns true if this is an invalid case.
// ISO/IEC TR 18037 S5.3 (amending C99 6.7.3): "No type shall be qualified
// by qualifiers for two or more different address spaces."
static bool DiagnoseMultipleAddrSpaceAttributes(Sema &S, LangAS ASOld,
                                                LangAS ASNew,
                                                SourceLocation AttrLoc) {
  if (ASOld != LangAS::Default) {
    if (ASOld != ASNew) {
      S.Diag(AttrLoc, diag::err_attribute_address_multiple_qualifiers);
      return true;
    }
    // Emit a warning if they are identical; it's likely unintended.
    S.Diag(AttrLoc,
           diag::warn_attribute_address_multiple_identical_qualifiers);
  }
  return false;
}

static TypeSourceInfo *
GetTypeSourceInfoForDeclarator(TypeProcessingState &State,
                               QualType T, TypeSourceInfo *ReturnTypeInfo);

static TypeSourceInfo *GetFullTypeForDeclarator(TypeProcessingState &state,
                                                QualType declSpecType,
                                                TypeSourceInfo *TInfo) {
  // The TypeSourceInfo that this function returns will not be a null type.
  // If there is an error, this function will fill in a dummy type as fallback.
  QualType T = declSpecType;
  Declarator &D = state.getDeclarator();
  Sema &S = state.getSema();
  ASTContext &Context = S.Context;
  const LangOptions &LangOpts = S.getLangOpts();

  // The name we're declaring, if any.
  DeclarationName Name;
  if (D.getIdentifier())
    Name = D.getIdentifier();

  // Does this declaration declare a typedef-name?
  bool IsTypedefName =
    D.getDeclSpec().getStorageClassSpec() == DeclSpec::SCS_typedef ||
    D.getContext() == DeclaratorContext::AliasDeclContext ||
    D.getContext() == DeclaratorContext::AliasTemplateContext;

  // Does T refer to a function type with a cv-qualifier or a ref-qualifier?
  bool IsQualifiedFunction = T->isFunctionProtoType() &&
      (!T->castAs<FunctionProtoType>()->getMethodQuals().empty() ||
       T->castAs<FunctionProtoType>()->getRefQualifier() != RQ_None);

  // If T is 'decltype(auto)', the only declarators we can have are parens
  // and at most one function declarator if this is a function declaration.
  // If T is a deduced class template specialization type, we can have no
  // declarator chunks at all.
  if (auto *DT = T->getAs<DeducedType>()) {
    const AutoType *AT = T->getAs<AutoType>();
    bool IsClassTemplateDeduction = isa<DeducedTemplateSpecializationType>(DT);
    if ((AT && AT->isDecltypeAuto()) || IsClassTemplateDeduction) {
      for (unsigned I = 0, E = D.getNumTypeObjects(); I != E; ++I) {
        unsigned Index = E - I - 1;
        DeclaratorChunk &DeclChunk = D.getTypeObject(Index);
        unsigned DiagId = IsClassTemplateDeduction
                              ? diag::err_deduced_class_template_compound_type
                              : diag::err_decltype_auto_compound_type;
        unsigned DiagKind = 0;
        switch (DeclChunk.Kind) {
        case DeclaratorChunk::Paren:
          // FIXME: Rejecting this is a little silly.
          if (IsClassTemplateDeduction) {
            DiagKind = 4;
            break;
          }
          continue;
        case DeclaratorChunk::Function: {
          if (IsClassTemplateDeduction) {
            DiagKind = 3;
            break;
          }
          unsigned FnIndex;
          if (D.isFunctionDeclarationContext() &&
              D.isFunctionDeclarator(FnIndex) && FnIndex == Index)
            continue;
          DiagId = diag::err_decltype_auto_function_declarator_not_declaration;
          break;
        }
        case DeclaratorChunk::Pointer:
        case DeclaratorChunk::BlockPointer:
        case DeclaratorChunk::MemberPointer:
          DiagKind = 0;
          break;
        case DeclaratorChunk::Reference:
          DiagKind = 1;
          break;
        case DeclaratorChunk::Array:
          DiagKind = 2;
          break;
        case DeclaratorChunk::Pipe:
          break;
        }

        S.Diag(DeclChunk.Loc, DiagId) << DiagKind;
        D.setInvalidType(true);
        break;
      }
    }
  }

  // Determine whether we should infer _Nonnull on pointer types.
  Optional<NullabilityKind> inferNullability;
  bool inferNullabilityCS = false;
  bool inferNullabilityInnerOnly = false;
  bool inferNullabilityInnerOnlyComplete = false;

  // Are we in an assume-nonnull region?
  bool inAssumeNonNullRegion = false;
  SourceLocation assumeNonNullLoc = S.PP.getPragmaAssumeNonNullLoc();
  if (assumeNonNullLoc.isValid()) {
    inAssumeNonNullRegion = true;
    recordNullabilitySeen(S, assumeNonNullLoc);
  }

  // Whether to complain about missing nullability specifiers or not.
  enum {
    /// Never complain.
    CAMN_No,
    /// Complain on the inner pointers (but not the outermost
    /// pointer).
    CAMN_InnerPointers,
    /// Complain about any pointers that don't have nullability
    /// specified or inferred.
    CAMN_Yes
  } complainAboutMissingNullability = CAMN_No;
  unsigned NumPointersRemaining = 0;
  auto complainAboutInferringWithinChunk = PointerWrappingDeclaratorKind::None;

  if (IsTypedefName) {
    // For typedefs, we do not infer any nullability (the default),
    // and we only complain about missing nullability specifiers on
    // inner pointers.
    complainAboutMissingNullability = CAMN_InnerPointers;

    if (T->canHaveNullability(/*ResultIfUnknown*/false) &&
        !T->getNullability(S.Context)) {
      // Note that we allow but don't require nullability on dependent types.
      ++NumPointersRemaining;
    }

    for (unsigned i = 0, n = D.getNumTypeObjects(); i != n; ++i) {
      DeclaratorChunk &chunk = D.getTypeObject(i);
      switch (chunk.Kind) {
      case DeclaratorChunk::Array:
      case DeclaratorChunk::Function:
      case DeclaratorChunk::Pipe:
        break;

      case DeclaratorChunk::BlockPointer:
      case DeclaratorChunk::MemberPointer:
        ++NumPointersRemaining;
        break;

      case DeclaratorChunk::Paren:
      case DeclaratorChunk::Reference:
        continue;

      case DeclaratorChunk::Pointer:
        ++NumPointersRemaining;
        continue;
      }
    }
  } else {
    bool isFunctionOrMethod = false;
    switch (auto context = state.getDeclarator().getContext()) {
    case DeclaratorContext::ObjCParameterContext:
    case DeclaratorContext::ObjCResultContext:
    case DeclaratorContext::PrototypeContext:
    case DeclaratorContext::TrailingReturnContext:
    case DeclaratorContext::TrailingReturnVarContext:
      isFunctionOrMethod = true;
      LLVM_FALLTHROUGH;

    case DeclaratorContext::MemberContext:
      if (state.getDeclarator().isObjCIvar() && !isFunctionOrMethod) {
        complainAboutMissingNullability = CAMN_No;
        break;
      }

      // Weak properties are inferred to be nullable.
      if (state.getDeclarator().isObjCWeakProperty() && inAssumeNonNullRegion) {
        inferNullability = NullabilityKind::Nullable;
        break;
      }

      LLVM_FALLTHROUGH;

    case DeclaratorContext::FileContext:
    case DeclaratorContext::KNRTypeListContext: {
      complainAboutMissingNullability = CAMN_Yes;

      // Nullability inference depends on the type and declarator.
      auto wrappingKind = PointerWrappingDeclaratorKind::None;
      switch (classifyPointerDeclarator(S, T, D, wrappingKind)) {
      case PointerDeclaratorKind::NonPointer:
      case PointerDeclaratorKind::MultiLevelPointer:
        // Cannot infer nullability.
        break;

      case PointerDeclaratorKind::SingleLevelPointer:
        // Infer _Nonnull if we are in an assumes-nonnull region.
        if (inAssumeNonNullRegion) {
          complainAboutInferringWithinChunk = wrappingKind;
          inferNullability = NullabilityKind::NonNull;
          inferNullabilityCS =
              (context == DeclaratorContext::ObjCParameterContext ||
               context == DeclaratorContext::ObjCResultContext);
        }
        break;

      case PointerDeclaratorKind::CFErrorRefPointer:
      case PointerDeclaratorKind::NSErrorPointerPointer:
        // Within a function or method signature, infer _Nullable at both
        // levels.
        if (isFunctionOrMethod && inAssumeNonNullRegion)
          inferNullability = NullabilityKind::Nullable;
        break;

      case PointerDeclaratorKind::MaybePointerToCFRef:
        if (isFunctionOrMethod) {
          // On pointer-to-pointer parameters marked cf_returns_retained or
          // cf_returns_not_retained, if the outer pointer is explicit then
          // infer the inner pointer as _Nullable.
          auto hasCFReturnsAttr =
              [](const ParsedAttributesView &AttrList) -> bool {
            return AttrList.hasAttribute(ParsedAttr::AT_CFReturnsRetained) ||
                   AttrList.hasAttribute(ParsedAttr::AT_CFReturnsNotRetained);
          };
          if (const auto *InnermostChunk = D.getInnermostNonParenChunk()) {
            if (hasCFReturnsAttr(D.getAttributes()) ||
                hasCFReturnsAttr(InnermostChunk->getAttrs()) ||
                hasCFReturnsAttr(D.getDeclSpec().getAttributes())) {
              inferNullability = NullabilityKind::Nullable;
              inferNullabilityInnerOnly = true;
            }
          }
        }
        break;
      }
      break;
    }

    case DeclaratorContext::ConversionIdContext:
      complainAboutMissingNullability = CAMN_Yes;
      break;

    case DeclaratorContext::AliasDeclContext:
    case DeclaratorContext::AliasTemplateContext:
    case DeclaratorContext::BlockContext:
    case DeclaratorContext::BlockLiteralContext:
    case DeclaratorContext::ConditionContext:
    case DeclaratorContext::CXXCatchContext:
    case DeclaratorContext::CXXNewContext:
    case DeclaratorContext::ForContext:
    case DeclaratorContext::InitStmtContext:
    case DeclaratorContext::LambdaExprContext:
    case DeclaratorContext::LambdaExprParameterContext:
    case DeclaratorContext::ObjCCatchContext:
    case DeclaratorContext::TemplateParamContext:
    case DeclaratorContext::TemplateArgContext:
    case DeclaratorContext::TemplateTypeArgContext:
    case DeclaratorContext::TypeNameContext:
    case DeclaratorContext::FunctionalCastContext:
      // Don't infer in these contexts.
      break;
    }
  }

  // Local function that returns true if its argument looks like a va_list.
  auto isVaList = [&S](QualType T) -> bool {
    auto *typedefTy = T->getAs<TypedefType>();
    if (!typedefTy)
      return false;
    TypedefDecl *vaListTypedef = S.Context.getBuiltinVaListDecl();
    do {
      if (typedefTy->getDecl() == vaListTypedef)
        return true;
      if (auto *name = typedefTy->getDecl()->getIdentifier())
        if (name->isStr("va_list"))
          return true;
      typedefTy = typedefTy->desugar()->getAs<TypedefType>();
    } while (typedefTy);
    return false;
  };

  // Local function that checks the nullability for a given pointer declarator.
  // Returns true if _Nonnull was inferred.
  auto inferPointerNullability =
      [&](SimplePointerKind pointerKind, SourceLocation pointerLoc,
          SourceLocation pointerEndLoc,
          ParsedAttributesView &attrs, AttributePool &Pool) -> ParsedAttr * {
    // We've seen a pointer.
    if (NumPointersRemaining > 0)
      --NumPointersRemaining;

    // If a nullability attribute is present, there's nothing to do.
    if (hasNullabilityAttr(attrs))
      return nullptr;

    // If we're supposed to infer nullability, do so now.
    if (inferNullability && !inferNullabilityInnerOnlyComplete) {
      ParsedAttr::Syntax syntax = inferNullabilityCS
                                      ? ParsedAttr::AS_ContextSensitiveKeyword
                                      : ParsedAttr::AS_Keyword;
      ParsedAttr *nullabilityAttr = Pool.create(
          S.getNullabilityKeyword(*inferNullability), SourceRange(pointerLoc),
          nullptr, SourceLocation(), nullptr, 0, syntax);

      attrs.addAtEnd(nullabilityAttr);

      if (inferNullabilityCS) {
        state.getDeclarator().getMutableDeclSpec().getObjCQualifiers()
          ->setObjCDeclQualifier(ObjCDeclSpec::DQ_CSNullability);
      }

      if (pointerLoc.isValid() &&
          complainAboutInferringWithinChunk !=
            PointerWrappingDeclaratorKind::None) {
        auto Diag =
            S.Diag(pointerLoc, diag::warn_nullability_inferred_on_nested_type);
        Diag << static_cast<int>(complainAboutInferringWithinChunk);
        fixItNullability(S, Diag, pointerLoc, NullabilityKind::NonNull);
      }

      if (inferNullabilityInnerOnly)
        inferNullabilityInnerOnlyComplete = true;
      return nullabilityAttr;
    }

    // If we're supposed to complain about missing nullability, do so
    // now if it's truly missing.
    switch (complainAboutMissingNullability) {
    case CAMN_No:
      break;

    case CAMN_InnerPointers:
      if (NumPointersRemaining == 0)
        break;
      LLVM_FALLTHROUGH;

    case CAMN_Yes:
      checkNullabilityConsistency(S, pointerKind, pointerLoc, pointerEndLoc);
    }
    return nullptr;
  };

  // If the type itself could have nullability but does not, infer pointer
  // nullability and perform consistency checking.
  if (S.CodeSynthesisContexts.empty()) {
    if (T->canHaveNullability(/*ResultIfUnknown*/false) &&
        !T->getNullability(S.Context)) {
      if (isVaList(T)) {
        // Record that we've seen a pointer, but do nothing else.
        if (NumPointersRemaining > 0)
          --NumPointersRemaining;
      } else {
        SimplePointerKind pointerKind = SimplePointerKind::Pointer;
        if (T->isBlockPointerType())
          pointerKind = SimplePointerKind::BlockPointer;
        else if (T->isMemberPointerType())
          pointerKind = SimplePointerKind::MemberPointer;

        if (auto *attr = inferPointerNullability(
                pointerKind, D.getDeclSpec().getTypeSpecTypeLoc(),
                D.getDeclSpec().getEndLoc(),
                D.getMutableDeclSpec().getAttributes(),
                D.getMutableDeclSpec().getAttributePool())) {
          T = state.getAttributedType(
              createNullabilityAttr(Context, *attr, *inferNullability), T, T);
        }
      }
    }

    if (complainAboutMissingNullability == CAMN_Yes &&
        T->isArrayType() && !T->getNullability(S.Context) && !isVaList(T) &&
        D.isPrototypeContext() &&
        !hasOuterPointerLikeChunk(D, D.getNumTypeObjects())) {
      checkNullabilityConsistency(S, SimplePointerKind::Array,
                                  D.getDeclSpec().getTypeSpecTypeLoc());
    }
  }

  bool ExpectNoDerefChunk =
      state.getCurrentAttributes().hasAttribute(ParsedAttr::AT_NoDeref);

  // Walk the DeclTypeInfo, building the recursive type as we go.
  // DeclTypeInfos are ordered from the identifier out, which is
  // opposite of what we want :).
  for (unsigned i = 0, e = D.getNumTypeObjects(); i != e; ++i) {
    unsigned chunkIndex = e - i - 1;
    state.setCurrentChunkIndex(chunkIndex);
    DeclaratorChunk &DeclType = D.getTypeObject(chunkIndex);
    IsQualifiedFunction &= DeclType.Kind == DeclaratorChunk::Paren;
    switch (DeclType.Kind) {
    case DeclaratorChunk::Paren:
      if (i == 0)
        warnAboutRedundantParens(S, D, T);
      T = S.BuildParenType(T);
      break;
    case DeclaratorChunk::BlockPointer:
      // If blocks are disabled, emit an error.
      if (!LangOpts.Blocks)
        S.Diag(DeclType.Loc, diag::err_blocks_disable) << LangOpts.OpenCL;

      // Handle pointer nullability.
      inferPointerNullability(SimplePointerKind::BlockPointer, DeclType.Loc,
                              DeclType.EndLoc, DeclType.getAttrs(),
                              state.getDeclarator().getAttributePool());

      T = S.BuildBlockPointerType(T, D.getIdentifierLoc(), Name);
      if (DeclType.Cls.TypeQuals || LangOpts.OpenCL) {
        // OpenCL v2.0, s6.12.5 - Block variable declarations are implicitly
        // qualified with const.
        if (LangOpts.OpenCL)
          DeclType.Cls.TypeQuals |= DeclSpec::TQ_const;
        T = S.BuildQualifiedType(T, DeclType.Loc, DeclType.Cls.TypeQuals);
      }
      break;
    case DeclaratorChunk::Pointer:
      // Verify that we're not building a pointer to pointer to function with
      // exception specification.
      if (LangOpts.CPlusPlus && S.CheckDistantExceptionSpec(T)) {
        S.Diag(D.getIdentifierLoc(), diag::err_distant_exception_spec);
        D.setInvalidType(true);
        // Build the type anyway.
      }

      // Handle pointer nullability
      inferPointerNullability(SimplePointerKind::Pointer, DeclType.Loc,
                              DeclType.EndLoc, DeclType.getAttrs(),
                              state.getDeclarator().getAttributePool());

      if (LangOpts.ObjC && T->getAs<ObjCObjectType>()) {
        T = Context.getObjCObjectPointerType(T);
        if (DeclType.Ptr.TypeQuals)
          T = S.BuildQualifiedType(T, DeclType.Loc, DeclType.Ptr.TypeQuals);
        break;
      }

      // OpenCL v2.0 s6.9b - Pointer to image/sampler cannot be used.
      // OpenCL v2.0 s6.13.16.1 - Pointer to pipe cannot be used.
      // OpenCL v2.0 s6.12.5 - Pointers to Blocks are not allowed.
      if (LangOpts.OpenCL) {
        if (T->isImageType() || T->isSamplerT() || T->isPipeType() ||
            T->isBlockPointerType()) {
          S.Diag(D.getIdentifierLoc(), diag::err_opencl_pointer_to_type) << T;
          D.setInvalidType(true);
        }
      }

      T = S.BuildPointerType(T, DeclType.Loc, Name);
      if (DeclType.Ptr.TypeQuals)
        T = S.BuildQualifiedType(T, DeclType.Loc, DeclType.Ptr.TypeQuals);
      break;
    case DeclaratorChunk::Reference: {
      // Verify that we're not building a reference to pointer to function with
      // exception specification.
      if (LangOpts.CPlusPlus && S.CheckDistantExceptionSpec(T)) {
        S.Diag(D.getIdentifierLoc(), diag::err_distant_exception_spec);
        D.setInvalidType(true);
        // Build the type anyway.
      }
      T = S.BuildReferenceType(T, DeclType.Ref.LValueRef, DeclType.Loc, Name);

      if (DeclType.Ref.HasRestrict)
        T = S.BuildQualifiedType(T, DeclType.Loc, Qualifiers::Restrict);
      break;
    }
    case DeclaratorChunk::Array: {
      // Verify that we're not building an array of pointers to function with
      // exception specification.
      if (LangOpts.CPlusPlus && S.CheckDistantExceptionSpec(T)) {
        S.Diag(D.getIdentifierLoc(), diag::err_distant_exception_spec);
        D.setInvalidType(true);
        // Build the type anyway.
      }
      DeclaratorChunk::ArrayTypeInfo &ATI = DeclType.Arr;
      Expr *ArraySize = static_cast<Expr*>(ATI.NumElts);
      ArrayType::ArraySizeModifier ASM;
      if (ATI.isStar)
        ASM = ArrayType::Star;
      else if (ATI.hasStatic)
        ASM = ArrayType::Static;
      else
        ASM = ArrayType::Normal;
      if (ASM == ArrayType::Star && !D.isPrototypeContext()) {
        // FIXME: This check isn't quite right: it allows star in prototypes
        // for function definitions, and disallows some edge cases detailed
        // in http://gcc.gnu.org/ml/gcc-patches/2009-02/msg00133.html
        S.Diag(DeclType.Loc, diag::err_array_star_outside_prototype);
        ASM = ArrayType::Normal;
        D.setInvalidType(true);
      }

      // C99 6.7.5.2p1: The optional type qualifiers and the keyword static
      // shall appear only in a declaration of a function parameter with an
      // array type, ...
      if (ASM == ArrayType::Static || ATI.TypeQuals) {
        if (!(D.isPrototypeContext() ||
              D.getContext() == DeclaratorContext::KNRTypeListContext)) {
          S.Diag(DeclType.Loc, diag::err_array_static_outside_prototype) <<
              (ASM == ArrayType::Static ? "'static'" : "type qualifier");
          // Remove the 'static' and the type qualifiers.
          if (ASM == ArrayType::Static)
            ASM = ArrayType::Normal;
          ATI.TypeQuals = 0;
          D.setInvalidType(true);
        }

        // C99 6.7.5.2p1: ... and then only in the outermost array type
        // derivation.
        if (hasOuterPointerLikeChunk(D, chunkIndex)) {
          S.Diag(DeclType.Loc, diag::err_array_static_not_outermost) <<
            (ASM == ArrayType::Static ? "'static'" : "type qualifier");
          if (ASM == ArrayType::Static)
            ASM = ArrayType::Normal;
          ATI.TypeQuals = 0;
          D.setInvalidType(true);
        }
      }
      const AutoType *AT = T->getContainedAutoType();
      // Allow arrays of auto if we are a generic lambda parameter.
      // i.e. [](auto (&array)[5]) { return array[0]; }; OK
      if (AT &&
          D.getContext() != DeclaratorContext::LambdaExprParameterContext) {
        // We've already diagnosed this for decltype(auto).
        if (!AT->isDecltypeAuto())
          S.Diag(DeclType.Loc, diag::err_illegal_decl_array_of_auto)
            << getPrintableNameForEntity(Name) << T;
        T = QualType();
        break;
      }

      // Array parameters can be marked nullable as well, although it's not
      // necessary if they're marked 'static'.
      if (complainAboutMissingNullability == CAMN_Yes &&
          !hasNullabilityAttr(DeclType.getAttrs()) &&
          ASM != ArrayType::Static &&
          D.isPrototypeContext() &&
          !hasOuterPointerLikeChunk(D, chunkIndex)) {
        checkNullabilityConsistency(S, SimplePointerKind::Array, DeclType.Loc);
      }

      T = S.BuildArrayType(T, ASM, ArraySize, ATI.TypeQuals,
                           SourceRange(DeclType.Loc, DeclType.EndLoc), Name);
      break;
    }
    case DeclaratorChunk::Function: {
      // If the function declarator has a prototype (i.e. it is not () and
      // does not have a K&R-style identifier list), then the arguments are part
      // of the type, otherwise the argument list is ().
      DeclaratorChunk::FunctionTypeInfo &FTI = DeclType.Fun;
      IsQualifiedFunction =
          FTI.hasMethodTypeQualifiers() || FTI.hasRefQualifier();

      // Check for auto functions and trailing return type and adjust the
      // return type accordingly.
      if (!D.isInvalidType()) {
        // trailing-return-type is only required if we're declaring a function,
        // and not, for instance, a pointer to a function.
        if (D.getDeclSpec().hasAutoTypeSpec() &&
            !FTI.hasTrailingReturnType() && chunkIndex == 0) {
          if (!S.getLangOpts().CPlusPlus14) {
            S.Diag(D.getDeclSpec().getTypeSpecTypeLoc(),
                   D.getDeclSpec().getTypeSpecType() == DeclSpec::TST_auto
                       ? diag::err_auto_missing_trailing_return
                       : diag::err_deduced_return_type);
            T = Context.IntTy;
            D.setInvalidType(true);
          } else {
            S.Diag(D.getDeclSpec().getTypeSpecTypeLoc(),
                   diag::warn_cxx11_compat_deduced_return_type);
          }
        } else if (FTI.hasTrailingReturnType()) {
          // T must be exactly 'auto' at this point. See CWG issue 681.
          if (isa<ParenType>(T)) {
            S.Diag(D.getBeginLoc(), diag::err_trailing_return_in_parens)
                << T << D.getSourceRange();
            D.setInvalidType(true);
          } else if (D.getName().getKind() ==
                     UnqualifiedIdKind::IK_DeductionGuideName) {
            if (T != Context.DependentTy) {
              S.Diag(D.getDeclSpec().getBeginLoc(),
                     diag::err_deduction_guide_with_complex_decl)
                  << D.getSourceRange();
              D.setInvalidType(true);
            }
          } else if (D.getContext() != DeclaratorContext::LambdaExprContext &&
                     (T.hasQualifiers() || !isa<AutoType>(T) ||
                      cast<AutoType>(T)->getKeyword() !=
                          AutoTypeKeyword::Auto)) {
            S.Diag(D.getDeclSpec().getTypeSpecTypeLoc(),
                   diag::err_trailing_return_without_auto)
                << T << D.getDeclSpec().getSourceRange();
            D.setInvalidType(true);
          }
          T = S.GetTypeFromParser(FTI.getTrailingReturnType(), &TInfo);
          if (T.isNull()) {
            // An error occurred parsing the trailing return type.
            T = Context.IntTy;
            D.setInvalidType(true);
          }
        } else {
          // This function type is not the type of the entity being declared,
          // so checking the 'auto' is not the responsibility of this chunk.
        }
      }

      // C99 6.7.5.3p1: The return type may not be a function or array type.
      // For conversion functions, we'll diagnose this particular error later.
      if (!D.isInvalidType() && (T->isArrayType() || T->isFunctionType()) &&
          (D.getName().getKind() !=
           UnqualifiedIdKind::IK_ConversionFunctionId)) {
        unsigned diagID = diag::err_func_returning_array_function;
        // Last processing chunk in block context means this function chunk
        // represents the block.
        if (chunkIndex == 0 &&
            D.getContext() == DeclaratorContext::BlockLiteralContext)
          diagID = diag::err_block_returning_array_function;
        S.Diag(DeclType.Loc, diagID) << T->isFunctionType() << T;
        T = Context.IntTy;
        D.setInvalidType(true);
      }

      // Do not allow returning half FP value.
      // FIXME: This really should be in BuildFunctionType.
      if (T->isHalfType()) {
        if (S.getLangOpts().OpenCL) {
          if (!S.getOpenCLOptions().isEnabled("cl_khr_fp16")) {
            S.Diag(D.getIdentifierLoc(), diag::err_opencl_invalid_return)
                << T << 0 /*pointer hint*/;
            D.setInvalidType(true);
          }
        } else if (!S.getLangOpts().HalfArgsAndReturns) {
          S.Diag(D.getIdentifierLoc(),
            diag::err_parameters_retval_cannot_have_fp16_type) << 1;
          D.setInvalidType(true);
        }
      }

      // __ptrauth is illegal on a function return type.
      if (T.getPointerAuth()) {
        S.Diag(DeclType.Loc, diag::err_ptrauth_qualifier_return) << T;
      }

      if (LangOpts.OpenCL) {
        // OpenCL v2.0 s6.12.5 - A block cannot be the return value of a
        // function.
        if (T->isBlockPointerType() || T->isImageType() || T->isSamplerT() ||
            T->isPipeType()) {
          S.Diag(D.getIdentifierLoc(), diag::err_opencl_invalid_return)
              << T << 1 /*hint off*/;
          D.setInvalidType(true);
        }
        // OpenCL doesn't support variadic functions and blocks
        // (s6.9.e and s6.12.5 OpenCL v2.0) except for printf.
        // We also allow here any toolchain reserved identifiers.
        if (FTI.isVariadic &&
            !(D.getIdentifier() &&
              ((D.getIdentifier()->getName() == "printf" &&
                (LangOpts.OpenCLCPlusPlus || LangOpts.OpenCLVersion >= 120)) ||
               D.getIdentifier()->getName().startswith("__")))) {
          S.Diag(D.getIdentifierLoc(), diag::err_opencl_variadic_function);
          D.setInvalidType(true);
        }
      }

      // Methods cannot return interface types. All ObjC objects are
      // passed by reference.
      if (T->isObjCObjectType()) {
        SourceLocation DiagLoc, FixitLoc;
        if (TInfo) {
          DiagLoc = TInfo->getTypeLoc().getBeginLoc();
          FixitLoc = S.getLocForEndOfToken(TInfo->getTypeLoc().getEndLoc());
        } else {
          DiagLoc = D.getDeclSpec().getTypeSpecTypeLoc();
          FixitLoc = S.getLocForEndOfToken(D.getDeclSpec().getEndLoc());
        }
        S.Diag(DiagLoc, diag::err_object_cannot_be_passed_returned_by_value)
          << 0 << T
          << FixItHint::CreateInsertion(FixitLoc, "*");

        T = Context.getObjCObjectPointerType(T);
        if (TInfo) {
          TypeLocBuilder TLB;
          TLB.pushFullCopy(TInfo->getTypeLoc());
          ObjCObjectPointerTypeLoc TLoc = TLB.push<ObjCObjectPointerTypeLoc>(T);
          TLoc.setStarLoc(FixitLoc);
          TInfo = TLB.getTypeSourceInfo(Context, T);
        }

        D.setInvalidType(true);
      }

      // cv-qualifiers on return types are pointless except when the type is a
      // class type in C++.
      if ((T.getCVRQualifiers() || T->isAtomicType()) &&
          !(S.getLangOpts().CPlusPlus &&
            (T->isDependentType() || T->isRecordType()))) {
        if (T->isVoidType() && !S.getLangOpts().CPlusPlus &&
            D.getFunctionDefinitionKind() == FDK_Definition) {
          // [6.9.1/3] qualified void return is invalid on a C
          // function definition.  Apparently ok on declarations and
          // in C++ though (!)
          S.Diag(DeclType.Loc, diag::err_func_returning_qualified_void) << T;
        } else
          diagnoseRedundantReturnTypeQualifiers(S, T, D, chunkIndex);

        // C++2a [dcl.fct]p12:
        //   A volatile-qualified return type is deprecated
        if (T.isVolatileQualified() && S.getLangOpts().CPlusPlus2a)
          S.Diag(DeclType.Loc, diag::warn_deprecated_volatile_return) << T;
      }

      // Objective-C ARC ownership qualifiers are ignored on the function
      // return type (by type canonicalization). Complain if this attribute
      // was written here.
      if (T.getQualifiers().hasObjCLifetime()) {
        SourceLocation AttrLoc;
        if (chunkIndex + 1 < D.getNumTypeObjects()) {
          DeclaratorChunk ReturnTypeChunk = D.getTypeObject(chunkIndex + 1);
          for (const ParsedAttr &AL : ReturnTypeChunk.getAttrs()) {
            if (AL.getKind() == ParsedAttr::AT_ObjCOwnership) {
              AttrLoc = AL.getLoc();
              break;
            }
          }
        }
        if (AttrLoc.isInvalid()) {
          for (const ParsedAttr &AL : D.getDeclSpec().getAttributes()) {
            if (AL.getKind() == ParsedAttr::AT_ObjCOwnership) {
              AttrLoc = AL.getLoc();
              break;
            }
          }
        }

        if (AttrLoc.isValid()) {
          // The ownership attributes are almost always written via
          // the predefined
          // __strong/__weak/__autoreleasing/__unsafe_unretained.
          if (AttrLoc.isMacroID())
            AttrLoc =
                S.SourceMgr.getImmediateExpansionRange(AttrLoc).getBegin();

          S.Diag(AttrLoc, diag::warn_arc_lifetime_result_type)
            << T.getQualifiers().getObjCLifetime();
        }
      }

      if (LangOpts.CPlusPlus && D.getDeclSpec().hasTagDefinition()) {
        // C++ [dcl.fct]p6:
        //   Types shall not be defined in return or parameter types.
        TagDecl *Tag = cast<TagDecl>(D.getDeclSpec().getRepAsDecl());
        S.Diag(Tag->getLocation(), diag::err_type_defined_in_result_type)
          << Context.getTypeDeclType(Tag);
      }

      // Exception specs are not allowed in typedefs. Complain, but add it
      // anyway.
      if (IsTypedefName && FTI.getExceptionSpecType() && !LangOpts.CPlusPlus17)
        S.Diag(FTI.getExceptionSpecLocBeg(),
               diag::err_exception_spec_in_typedef)
            << (D.getContext() == DeclaratorContext::AliasDeclContext ||
                D.getContext() == DeclaratorContext::AliasTemplateContext);

      // If we see "T var();" or "T var(T());" at block scope, it is probably
      // an attempt to initialize a variable, not a function declaration.
      if (FTI.isAmbiguous)
        warnAboutAmbiguousFunction(S, D, DeclType, T);

      FunctionType::ExtInfo EI(
          getCCForDeclaratorChunk(S, D, DeclType.getAttrs(), FTI, chunkIndex));

      if (!FTI.NumParams && !FTI.isVariadic && !LangOpts.CPlusPlus
                                            && !LangOpts.OpenCL) {
        // Simple void foo(), where the incoming T is the result type.
        T = Context.getFunctionNoProtoType(T, EI);
      } else {
        // We allow a zero-parameter variadic function in C if the
        // function is marked with the "overloadable" attribute. Scan
        // for this attribute now.
        if (!FTI.NumParams && FTI.isVariadic && !LangOpts.CPlusPlus)
          if (!D.getAttributes().hasAttribute(ParsedAttr::AT_Overloadable))
            S.Diag(FTI.getEllipsisLoc(), diag::err_ellipsis_first_param);

        if (FTI.NumParams && FTI.Params[0].Param == nullptr) {
          // C99 6.7.5.3p3: Reject int(x,y,z) when it's not a function
          // definition.
          S.Diag(FTI.Params[0].IdentLoc,
                 diag::err_ident_list_in_fn_declaration);
          D.setInvalidType(true);
          // Recover by creating a K&R-style function type.
          T = Context.getFunctionNoProtoType(T, EI);
          break;
        }

        FunctionProtoType::ExtProtoInfo EPI;
        EPI.ExtInfo = EI;
        EPI.Variadic = FTI.isVariadic;
        EPI.EllipsisLoc = FTI.getEllipsisLoc();
        EPI.HasTrailingReturn = FTI.hasTrailingReturnType();
        EPI.TypeQuals.addCVRUQualifiers(
            FTI.MethodQualifiers ? FTI.MethodQualifiers->getTypeQualifiers()
                                 : 0);
        EPI.RefQualifier = !FTI.hasRefQualifier()? RQ_None
                    : FTI.RefQualifierIsLValueRef? RQ_LValue
                    : RQ_RValue;

        // Otherwise, we have a function with a parameter list that is
        // potentially variadic.
        SmallVector<QualType, 16> ParamTys;
        ParamTys.reserve(FTI.NumParams);

        SmallVector<FunctionProtoType::ExtParameterInfo, 16>
          ExtParameterInfos(FTI.NumParams);
        bool HasAnyInterestingExtParameterInfos = false;

        for (unsigned i = 0, e = FTI.NumParams; i != e; ++i) {
          ParmVarDecl *Param = cast<ParmVarDecl>(FTI.Params[i].Param);
          QualType ParamTy = Param->getType();
          assert(!ParamTy.isNull() && "Couldn't parse type?");

          // Look for 'void'.  void is allowed only as a single parameter to a
          // function with no other parameters (C99 6.7.5.3p10).  We record
          // int(void) as a FunctionProtoType with an empty parameter list.
          if (ParamTy->isVoidType()) {
            // If this is something like 'float(int, void)', reject it.  'void'
            // is an incomplete type (C99 6.2.5p19) and function decls cannot
            // have parameters of incomplete type.
            if (FTI.NumParams != 1 || FTI.isVariadic) {
              S.Diag(DeclType.Loc, diag::err_void_only_param);
              ParamTy = Context.IntTy;
              Param->setType(ParamTy);
            } else if (FTI.Params[i].Ident) {
              // Reject, but continue to parse 'int(void abc)'.
              S.Diag(FTI.Params[i].IdentLoc, diag::err_param_with_void_type);
              ParamTy = Context.IntTy;
              Param->setType(ParamTy);
            } else {
              // Reject, but continue to parse 'float(const void)'.
              if (ParamTy.hasQualifiers())
                S.Diag(DeclType.Loc, diag::err_void_param_qualified);

              // Do not add 'void' to the list.
              break;
            }
          } else if (ParamTy->isHalfType()) {
            // Disallow half FP parameters.
            // FIXME: This really should be in BuildFunctionType.
            if (S.getLangOpts().OpenCL) {
              if (!S.getOpenCLOptions().isEnabled("cl_khr_fp16")) {
                S.Diag(Param->getLocation(),
                  diag::err_opencl_half_param) << ParamTy;
                D.setInvalidType();
                Param->setInvalidDecl();
              }
            } else if (!S.getLangOpts().HalfArgsAndReturns) {
              S.Diag(Param->getLocation(),
                diag::err_parameters_retval_cannot_have_fp16_type) << 0;
              D.setInvalidType();
            }
          } else if (!FTI.hasPrototype) {
            if (ParamTy->isPromotableIntegerType()) {
              ParamTy = Context.getPromotedIntegerType(ParamTy);
              Param->setKNRPromoted(true);
            } else if (const BuiltinType* BTy = ParamTy->getAs<BuiltinType>()) {
              if (BTy->getKind() == BuiltinType::Float) {
                ParamTy = Context.DoubleTy;
                Param->setKNRPromoted(true);
              }
            }
          }

          if (LangOpts.ObjCAutoRefCount && Param->hasAttr<NSConsumedAttr>()) {
            ExtParameterInfos[i] = ExtParameterInfos[i].withIsConsumed(true);
            HasAnyInterestingExtParameterInfos = true;
          }

          if (auto attr = Param->getAttr<ParameterABIAttr>()) {
            ExtParameterInfos[i] =
              ExtParameterInfos[i].withABI(attr->getABI());
            HasAnyInterestingExtParameterInfos = true;
          }

          if (Param->hasAttr<PassObjectSizeAttr>()) {
            ExtParameterInfos[i] = ExtParameterInfos[i].withHasPassObjectSize();
            HasAnyInterestingExtParameterInfos = true;
          }

          if (Param->hasAttr<NoEscapeAttr>()) {
            ExtParameterInfos[i] = ExtParameterInfos[i].withIsNoEscape(true);
            HasAnyInterestingExtParameterInfos = true;
          }

          ParamTys.push_back(ParamTy);
        }

        if (HasAnyInterestingExtParameterInfos) {
          EPI.ExtParameterInfos = ExtParameterInfos.data();
          checkExtParameterInfos(S, ParamTys, EPI,
              [&](unsigned i) { return FTI.Params[i].Param->getLocation(); });
        }

        SmallVector<QualType, 4> Exceptions;
        SmallVector<ParsedType, 2> DynamicExceptions;
        SmallVector<SourceRange, 2> DynamicExceptionRanges;
        Expr *NoexceptExpr = nullptr;

        if (FTI.getExceptionSpecType() == EST_Dynamic) {
          // FIXME: It's rather inefficient to have to split into two vectors
          // here.
          unsigned N = FTI.getNumExceptions();
          DynamicExceptions.reserve(N);
          DynamicExceptionRanges.reserve(N);
          for (unsigned I = 0; I != N; ++I) {
            DynamicExceptions.push_back(FTI.Exceptions[I].Ty);
            DynamicExceptionRanges.push_back(FTI.Exceptions[I].Range);
          }
        } else if (isComputedNoexcept(FTI.getExceptionSpecType())) {
          NoexceptExpr = FTI.NoexceptExpr;
        }

        S.checkExceptionSpecification(D.isFunctionDeclarationContext(),
                                      FTI.getExceptionSpecType(),
                                      DynamicExceptions,
                                      DynamicExceptionRanges,
                                      NoexceptExpr,
                                      Exceptions,
                                      EPI.ExceptionSpec);

        // FIXME: Set address space from attrs for C++ mode here.
        // OpenCLCPlusPlus: A class member function has an address space.
        auto IsClassMember = [&]() {
          return (!state.getDeclarator().getCXXScopeSpec().isEmpty() &&
                  state.getDeclarator()
                          .getCXXScopeSpec()
                          .getScopeRep()
                          ->getKind() == NestedNameSpecifier::TypeSpec) ||
                 state.getDeclarator().getContext() ==
                     DeclaratorContext::MemberContext ||
                 state.getDeclarator().getContext() ==
                     DeclaratorContext::LambdaExprContext;
        };

        if (state.getSema().getLangOpts().OpenCLCPlusPlus && IsClassMember()) {
          LangAS ASIdx = LangAS::Default;
          // Take address space attr if any and mark as invalid to avoid adding
          // them later while creating QualType.
          if (FTI.MethodQualifiers)
            for (ParsedAttr &attr : FTI.MethodQualifiers->getAttributes()) {
              LangAS ASIdxNew = attr.asOpenCLLangAS();
              if (DiagnoseMultipleAddrSpaceAttributes(S, ASIdx, ASIdxNew,
                                                      attr.getLoc()))
                D.setInvalidType(true);
              else
                ASIdx = ASIdxNew;
            }
          // If a class member function's address space is not set, set it to
          // __generic.
          LangAS AS =
              (ASIdx == LangAS::Default ? S.getDefaultCXXMethodAddrSpace()
                                        : ASIdx);
          EPI.TypeQuals.addAddressSpace(AS);
        }
        T = Context.getFunctionType(T, ParamTys, EPI);
      }
      break;
    }
    case DeclaratorChunk::MemberPointer: {
      // The scope spec must refer to a class, or be dependent.
      CXXScopeSpec &SS = DeclType.Mem.Scope();
      QualType ClsType;

      // Handle pointer nullability.
      inferPointerNullability(SimplePointerKind::MemberPointer, DeclType.Loc,
                              DeclType.EndLoc, DeclType.getAttrs(),
                              state.getDeclarator().getAttributePool());

      if (SS.isInvalid()) {
        // Avoid emitting extra errors if we already errored on the scope.
        D.setInvalidType(true);
      } else if (S.isDependentScopeSpecifier(SS) ||
                 dyn_cast_or_null<CXXRecordDecl>(S.computeDeclContext(SS))) {
        NestedNameSpecifier *NNS = SS.getScopeRep();
        NestedNameSpecifier *NNSPrefix = NNS->getPrefix();
        switch (NNS->getKind()) {
        case NestedNameSpecifier::Identifier:
          ClsType = Context.getDependentNameType(ETK_None, NNSPrefix,
                                                 NNS->getAsIdentifier());
          break;

        case NestedNameSpecifier::Namespace:
        case NestedNameSpecifier::NamespaceAlias:
        case NestedNameSpecifier::Global:
        case NestedNameSpecifier::Super:
          llvm_unreachable("Nested-name-specifier must name a type");

        case NestedNameSpecifier::TypeSpec:
        case NestedNameSpecifier::TypeSpecWithTemplate:
          ClsType = QualType(NNS->getAsType(), 0);
          // Note: if the NNS has a prefix and ClsType is a nondependent
          // TemplateSpecializationType, then the NNS prefix is NOT included
          // in ClsType; hence we wrap ClsType into an ElaboratedType.
          // NOTE: in particular, no wrap occurs if ClsType already is an
          // Elaborated, DependentName, or DependentTemplateSpecialization.
          if (NNSPrefix && isa<TemplateSpecializationType>(NNS->getAsType()))
            ClsType = Context.getElaboratedType(ETK_None, NNSPrefix, ClsType);
          break;
        }
      } else {
        S.Diag(DeclType.Mem.Scope().getBeginLoc(),
             diag::err_illegal_decl_mempointer_in_nonclass)
          << (D.getIdentifier() ? D.getIdentifier()->getName() : "type name")
          << DeclType.Mem.Scope().getRange();
        D.setInvalidType(true);
      }

      if (!ClsType.isNull())
        T = S.BuildMemberPointerType(T, ClsType, DeclType.Loc,
                                     D.getIdentifier());
      if (T.isNull()) {
        T = Context.IntTy;
        D.setInvalidType(true);
      } else if (DeclType.Mem.TypeQuals) {
        T = S.BuildQualifiedType(T, DeclType.Loc, DeclType.Mem.TypeQuals);
      }
      break;
    }

    case DeclaratorChunk::Pipe: {
      T = S.BuildReadPipeType(T, DeclType.Loc);
      processTypeAttrs(state, T, TAL_DeclSpec,
                       D.getMutableDeclSpec().getAttributes());
      break;
    }
    }

    if (T.isNull()) {
      D.setInvalidType(true);
      T = Context.IntTy;
    }

    // See if there are any attributes on this declarator chunk.
    processTypeAttrs(state, T, TAL_DeclChunk, DeclType.getAttrs());

    if (DeclType.Kind != DeclaratorChunk::Paren) {
      if (ExpectNoDerefChunk && !IsNoDerefableChunk(DeclType))
        S.Diag(DeclType.Loc, diag::warn_noderef_on_non_pointer_or_array);

      ExpectNoDerefChunk = state.didParseNoDeref();
    }
  }

  if (ExpectNoDerefChunk)
    S.Diag(state.getDeclarator().getBeginLoc(),
           diag::warn_noderef_on_non_pointer_or_array);

  // GNU warning -Wstrict-prototypes
  //   Warn if a function declaration is without a prototype.
  //   This warning is issued for all kinds of unprototyped function
  //   declarations (i.e. function type typedef, function pointer etc.)
  //   C99 6.7.5.3p14:
  //   The empty list in a function declarator that is not part of a definition
  //   of that function specifies that no information about the number or types
  //   of the parameters is supplied.
  if (!LangOpts.CPlusPlus && D.getFunctionDefinitionKind() == FDK_Declaration) {
    bool IsBlock = false;
    for (const DeclaratorChunk &DeclType : D.type_objects()) {
      switch (DeclType.Kind) {
      case DeclaratorChunk::BlockPointer:
        IsBlock = true;
        break;
      case DeclaratorChunk::Function: {
        const DeclaratorChunk::FunctionTypeInfo &FTI = DeclType.Fun;
        // We supress the warning when there's no LParen location, as this
        // indicates the declaration was an implicit declaration, which gets
        // warned about separately via -Wimplicit-function-declaration.
        if (FTI.NumParams == 0 && !FTI.isVariadic && FTI.getLParenLoc().isValid())
          S.Diag(DeclType.Loc, diag::warn_strict_prototypes)
              << IsBlock
              << FixItHint::CreateInsertion(FTI.getRParenLoc(), "void");
        IsBlock = false;
        break;
      }
      default:
        break;
      }
    }
  }

  assert(!T.isNull() && "T must not be null after this point");

  if (LangOpts.CPlusPlus && T->isFunctionType()) {
    const FunctionProtoType *FnTy = T->getAs<FunctionProtoType>();
    assert(FnTy && "Why oh why is there not a FunctionProtoType here?");

    // C++ 8.3.5p4:
    //   A cv-qualifier-seq shall only be part of the function type
    //   for a nonstatic member function, the function type to which a pointer
    //   to member refers, or the top-level function type of a function typedef
    //   declaration.
    //
    // Core issue 547 also allows cv-qualifiers on function types that are
    // top-level template type arguments.
    enum { NonMember, Member, DeductionGuide } Kind = NonMember;
    if (D.getName().getKind() == UnqualifiedIdKind::IK_DeductionGuideName)
      Kind = DeductionGuide;
    else if (!D.getCXXScopeSpec().isSet()) {
      if ((D.getContext() == DeclaratorContext::MemberContext ||
           D.getContext() == DeclaratorContext::LambdaExprContext) &&
          !D.getDeclSpec().isFriendSpecified())
        Kind = Member;
    } else {
      DeclContext *DC = S.computeDeclContext(D.getCXXScopeSpec());
      if (!DC || DC->isRecord())
        Kind = Member;
    }

    // C++11 [dcl.fct]p6 (w/DR1417):
    // An attempt to specify a function type with a cv-qualifier-seq or a
    // ref-qualifier (including by typedef-name) is ill-formed unless it is:
    //  - the function type for a non-static member function,
    //  - the function type to which a pointer to member refers,
    //  - the top-level function type of a function typedef declaration or
    //    alias-declaration,
    //  - the type-id in the default argument of a type-parameter, or
    //  - the type-id of a template-argument for a type-parameter
    //
    // FIXME: Checking this here is insufficient. We accept-invalid on:
    //
    //   template<typename T> struct S { void f(T); };
    //   S<int() const> s;
    //
    // ... for instance.
    if (IsQualifiedFunction &&
        !(Kind == Member &&
          D.getDeclSpec().getStorageClassSpec() != DeclSpec::SCS_static) &&
        !IsTypedefName &&
        D.getContext() != DeclaratorContext::TemplateArgContext &&
        D.getContext() != DeclaratorContext::TemplateTypeArgContext) {
      SourceLocation Loc = D.getBeginLoc();
      SourceRange RemovalRange;
      unsigned I;
      if (D.isFunctionDeclarator(I)) {
        SmallVector<SourceLocation, 4> RemovalLocs;
        const DeclaratorChunk &Chunk = D.getTypeObject(I);
        assert(Chunk.Kind == DeclaratorChunk::Function);

        if (Chunk.Fun.hasRefQualifier())
          RemovalLocs.push_back(Chunk.Fun.getRefQualifierLoc());

        if (Chunk.Fun.hasMethodTypeQualifiers())
          Chunk.Fun.MethodQualifiers->forEachQualifier(
              [&](DeclSpec::TQ TypeQual, StringRef QualName,
                  SourceLocation SL) { RemovalLocs.push_back(SL); });

        if (!RemovalLocs.empty()) {
          llvm::sort(RemovalLocs,
                     BeforeThanCompare<SourceLocation>(S.getSourceManager()));
          RemovalRange = SourceRange(RemovalLocs.front(), RemovalLocs.back());
          Loc = RemovalLocs.front();
        }
      }

      S.Diag(Loc, diag::err_invalid_qualified_function_type)
        << Kind << D.isFunctionDeclarator() << T
        << getFunctionQualifiersAsString(FnTy)
        << FixItHint::CreateRemoval(RemovalRange);

      // Strip the cv-qualifiers and ref-qualifiers from the type.
      FunctionProtoType::ExtProtoInfo EPI = FnTy->getExtProtoInfo();
      EPI.TypeQuals.removeCVRQualifiers();
      EPI.RefQualifier = RQ_None;

      T = Context.getFunctionType(FnTy->getReturnType(), FnTy->getParamTypes(),
                                  EPI);
      // Rebuild any parens around the identifier in the function type.
      for (unsigned i = 0, e = D.getNumTypeObjects(); i != e; ++i) {
        if (D.getTypeObject(i).Kind != DeclaratorChunk::Paren)
          break;
        T = S.BuildParenType(T);
      }
    }
  }

  // Apply any undistributed attributes from the declarator.
  processTypeAttrs(state, T, TAL_DeclName, D.getAttributes());

  // Diagnose any ignored type attributes.
  state.diagnoseIgnoredTypeAttrs(T);

  // C++0x [dcl.constexpr]p9:
  //  A constexpr specifier used in an object declaration declares the object
  //  as const.
  if (D.getDeclSpec().getConstexprSpecifier() == CSK_constexpr &&
      T->isObjectType())
    T.addConst();

  // C++2a [dcl.fct]p4:
  //   A parameter with volatile-qualified type is deprecated
  if (T.isVolatileQualified() && S.getLangOpts().CPlusPlus2a &&
      (D.getContext() == DeclaratorContext::PrototypeContext ||
       D.getContext() == DeclaratorContext::LambdaExprParameterContext))
    S.Diag(D.getIdentifierLoc(), diag::warn_deprecated_volatile_param) << T;

  // If there was an ellipsis in the declarator, the declaration declares a
  // parameter pack whose type may be a pack expansion type.
  if (D.hasEllipsis()) {
    // C++0x [dcl.fct]p13:
    //   A declarator-id or abstract-declarator containing an ellipsis shall
    //   only be used in a parameter-declaration. Such a parameter-declaration
    //   is a parameter pack (14.5.3). [...]
    switch (D.getContext()) {
    case DeclaratorContext::PrototypeContext:
    case DeclaratorContext::LambdaExprParameterContext:
      // C++0x [dcl.fct]p13:
      //   [...] When it is part of a parameter-declaration-clause, the
      //   parameter pack is a function parameter pack (14.5.3). The type T
      //   of the declarator-id of the function parameter pack shall contain
      //   a template parameter pack; each template parameter pack in T is
      //   expanded by the function parameter pack.
      //
      // We represent function parameter packs as function parameters whose
      // type is a pack expansion.
      if (!T->containsUnexpandedParameterPack()) {
        S.Diag(D.getEllipsisLoc(),
             diag::err_function_parameter_pack_without_parameter_packs)
          << T <<  D.getSourceRange();
        D.setEllipsisLoc(SourceLocation());
      } else {
        T = Context.getPackExpansionType(T, None);
      }
      break;
    case DeclaratorContext::TemplateParamContext:
      // C++0x [temp.param]p15:
      //   If a template-parameter is a [...] is a parameter-declaration that
      //   declares a parameter pack (8.3.5), then the template-parameter is a
      //   template parameter pack (14.5.3).
      //
      // Note: core issue 778 clarifies that, if there are any unexpanded
      // parameter packs in the type of the non-type template parameter, then
      // it expands those parameter packs.
      if (T->containsUnexpandedParameterPack())
        T = Context.getPackExpansionType(T, None);
      else
        S.Diag(D.getEllipsisLoc(),
               LangOpts.CPlusPlus11
                 ? diag::warn_cxx98_compat_variadic_templates
                 : diag::ext_variadic_templates);
      break;

    case DeclaratorContext::FileContext:
    case DeclaratorContext::KNRTypeListContext:
    case DeclaratorContext::ObjCParameterContext:  // FIXME: special diagnostic
                                                   // here?
    case DeclaratorContext::ObjCResultContext:     // FIXME: special diagnostic
                                                   // here?
    case DeclaratorContext::TypeNameContext:
    case DeclaratorContext::FunctionalCastContext:
    case DeclaratorContext::CXXNewContext:
    case DeclaratorContext::AliasDeclContext:
    case DeclaratorContext::AliasTemplateContext:
    case DeclaratorContext::MemberContext:
    case DeclaratorContext::BlockContext:
    case DeclaratorContext::ForContext:
    case DeclaratorContext::InitStmtContext:
    case DeclaratorContext::ConditionContext:
    case DeclaratorContext::CXXCatchContext:
    case DeclaratorContext::ObjCCatchContext:
    case DeclaratorContext::BlockLiteralContext:
    case DeclaratorContext::LambdaExprContext:
    case DeclaratorContext::ConversionIdContext:
    case DeclaratorContext::TrailingReturnContext:
    case DeclaratorContext::TrailingReturnVarContext:
    case DeclaratorContext::TemplateArgContext:
    case DeclaratorContext::TemplateTypeArgContext:
      // FIXME: We may want to allow parameter packs in block-literal contexts
      // in the future.
      S.Diag(D.getEllipsisLoc(),
             diag::err_ellipsis_in_declarator_not_parameter);
      D.setEllipsisLoc(SourceLocation());
      break;
    }
  }

  assert(!T.isNull() && "T must not be null at the end of this function");
  if (D.isInvalidType())
    return Context.getTrivialTypeSourceInfo(T);

  return GetTypeSourceInfoForDeclarator(state, T, TInfo);
}

/// GetTypeForDeclarator - Convert the type for the specified
/// declarator to Type instances.
///
/// The result of this call will never be null, but the associated
/// type may be a null type if there's an unrecoverable error.
TypeSourceInfo *Sema::GetTypeForDeclarator(Declarator &D, Scope *S) {
  // Determine the type of the declarator. Not all forms of declarator
  // have a type.

  TypeProcessingState state(*this, D);

  TypeSourceInfo *ReturnTypeInfo = nullptr;
  QualType T = GetDeclSpecTypeForDeclarator(state, ReturnTypeInfo);
  if (D.isPrototypeContext() && getLangOpts().ObjCAutoRefCount)
    inferARCWriteback(state, T);

  return GetFullTypeForDeclarator(state, T, ReturnTypeInfo);
}

static void transferARCOwnershipToDeclSpec(Sema &S,
                                           QualType &declSpecTy,
                                           Qualifiers::ObjCLifetime ownership) {
  if (declSpecTy->isObjCRetainableType() &&
      declSpecTy.getObjCLifetime() == Qualifiers::OCL_None) {
    Qualifiers qs;
    qs.addObjCLifetime(ownership);
    declSpecTy = S.Context.getQualifiedType(declSpecTy, qs);
  }
}

static void transferARCOwnershipToDeclaratorChunk(TypeProcessingState &state,
                                            Qualifiers::ObjCLifetime ownership,
                                            unsigned chunkIndex) {
  Sema &S = state.getSema();
  Declarator &D = state.getDeclarator();

  // Look for an explicit lifetime attribute.
  DeclaratorChunk &chunk = D.getTypeObject(chunkIndex);
  if (chunk.getAttrs().hasAttribute(ParsedAttr::AT_ObjCOwnership))
    return;

  const char *attrStr = nullptr;
  switch (ownership) {
  case Qualifiers::OCL_None: llvm_unreachable("no ownership!");
  case Qualifiers::OCL_ExplicitNone: attrStr = "none"; break;
  case Qualifiers::OCL_Strong: attrStr = "strong"; break;
  case Qualifiers::OCL_Weak: attrStr = "weak"; break;
  case Qualifiers::OCL_Autoreleasing: attrStr = "autoreleasing"; break;
  }

  IdentifierLoc *Arg = new (S.Context) IdentifierLoc;
  Arg->Ident = &S.Context.Idents.get(attrStr);
  Arg->Loc = SourceLocation();

  ArgsUnion Args(Arg);

  // If there wasn't one, add one (with an invalid source location
  // so that we don't make an AttributedType for it).
  ParsedAttr *attr = D.getAttributePool().create(
      &S.Context.Idents.get("objc_ownership"), SourceLocation(),
      /*scope*/ nullptr, SourceLocation(),
      /*args*/ &Args, 1, ParsedAttr::AS_GNU);
  chunk.getAttrs().addAtEnd(attr);
  // TODO: mark whether we did this inference?
}

/// Used for transferring ownership in casts resulting in l-values.
static void transferARCOwnership(TypeProcessingState &state,
                                 QualType &declSpecTy,
                                 Qualifiers::ObjCLifetime ownership) {
  Sema &S = state.getSema();
  Declarator &D = state.getDeclarator();

  int inner = -1;
  bool hasIndirection = false;
  for (unsigned i = 0, e = D.getNumTypeObjects(); i != e; ++i) {
    DeclaratorChunk &chunk = D.getTypeObject(i);
    switch (chunk.Kind) {
    case DeclaratorChunk::Paren:
      // Ignore parens.
      break;

    case DeclaratorChunk::Array:
    case DeclaratorChunk::Reference:
    case DeclaratorChunk::Pointer:
      if (inner != -1)
        hasIndirection = true;
      inner = i;
      break;

    case DeclaratorChunk::BlockPointer:
      if (inner != -1)
        transferARCOwnershipToDeclaratorChunk(state, ownership, i);
      return;

    case DeclaratorChunk::Function:
    case DeclaratorChunk::MemberPointer:
    case DeclaratorChunk::Pipe:
      return;
    }
  }

  if (inner == -1)
    return;

  DeclaratorChunk &chunk = D.getTypeObject(inner);
  if (chunk.Kind == DeclaratorChunk::Pointer) {
    if (declSpecTy->isObjCRetainableType())
      return transferARCOwnershipToDeclSpec(S, declSpecTy, ownership);
    if (declSpecTy->isObjCObjectType() && hasIndirection)
      return transferARCOwnershipToDeclaratorChunk(state, ownership, inner);
  } else {
    assert(chunk.Kind == DeclaratorChunk::Array ||
           chunk.Kind == DeclaratorChunk::Reference);
    return transferARCOwnershipToDeclSpec(S, declSpecTy, ownership);
  }
}

TypeSourceInfo *Sema::GetTypeForDeclaratorCast(Declarator &D, QualType FromTy) {
  TypeProcessingState state(*this, D);

  TypeSourceInfo *ReturnTypeInfo = nullptr;
  QualType declSpecTy = GetDeclSpecTypeForDeclarator(state, ReturnTypeInfo);

  if (getLangOpts().ObjC) {
    Qualifiers::ObjCLifetime ownership = Context.getInnerObjCOwnership(FromTy);
    if (ownership != Qualifiers::OCL_None)
      transferARCOwnership(state, declSpecTy, ownership);
  }

  return GetFullTypeForDeclarator(state, declSpecTy, ReturnTypeInfo);
}

static void fillAttributedTypeLoc(AttributedTypeLoc TL,
                                  TypeProcessingState &State) {
  TL.setAttr(State.takeAttrForAttributedType(TL.getTypePtr()));
}

namespace {
  class TypeSpecLocFiller : public TypeLocVisitor<TypeSpecLocFiller> {
    ASTContext &Context;
    TypeProcessingState &State;
    const DeclSpec &DS;

  public:
    TypeSpecLocFiller(ASTContext &Context, TypeProcessingState &State,
                      const DeclSpec &DS)
        : Context(Context), State(State), DS(DS) {}

    void VisitAttributedTypeLoc(AttributedTypeLoc TL) {
      Visit(TL.getModifiedLoc());
      fillAttributedTypeLoc(TL, State);
    }
    void VisitMacroQualifiedTypeLoc(MacroQualifiedTypeLoc TL) {
      Visit(TL.getInnerLoc());
      TL.setExpansionLoc(
          State.getExpansionLocForMacroQualifiedType(TL.getTypePtr()));
    }
    void VisitQualifiedTypeLoc(QualifiedTypeLoc TL) {
      Visit(TL.getUnqualifiedLoc());
    }
    void VisitTypedefTypeLoc(TypedefTypeLoc TL) {
      TL.setNameLoc(DS.getTypeSpecTypeLoc());
    }
    void VisitObjCInterfaceTypeLoc(ObjCInterfaceTypeLoc TL) {
      TL.setNameLoc(DS.getTypeSpecTypeLoc());
      // FIXME. We should have DS.getTypeSpecTypeEndLoc(). But, it requires
      // addition field. What we have is good enough for dispay of location
      // of 'fixit' on interface name.
      TL.setNameEndLoc(DS.getEndLoc());
    }
    void VisitObjCObjectTypeLoc(ObjCObjectTypeLoc TL) {
      TypeSourceInfo *RepTInfo = nullptr;
      Sema::GetTypeFromParser(DS.getRepAsType(), &RepTInfo);
      TL.copy(RepTInfo->getTypeLoc());
    }
    void VisitObjCObjectPointerTypeLoc(ObjCObjectPointerTypeLoc TL) {
      TypeSourceInfo *RepTInfo = nullptr;
      Sema::GetTypeFromParser(DS.getRepAsType(), &RepTInfo);
      TL.copy(RepTInfo->getTypeLoc());
    }
    void VisitTemplateSpecializationTypeLoc(TemplateSpecializationTypeLoc TL) {
      TypeSourceInfo *TInfo = nullptr;
      Sema::GetTypeFromParser(DS.getRepAsType(), &TInfo);

      // If we got no declarator info from previous Sema routines,
      // just fill with the typespec loc.
      if (!TInfo) {
        TL.initialize(Context, DS.getTypeSpecTypeNameLoc());
        return;
      }

      TypeLoc OldTL = TInfo->getTypeLoc();
      if (TInfo->getType()->getAs<ElaboratedType>()) {
        ElaboratedTypeLoc ElabTL = OldTL.castAs<ElaboratedTypeLoc>();
        TemplateSpecializationTypeLoc NamedTL = ElabTL.getNamedTypeLoc()
            .castAs<TemplateSpecializationTypeLoc>();
        TL.copy(NamedTL);
      } else {
        TL.copy(OldTL.castAs<TemplateSpecializationTypeLoc>());
        assert(TL.getRAngleLoc() == OldTL.castAs<TemplateSpecializationTypeLoc>().getRAngleLoc());
      }

    }
    void VisitTypeOfExprTypeLoc(TypeOfExprTypeLoc TL) {
      assert(DS.getTypeSpecType() == DeclSpec::TST_typeofExpr);
      TL.setTypeofLoc(DS.getTypeSpecTypeLoc());
      TL.setParensRange(DS.getTypeofParensRange());
    }
    void VisitTypeOfTypeLoc(TypeOfTypeLoc TL) {
      assert(DS.getTypeSpecType() == DeclSpec::TST_typeofType);
      TL.setTypeofLoc(DS.getTypeSpecTypeLoc());
      TL.setParensRange(DS.getTypeofParensRange());
      assert(DS.getRepAsType());
      TypeSourceInfo *TInfo = nullptr;
      Sema::GetTypeFromParser(DS.getRepAsType(), &TInfo);
      TL.setUnderlyingTInfo(TInfo);
    }
    void VisitUnaryTransformTypeLoc(UnaryTransformTypeLoc TL) {
      // FIXME: This holds only because we only have one unary transform.
      assert(DS.getTypeSpecType() == DeclSpec::TST_underlyingType);
      TL.setKWLoc(DS.getTypeSpecTypeLoc());
      TL.setParensRange(DS.getTypeofParensRange());
      assert(DS.getRepAsType());
      TypeSourceInfo *TInfo = nullptr;
      Sema::GetTypeFromParser(DS.getRepAsType(), &TInfo);
      TL.setUnderlyingTInfo(TInfo);
    }
    void VisitBuiltinTypeLoc(BuiltinTypeLoc TL) {
      // By default, use the source location of the type specifier.
      TL.setBuiltinLoc(DS.getTypeSpecTypeLoc());
      if (TL.needsExtraLocalData()) {
        // Set info for the written builtin specifiers.
        TL.getWrittenBuiltinSpecs() = DS.getWrittenBuiltinSpecs();
        // Try to have a meaningful source location.
        if (TL.getWrittenSignSpec() != TSS_unspecified)
          TL.expandBuiltinRange(DS.getTypeSpecSignLoc());
        if (TL.getWrittenWidthSpec() != TSW_unspecified)
          TL.expandBuiltinRange(DS.getTypeSpecWidthRange());
      }
    }
    void VisitElaboratedTypeLoc(ElaboratedTypeLoc TL) {
      ElaboratedTypeKeyword Keyword
        = TypeWithKeyword::getKeywordForTypeSpec(DS.getTypeSpecType());
      if (DS.getTypeSpecType() == TST_typename) {
        TypeSourceInfo *TInfo = nullptr;
        Sema::GetTypeFromParser(DS.getRepAsType(), &TInfo);
        if (TInfo) {
          TL.copy(TInfo->getTypeLoc().castAs<ElaboratedTypeLoc>());
          return;
        }
      }
      TL.setElaboratedKeywordLoc(Keyword != ETK_None
                                 ? DS.getTypeSpecTypeLoc()
                                 : SourceLocation());
      const CXXScopeSpec& SS = DS.getTypeSpecScope();
      TL.setQualifierLoc(SS.getWithLocInContext(Context));
      Visit(TL.getNextTypeLoc().getUnqualifiedLoc());
    }
    void VisitDependentNameTypeLoc(DependentNameTypeLoc TL) {
      assert(DS.getTypeSpecType() == TST_typename);
      TypeSourceInfo *TInfo = nullptr;
      Sema::GetTypeFromParser(DS.getRepAsType(), &TInfo);
      assert(TInfo);
      TL.copy(TInfo->getTypeLoc().castAs<DependentNameTypeLoc>());
    }
    void VisitDependentTemplateSpecializationTypeLoc(
                                 DependentTemplateSpecializationTypeLoc TL) {
      assert(DS.getTypeSpecType() == TST_typename);
      TypeSourceInfo *TInfo = nullptr;
      Sema::GetTypeFromParser(DS.getRepAsType(), &TInfo);
      assert(TInfo);
      TL.copy(
          TInfo->getTypeLoc().castAs<DependentTemplateSpecializationTypeLoc>());
    }
    void VisitTagTypeLoc(TagTypeLoc TL) {
      TL.setNameLoc(DS.getTypeSpecTypeNameLoc());
    }
    void VisitAtomicTypeLoc(AtomicTypeLoc TL) {
      // An AtomicTypeLoc can come from either an _Atomic(...) type specifier
      // or an _Atomic qualifier.
      if (DS.getTypeSpecType() == DeclSpec::TST_atomic) {
        TL.setKWLoc(DS.getTypeSpecTypeLoc());
        TL.setParensRange(DS.getTypeofParensRange());

        TypeSourceInfo *TInfo = nullptr;
        Sema::GetTypeFromParser(DS.getRepAsType(), &TInfo);
        assert(TInfo);
        TL.getValueLoc().initializeFullCopy(TInfo->getTypeLoc());
      } else {
        TL.setKWLoc(DS.getAtomicSpecLoc());
        // No parens, to indicate this was spelled as an _Atomic qualifier.
        TL.setParensRange(SourceRange());
        Visit(TL.getValueLoc());
      }
    }

    void VisitPipeTypeLoc(PipeTypeLoc TL) {
      TL.setKWLoc(DS.getTypeSpecTypeLoc());

      TypeSourceInfo *TInfo = nullptr;
      Sema::GetTypeFromParser(DS.getRepAsType(), &TInfo);
      TL.getValueLoc().initializeFullCopy(TInfo->getTypeLoc());
    }

    void VisitTypeLoc(TypeLoc TL) {
      // FIXME: add other typespec types and change this to an assert.
      TL.initialize(Context, DS.getTypeSpecTypeLoc());
    }
  };

  class DeclaratorLocFiller : public TypeLocVisitor<DeclaratorLocFiller> {
    ASTContext &Context;
    TypeProcessingState &State;
    const DeclaratorChunk &Chunk;

  public:
    DeclaratorLocFiller(ASTContext &Context, TypeProcessingState &State,
                        const DeclaratorChunk &Chunk)
        : Context(Context), State(State), Chunk(Chunk) {}

    void VisitQualifiedTypeLoc(QualifiedTypeLoc TL) {
      llvm_unreachable("qualified type locs not expected here!");
    }
    void VisitDecayedTypeLoc(DecayedTypeLoc TL) {
      llvm_unreachable("decayed type locs not expected here!");
    }

    void VisitAttributedTypeLoc(AttributedTypeLoc TL) {
      fillAttributedTypeLoc(TL, State);
    }
    void VisitAdjustedTypeLoc(AdjustedTypeLoc TL) {
      // nothing
    }
    void VisitBlockPointerTypeLoc(BlockPointerTypeLoc TL) {
      assert(Chunk.Kind == DeclaratorChunk::BlockPointer);
      TL.setCaretLoc(Chunk.Loc);
    }
    void VisitPointerTypeLoc(PointerTypeLoc TL) {
      assert(Chunk.Kind == DeclaratorChunk::Pointer);
      TL.setStarLoc(Chunk.Loc);
    }
    void VisitObjCObjectPointerTypeLoc(ObjCObjectPointerTypeLoc TL) {
      assert(Chunk.Kind == DeclaratorChunk::Pointer);
      TL.setStarLoc(Chunk.Loc);
    }
    void VisitMemberPointerTypeLoc(MemberPointerTypeLoc TL) {
      assert(Chunk.Kind == DeclaratorChunk::MemberPointer);
      const CXXScopeSpec& SS = Chunk.Mem.Scope();
      NestedNameSpecifierLoc NNSLoc = SS.getWithLocInContext(Context);

      const Type* ClsTy = TL.getClass();
      QualType ClsQT = QualType(ClsTy, 0);
      TypeSourceInfo *ClsTInfo = Context.CreateTypeSourceInfo(ClsQT, 0);
      // Now copy source location info into the type loc component.
      TypeLoc ClsTL = ClsTInfo->getTypeLoc();
      switch (NNSLoc.getNestedNameSpecifier()->getKind()) {
      case NestedNameSpecifier::Identifier:
        assert(isa<DependentNameType>(ClsTy) && "Unexpected TypeLoc");
        {
          DependentNameTypeLoc DNTLoc = ClsTL.castAs<DependentNameTypeLoc>();
          DNTLoc.setElaboratedKeywordLoc(SourceLocation());
          DNTLoc.setQualifierLoc(NNSLoc.getPrefix());
          DNTLoc.setNameLoc(NNSLoc.getLocalBeginLoc());
        }
        break;

      case NestedNameSpecifier::TypeSpec:
      case NestedNameSpecifier::TypeSpecWithTemplate:
        if (isa<ElaboratedType>(ClsTy)) {
          ElaboratedTypeLoc ETLoc = ClsTL.castAs<ElaboratedTypeLoc>();
          ETLoc.setElaboratedKeywordLoc(SourceLocation());
          ETLoc.setQualifierLoc(NNSLoc.getPrefix());
          TypeLoc NamedTL = ETLoc.getNamedTypeLoc();
          NamedTL.initializeFullCopy(NNSLoc.getTypeLoc());
        } else {
          ClsTL.initializeFullCopy(NNSLoc.getTypeLoc());
        }
        break;

      case NestedNameSpecifier::Namespace:
      case NestedNameSpecifier::NamespaceAlias:
      case NestedNameSpecifier::Global:
      case NestedNameSpecifier::Super:
        llvm_unreachable("Nested-name-specifier must name a type");
      }

      // Finally fill in MemberPointerLocInfo fields.
      TL.setStarLoc(Chunk.Loc);
      TL.setClassTInfo(ClsTInfo);
    }
    void VisitLValueReferenceTypeLoc(LValueReferenceTypeLoc TL) {
      assert(Chunk.Kind == DeclaratorChunk::Reference);
      // 'Amp' is misleading: this might have been originally
      /// spelled with AmpAmp.
      TL.setAmpLoc(Chunk.Loc);
    }
    void VisitRValueReferenceTypeLoc(RValueReferenceTypeLoc TL) {
      assert(Chunk.Kind == DeclaratorChunk::Reference);
      assert(!Chunk.Ref.LValueRef);
      TL.setAmpAmpLoc(Chunk.Loc);
    }
    void VisitArrayTypeLoc(ArrayTypeLoc TL) {
      assert(Chunk.Kind == DeclaratorChunk::Array);
      TL.setLBracketLoc(Chunk.Loc);
      TL.setRBracketLoc(Chunk.EndLoc);
      TL.setSizeExpr(static_cast<Expr*>(Chunk.Arr.NumElts));
    }
    void VisitFunctionTypeLoc(FunctionTypeLoc TL) {
      assert(Chunk.Kind == DeclaratorChunk::Function);
      TL.setLocalRangeBegin(Chunk.Loc);
      TL.setLocalRangeEnd(Chunk.EndLoc);

      const DeclaratorChunk::FunctionTypeInfo &FTI = Chunk.Fun;
      TL.setLParenLoc(FTI.getLParenLoc());
      TL.setRParenLoc(FTI.getRParenLoc());
      for (unsigned i = 0, e = TL.getNumParams(), tpi = 0; i != e; ++i) {
        ParmVarDecl *Param = cast<ParmVarDecl>(FTI.Params[i].Param);
        TL.setParam(tpi++, Param);
      }
      TL.setExceptionSpecRange(FTI.getExceptionSpecRange());
    }
    void VisitParenTypeLoc(ParenTypeLoc TL) {
      assert(Chunk.Kind == DeclaratorChunk::Paren);
      TL.setLParenLoc(Chunk.Loc);
      TL.setRParenLoc(Chunk.EndLoc);
    }
    void VisitPipeTypeLoc(PipeTypeLoc TL) {
      assert(Chunk.Kind == DeclaratorChunk::Pipe);
      TL.setKWLoc(Chunk.Loc);
    }
    void VisitMacroQualifiedTypeLoc(MacroQualifiedTypeLoc TL) {
      TL.setExpansionLoc(Chunk.Loc);
    }

    void VisitTypeLoc(TypeLoc TL) {
      llvm_unreachable("unsupported TypeLoc kind in declarator!");
    }
  };
} // end anonymous namespace

static void fillAtomicQualLoc(AtomicTypeLoc ATL, const DeclaratorChunk &Chunk) {
  SourceLocation Loc;
  switch (Chunk.Kind) {
  case DeclaratorChunk::Function:
  case DeclaratorChunk::Array:
  case DeclaratorChunk::Paren:
  case DeclaratorChunk::Pipe:
    llvm_unreachable("cannot be _Atomic qualified");

  case DeclaratorChunk::Pointer:
    Loc = SourceLocation::getFromRawEncoding(Chunk.Ptr.AtomicQualLoc);
    break;

  case DeclaratorChunk::BlockPointer:
  case DeclaratorChunk::Reference:
  case DeclaratorChunk::MemberPointer:
    // FIXME: Provide a source location for the _Atomic keyword.
    break;
  }

  ATL.setKWLoc(Loc);
  ATL.setParensRange(SourceRange());
}

static void
fillDependentAddressSpaceTypeLoc(DependentAddressSpaceTypeLoc DASTL,
                                 const ParsedAttributesView &Attrs) {
  for (const ParsedAttr &AL : Attrs) {
    if (AL.getKind() == ParsedAttr::AT_AddressSpace) {
      DASTL.setAttrNameLoc(AL.getLoc());
      DASTL.setAttrExprOperand(AL.getArgAsExpr(0));
      DASTL.setAttrOperandParensRange(SourceRange());
      return;
    }
  }

  llvm_unreachable(
      "no address_space attribute found at the expected location!");
}

/// Create and instantiate a TypeSourceInfo with type source information.
///
/// \param T QualType referring to the type as written in source code.
///
/// \param ReturnTypeInfo For declarators whose return type does not show
/// up in the normal place in the declaration specifiers (such as a C++
/// conversion function), this pointer will refer to a type source information
/// for that return type.
static TypeSourceInfo *
GetTypeSourceInfoForDeclarator(TypeProcessingState &State,
                               QualType T, TypeSourceInfo *ReturnTypeInfo) {
  Sema &S = State.getSema();
  Declarator &D = State.getDeclarator();

  TypeSourceInfo *TInfo = S.Context.CreateTypeSourceInfo(T);
  UnqualTypeLoc CurrTL = TInfo->getTypeLoc().getUnqualifiedLoc();

  // Handle parameter packs whose type is a pack expansion.
  if (isa<PackExpansionType>(T)) {
    CurrTL.castAs<PackExpansionTypeLoc>().setEllipsisLoc(D.getEllipsisLoc());
    CurrTL = CurrTL.getNextTypeLoc().getUnqualifiedLoc();
  }

  for (unsigned i = 0, e = D.getNumTypeObjects(); i != e; ++i) {
    // An AtomicTypeLoc might be produced by an atomic qualifier in this
    // declarator chunk.
    if (AtomicTypeLoc ATL = CurrTL.getAs<AtomicTypeLoc>()) {
      fillAtomicQualLoc(ATL, D.getTypeObject(i));
      CurrTL = ATL.getValueLoc().getUnqualifiedLoc();
    }

    while (MacroQualifiedTypeLoc TL = CurrTL.getAs<MacroQualifiedTypeLoc>()) {
      TL.setExpansionLoc(
          State.getExpansionLocForMacroQualifiedType(TL.getTypePtr()));
      CurrTL = TL.getNextTypeLoc().getUnqualifiedLoc();
    }

    while (AttributedTypeLoc TL = CurrTL.getAs<AttributedTypeLoc>()) {
      fillAttributedTypeLoc(TL, State);
      CurrTL = TL.getNextTypeLoc().getUnqualifiedLoc();
    }

    while (DependentAddressSpaceTypeLoc TL =
               CurrTL.getAs<DependentAddressSpaceTypeLoc>()) {
      fillDependentAddressSpaceTypeLoc(TL, D.getTypeObject(i).getAttrs());
      CurrTL = TL.getPointeeTypeLoc().getUnqualifiedLoc();
    }

    // FIXME: Ordering here?
    while (AdjustedTypeLoc TL = CurrTL.getAs<AdjustedTypeLoc>())
      CurrTL = TL.getNextTypeLoc().getUnqualifiedLoc();

    DeclaratorLocFiller(S.Context, State, D.getTypeObject(i)).Visit(CurrTL);
    CurrTL = CurrTL.getNextTypeLoc().getUnqualifiedLoc();
  }

  // If we have different source information for the return type, use
  // that.  This really only applies to C++ conversion functions.
  if (ReturnTypeInfo) {
    TypeLoc TL = ReturnTypeInfo->getTypeLoc();
    assert(TL.getFullDataSize() == CurrTL.getFullDataSize());
    memcpy(CurrTL.getOpaqueData(), TL.getOpaqueData(), TL.getFullDataSize());
  } else {
    TypeSpecLocFiller(S.Context, State, D.getDeclSpec()).Visit(CurrTL);
  }

  return TInfo;
}

/// Create a LocInfoType to hold the given QualType and TypeSourceInfo.
ParsedType Sema::CreateParsedType(QualType T, TypeSourceInfo *TInfo) {
  // FIXME: LocInfoTypes are "transient", only needed for passing to/from Parser
  // and Sema during declaration parsing. Try deallocating/caching them when
  // it's appropriate, instead of allocating them and keeping them around.
  LocInfoType *LocT = (LocInfoType*)BumpAlloc.Allocate(sizeof(LocInfoType),
                                                       TypeAlignment);
  new (LocT) LocInfoType(T, TInfo);
  assert(LocT->getTypeClass() != T->getTypeClass() &&
         "LocInfoType's TypeClass conflicts with an existing Type class");
  return ParsedType::make(QualType(LocT, 0));
}

void LocInfoType::getAsStringInternal(std::string &Str,
                                      const PrintingPolicy &Policy) const {
  llvm_unreachable("LocInfoType leaked into the type system; an opaque TypeTy*"
         " was used directly instead of getting the QualType through"
         " GetTypeFromParser");
}

TypeResult Sema::ActOnTypeName(Scope *S, Declarator &D) {
  // C99 6.7.6: Type names have no identifier.  This is already validated by
  // the parser.
  assert(D.getIdentifier() == nullptr &&
         "Type name should have no identifier!");

  TypeSourceInfo *TInfo = GetTypeForDeclarator(D, S);
  QualType T = TInfo->getType();
  if (D.isInvalidType())
    return true;

  // Make sure there are no unused decl attributes on the declarator.
  // We don't want to do this for ObjC parameters because we're going
  // to apply them to the actual parameter declaration.
  // Likewise, we don't want to do this for alias declarations, because
  // we are actually going to build a declaration from this eventually.
  if (D.getContext() != DeclaratorContext::ObjCParameterContext &&
      D.getContext() != DeclaratorContext::AliasDeclContext &&
      D.getContext() != DeclaratorContext::AliasTemplateContext)
    checkUnusedDeclAttributes(D);

  if (getLangOpts().CPlusPlus) {
    // Check that there are no default arguments (C++ only).
    CheckExtraCXXDefaultArguments(D);
  }

  return CreateParsedType(T, TInfo);
}

ParsedType Sema::ActOnObjCInstanceType(SourceLocation Loc) {
  QualType T = Context.getObjCInstanceType();
  TypeSourceInfo *TInfo = Context.getTrivialTypeSourceInfo(T, Loc);
  return CreateParsedType(T, TInfo);
}

//===----------------------------------------------------------------------===//
// Type Attribute Processing
//===----------------------------------------------------------------------===//

/// Build an AddressSpace index from a constant expression and diagnose any
/// errors related to invalid address_spaces. Returns true on successfully
/// building an AddressSpace index.
static bool BuildAddressSpaceIndex(Sema &S, LangAS &ASIdx,
                                   const Expr *AddrSpace,
                                   SourceLocation AttrLoc) {
  if (!AddrSpace->isValueDependent()) {
    llvm::APSInt addrSpace(32);
    if (!AddrSpace->isIntegerConstantExpr(addrSpace, S.Context)) {
      S.Diag(AttrLoc, diag::err_attribute_argument_type)
          << "'address_space'" << AANT_ArgumentIntegerConstant
          << AddrSpace->getSourceRange();
      return false;
    }

    // Bounds checking.
    if (addrSpace.isSigned()) {
      if (addrSpace.isNegative()) {
        S.Diag(AttrLoc, diag::err_attribute_address_space_negative)
            << AddrSpace->getSourceRange();
        return false;
      }
      addrSpace.setIsSigned(false);
    }

    llvm::APSInt max(addrSpace.getBitWidth());
    max =
        Qualifiers::MaxAddressSpace - (unsigned)LangAS::FirstTargetAddressSpace;
    if (addrSpace > max) {
      S.Diag(AttrLoc, diag::err_attribute_address_space_too_high)
          << (unsigned)max.getZExtValue() << AddrSpace->getSourceRange();
      return false;
    }

    ASIdx =
        getLangASFromTargetAS(static_cast<unsigned>(addrSpace.getZExtValue()));
    return true;
  }

  // Default value for DependentAddressSpaceTypes
  ASIdx = LangAS::Default;
  return true;
}

/// BuildAddressSpaceAttr - Builds a DependentAddressSpaceType if an expression
/// is uninstantiated. If instantiated it will apply the appropriate address
/// space to the type. This function allows dependent template variables to be
/// used in conjunction with the address_space attribute
QualType Sema::BuildAddressSpaceAttr(QualType &T, LangAS ASIdx, Expr *AddrSpace,
                                     SourceLocation AttrLoc) {
  if (!AddrSpace->isValueDependent()) {
    if (DiagnoseMultipleAddrSpaceAttributes(*this, T.getAddressSpace(), ASIdx,
                                            AttrLoc))
      return QualType();

    return Context.getAddrSpaceQualType(T, ASIdx);
  }

  // A check with similar intentions as checking if a type already has an
  // address space except for on a dependent types, basically if the
  // current type is already a DependentAddressSpaceType then its already
  // lined up to have another address space on it and we can't have
  // multiple address spaces on the one pointer indirection
  if (T->getAs<DependentAddressSpaceType>()) {
    Diag(AttrLoc, diag::err_attribute_address_multiple_qualifiers);
    return QualType();
  }

  return Context.getDependentAddressSpaceType(T, AddrSpace, AttrLoc);
}

QualType Sema::BuildAddressSpaceAttr(QualType &T, Expr *AddrSpace,
                                     SourceLocation AttrLoc) {
  LangAS ASIdx;
  if (!BuildAddressSpaceIndex(*this, ASIdx, AddrSpace, AttrLoc))
    return QualType();
  return BuildAddressSpaceAttr(T, ASIdx, AddrSpace, AttrLoc);
}

/// HandleAddressSpaceTypeAttribute - Process an address_space attribute on the
/// specified type.  The attribute contains 1 argument, the id of the address
/// space for the type.
static void HandleAddressSpaceTypeAttribute(QualType &Type,
                                            const ParsedAttr &Attr,
                                            TypeProcessingState &State) {
  Sema &S = State.getSema();

  // ISO/IEC TR 18037 S5.3 (amending C99 6.7.3): "A function type shall not be
  // qualified by an address-space qualifier."
  if (Type->isFunctionType()) {
    S.Diag(Attr.getLoc(), diag::err_attribute_address_function_type);
    Attr.setInvalid();
    return;
  }

  LangAS ASIdx;
  if (Attr.getKind() == ParsedAttr::AT_AddressSpace) {

    // Check the attribute arguments.
    if (Attr.getNumArgs() != 1) {
      S.Diag(Attr.getLoc(), diag::err_attribute_wrong_number_arguments) << Attr
                                                                        << 1;
      Attr.setInvalid();
      return;
    }

    Expr *ASArgExpr;
    if (Attr.isArgIdent(0)) {
      // Special case where the argument is a template id.
      CXXScopeSpec SS;
      SourceLocation TemplateKWLoc;
      UnqualifiedId id;
      id.setIdentifier(Attr.getArgAsIdent(0)->Ident, Attr.getLoc());

      ExprResult AddrSpace = S.ActOnIdExpression(
          S.getCurScope(), SS, TemplateKWLoc, id, /*HasTrailingLParen=*/false,
          /*IsAddressOfOperand=*/false);
      if (AddrSpace.isInvalid())
        return;

      ASArgExpr = static_cast<Expr *>(AddrSpace.get());
    } else {
      ASArgExpr = static_cast<Expr *>(Attr.getArgAsExpr(0));
    }

    LangAS ASIdx;
    if (!BuildAddressSpaceIndex(S, ASIdx, ASArgExpr, Attr.getLoc())) {
      Attr.setInvalid();
      return;
    }

    ASTContext &Ctx = S.Context;
    auto *ASAttr =
        ::new (Ctx) AddressSpaceAttr(Ctx, Attr, static_cast<unsigned>(ASIdx));

    // If the expression is not value dependent (not templated), then we can
    // apply the address space qualifiers just to the equivalent type.
    // Otherwise, we make an AttributedType with the modified and equivalent
    // type the same, and wrap it in a DependentAddressSpaceType. When this
    // dependent type is resolved, the qualifier is added to the equivalent type
    // later.
    QualType T;
    if (!ASArgExpr->isValueDependent()) {
      QualType EquivType =
          S.BuildAddressSpaceAttr(Type, ASIdx, ASArgExpr, Attr.getLoc());
      if (EquivType.isNull()) {
        Attr.setInvalid();
        return;
      }
      T = State.getAttributedType(ASAttr, Type, EquivType);
    } else {
      T = State.getAttributedType(ASAttr, Type, Type);
      T = S.BuildAddressSpaceAttr(T, ASIdx, ASArgExpr, Attr.getLoc());
    }

    if (!T.isNull())
      Type = T;
    else
      Attr.setInvalid();
  } else {
    // The keyword-based type attributes imply which address space to use.
    ASIdx = Attr.asOpenCLLangAS();
    if (ASIdx == LangAS::Default)
      llvm_unreachable("Invalid address space");

    if (DiagnoseMultipleAddrSpaceAttributes(S, Type.getAddressSpace(), ASIdx,
                                            Attr.getLoc())) {
      Attr.setInvalid();
      return;
    }

    Type = S.Context.getAddrSpaceQualType(Type, ASIdx);
  }
}

/// handleObjCOwnershipTypeAttr - Process an objc_ownership
/// attribute on the specified type.
///
/// Returns 'true' if the attribute was handled.
static bool handleObjCOwnershipTypeAttr(TypeProcessingState &state,
                                        ParsedAttr &attr, QualType &type) {
  bool NonObjCPointer = false;

  if (!type->isDependentType() && !type->isUndeducedType()) {
    if (const PointerType *ptr = type->getAs<PointerType>()) {
      QualType pointee = ptr->getPointeeType();
      if (pointee->isObjCRetainableType() || pointee->isPointerType())
        return false;
      // It is important not to lose the source info that there was an attribute
      // applied to non-objc pointer. We will create an attributed type but
      // its type will be the same as the original type.
      NonObjCPointer = true;
    } else if (!type->isObjCRetainableType()) {
      return false;
    }

    // Don't accept an ownership attribute in the declspec if it would
    // just be the return type of a block pointer.
    if (state.isProcessingDeclSpec()) {
      Declarator &D = state.getDeclarator();
      if (maybeMovePastReturnType(D, D.getNumTypeObjects(),
                                  /*onlyBlockPointers=*/true))
        return false;
    }
  }

  Sema &S = state.getSema();
  SourceLocation AttrLoc = attr.getLoc();
  if (AttrLoc.isMacroID())
    AttrLoc =
        S.getSourceManager().getImmediateExpansionRange(AttrLoc).getBegin();

  if (!attr.isArgIdent(0)) {
    S.Diag(AttrLoc, diag::err_attribute_argument_type) << attr
                                                       << AANT_ArgumentString;
    attr.setInvalid();
    return true;
  }

  IdentifierInfo *II = attr.getArgAsIdent(0)->Ident;
  Qualifiers::ObjCLifetime lifetime;
  if (II->isStr("none"))
    lifetime = Qualifiers::OCL_ExplicitNone;
  else if (II->isStr("strong"))
    lifetime = Qualifiers::OCL_Strong;
  else if (II->isStr("weak"))
    lifetime = Qualifiers::OCL_Weak;
  else if (II->isStr("autoreleasing"))
    lifetime = Qualifiers::OCL_Autoreleasing;
  else {
    S.Diag(AttrLoc, diag::warn_attribute_type_not_supported) << attr << II;
    attr.setInvalid();
    return true;
  }

  // Just ignore lifetime attributes other than __weak and __unsafe_unretained
  // outside of ARC mode.
  if (!S.getLangOpts().ObjCAutoRefCount &&
      lifetime != Qualifiers::OCL_Weak &&
      lifetime != Qualifiers::OCL_ExplicitNone) {
    return true;
  }

  SplitQualType underlyingType = type.split();

  // Check for redundant/conflicting ownership qualifiers.
  if (Qualifiers::ObjCLifetime previousLifetime
        = type.getQualifiers().getObjCLifetime()) {
    // If it's written directly, that's an error.
    if (S.Context.hasDirectOwnershipQualifier(type)) {
      S.Diag(AttrLoc, diag::err_attr_objc_ownership_redundant)
        << type;
      return true;
    }

    // Otherwise, if the qualifiers actually conflict, pull sugar off
    // and remove the ObjCLifetime qualifiers.
    if (previousLifetime != lifetime) {
      // It's possible to have multiple local ObjCLifetime qualifiers. We
      // can't stop after we reach a type that is directly qualified.
      const Type *prevTy = nullptr;
      while (!prevTy || prevTy != underlyingType.Ty) {
        prevTy = underlyingType.Ty;
        underlyingType = underlyingType.getSingleStepDesugaredType();
      }
      underlyingType.Quals.removeObjCLifetime();
    }
  }

  underlyingType.Quals.addObjCLifetime(lifetime);

  if (NonObjCPointer) {
    StringRef name = attr.getAttrName()->getName();
    switch (lifetime) {
    case Qualifiers::OCL_None:
    case Qualifiers::OCL_ExplicitNone:
      break;
    case Qualifiers::OCL_Strong: name = "__strong"; break;
    case Qualifiers::OCL_Weak: name = "__weak"; break;
    case Qualifiers::OCL_Autoreleasing: name = "__autoreleasing"; break;
    }
    S.Diag(AttrLoc, diag::warn_type_attribute_wrong_type) << name
      << TDS_ObjCObjOrBlock << type;
  }

  // Don't actually add the __unsafe_unretained qualifier in non-ARC files,
  // because having both 'T' and '__unsafe_unretained T' exist in the type
  // system causes unfortunate widespread consistency problems.  (For example,
  // they're not considered compatible types, and we mangle them identicially
  // as template arguments.)  These problems are all individually fixable,
  // but it's easier to just not add the qualifier and instead sniff it out
  // in specific places using isObjCInertUnsafeUnretainedType().
  //
  // Doing this does means we miss some trivial consistency checks that
  // would've triggered in ARC, but that's better than trying to solve all
  // the coexistence problems with __unsafe_unretained.
  if (!S.getLangOpts().ObjCAutoRefCount &&
      lifetime == Qualifiers::OCL_ExplicitNone) {
    type = state.getAttributedType(
        createSimpleAttr<ObjCInertUnsafeUnretainedAttr>(S.Context, attr),
        type, type);
    return true;
  }

  QualType origType = type;
  if (!NonObjCPointer)
    type = S.Context.getQualifiedType(underlyingType);

  // If we have a valid source location for the attribute, use an
  // AttributedType instead.
  if (AttrLoc.isValid()) {
    type = state.getAttributedType(::new (S.Context)
                                       ObjCOwnershipAttr(S.Context, attr, II),
                                   origType, type);
  }

  auto diagnoseOrDelay = [](Sema &S, SourceLocation loc,
                            unsigned diagnostic, QualType type) {
    if (S.DelayedDiagnostics.shouldDelayDiagnostics()) {
      S.DelayedDiagnostics.add(
          sema::DelayedDiagnostic::makeForbiddenType(
              S.getSourceManager().getExpansionLoc(loc),
              diagnostic, type, /*ignored*/ 0));
    } else {
      S.Diag(loc, diagnostic);
    }
  };

  // Sometimes, __weak isn't allowed.
  if (lifetime == Qualifiers::OCL_Weak &&
      !S.getLangOpts().ObjCWeak && !NonObjCPointer) {

    // Use a specialized diagnostic if the runtime just doesn't support them.
    unsigned diagnostic =
      (S.getLangOpts().ObjCWeakRuntime ? diag::err_arc_weak_disabled
                                       : diag::err_arc_weak_no_runtime);

    // In any case, delay the diagnostic until we know what we're parsing.
    diagnoseOrDelay(S, AttrLoc, diagnostic, type);

    attr.setInvalid();
    return true;
  }

  // Forbid __weak for class objects marked as
  // objc_arc_weak_reference_unavailable
  if (lifetime == Qualifiers::OCL_Weak) {
    if (const ObjCObjectPointerType *ObjT =
          type->getAs<ObjCObjectPointerType>()) {
      if (ObjCInterfaceDecl *Class = ObjT->getInterfaceDecl()) {
        if (Class->isArcWeakrefUnavailable()) {
          S.Diag(AttrLoc, diag::err_arc_unsupported_weak_class);
          S.Diag(ObjT->getInterfaceDecl()->getLocation(),
                 diag::note_class_declared);
        }
      }
    }
  }

  return true;
}

/// handleObjCGCTypeAttr - Process the __attribute__((objc_gc)) type
/// attribute on the specified type.  Returns true to indicate that
/// the attribute was handled, false to indicate that the type does
/// not permit the attribute.
static bool handleObjCGCTypeAttr(TypeProcessingState &state, ParsedAttr &attr,
                                 QualType &type) {
  Sema &S = state.getSema();

  // Delay if this isn't some kind of pointer.
  if (!type->isPointerType() &&
      !type->isObjCObjectPointerType() &&
      !type->isBlockPointerType())
    return false;

  if (type.getObjCGCAttr() != Qualifiers::GCNone) {
    S.Diag(attr.getLoc(), diag::err_attribute_multiple_objc_gc);
    attr.setInvalid();
    return true;
  }

  // Check the attribute arguments.
  if (!attr.isArgIdent(0)) {
    S.Diag(attr.getLoc(), diag::err_attribute_argument_type)
        << attr << AANT_ArgumentString;
    attr.setInvalid();
    return true;
  }
  Qualifiers::GC GCAttr;
  if (attr.getNumArgs() > 1) {
    S.Diag(attr.getLoc(), diag::err_attribute_wrong_number_arguments) << attr
                                                                      << 1;
    attr.setInvalid();
    return true;
  }

  IdentifierInfo *II = attr.getArgAsIdent(0)->Ident;
  if (II->isStr("weak"))
    GCAttr = Qualifiers::Weak;
  else if (II->isStr("strong"))
    GCAttr = Qualifiers::Strong;
  else {
    S.Diag(attr.getLoc(), diag::warn_attribute_type_not_supported)
        << attr << II;
    attr.setInvalid();
    return true;
  }

  QualType origType = type;
  type = S.Context.getObjCGCQualType(origType, GCAttr);

  // Make an attributed type to preserve the source information.
  if (attr.getLoc().isValid())
    type = state.getAttributedType(
        ::new (S.Context) ObjCGCAttr(S.Context, attr, II), origType, type);

  return true;
}

namespace {
  /// A helper class to unwrap a type down to a function for the
  /// purposes of applying attributes there.
  ///
  /// Use:
  ///   FunctionTypeUnwrapper unwrapped(SemaRef, T);
  ///   if (unwrapped.isFunctionType()) {
  ///     const FunctionType *fn = unwrapped.get();
  ///     // change fn somehow
  ///     T = unwrapped.wrap(fn);
  ///   }
  struct FunctionTypeUnwrapper {
    enum WrapKind {
      Desugar,
      Attributed,
      Parens,
      Pointer,
      BlockPointer,
      Reference,
      MemberPointer,
      MacroQualified,
    };

    QualType Original;
    const FunctionType *Fn;
    SmallVector<unsigned char /*WrapKind*/, 8> Stack;

    FunctionTypeUnwrapper(Sema &S, QualType T) : Original(T) {
      while (true) {
        const Type *Ty = T.getTypePtr();
        if (isa<FunctionType>(Ty)) {
          Fn = cast<FunctionType>(Ty);
          return;
        } else if (isa<ParenType>(Ty)) {
          T = cast<ParenType>(Ty)->getInnerType();
          Stack.push_back(Parens);
        } else if (isa<PointerType>(Ty)) {
          T = cast<PointerType>(Ty)->getPointeeType();
          Stack.push_back(Pointer);
        } else if (isa<BlockPointerType>(Ty)) {
          T = cast<BlockPointerType>(Ty)->getPointeeType();
          Stack.push_back(BlockPointer);
        } else if (isa<MemberPointerType>(Ty)) {
          T = cast<MemberPointerType>(Ty)->getPointeeType();
          Stack.push_back(MemberPointer);
        } else if (isa<ReferenceType>(Ty)) {
          T = cast<ReferenceType>(Ty)->getPointeeType();
          Stack.push_back(Reference);
        } else if (isa<AttributedType>(Ty)) {
          T = cast<AttributedType>(Ty)->getEquivalentType();
          Stack.push_back(Attributed);
        } else if (isa<MacroQualifiedType>(Ty)) {
          T = cast<MacroQualifiedType>(Ty)->getUnderlyingType();
          Stack.push_back(MacroQualified);
        } else {
          const Type *DTy = Ty->getUnqualifiedDesugaredType();
          if (Ty == DTy) {
            Fn = nullptr;
            return;
          }

          T = QualType(DTy, 0);
          Stack.push_back(Desugar);
        }
      }
    }

    bool isFunctionType() const { return (Fn != nullptr); }
    const FunctionType *get() const { return Fn; }

    QualType wrap(Sema &S, const FunctionType *New) {
      // If T wasn't modified from the unwrapped type, do nothing.
      if (New == get()) return Original;

      Fn = New;
      return wrap(S.Context, Original, 0);
    }

  private:
    QualType wrap(ASTContext &C, QualType Old, unsigned I) {
      if (I == Stack.size())
        return C.getQualifiedType(Fn, Old.getQualifiers());

      // Build up the inner type, applying the qualifiers from the old
      // type to the new type.
      SplitQualType SplitOld = Old.split();

      // As a special case, tail-recurse if there are no qualifiers.
      if (SplitOld.Quals.empty())
        return wrap(C, SplitOld.Ty, I);
      return C.getQualifiedType(wrap(C, SplitOld.Ty, I), SplitOld.Quals);
    }

    QualType wrap(ASTContext &C, const Type *Old, unsigned I) {
      if (I == Stack.size()) return QualType(Fn, 0);

      switch (static_cast<WrapKind>(Stack[I++])) {
      case Desugar:
        // This is the point at which we potentially lose source
        // information.
        return wrap(C, Old->getUnqualifiedDesugaredType(), I);

      case Attributed:
        return wrap(C, cast<AttributedType>(Old)->getEquivalentType(), I);

      case Parens: {
        QualType New = wrap(C, cast<ParenType>(Old)->getInnerType(), I);
        return C.getParenType(New);
      }

      case MacroQualified:
        return wrap(C, cast<MacroQualifiedType>(Old)->getUnderlyingType(), I);

      case Pointer: {
        QualType New = wrap(C, cast<PointerType>(Old)->getPointeeType(), I);
        return C.getPointerType(New);
      }

      case BlockPointer: {
        QualType New = wrap(C, cast<BlockPointerType>(Old)->getPointeeType(),I);
        return C.getBlockPointerType(New);
      }

      case MemberPointer: {
        const MemberPointerType *OldMPT = cast<MemberPointerType>(Old);
        QualType New = wrap(C, OldMPT->getPointeeType(), I);
        return C.getMemberPointerType(New, OldMPT->getClass());
      }

      case Reference: {
        const ReferenceType *OldRef = cast<ReferenceType>(Old);
        QualType New = wrap(C, OldRef->getPointeeType(), I);
        if (isa<LValueReferenceType>(OldRef))
          return C.getLValueReferenceType(New, OldRef->isSpelledAsLValue());
        else
          return C.getRValueReferenceType(New);
      }
      }

      llvm_unreachable("unknown wrapping kind");
    }
  };
} // end anonymous namespace

static bool handleMSPointerTypeQualifierAttr(TypeProcessingState &State,
                                             ParsedAttr &PAttr, QualType &Type) {
  Sema &S = State.getSema();

  Attr *A;
  switch (PAttr.getKind()) {
  default: llvm_unreachable("Unknown attribute kind");
  case ParsedAttr::AT_Ptr32:
    A = createSimpleAttr<Ptr32Attr>(S.Context, PAttr);
    break;
  case ParsedAttr::AT_Ptr64:
    A = createSimpleAttr<Ptr64Attr>(S.Context, PAttr);
    break;
  case ParsedAttr::AT_SPtr:
    A = createSimpleAttr<SPtrAttr>(S.Context, PAttr);
    break;
  case ParsedAttr::AT_UPtr:
    A = createSimpleAttr<UPtrAttr>(S.Context, PAttr);
    break;
  }

  llvm::SmallSet<attr::Kind, 2> Attrs;
  attr::Kind NewAttrKind = A->getKind();
  QualType Desugared = Type;
  const AttributedType *AT = dyn_cast<AttributedType>(Type);
  while (AT) {
    Attrs.insert(AT->getAttrKind());
    Desugared = AT->getModifiedType();
    AT = dyn_cast<AttributedType>(Desugared);
  }

  // You cannot specify duplicate type attributes, so if the attribute has
  // already been applied, flag it.
  if (Attrs.count(NewAttrKind)) {
    S.Diag(PAttr.getLoc(), diag::warn_duplicate_attribute_exact) << PAttr;
    return true;
  }
  Attrs.insert(NewAttrKind);

  // You cannot have both __sptr and __uptr on the same type, nor can you
  // have __ptr32 and __ptr64.
  if (Attrs.count(attr::Ptr32) && Attrs.count(attr::Ptr64)) {
    S.Diag(PAttr.getLoc(), diag::err_attributes_are_not_compatible)
        << "'__ptr32'"
        << "'__ptr64'";
    return true;
  } else if (Attrs.count(attr::SPtr) && Attrs.count(attr::UPtr)) {
    S.Diag(PAttr.getLoc(), diag::err_attributes_are_not_compatible)
        << "'__sptr'"
        << "'__uptr'";
    return true;
  }

  // Pointer type qualifiers can only operate on pointer types, but not
  // pointer-to-member types.
  //
  // FIXME: Should we really be disallowing this attribute if there is any
  // type sugar between it and the pointer (other than attributes)? Eg, this
  // disallows the attribute on a parenthesized pointer.
  // And if so, should we really allow *any* type attribute?
  if (!isa<PointerType>(Desugared)) {
    if (Type->isMemberPointerType())
      S.Diag(PAttr.getLoc(), diag::err_attribute_no_member_pointers) << PAttr;
    else
      S.Diag(PAttr.getLoc(), diag::err_attribute_pointers_only) << PAttr << 0;
    return true;
  }

  // Add address space to type based on its attributes.
  LangAS ASIdx = LangAS::Default;
  uint64_t PtrWidth = S.Context.getTargetInfo().getPointerWidth(0);
  if (PtrWidth == 32) {
    if (Attrs.count(attr::Ptr64))
      ASIdx = LangAS::ptr64;
    else if (Attrs.count(attr::UPtr))
      ASIdx = LangAS::ptr32_uptr;
  } else if (PtrWidth == 64 && Attrs.count(attr::Ptr32)) {
    if (Attrs.count(attr::UPtr))
      ASIdx = LangAS::ptr32_uptr;
    else
      ASIdx = LangAS::ptr32_sptr;
  }

  QualType Pointee = Type->getPointeeType();
  if (ASIdx != LangAS::Default)
    Pointee = S.Context.getAddrSpaceQualType(
        S.Context.removeAddrSpaceQualType(Pointee), ASIdx);
  Type = State.getAttributedType(A, Type, S.Context.getPointerType(Pointee));
  return false;
}

/// Rebuild an attributed type without the nullability attribute on it.
static QualType rebuildAttributedTypeWithoutNullability(ASTContext &ctx,
                                                        QualType type) {
  auto attributed = dyn_cast<AttributedType>(type.getTypePtr());
  if (!attributed) return type;

  // Skip the nullability attribute; we're done.
  if (attributed->getImmediateNullability()) {
    return attributed->getModifiedType();
  }

  // Build the modified type.
  auto modified = rebuildAttributedTypeWithoutNullability(
                    ctx, attributed->getModifiedType());
  assert(modified.getTypePtr() != attributed->getModifiedType().getTypePtr());
  return ctx.getAttributedType(attributed->getAttrKind(), modified,
                                   attributed->getEquivalentType());
}

/// Map a nullability attribute kind to a nullability kind.
static NullabilityKind mapNullabilityAttrKind(ParsedAttr::Kind kind) {
  switch (kind) {
  case ParsedAttr::AT_TypeNonNull:
    return NullabilityKind::NonNull;

  case ParsedAttr::AT_TypeNullable:
    return NullabilityKind::Nullable;

  case ParsedAttr::AT_TypeNullUnspecified:
    return NullabilityKind::Unspecified;

  default:
    llvm_unreachable("not a nullability attribute kind");
  }
}

static bool checkNullabilityTypeSpecifier(Sema &S,
                                          TypeProcessingState *state,
                                          ParsedAttr *parsedAttr,
                                          QualType &type,
                                          NullabilityKind nullability,
                                          SourceLocation nullabilityLoc,
                                          bool isContextSensitive,
                                          bool allowOnArrayType,
                                          bool overrideExisting) {
  bool implicit = (state == nullptr);
  if (!implicit)
    recordNullabilitySeen(S, nullabilityLoc);

  // Check for existing nullability attributes on the type.
  QualType desugared = type;
  while (auto attributed = dyn_cast<AttributedType>(desugared.getTypePtr())) {
    // Check whether there is already a null
    if (auto existingNullability = attributed->getImmediateNullability()) {
      // Duplicated nullability.
      if (nullability == *existingNullability) {
        if (implicit)
          break;

        S.Diag(nullabilityLoc, diag::warn_nullability_duplicate)
          << DiagNullabilityKind(nullability, isContextSensitive)
          << FixItHint::CreateRemoval(nullabilityLoc);

        break;
      }

      if (!overrideExisting) {
        // Conflicting nullability.
        S.Diag(nullabilityLoc, diag::err_nullability_conflicting)
          << DiagNullabilityKind(nullability, isContextSensitive)
          << DiagNullabilityKind(*existingNullability, false);
        return true;
      }

      // Rebuild the attributed type, dropping the existing nullability.
      type = rebuildAttributedTypeWithoutNullability(S.Context, type);
    }

    desugared = attributed->getModifiedType();
  }

  // If there is already a different nullability specifier, complain.
  // This (unlike the code above) looks through typedefs that might
  // have nullability specifiers on them, which means we cannot
  // provide a useful Fix-It.
  if (auto existingNullability = desugared->getNullability(S.Context)) {
    if (nullability != *existingNullability && !implicit) {
      S.Diag(nullabilityLoc, diag::err_nullability_conflicting)
        << DiagNullabilityKind(nullability, isContextSensitive)
        << DiagNullabilityKind(*existingNullability, false);

      // Try to find the typedef with the existing nullability specifier.
      if (auto typedefType = desugared->getAs<TypedefType>()) {
        TypedefNameDecl *typedefDecl = typedefType->getDecl();
        QualType underlyingType = typedefDecl->getUnderlyingType();
        if (auto typedefNullability
              = AttributedType::stripOuterNullability(underlyingType)) {
          if (*typedefNullability == *existingNullability) {
            S.Diag(typedefDecl->getLocation(), diag::note_nullability_here)
              << DiagNullabilityKind(*existingNullability, false);
          }
        }
      }

      return true;
    }
  }

  // If this definitely isn't a pointer type, reject the specifier.
  if (!desugared->canHaveNullability() &&
      !(allowOnArrayType && desugared->isArrayType())) {
    if (!implicit) {
      S.Diag(nullabilityLoc, diag::err_nullability_nonpointer)
        << DiagNullabilityKind(nullability, isContextSensitive) << type;
    }
    return true;
  }

  // For the context-sensitive keywords/Objective-C property
  // attributes, require that the type be a single-level pointer.
  if (isContextSensitive) {
    const Type *pointeeType;
    if (desugared->isArrayType())
      pointeeType = desugared->getArrayElementTypeNoTypeQual();
    else
      pointeeType = desugared->getPointeeType().getTypePtr();

    if (pointeeType->isAnyPointerType() ||
        pointeeType->isObjCObjectPointerType() ||
        pointeeType->isMemberPointerType()) {
      S.Diag(nullabilityLoc, diag::err_nullability_cs_multilevel)
        << DiagNullabilityKind(nullability, true)
        << type;
      S.Diag(nullabilityLoc, diag::note_nullability_type_specifier)
        << DiagNullabilityKind(nullability, false)
        << type
        << FixItHint::CreateReplacement(nullabilityLoc,
                                        getNullabilitySpelling(nullability));
      return true;
    }
  }

  // Form the attributed type.
  if (state) {
    assert(parsedAttr);
    Attr *A = createNullabilityAttr(S.Context, *parsedAttr, nullability);
    type = state->getAttributedType(A, type, type);
  } else {
    attr::Kind attrKind = AttributedType::getNullabilityAttrKind(nullability);
    type = S.Context.getAttributedType(attrKind, type, type);
  }
  return false;
}

static bool checkNullabilityTypeSpecifier(TypeProcessingState &state,
                                          QualType &type,
                                          ParsedAttr &attr,
                                          bool allowOnArrayType) {
  NullabilityKind nullability = mapNullabilityAttrKind(attr.getKind());
  SourceLocation nullabilityLoc = attr.getLoc();
  bool isContextSensitive = attr.isContextSensitiveKeywordAttribute();

  return checkNullabilityTypeSpecifier(state.getSema(), &state, &attr, type,
                                       nullability, nullabilityLoc,
                                       isContextSensitive, allowOnArrayType,
                                       /*overrideExisting*/false);
}

bool Sema::checkImplicitNullabilityTypeSpecifier(QualType &type,
                                                 NullabilityKind nullability,
                                                 SourceLocation diagLoc,
                                                 bool allowArrayTypes,
                                                 bool overrideExisting) {
  return checkNullabilityTypeSpecifier(*this, nullptr, nullptr, type,
                                       nullability, diagLoc,
                                       /*isContextSensitive*/false,
                                       allowArrayTypes, overrideExisting);
}

/// Check the application of the Objective-C '__kindof' qualifier to
/// the given type.
static bool checkObjCKindOfType(TypeProcessingState &state, QualType &type,
                                ParsedAttr &attr) {
  Sema &S = state.getSema();

  if (isa<ObjCTypeParamType>(type)) {
    // Build the attributed type to record where __kindof occurred.
    type = state.getAttributedType(
        createSimpleAttr<ObjCKindOfAttr>(S.Context, attr), type, type);
    return false;
  }

  const ObjCObjectPointerType *ptrType = type->getAs<ObjCObjectPointerType>();
  const ObjCObjectType *objType = ptrType ? ptrType->getObjectType()
                                          : type->getAs<ObjCObjectType>();

  // If not, we can't apply __kindof.
  if (!objType) {
    // FIXME: Handle dependent types that aren't yet object types.
    S.Diag(attr.getLoc(), diag::err_objc_kindof_nonobject)
      << type;
    return true;
  }

  // Rebuild the "equivalent" type, which pushes __kindof down into
  // the object type.
  // There is no need to apply kindof on an unqualified id type.
  QualType equivType = S.Context.getObjCObjectType(
      objType->getBaseType(), objType->getTypeArgsAsWritten(),
      objType->getProtocols(),
      /*isKindOf=*/objType->isObjCUnqualifiedId() ? false : true);

  // If we started with an object pointer type, rebuild it.
  if (ptrType) {
    equivType = S.Context.getObjCObjectPointerType(equivType);
    if (auto nullability = type->getNullability(S.Context)) {
      // We create a nullability attribute from the __kindof attribute.
      // Make sure that will make sense.
      assert(attr.getAttributeSpellingListIndex() == 0 &&
             "multiple spellings for __kindof?");
      Attr *A = createNullabilityAttr(S.Context, attr, *nullability);
      A->setImplicit(true);
      equivType = state.getAttributedType(A, equivType, equivType);
    }
  }

  // Build the attributed type to record where __kindof occurred.
  type = state.getAttributedType(
      createSimpleAttr<ObjCKindOfAttr>(S.Context, attr), type, equivType);
  return false;
}

/// Distribute a nullability type attribute that cannot be applied to
/// the type specifier to a pointer, block pointer, or member pointer
/// declarator, complaining if necessary.
///
/// \returns true if the nullability annotation was distributed, false
/// otherwise.
static bool distributeNullabilityTypeAttr(TypeProcessingState &state,
                                          QualType type, ParsedAttr &attr) {
  Declarator &declarator = state.getDeclarator();

  /// Attempt to move the attribute to the specified chunk.
  auto moveToChunk = [&](DeclaratorChunk &chunk, bool inFunction) -> bool {
    // If there is already a nullability attribute there, don't add
    // one.
    if (hasNullabilityAttr(chunk.getAttrs()))
      return false;

    // Complain about the nullability qualifier being in the wrong
    // place.
    enum {
      PK_Pointer,
      PK_BlockPointer,
      PK_MemberPointer,
      PK_FunctionPointer,
      PK_MemberFunctionPointer,
    } pointerKind
      = chunk.Kind == DeclaratorChunk::Pointer ? (inFunction ? PK_FunctionPointer
                                                             : PK_Pointer)
        : chunk.Kind == DeclaratorChunk::BlockPointer ? PK_BlockPointer
        : inFunction? PK_MemberFunctionPointer : PK_MemberPointer;

    auto diag = state.getSema().Diag(attr.getLoc(),
                                     diag::warn_nullability_declspec)
      << DiagNullabilityKind(mapNullabilityAttrKind(attr.getKind()),
                             attr.isContextSensitiveKeywordAttribute())
      << type
      << static_cast<unsigned>(pointerKind);

    // FIXME: MemberPointer chunks don't carry the location of the *.
    if (chunk.Kind != DeclaratorChunk::MemberPointer) {
      diag << FixItHint::CreateRemoval(attr.getLoc())
           << FixItHint::CreateInsertion(
                  state.getSema().getPreprocessor().getLocForEndOfToken(
                      chunk.Loc),
                  " " + attr.getAttrName()->getName().str() + " ");
    }

    moveAttrFromListToList(attr, state.getCurrentAttributes(),
                           chunk.getAttrs());
    return true;
  };

  // Move it to the outermost pointer, member pointer, or block
  // pointer declarator.
  for (unsigned i = state.getCurrentChunkIndex(); i != 0; --i) {
    DeclaratorChunk &chunk = declarator.getTypeObject(i-1);
    switch (chunk.Kind) {
    case DeclaratorChunk::Pointer:
    case DeclaratorChunk::BlockPointer:
    case DeclaratorChunk::MemberPointer:
      return moveToChunk(chunk, false);

    case DeclaratorChunk::Paren:
    case DeclaratorChunk::Array:
      continue;

    case DeclaratorChunk::Function:
      // Try to move past the return type to a function/block/member
      // function pointer.
      if (DeclaratorChunk *dest = maybeMovePastReturnType(
                                    declarator, i,
                                    /*onlyBlockPointers=*/false)) {
        return moveToChunk(*dest, true);
      }

      return false;

    // Don't walk through these.
    case DeclaratorChunk::Reference:
    case DeclaratorChunk::Pipe:
      return false;
    }
  }

  return false;
}

static Attr *getCCTypeAttr(ASTContext &Ctx, ParsedAttr &Attr) {
  assert(!Attr.isInvalid());
  switch (Attr.getKind()) {
  default:
    llvm_unreachable("not a calling convention attribute");
  case ParsedAttr::AT_CDecl:
    return createSimpleAttr<CDeclAttr>(Ctx, Attr);
  case ParsedAttr::AT_FastCall:
    return createSimpleAttr<FastCallAttr>(Ctx, Attr);
  case ParsedAttr::AT_StdCall:
    return createSimpleAttr<StdCallAttr>(Ctx, Attr);
  case ParsedAttr::AT_ThisCall:
    return createSimpleAttr<ThisCallAttr>(Ctx, Attr);
  case ParsedAttr::AT_RegCall:
    return createSimpleAttr<RegCallAttr>(Ctx, Attr);
  case ParsedAttr::AT_Pascal:
    return createSimpleAttr<PascalAttr>(Ctx, Attr);
  case ParsedAttr::AT_SwiftCall:
    return createSimpleAttr<SwiftCallAttr>(Ctx, Attr);
  case ParsedAttr::AT_VectorCall:
    return createSimpleAttr<VectorCallAttr>(Ctx, Attr);
  case ParsedAttr::AT_AArch64VectorPcs:
    return createSimpleAttr<AArch64VectorPcsAttr>(Ctx, Attr);
  case ParsedAttr::AT_Pcs: {
    // The attribute may have had a fixit applied where we treated an
    // identifier as a string literal.  The contents of the string are valid,
    // but the form may not be.
    StringRef Str;
    if (Attr.isArgExpr(0))
      Str = cast<StringLiteral>(Attr.getArgAsExpr(0))->getString();
    else
      Str = Attr.getArgAsIdent(0)->Ident->getName();
    PcsAttr::PCSType Type;
    if (!PcsAttr::ConvertStrToPCSType(Str, Type))
      llvm_unreachable("already validated the attribute");
    return ::new (Ctx) PcsAttr(Ctx, Attr, Type);
  }
  case ParsedAttr::AT_IntelOclBicc:
    return createSimpleAttr<IntelOclBiccAttr>(Ctx, Attr);
  case ParsedAttr::AT_MSABI:
    return createSimpleAttr<MSABIAttr>(Ctx, Attr);
  case ParsedAttr::AT_SysVABI:
    return createSimpleAttr<SysVABIAttr>(Ctx, Attr);
  case ParsedAttr::AT_PreserveMost:
    return createSimpleAttr<PreserveMostAttr>(Ctx, Attr);
  case ParsedAttr::AT_PreserveAll:
    return createSimpleAttr<PreserveAllAttr>(Ctx, Attr);
  }
  llvm_unreachable("unexpected attribute kind!");
}

/// Process an individual function attribute.  Returns true to
/// indicate that the attribute was handled, false if it wasn't.
static bool handleFunctionTypeAttr(TypeProcessingState &state, ParsedAttr &attr,
                                   QualType &type) {
  Sema &S = state.getSema();

  FunctionTypeUnwrapper unwrapped(S, type);

  if (attr.getKind() == ParsedAttr::AT_NoReturn) {
    if (S.CheckAttrNoArgs(attr))
      return true;

    // Delay if this is not a function type.
    if (!unwrapped.isFunctionType())
      return false;

    // Otherwise we can process right away.
    FunctionType::ExtInfo EI = unwrapped.get()->getExtInfo().withNoReturn(true);
    type = unwrapped.wrap(S, S.Context.adjustFunctionType(unwrapped.get(), EI));
    return true;
  }

  // ns_returns_retained is not always a type attribute, but if we got
  // here, we're treating it as one right now.
  if (attr.getKind() == ParsedAttr::AT_NSReturnsRetained) {
    if (attr.getNumArgs()) return true;

    // Delay if this is not a function type.
    if (!unwrapped.isFunctionType())
      return false;

    // Check whether the return type is reasonable.
    if (S.checkNSReturnsRetainedReturnType(attr.getLoc(),
                                           unwrapped.get()->getReturnType()))
      return true;

    // Only actually change the underlying type in ARC builds.
    QualType origType = type;
    if (state.getSema().getLangOpts().ObjCAutoRefCount) {
      FunctionType::ExtInfo EI
        = unwrapped.get()->getExtInfo().withProducesResult(true);
      type = unwrapped.wrap(S, S.Context.adjustFunctionType(unwrapped.get(), EI));
    }
    type = state.getAttributedType(
        createSimpleAttr<NSReturnsRetainedAttr>(S.Context, attr),
        origType, type);
    return true;
  }

  if (attr.getKind() == ParsedAttr::AT_AnyX86NoCallerSavedRegisters) {
    if (S.CheckAttrTarget(attr) || S.CheckAttrNoArgs(attr))
      return true;

    // Delay if this is not a function type.
    if (!unwrapped.isFunctionType())
      return false;

    FunctionType::ExtInfo EI =
        unwrapped.get()->getExtInfo().withNoCallerSavedRegs(true);
    type = unwrapped.wrap(S, S.Context.adjustFunctionType(unwrapped.get(), EI));
    return true;
  }

  if (attr.getKind() == ParsedAttr::AT_AnyX86NoCfCheck) {
    if (!S.getLangOpts().CFProtectionBranch) {
      S.Diag(attr.getLoc(), diag::warn_nocf_check_attribute_ignored);
      attr.setInvalid();
      return true;
    }

    if (S.CheckAttrTarget(attr) || S.CheckAttrNoArgs(attr))
      return true;

    // If this is not a function type, warning will be asserted by subject
    // check.
    if (!unwrapped.isFunctionType())
      return true;

    FunctionType::ExtInfo EI =
      unwrapped.get()->getExtInfo().withNoCfCheck(true);
    type = unwrapped.wrap(S, S.Context.adjustFunctionType(unwrapped.get(), EI));
    return true;
  }

  if (attr.getKind() == ParsedAttr::AT_Regparm) {
    unsigned value;
    if (S.CheckRegparmAttr(attr, value))
      return true;

    // Delay if this is not a function type.
    if (!unwrapped.isFunctionType())
      return false;

    // Diagnose regparm with fastcall.
    const FunctionType *fn = unwrapped.get();
    CallingConv CC = fn->getCallConv();
    if (CC == CC_X86FastCall) {
      S.Diag(attr.getLoc(), diag::err_attributes_are_not_compatible)
        << FunctionType::getNameForCallConv(CC)
        << "regparm";
      attr.setInvalid();
      return true;
    }

    FunctionType::ExtInfo EI =
      unwrapped.get()->getExtInfo().withRegParm(value);
    type = unwrapped.wrap(S, S.Context.adjustFunctionType(unwrapped.get(), EI));
    return true;
  }

  if (attr.getKind() == ParsedAttr::AT_NoThrow) {
    // Delay if this is not a function type.
    if (!unwrapped.isFunctionType())
      return false;

    if (S.CheckAttrNoArgs(attr)) {
      attr.setInvalid();
      return true;
    }

    // Otherwise we can process right away.
    auto *Proto = unwrapped.get()->castAs<FunctionProtoType>();

    // MSVC ignores nothrow if it is in conflict with an explicit exception
    // specification.
    if (Proto->hasExceptionSpec()) {
      switch (Proto->getExceptionSpecType()) {
      case EST_None:
        llvm_unreachable("This doesn't have an exception spec!");

      case EST_DynamicNone:
      case EST_BasicNoexcept:
      case EST_NoexceptTrue:
      case EST_NoThrow:
        // Exception spec doesn't conflict with nothrow, so don't warn.
        LLVM_FALLTHROUGH;
      case EST_Unparsed:
      case EST_Uninstantiated:
      case EST_DependentNoexcept:
      case EST_Unevaluated:
        // We don't have enough information to properly determine if there is a
        // conflict, so suppress the warning.
        break;
      case EST_Dynamic:
      case EST_MSAny:
      case EST_NoexceptFalse:
        S.Diag(attr.getLoc(), diag::warn_nothrow_attribute_ignored);
        break;
      }
      return true;
    }

    type = unwrapped.wrap(
        S, S.Context
               .getFunctionTypeWithExceptionSpec(
                   QualType{Proto, 0},
                   FunctionProtoType::ExceptionSpecInfo{EST_NoThrow})
               ->getAs<FunctionType>());
    return true;
  }

  // Delay if the type didn't work out to a function.
  if (!unwrapped.isFunctionType()) return false;

  // Otherwise, a calling convention.
  CallingConv CC;
  if (S.CheckCallingConvAttr(attr, CC))
    return true;

  const FunctionType *fn = unwrapped.get();
  CallingConv CCOld = fn->getCallConv();
  Attr *CCAttr = getCCTypeAttr(S.Context, attr);

  if (CCOld != CC) {
    // Error out on when there's already an attribute on the type
    // and the CCs don't match.
    if (S.getCallingConvAttributedType(type)) {
      S.Diag(attr.getLoc(), diag::err_attributes_are_not_compatible)
        << FunctionType::getNameForCallConv(CC)
        << FunctionType::getNameForCallConv(CCOld);
      attr.setInvalid();
      return true;
    }
  }

  // Diagnose use of variadic functions with calling conventions that
  // don't support them (e.g. because they're callee-cleanup).
  // We delay warning about this on unprototyped function declarations
  // until after redeclaration checking, just in case we pick up a
  // prototype that way.  And apparently we also "delay" warning about
  // unprototyped function types in general, despite not necessarily having
  // much ability to diagnose it later.
  if (!supportsVariadicCall(CC)) {
    const FunctionProtoType *FnP = dyn_cast<FunctionProtoType>(fn);
    if (FnP && FnP->isVariadic()) {
      // stdcall and fastcall are ignored with a warning for GCC and MS
      // compatibility.
      if (CC == CC_X86StdCall || CC == CC_X86FastCall)
        return S.Diag(attr.getLoc(), diag::warn_cconv_unsupported)
               << FunctionType::getNameForCallConv(CC)
               << (int)Sema::CallingConventionIgnoredReason::VariadicFunction;

      attr.setInvalid();
      return S.Diag(attr.getLoc(), diag::err_cconv_varargs)
             << FunctionType::getNameForCallConv(CC);
    }
  }

  // Also diagnose fastcall with regparm.
  if (CC == CC_X86FastCall && fn->getHasRegParm()) {
    S.Diag(attr.getLoc(), diag::err_attributes_are_not_compatible)
        << "regparm" << FunctionType::getNameForCallConv(CC_X86FastCall);
    attr.setInvalid();
    return true;
  }

  // Modify the CC from the wrapped function type, wrap it all back, and then
  // wrap the whole thing in an AttributedType as written.  The modified type
  // might have a different CC if we ignored the attribute.
  QualType Equivalent;
  if (CCOld == CC) {
    Equivalent = type;
  } else {
    auto EI = unwrapped.get()->getExtInfo().withCallingConv(CC);
    Equivalent =
      unwrapped.wrap(S, S.Context.adjustFunctionType(unwrapped.get(), EI));
  }
  type = state.getAttributedType(CCAttr, type, Equivalent);
  return true;
}

bool Sema::hasExplicitCallingConv(QualType T) {
  const AttributedType *AT;

  // Stop if we'd be stripping off a typedef sugar node to reach the
  // AttributedType.
  while ((AT = T->getAs<AttributedType>()) &&
         AT->getAs<TypedefType>() == T->getAs<TypedefType>()) {
    if (AT->isCallingConv())
      return true;
    T = AT->getModifiedType();
  }
  return false;
}

void Sema::adjustMemberFunctionCC(QualType &T, bool IsStatic, bool IsCtorOrDtor,
                                  SourceLocation Loc) {
  FunctionTypeUnwrapper Unwrapped(*this, T);
  const FunctionType *FT = Unwrapped.get();
  bool IsVariadic = (isa<FunctionProtoType>(FT) &&
                     cast<FunctionProtoType>(FT)->isVariadic());
  CallingConv CurCC = FT->getCallConv();
  CallingConv ToCC = Context.getDefaultCallingConvention(IsVariadic, !IsStatic);

  if (CurCC == ToCC)
    return;

  // MS compiler ignores explicit calling convention attributes on structors. We
  // should do the same.
  if (Context.getTargetInfo().getCXXABI().isMicrosoft() && IsCtorOrDtor) {
    // Issue a warning on ignored calling convention -- except of __stdcall.
    // Again, this is what MS compiler does.
    if (CurCC != CC_X86StdCall)
      Diag(Loc, diag::warn_cconv_unsupported)
          << FunctionType::getNameForCallConv(CurCC)
          << (int)Sema::CallingConventionIgnoredReason::ConstructorDestructor;
  // Default adjustment.
  } else {
    // Only adjust types with the default convention.  For example, on Windows
    // we should adjust a __cdecl type to __thiscall for instance methods, and a
    // __thiscall type to __cdecl for static methods.
    CallingConv DefaultCC =
        Context.getDefaultCallingConvention(IsVariadic, IsStatic);

    if (CurCC != DefaultCC || DefaultCC == ToCC)
      return;

    if (hasExplicitCallingConv(T))
      return;
  }

  FT = Context.adjustFunctionType(FT, FT->getExtInfo().withCallingConv(ToCC));
  QualType Wrapped = Unwrapped.wrap(*this, FT);
  T = Context.getAdjustedType(T, Wrapped);
}

/// HandleVectorSizeAttribute - this attribute is only applicable to integral
/// and float scalars, although arrays, pointers, and function return values are
/// allowed in conjunction with this construct. Aggregates with this attribute
/// are invalid, even if they are of the same size as a corresponding scalar.
/// The raw attribute should contain precisely 1 argument, the vector size for
/// the variable, measured in bytes. If curType and rawAttr are well formed,
/// this routine will return a new vector type.
static void HandleVectorSizeAttr(QualType &CurType, const ParsedAttr &Attr,
                                 Sema &S) {
  // Check the attribute arguments.
  if (Attr.getNumArgs() != 1) {
    S.Diag(Attr.getLoc(), diag::err_attribute_wrong_number_arguments) << Attr
                                                                      << 1;
    Attr.setInvalid();
    return;
  }

  Expr *SizeExpr;
  // Special case where the argument is a template id.
  if (Attr.isArgIdent(0)) {
    CXXScopeSpec SS;
    SourceLocation TemplateKWLoc;
    UnqualifiedId Id;
    Id.setIdentifier(Attr.getArgAsIdent(0)->Ident, Attr.getLoc());

    ExprResult Size = S.ActOnIdExpression(S.getCurScope(), SS, TemplateKWLoc,
                                          Id, /*HasTrailingLParen=*/false,
                                          /*IsAddressOfOperand=*/false);

    if (Size.isInvalid())
      return;
    SizeExpr = Size.get();
  } else {
    SizeExpr = Attr.getArgAsExpr(0);
  }

  QualType T = S.BuildVectorType(CurType, SizeExpr, Attr.getLoc());
  if (!T.isNull())
    CurType = T;
  else
    Attr.setInvalid();
}

/// Process the OpenCL-like ext_vector_type attribute when it occurs on
/// a type.
static void HandleExtVectorTypeAttr(QualType &CurType, const ParsedAttr &Attr,
                                    Sema &S) {
  // check the attribute arguments.
  if (Attr.getNumArgs() != 1) {
    S.Diag(Attr.getLoc(), diag::err_attribute_wrong_number_arguments) << Attr
                                                                      << 1;
    return;
  }

  Expr *sizeExpr;

  // Special case where the argument is a template id.
  if (Attr.isArgIdent(0)) {
    CXXScopeSpec SS;
    SourceLocation TemplateKWLoc;
    UnqualifiedId id;
    id.setIdentifier(Attr.getArgAsIdent(0)->Ident, Attr.getLoc());

    ExprResult Size = S.ActOnIdExpression(S.getCurScope(), SS, TemplateKWLoc,
                                          id, /*HasTrailingLParen=*/false,
                                          /*IsAddressOfOperand=*/false);
    if (Size.isInvalid())
      return;

    sizeExpr = Size.get();
  } else {
    sizeExpr = Attr.getArgAsExpr(0);
  }

  // Create the vector type.
  QualType T = S.BuildExtVectorType(CurType, sizeExpr, Attr.getLoc());
  if (!T.isNull())
    CurType = T;
}

static bool isPermittedNeonBaseType(QualType &Ty,
                                    VectorType::VectorKind VecKind, Sema &S) {
  const BuiltinType *BTy = Ty->getAs<BuiltinType>();
  if (!BTy)
    return false;

  llvm::Triple Triple = S.Context.getTargetInfo().getTriple();

  // Signed poly is mathematically wrong, but has been baked into some ABIs by
  // now.
  bool IsPolyUnsigned = Triple.getArch() == llvm::Triple::aarch64 ||
                        Triple.getArch() == llvm::Triple::aarch64_32 ||
                        Triple.getArch() == llvm::Triple::aarch64_be;
  if (VecKind == VectorType::NeonPolyVector) {
    if (IsPolyUnsigned) {
      // AArch64 polynomial vectors are unsigned and support poly64.
      return BTy->getKind() == BuiltinType::UChar ||
             BTy->getKind() == BuiltinType::UShort ||
             BTy->getKind() == BuiltinType::ULong ||
             BTy->getKind() == BuiltinType::ULongLong;
    } else {
      // AArch32 polynomial vector are signed.
      return BTy->getKind() == BuiltinType::SChar ||
             BTy->getKind() == BuiltinType::Short;
    }
  }

  // Non-polynomial vector types: the usual suspects are allowed, as well as
  // float64_t on AArch64.
  if ((Triple.isArch64Bit() || Triple.getArch() == llvm::Triple::aarch64_32) &&
      BTy->getKind() == BuiltinType::Double)
    return true;

  return BTy->getKind() == BuiltinType::SChar ||
         BTy->getKind() == BuiltinType::UChar ||
         BTy->getKind() == BuiltinType::Short ||
         BTy->getKind() == BuiltinType::UShort ||
         BTy->getKind() == BuiltinType::Int ||
         BTy->getKind() == BuiltinType::UInt ||
         BTy->getKind() == BuiltinType::Long ||
         BTy->getKind() == BuiltinType::ULong ||
         BTy->getKind() == BuiltinType::LongLong ||
         BTy->getKind() == BuiltinType::ULongLong ||
         BTy->getKind() == BuiltinType::Float ||
         BTy->getKind() == BuiltinType::Half;
}

/// HandleNeonVectorTypeAttr - The "neon_vector_type" and
/// "neon_polyvector_type" attributes are used to create vector types that
/// are mangled according to ARM's ABI.  Otherwise, these types are identical
/// to those created with the "vector_size" attribute.  Unlike "vector_size"
/// the argument to these Neon attributes is the number of vector elements,
/// not the vector size in bytes.  The vector width and element type must
/// match one of the standard Neon vector types.
static void HandleNeonVectorTypeAttr(QualType &CurType, const ParsedAttr &Attr,
                                     Sema &S, VectorType::VectorKind VecKind) {
  // Target must have NEON (or MVE, whose vectors are similar enough
  // not to need a separate attribute)
  if (!S.Context.getTargetInfo().hasFeature("neon") &&
      !S.Context.getTargetInfo().hasFeature("mve")) {
    S.Diag(Attr.getLoc(), diag::err_attribute_unsupported) << Attr;
    Attr.setInvalid();
    return;
  }
  // Check the attribute arguments.
  if (Attr.getNumArgs() != 1) {
    S.Diag(Attr.getLoc(), diag::err_attribute_wrong_number_arguments) << Attr
                                                                      << 1;
    Attr.setInvalid();
    return;
  }
  // The number of elements must be an ICE.
  Expr *numEltsExpr = static_cast<Expr *>(Attr.getArgAsExpr(0));
  llvm::APSInt numEltsInt(32);
  if (numEltsExpr->isTypeDependent() || numEltsExpr->isValueDependent() ||
      !numEltsExpr->isIntegerConstantExpr(numEltsInt, S.Context)) {
    S.Diag(Attr.getLoc(), diag::err_attribute_argument_type)
        << Attr << AANT_ArgumentIntegerConstant
        << numEltsExpr->getSourceRange();
    Attr.setInvalid();
    return;
  }
  // Only certain element types are supported for Neon vectors.
  if (!isPermittedNeonBaseType(CurType, VecKind, S)) {
    S.Diag(Attr.getLoc(), diag::err_attribute_invalid_vector_type) << CurType;
    Attr.setInvalid();
    return;
  }

  // The total size of the vector must be 64 or 128 bits.
  unsigned typeSize = static_cast<unsigned>(S.Context.getTypeSize(CurType));
  unsigned numElts = static_cast<unsigned>(numEltsInt.getZExtValue());
  unsigned vecSize = typeSize * numElts;
  if (vecSize != 64 && vecSize != 128) {
    S.Diag(Attr.getLoc(), diag::err_attribute_bad_neon_vector_size) << CurType;
    Attr.setInvalid();
    return;
  }

  CurType = S.Context.getVectorType(CurType, numElts, VecKind);
}

/// Handle the __ptrauth qualifier.
static void HandlePtrAuthQualifier(QualType &type, const ParsedAttr &attr,
                                   Sema &S) {
  if (attr.getNumArgs() < 1 || attr.getNumArgs() > 3) {
    S.Diag(attr.getLoc(), diag::err_ptrauth_qualifier_bad_arg_count);
    attr.setInvalid();
    return;
  }

  Expr *keyArg =
    attr.getArgAsExpr(0);
  Expr *isAddressDiscriminatedArg =
    attr.getNumArgs() >= 2 ? attr.getArgAsExpr(1) : nullptr;
  Expr *extraDiscriminatorArg =
    attr.getNumArgs() >= 3 ? attr.getArgAsExpr(2) : nullptr;

  unsigned key;
  if (S.checkConstantPointerAuthKey(keyArg, key)) {
    attr.setInvalid();
    return;
  }
  assert(key <= PointerAuthQualifier::MaxKey && "ptrauth key is out of range");

  bool isInvalid = false;
  auto checkArg = [&](Expr *arg, unsigned argIndex) -> unsigned {
    if (!arg) return 0;

    llvm::APSInt result;
    if (!arg->isIntegerConstantExpr(result, S.Context)) {
      isInvalid = true;
      S.Diag(arg->getExprLoc(), diag::err_ptrauth_qualifier_arg_not_ice);
      return 0;
    }

    unsigned max =
      (argIndex == 1 ? 1 : PointerAuthQualifier::MaxDiscriminator);
    if (result < 0 || result > max) {
      llvm::SmallString<32> value; {
        llvm::raw_svector_ostream str(value);
        str << result;
      }

      if (argIndex == 1) {
        S.Diag(arg->getExprLoc(),
               diag::err_ptrauth_qualifier_address_discrimination_invalid)
          << value;
      } else {
        S.Diag(arg->getExprLoc(),
               diag::err_ptrauth_qualifier_extra_discriminator_invalid)
          << value << max;
      }
      isInvalid = true;
    }
    return result.getZExtValue();
  };
  bool isAddressDiscriminated = checkArg(isAddressDiscriminatedArg, 1);
  unsigned extraDiscriminator = checkArg(extraDiscriminatorArg, 2);
  if (isInvalid) {
    attr.setInvalid();
    return;
  }

  if (!type->isPointerType()) {
    S.Diag(attr.getLoc(), diag::err_ptrauth_qualifier_nonpointer) << type;
    attr.setInvalid();
    return;
  }

  if (type.getPointerAuth()) {
    S.Diag(attr.getLoc(), diag::err_ptrauth_qualifier_redundant) << type;
    attr.setInvalid();
    return;
  }

  if (!S.getLangOpts().PointerAuthIntrinsics) {
    S.diagnosePointerAuthDisabled(attr.getLoc(), attr.getRange());
    attr.setInvalid();
    return;
  }

  PointerAuthQualifier qual(key, isAddressDiscriminated, extraDiscriminator);
  type = S.Context.getPointerAuthType(type, qual);
}

<<<<<<< HEAD
=======
static void HandleArmMveStrictPolymorphismAttr(TypeProcessingState &State,
                                               QualType &CurType,
                                               ParsedAttr &Attr) {
  const VectorType *VT = dyn_cast<VectorType>(CurType);
  if (!VT || VT->getVectorKind() != VectorType::NeonVector) {
    State.getSema().Diag(Attr.getLoc(),
                         diag::err_attribute_arm_mve_polymorphism);
    Attr.setInvalid();
    return;
  }

  CurType =
      State.getAttributedType(createSimpleAttr<ArmMveStrictPolymorphismAttr>(
                                  State.getSema().Context, Attr),
                              CurType, CurType);
}

>>>>>>> c49ced01
/// Handle OpenCL Access Qualifier Attribute.
static void HandleOpenCLAccessAttr(QualType &CurType, const ParsedAttr &Attr,
                                   Sema &S) {
  // OpenCL v2.0 s6.6 - Access qualifier can be used only for image and pipe type.
  if (!(CurType->isImageType() || CurType->isPipeType())) {
    S.Diag(Attr.getLoc(), diag::err_opencl_invalid_access_qualifier);
    Attr.setInvalid();
    return;
  }

  if (const TypedefType* TypedefTy = CurType->getAs<TypedefType>()) {
    QualType BaseTy = TypedefTy->desugar();

    std::string PrevAccessQual;
    if (BaseTy->isPipeType()) {
      if (TypedefTy->getDecl()->hasAttr<OpenCLAccessAttr>()) {
        OpenCLAccessAttr *Attr =
            TypedefTy->getDecl()->getAttr<OpenCLAccessAttr>();
        PrevAccessQual = Attr->getSpelling();
      } else {
        PrevAccessQual = "read_only";
      }
    } else if (const BuiltinType* ImgType = BaseTy->getAs<BuiltinType>()) {

      switch (ImgType->getKind()) {
        #define IMAGE_TYPE(ImgType, Id, SingletonId, Access, Suffix) \
      case BuiltinType::Id:                                          \
        PrevAccessQual = #Access;                                    \
        break;
        #include "clang/Basic/OpenCLImageTypes.def"
      default:
        llvm_unreachable("Unable to find corresponding image type.");
      }
    } else {
      llvm_unreachable("unexpected type");
    }
    StringRef AttrName = Attr.getAttrName()->getName();
    if (PrevAccessQual == AttrName.ltrim("_")) {
      // Duplicated qualifiers
      S.Diag(Attr.getLoc(), diag::warn_duplicate_declspec)
         << AttrName << Attr.getRange();
    } else {
      // Contradicting qualifiers
      S.Diag(Attr.getLoc(), diag::err_opencl_multiple_access_qualifiers);
    }

    S.Diag(TypedefTy->getDecl()->getBeginLoc(),
           diag::note_opencl_typedef_access_qualifier) << PrevAccessQual;
  } else if (CurType->isPipeType()) {
    if (Attr.getSemanticSpelling() == OpenCLAccessAttr::Keyword_write_only) {
      QualType ElemType = CurType->getAs<PipeType>()->getElementType();
      CurType = S.Context.getWritePipeType(ElemType);
    }
  }
}

static void HandleLifetimeBoundAttr(TypeProcessingState &State,
                                    QualType &CurType,
                                    ParsedAttr &Attr) {
  if (State.getDeclarator().isDeclarationOfFunction()) {
    CurType = State.getAttributedType(
        createSimpleAttr<LifetimeBoundAttr>(State.getSema().Context, Attr),
        CurType, CurType);
  } else {
    Attr.diagnoseAppertainsTo(State.getSema(), nullptr);
  }
}

static bool isAddressSpaceKind(const ParsedAttr &attr) {
  auto attrKind = attr.getKind();

  return attrKind == ParsedAttr::AT_AddressSpace ||
         attrKind == ParsedAttr::AT_OpenCLPrivateAddressSpace ||
         attrKind == ParsedAttr::AT_OpenCLGlobalAddressSpace ||
         attrKind == ParsedAttr::AT_OpenCLLocalAddressSpace ||
         attrKind == ParsedAttr::AT_OpenCLConstantAddressSpace ||
         attrKind == ParsedAttr::AT_OpenCLGenericAddressSpace;
}

static void processTypeAttrs(TypeProcessingState &state, QualType &type,
                             TypeAttrLocation TAL,
                             ParsedAttributesView &attrs) {
  // Scan through and apply attributes to this type where it makes sense.  Some
  // attributes (such as __address_space__, __vector_size__, etc) apply to the
  // type, but others can be present in the type specifiers even though they
  // apply to the decl.  Here we apply type attributes and ignore the rest.

  // This loop modifies the list pretty frequently, but we still need to make
  // sure we visit every element once. Copy the attributes list, and iterate
  // over that.
  ParsedAttributesView AttrsCopy{attrs};

  state.setParsedNoDeref(false);

  for (ParsedAttr &attr : AttrsCopy) {

    // Skip attributes that were marked to be invalid.
    if (attr.isInvalid())
      continue;

    if (attr.isCXX11Attribute()) {
      // [[gnu::...]] attributes are treated as declaration attributes, so may
      // not appertain to a DeclaratorChunk. If we handle them as type
      // attributes, accept them in that position and diagnose the GCC
      // incompatibility.
      if (attr.isGNUScope()) {
        bool IsTypeAttr = attr.isTypeAttr();
        if (TAL == TAL_DeclChunk) {
          state.getSema().Diag(attr.getLoc(),
                               IsTypeAttr
                                   ? diag::warn_gcc_ignores_type_attr
                                   : diag::warn_cxx11_gnu_attribute_on_type)
              << attr;
          if (!IsTypeAttr)
            continue;
        }
      } else if (TAL != TAL_DeclChunk && !isAddressSpaceKind(attr)) {
        // Otherwise, only consider type processing for a C++11 attribute if
        // it's actually been applied to a type.
        // We also allow C++11 address_space and
        // OpenCL language address space attributes to pass through.
        continue;
      }
    }

    // If this is an attribute we can handle, do so now,
    // otherwise, add it to the FnAttrs list for rechaining.
    switch (attr.getKind()) {
    default:
      // A C++11 attribute on a declarator chunk must appertain to a type.
      if (attr.isCXX11Attribute() && TAL == TAL_DeclChunk) {
        state.getSema().Diag(attr.getLoc(), diag::err_attribute_not_type_attr)
            << attr;
        attr.setUsedAsTypeAttr();
      }
      break;

    case ParsedAttr::UnknownAttribute:
      if (attr.isCXX11Attribute() && TAL == TAL_DeclChunk)
        state.getSema().Diag(attr.getLoc(),
                             diag::warn_unknown_attribute_ignored)
            << attr;
      break;

    case ParsedAttr::IgnoredAttribute:
      break;

    case ParsedAttr::AT_MayAlias:
      // FIXME: This attribute needs to actually be handled, but if we ignore
      // it it breaks large amounts of Linux software.
      attr.setUsedAsTypeAttr();
      break;
    case ParsedAttr::AT_OpenCLPrivateAddressSpace:
    case ParsedAttr::AT_OpenCLGlobalAddressSpace:
    case ParsedAttr::AT_OpenCLLocalAddressSpace:
    case ParsedAttr::AT_OpenCLConstantAddressSpace:
    case ParsedAttr::AT_OpenCLGenericAddressSpace:
    case ParsedAttr::AT_AddressSpace:
      HandleAddressSpaceTypeAttribute(type, attr, state);
      attr.setUsedAsTypeAttr();
      break;
    OBJC_POINTER_TYPE_ATTRS_CASELIST:
      if (!handleObjCPointerTypeAttr(state, attr, type))
        distributeObjCPointerTypeAttr(state, attr, type);
      attr.setUsedAsTypeAttr();
      break;
    case ParsedAttr::AT_VectorSize:
      HandleVectorSizeAttr(type, attr, state.getSema());
      attr.setUsedAsTypeAttr();
      break;
    case ParsedAttr::AT_ExtVectorType:
      HandleExtVectorTypeAttr(type, attr, state.getSema());
      attr.setUsedAsTypeAttr();
      break;
    case ParsedAttr::AT_NeonVectorType:
      HandleNeonVectorTypeAttr(type, attr, state.getSema(),
                               VectorType::NeonVector);
      attr.setUsedAsTypeAttr();
      break;
    case ParsedAttr::AT_NeonPolyVectorType:
      HandleNeonVectorTypeAttr(type, attr, state.getSema(),
                               VectorType::NeonPolyVector);
      attr.setUsedAsTypeAttr();
      break;
    case ParsedAttr::AT_ArmMveStrictPolymorphism: {
      HandleArmMveStrictPolymorphismAttr(state, type, attr);
      attr.setUsedAsTypeAttr();
      break;
    }
    case ParsedAttr::AT_OpenCLAccess:
      HandleOpenCLAccessAttr(type, attr, state.getSema());
      attr.setUsedAsTypeAttr();
      break;
    case ParsedAttr::AT_PointerAuth:
      HandlePtrAuthQualifier(type, attr, state.getSema());
      attr.setUsedAsTypeAttr();
      break;
    case ParsedAttr::AT_LifetimeBound:
      if (TAL == TAL_DeclChunk)
        HandleLifetimeBoundAttr(state, type, attr);
      break;

    case ParsedAttr::AT_NoDeref: {
      ASTContext &Ctx = state.getSema().Context;
      type = state.getAttributedType(createSimpleAttr<NoDerefAttr>(Ctx, attr),
                                     type, type);
      attr.setUsedAsTypeAttr();
      state.setParsedNoDeref(true);
      break;
    }

    MS_TYPE_ATTRS_CASELIST:
      if (!handleMSPointerTypeQualifierAttr(state, attr, type))
        attr.setUsedAsTypeAttr();
      break;


    NULLABILITY_TYPE_ATTRS_CASELIST:
      // Either add nullability here or try to distribute it.  We
      // don't want to distribute the nullability specifier past any
      // dependent type, because that complicates the user model.
      if (type->canHaveNullability() || type->isDependentType() ||
          type->isArrayType() ||
          !distributeNullabilityTypeAttr(state, type, attr)) {
        unsigned endIndex;
        if (TAL == TAL_DeclChunk)
          endIndex = state.getCurrentChunkIndex();
        else
          endIndex = state.getDeclarator().getNumTypeObjects();
        bool allowOnArrayType =
            state.getDeclarator().isPrototypeContext() &&
            !hasOuterPointerLikeChunk(state.getDeclarator(), endIndex);
        if (checkNullabilityTypeSpecifier(
              state,
              type,
              attr,
              allowOnArrayType)) {
          attr.setInvalid();
        }

        attr.setUsedAsTypeAttr();
      }
      break;

    case ParsedAttr::AT_ObjCKindOf:
      // '__kindof' must be part of the decl-specifiers.
      switch (TAL) {
      case TAL_DeclSpec:
        break;

      case TAL_DeclChunk:
      case TAL_DeclName:
        state.getSema().Diag(attr.getLoc(),
                             diag::err_objc_kindof_wrong_position)
            << FixItHint::CreateRemoval(attr.getLoc())
            << FixItHint::CreateInsertion(
                   state.getDeclarator().getDeclSpec().getBeginLoc(),
                   "__kindof ");
        break;
      }

      // Apply it regardless.
      if (checkObjCKindOfType(state, type, attr))
        attr.setInvalid();
      break;

    case ParsedAttr::AT_NoThrow:
    // Exception Specifications aren't generally supported in C mode throughout
    // clang, so revert to attribute-based handling for C.
      if (!state.getSema().getLangOpts().CPlusPlus)
        break;
      LLVM_FALLTHROUGH;
    FUNCTION_TYPE_ATTRS_CASELIST:
      attr.setUsedAsTypeAttr();

      // Never process function type attributes as part of the
      // declaration-specifiers.
      if (TAL == TAL_DeclSpec)
        distributeFunctionTypeAttrFromDeclSpec(state, attr, type);

      // Otherwise, handle the possible delays.
      else if (!handleFunctionTypeAttr(state, attr, type))
        distributeFunctionTypeAttr(state, attr, type);
      break;
    case ParsedAttr::AT_AcquireHandle: {
      if (!type->isFunctionType())
        return;
      StringRef HandleType;
      if (!state.getSema().checkStringLiteralArgumentAttr(attr, 0, HandleType))
        return;
      type = state.getAttributedType(
          AcquireHandleAttr::Create(state.getSema().Context, HandleType, attr),
          type, type);
      attr.setUsedAsTypeAttr();
      break;
    }
    }

    // Handle attributes that are defined in a macro. We do not want this to be
    // applied to ObjC builtin attributes.
    if (isa<AttributedType>(type) && attr.hasMacroIdentifier() &&
        !type.getQualifiers().hasObjCLifetime() &&
        !type.getQualifiers().hasObjCGCAttr() &&
        attr.getKind() != ParsedAttr::AT_ObjCGC &&
        attr.getKind() != ParsedAttr::AT_ObjCOwnership) {
      const IdentifierInfo *MacroII = attr.getMacroIdentifier();
      type = state.getSema().Context.getMacroQualifiedType(type, MacroII);
      state.setExpansionLocForMacroQualifiedType(
          cast<MacroQualifiedType>(type.getTypePtr()),
          attr.getMacroExpansionLoc());
    }
  }

  if (!state.getSema().getLangOpts().OpenCL ||
      type.getAddressSpace() != LangAS::Default)
    return;
}

void Sema::completeExprArrayBound(Expr *E) {
  if (DeclRefExpr *DRE = dyn_cast<DeclRefExpr>(E->IgnoreParens())) {
    if (VarDecl *Var = dyn_cast<VarDecl>(DRE->getDecl())) {
      if (isTemplateInstantiation(Var->getTemplateSpecializationKind())) {
        auto *Def = Var->getDefinition();
        if (!Def) {
          SourceLocation PointOfInstantiation = E->getExprLoc();
          runWithSufficientStackSpace(PointOfInstantiation, [&] {
            InstantiateVariableDefinition(PointOfInstantiation, Var);
          });
          Def = Var->getDefinition();

          // If we don't already have a point of instantiation, and we managed
          // to instantiate a definition, this is the point of instantiation.
          // Otherwise, we don't request an end-of-TU instantiation, so this is
          // not a point of instantiation.
          // FIXME: Is this really the right behavior?
          if (Var->getPointOfInstantiation().isInvalid() && Def) {
            assert(Var->getTemplateSpecializationKind() ==
                       TSK_ImplicitInstantiation &&
                   "explicit instantiation with no point of instantiation");
            Var->setTemplateSpecializationKind(
                Var->getTemplateSpecializationKind(), PointOfInstantiation);
          }
        }

        // Update the type to the definition's type both here and within the
        // expression.
        if (Def) {
          DRE->setDecl(Def);
          QualType T = Def->getType();
          DRE->setType(T);
          // FIXME: Update the type on all intervening expressions.
          E->setType(T);
        }

        // We still go on to try to complete the type independently, as it
        // may also require instantiations or diagnostics if it remains
        // incomplete.
      }
    }
  }
}

/// Ensure that the type of the given expression is complete.
///
/// This routine checks whether the expression \p E has a complete type. If the
/// expression refers to an instantiable construct, that instantiation is
/// performed as needed to complete its type. Furthermore
/// Sema::RequireCompleteType is called for the expression's type (or in the
/// case of a reference type, the referred-to type).
///
/// \param E The expression whose type is required to be complete.
/// \param Diagnoser The object that will emit a diagnostic if the type is
/// incomplete.
///
/// \returns \c true if the type of \p E is incomplete and diagnosed, \c false
/// otherwise.
bool Sema::RequireCompleteExprType(Expr *E, TypeDiagnoser &Diagnoser) {
  QualType T = E->getType();

  // Incomplete array types may be completed by the initializer attached to
  // their definitions. For static data members of class templates and for
  // variable templates, we need to instantiate the definition to get this
  // initializer and complete the type.
  if (T->isIncompleteArrayType()) {
    completeExprArrayBound(E);
    T = E->getType();
  }

  // FIXME: Are there other cases which require instantiating something other
  // than the type to complete the type of an expression?

  return RequireCompleteType(E->getExprLoc(), T, Diagnoser);
}

bool Sema::RequireCompleteExprType(Expr *E, unsigned DiagID) {
  BoundTypeDiagnoser<> Diagnoser(DiagID);
  return RequireCompleteExprType(E, Diagnoser);
}

/// Ensure that the type T is a complete type.
///
/// This routine checks whether the type @p T is complete in any
/// context where a complete type is required. If @p T is a complete
/// type, returns false. If @p T is a class template specialization,
/// this routine then attempts to perform class template
/// instantiation. If instantiation fails, or if @p T is incomplete
/// and cannot be completed, issues the diagnostic @p diag (giving it
/// the type @p T) and returns true.
///
/// @param Loc  The location in the source that the incomplete type
/// diagnostic should refer to.
///
/// @param T  The type that this routine is examining for completeness.
///
/// @returns @c true if @p T is incomplete and a diagnostic was emitted,
/// @c false otherwise.
bool Sema::RequireCompleteType(SourceLocation Loc, QualType T,
                               TypeDiagnoser &Diagnoser) {
  if (RequireCompleteTypeImpl(Loc, T, &Diagnoser))
    return true;
  if (const TagType *Tag = T->getAs<TagType>()) {
    if (!Tag->getDecl()->isCompleteDefinitionRequired()) {
      Tag->getDecl()->setCompleteDefinitionRequired();
      Consumer.HandleTagDeclRequiredDefinition(Tag->getDecl());
    }
  }
  return false;
}

bool Sema::hasStructuralCompatLayout(Decl *D, Decl *Suggested) {
  llvm::DenseSet<std::pair<Decl *, Decl *>> NonEquivalentDecls;
  if (!Suggested)
    return false;

  // FIXME: Add a specific mode for C11 6.2.7/1 in StructuralEquivalenceContext
  // and isolate from other C++ specific checks.
  StructuralEquivalenceContext Ctx(
      D->getASTContext(), Suggested->getASTContext(), NonEquivalentDecls,
      StructuralEquivalenceKind::Default,
      false /*StrictTypeSpelling*/, true /*Complain*/,
      true /*ErrorOnTagTypeMismatch*/);
  return Ctx.IsEquivalent(D, Suggested);
}

/// Determine whether there is any declaration of \p D that was ever a
///        definition (perhaps before module merging) and is currently visible.
/// \param D The definition of the entity.
/// \param Suggested Filled in with the declaration that should be made visible
///        in order to provide a definition of this entity.
/// \param OnlyNeedComplete If \c true, we only need the type to be complete,
///        not defined. This only matters for enums with a fixed underlying
///        type, since in all other cases, a type is complete if and only if it
///        is defined.
bool Sema::hasVisibleDefinition(NamedDecl *D, NamedDecl **Suggested,
                                bool OnlyNeedComplete) {
  // Easy case: if we don't have modules, all declarations are visible.
  if (!getLangOpts().Modules && !getLangOpts().ModulesLocalVisibility)
    return true;

  // If this definition was instantiated from a template, map back to the
  // pattern from which it was instantiated.
  if (isa<TagDecl>(D) && cast<TagDecl>(D)->isBeingDefined()) {
    // We're in the middle of defining it; this definition should be treated
    // as visible.
    return true;
  } else if (auto *RD = dyn_cast<CXXRecordDecl>(D)) {
    if (auto *Pattern = RD->getTemplateInstantiationPattern())
      RD = Pattern;
    D = RD->getDefinition();
  } else if (auto *ED = dyn_cast<EnumDecl>(D)) {
    if (auto *Pattern = ED->getTemplateInstantiationPattern())
      ED = Pattern;
    if (OnlyNeedComplete && ED->isFixed()) {
      // If the enum has a fixed underlying type, and we're only looking for a
      // complete type (not a definition), any visible declaration of it will
      // do.
      *Suggested = nullptr;
      for (auto *Redecl : ED->redecls()) {
        if (isVisible(Redecl))
          return true;
        if (Redecl->isThisDeclarationADefinition() ||
            (Redecl->isCanonicalDecl() && !*Suggested))
          *Suggested = Redecl;
      }
      return false;
    }
    D = ED->getDefinition();
  } else if (auto *FD = dyn_cast<FunctionDecl>(D)) {
    if (auto *Pattern = FD->getTemplateInstantiationPattern())
      FD = Pattern;
    D = FD->getDefinition();
  } else if (auto *VD = dyn_cast<VarDecl>(D)) {
    if (auto *Pattern = VD->getTemplateInstantiationPattern())
      VD = Pattern;
    D = VD->getDefinition();
  }
  assert(D && "missing definition for pattern of instantiated definition");

  *Suggested = D;

  auto DefinitionIsVisible = [&] {
    // The (primary) definition might be in a visible module.
    if (isVisible(D))
      return true;

    // A visible module might have a merged definition instead.
    if (D->isModulePrivate() ? hasMergedDefinitionInCurrentModule(D)
                             : hasVisibleMergedDefinition(D)) {
      if (CodeSynthesisContexts.empty() &&
          !getLangOpts().ModulesLocalVisibility) {
        // Cache the fact that this definition is implicitly visible because
        // there is a visible merged definition.
        D->setVisibleDespiteOwningModule();
      }
      return true;
    }

    return false;
  };

  if (DefinitionIsVisible())
    return true;

  // The external source may have additional definitions of this entity that are
  // visible, so complete the redeclaration chain now and ask again.
  if (auto *Source = Context.getExternalSource()) {
    Source->CompleteRedeclChain(D);
    return DefinitionIsVisible();
  }

  return false;
}

/// Locks in the inheritance model for the given class and all of its bases.
static void assignInheritanceModel(Sema &S, CXXRecordDecl *RD) {
  RD = RD->getMostRecentNonInjectedDecl();
  if (!RD->hasAttr<MSInheritanceAttr>()) {
    MSInheritanceModel IM;
    bool BestCase = false;
    switch (S.MSPointerToMemberRepresentationMethod) {
    case LangOptions::PPTMK_BestCase:
      BestCase = true;
      IM = RD->calculateInheritanceModel();
      break;
    case LangOptions::PPTMK_FullGeneralitySingleInheritance:
      IM = MSInheritanceModel::Single;
      break;
    case LangOptions::PPTMK_FullGeneralityMultipleInheritance:
      IM = MSInheritanceModel::Multiple;
      break;
    case LangOptions::PPTMK_FullGeneralityVirtualInheritance:
      IM = MSInheritanceModel::Unspecified;
      break;
    }

    SourceRange Loc = S.ImplicitMSInheritanceAttrLoc.isValid()
                          ? S.ImplicitMSInheritanceAttrLoc
                          : RD->getSourceRange();
    RD->addAttr(MSInheritanceAttr::CreateImplicit(
        S.getASTContext(), BestCase, Loc, AttributeCommonInfo::AS_Microsoft,
        MSInheritanceAttr::Spelling(IM)));
    S.Consumer.AssignInheritanceModel(RD);
  }
}

/// The implementation of RequireCompleteType
bool Sema::RequireCompleteTypeImpl(SourceLocation Loc, QualType T,
                                   TypeDiagnoser *Diagnoser) {
  // FIXME: Add this assertion to make sure we always get instantiation points.
  //  assert(!Loc.isInvalid() && "Invalid location in RequireCompleteType");
  // FIXME: Add this assertion to help us flush out problems with
  // checking for dependent types and type-dependent expressions.
  //
  //  assert(!T->isDependentType() &&
  //         "Can't ask whether a dependent type is complete");

  if (const MemberPointerType *MPTy = T->getAs<MemberPointerType>()) {
    if (!MPTy->getClass()->isDependentType()) {
      if (getLangOpts().CompleteMemberPointers &&
          !MPTy->getClass()->getAsCXXRecordDecl()->isBeingDefined() &&
          RequireCompleteType(Loc, QualType(MPTy->getClass(), 0),
                              diag::err_memptr_incomplete))
        return true;

      // We lock in the inheritance model once somebody has asked us to ensure
      // that a pointer-to-member type is complete.
      if (Context.getTargetInfo().getCXXABI().isMicrosoft()) {
        (void)isCompleteType(Loc, QualType(MPTy->getClass(), 0));
        assignInheritanceModel(*this, MPTy->getMostRecentCXXRecordDecl());
      }
    }
  }

  NamedDecl *Def = nullptr;
  bool Incomplete = T->isIncompleteType(&Def);

  // Check that any necessary explicit specializations are visible. For an
  // enum, we just need the declaration, so don't check this.
  if (Def && !isa<EnumDecl>(Def))
    checkSpecializationVisibility(Loc, Def);

  // If we have a complete type, we're done.
  if (!Incomplete) {
    // If we know about the definition but it is not visible, complain.
    NamedDecl *SuggestedDef = nullptr;
    if (Def &&
        !hasVisibleDefinition(Def, &SuggestedDef, /*OnlyNeedComplete*/true)) {
      // If the user is going to see an error here, recover by making the
      // definition visible.
      bool TreatAsComplete = Diagnoser && !isSFINAEContext();
      if (Diagnoser && SuggestedDef)
        diagnoseMissingImport(Loc, SuggestedDef, MissingImportKind::Definition,
                              /*Recover*/TreatAsComplete);
      return !TreatAsComplete;
    } else if (Def && !TemplateInstCallbacks.empty()) {
      CodeSynthesisContext TempInst;
      TempInst.Kind = CodeSynthesisContext::Memoization;
      TempInst.Template = Def;
      TempInst.Entity = Def;
      TempInst.PointOfInstantiation = Loc;
      atTemplateBegin(TemplateInstCallbacks, *this, TempInst);
      atTemplateEnd(TemplateInstCallbacks, *this, TempInst);
    }

    return false;
  }

  TagDecl *Tag = dyn_cast_or_null<TagDecl>(Def);
  ObjCInterfaceDecl *IFace = dyn_cast_or_null<ObjCInterfaceDecl>(Def);

  // Give the external source a chance to provide a definition of the type.
  // This is kept separate from completing the redeclaration chain so that
  // external sources such as LLDB can avoid synthesizing a type definition
  // unless it's actually needed.
  if (Tag || IFace) {
    // Avoid diagnosing invalid decls as incomplete.
    if (Def->isInvalidDecl())
      return true;

    // Give the external AST source a chance to complete the type.
    if (auto *Source = Context.getExternalSource()) {
      if (Tag && Tag->hasExternalLexicalStorage())
          Source->CompleteType(Tag);
      if (IFace && IFace->hasExternalLexicalStorage())
          Source->CompleteType(IFace);
      // If the external source completed the type, go through the motions
      // again to ensure we're allowed to use the completed type.
      if (!T->isIncompleteType())
        return RequireCompleteTypeImpl(Loc, T, Diagnoser);
    }
  }

  // If we have a class template specialization or a class member of a
  // class template specialization, or an array with known size of such,
  // try to instantiate it.
  if (auto *RD = dyn_cast_or_null<CXXRecordDecl>(Tag)) {
    bool Instantiated = false;
    bool Diagnosed = false;
    if (RD->isDependentContext()) {
      // Don't try to instantiate a dependent class (eg, a member template of
      // an instantiated class template specialization).
      // FIXME: Can this ever happen?
    } else if (auto *ClassTemplateSpec =
            dyn_cast<ClassTemplateSpecializationDecl>(RD)) {
      if (ClassTemplateSpec->getSpecializationKind() == TSK_Undeclared) {
        runWithSufficientStackSpace(Loc, [&] {
          Diagnosed = InstantiateClassTemplateSpecialization(
              Loc, ClassTemplateSpec, TSK_ImplicitInstantiation,
              /*Complain=*/Diagnoser);
        });
        Instantiated = true;
      }
    } else {
      CXXRecordDecl *Pattern = RD->getInstantiatedFromMemberClass();
      if (!RD->isBeingDefined() && Pattern) {
        MemberSpecializationInfo *MSI = RD->getMemberSpecializationInfo();
        assert(MSI && "Missing member specialization information?");
        // This record was instantiated from a class within a template.
        if (MSI->getTemplateSpecializationKind() !=
            TSK_ExplicitSpecialization) {
          runWithSufficientStackSpace(Loc, [&] {
            Diagnosed = InstantiateClass(Loc, RD, Pattern,
                                         getTemplateInstantiationArgs(RD),
                                         TSK_ImplicitInstantiation,
                                         /*Complain=*/Diagnoser);
          });
          Instantiated = true;
        }
      }
    }

    if (Instantiated) {
      // Instantiate* might have already complained that the template is not
      // defined, if we asked it to.
      if (Diagnoser && Diagnosed)
        return true;
      // If we instantiated a definition, check that it's usable, even if
      // instantiation produced an error, so that repeated calls to this
      // function give consistent answers.
      if (!T->isIncompleteType())
        return RequireCompleteTypeImpl(Loc, T, Diagnoser);
    }
  }

  // FIXME: If we didn't instantiate a definition because of an explicit
  // specialization declaration, check that it's visible.

  if (!Diagnoser)
    return true;

  Diagnoser->diagnose(*this, Loc, T);

  // If the type was a forward declaration of a class/struct/union
  // type, produce a note.
  if (Tag && !Tag->isInvalidDecl())
    Diag(Tag->getLocation(),
         Tag->isBeingDefined() ? diag::note_type_being_defined
                               : diag::note_forward_declaration)
      << Context.getTagDeclType(Tag);

  // If the Objective-C class was a forward declaration, produce a note.
  if (IFace && !IFace->isInvalidDecl())
    Diag(IFace->getLocation(), diag::note_forward_class);

  // If we have external information that we can use to suggest a fix,
  // produce a note.
  if (ExternalSource)
    ExternalSource->MaybeDiagnoseMissingCompleteType(Loc, T);

  return true;
}

bool Sema::RequireCompleteType(SourceLocation Loc, QualType T,
                               unsigned DiagID) {
  BoundTypeDiagnoser<> Diagnoser(DiagID);
  return RequireCompleteType(Loc, T, Diagnoser);
}

/// Get diagnostic %select index for tag kind for
/// literal type diagnostic message.
/// WARNING: Indexes apply to particular diagnostics only!
///
/// \returns diagnostic %select index.
static unsigned getLiteralDiagFromTagKind(TagTypeKind Tag) {
  switch (Tag) {
  case TTK_Struct: return 0;
  case TTK_Interface: return 1;
  case TTK_Class:  return 2;
  default: llvm_unreachable("Invalid tag kind for literal type diagnostic!");
  }
}

/// Ensure that the type T is a literal type.
///
/// This routine checks whether the type @p T is a literal type. If @p T is an
/// incomplete type, an attempt is made to complete it. If @p T is a literal
/// type, or @p AllowIncompleteType is true and @p T is an incomplete type,
/// returns false. Otherwise, this routine issues the diagnostic @p PD (giving
/// it the type @p T), along with notes explaining why the type is not a
/// literal type, and returns true.
///
/// @param Loc  The location in the source that the non-literal type
/// diagnostic should refer to.
///
/// @param T  The type that this routine is examining for literalness.
///
/// @param Diagnoser Emits a diagnostic if T is not a literal type.
///
/// @returns @c true if @p T is not a literal type and a diagnostic was emitted,
/// @c false otherwise.
bool Sema::RequireLiteralType(SourceLocation Loc, QualType T,
                              TypeDiagnoser &Diagnoser) {
  assert(!T->isDependentType() && "type should not be dependent");

  QualType ElemType = Context.getBaseElementType(T);
  if ((isCompleteType(Loc, ElemType) || ElemType->isVoidType()) &&
      T->isLiteralType(Context))
    return false;

  Diagnoser.diagnose(*this, Loc, T);

  if (T->isVariableArrayType())
    return true;

  const RecordType *RT = ElemType->getAs<RecordType>();
  if (!RT)
    return true;

  const CXXRecordDecl *RD = cast<CXXRecordDecl>(RT->getDecl());

  // A partially-defined class type can't be a literal type, because a literal
  // class type must have a trivial destructor (which can't be checked until
  // the class definition is complete).
  if (RequireCompleteType(Loc, ElemType, diag::note_non_literal_incomplete, T))
    return true;

  // [expr.prim.lambda]p3:
  //   This class type is [not] a literal type.
  if (RD->isLambda() && !getLangOpts().CPlusPlus17) {
    Diag(RD->getLocation(), diag::note_non_literal_lambda);
    return true;
  }

  // If the class has virtual base classes, then it's not an aggregate, and
  // cannot have any constexpr constructors or a trivial default constructor,
  // so is non-literal. This is better to diagnose than the resulting absence
  // of constexpr constructors.
  if (RD->getNumVBases()) {
    Diag(RD->getLocation(), diag::note_non_literal_virtual_base)
      << getLiteralDiagFromTagKind(RD->getTagKind()) << RD->getNumVBases();
    for (const auto &I : RD->vbases())
      Diag(I.getBeginLoc(), diag::note_constexpr_virtual_base_here)
          << I.getSourceRange();
  } else if (!RD->isAggregate() && !RD->hasConstexprNonCopyMoveConstructor() &&
             !RD->hasTrivialDefaultConstructor()) {
    Diag(RD->getLocation(), diag::note_non_literal_no_constexpr_ctors) << RD;
  } else if (RD->hasNonLiteralTypeFieldsOrBases()) {
    for (const auto &I : RD->bases()) {
      if (!I.getType()->isLiteralType(Context)) {
        Diag(I.getBeginLoc(), diag::note_non_literal_base_class)
            << RD << I.getType() << I.getSourceRange();
        return true;
      }
    }
    for (const auto *I : RD->fields()) {
      if (!I->getType()->isLiteralType(Context) ||
          I->getType().isVolatileQualified()) {
        Diag(I->getLocation(), diag::note_non_literal_field)
          << RD << I << I->getType()
          << I->getType().isVolatileQualified();
        return true;
      }
    }
  } else if (getLangOpts().CPlusPlus2a ? !RD->hasConstexprDestructor()
                                       : !RD->hasTrivialDestructor()) {
    // All fields and bases are of literal types, so have trivial or constexpr
    // destructors. If this class's destructor is non-trivial / non-constexpr,
    // it must be user-declared.
    CXXDestructorDecl *Dtor = RD->getDestructor();
    assert(Dtor && "class has literal fields and bases but no dtor?");
    if (!Dtor)
      return true;

    if (getLangOpts().CPlusPlus2a) {
      Diag(Dtor->getLocation(), diag::note_non_literal_non_constexpr_dtor)
          << RD;
    } else {
      Diag(Dtor->getLocation(), Dtor->isUserProvided()
                                    ? diag::note_non_literal_user_provided_dtor
                                    : diag::note_non_literal_nontrivial_dtor)
          << RD;
      if (!Dtor->isUserProvided())
        SpecialMemberIsTrivial(Dtor, CXXDestructor, TAH_IgnoreTrivialABI,
                               /*Diagnose*/ true);
    }
  }

  return true;
}

bool Sema::RequireLiteralType(SourceLocation Loc, QualType T, unsigned DiagID) {
  BoundTypeDiagnoser<> Diagnoser(DiagID);
  return RequireLiteralType(Loc, T, Diagnoser);
}

/// Retrieve a version of the type 'T' that is elaborated by Keyword, qualified
/// by the nested-name-specifier contained in SS, and that is (re)declared by
/// OwnedTagDecl, which is nullptr if this is not a (re)declaration.
QualType Sema::getElaboratedType(ElaboratedTypeKeyword Keyword,
                                 const CXXScopeSpec &SS, QualType T,
                                 TagDecl *OwnedTagDecl) {
  if (T.isNull())
    return T;
  NestedNameSpecifier *NNS;
  if (SS.isValid())
    NNS = SS.getScopeRep();
  else {
    if (Keyword == ETK_None)
      return T;
    NNS = nullptr;
  }
  return Context.getElaboratedType(Keyword, NNS, T, OwnedTagDecl);
}

QualType Sema::BuildTypeofExprType(Expr *E, SourceLocation Loc) {
  assert(!E->hasPlaceholderType() && "unexpected placeholder");

  if (!getLangOpts().CPlusPlus && E->refersToBitField())
    Diag(E->getExprLoc(), diag::err_sizeof_alignof_typeof_bitfield) << 2;

  if (!E->isTypeDependent()) {
    QualType T = E->getType();
    if (const TagType *TT = T->getAs<TagType>())
      DiagnoseUseOfDecl(TT->getDecl(), E->getExprLoc());
  }
  return Context.getTypeOfExprType(E);
}

/// getDecltypeForExpr - Given an expr, will return the decltype for
/// that expression, according to the rules in C++11
/// [dcl.type.simple]p4 and C++11 [expr.lambda.prim]p18.
static QualType getDecltypeForExpr(Sema &S, Expr *E) {
  if (E->isTypeDependent())
    return S.Context.DependentTy;

  // C++11 [dcl.type.simple]p4:
  //   The type denoted by decltype(e) is defined as follows:
  //
  //     - if e is an unparenthesized id-expression or an unparenthesized class
  //       member access (5.2.5), decltype(e) is the type of the entity named
  //       by e. If there is no such entity, or if e names a set of overloaded
  //       functions, the program is ill-formed;
  //
  // We apply the same rules for Objective-C ivar and property references.
  if (const DeclRefExpr *DRE = dyn_cast<DeclRefExpr>(E)) {
    const ValueDecl *VD = DRE->getDecl();
    return VD->getType();
  } else if (const MemberExpr *ME = dyn_cast<MemberExpr>(E)) {
    if (const ValueDecl *VD = ME->getMemberDecl())
      if (isa<FieldDecl>(VD) || isa<VarDecl>(VD))
        return VD->getType();
  } else if (const ObjCIvarRefExpr *IR = dyn_cast<ObjCIvarRefExpr>(E)) {
    return IR->getDecl()->getType();
  } else if (const ObjCPropertyRefExpr *PR = dyn_cast<ObjCPropertyRefExpr>(E)) {
    if (PR->isExplicitProperty())
      return PR->getExplicitProperty()->getType();
  } else if (auto *PE = dyn_cast<PredefinedExpr>(E)) {
    return PE->getType();
  }

  // C++11 [expr.lambda.prim]p18:
  //   Every occurrence of decltype((x)) where x is a possibly
  //   parenthesized id-expression that names an entity of automatic
  //   storage duration is treated as if x were transformed into an
  //   access to a corresponding data member of the closure type that
  //   would have been declared if x were an odr-use of the denoted
  //   entity.
  using namespace sema;
  if (S.getCurLambda()) {
    if (isa<ParenExpr>(E)) {
      if (DeclRefExpr *DRE = dyn_cast<DeclRefExpr>(E->IgnoreParens())) {
        if (VarDecl *Var = dyn_cast<VarDecl>(DRE->getDecl())) {
          QualType T = S.getCapturedDeclRefType(Var, DRE->getLocation());
          if (!T.isNull())
            return S.Context.getLValueReferenceType(T);
        }
      }
    }
  }


  // C++11 [dcl.type.simple]p4:
  //   [...]
  QualType T = E->getType();
  switch (E->getValueKind()) {
  //     - otherwise, if e is an xvalue, decltype(e) is T&&, where T is the
  //       type of e;
  case VK_XValue: T = S.Context.getRValueReferenceType(T); break;
  //     - otherwise, if e is an lvalue, decltype(e) is T&, where T is the
  //       type of e;
  case VK_LValue: T = S.Context.getLValueReferenceType(T); break;
  //  - otherwise, decltype(e) is the type of e.
  case VK_RValue: break;
  }

  return T;
}

QualType Sema::BuildDecltypeType(Expr *E, SourceLocation Loc,
                                 bool AsUnevaluated) {
  assert(!E->hasPlaceholderType() && "unexpected placeholder");

  if (AsUnevaluated && CodeSynthesisContexts.empty() &&
      E->HasSideEffects(Context, false)) {
    // The expression operand for decltype is in an unevaluated expression
    // context, so side effects could result in unintended consequences.
    Diag(E->getExprLoc(), diag::warn_side_effects_unevaluated_context);
  }

  return Context.getDecltypeType(E, getDecltypeForExpr(*this, E));
}

QualType Sema::BuildUnaryTransformType(QualType BaseType,
                                       UnaryTransformType::UTTKind UKind,
                                       SourceLocation Loc) {
  switch (UKind) {
  case UnaryTransformType::EnumUnderlyingType:
    if (!BaseType->isDependentType() && !BaseType->isEnumeralType()) {
      Diag(Loc, diag::err_only_enums_have_underlying_types);
      return QualType();
    } else {
      QualType Underlying = BaseType;
      if (!BaseType->isDependentType()) {
        // The enum could be incomplete if we're parsing its definition or
        // recovering from an error.
        NamedDecl *FwdDecl = nullptr;
        if (BaseType->isIncompleteType(&FwdDecl)) {
          Diag(Loc, diag::err_underlying_type_of_incomplete_enum) << BaseType;
          Diag(FwdDecl->getLocation(), diag::note_forward_declaration) << FwdDecl;
          return QualType();
        }

        EnumDecl *ED = BaseType->getAs<EnumType>()->getDecl();
        assert(ED && "EnumType has no EnumDecl");

        DiagnoseUseOfDecl(ED, Loc);

        Underlying = ED->getIntegerType();
        assert(!Underlying.isNull());
      }
      return Context.getUnaryTransformType(BaseType, Underlying,
                                        UnaryTransformType::EnumUnderlyingType);
    }
  }
  llvm_unreachable("unknown unary transform type");
}

QualType Sema::BuildAtomicType(QualType T, SourceLocation Loc) {
  if (!T->isDependentType()) {
    // FIXME: It isn't entirely clear whether incomplete atomic types
    // are allowed or not; for simplicity, ban them for the moment.
    if (RequireCompleteType(Loc, T, diag::err_atomic_specifier_bad_type, 0))
      return QualType();

    int DisallowedKind = -1;
    if (T->isArrayType())
      DisallowedKind = 1;
    else if (T->isFunctionType())
      DisallowedKind = 2;
    else if (T->isReferenceType())
      DisallowedKind = 3;
    else if (T->isAtomicType())
      DisallowedKind = 4;
    else if (T.hasQualifiers())
      DisallowedKind = 5;
    else if (!T.isTriviallyCopyableType(Context))
      // Some other non-trivially-copyable type (probably a C++ class)
      DisallowedKind = 6;

    if (DisallowedKind != -1) {
      Diag(Loc, diag::err_atomic_specifier_bad_type) << DisallowedKind << T;
      return QualType();
    }

    // FIXME: Do we need any handling for ARC here?
  }

  // Build the pointer type.
  return Context.getAtomicType(T);
}<|MERGE_RESOLUTION|>--- conflicted
+++ resolved
@@ -7495,8 +7495,6 @@
   type = S.Context.getPointerAuthType(type, qual);
 }
 
-<<<<<<< HEAD
-=======
 static void HandleArmMveStrictPolymorphismAttr(TypeProcessingState &State,
                                                QualType &CurType,
                                                ParsedAttr &Attr) {
@@ -7514,7 +7512,6 @@
                               CurType, CurType);
 }
 
->>>>>>> c49ced01
 /// Handle OpenCL Access Qualifier Attribute.
 static void HandleOpenCLAccessAttr(QualType &CurType, const ParsedAttr &Attr,
                                    Sema &S) {
