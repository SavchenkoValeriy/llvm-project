//===--- SemaType.cpp - Semantic Analysis for Types -----------------------===//
//
// Part of the LLVM Project, under the Apache License v2.0 with LLVM Exceptions.
// See https://llvm.org/LICENSE.txt for license information.
// SPDX-License-Identifier: Apache-2.0 WITH LLVM-exception
//
//===----------------------------------------------------------------------===//
//
//  This file implements type-related semantic analysis.
//
//===----------------------------------------------------------------------===//

#include "TypeLocBuilder.h"
#include "clang/AST/ASTConsumer.h"
#include "clang/AST/ASTContext.h"
#include "clang/AST/ASTMutationListener.h"
#include "clang/AST/ASTStructuralEquivalence.h"
#include "clang/AST/CXXInheritance.h"
#include "clang/AST/DeclObjC.h"
#include "clang/AST/DeclTemplate.h"
#include "clang/AST/Expr.h"
#include "clang/AST/TypeLoc.h"
#include "clang/AST/TypeLocVisitor.h"
#include "clang/Basic/PartialDiagnostic.h"
#include "clang/Basic/TargetInfo.h"
#include "clang/Lex/Preprocessor.h"
#include "clang/Sema/DeclSpec.h"
#include "clang/Sema/DelayedDiagnostic.h"
#include "clang/Sema/Lookup.h"
#include "clang/Sema/ParsedTemplate.h"
#include "clang/Sema/ScopeInfo.h"
#include "clang/Sema/SemaInternal.h"
#include "clang/Sema/Template.h"
#include "clang/Sema/TemplateInstCallback.h"
#include "llvm/ADT/SmallPtrSet.h"
#include "llvm/ADT/SmallString.h"
#include "llvm/ADT/StringSwitch.h"
#include "llvm/IR/DerivedTypes.h"
#include "llvm/Support/ErrorHandling.h"
#include <bitset>

using namespace clang;

enum TypeDiagSelector {
  TDS_Function,
  TDS_Pointer,
  TDS_ObjCObjOrBlock
};

/// isOmittedBlockReturnType - Return true if this declarator is missing a
/// return type because this is a omitted return type on a block literal.
static bool isOmittedBlockReturnType(const Declarator &D) {
  if (D.getContext() != DeclaratorContext::BlockLiteralContext ||
      D.getDeclSpec().hasTypeSpecifier())
    return false;

  if (D.getNumTypeObjects() == 0)
    return true;   // ^{ ... }

  if (D.getNumTypeObjects() == 1 &&
      D.getTypeObject(0).Kind == DeclaratorChunk::Function)
    return true;   // ^(int X, float Y) { ... }

  return false;
}

/// diagnoseBadTypeAttribute - Diagnoses a type attribute which
/// doesn't apply to the given type.
static void diagnoseBadTypeAttribute(Sema &S, const ParsedAttr &attr,
                                     QualType type) {
  TypeDiagSelector WhichType;
  bool useExpansionLoc = true;
  switch (attr.getKind()) {
  case ParsedAttr::AT_ObjCGC:
    WhichType = TDS_Pointer;
    break;
  case ParsedAttr::AT_ObjCOwnership:
    WhichType = TDS_ObjCObjOrBlock;
    break;
  default:
    // Assume everything else was a function attribute.
    WhichType = TDS_Function;
    useExpansionLoc = false;
    break;
  }

  SourceLocation loc = attr.getLoc();
  StringRef name = attr.getAttrName()->getName();

  // The GC attributes are usually written with macros;  special-case them.
  IdentifierInfo *II = attr.isArgIdent(0) ? attr.getArgAsIdent(0)->Ident
                                          : nullptr;
  if (useExpansionLoc && loc.isMacroID() && II) {
    if (II->isStr("strong")) {
      if (S.findMacroSpelling(loc, "__strong")) name = "__strong";
    } else if (II->isStr("weak")) {
      if (S.findMacroSpelling(loc, "__weak")) name = "__weak";
    }
  }

  S.Diag(loc, diag::warn_type_attribute_wrong_type) << name << WhichType
    << type;
}

// objc_gc applies to Objective-C pointers or, otherwise, to the
// smallest available pointer type (i.e. 'void*' in 'void**').
#define OBJC_POINTER_TYPE_ATTRS_CASELIST                                       \
  case ParsedAttr::AT_ObjCGC:                                                  \
  case ParsedAttr::AT_ObjCOwnership

// Calling convention attributes.
#define CALLING_CONV_ATTRS_CASELIST                                            \
  case ParsedAttr::AT_CDecl:                                                   \
  case ParsedAttr::AT_FastCall:                                                \
  case ParsedAttr::AT_StdCall:                                                 \
  case ParsedAttr::AT_ThisCall:                                                \
  case ParsedAttr::AT_RegCall:                                                 \
  case ParsedAttr::AT_Pascal:                                                  \
  case ParsedAttr::AT_SwiftCall:                                               \
  case ParsedAttr::AT_VectorCall:                                              \
  case ParsedAttr::AT_AArch64VectorPcs:                                        \
  case ParsedAttr::AT_MSABI:                                                   \
  case ParsedAttr::AT_SysVABI:                                                 \
  case ParsedAttr::AT_Pcs:                                                     \
  case ParsedAttr::AT_IntelOclBicc:                                            \
  case ParsedAttr::AT_PreserveMost:                                            \
  case ParsedAttr::AT_PreserveAll

// Function type attributes.
#define FUNCTION_TYPE_ATTRS_CASELIST                                           \
  case ParsedAttr::AT_NSReturnsRetained:                                       \
  case ParsedAttr::AT_NoReturn:                                                \
  case ParsedAttr::AT_Regparm:                                                 \
  case ParsedAttr::AT_CmseNSCall:                                              \
  case ParsedAttr::AT_AnyX86NoCallerSavedRegisters:                            \
  case ParsedAttr::AT_AnyX86NoCfCheck:                                         \
    CALLING_CONV_ATTRS_CASELIST

// Microsoft-specific type qualifiers.
#define MS_TYPE_ATTRS_CASELIST                                                 \
  case ParsedAttr::AT_Ptr32:                                                   \
  case ParsedAttr::AT_Ptr64:                                                   \
  case ParsedAttr::AT_SPtr:                                                    \
  case ParsedAttr::AT_UPtr

// Nullability qualifiers.
#define NULLABILITY_TYPE_ATTRS_CASELIST                                        \
  case ParsedAttr::AT_TypeNonNull:                                             \
  case ParsedAttr::AT_TypeNullable:                                            \
  case ParsedAttr::AT_TypeNullUnspecified

namespace {
  /// An object which stores processing state for the entire
  /// GetTypeForDeclarator process.
  class TypeProcessingState {
    Sema &sema;

    /// The declarator being processed.
    Declarator &declarator;

    /// The index of the declarator chunk we're currently processing.
    /// May be the total number of valid chunks, indicating the
    /// DeclSpec.
    unsigned chunkIndex;

    /// Whether there are non-trivial modifications to the decl spec.
    bool trivial;

    /// Whether we saved the attributes in the decl spec.
    bool hasSavedAttrs;

    /// The original set of attributes on the DeclSpec.
    SmallVector<ParsedAttr *, 2> savedAttrs;

    /// A list of attributes to diagnose the uselessness of when the
    /// processing is complete.
    SmallVector<ParsedAttr *, 2> ignoredTypeAttrs;

    /// Attributes corresponding to AttributedTypeLocs that we have not yet
    /// populated.
    // FIXME: The two-phase mechanism by which we construct Types and fill
    // their TypeLocs makes it hard to correctly assign these. We keep the
    // attributes in creation order as an attempt to make them line up
    // properly.
    using TypeAttrPair = std::pair<const AttributedType*, const Attr*>;
    SmallVector<TypeAttrPair, 8> AttrsForTypes;
    bool AttrsForTypesSorted = true;

    /// MacroQualifiedTypes mapping to macro expansion locations that will be
    /// stored in a MacroQualifiedTypeLoc.
    llvm::DenseMap<const MacroQualifiedType *, SourceLocation> LocsForMacros;

    /// Flag to indicate we parsed a noderef attribute. This is used for
    /// validating that noderef was used on a pointer or array.
    bool parsedNoDeref;

  public:
    TypeProcessingState(Sema &sema, Declarator &declarator)
        : sema(sema), declarator(declarator),
          chunkIndex(declarator.getNumTypeObjects()), trivial(true),
          hasSavedAttrs(false), parsedNoDeref(false) {}

    Sema &getSema() const {
      return sema;
    }

    Declarator &getDeclarator() const {
      return declarator;
    }

    bool isProcessingDeclSpec() const {
      return chunkIndex == declarator.getNumTypeObjects();
    }

    unsigned getCurrentChunkIndex() const {
      return chunkIndex;
    }

    void setCurrentChunkIndex(unsigned idx) {
      assert(idx <= declarator.getNumTypeObjects());
      chunkIndex = idx;
    }

    ParsedAttributesView &getCurrentAttributes() const {
      if (isProcessingDeclSpec())
        return getMutableDeclSpec().getAttributes();
      return declarator.getTypeObject(chunkIndex).getAttrs();
    }

    /// Save the current set of attributes on the DeclSpec.
    void saveDeclSpecAttrs() {
      // Don't try to save them multiple times.
      if (hasSavedAttrs) return;

      DeclSpec &spec = getMutableDeclSpec();
      for (ParsedAttr &AL : spec.getAttributes())
        savedAttrs.push_back(&AL);
      trivial &= savedAttrs.empty();
      hasSavedAttrs = true;
    }

    /// Record that we had nowhere to put the given type attribute.
    /// We will diagnose such attributes later.
    void addIgnoredTypeAttr(ParsedAttr &attr) {
      ignoredTypeAttrs.push_back(&attr);
    }

    /// Diagnose all the ignored type attributes, given that the
    /// declarator worked out to the given type.
    void diagnoseIgnoredTypeAttrs(QualType type) const {
      for (auto *Attr : ignoredTypeAttrs)
        diagnoseBadTypeAttribute(getSema(), *Attr, type);
    }

    /// Get an attributed type for the given attribute, and remember the Attr
    /// object so that we can attach it to the AttributedTypeLoc.
    QualType getAttributedType(Attr *A, QualType ModifiedType,
                               QualType EquivType) {
      QualType T =
          sema.Context.getAttributedType(A->getKind(), ModifiedType, EquivType);
      AttrsForTypes.push_back({cast<AttributedType>(T.getTypePtr()), A});
      AttrsForTypesSorted = false;
      return T;
    }

    /// Completely replace the \c auto in \p TypeWithAuto by
    /// \p Replacement. Also replace \p TypeWithAuto in \c TypeAttrPair if
    /// necessary.
    QualType ReplaceAutoType(QualType TypeWithAuto, QualType Replacement) {
      QualType T = sema.ReplaceAutoType(TypeWithAuto, Replacement);
      if (auto *AttrTy = TypeWithAuto->getAs<AttributedType>()) {
        // Attributed type still should be an attributed type after replacement.
        auto *NewAttrTy = cast<AttributedType>(T.getTypePtr());
        for (TypeAttrPair &A : AttrsForTypes) {
          if (A.first == AttrTy)
            A.first = NewAttrTy;
        }
        AttrsForTypesSorted = false;
      }
      return T;
    }

    /// Extract and remove the Attr* for a given attributed type.
    const Attr *takeAttrForAttributedType(const AttributedType *AT) {
      if (!AttrsForTypesSorted) {
        llvm::stable_sort(AttrsForTypes, llvm::less_first());
        AttrsForTypesSorted = true;
      }

      // FIXME: This is quadratic if we have lots of reuses of the same
      // attributed type.
      for (auto It = std::partition_point(
               AttrsForTypes.begin(), AttrsForTypes.end(),
               [=](const TypeAttrPair &A) { return A.first < AT; });
           It != AttrsForTypes.end() && It->first == AT; ++It) {
        if (It->second) {
          const Attr *Result = It->second;
          It->second = nullptr;
          return Result;
        }
      }

      llvm_unreachable("no Attr* for AttributedType*");
    }

    SourceLocation
    getExpansionLocForMacroQualifiedType(const MacroQualifiedType *MQT) const {
      auto FoundLoc = LocsForMacros.find(MQT);
      assert(FoundLoc != LocsForMacros.end() &&
             "Unable to find macro expansion location for MacroQualifedType");
      return FoundLoc->second;
    }

    void setExpansionLocForMacroQualifiedType(const MacroQualifiedType *MQT,
                                              SourceLocation Loc) {
      LocsForMacros[MQT] = Loc;
    }

    void setParsedNoDeref(bool parsed) { parsedNoDeref = parsed; }

    bool didParseNoDeref() const { return parsedNoDeref; }

    ~TypeProcessingState() {
      if (trivial) return;

      restoreDeclSpecAttrs();
    }

  private:
    DeclSpec &getMutableDeclSpec() const {
      return const_cast<DeclSpec&>(declarator.getDeclSpec());
    }

    void restoreDeclSpecAttrs() {
      assert(hasSavedAttrs);

      getMutableDeclSpec().getAttributes().clearListOnly();
      for (ParsedAttr *AL : savedAttrs)
        getMutableDeclSpec().getAttributes().addAtEnd(AL);
    }
  };
} // end anonymous namespace

static void moveAttrFromListToList(ParsedAttr &attr,
                                   ParsedAttributesView &fromList,
                                   ParsedAttributesView &toList) {
  fromList.remove(&attr);
  toList.addAtEnd(&attr);
}

/// The location of a type attribute.
enum TypeAttrLocation {
  /// The attribute is in the decl-specifier-seq.
  TAL_DeclSpec,
  /// The attribute is part of a DeclaratorChunk.
  TAL_DeclChunk,
  /// The attribute is immediately after the declaration's name.
  TAL_DeclName
};

static void processTypeAttrs(TypeProcessingState &state, QualType &type,
                             TypeAttrLocation TAL, ParsedAttributesView &attrs);

static bool handleFunctionTypeAttr(TypeProcessingState &state, ParsedAttr &attr,
                                   QualType &type);

static bool handleMSPointerTypeQualifierAttr(TypeProcessingState &state,
                                             ParsedAttr &attr, QualType &type);

static bool handleObjCGCTypeAttr(TypeProcessingState &state, ParsedAttr &attr,
                                 QualType &type);

static bool handleObjCOwnershipTypeAttr(TypeProcessingState &state,
                                        ParsedAttr &attr, QualType &type);

static bool handleObjCPointerTypeAttr(TypeProcessingState &state,
                                      ParsedAttr &attr, QualType &type) {
  if (attr.getKind() == ParsedAttr::AT_ObjCGC)
    return handleObjCGCTypeAttr(state, attr, type);
  assert(attr.getKind() == ParsedAttr::AT_ObjCOwnership);
  return handleObjCOwnershipTypeAttr(state, attr, type);
}

/// Given the index of a declarator chunk, check whether that chunk
/// directly specifies the return type of a function and, if so, find
/// an appropriate place for it.
///
/// \param i - a notional index which the search will start
///   immediately inside
///
/// \param onlyBlockPointers Whether we should only look into block
/// pointer types (vs. all pointer types).
static DeclaratorChunk *maybeMovePastReturnType(Declarator &declarator,
                                                unsigned i,
                                                bool onlyBlockPointers) {
  assert(i <= declarator.getNumTypeObjects());

  DeclaratorChunk *result = nullptr;

  // First, look inwards past parens for a function declarator.
  for (; i != 0; --i) {
    DeclaratorChunk &fnChunk = declarator.getTypeObject(i-1);
    switch (fnChunk.Kind) {
    case DeclaratorChunk::Paren:
      continue;

    // If we find anything except a function, bail out.
    case DeclaratorChunk::Pointer:
    case DeclaratorChunk::BlockPointer:
    case DeclaratorChunk::Array:
    case DeclaratorChunk::Reference:
    case DeclaratorChunk::MemberPointer:
    case DeclaratorChunk::Pipe:
      return result;

    // If we do find a function declarator, scan inwards from that,
    // looking for a (block-)pointer declarator.
    case DeclaratorChunk::Function:
      for (--i; i != 0; --i) {
        DeclaratorChunk &ptrChunk = declarator.getTypeObject(i-1);
        switch (ptrChunk.Kind) {
        case DeclaratorChunk::Paren:
        case DeclaratorChunk::Array:
        case DeclaratorChunk::Function:
        case DeclaratorChunk::Reference:
        case DeclaratorChunk::Pipe:
          continue;

        case DeclaratorChunk::MemberPointer:
        case DeclaratorChunk::Pointer:
          if (onlyBlockPointers)
            continue;

          LLVM_FALLTHROUGH;

        case DeclaratorChunk::BlockPointer:
          result = &ptrChunk;
          goto continue_outer;
        }
        llvm_unreachable("bad declarator chunk kind");
      }

      // If we run out of declarators doing that, we're done.
      return result;
    }
    llvm_unreachable("bad declarator chunk kind");

    // Okay, reconsider from our new point.
  continue_outer: ;
  }

  // Ran out of chunks, bail out.
  return result;
}

/// Given that an objc_gc attribute was written somewhere on a
/// declaration *other* than on the declarator itself (for which, use
/// distributeObjCPointerTypeAttrFromDeclarator), and given that it
/// didn't apply in whatever position it was written in, try to move
/// it to a more appropriate position.
static void distributeObjCPointerTypeAttr(TypeProcessingState &state,
                                          ParsedAttr &attr, QualType type) {
  Declarator &declarator = state.getDeclarator();

  // Move it to the outermost normal or block pointer declarator.
  for (unsigned i = state.getCurrentChunkIndex(); i != 0; --i) {
    DeclaratorChunk &chunk = declarator.getTypeObject(i-1);
    switch (chunk.Kind) {
    case DeclaratorChunk::Pointer:
    case DeclaratorChunk::BlockPointer: {
      // But don't move an ARC ownership attribute to the return type
      // of a block.
      DeclaratorChunk *destChunk = nullptr;
      if (state.isProcessingDeclSpec() &&
          attr.getKind() == ParsedAttr::AT_ObjCOwnership)
        destChunk = maybeMovePastReturnType(declarator, i - 1,
                                            /*onlyBlockPointers=*/true);
      if (!destChunk) destChunk = &chunk;

      moveAttrFromListToList(attr, state.getCurrentAttributes(),
                             destChunk->getAttrs());
      return;
    }

    case DeclaratorChunk::Paren:
    case DeclaratorChunk::Array:
      continue;

    // We may be starting at the return type of a block.
    case DeclaratorChunk::Function:
      if (state.isProcessingDeclSpec() &&
          attr.getKind() == ParsedAttr::AT_ObjCOwnership) {
        if (DeclaratorChunk *dest = maybeMovePastReturnType(
                                      declarator, i,
                                      /*onlyBlockPointers=*/true)) {
          moveAttrFromListToList(attr, state.getCurrentAttributes(),
                                 dest->getAttrs());
          return;
        }
      }
      goto error;

    // Don't walk through these.
    case DeclaratorChunk::Reference:
    case DeclaratorChunk::MemberPointer:
    case DeclaratorChunk::Pipe:
      goto error;
    }
  }
 error:

  diagnoseBadTypeAttribute(state.getSema(), attr, type);
}

/// Distribute an objc_gc type attribute that was written on the
/// declarator.
static void distributeObjCPointerTypeAttrFromDeclarator(
    TypeProcessingState &state, ParsedAttr &attr, QualType &declSpecType) {
  Declarator &declarator = state.getDeclarator();

  // objc_gc goes on the innermost pointer to something that's not a
  // pointer.
  unsigned innermost = -1U;
  bool considerDeclSpec = true;
  for (unsigned i = 0, e = declarator.getNumTypeObjects(); i != e; ++i) {
    DeclaratorChunk &chunk = declarator.getTypeObject(i);
    switch (chunk.Kind) {
    case DeclaratorChunk::Pointer:
    case DeclaratorChunk::BlockPointer:
      innermost = i;
      continue;

    case DeclaratorChunk::Reference:
    case DeclaratorChunk::MemberPointer:
    case DeclaratorChunk::Paren:
    case DeclaratorChunk::Array:
    case DeclaratorChunk::Pipe:
      continue;

    case DeclaratorChunk::Function:
      considerDeclSpec = false;
      goto done;
    }
  }
 done:

  // That might actually be the decl spec if we weren't blocked by
  // anything in the declarator.
  if (considerDeclSpec) {
    if (handleObjCPointerTypeAttr(state, attr, declSpecType)) {
      // Splice the attribute into the decl spec.  Prevents the
      // attribute from being applied multiple times and gives
      // the source-location-filler something to work with.
      state.saveDeclSpecAttrs();
      declarator.getMutableDeclSpec().getAttributes().takeOneFrom(
          declarator.getAttributes(), &attr);
      return;
    }
  }

  // Otherwise, if we found an appropriate chunk, splice the attribute
  // into it.
  if (innermost != -1U) {
    moveAttrFromListToList(attr, declarator.getAttributes(),
                           declarator.getTypeObject(innermost).getAttrs());
    return;
  }

  // Otherwise, diagnose when we're done building the type.
  declarator.getAttributes().remove(&attr);
  state.addIgnoredTypeAttr(attr);
}

/// A function type attribute was written somewhere in a declaration
/// *other* than on the declarator itself or in the decl spec.  Given
/// that it didn't apply in whatever position it was written in, try
/// to move it to a more appropriate position.
static void distributeFunctionTypeAttr(TypeProcessingState &state,
                                       ParsedAttr &attr, QualType type) {
  Declarator &declarator = state.getDeclarator();

  // Try to push the attribute from the return type of a function to
  // the function itself.
  for (unsigned i = state.getCurrentChunkIndex(); i != 0; --i) {
    DeclaratorChunk &chunk = declarator.getTypeObject(i-1);
    switch (chunk.Kind) {
    case DeclaratorChunk::Function:
      moveAttrFromListToList(attr, state.getCurrentAttributes(),
                             chunk.getAttrs());
      return;

    case DeclaratorChunk::Paren:
    case DeclaratorChunk::Pointer:
    case DeclaratorChunk::BlockPointer:
    case DeclaratorChunk::Array:
    case DeclaratorChunk::Reference:
    case DeclaratorChunk::MemberPointer:
    case DeclaratorChunk::Pipe:
      continue;
    }
  }

  diagnoseBadTypeAttribute(state.getSema(), attr, type);
}

/// Try to distribute a function type attribute to the innermost
/// function chunk or type.  Returns true if the attribute was
/// distributed, false if no location was found.
static bool distributeFunctionTypeAttrToInnermost(
    TypeProcessingState &state, ParsedAttr &attr,
    ParsedAttributesView &attrList, QualType &declSpecType) {
  Declarator &declarator = state.getDeclarator();

  // Put it on the innermost function chunk, if there is one.
  for (unsigned i = 0, e = declarator.getNumTypeObjects(); i != e; ++i) {
    DeclaratorChunk &chunk = declarator.getTypeObject(i);
    if (chunk.Kind != DeclaratorChunk::Function) continue;

    moveAttrFromListToList(attr, attrList, chunk.getAttrs());
    return true;
  }

  return handleFunctionTypeAttr(state, attr, declSpecType);
}

/// A function type attribute was written in the decl spec.  Try to
/// apply it somewhere.
static void distributeFunctionTypeAttrFromDeclSpec(TypeProcessingState &state,
                                                   ParsedAttr &attr,
                                                   QualType &declSpecType) {
  state.saveDeclSpecAttrs();

  // C++11 attributes before the decl specifiers actually appertain to
  // the declarators. Move them straight there. We don't support the
  // 'put them wherever you like' semantics we allow for GNU attributes.
  if (attr.isCXX11Attribute()) {
    moveAttrFromListToList(attr, state.getCurrentAttributes(),
                           state.getDeclarator().getAttributes());
    return;
  }

  // Try to distribute to the innermost.
  if (distributeFunctionTypeAttrToInnermost(
          state, attr, state.getCurrentAttributes(), declSpecType))
    return;

  // If that failed, diagnose the bad attribute when the declarator is
  // fully built.
  state.addIgnoredTypeAttr(attr);
}

/// A function type attribute was written on the declarator.  Try to
/// apply it somewhere.
static void distributeFunctionTypeAttrFromDeclarator(TypeProcessingState &state,
                                                     ParsedAttr &attr,
                                                     QualType &declSpecType) {
  Declarator &declarator = state.getDeclarator();

  // Try to distribute to the innermost.
  if (distributeFunctionTypeAttrToInnermost(
          state, attr, declarator.getAttributes(), declSpecType))
    return;

  // If that failed, diagnose the bad attribute when the declarator is
  // fully built.
  declarator.getAttributes().remove(&attr);
  state.addIgnoredTypeAttr(attr);
}

/// Given that there are attributes written on the declarator
/// itself, try to distribute any type attributes to the appropriate
/// declarator chunk.
///
/// These are attributes like the following:
///   int f ATTR;
///   int (f ATTR)();
/// but not necessarily this:
///   int f() ATTR;
static void distributeTypeAttrsFromDeclarator(TypeProcessingState &state,
                                              QualType &declSpecType) {
  // Collect all the type attributes from the declarator itself.
  assert(!state.getDeclarator().getAttributes().empty() &&
         "declarator has no attrs!");
  // The called functions in this loop actually remove things from the current
  // list, so iterating over the existing list isn't possible.  Instead, make a
  // non-owning copy and iterate over that.
  ParsedAttributesView AttrsCopy{state.getDeclarator().getAttributes()};
  for (ParsedAttr &attr : AttrsCopy) {
    // Do not distribute C++11 attributes. They have strict rules for what
    // they appertain to.
    if (attr.isCXX11Attribute())
      continue;

    switch (attr.getKind()) {
    OBJC_POINTER_TYPE_ATTRS_CASELIST:
      distributeObjCPointerTypeAttrFromDeclarator(state, attr, declSpecType);
      break;

    FUNCTION_TYPE_ATTRS_CASELIST:
      distributeFunctionTypeAttrFromDeclarator(state, attr, declSpecType);
      break;

    MS_TYPE_ATTRS_CASELIST:
      // Microsoft type attributes cannot go after the declarator-id.
      continue;

    NULLABILITY_TYPE_ATTRS_CASELIST:
      // Nullability specifiers cannot go after the declarator-id.

    // Objective-C __kindof does not get distributed.
    case ParsedAttr::AT_ObjCKindOf:
      continue;

    default:
      break;
    }
  }
}

/// Add a synthetic '()' to a block-literal declarator if it is
/// required, given the return type.
static void maybeSynthesizeBlockSignature(TypeProcessingState &state,
                                          QualType declSpecType) {
  Declarator &declarator = state.getDeclarator();

  // First, check whether the declarator would produce a function,
  // i.e. whether the innermost semantic chunk is a function.
  if (declarator.isFunctionDeclarator()) {
    // If so, make that declarator a prototyped declarator.
    declarator.getFunctionTypeInfo().hasPrototype = true;
    return;
  }

  // If there are any type objects, the type as written won't name a
  // function, regardless of the decl spec type.  This is because a
  // block signature declarator is always an abstract-declarator, and
  // abstract-declarators can't just be parentheses chunks.  Therefore
  // we need to build a function chunk unless there are no type
  // objects and the decl spec type is a function.
  if (!declarator.getNumTypeObjects() && declSpecType->isFunctionType())
    return;

  // Note that there *are* cases with invalid declarators where
  // declarators consist solely of parentheses.  In general, these
  // occur only in failed efforts to make function declarators, so
  // faking up the function chunk is still the right thing to do.

  // Otherwise, we need to fake up a function declarator.
  SourceLocation loc = declarator.getBeginLoc();

  // ...and *prepend* it to the declarator.
  SourceLocation NoLoc;
  declarator.AddInnermostTypeInfo(DeclaratorChunk::getFunction(
      /*HasProto=*/true,
      /*IsAmbiguous=*/false,
      /*LParenLoc=*/NoLoc,
      /*ArgInfo=*/nullptr,
      /*NumParams=*/0,
      /*EllipsisLoc=*/NoLoc,
      /*RParenLoc=*/NoLoc,
      /*RefQualifierIsLvalueRef=*/true,
      /*RefQualifierLoc=*/NoLoc,
      /*MutableLoc=*/NoLoc, EST_None,
      /*ESpecRange=*/SourceRange(),
      /*Exceptions=*/nullptr,
      /*ExceptionRanges=*/nullptr,
      /*NumExceptions=*/0,
      /*NoexceptExpr=*/nullptr,
      /*ExceptionSpecTokens=*/nullptr,
      /*DeclsInPrototype=*/None, loc, loc, declarator));

  // For consistency, make sure the state still has us as processing
  // the decl spec.
  assert(state.getCurrentChunkIndex() == declarator.getNumTypeObjects() - 1);
  state.setCurrentChunkIndex(declarator.getNumTypeObjects());
}

static void diagnoseAndRemoveTypeQualifiers(Sema &S, const DeclSpec &DS,
                                            unsigned &TypeQuals,
                                            QualType TypeSoFar,
                                            unsigned RemoveTQs,
                                            unsigned DiagID) {
  // If this occurs outside a template instantiation, warn the user about
  // it; they probably didn't mean to specify a redundant qualifier.
  typedef std::pair<DeclSpec::TQ, SourceLocation> QualLoc;
  for (QualLoc Qual : {QualLoc(DeclSpec::TQ_const, DS.getConstSpecLoc()),
                       QualLoc(DeclSpec::TQ_restrict, DS.getRestrictSpecLoc()),
                       QualLoc(DeclSpec::TQ_volatile, DS.getVolatileSpecLoc()),
                       QualLoc(DeclSpec::TQ_atomic, DS.getAtomicSpecLoc())}) {
    if (!(RemoveTQs & Qual.first))
      continue;

    if (!S.inTemplateInstantiation()) {
      if (TypeQuals & Qual.first)
        S.Diag(Qual.second, DiagID)
          << DeclSpec::getSpecifierName(Qual.first) << TypeSoFar
          << FixItHint::CreateRemoval(Qual.second);
    }

    TypeQuals &= ~Qual.first;
  }
}

/// Return true if this is omitted block return type. Also check type
/// attributes and type qualifiers when returning true.
static bool checkOmittedBlockReturnType(Sema &S, Declarator &declarator,
                                        QualType Result) {
  if (!isOmittedBlockReturnType(declarator))
    return false;

  // Warn if we see type attributes for omitted return type on a block literal.
  SmallVector<ParsedAttr *, 2> ToBeRemoved;
  for (ParsedAttr &AL : declarator.getMutableDeclSpec().getAttributes()) {
    if (AL.isInvalid() || !AL.isTypeAttr())
      continue;
    S.Diag(AL.getLoc(),
           diag::warn_block_literal_attributes_on_omitted_return_type)
        << AL;
    ToBeRemoved.push_back(&AL);
  }
  // Remove bad attributes from the list.
  for (ParsedAttr *AL : ToBeRemoved)
    declarator.getMutableDeclSpec().getAttributes().remove(AL);

  // Warn if we see type qualifiers for omitted return type on a block literal.
  const DeclSpec &DS = declarator.getDeclSpec();
  unsigned TypeQuals = DS.getTypeQualifiers();
  diagnoseAndRemoveTypeQualifiers(S, DS, TypeQuals, Result, (unsigned)-1,
      diag::warn_block_literal_qualifiers_on_omitted_return_type);
  declarator.getMutableDeclSpec().ClearTypeQualifiers();

  return true;
}

/// Apply Objective-C type arguments to the given type.
static QualType applyObjCTypeArgs(Sema &S, SourceLocation loc, QualType type,
                                  ArrayRef<TypeSourceInfo *> typeArgs,
                                  SourceRange typeArgsRange,
                                  bool failOnError = false) {
  // We can only apply type arguments to an Objective-C class type.
  const auto *objcObjectType = type->getAs<ObjCObjectType>();
  if (!objcObjectType || !objcObjectType->getInterface()) {
    S.Diag(loc, diag::err_objc_type_args_non_class)
      << type
      << typeArgsRange;

    if (failOnError)
      return QualType();
    return type;
  }

  // The class type must be parameterized.
  ObjCInterfaceDecl *objcClass = objcObjectType->getInterface();
  ObjCTypeParamList *typeParams = objcClass->getTypeParamList();
  if (!typeParams) {
    S.Diag(loc, diag::err_objc_type_args_non_parameterized_class)
      << objcClass->getDeclName()
      << FixItHint::CreateRemoval(typeArgsRange);

    if (failOnError)
      return QualType();

    return type;
  }

  // The type must not already be specialized.
  if (objcObjectType->isSpecialized()) {
    S.Diag(loc, diag::err_objc_type_args_specialized_class)
      << type
      << FixItHint::CreateRemoval(typeArgsRange);

    if (failOnError)
      return QualType();

    return type;
  }

  // Check the type arguments.
  SmallVector<QualType, 4> finalTypeArgs;
  unsigned numTypeParams = typeParams->size();
  bool anyPackExpansions = false;
  for (unsigned i = 0, n = typeArgs.size(); i != n; ++i) {
    TypeSourceInfo *typeArgInfo = typeArgs[i];
    QualType typeArg = typeArgInfo->getType();

    // Type arguments cannot have explicit qualifiers or nullability.
    // We ignore indirect sources of these, e.g. behind typedefs or
    // template arguments.
    if (TypeLoc qual = typeArgInfo->getTypeLoc().findExplicitQualifierLoc()) {
      bool diagnosed = false;
      SourceRange rangeToRemove;
      if (auto attr = qual.getAs<AttributedTypeLoc>()) {
        rangeToRemove = attr.getLocalSourceRange();
        if (attr.getTypePtr()->getImmediateNullability()) {
          typeArg = attr.getTypePtr()->getModifiedType();
          S.Diag(attr.getBeginLoc(),
                 diag::err_objc_type_arg_explicit_nullability)
              << typeArg << FixItHint::CreateRemoval(rangeToRemove);
          diagnosed = true;
        }
      }

      if (!diagnosed) {
        S.Diag(qual.getBeginLoc(), diag::err_objc_type_arg_qualified)
            << typeArg << typeArg.getQualifiers().getAsString()
            << FixItHint::CreateRemoval(rangeToRemove);
      }
    }

    // Remove qualifiers even if they're non-local.
    typeArg = typeArg.getUnqualifiedType();

    finalTypeArgs.push_back(typeArg);

    if (typeArg->getAs<PackExpansionType>())
      anyPackExpansions = true;

    // Find the corresponding type parameter, if there is one.
    ObjCTypeParamDecl *typeParam = nullptr;
    if (!anyPackExpansions) {
      if (i < numTypeParams) {
        typeParam = typeParams->begin()[i];
      } else {
        // Too many arguments.
        S.Diag(loc, diag::err_objc_type_args_wrong_arity)
          << false
          << objcClass->getDeclName()
          << (unsigned)typeArgs.size()
          << numTypeParams;
        S.Diag(objcClass->getLocation(), diag::note_previous_decl)
          << objcClass;

        if (failOnError)
          return QualType();

        return type;
      }
    }

    // Objective-C object pointer types must be substitutable for the bounds.
    if (const auto *typeArgObjC = typeArg->getAs<ObjCObjectPointerType>()) {
      // If we don't have a type parameter to match against, assume
      // everything is fine. There was a prior pack expansion that
      // means we won't be able to match anything.
      if (!typeParam) {
        assert(anyPackExpansions && "Too many arguments?");
        continue;
      }

      // Retrieve the bound.
      QualType bound = typeParam->getUnderlyingType();
      const auto *boundObjC = bound->getAs<ObjCObjectPointerType>();

      // Determine whether the type argument is substitutable for the bound.
      if (typeArgObjC->isObjCIdType()) {
        // When the type argument is 'id', the only acceptable type
        // parameter bound is 'id'.
        if (boundObjC->isObjCIdType())
          continue;
      } else if (S.Context.canAssignObjCInterfaces(boundObjC, typeArgObjC)) {
        // Otherwise, we follow the assignability rules.
        continue;
      }

      // Diagnose the mismatch.
      S.Diag(typeArgInfo->getTypeLoc().getBeginLoc(),
             diag::err_objc_type_arg_does_not_match_bound)
          << typeArg << bound << typeParam->getDeclName();
      S.Diag(typeParam->getLocation(), diag::note_objc_type_param_here)
        << typeParam->getDeclName();

      if (failOnError)
        return QualType();

      return type;
    }

    // Block pointer types are permitted for unqualified 'id' bounds.
    if (typeArg->isBlockPointerType()) {
      // If we don't have a type parameter to match against, assume
      // everything is fine. There was a prior pack expansion that
      // means we won't be able to match anything.
      if (!typeParam) {
        assert(anyPackExpansions && "Too many arguments?");
        continue;
      }

      // Retrieve the bound.
      QualType bound = typeParam->getUnderlyingType();
      if (bound->isBlockCompatibleObjCPointerType(S.Context))
        continue;

      // Diagnose the mismatch.
      S.Diag(typeArgInfo->getTypeLoc().getBeginLoc(),
             diag::err_objc_type_arg_does_not_match_bound)
          << typeArg << bound << typeParam->getDeclName();
      S.Diag(typeParam->getLocation(), diag::note_objc_type_param_here)
        << typeParam->getDeclName();

      if (failOnError)
        return QualType();

      return type;
    }

    // Dependent types will be checked at instantiation time.
    if (typeArg->isDependentType()) {
      continue;
    }

    // Diagnose non-id-compatible type arguments.
    S.Diag(typeArgInfo->getTypeLoc().getBeginLoc(),
           diag::err_objc_type_arg_not_id_compatible)
        << typeArg << typeArgInfo->getTypeLoc().getSourceRange();

    if (failOnError)
      return QualType();

    return type;
  }

  // Make sure we didn't have the wrong number of arguments.
  if (!anyPackExpansions && finalTypeArgs.size() != numTypeParams) {
    S.Diag(loc, diag::err_objc_type_args_wrong_arity)
      << (typeArgs.size() < typeParams->size())
      << objcClass->getDeclName()
      << (unsigned)finalTypeArgs.size()
      << (unsigned)numTypeParams;
    S.Diag(objcClass->getLocation(), diag::note_previous_decl)
      << objcClass;

    if (failOnError)
      return QualType();

    return type;
  }

  // Success. Form the specialized type.
  return S.Context.getObjCObjectType(type, finalTypeArgs, { }, false);
}

QualType Sema::BuildObjCTypeParamType(const ObjCTypeParamDecl *Decl,
                                      SourceLocation ProtocolLAngleLoc,
                                      ArrayRef<ObjCProtocolDecl *> Protocols,
                                      ArrayRef<SourceLocation> ProtocolLocs,
                                      SourceLocation ProtocolRAngleLoc,
                                      bool FailOnError) {
  QualType Result = QualType(Decl->getTypeForDecl(), 0);
  if (!Protocols.empty()) {
    bool HasError;
    Result = Context.applyObjCProtocolQualifiers(Result, Protocols,
                                                 HasError);
    if (HasError) {
      Diag(SourceLocation(), diag::err_invalid_protocol_qualifiers)
        << SourceRange(ProtocolLAngleLoc, ProtocolRAngleLoc);
      if (FailOnError) Result = QualType();
    }
    if (FailOnError && Result.isNull())
      return QualType();
  }

  return Result;
}

QualType Sema::BuildObjCObjectType(QualType BaseType,
                                   SourceLocation Loc,
                                   SourceLocation TypeArgsLAngleLoc,
                                   ArrayRef<TypeSourceInfo *> TypeArgs,
                                   SourceLocation TypeArgsRAngleLoc,
                                   SourceLocation ProtocolLAngleLoc,
                                   ArrayRef<ObjCProtocolDecl *> Protocols,
                                   ArrayRef<SourceLocation> ProtocolLocs,
                                   SourceLocation ProtocolRAngleLoc,
                                   bool FailOnError) {
  QualType Result = BaseType;
  if (!TypeArgs.empty()) {
    Result = applyObjCTypeArgs(*this, Loc, Result, TypeArgs,
                               SourceRange(TypeArgsLAngleLoc,
                                           TypeArgsRAngleLoc),
                               FailOnError);
    if (FailOnError && Result.isNull())
      return QualType();
  }

  if (!Protocols.empty()) {
    bool HasError;
    Result = Context.applyObjCProtocolQualifiers(Result, Protocols,
                                                 HasError);
    if (HasError) {
      Diag(Loc, diag::err_invalid_protocol_qualifiers)
        << SourceRange(ProtocolLAngleLoc, ProtocolRAngleLoc);
      if (FailOnError) Result = QualType();
    }
    if (FailOnError && Result.isNull())
      return QualType();
  }

  return Result;
}

TypeResult Sema::actOnObjCProtocolQualifierType(
             SourceLocation lAngleLoc,
             ArrayRef<Decl *> protocols,
             ArrayRef<SourceLocation> protocolLocs,
             SourceLocation rAngleLoc) {
  // Form id<protocol-list>.
  QualType Result = Context.getObjCObjectType(
                      Context.ObjCBuiltinIdTy, { },
                      llvm::makeArrayRef(
                        (ObjCProtocolDecl * const *)protocols.data(),
                        protocols.size()),
                      false);
  Result = Context.getObjCObjectPointerType(Result);

  TypeSourceInfo *ResultTInfo = Context.CreateTypeSourceInfo(Result);
  TypeLoc ResultTL = ResultTInfo->getTypeLoc();

  auto ObjCObjectPointerTL = ResultTL.castAs<ObjCObjectPointerTypeLoc>();
  ObjCObjectPointerTL.setStarLoc(SourceLocation()); // implicit

  auto ObjCObjectTL = ObjCObjectPointerTL.getPointeeLoc()
                        .castAs<ObjCObjectTypeLoc>();
  ObjCObjectTL.setHasBaseTypeAsWritten(false);
  ObjCObjectTL.getBaseLoc().initialize(Context, SourceLocation());

  // No type arguments.
  ObjCObjectTL.setTypeArgsLAngleLoc(SourceLocation());
  ObjCObjectTL.setTypeArgsRAngleLoc(SourceLocation());

  // Fill in protocol qualifiers.
  ObjCObjectTL.setProtocolLAngleLoc(lAngleLoc);
  ObjCObjectTL.setProtocolRAngleLoc(rAngleLoc);
  for (unsigned i = 0, n = protocols.size(); i != n; ++i)
    ObjCObjectTL.setProtocolLoc(i, protocolLocs[i]);

  // We're done. Return the completed type to the parser.
  return CreateParsedType(Result, ResultTInfo);
}

TypeResult Sema::actOnObjCTypeArgsAndProtocolQualifiers(
             Scope *S,
             SourceLocation Loc,
             ParsedType BaseType,
             SourceLocation TypeArgsLAngleLoc,
             ArrayRef<ParsedType> TypeArgs,
             SourceLocation TypeArgsRAngleLoc,
             SourceLocation ProtocolLAngleLoc,
             ArrayRef<Decl *> Protocols,
             ArrayRef<SourceLocation> ProtocolLocs,
             SourceLocation ProtocolRAngleLoc) {
  TypeSourceInfo *BaseTypeInfo = nullptr;
  QualType T = GetTypeFromParser(BaseType, &BaseTypeInfo);
  if (T.isNull())
    return true;

  // Handle missing type-source info.
  if (!BaseTypeInfo)
    BaseTypeInfo = Context.getTrivialTypeSourceInfo(T, Loc);

  // Extract type arguments.
  SmallVector<TypeSourceInfo *, 4> ActualTypeArgInfos;
  for (unsigned i = 0, n = TypeArgs.size(); i != n; ++i) {
    TypeSourceInfo *TypeArgInfo = nullptr;
    QualType TypeArg = GetTypeFromParser(TypeArgs[i], &TypeArgInfo);
    if (TypeArg.isNull()) {
      ActualTypeArgInfos.clear();
      break;
    }

    assert(TypeArgInfo && "No type source info?");
    ActualTypeArgInfos.push_back(TypeArgInfo);
  }

  // Build the object type.
  QualType Result = BuildObjCObjectType(
      T, BaseTypeInfo->getTypeLoc().getSourceRange().getBegin(),
      TypeArgsLAngleLoc, ActualTypeArgInfos, TypeArgsRAngleLoc,
      ProtocolLAngleLoc,
      llvm::makeArrayRef((ObjCProtocolDecl * const *)Protocols.data(),
                         Protocols.size()),
      ProtocolLocs, ProtocolRAngleLoc,
      /*FailOnError=*/false);

  if (Result == T)
    return BaseType;

  // Create source information for this type.
  TypeSourceInfo *ResultTInfo = Context.CreateTypeSourceInfo(Result);
  TypeLoc ResultTL = ResultTInfo->getTypeLoc();

  // For id<Proto1, Proto2> or Class<Proto1, Proto2>, we'll have an
  // object pointer type. Fill in source information for it.
  if (auto ObjCObjectPointerTL = ResultTL.getAs<ObjCObjectPointerTypeLoc>()) {
    // The '*' is implicit.
    ObjCObjectPointerTL.setStarLoc(SourceLocation());
    ResultTL = ObjCObjectPointerTL.getPointeeLoc();
  }

  auto ObjCObjectTL = ResultTL.castAs<ObjCObjectTypeLoc>();

  // Type argument information.
  if (ObjCObjectTL.getNumTypeArgs() > 0) {
    assert(ObjCObjectTL.getNumTypeArgs() == ActualTypeArgInfos.size());
    ObjCObjectTL.setTypeArgsLAngleLoc(TypeArgsLAngleLoc);
    ObjCObjectTL.setTypeArgsRAngleLoc(TypeArgsRAngleLoc);
    for (unsigned i = 0, n = ActualTypeArgInfos.size(); i != n; ++i)
      ObjCObjectTL.setTypeArgTInfo(i, ActualTypeArgInfos[i]);
  } else {
    ObjCObjectTL.setTypeArgsLAngleLoc(SourceLocation());
    ObjCObjectTL.setTypeArgsRAngleLoc(SourceLocation());
  }

  // Protocol qualifier information.
  if (ObjCObjectTL.getNumProtocols() > 0) {
    assert(ObjCObjectTL.getNumProtocols() == Protocols.size());
    ObjCObjectTL.setProtocolLAngleLoc(ProtocolLAngleLoc);
    ObjCObjectTL.setProtocolRAngleLoc(ProtocolRAngleLoc);
    for (unsigned i = 0, n = Protocols.size(); i != n; ++i)
      ObjCObjectTL.setProtocolLoc(i, ProtocolLocs[i]);
  } else {
    ObjCObjectTL.setProtocolLAngleLoc(SourceLocation());
    ObjCObjectTL.setProtocolRAngleLoc(SourceLocation());
  }

  // Base type.
  ObjCObjectTL.setHasBaseTypeAsWritten(true);
  if (ObjCObjectTL.getType() == T)
    ObjCObjectTL.getBaseLoc().initializeFullCopy(BaseTypeInfo->getTypeLoc());
  else
    ObjCObjectTL.getBaseLoc().initialize(Context, Loc);

  // We're done. Return the completed type to the parser.
  return CreateParsedType(Result, ResultTInfo);
}

static OpenCLAccessAttr::Spelling
getImageAccess(const ParsedAttributesView &Attrs) {
  for (const ParsedAttr &AL : Attrs)
    if (AL.getKind() == ParsedAttr::AT_OpenCLAccess)
      return static_cast<OpenCLAccessAttr::Spelling>(AL.getSemanticSpelling());
  return OpenCLAccessAttr::Keyword_read_only;
}

static QualType ConvertConstrainedAutoDeclSpecToType(Sema &S, DeclSpec &DS,
                                                     AutoTypeKeyword AutoKW) {
  assert(DS.isConstrainedAuto());
  TemplateIdAnnotation *TemplateId = DS.getRepAsTemplateId();
  TemplateArgumentListInfo TemplateArgsInfo;
  TemplateArgsInfo.setLAngleLoc(TemplateId->LAngleLoc);
  TemplateArgsInfo.setRAngleLoc(TemplateId->RAngleLoc);
  ASTTemplateArgsPtr TemplateArgsPtr(TemplateId->getTemplateArgs(),
                                     TemplateId->NumArgs);
  S.translateTemplateArguments(TemplateArgsPtr, TemplateArgsInfo);
  llvm::SmallVector<TemplateArgument, 8> TemplateArgs;
  for (auto &ArgLoc : TemplateArgsInfo.arguments())
    TemplateArgs.push_back(ArgLoc.getArgument());
  return S.Context.getAutoType(QualType(), AutoTypeKeyword::Auto, false,
                               /*IsPack=*/false,
                               cast<ConceptDecl>(TemplateId->Template.get()
                                                 .getAsTemplateDecl()),
                               TemplateArgs);
}

/// Convert the specified declspec to the appropriate type
/// object.
/// \param state Specifies the declarator containing the declaration specifier
/// to be converted, along with other associated processing state.
/// \returns The type described by the declaration specifiers.  This function
/// never returns null.
static QualType ConvertDeclSpecToType(TypeProcessingState &state) {
  // FIXME: Should move the logic from DeclSpec::Finish to here for validity
  // checking.

  Sema &S = state.getSema();
  Declarator &declarator = state.getDeclarator();
  DeclSpec &DS = declarator.getMutableDeclSpec();
  SourceLocation DeclLoc = declarator.getIdentifierLoc();
  if (DeclLoc.isInvalid())
    DeclLoc = DS.getBeginLoc();

  ASTContext &Context = S.Context;

  QualType Result;
  switch (DS.getTypeSpecType()) {
  case DeclSpec::TST_void:
    Result = Context.VoidTy;
    break;
  case DeclSpec::TST_char:
    if (DS.getTypeSpecSign() == DeclSpec::TSS_unspecified)
      Result = Context.CharTy;
    else if (DS.getTypeSpecSign() == DeclSpec::TSS_signed)
      Result = Context.SignedCharTy;
    else {
      assert(DS.getTypeSpecSign() == DeclSpec::TSS_unsigned &&
             "Unknown TSS value");
      Result = Context.UnsignedCharTy;
    }
    break;
  case DeclSpec::TST_wchar:
    if (DS.getTypeSpecSign() == DeclSpec::TSS_unspecified)
      Result = Context.WCharTy;
    else if (DS.getTypeSpecSign() == DeclSpec::TSS_signed) {
      S.Diag(DS.getTypeSpecSignLoc(), diag::ext_wchar_t_sign_spec)
        << DS.getSpecifierName(DS.getTypeSpecType(),
                               Context.getPrintingPolicy());
      Result = Context.getSignedWCharType();
    } else {
      assert(DS.getTypeSpecSign() == DeclSpec::TSS_unsigned &&
        "Unknown TSS value");
      S.Diag(DS.getTypeSpecSignLoc(), diag::ext_wchar_t_sign_spec)
        << DS.getSpecifierName(DS.getTypeSpecType(),
                               Context.getPrintingPolicy());
      Result = Context.getUnsignedWCharType();
    }
    break;
  case DeclSpec::TST_char8:
      assert(DS.getTypeSpecSign() == DeclSpec::TSS_unspecified &&
        "Unknown TSS value");
      Result = Context.Char8Ty;
    break;
  case DeclSpec::TST_char16:
      assert(DS.getTypeSpecSign() == DeclSpec::TSS_unspecified &&
        "Unknown TSS value");
      Result = Context.Char16Ty;
    break;
  case DeclSpec::TST_char32:
      assert(DS.getTypeSpecSign() == DeclSpec::TSS_unspecified &&
        "Unknown TSS value");
      Result = Context.Char32Ty;
    break;
  case DeclSpec::TST_unspecified:
    // If this is a missing declspec in a block literal return context, then it
    // is inferred from the return statements inside the block.
    // The declspec is always missing in a lambda expr context; it is either
    // specified with a trailing return type or inferred.
    if (S.getLangOpts().CPlusPlus14 &&
        declarator.getContext() == DeclaratorContext::LambdaExprContext) {
      // In C++1y, a lambda's implicit return type is 'auto'.
      Result = Context.getAutoDeductType();
      break;
    } else if (declarator.getContext() ==
                   DeclaratorContext::LambdaExprContext ||
               checkOmittedBlockReturnType(S, declarator,
                                           Context.DependentTy)) {
      Result = Context.DependentTy;
      break;
    }

    // Unspecified typespec defaults to int in C90.  However, the C90 grammar
    // [C90 6.5] only allows a decl-spec if there was *some* type-specifier,
    // type-qualifier, or storage-class-specifier.  If not, emit an extwarn.
    // Note that the one exception to this is function definitions, which are
    // allowed to be completely missing a declspec.  This is handled in the
    // parser already though by it pretending to have seen an 'int' in this
    // case.
    if (S.getLangOpts().ImplicitInt) {
      // In C89 mode, we only warn if there is a completely missing declspec
      // when one is not allowed.
      if (DS.isEmpty()) {
        S.Diag(DeclLoc, diag::ext_missing_declspec)
            << DS.getSourceRange()
            << FixItHint::CreateInsertion(DS.getBeginLoc(), "int");
      }
    } else if (!DS.hasTypeSpecifier()) {
      // C99 and C++ require a type specifier.  For example, C99 6.7.2p2 says:
      // "At least one type specifier shall be given in the declaration
      // specifiers in each declaration, and in the specifier-qualifier list in
      // each struct declaration and type name."
      if (S.getLangOpts().CPlusPlus && !DS.isTypeSpecPipe()) {
        S.Diag(DeclLoc, diag::err_missing_type_specifier)
          << DS.getSourceRange();

        // When this occurs in C++ code, often something is very broken with the
        // value being declared, poison it as invalid so we don't get chains of
        // errors.
        declarator.setInvalidType(true);
      } else if ((S.getLangOpts().OpenCLVersion >= 200 ||
                  S.getLangOpts().OpenCLCPlusPlus) &&
                 DS.isTypeSpecPipe()) {
        S.Diag(DeclLoc, diag::err_missing_actual_pipe_type)
          << DS.getSourceRange();
        declarator.setInvalidType(true);
      } else {
        S.Diag(DeclLoc, diag::ext_missing_type_specifier)
          << DS.getSourceRange();
      }
    }

    LLVM_FALLTHROUGH;
  case DeclSpec::TST_int: {
    if (DS.getTypeSpecSign() != DeclSpec::TSS_unsigned) {
      switch (DS.getTypeSpecWidth()) {
      case DeclSpec::TSW_unspecified: Result = Context.IntTy; break;
      case DeclSpec::TSW_short:       Result = Context.ShortTy; break;
      case DeclSpec::TSW_long:        Result = Context.LongTy; break;
      case DeclSpec::TSW_longlong:
        Result = Context.LongLongTy;

        // 'long long' is a C99 or C++11 feature.
        if (!S.getLangOpts().C99) {
          if (S.getLangOpts().CPlusPlus)
            S.Diag(DS.getTypeSpecWidthLoc(),
                   S.getLangOpts().CPlusPlus11 ?
                   diag::warn_cxx98_compat_longlong : diag::ext_cxx11_longlong);
          else
            S.Diag(DS.getTypeSpecWidthLoc(), diag::ext_c99_longlong);
        }
        break;
      }
    } else {
      switch (DS.getTypeSpecWidth()) {
      case DeclSpec::TSW_unspecified: Result = Context.UnsignedIntTy; break;
      case DeclSpec::TSW_short:       Result = Context.UnsignedShortTy; break;
      case DeclSpec::TSW_long:        Result = Context.UnsignedLongTy; break;
      case DeclSpec::TSW_longlong:
        Result = Context.UnsignedLongLongTy;

        // 'long long' is a C99 or C++11 feature.
        if (!S.getLangOpts().C99) {
          if (S.getLangOpts().CPlusPlus)
            S.Diag(DS.getTypeSpecWidthLoc(),
                   S.getLangOpts().CPlusPlus11 ?
                   diag::warn_cxx98_compat_longlong : diag::ext_cxx11_longlong);
          else
            S.Diag(DS.getTypeSpecWidthLoc(), diag::ext_c99_longlong);
        }
        break;
      }
    }
    break;
  }
  case DeclSpec::TST_extint: {
    if (!S.Context.getTargetInfo().hasExtIntType())
      S.Diag(DS.getTypeSpecTypeLoc(), diag::err_type_unsupported)
        << "_ExtInt";
    Result = S.BuildExtIntType(DS.getTypeSpecSign() == TSS_unsigned,
                               DS.getRepAsExpr(), DS.getBeginLoc());
    if (Result.isNull()) {
      Result = Context.IntTy;
      declarator.setInvalidType(true);
    }
    break;
  }
  case DeclSpec::TST_accum: {
    switch (DS.getTypeSpecWidth()) {
      case DeclSpec::TSW_short:
        Result = Context.ShortAccumTy;
        break;
      case DeclSpec::TSW_unspecified:
        Result = Context.AccumTy;
        break;
      case DeclSpec::TSW_long:
        Result = Context.LongAccumTy;
        break;
      case DeclSpec::TSW_longlong:
        llvm_unreachable("Unable to specify long long as _Accum width");
    }

    if (DS.getTypeSpecSign() == DeclSpec::TSS_unsigned)
      Result = Context.getCorrespondingUnsignedType(Result);

    if (DS.isTypeSpecSat())
      Result = Context.getCorrespondingSaturatedType(Result);

    break;
  }
  case DeclSpec::TST_fract: {
    switch (DS.getTypeSpecWidth()) {
      case DeclSpec::TSW_short:
        Result = Context.ShortFractTy;
        break;
      case DeclSpec::TSW_unspecified:
        Result = Context.FractTy;
        break;
      case DeclSpec::TSW_long:
        Result = Context.LongFractTy;
        break;
      case DeclSpec::TSW_longlong:
        llvm_unreachable("Unable to specify long long as _Fract width");
    }

    if (DS.getTypeSpecSign() == DeclSpec::TSS_unsigned)
      Result = Context.getCorrespondingUnsignedType(Result);

    if (DS.isTypeSpecSat())
      Result = Context.getCorrespondingSaturatedType(Result);

    break;
  }
  case DeclSpec::TST_int128:
    if (!S.Context.getTargetInfo().hasInt128Type() &&
        !(S.getLangOpts().OpenMP && S.getLangOpts().OpenMPIsDevice))
      S.Diag(DS.getTypeSpecTypeLoc(), diag::err_type_unsupported)
        << "__int128";
    if (DS.getTypeSpecSign() == DeclSpec::TSS_unsigned)
      Result = Context.UnsignedInt128Ty;
    else
      Result = Context.Int128Ty;
    break;
  case DeclSpec::TST_float16:
    // CUDA host and device may have different _Float16 support, therefore
    // do not diagnose _Float16 usage to avoid false alarm.
    // ToDo: more precise diagnostics for CUDA.
    if (!S.Context.getTargetInfo().hasFloat16Type() && !S.getLangOpts().CUDA &&
        !(S.getLangOpts().OpenMP && S.getLangOpts().OpenMPIsDevice))
      S.Diag(DS.getTypeSpecTypeLoc(), diag::err_type_unsupported)
        << "_Float16";
    Result = Context.Float16Ty;
    break;
  case DeclSpec::TST_half:    Result = Context.HalfTy; break;
  case DeclSpec::TST_BFloat16:
    if (!S.Context.getTargetInfo().hasBFloat16Type())
      S.Diag(DS.getTypeSpecTypeLoc(), diag::err_type_unsupported)
        << "__bf16";
    Result = Context.BFloat16Ty;
    break;
  case DeclSpec::TST_float:   Result = Context.FloatTy; break;
  case DeclSpec::TST_double:
    if (DS.getTypeSpecWidth() == DeclSpec::TSW_long)
      Result = Context.LongDoubleTy;
    else
      Result = Context.DoubleTy;
    break;
  case DeclSpec::TST_float128:
    if (!S.Context.getTargetInfo().hasFloat128Type() &&
        !S.getLangOpts().SYCLIsDevice &&
        !(S.getLangOpts().OpenMP && S.getLangOpts().OpenMPIsDevice))
      S.Diag(DS.getTypeSpecTypeLoc(), diag::err_type_unsupported)
        << "__float128";
    Result = Context.Float128Ty;
    break;
  case DeclSpec::TST_bool: Result = Context.BoolTy; break; // _Bool or bool
    break;
  case DeclSpec::TST_decimal32:    // _Decimal32
  case DeclSpec::TST_decimal64:    // _Decimal64
  case DeclSpec::TST_decimal128:   // _Decimal128
    S.Diag(DS.getTypeSpecTypeLoc(), diag::err_decimal_unsupported);
    Result = Context.IntTy;
    declarator.setInvalidType(true);
    break;
  case DeclSpec::TST_class:
  case DeclSpec::TST_enum:
  case DeclSpec::TST_union:
  case DeclSpec::TST_struct:
  case DeclSpec::TST_interface: {
    TagDecl *D = dyn_cast_or_null<TagDecl>(DS.getRepAsDecl());
    if (!D) {
      // This can happen in C++ with ambiguous lookups.
      Result = Context.IntTy;
      declarator.setInvalidType(true);
      break;
    }

    // If the type is deprecated or unavailable, diagnose it.
    S.DiagnoseUseOfDecl(D, DS.getTypeSpecTypeNameLoc());

    assert(DS.getTypeSpecWidth() == 0 && DS.getTypeSpecComplex() == 0 &&
           DS.getTypeSpecSign() == 0 && "No qualifiers on tag names!");

    // TypeQuals handled by caller.
    Result = Context.getTypeDeclType(D);

    // In both C and C++, make an ElaboratedType.
    ElaboratedTypeKeyword Keyword
      = ElaboratedType::getKeywordForTypeSpec(DS.getTypeSpecType());
    Result = S.getElaboratedType(Keyword, DS.getTypeSpecScope(), Result,
                                 DS.isTypeSpecOwned() ? D : nullptr);
    break;
  }
  case DeclSpec::TST_typename: {
    assert(DS.getTypeSpecWidth() == 0 && DS.getTypeSpecComplex() == 0 &&
           DS.getTypeSpecSign() == 0 &&
           "Can't handle qualifiers on typedef names yet!");
    Result = S.GetTypeFromParser(DS.getRepAsType());
    if (Result.isNull()) {
      declarator.setInvalidType(true);
    }

    // TypeQuals handled by caller.
    break;
  }
  case DeclSpec::TST_typeofType:
    // FIXME: Preserve type source info.
    Result = S.GetTypeFromParser(DS.getRepAsType());
    assert(!Result.isNull() && "Didn't get a type for typeof?");
    if (!Result->isDependentType())
      if (const TagType *TT = Result->getAs<TagType>())
        S.DiagnoseUseOfDecl(TT->getDecl(), DS.getTypeSpecTypeLoc());
    // TypeQuals handled by caller.
    Result = Context.getTypeOfType(Result);
    break;
  case DeclSpec::TST_typeofExpr: {
    Expr *E = DS.getRepAsExpr();
    assert(E && "Didn't get an expression for typeof?");
    // TypeQuals handled by caller.
    Result = S.BuildTypeofExprType(E, DS.getTypeSpecTypeLoc());
    if (Result.isNull()) {
      Result = Context.IntTy;
      declarator.setInvalidType(true);
    }
    break;
  }
  case DeclSpec::TST_decltype: {
    Expr *E = DS.getRepAsExpr();
    assert(E && "Didn't get an expression for decltype?");
    // TypeQuals handled by caller.
    Result = S.BuildDecltypeType(E, DS.getTypeSpecTypeLoc());
    if (Result.isNull()) {
      Result = Context.IntTy;
      declarator.setInvalidType(true);
    }
    break;
  }
  case DeclSpec::TST_underlyingType:
    Result = S.GetTypeFromParser(DS.getRepAsType());
    assert(!Result.isNull() && "Didn't get a type for __underlying_type?");
    Result = S.BuildUnaryTransformType(Result,
                                       UnaryTransformType::EnumUnderlyingType,
                                       DS.getTypeSpecTypeLoc());
    if (Result.isNull()) {
      Result = Context.IntTy;
      declarator.setInvalidType(true);
    }
    break;

  case DeclSpec::TST_auto:
    if (DS.isConstrainedAuto()) {
      Result = ConvertConstrainedAutoDeclSpecToType(S, DS,
                                                    AutoTypeKeyword::Auto);
      break;
    }
    Result = Context.getAutoType(QualType(), AutoTypeKeyword::Auto, false);
    break;

  case DeclSpec::TST_auto_type:
    Result = Context.getAutoType(QualType(), AutoTypeKeyword::GNUAutoType, false);
    break;

  case DeclSpec::TST_decltype_auto:
    if (DS.isConstrainedAuto()) {
      Result =
          ConvertConstrainedAutoDeclSpecToType(S, DS,
                                               AutoTypeKeyword::DecltypeAuto);
      break;
    }
    Result = Context.getAutoType(QualType(), AutoTypeKeyword::DecltypeAuto,
                                 /*IsDependent*/ false);
    break;

  case DeclSpec::TST_unknown_anytype:
    Result = Context.UnknownAnyTy;
    break;

  case DeclSpec::TST_atomic:
    Result = S.GetTypeFromParser(DS.getRepAsType());
    assert(!Result.isNull() && "Didn't get a type for _Atomic?");
    Result = S.BuildAtomicType(Result, DS.getTypeSpecTypeLoc());
    if (Result.isNull()) {
      Result = Context.IntTy;
      declarator.setInvalidType(true);
    }
    break;

#define GENERIC_IMAGE_TYPE(ImgType, Id)                                        \
  case DeclSpec::TST_##ImgType##_t:                                            \
    switch (getImageAccess(DS.getAttributes())) {                              \
    case OpenCLAccessAttr::Keyword_write_only:                                 \
      Result = Context.Id##WOTy;                                               \
      break;                                                                   \
    case OpenCLAccessAttr::Keyword_read_write:                                 \
      Result = Context.Id##RWTy;                                               \
      break;                                                                   \
    case OpenCLAccessAttr::Keyword_read_only:                                  \
      Result = Context.Id##ROTy;                                               \
      break;                                                                   \
    case OpenCLAccessAttr::SpellingNotCalculated:                              \
      llvm_unreachable("Spelling not yet calculated");                         \
    }                                                                          \
    break;
#include "clang/Basic/OpenCLImageTypes.def"

  case DeclSpec::TST_error:
    Result = Context.IntTy;
    declarator.setInvalidType(true);
    break;
  }

  // FIXME: we want resulting declarations to be marked invalid, but claiming
  // the type is invalid is too strong - e.g. it causes ActOnTypeName to return
  // a null type.
  if (Result->containsErrors())
    declarator.setInvalidType();

  if (S.getLangOpts().OpenCL &&
      S.checkOpenCLDisabledTypeDeclSpec(DS, Result))
    declarator.setInvalidType(true);

  bool IsFixedPointType = DS.getTypeSpecType() == DeclSpec::TST_accum ||
                          DS.getTypeSpecType() == DeclSpec::TST_fract;

  // Only fixed point types can be saturated
  if (DS.isTypeSpecSat() && !IsFixedPointType)
    S.Diag(DS.getTypeSpecSatLoc(), diag::err_invalid_saturation_spec)
        << DS.getSpecifierName(DS.getTypeSpecType(),
                               Context.getPrintingPolicy());

  // Handle complex types.
  if (DS.getTypeSpecComplex() == DeclSpec::TSC_complex) {
    if (S.getLangOpts().Freestanding)
      S.Diag(DS.getTypeSpecComplexLoc(), diag::ext_freestanding_complex);
    Result = Context.getComplexType(Result);
  } else if (DS.isTypeAltiVecVector()) {
    unsigned typeSize = static_cast<unsigned>(Context.getTypeSize(Result));
    assert(typeSize > 0 && "type size for vector must be greater than 0 bits");
    VectorType::VectorKind VecKind = VectorType::AltiVecVector;
    if (DS.isTypeAltiVecPixel())
      VecKind = VectorType::AltiVecPixel;
    else if (DS.isTypeAltiVecBool())
      VecKind = VectorType::AltiVecBool;
    Result = Context.getVectorType(Result, 128/typeSize, VecKind);
  }

  // FIXME: Imaginary.
  if (DS.getTypeSpecComplex() == DeclSpec::TSC_imaginary)
    S.Diag(DS.getTypeSpecComplexLoc(), diag::err_imaginary_not_supported);

  // Before we process any type attributes, synthesize a block literal
  // function declarator if necessary.
  if (declarator.getContext() == DeclaratorContext::BlockLiteralContext)
    maybeSynthesizeBlockSignature(state, Result);

  // Apply any type attributes from the decl spec.  This may cause the
  // list of type attributes to be temporarily saved while the type
  // attributes are pushed around.
  // pipe attributes will be handled later ( at GetFullTypeForDeclarator )
  if (!DS.isTypeSpecPipe())
    processTypeAttrs(state, Result, TAL_DeclSpec, DS.getAttributes());

  // Apply const/volatile/restrict qualifiers to T.
  if (unsigned TypeQuals = DS.getTypeQualifiers()) {
    // Warn about CV qualifiers on function types.
    // C99 6.7.3p8:
    //   If the specification of a function type includes any type qualifiers,
    //   the behavior is undefined.
    // C++11 [dcl.fct]p7:
    //   The effect of a cv-qualifier-seq in a function declarator is not the
    //   same as adding cv-qualification on top of the function type. In the
    //   latter case, the cv-qualifiers are ignored.
    if (Result->isFunctionType()) {
      diagnoseAndRemoveTypeQualifiers(
          S, DS, TypeQuals, Result, DeclSpec::TQ_const | DeclSpec::TQ_volatile,
          S.getLangOpts().CPlusPlus
              ? diag::warn_typecheck_function_qualifiers_ignored
              : diag::warn_typecheck_function_qualifiers_unspecified);
      // No diagnostic for 'restrict' or '_Atomic' applied to a
      // function type; we'll diagnose those later, in BuildQualifiedType.
    }

    // C++11 [dcl.ref]p1:
    //   Cv-qualified references are ill-formed except when the
    //   cv-qualifiers are introduced through the use of a typedef-name
    //   or decltype-specifier, in which case the cv-qualifiers are ignored.
    //
    // There don't appear to be any other contexts in which a cv-qualified
    // reference type could be formed, so the 'ill-formed' clause here appears
    // to never happen.
    if (TypeQuals && Result->isReferenceType()) {
      diagnoseAndRemoveTypeQualifiers(
          S, DS, TypeQuals, Result,
          DeclSpec::TQ_const | DeclSpec::TQ_volatile | DeclSpec::TQ_atomic,
          diag::warn_typecheck_reference_qualifiers);
    }

    // C90 6.5.3 constraints: "The same type qualifier shall not appear more
    // than once in the same specifier-list or qualifier-list, either directly
    // or via one or more typedefs."
    if (!S.getLangOpts().C99 && !S.getLangOpts().CPlusPlus
        && TypeQuals & Result.getCVRQualifiers()) {
      if (TypeQuals & DeclSpec::TQ_const && Result.isConstQualified()) {
        S.Diag(DS.getConstSpecLoc(), diag::ext_duplicate_declspec)
          << "const";
      }

      if (TypeQuals & DeclSpec::TQ_volatile && Result.isVolatileQualified()) {
        S.Diag(DS.getVolatileSpecLoc(), diag::ext_duplicate_declspec)
          << "volatile";
      }

      // C90 doesn't have restrict nor _Atomic, so it doesn't force us to
      // produce a warning in this case.
    }

    QualType Qualified = S.BuildQualifiedType(Result, DeclLoc, TypeQuals, &DS);

    // If adding qualifiers fails, just use the unqualified type.
    if (Qualified.isNull())
      declarator.setInvalidType(true);
    else
      Result = Qualified;
  }

  assert(!Result.isNull() && "This function should not return a null type");
  return Result;
}

static std::string getPrintableNameForEntity(DeclarationName Entity) {
  if (Entity)
    return Entity.getAsString();

  return "type name";
}

QualType Sema::BuildQualifiedType(QualType T, SourceLocation Loc,
                                  Qualifiers Qs, const DeclSpec *DS) {
  if (T.isNull())
    return QualType();

  // Ignore any attempt to form a cv-qualified reference.
  if (T->isReferenceType()) {
    Qs.removeConst();
    Qs.removeVolatile();
  }

  // Enforce C99 6.7.3p2: "Types other than pointer types derived from
  // object or incomplete types shall not be restrict-qualified."
  if (Qs.hasRestrict()) {
    unsigned DiagID = 0;
    QualType ProblemTy;

    if (T->isAnyPointerType() || T->isReferenceType() ||
        T->isMemberPointerType()) {
      QualType EltTy;
      if (T->isObjCObjectPointerType())
        EltTy = T;
      else if (const MemberPointerType *PTy = T->getAs<MemberPointerType>())
        EltTy = PTy->getPointeeType();
      else
        EltTy = T->getPointeeType();

      // If we have a pointer or reference, the pointee must have an object
      // incomplete type.
      if (!EltTy->isIncompleteOrObjectType()) {
        DiagID = diag::err_typecheck_invalid_restrict_invalid_pointee;
        ProblemTy = EltTy;
      }
    } else if (!T->isDependentType()) {
      DiagID = diag::err_typecheck_invalid_restrict_not_pointer;
      ProblemTy = T;
    }

    if (DiagID) {
      Diag(DS ? DS->getRestrictSpecLoc() : Loc, DiagID) << ProblemTy;
      Qs.removeRestrict();
    }
  }

  return Context.getQualifiedType(T, Qs);
}

QualType Sema::BuildQualifiedType(QualType T, SourceLocation Loc,
                                  unsigned CVRAU, const DeclSpec *DS) {
  if (T.isNull())
    return QualType();

  // Ignore any attempt to form a cv-qualified reference.
  if (T->isReferenceType())
    CVRAU &=
        ~(DeclSpec::TQ_const | DeclSpec::TQ_volatile | DeclSpec::TQ_atomic);

  // Convert from DeclSpec::TQ to Qualifiers::TQ by just dropping TQ_atomic and
  // TQ_unaligned;
  unsigned CVR = CVRAU & ~(DeclSpec::TQ_atomic | DeclSpec::TQ_unaligned);

  // C11 6.7.3/5:
  //   If the same qualifier appears more than once in the same
  //   specifier-qualifier-list, either directly or via one or more typedefs,
  //   the behavior is the same as if it appeared only once.
  //
  // It's not specified what happens when the _Atomic qualifier is applied to
  // a type specified with the _Atomic specifier, but we assume that this
  // should be treated as if the _Atomic qualifier appeared multiple times.
  if (CVRAU & DeclSpec::TQ_atomic && !T->isAtomicType()) {
    // C11 6.7.3/5:
    //   If other qualifiers appear along with the _Atomic qualifier in a
    //   specifier-qualifier-list, the resulting type is the so-qualified
    //   atomic type.
    //
    // Don't need to worry about array types here, since _Atomic can't be
    // applied to such types.
    SplitQualType Split = T.getSplitUnqualifiedType();
    T = BuildAtomicType(QualType(Split.Ty, 0),
                        DS ? DS->getAtomicSpecLoc() : Loc);
    if (T.isNull())
      return T;
    Split.Quals.addCVRQualifiers(CVR);
    return BuildQualifiedType(T, Loc, Split.Quals);
  }

  Qualifiers Q = Qualifiers::fromCVRMask(CVR);
  Q.setUnaligned(CVRAU & DeclSpec::TQ_unaligned);
  return BuildQualifiedType(T, Loc, Q, DS);
}

/// Build a paren type including \p T.
QualType Sema::BuildParenType(QualType T) {
  return Context.getParenType(T);
}

/// Given that we're building a pointer or reference to the given
static QualType inferARCLifetimeForPointee(Sema &S, QualType type,
                                           SourceLocation loc,
                                           bool isReference) {
  // Bail out if retention is unrequired or already specified.
  if (!type->isObjCLifetimeType() ||
      type.getObjCLifetime() != Qualifiers::OCL_None)
    return type;

  Qualifiers::ObjCLifetime implicitLifetime = Qualifiers::OCL_None;

  // If the object type is const-qualified, we can safely use
  // __unsafe_unretained.  This is safe (because there are no read
  // barriers), and it'll be safe to coerce anything but __weak* to
  // the resulting type.
  if (type.isConstQualified()) {
    implicitLifetime = Qualifiers::OCL_ExplicitNone;

  // Otherwise, check whether the static type does not require
  // retaining.  This currently only triggers for Class (possibly
  // protocol-qualifed, and arrays thereof).
  } else if (type->isObjCARCImplicitlyUnretainedType()) {
    implicitLifetime = Qualifiers::OCL_ExplicitNone;

  // If we are in an unevaluated context, like sizeof, skip adding a
  // qualification.
  } else if (S.isUnevaluatedContext()) {
    return type;

  // If that failed, give an error and recover using __strong.  __strong
  // is the option most likely to prevent spurious second-order diagnostics,
  // like when binding a reference to a field.
  } else {
    // These types can show up in private ivars in system headers, so
    // we need this to not be an error in those cases.  Instead we
    // want to delay.
    if (S.DelayedDiagnostics.shouldDelayDiagnostics()) {
      S.DelayedDiagnostics.add(
          sema::DelayedDiagnostic::makeForbiddenType(loc,
              diag::err_arc_indirect_no_ownership, type, isReference));
    } else {
      S.Diag(loc, diag::err_arc_indirect_no_ownership) << type << isReference;
    }
    implicitLifetime = Qualifiers::OCL_Strong;
  }
  assert(implicitLifetime && "didn't infer any lifetime!");

  Qualifiers qs;
  qs.addObjCLifetime(implicitLifetime);
  return S.Context.getQualifiedType(type, qs);
}

static std::string getFunctionQualifiersAsString(const FunctionProtoType *FnTy){
  std::string Quals = FnTy->getMethodQuals().getAsString();

  switch (FnTy->getRefQualifier()) {
  case RQ_None:
    break;

  case RQ_LValue:
    if (!Quals.empty())
      Quals += ' ';
    Quals += '&';
    break;

  case RQ_RValue:
    if (!Quals.empty())
      Quals += ' ';
    Quals += "&&";
    break;
  }

  return Quals;
}

namespace {
/// Kinds of declarator that cannot contain a qualified function type.
///
/// C++98 [dcl.fct]p4 / C++11 [dcl.fct]p6:
///     a function type with a cv-qualifier or a ref-qualifier can only appear
///     at the topmost level of a type.
///
/// Parens and member pointers are permitted. We don't diagnose array and
/// function declarators, because they don't allow function types at all.
///
/// The values of this enum are used in diagnostics.
enum QualifiedFunctionKind { QFK_BlockPointer, QFK_Pointer, QFK_Reference };
} // end anonymous namespace

/// Check whether the type T is a qualified function type, and if it is,
/// diagnose that it cannot be contained within the given kind of declarator.
static bool checkQualifiedFunction(Sema &S, QualType T, SourceLocation Loc,
                                   QualifiedFunctionKind QFK) {
  // Does T refer to a function type with a cv-qualifier or a ref-qualifier?
  const FunctionProtoType *FPT = T->getAs<FunctionProtoType>();
  if (!FPT ||
      (FPT->getMethodQuals().empty() && FPT->getRefQualifier() == RQ_None))
    return false;

  S.Diag(Loc, diag::err_compound_qualified_function_type)
    << QFK << isa<FunctionType>(T.IgnoreParens()) << T
    << getFunctionQualifiersAsString(FPT);
  return true;
}

bool Sema::CheckQualifiedFunctionForTypeId(QualType T, SourceLocation Loc) {
  const FunctionProtoType *FPT = T->getAs<FunctionProtoType>();
  if (!FPT ||
      (FPT->getMethodQuals().empty() && FPT->getRefQualifier() == RQ_None))
    return false;

  Diag(Loc, diag::err_qualified_function_typeid)
      << T << getFunctionQualifiersAsString(FPT);
  return true;
}

// Helper to deduce addr space of a pointee type in OpenCL mode.
static QualType deduceOpenCLPointeeAddrSpace(Sema &S, QualType PointeeType) {
  if (!PointeeType->isUndeducedAutoType() && !PointeeType->isDependentType() &&
      !PointeeType->isSamplerT() &&
      !PointeeType.hasAddressSpace())
    PointeeType = S.getASTContext().getAddrSpaceQualType(
        PointeeType,
        S.getLangOpts().OpenCLCPlusPlus || S.getLangOpts().OpenCLVersion == 200
            ? LangAS::opencl_generic
            : LangAS::opencl_private);
  return PointeeType;
}

/// Build a pointer type.
///
/// \param T The type to which we'll be building a pointer.
///
/// \param Loc The location of the entity whose type involves this
/// pointer type or, if there is no such entity, the location of the
/// type that will have pointer type.
///
/// \param Entity The name of the entity that involves the pointer
/// type, if known.
///
/// \returns A suitable pointer type, if there are no
/// errors. Otherwise, returns a NULL type.
QualType Sema::BuildPointerType(QualType T,
                                SourceLocation Loc, DeclarationName Entity) {
  if (T->isReferenceType()) {
    // C++ 8.3.2p4: There shall be no ... pointers to references ...
    Diag(Loc, diag::err_illegal_decl_pointer_to_reference)
      << getPrintableNameForEntity(Entity) << T;
    return QualType();
  }

  if (T->isFunctionType() && getLangOpts().OpenCL) {
    Diag(Loc, diag::err_opencl_function_pointer);
    return QualType();
  }

  if (checkQualifiedFunction(*this, T, Loc, QFK_Pointer))
    return QualType();

  assert(!T->isObjCObjectType() && "Should build ObjCObjectPointerType");

  // In ARC, it is forbidden to build pointers to unqualified pointers.
  if (getLangOpts().ObjCAutoRefCount)
    T = inferARCLifetimeForPointee(*this, T, Loc, /*reference*/ false);

  if (getLangOpts().OpenCL)
    T = deduceOpenCLPointeeAddrSpace(*this, T);

  // Build the pointer type.
  return Context.getPointerType(T);
}

/// Build a reference type.
///
/// \param T The type to which we'll be building a reference.
///
/// \param Loc The location of the entity whose type involves this
/// reference type or, if there is no such entity, the location of the
/// type that will have reference type.
///
/// \param Entity The name of the entity that involves the reference
/// type, if known.
///
/// \returns A suitable reference type, if there are no
/// errors. Otherwise, returns a NULL type.
QualType Sema::BuildReferenceType(QualType T, bool SpelledAsLValue,
                                  SourceLocation Loc,
                                  DeclarationName Entity) {
  assert(Context.getCanonicalType(T) != Context.OverloadTy &&
         "Unresolved overloaded function type");

  // C++0x [dcl.ref]p6:
  //   If a typedef (7.1.3), a type template-parameter (14.3.1), or a
  //   decltype-specifier (7.1.6.2) denotes a type TR that is a reference to a
  //   type T, an attempt to create the type "lvalue reference to cv TR" creates
  //   the type "lvalue reference to T", while an attempt to create the type
  //   "rvalue reference to cv TR" creates the type TR.
  bool LValueRef = SpelledAsLValue || T->getAs<LValueReferenceType>();

  // C++ [dcl.ref]p4: There shall be no references to references.
  //
  // According to C++ DR 106, references to references are only
  // diagnosed when they are written directly (e.g., "int & &"),
  // but not when they happen via a typedef:
  //
  //   typedef int& intref;
  //   typedef intref& intref2;
  //
  // Parser::ParseDeclaratorInternal diagnoses the case where
  // references are written directly; here, we handle the
  // collapsing of references-to-references as described in C++0x.
  // DR 106 and 540 introduce reference-collapsing into C++98/03.

  // C++ [dcl.ref]p1:
  //   A declarator that specifies the type "reference to cv void"
  //   is ill-formed.
  if (T->isVoidType()) {
    Diag(Loc, diag::err_reference_to_void);
    return QualType();
  }

  if (checkQualifiedFunction(*this, T, Loc, QFK_Reference))
    return QualType();

  // In ARC, it is forbidden to build references to unqualified pointers.
  if (getLangOpts().ObjCAutoRefCount)
    T = inferARCLifetimeForPointee(*this, T, Loc, /*reference*/ true);

  if (getLangOpts().OpenCL)
    T = deduceOpenCLPointeeAddrSpace(*this, T);

  // Handle restrict on references.
  if (LValueRef)
    return Context.getLValueReferenceType(T, SpelledAsLValue);
  return Context.getRValueReferenceType(T);
}

/// Build a Read-only Pipe type.
///
/// \param T The type to which we'll be building a Pipe.
///
/// \param Loc We do not use it for now.
///
/// \returns A suitable pipe type, if there are no errors. Otherwise, returns a
/// NULL type.
QualType Sema::BuildReadPipeType(QualType T, SourceLocation Loc) {
  return Context.getReadPipeType(T);
}

/// Build a Write-only Pipe type.
///
/// \param T The type to which we'll be building a Pipe.
///
/// \param Loc We do not use it for now.
///
/// \returns A suitable pipe type, if there are no errors. Otherwise, returns a
/// NULL type.
QualType Sema::BuildWritePipeType(QualType T, SourceLocation Loc) {
  return Context.getWritePipeType(T);
}

/// Build a extended int type.
///
/// \param IsUnsigned Boolean representing the signedness of the type.
///
/// \param BitWidth Size of this int type in bits, or an expression representing
/// that.
///
/// \param Loc Location of the keyword.
QualType Sema::BuildExtIntType(bool IsUnsigned, Expr *BitWidth,
                               SourceLocation Loc) {
  if (BitWidth->isInstantiationDependent())
    return Context.getDependentExtIntType(IsUnsigned, BitWidth);

  llvm::APSInt Bits(32);
  ExprResult ICE = VerifyIntegerConstantExpression(BitWidth, &Bits);

  if (ICE.isInvalid())
    return QualType();

  int64_t NumBits = Bits.getSExtValue();
  if (!IsUnsigned && NumBits < 2) {
    Diag(Loc, diag::err_ext_int_bad_size) << 0;
    return QualType();
  }

  if (IsUnsigned && NumBits < 1) {
    Diag(Loc, diag::err_ext_int_bad_size) << 1;
    return QualType();
  }

  if (NumBits > llvm::IntegerType::MAX_INT_BITS) {
    Diag(Loc, diag::err_ext_int_max_size) << IsUnsigned
                                          << llvm::IntegerType::MAX_INT_BITS;
    return QualType();
  }

  return Context.getExtIntType(IsUnsigned, NumBits);
}

/// Check whether the specified array size makes the array type a VLA.  If so,
/// return true, if not, return the size of the array in SizeVal.
static bool isArraySizeVLA(Sema &S, Expr *ArraySize, llvm::APSInt &SizeVal) {
  // If the size is an ICE, it certainly isn't a VLA. If we're in a GNU mode
  // (like gnu99, but not c99) accept any evaluatable value as an extension.
  class VLADiagnoser : public Sema::VerifyICEDiagnoser {
  public:
    VLADiagnoser() : Sema::VerifyICEDiagnoser(true) {}

    void diagnoseNotICE(Sema &S, SourceLocation Loc, SourceRange SR) override {
    }

    void diagnoseFold(Sema &S, SourceLocation Loc, SourceRange SR) override {
      S.Diag(Loc, diag::ext_vla_folded_to_constant) << SR;
    }
  } Diagnoser;

  return S.VerifyIntegerConstantExpression(ArraySize, &SizeVal, Diagnoser,
                                           S.LangOpts.GNUMode ||
                                           S.LangOpts.OpenCL).isInvalid();
}

/// Build an array type.
///
/// \param T The type of each element in the array.
///
/// \param ASM C99 array size modifier (e.g., '*', 'static').
///
/// \param ArraySize Expression describing the size of the array.
///
/// \param Brackets The range from the opening '[' to the closing ']'.
///
/// \param Entity The name of the entity that involves the array
/// type, if known.
///
/// \returns A suitable array type, if there are no errors. Otherwise,
/// returns a NULL type.
QualType Sema::BuildArrayType(QualType T, ArrayType::ArraySizeModifier ASM,
                              Expr *ArraySize, unsigned Quals,
                              SourceRange Brackets, DeclarationName Entity) {

  SourceLocation Loc = Brackets.getBegin();
  if (getLangOpts().CPlusPlus) {
    // C++ [dcl.array]p1:
    //   T is called the array element type; this type shall not be a reference
    //   type, the (possibly cv-qualified) type void, a function type or an
    //   abstract class type.
    //
    // C++ [dcl.array]p3:
    //   When several "array of" specifications are adjacent, [...] only the
    //   first of the constant expressions that specify the bounds of the arrays
    //   may be omitted.
    //
    // Note: function types are handled in the common path with C.
    if (T->isReferenceType()) {
      Diag(Loc, diag::err_illegal_decl_array_of_references)
      << getPrintableNameForEntity(Entity) << T;
      return QualType();
    }

    if (T->isVoidType() || T->isIncompleteArrayType()) {
      Diag(Loc, diag::err_array_incomplete_or_sizeless_type) << 0 << T;
      return QualType();
    }

    if (RequireNonAbstractType(Brackets.getBegin(), T,
                               diag::err_array_of_abstract_type))
      return QualType();

    // Mentioning a member pointer type for an array type causes us to lock in
    // an inheritance model, even if it's inside an unused typedef.
    if (Context.getTargetInfo().getCXXABI().isMicrosoft())
      if (const MemberPointerType *MPTy = T->getAs<MemberPointerType>())
        if (!MPTy->getClass()->isDependentType())
          (void)isCompleteType(Loc, T);

  } else {
    // C99 6.7.5.2p1: If the element type is an incomplete or function type,
    // reject it (e.g. void ary[7], struct foo ary[7], void ary[7]())
    if (RequireCompleteSizedType(Loc, T,
                                 diag::err_array_incomplete_or_sizeless_type))
      return QualType();
  }

  if (T->isSizelessType()) {
    Diag(Loc, diag::err_array_incomplete_or_sizeless_type) << 1 << T;
    return QualType();
  }

  if (T->isFunctionType()) {
    Diag(Loc, diag::err_illegal_decl_array_of_functions)
      << getPrintableNameForEntity(Entity) << T;
    return QualType();
  }

  if (const RecordType *EltTy = T->getAs<RecordType>()) {
    // If the element type is a struct or union that contains a variadic
    // array, accept it as a GNU extension: C99 6.7.2.1p2.
    if (EltTy->getDecl()->hasFlexibleArrayMember())
      Diag(Loc, diag::ext_flexible_array_in_array) << T;
  } else if (T->isObjCObjectType()) {
    Diag(Loc, diag::err_objc_array_of_interfaces) << T;
    return QualType();
  }

  // Do placeholder conversions on the array size expression.
  if (ArraySize && ArraySize->hasPlaceholderType()) {
    ExprResult Result = CheckPlaceholderExpr(ArraySize);
    if (Result.isInvalid()) return QualType();
    ArraySize = Result.get();
  }

  // Do lvalue-to-rvalue conversions on the array size expression.
  if (ArraySize && !ArraySize->isRValue()) {
    ExprResult Result = DefaultLvalueConversion(ArraySize);
    if (Result.isInvalid())
      return QualType();

    ArraySize = Result.get();
  }

  // C99 6.7.5.2p1: The size expression shall have integer type.
  // C++11 allows contextual conversions to such types.
  if (!getLangOpts().CPlusPlus11 &&
      ArraySize && !ArraySize->isTypeDependent() &&
      !ArraySize->getType()->isIntegralOrUnscopedEnumerationType()) {
    Diag(ArraySize->getBeginLoc(), diag::err_array_size_non_int)
        << ArraySize->getType() << ArraySize->getSourceRange();
    return QualType();
  }

  llvm::APSInt ConstVal(Context.getTypeSize(Context.getSizeType()));
  if (!ArraySize) {
    if (ASM == ArrayType::Star)
      T = Context.getVariableArrayType(T, nullptr, ASM, Quals, Brackets);
    else
      T = Context.getIncompleteArrayType(T, ASM, Quals);
  } else if (ArraySize->isTypeDependent() || ArraySize->isValueDependent()) {
    T = Context.getDependentSizedArrayType(T, ArraySize, ASM, Quals, Brackets);
  } else if ((!T->isDependentType() && !T->isIncompleteType() &&
              !T->isConstantSizeType()) ||
             isArraySizeVLA(*this, ArraySize, ConstVal)) {
    // Even in C++11, don't allow contextual conversions in the array bound
    // of a VLA.
    if (getLangOpts().CPlusPlus11 &&
        !ArraySize->getType()->isIntegralOrUnscopedEnumerationType()) {
      Diag(ArraySize->getBeginLoc(), diag::err_array_size_non_int)
          << ArraySize->getType() << ArraySize->getSourceRange();
      return QualType();
    }

    // C99: an array with an element type that has a non-constant-size is a VLA.
    // C99: an array with a non-ICE size is a VLA.  We accept any expression
    // that we can fold to a non-zero positive value as an extension.
    T = Context.getVariableArrayType(T, ArraySize, ASM, Quals, Brackets);
  } else {
    // C99 6.7.5.2p1: If the expression is a constant expression, it shall
    // have a value greater than zero.
    if (ConstVal.isSigned() && ConstVal.isNegative()) {
      if (Entity)
        Diag(ArraySize->getBeginLoc(), diag::err_decl_negative_array_size)
            << getPrintableNameForEntity(Entity) << ArraySize->getSourceRange();
      else
        Diag(ArraySize->getBeginLoc(), diag::err_typecheck_negative_array_size)
            << ArraySize->getSourceRange();
      return QualType();
    }
    if (ConstVal == 0) {
      // GCC accepts zero sized static arrays. We allow them when
      // we're not in a SFINAE context.
      Diag(ArraySize->getBeginLoc(), isSFINAEContext()
                                         ? diag::err_typecheck_zero_array_size
                                         : diag::ext_typecheck_zero_array_size)
          << ArraySize->getSourceRange();
    } else if (!T->isDependentType() && !T->isVariablyModifiedType() &&
               !T->isIncompleteType() && !T->isUndeducedType()) {
      // Is the array too large?
      unsigned ActiveSizeBits
        = ConstantArrayType::getNumAddressingBits(Context, T, ConstVal);
      if (ActiveSizeBits > ConstantArrayType::getMaxSizeBits(Context)) {
        Diag(ArraySize->getBeginLoc(), diag::err_array_too_large)
            << ConstVal.toString(10) << ArraySize->getSourceRange();
        return QualType();
      }
    }

    T = Context.getConstantArrayType(T, ConstVal, ArraySize, ASM, Quals);
  }

  // OpenCL v1.2 s6.9.d: variable length arrays are not supported.
  if (getLangOpts().OpenCL && T->isVariableArrayType()) {
    Diag(Loc, diag::err_opencl_vla);
    return QualType();
  }

  if (T->isVariableArrayType() && !Context.getTargetInfo().isVLASupported()) {
    // CUDA device code and some other targets don't support VLAs.
    targetDiag(Loc, (getLangOpts().CUDA && getLangOpts().CUDAIsDevice)
                        ? diag::err_cuda_vla
                        : diag::err_vla_unsupported)
        << ((getLangOpts().CUDA && getLangOpts().CUDAIsDevice)
                ? CurrentCUDATarget()
                : CFT_InvalidTarget);
  }

  // If this is not C99, extwarn about VLA's and C99 array size modifiers.
  if (!getLangOpts().C99) {
    if (T->isVariableArrayType()) {
      // Prohibit the use of VLAs during template argument deduction.
      if (isSFINAEContext()) {
        Diag(Loc, diag::err_vla_in_sfinae);
        return QualType();
      }
      // Just extwarn about VLAs.
      else
        Diag(Loc, diag::ext_vla);
    } else if (ASM != ArrayType::Normal || Quals != 0)
      Diag(Loc,
           getLangOpts().CPlusPlus? diag::err_c99_array_usage_cxx
                                  : diag::ext_c99_array_usage) << ASM;
  }

  if (T->isVariableArrayType()) {
    // Warn about VLAs for -Wvla.
    Diag(Loc, diag::warn_vla_used);
  }

  // OpenCL v2.0 s6.12.5 - Arrays of blocks are not supported.
  // OpenCL v2.0 s6.16.13.1 - Arrays of pipe type are not supported.
  // OpenCL v2.0 s6.9.b - Arrays of image/sampler type are not supported.
  if (getLangOpts().OpenCL) {
    const QualType ArrType = Context.getBaseElementType(T);
    if (ArrType->isBlockPointerType() || ArrType->isPipeType() ||
        ArrType->isSamplerT() || ArrType->isImageType()) {
      Diag(Loc, diag::err_opencl_invalid_type_array) << ArrType;
      return QualType();
    }
  }

  return T;
}

QualType Sema::BuildVectorType(QualType CurType, Expr *SizeExpr,
                               SourceLocation AttrLoc) {
  // The base type must be integer (not Boolean or enumeration) or float, and
  // can't already be a vector.
  if (!CurType->isDependentType() &&
      (!CurType->isBuiltinType() || CurType->isBooleanType() ||
       (!CurType->isIntegerType() && !CurType->isRealFloatingType()))) {
    Diag(AttrLoc, diag::err_attribute_invalid_vector_type) << CurType;
    return QualType();
  }

  if (SizeExpr->isTypeDependent() || SizeExpr->isValueDependent())
    return Context.getDependentVectorType(CurType, SizeExpr, AttrLoc,
                                               VectorType::GenericVector);

  Optional<llvm::APSInt> VecSize = SizeExpr->getIntegerConstantExpr(Context);
  if (!VecSize) {
    Diag(AttrLoc, diag::err_attribute_argument_type)
        << "vector_size" << AANT_ArgumentIntegerConstant
        << SizeExpr->getSourceRange();
    return QualType();
  }

  if (CurType->isDependentType())
    return Context.getDependentVectorType(CurType, SizeExpr, AttrLoc,
                                               VectorType::GenericVector);

  // vecSize is specified in bytes - convert to bits.
  if (!VecSize->isIntN(61)) {
    // Bit size will overflow uint64.
    Diag(AttrLoc, diag::err_attribute_size_too_large)
        << SizeExpr->getSourceRange() << "vector";
    return QualType();
  }
  uint64_t VectorSizeBits = VecSize->getZExtValue() * 8;
  unsigned TypeSize = static_cast<unsigned>(Context.getTypeSize(CurType));

  if (VectorSizeBits == 0) {
    Diag(AttrLoc, diag::err_attribute_zero_size)
        << SizeExpr->getSourceRange() << "vector";
    return QualType();
  }

  if (VectorSizeBits % TypeSize) {
    Diag(AttrLoc, diag::err_attribute_invalid_size)
        << SizeExpr->getSourceRange();
    return QualType();
  }

  if (VectorSizeBits / TypeSize > std::numeric_limits<uint32_t>::max()) {
    Diag(AttrLoc, diag::err_attribute_size_too_large)
        << SizeExpr->getSourceRange() << "vector";
    return QualType();
  }

  return Context.getVectorType(CurType, VectorSizeBits / TypeSize,
                               VectorType::GenericVector);
}

/// Build an ext-vector type.
///
/// Run the required checks for the extended vector type.
QualType Sema::BuildExtVectorType(QualType T, Expr *ArraySize,
                                  SourceLocation AttrLoc) {
  // Unlike gcc's vector_size attribute, we do not allow vectors to be defined
  // in conjunction with complex types (pointers, arrays, functions, etc.).
  //
  // Additionally, OpenCL prohibits vectors of booleans (they're considered a
  // reserved data type under OpenCL v2.0 s6.1.4), we don't support selects
  // on bitvectors, and we have no well-defined ABI for bitvectors, so vectors
  // of bool aren't allowed.
  if ((!T->isDependentType() && !T->isIntegerType() &&
       !T->isRealFloatingType()) ||
      T->isBooleanType()) {
    Diag(AttrLoc, diag::err_attribute_invalid_vector_type) << T;
    return QualType();
  }

  if (!ArraySize->isTypeDependent() && !ArraySize->isValueDependent()) {
    Optional<llvm::APSInt> vecSize = ArraySize->getIntegerConstantExpr(Context);
    if (!vecSize) {
      Diag(AttrLoc, diag::err_attribute_argument_type)
        << "ext_vector_type" << AANT_ArgumentIntegerConstant
        << ArraySize->getSourceRange();
      return QualType();
    }

    if (!vecSize->isIntN(32)) {
      Diag(AttrLoc, diag::err_attribute_size_too_large)
          << ArraySize->getSourceRange() << "vector";
      return QualType();
    }
    // Unlike gcc's vector_size attribute, the size is specified as the
    // number of elements, not the number of bytes.
    unsigned vectorSize = static_cast<unsigned>(vecSize->getZExtValue());

    if (vectorSize == 0) {
      Diag(AttrLoc, diag::err_attribute_zero_size)
          << ArraySize->getSourceRange() << "vector";
      return QualType();
    }

    return Context.getExtVectorType(T, vectorSize);
  }

  return Context.getDependentSizedExtVectorType(T, ArraySize, AttrLoc);
}

QualType Sema::BuildMatrixType(QualType ElementTy, Expr *NumRows, Expr *NumCols,
                               SourceLocation AttrLoc) {
  assert(Context.getLangOpts().MatrixTypes &&
         "Should never build a matrix type when it is disabled");

  // Check element type, if it is not dependent.
  if (!ElementTy->isDependentType() &&
      !MatrixType::isValidElementType(ElementTy)) {
    Diag(AttrLoc, diag::err_attribute_invalid_matrix_type) << ElementTy;
    return QualType();
  }

  if (NumRows->isTypeDependent() || NumCols->isTypeDependent() ||
      NumRows->isValueDependent() || NumCols->isValueDependent())
    return Context.getDependentSizedMatrixType(ElementTy, NumRows, NumCols,
                                               AttrLoc);

  Optional<llvm::APSInt> ValueRows = NumRows->getIntegerConstantExpr(Context);
  Optional<llvm::APSInt> ValueColumns =
      NumCols->getIntegerConstantExpr(Context);

  auto const RowRange = NumRows->getSourceRange();
  auto const ColRange = NumCols->getSourceRange();

  // Both are row and column expressions are invalid.
  if (!ValueRows && !ValueColumns) {
    Diag(AttrLoc, diag::err_attribute_argument_type)
        << "matrix_type" << AANT_ArgumentIntegerConstant << RowRange
        << ColRange;
    return QualType();
  }

  // Only the row expression is invalid.
  if (!ValueRows) {
    Diag(AttrLoc, diag::err_attribute_argument_type)
        << "matrix_type" << AANT_ArgumentIntegerConstant << RowRange;
    return QualType();
  }

  // Only the column expression is invalid.
  if (!ValueColumns) {
    Diag(AttrLoc, diag::err_attribute_argument_type)
        << "matrix_type" << AANT_ArgumentIntegerConstant << ColRange;
    return QualType();
  }

  // Check the matrix dimensions.
  unsigned MatrixRows = static_cast<unsigned>(ValueRows->getZExtValue());
  unsigned MatrixColumns = static_cast<unsigned>(ValueColumns->getZExtValue());
  if (MatrixRows == 0 && MatrixColumns == 0) {
    Diag(AttrLoc, diag::err_attribute_zero_size)
        << "matrix" << RowRange << ColRange;
    return QualType();
  }
  if (MatrixRows == 0) {
    Diag(AttrLoc, diag::err_attribute_zero_size) << "matrix" << RowRange;
    return QualType();
  }
  if (MatrixColumns == 0) {
    Diag(AttrLoc, diag::err_attribute_zero_size) << "matrix" << ColRange;
    return QualType();
  }
  if (!ConstantMatrixType::isDimensionValid(MatrixRows)) {
    Diag(AttrLoc, diag::err_attribute_size_too_large)
        << RowRange << "matrix row";
    return QualType();
  }
  if (!ConstantMatrixType::isDimensionValid(MatrixColumns)) {
    Diag(AttrLoc, diag::err_attribute_size_too_large)
        << ColRange << "matrix column";
    return QualType();
  }
  return Context.getConstantMatrixType(ElementTy, MatrixRows, MatrixColumns);
}

bool Sema::CheckFunctionReturnType(QualType T, SourceLocation Loc) {
  if (T->isArrayType() || T->isFunctionType()) {
    Diag(Loc, diag::err_func_returning_array_function)
      << T->isFunctionType() << T;
    return true;
  }

  // Functions cannot return half FP.
  if (T->isHalfType() && !getLangOpts().HalfArgsAndReturns) {
    Diag(Loc, diag::err_parameters_retval_cannot_have_fp16_type) << 1 <<
      FixItHint::CreateInsertion(Loc, "*");
    return true;
  }

  // Methods cannot return interface types. All ObjC objects are
  // passed by reference.
  if (T->isObjCObjectType()) {
    Diag(Loc, diag::err_object_cannot_be_passed_returned_by_value)
        << 0 << T << FixItHint::CreateInsertion(Loc, "*");
    return true;
  }

  // __ptrauth is illegal on a function return type.
  if (T.getPointerAuth()) {
    Diag(Loc, diag::err_ptrauth_qualifier_return) << T;
    return true;
  }

  if (T.hasNonTrivialToPrimitiveDestructCUnion() ||
      T.hasNonTrivialToPrimitiveCopyCUnion())
    checkNonTrivialCUnion(T, Loc, NTCUC_FunctionReturn,
                          NTCUK_Destruct|NTCUK_Copy);

  // C++2a [dcl.fct]p12:
  //   A volatile-qualified return type is deprecated
  if (T.isVolatileQualified() && getLangOpts().CPlusPlus20)
    Diag(Loc, diag::warn_deprecated_volatile_return) << T;

  return false;
}

/// Check the extended parameter information.  Most of the necessary
/// checking should occur when applying the parameter attribute; the
/// only other checks required are positional restrictions.
static void checkExtParameterInfos(Sema &S, ArrayRef<QualType> paramTypes,
                    const FunctionProtoType::ExtProtoInfo &EPI,
                    llvm::function_ref<SourceLocation(unsigned)> getParamLoc) {
  assert(EPI.ExtParameterInfos && "shouldn't get here without param infos");

  bool hasCheckedSwiftCall = false;
  auto checkForSwiftCC = [&](unsigned paramIndex) {
    // Only do this once.
    if (hasCheckedSwiftCall) return;
    hasCheckedSwiftCall = true;
    if (EPI.ExtInfo.getCC() == CC_Swift) return;
    S.Diag(getParamLoc(paramIndex), diag::err_swift_param_attr_not_swiftcall)
      << getParameterABISpelling(EPI.ExtParameterInfos[paramIndex].getABI());
  };

  for (size_t paramIndex = 0, numParams = paramTypes.size();
          paramIndex != numParams; ++paramIndex) {
    switch (EPI.ExtParameterInfos[paramIndex].getABI()) {
    // Nothing interesting to check for orindary-ABI parameters.
    case ParameterABI::Ordinary:
      continue;

    // swift_indirect_result parameters must be a prefix of the function
    // arguments.
    case ParameterABI::SwiftIndirectResult:
      checkForSwiftCC(paramIndex);
      if (paramIndex != 0 &&
          EPI.ExtParameterInfos[paramIndex - 1].getABI()
            != ParameterABI::SwiftIndirectResult) {
        S.Diag(getParamLoc(paramIndex),
               diag::err_swift_indirect_result_not_first);
      }
      continue;

    case ParameterABI::SwiftContext:
      checkForSwiftCC(paramIndex);
      continue;

    // swift_error parameters must be preceded by a swift_context parameter.
    case ParameterABI::SwiftErrorResult:
      checkForSwiftCC(paramIndex);
      if (paramIndex == 0 ||
          EPI.ExtParameterInfos[paramIndex - 1].getABI() !=
              ParameterABI::SwiftContext) {
        S.Diag(getParamLoc(paramIndex),
               diag::err_swift_error_result_not_after_swift_context);
      }
      continue;
    }
    llvm_unreachable("bad ABI kind");
  }
}

QualType Sema::BuildFunctionType(QualType T,
                                 MutableArrayRef<QualType> ParamTypes,
                                 SourceLocation Loc, DeclarationName Entity,
                                 const FunctionProtoType::ExtProtoInfo &EPI) {
  bool Invalid = false;

  Invalid |= CheckFunctionReturnType(T, Loc);

  for (unsigned Idx = 0, Cnt = ParamTypes.size(); Idx < Cnt; ++Idx) {
    // FIXME: Loc is too inprecise here, should use proper locations for args.
    QualType ParamType = Context.getAdjustedParameterType(ParamTypes[Idx]);
    if (ParamType->isVoidType()) {
      Diag(Loc, diag::err_param_with_void_type);
      Invalid = true;
    } else if (ParamType->isHalfType() && !getLangOpts().HalfArgsAndReturns) {
      // Disallow half FP arguments.
      Diag(Loc, diag::err_parameters_retval_cannot_have_fp16_type) << 0 <<
        FixItHint::CreateInsertion(Loc, "*");
      Invalid = true;
    } else if (ParamType.getPointerAuth()) {
      // __ptrauth is illegal on a function return type.
      Diag(Loc, diag::err_ptrauth_qualifier_param) << T;
      Invalid = true;
    }

    // C++2a [dcl.fct]p4:
    //   A parameter with volatile-qualified type is deprecated
    if (ParamType.isVolatileQualified() && getLangOpts().CPlusPlus20)
      Diag(Loc, diag::warn_deprecated_volatile_param) << ParamType;

    ParamTypes[Idx] = ParamType;
  }

  if (EPI.ExtParameterInfos) {
    checkExtParameterInfos(*this, ParamTypes, EPI,
                           [=](unsigned i) { return Loc; });
  }

  if (EPI.ExtInfo.getProducesResult()) {
    // This is just a warning, so we can't fail to build if we see it.
    checkNSReturnsRetainedReturnType(Loc, T);
  }

  if (Invalid)
    return QualType();

  return Context.getFunctionType(T, ParamTypes, EPI);
}

/// Build a member pointer type \c T Class::*.
///
/// \param T the type to which the member pointer refers.
/// \param Class the class type into which the member pointer points.
/// \param Loc the location where this type begins
/// \param Entity the name of the entity that will have this member pointer type
///
/// \returns a member pointer type, if successful, or a NULL type if there was
/// an error.
QualType Sema::BuildMemberPointerType(QualType T, QualType Class,
                                      SourceLocation Loc,
                                      DeclarationName Entity) {
  // Verify that we're not building a pointer to pointer to function with
  // exception specification.
  if (CheckDistantExceptionSpec(T)) {
    Diag(Loc, diag::err_distant_exception_spec);
    return QualType();
  }

  // C++ 8.3.3p3: A pointer to member shall not point to ... a member
  //   with reference type, or "cv void."
  if (T->isReferenceType()) {
    Diag(Loc, diag::err_illegal_decl_mempointer_to_reference)
      << getPrintableNameForEntity(Entity) << T;
    return QualType();
  }

  if (T->isVoidType()) {
    Diag(Loc, diag::err_illegal_decl_mempointer_to_void)
      << getPrintableNameForEntity(Entity);
    return QualType();
  }

  if (!Class->isDependentType() && !Class->isRecordType()) {
    Diag(Loc, diag::err_mempointer_in_nonclass_type) << Class;
    return QualType();
  }

  // Adjust the default free function calling convention to the default method
  // calling convention.
  bool IsCtorOrDtor =
      (Entity.getNameKind() == DeclarationName::CXXConstructorName) ||
      (Entity.getNameKind() == DeclarationName::CXXDestructorName);
  if (T->isFunctionType())
    adjustMemberFunctionCC(T, /*IsStatic=*/false, IsCtorOrDtor, Loc);

  return Context.getMemberPointerType(T, Class.getTypePtr());
}

/// Build a block pointer type.
///
/// \param T The type to which we'll be building a block pointer.
///
/// \param Loc The source location, used for diagnostics.
///
/// \param Entity The name of the entity that involves the block pointer
/// type, if known.
///
/// \returns A suitable block pointer type, if there are no
/// errors. Otherwise, returns a NULL type.
QualType Sema::BuildBlockPointerType(QualType T,
                                     SourceLocation Loc,
                                     DeclarationName Entity) {
  if (!T->isFunctionType()) {
    Diag(Loc, diag::err_nonfunction_block_type);
    return QualType();
  }

  if (checkQualifiedFunction(*this, T, Loc, QFK_BlockPointer))
    return QualType();

  if (getLangOpts().OpenCL)
    T = deduceOpenCLPointeeAddrSpace(*this, T);

  return Context.getBlockPointerType(T);
}

QualType Sema::GetTypeFromParser(ParsedType Ty, TypeSourceInfo **TInfo) {
  QualType QT = Ty.get();
  if (QT.isNull()) {
    if (TInfo) *TInfo = nullptr;
    return QualType();
  }

  TypeSourceInfo *DI = nullptr;
  if (const LocInfoType *LIT = dyn_cast<LocInfoType>(QT)) {
    QT = LIT->getType();
    DI = LIT->getTypeSourceInfo();
  }

  if (TInfo) *TInfo = DI;
  return QT;
}

static void transferARCOwnershipToDeclaratorChunk(TypeProcessingState &state,
                                            Qualifiers::ObjCLifetime ownership,
                                            unsigned chunkIndex);

/// Given that this is the declaration of a parameter under ARC,
/// attempt to infer attributes and such for pointer-to-whatever
/// types.
static void inferARCWriteback(TypeProcessingState &state,
                              QualType &declSpecType) {
  Sema &S = state.getSema();
  Declarator &declarator = state.getDeclarator();

  // TODO: should we care about decl qualifiers?

  // Check whether the declarator has the expected form.  We walk
  // from the inside out in order to make the block logic work.
  unsigned outermostPointerIndex = 0;
  bool isBlockPointer = false;
  unsigned numPointers = 0;
  for (unsigned i = 0, e = declarator.getNumTypeObjects(); i != e; ++i) {
    unsigned chunkIndex = i;
    DeclaratorChunk &chunk = declarator.getTypeObject(chunkIndex);
    switch (chunk.Kind) {
    case DeclaratorChunk::Paren:
      // Ignore parens.
      break;

    case DeclaratorChunk::Reference:
    case DeclaratorChunk::Pointer:
      // Count the number of pointers.  Treat references
      // interchangeably as pointers; if they're mis-ordered, normal
      // type building will discover that.
      outermostPointerIndex = chunkIndex;
      numPointers++;
      break;

    case DeclaratorChunk::BlockPointer:
      // If we have a pointer to block pointer, that's an acceptable
      // indirect reference; anything else is not an application of
      // the rules.
      if (numPointers != 1) return;
      numPointers++;
      outermostPointerIndex = chunkIndex;
      isBlockPointer = true;

      // We don't care about pointer structure in return values here.
      goto done;

    case DeclaratorChunk::Array: // suppress if written (id[])?
    case DeclaratorChunk::Function:
    case DeclaratorChunk::MemberPointer:
    case DeclaratorChunk::Pipe:
      return;
    }
  }
 done:

  // If we have *one* pointer, then we want to throw the qualifier on
  // the declaration-specifiers, which means that it needs to be a
  // retainable object type.
  if (numPointers == 1) {
    // If it's not a retainable object type, the rule doesn't apply.
    if (!declSpecType->isObjCRetainableType()) return;

    // If it already has lifetime, don't do anything.
    if (declSpecType.getObjCLifetime()) return;

    // Otherwise, modify the type in-place.
    Qualifiers qs;

    if (declSpecType->isObjCARCImplicitlyUnretainedType())
      qs.addObjCLifetime(Qualifiers::OCL_ExplicitNone);
    else
      qs.addObjCLifetime(Qualifiers::OCL_Autoreleasing);
    declSpecType = S.Context.getQualifiedType(declSpecType, qs);

  // If we have *two* pointers, then we want to throw the qualifier on
  // the outermost pointer.
  } else if (numPointers == 2) {
    // If we don't have a block pointer, we need to check whether the
    // declaration-specifiers gave us something that will turn into a
    // retainable object pointer after we slap the first pointer on it.
    if (!isBlockPointer && !declSpecType->isObjCObjectType())
      return;

    // Look for an explicit lifetime attribute there.
    DeclaratorChunk &chunk = declarator.getTypeObject(outermostPointerIndex);
    if (chunk.Kind != DeclaratorChunk::Pointer &&
        chunk.Kind != DeclaratorChunk::BlockPointer)
      return;
    for (const ParsedAttr &AL : chunk.getAttrs())
      if (AL.getKind() == ParsedAttr::AT_ObjCOwnership)
        return;

    transferARCOwnershipToDeclaratorChunk(state, Qualifiers::OCL_Autoreleasing,
                                          outermostPointerIndex);

  // Any other number of pointers/references does not trigger the rule.
  } else return;

  // TODO: mark whether we did this inference?
}

void Sema::diagnoseIgnoredQualifiers(unsigned DiagID, unsigned Quals,
                                     SourceLocation FallbackLoc,
                                     SourceLocation ConstQualLoc,
                                     SourceLocation VolatileQualLoc,
                                     SourceLocation RestrictQualLoc,
                                     SourceLocation AtomicQualLoc,
                                     SourceLocation UnalignedQualLoc) {
  if (!Quals)
    return;

  struct Qual {
    const char *Name;
    unsigned Mask;
    SourceLocation Loc;
  } const QualKinds[5] = {
    { "const", DeclSpec::TQ_const, ConstQualLoc },
    { "volatile", DeclSpec::TQ_volatile, VolatileQualLoc },
    { "restrict", DeclSpec::TQ_restrict, RestrictQualLoc },
    { "__unaligned", DeclSpec::TQ_unaligned, UnalignedQualLoc },
    { "_Atomic", DeclSpec::TQ_atomic, AtomicQualLoc }
  };

  SmallString<32> QualStr;
  unsigned NumQuals = 0;
  SourceLocation Loc;
  FixItHint FixIts[5];

  // Build a string naming the redundant qualifiers.
  for (auto &E : QualKinds) {
    if (Quals & E.Mask) {
      if (!QualStr.empty()) QualStr += ' ';
      QualStr += E.Name;

      // If we have a location for the qualifier, offer a fixit.
      SourceLocation QualLoc = E.Loc;
      if (QualLoc.isValid()) {
        FixIts[NumQuals] = FixItHint::CreateRemoval(QualLoc);
        if (Loc.isInvalid() ||
            getSourceManager().isBeforeInTranslationUnit(QualLoc, Loc))
          Loc = QualLoc;
      }

      ++NumQuals;
    }
  }

  Diag(Loc.isInvalid() ? FallbackLoc : Loc, DiagID)
    << QualStr << NumQuals << FixIts[0] << FixIts[1] << FixIts[2] << FixIts[3];
}

// Diagnose pointless type qualifiers on the return type of a function.
static void diagnoseRedundantReturnTypeQualifiers(Sema &S, QualType RetTy,
                                                  Declarator &D,
                                                  unsigned FunctionChunkIndex) {
  if (D.getTypeObject(FunctionChunkIndex).Fun.hasTrailingReturnType()) {
    // FIXME: TypeSourceInfo doesn't preserve location information for
    // qualifiers.
    S.diagnoseIgnoredQualifiers(diag::warn_qual_return_type,
                                RetTy.getLocalCVRQualifiers(),
                                D.getIdentifierLoc());
    return;
  }

  for (unsigned OuterChunkIndex = FunctionChunkIndex + 1,
                End = D.getNumTypeObjects();
       OuterChunkIndex != End; ++OuterChunkIndex) {
    DeclaratorChunk &OuterChunk = D.getTypeObject(OuterChunkIndex);
    switch (OuterChunk.Kind) {
    case DeclaratorChunk::Paren:
      continue;

    case DeclaratorChunk::Pointer: {
      DeclaratorChunk::PointerTypeInfo &PTI = OuterChunk.Ptr;
      S.diagnoseIgnoredQualifiers(
          diag::warn_qual_return_type,
          PTI.TypeQuals,
          SourceLocation(),
          SourceLocation::getFromRawEncoding(PTI.ConstQualLoc),
          SourceLocation::getFromRawEncoding(PTI.VolatileQualLoc),
          SourceLocation::getFromRawEncoding(PTI.RestrictQualLoc),
          SourceLocation::getFromRawEncoding(PTI.AtomicQualLoc),
          SourceLocation::getFromRawEncoding(PTI.UnalignedQualLoc));
      return;
    }

    case DeclaratorChunk::Function:
    case DeclaratorChunk::BlockPointer:
    case DeclaratorChunk::Reference:
    case DeclaratorChunk::Array:
    case DeclaratorChunk::MemberPointer:
    case DeclaratorChunk::Pipe:
      // FIXME: We can't currently provide an accurate source location and a
      // fix-it hint for these.
      unsigned AtomicQual = RetTy->isAtomicType() ? DeclSpec::TQ_atomic : 0;
      S.diagnoseIgnoredQualifiers(diag::warn_qual_return_type,
                                  RetTy.getCVRQualifiers() | AtomicQual,
                                  D.getIdentifierLoc());
      return;
    }

    llvm_unreachable("unknown declarator chunk kind");
  }

  // If the qualifiers come from a conversion function type, don't diagnose
  // them -- they're not necessarily redundant, since such a conversion
  // operator can be explicitly called as "x.operator const int()".
  if (D.getName().getKind() == UnqualifiedIdKind::IK_ConversionFunctionId)
    return;

  // Just parens all the way out to the decl specifiers. Diagnose any qualifiers
  // which are present there.
  S.diagnoseIgnoredQualifiers(diag::warn_qual_return_type,
                              D.getDeclSpec().getTypeQualifiers(),
                              D.getIdentifierLoc(),
                              D.getDeclSpec().getConstSpecLoc(),
                              D.getDeclSpec().getVolatileSpecLoc(),
                              D.getDeclSpec().getRestrictSpecLoc(),
                              D.getDeclSpec().getAtomicSpecLoc(),
                              D.getDeclSpec().getUnalignedSpecLoc());
}

static void CopyTypeConstraintFromAutoType(Sema &SemaRef, const AutoType *Auto,
                                           AutoTypeLoc AutoLoc,
                                           TemplateTypeParmDecl *TP,
                                           SourceLocation EllipsisLoc) {

  TemplateArgumentListInfo TAL(AutoLoc.getLAngleLoc(), AutoLoc.getRAngleLoc());
  for (unsigned Idx = 0; Idx < AutoLoc.getNumArgs(); ++Idx)
    TAL.addArgument(AutoLoc.getArgLoc(Idx));

  SemaRef.AttachTypeConstraint(
      AutoLoc.getNestedNameSpecifierLoc(), AutoLoc.getConceptNameInfo(),
      AutoLoc.getNamedConcept(),
      AutoLoc.hasExplicitTemplateArgs() ? &TAL : nullptr, TP, EllipsisLoc);
}

static QualType InventTemplateParameter(
    TypeProcessingState &state, QualType T, TypeSourceInfo *TSI, AutoType *Auto,
    InventedTemplateParameterInfo &Info) {
  Sema &S = state.getSema();
  Declarator &D = state.getDeclarator();

  const unsigned TemplateParameterDepth = Info.AutoTemplateParameterDepth;
  const unsigned AutoParameterPosition = Info.TemplateParams.size();
  const bool IsParameterPack = D.hasEllipsis();

  // If auto is mentioned in a lambda parameter or abbreviated function
  // template context, convert it to a template parameter type.

  // Create the TemplateTypeParmDecl here to retrieve the corresponding
  // template parameter type. Template parameters are temporarily added
  // to the TU until the associated TemplateDecl is created.
  TemplateTypeParmDecl *InventedTemplateParam =
      TemplateTypeParmDecl::Create(
          S.Context, S.Context.getTranslationUnitDecl(),
          /*KeyLoc=*/D.getDeclSpec().getTypeSpecTypeLoc(),
          /*NameLoc=*/D.getIdentifierLoc(),
          TemplateParameterDepth, AutoParameterPosition,
          S.InventAbbreviatedTemplateParameterTypeName(
              D.getIdentifier(), AutoParameterPosition), false,
          IsParameterPack, /*HasTypeConstraint=*/Auto->isConstrained());
  InventedTemplateParam->setImplicit();
  Info.TemplateParams.push_back(InventedTemplateParam);
  // Attach type constraints
  if (Auto->isConstrained()) {
    if (TSI) {
      CopyTypeConstraintFromAutoType(
          S, Auto, TSI->getTypeLoc().getContainedAutoTypeLoc(),
          InventedTemplateParam, D.getEllipsisLoc());
    } else {
      TemplateIdAnnotation *TemplateId = D.getDeclSpec().getRepAsTemplateId();
      TemplateArgumentListInfo TemplateArgsInfo;
      if (TemplateId->LAngleLoc.isValid()) {
        ASTTemplateArgsPtr TemplateArgsPtr(TemplateId->getTemplateArgs(),
                                           TemplateId->NumArgs);
        S.translateTemplateArguments(TemplateArgsPtr, TemplateArgsInfo);
      }
      S.AttachTypeConstraint(
          D.getDeclSpec().getTypeSpecScope().getWithLocInContext(S.Context),
          DeclarationNameInfo(DeclarationName(TemplateId->Name),
                              TemplateId->TemplateNameLoc),
          cast<ConceptDecl>(TemplateId->Template.get().getAsTemplateDecl()),
          TemplateId->LAngleLoc.isValid() ? &TemplateArgsInfo : nullptr,
          InventedTemplateParam, D.getEllipsisLoc());
    }
  }

  // If TSI is nullptr, this is a constrained declspec auto and the type
  // constraint will be attached later in TypeSpecLocFiller

  // Replace the 'auto' in the function parameter with this invented
  // template type parameter.
  // FIXME: Retain some type sugar to indicate that this was written
  //  as 'auto'?
  return state.ReplaceAutoType(
      T, QualType(InventedTemplateParam->getTypeForDecl(), 0));
}

static TypeSourceInfo *
GetTypeSourceInfoForDeclarator(TypeProcessingState &State,
                               QualType T, TypeSourceInfo *ReturnTypeInfo);

static QualType GetDeclSpecTypeForDeclarator(TypeProcessingState &state,
                                             TypeSourceInfo *&ReturnTypeInfo) {
  Sema &SemaRef = state.getSema();
  Declarator &D = state.getDeclarator();
  QualType T;
  ReturnTypeInfo = nullptr;

  // The TagDecl owned by the DeclSpec.
  TagDecl *OwnedTagDecl = nullptr;

  switch (D.getName().getKind()) {
  case UnqualifiedIdKind::IK_ImplicitSelfParam:
  case UnqualifiedIdKind::IK_OperatorFunctionId:
  case UnqualifiedIdKind::IK_Identifier:
  case UnqualifiedIdKind::IK_LiteralOperatorId:
  case UnqualifiedIdKind::IK_TemplateId:
    T = ConvertDeclSpecToType(state);

    if (!D.isInvalidType() && D.getDeclSpec().isTypeSpecOwned()) {
      OwnedTagDecl = cast<TagDecl>(D.getDeclSpec().getRepAsDecl());
      // Owned declaration is embedded in declarator.
      OwnedTagDecl->setEmbeddedInDeclarator(true);
    }
    break;

  case UnqualifiedIdKind::IK_ConstructorName:
  case UnqualifiedIdKind::IK_ConstructorTemplateId:
  case UnqualifiedIdKind::IK_DestructorName:
    // Constructors and destructors don't have return types. Use
    // "void" instead.
    T = SemaRef.Context.VoidTy;
    processTypeAttrs(state, T, TAL_DeclSpec,
                     D.getMutableDeclSpec().getAttributes());
    break;

  case UnqualifiedIdKind::IK_DeductionGuideName:
    // Deduction guides have a trailing return type and no type in their
    // decl-specifier sequence. Use a placeholder return type for now.
    T = SemaRef.Context.DependentTy;
    break;

  case UnqualifiedIdKind::IK_ConversionFunctionId:
    // The result type of a conversion function is the type that it
    // converts to.
    T = SemaRef.GetTypeFromParser(D.getName().ConversionFunctionId,
                                  &ReturnTypeInfo);
    break;
  }

  if (!D.getAttributes().empty())
    distributeTypeAttrsFromDeclarator(state, T);

  // C++11 [dcl.spec.auto]p5: reject 'auto' if it is not in an allowed context.
  if (DeducedType *Deduced = T->getContainedDeducedType()) {
    AutoType *Auto = dyn_cast<AutoType>(Deduced);
    int Error = -1;

    // Is this a 'auto' or 'decltype(auto)' type (as opposed to __auto_type or
    // class template argument deduction)?
    bool IsCXXAutoType =
        (Auto && Auto->getKeyword() != AutoTypeKeyword::GNUAutoType);
    bool IsDeducedReturnType = false;

    switch (D.getContext()) {
    case DeclaratorContext::LambdaExprContext:
      // Declared return type of a lambda-declarator is implicit and is always
      // 'auto'.
      break;
    case DeclaratorContext::ObjCParameterContext:
    case DeclaratorContext::ObjCResultContext:
      Error = 0;
      break;
    case DeclaratorContext::RequiresExprContext:
      Error = 22;
      break;
    case DeclaratorContext::PrototypeContext:
    case DeclaratorContext::LambdaExprParameterContext: {
      InventedTemplateParameterInfo *Info = nullptr;
      if (D.getContext() == DeclaratorContext::PrototypeContext) {
        // With concepts we allow 'auto' in function parameters.
        if (!SemaRef.getLangOpts().CPlusPlus20 || !Auto ||
            Auto->getKeyword() != AutoTypeKeyword::Auto) {
          Error = 0;
          break;
        } else if (!SemaRef.getCurScope()->isFunctionDeclarationScope()) {
          Error = 21;
          break;
        } else if (D.hasTrailingReturnType()) {
          // This might be OK, but we'll need to convert the trailing return
          // type later.
          break;
        }

        Info = &SemaRef.InventedParameterInfos.back();
      } else {
        // In C++14, generic lambdas allow 'auto' in their parameters.
        if (!SemaRef.getLangOpts().CPlusPlus14 || !Auto ||
            Auto->getKeyword() != AutoTypeKeyword::Auto) {
          Error = 16;
          break;
        }
        Info = SemaRef.getCurLambda();
        assert(Info && "No LambdaScopeInfo on the stack!");
      }
      T = InventTemplateParameter(state, T, nullptr, Auto, *Info);
      break;
    }
    case DeclaratorContext::MemberContext: {
      if (D.getDeclSpec().getStorageClassSpec() == DeclSpec::SCS_static ||
          D.isFunctionDeclarator())
        break;
      bool Cxx = SemaRef.getLangOpts().CPlusPlus;
      if (isa<ObjCContainerDecl>(SemaRef.CurContext)) {
        Error = 6; // Interface member.
      } else {
        switch (cast<TagDecl>(SemaRef.CurContext)->getTagKind()) {
        case TTK_Enum: llvm_unreachable("unhandled tag kind");
        case TTK_Struct: Error = Cxx ? 1 : 2; /* Struct member */ break;
        case TTK_Union:  Error = Cxx ? 3 : 4; /* Union member */ break;
        case TTK_Class:  Error = 5; /* Class member */ break;
        case TTK_Interface: Error = 6; /* Interface member */ break;
        }
      }
      if (D.getDeclSpec().isFriendSpecified())
        Error = 20; // Friend type
      break;
    }
    case DeclaratorContext::CXXCatchContext:
    case DeclaratorContext::ObjCCatchContext:
      Error = 7; // Exception declaration
      break;
    case DeclaratorContext::TemplateParamContext:
      if (isa<DeducedTemplateSpecializationType>(Deduced))
        Error = 19; // Template parameter
      else if (!SemaRef.getLangOpts().CPlusPlus17)
        Error = 8; // Template parameter (until C++17)
      break;
    case DeclaratorContext::BlockLiteralContext:
      Error = 9; // Block literal
      break;
    case DeclaratorContext::TemplateArgContext:
      // Within a template argument list, a deduced template specialization
      // type will be reinterpreted as a template template argument.
      if (isa<DeducedTemplateSpecializationType>(Deduced) &&
          !D.getNumTypeObjects() &&
          D.getDeclSpec().getParsedSpecifiers() == DeclSpec::PQ_TypeSpecifier)
        break;
      LLVM_FALLTHROUGH;
    case DeclaratorContext::TemplateTypeArgContext:
      Error = 10; // Template type argument
      break;
    case DeclaratorContext::AliasDeclContext:
    case DeclaratorContext::AliasTemplateContext:
      Error = 12; // Type alias
      break;
    case DeclaratorContext::TrailingReturnContext:
    case DeclaratorContext::TrailingReturnVarContext:
      if (!SemaRef.getLangOpts().CPlusPlus14 || !IsCXXAutoType)
        Error = 13; // Function return type
      IsDeducedReturnType = true;
      break;
    case DeclaratorContext::ConversionIdContext:
      if (!SemaRef.getLangOpts().CPlusPlus14 || !IsCXXAutoType)
        Error = 14; // conversion-type-id
      IsDeducedReturnType = true;
      break;
    case DeclaratorContext::FunctionalCastContext:
      if (isa<DeducedTemplateSpecializationType>(Deduced))
        break;
      LLVM_FALLTHROUGH;
    case DeclaratorContext::TypeNameContext:
      Error = 15; // Generic
      break;
    case DeclaratorContext::FileContext:
    case DeclaratorContext::BlockContext:
    case DeclaratorContext::ForContext:
    case DeclaratorContext::InitStmtContext:
    case DeclaratorContext::ConditionContext:
      // FIXME: P0091R3 (erroneously) does not permit class template argument
      // deduction in conditions, for-init-statements, and other declarations
      // that are not simple-declarations.
      break;
    case DeclaratorContext::CXXNewContext:
      // FIXME: P0091R3 does not permit class template argument deduction here,
      // but we follow GCC and allow it anyway.
      if (!IsCXXAutoType && !isa<DeducedTemplateSpecializationType>(Deduced))
        Error = 17; // 'new' type
      break;
    case DeclaratorContext::KNRTypeListContext:
      Error = 18; // K&R function parameter
      break;
    }

    if (D.getDeclSpec().getStorageClassSpec() == DeclSpec::SCS_typedef)
      Error = 11;

    // In Objective-C it is an error to use 'auto' on a function declarator
    // (and everywhere for '__auto_type').
    if (D.isFunctionDeclarator() &&
        (!SemaRef.getLangOpts().CPlusPlus11 || !IsCXXAutoType))
      Error = 13;

    bool HaveTrailing = false;

    // C++11 [dcl.spec.auto]p2: 'auto' is always fine if the declarator
    // contains a trailing return type. That is only legal at the outermost
    // level. Check all declarator chunks (outermost first) anyway, to give
    // better diagnostics.
    // We don't support '__auto_type' with trailing return types.
    // FIXME: Should we only do this for 'auto' and not 'decltype(auto)'?
    if (SemaRef.getLangOpts().CPlusPlus11 && IsCXXAutoType &&
        D.hasTrailingReturnType()) {
      HaveTrailing = true;
      Error = -1;
    }

    SourceRange AutoRange = D.getDeclSpec().getTypeSpecTypeLoc();
    if (D.getName().getKind() == UnqualifiedIdKind::IK_ConversionFunctionId)
      AutoRange = D.getName().getSourceRange();

    if (Error != -1) {
      unsigned Kind;
      if (Auto) {
        switch (Auto->getKeyword()) {
        case AutoTypeKeyword::Auto: Kind = 0; break;
        case AutoTypeKeyword::DecltypeAuto: Kind = 1; break;
        case AutoTypeKeyword::GNUAutoType: Kind = 2; break;
        }
      } else {
        assert(isa<DeducedTemplateSpecializationType>(Deduced) &&
               "unknown auto type");
        Kind = 3;
      }

      auto *DTST = dyn_cast<DeducedTemplateSpecializationType>(Deduced);
      TemplateName TN = DTST ? DTST->getTemplateName() : TemplateName();

      SemaRef.Diag(AutoRange.getBegin(), diag::err_auto_not_allowed)
        << Kind << Error << (int)SemaRef.getTemplateNameKindForDiagnostics(TN)
        << QualType(Deduced, 0) << AutoRange;
      if (auto *TD = TN.getAsTemplateDecl())
        SemaRef.Diag(TD->getLocation(), diag::note_template_decl_here);

      T = SemaRef.Context.IntTy;
      D.setInvalidType(true);
    } else if (Auto && !HaveTrailing &&
               D.getContext() != DeclaratorContext::LambdaExprContext) {
      // If there was a trailing return type, we already got
      // warn_cxx98_compat_trailing_return_type in the parser.
      SemaRef.Diag(AutoRange.getBegin(),
                   D.getContext() ==
                           DeclaratorContext::LambdaExprParameterContext
                       ? diag::warn_cxx11_compat_generic_lambda
                       : IsDeducedReturnType
                             ? diag::warn_cxx11_compat_deduced_return_type
                             : diag::warn_cxx98_compat_auto_type_specifier)
          << AutoRange;
    }
  }

  if (SemaRef.getLangOpts().CPlusPlus &&
      OwnedTagDecl && OwnedTagDecl->isCompleteDefinition()) {
    // Check the contexts where C++ forbids the declaration of a new class
    // or enumeration in a type-specifier-seq.
    unsigned DiagID = 0;
    switch (D.getContext()) {
    case DeclaratorContext::TrailingReturnContext:
    case DeclaratorContext::TrailingReturnVarContext:
      // Class and enumeration definitions are syntactically not allowed in
      // trailing return types.
      llvm_unreachable("parser should not have allowed this");
      break;
    case DeclaratorContext::FileContext:
    case DeclaratorContext::MemberContext:
    case DeclaratorContext::BlockContext:
    case DeclaratorContext::ForContext:
    case DeclaratorContext::InitStmtContext:
    case DeclaratorContext::BlockLiteralContext:
    case DeclaratorContext::LambdaExprContext:
      // C++11 [dcl.type]p3:
      //   A type-specifier-seq shall not define a class or enumeration unless
      //   it appears in the type-id of an alias-declaration (7.1.3) that is not
      //   the declaration of a template-declaration.
    case DeclaratorContext::AliasDeclContext:
      break;
    case DeclaratorContext::AliasTemplateContext:
      DiagID = diag::err_type_defined_in_alias_template;
      break;
    case DeclaratorContext::TypeNameContext:
    case DeclaratorContext::FunctionalCastContext:
    case DeclaratorContext::ConversionIdContext:
    case DeclaratorContext::TemplateParamContext:
    case DeclaratorContext::CXXNewContext:
    case DeclaratorContext::CXXCatchContext:
    case DeclaratorContext::ObjCCatchContext:
    case DeclaratorContext::TemplateArgContext:
    case DeclaratorContext::TemplateTypeArgContext:
      DiagID = diag::err_type_defined_in_type_specifier;
      break;
    case DeclaratorContext::PrototypeContext:
    case DeclaratorContext::LambdaExprParameterContext:
    case DeclaratorContext::ObjCParameterContext:
    case DeclaratorContext::ObjCResultContext:
    case DeclaratorContext::KNRTypeListContext:
    case DeclaratorContext::RequiresExprContext:
      // C++ [dcl.fct]p6:
      //   Types shall not be defined in return or parameter types.
      DiagID = diag::err_type_defined_in_param_type;
      break;
    case DeclaratorContext::ConditionContext:
      // C++ 6.4p2:
      // The type-specifier-seq shall not contain typedef and shall not declare
      // a new class or enumeration.
      DiagID = diag::err_type_defined_in_condition;
      break;
    }

    if (DiagID != 0) {
      SemaRef.Diag(OwnedTagDecl->getLocation(), DiagID)
          << SemaRef.Context.getTypeDeclType(OwnedTagDecl);
      D.setInvalidType(true);
    }
  }

  assert(!T.isNull() && "This function should not return a null type");
  return T;
}

/// Produce an appropriate diagnostic for an ambiguity between a function
/// declarator and a C++ direct-initializer.
static void warnAboutAmbiguousFunction(Sema &S, Declarator &D,
                                       DeclaratorChunk &DeclType, QualType RT) {
  const DeclaratorChunk::FunctionTypeInfo &FTI = DeclType.Fun;
  assert(FTI.isAmbiguous && "no direct-initializer / function ambiguity");

  // If the return type is void there is no ambiguity.
  if (RT->isVoidType())
    return;

  // An initializer for a non-class type can have at most one argument.
  if (!RT->isRecordType() && FTI.NumParams > 1)
    return;

  // An initializer for a reference must have exactly one argument.
  if (RT->isReferenceType() && FTI.NumParams != 1)
    return;

  // Only warn if this declarator is declaring a function at block scope, and
  // doesn't have a storage class (such as 'extern') specified.
  if (!D.isFunctionDeclarator() ||
      D.getFunctionDefinitionKind() != FDK_Declaration ||
      !S.CurContext->isFunctionOrMethod() ||
      D.getDeclSpec().getStorageClassSpec()
        != DeclSpec::SCS_unspecified)
    return;

  // Inside a condition, a direct initializer is not permitted. We allow one to
  // be parsed in order to give better diagnostics in condition parsing.
  if (D.getContext() == DeclaratorContext::ConditionContext)
    return;

  SourceRange ParenRange(DeclType.Loc, DeclType.EndLoc);

  S.Diag(DeclType.Loc,
         FTI.NumParams ? diag::warn_parens_disambiguated_as_function_declaration
                       : diag::warn_empty_parens_are_function_decl)
      << ParenRange;

  // If the declaration looks like:
  //   T var1,
  //   f();
  // and name lookup finds a function named 'f', then the ',' was
  // probably intended to be a ';'.
  if (!D.isFirstDeclarator() && D.getIdentifier()) {
    FullSourceLoc Comma(D.getCommaLoc(), S.SourceMgr);
    FullSourceLoc Name(D.getIdentifierLoc(), S.SourceMgr);
    if (Comma.getFileID() != Name.getFileID() ||
        Comma.getSpellingLineNumber() != Name.getSpellingLineNumber()) {
      LookupResult Result(S, D.getIdentifier(), SourceLocation(),
                          Sema::LookupOrdinaryName);
      if (S.LookupName(Result, S.getCurScope()))
        S.Diag(D.getCommaLoc(), diag::note_empty_parens_function_call)
          << FixItHint::CreateReplacement(D.getCommaLoc(), ";")
          << D.getIdentifier();
      Result.suppressDiagnostics();
    }
  }

  if (FTI.NumParams > 0) {
    // For a declaration with parameters, eg. "T var(T());", suggest adding
    // parens around the first parameter to turn the declaration into a
    // variable declaration.
    SourceRange Range = FTI.Params[0].Param->getSourceRange();
    SourceLocation B = Range.getBegin();
    SourceLocation E = S.getLocForEndOfToken(Range.getEnd());
    // FIXME: Maybe we should suggest adding braces instead of parens
    // in C++11 for classes that don't have an initializer_list constructor.
    S.Diag(B, diag::note_additional_parens_for_variable_declaration)
      << FixItHint::CreateInsertion(B, "(")
      << FixItHint::CreateInsertion(E, ")");
  } else {
    // For a declaration without parameters, eg. "T var();", suggest replacing
    // the parens with an initializer to turn the declaration into a variable
    // declaration.
    const CXXRecordDecl *RD = RT->getAsCXXRecordDecl();

    // Empty parens mean value-initialization, and no parens mean
    // default initialization. These are equivalent if the default
    // constructor is user-provided or if zero-initialization is a
    // no-op.
    if (RD && RD->hasDefinition() &&
        (RD->isEmpty() || RD->hasUserProvidedDefaultConstructor()))
      S.Diag(DeclType.Loc, diag::note_empty_parens_default_ctor)
        << FixItHint::CreateRemoval(ParenRange);
    else {
      std::string Init =
          S.getFixItZeroInitializerForType(RT, ParenRange.getBegin());
      if (Init.empty() && S.LangOpts.CPlusPlus11)
        Init = "{}";
      if (!Init.empty())
        S.Diag(DeclType.Loc, diag::note_empty_parens_zero_initialize)
          << FixItHint::CreateReplacement(ParenRange, Init);
    }
  }
}

/// Produce an appropriate diagnostic for a declarator with top-level
/// parentheses.
static void warnAboutRedundantParens(Sema &S, Declarator &D, QualType T) {
  DeclaratorChunk &Paren = D.getTypeObject(D.getNumTypeObjects() - 1);
  assert(Paren.Kind == DeclaratorChunk::Paren &&
         "do not have redundant top-level parentheses");

  // This is a syntactic check; we're not interested in cases that arise
  // during template instantiation.
  if (S.inTemplateInstantiation())
    return;

  // Check whether this could be intended to be a construction of a temporary
  // object in C++ via a function-style cast.
  bool CouldBeTemporaryObject =
      S.getLangOpts().CPlusPlus && D.isExpressionContext() &&
      !D.isInvalidType() && D.getIdentifier() &&
      D.getDeclSpec().getParsedSpecifiers() == DeclSpec::PQ_TypeSpecifier &&
      (T->isRecordType() || T->isDependentType()) &&
      D.getDeclSpec().getTypeQualifiers() == 0 && D.isFirstDeclarator();

  bool StartsWithDeclaratorId = true;
  for (auto &C : D.type_objects()) {
    switch (C.Kind) {
    case DeclaratorChunk::Paren:
      if (&C == &Paren)
        continue;
      LLVM_FALLTHROUGH;
    case DeclaratorChunk::Pointer:
      StartsWithDeclaratorId = false;
      continue;

    case DeclaratorChunk::Array:
      if (!C.Arr.NumElts)
        CouldBeTemporaryObject = false;
      continue;

    case DeclaratorChunk::Reference:
      // FIXME: Suppress the warning here if there is no initializer; we're
      // going to give an error anyway.
      // We assume that something like 'T (&x) = y;' is highly likely to not
      // be intended to be a temporary object.
      CouldBeTemporaryObject = false;
      StartsWithDeclaratorId = false;
      continue;

    case DeclaratorChunk::Function:
      // In a new-type-id, function chunks require parentheses.
      if (D.getContext() == DeclaratorContext::CXXNewContext)
        return;
      // FIXME: "A(f())" deserves a vexing-parse warning, not just a
      // redundant-parens warning, but we don't know whether the function
      // chunk was syntactically valid as an expression here.
      CouldBeTemporaryObject = false;
      continue;

    case DeclaratorChunk::BlockPointer:
    case DeclaratorChunk::MemberPointer:
    case DeclaratorChunk::Pipe:
      // These cannot appear in expressions.
      CouldBeTemporaryObject = false;
      StartsWithDeclaratorId = false;
      continue;
    }
  }

  // FIXME: If there is an initializer, assume that this is not intended to be
  // a construction of a temporary object.

  // Check whether the name has already been declared; if not, this is not a
  // function-style cast.
  if (CouldBeTemporaryObject) {
    LookupResult Result(S, D.getIdentifier(), SourceLocation(),
                        Sema::LookupOrdinaryName);
    if (!S.LookupName(Result, S.getCurScope()))
      CouldBeTemporaryObject = false;
    Result.suppressDiagnostics();
  }

  SourceRange ParenRange(Paren.Loc, Paren.EndLoc);

  if (!CouldBeTemporaryObject) {
    // If we have A (::B), the parentheses affect the meaning of the program.
    // Suppress the warning in that case. Don't bother looking at the DeclSpec
    // here: even (e.g.) "int ::x" is visually ambiguous even though it's
    // formally unambiguous.
    if (StartsWithDeclaratorId && D.getCXXScopeSpec().isValid()) {
      for (NestedNameSpecifier *NNS = D.getCXXScopeSpec().getScopeRep(); NNS;
           NNS = NNS->getPrefix()) {
        if (NNS->getKind() == NestedNameSpecifier::Global)
          return;
      }
    }

    S.Diag(Paren.Loc, diag::warn_redundant_parens_around_declarator)
        << ParenRange << FixItHint::CreateRemoval(Paren.Loc)
        << FixItHint::CreateRemoval(Paren.EndLoc);
    return;
  }

  S.Diag(Paren.Loc, diag::warn_parens_disambiguated_as_variable_declaration)
      << ParenRange << D.getIdentifier();
  auto *RD = T->getAsCXXRecordDecl();
  if (!RD || !RD->hasDefinition() || RD->hasNonTrivialDestructor())
    S.Diag(Paren.Loc, diag::note_raii_guard_add_name)
        << FixItHint::CreateInsertion(Paren.Loc, " varname") << T
        << D.getIdentifier();
  // FIXME: A cast to void is probably a better suggestion in cases where it's
  // valid (when there is no initializer and we're not in a condition).
  S.Diag(D.getBeginLoc(), diag::note_function_style_cast_add_parentheses)
      << FixItHint::CreateInsertion(D.getBeginLoc(), "(")
      << FixItHint::CreateInsertion(S.getLocForEndOfToken(D.getEndLoc()), ")");
  S.Diag(Paren.Loc, diag::note_remove_parens_for_variable_declaration)
      << FixItHint::CreateRemoval(Paren.Loc)
      << FixItHint::CreateRemoval(Paren.EndLoc);
}

/// Helper for figuring out the default CC for a function declarator type.  If
/// this is the outermost chunk, then we can determine the CC from the
/// declarator context.  If not, then this could be either a member function
/// type or normal function type.
static CallingConv getCCForDeclaratorChunk(
    Sema &S, Declarator &D, const ParsedAttributesView &AttrList,
    const DeclaratorChunk::FunctionTypeInfo &FTI, unsigned ChunkIndex) {
  assert(D.getTypeObject(ChunkIndex).Kind == DeclaratorChunk::Function);

  // Check for an explicit CC attribute.
  for (const ParsedAttr &AL : AttrList) {
    switch (AL.getKind()) {
    CALLING_CONV_ATTRS_CASELIST : {
      // Ignore attributes that don't validate or can't apply to the
      // function type.  We'll diagnose the failure to apply them in
      // handleFunctionTypeAttr.
      CallingConv CC;
      if (!S.CheckCallingConvAttr(AL, CC) &&
          (!FTI.isVariadic || supportsVariadicCall(CC))) {
        return CC;
      }
      break;
    }

    default:
      break;
    }
  }

  bool IsCXXInstanceMethod = false;

  if (S.getLangOpts().CPlusPlus) {
    // Look inwards through parentheses to see if this chunk will form a
    // member pointer type or if we're the declarator.  Any type attributes
    // between here and there will override the CC we choose here.
    unsigned I = ChunkIndex;
    bool FoundNonParen = false;
    while (I && !FoundNonParen) {
      --I;
      if (D.getTypeObject(I).Kind != DeclaratorChunk::Paren)
        FoundNonParen = true;
    }

    if (FoundNonParen) {
      // If we're not the declarator, we're a regular function type unless we're
      // in a member pointer.
      IsCXXInstanceMethod =
          D.getTypeObject(I).Kind == DeclaratorChunk::MemberPointer;
    } else if (D.getContext() == DeclaratorContext::LambdaExprContext) {
      // This can only be a call operator for a lambda, which is an instance
      // method.
      IsCXXInstanceMethod = true;
    } else {
      // We're the innermost decl chunk, so must be a function declarator.
      assert(D.isFunctionDeclarator());

      // If we're inside a record, we're declaring a method, but it could be
      // explicitly or implicitly static.
      IsCXXInstanceMethod =
          D.isFirstDeclarationOfMember() &&
          D.getDeclSpec().getStorageClassSpec() != DeclSpec::SCS_typedef &&
          !D.isStaticMember();
    }
  }

  CallingConv CC = S.Context.getDefaultCallingConvention(FTI.isVariadic,
                                                         IsCXXInstanceMethod);

  // Attribute AT_OpenCLKernel affects the calling convention for SPIR
  // and AMDGPU targets, hence it cannot be treated as a calling
  // convention attribute. This is the simplest place to infer
  // calling convention for OpenCL kernels.
  if (S.getLangOpts().OpenCL) {
    for (const ParsedAttr &AL : D.getDeclSpec().getAttributes()) {
      if (AL.getKind() == ParsedAttr::AT_OpenCLKernel) {
        CC = CC_OpenCLKernel;
        break;
      }
    }
  }

  return CC;
}

namespace {
  /// A simple notion of pointer kinds, which matches up with the various
  /// pointer declarators.
  enum class SimplePointerKind {
    Pointer,
    BlockPointer,
    MemberPointer,
    Array,
  };
} // end anonymous namespace

IdentifierInfo *Sema::getNullabilityKeyword(NullabilityKind nullability) {
  switch (nullability) {
  case NullabilityKind::NonNull:
    if (!Ident__Nonnull)
      Ident__Nonnull = PP.getIdentifierInfo("_Nonnull");
    return Ident__Nonnull;

  case NullabilityKind::Nullable:
    if (!Ident__Nullable)
      Ident__Nullable = PP.getIdentifierInfo("_Nullable");
    return Ident__Nullable;

  case NullabilityKind::Unspecified:
    if (!Ident__Null_unspecified)
      Ident__Null_unspecified = PP.getIdentifierInfo("_Null_unspecified");
    return Ident__Null_unspecified;
  }
  llvm_unreachable("Unknown nullability kind.");
}

/// Retrieve the identifier "NSError".
IdentifierInfo *Sema::getNSErrorIdent() {
  if (!Ident_NSError)
    Ident_NSError = PP.getIdentifierInfo("NSError");

  return Ident_NSError;
}

/// Check whether there is a nullability attribute of any kind in the given
/// attribute list.
static bool hasNullabilityAttr(const ParsedAttributesView &attrs) {
  for (const ParsedAttr &AL : attrs) {
    if (AL.getKind() == ParsedAttr::AT_TypeNonNull ||
        AL.getKind() == ParsedAttr::AT_TypeNullable ||
        AL.getKind() == ParsedAttr::AT_TypeNullUnspecified)
      return true;
  }

  return false;
}

namespace {
  /// Describes the kind of a pointer a declarator describes.
  enum class PointerDeclaratorKind {
    // Not a pointer.
    NonPointer,
    // Single-level pointer.
    SingleLevelPointer,
    // Multi-level pointer (of any pointer kind).
    MultiLevelPointer,
    // CFFooRef*
    MaybePointerToCFRef,
    // CFErrorRef*
    CFErrorRefPointer,
    // NSError**
    NSErrorPointerPointer,
  };

  /// Describes a declarator chunk wrapping a pointer that marks inference as
  /// unexpected.
  // These values must be kept in sync with diagnostics.
  enum class PointerWrappingDeclaratorKind {
    /// Pointer is top-level.
    None = -1,
    /// Pointer is an array element.
    Array = 0,
    /// Pointer is the referent type of a C++ reference.
    Reference = 1
  };
} // end anonymous namespace

/// Classify the given declarator, whose type-specified is \c type, based on
/// what kind of pointer it refers to.
///
/// This is used to determine the default nullability.
static PointerDeclaratorKind
classifyPointerDeclarator(Sema &S, QualType type, Declarator &declarator,
                          PointerWrappingDeclaratorKind &wrappingKind) {
  unsigned numNormalPointers = 0;

  // For any dependent type, we consider it a non-pointer.
  if (type->isDependentType())
    return PointerDeclaratorKind::NonPointer;

  // Look through the declarator chunks to identify pointers.
  for (unsigned i = 0, n = declarator.getNumTypeObjects(); i != n; ++i) {
    DeclaratorChunk &chunk = declarator.getTypeObject(i);
    switch (chunk.Kind) {
    case DeclaratorChunk::Array:
      if (numNormalPointers == 0)
        wrappingKind = PointerWrappingDeclaratorKind::Array;
      break;

    case DeclaratorChunk::Function:
    case DeclaratorChunk::Pipe:
      break;

    case DeclaratorChunk::BlockPointer:
    case DeclaratorChunk::MemberPointer:
      return numNormalPointers > 0 ? PointerDeclaratorKind::MultiLevelPointer
                                   : PointerDeclaratorKind::SingleLevelPointer;

    case DeclaratorChunk::Paren:
      break;

    case DeclaratorChunk::Reference:
      if (numNormalPointers == 0)
        wrappingKind = PointerWrappingDeclaratorKind::Reference;
      break;

    case DeclaratorChunk::Pointer:
      ++numNormalPointers;
      if (numNormalPointers > 2)
        return PointerDeclaratorKind::MultiLevelPointer;
      break;
    }
  }

  // Then, dig into the type specifier itself.
  unsigned numTypeSpecifierPointers = 0;
  do {
    // Decompose normal pointers.
    if (auto ptrType = type->getAs<PointerType>()) {
      ++numNormalPointers;

      if (numNormalPointers > 2)
        return PointerDeclaratorKind::MultiLevelPointer;

      type = ptrType->getPointeeType();
      ++numTypeSpecifierPointers;
      continue;
    }

    // Decompose block pointers.
    if (type->getAs<BlockPointerType>()) {
      return numNormalPointers > 0 ? PointerDeclaratorKind::MultiLevelPointer
                                   : PointerDeclaratorKind::SingleLevelPointer;
    }

    // Decompose member pointers.
    if (type->getAs<MemberPointerType>()) {
      return numNormalPointers > 0 ? PointerDeclaratorKind::MultiLevelPointer
                                   : PointerDeclaratorKind::SingleLevelPointer;
    }

    // Look at Objective-C object pointers.
    if (auto objcObjectPtr = type->getAs<ObjCObjectPointerType>()) {
      ++numNormalPointers;
      ++numTypeSpecifierPointers;

      // If this is NSError**, report that.
      if (auto objcClassDecl = objcObjectPtr->getInterfaceDecl()) {
        if (objcClassDecl->getIdentifier() == S.getNSErrorIdent() &&
            numNormalPointers == 2 && numTypeSpecifierPointers < 2) {
          return PointerDeclaratorKind::NSErrorPointerPointer;
        }
      }

      break;
    }

    // Look at Objective-C class types.
    if (auto objcClass = type->getAs<ObjCInterfaceType>()) {
      if (objcClass->getInterface()->getIdentifier() == S.getNSErrorIdent()) {
        if (numNormalPointers == 2 && numTypeSpecifierPointers < 2)
          return PointerDeclaratorKind::NSErrorPointerPointer;
      }

      break;
    }

    // If at this point we haven't seen a pointer, we won't see one.
    if (numNormalPointers == 0)
      return PointerDeclaratorKind::NonPointer;

    if (auto recordType = type->getAs<RecordType>()) {
      RecordDecl *recordDecl = recordType->getDecl();

      // If this is CFErrorRef*, report it as such.
      if (numNormalPointers == 2 && numTypeSpecifierPointers < 2 &&
          S.isCFError(recordDecl)) {
        return PointerDeclaratorKind::CFErrorRefPointer;
      }
      break;
    }

    break;
  } while (true);

  switch (numNormalPointers) {
  case 0:
    return PointerDeclaratorKind::NonPointer;

  case 1:
    return PointerDeclaratorKind::SingleLevelPointer;

  case 2:
    return PointerDeclaratorKind::MaybePointerToCFRef;

  default:
    return PointerDeclaratorKind::MultiLevelPointer;
  }
}

bool Sema::isCFError(RecordDecl *recordDecl) {
  // If we already know about CFError, test it directly.
  if (CFError) {
    return (CFError == recordDecl);
  }

  // Check whether this is CFError, which we identify based on being
  // bridged to NSError. CFErrorRef used to be declared with "objc_bridge" but
  // is now declared with "objc_bridge_mutable", so look for either one of the
  // two attributes.
  if (recordDecl->getTagKind() == TTK_Struct) {
    IdentifierInfo *bridgedType = nullptr;
    if (auto bridgeAttr = recordDecl->getAttr<ObjCBridgeAttr>())
      bridgedType = bridgeAttr->getBridgedType();
    else if (auto bridgeAttr =
                 recordDecl->getAttr<ObjCBridgeMutableAttr>())
      bridgedType = bridgeAttr->getBridgedType();

    if (bridgedType == getNSErrorIdent()) {
      CFError = recordDecl;
      return true;
    }
  }

  return false;
}

static FileID getNullabilityCompletenessCheckFileID(Sema &S,
                                                    SourceLocation loc) {
  // If we're anywhere in a function, method, or closure context, don't perform
  // completeness checks.
  for (DeclContext *ctx = S.CurContext; ctx; ctx = ctx->getParent()) {
    if (ctx->isFunctionOrMethod())
      return FileID();

    if (ctx->isFileContext())
      break;
  }

  // We only care about the expansion location.
  loc = S.SourceMgr.getExpansionLoc(loc);
  FileID file = S.SourceMgr.getFileID(loc);
  if (file.isInvalid())
    return FileID();

  // Retrieve file information.
  bool invalid = false;
  const SrcMgr::SLocEntry &sloc = S.SourceMgr.getSLocEntry(file, &invalid);
  if (invalid || !sloc.isFile())
    return FileID();

  // We don't want to perform completeness checks on the main file or in
  // system headers.
  const SrcMgr::FileInfo &fileInfo = sloc.getFile();
  if (fileInfo.getIncludeLoc().isInvalid())
    return FileID();
  if (fileInfo.getFileCharacteristic() != SrcMgr::C_User &&
      S.Diags.getSuppressSystemWarnings()) {
    return FileID();
  }

  return file;
}

/// Creates a fix-it to insert a C-style nullability keyword at \p pointerLoc,
/// taking into account whitespace before and after.
static void fixItNullability(Sema &S, DiagnosticBuilder &Diag,
                             SourceLocation PointerLoc,
                             NullabilityKind Nullability) {
  assert(PointerLoc.isValid());
  if (PointerLoc.isMacroID())
    return;

  SourceLocation FixItLoc = S.getLocForEndOfToken(PointerLoc);
  if (!FixItLoc.isValid() || FixItLoc == PointerLoc)
    return;

  const char *NextChar = S.SourceMgr.getCharacterData(FixItLoc);
  if (!NextChar)
    return;

  SmallString<32> InsertionTextBuf{" "};
  InsertionTextBuf += getNullabilitySpelling(Nullability);
  InsertionTextBuf += " ";
  StringRef InsertionText = InsertionTextBuf.str();

  if (isWhitespace(*NextChar)) {
    InsertionText = InsertionText.drop_back();
  } else if (NextChar[-1] == '[') {
    if (NextChar[0] == ']')
      InsertionText = InsertionText.drop_back().drop_front();
    else
      InsertionText = InsertionText.drop_front();
  } else if (!isIdentifierBody(NextChar[0], /*allow dollar*/true) &&
             !isIdentifierBody(NextChar[-1], /*allow dollar*/true)) {
    InsertionText = InsertionText.drop_back().drop_front();
  }

  Diag << FixItHint::CreateInsertion(FixItLoc, InsertionText);
}

static void emitNullabilityConsistencyWarning(Sema &S,
                                              SimplePointerKind PointerKind,
                                              SourceLocation PointerLoc,
                                              SourceLocation PointerEndLoc) {
  assert(PointerLoc.isValid());

  if (PointerKind == SimplePointerKind::Array) {
    S.Diag(PointerLoc, diag::warn_nullability_missing_array);
  } else {
    S.Diag(PointerLoc, diag::warn_nullability_missing)
      << static_cast<unsigned>(PointerKind);
  }

  auto FixItLoc = PointerEndLoc.isValid() ? PointerEndLoc : PointerLoc;
  if (FixItLoc.isMacroID())
    return;

  auto addFixIt = [&](NullabilityKind Nullability) {
    auto Diag = S.Diag(FixItLoc, diag::note_nullability_fix_it);
    Diag << static_cast<unsigned>(Nullability);
    Diag << static_cast<unsigned>(PointerKind);
    fixItNullability(S, Diag, FixItLoc, Nullability);
  };
  addFixIt(NullabilityKind::Nullable);
  addFixIt(NullabilityKind::NonNull);
}

/// Complains about missing nullability if the file containing \p pointerLoc
/// has other uses of nullability (either the keywords or the \c assume_nonnull
/// pragma).
///
/// If the file has \e not seen other uses of nullability, this particular
/// pointer is saved for possible later diagnosis. See recordNullabilitySeen().
static void
checkNullabilityConsistency(Sema &S, SimplePointerKind pointerKind,
                            SourceLocation pointerLoc,
                            SourceLocation pointerEndLoc = SourceLocation()) {
  // Determine which file we're performing consistency checking for.
  FileID file = getNullabilityCompletenessCheckFileID(S, pointerLoc);
  if (file.isInvalid())
    return;

  // If we haven't seen any type nullability in this file, we won't warn now
  // about anything.
  FileNullability &fileNullability = S.NullabilityMap[file];
  if (!fileNullability.SawTypeNullability) {
    // If this is the first pointer declarator in the file, and the appropriate
    // warning is on, record it in case we need to diagnose it retroactively.
    diag::kind diagKind;
    if (pointerKind == SimplePointerKind::Array)
      diagKind = diag::warn_nullability_missing_array;
    else
      diagKind = diag::warn_nullability_missing;

    if (fileNullability.PointerLoc.isInvalid() &&
        !S.Context.getDiagnostics().isIgnored(diagKind, pointerLoc)) {
      fileNullability.PointerLoc = pointerLoc;
      fileNullability.PointerEndLoc = pointerEndLoc;
      fileNullability.PointerKind = static_cast<unsigned>(pointerKind);
    }

    return;
  }

  // Complain about missing nullability.
  emitNullabilityConsistencyWarning(S, pointerKind, pointerLoc, pointerEndLoc);
}

/// Marks that a nullability feature has been used in the file containing
/// \p loc.
///
/// If this file already had pointer types in it that were missing nullability,
/// the first such instance is retroactively diagnosed.
///
/// \sa checkNullabilityConsistency
static void recordNullabilitySeen(Sema &S, SourceLocation loc) {
  FileID file = getNullabilityCompletenessCheckFileID(S, loc);
  if (file.isInvalid())
    return;

  FileNullability &fileNullability = S.NullabilityMap[file];
  if (fileNullability.SawTypeNullability)
    return;
  fileNullability.SawTypeNullability = true;

  // If we haven't seen any type nullability before, now we have. Retroactively
  // diagnose the first unannotated pointer, if there was one.
  if (fileNullability.PointerLoc.isInvalid())
    return;

  auto kind = static_cast<SimplePointerKind>(fileNullability.PointerKind);
  emitNullabilityConsistencyWarning(S, kind, fileNullability.PointerLoc,
                                    fileNullability.PointerEndLoc);
}

/// Returns true if any of the declarator chunks before \p endIndex include a
/// level of indirection: array, pointer, reference, or pointer-to-member.
///
/// Because declarator chunks are stored in outer-to-inner order, testing
/// every chunk before \p endIndex is testing all chunks that embed the current
/// chunk as part of their type.
///
/// It is legal to pass the result of Declarator::getNumTypeObjects() as the
/// end index, in which case all chunks are tested.
static bool hasOuterPointerLikeChunk(const Declarator &D, unsigned endIndex) {
  unsigned i = endIndex;
  while (i != 0) {
    // Walk outwards along the declarator chunks.
    --i;
    const DeclaratorChunk &DC = D.getTypeObject(i);
    switch (DC.Kind) {
    case DeclaratorChunk::Paren:
      break;
    case DeclaratorChunk::Array:
    case DeclaratorChunk::Pointer:
    case DeclaratorChunk::Reference:
    case DeclaratorChunk::MemberPointer:
      return true;
    case DeclaratorChunk::Function:
    case DeclaratorChunk::BlockPointer:
    case DeclaratorChunk::Pipe:
      // These are invalid anyway, so just ignore.
      break;
    }
  }
  return false;
}

static bool IsNoDerefableChunk(DeclaratorChunk Chunk) {
  return (Chunk.Kind == DeclaratorChunk::Pointer ||
          Chunk.Kind == DeclaratorChunk::Array);
}

template<typename AttrT>
static AttrT *createSimpleAttr(ASTContext &Ctx, ParsedAttr &AL) {
  AL.setUsedAsTypeAttr();
  return ::new (Ctx) AttrT(Ctx, AL);
}

static Attr *createNullabilityAttr(ASTContext &Ctx, ParsedAttr &Attr,
                                   NullabilityKind NK) {
  switch (NK) {
  case NullabilityKind::NonNull:
    return createSimpleAttr<TypeNonNullAttr>(Ctx, Attr);

  case NullabilityKind::Nullable:
    return createSimpleAttr<TypeNullableAttr>(Ctx, Attr);

  case NullabilityKind::Unspecified:
    return createSimpleAttr<TypeNullUnspecifiedAttr>(Ctx, Attr);
  }
  llvm_unreachable("unknown NullabilityKind");
}

// Diagnose whether this is a case with the multiple addr spaces.
// Returns true if this is an invalid case.
// ISO/IEC TR 18037 S5.3 (amending C99 6.7.3): "No type shall be qualified
// by qualifiers for two or more different address spaces."
static bool DiagnoseMultipleAddrSpaceAttributes(Sema &S, LangAS ASOld,
                                                LangAS ASNew,
                                                SourceLocation AttrLoc) {
  if (ASOld != LangAS::Default) {
    if (ASOld != ASNew) {
      S.Diag(AttrLoc, diag::err_attribute_address_multiple_qualifiers);
      return true;
    }
    // Emit a warning if they are identical; it's likely unintended.
    S.Diag(AttrLoc,
           diag::warn_attribute_address_multiple_identical_qualifiers);
  }
  return false;
}

static TypeSourceInfo *GetFullTypeForDeclarator(TypeProcessingState &state,
                                                QualType declSpecType,
                                                TypeSourceInfo *TInfo) {
  // The TypeSourceInfo that this function returns will not be a null type.
  // If there is an error, this function will fill in a dummy type as fallback.
  QualType T = declSpecType;
  Declarator &D = state.getDeclarator();
  Sema &S = state.getSema();
  ASTContext &Context = S.Context;
  const LangOptions &LangOpts = S.getLangOpts();

  // The name we're declaring, if any.
  DeclarationName Name;
  if (D.getIdentifier())
    Name = D.getIdentifier();

  // Does this declaration declare a typedef-name?
  bool IsTypedefName =
    D.getDeclSpec().getStorageClassSpec() == DeclSpec::SCS_typedef ||
    D.getContext() == DeclaratorContext::AliasDeclContext ||
    D.getContext() == DeclaratorContext::AliasTemplateContext;

  // Does T refer to a function type with a cv-qualifier or a ref-qualifier?
  bool IsQualifiedFunction = T->isFunctionProtoType() &&
      (!T->castAs<FunctionProtoType>()->getMethodQuals().empty() ||
       T->castAs<FunctionProtoType>()->getRefQualifier() != RQ_None);

  // If T is 'decltype(auto)', the only declarators we can have are parens
  // and at most one function declarator if this is a function declaration.
  // If T is a deduced class template specialization type, we can have no
  // declarator chunks at all.
  if (auto *DT = T->getAs<DeducedType>()) {
    const AutoType *AT = T->getAs<AutoType>();
    bool IsClassTemplateDeduction = isa<DeducedTemplateSpecializationType>(DT);
    if ((AT && AT->isDecltypeAuto()) || IsClassTemplateDeduction) {
      for (unsigned I = 0, E = D.getNumTypeObjects(); I != E; ++I) {
        unsigned Index = E - I - 1;
        DeclaratorChunk &DeclChunk = D.getTypeObject(Index);
        unsigned DiagId = IsClassTemplateDeduction
                              ? diag::err_deduced_class_template_compound_type
                              : diag::err_decltype_auto_compound_type;
        unsigned DiagKind = 0;
        switch (DeclChunk.Kind) {
        case DeclaratorChunk::Paren:
          // FIXME: Rejecting this is a little silly.
          if (IsClassTemplateDeduction) {
            DiagKind = 4;
            break;
          }
          continue;
        case DeclaratorChunk::Function: {
          if (IsClassTemplateDeduction) {
            DiagKind = 3;
            break;
          }
          unsigned FnIndex;
          if (D.isFunctionDeclarationContext() &&
              D.isFunctionDeclarator(FnIndex) && FnIndex == Index)
            continue;
          DiagId = diag::err_decltype_auto_function_declarator_not_declaration;
          break;
        }
        case DeclaratorChunk::Pointer:
        case DeclaratorChunk::BlockPointer:
        case DeclaratorChunk::MemberPointer:
          DiagKind = 0;
          break;
        case DeclaratorChunk::Reference:
          DiagKind = 1;
          break;
        case DeclaratorChunk::Array:
          DiagKind = 2;
          break;
        case DeclaratorChunk::Pipe:
          break;
        }

        S.Diag(DeclChunk.Loc, DiagId) << DiagKind;
        D.setInvalidType(true);
        break;
      }
    }
  }

  // Determine whether we should infer _Nonnull on pointer types.
  Optional<NullabilityKind> inferNullability;
  bool inferNullabilityCS = false;
  bool inferNullabilityInnerOnly = false;
  bool inferNullabilityInnerOnlyComplete = false;

  // Are we in an assume-nonnull region?
  bool inAssumeNonNullRegion = false;
  SourceLocation assumeNonNullLoc = S.PP.getPragmaAssumeNonNullLoc();
  if (assumeNonNullLoc.isValid()) {
    inAssumeNonNullRegion = true;
    recordNullabilitySeen(S, assumeNonNullLoc);
  }

  // Whether to complain about missing nullability specifiers or not.
  enum {
    /// Never complain.
    CAMN_No,
    /// Complain on the inner pointers (but not the outermost
    /// pointer).
    CAMN_InnerPointers,
    /// Complain about any pointers that don't have nullability
    /// specified or inferred.
    CAMN_Yes
  } complainAboutMissingNullability = CAMN_No;
  unsigned NumPointersRemaining = 0;
  auto complainAboutInferringWithinChunk = PointerWrappingDeclaratorKind::None;

  if (IsTypedefName) {
    // For typedefs, we do not infer any nullability (the default),
    // and we only complain about missing nullability specifiers on
    // inner pointers.
    complainAboutMissingNullability = CAMN_InnerPointers;

    if (T->canHaveNullability(/*ResultIfUnknown*/false) &&
        !T->getNullability(S.Context)) {
      // Note that we allow but don't require nullability on dependent types.
      ++NumPointersRemaining;
    }

    for (unsigned i = 0, n = D.getNumTypeObjects(); i != n; ++i) {
      DeclaratorChunk &chunk = D.getTypeObject(i);
      switch (chunk.Kind) {
      case DeclaratorChunk::Array:
      case DeclaratorChunk::Function:
      case DeclaratorChunk::Pipe:
        break;

      case DeclaratorChunk::BlockPointer:
      case DeclaratorChunk::MemberPointer:
        ++NumPointersRemaining;
        break;

      case DeclaratorChunk::Paren:
      case DeclaratorChunk::Reference:
        continue;

      case DeclaratorChunk::Pointer:
        ++NumPointersRemaining;
        continue;
      }
    }
  } else {
    bool isFunctionOrMethod = false;
    switch (auto context = state.getDeclarator().getContext()) {
    case DeclaratorContext::ObjCParameterContext:
    case DeclaratorContext::ObjCResultContext:
    case DeclaratorContext::PrototypeContext:
    case DeclaratorContext::TrailingReturnContext:
    case DeclaratorContext::TrailingReturnVarContext:
      isFunctionOrMethod = true;
      LLVM_FALLTHROUGH;

    case DeclaratorContext::MemberContext:
      if (state.getDeclarator().isObjCIvar() && !isFunctionOrMethod) {
        complainAboutMissingNullability = CAMN_No;
        break;
      }

      // Weak properties are inferred to be nullable.
      if (state.getDeclarator().isObjCWeakProperty() && inAssumeNonNullRegion) {
        inferNullability = NullabilityKind::Nullable;
        break;
      }

      LLVM_FALLTHROUGH;

    case DeclaratorContext::FileContext:
    case DeclaratorContext::KNRTypeListContext: {
      complainAboutMissingNullability = CAMN_Yes;

      // Nullability inference depends on the type and declarator.
      auto wrappingKind = PointerWrappingDeclaratorKind::None;
      switch (classifyPointerDeclarator(S, T, D, wrappingKind)) {
      case PointerDeclaratorKind::NonPointer:
      case PointerDeclaratorKind::MultiLevelPointer:
        // Cannot infer nullability.
        break;

      case PointerDeclaratorKind::SingleLevelPointer:
        // Infer _Nonnull if we are in an assumes-nonnull region.
        if (inAssumeNonNullRegion) {
          complainAboutInferringWithinChunk = wrappingKind;
          inferNullability = NullabilityKind::NonNull;
          inferNullabilityCS =
              (context == DeclaratorContext::ObjCParameterContext ||
               context == DeclaratorContext::ObjCResultContext);
        }
        break;

      case PointerDeclaratorKind::CFErrorRefPointer:
      case PointerDeclaratorKind::NSErrorPointerPointer:
        // Within a function or method signature, infer _Nullable at both
        // levels.
        if (isFunctionOrMethod && inAssumeNonNullRegion)
          inferNullability = NullabilityKind::Nullable;
        break;

      case PointerDeclaratorKind::MaybePointerToCFRef:
        if (isFunctionOrMethod) {
          // On pointer-to-pointer parameters marked cf_returns_retained or
          // cf_returns_not_retained, if the outer pointer is explicit then
          // infer the inner pointer as _Nullable.
          auto hasCFReturnsAttr =
              [](const ParsedAttributesView &AttrList) -> bool {
            return AttrList.hasAttribute(ParsedAttr::AT_CFReturnsRetained) ||
                   AttrList.hasAttribute(ParsedAttr::AT_CFReturnsNotRetained);
          };
          if (const auto *InnermostChunk = D.getInnermostNonParenChunk()) {
            if (hasCFReturnsAttr(D.getAttributes()) ||
                hasCFReturnsAttr(InnermostChunk->getAttrs()) ||
                hasCFReturnsAttr(D.getDeclSpec().getAttributes())) {
              inferNullability = NullabilityKind::Nullable;
              inferNullabilityInnerOnly = true;
            }
          }
        }
        break;
      }
      break;
    }

    case DeclaratorContext::ConversionIdContext:
      complainAboutMissingNullability = CAMN_Yes;
      break;

    case DeclaratorContext::AliasDeclContext:
    case DeclaratorContext::AliasTemplateContext:
    case DeclaratorContext::BlockContext:
    case DeclaratorContext::BlockLiteralContext:
    case DeclaratorContext::ConditionContext:
    case DeclaratorContext::CXXCatchContext:
    case DeclaratorContext::CXXNewContext:
    case DeclaratorContext::ForContext:
    case DeclaratorContext::InitStmtContext:
    case DeclaratorContext::LambdaExprContext:
    case DeclaratorContext::LambdaExprParameterContext:
    case DeclaratorContext::ObjCCatchContext:
    case DeclaratorContext::TemplateParamContext:
    case DeclaratorContext::TemplateArgContext:
    case DeclaratorContext::TemplateTypeArgContext:
    case DeclaratorContext::TypeNameContext:
    case DeclaratorContext::FunctionalCastContext:
    case DeclaratorContext::RequiresExprContext:
      // Don't infer in these contexts.
      break;
    }
  }

  // Local function that returns true if its argument looks like a va_list.
  auto isVaList = [&S](QualType T) -> bool {
    auto *typedefTy = T->getAs<TypedefType>();
    if (!typedefTy)
      return false;
    TypedefDecl *vaListTypedef = S.Context.getBuiltinVaListDecl();
    do {
      if (typedefTy->getDecl() == vaListTypedef)
        return true;
      if (auto *name = typedefTy->getDecl()->getIdentifier())
        if (name->isStr("va_list"))
          return true;
      typedefTy = typedefTy->desugar()->getAs<TypedefType>();
    } while (typedefTy);
    return false;
  };

  // Local function that checks the nullability for a given pointer declarator.
  // Returns true if _Nonnull was inferred.
  auto inferPointerNullability =
      [&](SimplePointerKind pointerKind, SourceLocation pointerLoc,
          SourceLocation pointerEndLoc,
          ParsedAttributesView &attrs, AttributePool &Pool) -> ParsedAttr * {
    // We've seen a pointer.
    if (NumPointersRemaining > 0)
      --NumPointersRemaining;

    // If a nullability attribute is present, there's nothing to do.
    if (hasNullabilityAttr(attrs))
      return nullptr;

    // If we're supposed to infer nullability, do so now.
    if (inferNullability && !inferNullabilityInnerOnlyComplete) {
      ParsedAttr::Syntax syntax = inferNullabilityCS
                                      ? ParsedAttr::AS_ContextSensitiveKeyword
                                      : ParsedAttr::AS_Keyword;
      ParsedAttr *nullabilityAttr = Pool.create(
          S.getNullabilityKeyword(*inferNullability), SourceRange(pointerLoc),
          nullptr, SourceLocation(), nullptr, 0, syntax);

      attrs.addAtEnd(nullabilityAttr);

      if (inferNullabilityCS) {
        state.getDeclarator().getMutableDeclSpec().getObjCQualifiers()
          ->setObjCDeclQualifier(ObjCDeclSpec::DQ_CSNullability);
      }

      if (pointerLoc.isValid() &&
          complainAboutInferringWithinChunk !=
            PointerWrappingDeclaratorKind::None) {
        auto Diag =
            S.Diag(pointerLoc, diag::warn_nullability_inferred_on_nested_type);
        Diag << static_cast<int>(complainAboutInferringWithinChunk);
        fixItNullability(S, Diag, pointerLoc, NullabilityKind::NonNull);
      }

      if (inferNullabilityInnerOnly)
        inferNullabilityInnerOnlyComplete = true;
      return nullabilityAttr;
    }

    // If we're supposed to complain about missing nullability, do so
    // now if it's truly missing.
    switch (complainAboutMissingNullability) {
    case CAMN_No:
      break;

    case CAMN_InnerPointers:
      if (NumPointersRemaining == 0)
        break;
      LLVM_FALLTHROUGH;

    case CAMN_Yes:
      checkNullabilityConsistency(S, pointerKind, pointerLoc, pointerEndLoc);
    }
    return nullptr;
  };

  // If the type itself could have nullability but does not, infer pointer
  // nullability and perform consistency checking.
  if (S.CodeSynthesisContexts.empty()) {
    if (T->canHaveNullability(/*ResultIfUnknown*/false) &&
        !T->getNullability(S.Context)) {
      if (isVaList(T)) {
        // Record that we've seen a pointer, but do nothing else.
        if (NumPointersRemaining > 0)
          --NumPointersRemaining;
      } else {
        SimplePointerKind pointerKind = SimplePointerKind::Pointer;
        if (T->isBlockPointerType())
          pointerKind = SimplePointerKind::BlockPointer;
        else if (T->isMemberPointerType())
          pointerKind = SimplePointerKind::MemberPointer;

        if (auto *attr = inferPointerNullability(
                pointerKind, D.getDeclSpec().getTypeSpecTypeLoc(),
                D.getDeclSpec().getEndLoc(),
                D.getMutableDeclSpec().getAttributes(),
                D.getMutableDeclSpec().getAttributePool())) {
          T = state.getAttributedType(
              createNullabilityAttr(Context, *attr, *inferNullability), T, T);
        }
      }
    }

    if (complainAboutMissingNullability == CAMN_Yes &&
        T->isArrayType() && !T->getNullability(S.Context) && !isVaList(T) &&
        D.isPrototypeContext() &&
        !hasOuterPointerLikeChunk(D, D.getNumTypeObjects())) {
      checkNullabilityConsistency(S, SimplePointerKind::Array,
                                  D.getDeclSpec().getTypeSpecTypeLoc());
    }
  }

  bool ExpectNoDerefChunk =
      state.getCurrentAttributes().hasAttribute(ParsedAttr::AT_NoDeref);

  // Walk the DeclTypeInfo, building the recursive type as we go.
  // DeclTypeInfos are ordered from the identifier out, which is
  // opposite of what we want :).
  for (unsigned i = 0, e = D.getNumTypeObjects(); i != e; ++i) {
    unsigned chunkIndex = e - i - 1;
    state.setCurrentChunkIndex(chunkIndex);
    DeclaratorChunk &DeclType = D.getTypeObject(chunkIndex);
    IsQualifiedFunction &= DeclType.Kind == DeclaratorChunk::Paren;
    switch (DeclType.Kind) {
    case DeclaratorChunk::Paren:
      if (i == 0)
        warnAboutRedundantParens(S, D, T);
      T = S.BuildParenType(T);
      break;
    case DeclaratorChunk::BlockPointer:
      // If blocks are disabled, emit an error.
      if (!LangOpts.Blocks)
        S.Diag(DeclType.Loc, diag::err_blocks_disable) << LangOpts.OpenCL;

      // Handle pointer nullability.
      inferPointerNullability(SimplePointerKind::BlockPointer, DeclType.Loc,
                              DeclType.EndLoc, DeclType.getAttrs(),
                              state.getDeclarator().getAttributePool());

      T = S.BuildBlockPointerType(T, D.getIdentifierLoc(), Name);
      if (DeclType.Cls.TypeQuals || LangOpts.OpenCL) {
        // OpenCL v2.0, s6.12.5 - Block variable declarations are implicitly
        // qualified with const.
        if (LangOpts.OpenCL)
          DeclType.Cls.TypeQuals |= DeclSpec::TQ_const;
        T = S.BuildQualifiedType(T, DeclType.Loc, DeclType.Cls.TypeQuals);
      }
      break;
    case DeclaratorChunk::Pointer:
      // Verify that we're not building a pointer to pointer to function with
      // exception specification.
      if (LangOpts.CPlusPlus && S.CheckDistantExceptionSpec(T)) {
        S.Diag(D.getIdentifierLoc(), diag::err_distant_exception_spec);
        D.setInvalidType(true);
        // Build the type anyway.
      }

      // Handle pointer nullability
      inferPointerNullability(SimplePointerKind::Pointer, DeclType.Loc,
                              DeclType.EndLoc, DeclType.getAttrs(),
                              state.getDeclarator().getAttributePool());

      if (LangOpts.ObjC && T->getAs<ObjCObjectType>()) {
        T = Context.getObjCObjectPointerType(T);
        if (DeclType.Ptr.TypeQuals)
          T = S.BuildQualifiedType(T, DeclType.Loc, DeclType.Ptr.TypeQuals);
        break;
      }

      // OpenCL v2.0 s6.9b - Pointer to image/sampler cannot be used.
      // OpenCL v2.0 s6.13.16.1 - Pointer to pipe cannot be used.
      // OpenCL v2.0 s6.12.5 - Pointers to Blocks are not allowed.
      if (LangOpts.OpenCL) {
        if (T->isImageType() || T->isSamplerT() || T->isPipeType() ||
            T->isBlockPointerType()) {
          S.Diag(D.getIdentifierLoc(), diag::err_opencl_pointer_to_type) << T;
          D.setInvalidType(true);
        }
      }

      T = S.BuildPointerType(T, DeclType.Loc, Name);
      if (DeclType.Ptr.TypeQuals)
        T = S.BuildQualifiedType(T, DeclType.Loc, DeclType.Ptr.TypeQuals);
      break;
    case DeclaratorChunk::Reference: {
      // Verify that we're not building a reference to pointer to function with
      // exception specification.
      if (LangOpts.CPlusPlus && S.CheckDistantExceptionSpec(T)) {
        S.Diag(D.getIdentifierLoc(), diag::err_distant_exception_spec);
        D.setInvalidType(true);
        // Build the type anyway.
      }
      T = S.BuildReferenceType(T, DeclType.Ref.LValueRef, DeclType.Loc, Name);

      if (DeclType.Ref.HasRestrict)
        T = S.BuildQualifiedType(T, DeclType.Loc, Qualifiers::Restrict);
      break;
    }
    case DeclaratorChunk::Array: {
      // Verify that we're not building an array of pointers to function with
      // exception specification.
      if (LangOpts.CPlusPlus && S.CheckDistantExceptionSpec(T)) {
        S.Diag(D.getIdentifierLoc(), diag::err_distant_exception_spec);
        D.setInvalidType(true);
        // Build the type anyway.
      }
      DeclaratorChunk::ArrayTypeInfo &ATI = DeclType.Arr;
      Expr *ArraySize = static_cast<Expr*>(ATI.NumElts);
      ArrayType::ArraySizeModifier ASM;
      if (ATI.isStar)
        ASM = ArrayType::Star;
      else if (ATI.hasStatic)
        ASM = ArrayType::Static;
      else
        ASM = ArrayType::Normal;
      if (ASM == ArrayType::Star && !D.isPrototypeContext()) {
        // FIXME: This check isn't quite right: it allows star in prototypes
        // for function definitions, and disallows some edge cases detailed
        // in http://gcc.gnu.org/ml/gcc-patches/2009-02/msg00133.html
        S.Diag(DeclType.Loc, diag::err_array_star_outside_prototype);
        ASM = ArrayType::Normal;
        D.setInvalidType(true);
      }

      // C99 6.7.5.2p1: The optional type qualifiers and the keyword static
      // shall appear only in a declaration of a function parameter with an
      // array type, ...
      if (ASM == ArrayType::Static || ATI.TypeQuals) {
        if (!(D.isPrototypeContext() ||
              D.getContext() == DeclaratorContext::KNRTypeListContext)) {
          S.Diag(DeclType.Loc, diag::err_array_static_outside_prototype) <<
              (ASM == ArrayType::Static ? "'static'" : "type qualifier");
          // Remove the 'static' and the type qualifiers.
          if (ASM == ArrayType::Static)
            ASM = ArrayType::Normal;
          ATI.TypeQuals = 0;
          D.setInvalidType(true);
        }

        // C99 6.7.5.2p1: ... and then only in the outermost array type
        // derivation.
        if (hasOuterPointerLikeChunk(D, chunkIndex)) {
          S.Diag(DeclType.Loc, diag::err_array_static_not_outermost) <<
            (ASM == ArrayType::Static ? "'static'" : "type qualifier");
          if (ASM == ArrayType::Static)
            ASM = ArrayType::Normal;
          ATI.TypeQuals = 0;
          D.setInvalidType(true);
        }
      }
      const AutoType *AT = T->getContainedAutoType();
      // Allow arrays of auto if we are a generic lambda parameter.
      // i.e. [](auto (&array)[5]) { return array[0]; }; OK
      if (AT &&
          D.getContext() != DeclaratorContext::LambdaExprParameterContext) {
        // We've already diagnosed this for decltype(auto).
        if (!AT->isDecltypeAuto())
          S.Diag(DeclType.Loc, diag::err_illegal_decl_array_of_auto)
            << getPrintableNameForEntity(Name) << T;
        T = QualType();
        break;
      }

      // Array parameters can be marked nullable as well, although it's not
      // necessary if they're marked 'static'.
      if (complainAboutMissingNullability == CAMN_Yes &&
          !hasNullabilityAttr(DeclType.getAttrs()) &&
          ASM != ArrayType::Static &&
          D.isPrototypeContext() &&
          !hasOuterPointerLikeChunk(D, chunkIndex)) {
        checkNullabilityConsistency(S, SimplePointerKind::Array, DeclType.Loc);
      }

      T = S.BuildArrayType(T, ASM, ArraySize, ATI.TypeQuals,
                           SourceRange(DeclType.Loc, DeclType.EndLoc), Name);
      break;
    }
    case DeclaratorChunk::Function: {
      // If the function declarator has a prototype (i.e. it is not () and
      // does not have a K&R-style identifier list), then the arguments are part
      // of the type, otherwise the argument list is ().
      DeclaratorChunk::FunctionTypeInfo &FTI = DeclType.Fun;
      IsQualifiedFunction =
          FTI.hasMethodTypeQualifiers() || FTI.hasRefQualifier();

      // Check for auto functions and trailing return type and adjust the
      // return type accordingly.
      if (!D.isInvalidType()) {
        // trailing-return-type is only required if we're declaring a function,
        // and not, for instance, a pointer to a function.
        if (D.getDeclSpec().hasAutoTypeSpec() &&
            !FTI.hasTrailingReturnType() && chunkIndex == 0) {
          if (!S.getLangOpts().CPlusPlus14) {
            S.Diag(D.getDeclSpec().getTypeSpecTypeLoc(),
                   D.getDeclSpec().getTypeSpecType() == DeclSpec::TST_auto
                       ? diag::err_auto_missing_trailing_return
                       : diag::err_deduced_return_type);
            T = Context.IntTy;
            D.setInvalidType(true);
          } else {
            S.Diag(D.getDeclSpec().getTypeSpecTypeLoc(),
                   diag::warn_cxx11_compat_deduced_return_type);
          }
        } else if (FTI.hasTrailingReturnType()) {
          // T must be exactly 'auto' at this point. See CWG issue 681.
          if (isa<ParenType>(T)) {
            S.Diag(D.getBeginLoc(), diag::err_trailing_return_in_parens)
                << T << D.getSourceRange();
            D.setInvalidType(true);
          } else if (D.getName().getKind() ==
                     UnqualifiedIdKind::IK_DeductionGuideName) {
            if (T != Context.DependentTy) {
              S.Diag(D.getDeclSpec().getBeginLoc(),
                     diag::err_deduction_guide_with_complex_decl)
                  << D.getSourceRange();
              D.setInvalidType(true);
            }
          } else if (D.getContext() != DeclaratorContext::LambdaExprContext &&
                     (T.hasQualifiers() || !isa<AutoType>(T) ||
                      cast<AutoType>(T)->getKeyword() !=
                          AutoTypeKeyword::Auto ||
                      cast<AutoType>(T)->isConstrained())) {
            S.Diag(D.getDeclSpec().getTypeSpecTypeLoc(),
                   diag::err_trailing_return_without_auto)
                << T << D.getDeclSpec().getSourceRange();
            D.setInvalidType(true);
          }
          T = S.GetTypeFromParser(FTI.getTrailingReturnType(), &TInfo);
          if (T.isNull()) {
            // An error occurred parsing the trailing return type.
            T = Context.IntTy;
            D.setInvalidType(true);
          } else if (S.getLangOpts().CPlusPlus20)
            // Handle cases like: `auto f() -> auto` or `auto f() -> C auto`.
            if (AutoType *Auto = T->getContainedAutoType())
              if (S.getCurScope()->isFunctionDeclarationScope())
                T = InventTemplateParameter(state, T, TInfo, Auto,
                                            S.InventedParameterInfos.back());
        } else {
          // This function type is not the type of the entity being declared,
          // so checking the 'auto' is not the responsibility of this chunk.
        }
      }

      // C99 6.7.5.3p1: The return type may not be a function or array type.
      // For conversion functions, we'll diagnose this particular error later.
      if (!D.isInvalidType() && (T->isArrayType() || T->isFunctionType()) &&
          (D.getName().getKind() !=
           UnqualifiedIdKind::IK_ConversionFunctionId)) {
        unsigned diagID = diag::err_func_returning_array_function;
        // Last processing chunk in block context means this function chunk
        // represents the block.
        if (chunkIndex == 0 &&
            D.getContext() == DeclaratorContext::BlockLiteralContext)
          diagID = diag::err_block_returning_array_function;
        S.Diag(DeclType.Loc, diagID) << T->isFunctionType() << T;
        T = Context.IntTy;
        D.setInvalidType(true);
      }

      // Do not allow returning half FP value.
      // FIXME: This really should be in BuildFunctionType.
      if (T->isHalfType()) {
        if (S.getLangOpts().OpenCL) {
          if (!S.getOpenCLOptions().isEnabled("cl_khr_fp16")) {
            S.Diag(D.getIdentifierLoc(), diag::err_opencl_invalid_return)
                << T << 0 /*pointer hint*/;
            D.setInvalidType(true);
          }
        } else if (!S.getLangOpts().HalfArgsAndReturns) {
          S.Diag(D.getIdentifierLoc(),
            diag::err_parameters_retval_cannot_have_fp16_type) << 1;
          D.setInvalidType(true);
        }
      }

      // __ptrauth is illegal on a function return type.
      if (T.getPointerAuth()) {
        S.Diag(DeclType.Loc, diag::err_ptrauth_qualifier_return) << T;
      }

      if (LangOpts.OpenCL) {
        // OpenCL v2.0 s6.12.5 - A block cannot be the return value of a
        // function.
        if (T->isBlockPointerType() || T->isImageType() || T->isSamplerT() ||
            T->isPipeType()) {
          S.Diag(D.getIdentifierLoc(), diag::err_opencl_invalid_return)
              << T << 1 /*hint off*/;
          D.setInvalidType(true);
        }
        // OpenCL doesn't support variadic functions and blocks
        // (s6.9.e and s6.12.5 OpenCL v2.0) except for printf.
        // We also allow here any toolchain reserved identifiers.
        if (FTI.isVariadic &&
            !(D.getIdentifier() &&
              ((D.getIdentifier()->getName() == "printf" &&
                (LangOpts.OpenCLCPlusPlus || LangOpts.OpenCLVersion >= 120)) ||
               D.getIdentifier()->getName().startswith("__")))) {
          S.Diag(D.getIdentifierLoc(), diag::err_opencl_variadic_function);
          D.setInvalidType(true);
        }
      }

      // Methods cannot return interface types. All ObjC objects are
      // passed by reference.
      if (T->isObjCObjectType()) {
        SourceLocation DiagLoc, FixitLoc;
        if (TInfo) {
          DiagLoc = TInfo->getTypeLoc().getBeginLoc();
          FixitLoc = S.getLocForEndOfToken(TInfo->getTypeLoc().getEndLoc());
        } else {
          DiagLoc = D.getDeclSpec().getTypeSpecTypeLoc();
          FixitLoc = S.getLocForEndOfToken(D.getDeclSpec().getEndLoc());
        }
        S.Diag(DiagLoc, diag::err_object_cannot_be_passed_returned_by_value)
          << 0 << T
          << FixItHint::CreateInsertion(FixitLoc, "*");

        T = Context.getObjCObjectPointerType(T);
        if (TInfo) {
          TypeLocBuilder TLB;
          TLB.pushFullCopy(TInfo->getTypeLoc());
          ObjCObjectPointerTypeLoc TLoc = TLB.push<ObjCObjectPointerTypeLoc>(T);
          TLoc.setStarLoc(FixitLoc);
          TInfo = TLB.getTypeSourceInfo(Context, T);
        }

        D.setInvalidType(true);
      }

      // cv-qualifiers on return types are pointless except when the type is a
      // class type in C++.
      if ((T.getCVRQualifiers() || T->isAtomicType()) &&
          !(S.getLangOpts().CPlusPlus &&
            (T->isDependentType() || T->isRecordType()))) {
        if (T->isVoidType() && !S.getLangOpts().CPlusPlus &&
            D.getFunctionDefinitionKind() == FDK_Definition) {
          // [6.9.1/3] qualified void return is invalid on a C
          // function definition.  Apparently ok on declarations and
          // in C++ though (!)
          S.Diag(DeclType.Loc, diag::err_func_returning_qualified_void) << T;
        } else
          diagnoseRedundantReturnTypeQualifiers(S, T, D, chunkIndex);

        // C++2a [dcl.fct]p12:
        //   A volatile-qualified return type is deprecated
        if (T.isVolatileQualified() && S.getLangOpts().CPlusPlus20)
          S.Diag(DeclType.Loc, diag::warn_deprecated_volatile_return) << T;
      }

      // Objective-C ARC ownership qualifiers are ignored on the function
      // return type (by type canonicalization). Complain if this attribute
      // was written here.
      if (T.getQualifiers().hasObjCLifetime()) {
        SourceLocation AttrLoc;
        if (chunkIndex + 1 < D.getNumTypeObjects()) {
          DeclaratorChunk ReturnTypeChunk = D.getTypeObject(chunkIndex + 1);
          for (const ParsedAttr &AL : ReturnTypeChunk.getAttrs()) {
            if (AL.getKind() == ParsedAttr::AT_ObjCOwnership) {
              AttrLoc = AL.getLoc();
              break;
            }
          }
        }
        if (AttrLoc.isInvalid()) {
          for (const ParsedAttr &AL : D.getDeclSpec().getAttributes()) {
            if (AL.getKind() == ParsedAttr::AT_ObjCOwnership) {
              AttrLoc = AL.getLoc();
              break;
            }
          }
        }

        if (AttrLoc.isValid()) {
          // The ownership attributes are almost always written via
          // the predefined
          // __strong/__weak/__autoreleasing/__unsafe_unretained.
          if (AttrLoc.isMacroID())
            AttrLoc =
                S.SourceMgr.getImmediateExpansionRange(AttrLoc).getBegin();

          S.Diag(AttrLoc, diag::warn_arc_lifetime_result_type)
            << T.getQualifiers().getObjCLifetime();
        }
      }

      if (LangOpts.CPlusPlus && D.getDeclSpec().hasTagDefinition()) {
        // C++ [dcl.fct]p6:
        //   Types shall not be defined in return or parameter types.
        TagDecl *Tag = cast<TagDecl>(D.getDeclSpec().getRepAsDecl());
        S.Diag(Tag->getLocation(), diag::err_type_defined_in_result_type)
          << Context.getTypeDeclType(Tag);
      }

      // Exception specs are not allowed in typedefs. Complain, but add it
      // anyway.
      if (IsTypedefName && FTI.getExceptionSpecType() && !LangOpts.CPlusPlus17)
        S.Diag(FTI.getExceptionSpecLocBeg(),
               diag::err_exception_spec_in_typedef)
            << (D.getContext() == DeclaratorContext::AliasDeclContext ||
                D.getContext() == DeclaratorContext::AliasTemplateContext);

      // If we see "T var();" or "T var(T());" at block scope, it is probably
      // an attempt to initialize a variable, not a function declaration.
      if (FTI.isAmbiguous)
        warnAboutAmbiguousFunction(S, D, DeclType, T);

      FunctionType::ExtInfo EI(
          getCCForDeclaratorChunk(S, D, DeclType.getAttrs(), FTI, chunkIndex));

      if (!FTI.NumParams && !FTI.isVariadic && !LangOpts.CPlusPlus
                                            && !LangOpts.OpenCL) {
        // Simple void foo(), where the incoming T is the result type.
        T = Context.getFunctionNoProtoType(T, EI);
      } else {
        // We allow a zero-parameter variadic function in C if the
        // function is marked with the "overloadable" attribute. Scan
        // for this attribute now.
        if (!FTI.NumParams && FTI.isVariadic && !LangOpts.CPlusPlus)
          if (!D.getAttributes().hasAttribute(ParsedAttr::AT_Overloadable))
            S.Diag(FTI.getEllipsisLoc(), diag::err_ellipsis_first_param);

        if (FTI.NumParams && FTI.Params[0].Param == nullptr) {
          // C99 6.7.5.3p3: Reject int(x,y,z) when it's not a function
          // definition.
          S.Diag(FTI.Params[0].IdentLoc,
                 diag::err_ident_list_in_fn_declaration);
          D.setInvalidType(true);
          // Recover by creating a K&R-style function type.
          T = Context.getFunctionNoProtoType(T, EI);
          break;
        }

        FunctionProtoType::ExtProtoInfo EPI;
        EPI.ExtInfo = EI;
        EPI.Variadic = FTI.isVariadic;
        EPI.EllipsisLoc = FTI.getEllipsisLoc();
        EPI.HasTrailingReturn = FTI.hasTrailingReturnType();
        EPI.TypeQuals.addCVRUQualifiers(
            FTI.MethodQualifiers ? FTI.MethodQualifiers->getTypeQualifiers()
                                 : 0);
        EPI.RefQualifier = !FTI.hasRefQualifier()? RQ_None
                    : FTI.RefQualifierIsLValueRef? RQ_LValue
                    : RQ_RValue;

        // Otherwise, we have a function with a parameter list that is
        // potentially variadic.
        SmallVector<QualType, 16> ParamTys;
        ParamTys.reserve(FTI.NumParams);

        SmallVector<FunctionProtoType::ExtParameterInfo, 16>
          ExtParameterInfos(FTI.NumParams);
        bool HasAnyInterestingExtParameterInfos = false;

        for (unsigned i = 0, e = FTI.NumParams; i != e; ++i) {
          ParmVarDecl *Param = cast<ParmVarDecl>(FTI.Params[i].Param);
          QualType ParamTy = Param->getType();
          assert(!ParamTy.isNull() && "Couldn't parse type?");

          // Look for 'void'.  void is allowed only as a single parameter to a
          // function with no other parameters (C99 6.7.5.3p10).  We record
          // int(void) as a FunctionProtoType with an empty parameter list.
          if (ParamTy->isVoidType()) {
            // If this is something like 'float(int, void)', reject it.  'void'
            // is an incomplete type (C99 6.2.5p19) and function decls cannot
            // have parameters of incomplete type.
            if (FTI.NumParams != 1 || FTI.isVariadic) {
              S.Diag(DeclType.Loc, diag::err_void_only_param);
              ParamTy = Context.IntTy;
              Param->setType(ParamTy);
            } else if (FTI.Params[i].Ident) {
              // Reject, but continue to parse 'int(void abc)'.
              S.Diag(FTI.Params[i].IdentLoc, diag::err_param_with_void_type);
              ParamTy = Context.IntTy;
              Param->setType(ParamTy);
            } else {
              // Reject, but continue to parse 'float(const void)'.
              if (ParamTy.hasQualifiers())
                S.Diag(DeclType.Loc, diag::err_void_param_qualified);

              // Do not add 'void' to the list.
              break;
            }
          } else if (ParamTy->isHalfType()) {
            // Disallow half FP parameters.
            // FIXME: This really should be in BuildFunctionType.
            if (S.getLangOpts().OpenCL) {
              if (!S.getOpenCLOptions().isEnabled("cl_khr_fp16")) {
                S.Diag(Param->getLocation(), diag::err_opencl_invalid_param)
                    << ParamTy << 0;
                D.setInvalidType();
                Param->setInvalidDecl();
              }
            } else if (!S.getLangOpts().HalfArgsAndReturns) {
              S.Diag(Param->getLocation(),
                diag::err_parameters_retval_cannot_have_fp16_type) << 0;
              D.setInvalidType();
            }
          } else if (!FTI.hasPrototype) {
            if (ParamTy->isPromotableIntegerType()) {
              ParamTy = Context.getPromotedIntegerType(ParamTy);
              Param->setKNRPromoted(true);
            } else if (const BuiltinType* BTy = ParamTy->getAs<BuiltinType>()) {
              if (BTy->getKind() == BuiltinType::Float) {
                ParamTy = Context.DoubleTy;
                Param->setKNRPromoted(true);
              }
            }
          } else if (S.getLangOpts().OpenCL && ParamTy->isBlockPointerType()) {
            // OpenCL 2.0 s6.12.5: A block cannot be a parameter of a function.
            S.Diag(Param->getLocation(), diag::err_opencl_invalid_param)
                << ParamTy << 1 /*hint off*/;
            D.setInvalidType();
          }

          if (LangOpts.ObjCAutoRefCount && Param->hasAttr<NSConsumedAttr>()) {
            ExtParameterInfos[i] = ExtParameterInfos[i].withIsConsumed(true);
            HasAnyInterestingExtParameterInfos = true;
          }

          if (auto attr = Param->getAttr<ParameterABIAttr>()) {
            ExtParameterInfos[i] =
              ExtParameterInfos[i].withABI(attr->getABI());
            HasAnyInterestingExtParameterInfos = true;
          }

          if (Param->hasAttr<PassObjectSizeAttr>()) {
            ExtParameterInfos[i] = ExtParameterInfos[i].withHasPassObjectSize();
            HasAnyInterestingExtParameterInfos = true;
          }

          if (Param->hasAttr<NoEscapeAttr>()) {
            ExtParameterInfos[i] = ExtParameterInfos[i].withIsNoEscape(true);
            HasAnyInterestingExtParameterInfos = true;
          }

          ParamTys.push_back(ParamTy);
        }

        if (HasAnyInterestingExtParameterInfos) {
          EPI.ExtParameterInfos = ExtParameterInfos.data();
          checkExtParameterInfos(S, ParamTys, EPI,
              [&](unsigned i) { return FTI.Params[i].Param->getLocation(); });
        }

        SmallVector<QualType, 4> Exceptions;
        SmallVector<ParsedType, 2> DynamicExceptions;
        SmallVector<SourceRange, 2> DynamicExceptionRanges;
        Expr *NoexceptExpr = nullptr;

        if (FTI.getExceptionSpecType() == EST_Dynamic) {
          // FIXME: It's rather inefficient to have to split into two vectors
          // here.
          unsigned N = FTI.getNumExceptions();
          DynamicExceptions.reserve(N);
          DynamicExceptionRanges.reserve(N);
          for (unsigned I = 0; I != N; ++I) {
            DynamicExceptions.push_back(FTI.Exceptions[I].Ty);
            DynamicExceptionRanges.push_back(FTI.Exceptions[I].Range);
          }
        } else if (isComputedNoexcept(FTI.getExceptionSpecType())) {
          NoexceptExpr = FTI.NoexceptExpr;
        }

        S.checkExceptionSpecification(D.isFunctionDeclarationContext(),
                                      FTI.getExceptionSpecType(),
                                      DynamicExceptions,
                                      DynamicExceptionRanges,
                                      NoexceptExpr,
                                      Exceptions,
                                      EPI.ExceptionSpec);

        // FIXME: Set address space from attrs for C++ mode here.
        // OpenCLCPlusPlus: A class member function has an address space.
        auto IsClassMember = [&]() {
          return (!state.getDeclarator().getCXXScopeSpec().isEmpty() &&
                  state.getDeclarator()
                          .getCXXScopeSpec()
                          .getScopeRep()
                          ->getKind() == NestedNameSpecifier::TypeSpec) ||
                 state.getDeclarator().getContext() ==
                     DeclaratorContext::MemberContext ||
                 state.getDeclarator().getContext() ==
                     DeclaratorContext::LambdaExprContext;
        };

        if (state.getSema().getLangOpts().OpenCLCPlusPlus && IsClassMember()) {
          LangAS ASIdx = LangAS::Default;
          // Take address space attr if any and mark as invalid to avoid adding
          // them later while creating QualType.
          if (FTI.MethodQualifiers)
            for (ParsedAttr &attr : FTI.MethodQualifiers->getAttributes()) {
              LangAS ASIdxNew = attr.asOpenCLLangAS();
              if (DiagnoseMultipleAddrSpaceAttributes(S, ASIdx, ASIdxNew,
                                                      attr.getLoc()))
                D.setInvalidType(true);
              else
                ASIdx = ASIdxNew;
            }
          // If a class member function's address space is not set, set it to
          // __generic.
          LangAS AS =
              (ASIdx == LangAS::Default ? S.getDefaultCXXMethodAddrSpace()
                                        : ASIdx);
          EPI.TypeQuals.addAddressSpace(AS);
        }
        T = Context.getFunctionType(T, ParamTys, EPI);
      }
      break;
    }
    case DeclaratorChunk::MemberPointer: {
      // The scope spec must refer to a class, or be dependent.
      CXXScopeSpec &SS = DeclType.Mem.Scope();
      QualType ClsType;

      // Handle pointer nullability.
      inferPointerNullability(SimplePointerKind::MemberPointer, DeclType.Loc,
                              DeclType.EndLoc, DeclType.getAttrs(),
                              state.getDeclarator().getAttributePool());

      if (SS.isInvalid()) {
        // Avoid emitting extra errors if we already errored on the scope.
        D.setInvalidType(true);
      } else if (S.isDependentScopeSpecifier(SS) ||
                 dyn_cast_or_null<CXXRecordDecl>(S.computeDeclContext(SS))) {
        NestedNameSpecifier *NNS = SS.getScopeRep();
        NestedNameSpecifier *NNSPrefix = NNS->getPrefix();
        switch (NNS->getKind()) {
        case NestedNameSpecifier::Identifier:
          ClsType = Context.getDependentNameType(ETK_None, NNSPrefix,
                                                 NNS->getAsIdentifier());
          break;

        case NestedNameSpecifier::Namespace:
        case NestedNameSpecifier::NamespaceAlias:
        case NestedNameSpecifier::Global:
        case NestedNameSpecifier::Super:
          llvm_unreachable("Nested-name-specifier must name a type");

        case NestedNameSpecifier::TypeSpec:
        case NestedNameSpecifier::TypeSpecWithTemplate:
          ClsType = QualType(NNS->getAsType(), 0);
          // Note: if the NNS has a prefix and ClsType is a nondependent
          // TemplateSpecializationType, then the NNS prefix is NOT included
          // in ClsType; hence we wrap ClsType into an ElaboratedType.
          // NOTE: in particular, no wrap occurs if ClsType already is an
          // Elaborated, DependentName, or DependentTemplateSpecialization.
          if (NNSPrefix && isa<TemplateSpecializationType>(NNS->getAsType()))
            ClsType = Context.getElaboratedType(ETK_None, NNSPrefix, ClsType);
          break;
        }
      } else {
        S.Diag(DeclType.Mem.Scope().getBeginLoc(),
             diag::err_illegal_decl_mempointer_in_nonclass)
          << (D.getIdentifier() ? D.getIdentifier()->getName() : "type name")
          << DeclType.Mem.Scope().getRange();
        D.setInvalidType(true);
      }

      if (!ClsType.isNull())
        T = S.BuildMemberPointerType(T, ClsType, DeclType.Loc,
                                     D.getIdentifier());
      if (T.isNull()) {
        T = Context.IntTy;
        D.setInvalidType(true);
      } else if (DeclType.Mem.TypeQuals) {
        T = S.BuildQualifiedType(T, DeclType.Loc, DeclType.Mem.TypeQuals);
      }
      break;
    }

    case DeclaratorChunk::Pipe: {
      T = S.BuildReadPipeType(T, DeclType.Loc);
      processTypeAttrs(state, T, TAL_DeclSpec,
                       D.getMutableDeclSpec().getAttributes());
      break;
    }
    }

    if (T.isNull()) {
      D.setInvalidType(true);
      T = Context.IntTy;
    }

    // See if there are any attributes on this declarator chunk.
    processTypeAttrs(state, T, TAL_DeclChunk, DeclType.getAttrs());

    if (DeclType.Kind != DeclaratorChunk::Paren) {
      if (ExpectNoDerefChunk && !IsNoDerefableChunk(DeclType))
        S.Diag(DeclType.Loc, diag::warn_noderef_on_non_pointer_or_array);

      ExpectNoDerefChunk = state.didParseNoDeref();
    }
  }

  if (ExpectNoDerefChunk)
    S.Diag(state.getDeclarator().getBeginLoc(),
           diag::warn_noderef_on_non_pointer_or_array);

  // GNU warning -Wstrict-prototypes
  //   Warn if a function declaration is without a prototype.
  //   This warning is issued for all kinds of unprototyped function
  //   declarations (i.e. function type typedef, function pointer etc.)
  //   C99 6.7.5.3p14:
  //   The empty list in a function declarator that is not part of a definition
  //   of that function specifies that no information about the number or types
  //   of the parameters is supplied.
  if (!LangOpts.CPlusPlus && D.getFunctionDefinitionKind() == FDK_Declaration) {
    bool IsBlock = false;
    for (const DeclaratorChunk &DeclType : D.type_objects()) {
      switch (DeclType.Kind) {
      case DeclaratorChunk::BlockPointer:
        IsBlock = true;
        break;
      case DeclaratorChunk::Function: {
        const DeclaratorChunk::FunctionTypeInfo &FTI = DeclType.Fun;
        // We supress the warning when there's no LParen location, as this
        // indicates the declaration was an implicit declaration, which gets
        // warned about separately via -Wimplicit-function-declaration.
        if (FTI.NumParams == 0 && !FTI.isVariadic && FTI.getLParenLoc().isValid())
          S.Diag(DeclType.Loc, diag::warn_strict_prototypes)
              << IsBlock
              << FixItHint::CreateInsertion(FTI.getRParenLoc(), "void");
        IsBlock = false;
        break;
      }
      default:
        break;
      }
    }
  }

  assert(!T.isNull() && "T must not be null after this point");

  if (LangOpts.CPlusPlus && T->isFunctionType()) {
    const FunctionProtoType *FnTy = T->getAs<FunctionProtoType>();
    assert(FnTy && "Why oh why is there not a FunctionProtoType here?");

    // C++ 8.3.5p4:
    //   A cv-qualifier-seq shall only be part of the function type
    //   for a nonstatic member function, the function type to which a pointer
    //   to member refers, or the top-level function type of a function typedef
    //   declaration.
    //
    // Core issue 547 also allows cv-qualifiers on function types that are
    // top-level template type arguments.
    enum { NonMember, Member, DeductionGuide } Kind = NonMember;
    if (D.getName().getKind() == UnqualifiedIdKind::IK_DeductionGuideName)
      Kind = DeductionGuide;
    else if (!D.getCXXScopeSpec().isSet()) {
      if ((D.getContext() == DeclaratorContext::MemberContext ||
           D.getContext() == DeclaratorContext::LambdaExprContext) &&
          !D.getDeclSpec().isFriendSpecified())
        Kind = Member;
    } else {
      DeclContext *DC = S.computeDeclContext(D.getCXXScopeSpec());
      if (!DC || DC->isRecord())
        Kind = Member;
    }

    // C++11 [dcl.fct]p6 (w/DR1417):
    // An attempt to specify a function type with a cv-qualifier-seq or a
    // ref-qualifier (including by typedef-name) is ill-formed unless it is:
    //  - the function type for a non-static member function,
    //  - the function type to which a pointer to member refers,
    //  - the top-level function type of a function typedef declaration or
    //    alias-declaration,
    //  - the type-id in the default argument of a type-parameter, or
    //  - the type-id of a template-argument for a type-parameter
    //
    // FIXME: Checking this here is insufficient. We accept-invalid on:
    //
    //   template<typename T> struct S { void f(T); };
    //   S<int() const> s;
    //
    // ... for instance.
    if (IsQualifiedFunction &&
        !(Kind == Member &&
          D.getDeclSpec().getStorageClassSpec() != DeclSpec::SCS_static) &&
        !IsTypedefName &&
        D.getContext() != DeclaratorContext::TemplateArgContext &&
        D.getContext() != DeclaratorContext::TemplateTypeArgContext) {
      SourceLocation Loc = D.getBeginLoc();
      SourceRange RemovalRange;
      unsigned I;
      if (D.isFunctionDeclarator(I)) {
        SmallVector<SourceLocation, 4> RemovalLocs;
        const DeclaratorChunk &Chunk = D.getTypeObject(I);
        assert(Chunk.Kind == DeclaratorChunk::Function);

        if (Chunk.Fun.hasRefQualifier())
          RemovalLocs.push_back(Chunk.Fun.getRefQualifierLoc());

        if (Chunk.Fun.hasMethodTypeQualifiers())
          Chunk.Fun.MethodQualifiers->forEachQualifier(
              [&](DeclSpec::TQ TypeQual, StringRef QualName,
                  SourceLocation SL) { RemovalLocs.push_back(SL); });

        if (!RemovalLocs.empty()) {
          llvm::sort(RemovalLocs,
                     BeforeThanCompare<SourceLocation>(S.getSourceManager()));
          RemovalRange = SourceRange(RemovalLocs.front(), RemovalLocs.back());
          Loc = RemovalLocs.front();
        }
      }

      S.Diag(Loc, diag::err_invalid_qualified_function_type)
        << Kind << D.isFunctionDeclarator() << T
        << getFunctionQualifiersAsString(FnTy)
        << FixItHint::CreateRemoval(RemovalRange);

      // Strip the cv-qualifiers and ref-qualifiers from the type.
      FunctionProtoType::ExtProtoInfo EPI = FnTy->getExtProtoInfo();
      EPI.TypeQuals.removeCVRQualifiers();
      EPI.RefQualifier = RQ_None;

      T = Context.getFunctionType(FnTy->getReturnType(), FnTy->getParamTypes(),
                                  EPI);
      // Rebuild any parens around the identifier in the function type.
      for (unsigned i = 0, e = D.getNumTypeObjects(); i != e; ++i) {
        if (D.getTypeObject(i).Kind != DeclaratorChunk::Paren)
          break;
        T = S.BuildParenType(T);
      }
    }
  }

  // Apply any undistributed attributes from the declarator.
  processTypeAttrs(state, T, TAL_DeclName, D.getAttributes());

  // Diagnose any ignored type attributes.
  state.diagnoseIgnoredTypeAttrs(T);

  // C++0x [dcl.constexpr]p9:
  //  A constexpr specifier used in an object declaration declares the object
  //  as const.
  if (D.getDeclSpec().getConstexprSpecifier() == CSK_constexpr &&
      T->isObjectType())
    T.addConst();

  // C++2a [dcl.fct]p4:
  //   A parameter with volatile-qualified type is deprecated
  if (T.isVolatileQualified() && S.getLangOpts().CPlusPlus20 &&
      (D.getContext() == DeclaratorContext::PrototypeContext ||
       D.getContext() == DeclaratorContext::LambdaExprParameterContext))
    S.Diag(D.getIdentifierLoc(), diag::warn_deprecated_volatile_param) << T;

  // If there was an ellipsis in the declarator, the declaration declares a
  // parameter pack whose type may be a pack expansion type.
  if (D.hasEllipsis()) {
    // C++0x [dcl.fct]p13:
    //   A declarator-id or abstract-declarator containing an ellipsis shall
    //   only be used in a parameter-declaration. Such a parameter-declaration
    //   is a parameter pack (14.5.3). [...]
    switch (D.getContext()) {
    case DeclaratorContext::PrototypeContext:
    case DeclaratorContext::LambdaExprParameterContext:
    case DeclaratorContext::RequiresExprContext:
      // C++0x [dcl.fct]p13:
      //   [...] When it is part of a parameter-declaration-clause, the
      //   parameter pack is a function parameter pack (14.5.3). The type T
      //   of the declarator-id of the function parameter pack shall contain
      //   a template parameter pack; each template parameter pack in T is
      //   expanded by the function parameter pack.
      //
      // We represent function parameter packs as function parameters whose
      // type is a pack expansion.
      if (!T->containsUnexpandedParameterPack() &&
          (!LangOpts.CPlusPlus20 || !T->getContainedAutoType())) {
        S.Diag(D.getEllipsisLoc(),
             diag::err_function_parameter_pack_without_parameter_packs)
          << T <<  D.getSourceRange();
        D.setEllipsisLoc(SourceLocation());
      } else {
        T = Context.getPackExpansionType(T, None);
      }
      break;
    case DeclaratorContext::TemplateParamContext:
      // C++0x [temp.param]p15:
      //   If a template-parameter is a [...] is a parameter-declaration that
      //   declares a parameter pack (8.3.5), then the template-parameter is a
      //   template parameter pack (14.5.3).
      //
      // Note: core issue 778 clarifies that, if there are any unexpanded
      // parameter packs in the type of the non-type template parameter, then
      // it expands those parameter packs.
      if (T->containsUnexpandedParameterPack())
        T = Context.getPackExpansionType(T, None);
      else
        S.Diag(D.getEllipsisLoc(),
               LangOpts.CPlusPlus11
                 ? diag::warn_cxx98_compat_variadic_templates
                 : diag::ext_variadic_templates);
      break;

    case DeclaratorContext::FileContext:
    case DeclaratorContext::KNRTypeListContext:
    case DeclaratorContext::ObjCParameterContext:  // FIXME: special diagnostic
                                                   // here?
    case DeclaratorContext::ObjCResultContext:     // FIXME: special diagnostic
                                                   // here?
    case DeclaratorContext::TypeNameContext:
    case DeclaratorContext::FunctionalCastContext:
    case DeclaratorContext::CXXNewContext:
    case DeclaratorContext::AliasDeclContext:
    case DeclaratorContext::AliasTemplateContext:
    case DeclaratorContext::MemberContext:
    case DeclaratorContext::BlockContext:
    case DeclaratorContext::ForContext:
    case DeclaratorContext::InitStmtContext:
    case DeclaratorContext::ConditionContext:
    case DeclaratorContext::CXXCatchContext:
    case DeclaratorContext::ObjCCatchContext:
    case DeclaratorContext::BlockLiteralContext:
    case DeclaratorContext::LambdaExprContext:
    case DeclaratorContext::ConversionIdContext:
    case DeclaratorContext::TrailingReturnContext:
    case DeclaratorContext::TrailingReturnVarContext:
    case DeclaratorContext::TemplateArgContext:
    case DeclaratorContext::TemplateTypeArgContext:
      // FIXME: We may want to allow parameter packs in block-literal contexts
      // in the future.
      S.Diag(D.getEllipsisLoc(),
             diag::err_ellipsis_in_declarator_not_parameter);
      D.setEllipsisLoc(SourceLocation());
      break;
    }
  }

  assert(!T.isNull() && "T must not be null at the end of this function");
  if (D.isInvalidType())
    return Context.getTrivialTypeSourceInfo(T);

  return GetTypeSourceInfoForDeclarator(state, T, TInfo);
}

/// GetTypeForDeclarator - Convert the type for the specified
/// declarator to Type instances.
///
/// The result of this call will never be null, but the associated
/// type may be a null type if there's an unrecoverable error.
TypeSourceInfo *Sema::GetTypeForDeclarator(Declarator &D, Scope *S) {
  // Determine the type of the declarator. Not all forms of declarator
  // have a type.

  TypeProcessingState state(*this, D);

  TypeSourceInfo *ReturnTypeInfo = nullptr;
  QualType T = GetDeclSpecTypeForDeclarator(state, ReturnTypeInfo);
  if (D.isPrototypeContext() && getLangOpts().ObjCAutoRefCount)
    inferARCWriteback(state, T);

  return GetFullTypeForDeclarator(state, T, ReturnTypeInfo);
}

static void transferARCOwnershipToDeclSpec(Sema &S,
                                           QualType &declSpecTy,
                                           Qualifiers::ObjCLifetime ownership) {
  if (declSpecTy->isObjCRetainableType() &&
      declSpecTy.getObjCLifetime() == Qualifiers::OCL_None) {
    Qualifiers qs;
    qs.addObjCLifetime(ownership);
    declSpecTy = S.Context.getQualifiedType(declSpecTy, qs);
  }
}

static void transferARCOwnershipToDeclaratorChunk(TypeProcessingState &state,
                                            Qualifiers::ObjCLifetime ownership,
                                            unsigned chunkIndex) {
  Sema &S = state.getSema();
  Declarator &D = state.getDeclarator();

  // Look for an explicit lifetime attribute.
  DeclaratorChunk &chunk = D.getTypeObject(chunkIndex);
  if (chunk.getAttrs().hasAttribute(ParsedAttr::AT_ObjCOwnership))
    return;

  const char *attrStr = nullptr;
  switch (ownership) {
  case Qualifiers::OCL_None: llvm_unreachable("no ownership!");
  case Qualifiers::OCL_ExplicitNone: attrStr = "none"; break;
  case Qualifiers::OCL_Strong: attrStr = "strong"; break;
  case Qualifiers::OCL_Weak: attrStr = "weak"; break;
  case Qualifiers::OCL_Autoreleasing: attrStr = "autoreleasing"; break;
  }

  IdentifierLoc *Arg = new (S.Context) IdentifierLoc;
  Arg->Ident = &S.Context.Idents.get(attrStr);
  Arg->Loc = SourceLocation();

  ArgsUnion Args(Arg);

  // If there wasn't one, add one (with an invalid source location
  // so that we don't make an AttributedType for it).
  ParsedAttr *attr = D.getAttributePool().create(
      &S.Context.Idents.get("objc_ownership"), SourceLocation(),
      /*scope*/ nullptr, SourceLocation(),
      /*args*/ &Args, 1, ParsedAttr::AS_GNU);
  chunk.getAttrs().addAtEnd(attr);
  // TODO: mark whether we did this inference?
}

/// Used for transferring ownership in casts resulting in l-values.
static void transferARCOwnership(TypeProcessingState &state,
                                 QualType &declSpecTy,
                                 Qualifiers::ObjCLifetime ownership) {
  Sema &S = state.getSema();
  Declarator &D = state.getDeclarator();

  int inner = -1;
  bool hasIndirection = false;
  for (unsigned i = 0, e = D.getNumTypeObjects(); i != e; ++i) {
    DeclaratorChunk &chunk = D.getTypeObject(i);
    switch (chunk.Kind) {
    case DeclaratorChunk::Paren:
      // Ignore parens.
      break;

    case DeclaratorChunk::Array:
    case DeclaratorChunk::Reference:
    case DeclaratorChunk::Pointer:
      if (inner != -1)
        hasIndirection = true;
      inner = i;
      break;

    case DeclaratorChunk::BlockPointer:
      if (inner != -1)
        transferARCOwnershipToDeclaratorChunk(state, ownership, i);
      return;

    case DeclaratorChunk::Function:
    case DeclaratorChunk::MemberPointer:
    case DeclaratorChunk::Pipe:
      return;
    }
  }

  if (inner == -1)
    return;

  DeclaratorChunk &chunk = D.getTypeObject(inner);
  if (chunk.Kind == DeclaratorChunk::Pointer) {
    if (declSpecTy->isObjCRetainableType())
      return transferARCOwnershipToDeclSpec(S, declSpecTy, ownership);
    if (declSpecTy->isObjCObjectType() && hasIndirection)
      return transferARCOwnershipToDeclaratorChunk(state, ownership, inner);
  } else {
    assert(chunk.Kind == DeclaratorChunk::Array ||
           chunk.Kind == DeclaratorChunk::Reference);
    return transferARCOwnershipToDeclSpec(S, declSpecTy, ownership);
  }
}

TypeSourceInfo *Sema::GetTypeForDeclaratorCast(Declarator &D, QualType FromTy) {
  TypeProcessingState state(*this, D);

  TypeSourceInfo *ReturnTypeInfo = nullptr;
  QualType declSpecTy = GetDeclSpecTypeForDeclarator(state, ReturnTypeInfo);

  if (getLangOpts().ObjC) {
    Qualifiers::ObjCLifetime ownership = Context.getInnerObjCOwnership(FromTy);
    if (ownership != Qualifiers::OCL_None)
      transferARCOwnership(state, declSpecTy, ownership);
  }

  return GetFullTypeForDeclarator(state, declSpecTy, ReturnTypeInfo);
}

static void fillAttributedTypeLoc(AttributedTypeLoc TL,
                                  TypeProcessingState &State) {
  TL.setAttr(State.takeAttrForAttributedType(TL.getTypePtr()));
}

namespace {
  class TypeSpecLocFiller : public TypeLocVisitor<TypeSpecLocFiller> {
    Sema &SemaRef;
    ASTContext &Context;
    TypeProcessingState &State;
    const DeclSpec &DS;

  public:
    TypeSpecLocFiller(Sema &S, ASTContext &Context, TypeProcessingState &State,
                      const DeclSpec &DS)
        : SemaRef(S), Context(Context), State(State), DS(DS) {}

    void VisitAttributedTypeLoc(AttributedTypeLoc TL) {
      Visit(TL.getModifiedLoc());
      fillAttributedTypeLoc(TL, State);
    }
    void VisitMacroQualifiedTypeLoc(MacroQualifiedTypeLoc TL) {
      Visit(TL.getInnerLoc());
      TL.setExpansionLoc(
          State.getExpansionLocForMacroQualifiedType(TL.getTypePtr()));
    }
    void VisitQualifiedTypeLoc(QualifiedTypeLoc TL) {
      Visit(TL.getUnqualifiedLoc());
    }
    void VisitTypedefTypeLoc(TypedefTypeLoc TL) {
      TL.setNameLoc(DS.getTypeSpecTypeLoc());
    }
    void VisitObjCInterfaceTypeLoc(ObjCInterfaceTypeLoc TL) {
      TL.setNameLoc(DS.getTypeSpecTypeLoc());
      // FIXME. We should have DS.getTypeSpecTypeEndLoc(). But, it requires
      // addition field. What we have is good enough for dispay of location
      // of 'fixit' on interface name.
      TL.setNameEndLoc(DS.getEndLoc());
    }
    void VisitObjCObjectTypeLoc(ObjCObjectTypeLoc TL) {
      TypeSourceInfo *RepTInfo = nullptr;
      Sema::GetTypeFromParser(DS.getRepAsType(), &RepTInfo);
      TL.copy(RepTInfo->getTypeLoc());
    }
    void VisitObjCObjectPointerTypeLoc(ObjCObjectPointerTypeLoc TL) {
      TypeSourceInfo *RepTInfo = nullptr;
      Sema::GetTypeFromParser(DS.getRepAsType(), &RepTInfo);
      TL.copy(RepTInfo->getTypeLoc());
    }
    void VisitTemplateSpecializationTypeLoc(TemplateSpecializationTypeLoc TL) {
      TypeSourceInfo *TInfo = nullptr;
      Sema::GetTypeFromParser(DS.getRepAsType(), &TInfo);

      // If we got no declarator info from previous Sema routines,
      // just fill with the typespec loc.
      if (!TInfo) {
        TL.initialize(Context, DS.getTypeSpecTypeNameLoc());
        return;
      }

      TypeLoc OldTL = TInfo->getTypeLoc();
      if (TInfo->getType()->getAs<ElaboratedType>()) {
        ElaboratedTypeLoc ElabTL = OldTL.castAs<ElaboratedTypeLoc>();
        TemplateSpecializationTypeLoc NamedTL = ElabTL.getNamedTypeLoc()
            .castAs<TemplateSpecializationTypeLoc>();
        TL.copy(NamedTL);
      } else {
        TL.copy(OldTL.castAs<TemplateSpecializationTypeLoc>());
        assert(TL.getRAngleLoc() == OldTL.castAs<TemplateSpecializationTypeLoc>().getRAngleLoc());
      }

    }
    void VisitTypeOfExprTypeLoc(TypeOfExprTypeLoc TL) {
      assert(DS.getTypeSpecType() == DeclSpec::TST_typeofExpr);
      TL.setTypeofLoc(DS.getTypeSpecTypeLoc());
      TL.setParensRange(DS.getTypeofParensRange());
    }
    void VisitTypeOfTypeLoc(TypeOfTypeLoc TL) {
      assert(DS.getTypeSpecType() == DeclSpec::TST_typeofType);
      TL.setTypeofLoc(DS.getTypeSpecTypeLoc());
      TL.setParensRange(DS.getTypeofParensRange());
      assert(DS.getRepAsType());
      TypeSourceInfo *TInfo = nullptr;
      Sema::GetTypeFromParser(DS.getRepAsType(), &TInfo);
      TL.setUnderlyingTInfo(TInfo);
    }
    void VisitUnaryTransformTypeLoc(UnaryTransformTypeLoc TL) {
      // FIXME: This holds only because we only have one unary transform.
      assert(DS.getTypeSpecType() == DeclSpec::TST_underlyingType);
      TL.setKWLoc(DS.getTypeSpecTypeLoc());
      TL.setParensRange(DS.getTypeofParensRange());
      assert(DS.getRepAsType());
      TypeSourceInfo *TInfo = nullptr;
      Sema::GetTypeFromParser(DS.getRepAsType(), &TInfo);
      TL.setUnderlyingTInfo(TInfo);
    }
    void VisitBuiltinTypeLoc(BuiltinTypeLoc TL) {
      // By default, use the source location of the type specifier.
      TL.setBuiltinLoc(DS.getTypeSpecTypeLoc());
      if (TL.needsExtraLocalData()) {
        // Set info for the written builtin specifiers.
        TL.getWrittenBuiltinSpecs() = DS.getWrittenBuiltinSpecs();
        // Try to have a meaningful source location.
        if (TL.getWrittenSignSpec() != TSS_unspecified)
          TL.expandBuiltinRange(DS.getTypeSpecSignLoc());
        if (TL.getWrittenWidthSpec() != TSW_unspecified)
          TL.expandBuiltinRange(DS.getTypeSpecWidthRange());
      }
    }
    void VisitElaboratedTypeLoc(ElaboratedTypeLoc TL) {
      ElaboratedTypeKeyword Keyword
        = TypeWithKeyword::getKeywordForTypeSpec(DS.getTypeSpecType());
      if (DS.getTypeSpecType() == TST_typename) {
        TypeSourceInfo *TInfo = nullptr;
        Sema::GetTypeFromParser(DS.getRepAsType(), &TInfo);
        if (TInfo) {
          TL.copy(TInfo->getTypeLoc().castAs<ElaboratedTypeLoc>());
          return;
        }
      }
      TL.setElaboratedKeywordLoc(Keyword != ETK_None
                                 ? DS.getTypeSpecTypeLoc()
                                 : SourceLocation());
      const CXXScopeSpec& SS = DS.getTypeSpecScope();
      TL.setQualifierLoc(SS.getWithLocInContext(Context));
      Visit(TL.getNextTypeLoc().getUnqualifiedLoc());
    }
    void VisitDependentNameTypeLoc(DependentNameTypeLoc TL) {
      assert(DS.getTypeSpecType() == TST_typename);
      TypeSourceInfo *TInfo = nullptr;
      Sema::GetTypeFromParser(DS.getRepAsType(), &TInfo);
      assert(TInfo);
      TL.copy(TInfo->getTypeLoc().castAs<DependentNameTypeLoc>());
    }
    void VisitDependentTemplateSpecializationTypeLoc(
                                 DependentTemplateSpecializationTypeLoc TL) {
      assert(DS.getTypeSpecType() == TST_typename);
      TypeSourceInfo *TInfo = nullptr;
      Sema::GetTypeFromParser(DS.getRepAsType(), &TInfo);
      assert(TInfo);
      TL.copy(
          TInfo->getTypeLoc().castAs<DependentTemplateSpecializationTypeLoc>());
    }
    void VisitAutoTypeLoc(AutoTypeLoc TL) {
      assert(DS.getTypeSpecType() == TST_auto ||
             DS.getTypeSpecType() == TST_decltype_auto ||
             DS.getTypeSpecType() == TST_auto_type ||
             DS.getTypeSpecType() == TST_unspecified);
      TL.setNameLoc(DS.getTypeSpecTypeLoc());
      if (!DS.isConstrainedAuto())
        return;
      TemplateIdAnnotation *TemplateId = DS.getRepAsTemplateId();
      if (DS.getTypeSpecScope().isNotEmpty())
        TL.setNestedNameSpecifierLoc(
            DS.getTypeSpecScope().getWithLocInContext(Context));
      else
        TL.setNestedNameSpecifierLoc(NestedNameSpecifierLoc());
      TL.setTemplateKWLoc(TemplateId->TemplateKWLoc);
      TL.setConceptNameLoc(TemplateId->TemplateNameLoc);
      TL.setFoundDecl(nullptr);
      TL.setLAngleLoc(TemplateId->LAngleLoc);
      TL.setRAngleLoc(TemplateId->RAngleLoc);
      if (TemplateId->NumArgs == 0)
        return;
      TemplateArgumentListInfo TemplateArgsInfo;
      ASTTemplateArgsPtr TemplateArgsPtr(TemplateId->getTemplateArgs(),
                                         TemplateId->NumArgs);
      SemaRef.translateTemplateArguments(TemplateArgsPtr, TemplateArgsInfo);
      for (unsigned I = 0; I < TemplateId->NumArgs; ++I)
        TL.setArgLocInfo(I, TemplateArgsInfo.arguments()[I].getLocInfo());
    }
    void VisitTagTypeLoc(TagTypeLoc TL) {
      TL.setNameLoc(DS.getTypeSpecTypeNameLoc());
    }
    void VisitAtomicTypeLoc(AtomicTypeLoc TL) {
      // An AtomicTypeLoc can come from either an _Atomic(...) type specifier
      // or an _Atomic qualifier.
      if (DS.getTypeSpecType() == DeclSpec::TST_atomic) {
        TL.setKWLoc(DS.getTypeSpecTypeLoc());
        TL.setParensRange(DS.getTypeofParensRange());

        TypeSourceInfo *TInfo = nullptr;
        Sema::GetTypeFromParser(DS.getRepAsType(), &TInfo);
        assert(TInfo);
        TL.getValueLoc().initializeFullCopy(TInfo->getTypeLoc());
      } else {
        TL.setKWLoc(DS.getAtomicSpecLoc());
        // No parens, to indicate this was spelled as an _Atomic qualifier.
        TL.setParensRange(SourceRange());
        Visit(TL.getValueLoc());
      }
    }

    void VisitPipeTypeLoc(PipeTypeLoc TL) {
      TL.setKWLoc(DS.getTypeSpecTypeLoc());

      TypeSourceInfo *TInfo = nullptr;
      Sema::GetTypeFromParser(DS.getRepAsType(), &TInfo);
      TL.getValueLoc().initializeFullCopy(TInfo->getTypeLoc());
    }

    void VisitExtIntTypeLoc(ExtIntTypeLoc TL) {
      TL.setNameLoc(DS.getTypeSpecTypeLoc());
    }

    void VisitDependentExtIntTypeLoc(DependentExtIntTypeLoc TL) {
      TL.setNameLoc(DS.getTypeSpecTypeLoc());
    }

    void VisitTypeLoc(TypeLoc TL) {
      // FIXME: add other typespec types and change this to an assert.
      TL.initialize(Context, DS.getTypeSpecTypeLoc());
    }
  };

  class DeclaratorLocFiller : public TypeLocVisitor<DeclaratorLocFiller> {
    ASTContext &Context;
    TypeProcessingState &State;
    const DeclaratorChunk &Chunk;

  public:
    DeclaratorLocFiller(ASTContext &Context, TypeProcessingState &State,
                        const DeclaratorChunk &Chunk)
        : Context(Context), State(State), Chunk(Chunk) {}

    void VisitQualifiedTypeLoc(QualifiedTypeLoc TL) {
      llvm_unreachable("qualified type locs not expected here!");
    }
    void VisitDecayedTypeLoc(DecayedTypeLoc TL) {
      llvm_unreachable("decayed type locs not expected here!");
    }

    void VisitAttributedTypeLoc(AttributedTypeLoc TL) {
      fillAttributedTypeLoc(TL, State);
    }
    void VisitAdjustedTypeLoc(AdjustedTypeLoc TL) {
      // nothing
    }
    void VisitBlockPointerTypeLoc(BlockPointerTypeLoc TL) {
      assert(Chunk.Kind == DeclaratorChunk::BlockPointer);
      TL.setCaretLoc(Chunk.Loc);
    }
    void VisitPointerTypeLoc(PointerTypeLoc TL) {
      assert(Chunk.Kind == DeclaratorChunk::Pointer);
      TL.setStarLoc(Chunk.Loc);
    }
    void VisitObjCObjectPointerTypeLoc(ObjCObjectPointerTypeLoc TL) {
      assert(Chunk.Kind == DeclaratorChunk::Pointer);
      TL.setStarLoc(Chunk.Loc);
    }
    void VisitMemberPointerTypeLoc(MemberPointerTypeLoc TL) {
      assert(Chunk.Kind == DeclaratorChunk::MemberPointer);
      const CXXScopeSpec& SS = Chunk.Mem.Scope();
      NestedNameSpecifierLoc NNSLoc = SS.getWithLocInContext(Context);

      const Type* ClsTy = TL.getClass();
      QualType ClsQT = QualType(ClsTy, 0);
      TypeSourceInfo *ClsTInfo = Context.CreateTypeSourceInfo(ClsQT, 0);
      // Now copy source location info into the type loc component.
      TypeLoc ClsTL = ClsTInfo->getTypeLoc();
      switch (NNSLoc.getNestedNameSpecifier()->getKind()) {
      case NestedNameSpecifier::Identifier:
        assert(isa<DependentNameType>(ClsTy) && "Unexpected TypeLoc");
        {
          DependentNameTypeLoc DNTLoc = ClsTL.castAs<DependentNameTypeLoc>();
          DNTLoc.setElaboratedKeywordLoc(SourceLocation());
          DNTLoc.setQualifierLoc(NNSLoc.getPrefix());
          DNTLoc.setNameLoc(NNSLoc.getLocalBeginLoc());
        }
        break;

      case NestedNameSpecifier::TypeSpec:
      case NestedNameSpecifier::TypeSpecWithTemplate:
        if (isa<ElaboratedType>(ClsTy)) {
          ElaboratedTypeLoc ETLoc = ClsTL.castAs<ElaboratedTypeLoc>();
          ETLoc.setElaboratedKeywordLoc(SourceLocation());
          ETLoc.setQualifierLoc(NNSLoc.getPrefix());
          TypeLoc NamedTL = ETLoc.getNamedTypeLoc();
          NamedTL.initializeFullCopy(NNSLoc.getTypeLoc());
        } else {
          ClsTL.initializeFullCopy(NNSLoc.getTypeLoc());
        }
        break;

      case NestedNameSpecifier::Namespace:
      case NestedNameSpecifier::NamespaceAlias:
      case NestedNameSpecifier::Global:
      case NestedNameSpecifier::Super:
        llvm_unreachable("Nested-name-specifier must name a type");
      }

      // Finally fill in MemberPointerLocInfo fields.
      TL.setStarLoc(SourceLocation::getFromRawEncoding(Chunk.Mem.StarLoc));
      TL.setClassTInfo(ClsTInfo);
    }
    void VisitLValueReferenceTypeLoc(LValueReferenceTypeLoc TL) {
      assert(Chunk.Kind == DeclaratorChunk::Reference);
      // 'Amp' is misleading: this might have been originally
      /// spelled with AmpAmp.
      TL.setAmpLoc(Chunk.Loc);
    }
    void VisitRValueReferenceTypeLoc(RValueReferenceTypeLoc TL) {
      assert(Chunk.Kind == DeclaratorChunk::Reference);
      assert(!Chunk.Ref.LValueRef);
      TL.setAmpAmpLoc(Chunk.Loc);
    }
    void VisitArrayTypeLoc(ArrayTypeLoc TL) {
      assert(Chunk.Kind == DeclaratorChunk::Array);
      TL.setLBracketLoc(Chunk.Loc);
      TL.setRBracketLoc(Chunk.EndLoc);
      TL.setSizeExpr(static_cast<Expr*>(Chunk.Arr.NumElts));
    }
    void VisitFunctionTypeLoc(FunctionTypeLoc TL) {
      assert(Chunk.Kind == DeclaratorChunk::Function);
      TL.setLocalRangeBegin(Chunk.Loc);
      TL.setLocalRangeEnd(Chunk.EndLoc);

      const DeclaratorChunk::FunctionTypeInfo &FTI = Chunk.Fun;
      TL.setLParenLoc(FTI.getLParenLoc());
      TL.setRParenLoc(FTI.getRParenLoc());
      for (unsigned i = 0, e = TL.getNumParams(), tpi = 0; i != e; ++i) {
        ParmVarDecl *Param = cast<ParmVarDecl>(FTI.Params[i].Param);
        TL.setParam(tpi++, Param);
      }
      TL.setExceptionSpecRange(FTI.getExceptionSpecRange());
    }
    void VisitParenTypeLoc(ParenTypeLoc TL) {
      assert(Chunk.Kind == DeclaratorChunk::Paren);
      TL.setLParenLoc(Chunk.Loc);
      TL.setRParenLoc(Chunk.EndLoc);
    }
    void VisitPipeTypeLoc(PipeTypeLoc TL) {
      assert(Chunk.Kind == DeclaratorChunk::Pipe);
      TL.setKWLoc(Chunk.Loc);
    }
    void VisitExtIntTypeLoc(ExtIntTypeLoc TL) {
      TL.setNameLoc(Chunk.Loc);
    }
    void VisitMacroQualifiedTypeLoc(MacroQualifiedTypeLoc TL) {
      TL.setExpansionLoc(Chunk.Loc);
    }

    void VisitTypeLoc(TypeLoc TL) {
      llvm_unreachable("unsupported TypeLoc kind in declarator!");
    }
  };
} // end anonymous namespace

static void fillAtomicQualLoc(AtomicTypeLoc ATL, const DeclaratorChunk &Chunk) {
  SourceLocation Loc;
  switch (Chunk.Kind) {
  case DeclaratorChunk::Function:
  case DeclaratorChunk::Array:
  case DeclaratorChunk::Paren:
  case DeclaratorChunk::Pipe:
    llvm_unreachable("cannot be _Atomic qualified");

  case DeclaratorChunk::Pointer:
    Loc = SourceLocation::getFromRawEncoding(Chunk.Ptr.AtomicQualLoc);
    break;

  case DeclaratorChunk::BlockPointer:
  case DeclaratorChunk::Reference:
  case DeclaratorChunk::MemberPointer:
    // FIXME: Provide a source location for the _Atomic keyword.
    break;
  }

  ATL.setKWLoc(Loc);
  ATL.setParensRange(SourceRange());
}

static void
fillDependentAddressSpaceTypeLoc(DependentAddressSpaceTypeLoc DASTL,
                                 const ParsedAttributesView &Attrs) {
  for (const ParsedAttr &AL : Attrs) {
    if (AL.getKind() == ParsedAttr::AT_AddressSpace) {
      DASTL.setAttrNameLoc(AL.getLoc());
      DASTL.setAttrExprOperand(AL.getArgAsExpr(0));
      DASTL.setAttrOperandParensRange(SourceRange());
      return;
    }
  }

  llvm_unreachable(
      "no address_space attribute found at the expected location!");
}

static void fillMatrixTypeLoc(MatrixTypeLoc MTL,
                              const ParsedAttributesView &Attrs) {
  for (const ParsedAttr &AL : Attrs) {
    if (AL.getKind() == ParsedAttr::AT_MatrixType) {
      MTL.setAttrNameLoc(AL.getLoc());
      MTL.setAttrRowOperand(AL.getArgAsExpr(0));
      MTL.setAttrColumnOperand(AL.getArgAsExpr(1));
      MTL.setAttrOperandParensRange(SourceRange());
      return;
    }
  }

  llvm_unreachable("no matrix_type attribute found at the expected location!");
}

/// Create and instantiate a TypeSourceInfo with type source information.
///
/// \param T QualType referring to the type as written in source code.
///
/// \param ReturnTypeInfo For declarators whose return type does not show
/// up in the normal place in the declaration specifiers (such as a C++
/// conversion function), this pointer will refer to a type source information
/// for that return type.
static TypeSourceInfo *
GetTypeSourceInfoForDeclarator(TypeProcessingState &State,
                               QualType T, TypeSourceInfo *ReturnTypeInfo) {
  Sema &S = State.getSema();
  Declarator &D = State.getDeclarator();

  TypeSourceInfo *TInfo = S.Context.CreateTypeSourceInfo(T);
  UnqualTypeLoc CurrTL = TInfo->getTypeLoc().getUnqualifiedLoc();

  // Handle parameter packs whose type is a pack expansion.
  if (isa<PackExpansionType>(T)) {
    CurrTL.castAs<PackExpansionTypeLoc>().setEllipsisLoc(D.getEllipsisLoc());
    CurrTL = CurrTL.getNextTypeLoc().getUnqualifiedLoc();
  }

  for (unsigned i = 0, e = D.getNumTypeObjects(); i != e; ++i) {
    // An AtomicTypeLoc might be produced by an atomic qualifier in this
    // declarator chunk.
    if (AtomicTypeLoc ATL = CurrTL.getAs<AtomicTypeLoc>()) {
      fillAtomicQualLoc(ATL, D.getTypeObject(i));
      CurrTL = ATL.getValueLoc().getUnqualifiedLoc();
    }

    while (MacroQualifiedTypeLoc TL = CurrTL.getAs<MacroQualifiedTypeLoc>()) {
      TL.setExpansionLoc(
          State.getExpansionLocForMacroQualifiedType(TL.getTypePtr()));
      CurrTL = TL.getNextTypeLoc().getUnqualifiedLoc();
    }

    while (AttributedTypeLoc TL = CurrTL.getAs<AttributedTypeLoc>()) {
      fillAttributedTypeLoc(TL, State);
      CurrTL = TL.getNextTypeLoc().getUnqualifiedLoc();
    }

    while (DependentAddressSpaceTypeLoc TL =
               CurrTL.getAs<DependentAddressSpaceTypeLoc>()) {
      fillDependentAddressSpaceTypeLoc(TL, D.getTypeObject(i).getAttrs());
      CurrTL = TL.getPointeeTypeLoc().getUnqualifiedLoc();
    }

    if (MatrixTypeLoc TL = CurrTL.getAs<MatrixTypeLoc>())
      fillMatrixTypeLoc(TL, D.getTypeObject(i).getAttrs());

    // FIXME: Ordering here?
    while (AdjustedTypeLoc TL = CurrTL.getAs<AdjustedTypeLoc>())
      CurrTL = TL.getNextTypeLoc().getUnqualifiedLoc();

    DeclaratorLocFiller(S.Context, State, D.getTypeObject(i)).Visit(CurrTL);
    CurrTL = CurrTL.getNextTypeLoc().getUnqualifiedLoc();
  }

  // If we have different source information for the return type, use
  // that.  This really only applies to C++ conversion functions.
  if (ReturnTypeInfo) {
    TypeLoc TL = ReturnTypeInfo->getTypeLoc();
    assert(TL.getFullDataSize() == CurrTL.getFullDataSize());
    memcpy(CurrTL.getOpaqueData(), TL.getOpaqueData(), TL.getFullDataSize());
  } else {
    TypeSpecLocFiller(S, S.Context, State, D.getDeclSpec()).Visit(CurrTL);
  }

  return TInfo;
}

/// Create a LocInfoType to hold the given QualType and TypeSourceInfo.
ParsedType Sema::CreateParsedType(QualType T, TypeSourceInfo *TInfo) {
  // FIXME: LocInfoTypes are "transient", only needed for passing to/from Parser
  // and Sema during declaration parsing. Try deallocating/caching them when
  // it's appropriate, instead of allocating them and keeping them around.
  LocInfoType *LocT = (LocInfoType*)BumpAlloc.Allocate(sizeof(LocInfoType),
                                                       TypeAlignment);
  new (LocT) LocInfoType(T, TInfo);
  assert(LocT->getTypeClass() != T->getTypeClass() &&
         "LocInfoType's TypeClass conflicts with an existing Type class");
  return ParsedType::make(QualType(LocT, 0));
}

void LocInfoType::getAsStringInternal(std::string &Str,
                                      const PrintingPolicy &Policy) const {
  llvm_unreachable("LocInfoType leaked into the type system; an opaque TypeTy*"
         " was used directly instead of getting the QualType through"
         " GetTypeFromParser");
}

TypeResult Sema::ActOnTypeName(Scope *S, Declarator &D) {
  // C99 6.7.6: Type names have no identifier.  This is already validated by
  // the parser.
  assert(D.getIdentifier() == nullptr &&
         "Type name should have no identifier!");

  TypeSourceInfo *TInfo = GetTypeForDeclarator(D, S);
  QualType T = TInfo->getType();
  if (D.isInvalidType())
    return true;

  // Make sure there are no unused decl attributes on the declarator.
  // We don't want to do this for ObjC parameters because we're going
  // to apply them to the actual parameter declaration.
  // Likewise, we don't want to do this for alias declarations, because
  // we are actually going to build a declaration from this eventually.
  if (D.getContext() != DeclaratorContext::ObjCParameterContext &&
      D.getContext() != DeclaratorContext::AliasDeclContext &&
      D.getContext() != DeclaratorContext::AliasTemplateContext)
    checkUnusedDeclAttributes(D);

  if (getLangOpts().CPlusPlus) {
    // Check that there are no default arguments (C++ only).
    CheckExtraCXXDefaultArguments(D);
  }

  return CreateParsedType(T, TInfo);
}

ParsedType Sema::ActOnObjCInstanceType(SourceLocation Loc) {
  QualType T = Context.getObjCInstanceType();
  TypeSourceInfo *TInfo = Context.getTrivialTypeSourceInfo(T, Loc);
  return CreateParsedType(T, TInfo);
}

//===----------------------------------------------------------------------===//
// Type Attribute Processing
//===----------------------------------------------------------------------===//

/// Build an AddressSpace index from a constant expression and diagnose any
/// errors related to invalid address_spaces. Returns true on successfully
/// building an AddressSpace index.
static bool BuildAddressSpaceIndex(Sema &S, LangAS &ASIdx,
                                   const Expr *AddrSpace,
                                   SourceLocation AttrLoc) {
  if (!AddrSpace->isValueDependent()) {
    Optional<llvm::APSInt> OptAddrSpace =
        AddrSpace->getIntegerConstantExpr(S.Context);
    if (!OptAddrSpace) {
      S.Diag(AttrLoc, diag::err_attribute_argument_type)
          << "'address_space'" << AANT_ArgumentIntegerConstant
          << AddrSpace->getSourceRange();
      return false;
    }
    llvm::APSInt &addrSpace = *OptAddrSpace;

    // Bounds checking.
    if (addrSpace.isSigned()) {
      if (addrSpace.isNegative()) {
        S.Diag(AttrLoc, diag::err_attribute_address_space_negative)
            << AddrSpace->getSourceRange();
        return false;
      }
      addrSpace.setIsSigned(false);
    }

    llvm::APSInt max(addrSpace.getBitWidth());
    max =
        Qualifiers::MaxAddressSpace - (unsigned)LangAS::FirstTargetAddressSpace;
    if (addrSpace > max) {
      S.Diag(AttrLoc, diag::err_attribute_address_space_too_high)
          << (unsigned)max.getZExtValue() << AddrSpace->getSourceRange();
      return false;
    }

    ASIdx =
        getLangASFromTargetAS(static_cast<unsigned>(addrSpace.getZExtValue()));
    return true;
  }

  // Default value for DependentAddressSpaceTypes
  ASIdx = LangAS::Default;
  return true;
}

/// BuildAddressSpaceAttr - Builds a DependentAddressSpaceType if an expression
/// is uninstantiated. If instantiated it will apply the appropriate address
/// space to the type. This function allows dependent template variables to be
/// used in conjunction with the address_space attribute
QualType Sema::BuildAddressSpaceAttr(QualType &T, LangAS ASIdx, Expr *AddrSpace,
                                     SourceLocation AttrLoc) {
  if (!AddrSpace->isValueDependent()) {
    if (DiagnoseMultipleAddrSpaceAttributes(*this, T.getAddressSpace(), ASIdx,
                                            AttrLoc))
      return QualType();

    return Context.getAddrSpaceQualType(T, ASIdx);
  }

  // A check with similar intentions as checking if a type already has an
  // address space except for on a dependent types, basically if the
  // current type is already a DependentAddressSpaceType then its already
  // lined up to have another address space on it and we can't have
  // multiple address spaces on the one pointer indirection
  if (T->getAs<DependentAddressSpaceType>()) {
    Diag(AttrLoc, diag::err_attribute_address_multiple_qualifiers);
    return QualType();
  }

  return Context.getDependentAddressSpaceType(T, AddrSpace, AttrLoc);
}

QualType Sema::BuildAddressSpaceAttr(QualType &T, Expr *AddrSpace,
                                     SourceLocation AttrLoc) {
  LangAS ASIdx;
  if (!BuildAddressSpaceIndex(*this, ASIdx, AddrSpace, AttrLoc))
    return QualType();
  return BuildAddressSpaceAttr(T, ASIdx, AddrSpace, AttrLoc);
}

/// HandleAddressSpaceTypeAttribute - Process an address_space attribute on the
/// specified type.  The attribute contains 1 argument, the id of the address
/// space for the type.
static void HandleAddressSpaceTypeAttribute(QualType &Type,
                                            const ParsedAttr &Attr,
                                            TypeProcessingState &State) {
  Sema &S = State.getSema();

  // ISO/IEC TR 18037 S5.3 (amending C99 6.7.3): "A function type shall not be
  // qualified by an address-space qualifier."
  if (Type->isFunctionType()) {
    S.Diag(Attr.getLoc(), diag::err_attribute_address_function_type);
    Attr.setInvalid();
    return;
  }

  LangAS ASIdx;
  if (Attr.getKind() == ParsedAttr::AT_AddressSpace) {

    // Check the attribute arguments.
    if (Attr.getNumArgs() != 1) {
      S.Diag(Attr.getLoc(), diag::err_attribute_wrong_number_arguments) << Attr
                                                                        << 1;
      Attr.setInvalid();
      return;
    }

    Expr *ASArgExpr;
    if (Attr.isArgIdent(0)) {
      // Special case where the argument is a template id.
      CXXScopeSpec SS;
      SourceLocation TemplateKWLoc;
      UnqualifiedId id;
      id.setIdentifier(Attr.getArgAsIdent(0)->Ident, Attr.getLoc());

      ExprResult AddrSpace = S.ActOnIdExpression(
          S.getCurScope(), SS, TemplateKWLoc, id, /*HasTrailingLParen=*/false,
          /*IsAddressOfOperand=*/false);
      if (AddrSpace.isInvalid())
        return;

      ASArgExpr = static_cast<Expr *>(AddrSpace.get());
    } else {
      ASArgExpr = static_cast<Expr *>(Attr.getArgAsExpr(0));
    }

    LangAS ASIdx;
    if (!BuildAddressSpaceIndex(S, ASIdx, ASArgExpr, Attr.getLoc())) {
      Attr.setInvalid();
      return;
    }

    ASTContext &Ctx = S.Context;
    auto *ASAttr =
        ::new (Ctx) AddressSpaceAttr(Ctx, Attr, static_cast<unsigned>(ASIdx));

    // If the expression is not value dependent (not templated), then we can
    // apply the address space qualifiers just to the equivalent type.
    // Otherwise, we make an AttributedType with the modified and equivalent
    // type the same, and wrap it in a DependentAddressSpaceType. When this
    // dependent type is resolved, the qualifier is added to the equivalent type
    // later.
    QualType T;
    if (!ASArgExpr->isValueDependent()) {
      QualType EquivType =
          S.BuildAddressSpaceAttr(Type, ASIdx, ASArgExpr, Attr.getLoc());
      if (EquivType.isNull()) {
        Attr.setInvalid();
        return;
      }
      T = State.getAttributedType(ASAttr, Type, EquivType);
    } else {
      T = State.getAttributedType(ASAttr, Type, Type);
      T = S.BuildAddressSpaceAttr(T, ASIdx, ASArgExpr, Attr.getLoc());
    }

    if (!T.isNull())
      Type = T;
    else
      Attr.setInvalid();
  } else {
    // The keyword-based type attributes imply which address space to use.
    ASIdx = Attr.asOpenCLLangAS();
    if (ASIdx == LangAS::Default)
      llvm_unreachable("Invalid address space");

    if (DiagnoseMultipleAddrSpaceAttributes(S, Type.getAddressSpace(), ASIdx,
                                            Attr.getLoc())) {
      Attr.setInvalid();
      return;
    }

    Type = S.Context.getAddrSpaceQualType(Type, ASIdx);
  }
}

/// handleObjCOwnershipTypeAttr - Process an objc_ownership
/// attribute on the specified type.
///
/// Returns 'true' if the attribute was handled.
static bool handleObjCOwnershipTypeAttr(TypeProcessingState &state,
                                        ParsedAttr &attr, QualType &type) {
  bool NonObjCPointer = false;

  if (!type->isDependentType() && !type->isUndeducedType()) {
    if (const PointerType *ptr = type->getAs<PointerType>()) {
      QualType pointee = ptr->getPointeeType();
      if (pointee->isObjCRetainableType() || pointee->isPointerType())
        return false;
      // It is important not to lose the source info that there was an attribute
      // applied to non-objc pointer. We will create an attributed type but
      // its type will be the same as the original type.
      NonObjCPointer = true;
    } else if (!type->isObjCRetainableType()) {
      return false;
    }

    // Don't accept an ownership attribute in the declspec if it would
    // just be the return type of a block pointer.
    if (state.isProcessingDeclSpec()) {
      Declarator &D = state.getDeclarator();
      if (maybeMovePastReturnType(D, D.getNumTypeObjects(),
                                  /*onlyBlockPointers=*/true))
        return false;
    }
  }

  Sema &S = state.getSema();
  SourceLocation AttrLoc = attr.getLoc();
  if (AttrLoc.isMacroID())
    AttrLoc =
        S.getSourceManager().getImmediateExpansionRange(AttrLoc).getBegin();

  if (!attr.isArgIdent(0)) {
    S.Diag(AttrLoc, diag::err_attribute_argument_type) << attr
                                                       << AANT_ArgumentString;
    attr.setInvalid();
    return true;
  }

  IdentifierInfo *II = attr.getArgAsIdent(0)->Ident;
  Qualifiers::ObjCLifetime lifetime;
  if (II->isStr("none"))
    lifetime = Qualifiers::OCL_ExplicitNone;
  else if (II->isStr("strong"))
    lifetime = Qualifiers::OCL_Strong;
  else if (II->isStr("weak"))
    lifetime = Qualifiers::OCL_Weak;
  else if (II->isStr("autoreleasing"))
    lifetime = Qualifiers::OCL_Autoreleasing;
  else {
    S.Diag(AttrLoc, diag::warn_attribute_type_not_supported) << attr << II;
    attr.setInvalid();
    return true;
  }

  // Just ignore lifetime attributes other than __weak and __unsafe_unretained
  // outside of ARC mode.
  if (!S.getLangOpts().ObjCAutoRefCount &&
      lifetime != Qualifiers::OCL_Weak &&
      lifetime != Qualifiers::OCL_ExplicitNone) {
    return true;
  }

  SplitQualType underlyingType = type.split();

  // Check for redundant/conflicting ownership qualifiers.
  if (Qualifiers::ObjCLifetime previousLifetime
        = type.getQualifiers().getObjCLifetime()) {
    // If it's written directly, that's an error.
    if (S.Context.hasDirectOwnershipQualifier(type)) {
      S.Diag(AttrLoc, diag::err_attr_objc_ownership_redundant)
        << type;
      return true;
    }

    // Otherwise, if the qualifiers actually conflict, pull sugar off
    // and remove the ObjCLifetime qualifiers.
    if (previousLifetime != lifetime) {
      // It's possible to have multiple local ObjCLifetime qualifiers. We
      // can't stop after we reach a type that is directly qualified.
      const Type *prevTy = nullptr;
      while (!prevTy || prevTy != underlyingType.Ty) {
        prevTy = underlyingType.Ty;
        underlyingType = underlyingType.getSingleStepDesugaredType();
      }
      underlyingType.Quals.removeObjCLifetime();
    }
  }

  underlyingType.Quals.addObjCLifetime(lifetime);

  if (NonObjCPointer) {
    StringRef name = attr.getAttrName()->getName();
    switch (lifetime) {
    case Qualifiers::OCL_None:
    case Qualifiers::OCL_ExplicitNone:
      break;
    case Qualifiers::OCL_Strong: name = "__strong"; break;
    case Qualifiers::OCL_Weak: name = "__weak"; break;
    case Qualifiers::OCL_Autoreleasing: name = "__autoreleasing"; break;
    }
    S.Diag(AttrLoc, diag::warn_type_attribute_wrong_type) << name
      << TDS_ObjCObjOrBlock << type;
  }

  // Don't actually add the __unsafe_unretained qualifier in non-ARC files,
  // because having both 'T' and '__unsafe_unretained T' exist in the type
  // system causes unfortunate widespread consistency problems.  (For example,
  // they're not considered compatible types, and we mangle them identicially
  // as template arguments.)  These problems are all individually fixable,
  // but it's easier to just not add the qualifier and instead sniff it out
  // in specific places using isObjCInertUnsafeUnretainedType().
  //
  // Doing this does means we miss some trivial consistency checks that
  // would've triggered in ARC, but that's better than trying to solve all
  // the coexistence problems with __unsafe_unretained.
  if (!S.getLangOpts().ObjCAutoRefCount &&
      lifetime == Qualifiers::OCL_ExplicitNone) {
    type = state.getAttributedType(
        createSimpleAttr<ObjCInertUnsafeUnretainedAttr>(S.Context, attr),
        type, type);
    return true;
  }

  QualType origType = type;
  if (!NonObjCPointer)
    type = S.Context.getQualifiedType(underlyingType);

  // If we have a valid source location for the attribute, use an
  // AttributedType instead.
  if (AttrLoc.isValid()) {
    type = state.getAttributedType(::new (S.Context)
                                       ObjCOwnershipAttr(S.Context, attr, II),
                                   origType, type);
  }

  auto diagnoseOrDelay = [](Sema &S, SourceLocation loc,
                            unsigned diagnostic, QualType type) {
    if (S.DelayedDiagnostics.shouldDelayDiagnostics()) {
      S.DelayedDiagnostics.add(
          sema::DelayedDiagnostic::makeForbiddenType(
              S.getSourceManager().getExpansionLoc(loc),
              diagnostic, type, /*ignored*/ 0));
    } else {
      S.Diag(loc, diagnostic);
    }
  };

  // Sometimes, __weak isn't allowed.
  if (lifetime == Qualifiers::OCL_Weak &&
      !S.getLangOpts().ObjCWeak && !NonObjCPointer) {

    // Use a specialized diagnostic if the runtime just doesn't support them.
    unsigned diagnostic =
      (S.getLangOpts().ObjCWeakRuntime ? diag::err_arc_weak_disabled
                                       : diag::err_arc_weak_no_runtime);

    // In any case, delay the diagnostic until we know what we're parsing.
    diagnoseOrDelay(S, AttrLoc, diagnostic, type);

    attr.setInvalid();
    return true;
  }

  // Forbid __weak for class objects marked as
  // objc_arc_weak_reference_unavailable
  if (lifetime == Qualifiers::OCL_Weak) {
    if (const ObjCObjectPointerType *ObjT =
          type->getAs<ObjCObjectPointerType>()) {
      if (ObjCInterfaceDecl *Class = ObjT->getInterfaceDecl()) {
        if (Class->isArcWeakrefUnavailable()) {
          S.Diag(AttrLoc, diag::err_arc_unsupported_weak_class);
          S.Diag(ObjT->getInterfaceDecl()->getLocation(),
                 diag::note_class_declared);
        }
      }
    }
  }

  return true;
}

/// handleObjCGCTypeAttr - Process the __attribute__((objc_gc)) type
/// attribute on the specified type.  Returns true to indicate that
/// the attribute was handled, false to indicate that the type does
/// not permit the attribute.
static bool handleObjCGCTypeAttr(TypeProcessingState &state, ParsedAttr &attr,
                                 QualType &type) {
  Sema &S = state.getSema();

  // Delay if this isn't some kind of pointer.
  if (!type->isPointerType() &&
      !type->isObjCObjectPointerType() &&
      !type->isBlockPointerType())
    return false;

  if (type.getObjCGCAttr() != Qualifiers::GCNone) {
    S.Diag(attr.getLoc(), diag::err_attribute_multiple_objc_gc);
    attr.setInvalid();
    return true;
  }

  // Check the attribute arguments.
  if (!attr.isArgIdent(0)) {
    S.Diag(attr.getLoc(), diag::err_attribute_argument_type)
        << attr << AANT_ArgumentString;
    attr.setInvalid();
    return true;
  }
  Qualifiers::GC GCAttr;
  if (attr.getNumArgs() > 1) {
    S.Diag(attr.getLoc(), diag::err_attribute_wrong_number_arguments) << attr
                                                                      << 1;
    attr.setInvalid();
    return true;
  }

  IdentifierInfo *II = attr.getArgAsIdent(0)->Ident;
  if (II->isStr("weak"))
    GCAttr = Qualifiers::Weak;
  else if (II->isStr("strong"))
    GCAttr = Qualifiers::Strong;
  else {
    S.Diag(attr.getLoc(), diag::warn_attribute_type_not_supported)
        << attr << II;
    attr.setInvalid();
    return true;
  }

  QualType origType = type;
  type = S.Context.getObjCGCQualType(origType, GCAttr);

  // Make an attributed type to preserve the source information.
  if (attr.getLoc().isValid())
    type = state.getAttributedType(
        ::new (S.Context) ObjCGCAttr(S.Context, attr, II), origType, type);

  return true;
}

namespace {
  /// A helper class to unwrap a type down to a function for the
  /// purposes of applying attributes there.
  ///
  /// Use:
  ///   FunctionTypeUnwrapper unwrapped(SemaRef, T);
  ///   if (unwrapped.isFunctionType()) {
  ///     const FunctionType *fn = unwrapped.get();
  ///     // change fn somehow
  ///     T = unwrapped.wrap(fn);
  ///   }
  struct FunctionTypeUnwrapper {
    enum WrapKind {
      Desugar,
      Attributed,
      Parens,
      Array,
      Pointer,
      BlockPointer,
      Reference,
      MemberPointer,
      MacroQualified,
    };

    QualType Original;
    const FunctionType *Fn;
    SmallVector<unsigned char /*WrapKind*/, 8> Stack;

    FunctionTypeUnwrapper(Sema &S, QualType T) : Original(T) {
      while (true) {
        const Type *Ty = T.getTypePtr();
        if (isa<FunctionType>(Ty)) {
          Fn = cast<FunctionType>(Ty);
          return;
        } else if (isa<ParenType>(Ty)) {
          T = cast<ParenType>(Ty)->getInnerType();
          Stack.push_back(Parens);
        } else if (isa<ConstantArrayType>(Ty) || isa<VariableArrayType>(Ty) ||
                   isa<IncompleteArrayType>(Ty)) {
          T = cast<ArrayType>(Ty)->getElementType();
          Stack.push_back(Array);
        } else if (isa<PointerType>(Ty)) {
          T = cast<PointerType>(Ty)->getPointeeType();
          Stack.push_back(Pointer);
        } else if (isa<BlockPointerType>(Ty)) {
          T = cast<BlockPointerType>(Ty)->getPointeeType();
          Stack.push_back(BlockPointer);
        } else if (isa<MemberPointerType>(Ty)) {
          T = cast<MemberPointerType>(Ty)->getPointeeType();
          Stack.push_back(MemberPointer);
        } else if (isa<ReferenceType>(Ty)) {
          T = cast<ReferenceType>(Ty)->getPointeeType();
          Stack.push_back(Reference);
        } else if (isa<AttributedType>(Ty)) {
          T = cast<AttributedType>(Ty)->getEquivalentType();
          Stack.push_back(Attributed);
        } else if (isa<MacroQualifiedType>(Ty)) {
          T = cast<MacroQualifiedType>(Ty)->getUnderlyingType();
          Stack.push_back(MacroQualified);
        } else {
          const Type *DTy = Ty->getUnqualifiedDesugaredType();
          if (Ty == DTy) {
            Fn = nullptr;
            return;
          }

          T = QualType(DTy, 0);
          Stack.push_back(Desugar);
        }
      }
    }

    bool isFunctionType() const { return (Fn != nullptr); }
    const FunctionType *get() const { return Fn; }

    QualType wrap(Sema &S, const FunctionType *New) {
      // If T wasn't modified from the unwrapped type, do nothing.
      if (New == get()) return Original;

      Fn = New;
      return wrap(S.Context, Original, 0);
    }

  private:
    QualType wrap(ASTContext &C, QualType Old, unsigned I) {
      if (I == Stack.size())
        return C.getQualifiedType(Fn, Old.getQualifiers());

      // Build up the inner type, applying the qualifiers from the old
      // type to the new type.
      SplitQualType SplitOld = Old.split();

      // As a special case, tail-recurse if there are no qualifiers.
      if (SplitOld.Quals.empty())
        return wrap(C, SplitOld.Ty, I);
      return C.getQualifiedType(wrap(C, SplitOld.Ty, I), SplitOld.Quals);
    }

    QualType wrap(ASTContext &C, const Type *Old, unsigned I) {
      if (I == Stack.size()) return QualType(Fn, 0);

      switch (static_cast<WrapKind>(Stack[I++])) {
      case Desugar:
        // This is the point at which we potentially lose source
        // information.
        return wrap(C, Old->getUnqualifiedDesugaredType(), I);

      case Attributed:
        return wrap(C, cast<AttributedType>(Old)->getEquivalentType(), I);

      case Parens: {
        QualType New = wrap(C, cast<ParenType>(Old)->getInnerType(), I);
        return C.getParenType(New);
      }

      case MacroQualified:
        return wrap(C, cast<MacroQualifiedType>(Old)->getUnderlyingType(), I);

      case Array: {
        if (const auto *CAT = dyn_cast<ConstantArrayType>(Old)) {
          QualType New = wrap(C, CAT->getElementType(), I);
          return C.getConstantArrayType(New, CAT->getSize(), CAT->getSizeExpr(),
                                        CAT->getSizeModifier(),
                                        CAT->getIndexTypeCVRQualifiers());
        }

        if (const auto *VAT = dyn_cast<VariableArrayType>(Old)) {
          QualType New = wrap(C, VAT->getElementType(), I);
          return C.getVariableArrayType(
              New, VAT->getSizeExpr(), VAT->getSizeModifier(),
              VAT->getIndexTypeCVRQualifiers(), VAT->getBracketsRange());
        }

        const auto *IAT = cast<IncompleteArrayType>(Old);
        QualType New = wrap(C, IAT->getElementType(), I);
        return C.getIncompleteArrayType(New, IAT->getSizeModifier(),
                                        IAT->getIndexTypeCVRQualifiers());
      }

      case Pointer: {
        QualType New = wrap(C, cast<PointerType>(Old)->getPointeeType(), I);
        return C.getPointerType(New);
      }

      case BlockPointer: {
        QualType New = wrap(C, cast<BlockPointerType>(Old)->getPointeeType(),I);
        return C.getBlockPointerType(New);
      }

      case MemberPointer: {
        const MemberPointerType *OldMPT = cast<MemberPointerType>(Old);
        QualType New = wrap(C, OldMPT->getPointeeType(), I);
        return C.getMemberPointerType(New, OldMPT->getClass());
      }

      case Reference: {
        const ReferenceType *OldRef = cast<ReferenceType>(Old);
        QualType New = wrap(C, OldRef->getPointeeType(), I);
        if (isa<LValueReferenceType>(OldRef))
          return C.getLValueReferenceType(New, OldRef->isSpelledAsLValue());
        else
          return C.getRValueReferenceType(New);
      }
      }

      llvm_unreachable("unknown wrapping kind");
    }
  };
} // end anonymous namespace

static bool handleMSPointerTypeQualifierAttr(TypeProcessingState &State,
                                             ParsedAttr &PAttr, QualType &Type) {
  Sema &S = State.getSema();

  Attr *A;
  switch (PAttr.getKind()) {
  default: llvm_unreachable("Unknown attribute kind");
  case ParsedAttr::AT_Ptr32:
    A = createSimpleAttr<Ptr32Attr>(S.Context, PAttr);
    break;
  case ParsedAttr::AT_Ptr64:
    A = createSimpleAttr<Ptr64Attr>(S.Context, PAttr);
    break;
  case ParsedAttr::AT_SPtr:
    A = createSimpleAttr<SPtrAttr>(S.Context, PAttr);
    break;
  case ParsedAttr::AT_UPtr:
    A = createSimpleAttr<UPtrAttr>(S.Context, PAttr);
    break;
  }

  std::bitset<attr::LastAttr> Attrs;
  attr::Kind NewAttrKind = A->getKind();
  QualType Desugared = Type;
  const AttributedType *AT = dyn_cast<AttributedType>(Type);
  while (AT) {
    Attrs[AT->getAttrKind()] = true;
    Desugared = AT->getModifiedType();
    AT = dyn_cast<AttributedType>(Desugared);
  }

  // You cannot specify duplicate type attributes, so if the attribute has
  // already been applied, flag it.
  if (Attrs[NewAttrKind]) {
    S.Diag(PAttr.getLoc(), diag::warn_duplicate_attribute_exact) << PAttr;
    return true;
  }
  Attrs[NewAttrKind] = true;

  // You cannot have both __sptr and __uptr on the same type, nor can you
  // have __ptr32 and __ptr64.
  if (Attrs[attr::Ptr32] && Attrs[attr::Ptr64]) {
    S.Diag(PAttr.getLoc(), diag::err_attributes_are_not_compatible)
        << "'__ptr32'"
        << "'__ptr64'";
    return true;
  } else if (Attrs[attr::SPtr] && Attrs[attr::UPtr]) {
    S.Diag(PAttr.getLoc(), diag::err_attributes_are_not_compatible)
        << "'__sptr'"
        << "'__uptr'";
    return true;
  }

  // Pointer type qualifiers can only operate on pointer types, but not
  // pointer-to-member types.
  //
  // FIXME: Should we really be disallowing this attribute if there is any
  // type sugar between it and the pointer (other than attributes)? Eg, this
  // disallows the attribute on a parenthesized pointer.
  // And if so, should we really allow *any* type attribute?
  if (!isa<PointerType>(Desugared)) {
    if (Type->isMemberPointerType())
      S.Diag(PAttr.getLoc(), diag::err_attribute_no_member_pointers) << PAttr;
    else
      S.Diag(PAttr.getLoc(), diag::err_attribute_pointers_only) << PAttr << 0;
    return true;
  }

  // Add address space to type based on its attributes.
  LangAS ASIdx = LangAS::Default;
  uint64_t PtrWidth = S.Context.getTargetInfo().getPointerWidth(0);
  if (PtrWidth == 32) {
    if (Attrs[attr::Ptr64])
      ASIdx = LangAS::ptr64;
    else if (Attrs[attr::UPtr])
      ASIdx = LangAS::ptr32_uptr;
  } else if (PtrWidth == 64 && Attrs[attr::Ptr32]) {
    if (Attrs[attr::UPtr])
      ASIdx = LangAS::ptr32_uptr;
    else
      ASIdx = LangAS::ptr32_sptr;
  }

  QualType Pointee = Type->getPointeeType();
  if (ASIdx != LangAS::Default)
    Pointee = S.Context.getAddrSpaceQualType(
        S.Context.removeAddrSpaceQualType(Pointee), ASIdx);
  Type = State.getAttributedType(A, Type, S.Context.getPointerType(Pointee));
  return false;
}

/// Rebuild an attributed type without the nullability attribute on it.
static QualType rebuildAttributedTypeWithoutNullability(ASTContext &ctx,
                                                        QualType type) {
  auto attributed = dyn_cast<AttributedType>(type.getTypePtr());
  if (!attributed) return type;

  // Skip the nullability attribute; we're done.
  if (attributed->getImmediateNullability()) {
    return attributed->getModifiedType();
  }

  // Build the modified type.
  auto modified = rebuildAttributedTypeWithoutNullability(
                    ctx, attributed->getModifiedType());
  assert(modified.getTypePtr() != attributed->getModifiedType().getTypePtr());
  return ctx.getAttributedType(attributed->getAttrKind(), modified,
                                   attributed->getEquivalentType());
}

/// Map a nullability attribute kind to a nullability kind.
static NullabilityKind mapNullabilityAttrKind(ParsedAttr::Kind kind) {
  switch (kind) {
  case ParsedAttr::AT_TypeNonNull:
    return NullabilityKind::NonNull;

  case ParsedAttr::AT_TypeNullable:
    return NullabilityKind::Nullable;

  case ParsedAttr::AT_TypeNullUnspecified:
    return NullabilityKind::Unspecified;

  default:
    llvm_unreachable("not a nullability attribute kind");
  }
}

static bool checkNullabilityTypeSpecifier(Sema &S,
                                          TypeProcessingState *state,
                                          ParsedAttr *parsedAttr,
                                          QualType &type,
                                          NullabilityKind nullability,
                                          SourceLocation nullabilityLoc,
                                          bool isContextSensitive,
                                          bool allowOnArrayType,
                                          bool overrideExisting) {
  bool implicit = (state == nullptr);
  if (!implicit)
    recordNullabilitySeen(S, nullabilityLoc);

  // Check for existing nullability attributes on the type.
  QualType desugared = type;
  while (auto attributed = dyn_cast<AttributedType>(desugared.getTypePtr())) {
    // Check whether there is already a null
    if (auto existingNullability = attributed->getImmediateNullability()) {
      // Duplicated nullability.
      if (nullability == *existingNullability) {
        if (implicit)
          break;

        S.Diag(nullabilityLoc, diag::warn_nullability_duplicate)
          << DiagNullabilityKind(nullability, isContextSensitive)
          << FixItHint::CreateRemoval(nullabilityLoc);

        break;
      }

      if (!overrideExisting) {
        // Conflicting nullability.
        S.Diag(nullabilityLoc, diag::err_nullability_conflicting)
          << DiagNullabilityKind(nullability, isContextSensitive)
          << DiagNullabilityKind(*existingNullability, false);
        return true;
      }

      // Rebuild the attributed type, dropping the existing nullability.
      type = rebuildAttributedTypeWithoutNullability(S.Context, type);
    }

    desugared = attributed->getModifiedType();
  }

  // If there is already a different nullability specifier, complain.
  // This (unlike the code above) looks through typedefs that might
  // have nullability specifiers on them, which means we cannot
  // provide a useful Fix-It.
  if (auto existingNullability = desugared->getNullability(S.Context)) {
    if (nullability != *existingNullability && !implicit) {
      S.Diag(nullabilityLoc, diag::err_nullability_conflicting)
        << DiagNullabilityKind(nullability, isContextSensitive)
        << DiagNullabilityKind(*existingNullability, false);

      // Try to find the typedef with the existing nullability specifier.
      if (auto typedefType = desugared->getAs<TypedefType>()) {
        TypedefNameDecl *typedefDecl = typedefType->getDecl();
        QualType underlyingType = typedefDecl->getUnderlyingType();
        if (auto typedefNullability
              = AttributedType::stripOuterNullability(underlyingType)) {
          if (*typedefNullability == *existingNullability) {
            S.Diag(typedefDecl->getLocation(), diag::note_nullability_here)
              << DiagNullabilityKind(*existingNullability, false);
          }
        }
      }

      return true;
    }
  }

  // If this definitely isn't a pointer type, reject the specifier.
  if (!desugared->canHaveNullability() &&
      !(allowOnArrayType && desugared->isArrayType())) {
    if (!implicit) {
      S.Diag(nullabilityLoc, diag::err_nullability_nonpointer)
        << DiagNullabilityKind(nullability, isContextSensitive) << type;
    }
    return true;
  }

  // For the context-sensitive keywords/Objective-C property
  // attributes, require that the type be a single-level pointer.
  if (isContextSensitive) {
    // Make sure that the pointee isn't itself a pointer type.
    const Type *pointeeType = nullptr;
    if (desugared->isArrayType())
      pointeeType = desugared->getArrayElementTypeNoTypeQual();
    else if (desugared->isAnyPointerType())
      pointeeType = desugared->getPointeeType().getTypePtr();

    if (pointeeType && (pointeeType->isAnyPointerType() ||
                        pointeeType->isObjCObjectPointerType() ||
                        pointeeType->isMemberPointerType())) {
      S.Diag(nullabilityLoc, diag::err_nullability_cs_multilevel)
        << DiagNullabilityKind(nullability, true)
        << type;
      S.Diag(nullabilityLoc, diag::note_nullability_type_specifier)
        << DiagNullabilityKind(nullability, false)
        << type
        << FixItHint::CreateReplacement(nullabilityLoc,
                                        getNullabilitySpelling(nullability));
      return true;
    }
  }

  // Form the attributed type.
  if (state) {
    assert(parsedAttr);
    Attr *A = createNullabilityAttr(S.Context, *parsedAttr, nullability);
    type = state->getAttributedType(A, type, type);
  } else {
    attr::Kind attrKind = AttributedType::getNullabilityAttrKind(nullability);
    type = S.Context.getAttributedType(attrKind, type, type);
  }
  return false;
}

static bool checkNullabilityTypeSpecifier(TypeProcessingState &state,
                                          QualType &type,
                                          ParsedAttr &attr,
                                          bool allowOnArrayType) {
  NullabilityKind nullability = mapNullabilityAttrKind(attr.getKind());
  SourceLocation nullabilityLoc = attr.getLoc();
  bool isContextSensitive = attr.isContextSensitiveKeywordAttribute();

  return checkNullabilityTypeSpecifier(state.getSema(), &state, &attr, type,
                                       nullability, nullabilityLoc,
                                       isContextSensitive, allowOnArrayType,
                                       /*overrideExisting*/false);
}

bool Sema::checkImplicitNullabilityTypeSpecifier(QualType &type,
                                                 NullabilityKind nullability,
                                                 SourceLocation diagLoc,
                                                 bool allowArrayTypes,
                                                 bool overrideExisting) {
  return checkNullabilityTypeSpecifier(*this, nullptr, nullptr, type,
                                       nullability, diagLoc,
                                       /*isContextSensitive*/false,
                                       allowArrayTypes, overrideExisting);
}

/// Check the application of the Objective-C '__kindof' qualifier to
/// the given type.
static bool checkObjCKindOfType(TypeProcessingState &state, QualType &type,
                                ParsedAttr &attr) {
  Sema &S = state.getSema();

  if (isa<ObjCTypeParamType>(type)) {
    // Build the attributed type to record where __kindof occurred.
    type = state.getAttributedType(
        createSimpleAttr<ObjCKindOfAttr>(S.Context, attr), type, type);
    return false;
  }

  const ObjCObjectPointerType *ptrType = type->getAs<ObjCObjectPointerType>();
  const ObjCObjectType *objType = ptrType ? ptrType->getObjectType()
                                          : type->getAs<ObjCObjectType>();

  // If not, we can't apply __kindof.
  if (!objType) {
    // FIXME: Handle dependent types that aren't yet object types.
    S.Diag(attr.getLoc(), diag::err_objc_kindof_nonobject)
      << type;
    return true;
  }

  // Rebuild the "equivalent" type, which pushes __kindof down into
  // the object type.
  // There is no need to apply kindof on an unqualified id type.
  QualType equivType = S.Context.getObjCObjectType(
      objType->getBaseType(), objType->getTypeArgsAsWritten(),
      objType->getProtocols(),
      /*isKindOf=*/objType->isObjCUnqualifiedId() ? false : true);

  // If we started with an object pointer type, rebuild it.
  if (ptrType) {
    equivType = S.Context.getObjCObjectPointerType(equivType);
    if (auto nullability = type->getNullability(S.Context)) {
      // We create a nullability attribute from the __kindof attribute.
      // Make sure that will make sense.
      assert(attr.getAttributeSpellingListIndex() == 0 &&
             "multiple spellings for __kindof?");
      Attr *A = createNullabilityAttr(S.Context, attr, *nullability);
      A->setImplicit(true);
      equivType = state.getAttributedType(A, equivType, equivType);
    }
  }

  // Build the attributed type to record where __kindof occurred.
  type = state.getAttributedType(
      createSimpleAttr<ObjCKindOfAttr>(S.Context, attr), type, equivType);
  return false;
}

/// Distribute a nullability type attribute that cannot be applied to
/// the type specifier to a pointer, block pointer, or member pointer
/// declarator, complaining if necessary.
///
/// \returns true if the nullability annotation was distributed, false
/// otherwise.
static bool distributeNullabilityTypeAttr(TypeProcessingState &state,
                                          QualType type, ParsedAttr &attr) {
  Declarator &declarator = state.getDeclarator();

  /// Attempt to move the attribute to the specified chunk.
  auto moveToChunk = [&](DeclaratorChunk &chunk, bool inFunction) -> bool {
    // If there is already a nullability attribute there, don't add
    // one.
    if (hasNullabilityAttr(chunk.getAttrs()))
      return false;

    // Complain about the nullability qualifier being in the wrong
    // place.
    enum {
      PK_Pointer,
      PK_BlockPointer,
      PK_MemberPointer,
      PK_FunctionPointer,
      PK_MemberFunctionPointer,
    } pointerKind
      = chunk.Kind == DeclaratorChunk::Pointer ? (inFunction ? PK_FunctionPointer
                                                             : PK_Pointer)
        : chunk.Kind == DeclaratorChunk::BlockPointer ? PK_BlockPointer
        : inFunction? PK_MemberFunctionPointer : PK_MemberPointer;

    auto diag = state.getSema().Diag(attr.getLoc(),
                                     diag::warn_nullability_declspec)
      << DiagNullabilityKind(mapNullabilityAttrKind(attr.getKind()),
                             attr.isContextSensitiveKeywordAttribute())
      << type
      << static_cast<unsigned>(pointerKind);

    // FIXME: MemberPointer chunks don't carry the location of the *.
    if (chunk.Kind != DeclaratorChunk::MemberPointer) {
      diag << FixItHint::CreateRemoval(attr.getLoc())
           << FixItHint::CreateInsertion(
                  state.getSema().getPreprocessor().getLocForEndOfToken(
                      chunk.Loc),
                  " " + attr.getAttrName()->getName().str() + " ");
    }

    moveAttrFromListToList(attr, state.getCurrentAttributes(),
                           chunk.getAttrs());
    return true;
  };

  // Move it to the outermost pointer, member pointer, or block
  // pointer declarator.
  for (unsigned i = state.getCurrentChunkIndex(); i != 0; --i) {
    DeclaratorChunk &chunk = declarator.getTypeObject(i-1);
    switch (chunk.Kind) {
    case DeclaratorChunk::Pointer:
    case DeclaratorChunk::BlockPointer:
    case DeclaratorChunk::MemberPointer:
      return moveToChunk(chunk, false);

    case DeclaratorChunk::Paren:
    case DeclaratorChunk::Array:
      continue;

    case DeclaratorChunk::Function:
      // Try to move past the return type to a function/block/member
      // function pointer.
      if (DeclaratorChunk *dest = maybeMovePastReturnType(
                                    declarator, i,
                                    /*onlyBlockPointers=*/false)) {
        return moveToChunk(*dest, true);
      }

      return false;

    // Don't walk through these.
    case DeclaratorChunk::Reference:
    case DeclaratorChunk::Pipe:
      return false;
    }
  }

  return false;
}

static Attr *getCCTypeAttr(ASTContext &Ctx, ParsedAttr &Attr) {
  assert(!Attr.isInvalid());
  switch (Attr.getKind()) {
  default:
    llvm_unreachable("not a calling convention attribute");
  case ParsedAttr::AT_CDecl:
    return createSimpleAttr<CDeclAttr>(Ctx, Attr);
  case ParsedAttr::AT_FastCall:
    return createSimpleAttr<FastCallAttr>(Ctx, Attr);
  case ParsedAttr::AT_StdCall:
    return createSimpleAttr<StdCallAttr>(Ctx, Attr);
  case ParsedAttr::AT_ThisCall:
    return createSimpleAttr<ThisCallAttr>(Ctx, Attr);
  case ParsedAttr::AT_RegCall:
    return createSimpleAttr<RegCallAttr>(Ctx, Attr);
  case ParsedAttr::AT_Pascal:
    return createSimpleAttr<PascalAttr>(Ctx, Attr);
  case ParsedAttr::AT_SwiftCall:
    return createSimpleAttr<SwiftCallAttr>(Ctx, Attr);
  case ParsedAttr::AT_VectorCall:
    return createSimpleAttr<VectorCallAttr>(Ctx, Attr);
  case ParsedAttr::AT_AArch64VectorPcs:
    return createSimpleAttr<AArch64VectorPcsAttr>(Ctx, Attr);
  case ParsedAttr::AT_Pcs: {
    // The attribute may have had a fixit applied where we treated an
    // identifier as a string literal.  The contents of the string are valid,
    // but the form may not be.
    StringRef Str;
    if (Attr.isArgExpr(0))
      Str = cast<StringLiteral>(Attr.getArgAsExpr(0))->getString();
    else
      Str = Attr.getArgAsIdent(0)->Ident->getName();
    PcsAttr::PCSType Type;
    if (!PcsAttr::ConvertStrToPCSType(Str, Type))
      llvm_unreachable("already validated the attribute");
    return ::new (Ctx) PcsAttr(Ctx, Attr, Type);
  }
  case ParsedAttr::AT_IntelOclBicc:
    return createSimpleAttr<IntelOclBiccAttr>(Ctx, Attr);
  case ParsedAttr::AT_MSABI:
    return createSimpleAttr<MSABIAttr>(Ctx, Attr);
  case ParsedAttr::AT_SysVABI:
    return createSimpleAttr<SysVABIAttr>(Ctx, Attr);
  case ParsedAttr::AT_PreserveMost:
    return createSimpleAttr<PreserveMostAttr>(Ctx, Attr);
  case ParsedAttr::AT_PreserveAll:
    return createSimpleAttr<PreserveAllAttr>(Ctx, Attr);
  }
  llvm_unreachable("unexpected attribute kind!");
}

/// Process an individual function attribute.  Returns true to
/// indicate that the attribute was handled, false if it wasn't.
static bool handleFunctionTypeAttr(TypeProcessingState &state, ParsedAttr &attr,
                                   QualType &type) {
  Sema &S = state.getSema();

  FunctionTypeUnwrapper unwrapped(S, type);

  if (attr.getKind() == ParsedAttr::AT_NoReturn) {
    if (S.CheckAttrNoArgs(attr))
      return true;

    // Delay if this is not a function type.
    if (!unwrapped.isFunctionType())
      return false;

    // Otherwise we can process right away.
    FunctionType::ExtInfo EI = unwrapped.get()->getExtInfo().withNoReturn(true);
    type = unwrapped.wrap(S, S.Context.adjustFunctionType(unwrapped.get(), EI));
    return true;
  }

  if (attr.getKind() == ParsedAttr::AT_CmseNSCall) {
    // Delay if this is not a function type.
    if (!unwrapped.isFunctionType())
      return false;

    // Ignore if we don't have CMSE enabled.
    if (!S.getLangOpts().Cmse) {
      S.Diag(attr.getLoc(), diag::warn_attribute_ignored) << attr;
      attr.setInvalid();
      return true;
    }

    // Otherwise we can process right away.
    FunctionType::ExtInfo EI =
        unwrapped.get()->getExtInfo().withCmseNSCall(true);
    type = unwrapped.wrap(S, S.Context.adjustFunctionType(unwrapped.get(), EI));
    return true;
  }

  // ns_returns_retained is not always a type attribute, but if we got
  // here, we're treating it as one right now.
  if (attr.getKind() == ParsedAttr::AT_NSReturnsRetained) {
    if (attr.getNumArgs()) return true;

    // Delay if this is not a function type.
    if (!unwrapped.isFunctionType())
      return false;

    // Check whether the return type is reasonable.
    if (S.checkNSReturnsRetainedReturnType(attr.getLoc(),
                                           unwrapped.get()->getReturnType()))
      return true;

    // Only actually change the underlying type in ARC builds.
    QualType origType = type;
    if (state.getSema().getLangOpts().ObjCAutoRefCount) {
      FunctionType::ExtInfo EI
        = unwrapped.get()->getExtInfo().withProducesResult(true);
      type = unwrapped.wrap(S, S.Context.adjustFunctionType(unwrapped.get(), EI));
    }
    type = state.getAttributedType(
        createSimpleAttr<NSReturnsRetainedAttr>(S.Context, attr),
        origType, type);
    return true;
  }

  if (attr.getKind() == ParsedAttr::AT_AnyX86NoCallerSavedRegisters) {
    if (S.CheckAttrTarget(attr) || S.CheckAttrNoArgs(attr))
      return true;

    // Delay if this is not a function type.
    if (!unwrapped.isFunctionType())
      return false;

    FunctionType::ExtInfo EI =
        unwrapped.get()->getExtInfo().withNoCallerSavedRegs(true);
    type = unwrapped.wrap(S, S.Context.adjustFunctionType(unwrapped.get(), EI));
    return true;
  }

  if (attr.getKind() == ParsedAttr::AT_AnyX86NoCfCheck) {
    if (!S.getLangOpts().CFProtectionBranch) {
      S.Diag(attr.getLoc(), diag::warn_nocf_check_attribute_ignored);
      attr.setInvalid();
      return true;
    }

    if (S.CheckAttrTarget(attr) || S.CheckAttrNoArgs(attr))
      return true;

    // If this is not a function type, warning will be asserted by subject
    // check.
    if (!unwrapped.isFunctionType())
      return true;

    FunctionType::ExtInfo EI =
      unwrapped.get()->getExtInfo().withNoCfCheck(true);
    type = unwrapped.wrap(S, S.Context.adjustFunctionType(unwrapped.get(), EI));
    return true;
  }

  if (attr.getKind() == ParsedAttr::AT_Regparm) {
    unsigned value;
    if (S.CheckRegparmAttr(attr, value))
      return true;

    // Delay if this is not a function type.
    if (!unwrapped.isFunctionType())
      return false;

    // Diagnose regparm with fastcall.
    const FunctionType *fn = unwrapped.get();
    CallingConv CC = fn->getCallConv();
    if (CC == CC_X86FastCall) {
      S.Diag(attr.getLoc(), diag::err_attributes_are_not_compatible)
        << FunctionType::getNameForCallConv(CC)
        << "regparm";
      attr.setInvalid();
      return true;
    }

    FunctionType::ExtInfo EI =
      unwrapped.get()->getExtInfo().withRegParm(value);
    type = unwrapped.wrap(S, S.Context.adjustFunctionType(unwrapped.get(), EI));
    return true;
  }

  if (attr.getKind() == ParsedAttr::AT_NoThrow) {
    // Delay if this is not a function type.
    if (!unwrapped.isFunctionType())
      return false;

    if (S.CheckAttrNoArgs(attr)) {
      attr.setInvalid();
      return true;
    }

    // Otherwise we can process right away.
    auto *Proto = unwrapped.get()->castAs<FunctionProtoType>();

    // MSVC ignores nothrow if it is in conflict with an explicit exception
    // specification.
    if (Proto->hasExceptionSpec()) {
      switch (Proto->getExceptionSpecType()) {
      case EST_None:
        llvm_unreachable("This doesn't have an exception spec!");

      case EST_DynamicNone:
      case EST_BasicNoexcept:
      case EST_NoexceptTrue:
      case EST_NoThrow:
        // Exception spec doesn't conflict with nothrow, so don't warn.
        LLVM_FALLTHROUGH;
      case EST_Unparsed:
      case EST_Uninstantiated:
      case EST_DependentNoexcept:
      case EST_Unevaluated:
        // We don't have enough information to properly determine if there is a
        // conflict, so suppress the warning.
        break;
      case EST_Dynamic:
      case EST_MSAny:
      case EST_NoexceptFalse:
        S.Diag(attr.getLoc(), diag::warn_nothrow_attribute_ignored);
        break;
      }
      return true;
    }

    type = unwrapped.wrap(
        S, S.Context
               .getFunctionTypeWithExceptionSpec(
                   QualType{Proto, 0},
                   FunctionProtoType::ExceptionSpecInfo{EST_NoThrow})
               ->getAs<FunctionType>());
    return true;
  }

  // Delay if the type didn't work out to a function.
  if (!unwrapped.isFunctionType()) return false;

  // Otherwise, a calling convention.
  CallingConv CC;
  if (S.CheckCallingConvAttr(attr, CC))
    return true;

  const FunctionType *fn = unwrapped.get();
  CallingConv CCOld = fn->getCallConv();
  Attr *CCAttr = getCCTypeAttr(S.Context, attr);

  if (CCOld != CC) {
    // Error out on when there's already an attribute on the type
    // and the CCs don't match.
    if (S.getCallingConvAttributedType(type)) {
      S.Diag(attr.getLoc(), diag::err_attributes_are_not_compatible)
        << FunctionType::getNameForCallConv(CC)
        << FunctionType::getNameForCallConv(CCOld);
      attr.setInvalid();
      return true;
    }
  }

  // Diagnose use of variadic functions with calling conventions that
  // don't support them (e.g. because they're callee-cleanup).
  // We delay warning about this on unprototyped function declarations
  // until after redeclaration checking, just in case we pick up a
  // prototype that way.  And apparently we also "delay" warning about
  // unprototyped function types in general, despite not necessarily having
  // much ability to diagnose it later.
  if (!supportsVariadicCall(CC)) {
    const FunctionProtoType *FnP = dyn_cast<FunctionProtoType>(fn);
    if (FnP && FnP->isVariadic()) {
      // stdcall and fastcall are ignored with a warning for GCC and MS
      // compatibility.
      if (CC == CC_X86StdCall || CC == CC_X86FastCall)
        return S.Diag(attr.getLoc(), diag::warn_cconv_unsupported)
               << FunctionType::getNameForCallConv(CC)
               << (int)Sema::CallingConventionIgnoredReason::VariadicFunction;

      attr.setInvalid();
      return S.Diag(attr.getLoc(), diag::err_cconv_varargs)
             << FunctionType::getNameForCallConv(CC);
    }
  }

  // Also diagnose fastcall with regparm.
  if (CC == CC_X86FastCall && fn->getHasRegParm()) {
    S.Diag(attr.getLoc(), diag::err_attributes_are_not_compatible)
        << "regparm" << FunctionType::getNameForCallConv(CC_X86FastCall);
    attr.setInvalid();
    return true;
  }

  // Modify the CC from the wrapped function type, wrap it all back, and then
  // wrap the whole thing in an AttributedType as written.  The modified type
  // might have a different CC if we ignored the attribute.
  QualType Equivalent;
  if (CCOld == CC) {
    Equivalent = type;
  } else {
    auto EI = unwrapped.get()->getExtInfo().withCallingConv(CC);
    Equivalent =
      unwrapped.wrap(S, S.Context.adjustFunctionType(unwrapped.get(), EI));
  }
  type = state.getAttributedType(CCAttr, type, Equivalent);
  return true;
}

bool Sema::hasExplicitCallingConv(QualType T) {
  const AttributedType *AT;

  // Stop if we'd be stripping off a typedef sugar node to reach the
  // AttributedType.
  while ((AT = T->getAs<AttributedType>()) &&
         AT->getAs<TypedefType>() == T->getAs<TypedefType>()) {
    if (AT->isCallingConv())
      return true;
    T = AT->getModifiedType();
  }
  return false;
}

void Sema::adjustMemberFunctionCC(QualType &T, bool IsStatic, bool IsCtorOrDtor,
                                  SourceLocation Loc) {
  FunctionTypeUnwrapper Unwrapped(*this, T);
  const FunctionType *FT = Unwrapped.get();
  bool IsVariadic = (isa<FunctionProtoType>(FT) &&
                     cast<FunctionProtoType>(FT)->isVariadic());
  CallingConv CurCC = FT->getCallConv();
  CallingConv ToCC = Context.getDefaultCallingConvention(IsVariadic, !IsStatic);

  if (CurCC == ToCC)
    return;

  // MS compiler ignores explicit calling convention attributes on structors. We
  // should do the same.
  if (Context.getTargetInfo().getCXXABI().isMicrosoft() && IsCtorOrDtor) {
    // Issue a warning on ignored calling convention -- except of __stdcall.
    // Again, this is what MS compiler does.
    if (CurCC != CC_X86StdCall)
      Diag(Loc, diag::warn_cconv_unsupported)
          << FunctionType::getNameForCallConv(CurCC)
          << (int)Sema::CallingConventionIgnoredReason::ConstructorDestructor;
  // Default adjustment.
  } else {
    // Only adjust types with the default convention.  For example, on Windows
    // we should adjust a __cdecl type to __thiscall for instance methods, and a
    // __thiscall type to __cdecl for static methods.
    CallingConv DefaultCC =
        Context.getDefaultCallingConvention(IsVariadic, IsStatic);

    if (CurCC != DefaultCC || DefaultCC == ToCC)
      return;

    if (hasExplicitCallingConv(T))
      return;
  }

  FT = Context.adjustFunctionType(FT, FT->getExtInfo().withCallingConv(ToCC));
  QualType Wrapped = Unwrapped.wrap(*this, FT);
  T = Context.getAdjustedType(T, Wrapped);
}

/// HandleVectorSizeAttribute - this attribute is only applicable to integral
/// and float scalars, although arrays, pointers, and function return values are
/// allowed in conjunction with this construct. Aggregates with this attribute
/// are invalid, even if they are of the same size as a corresponding scalar.
/// The raw attribute should contain precisely 1 argument, the vector size for
/// the variable, measured in bytes. If curType and rawAttr are well formed,
/// this routine will return a new vector type.
static void HandleVectorSizeAttr(QualType &CurType, const ParsedAttr &Attr,
                                 Sema &S) {
  // Check the attribute arguments.
  if (Attr.getNumArgs() != 1) {
    S.Diag(Attr.getLoc(), diag::err_attribute_wrong_number_arguments) << Attr
                                                                      << 1;
    Attr.setInvalid();
    return;
  }

  Expr *SizeExpr;
  // Special case where the argument is a template id.
  if (Attr.isArgIdent(0)) {
    CXXScopeSpec SS;
    SourceLocation TemplateKWLoc;
    UnqualifiedId Id;
    Id.setIdentifier(Attr.getArgAsIdent(0)->Ident, Attr.getLoc());

    ExprResult Size = S.ActOnIdExpression(S.getCurScope(), SS, TemplateKWLoc,
                                          Id, /*HasTrailingLParen=*/false,
                                          /*IsAddressOfOperand=*/false);

    if (Size.isInvalid())
      return;
    SizeExpr = Size.get();
  } else {
    SizeExpr = Attr.getArgAsExpr(0);
  }

  QualType T = S.BuildVectorType(CurType, SizeExpr, Attr.getLoc());
  if (!T.isNull())
    CurType = T;
  else
    Attr.setInvalid();
}

/// Process the OpenCL-like ext_vector_type attribute when it occurs on
/// a type.
static void HandleExtVectorTypeAttr(QualType &CurType, const ParsedAttr &Attr,
                                    Sema &S) {
  // check the attribute arguments.
  if (Attr.getNumArgs() != 1) {
    S.Diag(Attr.getLoc(), diag::err_attribute_wrong_number_arguments) << Attr
                                                                      << 1;
    return;
  }

  Expr *sizeExpr;

  // Special case where the argument is a template id.
  if (Attr.isArgIdent(0)) {
    CXXScopeSpec SS;
    SourceLocation TemplateKWLoc;
    UnqualifiedId id;
    id.setIdentifier(Attr.getArgAsIdent(0)->Ident, Attr.getLoc());

    ExprResult Size = S.ActOnIdExpression(S.getCurScope(), SS, TemplateKWLoc,
                                          id, /*HasTrailingLParen=*/false,
                                          /*IsAddressOfOperand=*/false);
    if (Size.isInvalid())
      return;

    sizeExpr = Size.get();
  } else {
    sizeExpr = Attr.getArgAsExpr(0);
  }

  // Create the vector type.
  QualType T = S.BuildExtVectorType(CurType, sizeExpr, Attr.getLoc());
  if (!T.isNull())
    CurType = T;
}

static bool isPermittedNeonBaseType(QualType &Ty,
                                    VectorType::VectorKind VecKind, Sema &S) {
  const BuiltinType *BTy = Ty->getAs<BuiltinType>();
  if (!BTy)
    return false;

  llvm::Triple Triple = S.Context.getTargetInfo().getTriple();

  // Signed poly is mathematically wrong, but has been baked into some ABIs by
  // now.
  bool IsPolyUnsigned = Triple.getArch() == llvm::Triple::aarch64 ||
                        Triple.getArch() == llvm::Triple::aarch64_32 ||
                        Triple.getArch() == llvm::Triple::aarch64_be;
  if (VecKind == VectorType::NeonPolyVector) {
    if (IsPolyUnsigned) {
      // AArch64 polynomial vectors are unsigned.
      return BTy->getKind() == BuiltinType::UChar ||
             BTy->getKind() == BuiltinType::UShort ||
             BTy->getKind() == BuiltinType::ULong ||
             BTy->getKind() == BuiltinType::ULongLong;
    } else {
      // AArch32 polynomial vectors are signed.
      return BTy->getKind() == BuiltinType::SChar ||
             BTy->getKind() == BuiltinType::Short ||
             BTy->getKind() == BuiltinType::LongLong;
    }
  }

  // Non-polynomial vector types: the usual suspects are allowed, as well as
  // float64_t on AArch64.
  if ((Triple.isArch64Bit() || Triple.getArch() == llvm::Triple::aarch64_32) &&
      BTy->getKind() == BuiltinType::Double)
    return true;

  return BTy->getKind() == BuiltinType::SChar ||
         BTy->getKind() == BuiltinType::UChar ||
         BTy->getKind() == BuiltinType::Short ||
         BTy->getKind() == BuiltinType::UShort ||
         BTy->getKind() == BuiltinType::Int ||
         BTy->getKind() == BuiltinType::UInt ||
         BTy->getKind() == BuiltinType::Long ||
         BTy->getKind() == BuiltinType::ULong ||
         BTy->getKind() == BuiltinType::LongLong ||
         BTy->getKind() == BuiltinType::ULongLong ||
         BTy->getKind() == BuiltinType::Float ||
         BTy->getKind() == BuiltinType::Half ||
         BTy->getKind() == BuiltinType::BFloat16;
}

static bool verifyValidIntegerConstantExpr(Sema &S, const ParsedAttr &Attr,
                                           llvm::APSInt &Result) {
  const auto *AttrExpr = Attr.getArgAsExpr(0);
<<<<<<< HEAD
  Optional<llvm::APSInt> ICE = AttrExpr->getIntegerConstantExpr(S.Context);
  if (AttrExpr->isTypeDependent() || AttrExpr->isValueDependent() || !ICE) {
    S.Diag(Attr.getLoc(), diag::err_attribute_argument_type)
        << Attr << AANT_ArgumentIntegerConstant << AttrExpr->getSourceRange();
    Attr.setInvalid();
    return false;
  }
  Result = *ICE;
  return true;
=======
  if (!AttrExpr->isTypeDependent() && !AttrExpr->isValueDependent()) {
    if (Optional<llvm::APSInt> Res =
            AttrExpr->getIntegerConstantExpr(S.Context)) {
      Result = *Res;
      return true;
    }
  }
  S.Diag(Attr.getLoc(), diag::err_attribute_argument_type)
      << Attr << AANT_ArgumentIntegerConstant << AttrExpr->getSourceRange();
  Attr.setInvalid();
  return false;
>>>>>>> 6aea36fb
}

/// HandleNeonVectorTypeAttr - The "neon_vector_type" and
/// "neon_polyvector_type" attributes are used to create vector types that
/// are mangled according to ARM's ABI.  Otherwise, these types are identical
/// to those created with the "vector_size" attribute.  Unlike "vector_size"
/// the argument to these Neon attributes is the number of vector elements,
/// not the vector size in bytes.  The vector width and element type must
/// match one of the standard Neon vector types.
static void HandleNeonVectorTypeAttr(QualType &CurType, const ParsedAttr &Attr,
                                     Sema &S, VectorType::VectorKind VecKind) {
  // Target must have NEON (or MVE, whose vectors are similar enough
  // not to need a separate attribute)
  if (!S.Context.getTargetInfo().hasFeature("neon") &&
      !S.Context.getTargetInfo().hasFeature("mve")) {
    S.Diag(Attr.getLoc(), diag::err_attribute_unsupported) << Attr;
    Attr.setInvalid();
    return;
  }
  // Check the attribute arguments.
  if (Attr.getNumArgs() != 1) {
    S.Diag(Attr.getLoc(), diag::err_attribute_wrong_number_arguments) << Attr
                                                                      << 1;
    Attr.setInvalid();
    return;
  }
  // The number of elements must be an ICE.
  llvm::APSInt numEltsInt(32);
  if (!verifyValidIntegerConstantExpr(S, Attr, numEltsInt))
    return;

  // Only certain element types are supported for Neon vectors.
  if (!isPermittedNeonBaseType(CurType, VecKind, S)) {
    S.Diag(Attr.getLoc(), diag::err_attribute_invalid_vector_type) << CurType;
    Attr.setInvalid();
    return;
  }

  // The total size of the vector must be 64 or 128 bits.
  unsigned typeSize = static_cast<unsigned>(S.Context.getTypeSize(CurType));
  unsigned numElts = static_cast<unsigned>(numEltsInt.getZExtValue());
  unsigned vecSize = typeSize * numElts;
  if (vecSize != 64 && vecSize != 128) {
    S.Diag(Attr.getLoc(), diag::err_attribute_bad_neon_vector_size) << CurType;
    Attr.setInvalid();
    return;
  }

  CurType = S.Context.getVectorType(CurType, numElts, VecKind);
}

/// Handle the __ptrauth qualifier.
static void HandlePtrAuthQualifier(QualType &type, const ParsedAttr &attr,
                                   Sema &S) {
  if (attr.getNumArgs() < 1 || attr.getNumArgs() > 3) {
    S.Diag(attr.getLoc(), diag::err_ptrauth_qualifier_bad_arg_count);
    attr.setInvalid();
    return;
  }

  Expr *keyArg =
    attr.getArgAsExpr(0);
  Expr *isAddressDiscriminatedArg =
    attr.getNumArgs() >= 2 ? attr.getArgAsExpr(1) : nullptr;
  Expr *extraDiscriminatorArg =
    attr.getNumArgs() >= 3 ? attr.getArgAsExpr(2) : nullptr;

  unsigned key;
  if (S.checkConstantPointerAuthKey(keyArg, key)) {
    attr.setInvalid();
    return;
  }
  assert(key <= PointerAuthQualifier::MaxKey && "ptrauth key is out of range");

  bool isInvalid = false;
  auto checkArg = [&](Expr *arg, unsigned argIndex) -> unsigned {
    if (!arg) return 0;

    Optional<llvm::APSInt> result = arg->getIntegerConstantExpr(S.Context);
    if (!result) {
      isInvalid = true;
      S.Diag(arg->getExprLoc(), diag::err_ptrauth_qualifier_arg_not_ice);
      return 0;
    }

    unsigned max =
      (argIndex == 1 ? 1 : PointerAuthQualifier::MaxDiscriminator);
    if (*result < 0 || *result > max) {
      llvm::SmallString<32> value; {
        llvm::raw_svector_ostream str(value);
        str << *result;
      }

      if (argIndex == 1) {
        S.Diag(arg->getExprLoc(),
               diag::err_ptrauth_qualifier_address_discrimination_invalid)
          << value;
      } else {
        S.Diag(arg->getExprLoc(),
               diag::err_ptrauth_qualifier_extra_discriminator_invalid)
          << value << max;
      }
      isInvalid = true;
    }
    return result->getZExtValue();
  };
  bool isAddressDiscriminated = checkArg(isAddressDiscriminatedArg, 1);
  unsigned extraDiscriminator = checkArg(extraDiscriminatorArg, 2);
  if (isInvalid) {
    attr.setInvalid();
    return;
  }

  if (!type->isPointerType()) {
    S.Diag(attr.getLoc(), diag::err_ptrauth_qualifier_nonpointer) << type;
    attr.setInvalid();
    return;
  }

  if (type.getPointerAuth()) {
    S.Diag(attr.getLoc(), diag::err_ptrauth_qualifier_redundant) << type;
    attr.setInvalid();
    return;
  }

  if (!S.getLangOpts().PointerAuthIntrinsics) {
    S.diagnosePointerAuthDisabled(attr.getLoc(), attr.getRange());
    attr.setInvalid();
    return;
  }

  PointerAuthQualifier qual(key, isAddressDiscriminated, extraDiscriminator);
  type = S.Context.getPointerAuthType(type, qual);
}

/// HandleArmSveVectorBitsTypeAttr - The "arm_sve_vector_bits" attribute is
/// used to create fixed-length versions of sizeless SVE types defined by
/// the ACLE, such as svint32_t and svbool_t.
static void HandleArmSveVectorBitsTypeAttr(QualType &CurType,
                                           const ParsedAttr &Attr, Sema &S) {
  // Target must have SVE.
  if (!S.Context.getTargetInfo().hasFeature("sve")) {
    S.Diag(Attr.getLoc(), diag::err_attribute_unsupported) << Attr;
    Attr.setInvalid();
    return;
  }

  // Attribute is unsupported if '-msve-vector-bits=<bits>' isn't specified.
  if (!S.getLangOpts().ArmSveVectorBits) {
    S.Diag(Attr.getLoc(), diag::err_attribute_arm_feature_sve_bits_unsupported)
        << Attr;
    Attr.setInvalid();
    return;
  }

  // Check the attribute arguments.
  if (Attr.getNumArgs() != 1) {
    S.Diag(Attr.getLoc(), diag::err_attribute_wrong_number_arguments)
        << Attr << 1;
    Attr.setInvalid();
    return;
  }

  // The vector size must be an integer constant expression.
  llvm::APSInt SveVectorSizeInBits(32);
  if (!verifyValidIntegerConstantExpr(S, Attr, SveVectorSizeInBits))
    return;

  unsigned VecSize = static_cast<unsigned>(SveVectorSizeInBits.getZExtValue());

  // The attribute vector size must match -msve-vector-bits.
  if (VecSize != S.getLangOpts().ArmSveVectorBits) {
    S.Diag(Attr.getLoc(), diag::err_attribute_bad_sve_vector_size)
        << VecSize << S.getLangOpts().ArmSveVectorBits;
    Attr.setInvalid();
    return;
  }

  // Attribute can only be attached to a single SVE vector or predicate type.
  if (!CurType->isVLSTBuiltinType()) {
    S.Diag(Attr.getLoc(), diag::err_attribute_invalid_sve_type)
        << Attr << CurType;
    Attr.setInvalid();
    return;
  }
}

static void HandleArmMveStrictPolymorphismAttr(TypeProcessingState &State,
                                               QualType &CurType,
                                               ParsedAttr &Attr) {
  const VectorType *VT = dyn_cast<VectorType>(CurType);
  if (!VT || VT->getVectorKind() != VectorType::NeonVector) {
    State.getSema().Diag(Attr.getLoc(),
                         diag::err_attribute_arm_mve_polymorphism);
    Attr.setInvalid();
    return;
  }

  CurType =
      State.getAttributedType(createSimpleAttr<ArmMveStrictPolymorphismAttr>(
                                  State.getSema().Context, Attr),
                              CurType, CurType);
}

/// Handle OpenCL Access Qualifier Attribute.
static void HandleOpenCLAccessAttr(QualType &CurType, const ParsedAttr &Attr,
                                   Sema &S) {
  // OpenCL v2.0 s6.6 - Access qualifier can be used only for image and pipe type.
  if (!(CurType->isImageType() || CurType->isPipeType())) {
    S.Diag(Attr.getLoc(), diag::err_opencl_invalid_access_qualifier);
    Attr.setInvalid();
    return;
  }

  if (const TypedefType* TypedefTy = CurType->getAs<TypedefType>()) {
    QualType BaseTy = TypedefTy->desugar();

    std::string PrevAccessQual;
    if (BaseTy->isPipeType()) {
      if (TypedefTy->getDecl()->hasAttr<OpenCLAccessAttr>()) {
        OpenCLAccessAttr *Attr =
            TypedefTy->getDecl()->getAttr<OpenCLAccessAttr>();
        PrevAccessQual = Attr->getSpelling();
      } else {
        PrevAccessQual = "read_only";
      }
    } else if (const BuiltinType* ImgType = BaseTy->getAs<BuiltinType>()) {

      switch (ImgType->getKind()) {
        #define IMAGE_TYPE(ImgType, Id, SingletonId, Access, Suffix) \
      case BuiltinType::Id:                                          \
        PrevAccessQual = #Access;                                    \
        break;
        #include "clang/Basic/OpenCLImageTypes.def"
      default:
        llvm_unreachable("Unable to find corresponding image type.");
      }
    } else {
      llvm_unreachable("unexpected type");
    }
    StringRef AttrName = Attr.getAttrName()->getName();
    if (PrevAccessQual == AttrName.ltrim("_")) {
      // Duplicated qualifiers
      S.Diag(Attr.getLoc(), diag::warn_duplicate_declspec)
         << AttrName << Attr.getRange();
    } else {
      // Contradicting qualifiers
      S.Diag(Attr.getLoc(), diag::err_opencl_multiple_access_qualifiers);
    }

    S.Diag(TypedefTy->getDecl()->getBeginLoc(),
           diag::note_opencl_typedef_access_qualifier) << PrevAccessQual;
  } else if (CurType->isPipeType()) {
    if (Attr.getSemanticSpelling() == OpenCLAccessAttr::Keyword_write_only) {
      QualType ElemType = CurType->getAs<PipeType>()->getElementType();
      CurType = S.Context.getWritePipeType(ElemType);
    }
  }
}

/// HandleMatrixTypeAttr - "matrix_type" attribute, like ext_vector_type
static void HandleMatrixTypeAttr(QualType &CurType, const ParsedAttr &Attr,
                                 Sema &S) {
  if (!S.getLangOpts().MatrixTypes) {
    S.Diag(Attr.getLoc(), diag::err_builtin_matrix_disabled);
    return;
  }

  if (Attr.getNumArgs() != 2) {
    S.Diag(Attr.getLoc(), diag::err_attribute_wrong_number_arguments)
        << Attr << 2;
    return;
  }

  Expr *RowsExpr = nullptr;
  Expr *ColsExpr = nullptr;

  // TODO: Refactor parameter extraction into separate function
  // Get the number of rows
  if (Attr.isArgIdent(0)) {
    CXXScopeSpec SS;
    SourceLocation TemplateKeywordLoc;
    UnqualifiedId id;
    id.setIdentifier(Attr.getArgAsIdent(0)->Ident, Attr.getLoc());
    ExprResult Rows = S.ActOnIdExpression(S.getCurScope(), SS,
                                          TemplateKeywordLoc, id, false, false);

    if (Rows.isInvalid())
      // TODO: maybe a good error message would be nice here
      return;
    RowsExpr = Rows.get();
  } else {
    assert(Attr.isArgExpr(0) &&
           "Argument to should either be an identity or expression");
    RowsExpr = Attr.getArgAsExpr(0);
  }

  // Get the number of columns
  if (Attr.isArgIdent(1)) {
    CXXScopeSpec SS;
    SourceLocation TemplateKeywordLoc;
    UnqualifiedId id;
    id.setIdentifier(Attr.getArgAsIdent(1)->Ident, Attr.getLoc());
    ExprResult Columns = S.ActOnIdExpression(
        S.getCurScope(), SS, TemplateKeywordLoc, id, false, false);

    if (Columns.isInvalid())
      // TODO: a good error message would be nice here
      return;
    RowsExpr = Columns.get();
  } else {
    assert(Attr.isArgExpr(1) &&
           "Argument to should either be an identity or expression");
    ColsExpr = Attr.getArgAsExpr(1);
  }

  // Create the matrix type.
  QualType T = S.BuildMatrixType(CurType, RowsExpr, ColsExpr, Attr.getLoc());
  if (!T.isNull())
    CurType = T;
}

static void HandleLifetimeBoundAttr(TypeProcessingState &State,
                                    QualType &CurType,
                                    ParsedAttr &Attr) {
  if (State.getDeclarator().isDeclarationOfFunction()) {
    CurType = State.getAttributedType(
        createSimpleAttr<LifetimeBoundAttr>(State.getSema().Context, Attr),
        CurType, CurType);
  } else {
    Attr.diagnoseAppertainsTo(State.getSema(), nullptr);
  }
}

static bool isAddressSpaceKind(const ParsedAttr &attr) {
  auto attrKind = attr.getKind();

  return attrKind == ParsedAttr::AT_AddressSpace ||
         attrKind == ParsedAttr::AT_OpenCLPrivateAddressSpace ||
         attrKind == ParsedAttr::AT_OpenCLGlobalAddressSpace ||
         attrKind == ParsedAttr::AT_OpenCLLocalAddressSpace ||
         attrKind == ParsedAttr::AT_OpenCLConstantAddressSpace ||
         attrKind == ParsedAttr::AT_OpenCLGenericAddressSpace;
}

static void processTypeAttrs(TypeProcessingState &state, QualType &type,
                             TypeAttrLocation TAL,
                             ParsedAttributesView &attrs) {
  // Scan through and apply attributes to this type where it makes sense.  Some
  // attributes (such as __address_space__, __vector_size__, etc) apply to the
  // type, but others can be present in the type specifiers even though they
  // apply to the decl.  Here we apply type attributes and ignore the rest.

  // This loop modifies the list pretty frequently, but we still need to make
  // sure we visit every element once. Copy the attributes list, and iterate
  // over that.
  ParsedAttributesView AttrsCopy{attrs};

  state.setParsedNoDeref(false);

  for (ParsedAttr &attr : AttrsCopy) {

    // Skip attributes that were marked to be invalid.
    if (attr.isInvalid())
      continue;

    if (attr.isCXX11Attribute()) {
      // [[gnu::...]] attributes are treated as declaration attributes, so may
      // not appertain to a DeclaratorChunk. If we handle them as type
      // attributes, accept them in that position and diagnose the GCC
      // incompatibility.
      if (attr.isGNUScope()) {
        bool IsTypeAttr = attr.isTypeAttr();
        if (TAL == TAL_DeclChunk) {
          state.getSema().Diag(attr.getLoc(),
                               IsTypeAttr
                                   ? diag::warn_gcc_ignores_type_attr
                                   : diag::warn_cxx11_gnu_attribute_on_type)
              << attr;
          if (!IsTypeAttr)
            continue;
        }
      } else if (TAL != TAL_DeclChunk && !isAddressSpaceKind(attr)) {
        // Otherwise, only consider type processing for a C++11 attribute if
        // it's actually been applied to a type.
        // We also allow C++11 address_space and
        // OpenCL language address space attributes to pass through.
        continue;
      }
    }

    // If this is an attribute we can handle, do so now,
    // otherwise, add it to the FnAttrs list for rechaining.
    switch (attr.getKind()) {
    default:
      // A C++11 attribute on a declarator chunk must appertain to a type.
      if (attr.isCXX11Attribute() && TAL == TAL_DeclChunk) {
        state.getSema().Diag(attr.getLoc(), diag::err_attribute_not_type_attr)
            << attr;
        attr.setUsedAsTypeAttr();
      }
      break;

    case ParsedAttr::UnknownAttribute:
      if (attr.isCXX11Attribute() && TAL == TAL_DeclChunk)
        state.getSema().Diag(attr.getLoc(),
                             diag::warn_unknown_attribute_ignored)
            << attr;
      break;

    case ParsedAttr::IgnoredAttribute:
      break;

    case ParsedAttr::AT_MayAlias:
      // FIXME: This attribute needs to actually be handled, but if we ignore
      // it it breaks large amounts of Linux software.
      attr.setUsedAsTypeAttr();
      break;
    case ParsedAttr::AT_OpenCLPrivateAddressSpace:
    case ParsedAttr::AT_OpenCLGlobalAddressSpace:
    case ParsedAttr::AT_OpenCLLocalAddressSpace:
    case ParsedAttr::AT_OpenCLConstantAddressSpace:
    case ParsedAttr::AT_OpenCLGenericAddressSpace:
    case ParsedAttr::AT_AddressSpace:
      HandleAddressSpaceTypeAttribute(type, attr, state);
      attr.setUsedAsTypeAttr();
      break;
    OBJC_POINTER_TYPE_ATTRS_CASELIST:
      if (!handleObjCPointerTypeAttr(state, attr, type))
        distributeObjCPointerTypeAttr(state, attr, type);
      attr.setUsedAsTypeAttr();
      break;
    case ParsedAttr::AT_VectorSize:
      HandleVectorSizeAttr(type, attr, state.getSema());
      attr.setUsedAsTypeAttr();
      break;
    case ParsedAttr::AT_ExtVectorType:
      HandleExtVectorTypeAttr(type, attr, state.getSema());
      attr.setUsedAsTypeAttr();
      break;
    case ParsedAttr::AT_NeonVectorType:
      HandleNeonVectorTypeAttr(type, attr, state.getSema(),
                               VectorType::NeonVector);
      attr.setUsedAsTypeAttr();
      break;
    case ParsedAttr::AT_NeonPolyVectorType:
      HandleNeonVectorTypeAttr(type, attr, state.getSema(),
                               VectorType::NeonPolyVector);
      attr.setUsedAsTypeAttr();
      break;
    case ParsedAttr::AT_ArmSveVectorBits:
      HandleArmSveVectorBitsTypeAttr(type, attr, state.getSema());
      attr.setUsedAsTypeAttr();
      break;
    case ParsedAttr::AT_ArmMveStrictPolymorphism: {
      HandleArmMveStrictPolymorphismAttr(state, type, attr);
      attr.setUsedAsTypeAttr();
      break;
    }
    case ParsedAttr::AT_OpenCLAccess:
      HandleOpenCLAccessAttr(type, attr, state.getSema());
      attr.setUsedAsTypeAttr();
      break;
    case ParsedAttr::AT_PointerAuth:
      HandlePtrAuthQualifier(type, attr, state.getSema());
      attr.setUsedAsTypeAttr();
      break;
    case ParsedAttr::AT_LifetimeBound:
      if (TAL == TAL_DeclChunk)
        HandleLifetimeBoundAttr(state, type, attr);
      break;

    case ParsedAttr::AT_NoDeref: {
      ASTContext &Ctx = state.getSema().Context;
      type = state.getAttributedType(createSimpleAttr<NoDerefAttr>(Ctx, attr),
                                     type, type);
      attr.setUsedAsTypeAttr();
      state.setParsedNoDeref(true);
      break;
    }

    case ParsedAttr::AT_MatrixType:
      HandleMatrixTypeAttr(type, attr, state.getSema());
      attr.setUsedAsTypeAttr();
      break;

    MS_TYPE_ATTRS_CASELIST:
      if (!handleMSPointerTypeQualifierAttr(state, attr, type))
        attr.setUsedAsTypeAttr();
      break;


    NULLABILITY_TYPE_ATTRS_CASELIST:
      // Either add nullability here or try to distribute it.  We
      // don't want to distribute the nullability specifier past any
      // dependent type, because that complicates the user model.
      if (type->canHaveNullability() || type->isDependentType() ||
          type->isArrayType() ||
          !distributeNullabilityTypeAttr(state, type, attr)) {
        unsigned endIndex;
        if (TAL == TAL_DeclChunk)
          endIndex = state.getCurrentChunkIndex();
        else
          endIndex = state.getDeclarator().getNumTypeObjects();
        bool allowOnArrayType =
            state.getDeclarator().isPrototypeContext() &&
            !hasOuterPointerLikeChunk(state.getDeclarator(), endIndex);
        if (checkNullabilityTypeSpecifier(
              state,
              type,
              attr,
              allowOnArrayType)) {
          attr.setInvalid();
        }

        attr.setUsedAsTypeAttr();
      }
      break;

    case ParsedAttr::AT_ObjCKindOf:
      // '__kindof' must be part of the decl-specifiers.
      switch (TAL) {
      case TAL_DeclSpec:
        break;

      case TAL_DeclChunk:
      case TAL_DeclName:
        state.getSema().Diag(attr.getLoc(),
                             diag::err_objc_kindof_wrong_position)
            << FixItHint::CreateRemoval(attr.getLoc())
            << FixItHint::CreateInsertion(
                   state.getDeclarator().getDeclSpec().getBeginLoc(),
                   "__kindof ");
        break;
      }

      // Apply it regardless.
      if (checkObjCKindOfType(state, type, attr))
        attr.setInvalid();
      break;

    case ParsedAttr::AT_NoThrow:
    // Exception Specifications aren't generally supported in C mode throughout
    // clang, so revert to attribute-based handling for C.
      if (!state.getSema().getLangOpts().CPlusPlus)
        break;
      LLVM_FALLTHROUGH;
    FUNCTION_TYPE_ATTRS_CASELIST:
      attr.setUsedAsTypeAttr();

      // Never process function type attributes as part of the
      // declaration-specifiers.
      if (TAL == TAL_DeclSpec)
        distributeFunctionTypeAttrFromDeclSpec(state, attr, type);

      // Otherwise, handle the possible delays.
      else if (!handleFunctionTypeAttr(state, attr, type))
        distributeFunctionTypeAttr(state, attr, type);
      break;
    case ParsedAttr::AT_AcquireHandle: {
      if (!type->isFunctionType())
        return;

      if (attr.getNumArgs() != 1) {
        state.getSema().Diag(attr.getLoc(),
                             diag::err_attribute_wrong_number_arguments)
            << attr << 1;
        attr.setInvalid();
        return;
      }

      StringRef HandleType;
      if (!state.getSema().checkStringLiteralArgumentAttr(attr, 0, HandleType))
        return;
      type = state.getAttributedType(
          AcquireHandleAttr::Create(state.getSema().Context, HandleType, attr),
          type, type);
      attr.setUsedAsTypeAttr();
      break;
    }
    }

    // Handle attributes that are defined in a macro. We do not want this to be
    // applied to ObjC builtin attributes.
    if (isa<AttributedType>(type) && attr.hasMacroIdentifier() &&
        !type.getQualifiers().hasObjCLifetime() &&
        !type.getQualifiers().hasObjCGCAttr() &&
        attr.getKind() != ParsedAttr::AT_ObjCGC &&
        attr.getKind() != ParsedAttr::AT_ObjCOwnership) {
      const IdentifierInfo *MacroII = attr.getMacroIdentifier();
      type = state.getSema().Context.getMacroQualifiedType(type, MacroII);
      state.setExpansionLocForMacroQualifiedType(
          cast<MacroQualifiedType>(type.getTypePtr()),
          attr.getMacroExpansionLoc());
    }
  }

  if (!state.getSema().getLangOpts().OpenCL ||
      type.getAddressSpace() != LangAS::Default)
    return;
}

void Sema::completeExprArrayBound(Expr *E) {
  if (DeclRefExpr *DRE = dyn_cast<DeclRefExpr>(E->IgnoreParens())) {
    if (VarDecl *Var = dyn_cast<VarDecl>(DRE->getDecl())) {
      if (isTemplateInstantiation(Var->getTemplateSpecializationKind())) {
        auto *Def = Var->getDefinition();
        if (!Def) {
          SourceLocation PointOfInstantiation = E->getExprLoc();
          runWithSufficientStackSpace(PointOfInstantiation, [&] {
            InstantiateVariableDefinition(PointOfInstantiation, Var);
          });
          Def = Var->getDefinition();

          // If we don't already have a point of instantiation, and we managed
          // to instantiate a definition, this is the point of instantiation.
          // Otherwise, we don't request an end-of-TU instantiation, so this is
          // not a point of instantiation.
          // FIXME: Is this really the right behavior?
          if (Var->getPointOfInstantiation().isInvalid() && Def) {
            assert(Var->getTemplateSpecializationKind() ==
                       TSK_ImplicitInstantiation &&
                   "explicit instantiation with no point of instantiation");
            Var->setTemplateSpecializationKind(
                Var->getTemplateSpecializationKind(), PointOfInstantiation);
          }
        }

        // Update the type to the definition's type both here and within the
        // expression.
        if (Def) {
          DRE->setDecl(Def);
          QualType T = Def->getType();
          DRE->setType(T);
          // FIXME: Update the type on all intervening expressions.
          E->setType(T);
        }

        // We still go on to try to complete the type independently, as it
        // may also require instantiations or diagnostics if it remains
        // incomplete.
      }
    }
  }
}

/// Ensure that the type of the given expression is complete.
///
/// This routine checks whether the expression \p E has a complete type. If the
/// expression refers to an instantiable construct, that instantiation is
/// performed as needed to complete its type. Furthermore
/// Sema::RequireCompleteType is called for the expression's type (or in the
/// case of a reference type, the referred-to type).
///
/// \param E The expression whose type is required to be complete.
/// \param Kind Selects which completeness rules should be applied.
/// \param Diagnoser The object that will emit a diagnostic if the type is
/// incomplete.
///
/// \returns \c true if the type of \p E is incomplete and diagnosed, \c false
/// otherwise.
bool Sema::RequireCompleteExprType(Expr *E, CompleteTypeKind Kind,
                                   TypeDiagnoser &Diagnoser) {
  QualType T = E->getType();

  // Incomplete array types may be completed by the initializer attached to
  // their definitions. For static data members of class templates and for
  // variable templates, we need to instantiate the definition to get this
  // initializer and complete the type.
  if (T->isIncompleteArrayType()) {
    completeExprArrayBound(E);
    T = E->getType();
  }

  // FIXME: Are there other cases which require instantiating something other
  // than the type to complete the type of an expression?

  return RequireCompleteType(E->getExprLoc(), T, Kind, Diagnoser);
}

bool Sema::RequireCompleteExprType(Expr *E, unsigned DiagID) {
  BoundTypeDiagnoser<> Diagnoser(DiagID);
  return RequireCompleteExprType(E, CompleteTypeKind::Default, Diagnoser);
}

/// Ensure that the type T is a complete type.
///
/// This routine checks whether the type @p T is complete in any
/// context where a complete type is required. If @p T is a complete
/// type, returns false. If @p T is a class template specialization,
/// this routine then attempts to perform class template
/// instantiation. If instantiation fails, or if @p T is incomplete
/// and cannot be completed, issues the diagnostic @p diag (giving it
/// the type @p T) and returns true.
///
/// @param Loc  The location in the source that the incomplete type
/// diagnostic should refer to.
///
/// @param T  The type that this routine is examining for completeness.
///
/// @param Kind Selects which completeness rules should be applied.
///
/// @returns @c true if @p T is incomplete and a diagnostic was emitted,
/// @c false otherwise.
bool Sema::RequireCompleteType(SourceLocation Loc, QualType T,
                               CompleteTypeKind Kind,
                               TypeDiagnoser &Diagnoser) {
  if (RequireCompleteTypeImpl(Loc, T, Kind, &Diagnoser))
    return true;
  if (const TagType *Tag = T->getAs<TagType>()) {
    if (!Tag->getDecl()->isCompleteDefinitionRequired()) {
      Tag->getDecl()->setCompleteDefinitionRequired();
      Consumer.HandleTagDeclRequiredDefinition(Tag->getDecl());
    }
  }
  return false;
}

bool Sema::hasStructuralCompatLayout(Decl *D, Decl *Suggested) {
  llvm::DenseSet<std::pair<Decl *, Decl *>> NonEquivalentDecls;
  if (!Suggested)
    return false;

  // FIXME: Add a specific mode for C11 6.2.7/1 in StructuralEquivalenceContext
  // and isolate from other C++ specific checks.
  StructuralEquivalenceContext Ctx(
      D->getASTContext(), Suggested->getASTContext(), NonEquivalentDecls,
      StructuralEquivalenceKind::Default,
      false /*StrictTypeSpelling*/, true /*Complain*/,
      true /*ErrorOnTagTypeMismatch*/);
  return Ctx.IsEquivalent(D, Suggested);
}

/// Determine whether there is any declaration of \p D that was ever a
///        definition (perhaps before module merging) and is currently visible.
/// \param D The definition of the entity.
/// \param Suggested Filled in with the declaration that should be made visible
///        in order to provide a definition of this entity.
/// \param OnlyNeedComplete If \c true, we only need the type to be complete,
///        not defined. This only matters for enums with a fixed underlying
///        type, since in all other cases, a type is complete if and only if it
///        is defined.
bool Sema::hasVisibleDefinition(NamedDecl *D, NamedDecl **Suggested,
                                bool OnlyNeedComplete) {
  // Easy case: if we don't have modules, all declarations are visible.
  if (!getLangOpts().Modules && !getLangOpts().ModulesLocalVisibility)
    return true;

  // If this definition was instantiated from a template, map back to the
  // pattern from which it was instantiated.
  if (isa<TagDecl>(D) && cast<TagDecl>(D)->isBeingDefined()) {
    // We're in the middle of defining it; this definition should be treated
    // as visible.
    return true;
  } else if (auto *RD = dyn_cast<CXXRecordDecl>(D)) {
    if (auto *Pattern = RD->getTemplateInstantiationPattern())
      RD = Pattern;
    D = RD->getDefinition();
  } else if (auto *ED = dyn_cast<EnumDecl>(D)) {
    if (auto *Pattern = ED->getTemplateInstantiationPattern())
      ED = Pattern;
    if (OnlyNeedComplete && (ED->isFixed() || getLangOpts().MSVCCompat)) {
      // If the enum has a fixed underlying type, it may have been forward
      // declared. In -fms-compatibility, `enum Foo;` will also forward declare
      // the enum and assign it the underlying type of `int`. Since we're only
      // looking for a complete type (not a definition), any visible declaration
      // of it will do.
      *Suggested = nullptr;
      for (auto *Redecl : ED->redecls()) {
        if (isVisible(Redecl))
          return true;
        if (Redecl->isThisDeclarationADefinition() ||
            (Redecl->isCanonicalDecl() && !*Suggested))
          *Suggested = Redecl;
      }
      return false;
    }
    D = ED->getDefinition();
  } else if (auto *FD = dyn_cast<FunctionDecl>(D)) {
    if (auto *Pattern = FD->getTemplateInstantiationPattern())
      FD = Pattern;
    D = FD->getDefinition();
  } else if (auto *VD = dyn_cast<VarDecl>(D)) {
    if (auto *Pattern = VD->getTemplateInstantiationPattern())
      VD = Pattern;
    D = VD->getDefinition();
  }
  assert(D && "missing definition for pattern of instantiated definition");

  *Suggested = D;

  auto DefinitionIsVisible = [&] {
    // The (primary) definition might be in a visible module.
    if (isVisible(D))
      return true;

    // A visible module might have a merged definition instead.
    if (D->isModulePrivate() ? hasMergedDefinitionInCurrentModule(D)
                             : hasVisibleMergedDefinition(D)) {
      if (CodeSynthesisContexts.empty() &&
          !getLangOpts().ModulesLocalVisibility) {
        // Cache the fact that this definition is implicitly visible because
        // there is a visible merged definition.
        D->setVisibleDespiteOwningModule();
      }
      return true;
    }

    return false;
  };

  if (DefinitionIsVisible())
    return true;

  // The external source may have additional definitions of this entity that are
  // visible, so complete the redeclaration chain now and ask again.
  if (auto *Source = Context.getExternalSource()) {
    Source->CompleteRedeclChain(D);
    return DefinitionIsVisible();
  }

  return false;
}

/// Locks in the inheritance model for the given class and all of its bases.
static void assignInheritanceModel(Sema &S, CXXRecordDecl *RD) {
  RD = RD->getMostRecentNonInjectedDecl();
  if (!RD->hasAttr<MSInheritanceAttr>()) {
    MSInheritanceModel IM;
    bool BestCase = false;
    switch (S.MSPointerToMemberRepresentationMethod) {
    case LangOptions::PPTMK_BestCase:
      BestCase = true;
      IM = RD->calculateInheritanceModel();
      break;
    case LangOptions::PPTMK_FullGeneralitySingleInheritance:
      IM = MSInheritanceModel::Single;
      break;
    case LangOptions::PPTMK_FullGeneralityMultipleInheritance:
      IM = MSInheritanceModel::Multiple;
      break;
    case LangOptions::PPTMK_FullGeneralityVirtualInheritance:
      IM = MSInheritanceModel::Unspecified;
      break;
    }

    SourceRange Loc = S.ImplicitMSInheritanceAttrLoc.isValid()
                          ? S.ImplicitMSInheritanceAttrLoc
                          : RD->getSourceRange();
    RD->addAttr(MSInheritanceAttr::CreateImplicit(
        S.getASTContext(), BestCase, Loc, AttributeCommonInfo::AS_Microsoft,
        MSInheritanceAttr::Spelling(IM)));
    S.Consumer.AssignInheritanceModel(RD);
  }
}

/// The implementation of RequireCompleteType
bool Sema::RequireCompleteTypeImpl(SourceLocation Loc, QualType T,
                                   CompleteTypeKind Kind,
                                   TypeDiagnoser *Diagnoser) {
  // FIXME: Add this assertion to make sure we always get instantiation points.
  //  assert(!Loc.isInvalid() && "Invalid location in RequireCompleteType");
  // FIXME: Add this assertion to help us flush out problems with
  // checking for dependent types and type-dependent expressions.
  //
  //  assert(!T->isDependentType() &&
  //         "Can't ask whether a dependent type is complete");

  if (const MemberPointerType *MPTy = T->getAs<MemberPointerType>()) {
    if (!MPTy->getClass()->isDependentType()) {
      if (getLangOpts().CompleteMemberPointers &&
          !MPTy->getClass()->getAsCXXRecordDecl()->isBeingDefined() &&
          RequireCompleteType(Loc, QualType(MPTy->getClass(), 0), Kind,
                              diag::err_memptr_incomplete))
        return true;

      // We lock in the inheritance model once somebody has asked us to ensure
      // that a pointer-to-member type is complete.
      if (Context.getTargetInfo().getCXXABI().isMicrosoft()) {
        (void)isCompleteType(Loc, QualType(MPTy->getClass(), 0));
        assignInheritanceModel(*this, MPTy->getMostRecentCXXRecordDecl());
      }
    }
  }

  NamedDecl *Def = nullptr;
  bool AcceptSizeless = (Kind == CompleteTypeKind::AcceptSizeless);
  bool Incomplete = (T->isIncompleteType(&Def) ||
                     (!AcceptSizeless && T->isSizelessBuiltinType()));

  // Check that any necessary explicit specializations are visible. For an
  // enum, we just need the declaration, so don't check this.
  if (Def && !isa<EnumDecl>(Def))
    checkSpecializationVisibility(Loc, Def);

  // If we have a complete type, we're done.
  if (!Incomplete) {
    // If we know about the definition but it is not visible, complain.
    NamedDecl *SuggestedDef = nullptr;
    if (Def &&
        !hasVisibleDefinition(Def, &SuggestedDef, /*OnlyNeedComplete*/true)) {
      // If the user is going to see an error here, recover by making the
      // definition visible.
      bool TreatAsComplete = Diagnoser && !isSFINAEContext();
      if (Diagnoser && SuggestedDef)
        diagnoseMissingImport(Loc, SuggestedDef, MissingImportKind::Definition,
                              /*Recover*/TreatAsComplete);
      return !TreatAsComplete;
    } else if (Def && !TemplateInstCallbacks.empty()) {
      CodeSynthesisContext TempInst;
      TempInst.Kind = CodeSynthesisContext::Memoization;
      TempInst.Template = Def;
      TempInst.Entity = Def;
      TempInst.PointOfInstantiation = Loc;
      atTemplateBegin(TemplateInstCallbacks, *this, TempInst);
      atTemplateEnd(TemplateInstCallbacks, *this, TempInst);
    }

    return false;
  }

  TagDecl *Tag = dyn_cast_or_null<TagDecl>(Def);
  ObjCInterfaceDecl *IFace = dyn_cast_or_null<ObjCInterfaceDecl>(Def);

  // Give the external source a chance to provide a definition of the type.
  // This is kept separate from completing the redeclaration chain so that
  // external sources such as LLDB can avoid synthesizing a type definition
  // unless it's actually needed.
  if (Tag || IFace) {
    // Avoid diagnosing invalid decls as incomplete.
    if (Def->isInvalidDecl())
      return true;

    // Give the external AST source a chance to complete the type.
    if (auto *Source = Context.getExternalSource()) {
      if (Tag && Tag->hasExternalLexicalStorage())
          Source->CompleteType(Tag);
      if (IFace && IFace->hasExternalLexicalStorage())
          Source->CompleteType(IFace);
      // If the external source completed the type, go through the motions
      // again to ensure we're allowed to use the completed type.
      if (!T->isIncompleteType())
        return RequireCompleteTypeImpl(Loc, T, Kind, Diagnoser);
    }
  }

  // If we have a class template specialization or a class member of a
  // class template specialization, or an array with known size of such,
  // try to instantiate it.
  if (auto *RD = dyn_cast_or_null<CXXRecordDecl>(Tag)) {
    bool Instantiated = false;
    bool Diagnosed = false;
    if (RD->isDependentContext()) {
      // Don't try to instantiate a dependent class (eg, a member template of
      // an instantiated class template specialization).
      // FIXME: Can this ever happen?
    } else if (auto *ClassTemplateSpec =
            dyn_cast<ClassTemplateSpecializationDecl>(RD)) {
      if (ClassTemplateSpec->getSpecializationKind() == TSK_Undeclared) {
        runWithSufficientStackSpace(Loc, [&] {
          Diagnosed = InstantiateClassTemplateSpecialization(
              Loc, ClassTemplateSpec, TSK_ImplicitInstantiation,
              /*Complain=*/Diagnoser);
        });
        Instantiated = true;
      }
    } else {
      CXXRecordDecl *Pattern = RD->getInstantiatedFromMemberClass();
      if (!RD->isBeingDefined() && Pattern) {
        MemberSpecializationInfo *MSI = RD->getMemberSpecializationInfo();
        assert(MSI && "Missing member specialization information?");
        // This record was instantiated from a class within a template.
        if (MSI->getTemplateSpecializationKind() !=
            TSK_ExplicitSpecialization) {
          runWithSufficientStackSpace(Loc, [&] {
            Diagnosed = InstantiateClass(Loc, RD, Pattern,
                                         getTemplateInstantiationArgs(RD),
                                         TSK_ImplicitInstantiation,
                                         /*Complain=*/Diagnoser);
          });
          Instantiated = true;
        }
      }
    }

    if (Instantiated) {
      // Instantiate* might have already complained that the template is not
      // defined, if we asked it to.
      if (Diagnoser && Diagnosed)
        return true;
      // If we instantiated a definition, check that it's usable, even if
      // instantiation produced an error, so that repeated calls to this
      // function give consistent answers.
      if (!T->isIncompleteType())
        return RequireCompleteTypeImpl(Loc, T, Kind, Diagnoser);
    }
  }

  // FIXME: If we didn't instantiate a definition because of an explicit
  // specialization declaration, check that it's visible.

  if (!Diagnoser)
    return true;

  Diagnoser->diagnose(*this, Loc, T);

  // If the type was a forward declaration of a class/struct/union
  // type, produce a note.
  if (Tag && !Tag->isInvalidDecl() && !Tag->getLocation().isInvalid())
    Diag(Tag->getLocation(),
         Tag->isBeingDefined() ? diag::note_type_being_defined
                               : diag::note_forward_declaration)
      << Context.getTagDeclType(Tag);

  // If the Objective-C class was a forward declaration, produce a note.
  if (IFace && !IFace->isInvalidDecl() && !IFace->getLocation().isInvalid())
    Diag(IFace->getLocation(), diag::note_forward_class);

  // If we have external information that we can use to suggest a fix,
  // produce a note.
  if (ExternalSource)
    ExternalSource->MaybeDiagnoseMissingCompleteType(Loc, T);

  return true;
}

bool Sema::RequireCompleteType(SourceLocation Loc, QualType T,
                               CompleteTypeKind Kind, unsigned DiagID) {
  BoundTypeDiagnoser<> Diagnoser(DiagID);
  return RequireCompleteType(Loc, T, Kind, Diagnoser);
}

/// Get diagnostic %select index for tag kind for
/// literal type diagnostic message.
/// WARNING: Indexes apply to particular diagnostics only!
///
/// \returns diagnostic %select index.
static unsigned getLiteralDiagFromTagKind(TagTypeKind Tag) {
  switch (Tag) {
  case TTK_Struct: return 0;
  case TTK_Interface: return 1;
  case TTK_Class:  return 2;
  default: llvm_unreachable("Invalid tag kind for literal type diagnostic!");
  }
}

/// Ensure that the type T is a literal type.
///
/// This routine checks whether the type @p T is a literal type. If @p T is an
/// incomplete type, an attempt is made to complete it. If @p T is a literal
/// type, or @p AllowIncompleteType is true and @p T is an incomplete type,
/// returns false. Otherwise, this routine issues the diagnostic @p PD (giving
/// it the type @p T), along with notes explaining why the type is not a
/// literal type, and returns true.
///
/// @param Loc  The location in the source that the non-literal type
/// diagnostic should refer to.
///
/// @param T  The type that this routine is examining for literalness.
///
/// @param Diagnoser Emits a diagnostic if T is not a literal type.
///
/// @returns @c true if @p T is not a literal type and a diagnostic was emitted,
/// @c false otherwise.
bool Sema::RequireLiteralType(SourceLocation Loc, QualType T,
                              TypeDiagnoser &Diagnoser) {
  assert(!T->isDependentType() && "type should not be dependent");

  QualType ElemType = Context.getBaseElementType(T);
  if ((isCompleteType(Loc, ElemType) || ElemType->isVoidType()) &&
      T->isLiteralType(Context))
    return false;

  Diagnoser.diagnose(*this, Loc, T);

  if (T->isVariableArrayType())
    return true;

  const RecordType *RT = ElemType->getAs<RecordType>();
  if (!RT)
    return true;

  const CXXRecordDecl *RD = cast<CXXRecordDecl>(RT->getDecl());

  // A partially-defined class type can't be a literal type, because a literal
  // class type must have a trivial destructor (which can't be checked until
  // the class definition is complete).
  if (RequireCompleteType(Loc, ElemType, diag::note_non_literal_incomplete, T))
    return true;

  // [expr.prim.lambda]p3:
  //   This class type is [not] a literal type.
  if (RD->isLambda() && !getLangOpts().CPlusPlus17) {
    Diag(RD->getLocation(), diag::note_non_literal_lambda);
    return true;
  }

  // If the class has virtual base classes, then it's not an aggregate, and
  // cannot have any constexpr constructors or a trivial default constructor,
  // so is non-literal. This is better to diagnose than the resulting absence
  // of constexpr constructors.
  if (RD->getNumVBases()) {
    Diag(RD->getLocation(), diag::note_non_literal_virtual_base)
      << getLiteralDiagFromTagKind(RD->getTagKind()) << RD->getNumVBases();
    for (const auto &I : RD->vbases())
      Diag(I.getBeginLoc(), diag::note_constexpr_virtual_base_here)
          << I.getSourceRange();
  } else if (!RD->isAggregate() && !RD->hasConstexprNonCopyMoveConstructor() &&
             !RD->hasTrivialDefaultConstructor()) {
    Diag(RD->getLocation(), diag::note_non_literal_no_constexpr_ctors) << RD;
  } else if (RD->hasNonLiteralTypeFieldsOrBases()) {
    for (const auto &I : RD->bases()) {
      if (!I.getType()->isLiteralType(Context)) {
        Diag(I.getBeginLoc(), diag::note_non_literal_base_class)
            << RD << I.getType() << I.getSourceRange();
        return true;
      }
    }
    for (const auto *I : RD->fields()) {
      if (!I->getType()->isLiteralType(Context) ||
          I->getType().isVolatileQualified()) {
        Diag(I->getLocation(), diag::note_non_literal_field)
          << RD << I << I->getType()
          << I->getType().isVolatileQualified();
        return true;
      }
    }
  } else if (getLangOpts().CPlusPlus20 ? !RD->hasConstexprDestructor()
                                       : !RD->hasTrivialDestructor()) {
    // All fields and bases are of literal types, so have trivial or constexpr
    // destructors. If this class's destructor is non-trivial / non-constexpr,
    // it must be user-declared.
    CXXDestructorDecl *Dtor = RD->getDestructor();
    assert(Dtor && "class has literal fields and bases but no dtor?");
    if (!Dtor)
      return true;

    if (getLangOpts().CPlusPlus20) {
      Diag(Dtor->getLocation(), diag::note_non_literal_non_constexpr_dtor)
          << RD;
    } else {
      Diag(Dtor->getLocation(), Dtor->isUserProvided()
                                    ? diag::note_non_literal_user_provided_dtor
                                    : diag::note_non_literal_nontrivial_dtor)
          << RD;
      if (!Dtor->isUserProvided())
        SpecialMemberIsTrivial(Dtor, CXXDestructor, TAH_IgnoreTrivialABI,
                               /*Diagnose*/ true);
    }
  }

  return true;
}

bool Sema::RequireLiteralType(SourceLocation Loc, QualType T, unsigned DiagID) {
  BoundTypeDiagnoser<> Diagnoser(DiagID);
  return RequireLiteralType(Loc, T, Diagnoser);
}

/// Retrieve a version of the type 'T' that is elaborated by Keyword, qualified
/// by the nested-name-specifier contained in SS, and that is (re)declared by
/// OwnedTagDecl, which is nullptr if this is not a (re)declaration.
QualType Sema::getElaboratedType(ElaboratedTypeKeyword Keyword,
                                 const CXXScopeSpec &SS, QualType T,
                                 TagDecl *OwnedTagDecl) {
  if (T.isNull())
    return T;
  NestedNameSpecifier *NNS;
  if (SS.isValid())
    NNS = SS.getScopeRep();
  else {
    if (Keyword == ETK_None)
      return T;
    NNS = nullptr;
  }
  return Context.getElaboratedType(Keyword, NNS, T, OwnedTagDecl);
}

QualType Sema::BuildTypeofExprType(Expr *E, SourceLocation Loc) {
  assert(!E->hasPlaceholderType() && "unexpected placeholder");

  if (!getLangOpts().CPlusPlus && E->refersToBitField())
    Diag(E->getExprLoc(), diag::err_sizeof_alignof_typeof_bitfield) << 2;

  if (!E->isTypeDependent()) {
    QualType T = E->getType();
    if (const TagType *TT = T->getAs<TagType>())
      DiagnoseUseOfDecl(TT->getDecl(), E->getExprLoc());
  }
  return Context.getTypeOfExprType(E);
}

/// getDecltypeForExpr - Given an expr, will return the decltype for
/// that expression, according to the rules in C++11
/// [dcl.type.simple]p4 and C++11 [expr.lambda.prim]p18.
static QualType getDecltypeForExpr(Sema &S, Expr *E) {
  if (E->isTypeDependent())
    return S.Context.DependentTy;

  // C++11 [dcl.type.simple]p4:
  //   The type denoted by decltype(e) is defined as follows:
  //
  //     - if e is an unparenthesized id-expression or an unparenthesized class
  //       member access (5.2.5), decltype(e) is the type of the entity named
  //       by e. If there is no such entity, or if e names a set of overloaded
  //       functions, the program is ill-formed;
  //
  // We apply the same rules for Objective-C ivar and property references.
  if (const DeclRefExpr *DRE = dyn_cast<DeclRefExpr>(E)) {
    const ValueDecl *VD = DRE->getDecl();
    return VD->getType();
  } else if (const MemberExpr *ME = dyn_cast<MemberExpr>(E)) {
    if (const ValueDecl *VD = ME->getMemberDecl())
      if (isa<FieldDecl>(VD) || isa<VarDecl>(VD))
        return VD->getType();
  } else if (const ObjCIvarRefExpr *IR = dyn_cast<ObjCIvarRefExpr>(E)) {
    return IR->getDecl()->getType();
  } else if (const ObjCPropertyRefExpr *PR = dyn_cast<ObjCPropertyRefExpr>(E)) {
    if (PR->isExplicitProperty())
      return PR->getExplicitProperty()->getType();
  } else if (auto *PE = dyn_cast<PredefinedExpr>(E)) {
    return PE->getType();
  }

  // C++11 [expr.lambda.prim]p18:
  //   Every occurrence of decltype((x)) where x is a possibly
  //   parenthesized id-expression that names an entity of automatic
  //   storage duration is treated as if x were transformed into an
  //   access to a corresponding data member of the closure type that
  //   would have been declared if x were an odr-use of the denoted
  //   entity.
  using namespace sema;
  if (S.getCurLambda()) {
    if (isa<ParenExpr>(E)) {
      if (DeclRefExpr *DRE = dyn_cast<DeclRefExpr>(E->IgnoreParens())) {
        if (VarDecl *Var = dyn_cast<VarDecl>(DRE->getDecl())) {
          QualType T = S.getCapturedDeclRefType(Var, DRE->getLocation());
          if (!T.isNull())
            return S.Context.getLValueReferenceType(T);
        }
      }
    }
  }


  // C++11 [dcl.type.simple]p4:
  //   [...]
  QualType T = E->getType();
  switch (E->getValueKind()) {
  //     - otherwise, if e is an xvalue, decltype(e) is T&&, where T is the
  //       type of e;
  case VK_XValue: T = S.Context.getRValueReferenceType(T); break;
  //     - otherwise, if e is an lvalue, decltype(e) is T&, where T is the
  //       type of e;
  case VK_LValue: T = S.Context.getLValueReferenceType(T); break;
  //  - otherwise, decltype(e) is the type of e.
  case VK_RValue: break;
  }

  return T;
}

QualType Sema::BuildDecltypeType(Expr *E, SourceLocation Loc,
                                 bool AsUnevaluated) {
  assert(!E->hasPlaceholderType() && "unexpected placeholder");

  if (AsUnevaluated && CodeSynthesisContexts.empty() &&
      E->HasSideEffects(Context, false)) {
    // The expression operand for decltype is in an unevaluated expression
    // context, so side effects could result in unintended consequences.
    Diag(E->getExprLoc(), diag::warn_side_effects_unevaluated_context);
  }

  return Context.getDecltypeType(E, getDecltypeForExpr(*this, E));
}

QualType Sema::BuildUnaryTransformType(QualType BaseType,
                                       UnaryTransformType::UTTKind UKind,
                                       SourceLocation Loc) {
  switch (UKind) {
  case UnaryTransformType::EnumUnderlyingType:
    if (!BaseType->isDependentType() && !BaseType->isEnumeralType()) {
      Diag(Loc, diag::err_only_enums_have_underlying_types);
      return QualType();
    } else {
      QualType Underlying = BaseType;
      if (!BaseType->isDependentType()) {
        // The enum could be incomplete if we're parsing its definition or
        // recovering from an error.
        NamedDecl *FwdDecl = nullptr;
        if (BaseType->isIncompleteType(&FwdDecl)) {
          Diag(Loc, diag::err_underlying_type_of_incomplete_enum) << BaseType;
          Diag(FwdDecl->getLocation(), diag::note_forward_declaration) << FwdDecl;
          return QualType();
        }

        EnumDecl *ED = BaseType->getAs<EnumType>()->getDecl();
        assert(ED && "EnumType has no EnumDecl");

        DiagnoseUseOfDecl(ED, Loc);

        Underlying = ED->getIntegerType();
        assert(!Underlying.isNull());
      }
      return Context.getUnaryTransformType(BaseType, Underlying,
                                        UnaryTransformType::EnumUnderlyingType);
    }
  }
  llvm_unreachable("unknown unary transform type");
}

QualType Sema::BuildAtomicType(QualType T, SourceLocation Loc) {
  if (!T->isDependentType()) {
    // FIXME: It isn't entirely clear whether incomplete atomic types
    // are allowed or not; for simplicity, ban them for the moment.
    if (RequireCompleteType(Loc, T, diag::err_atomic_specifier_bad_type, 0))
      return QualType();

    int DisallowedKind = -1;
    if (T->isArrayType())
      DisallowedKind = 1;
    else if (T->isFunctionType())
      DisallowedKind = 2;
    else if (T->isReferenceType())
      DisallowedKind = 3;
    else if (T->isAtomicType())
      DisallowedKind = 4;
    else if (T.hasQualifiers())
      DisallowedKind = 5;
    else if (T->isSizelessType())
      DisallowedKind = 6;
    else if (!T.isTriviallyCopyableType(Context))
      // Some other non-trivially-copyable type (probably a C++ class)
      DisallowedKind = 7;
    else if (auto *ExtTy = T->getAs<ExtIntType>()) {
      if (ExtTy->getNumBits() < 8)
        DisallowedKind = 8;
      else if (!llvm::isPowerOf2_32(ExtTy->getNumBits()))
        DisallowedKind = 9;
    }

    if (DisallowedKind != -1) {
      Diag(Loc, diag::err_atomic_specifier_bad_type) << DisallowedKind << T;
      return QualType();
    }

    // FIXME: Do we need any handling for ARC here?
  }

  // Build the pointer type.
  return Context.getAtomicType(T);
}<|MERGE_RESOLUTION|>--- conflicted
+++ resolved
@@ -7741,17 +7741,6 @@
 static bool verifyValidIntegerConstantExpr(Sema &S, const ParsedAttr &Attr,
                                            llvm::APSInt &Result) {
   const auto *AttrExpr = Attr.getArgAsExpr(0);
-<<<<<<< HEAD
-  Optional<llvm::APSInt> ICE = AttrExpr->getIntegerConstantExpr(S.Context);
-  if (AttrExpr->isTypeDependent() || AttrExpr->isValueDependent() || !ICE) {
-    S.Diag(Attr.getLoc(), diag::err_attribute_argument_type)
-        << Attr << AANT_ArgumentIntegerConstant << AttrExpr->getSourceRange();
-    Attr.setInvalid();
-    return false;
-  }
-  Result = *ICE;
-  return true;
-=======
   if (!AttrExpr->isTypeDependent() && !AttrExpr->isValueDependent()) {
     if (Optional<llvm::APSInt> Res =
             AttrExpr->getIntegerConstantExpr(S.Context)) {
@@ -7763,7 +7752,6 @@
       << Attr << AANT_ArgumentIntegerConstant << AttrExpr->getSourceRange();
   Attr.setInvalid();
   return false;
->>>>>>> 6aea36fb
 }
 
 /// HandleNeonVectorTypeAttr - The "neon_vector_type" and
