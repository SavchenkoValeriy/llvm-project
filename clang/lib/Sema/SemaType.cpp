//===--- SemaType.cpp - Semantic Analysis for Types -----------------------===//
//
// Part of the LLVM Project, under the Apache License v2.0 with LLVM Exceptions.
// See https://llvm.org/LICENSE.txt for license information.
// SPDX-License-Identifier: Apache-2.0 WITH LLVM-exception
//
//===----------------------------------------------------------------------===//
//
//  This file implements type-related semantic analysis.
//
//===----------------------------------------------------------------------===//

#include "TypeLocBuilder.h"
#include "clang/AST/ASTConsumer.h"
#include "clang/AST/ASTContext.h"
#include "clang/AST/ASTMutationListener.h"
#include "clang/AST/ASTStructuralEquivalence.h"
#include "clang/AST/CXXInheritance.h"
#include "clang/AST/DeclObjC.h"
#include "clang/AST/DeclTemplate.h"
#include "clang/AST/Expr.h"
#include "clang/AST/TypeLoc.h"
#include "clang/AST/TypeLocVisitor.h"
#include "clang/Basic/PartialDiagnostic.h"
#include "clang/Basic/TargetInfo.h"
#include "clang/Lex/Preprocessor.h"
#include "clang/Sema/DeclSpec.h"
#include "clang/Sema/DelayedDiagnostic.h"
#include "clang/Sema/Lookup.h"
#include "clang/Sema/ParsedTemplate.h"
#include "clang/Sema/ScopeInfo.h"
#include "clang/Sema/SemaInternal.h"
#include "clang/Sema/Template.h"
#include "clang/Sema/TemplateInstCallback.h"
#include "llvm/ADT/SmallPtrSet.h"
#include "llvm/ADT/SmallString.h"
#include "llvm/ADT/StringSwitch.h"
#include "llvm/IR/DerivedTypes.h"
#include "llvm/Support/ErrorHandling.h"
#include <bitset>

using namespace clang;

enum TypeDiagSelector {
  TDS_Function,
  TDS_Pointer,
  TDS_ObjCObjOrBlock
};

/// isOmittedBlockReturnType - Return true if this declarator is missing a
/// return type because this is a omitted return type on a block literal.
static bool isOmittedBlockReturnType(const Declarator &D) {
  if (D.getContext() != DeclaratorContext::BlockLiteralContext ||
      D.getDeclSpec().hasTypeSpecifier())
    return false;

  if (D.getNumTypeObjects() == 0)
    return true;   // ^{ ... }

  if (D.getNumTypeObjects() == 1 &&
      D.getTypeObject(0).Kind == DeclaratorChunk::Function)
    return true;   // ^(int X, float Y) { ... }

  return false;
}

/// diagnoseBadTypeAttribute - Diagnoses a type attribute which
/// doesn't apply to the given type.
static void diagnoseBadTypeAttribute(Sema &S, const ParsedAttr &attr,
                                     QualType type) {
  TypeDiagSelector WhichType;
  bool useExpansionLoc = true;
  switch (attr.getKind()) {
  case ParsedAttr::AT_ObjCGC:
    WhichType = TDS_Pointer;
    break;
  case ParsedAttr::AT_ObjCOwnership:
    WhichType = TDS_ObjCObjOrBlock;
    break;
  default:
    // Assume everything else was a function attribute.
    WhichType = TDS_Function;
    useExpansionLoc = false;
    break;
  }

  SourceLocation loc = attr.getLoc();
  StringRef name = attr.getAttrName()->getName();

  // The GC attributes are usually written with macros;  special-case them.
  IdentifierInfo *II = attr.isArgIdent(0) ? attr.getArgAsIdent(0)->Ident
                                          : nullptr;
  if (useExpansionLoc && loc.isMacroID() && II) {
    if (II->isStr("strong")) {
      if (S.findMacroSpelling(loc, "__strong")) name = "__strong";
    } else if (II->isStr("weak")) {
      if (S.findMacroSpelling(loc, "__weak")) name = "__weak";
    }
  }

  S.Diag(loc, diag::warn_type_attribute_wrong_type) << name << WhichType
    << type;
}

// objc_gc applies to Objective-C pointers or, otherwise, to the
// smallest available pointer type (i.e. 'void*' in 'void**').
#define OBJC_POINTER_TYPE_ATTRS_CASELIST                                       \
  case ParsedAttr::AT_ObjCGC:                                                  \
  case ParsedAttr::AT_ObjCOwnership

// Calling convention attributes.
#define CALLING_CONV_ATTRS_CASELIST                                            \
  case ParsedAttr::AT_CDecl:                                                   \
  case ParsedAttr::AT_FastCall:                                                \
  case ParsedAttr::AT_StdCall:                                                 \
  case ParsedAttr::AT_ThisCall:                                                \
  case ParsedAttr::AT_RegCall:                                                 \
  case ParsedAttr::AT_Pascal:                                                  \
  case ParsedAttr::AT_SwiftCall:                                               \
  case ParsedAttr::AT_VectorCall:                                              \
  case ParsedAttr::AT_AArch64VectorPcs:                                        \
  case ParsedAttr::AT_MSABI:                                                   \
  case ParsedAttr::AT_SysVABI:                                                 \
  case ParsedAttr::AT_Pcs:                                                     \
  case ParsedAttr::AT_IntelOclBicc:                                            \
  case ParsedAttr::AT_PreserveMost:                                            \
  case ParsedAttr::AT_PreserveAll

// Function type attributes.
#define FUNCTION_TYPE_ATTRS_CASELIST                                           \
  case ParsedAttr::AT_NSReturnsRetained:                                       \
  case ParsedAttr::AT_NoReturn:                                                \
  case ParsedAttr::AT_Regparm:                                                 \
  case ParsedAttr::AT_CmseNSCall:                                              \
  case ParsedAttr::AT_AnyX86NoCallerSavedRegisters:                            \
  case ParsedAttr::AT_AnyX86NoCfCheck:                                         \
    CALLING_CONV_ATTRS_CASELIST

// Microsoft-specific type qualifiers.
#define MS_TYPE_ATTRS_CASELIST                                                 \
  case ParsedAttr::AT_Ptr32:                                                   \
  case ParsedAttr::AT_Ptr64:                                                   \
  case ParsedAttr::AT_SPtr:                                                    \
  case ParsedAttr::AT_UPtr

// Nullability qualifiers.
#define NULLABILITY_TYPE_ATTRS_CASELIST                                        \
  case ParsedAttr::AT_TypeNonNull:                                             \
  case ParsedAttr::AT_TypeNullable:                                            \
  case ParsedAttr::AT_TypeNullUnspecified

namespace {
  /// An object which stores processing state for the entire
  /// GetTypeForDeclarator process.
  class TypeProcessingState {
    Sema &sema;

    /// The declarator being processed.
    Declarator &declarator;

    /// The index of the declarator chunk we're currently processing.
    /// May be the total number of valid chunks, indicating the
    /// DeclSpec.
    unsigned chunkIndex;

    /// Whether there are non-trivial modifications to the decl spec.
    bool trivial;

    /// Whether we saved the attributes in the decl spec.
    bool hasSavedAttrs;

    /// The original set of attributes on the DeclSpec.
    SmallVector<ParsedAttr *, 2> savedAttrs;

    /// A list of attributes to diagnose the uselessness of when the
    /// processing is complete.
    SmallVector<ParsedAttr *, 2> ignoredTypeAttrs;

    /// Attributes corresponding to AttributedTypeLocs that we have not yet
    /// populated.
    // FIXME: The two-phase mechanism by which we construct Types and fill
    // their TypeLocs makes it hard to correctly assign these. We keep the
    // attributes in creation order as an attempt to make them line up
    // properly.
    using TypeAttrPair = std::pair<const AttributedType*, const Attr*>;
    SmallVector<TypeAttrPair, 8> AttrsForTypes;
    bool AttrsForTypesSorted = true;

    /// MacroQualifiedTypes mapping to macro expansion locations that will be
    /// stored in a MacroQualifiedTypeLoc.
    llvm::DenseMap<const MacroQualifiedType *, SourceLocation> LocsForMacros;

    /// Flag to indicate we parsed a noderef attribute. This is used for
    /// validating that noderef was used on a pointer or array.
    bool parsedNoDeref;

  public:
    TypeProcessingState(Sema &sema, Declarator &declarator)
        : sema(sema), declarator(declarator),
          chunkIndex(declarator.getNumTypeObjects()), trivial(true),
          hasSavedAttrs(false), parsedNoDeref(false) {}

    Sema &getSema() const {
      return sema;
    }

    Declarator &getDeclarator() const {
      return declarator;
    }

    bool isProcessingDeclSpec() const {
      return chunkIndex == declarator.getNumTypeObjects();
    }

    unsigned getCurrentChunkIndex() const {
      return chunkIndex;
    }

    void setCurrentChunkIndex(unsigned idx) {
      assert(idx <= declarator.getNumTypeObjects());
      chunkIndex = idx;
    }

    ParsedAttributesView &getCurrentAttributes() const {
      if (isProcessingDeclSpec())
        return getMutableDeclSpec().getAttributes();
      return declarator.getTypeObject(chunkIndex).getAttrs();
    }

    /// Save the current set of attributes on the DeclSpec.
    void saveDeclSpecAttrs() {
      // Don't try to save them multiple times.
      if (hasSavedAttrs) return;

      DeclSpec &spec = getMutableDeclSpec();
      for (ParsedAttr &AL : spec.getAttributes())
        savedAttrs.push_back(&AL);
      trivial &= savedAttrs.empty();
      hasSavedAttrs = true;
    }

    /// Record that we had nowhere to put the given type attribute.
    /// We will diagnose such attributes later.
    void addIgnoredTypeAttr(ParsedAttr &attr) {
      ignoredTypeAttrs.push_back(&attr);
    }

    /// Diagnose all the ignored type attributes, given that the
    /// declarator worked out to the given type.
    void diagnoseIgnoredTypeAttrs(QualType type) const {
      for (auto *Attr : ignoredTypeAttrs)
        diagnoseBadTypeAttribute(getSema(), *Attr, type);
    }

    /// Get an attributed type for the given attribute, and remember the Attr
    /// object so that we can attach it to the AttributedTypeLoc.
    QualType getAttributedType(Attr *A, QualType ModifiedType,
                               QualType EquivType) {
      QualType T =
          sema.Context.getAttributedType(A->getKind(), ModifiedType, EquivType);
      AttrsForTypes.push_back({cast<AttributedType>(T.getTypePtr()), A});
      AttrsForTypesSorted = false;
      return T;
    }

    /// Completely replace the \c auto in \p TypeWithAuto by
    /// \p Replacement. Also replace \p TypeWithAuto in \c TypeAttrPair if
    /// necessary.
    QualType ReplaceAutoType(QualType TypeWithAuto, QualType Replacement) {
      QualType T = sema.ReplaceAutoType(TypeWithAuto, Replacement);
      if (auto *AttrTy = TypeWithAuto->getAs<AttributedType>()) {
        // Attributed type still should be an attributed type after replacement.
        auto *NewAttrTy = cast<AttributedType>(T.getTypePtr());
        for (TypeAttrPair &A : AttrsForTypes) {
          if (A.first == AttrTy)
            A.first = NewAttrTy;
        }
        AttrsForTypesSorted = false;
      }
      return T;
    }

    /// Extract and remove the Attr* for a given attributed type.
    const Attr *takeAttrForAttributedType(const AttributedType *AT) {
      if (!AttrsForTypesSorted) {
        llvm::stable_sort(AttrsForTypes, llvm::less_first());
        AttrsForTypesSorted = true;
      }

      // FIXME: This is quadratic if we have lots of reuses of the same
      // attributed type.
      for (auto It = std::partition_point(
               AttrsForTypes.begin(), AttrsForTypes.end(),
               [=](const TypeAttrPair &A) { return A.first < AT; });
           It != AttrsForTypes.end() && It->first == AT; ++It) {
        if (It->second) {
          const Attr *Result = It->second;
          It->second = nullptr;
          return Result;
        }
      }

      llvm_unreachable("no Attr* for AttributedType*");
    }

    SourceLocation
    getExpansionLocForMacroQualifiedType(const MacroQualifiedType *MQT) const {
      auto FoundLoc = LocsForMacros.find(MQT);
      assert(FoundLoc != LocsForMacros.end() &&
             "Unable to find macro expansion location for MacroQualifedType");
      return FoundLoc->second;
    }

    void setExpansionLocForMacroQualifiedType(const MacroQualifiedType *MQT,
                                              SourceLocation Loc) {
      LocsForMacros[MQT] = Loc;
    }

    void setParsedNoDeref(bool parsed) { parsedNoDeref = parsed; }

    bool didParseNoDeref() const { return parsedNoDeref; }

    ~TypeProcessingState() {
      if (trivial) return;

      restoreDeclSpecAttrs();
    }

  private:
    DeclSpec &getMutableDeclSpec() const {
      return const_cast<DeclSpec&>(declarator.getDeclSpec());
    }

    void restoreDeclSpecAttrs() {
      assert(hasSavedAttrs);

      getMutableDeclSpec().getAttributes().clearListOnly();
      for (ParsedAttr *AL : savedAttrs)
        getMutableDeclSpec().getAttributes().addAtEnd(AL);
    }
  };
} // end anonymous namespace

static void moveAttrFromListToList(ParsedAttr &attr,
                                   ParsedAttributesView &fromList,
                                   ParsedAttributesView &toList) {
  fromList.remove(&attr);
  toList.addAtEnd(&attr);
}

/// The location of a type attribute.
enum TypeAttrLocation {
  /// The attribute is in the decl-specifier-seq.
  TAL_DeclSpec,
  /// The attribute is part of a DeclaratorChunk.
  TAL_DeclChunk,
  /// The attribute is immediately after the declaration's name.
  TAL_DeclName
};

static void processTypeAttrs(TypeProcessingState &state, QualType &type,
                             TypeAttrLocation TAL, ParsedAttributesView &attrs);

static bool handleFunctionTypeAttr(TypeProcessingState &state, ParsedAttr &attr,
                                   QualType &type);

static bool handleMSPointerTypeQualifierAttr(TypeProcessingState &state,
                                             ParsedAttr &attr, QualType &type);

static bool handleObjCGCTypeAttr(TypeProcessingState &state, ParsedAttr &attr,
                                 QualType &type);

static bool handleObjCOwnershipTypeAttr(TypeProcessingState &state,
                                        ParsedAttr &attr, QualType &type);

static bool handleObjCPointerTypeAttr(TypeProcessingState &state,
                                      ParsedAttr &attr, QualType &type) {
  if (attr.getKind() == ParsedAttr::AT_ObjCGC)
    return handleObjCGCTypeAttr(state, attr, type);
  assert(attr.getKind() == ParsedAttr::AT_ObjCOwnership);
  return handleObjCOwnershipTypeAttr(state, attr, type);
}

/// Given the index of a declarator chunk, check whether that chunk
/// directly specifies the return type of a function and, if so, find
/// an appropriate place for it.
///
/// \param i - a notional index which the search will start
///   immediately inside
///
/// \param onlyBlockPointers Whether we should only look into block
/// pointer types (vs. all pointer types).
static DeclaratorChunk *maybeMovePastReturnType(Declarator &declarator,
                                                unsigned i,
                                                bool onlyBlockPointers) {
  assert(i <= declarator.getNumTypeObjects());

  DeclaratorChunk *result = nullptr;

  // First, look inwards past parens for a function declarator.
  for (; i != 0; --i) {
    DeclaratorChunk &fnChunk = declarator.getTypeObject(i-1);
    switch (fnChunk.Kind) {
    case DeclaratorChunk::Paren:
      continue;

    // If we find anything except a function, bail out.
    case DeclaratorChunk::Pointer:
    case DeclaratorChunk::BlockPointer:
    case DeclaratorChunk::Array:
    case DeclaratorChunk::Reference:
    case DeclaratorChunk::MemberPointer:
    case DeclaratorChunk::Pipe:
      return result;

    // If we do find a function declarator, scan inwards from that,
    // looking for a (block-)pointer declarator.
    case DeclaratorChunk::Function:
      for (--i; i != 0; --i) {
        DeclaratorChunk &ptrChunk = declarator.getTypeObject(i-1);
        switch (ptrChunk.Kind) {
        case DeclaratorChunk::Paren:
        case DeclaratorChunk::Array:
        case DeclaratorChunk::Function:
        case DeclaratorChunk::Reference:
        case DeclaratorChunk::Pipe:
          continue;

        case DeclaratorChunk::MemberPointer:
        case DeclaratorChunk::Pointer:
          if (onlyBlockPointers)
            continue;

          LLVM_FALLTHROUGH;

        case DeclaratorChunk::BlockPointer:
          result = &ptrChunk;
          goto continue_outer;
        }
        llvm_unreachable("bad declarator chunk kind");
      }

      // If we run out of declarators doing that, we're done.
      return result;
    }
    llvm_unreachable("bad declarator chunk kind");

    // Okay, reconsider from our new point.
  continue_outer: ;
  }

  // Ran out of chunks, bail out.
  return result;
}

/// Given that an objc_gc attribute was written somewhere on a
/// declaration *other* than on the declarator itself (for which, use
/// distributeObjCPointerTypeAttrFromDeclarator), and given that it
/// didn't apply in whatever position it was written in, try to move
/// it to a more appropriate position.
static void distributeObjCPointerTypeAttr(TypeProcessingState &state,
                                          ParsedAttr &attr, QualType type) {
  Declarator &declarator = state.getDeclarator();

  // Move it to the outermost normal or block pointer declarator.
  for (unsigned i = state.getCurrentChunkIndex(); i != 0; --i) {
    DeclaratorChunk &chunk = declarator.getTypeObject(i-1);
    switch (chunk.Kind) {
    case DeclaratorChunk::Pointer:
    case DeclaratorChunk::BlockPointer: {
      // But don't move an ARC ownership attribute to the return type
      // of a block.
      DeclaratorChunk *destChunk = nullptr;
      if (state.isProcessingDeclSpec() &&
          attr.getKind() == ParsedAttr::AT_ObjCOwnership)
        destChunk = maybeMovePastReturnType(declarator, i - 1,
                                            /*onlyBlockPointers=*/true);
      if (!destChunk) destChunk = &chunk;

      moveAttrFromListToList(attr, state.getCurrentAttributes(),
                             destChunk->getAttrs());
      return;
    }

    case DeclaratorChunk::Paren:
    case DeclaratorChunk::Array:
      continue;

    // We may be starting at the return type of a block.
    case DeclaratorChunk::Function:
      if (state.isProcessingDeclSpec() &&
          attr.getKind() == ParsedAttr::AT_ObjCOwnership) {
        if (DeclaratorChunk *dest = maybeMovePastReturnType(
                                      declarator, i,
                                      /*onlyBlockPointers=*/true)) {
          moveAttrFromListToList(attr, state.getCurrentAttributes(),
                                 dest->getAttrs());
          return;
        }
      }
      goto error;

    // Don't walk through these.
    case DeclaratorChunk::Reference:
    case DeclaratorChunk::MemberPointer:
    case DeclaratorChunk::Pipe:
      goto error;
    }
  }
 error:

  diagnoseBadTypeAttribute(state.getSema(), attr, type);
}

/// Distribute an objc_gc type attribute that was written on the
/// declarator.
static void distributeObjCPointerTypeAttrFromDeclarator(
    TypeProcessingState &state, ParsedAttr &attr, QualType &declSpecType) {
  Declarator &declarator = state.getDeclarator();

  // objc_gc goes on the innermost pointer to something that's not a
  // pointer.
  unsigned innermost = -1U;
  bool considerDeclSpec = true;
  for (unsigned i = 0, e = declarator.getNumTypeObjects(); i != e; ++i) {
    DeclaratorChunk &chunk = declarator.getTypeObject(i);
    switch (chunk.Kind) {
    case DeclaratorChunk::Pointer:
    case DeclaratorChunk::BlockPointer:
      innermost = i;
      continue;

    case DeclaratorChunk::Reference:
    case DeclaratorChunk::MemberPointer:
    case DeclaratorChunk::Paren:
    case DeclaratorChunk::Array:
    case DeclaratorChunk::Pipe:
      continue;

    case DeclaratorChunk::Function:
      considerDeclSpec = false;
      goto done;
    }
  }
 done:

  // That might actually be the decl spec if we weren't blocked by
  // anything in the declarator.
  if (considerDeclSpec) {
    if (handleObjCPointerTypeAttr(state, attr, declSpecType)) {
      // Splice the attribute into the decl spec.  Prevents the
      // attribute from being applied multiple times and gives
      // the source-location-filler something to work with.
      state.saveDeclSpecAttrs();
      declarator.getMutableDeclSpec().getAttributes().takeOneFrom(
          declarator.getAttributes(), &attr);
      return;
    }
  }

  // Otherwise, if we found an appropriate chunk, splice the attribute
  // into it.
  if (innermost != -1U) {
    moveAttrFromListToList(attr, declarator.getAttributes(),
                           declarator.getTypeObject(innermost).getAttrs());
    return;
  }

  // Otherwise, diagnose when we're done building the type.
  declarator.getAttributes().remove(&attr);
  state.addIgnoredTypeAttr(attr);
}

/// A function type attribute was written somewhere in a declaration
/// *other* than on the declarator itself or in the decl spec.  Given
/// that it didn't apply in whatever position it was written in, try
/// to move it to a more appropriate position.
static void distributeFunctionTypeAttr(TypeProcessingState &state,
                                       ParsedAttr &attr, QualType type) {
  Declarator &declarator = state.getDeclarator();

  // Try to push the attribute from the return type of a function to
  // the function itself.
  for (unsigned i = state.getCurrentChunkIndex(); i != 0; --i) {
    DeclaratorChunk &chunk = declarator.getTypeObject(i-1);
    switch (chunk.Kind) {
    case DeclaratorChunk::Function:
      moveAttrFromListToList(attr, state.getCurrentAttributes(),
                             chunk.getAttrs());
      return;

    case DeclaratorChunk::Paren:
    case DeclaratorChunk::Pointer:
    case DeclaratorChunk::BlockPointer:
    case DeclaratorChunk::Array:
    case DeclaratorChunk::Reference:
    case DeclaratorChunk::MemberPointer:
    case DeclaratorChunk::Pipe:
      continue;
    }
  }

  diagnoseBadTypeAttribute(state.getSema(), attr, type);
}

/// Try to distribute a function type attribute to the innermost
/// function chunk or type.  Returns true if the attribute was
/// distributed, false if no location was found.
static bool distributeFunctionTypeAttrToInnermost(
    TypeProcessingState &state, ParsedAttr &attr,
    ParsedAttributesView &attrList, QualType &declSpecType) {
  Declarator &declarator = state.getDeclarator();

  // Put it on the innermost function chunk, if there is one.
  for (unsigned i = 0, e = declarator.getNumTypeObjects(); i != e; ++i) {
    DeclaratorChunk &chunk = declarator.getTypeObject(i);
    if (chunk.Kind != DeclaratorChunk::Function) continue;

    moveAttrFromListToList(attr, attrList, chunk.getAttrs());
    return true;
  }

  return handleFunctionTypeAttr(state, attr, declSpecType);
}

/// A function type attribute was written in the decl spec.  Try to
/// apply it somewhere.
static void distributeFunctionTypeAttrFromDeclSpec(TypeProcessingState &state,
                                                   ParsedAttr &attr,
                                                   QualType &declSpecType) {
  state.saveDeclSpecAttrs();

  // C++11 attributes before the decl specifiers actually appertain to
  // the declarators. Move them straight there. We don't support the
  // 'put them wherever you like' semantics we allow for GNU attributes.
  if (attr.isCXX11Attribute()) {
    moveAttrFromListToList(attr, state.getCurrentAttributes(),
                           state.getDeclarator().getAttributes());
    return;
  }

  // Try to distribute to the innermost.
  if (distributeFunctionTypeAttrToInnermost(
          state, attr, state.getCurrentAttributes(), declSpecType))
    return;

  // If that failed, diagnose the bad attribute when the declarator is
  // fully built.
  state.addIgnoredTypeAttr(attr);
}

/// A function type attribute was written on the declarator.  Try to
/// apply it somewhere.
static void distributeFunctionTypeAttrFromDeclarator(TypeProcessingState &state,
                                                     ParsedAttr &attr,
                                                     QualType &declSpecType) {
  Declarator &declarator = state.getDeclarator();

  // Try to distribute to the innermost.
  if (distributeFunctionTypeAttrToInnermost(
          state, attr, declarator.getAttributes(), declSpecType))
    return;

  // If that failed, diagnose the bad attribute when the declarator is
  // fully built.
  declarator.getAttributes().remove(&attr);
  state.addIgnoredTypeAttr(attr);
}

/// Given that there are attributes written on the declarator
/// itself, try to distribute any type attributes to the appropriate
/// declarator chunk.
///
/// These are attributes like the following:
///   int f ATTR;
///   int (f ATTR)();
/// but not necessarily this:
///   int f() ATTR;
static void distributeTypeAttrsFromDeclarator(TypeProcessingState &state,
                                              QualType &declSpecType) {
  // Collect all the type attributes from the declarator itself.
  assert(!state.getDeclarator().getAttributes().empty() &&
         "declarator has no attrs!");
  // The called functions in this loop actually remove things from the current
  // list, so iterating over the existing list isn't possible.  Instead, make a
  // non-owning copy and iterate over that.
  ParsedAttributesView AttrsCopy{state.getDeclarator().getAttributes()};
  for (ParsedAttr &attr : AttrsCopy) {
    // Do not distribute C++11 attributes. They have strict rules for what
    // they appertain to.
    if (attr.isCXX11Attribute())
      continue;

    switch (attr.getKind()) {
    OBJC_POINTER_TYPE_ATTRS_CASELIST:
      distributeObjCPointerTypeAttrFromDeclarator(state, attr, declSpecType);
      break;

    FUNCTION_TYPE_ATTRS_CASELIST:
      distributeFunctionTypeAttrFromDeclarator(state, attr, declSpecType);
      break;

    MS_TYPE_ATTRS_CASELIST:
      // Microsoft type attributes cannot go after the declarator-id.
      continue;

    NULLABILITY_TYPE_ATTRS_CASELIST:
      // Nullability specifiers cannot go after the declarator-id.

    // Objective-C __kindof does not get distributed.
    case ParsedAttr::AT_ObjCKindOf:
      continue;

    default:
      break;
    }
  }
}

/// Add a synthetic '()' to a block-literal declarator if it is
/// required, given the return type.
static void maybeSynthesizeBlockSignature(TypeProcessingState &state,
                                          QualType declSpecType) {
  Declarator &declarator = state.getDeclarator();

  // First, check whether the declarator would produce a function,
  // i.e. whether the innermost semantic chunk is a function.
  if (declarator.isFunctionDeclarator()) {
    // If so, make that declarator a prototyped declarator.
    declarator.getFunctionTypeInfo().hasPrototype = true;
    return;
  }

  // If there are any type objects, the type as written won't name a
  // function, regardless of the decl spec type.  This is because a
  // block signature declarator is always an abstract-declarator, and
  // abstract-declarators can't just be parentheses chunks.  Therefore
  // we need to build a function chunk unless there are no type
  // objects and the decl spec type is a function.
  if (!declarator.getNumTypeObjects() && declSpecType->isFunctionType())
    return;

  // Note that there *are* cases with invalid declarators where
  // declarators consist solely of parentheses.  In general, these
  // occur only in failed efforts to make function declarators, so
  // faking up the function chunk is still the right thing to do.

  // Otherwise, we need to fake up a function declarator.
  SourceLocation loc = declarator.getBeginLoc();

  // ...and *prepend* it to the declarator.
  SourceLocation NoLoc;
  declarator.AddInnermostTypeInfo(DeclaratorChunk::getFunction(
      /*HasProto=*/true,
      /*IsAmbiguous=*/false,
      /*LParenLoc=*/NoLoc,
      /*ArgInfo=*/nullptr,
      /*NumParams=*/0,
      /*EllipsisLoc=*/NoLoc,
      /*RParenLoc=*/NoLoc,
      /*RefQualifierIsLvalueRef=*/true,
      /*RefQualifierLoc=*/NoLoc,
      /*MutableLoc=*/NoLoc, EST_None,
      /*ESpecRange=*/SourceRange(),
      /*Exceptions=*/nullptr,
      /*ExceptionRanges=*/nullptr,
      /*NumExceptions=*/0,
      /*NoexceptExpr=*/nullptr,
      /*ExceptionSpecTokens=*/nullptr,
      /*DeclsInPrototype=*/None, loc, loc, declarator));

  // For consistency, make sure the state still has us as processing
  // the decl spec.
  assert(state.getCurrentChunkIndex() == declarator.getNumTypeObjects() - 1);
  state.setCurrentChunkIndex(declarator.getNumTypeObjects());
}

static void diagnoseAndRemoveTypeQualifiers(Sema &S, const DeclSpec &DS,
                                            unsigned &TypeQuals,
                                            QualType TypeSoFar,
                                            unsigned RemoveTQs,
                                            unsigned DiagID) {
  // If this occurs outside a template instantiation, warn the user about
  // it; they probably didn't mean to specify a redundant qualifier.
  typedef std::pair<DeclSpec::TQ, SourceLocation> QualLoc;
  for (QualLoc Qual : {QualLoc(DeclSpec::TQ_const, DS.getConstSpecLoc()),
                       QualLoc(DeclSpec::TQ_restrict, DS.getRestrictSpecLoc()),
                       QualLoc(DeclSpec::TQ_volatile, DS.getVolatileSpecLoc()),
                       QualLoc(DeclSpec::TQ_atomic, DS.getAtomicSpecLoc())}) {
    if (!(RemoveTQs & Qual.first))
      continue;

    if (!S.inTemplateInstantiation()) {
      if (TypeQuals & Qual.first)
        S.Diag(Qual.second, DiagID)
          << DeclSpec::getSpecifierName(Qual.first) << TypeSoFar
          << FixItHint::CreateRemoval(Qual.second);
    }

    TypeQuals &= ~Qual.first;
  }
}

/// Return true if this is omitted block return type. Also check type
/// attributes and type qualifiers when returning true.
static bool checkOmittedBlockReturnType(Sema &S, Declarator &declarator,
                                        QualType Result) {
  if (!isOmittedBlockReturnType(declarator))
    return false;

  // Warn if we see type attributes for omitted return type on a block literal.
  SmallVector<ParsedAttr *, 2> ToBeRemoved;
  for (ParsedAttr &AL : declarator.getMutableDeclSpec().getAttributes()) {
    if (AL.isInvalid() || !AL.isTypeAttr())
      continue;
    S.Diag(AL.getLoc(),
           diag::warn_block_literal_attributes_on_omitted_return_type)
        << AL;
    ToBeRemoved.push_back(&AL);
  }
  // Remove bad attributes from the list.
  for (ParsedAttr *AL : ToBeRemoved)
    declarator.getMutableDeclSpec().getAttributes().remove(AL);

  // Warn if we see type qualifiers for omitted return type on a block literal.
  const DeclSpec &DS = declarator.getDeclSpec();
  unsigned TypeQuals = DS.getTypeQualifiers();
  diagnoseAndRemoveTypeQualifiers(S, DS, TypeQuals, Result, (unsigned)-1,
      diag::warn_block_literal_qualifiers_on_omitted_return_type);
  declarator.getMutableDeclSpec().ClearTypeQualifiers();

  return true;
}

/// Apply Objective-C type arguments to the given type.
static QualType applyObjCTypeArgs(Sema &S, SourceLocation loc, QualType type,
                                  ArrayRef<TypeSourceInfo *> typeArgs,
                                  SourceRange typeArgsRange,
                                  bool failOnError = false) {
  // We can only apply type arguments to an Objective-C class type.
  const auto *objcObjectType = type->getAs<ObjCObjectType>();
  if (!objcObjectType || !objcObjectType->getInterface()) {
    S.Diag(loc, diag::err_objc_type_args_non_class)
      << type
      << typeArgsRange;

    if (failOnError)
      return QualType();
    return type;
  }

  // The class type must be parameterized.
  ObjCInterfaceDecl *objcClass = objcObjectType->getInterface();
  ObjCTypeParamList *typeParams = objcClass->getTypeParamList();
  if (!typeParams) {
    S.Diag(loc, diag::err_objc_type_args_non_parameterized_class)
      << objcClass->getDeclName()
      << FixItHint::CreateRemoval(typeArgsRange);

    if (failOnError)
      return QualType();

    return type;
  }

  // The type must not already be specialized.
  if (objcObjectType->isSpecialized()) {
    S.Diag(loc, diag::err_objc_type_args_specialized_class)
      << type
      << FixItHint::CreateRemoval(typeArgsRange);

    if (failOnError)
      return QualType();

    return type;
  }

  // Check the type arguments.
  SmallVector<QualType, 4> finalTypeArgs;
  unsigned numTypeParams = typeParams->size();
  bool anyPackExpansions = false;
  for (unsigned i = 0, n = typeArgs.size(); i != n; ++i) {
    TypeSourceInfo *typeArgInfo = typeArgs[i];
    QualType typeArg = typeArgInfo->getType();

    // Type arguments cannot have explicit qualifiers or nullability.
    // We ignore indirect sources of these, e.g. behind typedefs or
    // template arguments.
    if (TypeLoc qual = typeArgInfo->getTypeLoc().findExplicitQualifierLoc()) {
      bool diagnosed = false;
      SourceRange rangeToRemove;
      if (auto attr = qual.getAs<AttributedTypeLoc>()) {
        rangeToRemove = attr.getLocalSourceRange();
        if (attr.getTypePtr()->getImmediateNullability()) {
          typeArg = attr.getTypePtr()->getModifiedType();
          S.Diag(attr.getBeginLoc(),
                 diag::err_objc_type_arg_explicit_nullability)
              << typeArg << FixItHint::CreateRemoval(rangeToRemove);
          diagnosed = true;
        }
      }

      if (!diagnosed) {
        S.Diag(qual.getBeginLoc(), diag::err_objc_type_arg_qualified)
            << typeArg << typeArg.getQualifiers().getAsString()
            << FixItHint::CreateRemoval(rangeToRemove);
      }
    }

    // Remove qualifiers even if they're non-local.
    typeArg = typeArg.getUnqualifiedType();

    finalTypeArgs.push_back(typeArg);

    if (typeArg->getAs<PackExpansionType>())
      anyPackExpansions = true;

    // Find the corresponding type parameter, if there is one.
    ObjCTypeParamDecl *typeParam = nullptr;
    if (!anyPackExpansions) {
      if (i < numTypeParams) {
        typeParam = typeParams->begin()[i];
      } else {
        // Too many arguments.
        S.Diag(loc, diag::err_objc_type_args_wrong_arity)
          << false
          << objcClass->getDeclName()
          << (unsigned)typeArgs.size()
          << numTypeParams;
        S.Diag(objcClass->getLocation(), diag::note_previous_decl)
          << objcClass;

        if (failOnError)
          return QualType();

        return type;
      }
    }

    // Objective-C object pointer types must be substitutable for the bounds.
    if (const auto *typeArgObjC = typeArg->getAs<ObjCObjectPointerType>()) {
      // If we don't have a type parameter to match against, assume
      // everything is fine. There was a prior pack expansion that
      // means we won't be able to match anything.
      if (!typeParam) {
        assert(anyPackExpansions && "Too many arguments?");
        continue;
      }

      // Retrieve the bound.
      QualType bound = typeParam->getUnderlyingType();
      const auto *boundObjC = bound->getAs<ObjCObjectPointerType>();

      // Determine whether the type argument is substitutable for the bound.
      if (typeArgObjC->isObjCIdType()) {
        // When the type argument is 'id', the only acceptable type
        // parameter bound is 'id'.
        if (boundObjC->isObjCIdType())
          continue;
      } else if (S.Context.canAssignObjCInterfaces(boundObjC, typeArgObjC)) {
        // Otherwise, we follow the assignability rules.
        continue;
      }

      // Diagnose the mismatch.
      S.Diag(typeArgInfo->getTypeLoc().getBeginLoc(),
             diag::err_objc_type_arg_does_not_match_bound)
          << typeArg << bound << typeParam->getDeclName();
      S.Diag(typeParam->getLocation(), diag::note_objc_type_param_here)
        << typeParam->getDeclName();

      if (failOnError)
        return QualType();

      return type;
    }

    // Block pointer types are permitted for unqualified 'id' bounds.
    if (typeArg->isBlockPointerType()) {
      // If we don't have a type parameter to match against, assume
      // everything is fine. There was a prior pack expansion that
      // means we won't be able to match anything.
      if (!typeParam) {
        assert(anyPackExpansions && "Too many arguments?");
        continue;
      }

      // Retrieve the bound.
      QualType bound = typeParam->getUnderlyingType();
      if (bound->isBlockCompatibleObjCPointerType(S.Context))
        continue;

      // Diagnose the mismatch.
      S.Diag(typeArgInfo->getTypeLoc().getBeginLoc(),
             diag::err_objc_type_arg_does_not_match_bound)
          << typeArg << bound << typeParam->getDeclName();
      S.Diag(typeParam->getLocation(), diag::note_objc_type_param_here)
        << typeParam->getDeclName();

      if (failOnError)
        return QualType();

      return type;
    }

    // Dependent types will be checked at instantiation time.
    if (typeArg->isDependentType()) {
      continue;
    }

    // Diagnose non-id-compatible type arguments.
    S.Diag(typeArgInfo->getTypeLoc().getBeginLoc(),
           diag::err_objc_type_arg_not_id_compatible)
        << typeArg << typeArgInfo->getTypeLoc().getSourceRange();

    if (failOnError)
      return QualType();

    return type;
  }

  // Make sure we didn't have the wrong number of arguments.
  if (!anyPackExpansions && finalTypeArgs.size() != numTypeParams) {
    S.Diag(loc, diag::err_objc_type_args_wrong_arity)
      << (typeArgs.size() < typeParams->size())
      << objcClass->getDeclName()
      << (unsigned)finalTypeArgs.size()
      << (unsigned)numTypeParams;
    S.Diag(objcClass->getLocation(), diag::note_previous_decl)
      << objcClass;

    if (failOnError)
      return QualType();

    return type;
  }

  // Success. Form the specialized type.
  return S.Context.getObjCObjectType(type, finalTypeArgs, { }, false);
}

QualType Sema::BuildObjCTypeParamType(const ObjCTypeParamDecl *Decl,
                                      SourceLocation ProtocolLAngleLoc,
                                      ArrayRef<ObjCProtocolDecl *> Protocols,
                                      ArrayRef<SourceLocation> ProtocolLocs,
                                      SourceLocation ProtocolRAngleLoc,
                                      bool FailOnError) {
  QualType Result = QualType(Decl->getTypeForDecl(), 0);
  if (!Protocols.empty()) {
    bool HasError;
    Result = Context.applyObjCProtocolQualifiers(Result, Protocols,
                                                 HasError);
    if (HasError) {
      Diag(SourceLocation(), diag::err_invalid_protocol_qualifiers)
        << SourceRange(ProtocolLAngleLoc, ProtocolRAngleLoc);
      if (FailOnError) Result = QualType();
    }
    if (FailOnError && Result.isNull())
      return QualType();
  }

  return Result;
}

QualType Sema::BuildObjCObjectType(QualType BaseType,
                                   SourceLocation Loc,
                                   SourceLocation TypeArgsLAngleLoc,
                                   ArrayRef<TypeSourceInfo *> TypeArgs,
                                   SourceLocation TypeArgsRAngleLoc,
                                   SourceLocation ProtocolLAngleLoc,
                                   ArrayRef<ObjCProtocolDecl *> Protocols,
                                   ArrayRef<SourceLocation> ProtocolLocs,
                                   SourceLocation ProtocolRAngleLoc,
                                   bool FailOnError) {
  QualType Result = BaseType;
  if (!TypeArgs.empty()) {
    Result = applyObjCTypeArgs(*this, Loc, Result, TypeArgs,
                               SourceRange(TypeArgsLAngleLoc,
                                           TypeArgsRAngleLoc),
                               FailOnError);
    if (FailOnError && Result.isNull())
      return QualType();
  }

  if (!Protocols.empty()) {
    bool HasError;
    Result = Context.applyObjCProtocolQualifiers(Result, Protocols,
                                                 HasError);
    if (HasError) {
      Diag(Loc, diag::err_invalid_protocol_qualifiers)
        << SourceRange(ProtocolLAngleLoc, ProtocolRAngleLoc);
      if (FailOnError) Result = QualType();
    }
    if (FailOnError && Result.isNull())
      return QualType();
  }

  return Result;
}

TypeResult Sema::actOnObjCProtocolQualifierType(
             SourceLocation lAngleLoc,
             ArrayRef<Decl *> protocols,
             ArrayRef<SourceLocation> protocolLocs,
             SourceLocation rAngleLoc) {
  // Form id<protocol-list>.
  QualType Result = Context.getObjCObjectType(
                      Context.ObjCBuiltinIdTy, { },
                      llvm::makeArrayRef(
                        (ObjCProtocolDecl * const *)protocols.data(),
                        protocols.size()),
                      false);
  Result = Context.getObjCObjectPointerType(Result);

  TypeSourceInfo *ResultTInfo = Context.CreateTypeSourceInfo(Result);
  TypeLoc ResultTL = ResultTInfo->getTypeLoc();

  auto ObjCObjectPointerTL = ResultTL.castAs<ObjCObjectPointerTypeLoc>();
  ObjCObjectPointerTL.setStarLoc(SourceLocation()); // implicit

  auto ObjCObjectTL = ObjCObjectPointerTL.getPointeeLoc()
                        .castAs<ObjCObjectTypeLoc>();
  ObjCObjectTL.setHasBaseTypeAsWritten(false);
  ObjCObjectTL.getBaseLoc().initialize(Context, SourceLocation());

  // No type arguments.
  ObjCObjectTL.setTypeArgsLAngleLoc(SourceLocation());
  ObjCObjectTL.setTypeArgsRAngleLoc(SourceLocation());

  // Fill in protocol qualifiers.
  ObjCObjectTL.setProtocolLAngleLoc(lAngleLoc);
  ObjCObjectTL.setProtocolRAngleLoc(rAngleLoc);
  for (unsigned i = 0, n = protocols.size(); i != n; ++i)
    ObjCObjectTL.setProtocolLoc(i, protocolLocs[i]);

  // We're done. Return the completed type to the parser.
  return CreateParsedType(Result, ResultTInfo);
}

TypeResult Sema::actOnObjCTypeArgsAndProtocolQualifiers(
             Scope *S,
             SourceLocation Loc,
             ParsedType BaseType,
             SourceLocation TypeArgsLAngleLoc,
             ArrayRef<ParsedType> TypeArgs,
             SourceLocation TypeArgsRAngleLoc,
             SourceLocation ProtocolLAngleLoc,
             ArrayRef<Decl *> Protocols,
             ArrayRef<SourceLocation> ProtocolLocs,
             SourceLocation ProtocolRAngleLoc) {
  TypeSourceInfo *BaseTypeInfo = nullptr;
  QualType T = GetTypeFromParser(BaseType, &BaseTypeInfo);
  if (T.isNull())
    return true;

  // Handle missing type-source info.
  if (!BaseTypeInfo)
    BaseTypeInfo = Context.getTrivialTypeSourceInfo(T, Loc);

  // Extract type arguments.
  SmallVector<TypeSourceInfo *, 4> ActualTypeArgInfos;
  for (unsigned i = 0, n = TypeArgs.size(); i != n; ++i) {
    TypeSourceInfo *TypeArgInfo = nullptr;
    QualType TypeArg = GetTypeFromParser(TypeArgs[i], &TypeArgInfo);
    if (TypeArg.isNull()) {
      ActualTypeArgInfos.clear();
      break;
    }

    assert(TypeArgInfo && "No type source info?");
    ActualTypeArgInfos.push_back(TypeArgInfo);
  }

  // Build the object type.
  QualType Result = BuildObjCObjectType(
      T, BaseTypeInfo->getTypeLoc().getSourceRange().getBegin(),
      TypeArgsLAngleLoc, ActualTypeArgInfos, TypeArgsRAngleLoc,
      ProtocolLAngleLoc,
      llvm::makeArrayRef((ObjCProtocolDecl * const *)Protocols.data(),
                         Protocols.size()),
      ProtocolLocs, ProtocolRAngleLoc,
      /*FailOnError=*/false);

  if (Result == T)
    return BaseType;

  // Create source information for this type.
  TypeSourceInfo *ResultTInfo = Context.CreateTypeSourceInfo(Result);
  TypeLoc ResultTL = ResultTInfo->getTypeLoc();

  // For id<Proto1, Proto2> or Class<Proto1, Proto2>, we'll have an
  // object pointer type. Fill in source information for it.
  if (auto ObjCObjectPointerTL = ResultTL.getAs<ObjCObjectPointerTypeLoc>()) {
    // The '*' is implicit.
    ObjCObjectPointerTL.setStarLoc(SourceLocation());
    ResultTL = ObjCObjectPointerTL.getPointeeLoc();
  }

  auto ObjCObjectTL = ResultTL.castAs<ObjCObjectTypeLoc>();

  // Type argument information.
  if (ObjCObjectTL.getNumTypeArgs() > 0) {
    assert(ObjCObjectTL.getNumTypeArgs() == ActualTypeArgInfos.size());
    ObjCObjectTL.setTypeArgsLAngleLoc(TypeArgsLAngleLoc);
    ObjCObjectTL.setTypeArgsRAngleLoc(TypeArgsRAngleLoc);
    for (unsigned i = 0, n = ActualTypeArgInfos.size(); i != n; ++i)
      ObjCObjectTL.setTypeArgTInfo(i, ActualTypeArgInfos[i]);
  } else {
    ObjCObjectTL.setTypeArgsLAngleLoc(SourceLocation());
    ObjCObjectTL.setTypeArgsRAngleLoc(SourceLocation());
  }

  // Protocol qualifier information.
  if (ObjCObjectTL.getNumProtocols() > 0) {
    assert(ObjCObjectTL.getNumProtocols() == Protocols.size());
    ObjCObjectTL.setProtocolLAngleLoc(ProtocolLAngleLoc);
    ObjCObjectTL.setProtocolRAngleLoc(ProtocolRAngleLoc);
    for (unsigned i = 0, n = Protocols.size(); i != n; ++i)
      ObjCObjectTL.setProtocolLoc(i, ProtocolLocs[i]);
  } else {
    ObjCObjectTL.setProtocolLAngleLoc(SourceLocation());
    ObjCObjectTL.setProtocolRAngleLoc(SourceLocation());
  }

  // Base type.
  ObjCObjectTL.setHasBaseTypeAsWritten(true);
  if (ObjCObjectTL.getType() == T)
    ObjCObjectTL.getBaseLoc().initializeFullCopy(BaseTypeInfo->getTypeLoc());
  else
    ObjCObjectTL.getBaseLoc().initialize(Context, Loc);

  // We're done. Return the completed type to the parser.
  return CreateParsedType(Result, ResultTInfo);
}

static OpenCLAccessAttr::Spelling
getImageAccess(const ParsedAttributesView &Attrs) {
  for (const ParsedAttr &AL : Attrs)
    if (AL.getKind() == ParsedAttr::AT_OpenCLAccess)
      return static_cast<OpenCLAccessAttr::Spelling>(AL.getSemanticSpelling());
  return OpenCLAccessAttr::Keyword_read_only;
}

static QualType ConvertConstrainedAutoDeclSpecToType(Sema &S, DeclSpec &DS,
                                                     AutoTypeKeyword AutoKW) {
  assert(DS.isConstrainedAuto());
  TemplateIdAnnotation *TemplateId = DS.getRepAsTemplateId();
  TemplateArgumentListInfo TemplateArgsInfo;
  TemplateArgsInfo.setLAngleLoc(TemplateId->LAngleLoc);
  TemplateArgsInfo.setRAngleLoc(TemplateId->RAngleLoc);
  ASTTemplateArgsPtr TemplateArgsPtr(TemplateId->getTemplateArgs(),
                                     TemplateId->NumArgs);
  S.translateTemplateArguments(TemplateArgsPtr, TemplateArgsInfo);
  llvm::SmallVector<TemplateArgument, 8> TemplateArgs;
  for (auto &ArgLoc : TemplateArgsInfo.arguments())
    TemplateArgs.push_back(ArgLoc.getArgument());
  return S.Context.getAutoType(QualType(), AutoTypeKeyword::Auto, false,
                               /*IsPack=*/false,
                               cast<ConceptDecl>(TemplateId->Template.get()
                                                 .getAsTemplateDecl()),
                               TemplateArgs);
}

/// Convert the specified declspec to the appropriate type
/// object.
/// \param state Specifies the declarator containing the declaration specifier
/// to be converted, along with other associated processing state.
/// \returns The type described by the declaration specifiers.  This function
/// never returns null.
static QualType ConvertDeclSpecToType(TypeProcessingState &state) {
  // FIXME: Should move the logic from DeclSpec::Finish to here for validity
  // checking.

  Sema &S = state.getSema();
  Declarator &declarator = state.getDeclarator();
  DeclSpec &DS = declarator.getMutableDeclSpec();
  SourceLocation DeclLoc = declarator.getIdentifierLoc();
  if (DeclLoc.isInvalid())
    DeclLoc = DS.getBeginLoc();

  ASTContext &Context = S.Context;

  QualType Result;
  switch (DS.getTypeSpecType()) {
  case DeclSpec::TST_void:
    Result = Context.VoidTy;
    break;
  case DeclSpec::TST_char:
    if (DS.getTypeSpecSign() == DeclSpec::TSS_unspecified)
      Result = Context.CharTy;
    else if (DS.getTypeSpecSign() == DeclSpec::TSS_signed)
      Result = Context.SignedCharTy;
    else {
      assert(DS.getTypeSpecSign() == DeclSpec::TSS_unsigned &&
             "Unknown TSS value");
      Result = Context.UnsignedCharTy;
    }
    break;
  case DeclSpec::TST_wchar:
    if (DS.getTypeSpecSign() == DeclSpec::TSS_unspecified)
      Result = Context.WCharTy;
    else if (DS.getTypeSpecSign() == DeclSpec::TSS_signed) {
      S.Diag(DS.getTypeSpecSignLoc(), diag::ext_wchar_t_sign_spec)
        << DS.getSpecifierName(DS.getTypeSpecType(),
                               Context.getPrintingPolicy());
      Result = Context.getSignedWCharType();
    } else {
      assert(DS.getTypeSpecSign() == DeclSpec::TSS_unsigned &&
        "Unknown TSS value");
      S.Diag(DS.getTypeSpecSignLoc(), diag::ext_wchar_t_sign_spec)
        << DS.getSpecifierName(DS.getTypeSpecType(),
                               Context.getPrintingPolicy());
      Result = Context.getUnsignedWCharType();
    }
    break;
  case DeclSpec::TST_char8:
      assert(DS.getTypeSpecSign() == DeclSpec::TSS_unspecified &&
        "Unknown TSS value");
      Result = Context.Char8Ty;
    break;
  case DeclSpec::TST_char16:
      assert(DS.getTypeSpecSign() == DeclSpec::TSS_unspecified &&
        "Unknown TSS value");
      Result = Context.Char16Ty;
    break;
  case DeclSpec::TST_char32:
      assert(DS.getTypeSpecSign() == DeclSpec::TSS_unspecified &&
        "Unknown TSS value");
      Result = Context.Char32Ty;
    break;
  case DeclSpec::TST_unspecified:
    // If this is a missing declspec in a block literal return context, then it
    // is inferred from the return statements inside the block.
    // The declspec is always missing in a lambda expr context; it is either
    // specified with a trailing return type or inferred.
    if (S.getLangOpts().CPlusPlus14 &&
        declarator.getContext() == DeclaratorContext::LambdaExprContext) {
      // In C++1y, a lambda's implicit return type is 'auto'.
      Result = Context.getAutoDeductType();
      break;
    } else if (declarator.getContext() ==
                   DeclaratorContext::LambdaExprContext ||
               checkOmittedBlockReturnType(S, declarator,
                                           Context.DependentTy)) {
      Result = Context.DependentTy;
      break;
    }

    // Unspecified typespec defaults to int in C90.  However, the C90 grammar
    // [C90 6.5] only allows a decl-spec if there was *some* type-specifier,
    // type-qualifier, or storage-class-specifier.  If not, emit an extwarn.
    // Note that the one exception to this is function definitions, which are
    // allowed to be completely missing a declspec.  This is handled in the
    // parser already though by it pretending to have seen an 'int' in this
    // case.
    if (S.getLangOpts().ImplicitInt) {
      // In C89 mode, we only warn if there is a completely missing declspec
      // when one is not allowed.
      if (DS.isEmpty()) {
        S.Diag(DeclLoc, diag::ext_missing_declspec)
            << DS.getSourceRange()
            << FixItHint::CreateInsertion(DS.getBeginLoc(), "int");
      }
    } else if (!DS.hasTypeSpecifier()) {
      // C99 and C++ require a type specifier.  For example, C99 6.7.2p2 says:
      // "At least one type specifier shall be given in the declaration
      // specifiers in each declaration, and in the specifier-qualifier list in
      // each struct declaration and type name."
      if (S.getLangOpts().CPlusPlus && !DS.isTypeSpecPipe()) {
        S.Diag(DeclLoc, diag::err_missing_type_specifier)
          << DS.getSourceRange();

        // When this occurs in C++ code, often something is very broken with the
        // value being declared, poison it as invalid so we don't get chains of
        // errors.
        declarator.setInvalidType(true);
      } else if ((S.getLangOpts().OpenCLVersion >= 200 ||
                  S.getLangOpts().OpenCLCPlusPlus) &&
                 DS.isTypeSpecPipe()) {
        S.Diag(DeclLoc, diag::err_missing_actual_pipe_type)
          << DS.getSourceRange();
        declarator.setInvalidType(true);
      } else {
        S.Diag(DeclLoc, diag::ext_missing_type_specifier)
          << DS.getSourceRange();
      }
    }

    LLVM_FALLTHROUGH;
  case DeclSpec::TST_int: {
    if (DS.getTypeSpecSign() != DeclSpec::TSS_unsigned) {
      switch (DS.getTypeSpecWidth()) {
      case DeclSpec::TSW_unspecified: Result = Context.IntTy; break;
      case DeclSpec::TSW_short:       Result = Context.ShortTy; break;
      case DeclSpec::TSW_long:        Result = Context.LongTy; break;
      case DeclSpec::TSW_longlong:
        Result = Context.LongLongTy;

        // 'long long' is a C99 or C++11 feature.
        if (!S.getLangOpts().C99) {
          if (S.getLangOpts().CPlusPlus)
            S.Diag(DS.getTypeSpecWidthLoc(),
                   S.getLangOpts().CPlusPlus11 ?
                   diag::warn_cxx98_compat_longlong : diag::ext_cxx11_longlong);
          else
            S.Diag(DS.getTypeSpecWidthLoc(), diag::ext_c99_longlong);
        }
        break;
      }
    } else {
      switch (DS.getTypeSpecWidth()) {
      case DeclSpec::TSW_unspecified: Result = Context.UnsignedIntTy; break;
      case DeclSpec::TSW_short:       Result = Context.UnsignedShortTy; break;
      case DeclSpec::TSW_long:        Result = Context.UnsignedLongTy; break;
      case DeclSpec::TSW_longlong:
        Result = Context.UnsignedLongLongTy;

        // 'long long' is a C99 or C++11 feature.
        if (!S.getLangOpts().C99) {
          if (S.getLangOpts().CPlusPlus)
            S.Diag(DS.getTypeSpecWidthLoc(),
                   S.getLangOpts().CPlusPlus11 ?
                   diag::warn_cxx98_compat_longlong : diag::ext_cxx11_longlong);
          else
            S.Diag(DS.getTypeSpecWidthLoc(), diag::ext_c99_longlong);
        }
        break;
      }
    }
    break;
  }
  case DeclSpec::TST_extint: {
    if (!S.Context.getTargetInfo().hasExtIntType())
      S.Diag(DS.getTypeSpecTypeLoc(), diag::err_type_unsupported)
        << "_ExtInt";
    Result = S.BuildExtIntType(DS.getTypeSpecSign() == TSS_unsigned,
                               DS.getRepAsExpr(), DS.getBeginLoc());
    if (Result.isNull()) {
      Result = Context.IntTy;
      declarator.setInvalidType(true);
    }
    break;
  }
  case DeclSpec::TST_accum: {
    switch (DS.getTypeSpecWidth()) {
      case DeclSpec::TSW_short:
        Result = Context.ShortAccumTy;
        break;
      case DeclSpec::TSW_unspecified:
        Result = Context.AccumTy;
        break;
      case DeclSpec::TSW_long:
        Result = Context.LongAccumTy;
        break;
      case DeclSpec::TSW_longlong:
        llvm_unreachable("Unable to specify long long as _Accum width");
    }

    if (DS.getTypeSpecSign() == DeclSpec::TSS_unsigned)
      Result = Context.getCorrespondingUnsignedType(Result);

    if (DS.isTypeSpecSat())
      Result = Context.getCorrespondingSaturatedType(Result);

    break;
  }
  case DeclSpec::TST_fract: {
    switch (DS.getTypeSpecWidth()) {
      case DeclSpec::TSW_short:
        Result = Context.ShortFractTy;
        break;
      case DeclSpec::TSW_unspecified:
        Result = Context.FractTy;
        break;
      case DeclSpec::TSW_long:
        Result = Context.LongFractTy;
        break;
      case DeclSpec::TSW_longlong:
        llvm_unreachable("Unable to specify long long as _Fract width");
    }

    if (DS.getTypeSpecSign() == DeclSpec::TSS_unsigned)
      Result = Context.getCorrespondingUnsignedType(Result);

    if (DS.isTypeSpecSat())
      Result = Context.getCorrespondingSaturatedType(Result);

    break;
  }
  case DeclSpec::TST_int128:
    if (!S.Context.getTargetInfo().hasInt128Type() &&
        !(S.getLangOpts().OpenMP && S.getLangOpts().OpenMPIsDevice))
      S.Diag(DS.getTypeSpecTypeLoc(), diag::err_type_unsupported)
        << "__int128";
    if (DS.getTypeSpecSign() == DeclSpec::TSS_unsigned)
      Result = Context.UnsignedInt128Ty;
    else
      Result = Context.Int128Ty;
    break;
  case DeclSpec::TST_float16:
    // CUDA host and device may have different _Float16 support, therefore
    // do not diagnose _Float16 usage to avoid false alarm.
    // ToDo: more precise diagnostics for CUDA.
    if (!S.Context.getTargetInfo().hasFloat16Type() && !S.getLangOpts().CUDA &&
        !(S.getLangOpts().OpenMP && S.getLangOpts().OpenMPIsDevice))
      S.Diag(DS.getTypeSpecTypeLoc(), diag::err_type_unsupported)
        << "_Float16";
    Result = Context.Float16Ty;
    break;
  case DeclSpec::TST_half:    Result = Context.HalfTy; break;
  case DeclSpec::TST_BFloat16:
    if (!S.Context.getTargetInfo().hasBFloat16Type())
      S.Diag(DS.getTypeSpecTypeLoc(), diag::err_type_unsupported)
        << "__bf16";
    Result = Context.BFloat16Ty;
    break;
  case DeclSpec::TST_float:   Result = Context.FloatTy; break;
  case DeclSpec::TST_double:
    if (DS.getTypeSpecWidth() == DeclSpec::TSW_long)
      Result = Context.LongDoubleTy;
    else
      Result = Context.DoubleTy;
    break;
  case DeclSpec::TST_float128:
    if (!S.Context.getTargetInfo().hasFloat128Type() &&
        !S.getLangOpts().SYCLIsDevice &&
        !(S.getLangOpts().OpenMP && S.getLangOpts().OpenMPIsDevice))
      S.Diag(DS.getTypeSpecTypeLoc(), diag::err_type_unsupported)
        << "__float128";
    Result = Context.Float128Ty;
    break;
  case DeclSpec::TST_bool:
    Result = Context.BoolTy; // _Bool or bool
    break;
  case DeclSpec::TST_decimal32:    // _Decimal32
  case DeclSpec::TST_decimal64:    // _Decimal64
  case DeclSpec::TST_decimal128:   // _Decimal128
    S.Diag(DS.getTypeSpecTypeLoc(), diag::err_decimal_unsupported);
    Result = Context.IntTy;
    declarator.setInvalidType(true);
    break;
  case DeclSpec::TST_class:
  case DeclSpec::TST_enum:
  case DeclSpec::TST_union:
  case DeclSpec::TST_struct:
  case DeclSpec::TST_interface: {
    TagDecl *D = dyn_cast_or_null<TagDecl>(DS.getRepAsDecl());
    if (!D) {
      // This can happen in C++ with ambiguous lookups.
      Result = Context.IntTy;
      declarator.setInvalidType(true);
      break;
    }

    // If the type is deprecated or unavailable, diagnose it.
    S.DiagnoseUseOfDecl(D, DS.getTypeSpecTypeNameLoc());

    assert(DS.getTypeSpecWidth() == 0 && DS.getTypeSpecComplex() == 0 &&
           DS.getTypeSpecSign() == 0 && "No qualifiers on tag names!");

    // TypeQuals handled by caller.
    Result = Context.getTypeDeclType(D);

    // In both C and C++, make an ElaboratedType.
    ElaboratedTypeKeyword Keyword
      = ElaboratedType::getKeywordForTypeSpec(DS.getTypeSpecType());
    Result = S.getElaboratedType(Keyword, DS.getTypeSpecScope(), Result,
                                 DS.isTypeSpecOwned() ? D : nullptr);
    break;
  }
  case DeclSpec::TST_typename: {
    assert(DS.getTypeSpecWidth() == 0 && DS.getTypeSpecComplex() == 0 &&
           DS.getTypeSpecSign() == 0 &&
           "Can't handle qualifiers on typedef names yet!");
    Result = S.GetTypeFromParser(DS.getRepAsType());
    if (Result.isNull()) {
      declarator.setInvalidType(true);
    }

    // TypeQuals handled by caller.
    break;
  }
  case DeclSpec::TST_typeofType:
    // FIXME: Preserve type source info.
    Result = S.GetTypeFromParser(DS.getRepAsType());
    assert(!Result.isNull() && "Didn't get a type for typeof?");
    if (!Result->isDependentType())
      if (const TagType *TT = Result->getAs<TagType>())
        S.DiagnoseUseOfDecl(TT->getDecl(), DS.getTypeSpecTypeLoc());
    // TypeQuals handled by caller.
    Result = Context.getTypeOfType(Result);
    break;
  case DeclSpec::TST_typeofExpr: {
    Expr *E = DS.getRepAsExpr();
    assert(E && "Didn't get an expression for typeof?");
    // TypeQuals handled by caller.
    Result = S.BuildTypeofExprType(E, DS.getTypeSpecTypeLoc());
    if (Result.isNull()) {
      Result = Context.IntTy;
      declarator.setInvalidType(true);
    }
    break;
  }
  case DeclSpec::TST_decltype: {
    Expr *E = DS.getRepAsExpr();
    assert(E && "Didn't get an expression for decltype?");
    // TypeQuals handled by caller.
    Result = S.BuildDecltypeType(E, DS.getTypeSpecTypeLoc());
    if (Result.isNull()) {
      Result = Context.IntTy;
      declarator.setInvalidType(true);
    }
    break;
  }
  case DeclSpec::TST_underlyingType:
    Result = S.GetTypeFromParser(DS.getRepAsType());
    assert(!Result.isNull() && "Didn't get a type for __underlying_type?");
    Result = S.BuildUnaryTransformType(Result,
                                       UnaryTransformType::EnumUnderlyingType,
                                       DS.getTypeSpecTypeLoc());
    if (Result.isNull()) {
      Result = Context.IntTy;
      declarator.setInvalidType(true);
    }
    break;

  case DeclSpec::TST_auto:
    if (DS.isConstrainedAuto()) {
      Result = ConvertConstrainedAutoDeclSpecToType(S, DS,
                                                    AutoTypeKeyword::Auto);
      break;
    }
    Result = Context.getAutoType(QualType(), AutoTypeKeyword::Auto, false);
    break;

  case DeclSpec::TST_auto_type:
    Result = Context.getAutoType(QualType(), AutoTypeKeyword::GNUAutoType, false);
    break;

  case DeclSpec::TST_decltype_auto:
    if (DS.isConstrainedAuto()) {
      Result =
          ConvertConstrainedAutoDeclSpecToType(S, DS,
                                               AutoTypeKeyword::DecltypeAuto);
      break;
    }
    Result = Context.getAutoType(QualType(), AutoTypeKeyword::DecltypeAuto,
                                 /*IsDependent*/ false);
    break;

  case DeclSpec::TST_unknown_anytype:
    Result = Context.UnknownAnyTy;
    break;

  case DeclSpec::TST_atomic:
    Result = S.GetTypeFromParser(DS.getRepAsType());
    assert(!Result.isNull() && "Didn't get a type for _Atomic?");
    Result = S.BuildAtomicType(Result, DS.getTypeSpecTypeLoc());
    if (Result.isNull()) {
      Result = Context.IntTy;
      declarator.setInvalidType(true);
    }
    break;

#define GENERIC_IMAGE_TYPE(ImgType, Id)                                        \
  case DeclSpec::TST_##ImgType##_t:                                            \
    switch (getImageAccess(DS.getAttributes())) {                              \
    case OpenCLAccessAttr::Keyword_write_only:                                 \
      Result = Context.Id##WOTy;                                               \
      break;                                                                   \
    case OpenCLAccessAttr::Keyword_read_write:                                 \
      Result = Context.Id##RWTy;                                               \
      break;                                                                   \
    case OpenCLAccessAttr::Keyword_read_only:                                  \
      Result = Context.Id##ROTy;                                               \
      break;                                                                   \
    case OpenCLAccessAttr::SpellingNotCalculated:                              \
      llvm_unreachable("Spelling not yet calculated");                         \
    }                                                                          \
    break;
#include "clang/Basic/OpenCLImageTypes.def"

  case DeclSpec::TST_error:
    Result = Context.IntTy;
    declarator.setInvalidType(true);
    break;
  }

  // FIXME: we want resulting declarations to be marked invalid, but claiming
  // the type is invalid is too strong - e.g. it causes ActOnTypeName to return
  // a null type.
  if (Result->containsErrors())
    declarator.setInvalidType();

  if (S.getLangOpts().OpenCL &&
      S.checkOpenCLDisabledTypeDeclSpec(DS, Result))
    declarator.setInvalidType(true);

  bool IsFixedPointType = DS.getTypeSpecType() == DeclSpec::TST_accum ||
                          DS.getTypeSpecType() == DeclSpec::TST_fract;

  // Only fixed point types can be saturated
  if (DS.isTypeSpecSat() && !IsFixedPointType)
    S.Diag(DS.getTypeSpecSatLoc(), diag::err_invalid_saturation_spec)
        << DS.getSpecifierName(DS.getTypeSpecType(),
                               Context.getPrintingPolicy());

  // Handle complex types.
  if (DS.getTypeSpecComplex() == DeclSpec::TSC_complex) {
    if (S.getLangOpts().Freestanding)
      S.Diag(DS.getTypeSpecComplexLoc(), diag::ext_freestanding_complex);
    Result = Context.getComplexType(Result);
  } else if (DS.isTypeAltiVecVector()) {
    unsigned typeSize = static_cast<unsigned>(Context.getTypeSize(Result));
    assert(typeSize > 0 && "type size for vector must be greater than 0 bits");
    VectorType::VectorKind VecKind = VectorType::AltiVecVector;
    if (DS.isTypeAltiVecPixel())
      VecKind = VectorType::AltiVecPixel;
    else if (DS.isTypeAltiVecBool())
      VecKind = VectorType::AltiVecBool;
    Result = Context.getVectorType(Result, 128/typeSize, VecKind);
  }

  // FIXME: Imaginary.
  if (DS.getTypeSpecComplex() == DeclSpec::TSC_imaginary)
    S.Diag(DS.getTypeSpecComplexLoc(), diag::err_imaginary_not_supported);

  // Before we process any type attributes, synthesize a block literal
  // function declarator if necessary.
  if (declarator.getContext() == DeclaratorContext::BlockLiteralContext)
    maybeSynthesizeBlockSignature(state, Result);

  // Apply any type attributes from the decl spec.  This may cause the
  // list of type attributes to be temporarily saved while the type
  // attributes are pushed around.
  // pipe attributes will be handled later ( at GetFullTypeForDeclarator )
  if (!DS.isTypeSpecPipe())
    processTypeAttrs(state, Result, TAL_DeclSpec, DS.getAttributes());

  // Apply const/volatile/restrict qualifiers to T.
  if (unsigned TypeQuals = DS.getTypeQualifiers()) {
    // Warn about CV qualifiers on function types.
    // C99 6.7.3p8:
    //   If the specification of a function type includes any type qualifiers,
    //   the behavior is undefined.
    // C++11 [dcl.fct]p7:
    //   The effect of a cv-qualifier-seq in a function declarator is not the
    //   same as adding cv-qualification on top of the function type. In the
    //   latter case, the cv-qualifiers are ignored.
    if (Result->isFunctionType()) {
      diagnoseAndRemoveTypeQualifiers(
          S, DS, TypeQuals, Result, DeclSpec::TQ_const | DeclSpec::TQ_volatile,
          S.getLangOpts().CPlusPlus
              ? diag::warn_typecheck_function_qualifiers_ignored
              : diag::warn_typecheck_function_qualifiers_unspecified);
      // No diagnostic for 'restrict' or '_Atomic' applied to a
      // function type; we'll diagnose those later, in BuildQualifiedType.
    }

    // C++11 [dcl.ref]p1:
    //   Cv-qualified references are ill-formed except when the
    //   cv-qualifiers are introduced through the use of a typedef-name
    //   or decltype-specifier, in which case the cv-qualifiers are ignored.
    //
    // There don't appear to be any other contexts in which a cv-qualified
    // reference type could be formed, so the 'ill-formed' clause here appears
    // to never happen.
    if (TypeQuals && Result->isReferenceType()) {
      diagnoseAndRemoveTypeQualifiers(
          S, DS, TypeQuals, Result,
          DeclSpec::TQ_const | DeclSpec::TQ_volatile | DeclSpec::TQ_atomic,
          diag::warn_typecheck_reference_qualifiers);
    }

    // C90 6.5.3 constraints: "The same type qualifier shall not appear more
    // than once in the same specifier-list or qualifier-list, either directly
    // or via one or more typedefs."
    if (!S.getLangOpts().C99 && !S.getLangOpts().CPlusPlus
        && TypeQuals & Result.getCVRQualifiers()) {
      if (TypeQuals & DeclSpec::TQ_const && Result.isConstQualified()) {
        S.Diag(DS.getConstSpecLoc(), diag::ext_duplicate_declspec)
          << "const";
      }

      if (TypeQuals & DeclSpec::TQ_volatile && Result.isVolatileQualified()) {
        S.Diag(DS.getVolatileSpecLoc(), diag::ext_duplicate_declspec)
          << "volatile";
      }

      // C90 doesn't have restrict nor _Atomic, so it doesn't force us to
      // produce a warning in this case.
    }

    QualType Qualified = S.BuildQualifiedType(Result, DeclLoc, TypeQuals, &DS);

    // If adding qualifiers fails, just use the unqualified type.
    if (Qualified.isNull())
      declarator.setInvalidType(true);
    else
      Result = Qualified;
  }

  assert(!Result.isNull() && "This function should not return a null type");
  return Result;
}

static std::string getPrintableNameForEntity(DeclarationName Entity) {
  if (Entity)
    return Entity.getAsString();

  return "type name";
}

QualType Sema::BuildQualifiedType(QualType T, SourceLocation Loc,
                                  Qualifiers Qs, const DeclSpec *DS) {
  if (T.isNull())
    return QualType();

  // Ignore any attempt to form a cv-qualified reference.
  if (T->isReferenceType()) {
    Qs.removeConst();
    Qs.removeVolatile();
  }

  // Enforce C99 6.7.3p2: "Types other than pointer types derived from
  // object or incomplete types shall not be restrict-qualified."
  if (Qs.hasRestrict()) {
    unsigned DiagID = 0;
    QualType ProblemTy;

    if (T->isAnyPointerType() || T->isReferenceType() ||
        T->isMemberPointerType()) {
      QualType EltTy;
      if (T->isObjCObjectPointerType())
        EltTy = T;
      else if (const MemberPointerType *PTy = T->getAs<MemberPointerType>())
        EltTy = PTy->getPointeeType();
      else
        EltTy = T->getPointeeType();

      // If we have a pointer or reference, the pointee must have an object
      // incomplete type.
      if (!EltTy->isIncompleteOrObjectType()) {
        DiagID = diag::err_typecheck_invalid_restrict_invalid_pointee;
        ProblemTy = EltTy;
      }
    } else if (!T->isDependentType()) {
      DiagID = diag::err_typecheck_invalid_restrict_not_pointer;
      ProblemTy = T;
    }

    if (DiagID) {
      Diag(DS ? DS->getRestrictSpecLoc() : Loc, DiagID) << ProblemTy;
      Qs.removeRestrict();
    }
  }

  return Context.getQualifiedType(T, Qs);
}

QualType Sema::BuildQualifiedType(QualType T, SourceLocation Loc,
                                  unsigned CVRAU, const DeclSpec *DS) {
  if (T.isNull())
    return QualType();

  // Ignore any attempt to form a cv-qualified reference.
  if (T->isReferenceType())
    CVRAU &=
        ~(DeclSpec::TQ_const | DeclSpec::TQ_volatile | DeclSpec::TQ_atomic);

  // Convert from DeclSpec::TQ to Qualifiers::TQ by just dropping TQ_atomic and
  // TQ_unaligned;
  unsigned CVR = CVRAU & ~(DeclSpec::TQ_atomic | DeclSpec::TQ_unaligned);

  // C11 6.7.3/5:
  //   If the same qualifier appears more than once in the same
  //   specifier-qualifier-list, either directly or via one or more typedefs,
  //   the behavior is the same as if it appeared only once.
  //
  // It's not specified what happens when the _Atomic qualifier is applied to
  // a type specified with the _Atomic specifier, but we assume that this
  // should be treated as if the _Atomic qualifier appeared multiple times.
  if (CVRAU & DeclSpec::TQ_atomic && !T->isAtomicType()) {
    // C11 6.7.3/5:
    //   If other qualifiers appear along with the _Atomic qualifier in a
    //   specifier-qualifier-list, the resulting type is the so-qualified
    //   atomic type.
    //
    // Don't need to worry about array types here, since _Atomic can't be
    // applied to such types.
    SplitQualType Split = T.getSplitUnqualifiedType();
    T = BuildAtomicType(QualType(Split.Ty, 0),
                        DS ? DS->getAtomicSpecLoc() : Loc);
    if (T.isNull())
      return T;
    Split.Quals.addCVRQualifiers(CVR);
    return BuildQualifiedType(T, Loc, Split.Quals);
  }

  Qualifiers Q = Qualifiers::fromCVRMask(CVR);
  Q.setUnaligned(CVRAU & DeclSpec::TQ_unaligned);
  return BuildQualifiedType(T, Loc, Q, DS);
}

/// Build a paren type including \p T.
QualType Sema::BuildParenType(QualType T) {
  return Context.getParenType(T);
}

/// Given that we're building a pointer or reference to the given
static QualType inferARCLifetimeForPointee(Sema &S, QualType type,
                                           SourceLocation loc,
                                           bool isReference) {
  // Bail out if retention is unrequired or already specified.
  if (!type->isObjCLifetimeType() ||
      type.getObjCLifetime() != Qualifiers::OCL_None)
    return type;

  Qualifiers::ObjCLifetime implicitLifetime = Qualifiers::OCL_None;

  // If the object type is const-qualified, we can safely use
  // __unsafe_unretained.  This is safe (because there are no read
  // barriers), and it'll be safe to coerce anything but __weak* to
  // the resulting type.
  if (type.isConstQualified()) {
    implicitLifetime = Qualifiers::OCL_ExplicitNone;

  // Otherwise, check whether the static type does not require
  // retaining.  This currently only triggers for Class (possibly
  // protocol-qualifed, and arrays thereof).
  } else if (type->isObjCARCImplicitlyUnretainedType()) {
    implicitLifetime = Qualifiers::OCL_ExplicitNone;

  // If we are in an unevaluated context, like sizeof, skip adding a
  // qualification.
  } else if (S.isUnevaluatedContext()) {
    return type;

  // If that failed, give an error and recover using __strong.  __strong
  // is the option most likely to prevent spurious second-order diagnostics,
  // like when binding a reference to a field.
  } else {
    // These types can show up in private ivars in system headers, so
    // we need this to not be an error in those cases.  Instead we
    // want to delay.
    if (S.DelayedDiagnostics.shouldDelayDiagnostics()) {
      S.DelayedDiagnostics.add(
          sema::DelayedDiagnostic::makeForbiddenType(loc,
              diag::err_arc_indirect_no_ownership, type, isReference));
    } else {
      S.Diag(loc, diag::err_arc_indirect_no_ownership) << type << isReference;
    }
    implicitLifetime = Qualifiers::OCL_Strong;
  }
  assert(implicitLifetime && "didn't infer any lifetime!");

  Qualifiers qs;
  qs.addObjCLifetime(implicitLifetime);
  return S.Context.getQualifiedType(type, qs);
}

static std::string getFunctionQualifiersAsString(const FunctionProtoType *FnTy){
  std::string Quals = FnTy->getMethodQuals().getAsString();

  switch (FnTy->getRefQualifier()) {
  case RQ_None:
    break;

  case RQ_LValue:
    if (!Quals.empty())
      Quals += ' ';
    Quals += '&';
    break;

  case RQ_RValue:
    if (!Quals.empty())
      Quals += ' ';
    Quals += "&&";
    break;
  }

  return Quals;
}

namespace {
/// Kinds of declarator that cannot contain a qualified function type.
///
/// C++98 [dcl.fct]p4 / C++11 [dcl.fct]p6:
///     a function type with a cv-qualifier or a ref-qualifier can only appear
///     at the topmost level of a type.
///
/// Parens and member pointers are permitted. We don't diagnose array and
/// function declarators, because they don't allow function types at all.
///
/// The values of this enum are used in diagnostics.
enum QualifiedFunctionKind { QFK_BlockPointer, QFK_Pointer, QFK_Reference };
} // end anonymous namespace

/// Check whether the type T is a qualified function type, and if it is,
/// diagnose that it cannot be contained within the given kind of declarator.
static bool checkQualifiedFunction(Sema &S, QualType T, SourceLocation Loc,
                                   QualifiedFunctionKind QFK) {
  // Does T refer to a function type with a cv-qualifier or a ref-qualifier?
  const FunctionProtoType *FPT = T->getAs<FunctionProtoType>();
  if (!FPT ||
      (FPT->getMethodQuals().empty() && FPT->getRefQualifier() == RQ_None))
    return false;

  S.Diag(Loc, diag::err_compound_qualified_function_type)
    << QFK << isa<FunctionType>(T.IgnoreParens()) << T
    << getFunctionQualifiersAsString(FPT);
  return true;
}

bool Sema::CheckQualifiedFunctionForTypeId(QualType T, SourceLocation Loc) {
  const FunctionProtoType *FPT = T->getAs<FunctionProtoType>();
  if (!FPT ||
      (FPT->getMethodQuals().empty() && FPT->getRefQualifier() == RQ_None))
    return false;

  Diag(Loc, diag::err_qualified_function_typeid)
      << T << getFunctionQualifiersAsString(FPT);
  return true;
}

// Helper to deduce addr space of a pointee type in OpenCL mode.
static QualType deduceOpenCLPointeeAddrSpace(Sema &S, QualType PointeeType) {
  if (!PointeeType->isUndeducedAutoType() && !PointeeType->isDependentType() &&
      !PointeeType->isSamplerT() &&
      !PointeeType.hasAddressSpace())
    PointeeType = S.getASTContext().getAddrSpaceQualType(
        PointeeType,
        S.getLangOpts().OpenCLCPlusPlus || S.getLangOpts().OpenCLVersion == 200
            ? LangAS::opencl_generic
            : LangAS::opencl_private);
  return PointeeType;
}

/// Build a pointer type.
///
/// \param T The type to which we'll be building a pointer.
///
/// \param Loc The location of the entity whose type involves this
/// pointer type or, if there is no such entity, the location of the
/// type that will have pointer type.
///
/// \param Entity The name of the entity that involves the pointer
/// type, if known.
///
/// \returns A suitable pointer type, if there are no
/// errors. Otherwise, returns a NULL type.
QualType Sema::BuildPointerType(QualType T,
                                SourceLocation Loc, DeclarationName Entity) {
  if (T->isReferenceType()) {
    // C++ 8.3.2p4: There shall be no ... pointers to references ...
    Diag(Loc, diag::err_illegal_decl_pointer_to_reference)
      << getPrintableNameForEntity(Entity) << T;
    return QualType();
  }

  if (T->isFunctionType() && getLangOpts().OpenCL) {
    Diag(Loc, diag::err_opencl_function_pointer);
    return QualType();
  }

  if (checkQualifiedFunction(*this, T, Loc, QFK_Pointer))
    return QualType();

  assert(!T->isObjCObjectType() && "Should build ObjCObjectPointerType");

  // In ARC, it is forbidden to build pointers to unqualified pointers.
  if (getLangOpts().ObjCAutoRefCount)
    T = inferARCLifetimeForPointee(*this, T, Loc, /*reference*/ false);

  if (getLangOpts().OpenCL)
    T = deduceOpenCLPointeeAddrSpace(*this, T);

  // Build the pointer type.
  return Context.getPointerType(T);
}

/// Build a reference type.
///
/// \param T The type to which we'll be building a reference.
///
/// \param Loc The location of the entity whose type involves this
/// reference type or, if there is no such entity, the location of the
/// type that will have reference type.
///
/// \param Entity The name of the entity that involves the reference
/// type, if known.
///
/// \returns A suitable reference type, if there are no
/// errors. Otherwise, returns a NULL type.
QualType Sema::BuildReferenceType(QualType T, bool SpelledAsLValue,
                                  SourceLocation Loc,
                                  DeclarationName Entity) {
  assert(Context.getCanonicalType(T) != Context.OverloadTy &&
         "Unresolved overloaded function type");

  // C++0x [dcl.ref]p6:
  //   If a typedef (7.1.3), a type template-parameter (14.3.1), or a
  //   decltype-specifier (7.1.6.2) denotes a type TR that is a reference to a
  //   type T, an attempt to create the type "lvalue reference to cv TR" creates
  //   the type "lvalue reference to T", while an attempt to create the type
  //   "rvalue reference to cv TR" creates the type TR.
  bool LValueRef = SpelledAsLValue || T->getAs<LValueReferenceType>();

  // C++ [dcl.ref]p4: There shall be no references to references.
  //
  // According to C++ DR 106, references to references are only
  // diagnosed when they are written directly (e.g., "int & &"),
  // but not when they happen via a typedef:
  //
  //   typedef int& intref;
  //   typedef intref& intref2;
  //
  // Parser::ParseDeclaratorInternal diagnoses the case where
  // references are written directly; here, we handle the
  // collapsing of references-to-references as described in C++0x.
  // DR 106 and 540 introduce reference-collapsing into C++98/03.

  // C++ [dcl.ref]p1:
  //   A declarator that specifies the type "reference to cv void"
  //   is ill-formed.
  if (T->isVoidType()) {
    Diag(Loc, diag::err_reference_to_void);
    return QualType();
  }

  if (checkQualifiedFunction(*this, T, Loc, QFK_Reference))
    return QualType();

  // In ARC, it is forbidden to build references to unqualified pointers.
  if (getLangOpts().ObjCAutoRefCount)
    T = inferARCLifetimeForPointee(*this, T, Loc, /*reference*/ true);

  if (getLangOpts().OpenCL)
    T = deduceOpenCLPointeeAddrSpace(*this, T);

  // Handle restrict on references.
  if (LValueRef)
    return Context.getLValueReferenceType(T, SpelledAsLValue);
  return Context.getRValueReferenceType(T);
}

/// Build a Read-only Pipe type.
///
/// \param T The type to which we'll be building a Pipe.
///
/// \param Loc We do not use it for now.
///
/// \returns A suitable pipe type, if there are no errors. Otherwise, returns a
/// NULL type.
QualType Sema::BuildReadPipeType(QualType T, SourceLocation Loc) {
  return Context.getReadPipeType(T);
}

/// Build a Write-only Pipe type.
///
/// \param T The type to which we'll be building a Pipe.
///
/// \param Loc We do not use it for now.
///
/// \returns A suitable pipe type, if there are no errors. Otherwise, returns a
/// NULL type.
QualType Sema::BuildWritePipeType(QualType T, SourceLocation Loc) {
  return Context.getWritePipeType(T);
}

/// Build a extended int type.
///
/// \param IsUnsigned Boolean representing the signedness of the type.
///
/// \param BitWidth Size of this int type in bits, or an expression representing
/// that.
///
/// \param Loc Location of the keyword.
QualType Sema::BuildExtIntType(bool IsUnsigned, Expr *BitWidth,
                               SourceLocation Loc) {
  if (BitWidth->isInstantiationDependent())
    return Context.getDependentExtIntType(IsUnsigned, BitWidth);

  llvm::APSInt Bits(32);
  ExprResult ICE = VerifyIntegerConstantExpression(BitWidth, &Bits);

  if (ICE.isInvalid())
    return QualType();

  int64_t NumBits = Bits.getSExtValue();
  if (!IsUnsigned && NumBits < 2) {
    Diag(Loc, diag::err_ext_int_bad_size) << 0;
    return QualType();
  }

  if (IsUnsigned && NumBits < 1) {
    Diag(Loc, diag::err_ext_int_bad_size) << 1;
    return QualType();
  }

  if (NumBits > llvm::IntegerType::MAX_INT_BITS) {
    Diag(Loc, diag::err_ext_int_max_size) << IsUnsigned
                                          << llvm::IntegerType::MAX_INT_BITS;
    return QualType();
  }

  return Context.getExtIntType(IsUnsigned, NumBits);
}

/// Check whether the specified array bound can be evaluated using the relevant
/// language rules. If so, returns the possibly-converted expression and sets
/// SizeVal to the size. If not, but the expression might be a VLA bound,
/// returns ExprResult(). Otherwise, produces a diagnostic and returns
/// ExprError().
static ExprResult checkArraySize(Sema &S, Expr *&ArraySize,
                                 llvm::APSInt &SizeVal, unsigned VLADiag,
                                 bool VLAIsError) {
  if (S.getLangOpts().CPlusPlus14 &&
      (VLAIsError ||
       !ArraySize->getType()->isIntegralOrUnscopedEnumerationType())) {
    // C++14 [dcl.array]p1:
    //   The constant-expression shall be a converted constant expression of
    //   type std::size_t.
    //
    // Don't apply this rule if we might be forming a VLA: in that case, we
    // allow non-constant expressions and constant-folding. We only need to use
    // the converted constant expression rules (to properly convert the source)
    // when the source expression is of class type.
    return S.CheckConvertedConstantExpression(
        ArraySize, S.Context.getSizeType(), SizeVal, Sema::CCEK_ArrayBound);
  }

  // If the size is an ICE, it certainly isn't a VLA. If we're in a GNU mode
  // (like gnu99, but not c99) accept any evaluatable value as an extension.
  class VLADiagnoser : public Sema::VerifyICEDiagnoser {
  public:
    unsigned VLADiag;
    bool VLAIsError;
    bool IsVLA = false;

    VLADiagnoser(unsigned VLADiag, bool VLAIsError)
        : VLADiag(VLADiag), VLAIsError(VLAIsError) {}

    Sema::SemaDiagnosticBuilder diagnoseNotICEType(Sema &S, SourceLocation Loc,
                                                   QualType T) override {
      return S.Diag(Loc, diag::err_array_size_non_int) << T;
    }

    Sema::SemaDiagnosticBuilder diagnoseNotICE(Sema &S,
                                               SourceLocation Loc) override {
      IsVLA = !VLAIsError;
      return S.Diag(Loc, VLADiag);
    }

    Sema::SemaDiagnosticBuilder diagnoseFold(Sema &S,
                                             SourceLocation Loc) override {
      return S.Diag(Loc, diag::ext_vla_folded_to_constant);
    }
  } Diagnoser(VLADiag, VLAIsError);

  ExprResult R = S.VerifyIntegerConstantExpression(
      ArraySize, &SizeVal, Diagnoser,
      (S.LangOpts.GNUMode || S.LangOpts.OpenCL));
  if (Diagnoser.IsVLA)
    return ExprResult();
  return R;
}

/// Build an array type.
///
/// \param T The type of each element in the array.
///
/// \param ASM C99 array size modifier (e.g., '*', 'static').
///
/// \param ArraySize Expression describing the size of the array.
///
/// \param Brackets The range from the opening '[' to the closing ']'.
///
/// \param Entity The name of the entity that involves the array
/// type, if known.
///
/// \returns A suitable array type, if there are no errors. Otherwise,
/// returns a NULL type.
QualType Sema::BuildArrayType(QualType T, ArrayType::ArraySizeModifier ASM,
                              Expr *ArraySize, unsigned Quals,
                              SourceRange Brackets, DeclarationName Entity) {

  SourceLocation Loc = Brackets.getBegin();
  if (getLangOpts().CPlusPlus) {
    // C++ [dcl.array]p1:
    //   T is called the array element type; this type shall not be a reference
    //   type, the (possibly cv-qualified) type void, a function type or an
    //   abstract class type.
    //
    // C++ [dcl.array]p3:
    //   When several "array of" specifications are adjacent, [...] only the
    //   first of the constant expressions that specify the bounds of the arrays
    //   may be omitted.
    //
    // Note: function types are handled in the common path with C.
    if (T->isReferenceType()) {
      Diag(Loc, diag::err_illegal_decl_array_of_references)
      << getPrintableNameForEntity(Entity) << T;
      return QualType();
    }

    if (T->isVoidType() || T->isIncompleteArrayType()) {
      Diag(Loc, diag::err_array_incomplete_or_sizeless_type) << 0 << T;
      return QualType();
    }

    if (RequireNonAbstractType(Brackets.getBegin(), T,
                               diag::err_array_of_abstract_type))
      return QualType();

    // Mentioning a member pointer type for an array type causes us to lock in
    // an inheritance model, even if it's inside an unused typedef.
    if (Context.getTargetInfo().getCXXABI().isMicrosoft())
      if (const MemberPointerType *MPTy = T->getAs<MemberPointerType>())
        if (!MPTy->getClass()->isDependentType())
          (void)isCompleteType(Loc, T);

  } else {
    // C99 6.7.5.2p1: If the element type is an incomplete or function type,
    // reject it (e.g. void ary[7], struct foo ary[7], void ary[7]())
    if (RequireCompleteSizedType(Loc, T,
                                 diag::err_array_incomplete_or_sizeless_type))
      return QualType();
  }

  if (T->isSizelessType()) {
    Diag(Loc, diag::err_array_incomplete_or_sizeless_type) << 1 << T;
    return QualType();
  }

  if (T->isFunctionType()) {
    Diag(Loc, diag::err_illegal_decl_array_of_functions)
      << getPrintableNameForEntity(Entity) << T;
    return QualType();
  }

  if (const RecordType *EltTy = T->getAs<RecordType>()) {
    // If the element type is a struct or union that contains a variadic
    // array, accept it as a GNU extension: C99 6.7.2.1p2.
    if (EltTy->getDecl()->hasFlexibleArrayMember())
      Diag(Loc, diag::ext_flexible_array_in_array) << T;
  } else if (T->isObjCObjectType()) {
    Diag(Loc, diag::err_objc_array_of_interfaces) << T;
    return QualType();
  }

  // Do placeholder conversions on the array size expression.
  if (ArraySize && ArraySize->hasPlaceholderType()) {
    ExprResult Result = CheckPlaceholderExpr(ArraySize);
    if (Result.isInvalid()) return QualType();
    ArraySize = Result.get();
  }

  // Do lvalue-to-rvalue conversions on the array size expression.
  if (ArraySize && !ArraySize->isRValue()) {
    ExprResult Result = DefaultLvalueConversion(ArraySize);
    if (Result.isInvalid())
      return QualType();

    ArraySize = Result.get();
  }

  // C99 6.7.5.2p1: The size expression shall have integer type.
  // C++11 allows contextual conversions to such types.
  if (!getLangOpts().CPlusPlus11 &&
      ArraySize && !ArraySize->isTypeDependent() &&
      !ArraySize->getType()->isIntegralOrUnscopedEnumerationType()) {
    Diag(ArraySize->getBeginLoc(), diag::err_array_size_non_int)
        << ArraySize->getType() << ArraySize->getSourceRange();
    return QualType();
  }

  // VLAs always produce at least a -Wvla diagnostic, sometimes an error.
  unsigned VLADiag;
  bool VLAIsError;
  if (getLangOpts().OpenCL) {
    // OpenCL v1.2 s6.9.d: variable length arrays are not supported.
    VLADiag = diag::err_opencl_vla;
    VLAIsError = true;
  } else if (getLangOpts().C99) {
    VLADiag = diag::warn_vla_used;
    VLAIsError = false;
  } else if (isSFINAEContext()) {
    VLADiag = diag::err_vla_in_sfinae;
    VLAIsError = true;
  } else {
    VLADiag = diag::ext_vla;
    VLAIsError = false;
  }

  llvm::APSInt ConstVal(Context.getTypeSize(Context.getSizeType()));
  if (!ArraySize) {
    if (ASM == ArrayType::Star) {
      Diag(Loc, VLADiag);
      if (VLAIsError)
        return QualType();

      T = Context.getVariableArrayType(T, nullptr, ASM, Quals, Brackets);
    } else {
      T = Context.getIncompleteArrayType(T, ASM, Quals);
    }
  } else if (ArraySize->isTypeDependent() || ArraySize->isValueDependent()) {
    T = Context.getDependentSizedArrayType(T, ArraySize, ASM, Quals, Brackets);
  } else {
    ExprResult R =
        checkArraySize(*this, ArraySize, ConstVal, VLADiag, VLAIsError);
    if (R.isInvalid())
      return QualType();

    if (!R.isUsable()) {
      // C99: an array with a non-ICE size is a VLA. We accept any expression
      // that we can fold to a non-zero positive value as a non-VLA as an
      // extension.
      T = Context.getVariableArrayType(T, ArraySize, ASM, Quals, Brackets);
    } else if (!T->isDependentType() && !T->isIncompleteType() &&
               !T->isConstantSizeType()) {
      // C99: an array with an element type that has a non-constant-size is a
      // VLA.
      // FIXME: Add a note to explain why this isn't a VLA.
      Diag(Loc, VLADiag);
      if (VLAIsError)
        return QualType();
      T = Context.getVariableArrayType(T, ArraySize, ASM, Quals, Brackets);
    } else {
      // C99 6.7.5.2p1: If the expression is a constant expression, it shall
      // have a value greater than zero.
      // In C++, this follows from narrowing conversions being disallowed.
      if (ConstVal.isSigned() && ConstVal.isNegative()) {
        if (Entity)
          Diag(ArraySize->getBeginLoc(), diag::err_decl_negative_array_size)
              << getPrintableNameForEntity(Entity)
              << ArraySize->getSourceRange();
        else
          Diag(ArraySize->getBeginLoc(),
               diag::err_typecheck_negative_array_size)
              << ArraySize->getSourceRange();
        return QualType();
      }
      if (ConstVal == 0) {
        // GCC accepts zero sized static arrays. We allow them when
        // we're not in a SFINAE context.
        Diag(ArraySize->getBeginLoc(),
             isSFINAEContext() ? diag::err_typecheck_zero_array_size
                               : diag::ext_typecheck_zero_array_size)
            << ArraySize->getSourceRange();
      }

      // Is the array too large?
      unsigned ActiveSizeBits =
          (!T->isDependentType() && !T->isVariablyModifiedType() &&
           !T->isIncompleteType() && !T->isUndeducedType())
              ? ConstantArrayType::getNumAddressingBits(Context, T, ConstVal)
              : ConstVal.getActiveBits();
      if (ActiveSizeBits > ConstantArrayType::getMaxSizeBits(Context)) {
        Diag(ArraySize->getBeginLoc(), diag::err_array_too_large)
            << ConstVal.toString(10) << ArraySize->getSourceRange();
        return QualType();
      }

      T = Context.getConstantArrayType(T, ConstVal, ArraySize, ASM, Quals);
    }
  }

  if (T->isVariableArrayType() && !Context.getTargetInfo().isVLASupported()) {
    // CUDA device code and some other targets don't support VLAs.
    targetDiag(Loc, (getLangOpts().CUDA && getLangOpts().CUDAIsDevice)
                        ? diag::err_cuda_vla
                        : diag::err_vla_unsupported)
        << ((getLangOpts().CUDA && getLangOpts().CUDAIsDevice)
                ? CurrentCUDATarget()
                : CFT_InvalidTarget);
  }

  // If this is not C99, diagnose array size modifiers on non-VLAs.
  if (!getLangOpts().C99 && !T->isVariableArrayType() &&
      (ASM != ArrayType::Normal || Quals != 0)) {
    Diag(Loc, getLangOpts().CPlusPlus ? diag::err_c99_array_usage_cxx
                                      : diag::ext_c99_array_usage)
        << ASM;
  }

  // OpenCL v2.0 s6.12.5 - Arrays of blocks are not supported.
  // OpenCL v2.0 s6.16.13.1 - Arrays of pipe type are not supported.
  // OpenCL v2.0 s6.9.b - Arrays of image/sampler type are not supported.
  if (getLangOpts().OpenCL) {
    const QualType ArrType = Context.getBaseElementType(T);
    if (ArrType->isBlockPointerType() || ArrType->isPipeType() ||
        ArrType->isSamplerT() || ArrType->isImageType()) {
      Diag(Loc, diag::err_opencl_invalid_type_array) << ArrType;
      return QualType();
    }
  }

  return T;
}

QualType Sema::BuildVectorType(QualType CurType, Expr *SizeExpr,
                               SourceLocation AttrLoc) {
  // The base type must be integer (not Boolean or enumeration) or float, and
  // can't already be a vector.
  if (!CurType->isDependentType() &&
      (!CurType->isBuiltinType() || CurType->isBooleanType() ||
       (!CurType->isIntegerType() && !CurType->isRealFloatingType()))) {
    Diag(AttrLoc, diag::err_attribute_invalid_vector_type) << CurType;
    return QualType();
  }

  if (SizeExpr->isTypeDependent() || SizeExpr->isValueDependent())
    return Context.getDependentVectorType(CurType, SizeExpr, AttrLoc,
                                               VectorType::GenericVector);

  Optional<llvm::APSInt> VecSize = SizeExpr->getIntegerConstantExpr(Context);
  if (!VecSize) {
    Diag(AttrLoc, diag::err_attribute_argument_type)
        << "vector_size" << AANT_ArgumentIntegerConstant
        << SizeExpr->getSourceRange();
    return QualType();
  }

  if (CurType->isDependentType())
    return Context.getDependentVectorType(CurType, SizeExpr, AttrLoc,
                                               VectorType::GenericVector);

  // vecSize is specified in bytes - convert to bits.
  if (!VecSize->isIntN(61)) {
    // Bit size will overflow uint64.
    Diag(AttrLoc, diag::err_attribute_size_too_large)
        << SizeExpr->getSourceRange() << "vector";
    return QualType();
  }
  uint64_t VectorSizeBits = VecSize->getZExtValue() * 8;
  unsigned TypeSize = static_cast<unsigned>(Context.getTypeSize(CurType));

  if (VectorSizeBits == 0) {
    Diag(AttrLoc, diag::err_attribute_zero_size)
        << SizeExpr->getSourceRange() << "vector";
    return QualType();
  }

  if (VectorSizeBits % TypeSize) {
    Diag(AttrLoc, diag::err_attribute_invalid_size)
        << SizeExpr->getSourceRange();
    return QualType();
  }

  if (VectorSizeBits / TypeSize > std::numeric_limits<uint32_t>::max()) {
    Diag(AttrLoc, diag::err_attribute_size_too_large)
        << SizeExpr->getSourceRange() << "vector";
    return QualType();
  }

  return Context.getVectorType(CurType, VectorSizeBits / TypeSize,
                               VectorType::GenericVector);
}

/// Build an ext-vector type.
///
/// Run the required checks for the extended vector type.
QualType Sema::BuildExtVectorType(QualType T, Expr *ArraySize,
                                  SourceLocation AttrLoc) {
  // Unlike gcc's vector_size attribute, we do not allow vectors to be defined
  // in conjunction with complex types (pointers, arrays, functions, etc.).
  //
  // Additionally, OpenCL prohibits vectors of booleans (they're considered a
  // reserved data type under OpenCL v2.0 s6.1.4), we don't support selects
  // on bitvectors, and we have no well-defined ABI for bitvectors, so vectors
  // of bool aren't allowed.
  if ((!T->isDependentType() && !T->isIntegerType() &&
       !T->isRealFloatingType()) ||
      T->isBooleanType()) {
    Diag(AttrLoc, diag::err_attribute_invalid_vector_type) << T;
    return QualType();
  }

  if (!ArraySize->isTypeDependent() && !ArraySize->isValueDependent()) {
    Optional<llvm::APSInt> vecSize = ArraySize->getIntegerConstantExpr(Context);
    if (!vecSize) {
      Diag(AttrLoc, diag::err_attribute_argument_type)
        << "ext_vector_type" << AANT_ArgumentIntegerConstant
        << ArraySize->getSourceRange();
      return QualType();
    }

    if (!vecSize->isIntN(32)) {
      Diag(AttrLoc, diag::err_attribute_size_too_large)
          << ArraySize->getSourceRange() << "vector";
      return QualType();
    }
    // Unlike gcc's vector_size attribute, the size is specified as the
    // number of elements, not the number of bytes.
    unsigned vectorSize = static_cast<unsigned>(vecSize->getZExtValue());

    if (vectorSize == 0) {
      Diag(AttrLoc, diag::err_attribute_zero_size)
          << ArraySize->getSourceRange() << "vector";
      return QualType();
    }

    return Context.getExtVectorType(T, vectorSize);
  }

  return Context.getDependentSizedExtVectorType(T, ArraySize, AttrLoc);
}

QualType Sema::BuildMatrixType(QualType ElementTy, Expr *NumRows, Expr *NumCols,
                               SourceLocation AttrLoc) {
  assert(Context.getLangOpts().MatrixTypes &&
         "Should never build a matrix type when it is disabled");

  // Check element type, if it is not dependent.
  if (!ElementTy->isDependentType() &&
      !MatrixType::isValidElementType(ElementTy)) {
    Diag(AttrLoc, diag::err_attribute_invalid_matrix_type) << ElementTy;
    return QualType();
  }

  if (NumRows->isTypeDependent() || NumCols->isTypeDependent() ||
      NumRows->isValueDependent() || NumCols->isValueDependent())
    return Context.getDependentSizedMatrixType(ElementTy, NumRows, NumCols,
                                               AttrLoc);

  Optional<llvm::APSInt> ValueRows = NumRows->getIntegerConstantExpr(Context);
  Optional<llvm::APSInt> ValueColumns =
      NumCols->getIntegerConstantExpr(Context);

  auto const RowRange = NumRows->getSourceRange();
  auto const ColRange = NumCols->getSourceRange();

  // Both are row and column expressions are invalid.
  if (!ValueRows && !ValueColumns) {
    Diag(AttrLoc, diag::err_attribute_argument_type)
        << "matrix_type" << AANT_ArgumentIntegerConstant << RowRange
        << ColRange;
    return QualType();
  }

  // Only the row expression is invalid.
  if (!ValueRows) {
    Diag(AttrLoc, diag::err_attribute_argument_type)
        << "matrix_type" << AANT_ArgumentIntegerConstant << RowRange;
    return QualType();
  }

  // Only the column expression is invalid.
  if (!ValueColumns) {
    Diag(AttrLoc, diag::err_attribute_argument_type)
        << "matrix_type" << AANT_ArgumentIntegerConstant << ColRange;
    return QualType();
  }

  // Check the matrix dimensions.
  unsigned MatrixRows = static_cast<unsigned>(ValueRows->getZExtValue());
  unsigned MatrixColumns = static_cast<unsigned>(ValueColumns->getZExtValue());
  if (MatrixRows == 0 && MatrixColumns == 0) {
    Diag(AttrLoc, diag::err_attribute_zero_size)
        << "matrix" << RowRange << ColRange;
    return QualType();
  }
  if (MatrixRows == 0) {
    Diag(AttrLoc, diag::err_attribute_zero_size) << "matrix" << RowRange;
    return QualType();
  }
  if (MatrixColumns == 0) {
    Diag(AttrLoc, diag::err_attribute_zero_size) << "matrix" << ColRange;
    return QualType();
  }
  if (!ConstantMatrixType::isDimensionValid(MatrixRows)) {
    Diag(AttrLoc, diag::err_attribute_size_too_large)
        << RowRange << "matrix row";
    return QualType();
  }
  if (!ConstantMatrixType::isDimensionValid(MatrixColumns)) {
    Diag(AttrLoc, diag::err_attribute_size_too_large)
        << ColRange << "matrix column";
    return QualType();
  }
  return Context.getConstantMatrixType(ElementTy, MatrixRows, MatrixColumns);
}

bool Sema::CheckFunctionReturnType(QualType T, SourceLocation Loc) {
  if (T->isArrayType() || T->isFunctionType()) {
    Diag(Loc, diag::err_func_returning_array_function)
      << T->isFunctionType() << T;
    return true;
  }

  // Functions cannot return half FP.
  if (T->isHalfType() && !getLangOpts().HalfArgsAndReturns) {
    Diag(Loc, diag::err_parameters_retval_cannot_have_fp16_type) << 1 <<
      FixItHint::CreateInsertion(Loc, "*");
    return true;
  }

  // Methods cannot return interface types. All ObjC objects are
  // passed by reference.
  if (T->isObjCObjectType()) {
    Diag(Loc, diag::err_object_cannot_be_passed_returned_by_value)
        << 0 << T << FixItHint::CreateInsertion(Loc, "*");
    return true;
  }

  // __ptrauth is illegal on a function return type.
  if (T.getPointerAuth()) {
    Diag(Loc, diag::err_ptrauth_qualifier_return) << T;
    return true;
  }

  if (T.hasNonTrivialToPrimitiveDestructCUnion() ||
      T.hasNonTrivialToPrimitiveCopyCUnion())
    checkNonTrivialCUnion(T, Loc, NTCUC_FunctionReturn,
                          NTCUK_Destruct|NTCUK_Copy);

  // C++2a [dcl.fct]p12:
  //   A volatile-qualified return type is deprecated
  if (T.isVolatileQualified() && getLangOpts().CPlusPlus20)
    Diag(Loc, diag::warn_deprecated_volatile_return) << T;

  return false;
}

/// Check the extended parameter information.  Most of the necessary
/// checking should occur when applying the parameter attribute; the
/// only other checks required are positional restrictions.
static void checkExtParameterInfos(Sema &S, ArrayRef<QualType> paramTypes,
                    const FunctionProtoType::ExtProtoInfo &EPI,
                    llvm::function_ref<SourceLocation(unsigned)> getParamLoc) {
  assert(EPI.ExtParameterInfos && "shouldn't get here without param infos");

  bool hasCheckedSwiftCall = false;
  auto checkForSwiftCC = [&](unsigned paramIndex) {
    // Only do this once.
    if (hasCheckedSwiftCall) return;
    hasCheckedSwiftCall = true;
    if (EPI.ExtInfo.getCC() == CC_Swift) return;
    S.Diag(getParamLoc(paramIndex), diag::err_swift_param_attr_not_swiftcall)
      << getParameterABISpelling(EPI.ExtParameterInfos[paramIndex].getABI());
  };

  for (size_t paramIndex = 0, numParams = paramTypes.size();
          paramIndex != numParams; ++paramIndex) {
    switch (EPI.ExtParameterInfos[paramIndex].getABI()) {
    // Nothing interesting to check for orindary-ABI parameters.
    case ParameterABI::Ordinary:
      continue;

    // swift_indirect_result parameters must be a prefix of the function
    // arguments.
    case ParameterABI::SwiftIndirectResult:
      checkForSwiftCC(paramIndex);
      if (paramIndex != 0 &&
          EPI.ExtParameterInfos[paramIndex - 1].getABI()
            != ParameterABI::SwiftIndirectResult) {
        S.Diag(getParamLoc(paramIndex),
               diag::err_swift_indirect_result_not_first);
      }
      continue;

    case ParameterABI::SwiftContext:
      checkForSwiftCC(paramIndex);
      continue;

    // swift_error parameters must be preceded by a swift_context parameter.
    case ParameterABI::SwiftErrorResult:
      checkForSwiftCC(paramIndex);
      if (paramIndex == 0 ||
          EPI.ExtParameterInfos[paramIndex - 1].getABI() !=
              ParameterABI::SwiftContext) {
        S.Diag(getParamLoc(paramIndex),
               diag::err_swift_error_result_not_after_swift_context);
      }
      continue;
    }
    llvm_unreachable("bad ABI kind");
  }
}

QualType Sema::BuildFunctionType(QualType T,
                                 MutableArrayRef<QualType> ParamTypes,
                                 SourceLocation Loc, DeclarationName Entity,
                                 const FunctionProtoType::ExtProtoInfo &EPI) {
  bool Invalid = false;

  Invalid |= CheckFunctionReturnType(T, Loc);

  for (unsigned Idx = 0, Cnt = ParamTypes.size(); Idx < Cnt; ++Idx) {
    // FIXME: Loc is too inprecise here, should use proper locations for args.
    QualType ParamType = Context.getAdjustedParameterType(ParamTypes[Idx]);
    if (ParamType->isVoidType()) {
      Diag(Loc, diag::err_param_with_void_type);
      Invalid = true;
    } else if (ParamType->isHalfType() && !getLangOpts().HalfArgsAndReturns) {
      // Disallow half FP arguments.
      Diag(Loc, diag::err_parameters_retval_cannot_have_fp16_type) << 0 <<
        FixItHint::CreateInsertion(Loc, "*");
      Invalid = true;
    } else if (ParamType.getPointerAuth()) {
      // __ptrauth is illegal on a function return type.
      Diag(Loc, diag::err_ptrauth_qualifier_param) << T;
      Invalid = true;
    }

    // C++2a [dcl.fct]p4:
    //   A parameter with volatile-qualified type is deprecated
    if (ParamType.isVolatileQualified() && getLangOpts().CPlusPlus20)
      Diag(Loc, diag::warn_deprecated_volatile_param) << ParamType;

    ParamTypes[Idx] = ParamType;
  }

  if (EPI.ExtParameterInfos) {
    checkExtParameterInfos(*this, ParamTypes, EPI,
                           [=](unsigned i) { return Loc; });
  }

  if (EPI.ExtInfo.getProducesResult()) {
    // This is just a warning, so we can't fail to build if we see it.
    checkNSReturnsRetainedReturnType(Loc, T);
  }

  if (Invalid)
    return QualType();

  return Context.getFunctionType(T, ParamTypes, EPI);
}

/// Build a member pointer type \c T Class::*.
///
/// \param T the type to which the member pointer refers.
/// \param Class the class type into which the member pointer points.
/// \param Loc the location where this type begins
/// \param Entity the name of the entity that will have this member pointer type
///
/// \returns a member pointer type, if successful, or a NULL type if there was
/// an error.
QualType Sema::BuildMemberPointerType(QualType T, QualType Class,
                                      SourceLocation Loc,
                                      DeclarationName Entity) {
  // Verify that we're not building a pointer to pointer to function with
  // exception specification.
  if (CheckDistantExceptionSpec(T)) {
    Diag(Loc, diag::err_distant_exception_spec);
    return QualType();
  }

  // C++ 8.3.3p3: A pointer to member shall not point to ... a member
  //   with reference type, or "cv void."
  if (T->isReferenceType()) {
    Diag(Loc, diag::err_illegal_decl_mempointer_to_reference)
      << getPrintableNameForEntity(Entity) << T;
    return QualType();
  }

  if (T->isVoidType()) {
    Diag(Loc, diag::err_illegal_decl_mempointer_to_void)
      << getPrintableNameForEntity(Entity);
    return QualType();
  }

  if (!Class->isDependentType() && !Class->isRecordType()) {
    Diag(Loc, diag::err_mempointer_in_nonclass_type) << Class;
    return QualType();
  }

  // Adjust the default free function calling convention to the default method
  // calling convention.
  bool IsCtorOrDtor =
      (Entity.getNameKind() == DeclarationName::CXXConstructorName) ||
      (Entity.getNameKind() == DeclarationName::CXXDestructorName);
  if (T->isFunctionType())
    adjustMemberFunctionCC(T, /*IsStatic=*/false, IsCtorOrDtor, Loc);

  return Context.getMemberPointerType(T, Class.getTypePtr());
}

/// Build a block pointer type.
///
/// \param T The type to which we'll be building a block pointer.
///
/// \param Loc The source location, used for diagnostics.
///
/// \param Entity The name of the entity that involves the block pointer
/// type, if known.
///
/// \returns A suitable block pointer type, if there are no
/// errors. Otherwise, returns a NULL type.
QualType Sema::BuildBlockPointerType(QualType T,
                                     SourceLocation Loc,
                                     DeclarationName Entity) {
  if (!T->isFunctionType()) {
    Diag(Loc, diag::err_nonfunction_block_type);
    return QualType();
  }

  if (checkQualifiedFunction(*this, T, Loc, QFK_BlockPointer))
    return QualType();

  if (getLangOpts().OpenCL)
    T = deduceOpenCLPointeeAddrSpace(*this, T);

  return Context.getBlockPointerType(T);
}

QualType Sema::GetTypeFromParser(ParsedType Ty, TypeSourceInfo **TInfo) {
  QualType QT = Ty.get();
  if (QT.isNull()) {
    if (TInfo) *TInfo = nullptr;
    return QualType();
  }

  TypeSourceInfo *DI = nullptr;
  if (const LocInfoType *LIT = dyn_cast<LocInfoType>(QT)) {
    QT = LIT->getType();
    DI = LIT->getTypeSourceInfo();
  }

  if (TInfo) *TInfo = DI;
  return QT;
}

static void transferARCOwnershipToDeclaratorChunk(TypeProcessingState &state,
                                            Qualifiers::ObjCLifetime ownership,
                                            unsigned chunkIndex);

/// Given that this is the declaration of a parameter under ARC,
/// attempt to infer attributes and such for pointer-to-whatever
/// types.
static void inferARCWriteback(TypeProcessingState &state,
                              QualType &declSpecType) {
  Sema &S = state.getSema();
  Declarator &declarator = state.getDeclarator();

  // TODO: should we care about decl qualifiers?

  // Check whether the declarator has the expected form.  We walk
  // from the inside out in order to make the block logic work.
  unsigned outermostPointerIndex = 0;
  bool isBlockPointer = false;
  unsigned numPointers = 0;
  for (unsigned i = 0, e = declarator.getNumTypeObjects(); i != e; ++i) {
    unsigned chunkIndex = i;
    DeclaratorChunk &chunk = declarator.getTypeObject(chunkIndex);
    switch (chunk.Kind) {
    case DeclaratorChunk::Paren:
      // Ignore parens.
      break;

    case DeclaratorChunk::Reference:
    case DeclaratorChunk::Pointer:
      // Count the number of pointers.  Treat references
      // interchangeably as pointers; if they're mis-ordered, normal
      // type building will discover that.
      outermostPointerIndex = chunkIndex;
      numPointers++;
      break;

    case DeclaratorChunk::BlockPointer:
      // If we have a pointer to block pointer, that's an acceptable
      // indirect reference; anything else is not an application of
      // the rules.
      if (numPointers != 1) return;
      numPointers++;
      outermostPointerIndex = chunkIndex;
      isBlockPointer = true;

      // We don't care about pointer structure in return values here.
      goto done;

    case DeclaratorChunk::Array: // suppress if written (id[])?
    case DeclaratorChunk::Function:
    case DeclaratorChunk::MemberPointer:
    case DeclaratorChunk::Pipe:
      return;
    }
  }
 done:

  // If we have *one* pointer, then we want to throw the qualifier on
  // the declaration-specifiers, which means that it needs to be a
  // retainable object type.
  if (numPointers == 1) {
    // If it's not a retainable object type, the rule doesn't apply.
    if (!declSpecType->isObjCRetainableType()) return;

    // If it already has lifetime, don't do anything.
    if (declSpecType.getObjCLifetime()) return;

    // Otherwise, modify the type in-place.
    Qualifiers qs;

    if (declSpecType->isObjCARCImplicitlyUnretainedType())
      qs.addObjCLifetime(Qualifiers::OCL_ExplicitNone);
    else
      qs.addObjCLifetime(Qualifiers::OCL_Autoreleasing);
    declSpecType = S.Context.getQualifiedType(declSpecType, qs);

  // If we have *two* pointers, then we want to throw the qualifier on
  // the outermost pointer.
  } else if (numPointers == 2) {
    // If we don't have a block pointer, we need to check whether the
    // declaration-specifiers gave us something that will turn into a
    // retainable object pointer after we slap the first pointer on it.
    if (!isBlockPointer && !declSpecType->isObjCObjectType())
      return;

    // Look for an explicit lifetime attribute there.
    DeclaratorChunk &chunk = declarator.getTypeObject(outermostPointerIndex);
    if (chunk.Kind != DeclaratorChunk::Pointer &&
        chunk.Kind != DeclaratorChunk::BlockPointer)
      return;
    for (const ParsedAttr &AL : chunk.getAttrs())
      if (AL.getKind() == ParsedAttr::AT_ObjCOwnership)
        return;

    transferARCOwnershipToDeclaratorChunk(state, Qualifiers::OCL_Autoreleasing,
                                          outermostPointerIndex);

  // Any other number of pointers/references does not trigger the rule.
  } else return;

  // TODO: mark whether we did this inference?
}

void Sema::diagnoseIgnoredQualifiers(unsigned DiagID, unsigned Quals,
                                     SourceLocation FallbackLoc,
                                     SourceLocation ConstQualLoc,
                                     SourceLocation VolatileQualLoc,
                                     SourceLocation RestrictQualLoc,
                                     SourceLocation AtomicQualLoc,
                                     SourceLocation UnalignedQualLoc) {
  if (!Quals)
    return;

  struct Qual {
    const char *Name;
    unsigned Mask;
    SourceLocation Loc;
  } const QualKinds[5] = {
    { "const", DeclSpec::TQ_const, ConstQualLoc },
    { "volatile", DeclSpec::TQ_volatile, VolatileQualLoc },
    { "restrict", DeclSpec::TQ_restrict, RestrictQualLoc },
    { "__unaligned", DeclSpec::TQ_unaligned, UnalignedQualLoc },
    { "_Atomic", DeclSpec::TQ_atomic, AtomicQualLoc }
  };

  SmallString<32> QualStr;
  unsigned NumQuals = 0;
  SourceLocation Loc;
  FixItHint FixIts[5];

  // Build a string naming the redundant qualifiers.
  for (auto &E : QualKinds) {
    if (Quals & E.Mask) {
      if (!QualStr.empty()) QualStr += ' ';
      QualStr += E.Name;

      // If we have a location for the qualifier, offer a fixit.
      SourceLocation QualLoc = E.Loc;
      if (QualLoc.isValid()) {
        FixIts[NumQuals] = FixItHint::CreateRemoval(QualLoc);
        if (Loc.isInvalid() ||
            getSourceManager().isBeforeInTranslationUnit(QualLoc, Loc))
          Loc = QualLoc;
      }

      ++NumQuals;
    }
  }

  Diag(Loc.isInvalid() ? FallbackLoc : Loc, DiagID)
    << QualStr << NumQuals << FixIts[0] << FixIts[1] << FixIts[2] << FixIts[3];
}

// Diagnose pointless type qualifiers on the return type of a function.
static void diagnoseRedundantReturnTypeQualifiers(Sema &S, QualType RetTy,
                                                  Declarator &D,
                                                  unsigned FunctionChunkIndex) {
  if (D.getTypeObject(FunctionChunkIndex).Fun.hasTrailingReturnType()) {
    // FIXME: TypeSourceInfo doesn't preserve location information for
    // qualifiers.
    S.diagnoseIgnoredQualifiers(diag::warn_qual_return_type,
                                RetTy.getLocalCVRQualifiers(),
                                D.getIdentifierLoc());
    return;
  }

  for (unsigned OuterChunkIndex = FunctionChunkIndex + 1,
                End = D.getNumTypeObjects();
       OuterChunkIndex != End; ++OuterChunkIndex) {
    DeclaratorChunk &OuterChunk = D.getTypeObject(OuterChunkIndex);
    switch (OuterChunk.Kind) {
    case DeclaratorChunk::Paren:
      continue;

    case DeclaratorChunk::Pointer: {
      DeclaratorChunk::PointerTypeInfo &PTI = OuterChunk.Ptr;
      S.diagnoseIgnoredQualifiers(
          diag::warn_qual_return_type,
          PTI.TypeQuals,
          SourceLocation(),
          SourceLocation::getFromRawEncoding(PTI.ConstQualLoc),
          SourceLocation::getFromRawEncoding(PTI.VolatileQualLoc),
          SourceLocation::getFromRawEncoding(PTI.RestrictQualLoc),
          SourceLocation::getFromRawEncoding(PTI.AtomicQualLoc),
          SourceLocation::getFromRawEncoding(PTI.UnalignedQualLoc));
      return;
    }

    case DeclaratorChunk::Function:
    case DeclaratorChunk::BlockPointer:
    case DeclaratorChunk::Reference:
    case DeclaratorChunk::Array:
    case DeclaratorChunk::MemberPointer:
    case DeclaratorChunk::Pipe:
      // FIXME: We can't currently provide an accurate source location and a
      // fix-it hint for these.
      unsigned AtomicQual = RetTy->isAtomicType() ? DeclSpec::TQ_atomic : 0;
      S.diagnoseIgnoredQualifiers(diag::warn_qual_return_type,
                                  RetTy.getCVRQualifiers() | AtomicQual,
                                  D.getIdentifierLoc());
      return;
    }

    llvm_unreachable("unknown declarator chunk kind");
  }

  // If the qualifiers come from a conversion function type, don't diagnose
  // them -- they're not necessarily redundant, since such a conversion
  // operator can be explicitly called as "x.operator const int()".
  if (D.getName().getKind() == UnqualifiedIdKind::IK_ConversionFunctionId)
    return;

  // Just parens all the way out to the decl specifiers. Diagnose any qualifiers
  // which are present there.
  S.diagnoseIgnoredQualifiers(diag::warn_qual_return_type,
                              D.getDeclSpec().getTypeQualifiers(),
                              D.getIdentifierLoc(),
                              D.getDeclSpec().getConstSpecLoc(),
                              D.getDeclSpec().getVolatileSpecLoc(),
                              D.getDeclSpec().getRestrictSpecLoc(),
                              D.getDeclSpec().getAtomicSpecLoc(),
                              D.getDeclSpec().getUnalignedSpecLoc());
}

static std::pair<QualType, TypeSourceInfo *>
InventTemplateParameter(TypeProcessingState &state, QualType T,
                        TypeSourceInfo *TrailingTSI, AutoType *Auto,
                        InventedTemplateParameterInfo &Info) {
  Sema &S = state.getSema();
  Declarator &D = state.getDeclarator();

  const unsigned TemplateParameterDepth = Info.AutoTemplateParameterDepth;
  const unsigned AutoParameterPosition = Info.TemplateParams.size();
  const bool IsParameterPack = D.hasEllipsis();

  // If auto is mentioned in a lambda parameter or abbreviated function
  // template context, convert it to a template parameter type.

  // Create the TemplateTypeParmDecl here to retrieve the corresponding
  // template parameter type. Template parameters are temporarily added
  // to the TU until the associated TemplateDecl is created.
  TemplateTypeParmDecl *InventedTemplateParam =
      TemplateTypeParmDecl::Create(
          S.Context, S.Context.getTranslationUnitDecl(),
          /*KeyLoc=*/D.getDeclSpec().getTypeSpecTypeLoc(),
          /*NameLoc=*/D.getIdentifierLoc(),
          TemplateParameterDepth, AutoParameterPosition,
          S.InventAbbreviatedTemplateParameterTypeName(
              D.getIdentifier(), AutoParameterPosition), false,
          IsParameterPack, /*HasTypeConstraint=*/Auto->isConstrained());
  InventedTemplateParam->setImplicit();
  Info.TemplateParams.push_back(InventedTemplateParam);

  // Attach type constraints to the new parameter.
  if (Auto->isConstrained()) {
    if (TrailingTSI) {
      // The 'auto' appears in a trailing return type we've already built;
      // extract its type constraints to attach to the template parameter.
      AutoTypeLoc AutoLoc = TrailingTSI->getTypeLoc().getContainedAutoTypeLoc();
      TemplateArgumentListInfo TAL(AutoLoc.getLAngleLoc(), AutoLoc.getRAngleLoc());
      for (unsigned Idx = 0; Idx < AutoLoc.getNumArgs(); ++Idx)
        TAL.addArgument(AutoLoc.getArgLoc(Idx));

      S.AttachTypeConstraint(AutoLoc.getNestedNameSpecifierLoc(),
                             AutoLoc.getConceptNameInfo(),
                             AutoLoc.getNamedConcept(),
                             AutoLoc.hasExplicitTemplateArgs() ? &TAL : nullptr,
                             InventedTemplateParam, D.getEllipsisLoc());
    } else {
      // The 'auto' appears in the decl-specifiers; we've not finished forming
      // TypeSourceInfo for it yet.
      TemplateIdAnnotation *TemplateId = D.getDeclSpec().getRepAsTemplateId();
      TemplateArgumentListInfo TemplateArgsInfo;
      if (TemplateId->LAngleLoc.isValid()) {
        ASTTemplateArgsPtr TemplateArgsPtr(TemplateId->getTemplateArgs(),
                                           TemplateId->NumArgs);
        S.translateTemplateArguments(TemplateArgsPtr, TemplateArgsInfo);
      }
      S.AttachTypeConstraint(
          D.getDeclSpec().getTypeSpecScope().getWithLocInContext(S.Context),
          DeclarationNameInfo(DeclarationName(TemplateId->Name),
                              TemplateId->TemplateNameLoc),
          cast<ConceptDecl>(TemplateId->Template.get().getAsTemplateDecl()),
          TemplateId->LAngleLoc.isValid() ? &TemplateArgsInfo : nullptr,
          InventedTemplateParam, D.getEllipsisLoc());
    }
  }

  // Replace the 'auto' in the function parameter with this invented
  // template type parameter.
  // FIXME: Retain some type sugar to indicate that this was written
  //  as 'auto'?
  QualType Replacement(InventedTemplateParam->getTypeForDecl(), 0);
  QualType NewT = state.ReplaceAutoType(T, Replacement);
  TypeSourceInfo *NewTSI =
      TrailingTSI ? S.ReplaceAutoTypeSourceInfo(TrailingTSI, Replacement)
                  : nullptr;
  return {NewT, NewTSI};
}

static TypeSourceInfo *
GetTypeSourceInfoForDeclarator(TypeProcessingState &State,
                               QualType T, TypeSourceInfo *ReturnTypeInfo);

static QualType GetDeclSpecTypeForDeclarator(TypeProcessingState &state,
                                             TypeSourceInfo *&ReturnTypeInfo) {
  Sema &SemaRef = state.getSema();
  Declarator &D = state.getDeclarator();
  QualType T;
  ReturnTypeInfo = nullptr;

  // The TagDecl owned by the DeclSpec.
  TagDecl *OwnedTagDecl = nullptr;

  switch (D.getName().getKind()) {
  case UnqualifiedIdKind::IK_ImplicitSelfParam:
  case UnqualifiedIdKind::IK_OperatorFunctionId:
  case UnqualifiedIdKind::IK_Identifier:
  case UnqualifiedIdKind::IK_LiteralOperatorId:
  case UnqualifiedIdKind::IK_TemplateId:
    T = ConvertDeclSpecToType(state);

    if (!D.isInvalidType() && D.getDeclSpec().isTypeSpecOwned()) {
      OwnedTagDecl = cast<TagDecl>(D.getDeclSpec().getRepAsDecl());
      // Owned declaration is embedded in declarator.
      OwnedTagDecl->setEmbeddedInDeclarator(true);
    }
    break;

  case UnqualifiedIdKind::IK_ConstructorName:
  case UnqualifiedIdKind::IK_ConstructorTemplateId:
  case UnqualifiedIdKind::IK_DestructorName:
    // Constructors and destructors don't have return types. Use
    // "void" instead.
    T = SemaRef.Context.VoidTy;
    processTypeAttrs(state, T, TAL_DeclSpec,
                     D.getMutableDeclSpec().getAttributes());
    break;

  case UnqualifiedIdKind::IK_DeductionGuideName:
    // Deduction guides have a trailing return type and no type in their
    // decl-specifier sequence. Use a placeholder return type for now.
    T = SemaRef.Context.DependentTy;
    break;

  case UnqualifiedIdKind::IK_ConversionFunctionId:
    // The result type of a conversion function is the type that it
    // converts to.
    T = SemaRef.GetTypeFromParser(D.getName().ConversionFunctionId,
                                  &ReturnTypeInfo);
    break;
  }

  if (!D.getAttributes().empty())
    distributeTypeAttrsFromDeclarator(state, T);

  // Find the deduced type in this type. Look in the trailing return type if we
  // have one, otherwise in the DeclSpec type.
  // FIXME: The standard wording doesn't currently describe this.
  DeducedType *Deduced = T->getContainedDeducedType();
  bool DeducedIsTrailingReturnType = false;
  if (Deduced && isa<AutoType>(Deduced) && D.hasTrailingReturnType()) {
    QualType T = SemaRef.GetTypeFromParser(D.getTrailingReturnType());
    Deduced = T.isNull() ? nullptr : T->getContainedDeducedType();
    DeducedIsTrailingReturnType = true;
  }

  // C++11 [dcl.spec.auto]p5: reject 'auto' if it is not in an allowed context.
  if (Deduced) {
    AutoType *Auto = dyn_cast<AutoType>(Deduced);
    int Error = -1;

    // Is this a 'auto' or 'decltype(auto)' type (as opposed to __auto_type or
    // class template argument deduction)?
    bool IsCXXAutoType =
        (Auto && Auto->getKeyword() != AutoTypeKeyword::GNUAutoType);
    bool IsDeducedReturnType = false;

    switch (D.getContext()) {
    case DeclaratorContext::LambdaExprContext:
      // Declared return type of a lambda-declarator is implicit and is always
      // 'auto'.
      break;
    case DeclaratorContext::ObjCParameterContext:
    case DeclaratorContext::ObjCResultContext:
      Error = 0;
      break;
    case DeclaratorContext::RequiresExprContext:
      Error = 22;
      break;
    case DeclaratorContext::PrototypeContext:
    case DeclaratorContext::LambdaExprParameterContext: {
      InventedTemplateParameterInfo *Info = nullptr;
      if (D.getContext() == DeclaratorContext::PrototypeContext) {
        // With concepts we allow 'auto' in function parameters.
        if (!SemaRef.getLangOpts().CPlusPlus20 || !Auto ||
            Auto->getKeyword() != AutoTypeKeyword::Auto) {
          Error = 0;
          break;
        } else if (!SemaRef.getCurScope()->isFunctionDeclarationScope()) {
          Error = 21;
          break;
        }

        Info = &SemaRef.InventedParameterInfos.back();
      } else {
        // In C++14, generic lambdas allow 'auto' in their parameters.
        if (!SemaRef.getLangOpts().CPlusPlus14 || !Auto ||
            Auto->getKeyword() != AutoTypeKeyword::Auto) {
          Error = 16;
          break;
        }
        Info = SemaRef.getCurLambda();
        assert(Info && "No LambdaScopeInfo on the stack!");
      }

      // We'll deal with inventing template parameters for 'auto' in trailing
      // return types when we pick up the trailing return type when processing
      // the function chunk.
      if (!DeducedIsTrailingReturnType)
        T = InventTemplateParameter(state, T, nullptr, Auto, *Info).first;
      break;
    }
    case DeclaratorContext::MemberContext: {
      if (D.getDeclSpec().getStorageClassSpec() == DeclSpec::SCS_static ||
          D.isFunctionDeclarator())
        break;
      bool Cxx = SemaRef.getLangOpts().CPlusPlus;
      if (isa<ObjCContainerDecl>(SemaRef.CurContext)) {
        Error = 6; // Interface member.
      } else {
        switch (cast<TagDecl>(SemaRef.CurContext)->getTagKind()) {
        case TTK_Enum: llvm_unreachable("unhandled tag kind");
        case TTK_Struct: Error = Cxx ? 1 : 2; /* Struct member */ break;
        case TTK_Union:  Error = Cxx ? 3 : 4; /* Union member */ break;
        case TTK_Class:  Error = 5; /* Class member */ break;
        case TTK_Interface: Error = 6; /* Interface member */ break;
        }
      }
      if (D.getDeclSpec().isFriendSpecified())
        Error = 20; // Friend type
      break;
    }
    case DeclaratorContext::CXXCatchContext:
    case DeclaratorContext::ObjCCatchContext:
      Error = 7; // Exception declaration
      break;
    case DeclaratorContext::TemplateParamContext:
      if (isa<DeducedTemplateSpecializationType>(Deduced))
        Error = 19; // Template parameter
      else if (!SemaRef.getLangOpts().CPlusPlus17)
        Error = 8; // Template parameter (until C++17)
      break;
    case DeclaratorContext::BlockLiteralContext:
      Error = 9; // Block literal
      break;
    case DeclaratorContext::TemplateArgContext:
      // Within a template argument list, a deduced template specialization
      // type will be reinterpreted as a template template argument.
      if (isa<DeducedTemplateSpecializationType>(Deduced) &&
          !D.getNumTypeObjects() &&
          D.getDeclSpec().getParsedSpecifiers() == DeclSpec::PQ_TypeSpecifier)
        break;
      LLVM_FALLTHROUGH;
    case DeclaratorContext::TemplateTypeArgContext:
      Error = 10; // Template type argument
      break;
    case DeclaratorContext::AliasDeclContext:
    case DeclaratorContext::AliasTemplateContext:
      Error = 12; // Type alias
      break;
    case DeclaratorContext::TrailingReturnContext:
    case DeclaratorContext::TrailingReturnVarContext:
      if (!SemaRef.getLangOpts().CPlusPlus14 || !IsCXXAutoType)
        Error = 13; // Function return type
      IsDeducedReturnType = true;
      break;
    case DeclaratorContext::ConversionIdContext:
      if (!SemaRef.getLangOpts().CPlusPlus14 || !IsCXXAutoType)
        Error = 14; // conversion-type-id
      IsDeducedReturnType = true;
      break;
    case DeclaratorContext::FunctionalCastContext:
      if (isa<DeducedTemplateSpecializationType>(Deduced))
        break;
      LLVM_FALLTHROUGH;
    case DeclaratorContext::TypeNameContext:
      Error = 15; // Generic
      break;
    case DeclaratorContext::FileContext:
    case DeclaratorContext::BlockContext:
    case DeclaratorContext::ForContext:
    case DeclaratorContext::InitStmtContext:
    case DeclaratorContext::ConditionContext:
      // FIXME: P0091R3 (erroneously) does not permit class template argument
      // deduction in conditions, for-init-statements, and other declarations
      // that are not simple-declarations.
      break;
    case DeclaratorContext::CXXNewContext:
      // FIXME: P0091R3 does not permit class template argument deduction here,
      // but we follow GCC and allow it anyway.
      if (!IsCXXAutoType && !isa<DeducedTemplateSpecializationType>(Deduced))
        Error = 17; // 'new' type
      break;
    case DeclaratorContext::KNRTypeListContext:
      Error = 18; // K&R function parameter
      break;
    }

    if (D.getDeclSpec().getStorageClassSpec() == DeclSpec::SCS_typedef)
      Error = 11;

    // In Objective-C it is an error to use 'auto' on a function declarator
    // (and everywhere for '__auto_type').
    if (D.isFunctionDeclarator() &&
        (!SemaRef.getLangOpts().CPlusPlus11 || !IsCXXAutoType))
      Error = 13;

    SourceRange AutoRange = D.getDeclSpec().getTypeSpecTypeLoc();
    if (D.getName().getKind() == UnqualifiedIdKind::IK_ConversionFunctionId)
      AutoRange = D.getName().getSourceRange();

    if (Error != -1) {
      unsigned Kind;
      if (Auto) {
        switch (Auto->getKeyword()) {
        case AutoTypeKeyword::Auto: Kind = 0; break;
        case AutoTypeKeyword::DecltypeAuto: Kind = 1; break;
        case AutoTypeKeyword::GNUAutoType: Kind = 2; break;
        }
      } else {
        assert(isa<DeducedTemplateSpecializationType>(Deduced) &&
               "unknown auto type");
        Kind = 3;
      }

      auto *DTST = dyn_cast<DeducedTemplateSpecializationType>(Deduced);
      TemplateName TN = DTST ? DTST->getTemplateName() : TemplateName();

      SemaRef.Diag(AutoRange.getBegin(), diag::err_auto_not_allowed)
        << Kind << Error << (int)SemaRef.getTemplateNameKindForDiagnostics(TN)
        << QualType(Deduced, 0) << AutoRange;
      if (auto *TD = TN.getAsTemplateDecl())
        SemaRef.Diag(TD->getLocation(), diag::note_template_decl_here);

      T = SemaRef.Context.IntTy;
      D.setInvalidType(true);
    } else if (Auto && D.getContext() != DeclaratorContext::LambdaExprContext) {
      // If there was a trailing return type, we already got
      // warn_cxx98_compat_trailing_return_type in the parser.
      SemaRef.Diag(AutoRange.getBegin(),
                   D.getContext() ==
                           DeclaratorContext::LambdaExprParameterContext
                       ? diag::warn_cxx11_compat_generic_lambda
                       : IsDeducedReturnType
                             ? diag::warn_cxx11_compat_deduced_return_type
                             : diag::warn_cxx98_compat_auto_type_specifier)
          << AutoRange;
    }
  }

  if (SemaRef.getLangOpts().CPlusPlus &&
      OwnedTagDecl && OwnedTagDecl->isCompleteDefinition()) {
    // Check the contexts where C++ forbids the declaration of a new class
    // or enumeration in a type-specifier-seq.
    unsigned DiagID = 0;
    switch (D.getContext()) {
    case DeclaratorContext::TrailingReturnContext:
    case DeclaratorContext::TrailingReturnVarContext:
      // Class and enumeration definitions are syntactically not allowed in
      // trailing return types.
      llvm_unreachable("parser should not have allowed this");
      break;
    case DeclaratorContext::FileContext:
    case DeclaratorContext::MemberContext:
    case DeclaratorContext::BlockContext:
    case DeclaratorContext::ForContext:
    case DeclaratorContext::InitStmtContext:
    case DeclaratorContext::BlockLiteralContext:
    case DeclaratorContext::LambdaExprContext:
      // C++11 [dcl.type]p3:
      //   A type-specifier-seq shall not define a class or enumeration unless
      //   it appears in the type-id of an alias-declaration (7.1.3) that is not
      //   the declaration of a template-declaration.
    case DeclaratorContext::AliasDeclContext:
      break;
    case DeclaratorContext::AliasTemplateContext:
      DiagID = diag::err_type_defined_in_alias_template;
      break;
    case DeclaratorContext::TypeNameContext:
    case DeclaratorContext::FunctionalCastContext:
    case DeclaratorContext::ConversionIdContext:
    case DeclaratorContext::TemplateParamContext:
    case DeclaratorContext::CXXNewContext:
    case DeclaratorContext::CXXCatchContext:
    case DeclaratorContext::ObjCCatchContext:
    case DeclaratorContext::TemplateArgContext:
    case DeclaratorContext::TemplateTypeArgContext:
      DiagID = diag::err_type_defined_in_type_specifier;
      break;
    case DeclaratorContext::PrototypeContext:
    case DeclaratorContext::LambdaExprParameterContext:
    case DeclaratorContext::ObjCParameterContext:
    case DeclaratorContext::ObjCResultContext:
    case DeclaratorContext::KNRTypeListContext:
    case DeclaratorContext::RequiresExprContext:
      // C++ [dcl.fct]p6:
      //   Types shall not be defined in return or parameter types.
      DiagID = diag::err_type_defined_in_param_type;
      break;
    case DeclaratorContext::ConditionContext:
      // C++ 6.4p2:
      // The type-specifier-seq shall not contain typedef and shall not declare
      // a new class or enumeration.
      DiagID = diag::err_type_defined_in_condition;
      break;
    }

    if (DiagID != 0) {
      SemaRef.Diag(OwnedTagDecl->getLocation(), DiagID)
          << SemaRef.Context.getTypeDeclType(OwnedTagDecl);
      D.setInvalidType(true);
    }
  }

  assert(!T.isNull() && "This function should not return a null type");
  return T;
}

/// Produce an appropriate diagnostic for an ambiguity between a function
/// declarator and a C++ direct-initializer.
static void warnAboutAmbiguousFunction(Sema &S, Declarator &D,
                                       DeclaratorChunk &DeclType, QualType RT) {
  const DeclaratorChunk::FunctionTypeInfo &FTI = DeclType.Fun;
  assert(FTI.isAmbiguous && "no direct-initializer / function ambiguity");

  // If the return type is void there is no ambiguity.
  if (RT->isVoidType())
    return;

  // An initializer for a non-class type can have at most one argument.
  if (!RT->isRecordType() && FTI.NumParams > 1)
    return;

  // An initializer for a reference must have exactly one argument.
  if (RT->isReferenceType() && FTI.NumParams != 1)
    return;

  // Only warn if this declarator is declaring a function at block scope, and
  // doesn't have a storage class (such as 'extern') specified.
  if (!D.isFunctionDeclarator() ||
      D.getFunctionDefinitionKind() != FDK_Declaration ||
      !S.CurContext->isFunctionOrMethod() ||
      D.getDeclSpec().getStorageClassSpec()
        != DeclSpec::SCS_unspecified)
    return;

  // Inside a condition, a direct initializer is not permitted. We allow one to
  // be parsed in order to give better diagnostics in condition parsing.
  if (D.getContext() == DeclaratorContext::ConditionContext)
    return;

  SourceRange ParenRange(DeclType.Loc, DeclType.EndLoc);

  S.Diag(DeclType.Loc,
         FTI.NumParams ? diag::warn_parens_disambiguated_as_function_declaration
                       : diag::warn_empty_parens_are_function_decl)
      << ParenRange;

  // If the declaration looks like:
  //   T var1,
  //   f();
  // and name lookup finds a function named 'f', then the ',' was
  // probably intended to be a ';'.
  if (!D.isFirstDeclarator() && D.getIdentifier()) {
    FullSourceLoc Comma(D.getCommaLoc(), S.SourceMgr);
    FullSourceLoc Name(D.getIdentifierLoc(), S.SourceMgr);
    if (Comma.getFileID() != Name.getFileID() ||
        Comma.getSpellingLineNumber() != Name.getSpellingLineNumber()) {
      LookupResult Result(S, D.getIdentifier(), SourceLocation(),
                          Sema::LookupOrdinaryName);
      if (S.LookupName(Result, S.getCurScope()))
        S.Diag(D.getCommaLoc(), diag::note_empty_parens_function_call)
          << FixItHint::CreateReplacement(D.getCommaLoc(), ";")
          << D.getIdentifier();
      Result.suppressDiagnostics();
    }
  }

  if (FTI.NumParams > 0) {
    // For a declaration with parameters, eg. "T var(T());", suggest adding
    // parens around the first parameter to turn the declaration into a
    // variable declaration.
    SourceRange Range = FTI.Params[0].Param->getSourceRange();
    SourceLocation B = Range.getBegin();
    SourceLocation E = S.getLocForEndOfToken(Range.getEnd());
    // FIXME: Maybe we should suggest adding braces instead of parens
    // in C++11 for classes that don't have an initializer_list constructor.
    S.Diag(B, diag::note_additional_parens_for_variable_declaration)
      << FixItHint::CreateInsertion(B, "(")
      << FixItHint::CreateInsertion(E, ")");
  } else {
    // For a declaration without parameters, eg. "T var();", suggest replacing
    // the parens with an initializer to turn the declaration into a variable
    // declaration.
    const CXXRecordDecl *RD = RT->getAsCXXRecordDecl();

    // Empty parens mean value-initialization, and no parens mean
    // default initialization. These are equivalent if the default
    // constructor is user-provided or if zero-initialization is a
    // no-op.
    if (RD && RD->hasDefinition() &&
        (RD->isEmpty() || RD->hasUserProvidedDefaultConstructor()))
      S.Diag(DeclType.Loc, diag::note_empty_parens_default_ctor)
        << FixItHint::CreateRemoval(ParenRange);
    else {
      std::string Init =
          S.getFixItZeroInitializerForType(RT, ParenRange.getBegin());
      if (Init.empty() && S.LangOpts.CPlusPlus11)
        Init = "{}";
      if (!Init.empty())
        S.Diag(DeclType.Loc, diag::note_empty_parens_zero_initialize)
          << FixItHint::CreateReplacement(ParenRange, Init);
    }
  }
}

/// Produce an appropriate diagnostic for a declarator with top-level
/// parentheses.
static void warnAboutRedundantParens(Sema &S, Declarator &D, QualType T) {
  DeclaratorChunk &Paren = D.getTypeObject(D.getNumTypeObjects() - 1);
  assert(Paren.Kind == DeclaratorChunk::Paren &&
         "do not have redundant top-level parentheses");

  // This is a syntactic check; we're not interested in cases that arise
  // during template instantiation.
  if (S.inTemplateInstantiation())
    return;

  // Check whether this could be intended to be a construction of a temporary
  // object in C++ via a function-style cast.
  bool CouldBeTemporaryObject =
      S.getLangOpts().CPlusPlus && D.isExpressionContext() &&
      !D.isInvalidType() && D.getIdentifier() &&
      D.getDeclSpec().getParsedSpecifiers() == DeclSpec::PQ_TypeSpecifier &&
      (T->isRecordType() || T->isDependentType()) &&
      D.getDeclSpec().getTypeQualifiers() == 0 && D.isFirstDeclarator();

  bool StartsWithDeclaratorId = true;
  for (auto &C : D.type_objects()) {
    switch (C.Kind) {
    case DeclaratorChunk::Paren:
      if (&C == &Paren)
        continue;
      LLVM_FALLTHROUGH;
    case DeclaratorChunk::Pointer:
      StartsWithDeclaratorId = false;
      continue;

    case DeclaratorChunk::Array:
      if (!C.Arr.NumElts)
        CouldBeTemporaryObject = false;
      continue;

    case DeclaratorChunk::Reference:
      // FIXME: Suppress the warning here if there is no initializer; we're
      // going to give an error anyway.
      // We assume that something like 'T (&x) = y;' is highly likely to not
      // be intended to be a temporary object.
      CouldBeTemporaryObject = false;
      StartsWithDeclaratorId = false;
      continue;

    case DeclaratorChunk::Function:
      // In a new-type-id, function chunks require parentheses.
      if (D.getContext() == DeclaratorContext::CXXNewContext)
        return;
      // FIXME: "A(f())" deserves a vexing-parse warning, not just a
      // redundant-parens warning, but we don't know whether the function
      // chunk was syntactically valid as an expression here.
      CouldBeTemporaryObject = false;
      continue;

    case DeclaratorChunk::BlockPointer:
    case DeclaratorChunk::MemberPointer:
    case DeclaratorChunk::Pipe:
      // These cannot appear in expressions.
      CouldBeTemporaryObject = false;
      StartsWithDeclaratorId = false;
      continue;
    }
  }

  // FIXME: If there is an initializer, assume that this is not intended to be
  // a construction of a temporary object.

  // Check whether the name has already been declared; if not, this is not a
  // function-style cast.
  if (CouldBeTemporaryObject) {
    LookupResult Result(S, D.getIdentifier(), SourceLocation(),
                        Sema::LookupOrdinaryName);
    if (!S.LookupName(Result, S.getCurScope()))
      CouldBeTemporaryObject = false;
    Result.suppressDiagnostics();
  }

  SourceRange ParenRange(Paren.Loc, Paren.EndLoc);

  if (!CouldBeTemporaryObject) {
    // If we have A (::B), the parentheses affect the meaning of the program.
    // Suppress the warning in that case. Don't bother looking at the DeclSpec
    // here: even (e.g.) "int ::x" is visually ambiguous even though it's
    // formally unambiguous.
    if (StartsWithDeclaratorId && D.getCXXScopeSpec().isValid()) {
      for (NestedNameSpecifier *NNS = D.getCXXScopeSpec().getScopeRep(); NNS;
           NNS = NNS->getPrefix()) {
        if (NNS->getKind() == NestedNameSpecifier::Global)
          return;
      }
    }

    S.Diag(Paren.Loc, diag::warn_redundant_parens_around_declarator)
        << ParenRange << FixItHint::CreateRemoval(Paren.Loc)
        << FixItHint::CreateRemoval(Paren.EndLoc);
    return;
  }

  S.Diag(Paren.Loc, diag::warn_parens_disambiguated_as_variable_declaration)
      << ParenRange << D.getIdentifier();
  auto *RD = T->getAsCXXRecordDecl();
  if (!RD || !RD->hasDefinition() || RD->hasNonTrivialDestructor())
    S.Diag(Paren.Loc, diag::note_raii_guard_add_name)
        << FixItHint::CreateInsertion(Paren.Loc, " varname") << T
        << D.getIdentifier();
  // FIXME: A cast to void is probably a better suggestion in cases where it's
  // valid (when there is no initializer and we're not in a condition).
  S.Diag(D.getBeginLoc(), diag::note_function_style_cast_add_parentheses)
      << FixItHint::CreateInsertion(D.getBeginLoc(), "(")
      << FixItHint::CreateInsertion(S.getLocForEndOfToken(D.getEndLoc()), ")");
  S.Diag(Paren.Loc, diag::note_remove_parens_for_variable_declaration)
      << FixItHint::CreateRemoval(Paren.Loc)
      << FixItHint::CreateRemoval(Paren.EndLoc);
}

/// Helper for figuring out the default CC for a function declarator type.  If
/// this is the outermost chunk, then we can determine the CC from the
/// declarator context.  If not, then this could be either a member function
/// type or normal function type.
static CallingConv getCCForDeclaratorChunk(
    Sema &S, Declarator &D, const ParsedAttributesView &AttrList,
    const DeclaratorChunk::FunctionTypeInfo &FTI, unsigned ChunkIndex) {
  assert(D.getTypeObject(ChunkIndex).Kind == DeclaratorChunk::Function);

  // Check for an explicit CC attribute.
  for (const ParsedAttr &AL : AttrList) {
    switch (AL.getKind()) {
    CALLING_CONV_ATTRS_CASELIST : {
      // Ignore attributes that don't validate or can't apply to the
      // function type.  We'll diagnose the failure to apply them in
      // handleFunctionTypeAttr.
      CallingConv CC;
      if (!S.CheckCallingConvAttr(AL, CC) &&
          (!FTI.isVariadic || supportsVariadicCall(CC))) {
        return CC;
      }
      break;
    }

    default:
      break;
    }
  }

  bool IsCXXInstanceMethod = false;

  if (S.getLangOpts().CPlusPlus) {
    // Look inwards through parentheses to see if this chunk will form a
    // member pointer type or if we're the declarator.  Any type attributes
    // between here and there will override the CC we choose here.
    unsigned I = ChunkIndex;
    bool FoundNonParen = false;
    while (I && !FoundNonParen) {
      --I;
      if (D.getTypeObject(I).Kind != DeclaratorChunk::Paren)
        FoundNonParen = true;
    }

    if (FoundNonParen) {
      // If we're not the declarator, we're a regular function type unless we're
      // in a member pointer.
      IsCXXInstanceMethod =
          D.getTypeObject(I).Kind == DeclaratorChunk::MemberPointer;
    } else if (D.getContext() == DeclaratorContext::LambdaExprContext) {
      // This can only be a call operator for a lambda, which is an instance
      // method.
      IsCXXInstanceMethod = true;
    } else {
      // We're the innermost decl chunk, so must be a function declarator.
      assert(D.isFunctionDeclarator());

      // If we're inside a record, we're declaring a method, but it could be
      // explicitly or implicitly static.
      IsCXXInstanceMethod =
          D.isFirstDeclarationOfMember() &&
          D.getDeclSpec().getStorageClassSpec() != DeclSpec::SCS_typedef &&
          !D.isStaticMember();
    }
  }

  CallingConv CC = S.Context.getDefaultCallingConvention(FTI.isVariadic,
                                                         IsCXXInstanceMethod);

  // Attribute AT_OpenCLKernel affects the calling convention for SPIR
  // and AMDGPU targets, hence it cannot be treated as a calling
  // convention attribute. This is the simplest place to infer
  // calling convention for OpenCL kernels.
  if (S.getLangOpts().OpenCL) {
    for (const ParsedAttr &AL : D.getDeclSpec().getAttributes()) {
      if (AL.getKind() == ParsedAttr::AT_OpenCLKernel) {
        CC = CC_OpenCLKernel;
        break;
      }
    }
  }

  return CC;
}

namespace {
  /// A simple notion of pointer kinds, which matches up with the various
  /// pointer declarators.
  enum class SimplePointerKind {
    Pointer,
    BlockPointer,
    MemberPointer,
    Array,
  };
} // end anonymous namespace

IdentifierInfo *Sema::getNullabilityKeyword(NullabilityKind nullability) {
  switch (nullability) {
  case NullabilityKind::NonNull:
    if (!Ident__Nonnull)
      Ident__Nonnull = PP.getIdentifierInfo("_Nonnull");
    return Ident__Nonnull;

  case NullabilityKind::Nullable:
    if (!Ident__Nullable)
      Ident__Nullable = PP.getIdentifierInfo("_Nullable");
    return Ident__Nullable;

  case NullabilityKind::Unspecified:
    if (!Ident__Null_unspecified)
      Ident__Null_unspecified = PP.getIdentifierInfo("_Null_unspecified");
    return Ident__Null_unspecified;
  }
  llvm_unreachable("Unknown nullability kind.");
}

/// Retrieve the identifier "NSError".
IdentifierInfo *Sema::getNSErrorIdent() {
  if (!Ident_NSError)
    Ident_NSError = PP.getIdentifierInfo("NSError");

  return Ident_NSError;
}

/// Check whether there is a nullability attribute of any kind in the given
/// attribute list.
static bool hasNullabilityAttr(const ParsedAttributesView &attrs) {
  for (const ParsedAttr &AL : attrs) {
    if (AL.getKind() == ParsedAttr::AT_TypeNonNull ||
        AL.getKind() == ParsedAttr::AT_TypeNullable ||
        AL.getKind() == ParsedAttr::AT_TypeNullUnspecified)
      return true;
  }

  return false;
}

namespace {
  /// Describes the kind of a pointer a declarator describes.
  enum class PointerDeclaratorKind {
    // Not a pointer.
    NonPointer,
    // Single-level pointer.
    SingleLevelPointer,
    // Multi-level pointer (of any pointer kind).
    MultiLevelPointer,
    // CFFooRef*
    MaybePointerToCFRef,
    // CFErrorRef*
    CFErrorRefPointer,
    // NSError**
    NSErrorPointerPointer,
  };

  /// Describes a declarator chunk wrapping a pointer that marks inference as
  /// unexpected.
  // These values must be kept in sync with diagnostics.
  enum class PointerWrappingDeclaratorKind {
    /// Pointer is top-level.
    None = -1,
    /// Pointer is an array element.
    Array = 0,
    /// Pointer is the referent type of a C++ reference.
    Reference = 1
  };
} // end anonymous namespace

/// Classify the given declarator, whose type-specified is \c type, based on
/// what kind of pointer it refers to.
///
/// This is used to determine the default nullability.
static PointerDeclaratorKind
classifyPointerDeclarator(Sema &S, QualType type, Declarator &declarator,
                          PointerWrappingDeclaratorKind &wrappingKind) {
  unsigned numNormalPointers = 0;

  // For any dependent type, we consider it a non-pointer.
  if (type->isDependentType())
    return PointerDeclaratorKind::NonPointer;

  // Look through the declarator chunks to identify pointers.
  for (unsigned i = 0, n = declarator.getNumTypeObjects(); i != n; ++i) {
    DeclaratorChunk &chunk = declarator.getTypeObject(i);
    switch (chunk.Kind) {
    case DeclaratorChunk::Array:
      if (numNormalPointers == 0)
        wrappingKind = PointerWrappingDeclaratorKind::Array;
      break;

    case DeclaratorChunk::Function:
    case DeclaratorChunk::Pipe:
      break;

    case DeclaratorChunk::BlockPointer:
    case DeclaratorChunk::MemberPointer:
      return numNormalPointers > 0 ? PointerDeclaratorKind::MultiLevelPointer
                                   : PointerDeclaratorKind::SingleLevelPointer;

    case DeclaratorChunk::Paren:
      break;

    case DeclaratorChunk::Reference:
      if (numNormalPointers == 0)
        wrappingKind = PointerWrappingDeclaratorKind::Reference;
      break;

    case DeclaratorChunk::Pointer:
      ++numNormalPointers;
      if (numNormalPointers > 2)
        return PointerDeclaratorKind::MultiLevelPointer;
      break;
    }
  }

  // Then, dig into the type specifier itself.
  unsigned numTypeSpecifierPointers = 0;
  do {
    // Decompose normal pointers.
    if (auto ptrType = type->getAs<PointerType>()) {
      ++numNormalPointers;

      if (numNormalPointers > 2)
        return PointerDeclaratorKind::MultiLevelPointer;

      type = ptrType->getPointeeType();
      ++numTypeSpecifierPointers;
      continue;
    }

    // Decompose block pointers.
    if (type->getAs<BlockPointerType>()) {
      return numNormalPointers > 0 ? PointerDeclaratorKind::MultiLevelPointer
                                   : PointerDeclaratorKind::SingleLevelPointer;
    }

    // Decompose member pointers.
    if (type->getAs<MemberPointerType>()) {
      return numNormalPointers > 0 ? PointerDeclaratorKind::MultiLevelPointer
                                   : PointerDeclaratorKind::SingleLevelPointer;
    }

    // Look at Objective-C object pointers.
    if (auto objcObjectPtr = type->getAs<ObjCObjectPointerType>()) {
      ++numNormalPointers;
      ++numTypeSpecifierPointers;

      // If this is NSError**, report that.
      if (auto objcClassDecl = objcObjectPtr->getInterfaceDecl()) {
        if (objcClassDecl->getIdentifier() == S.getNSErrorIdent() &&
            numNormalPointers == 2 && numTypeSpecifierPointers < 2) {
          return PointerDeclaratorKind::NSErrorPointerPointer;
        }
      }

      break;
    }

    // Look at Objective-C class types.
    if (auto objcClass = type->getAs<ObjCInterfaceType>()) {
      if (objcClass->getInterface()->getIdentifier() == S.getNSErrorIdent()) {
        if (numNormalPointers == 2 && numTypeSpecifierPointers < 2)
          return PointerDeclaratorKind::NSErrorPointerPointer;
      }

      break;
    }

    // If at this point we haven't seen a pointer, we won't see one.
    if (numNormalPointers == 0)
      return PointerDeclaratorKind::NonPointer;

    if (auto recordType = type->getAs<RecordType>()) {
      RecordDecl *recordDecl = recordType->getDecl();

      // If this is CFErrorRef*, report it as such.
      if (numNormalPointers == 2 && numTypeSpecifierPointers < 2 &&
          S.isCFError(recordDecl)) {
        return PointerDeclaratorKind::CFErrorRefPointer;
      }
      break;
    }

    break;
  } while (true);

  switch (numNormalPointers) {
  case 0:
    return PointerDeclaratorKind::NonPointer;

  case 1:
    return PointerDeclaratorKind::SingleLevelPointer;

  case 2:
    return PointerDeclaratorKind::MaybePointerToCFRef;

  default:
    return PointerDeclaratorKind::MultiLevelPointer;
  }
}

<<<<<<< HEAD
bool Sema::isCFError(RecordDecl *recordDecl) {
  // If we already know about CFError, test it directly.
  if (CFError) {
    return (CFError == recordDecl);
  }

  // Check whether this is CFError, which we identify based on being
  // bridged to NSError. CFErrorRef used to be declared with "objc_bridge" but
  // is now declared with "objc_bridge_mutable", so look for either one of the
  // two attributes.
  if (recordDecl->getTagKind() == TTK_Struct) {
    IdentifierInfo *bridgedType = nullptr;
    if (auto bridgeAttr = recordDecl->getAttr<ObjCBridgeAttr>())
      bridgedType = bridgeAttr->getBridgedType();
    else if (auto bridgeAttr =
                 recordDecl->getAttr<ObjCBridgeMutableAttr>())
      bridgedType = bridgeAttr->getBridgedType();

    if (bridgedType == getNSErrorIdent()) {
      CFError = recordDecl;
=======
bool Sema::isCFError(RecordDecl *RD) {
  // If we already know about CFError, test it directly.
  if (CFError)
    return CFError == RD;

  // Check whether this is CFError, which we identify based on its bridge to
  // NSError. CFErrorRef used to be declared with "objc_bridge" but is now
  // declared with "objc_bridge_mutable", so look for either one of the two
  // attributes.
  if (RD->getTagKind() == TTK_Struct) {
    IdentifierInfo *bridgedType = nullptr;
    if (auto bridgeAttr = RD->getAttr<ObjCBridgeAttr>())
      bridgedType = bridgeAttr->getBridgedType();
    else if (auto bridgeAttr = RD->getAttr<ObjCBridgeMutableAttr>())
      bridgedType = bridgeAttr->getBridgedType();

    if (bridgedType == getNSErrorIdent()) {
      CFError = RD;
>>>>>>> f4ac79a3
      return true;
    }
  }

  return false;
}

static FileID getNullabilityCompletenessCheckFileID(Sema &S,
                                                    SourceLocation loc) {
  // If we're anywhere in a function, method, or closure context, don't perform
  // completeness checks.
  for (DeclContext *ctx = S.CurContext; ctx; ctx = ctx->getParent()) {
    if (ctx->isFunctionOrMethod())
      return FileID();

    if (ctx->isFileContext())
      break;
  }

  // We only care about the expansion location.
  loc = S.SourceMgr.getExpansionLoc(loc);
  FileID file = S.SourceMgr.getFileID(loc);
  if (file.isInvalid())
    return FileID();

  // Retrieve file information.
  bool invalid = false;
  const SrcMgr::SLocEntry &sloc = S.SourceMgr.getSLocEntry(file, &invalid);
  if (invalid || !sloc.isFile())
    return FileID();

  // We don't want to perform completeness checks on the main file or in
  // system headers.
  const SrcMgr::FileInfo &fileInfo = sloc.getFile();
  if (fileInfo.getIncludeLoc().isInvalid())
    return FileID();
  if (fileInfo.getFileCharacteristic() != SrcMgr::C_User &&
      S.Diags.getSuppressSystemWarnings()) {
    return FileID();
  }

  return file;
}

/// Creates a fix-it to insert a C-style nullability keyword at \p pointerLoc,
/// taking into account whitespace before and after.
static void fixItNullability(Sema &S, DiagnosticBuilder &Diag,
                             SourceLocation PointerLoc,
                             NullabilityKind Nullability) {
  assert(PointerLoc.isValid());
  if (PointerLoc.isMacroID())
    return;

  SourceLocation FixItLoc = S.getLocForEndOfToken(PointerLoc);
  if (!FixItLoc.isValid() || FixItLoc == PointerLoc)
    return;

  const char *NextChar = S.SourceMgr.getCharacterData(FixItLoc);
  if (!NextChar)
    return;

  SmallString<32> InsertionTextBuf{" "};
  InsertionTextBuf += getNullabilitySpelling(Nullability);
  InsertionTextBuf += " ";
  StringRef InsertionText = InsertionTextBuf.str();

  if (isWhitespace(*NextChar)) {
    InsertionText = InsertionText.drop_back();
  } else if (NextChar[-1] == '[') {
    if (NextChar[0] == ']')
      InsertionText = InsertionText.drop_back().drop_front();
    else
      InsertionText = InsertionText.drop_front();
  } else if (!isIdentifierBody(NextChar[0], /*allow dollar*/true) &&
             !isIdentifierBody(NextChar[-1], /*allow dollar*/true)) {
    InsertionText = InsertionText.drop_back().drop_front();
  }

  Diag << FixItHint::CreateInsertion(FixItLoc, InsertionText);
}

static void emitNullabilityConsistencyWarning(Sema &S,
                                              SimplePointerKind PointerKind,
                                              SourceLocation PointerLoc,
                                              SourceLocation PointerEndLoc) {
  assert(PointerLoc.isValid());

  if (PointerKind == SimplePointerKind::Array) {
    S.Diag(PointerLoc, diag::warn_nullability_missing_array);
  } else {
    S.Diag(PointerLoc, diag::warn_nullability_missing)
      << static_cast<unsigned>(PointerKind);
  }

  auto FixItLoc = PointerEndLoc.isValid() ? PointerEndLoc : PointerLoc;
  if (FixItLoc.isMacroID())
    return;

  auto addFixIt = [&](NullabilityKind Nullability) {
    auto Diag = S.Diag(FixItLoc, diag::note_nullability_fix_it);
    Diag << static_cast<unsigned>(Nullability);
    Diag << static_cast<unsigned>(PointerKind);
    fixItNullability(S, Diag, FixItLoc, Nullability);
  };
  addFixIt(NullabilityKind::Nullable);
  addFixIt(NullabilityKind::NonNull);
}

/// Complains about missing nullability if the file containing \p pointerLoc
/// has other uses of nullability (either the keywords or the \c assume_nonnull
/// pragma).
///
/// If the file has \e not seen other uses of nullability, this particular
/// pointer is saved for possible later diagnosis. See recordNullabilitySeen().
static void
checkNullabilityConsistency(Sema &S, SimplePointerKind pointerKind,
                            SourceLocation pointerLoc,
                            SourceLocation pointerEndLoc = SourceLocation()) {
  // Determine which file we're performing consistency checking for.
  FileID file = getNullabilityCompletenessCheckFileID(S, pointerLoc);
  if (file.isInvalid())
    return;

  // If we haven't seen any type nullability in this file, we won't warn now
  // about anything.
  FileNullability &fileNullability = S.NullabilityMap[file];
  if (!fileNullability.SawTypeNullability) {
    // If this is the first pointer declarator in the file, and the appropriate
    // warning is on, record it in case we need to diagnose it retroactively.
    diag::kind diagKind;
    if (pointerKind == SimplePointerKind::Array)
      diagKind = diag::warn_nullability_missing_array;
    else
      diagKind = diag::warn_nullability_missing;

    if (fileNullability.PointerLoc.isInvalid() &&
        !S.Context.getDiagnostics().isIgnored(diagKind, pointerLoc)) {
      fileNullability.PointerLoc = pointerLoc;
      fileNullability.PointerEndLoc = pointerEndLoc;
      fileNullability.PointerKind = static_cast<unsigned>(pointerKind);
    }

    return;
  }

  // Complain about missing nullability.
  emitNullabilityConsistencyWarning(S, pointerKind, pointerLoc, pointerEndLoc);
}

/// Marks that a nullability feature has been used in the file containing
/// \p loc.
///
/// If this file already had pointer types in it that were missing nullability,
/// the first such instance is retroactively diagnosed.
///
/// \sa checkNullabilityConsistency
static void recordNullabilitySeen(Sema &S, SourceLocation loc) {
  FileID file = getNullabilityCompletenessCheckFileID(S, loc);
  if (file.isInvalid())
    return;

  FileNullability &fileNullability = S.NullabilityMap[file];
  if (fileNullability.SawTypeNullability)
    return;
  fileNullability.SawTypeNullability = true;

  // If we haven't seen any type nullability before, now we have. Retroactively
  // diagnose the first unannotated pointer, if there was one.
  if (fileNullability.PointerLoc.isInvalid())
    return;

  auto kind = static_cast<SimplePointerKind>(fileNullability.PointerKind);
  emitNullabilityConsistencyWarning(S, kind, fileNullability.PointerLoc,
                                    fileNullability.PointerEndLoc);
}

/// Returns true if any of the declarator chunks before \p endIndex include a
/// level of indirection: array, pointer, reference, or pointer-to-member.
///
/// Because declarator chunks are stored in outer-to-inner order, testing
/// every chunk before \p endIndex is testing all chunks that embed the current
/// chunk as part of their type.
///
/// It is legal to pass the result of Declarator::getNumTypeObjects() as the
/// end index, in which case all chunks are tested.
static bool hasOuterPointerLikeChunk(const Declarator &D, unsigned endIndex) {
  unsigned i = endIndex;
  while (i != 0) {
    // Walk outwards along the declarator chunks.
    --i;
    const DeclaratorChunk &DC = D.getTypeObject(i);
    switch (DC.Kind) {
    case DeclaratorChunk::Paren:
      break;
    case DeclaratorChunk::Array:
    case DeclaratorChunk::Pointer:
    case DeclaratorChunk::Reference:
    case DeclaratorChunk::MemberPointer:
      return true;
    case DeclaratorChunk::Function:
    case DeclaratorChunk::BlockPointer:
    case DeclaratorChunk::Pipe:
      // These are invalid anyway, so just ignore.
      break;
    }
  }
  return false;
}

static bool IsNoDerefableChunk(DeclaratorChunk Chunk) {
  return (Chunk.Kind == DeclaratorChunk::Pointer ||
          Chunk.Kind == DeclaratorChunk::Array);
}

template<typename AttrT>
static AttrT *createSimpleAttr(ASTContext &Ctx, ParsedAttr &AL) {
  AL.setUsedAsTypeAttr();
  return ::new (Ctx) AttrT(Ctx, AL);
}

static Attr *createNullabilityAttr(ASTContext &Ctx, ParsedAttr &Attr,
                                   NullabilityKind NK) {
  switch (NK) {
  case NullabilityKind::NonNull:
    return createSimpleAttr<TypeNonNullAttr>(Ctx, Attr);

  case NullabilityKind::Nullable:
    return createSimpleAttr<TypeNullableAttr>(Ctx, Attr);

  case NullabilityKind::Unspecified:
    return createSimpleAttr<TypeNullUnspecifiedAttr>(Ctx, Attr);
  }
  llvm_unreachable("unknown NullabilityKind");
}

// Diagnose whether this is a case with the multiple addr spaces.
// Returns true if this is an invalid case.
// ISO/IEC TR 18037 S5.3 (amending C99 6.7.3): "No type shall be qualified
// by qualifiers for two or more different address spaces."
static bool DiagnoseMultipleAddrSpaceAttributes(Sema &S, LangAS ASOld,
                                                LangAS ASNew,
                                                SourceLocation AttrLoc) {
  if (ASOld != LangAS::Default) {
    if (ASOld != ASNew) {
      S.Diag(AttrLoc, diag::err_attribute_address_multiple_qualifiers);
      return true;
    }
    // Emit a warning if they are identical; it's likely unintended.
    S.Diag(AttrLoc,
           diag::warn_attribute_address_multiple_identical_qualifiers);
  }
  return false;
}

static TypeSourceInfo *GetFullTypeForDeclarator(TypeProcessingState &state,
                                                QualType declSpecType,
                                                TypeSourceInfo *TInfo) {
  // The TypeSourceInfo that this function returns will not be a null type.
  // If there is an error, this function will fill in a dummy type as fallback.
  QualType T = declSpecType;
  Declarator &D = state.getDeclarator();
  Sema &S = state.getSema();
  ASTContext &Context = S.Context;
  const LangOptions &LangOpts = S.getLangOpts();

  // The name we're declaring, if any.
  DeclarationName Name;
  if (D.getIdentifier())
    Name = D.getIdentifier();

  // Does this declaration declare a typedef-name?
  bool IsTypedefName =
    D.getDeclSpec().getStorageClassSpec() == DeclSpec::SCS_typedef ||
    D.getContext() == DeclaratorContext::AliasDeclContext ||
    D.getContext() == DeclaratorContext::AliasTemplateContext;

  // Does T refer to a function type with a cv-qualifier or a ref-qualifier?
  bool IsQualifiedFunction = T->isFunctionProtoType() &&
      (!T->castAs<FunctionProtoType>()->getMethodQuals().empty() ||
       T->castAs<FunctionProtoType>()->getRefQualifier() != RQ_None);

  // If T is 'decltype(auto)', the only declarators we can have are parens
  // and at most one function declarator if this is a function declaration.
  // If T is a deduced class template specialization type, we can have no
  // declarator chunks at all.
  if (auto *DT = T->getAs<DeducedType>()) {
    const AutoType *AT = T->getAs<AutoType>();
    bool IsClassTemplateDeduction = isa<DeducedTemplateSpecializationType>(DT);
    if ((AT && AT->isDecltypeAuto()) || IsClassTemplateDeduction) {
      for (unsigned I = 0, E = D.getNumTypeObjects(); I != E; ++I) {
        unsigned Index = E - I - 1;
        DeclaratorChunk &DeclChunk = D.getTypeObject(Index);
        unsigned DiagId = IsClassTemplateDeduction
                              ? diag::err_deduced_class_template_compound_type
                              : diag::err_decltype_auto_compound_type;
        unsigned DiagKind = 0;
        switch (DeclChunk.Kind) {
        case DeclaratorChunk::Paren:
          // FIXME: Rejecting this is a little silly.
          if (IsClassTemplateDeduction) {
            DiagKind = 4;
            break;
          }
          continue;
        case DeclaratorChunk::Function: {
          if (IsClassTemplateDeduction) {
            DiagKind = 3;
            break;
          }
          unsigned FnIndex;
          if (D.isFunctionDeclarationContext() &&
              D.isFunctionDeclarator(FnIndex) && FnIndex == Index)
            continue;
          DiagId = diag::err_decltype_auto_function_declarator_not_declaration;
          break;
        }
        case DeclaratorChunk::Pointer:
        case DeclaratorChunk::BlockPointer:
        case DeclaratorChunk::MemberPointer:
          DiagKind = 0;
          break;
        case DeclaratorChunk::Reference:
          DiagKind = 1;
          break;
        case DeclaratorChunk::Array:
          DiagKind = 2;
          break;
        case DeclaratorChunk::Pipe:
          break;
        }

        S.Diag(DeclChunk.Loc, DiagId) << DiagKind;
        D.setInvalidType(true);
        break;
      }
    }
  }

  // Determine whether we should infer _Nonnull on pointer types.
  Optional<NullabilityKind> inferNullability;
  bool inferNullabilityCS = false;
  bool inferNullabilityInnerOnly = false;
  bool inferNullabilityInnerOnlyComplete = false;

  // Are we in an assume-nonnull region?
  bool inAssumeNonNullRegion = false;
  SourceLocation assumeNonNullLoc = S.PP.getPragmaAssumeNonNullLoc();
  if (assumeNonNullLoc.isValid()) {
    inAssumeNonNullRegion = true;
    recordNullabilitySeen(S, assumeNonNullLoc);
  }

  // Whether to complain about missing nullability specifiers or not.
  enum {
    /// Never complain.
    CAMN_No,
    /// Complain on the inner pointers (but not the outermost
    /// pointer).
    CAMN_InnerPointers,
    /// Complain about any pointers that don't have nullability
    /// specified or inferred.
    CAMN_Yes
  } complainAboutMissingNullability = CAMN_No;
  unsigned NumPointersRemaining = 0;
  auto complainAboutInferringWithinChunk = PointerWrappingDeclaratorKind::None;

  if (IsTypedefName) {
    // For typedefs, we do not infer any nullability (the default),
    // and we only complain about missing nullability specifiers on
    // inner pointers.
    complainAboutMissingNullability = CAMN_InnerPointers;

    if (T->canHaveNullability(/*ResultIfUnknown*/false) &&
        !T->getNullability(S.Context)) {
      // Note that we allow but don't require nullability on dependent types.
      ++NumPointersRemaining;
    }

    for (unsigned i = 0, n = D.getNumTypeObjects(); i != n; ++i) {
      DeclaratorChunk &chunk = D.getTypeObject(i);
      switch (chunk.Kind) {
      case DeclaratorChunk::Array:
      case DeclaratorChunk::Function:
      case DeclaratorChunk::Pipe:
        break;

      case DeclaratorChunk::BlockPointer:
      case DeclaratorChunk::MemberPointer:
        ++NumPointersRemaining;
        break;

      case DeclaratorChunk::Paren:
      case DeclaratorChunk::Reference:
        continue;

      case DeclaratorChunk::Pointer:
        ++NumPointersRemaining;
        continue;
      }
    }
  } else {
    bool isFunctionOrMethod = false;
    switch (auto context = state.getDeclarator().getContext()) {
    case DeclaratorContext::ObjCParameterContext:
    case DeclaratorContext::ObjCResultContext:
    case DeclaratorContext::PrototypeContext:
    case DeclaratorContext::TrailingReturnContext:
    case DeclaratorContext::TrailingReturnVarContext:
      isFunctionOrMethod = true;
      LLVM_FALLTHROUGH;

    case DeclaratorContext::MemberContext:
      if (state.getDeclarator().isObjCIvar() && !isFunctionOrMethod) {
        complainAboutMissingNullability = CAMN_No;
        break;
      }

      // Weak properties are inferred to be nullable.
      if (state.getDeclarator().isObjCWeakProperty() && inAssumeNonNullRegion) {
        inferNullability = NullabilityKind::Nullable;
        break;
      }

      LLVM_FALLTHROUGH;

    case DeclaratorContext::FileContext:
    case DeclaratorContext::KNRTypeListContext: {
      complainAboutMissingNullability = CAMN_Yes;

      // Nullability inference depends on the type and declarator.
      auto wrappingKind = PointerWrappingDeclaratorKind::None;
      switch (classifyPointerDeclarator(S, T, D, wrappingKind)) {
      case PointerDeclaratorKind::NonPointer:
      case PointerDeclaratorKind::MultiLevelPointer:
        // Cannot infer nullability.
        break;

      case PointerDeclaratorKind::SingleLevelPointer:
        // Infer _Nonnull if we are in an assumes-nonnull region.
        if (inAssumeNonNullRegion) {
          complainAboutInferringWithinChunk = wrappingKind;
          inferNullability = NullabilityKind::NonNull;
          inferNullabilityCS =
              (context == DeclaratorContext::ObjCParameterContext ||
               context == DeclaratorContext::ObjCResultContext);
        }
        break;

      case PointerDeclaratorKind::CFErrorRefPointer:
      case PointerDeclaratorKind::NSErrorPointerPointer:
        // Within a function or method signature, infer _Nullable at both
        // levels.
        if (isFunctionOrMethod && inAssumeNonNullRegion)
          inferNullability = NullabilityKind::Nullable;
        break;

      case PointerDeclaratorKind::MaybePointerToCFRef:
        if (isFunctionOrMethod) {
          // On pointer-to-pointer parameters marked cf_returns_retained or
          // cf_returns_not_retained, if the outer pointer is explicit then
          // infer the inner pointer as _Nullable.
          auto hasCFReturnsAttr =
              [](const ParsedAttributesView &AttrList) -> bool {
            return AttrList.hasAttribute(ParsedAttr::AT_CFReturnsRetained) ||
                   AttrList.hasAttribute(ParsedAttr::AT_CFReturnsNotRetained);
          };
          if (const auto *InnermostChunk = D.getInnermostNonParenChunk()) {
            if (hasCFReturnsAttr(D.getAttributes()) ||
                hasCFReturnsAttr(InnermostChunk->getAttrs()) ||
                hasCFReturnsAttr(D.getDeclSpec().getAttributes())) {
              inferNullability = NullabilityKind::Nullable;
              inferNullabilityInnerOnly = true;
            }
          }
        }
        break;
      }
      break;
    }

    case DeclaratorContext::ConversionIdContext:
      complainAboutMissingNullability = CAMN_Yes;
      break;

    case DeclaratorContext::AliasDeclContext:
    case DeclaratorContext::AliasTemplateContext:
    case DeclaratorContext::BlockContext:
    case DeclaratorContext::BlockLiteralContext:
    case DeclaratorContext::ConditionContext:
    case DeclaratorContext::CXXCatchContext:
    case DeclaratorContext::CXXNewContext:
    case DeclaratorContext::ForContext:
    case DeclaratorContext::InitStmtContext:
    case DeclaratorContext::LambdaExprContext:
    case DeclaratorContext::LambdaExprParameterContext:
    case DeclaratorContext::ObjCCatchContext:
    case DeclaratorContext::TemplateParamContext:
    case DeclaratorContext::TemplateArgContext:
    case DeclaratorContext::TemplateTypeArgContext:
    case DeclaratorContext::TypeNameContext:
    case DeclaratorContext::FunctionalCastContext:
    case DeclaratorContext::RequiresExprContext:
      // Don't infer in these contexts.
      break;
    }
  }

  // Local function that returns true if its argument looks like a va_list.
  auto isVaList = [&S](QualType T) -> bool {
    auto *typedefTy = T->getAs<TypedefType>();
    if (!typedefTy)
      return false;
    TypedefDecl *vaListTypedef = S.Context.getBuiltinVaListDecl();
    do {
      if (typedefTy->getDecl() == vaListTypedef)
        return true;
      if (auto *name = typedefTy->getDecl()->getIdentifier())
        if (name->isStr("va_list"))
          return true;
      typedefTy = typedefTy->desugar()->getAs<TypedefType>();
    } while (typedefTy);
    return false;
  };

  // Local function that checks the nullability for a given pointer declarator.
  // Returns true if _Nonnull was inferred.
  auto inferPointerNullability =
      [&](SimplePointerKind pointerKind, SourceLocation pointerLoc,
          SourceLocation pointerEndLoc,
          ParsedAttributesView &attrs, AttributePool &Pool) -> ParsedAttr * {
    // We've seen a pointer.
    if (NumPointersRemaining > 0)
      --NumPointersRemaining;

    // If a nullability attribute is present, there's nothing to do.
    if (hasNullabilityAttr(attrs))
      return nullptr;

    // If we're supposed to infer nullability, do so now.
    if (inferNullability && !inferNullabilityInnerOnlyComplete) {
      ParsedAttr::Syntax syntax = inferNullabilityCS
                                      ? ParsedAttr::AS_ContextSensitiveKeyword
                                      : ParsedAttr::AS_Keyword;
      ParsedAttr *nullabilityAttr = Pool.create(
          S.getNullabilityKeyword(*inferNullability), SourceRange(pointerLoc),
          nullptr, SourceLocation(), nullptr, 0, syntax);

      attrs.addAtEnd(nullabilityAttr);

      if (inferNullabilityCS) {
        state.getDeclarator().getMutableDeclSpec().getObjCQualifiers()
          ->setObjCDeclQualifier(ObjCDeclSpec::DQ_CSNullability);
      }

      if (pointerLoc.isValid() &&
          complainAboutInferringWithinChunk !=
            PointerWrappingDeclaratorKind::None) {
        auto Diag =
            S.Diag(pointerLoc, diag::warn_nullability_inferred_on_nested_type);
        Diag << static_cast<int>(complainAboutInferringWithinChunk);
        fixItNullability(S, Diag, pointerLoc, NullabilityKind::NonNull);
      }

      if (inferNullabilityInnerOnly)
        inferNullabilityInnerOnlyComplete = true;
      return nullabilityAttr;
    }

    // If we're supposed to complain about missing nullability, do so
    // now if it's truly missing.
    switch (complainAboutMissingNullability) {
    case CAMN_No:
      break;

    case CAMN_InnerPointers:
      if (NumPointersRemaining == 0)
        break;
      LLVM_FALLTHROUGH;

    case CAMN_Yes:
      checkNullabilityConsistency(S, pointerKind, pointerLoc, pointerEndLoc);
    }
    return nullptr;
  };

  // If the type itself could have nullability but does not, infer pointer
  // nullability and perform consistency checking.
  if (S.CodeSynthesisContexts.empty()) {
    if (T->canHaveNullability(/*ResultIfUnknown*/false) &&
        !T->getNullability(S.Context)) {
      if (isVaList(T)) {
        // Record that we've seen a pointer, but do nothing else.
        if (NumPointersRemaining > 0)
          --NumPointersRemaining;
      } else {
        SimplePointerKind pointerKind = SimplePointerKind::Pointer;
        if (T->isBlockPointerType())
          pointerKind = SimplePointerKind::BlockPointer;
        else if (T->isMemberPointerType())
          pointerKind = SimplePointerKind::MemberPointer;

        if (auto *attr = inferPointerNullability(
                pointerKind, D.getDeclSpec().getTypeSpecTypeLoc(),
                D.getDeclSpec().getEndLoc(),
                D.getMutableDeclSpec().getAttributes(),
                D.getMutableDeclSpec().getAttributePool())) {
          T = state.getAttributedType(
              createNullabilityAttr(Context, *attr, *inferNullability), T, T);
        }
      }
    }

    if (complainAboutMissingNullability == CAMN_Yes &&
        T->isArrayType() && !T->getNullability(S.Context) && !isVaList(T) &&
        D.isPrototypeContext() &&
        !hasOuterPointerLikeChunk(D, D.getNumTypeObjects())) {
      checkNullabilityConsistency(S, SimplePointerKind::Array,
                                  D.getDeclSpec().getTypeSpecTypeLoc());
    }
  }

  bool ExpectNoDerefChunk =
      state.getCurrentAttributes().hasAttribute(ParsedAttr::AT_NoDeref);

  // Walk the DeclTypeInfo, building the recursive type as we go.
  // DeclTypeInfos are ordered from the identifier out, which is
  // opposite of what we want :).
  for (unsigned i = 0, e = D.getNumTypeObjects(); i != e; ++i) {
    unsigned chunkIndex = e - i - 1;
    state.setCurrentChunkIndex(chunkIndex);
    DeclaratorChunk &DeclType = D.getTypeObject(chunkIndex);
    IsQualifiedFunction &= DeclType.Kind == DeclaratorChunk::Paren;
    switch (DeclType.Kind) {
    case DeclaratorChunk::Paren:
      if (i == 0)
        warnAboutRedundantParens(S, D, T);
      T = S.BuildParenType(T);
      break;
    case DeclaratorChunk::BlockPointer:
      // If blocks are disabled, emit an error.
      if (!LangOpts.Blocks)
        S.Diag(DeclType.Loc, diag::err_blocks_disable) << LangOpts.OpenCL;

      // Handle pointer nullability.
      inferPointerNullability(SimplePointerKind::BlockPointer, DeclType.Loc,
                              DeclType.EndLoc, DeclType.getAttrs(),
                              state.getDeclarator().getAttributePool());

      T = S.BuildBlockPointerType(T, D.getIdentifierLoc(), Name);
      if (DeclType.Cls.TypeQuals || LangOpts.OpenCL) {
        // OpenCL v2.0, s6.12.5 - Block variable declarations are implicitly
        // qualified with const.
        if (LangOpts.OpenCL)
          DeclType.Cls.TypeQuals |= DeclSpec::TQ_const;
        T = S.BuildQualifiedType(T, DeclType.Loc, DeclType.Cls.TypeQuals);
      }
      break;
    case DeclaratorChunk::Pointer:
      // Verify that we're not building a pointer to pointer to function with
      // exception specification.
      if (LangOpts.CPlusPlus && S.CheckDistantExceptionSpec(T)) {
        S.Diag(D.getIdentifierLoc(), diag::err_distant_exception_spec);
        D.setInvalidType(true);
        // Build the type anyway.
      }

      // Handle pointer nullability
      inferPointerNullability(SimplePointerKind::Pointer, DeclType.Loc,
                              DeclType.EndLoc, DeclType.getAttrs(),
                              state.getDeclarator().getAttributePool());

      if (LangOpts.ObjC && T->getAs<ObjCObjectType>()) {
        T = Context.getObjCObjectPointerType(T);
        if (DeclType.Ptr.TypeQuals)
          T = S.BuildQualifiedType(T, DeclType.Loc, DeclType.Ptr.TypeQuals);
        break;
      }

      // OpenCL v2.0 s6.9b - Pointer to image/sampler cannot be used.
      // OpenCL v2.0 s6.13.16.1 - Pointer to pipe cannot be used.
      // OpenCL v2.0 s6.12.5 - Pointers to Blocks are not allowed.
      if (LangOpts.OpenCL) {
        if (T->isImageType() || T->isSamplerT() || T->isPipeType() ||
            T->isBlockPointerType()) {
          S.Diag(D.getIdentifierLoc(), diag::err_opencl_pointer_to_type) << T;
          D.setInvalidType(true);
        }
      }

      T = S.BuildPointerType(T, DeclType.Loc, Name);
      if (DeclType.Ptr.TypeQuals)
        T = S.BuildQualifiedType(T, DeclType.Loc, DeclType.Ptr.TypeQuals);
      break;
    case DeclaratorChunk::Reference: {
      // Verify that we're not building a reference to pointer to function with
      // exception specification.
      if (LangOpts.CPlusPlus && S.CheckDistantExceptionSpec(T)) {
        S.Diag(D.getIdentifierLoc(), diag::err_distant_exception_spec);
        D.setInvalidType(true);
        // Build the type anyway.
      }
      T = S.BuildReferenceType(T, DeclType.Ref.LValueRef, DeclType.Loc, Name);

      if (DeclType.Ref.HasRestrict)
        T = S.BuildQualifiedType(T, DeclType.Loc, Qualifiers::Restrict);
      break;
    }
    case DeclaratorChunk::Array: {
      // Verify that we're not building an array of pointers to function with
      // exception specification.
      if (LangOpts.CPlusPlus && S.CheckDistantExceptionSpec(T)) {
        S.Diag(D.getIdentifierLoc(), diag::err_distant_exception_spec);
        D.setInvalidType(true);
        // Build the type anyway.
      }
      DeclaratorChunk::ArrayTypeInfo &ATI = DeclType.Arr;
      Expr *ArraySize = static_cast<Expr*>(ATI.NumElts);
      ArrayType::ArraySizeModifier ASM;
      if (ATI.isStar)
        ASM = ArrayType::Star;
      else if (ATI.hasStatic)
        ASM = ArrayType::Static;
      else
        ASM = ArrayType::Normal;
      if (ASM == ArrayType::Star && !D.isPrototypeContext()) {
        // FIXME: This check isn't quite right: it allows star in prototypes
        // for function definitions, and disallows some edge cases detailed
        // in http://gcc.gnu.org/ml/gcc-patches/2009-02/msg00133.html
        S.Diag(DeclType.Loc, diag::err_array_star_outside_prototype);
        ASM = ArrayType::Normal;
        D.setInvalidType(true);
      }

      // C99 6.7.5.2p1: The optional type qualifiers and the keyword static
      // shall appear only in a declaration of a function parameter with an
      // array type, ...
      if (ASM == ArrayType::Static || ATI.TypeQuals) {
        if (!(D.isPrototypeContext() ||
              D.getContext() == DeclaratorContext::KNRTypeListContext)) {
          S.Diag(DeclType.Loc, diag::err_array_static_outside_prototype) <<
              (ASM == ArrayType::Static ? "'static'" : "type qualifier");
          // Remove the 'static' and the type qualifiers.
          if (ASM == ArrayType::Static)
            ASM = ArrayType::Normal;
          ATI.TypeQuals = 0;
          D.setInvalidType(true);
        }

        // C99 6.7.5.2p1: ... and then only in the outermost array type
        // derivation.
        if (hasOuterPointerLikeChunk(D, chunkIndex)) {
          S.Diag(DeclType.Loc, diag::err_array_static_not_outermost) <<
            (ASM == ArrayType::Static ? "'static'" : "type qualifier");
          if (ASM == ArrayType::Static)
            ASM = ArrayType::Normal;
          ATI.TypeQuals = 0;
          D.setInvalidType(true);
        }
      }
      const AutoType *AT = T->getContainedAutoType();
      // Allow arrays of auto if we are a generic lambda parameter.
      // i.e. [](auto (&array)[5]) { return array[0]; }; OK
      if (AT &&
          D.getContext() != DeclaratorContext::LambdaExprParameterContext) {
        // We've already diagnosed this for decltype(auto).
        if (!AT->isDecltypeAuto())
          S.Diag(DeclType.Loc, diag::err_illegal_decl_array_of_auto)
            << getPrintableNameForEntity(Name) << T;
        T = QualType();
        break;
      }

      // Array parameters can be marked nullable as well, although it's not
      // necessary if they're marked 'static'.
      if (complainAboutMissingNullability == CAMN_Yes &&
          !hasNullabilityAttr(DeclType.getAttrs()) &&
          ASM != ArrayType::Static &&
          D.isPrototypeContext() &&
          !hasOuterPointerLikeChunk(D, chunkIndex)) {
        checkNullabilityConsistency(S, SimplePointerKind::Array, DeclType.Loc);
      }

      T = S.BuildArrayType(T, ASM, ArraySize, ATI.TypeQuals,
                           SourceRange(DeclType.Loc, DeclType.EndLoc), Name);
      break;
    }
    case DeclaratorChunk::Function: {
      // If the function declarator has a prototype (i.e. it is not () and
      // does not have a K&R-style identifier list), then the arguments are part
      // of the type, otherwise the argument list is ().
      DeclaratorChunk::FunctionTypeInfo &FTI = DeclType.Fun;
      IsQualifiedFunction =
          FTI.hasMethodTypeQualifiers() || FTI.hasRefQualifier();

      // Check for auto functions and trailing return type and adjust the
      // return type accordingly.
      if (!D.isInvalidType()) {
        // trailing-return-type is only required if we're declaring a function,
        // and not, for instance, a pointer to a function.
        if (D.getDeclSpec().hasAutoTypeSpec() &&
            !FTI.hasTrailingReturnType() && chunkIndex == 0) {
          if (!S.getLangOpts().CPlusPlus14) {
            S.Diag(D.getDeclSpec().getTypeSpecTypeLoc(),
                   D.getDeclSpec().getTypeSpecType() == DeclSpec::TST_auto
                       ? diag::err_auto_missing_trailing_return
                       : diag::err_deduced_return_type);
            T = Context.IntTy;
            D.setInvalidType(true);
          } else {
            S.Diag(D.getDeclSpec().getTypeSpecTypeLoc(),
                   diag::warn_cxx11_compat_deduced_return_type);
          }
        } else if (FTI.hasTrailingReturnType()) {
          // T must be exactly 'auto' at this point. See CWG issue 681.
          if (isa<ParenType>(T)) {
            S.Diag(D.getBeginLoc(), diag::err_trailing_return_in_parens)
                << T << D.getSourceRange();
            D.setInvalidType(true);
          } else if (D.getName().getKind() ==
                     UnqualifiedIdKind::IK_DeductionGuideName) {
            if (T != Context.DependentTy) {
              S.Diag(D.getDeclSpec().getBeginLoc(),
                     diag::err_deduction_guide_with_complex_decl)
                  << D.getSourceRange();
              D.setInvalidType(true);
            }
          } else if (D.getContext() != DeclaratorContext::LambdaExprContext &&
                     (T.hasQualifiers() || !isa<AutoType>(T) ||
                      cast<AutoType>(T)->getKeyword() !=
                          AutoTypeKeyword::Auto ||
                      cast<AutoType>(T)->isConstrained())) {
            S.Diag(D.getDeclSpec().getTypeSpecTypeLoc(),
                   diag::err_trailing_return_without_auto)
                << T << D.getDeclSpec().getSourceRange();
            D.setInvalidType(true);
          }
          T = S.GetTypeFromParser(FTI.getTrailingReturnType(), &TInfo);
          if (T.isNull()) {
            // An error occurred parsing the trailing return type.
            T = Context.IntTy;
            D.setInvalidType(true);
          } else if (AutoType *Auto = T->getContainedAutoType()) {
            // If the trailing return type contains an `auto`, we may need to
            // invent a template parameter for it, for cases like
            // `auto f() -> C auto` or `[](auto (*p) -> auto) {}`.
            InventedTemplateParameterInfo *InventedParamInfo = nullptr;
            if (D.getContext() == DeclaratorContext::PrototypeContext)
              InventedParamInfo = &S.InventedParameterInfos.back();
            else if (D.getContext() ==
                     DeclaratorContext::LambdaExprParameterContext)
              InventedParamInfo = S.getCurLambda();
            if (InventedParamInfo) {
              std::tie(T, TInfo) = InventTemplateParameter(
                  state, T, TInfo, Auto, *InventedParamInfo);
            }
          }
        } else {
          // This function type is not the type of the entity being declared,
          // so checking the 'auto' is not the responsibility of this chunk.
        }
      }

      // C99 6.7.5.3p1: The return type may not be a function or array type.
      // For conversion functions, we'll diagnose this particular error later.
      if (!D.isInvalidType() && (T->isArrayType() || T->isFunctionType()) &&
          (D.getName().getKind() !=
           UnqualifiedIdKind::IK_ConversionFunctionId)) {
        unsigned diagID = diag::err_func_returning_array_function;
        // Last processing chunk in block context means this function chunk
        // represents the block.
        if (chunkIndex == 0 &&
            D.getContext() == DeclaratorContext::BlockLiteralContext)
          diagID = diag::err_block_returning_array_function;
        S.Diag(DeclType.Loc, diagID) << T->isFunctionType() << T;
        T = Context.IntTy;
        D.setInvalidType(true);
      }

      // Do not allow returning half FP value.
      // FIXME: This really should be in BuildFunctionType.
      if (T->isHalfType()) {
        if (S.getLangOpts().OpenCL) {
          if (!S.getOpenCLOptions().isEnabled("cl_khr_fp16")) {
            S.Diag(D.getIdentifierLoc(), diag::err_opencl_invalid_return)
                << T << 0 /*pointer hint*/;
            D.setInvalidType(true);
          }
        } else if (!S.getLangOpts().HalfArgsAndReturns) {
          S.Diag(D.getIdentifierLoc(),
            diag::err_parameters_retval_cannot_have_fp16_type) << 1;
          D.setInvalidType(true);
        }
      }

      // __ptrauth is illegal on a function return type.
      if (T.getPointerAuth()) {
        S.Diag(DeclType.Loc, diag::err_ptrauth_qualifier_return) << T;
      }

      if (LangOpts.OpenCL) {
        // OpenCL v2.0 s6.12.5 - A block cannot be the return value of a
        // function.
        if (T->isBlockPointerType() || T->isImageType() || T->isSamplerT() ||
            T->isPipeType()) {
          S.Diag(D.getIdentifierLoc(), diag::err_opencl_invalid_return)
              << T << 1 /*hint off*/;
          D.setInvalidType(true);
        }
        // OpenCL doesn't support variadic functions and blocks
        // (s6.9.e and s6.12.5 OpenCL v2.0) except for printf.
        // We also allow here any toolchain reserved identifiers.
        if (FTI.isVariadic &&
            !(D.getIdentifier() &&
              ((D.getIdentifier()->getName() == "printf" &&
                (LangOpts.OpenCLCPlusPlus || LangOpts.OpenCLVersion >= 120)) ||
               D.getIdentifier()->getName().startswith("__")))) {
          S.Diag(D.getIdentifierLoc(), diag::err_opencl_variadic_function);
          D.setInvalidType(true);
        }
      }

      // Methods cannot return interface types. All ObjC objects are
      // passed by reference.
      if (T->isObjCObjectType()) {
        SourceLocation DiagLoc, FixitLoc;
        if (TInfo) {
          DiagLoc = TInfo->getTypeLoc().getBeginLoc();
          FixitLoc = S.getLocForEndOfToken(TInfo->getTypeLoc().getEndLoc());
        } else {
          DiagLoc = D.getDeclSpec().getTypeSpecTypeLoc();
          FixitLoc = S.getLocForEndOfToken(D.getDeclSpec().getEndLoc());
        }
        S.Diag(DiagLoc, diag::err_object_cannot_be_passed_returned_by_value)
          << 0 << T
          << FixItHint::CreateInsertion(FixitLoc, "*");

        T = Context.getObjCObjectPointerType(T);
        if (TInfo) {
          TypeLocBuilder TLB;
          TLB.pushFullCopy(TInfo->getTypeLoc());
          ObjCObjectPointerTypeLoc TLoc = TLB.push<ObjCObjectPointerTypeLoc>(T);
          TLoc.setStarLoc(FixitLoc);
          TInfo = TLB.getTypeSourceInfo(Context, T);
        }

        D.setInvalidType(true);
      }

      // cv-qualifiers on return types are pointless except when the type is a
      // class type in C++.
      if ((T.getCVRQualifiers() || T->isAtomicType()) &&
          !(S.getLangOpts().CPlusPlus &&
            (T->isDependentType() || T->isRecordType()))) {
        if (T->isVoidType() && !S.getLangOpts().CPlusPlus &&
            D.getFunctionDefinitionKind() == FDK_Definition) {
          // [6.9.1/3] qualified void return is invalid on a C
          // function definition.  Apparently ok on declarations and
          // in C++ though (!)
          S.Diag(DeclType.Loc, diag::err_func_returning_qualified_void) << T;
        } else
          diagnoseRedundantReturnTypeQualifiers(S, T, D, chunkIndex);

        // C++2a [dcl.fct]p12:
        //   A volatile-qualified return type is deprecated
        if (T.isVolatileQualified() && S.getLangOpts().CPlusPlus20)
          S.Diag(DeclType.Loc, diag::warn_deprecated_volatile_return) << T;
      }

      // Objective-C ARC ownership qualifiers are ignored on the function
      // return type (by type canonicalization). Complain if this attribute
      // was written here.
      if (T.getQualifiers().hasObjCLifetime()) {
        SourceLocation AttrLoc;
        if (chunkIndex + 1 < D.getNumTypeObjects()) {
          DeclaratorChunk ReturnTypeChunk = D.getTypeObject(chunkIndex + 1);
          for (const ParsedAttr &AL : ReturnTypeChunk.getAttrs()) {
            if (AL.getKind() == ParsedAttr::AT_ObjCOwnership) {
              AttrLoc = AL.getLoc();
              break;
            }
          }
        }
        if (AttrLoc.isInvalid()) {
          for (const ParsedAttr &AL : D.getDeclSpec().getAttributes()) {
            if (AL.getKind() == ParsedAttr::AT_ObjCOwnership) {
              AttrLoc = AL.getLoc();
              break;
            }
          }
        }

        if (AttrLoc.isValid()) {
          // The ownership attributes are almost always written via
          // the predefined
          // __strong/__weak/__autoreleasing/__unsafe_unretained.
          if (AttrLoc.isMacroID())
            AttrLoc =
                S.SourceMgr.getImmediateExpansionRange(AttrLoc).getBegin();

          S.Diag(AttrLoc, diag::warn_arc_lifetime_result_type)
            << T.getQualifiers().getObjCLifetime();
        }
      }

      if (LangOpts.CPlusPlus && D.getDeclSpec().hasTagDefinition()) {
        // C++ [dcl.fct]p6:
        //   Types shall not be defined in return or parameter types.
        TagDecl *Tag = cast<TagDecl>(D.getDeclSpec().getRepAsDecl());
        S.Diag(Tag->getLocation(), diag::err_type_defined_in_result_type)
          << Context.getTypeDeclType(Tag);
      }

      // Exception specs are not allowed in typedefs. Complain, but add it
      // anyway.
      if (IsTypedefName && FTI.getExceptionSpecType() && !LangOpts.CPlusPlus17)
        S.Diag(FTI.getExceptionSpecLocBeg(),
               diag::err_exception_spec_in_typedef)
            << (D.getContext() == DeclaratorContext::AliasDeclContext ||
                D.getContext() == DeclaratorContext::AliasTemplateContext);

      // If we see "T var();" or "T var(T());" at block scope, it is probably
      // an attempt to initialize a variable, not a function declaration.
      if (FTI.isAmbiguous)
        warnAboutAmbiguousFunction(S, D, DeclType, T);

      FunctionType::ExtInfo EI(
          getCCForDeclaratorChunk(S, D, DeclType.getAttrs(), FTI, chunkIndex));

      if (!FTI.NumParams && !FTI.isVariadic && !LangOpts.CPlusPlus
                                            && !LangOpts.OpenCL) {
        // Simple void foo(), where the incoming T is the result type.
        T = Context.getFunctionNoProtoType(T, EI);
      } else {
        // We allow a zero-parameter variadic function in C if the
        // function is marked with the "overloadable" attribute. Scan
        // for this attribute now.
        if (!FTI.NumParams && FTI.isVariadic && !LangOpts.CPlusPlus)
          if (!D.getAttributes().hasAttribute(ParsedAttr::AT_Overloadable))
            S.Diag(FTI.getEllipsisLoc(), diag::err_ellipsis_first_param);

        if (FTI.NumParams && FTI.Params[0].Param == nullptr) {
          // C99 6.7.5.3p3: Reject int(x,y,z) when it's not a function
          // definition.
          S.Diag(FTI.Params[0].IdentLoc,
                 diag::err_ident_list_in_fn_declaration);
          D.setInvalidType(true);
          // Recover by creating a K&R-style function type.
          T = Context.getFunctionNoProtoType(T, EI);
          break;
        }

        FunctionProtoType::ExtProtoInfo EPI;
        EPI.ExtInfo = EI;
        EPI.Variadic = FTI.isVariadic;
        EPI.EllipsisLoc = FTI.getEllipsisLoc();
        EPI.HasTrailingReturn = FTI.hasTrailingReturnType();
        EPI.TypeQuals.addCVRUQualifiers(
            FTI.MethodQualifiers ? FTI.MethodQualifiers->getTypeQualifiers()
                                 : 0);
        EPI.RefQualifier = !FTI.hasRefQualifier()? RQ_None
                    : FTI.RefQualifierIsLValueRef? RQ_LValue
                    : RQ_RValue;

        // Otherwise, we have a function with a parameter list that is
        // potentially variadic.
        SmallVector<QualType, 16> ParamTys;
        ParamTys.reserve(FTI.NumParams);

        SmallVector<FunctionProtoType::ExtParameterInfo, 16>
          ExtParameterInfos(FTI.NumParams);
        bool HasAnyInterestingExtParameterInfos = false;

        for (unsigned i = 0, e = FTI.NumParams; i != e; ++i) {
          ParmVarDecl *Param = cast<ParmVarDecl>(FTI.Params[i].Param);
          QualType ParamTy = Param->getType();
          assert(!ParamTy.isNull() && "Couldn't parse type?");

          // Look for 'void'.  void is allowed only as a single parameter to a
          // function with no other parameters (C99 6.7.5.3p10).  We record
          // int(void) as a FunctionProtoType with an empty parameter list.
          if (ParamTy->isVoidType()) {
            // If this is something like 'float(int, void)', reject it.  'void'
            // is an incomplete type (C99 6.2.5p19) and function decls cannot
            // have parameters of incomplete type.
            if (FTI.NumParams != 1 || FTI.isVariadic) {
              S.Diag(FTI.Params[i].IdentLoc, diag::err_void_only_param);
              ParamTy = Context.IntTy;
              Param->setType(ParamTy);
            } else if (FTI.Params[i].Ident) {
              // Reject, but continue to parse 'int(void abc)'.
              S.Diag(FTI.Params[i].IdentLoc, diag::err_param_with_void_type);
              ParamTy = Context.IntTy;
              Param->setType(ParamTy);
            } else {
              // Reject, but continue to parse 'float(const void)'.
              if (ParamTy.hasQualifiers())
                S.Diag(DeclType.Loc, diag::err_void_param_qualified);

              // Do not add 'void' to the list.
              break;
            }
          } else if (ParamTy->isHalfType()) {
            // Disallow half FP parameters.
            // FIXME: This really should be in BuildFunctionType.
            if (S.getLangOpts().OpenCL) {
              if (!S.getOpenCLOptions().isEnabled("cl_khr_fp16")) {
                S.Diag(Param->getLocation(), diag::err_opencl_invalid_param)
                    << ParamTy << 0;
                D.setInvalidType();
                Param->setInvalidDecl();
              }
            } else if (!S.getLangOpts().HalfArgsAndReturns) {
              S.Diag(Param->getLocation(),
                diag::err_parameters_retval_cannot_have_fp16_type) << 0;
              D.setInvalidType();
            }
          } else if (!FTI.hasPrototype) {
            if (ParamTy->isPromotableIntegerType()) {
              ParamTy = Context.getPromotedIntegerType(ParamTy);
              Param->setKNRPromoted(true);
            } else if (const BuiltinType* BTy = ParamTy->getAs<BuiltinType>()) {
              if (BTy->getKind() == BuiltinType::Float) {
                ParamTy = Context.DoubleTy;
                Param->setKNRPromoted(true);
              }
            }
          } else if (S.getLangOpts().OpenCL && ParamTy->isBlockPointerType()) {
            // OpenCL 2.0 s6.12.5: A block cannot be a parameter of a function.
            S.Diag(Param->getLocation(), diag::err_opencl_invalid_param)
                << ParamTy << 1 /*hint off*/;
            D.setInvalidType();
          }

          if (LangOpts.ObjCAutoRefCount && Param->hasAttr<NSConsumedAttr>()) {
            ExtParameterInfos[i] = ExtParameterInfos[i].withIsConsumed(true);
            HasAnyInterestingExtParameterInfos = true;
          }

          if (auto attr = Param->getAttr<ParameterABIAttr>()) {
            ExtParameterInfos[i] =
              ExtParameterInfos[i].withABI(attr->getABI());
            HasAnyInterestingExtParameterInfos = true;
          }

          if (Param->hasAttr<PassObjectSizeAttr>()) {
            ExtParameterInfos[i] = ExtParameterInfos[i].withHasPassObjectSize();
            HasAnyInterestingExtParameterInfos = true;
          }

          if (Param->hasAttr<NoEscapeAttr>()) {
            ExtParameterInfos[i] = ExtParameterInfos[i].withIsNoEscape(true);
            HasAnyInterestingExtParameterInfos = true;
          }

          ParamTys.push_back(ParamTy);
        }

        if (HasAnyInterestingExtParameterInfos) {
          EPI.ExtParameterInfos = ExtParameterInfos.data();
          checkExtParameterInfos(S, ParamTys, EPI,
              [&](unsigned i) { return FTI.Params[i].Param->getLocation(); });
        }

        SmallVector<QualType, 4> Exceptions;
        SmallVector<ParsedType, 2> DynamicExceptions;
        SmallVector<SourceRange, 2> DynamicExceptionRanges;
        Expr *NoexceptExpr = nullptr;

        if (FTI.getExceptionSpecType() == EST_Dynamic) {
          // FIXME: It's rather inefficient to have to split into two vectors
          // here.
          unsigned N = FTI.getNumExceptions();
          DynamicExceptions.reserve(N);
          DynamicExceptionRanges.reserve(N);
          for (unsigned I = 0; I != N; ++I) {
            DynamicExceptions.push_back(FTI.Exceptions[I].Ty);
            DynamicExceptionRanges.push_back(FTI.Exceptions[I].Range);
          }
        } else if (isComputedNoexcept(FTI.getExceptionSpecType())) {
          NoexceptExpr = FTI.NoexceptExpr;
        }

        S.checkExceptionSpecification(D.isFunctionDeclarationContext(),
                                      FTI.getExceptionSpecType(),
                                      DynamicExceptions,
                                      DynamicExceptionRanges,
                                      NoexceptExpr,
                                      Exceptions,
                                      EPI.ExceptionSpec);

        // FIXME: Set address space from attrs for C++ mode here.
        // OpenCLCPlusPlus: A class member function has an address space.
        auto IsClassMember = [&]() {
          return (!state.getDeclarator().getCXXScopeSpec().isEmpty() &&
                  state.getDeclarator()
                          .getCXXScopeSpec()
                          .getScopeRep()
                          ->getKind() == NestedNameSpecifier::TypeSpec) ||
                 state.getDeclarator().getContext() ==
                     DeclaratorContext::MemberContext ||
                 state.getDeclarator().getContext() ==
                     DeclaratorContext::LambdaExprContext;
        };

        if (state.getSema().getLangOpts().OpenCLCPlusPlus && IsClassMember()) {
          LangAS ASIdx = LangAS::Default;
          // Take address space attr if any and mark as invalid to avoid adding
          // them later while creating QualType.
          if (FTI.MethodQualifiers)
            for (ParsedAttr &attr : FTI.MethodQualifiers->getAttributes()) {
              LangAS ASIdxNew = attr.asOpenCLLangAS();
              if (DiagnoseMultipleAddrSpaceAttributes(S, ASIdx, ASIdxNew,
                                                      attr.getLoc()))
                D.setInvalidType(true);
              else
                ASIdx = ASIdxNew;
            }
          // If a class member function's address space is not set, set it to
          // __generic.
          LangAS AS =
              (ASIdx == LangAS::Default ? S.getDefaultCXXMethodAddrSpace()
                                        : ASIdx);
          EPI.TypeQuals.addAddressSpace(AS);
        }
        T = Context.getFunctionType(T, ParamTys, EPI);
      }
      break;
    }
    case DeclaratorChunk::MemberPointer: {
      // The scope spec must refer to a class, or be dependent.
      CXXScopeSpec &SS = DeclType.Mem.Scope();
      QualType ClsType;

      // Handle pointer nullability.
      inferPointerNullability(SimplePointerKind::MemberPointer, DeclType.Loc,
                              DeclType.EndLoc, DeclType.getAttrs(),
                              state.getDeclarator().getAttributePool());

      if (SS.isInvalid()) {
        // Avoid emitting extra errors if we already errored on the scope.
        D.setInvalidType(true);
      } else if (S.isDependentScopeSpecifier(SS) ||
                 dyn_cast_or_null<CXXRecordDecl>(S.computeDeclContext(SS))) {
        NestedNameSpecifier *NNS = SS.getScopeRep();
        NestedNameSpecifier *NNSPrefix = NNS->getPrefix();
        switch (NNS->getKind()) {
        case NestedNameSpecifier::Identifier:
          ClsType = Context.getDependentNameType(ETK_None, NNSPrefix,
                                                 NNS->getAsIdentifier());
          break;

        case NestedNameSpecifier::Namespace:
        case NestedNameSpecifier::NamespaceAlias:
        case NestedNameSpecifier::Global:
        case NestedNameSpecifier::Super:
          llvm_unreachable("Nested-name-specifier must name a type");

        case NestedNameSpecifier::TypeSpec:
        case NestedNameSpecifier::TypeSpecWithTemplate:
          ClsType = QualType(NNS->getAsType(), 0);
          // Note: if the NNS has a prefix and ClsType is a nondependent
          // TemplateSpecializationType, then the NNS prefix is NOT included
          // in ClsType; hence we wrap ClsType into an ElaboratedType.
          // NOTE: in particular, no wrap occurs if ClsType already is an
          // Elaborated, DependentName, or DependentTemplateSpecialization.
          if (NNSPrefix && isa<TemplateSpecializationType>(NNS->getAsType()))
            ClsType = Context.getElaboratedType(ETK_None, NNSPrefix, ClsType);
          break;
        }
      } else {
        S.Diag(DeclType.Mem.Scope().getBeginLoc(),
             diag::err_illegal_decl_mempointer_in_nonclass)
          << (D.getIdentifier() ? D.getIdentifier()->getName() : "type name")
          << DeclType.Mem.Scope().getRange();
        D.setInvalidType(true);
      }

      if (!ClsType.isNull())
        T = S.BuildMemberPointerType(T, ClsType, DeclType.Loc,
                                     D.getIdentifier());
      if (T.isNull()) {
        T = Context.IntTy;
        D.setInvalidType(true);
      } else if (DeclType.Mem.TypeQuals) {
        T = S.BuildQualifiedType(T, DeclType.Loc, DeclType.Mem.TypeQuals);
      }
      break;
    }

    case DeclaratorChunk::Pipe: {
      T = S.BuildReadPipeType(T, DeclType.Loc);
      processTypeAttrs(state, T, TAL_DeclSpec,
                       D.getMutableDeclSpec().getAttributes());
      break;
    }
    }

    if (T.isNull()) {
      D.setInvalidType(true);
      T = Context.IntTy;
    }

    // See if there are any attributes on this declarator chunk.
    processTypeAttrs(state, T, TAL_DeclChunk, DeclType.getAttrs());

    if (DeclType.Kind != DeclaratorChunk::Paren) {
      if (ExpectNoDerefChunk && !IsNoDerefableChunk(DeclType))
        S.Diag(DeclType.Loc, diag::warn_noderef_on_non_pointer_or_array);

      ExpectNoDerefChunk = state.didParseNoDeref();
    }
  }

  if (ExpectNoDerefChunk)
    S.Diag(state.getDeclarator().getBeginLoc(),
           diag::warn_noderef_on_non_pointer_or_array);

  // GNU warning -Wstrict-prototypes
  //   Warn if a function declaration is without a prototype.
  //   This warning is issued for all kinds of unprototyped function
  //   declarations (i.e. function type typedef, function pointer etc.)
  //   C99 6.7.5.3p14:
  //   The empty list in a function declarator that is not part of a definition
  //   of that function specifies that no information about the number or types
  //   of the parameters is supplied.
  if (!LangOpts.CPlusPlus && D.getFunctionDefinitionKind() == FDK_Declaration) {
    bool IsBlock = false;
    for (const DeclaratorChunk &DeclType : D.type_objects()) {
      switch (DeclType.Kind) {
      case DeclaratorChunk::BlockPointer:
        IsBlock = true;
        break;
      case DeclaratorChunk::Function: {
        const DeclaratorChunk::FunctionTypeInfo &FTI = DeclType.Fun;
        // We supress the warning when there's no LParen location, as this
        // indicates the declaration was an implicit declaration, which gets
        // warned about separately via -Wimplicit-function-declaration.
        if (FTI.NumParams == 0 && !FTI.isVariadic && FTI.getLParenLoc().isValid())
          S.Diag(DeclType.Loc, diag::warn_strict_prototypes)
              << IsBlock
              << FixItHint::CreateInsertion(FTI.getRParenLoc(), "void");
        IsBlock = false;
        break;
      }
      default:
        break;
      }
    }
  }

  assert(!T.isNull() && "T must not be null after this point");

  if (LangOpts.CPlusPlus && T->isFunctionType()) {
    const FunctionProtoType *FnTy = T->getAs<FunctionProtoType>();
    assert(FnTy && "Why oh why is there not a FunctionProtoType here?");

    // C++ 8.3.5p4:
    //   A cv-qualifier-seq shall only be part of the function type
    //   for a nonstatic member function, the function type to which a pointer
    //   to member refers, or the top-level function type of a function typedef
    //   declaration.
    //
    // Core issue 547 also allows cv-qualifiers on function types that are
    // top-level template type arguments.
    enum { NonMember, Member, DeductionGuide } Kind = NonMember;
    if (D.getName().getKind() == UnqualifiedIdKind::IK_DeductionGuideName)
      Kind = DeductionGuide;
    else if (!D.getCXXScopeSpec().isSet()) {
      if ((D.getContext() == DeclaratorContext::MemberContext ||
           D.getContext() == DeclaratorContext::LambdaExprContext) &&
          !D.getDeclSpec().isFriendSpecified())
        Kind = Member;
    } else {
      DeclContext *DC = S.computeDeclContext(D.getCXXScopeSpec());
      if (!DC || DC->isRecord())
        Kind = Member;
    }

    // C++11 [dcl.fct]p6 (w/DR1417):
    // An attempt to specify a function type with a cv-qualifier-seq or a
    // ref-qualifier (including by typedef-name) is ill-formed unless it is:
    //  - the function type for a non-static member function,
    //  - the function type to which a pointer to member refers,
    //  - the top-level function type of a function typedef declaration or
    //    alias-declaration,
    //  - the type-id in the default argument of a type-parameter, or
    //  - the type-id of a template-argument for a type-parameter
    //
    // FIXME: Checking this here is insufficient. We accept-invalid on:
    //
    //   template<typename T> struct S { void f(T); };
    //   S<int() const> s;
    //
    // ... for instance.
    if (IsQualifiedFunction &&
        !(Kind == Member &&
          D.getDeclSpec().getStorageClassSpec() != DeclSpec::SCS_static) &&
        !IsTypedefName &&
        D.getContext() != DeclaratorContext::TemplateArgContext &&
        D.getContext() != DeclaratorContext::TemplateTypeArgContext) {
      SourceLocation Loc = D.getBeginLoc();
      SourceRange RemovalRange;
      unsigned I;
      if (D.isFunctionDeclarator(I)) {
        SmallVector<SourceLocation, 4> RemovalLocs;
        const DeclaratorChunk &Chunk = D.getTypeObject(I);
        assert(Chunk.Kind == DeclaratorChunk::Function);

        if (Chunk.Fun.hasRefQualifier())
          RemovalLocs.push_back(Chunk.Fun.getRefQualifierLoc());

        if (Chunk.Fun.hasMethodTypeQualifiers())
          Chunk.Fun.MethodQualifiers->forEachQualifier(
              [&](DeclSpec::TQ TypeQual, StringRef QualName,
                  SourceLocation SL) { RemovalLocs.push_back(SL); });

        if (!RemovalLocs.empty()) {
          llvm::sort(RemovalLocs,
                     BeforeThanCompare<SourceLocation>(S.getSourceManager()));
          RemovalRange = SourceRange(RemovalLocs.front(), RemovalLocs.back());
          Loc = RemovalLocs.front();
        }
      }

      S.Diag(Loc, diag::err_invalid_qualified_function_type)
        << Kind << D.isFunctionDeclarator() << T
        << getFunctionQualifiersAsString(FnTy)
        << FixItHint::CreateRemoval(RemovalRange);

      // Strip the cv-qualifiers and ref-qualifiers from the type.
      FunctionProtoType::ExtProtoInfo EPI = FnTy->getExtProtoInfo();
      EPI.TypeQuals.removeCVRQualifiers();
      EPI.RefQualifier = RQ_None;

      T = Context.getFunctionType(FnTy->getReturnType(), FnTy->getParamTypes(),
                                  EPI);
      // Rebuild any parens around the identifier in the function type.
      for (unsigned i = 0, e = D.getNumTypeObjects(); i != e; ++i) {
        if (D.getTypeObject(i).Kind != DeclaratorChunk::Paren)
          break;
        T = S.BuildParenType(T);
      }
    }
  }

  // Apply any undistributed attributes from the declarator.
  processTypeAttrs(state, T, TAL_DeclName, D.getAttributes());

  // Diagnose any ignored type attributes.
  state.diagnoseIgnoredTypeAttrs(T);

  // C++0x [dcl.constexpr]p9:
  //  A constexpr specifier used in an object declaration declares the object
  //  as const.
  if (D.getDeclSpec().getConstexprSpecifier() == CSK_constexpr &&
      T->isObjectType())
    T.addConst();

  // C++2a [dcl.fct]p4:
  //   A parameter with volatile-qualified type is deprecated
  if (T.isVolatileQualified() && S.getLangOpts().CPlusPlus20 &&
      (D.getContext() == DeclaratorContext::PrototypeContext ||
       D.getContext() == DeclaratorContext::LambdaExprParameterContext))
    S.Diag(D.getIdentifierLoc(), diag::warn_deprecated_volatile_param) << T;

  // If there was an ellipsis in the declarator, the declaration declares a
  // parameter pack whose type may be a pack expansion type.
  if (D.hasEllipsis()) {
    // C++0x [dcl.fct]p13:
    //   A declarator-id or abstract-declarator containing an ellipsis shall
    //   only be used in a parameter-declaration. Such a parameter-declaration
    //   is a parameter pack (14.5.3). [...]
    switch (D.getContext()) {
    case DeclaratorContext::PrototypeContext:
    case DeclaratorContext::LambdaExprParameterContext:
    case DeclaratorContext::RequiresExprContext:
      // C++0x [dcl.fct]p13:
      //   [...] When it is part of a parameter-declaration-clause, the
      //   parameter pack is a function parameter pack (14.5.3). The type T
      //   of the declarator-id of the function parameter pack shall contain
      //   a template parameter pack; each template parameter pack in T is
      //   expanded by the function parameter pack.
      //
      // We represent function parameter packs as function parameters whose
      // type is a pack expansion.
      if (!T->containsUnexpandedParameterPack() &&
          (!LangOpts.CPlusPlus20 || !T->getContainedAutoType())) {
        S.Diag(D.getEllipsisLoc(),
             diag::err_function_parameter_pack_without_parameter_packs)
          << T <<  D.getSourceRange();
        D.setEllipsisLoc(SourceLocation());
      } else {
        T = Context.getPackExpansionType(T, None, /*ExpectPackInType=*/false);
      }
      break;
    case DeclaratorContext::TemplateParamContext:
      // C++0x [temp.param]p15:
      //   If a template-parameter is a [...] is a parameter-declaration that
      //   declares a parameter pack (8.3.5), then the template-parameter is a
      //   template parameter pack (14.5.3).
      //
      // Note: core issue 778 clarifies that, if there are any unexpanded
      // parameter packs in the type of the non-type template parameter, then
      // it expands those parameter packs.
      if (T->containsUnexpandedParameterPack())
        T = Context.getPackExpansionType(T, None);
      else
        S.Diag(D.getEllipsisLoc(),
               LangOpts.CPlusPlus11
                 ? diag::warn_cxx98_compat_variadic_templates
                 : diag::ext_variadic_templates);
      break;

    case DeclaratorContext::FileContext:
    case DeclaratorContext::KNRTypeListContext:
    case DeclaratorContext::ObjCParameterContext:  // FIXME: special diagnostic
                                                   // here?
    case DeclaratorContext::ObjCResultContext:     // FIXME: special diagnostic
                                                   // here?
    case DeclaratorContext::TypeNameContext:
    case DeclaratorContext::FunctionalCastContext:
    case DeclaratorContext::CXXNewContext:
    case DeclaratorContext::AliasDeclContext:
    case DeclaratorContext::AliasTemplateContext:
    case DeclaratorContext::MemberContext:
    case DeclaratorContext::BlockContext:
    case DeclaratorContext::ForContext:
    case DeclaratorContext::InitStmtContext:
    case DeclaratorContext::ConditionContext:
    case DeclaratorContext::CXXCatchContext:
    case DeclaratorContext::ObjCCatchContext:
    case DeclaratorContext::BlockLiteralContext:
    case DeclaratorContext::LambdaExprContext:
    case DeclaratorContext::ConversionIdContext:
    case DeclaratorContext::TrailingReturnContext:
    case DeclaratorContext::TrailingReturnVarContext:
    case DeclaratorContext::TemplateArgContext:
    case DeclaratorContext::TemplateTypeArgContext:
      // FIXME: We may want to allow parameter packs in block-literal contexts
      // in the future.
      S.Diag(D.getEllipsisLoc(),
             diag::err_ellipsis_in_declarator_not_parameter);
      D.setEllipsisLoc(SourceLocation());
      break;
    }
  }

  assert(!T.isNull() && "T must not be null at the end of this function");
  if (D.isInvalidType())
    return Context.getTrivialTypeSourceInfo(T);

  return GetTypeSourceInfoForDeclarator(state, T, TInfo);
}

/// GetTypeForDeclarator - Convert the type for the specified
/// declarator to Type instances.
///
/// The result of this call will never be null, but the associated
/// type may be a null type if there's an unrecoverable error.
TypeSourceInfo *Sema::GetTypeForDeclarator(Declarator &D, Scope *S) {
  // Determine the type of the declarator. Not all forms of declarator
  // have a type.

  TypeProcessingState state(*this, D);

  TypeSourceInfo *ReturnTypeInfo = nullptr;
  QualType T = GetDeclSpecTypeForDeclarator(state, ReturnTypeInfo);
  if (D.isPrototypeContext() && getLangOpts().ObjCAutoRefCount)
    inferARCWriteback(state, T);

  return GetFullTypeForDeclarator(state, T, ReturnTypeInfo);
}

static void transferARCOwnershipToDeclSpec(Sema &S,
                                           QualType &declSpecTy,
                                           Qualifiers::ObjCLifetime ownership) {
  if (declSpecTy->isObjCRetainableType() &&
      declSpecTy.getObjCLifetime() == Qualifiers::OCL_None) {
    Qualifiers qs;
    qs.addObjCLifetime(ownership);
    declSpecTy = S.Context.getQualifiedType(declSpecTy, qs);
  }
}

static void transferARCOwnershipToDeclaratorChunk(TypeProcessingState &state,
                                            Qualifiers::ObjCLifetime ownership,
                                            unsigned chunkIndex) {
  Sema &S = state.getSema();
  Declarator &D = state.getDeclarator();

  // Look for an explicit lifetime attribute.
  DeclaratorChunk &chunk = D.getTypeObject(chunkIndex);
  if (chunk.getAttrs().hasAttribute(ParsedAttr::AT_ObjCOwnership))
    return;

  const char *attrStr = nullptr;
  switch (ownership) {
  case Qualifiers::OCL_None: llvm_unreachable("no ownership!");
  case Qualifiers::OCL_ExplicitNone: attrStr = "none"; break;
  case Qualifiers::OCL_Strong: attrStr = "strong"; break;
  case Qualifiers::OCL_Weak: attrStr = "weak"; break;
  case Qualifiers::OCL_Autoreleasing: attrStr = "autoreleasing"; break;
  }

  IdentifierLoc *Arg = new (S.Context) IdentifierLoc;
  Arg->Ident = &S.Context.Idents.get(attrStr);
  Arg->Loc = SourceLocation();

  ArgsUnion Args(Arg);

  // If there wasn't one, add one (with an invalid source location
  // so that we don't make an AttributedType for it).
  ParsedAttr *attr = D.getAttributePool().create(
      &S.Context.Idents.get("objc_ownership"), SourceLocation(),
      /*scope*/ nullptr, SourceLocation(),
      /*args*/ &Args, 1, ParsedAttr::AS_GNU);
  chunk.getAttrs().addAtEnd(attr);
  // TODO: mark whether we did this inference?
}

/// Used for transferring ownership in casts resulting in l-values.
static void transferARCOwnership(TypeProcessingState &state,
                                 QualType &declSpecTy,
                                 Qualifiers::ObjCLifetime ownership) {
  Sema &S = state.getSema();
  Declarator &D = state.getDeclarator();

  int inner = -1;
  bool hasIndirection = false;
  for (unsigned i = 0, e = D.getNumTypeObjects(); i != e; ++i) {
    DeclaratorChunk &chunk = D.getTypeObject(i);
    switch (chunk.Kind) {
    case DeclaratorChunk::Paren:
      // Ignore parens.
      break;

    case DeclaratorChunk::Array:
    case DeclaratorChunk::Reference:
    case DeclaratorChunk::Pointer:
      if (inner != -1)
        hasIndirection = true;
      inner = i;
      break;

    case DeclaratorChunk::BlockPointer:
      if (inner != -1)
        transferARCOwnershipToDeclaratorChunk(state, ownership, i);
      return;

    case DeclaratorChunk::Function:
    case DeclaratorChunk::MemberPointer:
    case DeclaratorChunk::Pipe:
      return;
    }
  }

  if (inner == -1)
    return;

  DeclaratorChunk &chunk = D.getTypeObject(inner);
  if (chunk.Kind == DeclaratorChunk::Pointer) {
    if (declSpecTy->isObjCRetainableType())
      return transferARCOwnershipToDeclSpec(S, declSpecTy, ownership);
    if (declSpecTy->isObjCObjectType() && hasIndirection)
      return transferARCOwnershipToDeclaratorChunk(state, ownership, inner);
  } else {
    assert(chunk.Kind == DeclaratorChunk::Array ||
           chunk.Kind == DeclaratorChunk::Reference);
    return transferARCOwnershipToDeclSpec(S, declSpecTy, ownership);
  }
}

TypeSourceInfo *Sema::GetTypeForDeclaratorCast(Declarator &D, QualType FromTy) {
  TypeProcessingState state(*this, D);

  TypeSourceInfo *ReturnTypeInfo = nullptr;
  QualType declSpecTy = GetDeclSpecTypeForDeclarator(state, ReturnTypeInfo);

  if (getLangOpts().ObjC) {
    Qualifiers::ObjCLifetime ownership = Context.getInnerObjCOwnership(FromTy);
    if (ownership != Qualifiers::OCL_None)
      transferARCOwnership(state, declSpecTy, ownership);
  }

  return GetFullTypeForDeclarator(state, declSpecTy, ReturnTypeInfo);
}

static void fillAttributedTypeLoc(AttributedTypeLoc TL,
                                  TypeProcessingState &State) {
  TL.setAttr(State.takeAttrForAttributedType(TL.getTypePtr()));
}

namespace {
  class TypeSpecLocFiller : public TypeLocVisitor<TypeSpecLocFiller> {
    Sema &SemaRef;
    ASTContext &Context;
    TypeProcessingState &State;
    const DeclSpec &DS;

  public:
    TypeSpecLocFiller(Sema &S, ASTContext &Context, TypeProcessingState &State,
                      const DeclSpec &DS)
        : SemaRef(S), Context(Context), State(State), DS(DS) {}

    void VisitAttributedTypeLoc(AttributedTypeLoc TL) {
      Visit(TL.getModifiedLoc());
      fillAttributedTypeLoc(TL, State);
    }
    void VisitMacroQualifiedTypeLoc(MacroQualifiedTypeLoc TL) {
      Visit(TL.getInnerLoc());
      TL.setExpansionLoc(
          State.getExpansionLocForMacroQualifiedType(TL.getTypePtr()));
    }
    void VisitQualifiedTypeLoc(QualifiedTypeLoc TL) {
      Visit(TL.getUnqualifiedLoc());
    }
    void VisitTypedefTypeLoc(TypedefTypeLoc TL) {
      TL.setNameLoc(DS.getTypeSpecTypeLoc());
    }
    void VisitObjCInterfaceTypeLoc(ObjCInterfaceTypeLoc TL) {
      TL.setNameLoc(DS.getTypeSpecTypeLoc());
      // FIXME. We should have DS.getTypeSpecTypeEndLoc(). But, it requires
      // addition field. What we have is good enough for dispay of location
      // of 'fixit' on interface name.
      TL.setNameEndLoc(DS.getEndLoc());
    }
    void VisitObjCObjectTypeLoc(ObjCObjectTypeLoc TL) {
      TypeSourceInfo *RepTInfo = nullptr;
      Sema::GetTypeFromParser(DS.getRepAsType(), &RepTInfo);
      TL.copy(RepTInfo->getTypeLoc());
    }
    void VisitObjCObjectPointerTypeLoc(ObjCObjectPointerTypeLoc TL) {
      TypeSourceInfo *RepTInfo = nullptr;
      Sema::GetTypeFromParser(DS.getRepAsType(), &RepTInfo);
      TL.copy(RepTInfo->getTypeLoc());
    }
    void VisitTemplateSpecializationTypeLoc(TemplateSpecializationTypeLoc TL) {
      TypeSourceInfo *TInfo = nullptr;
      Sema::GetTypeFromParser(DS.getRepAsType(), &TInfo);

      // If we got no declarator info from previous Sema routines,
      // just fill with the typespec loc.
      if (!TInfo) {
        TL.initialize(Context, DS.getTypeSpecTypeNameLoc());
        return;
      }

      TypeLoc OldTL = TInfo->getTypeLoc();
      if (TInfo->getType()->getAs<ElaboratedType>()) {
        ElaboratedTypeLoc ElabTL = OldTL.castAs<ElaboratedTypeLoc>();
        TemplateSpecializationTypeLoc NamedTL = ElabTL.getNamedTypeLoc()
            .castAs<TemplateSpecializationTypeLoc>();
        TL.copy(NamedTL);
      } else {
        TL.copy(OldTL.castAs<TemplateSpecializationTypeLoc>());
        assert(TL.getRAngleLoc() == OldTL.castAs<TemplateSpecializationTypeLoc>().getRAngleLoc());
      }

    }
    void VisitTypeOfExprTypeLoc(TypeOfExprTypeLoc TL) {
      assert(DS.getTypeSpecType() == DeclSpec::TST_typeofExpr);
      TL.setTypeofLoc(DS.getTypeSpecTypeLoc());
      TL.setParensRange(DS.getTypeofParensRange());
    }
    void VisitTypeOfTypeLoc(TypeOfTypeLoc TL) {
      assert(DS.getTypeSpecType() == DeclSpec::TST_typeofType);
      TL.setTypeofLoc(DS.getTypeSpecTypeLoc());
      TL.setParensRange(DS.getTypeofParensRange());
      assert(DS.getRepAsType());
      TypeSourceInfo *TInfo = nullptr;
      Sema::GetTypeFromParser(DS.getRepAsType(), &TInfo);
      TL.setUnderlyingTInfo(TInfo);
    }
    void VisitUnaryTransformTypeLoc(UnaryTransformTypeLoc TL) {
      // FIXME: This holds only because we only have one unary transform.
      assert(DS.getTypeSpecType() == DeclSpec::TST_underlyingType);
      TL.setKWLoc(DS.getTypeSpecTypeLoc());
      TL.setParensRange(DS.getTypeofParensRange());
      assert(DS.getRepAsType());
      TypeSourceInfo *TInfo = nullptr;
      Sema::GetTypeFromParser(DS.getRepAsType(), &TInfo);
      TL.setUnderlyingTInfo(TInfo);
    }
    void VisitBuiltinTypeLoc(BuiltinTypeLoc TL) {
      // By default, use the source location of the type specifier.
      TL.setBuiltinLoc(DS.getTypeSpecTypeLoc());
      if (TL.needsExtraLocalData()) {
        // Set info for the written builtin specifiers.
        TL.getWrittenBuiltinSpecs() = DS.getWrittenBuiltinSpecs();
        // Try to have a meaningful source location.
        if (TL.getWrittenSignSpec() != TSS_unspecified)
          TL.expandBuiltinRange(DS.getTypeSpecSignLoc());
        if (TL.getWrittenWidthSpec() != TSW_unspecified)
          TL.expandBuiltinRange(DS.getTypeSpecWidthRange());
      }
    }
    void VisitElaboratedTypeLoc(ElaboratedTypeLoc TL) {
      ElaboratedTypeKeyword Keyword
        = TypeWithKeyword::getKeywordForTypeSpec(DS.getTypeSpecType());
      if (DS.getTypeSpecType() == TST_typename) {
        TypeSourceInfo *TInfo = nullptr;
        Sema::GetTypeFromParser(DS.getRepAsType(), &TInfo);
        if (TInfo) {
          TL.copy(TInfo->getTypeLoc().castAs<ElaboratedTypeLoc>());
          return;
        }
      }
      TL.setElaboratedKeywordLoc(Keyword != ETK_None
                                 ? DS.getTypeSpecTypeLoc()
                                 : SourceLocation());
      const CXXScopeSpec& SS = DS.getTypeSpecScope();
      TL.setQualifierLoc(SS.getWithLocInContext(Context));
      Visit(TL.getNextTypeLoc().getUnqualifiedLoc());
    }
    void VisitDependentNameTypeLoc(DependentNameTypeLoc TL) {
      assert(DS.getTypeSpecType() == TST_typename);
      TypeSourceInfo *TInfo = nullptr;
      Sema::GetTypeFromParser(DS.getRepAsType(), &TInfo);
      assert(TInfo);
      TL.copy(TInfo->getTypeLoc().castAs<DependentNameTypeLoc>());
    }
    void VisitDependentTemplateSpecializationTypeLoc(
                                 DependentTemplateSpecializationTypeLoc TL) {
      assert(DS.getTypeSpecType() == TST_typename);
      TypeSourceInfo *TInfo = nullptr;
      Sema::GetTypeFromParser(DS.getRepAsType(), &TInfo);
      assert(TInfo);
      TL.copy(
          TInfo->getTypeLoc().castAs<DependentTemplateSpecializationTypeLoc>());
    }
    void VisitAutoTypeLoc(AutoTypeLoc TL) {
      assert(DS.getTypeSpecType() == TST_auto ||
             DS.getTypeSpecType() == TST_decltype_auto ||
             DS.getTypeSpecType() == TST_auto_type ||
             DS.getTypeSpecType() == TST_unspecified);
      TL.setNameLoc(DS.getTypeSpecTypeLoc());
      if (!DS.isConstrainedAuto())
        return;
      TemplateIdAnnotation *TemplateId = DS.getRepAsTemplateId();
      if (DS.getTypeSpecScope().isNotEmpty())
        TL.setNestedNameSpecifierLoc(
            DS.getTypeSpecScope().getWithLocInContext(Context));
      else
        TL.setNestedNameSpecifierLoc(NestedNameSpecifierLoc());
      TL.setTemplateKWLoc(TemplateId->TemplateKWLoc);
      TL.setConceptNameLoc(TemplateId->TemplateNameLoc);
      TL.setFoundDecl(nullptr);
      TL.setLAngleLoc(TemplateId->LAngleLoc);
      TL.setRAngleLoc(TemplateId->RAngleLoc);
      if (TemplateId->NumArgs == 0)
        return;
      TemplateArgumentListInfo TemplateArgsInfo;
      ASTTemplateArgsPtr TemplateArgsPtr(TemplateId->getTemplateArgs(),
                                         TemplateId->NumArgs);
      SemaRef.translateTemplateArguments(TemplateArgsPtr, TemplateArgsInfo);
      for (unsigned I = 0; I < TemplateId->NumArgs; ++I)
        TL.setArgLocInfo(I, TemplateArgsInfo.arguments()[I].getLocInfo());
    }
    void VisitTagTypeLoc(TagTypeLoc TL) {
      TL.setNameLoc(DS.getTypeSpecTypeNameLoc());
    }
    void VisitAtomicTypeLoc(AtomicTypeLoc TL) {
      // An AtomicTypeLoc can come from either an _Atomic(...) type specifier
      // or an _Atomic qualifier.
      if (DS.getTypeSpecType() == DeclSpec::TST_atomic) {
        TL.setKWLoc(DS.getTypeSpecTypeLoc());
        TL.setParensRange(DS.getTypeofParensRange());

        TypeSourceInfo *TInfo = nullptr;
        Sema::GetTypeFromParser(DS.getRepAsType(), &TInfo);
        assert(TInfo);
        TL.getValueLoc().initializeFullCopy(TInfo->getTypeLoc());
      } else {
        TL.setKWLoc(DS.getAtomicSpecLoc());
        // No parens, to indicate this was spelled as an _Atomic qualifier.
        TL.setParensRange(SourceRange());
        Visit(TL.getValueLoc());
      }
    }

    void VisitPipeTypeLoc(PipeTypeLoc TL) {
      TL.setKWLoc(DS.getTypeSpecTypeLoc());

      TypeSourceInfo *TInfo = nullptr;
      Sema::GetTypeFromParser(DS.getRepAsType(), &TInfo);
      TL.getValueLoc().initializeFullCopy(TInfo->getTypeLoc());
    }

    void VisitExtIntTypeLoc(ExtIntTypeLoc TL) {
      TL.setNameLoc(DS.getTypeSpecTypeLoc());
    }

    void VisitDependentExtIntTypeLoc(DependentExtIntTypeLoc TL) {
      TL.setNameLoc(DS.getTypeSpecTypeLoc());
    }

    void VisitTypeLoc(TypeLoc TL) {
      // FIXME: add other typespec types and change this to an assert.
      TL.initialize(Context, DS.getTypeSpecTypeLoc());
    }
  };

  class DeclaratorLocFiller : public TypeLocVisitor<DeclaratorLocFiller> {
    ASTContext &Context;
    TypeProcessingState &State;
    const DeclaratorChunk &Chunk;

  public:
    DeclaratorLocFiller(ASTContext &Context, TypeProcessingState &State,
                        const DeclaratorChunk &Chunk)
        : Context(Context), State(State), Chunk(Chunk) {}

    void VisitQualifiedTypeLoc(QualifiedTypeLoc TL) {
      llvm_unreachable("qualified type locs not expected here!");
    }
    void VisitDecayedTypeLoc(DecayedTypeLoc TL) {
      llvm_unreachable("decayed type locs not expected here!");
    }

    void VisitAttributedTypeLoc(AttributedTypeLoc TL) {
      fillAttributedTypeLoc(TL, State);
    }
    void VisitAdjustedTypeLoc(AdjustedTypeLoc TL) {
      // nothing
    }
    void VisitBlockPointerTypeLoc(BlockPointerTypeLoc TL) {
      assert(Chunk.Kind == DeclaratorChunk::BlockPointer);
      TL.setCaretLoc(Chunk.Loc);
    }
    void VisitPointerTypeLoc(PointerTypeLoc TL) {
      assert(Chunk.Kind == DeclaratorChunk::Pointer);
      TL.setStarLoc(Chunk.Loc);
    }
    void VisitObjCObjectPointerTypeLoc(ObjCObjectPointerTypeLoc TL) {
      assert(Chunk.Kind == DeclaratorChunk::Pointer);
      TL.setStarLoc(Chunk.Loc);
    }
    void VisitMemberPointerTypeLoc(MemberPointerTypeLoc TL) {
      assert(Chunk.Kind == DeclaratorChunk::MemberPointer);
      const CXXScopeSpec& SS = Chunk.Mem.Scope();
      NestedNameSpecifierLoc NNSLoc = SS.getWithLocInContext(Context);

      const Type* ClsTy = TL.getClass();
      QualType ClsQT = QualType(ClsTy, 0);
      TypeSourceInfo *ClsTInfo = Context.CreateTypeSourceInfo(ClsQT, 0);
      // Now copy source location info into the type loc component.
      TypeLoc ClsTL = ClsTInfo->getTypeLoc();
      switch (NNSLoc.getNestedNameSpecifier()->getKind()) {
      case NestedNameSpecifier::Identifier:
        assert(isa<DependentNameType>(ClsTy) && "Unexpected TypeLoc");
        {
          DependentNameTypeLoc DNTLoc = ClsTL.castAs<DependentNameTypeLoc>();
          DNTLoc.setElaboratedKeywordLoc(SourceLocation());
          DNTLoc.setQualifierLoc(NNSLoc.getPrefix());
          DNTLoc.setNameLoc(NNSLoc.getLocalBeginLoc());
        }
        break;

      case NestedNameSpecifier::TypeSpec:
      case NestedNameSpecifier::TypeSpecWithTemplate:
        if (isa<ElaboratedType>(ClsTy)) {
          ElaboratedTypeLoc ETLoc = ClsTL.castAs<ElaboratedTypeLoc>();
          ETLoc.setElaboratedKeywordLoc(SourceLocation());
          ETLoc.setQualifierLoc(NNSLoc.getPrefix());
          TypeLoc NamedTL = ETLoc.getNamedTypeLoc();
          NamedTL.initializeFullCopy(NNSLoc.getTypeLoc());
        } else {
          ClsTL.initializeFullCopy(NNSLoc.getTypeLoc());
        }
        break;

      case NestedNameSpecifier::Namespace:
      case NestedNameSpecifier::NamespaceAlias:
      case NestedNameSpecifier::Global:
      case NestedNameSpecifier::Super:
        llvm_unreachable("Nested-name-specifier must name a type");
      }

      // Finally fill in MemberPointerLocInfo fields.
      TL.setStarLoc(SourceLocation::getFromRawEncoding(Chunk.Mem.StarLoc));
      TL.setClassTInfo(ClsTInfo);
    }
    void VisitLValueReferenceTypeLoc(LValueReferenceTypeLoc TL) {
      assert(Chunk.Kind == DeclaratorChunk::Reference);
      // 'Amp' is misleading: this might have been originally
      /// spelled with AmpAmp.
      TL.setAmpLoc(Chunk.Loc);
    }
    void VisitRValueReferenceTypeLoc(RValueReferenceTypeLoc TL) {
      assert(Chunk.Kind == DeclaratorChunk::Reference);
      assert(!Chunk.Ref.LValueRef);
      TL.setAmpAmpLoc(Chunk.Loc);
    }
    void VisitArrayTypeLoc(ArrayTypeLoc TL) {
      assert(Chunk.Kind == DeclaratorChunk::Array);
      TL.setLBracketLoc(Chunk.Loc);
      TL.setRBracketLoc(Chunk.EndLoc);
      TL.setSizeExpr(static_cast<Expr*>(Chunk.Arr.NumElts));
    }
    void VisitFunctionTypeLoc(FunctionTypeLoc TL) {
      assert(Chunk.Kind == DeclaratorChunk::Function);
      TL.setLocalRangeBegin(Chunk.Loc);
      TL.setLocalRangeEnd(Chunk.EndLoc);

      const DeclaratorChunk::FunctionTypeInfo &FTI = Chunk.Fun;
      TL.setLParenLoc(FTI.getLParenLoc());
      TL.setRParenLoc(FTI.getRParenLoc());
      for (unsigned i = 0, e = TL.getNumParams(), tpi = 0; i != e; ++i) {
        ParmVarDecl *Param = cast<ParmVarDecl>(FTI.Params[i].Param);
        TL.setParam(tpi++, Param);
      }
      TL.setExceptionSpecRange(FTI.getExceptionSpecRange());
    }
    void VisitParenTypeLoc(ParenTypeLoc TL) {
      assert(Chunk.Kind == DeclaratorChunk::Paren);
      TL.setLParenLoc(Chunk.Loc);
      TL.setRParenLoc(Chunk.EndLoc);
    }
    void VisitPipeTypeLoc(PipeTypeLoc TL) {
      assert(Chunk.Kind == DeclaratorChunk::Pipe);
      TL.setKWLoc(Chunk.Loc);
    }
    void VisitExtIntTypeLoc(ExtIntTypeLoc TL) {
      TL.setNameLoc(Chunk.Loc);
    }
    void VisitMacroQualifiedTypeLoc(MacroQualifiedTypeLoc TL) {
      TL.setExpansionLoc(Chunk.Loc);
    }

    void VisitTypeLoc(TypeLoc TL) {
      llvm_unreachable("unsupported TypeLoc kind in declarator!");
    }
  };
} // end anonymous namespace

static void fillAtomicQualLoc(AtomicTypeLoc ATL, const DeclaratorChunk &Chunk) {
  SourceLocation Loc;
  switch (Chunk.Kind) {
  case DeclaratorChunk::Function:
  case DeclaratorChunk::Array:
  case DeclaratorChunk::Paren:
  case DeclaratorChunk::Pipe:
    llvm_unreachable("cannot be _Atomic qualified");

  case DeclaratorChunk::Pointer:
    Loc = SourceLocation::getFromRawEncoding(Chunk.Ptr.AtomicQualLoc);
    break;

  case DeclaratorChunk::BlockPointer:
  case DeclaratorChunk::Reference:
  case DeclaratorChunk::MemberPointer:
    // FIXME: Provide a source location for the _Atomic keyword.
    break;
  }

  ATL.setKWLoc(Loc);
  ATL.setParensRange(SourceRange());
}

static void
fillDependentAddressSpaceTypeLoc(DependentAddressSpaceTypeLoc DASTL,
                                 const ParsedAttributesView &Attrs) {
  for (const ParsedAttr &AL : Attrs) {
    if (AL.getKind() == ParsedAttr::AT_AddressSpace) {
      DASTL.setAttrNameLoc(AL.getLoc());
      DASTL.setAttrExprOperand(AL.getArgAsExpr(0));
      DASTL.setAttrOperandParensRange(SourceRange());
      return;
    }
  }

  llvm_unreachable(
      "no address_space attribute found at the expected location!");
}

static void fillMatrixTypeLoc(MatrixTypeLoc MTL,
                              const ParsedAttributesView &Attrs) {
  for (const ParsedAttr &AL : Attrs) {
    if (AL.getKind() == ParsedAttr::AT_MatrixType) {
      MTL.setAttrNameLoc(AL.getLoc());
      MTL.setAttrRowOperand(AL.getArgAsExpr(0));
      MTL.setAttrColumnOperand(AL.getArgAsExpr(1));
      MTL.setAttrOperandParensRange(SourceRange());
      return;
    }
  }

  llvm_unreachable("no matrix_type attribute found at the expected location!");
}

/// Create and instantiate a TypeSourceInfo with type source information.
///
/// \param T QualType referring to the type as written in source code.
///
/// \param ReturnTypeInfo For declarators whose return type does not show
/// up in the normal place in the declaration specifiers (such as a C++
/// conversion function), this pointer will refer to a type source information
/// for that return type.
static TypeSourceInfo *
GetTypeSourceInfoForDeclarator(TypeProcessingState &State,
                               QualType T, TypeSourceInfo *ReturnTypeInfo) {
  Sema &S = State.getSema();
  Declarator &D = State.getDeclarator();

  TypeSourceInfo *TInfo = S.Context.CreateTypeSourceInfo(T);
  UnqualTypeLoc CurrTL = TInfo->getTypeLoc().getUnqualifiedLoc();

  // Handle parameter packs whose type is a pack expansion.
  if (isa<PackExpansionType>(T)) {
    CurrTL.castAs<PackExpansionTypeLoc>().setEllipsisLoc(D.getEllipsisLoc());
    CurrTL = CurrTL.getNextTypeLoc().getUnqualifiedLoc();
  }

  for (unsigned i = 0, e = D.getNumTypeObjects(); i != e; ++i) {
    // An AtomicTypeLoc might be produced by an atomic qualifier in this
    // declarator chunk.
    if (AtomicTypeLoc ATL = CurrTL.getAs<AtomicTypeLoc>()) {
      fillAtomicQualLoc(ATL, D.getTypeObject(i));
      CurrTL = ATL.getValueLoc().getUnqualifiedLoc();
    }

    while (MacroQualifiedTypeLoc TL = CurrTL.getAs<MacroQualifiedTypeLoc>()) {
      TL.setExpansionLoc(
          State.getExpansionLocForMacroQualifiedType(TL.getTypePtr()));
      CurrTL = TL.getNextTypeLoc().getUnqualifiedLoc();
    }

    while (AttributedTypeLoc TL = CurrTL.getAs<AttributedTypeLoc>()) {
      fillAttributedTypeLoc(TL, State);
      CurrTL = TL.getNextTypeLoc().getUnqualifiedLoc();
    }

    while (DependentAddressSpaceTypeLoc TL =
               CurrTL.getAs<DependentAddressSpaceTypeLoc>()) {
      fillDependentAddressSpaceTypeLoc(TL, D.getTypeObject(i).getAttrs());
      CurrTL = TL.getPointeeTypeLoc().getUnqualifiedLoc();
    }

    if (MatrixTypeLoc TL = CurrTL.getAs<MatrixTypeLoc>())
      fillMatrixTypeLoc(TL, D.getTypeObject(i).getAttrs());

    // FIXME: Ordering here?
    while (AdjustedTypeLoc TL = CurrTL.getAs<AdjustedTypeLoc>())
      CurrTL = TL.getNextTypeLoc().getUnqualifiedLoc();

    DeclaratorLocFiller(S.Context, State, D.getTypeObject(i)).Visit(CurrTL);
    CurrTL = CurrTL.getNextTypeLoc().getUnqualifiedLoc();
  }

  // If we have different source information for the return type, use
  // that.  This really only applies to C++ conversion functions.
  if (ReturnTypeInfo) {
    TypeLoc TL = ReturnTypeInfo->getTypeLoc();
    assert(TL.getFullDataSize() == CurrTL.getFullDataSize());
    memcpy(CurrTL.getOpaqueData(), TL.getOpaqueData(), TL.getFullDataSize());
  } else {
    TypeSpecLocFiller(S, S.Context, State, D.getDeclSpec()).Visit(CurrTL);
  }

  return TInfo;
}

/// Create a LocInfoType to hold the given QualType and TypeSourceInfo.
ParsedType Sema::CreateParsedType(QualType T, TypeSourceInfo *TInfo) {
  // FIXME: LocInfoTypes are "transient", only needed for passing to/from Parser
  // and Sema during declaration parsing. Try deallocating/caching them when
  // it's appropriate, instead of allocating them and keeping them around.
  LocInfoType *LocT = (LocInfoType*)BumpAlloc.Allocate(sizeof(LocInfoType),
                                                       TypeAlignment);
  new (LocT) LocInfoType(T, TInfo);
  assert(LocT->getTypeClass() != T->getTypeClass() &&
         "LocInfoType's TypeClass conflicts with an existing Type class");
  return ParsedType::make(QualType(LocT, 0));
}

void LocInfoType::getAsStringInternal(std::string &Str,
                                      const PrintingPolicy &Policy) const {
  llvm_unreachable("LocInfoType leaked into the type system; an opaque TypeTy*"
         " was used directly instead of getting the QualType through"
         " GetTypeFromParser");
}

TypeResult Sema::ActOnTypeName(Scope *S, Declarator &D) {
  // C99 6.7.6: Type names have no identifier.  This is already validated by
  // the parser.
  assert(D.getIdentifier() == nullptr &&
         "Type name should have no identifier!");

  TypeSourceInfo *TInfo = GetTypeForDeclarator(D, S);
  QualType T = TInfo->getType();
  if (D.isInvalidType())
    return true;

  // Make sure there are no unused decl attributes on the declarator.
  // We don't want to do this for ObjC parameters because we're going
  // to apply them to the actual parameter declaration.
  // Likewise, we don't want to do this for alias declarations, because
  // we are actually going to build a declaration from this eventually.
  if (D.getContext() != DeclaratorContext::ObjCParameterContext &&
      D.getContext() != DeclaratorContext::AliasDeclContext &&
      D.getContext() != DeclaratorContext::AliasTemplateContext)
    checkUnusedDeclAttributes(D);

  if (getLangOpts().CPlusPlus) {
    // Check that there are no default arguments (C++ only).
    CheckExtraCXXDefaultArguments(D);
  }

  return CreateParsedType(T, TInfo);
}

ParsedType Sema::ActOnObjCInstanceType(SourceLocation Loc) {
  QualType T = Context.getObjCInstanceType();
  TypeSourceInfo *TInfo = Context.getTrivialTypeSourceInfo(T, Loc);
  return CreateParsedType(T, TInfo);
}

//===----------------------------------------------------------------------===//
// Type Attribute Processing
//===----------------------------------------------------------------------===//

/// Build an AddressSpace index from a constant expression and diagnose any
/// errors related to invalid address_spaces. Returns true on successfully
/// building an AddressSpace index.
static bool BuildAddressSpaceIndex(Sema &S, LangAS &ASIdx,
                                   const Expr *AddrSpace,
                                   SourceLocation AttrLoc) {
  if (!AddrSpace->isValueDependent()) {
    Optional<llvm::APSInt> OptAddrSpace =
        AddrSpace->getIntegerConstantExpr(S.Context);
    if (!OptAddrSpace) {
      S.Diag(AttrLoc, diag::err_attribute_argument_type)
          << "'address_space'" << AANT_ArgumentIntegerConstant
          << AddrSpace->getSourceRange();
      return false;
    }
    llvm::APSInt &addrSpace = *OptAddrSpace;

    // Bounds checking.
    if (addrSpace.isSigned()) {
      if (addrSpace.isNegative()) {
        S.Diag(AttrLoc, diag::err_attribute_address_space_negative)
            << AddrSpace->getSourceRange();
        return false;
      }
      addrSpace.setIsSigned(false);
    }

    llvm::APSInt max(addrSpace.getBitWidth());
    max =
        Qualifiers::MaxAddressSpace - (unsigned)LangAS::FirstTargetAddressSpace;
    if (addrSpace > max) {
      S.Diag(AttrLoc, diag::err_attribute_address_space_too_high)
          << (unsigned)max.getZExtValue() << AddrSpace->getSourceRange();
      return false;
    }

    ASIdx =
        getLangASFromTargetAS(static_cast<unsigned>(addrSpace.getZExtValue()));
    return true;
  }

  // Default value for DependentAddressSpaceTypes
  ASIdx = LangAS::Default;
  return true;
}

/// BuildAddressSpaceAttr - Builds a DependentAddressSpaceType if an expression
/// is uninstantiated. If instantiated it will apply the appropriate address
/// space to the type. This function allows dependent template variables to be
/// used in conjunction with the address_space attribute
QualType Sema::BuildAddressSpaceAttr(QualType &T, LangAS ASIdx, Expr *AddrSpace,
                                     SourceLocation AttrLoc) {
  if (!AddrSpace->isValueDependent()) {
    if (DiagnoseMultipleAddrSpaceAttributes(*this, T.getAddressSpace(), ASIdx,
                                            AttrLoc))
      return QualType();

    return Context.getAddrSpaceQualType(T, ASIdx);
  }

  // A check with similar intentions as checking if a type already has an
  // address space except for on a dependent types, basically if the
  // current type is already a DependentAddressSpaceType then its already
  // lined up to have another address space on it and we can't have
  // multiple address spaces on the one pointer indirection
  if (T->getAs<DependentAddressSpaceType>()) {
    Diag(AttrLoc, diag::err_attribute_address_multiple_qualifiers);
    return QualType();
  }

  return Context.getDependentAddressSpaceType(T, AddrSpace, AttrLoc);
}

QualType Sema::BuildAddressSpaceAttr(QualType &T, Expr *AddrSpace,
                                     SourceLocation AttrLoc) {
  LangAS ASIdx;
  if (!BuildAddressSpaceIndex(*this, ASIdx, AddrSpace, AttrLoc))
    return QualType();
  return BuildAddressSpaceAttr(T, ASIdx, AddrSpace, AttrLoc);
}

/// HandleAddressSpaceTypeAttribute - Process an address_space attribute on the
/// specified type.  The attribute contains 1 argument, the id of the address
/// space for the type.
static void HandleAddressSpaceTypeAttribute(QualType &Type,
                                            const ParsedAttr &Attr,
                                            TypeProcessingState &State) {
  Sema &S = State.getSema();

  // ISO/IEC TR 18037 S5.3 (amending C99 6.7.3): "A function type shall not be
  // qualified by an address-space qualifier."
  if (Type->isFunctionType()) {
    S.Diag(Attr.getLoc(), diag::err_attribute_address_function_type);
    Attr.setInvalid();
    return;
  }

  LangAS ASIdx;
  if (Attr.getKind() == ParsedAttr::AT_AddressSpace) {

    // Check the attribute arguments.
    if (Attr.getNumArgs() != 1) {
      S.Diag(Attr.getLoc(), diag::err_attribute_wrong_number_arguments) << Attr
                                                                        << 1;
      Attr.setInvalid();
      return;
    }

    Expr *ASArgExpr;
    if (Attr.isArgIdent(0)) {
      // Special case where the argument is a template id.
      CXXScopeSpec SS;
      SourceLocation TemplateKWLoc;
      UnqualifiedId id;
      id.setIdentifier(Attr.getArgAsIdent(0)->Ident, Attr.getLoc());

      ExprResult AddrSpace = S.ActOnIdExpression(
          S.getCurScope(), SS, TemplateKWLoc, id, /*HasTrailingLParen=*/false,
          /*IsAddressOfOperand=*/false);
      if (AddrSpace.isInvalid())
        return;

      ASArgExpr = static_cast<Expr *>(AddrSpace.get());
    } else {
      ASArgExpr = static_cast<Expr *>(Attr.getArgAsExpr(0));
    }

    LangAS ASIdx;
    if (!BuildAddressSpaceIndex(S, ASIdx, ASArgExpr, Attr.getLoc())) {
      Attr.setInvalid();
      return;
    }

    ASTContext &Ctx = S.Context;
    auto *ASAttr =
        ::new (Ctx) AddressSpaceAttr(Ctx, Attr, static_cast<unsigned>(ASIdx));

    // If the expression is not value dependent (not templated), then we can
    // apply the address space qualifiers just to the equivalent type.
    // Otherwise, we make an AttributedType with the modified and equivalent
    // type the same, and wrap it in a DependentAddressSpaceType. When this
    // dependent type is resolved, the qualifier is added to the equivalent type
    // later.
    QualType T;
    if (!ASArgExpr->isValueDependent()) {
      QualType EquivType =
          S.BuildAddressSpaceAttr(Type, ASIdx, ASArgExpr, Attr.getLoc());
      if (EquivType.isNull()) {
        Attr.setInvalid();
        return;
      }
      T = State.getAttributedType(ASAttr, Type, EquivType);
    } else {
      T = State.getAttributedType(ASAttr, Type, Type);
      T = S.BuildAddressSpaceAttr(T, ASIdx, ASArgExpr, Attr.getLoc());
    }

    if (!T.isNull())
      Type = T;
    else
      Attr.setInvalid();
  } else {
    // The keyword-based type attributes imply which address space to use.
    ASIdx = Attr.asOpenCLLangAS();
    if (ASIdx == LangAS::Default)
      llvm_unreachable("Invalid address space");

    if (DiagnoseMultipleAddrSpaceAttributes(S, Type.getAddressSpace(), ASIdx,
                                            Attr.getLoc())) {
      Attr.setInvalid();
      return;
    }

    Type = S.Context.getAddrSpaceQualType(Type, ASIdx);
  }
}

/// handleObjCOwnershipTypeAttr - Process an objc_ownership
/// attribute on the specified type.
///
/// Returns 'true' if the attribute was handled.
static bool handleObjCOwnershipTypeAttr(TypeProcessingState &state,
                                        ParsedAttr &attr, QualType &type) {
  bool NonObjCPointer = false;

  if (!type->isDependentType() && !type->isUndeducedType()) {
    if (const PointerType *ptr = type->getAs<PointerType>()) {
      QualType pointee = ptr->getPointeeType();
      if (pointee->isObjCRetainableType() || pointee->isPointerType())
        return false;
      // It is important not to lose the source info that there was an attribute
      // applied to non-objc pointer. We will create an attributed type but
      // its type will be the same as the original type.
      NonObjCPointer = true;
    } else if (!type->isObjCRetainableType()) {
      return false;
    }

    // Don't accept an ownership attribute in the declspec if it would
    // just be the return type of a block pointer.
    if (state.isProcessingDeclSpec()) {
      Declarator &D = state.getDeclarator();
      if (maybeMovePastReturnType(D, D.getNumTypeObjects(),
                                  /*onlyBlockPointers=*/true))
        return false;
    }
  }

  Sema &S = state.getSema();
  SourceLocation AttrLoc = attr.getLoc();
  if (AttrLoc.isMacroID())
    AttrLoc =
        S.getSourceManager().getImmediateExpansionRange(AttrLoc).getBegin();

  if (!attr.isArgIdent(0)) {
    S.Diag(AttrLoc, diag::err_attribute_argument_type) << attr
                                                       << AANT_ArgumentString;
    attr.setInvalid();
    return true;
  }

  IdentifierInfo *II = attr.getArgAsIdent(0)->Ident;
  Qualifiers::ObjCLifetime lifetime;
  if (II->isStr("none"))
    lifetime = Qualifiers::OCL_ExplicitNone;
  else if (II->isStr("strong"))
    lifetime = Qualifiers::OCL_Strong;
  else if (II->isStr("weak"))
    lifetime = Qualifiers::OCL_Weak;
  else if (II->isStr("autoreleasing"))
    lifetime = Qualifiers::OCL_Autoreleasing;
  else {
    S.Diag(AttrLoc, diag::warn_attribute_type_not_supported) << attr << II;
    attr.setInvalid();
    return true;
  }

  // Just ignore lifetime attributes other than __weak and __unsafe_unretained
  // outside of ARC mode.
  if (!S.getLangOpts().ObjCAutoRefCount &&
      lifetime != Qualifiers::OCL_Weak &&
      lifetime != Qualifiers::OCL_ExplicitNone) {
    return true;
  }

  SplitQualType underlyingType = type.split();

  // Check for redundant/conflicting ownership qualifiers.
  if (Qualifiers::ObjCLifetime previousLifetime
        = type.getQualifiers().getObjCLifetime()) {
    // If it's written directly, that's an error.
    if (S.Context.hasDirectOwnershipQualifier(type)) {
      S.Diag(AttrLoc, diag::err_attr_objc_ownership_redundant)
        << type;
      return true;
    }

    // Otherwise, if the qualifiers actually conflict, pull sugar off
    // and remove the ObjCLifetime qualifiers.
    if (previousLifetime != lifetime) {
      // It's possible to have multiple local ObjCLifetime qualifiers. We
      // can't stop after we reach a type that is directly qualified.
      const Type *prevTy = nullptr;
      while (!prevTy || prevTy != underlyingType.Ty) {
        prevTy = underlyingType.Ty;
        underlyingType = underlyingType.getSingleStepDesugaredType();
      }
      underlyingType.Quals.removeObjCLifetime();
    }
  }

  underlyingType.Quals.addObjCLifetime(lifetime);

  if (NonObjCPointer) {
    StringRef name = attr.getAttrName()->getName();
    switch (lifetime) {
    case Qualifiers::OCL_None:
    case Qualifiers::OCL_ExplicitNone:
      break;
    case Qualifiers::OCL_Strong: name = "__strong"; break;
    case Qualifiers::OCL_Weak: name = "__weak"; break;
    case Qualifiers::OCL_Autoreleasing: name = "__autoreleasing"; break;
    }
    S.Diag(AttrLoc, diag::warn_type_attribute_wrong_type) << name
      << TDS_ObjCObjOrBlock << type;
  }

  // Don't actually add the __unsafe_unretained qualifier in non-ARC files,
  // because having both 'T' and '__unsafe_unretained T' exist in the type
  // system causes unfortunate widespread consistency problems.  (For example,
  // they're not considered compatible types, and we mangle them identicially
  // as template arguments.)  These problems are all individually fixable,
  // but it's easier to just not add the qualifier and instead sniff it out
  // in specific places using isObjCInertUnsafeUnretainedType().
  //
  // Doing this does means we miss some trivial consistency checks that
  // would've triggered in ARC, but that's better than trying to solve all
  // the coexistence problems with __unsafe_unretained.
  if (!S.getLangOpts().ObjCAutoRefCount &&
      lifetime == Qualifiers::OCL_ExplicitNone) {
    type = state.getAttributedType(
        createSimpleAttr<ObjCInertUnsafeUnretainedAttr>(S.Context, attr),
        type, type);
    return true;
  }

  QualType origType = type;
  if (!NonObjCPointer)
    type = S.Context.getQualifiedType(underlyingType);

  // If we have a valid source location for the attribute, use an
  // AttributedType instead.
  if (AttrLoc.isValid()) {
    type = state.getAttributedType(::new (S.Context)
                                       ObjCOwnershipAttr(S.Context, attr, II),
                                   origType, type);
  }

  auto diagnoseOrDelay = [](Sema &S, SourceLocation loc,
                            unsigned diagnostic, QualType type) {
    if (S.DelayedDiagnostics.shouldDelayDiagnostics()) {
      S.DelayedDiagnostics.add(
          sema::DelayedDiagnostic::makeForbiddenType(
              S.getSourceManager().getExpansionLoc(loc),
              diagnostic, type, /*ignored*/ 0));
    } else {
      S.Diag(loc, diagnostic);
    }
  };

  // Sometimes, __weak isn't allowed.
  if (lifetime == Qualifiers::OCL_Weak &&
      !S.getLangOpts().ObjCWeak && !NonObjCPointer) {

    // Use a specialized diagnostic if the runtime just doesn't support them.
    unsigned diagnostic =
      (S.getLangOpts().ObjCWeakRuntime ? diag::err_arc_weak_disabled
                                       : diag::err_arc_weak_no_runtime);

    // In any case, delay the diagnostic until we know what we're parsing.
    diagnoseOrDelay(S, AttrLoc, diagnostic, type);

    attr.setInvalid();
    return true;
  }

  // Forbid __weak for class objects marked as
  // objc_arc_weak_reference_unavailable
  if (lifetime == Qualifiers::OCL_Weak) {
    if (const ObjCObjectPointerType *ObjT =
          type->getAs<ObjCObjectPointerType>()) {
      if (ObjCInterfaceDecl *Class = ObjT->getInterfaceDecl()) {
        if (Class->isArcWeakrefUnavailable()) {
          S.Diag(AttrLoc, diag::err_arc_unsupported_weak_class);
          S.Diag(ObjT->getInterfaceDecl()->getLocation(),
                 diag::note_class_declared);
        }
      }
    }
  }

  return true;
}

/// handleObjCGCTypeAttr - Process the __attribute__((objc_gc)) type
/// attribute on the specified type.  Returns true to indicate that
/// the attribute was handled, false to indicate that the type does
/// not permit the attribute.
static bool handleObjCGCTypeAttr(TypeProcessingState &state, ParsedAttr &attr,
                                 QualType &type) {
  Sema &S = state.getSema();

  // Delay if this isn't some kind of pointer.
  if (!type->isPointerType() &&
      !type->isObjCObjectPointerType() &&
      !type->isBlockPointerType())
    return false;

  if (type.getObjCGCAttr() != Qualifiers::GCNone) {
    S.Diag(attr.getLoc(), diag::err_attribute_multiple_objc_gc);
    attr.setInvalid();
    return true;
  }

  // Check the attribute arguments.
  if (!attr.isArgIdent(0)) {
    S.Diag(attr.getLoc(), diag::err_attribute_argument_type)
        << attr << AANT_ArgumentString;
    attr.setInvalid();
    return true;
  }
  Qualifiers::GC GCAttr;
  if (attr.getNumArgs() > 1) {
    S.Diag(attr.getLoc(), diag::err_attribute_wrong_number_arguments) << attr
                                                                      << 1;
    attr.setInvalid();
    return true;
  }

  IdentifierInfo *II = attr.getArgAsIdent(0)->Ident;
  if (II->isStr("weak"))
    GCAttr = Qualifiers::Weak;
  else if (II->isStr("strong"))
    GCAttr = Qualifiers::Strong;
  else {
    S.Diag(attr.getLoc(), diag::warn_attribute_type_not_supported)
        << attr << II;
    attr.setInvalid();
    return true;
  }

  QualType origType = type;
  type = S.Context.getObjCGCQualType(origType, GCAttr);

  // Make an attributed type to preserve the source information.
  if (attr.getLoc().isValid())
    type = state.getAttributedType(
        ::new (S.Context) ObjCGCAttr(S.Context, attr, II), origType, type);

  return true;
}

namespace {
  /// A helper class to unwrap a type down to a function for the
  /// purposes of applying attributes there.
  ///
  /// Use:
  ///   FunctionTypeUnwrapper unwrapped(SemaRef, T);
  ///   if (unwrapped.isFunctionType()) {
  ///     const FunctionType *fn = unwrapped.get();
  ///     // change fn somehow
  ///     T = unwrapped.wrap(fn);
  ///   }
  struct FunctionTypeUnwrapper {
    enum WrapKind {
      Desugar,
      Attributed,
      Parens,
      Array,
      Pointer,
      BlockPointer,
      Reference,
      MemberPointer,
      MacroQualified,
    };

    QualType Original;
    const FunctionType *Fn;
    SmallVector<unsigned char /*WrapKind*/, 8> Stack;

    FunctionTypeUnwrapper(Sema &S, QualType T) : Original(T) {
      while (true) {
        const Type *Ty = T.getTypePtr();
        if (isa<FunctionType>(Ty)) {
          Fn = cast<FunctionType>(Ty);
          return;
        } else if (isa<ParenType>(Ty)) {
          T = cast<ParenType>(Ty)->getInnerType();
          Stack.push_back(Parens);
        } else if (isa<ConstantArrayType>(Ty) || isa<VariableArrayType>(Ty) ||
                   isa<IncompleteArrayType>(Ty)) {
          T = cast<ArrayType>(Ty)->getElementType();
          Stack.push_back(Array);
        } else if (isa<PointerType>(Ty)) {
          T = cast<PointerType>(Ty)->getPointeeType();
          Stack.push_back(Pointer);
        } else if (isa<BlockPointerType>(Ty)) {
          T = cast<BlockPointerType>(Ty)->getPointeeType();
          Stack.push_back(BlockPointer);
        } else if (isa<MemberPointerType>(Ty)) {
          T = cast<MemberPointerType>(Ty)->getPointeeType();
          Stack.push_back(MemberPointer);
        } else if (isa<ReferenceType>(Ty)) {
          T = cast<ReferenceType>(Ty)->getPointeeType();
          Stack.push_back(Reference);
        } else if (isa<AttributedType>(Ty)) {
          T = cast<AttributedType>(Ty)->getEquivalentType();
          Stack.push_back(Attributed);
        } else if (isa<MacroQualifiedType>(Ty)) {
          T = cast<MacroQualifiedType>(Ty)->getUnderlyingType();
          Stack.push_back(MacroQualified);
        } else {
          const Type *DTy = Ty->getUnqualifiedDesugaredType();
          if (Ty == DTy) {
            Fn = nullptr;
            return;
          }

          T = QualType(DTy, 0);
          Stack.push_back(Desugar);
        }
      }
    }

    bool isFunctionType() const { return (Fn != nullptr); }
    const FunctionType *get() const { return Fn; }

    QualType wrap(Sema &S, const FunctionType *New) {
      // If T wasn't modified from the unwrapped type, do nothing.
      if (New == get()) return Original;

      Fn = New;
      return wrap(S.Context, Original, 0);
    }

  private:
    QualType wrap(ASTContext &C, QualType Old, unsigned I) {
      if (I == Stack.size())
        return C.getQualifiedType(Fn, Old.getQualifiers());

      // Build up the inner type, applying the qualifiers from the old
      // type to the new type.
      SplitQualType SplitOld = Old.split();

      // As a special case, tail-recurse if there are no qualifiers.
      if (SplitOld.Quals.empty())
        return wrap(C, SplitOld.Ty, I);
      return C.getQualifiedType(wrap(C, SplitOld.Ty, I), SplitOld.Quals);
    }

    QualType wrap(ASTContext &C, const Type *Old, unsigned I) {
      if (I == Stack.size()) return QualType(Fn, 0);

      switch (static_cast<WrapKind>(Stack[I++])) {
      case Desugar:
        // This is the point at which we potentially lose source
        // information.
        return wrap(C, Old->getUnqualifiedDesugaredType(), I);

      case Attributed:
        return wrap(C, cast<AttributedType>(Old)->getEquivalentType(), I);

      case Parens: {
        QualType New = wrap(C, cast<ParenType>(Old)->getInnerType(), I);
        return C.getParenType(New);
      }

      case MacroQualified:
        return wrap(C, cast<MacroQualifiedType>(Old)->getUnderlyingType(), I);

      case Array: {
        if (const auto *CAT = dyn_cast<ConstantArrayType>(Old)) {
          QualType New = wrap(C, CAT->getElementType(), I);
          return C.getConstantArrayType(New, CAT->getSize(), CAT->getSizeExpr(),
                                        CAT->getSizeModifier(),
                                        CAT->getIndexTypeCVRQualifiers());
        }

        if (const auto *VAT = dyn_cast<VariableArrayType>(Old)) {
          QualType New = wrap(C, VAT->getElementType(), I);
          return C.getVariableArrayType(
              New, VAT->getSizeExpr(), VAT->getSizeModifier(),
              VAT->getIndexTypeCVRQualifiers(), VAT->getBracketsRange());
        }

        const auto *IAT = cast<IncompleteArrayType>(Old);
        QualType New = wrap(C, IAT->getElementType(), I);
        return C.getIncompleteArrayType(New, IAT->getSizeModifier(),
                                        IAT->getIndexTypeCVRQualifiers());
      }

      case Pointer: {
        QualType New = wrap(C, cast<PointerType>(Old)->getPointeeType(), I);
        return C.getPointerType(New);
      }

      case BlockPointer: {
        QualType New = wrap(C, cast<BlockPointerType>(Old)->getPointeeType(),I);
        return C.getBlockPointerType(New);
      }

      case MemberPointer: {
        const MemberPointerType *OldMPT = cast<MemberPointerType>(Old);
        QualType New = wrap(C, OldMPT->getPointeeType(), I);
        return C.getMemberPointerType(New, OldMPT->getClass());
      }

      case Reference: {
        const ReferenceType *OldRef = cast<ReferenceType>(Old);
        QualType New = wrap(C, OldRef->getPointeeType(), I);
        if (isa<LValueReferenceType>(OldRef))
          return C.getLValueReferenceType(New, OldRef->isSpelledAsLValue());
        else
          return C.getRValueReferenceType(New);
      }
      }

      llvm_unreachable("unknown wrapping kind");
    }
  };
} // end anonymous namespace

static bool handleMSPointerTypeQualifierAttr(TypeProcessingState &State,
                                             ParsedAttr &PAttr, QualType &Type) {
  Sema &S = State.getSema();

  Attr *A;
  switch (PAttr.getKind()) {
  default: llvm_unreachable("Unknown attribute kind");
  case ParsedAttr::AT_Ptr32:
    A = createSimpleAttr<Ptr32Attr>(S.Context, PAttr);
    break;
  case ParsedAttr::AT_Ptr64:
    A = createSimpleAttr<Ptr64Attr>(S.Context, PAttr);
    break;
  case ParsedAttr::AT_SPtr:
    A = createSimpleAttr<SPtrAttr>(S.Context, PAttr);
    break;
  case ParsedAttr::AT_UPtr:
    A = createSimpleAttr<UPtrAttr>(S.Context, PAttr);
    break;
  }

  std::bitset<attr::LastAttr> Attrs;
  attr::Kind NewAttrKind = A->getKind();
  QualType Desugared = Type;
  const AttributedType *AT = dyn_cast<AttributedType>(Type);
  while (AT) {
    Attrs[AT->getAttrKind()] = true;
    Desugared = AT->getModifiedType();
    AT = dyn_cast<AttributedType>(Desugared);
  }

  // You cannot specify duplicate type attributes, so if the attribute has
  // already been applied, flag it.
  if (Attrs[NewAttrKind]) {
    S.Diag(PAttr.getLoc(), diag::warn_duplicate_attribute_exact) << PAttr;
    return true;
  }
  Attrs[NewAttrKind] = true;

  // You cannot have both __sptr and __uptr on the same type, nor can you
  // have __ptr32 and __ptr64.
  if (Attrs[attr::Ptr32] && Attrs[attr::Ptr64]) {
    S.Diag(PAttr.getLoc(), diag::err_attributes_are_not_compatible)
        << "'__ptr32'"
        << "'__ptr64'";
    return true;
  } else if (Attrs[attr::SPtr] && Attrs[attr::UPtr]) {
    S.Diag(PAttr.getLoc(), diag::err_attributes_are_not_compatible)
        << "'__sptr'"
        << "'__uptr'";
    return true;
  }

  // Pointer type qualifiers can only operate on pointer types, but not
  // pointer-to-member types.
  //
  // FIXME: Should we really be disallowing this attribute if there is any
  // type sugar between it and the pointer (other than attributes)? Eg, this
  // disallows the attribute on a parenthesized pointer.
  // And if so, should we really allow *any* type attribute?
  if (!isa<PointerType>(Desugared)) {
    if (Type->isMemberPointerType())
      S.Diag(PAttr.getLoc(), diag::err_attribute_no_member_pointers) << PAttr;
    else
      S.Diag(PAttr.getLoc(), diag::err_attribute_pointers_only) << PAttr << 0;
    return true;
  }

  // Add address space to type based on its attributes.
  LangAS ASIdx = LangAS::Default;
  uint64_t PtrWidth = S.Context.getTargetInfo().getPointerWidth(0);
  if (PtrWidth == 32) {
    if (Attrs[attr::Ptr64])
      ASIdx = LangAS::ptr64;
    else if (Attrs[attr::UPtr])
      ASIdx = LangAS::ptr32_uptr;
  } else if (PtrWidth == 64 && Attrs[attr::Ptr32]) {
    if (Attrs[attr::UPtr])
      ASIdx = LangAS::ptr32_uptr;
    else
      ASIdx = LangAS::ptr32_sptr;
  }

  QualType Pointee = Type->getPointeeType();
  if (ASIdx != LangAS::Default)
    Pointee = S.Context.getAddrSpaceQualType(
        S.Context.removeAddrSpaceQualType(Pointee), ASIdx);
  Type = State.getAttributedType(A, Type, S.Context.getPointerType(Pointee));
  return false;
}

/// Rebuild an attributed type without the nullability attribute on it.
static QualType rebuildAttributedTypeWithoutNullability(ASTContext &ctx,
                                                        QualType type) {
  auto attributed = dyn_cast<AttributedType>(type.getTypePtr());
  if (!attributed) return type;

  // Skip the nullability attribute; we're done.
  if (attributed->getImmediateNullability()) {
    return attributed->getModifiedType();
  }

  // Build the modified type.
  auto modified = rebuildAttributedTypeWithoutNullability(
                    ctx, attributed->getModifiedType());
  assert(modified.getTypePtr() != attributed->getModifiedType().getTypePtr());
  return ctx.getAttributedType(attributed->getAttrKind(), modified,
                                   attributed->getEquivalentType());
}

/// Map a nullability attribute kind to a nullability kind.
static NullabilityKind mapNullabilityAttrKind(ParsedAttr::Kind kind) {
  switch (kind) {
  case ParsedAttr::AT_TypeNonNull:
    return NullabilityKind::NonNull;

  case ParsedAttr::AT_TypeNullable:
    return NullabilityKind::Nullable;

  case ParsedAttr::AT_TypeNullUnspecified:
    return NullabilityKind::Unspecified;

  default:
    llvm_unreachable("not a nullability attribute kind");
  }
}

static bool checkNullabilityTypeSpecifier(Sema &S,
                                          TypeProcessingState *state,
                                          ParsedAttr *parsedAttr,
                                          QualType &type,
                                          NullabilityKind nullability,
                                          SourceLocation nullabilityLoc,
                                          bool isContextSensitive,
                                          bool allowOnArrayType,
                                          bool overrideExisting) {
  bool implicit = (state == nullptr);
  if (!implicit)
    recordNullabilitySeen(S, nullabilityLoc);

  // Check for existing nullability attributes on the type.
  QualType desugared = type;
  while (auto attributed = dyn_cast<AttributedType>(desugared.getTypePtr())) {
    // Check whether there is already a null
    if (auto existingNullability = attributed->getImmediateNullability()) {
      // Duplicated nullability.
      if (nullability == *existingNullability) {
        if (implicit)
          break;

        S.Diag(nullabilityLoc, diag::warn_nullability_duplicate)
          << DiagNullabilityKind(nullability, isContextSensitive)
          << FixItHint::CreateRemoval(nullabilityLoc);

        break;
      }

      if (!overrideExisting) {
        // Conflicting nullability.
        S.Diag(nullabilityLoc, diag::err_nullability_conflicting)
          << DiagNullabilityKind(nullability, isContextSensitive)
          << DiagNullabilityKind(*existingNullability, false);
        return true;
      }

      // Rebuild the attributed type, dropping the existing nullability.
      type = rebuildAttributedTypeWithoutNullability(S.Context, type);
    }

    desugared = attributed->getModifiedType();
  }

  // If there is already a different nullability specifier, complain.
  // This (unlike the code above) looks through typedefs that might
  // have nullability specifiers on them, which means we cannot
  // provide a useful Fix-It.
  if (auto existingNullability = desugared->getNullability(S.Context)) {
    if (nullability != *existingNullability && !implicit) {
      S.Diag(nullabilityLoc, diag::err_nullability_conflicting)
        << DiagNullabilityKind(nullability, isContextSensitive)
        << DiagNullabilityKind(*existingNullability, false);

      // Try to find the typedef with the existing nullability specifier.
      if (auto typedefType = desugared->getAs<TypedefType>()) {
        TypedefNameDecl *typedefDecl = typedefType->getDecl();
        QualType underlyingType = typedefDecl->getUnderlyingType();
        if (auto typedefNullability
              = AttributedType::stripOuterNullability(underlyingType)) {
          if (*typedefNullability == *existingNullability) {
            S.Diag(typedefDecl->getLocation(), diag::note_nullability_here)
              << DiagNullabilityKind(*existingNullability, false);
          }
        }
      }

      return true;
    }
  }

  // If this definitely isn't a pointer type, reject the specifier.
  if (!desugared->canHaveNullability() &&
      !(allowOnArrayType && desugared->isArrayType())) {
    if (!implicit) {
      S.Diag(nullabilityLoc, diag::err_nullability_nonpointer)
        << DiagNullabilityKind(nullability, isContextSensitive) << type;
    }
    return true;
  }

  // For the context-sensitive keywords/Objective-C property
  // attributes, require that the type be a single-level pointer.
  if (isContextSensitive) {
    // Make sure that the pointee isn't itself a pointer type.
    const Type *pointeeType = nullptr;
    if (desugared->isArrayType())
      pointeeType = desugared->getArrayElementTypeNoTypeQual();
    else if (desugared->isAnyPointerType())
      pointeeType = desugared->getPointeeType().getTypePtr();

    if (pointeeType && (pointeeType->isAnyPointerType() ||
                        pointeeType->isObjCObjectPointerType() ||
                        pointeeType->isMemberPointerType())) {
      S.Diag(nullabilityLoc, diag::err_nullability_cs_multilevel)
        << DiagNullabilityKind(nullability, true)
        << type;
      S.Diag(nullabilityLoc, diag::note_nullability_type_specifier)
        << DiagNullabilityKind(nullability, false)
        << type
        << FixItHint::CreateReplacement(nullabilityLoc,
                                        getNullabilitySpelling(nullability));
      return true;
    }
  }

  // Form the attributed type.
  if (state) {
    assert(parsedAttr);
    Attr *A = createNullabilityAttr(S.Context, *parsedAttr, nullability);
    type = state->getAttributedType(A, type, type);
  } else {
    attr::Kind attrKind = AttributedType::getNullabilityAttrKind(nullability);
    type = S.Context.getAttributedType(attrKind, type, type);
  }
  return false;
}

static bool checkNullabilityTypeSpecifier(TypeProcessingState &state,
                                          QualType &type,
                                          ParsedAttr &attr,
                                          bool allowOnArrayType) {
  NullabilityKind nullability = mapNullabilityAttrKind(attr.getKind());
  SourceLocation nullabilityLoc = attr.getLoc();
  bool isContextSensitive = attr.isContextSensitiveKeywordAttribute();

  return checkNullabilityTypeSpecifier(state.getSema(), &state, &attr, type,
                                       nullability, nullabilityLoc,
                                       isContextSensitive, allowOnArrayType,
                                       /*overrideExisting*/false);
}

bool Sema::checkImplicitNullabilityTypeSpecifier(QualType &type,
                                                 NullabilityKind nullability,
                                                 SourceLocation diagLoc,
                                                 bool allowArrayTypes,
                                                 bool overrideExisting) {
  return checkNullabilityTypeSpecifier(*this, nullptr, nullptr, type,
                                       nullability, diagLoc,
                                       /*isContextSensitive*/false,
                                       allowArrayTypes, overrideExisting);
}

/// Check the application of the Objective-C '__kindof' qualifier to
/// the given type.
static bool checkObjCKindOfType(TypeProcessingState &state, QualType &type,
                                ParsedAttr &attr) {
  Sema &S = state.getSema();

  if (isa<ObjCTypeParamType>(type)) {
    // Build the attributed type to record where __kindof occurred.
    type = state.getAttributedType(
        createSimpleAttr<ObjCKindOfAttr>(S.Context, attr), type, type);
    return false;
  }

  const ObjCObjectPointerType *ptrType = type->getAs<ObjCObjectPointerType>();
  const ObjCObjectType *objType = ptrType ? ptrType->getObjectType()
                                          : type->getAs<ObjCObjectType>();

  // If not, we can't apply __kindof.
  if (!objType) {
    // FIXME: Handle dependent types that aren't yet object types.
    S.Diag(attr.getLoc(), diag::err_objc_kindof_nonobject)
      << type;
    return true;
  }

  // Rebuild the "equivalent" type, which pushes __kindof down into
  // the object type.
  // There is no need to apply kindof on an unqualified id type.
  QualType equivType = S.Context.getObjCObjectType(
      objType->getBaseType(), objType->getTypeArgsAsWritten(),
      objType->getProtocols(),
      /*isKindOf=*/objType->isObjCUnqualifiedId() ? false : true);

  // If we started with an object pointer type, rebuild it.
  if (ptrType) {
    equivType = S.Context.getObjCObjectPointerType(equivType);
    if (auto nullability = type->getNullability(S.Context)) {
      // We create a nullability attribute from the __kindof attribute.
      // Make sure that will make sense.
      assert(attr.getAttributeSpellingListIndex() == 0 &&
             "multiple spellings for __kindof?");
      Attr *A = createNullabilityAttr(S.Context, attr, *nullability);
      A->setImplicit(true);
      equivType = state.getAttributedType(A, equivType, equivType);
    }
  }

  // Build the attributed type to record where __kindof occurred.
  type = state.getAttributedType(
      createSimpleAttr<ObjCKindOfAttr>(S.Context, attr), type, equivType);
  return false;
}

/// Distribute a nullability type attribute that cannot be applied to
/// the type specifier to a pointer, block pointer, or member pointer
/// declarator, complaining if necessary.
///
/// \returns true if the nullability annotation was distributed, false
/// otherwise.
static bool distributeNullabilityTypeAttr(TypeProcessingState &state,
                                          QualType type, ParsedAttr &attr) {
  Declarator &declarator = state.getDeclarator();

  /// Attempt to move the attribute to the specified chunk.
  auto moveToChunk = [&](DeclaratorChunk &chunk, bool inFunction) -> bool {
    // If there is already a nullability attribute there, don't add
    // one.
    if (hasNullabilityAttr(chunk.getAttrs()))
      return false;

    // Complain about the nullability qualifier being in the wrong
    // place.
    enum {
      PK_Pointer,
      PK_BlockPointer,
      PK_MemberPointer,
      PK_FunctionPointer,
      PK_MemberFunctionPointer,
    } pointerKind
      = chunk.Kind == DeclaratorChunk::Pointer ? (inFunction ? PK_FunctionPointer
                                                             : PK_Pointer)
        : chunk.Kind == DeclaratorChunk::BlockPointer ? PK_BlockPointer
        : inFunction? PK_MemberFunctionPointer : PK_MemberPointer;

    auto diag = state.getSema().Diag(attr.getLoc(),
                                     diag::warn_nullability_declspec)
      << DiagNullabilityKind(mapNullabilityAttrKind(attr.getKind()),
                             attr.isContextSensitiveKeywordAttribute())
      << type
      << static_cast<unsigned>(pointerKind);

    // FIXME: MemberPointer chunks don't carry the location of the *.
    if (chunk.Kind != DeclaratorChunk::MemberPointer) {
      diag << FixItHint::CreateRemoval(attr.getLoc())
           << FixItHint::CreateInsertion(
                  state.getSema().getPreprocessor().getLocForEndOfToken(
                      chunk.Loc),
                  " " + attr.getAttrName()->getName().str() + " ");
    }

    moveAttrFromListToList(attr, state.getCurrentAttributes(),
                           chunk.getAttrs());
    return true;
  };

  // Move it to the outermost pointer, member pointer, or block
  // pointer declarator.
  for (unsigned i = state.getCurrentChunkIndex(); i != 0; --i) {
    DeclaratorChunk &chunk = declarator.getTypeObject(i-1);
    switch (chunk.Kind) {
    case DeclaratorChunk::Pointer:
    case DeclaratorChunk::BlockPointer:
    case DeclaratorChunk::MemberPointer:
      return moveToChunk(chunk, false);

    case DeclaratorChunk::Paren:
    case DeclaratorChunk::Array:
      continue;

    case DeclaratorChunk::Function:
      // Try to move past the return type to a function/block/member
      // function pointer.
      if (DeclaratorChunk *dest = maybeMovePastReturnType(
                                    declarator, i,
                                    /*onlyBlockPointers=*/false)) {
        return moveToChunk(*dest, true);
      }

      return false;

    // Don't walk through these.
    case DeclaratorChunk::Reference:
    case DeclaratorChunk::Pipe:
      return false;
    }
  }

  return false;
}

static Attr *getCCTypeAttr(ASTContext &Ctx, ParsedAttr &Attr) {
  assert(!Attr.isInvalid());
  switch (Attr.getKind()) {
  default:
    llvm_unreachable("not a calling convention attribute");
  case ParsedAttr::AT_CDecl:
    return createSimpleAttr<CDeclAttr>(Ctx, Attr);
  case ParsedAttr::AT_FastCall:
    return createSimpleAttr<FastCallAttr>(Ctx, Attr);
  case ParsedAttr::AT_StdCall:
    return createSimpleAttr<StdCallAttr>(Ctx, Attr);
  case ParsedAttr::AT_ThisCall:
    return createSimpleAttr<ThisCallAttr>(Ctx, Attr);
  case ParsedAttr::AT_RegCall:
    return createSimpleAttr<RegCallAttr>(Ctx, Attr);
  case ParsedAttr::AT_Pascal:
    return createSimpleAttr<PascalAttr>(Ctx, Attr);
  case ParsedAttr::AT_SwiftCall:
    return createSimpleAttr<SwiftCallAttr>(Ctx, Attr);
  case ParsedAttr::AT_VectorCall:
    return createSimpleAttr<VectorCallAttr>(Ctx, Attr);
  case ParsedAttr::AT_AArch64VectorPcs:
    return createSimpleAttr<AArch64VectorPcsAttr>(Ctx, Attr);
  case ParsedAttr::AT_Pcs: {
    // The attribute may have had a fixit applied where we treated an
    // identifier as a string literal.  The contents of the string are valid,
    // but the form may not be.
    StringRef Str;
    if (Attr.isArgExpr(0))
      Str = cast<StringLiteral>(Attr.getArgAsExpr(0))->getString();
    else
      Str = Attr.getArgAsIdent(0)->Ident->getName();
    PcsAttr::PCSType Type;
    if (!PcsAttr::ConvertStrToPCSType(Str, Type))
      llvm_unreachable("already validated the attribute");
    return ::new (Ctx) PcsAttr(Ctx, Attr, Type);
  }
  case ParsedAttr::AT_IntelOclBicc:
    return createSimpleAttr<IntelOclBiccAttr>(Ctx, Attr);
  case ParsedAttr::AT_MSABI:
    return createSimpleAttr<MSABIAttr>(Ctx, Attr);
  case ParsedAttr::AT_SysVABI:
    return createSimpleAttr<SysVABIAttr>(Ctx, Attr);
  case ParsedAttr::AT_PreserveMost:
    return createSimpleAttr<PreserveMostAttr>(Ctx, Attr);
  case ParsedAttr::AT_PreserveAll:
    return createSimpleAttr<PreserveAllAttr>(Ctx, Attr);
  }
  llvm_unreachable("unexpected attribute kind!");
}

/// Process an individual function attribute.  Returns true to
/// indicate that the attribute was handled, false if it wasn't.
static bool handleFunctionTypeAttr(TypeProcessingState &state, ParsedAttr &attr,
                                   QualType &type) {
  Sema &S = state.getSema();

  FunctionTypeUnwrapper unwrapped(S, type);

  if (attr.getKind() == ParsedAttr::AT_NoReturn) {
    if (S.CheckAttrNoArgs(attr))
      return true;

    // Delay if this is not a function type.
    if (!unwrapped.isFunctionType())
      return false;

    // Otherwise we can process right away.
    FunctionType::ExtInfo EI = unwrapped.get()->getExtInfo().withNoReturn(true);
    type = unwrapped.wrap(S, S.Context.adjustFunctionType(unwrapped.get(), EI));
    return true;
  }

  if (attr.getKind() == ParsedAttr::AT_CmseNSCall) {
    // Delay if this is not a function type.
    if (!unwrapped.isFunctionType())
      return false;

    // Ignore if we don't have CMSE enabled.
    if (!S.getLangOpts().Cmse) {
      S.Diag(attr.getLoc(), diag::warn_attribute_ignored) << attr;
      attr.setInvalid();
      return true;
    }

    // Otherwise we can process right away.
    FunctionType::ExtInfo EI =
        unwrapped.get()->getExtInfo().withCmseNSCall(true);
    type = unwrapped.wrap(S, S.Context.adjustFunctionType(unwrapped.get(), EI));
    return true;
  }

  // ns_returns_retained is not always a type attribute, but if we got
  // here, we're treating it as one right now.
  if (attr.getKind() == ParsedAttr::AT_NSReturnsRetained) {
    if (attr.getNumArgs()) return true;

    // Delay if this is not a function type.
    if (!unwrapped.isFunctionType())
      return false;

    // Check whether the return type is reasonable.
    if (S.checkNSReturnsRetainedReturnType(attr.getLoc(),
                                           unwrapped.get()->getReturnType()))
      return true;

    // Only actually change the underlying type in ARC builds.
    QualType origType = type;
    if (state.getSema().getLangOpts().ObjCAutoRefCount) {
      FunctionType::ExtInfo EI
        = unwrapped.get()->getExtInfo().withProducesResult(true);
      type = unwrapped.wrap(S, S.Context.adjustFunctionType(unwrapped.get(), EI));
    }
    type = state.getAttributedType(
        createSimpleAttr<NSReturnsRetainedAttr>(S.Context, attr),
        origType, type);
    return true;
  }

  if (attr.getKind() == ParsedAttr::AT_AnyX86NoCallerSavedRegisters) {
    if (S.CheckAttrTarget(attr) || S.CheckAttrNoArgs(attr))
      return true;

    // Delay if this is not a function type.
    if (!unwrapped.isFunctionType())
      return false;

    FunctionType::ExtInfo EI =
        unwrapped.get()->getExtInfo().withNoCallerSavedRegs(true);
    type = unwrapped.wrap(S, S.Context.adjustFunctionType(unwrapped.get(), EI));
    return true;
  }

  if (attr.getKind() == ParsedAttr::AT_AnyX86NoCfCheck) {
    if (!S.getLangOpts().CFProtectionBranch) {
      S.Diag(attr.getLoc(), diag::warn_nocf_check_attribute_ignored);
      attr.setInvalid();
      return true;
    }

    if (S.CheckAttrTarget(attr) || S.CheckAttrNoArgs(attr))
      return true;

    // If this is not a function type, warning will be asserted by subject
    // check.
    if (!unwrapped.isFunctionType())
      return true;

    FunctionType::ExtInfo EI =
      unwrapped.get()->getExtInfo().withNoCfCheck(true);
    type = unwrapped.wrap(S, S.Context.adjustFunctionType(unwrapped.get(), EI));
    return true;
  }

  if (attr.getKind() == ParsedAttr::AT_Regparm) {
    unsigned value;
    if (S.CheckRegparmAttr(attr, value))
      return true;

    // Delay if this is not a function type.
    if (!unwrapped.isFunctionType())
      return false;

    // Diagnose regparm with fastcall.
    const FunctionType *fn = unwrapped.get();
    CallingConv CC = fn->getCallConv();
    if (CC == CC_X86FastCall) {
      S.Diag(attr.getLoc(), diag::err_attributes_are_not_compatible)
        << FunctionType::getNameForCallConv(CC)
        << "regparm";
      attr.setInvalid();
      return true;
    }

    FunctionType::ExtInfo EI =
      unwrapped.get()->getExtInfo().withRegParm(value);
    type = unwrapped.wrap(S, S.Context.adjustFunctionType(unwrapped.get(), EI));
    return true;
  }

  if (attr.getKind() == ParsedAttr::AT_NoThrow) {
    // Delay if this is not a function type.
    if (!unwrapped.isFunctionType())
      return false;

    if (S.CheckAttrNoArgs(attr)) {
      attr.setInvalid();
      return true;
    }

    // Otherwise we can process right away.
    auto *Proto = unwrapped.get()->castAs<FunctionProtoType>();

    // MSVC ignores nothrow if it is in conflict with an explicit exception
    // specification.
    if (Proto->hasExceptionSpec()) {
      switch (Proto->getExceptionSpecType()) {
      case EST_None:
        llvm_unreachable("This doesn't have an exception spec!");

      case EST_DynamicNone:
      case EST_BasicNoexcept:
      case EST_NoexceptTrue:
      case EST_NoThrow:
        // Exception spec doesn't conflict with nothrow, so don't warn.
        LLVM_FALLTHROUGH;
      case EST_Unparsed:
      case EST_Uninstantiated:
      case EST_DependentNoexcept:
      case EST_Unevaluated:
        // We don't have enough information to properly determine if there is a
        // conflict, so suppress the warning.
        break;
      case EST_Dynamic:
      case EST_MSAny:
      case EST_NoexceptFalse:
        S.Diag(attr.getLoc(), diag::warn_nothrow_attribute_ignored);
        break;
      }
      return true;
    }

    type = unwrapped.wrap(
        S, S.Context
               .getFunctionTypeWithExceptionSpec(
                   QualType{Proto, 0},
                   FunctionProtoType::ExceptionSpecInfo{EST_NoThrow})
               ->getAs<FunctionType>());
    return true;
  }

  // Delay if the type didn't work out to a function.
  if (!unwrapped.isFunctionType()) return false;

  // Otherwise, a calling convention.
  CallingConv CC;
  if (S.CheckCallingConvAttr(attr, CC))
    return true;

  const FunctionType *fn = unwrapped.get();
  CallingConv CCOld = fn->getCallConv();
  Attr *CCAttr = getCCTypeAttr(S.Context, attr);

  if (CCOld != CC) {
    // Error out on when there's already an attribute on the type
    // and the CCs don't match.
    if (S.getCallingConvAttributedType(type)) {
      S.Diag(attr.getLoc(), diag::err_attributes_are_not_compatible)
        << FunctionType::getNameForCallConv(CC)
        << FunctionType::getNameForCallConv(CCOld);
      attr.setInvalid();
      return true;
    }
  }

  // Diagnose use of variadic functions with calling conventions that
  // don't support them (e.g. because they're callee-cleanup).
  // We delay warning about this on unprototyped function declarations
  // until after redeclaration checking, just in case we pick up a
  // prototype that way.  And apparently we also "delay" warning about
  // unprototyped function types in general, despite not necessarily having
  // much ability to diagnose it later.
  if (!supportsVariadicCall(CC)) {
    const FunctionProtoType *FnP = dyn_cast<FunctionProtoType>(fn);
    if (FnP && FnP->isVariadic()) {
      // stdcall and fastcall are ignored with a warning for GCC and MS
      // compatibility.
      if (CC == CC_X86StdCall || CC == CC_X86FastCall)
        return S.Diag(attr.getLoc(), diag::warn_cconv_unsupported)
               << FunctionType::getNameForCallConv(CC)
               << (int)Sema::CallingConventionIgnoredReason::VariadicFunction;

      attr.setInvalid();
      return S.Diag(attr.getLoc(), diag::err_cconv_varargs)
             << FunctionType::getNameForCallConv(CC);
    }
  }

  // Also diagnose fastcall with regparm.
  if (CC == CC_X86FastCall && fn->getHasRegParm()) {
    S.Diag(attr.getLoc(), diag::err_attributes_are_not_compatible)
        << "regparm" << FunctionType::getNameForCallConv(CC_X86FastCall);
    attr.setInvalid();
    return true;
  }

  // Modify the CC from the wrapped function type, wrap it all back, and then
  // wrap the whole thing in an AttributedType as written.  The modified type
  // might have a different CC if we ignored the attribute.
  QualType Equivalent;
  if (CCOld == CC) {
    Equivalent = type;
  } else {
    auto EI = unwrapped.get()->getExtInfo().withCallingConv(CC);
    Equivalent =
      unwrapped.wrap(S, S.Context.adjustFunctionType(unwrapped.get(), EI));
  }
  type = state.getAttributedType(CCAttr, type, Equivalent);
  return true;
}

bool Sema::hasExplicitCallingConv(QualType T) {
  const AttributedType *AT;

  // Stop if we'd be stripping off a typedef sugar node to reach the
  // AttributedType.
  while ((AT = T->getAs<AttributedType>()) &&
         AT->getAs<TypedefType>() == T->getAs<TypedefType>()) {
    if (AT->isCallingConv())
      return true;
    T = AT->getModifiedType();
  }
  return false;
}

void Sema::adjustMemberFunctionCC(QualType &T, bool IsStatic, bool IsCtorOrDtor,
                                  SourceLocation Loc) {
  FunctionTypeUnwrapper Unwrapped(*this, T);
  const FunctionType *FT = Unwrapped.get();
  bool IsVariadic = (isa<FunctionProtoType>(FT) &&
                     cast<FunctionProtoType>(FT)->isVariadic());
  CallingConv CurCC = FT->getCallConv();
  CallingConv ToCC = Context.getDefaultCallingConvention(IsVariadic, !IsStatic);

  if (CurCC == ToCC)
    return;

  // MS compiler ignores explicit calling convention attributes on structors. We
  // should do the same.
  if (Context.getTargetInfo().getCXXABI().isMicrosoft() && IsCtorOrDtor) {
    // Issue a warning on ignored calling convention -- except of __stdcall.
    // Again, this is what MS compiler does.
    if (CurCC != CC_X86StdCall)
      Diag(Loc, diag::warn_cconv_unsupported)
          << FunctionType::getNameForCallConv(CurCC)
          << (int)Sema::CallingConventionIgnoredReason::ConstructorDestructor;
  // Default adjustment.
  } else {
    // Only adjust types with the default convention.  For example, on Windows
    // we should adjust a __cdecl type to __thiscall for instance methods, and a
    // __thiscall type to __cdecl for static methods.
    CallingConv DefaultCC =
        Context.getDefaultCallingConvention(IsVariadic, IsStatic);

    if (CurCC != DefaultCC || DefaultCC == ToCC)
      return;

    if (hasExplicitCallingConv(T))
      return;
  }

  FT = Context.adjustFunctionType(FT, FT->getExtInfo().withCallingConv(ToCC));
  QualType Wrapped = Unwrapped.wrap(*this, FT);
  T = Context.getAdjustedType(T, Wrapped);
}

/// HandleVectorSizeAttribute - this attribute is only applicable to integral
/// and float scalars, although arrays, pointers, and function return values are
/// allowed in conjunction with this construct. Aggregates with this attribute
/// are invalid, even if they are of the same size as a corresponding scalar.
/// The raw attribute should contain precisely 1 argument, the vector size for
/// the variable, measured in bytes. If curType and rawAttr are well formed,
/// this routine will return a new vector type.
static void HandleVectorSizeAttr(QualType &CurType, const ParsedAttr &Attr,
                                 Sema &S) {
  // Check the attribute arguments.
  if (Attr.getNumArgs() != 1) {
    S.Diag(Attr.getLoc(), diag::err_attribute_wrong_number_arguments) << Attr
                                                                      << 1;
    Attr.setInvalid();
    return;
  }

  Expr *SizeExpr;
  // Special case where the argument is a template id.
  if (Attr.isArgIdent(0)) {
    CXXScopeSpec SS;
    SourceLocation TemplateKWLoc;
    UnqualifiedId Id;
    Id.setIdentifier(Attr.getArgAsIdent(0)->Ident, Attr.getLoc());

    ExprResult Size = S.ActOnIdExpression(S.getCurScope(), SS, TemplateKWLoc,
                                          Id, /*HasTrailingLParen=*/false,
                                          /*IsAddressOfOperand=*/false);

    if (Size.isInvalid())
      return;
    SizeExpr = Size.get();
  } else {
    SizeExpr = Attr.getArgAsExpr(0);
  }

  QualType T = S.BuildVectorType(CurType, SizeExpr, Attr.getLoc());
  if (!T.isNull())
    CurType = T;
  else
    Attr.setInvalid();
}

/// Process the OpenCL-like ext_vector_type attribute when it occurs on
/// a type.
static void HandleExtVectorTypeAttr(QualType &CurType, const ParsedAttr &Attr,
                                    Sema &S) {
  // check the attribute arguments.
  if (Attr.getNumArgs() != 1) {
    S.Diag(Attr.getLoc(), diag::err_attribute_wrong_number_arguments) << Attr
                                                                      << 1;
    return;
  }

  Expr *sizeExpr;

  // Special case where the argument is a template id.
  if (Attr.isArgIdent(0)) {
    CXXScopeSpec SS;
    SourceLocation TemplateKWLoc;
    UnqualifiedId id;
    id.setIdentifier(Attr.getArgAsIdent(0)->Ident, Attr.getLoc());

    ExprResult Size = S.ActOnIdExpression(S.getCurScope(), SS, TemplateKWLoc,
                                          id, /*HasTrailingLParen=*/false,
                                          /*IsAddressOfOperand=*/false);
    if (Size.isInvalid())
      return;

    sizeExpr = Size.get();
  } else {
    sizeExpr = Attr.getArgAsExpr(0);
  }

  // Create the vector type.
  QualType T = S.BuildExtVectorType(CurType, sizeExpr, Attr.getLoc());
  if (!T.isNull())
    CurType = T;
}

static bool isPermittedNeonBaseType(QualType &Ty,
                                    VectorType::VectorKind VecKind, Sema &S) {
  const BuiltinType *BTy = Ty->getAs<BuiltinType>();
  if (!BTy)
    return false;

  llvm::Triple Triple = S.Context.getTargetInfo().getTriple();

  // Signed poly is mathematically wrong, but has been baked into some ABIs by
  // now.
  bool IsPolyUnsigned = Triple.getArch() == llvm::Triple::aarch64 ||
                        Triple.getArch() == llvm::Triple::aarch64_32 ||
                        Triple.getArch() == llvm::Triple::aarch64_be;
  if (VecKind == VectorType::NeonPolyVector) {
    if (IsPolyUnsigned) {
      // AArch64 polynomial vectors are unsigned.
      return BTy->getKind() == BuiltinType::UChar ||
             BTy->getKind() == BuiltinType::UShort ||
             BTy->getKind() == BuiltinType::ULong ||
             BTy->getKind() == BuiltinType::ULongLong;
    } else {
      // AArch32 polynomial vectors are signed.
      return BTy->getKind() == BuiltinType::SChar ||
             BTy->getKind() == BuiltinType::Short ||
             BTy->getKind() == BuiltinType::LongLong;
    }
  }

  // Non-polynomial vector types: the usual suspects are allowed, as well as
  // float64_t on AArch64.
  if ((Triple.isArch64Bit() || Triple.getArch() == llvm::Triple::aarch64_32) &&
      BTy->getKind() == BuiltinType::Double)
    return true;

  return BTy->getKind() == BuiltinType::SChar ||
         BTy->getKind() == BuiltinType::UChar ||
         BTy->getKind() == BuiltinType::Short ||
         BTy->getKind() == BuiltinType::UShort ||
         BTy->getKind() == BuiltinType::Int ||
         BTy->getKind() == BuiltinType::UInt ||
         BTy->getKind() == BuiltinType::Long ||
         BTy->getKind() == BuiltinType::ULong ||
         BTy->getKind() == BuiltinType::LongLong ||
         BTy->getKind() == BuiltinType::ULongLong ||
         BTy->getKind() == BuiltinType::Float ||
         BTy->getKind() == BuiltinType::Half ||
         BTy->getKind() == BuiltinType::BFloat16;
}

static bool verifyValidIntegerConstantExpr(Sema &S, const ParsedAttr &Attr,
                                           llvm::APSInt &Result) {
  const auto *AttrExpr = Attr.getArgAsExpr(0);
  if (!AttrExpr->isTypeDependent() && !AttrExpr->isValueDependent()) {
    if (Optional<llvm::APSInt> Res =
            AttrExpr->getIntegerConstantExpr(S.Context)) {
      Result = *Res;
      return true;
    }
  }
  S.Diag(Attr.getLoc(), diag::err_attribute_argument_type)
      << Attr << AANT_ArgumentIntegerConstant << AttrExpr->getSourceRange();
  Attr.setInvalid();
  return false;
}

/// HandleNeonVectorTypeAttr - The "neon_vector_type" and
/// "neon_polyvector_type" attributes are used to create vector types that
/// are mangled according to ARM's ABI.  Otherwise, these types are identical
/// to those created with the "vector_size" attribute.  Unlike "vector_size"
/// the argument to these Neon attributes is the number of vector elements,
/// not the vector size in bytes.  The vector width and element type must
/// match one of the standard Neon vector types.
static void HandleNeonVectorTypeAttr(QualType &CurType, const ParsedAttr &Attr,
                                     Sema &S, VectorType::VectorKind VecKind) {
  // Target must have NEON (or MVE, whose vectors are similar enough
  // not to need a separate attribute)
  if (!S.Context.getTargetInfo().hasFeature("neon") &&
      !S.Context.getTargetInfo().hasFeature("mve")) {
    S.Diag(Attr.getLoc(), diag::err_attribute_unsupported) << Attr;
    Attr.setInvalid();
    return;
  }
  // Check the attribute arguments.
  if (Attr.getNumArgs() != 1) {
    S.Diag(Attr.getLoc(), diag::err_attribute_wrong_number_arguments) << Attr
                                                                      << 1;
    Attr.setInvalid();
    return;
  }
  // The number of elements must be an ICE.
  llvm::APSInt numEltsInt(32);
  if (!verifyValidIntegerConstantExpr(S, Attr, numEltsInt))
    return;

  // Only certain element types are supported for Neon vectors.
  if (!isPermittedNeonBaseType(CurType, VecKind, S)) {
    S.Diag(Attr.getLoc(), diag::err_attribute_invalid_vector_type) << CurType;
    Attr.setInvalid();
    return;
  }

  // The total size of the vector must be 64 or 128 bits.
  unsigned typeSize = static_cast<unsigned>(S.Context.getTypeSize(CurType));
  unsigned numElts = static_cast<unsigned>(numEltsInt.getZExtValue());
  unsigned vecSize = typeSize * numElts;
  if (vecSize != 64 && vecSize != 128) {
    S.Diag(Attr.getLoc(), diag::err_attribute_bad_neon_vector_size) << CurType;
    Attr.setInvalid();
    return;
  }

  CurType = S.Context.getVectorType(CurType, numElts, VecKind);
}

/// Handle the __ptrauth qualifier.
static void HandlePtrAuthQualifier(QualType &type, const ParsedAttr &attr,
                                   Sema &S) {
  if (attr.getNumArgs() < 1 || attr.getNumArgs() > 3) {
    S.Diag(attr.getLoc(), diag::err_ptrauth_qualifier_bad_arg_count);
    attr.setInvalid();
    return;
  }

  Expr *keyArg =
    attr.getArgAsExpr(0);
  Expr *isAddressDiscriminatedArg =
    attr.getNumArgs() >= 2 ? attr.getArgAsExpr(1) : nullptr;
  Expr *extraDiscriminatorArg =
    attr.getNumArgs() >= 3 ? attr.getArgAsExpr(2) : nullptr;

  unsigned key;
  if (S.checkConstantPointerAuthKey(keyArg, key)) {
    attr.setInvalid();
    return;
  }
  assert(key <= PointerAuthQualifier::MaxKey && "ptrauth key is out of range");

  bool isInvalid = false;
  auto checkArg = [&](Expr *arg, unsigned argIndex) -> unsigned {
    if (!arg) return 0;

    Optional<llvm::APSInt> result = arg->getIntegerConstantExpr(S.Context);
    if (!result) {
      isInvalid = true;
      S.Diag(arg->getExprLoc(), diag::err_ptrauth_qualifier_arg_not_ice);
      return 0;
    }

    unsigned max =
      (argIndex == 1 ? 1 : PointerAuthQualifier::MaxDiscriminator);
    if (*result < 0 || *result > max) {
      llvm::SmallString<32> value; {
        llvm::raw_svector_ostream str(value);
        str << *result;
      }

      if (argIndex == 1) {
        S.Diag(arg->getExprLoc(),
               diag::err_ptrauth_qualifier_address_discrimination_invalid)
          << value;
      } else {
        S.Diag(arg->getExprLoc(),
               diag::err_ptrauth_qualifier_extra_discriminator_invalid)
          << value << max;
      }
      isInvalid = true;
    }
    return result->getZExtValue();
  };
  bool isAddressDiscriminated = checkArg(isAddressDiscriminatedArg, 1);
  unsigned extraDiscriminator = checkArg(extraDiscriminatorArg, 2);
  if (isInvalid) {
    attr.setInvalid();
    return;
  }

  if (!type->isPointerType()) {
    S.Diag(attr.getLoc(), diag::err_ptrauth_qualifier_nonpointer) << type;
    attr.setInvalid();
    return;
  }

  if (type.getPointerAuth()) {
    S.Diag(attr.getLoc(), diag::err_ptrauth_qualifier_redundant) << type;
    attr.setInvalid();
    return;
  }

  if (!S.getLangOpts().PointerAuthIntrinsics) {
    S.diagnosePointerAuthDisabled(attr.getLoc(), attr.getRange());
    attr.setInvalid();
    return;
  }

  PointerAuthQualifier qual(key, isAddressDiscriminated, extraDiscriminator);
  type = S.Context.getPointerAuthType(type, qual);
}

/// HandleArmSveVectorBitsTypeAttr - The "arm_sve_vector_bits" attribute is
/// used to create fixed-length versions of sizeless SVE types defined by
/// the ACLE, such as svint32_t and svbool_t.
static void HandleArmSveVectorBitsTypeAttr(QualType &CurType, ParsedAttr &Attr,
                                           Sema &S) {
  // Target must have SVE.
  if (!S.Context.getTargetInfo().hasFeature("sve")) {
    S.Diag(Attr.getLoc(), diag::err_attribute_unsupported) << Attr;
    Attr.setInvalid();
    return;
  }

  // Attribute is unsupported if '-msve-vector-bits=<bits>' isn't specified.
  if (!S.getLangOpts().ArmSveVectorBits) {
    S.Diag(Attr.getLoc(), diag::err_attribute_arm_feature_sve_bits_unsupported)
        << Attr;
    Attr.setInvalid();
    return;
  }

  // Check the attribute arguments.
  if (Attr.getNumArgs() != 1) {
    S.Diag(Attr.getLoc(), diag::err_attribute_wrong_number_arguments)
        << Attr << 1;
    Attr.setInvalid();
    return;
  }

  // The vector size must be an integer constant expression.
  llvm::APSInt SveVectorSizeInBits(32);
  if (!verifyValidIntegerConstantExpr(S, Attr, SveVectorSizeInBits))
    return;

  unsigned VecSize = static_cast<unsigned>(SveVectorSizeInBits.getZExtValue());

  // The attribute vector size must match -msve-vector-bits.
  if (VecSize != S.getLangOpts().ArmSveVectorBits) {
    S.Diag(Attr.getLoc(), diag::err_attribute_bad_sve_vector_size)
        << VecSize << S.getLangOpts().ArmSveVectorBits;
    Attr.setInvalid();
    return;
  }

  // Attribute can only be attached to a single SVE vector or predicate type.
  if (!CurType->isVLSTBuiltinType()) {
    S.Diag(Attr.getLoc(), diag::err_attribute_invalid_sve_type)
        << Attr << CurType;
    Attr.setInvalid();
    return;
  }

  const auto *BT = CurType->castAs<BuiltinType>();

  QualType EltType = CurType->getSveEltType(S.Context);
  unsigned TypeSize = S.Context.getTypeSize(EltType);
  VectorType::VectorKind VecKind = VectorType::SveFixedLengthDataVector;
  if (BT->getKind() == BuiltinType::SveBool) {
    // Predicates are represented as i8.
    VecSize /= S.Context.getCharWidth() * S.Context.getCharWidth();
    VecKind = VectorType::SveFixedLengthPredicateVector;
  } else
    VecSize /= TypeSize;
  CurType = S.Context.getVectorType(EltType, VecSize, VecKind);
}

static void HandleArmMveStrictPolymorphismAttr(TypeProcessingState &State,
                                               QualType &CurType,
                                               ParsedAttr &Attr) {
  const VectorType *VT = dyn_cast<VectorType>(CurType);
  if (!VT || VT->getVectorKind() != VectorType::NeonVector) {
    State.getSema().Diag(Attr.getLoc(),
                         diag::err_attribute_arm_mve_polymorphism);
    Attr.setInvalid();
    return;
  }

  CurType =
      State.getAttributedType(createSimpleAttr<ArmMveStrictPolymorphismAttr>(
                                  State.getSema().Context, Attr),
                              CurType, CurType);
}

/// Handle OpenCL Access Qualifier Attribute.
static void HandleOpenCLAccessAttr(QualType &CurType, const ParsedAttr &Attr,
                                   Sema &S) {
  // OpenCL v2.0 s6.6 - Access qualifier can be used only for image and pipe type.
  if (!(CurType->isImageType() || CurType->isPipeType())) {
    S.Diag(Attr.getLoc(), diag::err_opencl_invalid_access_qualifier);
    Attr.setInvalid();
    return;
  }

  if (const TypedefType* TypedefTy = CurType->getAs<TypedefType>()) {
    QualType BaseTy = TypedefTy->desugar();

    std::string PrevAccessQual;
    if (BaseTy->isPipeType()) {
      if (TypedefTy->getDecl()->hasAttr<OpenCLAccessAttr>()) {
        OpenCLAccessAttr *Attr =
            TypedefTy->getDecl()->getAttr<OpenCLAccessAttr>();
        PrevAccessQual = Attr->getSpelling();
      } else {
        PrevAccessQual = "read_only";
      }
    } else if (const BuiltinType* ImgType = BaseTy->getAs<BuiltinType>()) {

      switch (ImgType->getKind()) {
        #define IMAGE_TYPE(ImgType, Id, SingletonId, Access, Suffix) \
      case BuiltinType::Id:                                          \
        PrevAccessQual = #Access;                                    \
        break;
        #include "clang/Basic/OpenCLImageTypes.def"
      default:
        llvm_unreachable("Unable to find corresponding image type.");
      }
    } else {
      llvm_unreachable("unexpected type");
    }
    StringRef AttrName = Attr.getAttrName()->getName();
    if (PrevAccessQual == AttrName.ltrim("_")) {
      // Duplicated qualifiers
      S.Diag(Attr.getLoc(), diag::warn_duplicate_declspec)
         << AttrName << Attr.getRange();
    } else {
      // Contradicting qualifiers
      S.Diag(Attr.getLoc(), diag::err_opencl_multiple_access_qualifiers);
    }

    S.Diag(TypedefTy->getDecl()->getBeginLoc(),
           diag::note_opencl_typedef_access_qualifier) << PrevAccessQual;
  } else if (CurType->isPipeType()) {
    if (Attr.getSemanticSpelling() == OpenCLAccessAttr::Keyword_write_only) {
      QualType ElemType = CurType->getAs<PipeType>()->getElementType();
      CurType = S.Context.getWritePipeType(ElemType);
    }
  }
}

/// HandleMatrixTypeAttr - "matrix_type" attribute, like ext_vector_type
static void HandleMatrixTypeAttr(QualType &CurType, const ParsedAttr &Attr,
                                 Sema &S) {
  if (!S.getLangOpts().MatrixTypes) {
    S.Diag(Attr.getLoc(), diag::err_builtin_matrix_disabled);
    return;
  }

  if (Attr.getNumArgs() != 2) {
    S.Diag(Attr.getLoc(), diag::err_attribute_wrong_number_arguments)
        << Attr << 2;
    return;
  }

  Expr *RowsExpr = nullptr;
  Expr *ColsExpr = nullptr;

  // TODO: Refactor parameter extraction into separate function
  // Get the number of rows
  if (Attr.isArgIdent(0)) {
    CXXScopeSpec SS;
    SourceLocation TemplateKeywordLoc;
    UnqualifiedId id;
    id.setIdentifier(Attr.getArgAsIdent(0)->Ident, Attr.getLoc());
    ExprResult Rows = S.ActOnIdExpression(S.getCurScope(), SS,
                                          TemplateKeywordLoc, id, false, false);

    if (Rows.isInvalid())
      // TODO: maybe a good error message would be nice here
      return;
    RowsExpr = Rows.get();
  } else {
    assert(Attr.isArgExpr(0) &&
           "Argument to should either be an identity or expression");
    RowsExpr = Attr.getArgAsExpr(0);
  }

  // Get the number of columns
  if (Attr.isArgIdent(1)) {
    CXXScopeSpec SS;
    SourceLocation TemplateKeywordLoc;
    UnqualifiedId id;
    id.setIdentifier(Attr.getArgAsIdent(1)->Ident, Attr.getLoc());
    ExprResult Columns = S.ActOnIdExpression(
        S.getCurScope(), SS, TemplateKeywordLoc, id, false, false);

    if (Columns.isInvalid())
      // TODO: a good error message would be nice here
      return;
    RowsExpr = Columns.get();
  } else {
    assert(Attr.isArgExpr(1) &&
           "Argument to should either be an identity or expression");
    ColsExpr = Attr.getArgAsExpr(1);
  }

  // Create the matrix type.
  QualType T = S.BuildMatrixType(CurType, RowsExpr, ColsExpr, Attr.getLoc());
  if (!T.isNull())
    CurType = T;
}

static void HandleLifetimeBoundAttr(TypeProcessingState &State,
                                    QualType &CurType,
                                    ParsedAttr &Attr) {
  if (State.getDeclarator().isDeclarationOfFunction()) {
    CurType = State.getAttributedType(
        createSimpleAttr<LifetimeBoundAttr>(State.getSema().Context, Attr),
        CurType, CurType);
  } else {
    Attr.diagnoseAppertainsTo(State.getSema(), nullptr);
  }
}

static bool isAddressSpaceKind(const ParsedAttr &attr) {
  auto attrKind = attr.getKind();

  return attrKind == ParsedAttr::AT_AddressSpace ||
         attrKind == ParsedAttr::AT_OpenCLPrivateAddressSpace ||
         attrKind == ParsedAttr::AT_OpenCLGlobalAddressSpace ||
         attrKind == ParsedAttr::AT_OpenCLGlobalDeviceAddressSpace ||
         attrKind == ParsedAttr::AT_OpenCLGlobalHostAddressSpace ||
         attrKind == ParsedAttr::AT_OpenCLLocalAddressSpace ||
         attrKind == ParsedAttr::AT_OpenCLConstantAddressSpace ||
         attrKind == ParsedAttr::AT_OpenCLGenericAddressSpace;
}

static void processTypeAttrs(TypeProcessingState &state, QualType &type,
                             TypeAttrLocation TAL,
                             ParsedAttributesView &attrs) {
  // Scan through and apply attributes to this type where it makes sense.  Some
  // attributes (such as __address_space__, __vector_size__, etc) apply to the
  // type, but others can be present in the type specifiers even though they
  // apply to the decl.  Here we apply type attributes and ignore the rest.

  // This loop modifies the list pretty frequently, but we still need to make
  // sure we visit every element once. Copy the attributes list, and iterate
  // over that.
  ParsedAttributesView AttrsCopy{attrs};

  state.setParsedNoDeref(false);

  for (ParsedAttr &attr : AttrsCopy) {

    // Skip attributes that were marked to be invalid.
    if (attr.isInvalid())
      continue;

    if (attr.isCXX11Attribute()) {
      // [[gnu::...]] attributes are treated as declaration attributes, so may
      // not appertain to a DeclaratorChunk. If we handle them as type
      // attributes, accept them in that position and diagnose the GCC
      // incompatibility.
      if (attr.isGNUScope()) {
        bool IsTypeAttr = attr.isTypeAttr();
        if (TAL == TAL_DeclChunk) {
          state.getSema().Diag(attr.getLoc(),
                               IsTypeAttr
                                   ? diag::warn_gcc_ignores_type_attr
                                   : diag::warn_cxx11_gnu_attribute_on_type)
              << attr;
          if (!IsTypeAttr)
            continue;
        }
      } else if (TAL != TAL_DeclChunk && !isAddressSpaceKind(attr)) {
        // Otherwise, only consider type processing for a C++11 attribute if
        // it's actually been applied to a type.
        // We also allow C++11 address_space and
        // OpenCL language address space attributes to pass through.
        continue;
      }
    }

    // If this is an attribute we can handle, do so now,
    // otherwise, add it to the FnAttrs list for rechaining.
    switch (attr.getKind()) {
    default:
      // A C++11 attribute on a declarator chunk must appertain to a type.
      if (attr.isCXX11Attribute() && TAL == TAL_DeclChunk) {
        state.getSema().Diag(attr.getLoc(), diag::err_attribute_not_type_attr)
            << attr;
        attr.setUsedAsTypeAttr();
      }
      break;

    case ParsedAttr::UnknownAttribute:
      if (attr.isCXX11Attribute() && TAL == TAL_DeclChunk)
        state.getSema().Diag(attr.getLoc(),
                             diag::warn_unknown_attribute_ignored)
            << attr;
      break;

    case ParsedAttr::IgnoredAttribute:
      break;

    case ParsedAttr::AT_MayAlias:
      // FIXME: This attribute needs to actually be handled, but if we ignore
      // it it breaks large amounts of Linux software.
      attr.setUsedAsTypeAttr();
      break;
    case ParsedAttr::AT_OpenCLPrivateAddressSpace:
    case ParsedAttr::AT_OpenCLGlobalAddressSpace:
    case ParsedAttr::AT_OpenCLGlobalDeviceAddressSpace:
    case ParsedAttr::AT_OpenCLGlobalHostAddressSpace:
    case ParsedAttr::AT_OpenCLLocalAddressSpace:
    case ParsedAttr::AT_OpenCLConstantAddressSpace:
    case ParsedAttr::AT_OpenCLGenericAddressSpace:
    case ParsedAttr::AT_AddressSpace:
      HandleAddressSpaceTypeAttribute(type, attr, state);
      attr.setUsedAsTypeAttr();
      break;
    OBJC_POINTER_TYPE_ATTRS_CASELIST:
      if (!handleObjCPointerTypeAttr(state, attr, type))
        distributeObjCPointerTypeAttr(state, attr, type);
      attr.setUsedAsTypeAttr();
      break;
    case ParsedAttr::AT_VectorSize:
      HandleVectorSizeAttr(type, attr, state.getSema());
      attr.setUsedAsTypeAttr();
      break;
    case ParsedAttr::AT_ExtVectorType:
      HandleExtVectorTypeAttr(type, attr, state.getSema());
      attr.setUsedAsTypeAttr();
      break;
    case ParsedAttr::AT_NeonVectorType:
      HandleNeonVectorTypeAttr(type, attr, state.getSema(),
                               VectorType::NeonVector);
      attr.setUsedAsTypeAttr();
      break;
    case ParsedAttr::AT_NeonPolyVectorType:
      HandleNeonVectorTypeAttr(type, attr, state.getSema(),
                               VectorType::NeonPolyVector);
      attr.setUsedAsTypeAttr();
      break;
    case ParsedAttr::AT_ArmSveVectorBits:
      HandleArmSveVectorBitsTypeAttr(type, attr, state.getSema());
      attr.setUsedAsTypeAttr();
      break;
    case ParsedAttr::AT_ArmMveStrictPolymorphism: {
      HandleArmMveStrictPolymorphismAttr(state, type, attr);
      attr.setUsedAsTypeAttr();
      break;
    }
    case ParsedAttr::AT_OpenCLAccess:
      HandleOpenCLAccessAttr(type, attr, state.getSema());
      attr.setUsedAsTypeAttr();
      break;
    case ParsedAttr::AT_PointerAuth:
      HandlePtrAuthQualifier(type, attr, state.getSema());
      attr.setUsedAsTypeAttr();
      break;
    case ParsedAttr::AT_LifetimeBound:
      if (TAL == TAL_DeclChunk)
        HandleLifetimeBoundAttr(state, type, attr);
      break;

    case ParsedAttr::AT_NoDeref: {
      ASTContext &Ctx = state.getSema().Context;
      type = state.getAttributedType(createSimpleAttr<NoDerefAttr>(Ctx, attr),
                                     type, type);
      attr.setUsedAsTypeAttr();
      state.setParsedNoDeref(true);
      break;
    }

    case ParsedAttr::AT_MatrixType:
      HandleMatrixTypeAttr(type, attr, state.getSema());
      attr.setUsedAsTypeAttr();
      break;

    MS_TYPE_ATTRS_CASELIST:
      if (!handleMSPointerTypeQualifierAttr(state, attr, type))
        attr.setUsedAsTypeAttr();
      break;


    NULLABILITY_TYPE_ATTRS_CASELIST:
      // Either add nullability here or try to distribute it.  We
      // don't want to distribute the nullability specifier past any
      // dependent type, because that complicates the user model.
      if (type->canHaveNullability() || type->isDependentType() ||
          type->isArrayType() ||
          !distributeNullabilityTypeAttr(state, type, attr)) {
        unsigned endIndex;
        if (TAL == TAL_DeclChunk)
          endIndex = state.getCurrentChunkIndex();
        else
          endIndex = state.getDeclarator().getNumTypeObjects();
        bool allowOnArrayType =
            state.getDeclarator().isPrototypeContext() &&
            !hasOuterPointerLikeChunk(state.getDeclarator(), endIndex);
        if (checkNullabilityTypeSpecifier(
              state,
              type,
              attr,
              allowOnArrayType)) {
          attr.setInvalid();
        }

        attr.setUsedAsTypeAttr();
      }
      break;

    case ParsedAttr::AT_ObjCKindOf:
      // '__kindof' must be part of the decl-specifiers.
      switch (TAL) {
      case TAL_DeclSpec:
        break;

      case TAL_DeclChunk:
      case TAL_DeclName:
        state.getSema().Diag(attr.getLoc(),
                             diag::err_objc_kindof_wrong_position)
            << FixItHint::CreateRemoval(attr.getLoc())
            << FixItHint::CreateInsertion(
                   state.getDeclarator().getDeclSpec().getBeginLoc(),
                   "__kindof ");
        break;
      }

      // Apply it regardless.
      if (checkObjCKindOfType(state, type, attr))
        attr.setInvalid();
      break;

    case ParsedAttr::AT_NoThrow:
    // Exception Specifications aren't generally supported in C mode throughout
    // clang, so revert to attribute-based handling for C.
      if (!state.getSema().getLangOpts().CPlusPlus)
        break;
      LLVM_FALLTHROUGH;
    FUNCTION_TYPE_ATTRS_CASELIST:
      attr.setUsedAsTypeAttr();

      // Never process function type attributes as part of the
      // declaration-specifiers.
      if (TAL == TAL_DeclSpec)
        distributeFunctionTypeAttrFromDeclSpec(state, attr, type);

      // Otherwise, handle the possible delays.
      else if (!handleFunctionTypeAttr(state, attr, type))
        distributeFunctionTypeAttr(state, attr, type);
      break;
    case ParsedAttr::AT_AcquireHandle: {
      if (!type->isFunctionType())
        return;

      if (attr.getNumArgs() != 1) {
        state.getSema().Diag(attr.getLoc(),
                             diag::err_attribute_wrong_number_arguments)
            << attr << 1;
        attr.setInvalid();
        return;
      }

      StringRef HandleType;
      if (!state.getSema().checkStringLiteralArgumentAttr(attr, 0, HandleType))
        return;
      type = state.getAttributedType(
          AcquireHandleAttr::Create(state.getSema().Context, HandleType, attr),
          type, type);
      attr.setUsedAsTypeAttr();
      break;
    }
    }

    // Handle attributes that are defined in a macro. We do not want this to be
    // applied to ObjC builtin attributes.
    if (isa<AttributedType>(type) && attr.hasMacroIdentifier() &&
        !type.getQualifiers().hasObjCLifetime() &&
        !type.getQualifiers().hasObjCGCAttr() &&
        attr.getKind() != ParsedAttr::AT_ObjCGC &&
        attr.getKind() != ParsedAttr::AT_ObjCOwnership) {
      const IdentifierInfo *MacroII = attr.getMacroIdentifier();
      type = state.getSema().Context.getMacroQualifiedType(type, MacroII);
      state.setExpansionLocForMacroQualifiedType(
          cast<MacroQualifiedType>(type.getTypePtr()),
          attr.getMacroExpansionLoc());
    }
  }

  if (!state.getSema().getLangOpts().OpenCL ||
      type.getAddressSpace() != LangAS::Default)
    return;
}

void Sema::completeExprArrayBound(Expr *E) {
  if (DeclRefExpr *DRE = dyn_cast<DeclRefExpr>(E->IgnoreParens())) {
    if (VarDecl *Var = dyn_cast<VarDecl>(DRE->getDecl())) {
      if (isTemplateInstantiation(Var->getTemplateSpecializationKind())) {
        auto *Def = Var->getDefinition();
        if (!Def) {
          SourceLocation PointOfInstantiation = E->getExprLoc();
          runWithSufficientStackSpace(PointOfInstantiation, [&] {
            InstantiateVariableDefinition(PointOfInstantiation, Var);
          });
          Def = Var->getDefinition();

          // If we don't already have a point of instantiation, and we managed
          // to instantiate a definition, this is the point of instantiation.
          // Otherwise, we don't request an end-of-TU instantiation, so this is
          // not a point of instantiation.
          // FIXME: Is this really the right behavior?
          if (Var->getPointOfInstantiation().isInvalid() && Def) {
            assert(Var->getTemplateSpecializationKind() ==
                       TSK_ImplicitInstantiation &&
                   "explicit instantiation with no point of instantiation");
            Var->setTemplateSpecializationKind(
                Var->getTemplateSpecializationKind(), PointOfInstantiation);
          }
        }

        // Update the type to the definition's type both here and within the
        // expression.
        if (Def) {
          DRE->setDecl(Def);
          QualType T = Def->getType();
          DRE->setType(T);
          // FIXME: Update the type on all intervening expressions.
          E->setType(T);
        }

        // We still go on to try to complete the type independently, as it
        // may also require instantiations or diagnostics if it remains
        // incomplete.
      }
    }
  }
}

/// Ensure that the type of the given expression is complete.
///
/// This routine checks whether the expression \p E has a complete type. If the
/// expression refers to an instantiable construct, that instantiation is
/// performed as needed to complete its type. Furthermore
/// Sema::RequireCompleteType is called for the expression's type (or in the
/// case of a reference type, the referred-to type).
///
/// \param E The expression whose type is required to be complete.
/// \param Kind Selects which completeness rules should be applied.
/// \param Diagnoser The object that will emit a diagnostic if the type is
/// incomplete.
///
/// \returns \c true if the type of \p E is incomplete and diagnosed, \c false
/// otherwise.
bool Sema::RequireCompleteExprType(Expr *E, CompleteTypeKind Kind,
                                   TypeDiagnoser &Diagnoser) {
  QualType T = E->getType();

  // Incomplete array types may be completed by the initializer attached to
  // their definitions. For static data members of class templates and for
  // variable templates, we need to instantiate the definition to get this
  // initializer and complete the type.
  if (T->isIncompleteArrayType()) {
    completeExprArrayBound(E);
    T = E->getType();
  }

  // FIXME: Are there other cases which require instantiating something other
  // than the type to complete the type of an expression?

  return RequireCompleteType(E->getExprLoc(), T, Kind, Diagnoser);
}

bool Sema::RequireCompleteExprType(Expr *E, unsigned DiagID) {
  BoundTypeDiagnoser<> Diagnoser(DiagID);
  return RequireCompleteExprType(E, CompleteTypeKind::Default, Diagnoser);
}

/// Ensure that the type T is a complete type.
///
/// This routine checks whether the type @p T is complete in any
/// context where a complete type is required. If @p T is a complete
/// type, returns false. If @p T is a class template specialization,
/// this routine then attempts to perform class template
/// instantiation. If instantiation fails, or if @p T is incomplete
/// and cannot be completed, issues the diagnostic @p diag (giving it
/// the type @p T) and returns true.
///
/// @param Loc  The location in the source that the incomplete type
/// diagnostic should refer to.
///
/// @param T  The type that this routine is examining for completeness.
///
/// @param Kind Selects which completeness rules should be applied.
///
/// @returns @c true if @p T is incomplete and a diagnostic was emitted,
/// @c false otherwise.
bool Sema::RequireCompleteType(SourceLocation Loc, QualType T,
                               CompleteTypeKind Kind,
                               TypeDiagnoser &Diagnoser) {
  if (RequireCompleteTypeImpl(Loc, T, Kind, &Diagnoser))
    return true;
  if (const TagType *Tag = T->getAs<TagType>()) {
    if (!Tag->getDecl()->isCompleteDefinitionRequired()) {
      Tag->getDecl()->setCompleteDefinitionRequired();
      Consumer.HandleTagDeclRequiredDefinition(Tag->getDecl());
    }
  }
  return false;
}

bool Sema::hasStructuralCompatLayout(Decl *D, Decl *Suggested) {
  llvm::DenseSet<std::pair<Decl *, Decl *>> NonEquivalentDecls;
  if (!Suggested)
    return false;

  // FIXME: Add a specific mode for C11 6.2.7/1 in StructuralEquivalenceContext
  // and isolate from other C++ specific checks.
  StructuralEquivalenceContext Ctx(
      D->getASTContext(), Suggested->getASTContext(), NonEquivalentDecls,
      StructuralEquivalenceKind::Default,
      false /*StrictTypeSpelling*/, true /*Complain*/,
      true /*ErrorOnTagTypeMismatch*/);
  return Ctx.IsEquivalent(D, Suggested);
}

/// Determine whether there is any declaration of \p D that was ever a
///        definition (perhaps before module merging) and is currently visible.
/// \param D The definition of the entity.
/// \param Suggested Filled in with the declaration that should be made visible
///        in order to provide a definition of this entity.
/// \param OnlyNeedComplete If \c true, we only need the type to be complete,
///        not defined. This only matters for enums with a fixed underlying
///        type, since in all other cases, a type is complete if and only if it
///        is defined.
bool Sema::hasVisibleDefinition(NamedDecl *D, NamedDecl **Suggested,
                                bool OnlyNeedComplete) {
  // Easy case: if we don't have modules, all declarations are visible.
  if (!getLangOpts().Modules && !getLangOpts().ModulesLocalVisibility)
    return true;

  // If this definition was instantiated from a template, map back to the
  // pattern from which it was instantiated.
  if (isa<TagDecl>(D) && cast<TagDecl>(D)->isBeingDefined()) {
    // We're in the middle of defining it; this definition should be treated
    // as visible.
    return true;
  } else if (auto *RD = dyn_cast<CXXRecordDecl>(D)) {
    if (auto *Pattern = RD->getTemplateInstantiationPattern())
      RD = Pattern;
    D = RD->getDefinition();
  } else if (auto *ED = dyn_cast<EnumDecl>(D)) {
    if (auto *Pattern = ED->getTemplateInstantiationPattern())
      ED = Pattern;
    if (OnlyNeedComplete && (ED->isFixed() || getLangOpts().MSVCCompat)) {
      // If the enum has a fixed underlying type, it may have been forward
      // declared. In -fms-compatibility, `enum Foo;` will also forward declare
      // the enum and assign it the underlying type of `int`. Since we're only
      // looking for a complete type (not a definition), any visible declaration
      // of it will do.
      *Suggested = nullptr;
      for (auto *Redecl : ED->redecls()) {
        if (isVisible(Redecl))
          return true;
        if (Redecl->isThisDeclarationADefinition() ||
            (Redecl->isCanonicalDecl() && !*Suggested))
          *Suggested = Redecl;
      }
      return false;
    }
    D = ED->getDefinition();
  } else if (auto *FD = dyn_cast<FunctionDecl>(D)) {
    if (auto *Pattern = FD->getTemplateInstantiationPattern())
      FD = Pattern;
    D = FD->getDefinition();
  } else if (auto *VD = dyn_cast<VarDecl>(D)) {
    if (auto *Pattern = VD->getTemplateInstantiationPattern())
      VD = Pattern;
    D = VD->getDefinition();
  }
  assert(D && "missing definition for pattern of instantiated definition");

  *Suggested = D;

  auto DefinitionIsVisible = [&] {
    // The (primary) definition might be in a visible module.
    if (isVisible(D))
      return true;

    // A visible module might have a merged definition instead.
    if (D->isModulePrivate() ? hasMergedDefinitionInCurrentModule(D)
                             : hasVisibleMergedDefinition(D)) {
      if (CodeSynthesisContexts.empty() &&
          !getLangOpts().ModulesLocalVisibility) {
        // Cache the fact that this definition is implicitly visible because
        // there is a visible merged definition.
        D->setVisibleDespiteOwningModule();
      }
      return true;
    }

    return false;
  };

  if (DefinitionIsVisible())
    return true;

  // The external source may have additional definitions of this entity that are
  // visible, so complete the redeclaration chain now and ask again.
  if (auto *Source = Context.getExternalSource()) {
    Source->CompleteRedeclChain(D);
    return DefinitionIsVisible();
  }

  return false;
}

/// Locks in the inheritance model for the given class and all of its bases.
static void assignInheritanceModel(Sema &S, CXXRecordDecl *RD) {
  RD = RD->getMostRecentNonInjectedDecl();
  if (!RD->hasAttr<MSInheritanceAttr>()) {
    MSInheritanceModel IM;
    bool BestCase = false;
    switch (S.MSPointerToMemberRepresentationMethod) {
    case LangOptions::PPTMK_BestCase:
      BestCase = true;
      IM = RD->calculateInheritanceModel();
      break;
    case LangOptions::PPTMK_FullGeneralitySingleInheritance:
      IM = MSInheritanceModel::Single;
      break;
    case LangOptions::PPTMK_FullGeneralityMultipleInheritance:
      IM = MSInheritanceModel::Multiple;
      break;
    case LangOptions::PPTMK_FullGeneralityVirtualInheritance:
      IM = MSInheritanceModel::Unspecified;
      break;
    }

    SourceRange Loc = S.ImplicitMSInheritanceAttrLoc.isValid()
                          ? S.ImplicitMSInheritanceAttrLoc
                          : RD->getSourceRange();
    RD->addAttr(MSInheritanceAttr::CreateImplicit(
        S.getASTContext(), BestCase, Loc, AttributeCommonInfo::AS_Microsoft,
        MSInheritanceAttr::Spelling(IM)));
    S.Consumer.AssignInheritanceModel(RD);
  }
}

/// The implementation of RequireCompleteType
bool Sema::RequireCompleteTypeImpl(SourceLocation Loc, QualType T,
                                   CompleteTypeKind Kind,
                                   TypeDiagnoser *Diagnoser) {
  // FIXME: Add this assertion to make sure we always get instantiation points.
  //  assert(!Loc.isInvalid() && "Invalid location in RequireCompleteType");
  // FIXME: Add this assertion to help us flush out problems with
  // checking for dependent types and type-dependent expressions.
  //
  //  assert(!T->isDependentType() &&
  //         "Can't ask whether a dependent type is complete");

  if (const MemberPointerType *MPTy = T->getAs<MemberPointerType>()) {
    if (!MPTy->getClass()->isDependentType()) {
      if (getLangOpts().CompleteMemberPointers &&
          !MPTy->getClass()->getAsCXXRecordDecl()->isBeingDefined() &&
          RequireCompleteType(Loc, QualType(MPTy->getClass(), 0), Kind,
                              diag::err_memptr_incomplete))
        return true;

      // We lock in the inheritance model once somebody has asked us to ensure
      // that a pointer-to-member type is complete.
      if (Context.getTargetInfo().getCXXABI().isMicrosoft()) {
        (void)isCompleteType(Loc, QualType(MPTy->getClass(), 0));
        assignInheritanceModel(*this, MPTy->getMostRecentCXXRecordDecl());
      }
    }
  }

  NamedDecl *Def = nullptr;
  bool AcceptSizeless = (Kind == CompleteTypeKind::AcceptSizeless);
  bool Incomplete = (T->isIncompleteType(&Def) ||
                     (!AcceptSizeless && T->isSizelessBuiltinType()));

  // Check that any necessary explicit specializations are visible. For an
  // enum, we just need the declaration, so don't check this.
  if (Def && !isa<EnumDecl>(Def))
    checkSpecializationVisibility(Loc, Def);

  // If we have a complete type, we're done.
  if (!Incomplete) {
    // If we know about the definition but it is not visible, complain.
    NamedDecl *SuggestedDef = nullptr;
    if (Def &&
        !hasVisibleDefinition(Def, &SuggestedDef, /*OnlyNeedComplete*/true)) {
      // If the user is going to see an error here, recover by making the
      // definition visible.
      bool TreatAsComplete = Diagnoser && !isSFINAEContext();
      if (Diagnoser && SuggestedDef)
        diagnoseMissingImport(Loc, SuggestedDef, MissingImportKind::Definition,
                              /*Recover*/TreatAsComplete);
      return !TreatAsComplete;
    } else if (Def && !TemplateInstCallbacks.empty()) {
      CodeSynthesisContext TempInst;
      TempInst.Kind = CodeSynthesisContext::Memoization;
      TempInst.Template = Def;
      TempInst.Entity = Def;
      TempInst.PointOfInstantiation = Loc;
      atTemplateBegin(TemplateInstCallbacks, *this, TempInst);
      atTemplateEnd(TemplateInstCallbacks, *this, TempInst);
    }

    return false;
  }

  TagDecl *Tag = dyn_cast_or_null<TagDecl>(Def);
  ObjCInterfaceDecl *IFace = dyn_cast_or_null<ObjCInterfaceDecl>(Def);

  // Give the external source a chance to provide a definition of the type.
  // This is kept separate from completing the redeclaration chain so that
  // external sources such as LLDB can avoid synthesizing a type definition
  // unless it's actually needed.
  if (Tag || IFace) {
    // Avoid diagnosing invalid decls as incomplete.
    if (Def->isInvalidDecl())
      return true;

    // Give the external AST source a chance to complete the type.
    if (auto *Source = Context.getExternalSource()) {
      if (Tag && Tag->hasExternalLexicalStorage())
          Source->CompleteType(Tag);
      if (IFace && IFace->hasExternalLexicalStorage())
          Source->CompleteType(IFace);
      // If the external source completed the type, go through the motions
      // again to ensure we're allowed to use the completed type.
      if (!T->isIncompleteType())
        return RequireCompleteTypeImpl(Loc, T, Kind, Diagnoser);
    }
  }

  // If we have a class template specialization or a class member of a
  // class template specialization, or an array with known size of such,
  // try to instantiate it.
  if (auto *RD = dyn_cast_or_null<CXXRecordDecl>(Tag)) {
    bool Instantiated = false;
    bool Diagnosed = false;
    if (RD->isDependentContext()) {
      // Don't try to instantiate a dependent class (eg, a member template of
      // an instantiated class template specialization).
      // FIXME: Can this ever happen?
    } else if (auto *ClassTemplateSpec =
            dyn_cast<ClassTemplateSpecializationDecl>(RD)) {
      if (ClassTemplateSpec->getSpecializationKind() == TSK_Undeclared) {
        runWithSufficientStackSpace(Loc, [&] {
          Diagnosed = InstantiateClassTemplateSpecialization(
              Loc, ClassTemplateSpec, TSK_ImplicitInstantiation,
              /*Complain=*/Diagnoser);
        });
        Instantiated = true;
      }
    } else {
      CXXRecordDecl *Pattern = RD->getInstantiatedFromMemberClass();
      if (!RD->isBeingDefined() && Pattern) {
        MemberSpecializationInfo *MSI = RD->getMemberSpecializationInfo();
        assert(MSI && "Missing member specialization information?");
        // This record was instantiated from a class within a template.
        if (MSI->getTemplateSpecializationKind() !=
            TSK_ExplicitSpecialization) {
          runWithSufficientStackSpace(Loc, [&] {
            Diagnosed = InstantiateClass(Loc, RD, Pattern,
                                         getTemplateInstantiationArgs(RD),
                                         TSK_ImplicitInstantiation,
                                         /*Complain=*/Diagnoser);
          });
          Instantiated = true;
        }
      }
    }

    if (Instantiated) {
      // Instantiate* might have already complained that the template is not
      // defined, if we asked it to.
      if (Diagnoser && Diagnosed)
        return true;
      // If we instantiated a definition, check that it's usable, even if
      // instantiation produced an error, so that repeated calls to this
      // function give consistent answers.
      if (!T->isIncompleteType())
        return RequireCompleteTypeImpl(Loc, T, Kind, Diagnoser);
    }
  }

  // FIXME: If we didn't instantiate a definition because of an explicit
  // specialization declaration, check that it's visible.

  if (!Diagnoser)
    return true;

  Diagnoser->diagnose(*this, Loc, T);

  // If the type was a forward declaration of a class/struct/union
  // type, produce a note.
  if (Tag && !Tag->isInvalidDecl() && !Tag->getLocation().isInvalid())
    Diag(Tag->getLocation(),
         Tag->isBeingDefined() ? diag::note_type_being_defined
                               : diag::note_forward_declaration)
      << Context.getTagDeclType(Tag);

  // If the Objective-C class was a forward declaration, produce a note.
  if (IFace && !IFace->isInvalidDecl() && !IFace->getLocation().isInvalid())
    Diag(IFace->getLocation(), diag::note_forward_class);

  // If we have external information that we can use to suggest a fix,
  // produce a note.
  if (ExternalSource)
    ExternalSource->MaybeDiagnoseMissingCompleteType(Loc, T);

  return true;
}

bool Sema::RequireCompleteType(SourceLocation Loc, QualType T,
                               CompleteTypeKind Kind, unsigned DiagID) {
  BoundTypeDiagnoser<> Diagnoser(DiagID);
  return RequireCompleteType(Loc, T, Kind, Diagnoser);
}

/// Get diagnostic %select index for tag kind for
/// literal type diagnostic message.
/// WARNING: Indexes apply to particular diagnostics only!
///
/// \returns diagnostic %select index.
static unsigned getLiteralDiagFromTagKind(TagTypeKind Tag) {
  switch (Tag) {
  case TTK_Struct: return 0;
  case TTK_Interface: return 1;
  case TTK_Class:  return 2;
  default: llvm_unreachable("Invalid tag kind for literal type diagnostic!");
  }
}

/// Ensure that the type T is a literal type.
///
/// This routine checks whether the type @p T is a literal type. If @p T is an
/// incomplete type, an attempt is made to complete it. If @p T is a literal
/// type, or @p AllowIncompleteType is true and @p T is an incomplete type,
/// returns false. Otherwise, this routine issues the diagnostic @p PD (giving
/// it the type @p T), along with notes explaining why the type is not a
/// literal type, and returns true.
///
/// @param Loc  The location in the source that the non-literal type
/// diagnostic should refer to.
///
/// @param T  The type that this routine is examining for literalness.
///
/// @param Diagnoser Emits a diagnostic if T is not a literal type.
///
/// @returns @c true if @p T is not a literal type and a diagnostic was emitted,
/// @c false otherwise.
bool Sema::RequireLiteralType(SourceLocation Loc, QualType T,
                              TypeDiagnoser &Diagnoser) {
  assert(!T->isDependentType() && "type should not be dependent");

  QualType ElemType = Context.getBaseElementType(T);
  if ((isCompleteType(Loc, ElemType) || ElemType->isVoidType()) &&
      T->isLiteralType(Context))
    return false;

  Diagnoser.diagnose(*this, Loc, T);

  if (T->isVariableArrayType())
    return true;

  const RecordType *RT = ElemType->getAs<RecordType>();
  if (!RT)
    return true;

  const CXXRecordDecl *RD = cast<CXXRecordDecl>(RT->getDecl());

  // A partially-defined class type can't be a literal type, because a literal
  // class type must have a trivial destructor (which can't be checked until
  // the class definition is complete).
  if (RequireCompleteType(Loc, ElemType, diag::note_non_literal_incomplete, T))
    return true;

  // [expr.prim.lambda]p3:
  //   This class type is [not] a literal type.
  if (RD->isLambda() && !getLangOpts().CPlusPlus17) {
    Diag(RD->getLocation(), diag::note_non_literal_lambda);
    return true;
  }

  // If the class has virtual base classes, then it's not an aggregate, and
  // cannot have any constexpr constructors or a trivial default constructor,
  // so is non-literal. This is better to diagnose than the resulting absence
  // of constexpr constructors.
  if (RD->getNumVBases()) {
    Diag(RD->getLocation(), diag::note_non_literal_virtual_base)
      << getLiteralDiagFromTagKind(RD->getTagKind()) << RD->getNumVBases();
    for (const auto &I : RD->vbases())
      Diag(I.getBeginLoc(), diag::note_constexpr_virtual_base_here)
          << I.getSourceRange();
  } else if (!RD->isAggregate() && !RD->hasConstexprNonCopyMoveConstructor() &&
             !RD->hasTrivialDefaultConstructor()) {
    Diag(RD->getLocation(), diag::note_non_literal_no_constexpr_ctors) << RD;
  } else if (RD->hasNonLiteralTypeFieldsOrBases()) {
    for (const auto &I : RD->bases()) {
      if (!I.getType()->isLiteralType(Context)) {
        Diag(I.getBeginLoc(), diag::note_non_literal_base_class)
            << RD << I.getType() << I.getSourceRange();
        return true;
      }
    }
    for (const auto *I : RD->fields()) {
      if (!I->getType()->isLiteralType(Context) ||
          I->getType().isVolatileQualified()) {
        Diag(I->getLocation(), diag::note_non_literal_field)
          << RD << I << I->getType()
          << I->getType().isVolatileQualified();
        return true;
      }
    }
  } else if (getLangOpts().CPlusPlus20 ? !RD->hasConstexprDestructor()
                                       : !RD->hasTrivialDestructor()) {
    // All fields and bases are of literal types, so have trivial or constexpr
    // destructors. If this class's destructor is non-trivial / non-constexpr,
    // it must be user-declared.
    CXXDestructorDecl *Dtor = RD->getDestructor();
    assert(Dtor && "class has literal fields and bases but no dtor?");
    if (!Dtor)
      return true;

    if (getLangOpts().CPlusPlus20) {
      Diag(Dtor->getLocation(), diag::note_non_literal_non_constexpr_dtor)
          << RD;
    } else {
      Diag(Dtor->getLocation(), Dtor->isUserProvided()
                                    ? diag::note_non_literal_user_provided_dtor
                                    : diag::note_non_literal_nontrivial_dtor)
          << RD;
      if (!Dtor->isUserProvided())
        SpecialMemberIsTrivial(Dtor, CXXDestructor, TAH_IgnoreTrivialABI,
                               /*Diagnose*/ true);
    }
  }

  return true;
}

bool Sema::RequireLiteralType(SourceLocation Loc, QualType T, unsigned DiagID) {
  BoundTypeDiagnoser<> Diagnoser(DiagID);
  return RequireLiteralType(Loc, T, Diagnoser);
}

/// Retrieve a version of the type 'T' that is elaborated by Keyword, qualified
/// by the nested-name-specifier contained in SS, and that is (re)declared by
/// OwnedTagDecl, which is nullptr if this is not a (re)declaration.
QualType Sema::getElaboratedType(ElaboratedTypeKeyword Keyword,
                                 const CXXScopeSpec &SS, QualType T,
                                 TagDecl *OwnedTagDecl) {
  if (T.isNull())
    return T;
  NestedNameSpecifier *NNS;
  if (SS.isValid())
    NNS = SS.getScopeRep();
  else {
    if (Keyword == ETK_None)
      return T;
    NNS = nullptr;
  }
  return Context.getElaboratedType(Keyword, NNS, T, OwnedTagDecl);
}

QualType Sema::BuildTypeofExprType(Expr *E, SourceLocation Loc) {
  assert(!E->hasPlaceholderType() && "unexpected placeholder");

  if (!getLangOpts().CPlusPlus && E->refersToBitField())
    Diag(E->getExprLoc(), diag::err_sizeof_alignof_typeof_bitfield) << 2;

  if (!E->isTypeDependent()) {
    QualType T = E->getType();
    if (const TagType *TT = T->getAs<TagType>())
      DiagnoseUseOfDecl(TT->getDecl(), E->getExprLoc());
  }
  return Context.getTypeOfExprType(E);
}

/// getDecltypeForExpr - Given an expr, will return the decltype for
/// that expression, according to the rules in C++11
/// [dcl.type.simple]p4 and C++11 [expr.lambda.prim]p18.
static QualType getDecltypeForExpr(Sema &S, Expr *E) {
  if (E->isTypeDependent())
    return S.Context.DependentTy;

  // C++11 [dcl.type.simple]p4:
  //   The type denoted by decltype(e) is defined as follows:
  //
  //     - if e is an unparenthesized id-expression or an unparenthesized class
  //       member access (5.2.5), decltype(e) is the type of the entity named
  //       by e. If there is no such entity, or if e names a set of overloaded
  //       functions, the program is ill-formed;
  //
  // We apply the same rules for Objective-C ivar and property references.
  if (const DeclRefExpr *DRE = dyn_cast<DeclRefExpr>(E)) {
    const ValueDecl *VD = DRE->getDecl();
    return VD->getType();
  } else if (const MemberExpr *ME = dyn_cast<MemberExpr>(E)) {
    if (const ValueDecl *VD = ME->getMemberDecl())
      if (isa<FieldDecl>(VD) || isa<VarDecl>(VD))
        return VD->getType();
  } else if (const ObjCIvarRefExpr *IR = dyn_cast<ObjCIvarRefExpr>(E)) {
    return IR->getDecl()->getType();
  } else if (const ObjCPropertyRefExpr *PR = dyn_cast<ObjCPropertyRefExpr>(E)) {
    if (PR->isExplicitProperty())
      return PR->getExplicitProperty()->getType();
  } else if (auto *PE = dyn_cast<PredefinedExpr>(E)) {
    return PE->getType();
  }

  // C++11 [expr.lambda.prim]p18:
  //   Every occurrence of decltype((x)) where x is a possibly
  //   parenthesized id-expression that names an entity of automatic
  //   storage duration is treated as if x were transformed into an
  //   access to a corresponding data member of the closure type that
  //   would have been declared if x were an odr-use of the denoted
  //   entity.
  using namespace sema;
  if (S.getCurLambda()) {
    if (isa<ParenExpr>(E)) {
      if (DeclRefExpr *DRE = dyn_cast<DeclRefExpr>(E->IgnoreParens())) {
        if (VarDecl *Var = dyn_cast<VarDecl>(DRE->getDecl())) {
          QualType T = S.getCapturedDeclRefType(Var, DRE->getLocation());
          if (!T.isNull())
            return S.Context.getLValueReferenceType(T);
        }
      }
    }
  }


  // C++11 [dcl.type.simple]p4:
  //   [...]
  QualType T = E->getType();
  switch (E->getValueKind()) {
  //     - otherwise, if e is an xvalue, decltype(e) is T&&, where T is the
  //       type of e;
  case VK_XValue: T = S.Context.getRValueReferenceType(T); break;
  //     - otherwise, if e is an lvalue, decltype(e) is T&, where T is the
  //       type of e;
  case VK_LValue: T = S.Context.getLValueReferenceType(T); break;
  //  - otherwise, decltype(e) is the type of e.
  case VK_RValue: break;
  }

  return T;
}

QualType Sema::BuildDecltypeType(Expr *E, SourceLocation Loc,
                                 bool AsUnevaluated) {
  assert(!E->hasPlaceholderType() && "unexpected placeholder");

  if (AsUnevaluated && CodeSynthesisContexts.empty() &&
      E->HasSideEffects(Context, false)) {
    // The expression operand for decltype is in an unevaluated expression
    // context, so side effects could result in unintended consequences.
    Diag(E->getExprLoc(), diag::warn_side_effects_unevaluated_context);
  }

  return Context.getDecltypeType(E, getDecltypeForExpr(*this, E));
}

QualType Sema::BuildUnaryTransformType(QualType BaseType,
                                       UnaryTransformType::UTTKind UKind,
                                       SourceLocation Loc) {
  switch (UKind) {
  case UnaryTransformType::EnumUnderlyingType:
    if (!BaseType->isDependentType() && !BaseType->isEnumeralType()) {
      Diag(Loc, diag::err_only_enums_have_underlying_types);
      return QualType();
    } else {
      QualType Underlying = BaseType;
      if (!BaseType->isDependentType()) {
        // The enum could be incomplete if we're parsing its definition or
        // recovering from an error.
        NamedDecl *FwdDecl = nullptr;
        if (BaseType->isIncompleteType(&FwdDecl)) {
          Diag(Loc, diag::err_underlying_type_of_incomplete_enum) << BaseType;
          Diag(FwdDecl->getLocation(), diag::note_forward_declaration) << FwdDecl;
          return QualType();
        }

        EnumDecl *ED = BaseType->getAs<EnumType>()->getDecl();
        assert(ED && "EnumType has no EnumDecl");

        DiagnoseUseOfDecl(ED, Loc);

        Underlying = ED->getIntegerType();
        assert(!Underlying.isNull());
      }
      return Context.getUnaryTransformType(BaseType, Underlying,
                                        UnaryTransformType::EnumUnderlyingType);
    }
  }
  llvm_unreachable("unknown unary transform type");
}

QualType Sema::BuildAtomicType(QualType T, SourceLocation Loc) {
  if (!T->isDependentType()) {
    // FIXME: It isn't entirely clear whether incomplete atomic types
    // are allowed or not; for simplicity, ban them for the moment.
    if (RequireCompleteType(Loc, T, diag::err_atomic_specifier_bad_type, 0))
      return QualType();

    int DisallowedKind = -1;
    if (T->isArrayType())
      DisallowedKind = 1;
    else if (T->isFunctionType())
      DisallowedKind = 2;
    else if (T->isReferenceType())
      DisallowedKind = 3;
    else if (T->isAtomicType())
      DisallowedKind = 4;
    else if (T.hasQualifiers())
      DisallowedKind = 5;
    else if (T->isSizelessType())
      DisallowedKind = 6;
    else if (!T.isTriviallyCopyableType(Context))
      // Some other non-trivially-copyable type (probably a C++ class)
      DisallowedKind = 7;
    else if (T->isExtIntType()) {
        DisallowedKind = 8;
    }

    if (DisallowedKind != -1) {
      Diag(Loc, diag::err_atomic_specifier_bad_type) << DisallowedKind << T;
      return QualType();
    }

    // FIXME: Do we need any handling for ARC here?
  }

  // Build the pointer type.
  return Context.getAtomicType(T);
}<|MERGE_RESOLUTION|>--- conflicted
+++ resolved
@@ -4065,7 +4065,31 @@
   }
 }
 
-<<<<<<< HEAD
+bool Sema::isCFError(RecordDecl *RD) {
+  // If we already know about CFError, test it directly.
+  if (CFError)
+    return CFError == RD;
+
+  // Check whether this is CFError, which we identify based on its bridge to
+  // NSError. CFErrorRef used to be declared with "objc_bridge" but is now
+  // declared with "objc_bridge_mutable", so look for either one of the two
+  // attributes.
+  if (RD->getTagKind() == TTK_Struct) {
+    IdentifierInfo *bridgedType = nullptr;
+    if (auto bridgeAttr = RD->getAttr<ObjCBridgeAttr>())
+      bridgedType = bridgeAttr->getBridgedType();
+    else if (auto bridgeAttr = RD->getAttr<ObjCBridgeMutableAttr>())
+      bridgedType = bridgeAttr->getBridgedType();
+
+    if (bridgedType == getNSErrorIdent()) {
+      CFError = RD;
+      return true;
+    }
+  }
+
+  return false;
+}
+
 bool Sema::isCFError(RecordDecl *recordDecl) {
   // If we already know about CFError, test it directly.
   if (CFError) {
@@ -4086,26 +4110,6 @@
 
     if (bridgedType == getNSErrorIdent()) {
       CFError = recordDecl;
-=======
-bool Sema::isCFError(RecordDecl *RD) {
-  // If we already know about CFError, test it directly.
-  if (CFError)
-    return CFError == RD;
-
-  // Check whether this is CFError, which we identify based on its bridge to
-  // NSError. CFErrorRef used to be declared with "objc_bridge" but is now
-  // declared with "objc_bridge_mutable", so look for either one of the two
-  // attributes.
-  if (RD->getTagKind() == TTK_Struct) {
-    IdentifierInfo *bridgedType = nullptr;
-    if (auto bridgeAttr = RD->getAttr<ObjCBridgeAttr>())
-      bridgedType = bridgeAttr->getBridgedType();
-    else if (auto bridgeAttr = RD->getAttr<ObjCBridgeMutableAttr>())
-      bridgedType = bridgeAttr->getBridgedType();
-
-    if (bridgedType == getNSErrorIdent()) {
-      CFError = RD;
->>>>>>> f4ac79a3
       return true;
     }
   }
