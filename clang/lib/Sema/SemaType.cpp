--- conflicted
+++ resolved
@@ -7056,12 +7056,8 @@
   // For the context-sensitive keywords/Objective-C property
   // attributes, require that the type be a single-level pointer.
   if (isContextSensitive) {
-<<<<<<< HEAD
-    const Type *pointeeType;
-=======
     // Make sure that the pointee isn't itself a pointer type.
     const Type *pointeeType = nullptr;
->>>>>>> 69d2fa9e
     if (desugared->isArrayType())
       pointeeType = desugared->getArrayElementTypeNoTypeQual();
     else if (desugared->isAnyPointerType())
