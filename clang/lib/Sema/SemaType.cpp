//===--- SemaType.cpp - Semantic Analysis for Types -----------------------===//
//
// Part of the LLVM Project, under the Apache License v2.0 with LLVM Exceptions.
// See https://llvm.org/LICENSE.txt for license information.
// SPDX-License-Identifier: Apache-2.0 WITH LLVM-exception
//
//===----------------------------------------------------------------------===//
//
//  This file implements type-related semantic analysis.
//
//===----------------------------------------------------------------------===//

#include "TypeLocBuilder.h"
#include "clang/AST/ASTConsumer.h"
#include "clang/AST/ASTContext.h"
#include "clang/AST/ASTMutationListener.h"
#include "clang/AST/ASTStructuralEquivalence.h"
#include "clang/AST/CXXInheritance.h"
#include "clang/AST/DeclObjC.h"
#include "clang/AST/DeclTemplate.h"
#include "clang/AST/Expr.h"
#include "clang/AST/TypeLoc.h"
#include "clang/AST/TypeLocVisitor.h"
#include "clang/Basic/PartialDiagnostic.h"
#include "clang/Basic/TargetInfo.h"
#include "clang/Lex/Preprocessor.h"
#include "clang/Sema/DeclSpec.h"
#include "clang/Sema/DelayedDiagnostic.h"
#include "clang/Sema/Lookup.h"
#include "clang/Sema/ScopeInfo.h"
#include "clang/Sema/SemaInternal.h"
#include "clang/Sema/Template.h"
#include "clang/Sema/TemplateInstCallback.h"
#include "llvm/ADT/SmallPtrSet.h"
#include "llvm/ADT/SmallString.h"
#include "llvm/ADT/StringSwitch.h"
#include "llvm/Support/ErrorHandling.h"

using namespace clang;

enum TypeDiagSelector {
  TDS_Function,
  TDS_Pointer,
  TDS_ObjCObjOrBlock
};

/// isOmittedBlockReturnType - Return true if this declarator is missing a
/// return type because this is a omitted return type on a block literal.
static bool isOmittedBlockReturnType(const Declarator &D) {
  if (D.getContext() != DeclaratorContext::BlockLiteralContext ||
      D.getDeclSpec().hasTypeSpecifier())
    return false;

  if (D.getNumTypeObjects() == 0)
    return true;   // ^{ ... }

  if (D.getNumTypeObjects() == 1 &&
      D.getTypeObject(0).Kind == DeclaratorChunk::Function)
    return true;   // ^(int X, float Y) { ... }

  return false;
}

/// diagnoseBadTypeAttribute - Diagnoses a type attribute which
/// doesn't apply to the given type.
static void diagnoseBadTypeAttribute(Sema &S, const ParsedAttr &attr,
                                     QualType type) {
  TypeDiagSelector WhichType;
  bool useExpansionLoc = true;
  switch (attr.getKind()) {
  case ParsedAttr::AT_ObjCGC:
    WhichType = TDS_Pointer;
    break;
  case ParsedAttr::AT_ObjCOwnership:
    WhichType = TDS_ObjCObjOrBlock;
    break;
  default:
    // Assume everything else was a function attribute.
    WhichType = TDS_Function;
    useExpansionLoc = false;
    break;
  }

  SourceLocation loc = attr.getLoc();
  StringRef name = attr.getAttrName()->getName();

  // The GC attributes are usually written with macros;  special-case them.
  IdentifierInfo *II = attr.isArgIdent(0) ? attr.getArgAsIdent(0)->Ident
                                          : nullptr;
  if (useExpansionLoc && loc.isMacroID() && II) {
    if (II->isStr("strong")) {
      if (S.findMacroSpelling(loc, "__strong")) name = "__strong";
    } else if (II->isStr("weak")) {
      if (S.findMacroSpelling(loc, "__weak")) name = "__weak";
    }
  }

  S.Diag(loc, diag::warn_type_attribute_wrong_type) << name << WhichType
    << type;
}

// objc_gc applies to Objective-C pointers or, otherwise, to the
// smallest available pointer type (i.e. 'void*' in 'void**').
#define OBJC_POINTER_TYPE_ATTRS_CASELIST                                       \
  case ParsedAttr::AT_ObjCGC:                                                  \
  case ParsedAttr::AT_ObjCOwnership

// Calling convention attributes.
#define CALLING_CONV_ATTRS_CASELIST                                            \
  case ParsedAttr::AT_CDecl:                                                   \
  case ParsedAttr::AT_FastCall:                                                \
  case ParsedAttr::AT_StdCall:                                                 \
  case ParsedAttr::AT_ThisCall:                                                \
  case ParsedAttr::AT_RegCall:                                                 \
  case ParsedAttr::AT_Pascal:                                                  \
  case ParsedAttr::AT_SwiftCall:                                               \
  case ParsedAttr::AT_VectorCall:                                              \
  case ParsedAttr::AT_AArch64VectorPcs:                                        \
  case ParsedAttr::AT_MSABI:                                                   \
  case ParsedAttr::AT_SysVABI:                                                 \
  case ParsedAttr::AT_Pcs:                                                     \
  case ParsedAttr::AT_IntelOclBicc:                                            \
  case ParsedAttr::AT_PreserveMost:                                            \
  case ParsedAttr::AT_PreserveAll

// Function type attributes.
#define FUNCTION_TYPE_ATTRS_CASELIST                                           \
  case ParsedAttr::AT_NSReturnsRetained:                                       \
  case ParsedAttr::AT_NoReturn:                                                \
  case ParsedAttr::AT_Regparm:                                                 \
  case ParsedAttr::AT_AnyX86NoCallerSavedRegisters:                            \
  case ParsedAttr::AT_AnyX86NoCfCheck:                                         \
    CALLING_CONV_ATTRS_CASELIST

// Microsoft-specific type qualifiers.
#define MS_TYPE_ATTRS_CASELIST                                                 \
  case ParsedAttr::AT_Ptr32:                                                   \
  case ParsedAttr::AT_Ptr64:                                                   \
  case ParsedAttr::AT_SPtr:                                                    \
  case ParsedAttr::AT_UPtr

// Nullability qualifiers.
#define NULLABILITY_TYPE_ATTRS_CASELIST                                        \
  case ParsedAttr::AT_TypeNonNull:                                             \
  case ParsedAttr::AT_TypeNullable:                                            \
  case ParsedAttr::AT_TypeNullUnspecified

namespace {
  /// An object which stores processing state for the entire
  /// GetTypeForDeclarator process.
  class TypeProcessingState {
    Sema &sema;

    /// The declarator being processed.
    Declarator &declarator;

    /// The index of the declarator chunk we're currently processing.
    /// May be the total number of valid chunks, indicating the
    /// DeclSpec.
    unsigned chunkIndex;

    /// Whether there are non-trivial modifications to the decl spec.
    bool trivial;

    /// Whether we saved the attributes in the decl spec.
    bool hasSavedAttrs;

    /// The original set of attributes on the DeclSpec.
    SmallVector<ParsedAttr *, 2> savedAttrs;

    /// A list of attributes to diagnose the uselessness of when the
    /// processing is complete.
    SmallVector<ParsedAttr *, 2> ignoredTypeAttrs;

    /// Attributes corresponding to AttributedTypeLocs that we have not yet
    /// populated.
    // FIXME: The two-phase mechanism by which we construct Types and fill
    // their TypeLocs makes it hard to correctly assign these. We keep the
    // attributes in creation order as an attempt to make them line up
    // properly.
    using TypeAttrPair = std::pair<const AttributedType*, const Attr*>;
    SmallVector<TypeAttrPair, 8> AttrsForTypes;
    bool AttrsForTypesSorted = true;

    /// MacroQualifiedTypes mapping to macro expansion locations that will be
    /// stored in a MacroQualifiedTypeLoc.
    llvm::DenseMap<const MacroQualifiedType *, SourceLocation> LocsForMacros;

    /// Flag to indicate we parsed a noderef attribute. This is used for
    /// validating that noderef was used on a pointer or array.
    bool parsedNoDeref;

  public:
    TypeProcessingState(Sema &sema, Declarator &declarator)
        : sema(sema), declarator(declarator),
          chunkIndex(declarator.getNumTypeObjects()), trivial(true),
          hasSavedAttrs(false), parsedNoDeref(false) {}

    Sema &getSema() const {
      return sema;
    }

    Declarator &getDeclarator() const {
      return declarator;
    }

    bool isProcessingDeclSpec() const {
      return chunkIndex == declarator.getNumTypeObjects();
    }

    unsigned getCurrentChunkIndex() const {
      return chunkIndex;
    }

    void setCurrentChunkIndex(unsigned idx) {
      assert(idx <= declarator.getNumTypeObjects());
      chunkIndex = idx;
    }

    ParsedAttributesView &getCurrentAttributes() const {
      if (isProcessingDeclSpec())
        return getMutableDeclSpec().getAttributes();
      return declarator.getTypeObject(chunkIndex).getAttrs();
    }

    /// Save the current set of attributes on the DeclSpec.
    void saveDeclSpecAttrs() {
      // Don't try to save them multiple times.
      if (hasSavedAttrs) return;

      DeclSpec &spec = getMutableDeclSpec();
      for (ParsedAttr &AL : spec.getAttributes())
        savedAttrs.push_back(&AL);
      trivial &= savedAttrs.empty();
      hasSavedAttrs = true;
    }

    /// Record that we had nowhere to put the given type attribute.
    /// We will diagnose such attributes later.
    void addIgnoredTypeAttr(ParsedAttr &attr) {
      ignoredTypeAttrs.push_back(&attr);
    }

    /// Diagnose all the ignored type attributes, given that the
    /// declarator worked out to the given type.
    void diagnoseIgnoredTypeAttrs(QualType type) const {
      for (auto *Attr : ignoredTypeAttrs)
        diagnoseBadTypeAttribute(getSema(), *Attr, type);
    }

    /// Get an attributed type for the given attribute, and remember the Attr
    /// object so that we can attach it to the AttributedTypeLoc.
    QualType getAttributedType(Attr *A, QualType ModifiedType,
                               QualType EquivType) {
      QualType T =
          sema.Context.getAttributedType(A->getKind(), ModifiedType, EquivType);
      AttrsForTypes.push_back({cast<AttributedType>(T.getTypePtr()), A});
      AttrsForTypesSorted = false;
      return T;
    }

    /// Completely replace the \c auto in \p TypeWithAuto by
    /// \p Replacement. Also replace \p TypeWithAuto in \c TypeAttrPair if
    /// necessary.
    QualType ReplaceAutoType(QualType TypeWithAuto, QualType Replacement) {
      QualType T = sema.ReplaceAutoType(TypeWithAuto, Replacement);
      if (auto *AttrTy = TypeWithAuto->getAs<AttributedType>()) {
        // Attributed type still should be an attributed type after replacement.
        auto *NewAttrTy = cast<AttributedType>(T.getTypePtr());
        for (TypeAttrPair &A : AttrsForTypes) {
          if (A.first == AttrTy)
            A.first = NewAttrTy;
        }
        AttrsForTypesSorted = false;
      }
      return T;
    }

    /// Extract and remove the Attr* for a given attributed type.
    const Attr *takeAttrForAttributedType(const AttributedType *AT) {
      if (!AttrsForTypesSorted) {
        llvm::stable_sort(AttrsForTypes, llvm::less_first());
        AttrsForTypesSorted = true;
      }

      // FIXME: This is quadratic if we have lots of reuses of the same
      // attributed type.
      for (auto It = std::partition_point(
               AttrsForTypes.begin(), AttrsForTypes.end(),
               [=](const TypeAttrPair &A) { return A.first < AT; });
           It != AttrsForTypes.end() && It->first == AT; ++It) {
        if (It->second) {
          const Attr *Result = It->second;
          It->second = nullptr;
          return Result;
        }
      }

      llvm_unreachable("no Attr* for AttributedType*");
    }

    SourceLocation
    getExpansionLocForMacroQualifiedType(const MacroQualifiedType *MQT) const {
      auto FoundLoc = LocsForMacros.find(MQT);
      assert(FoundLoc != LocsForMacros.end() &&
             "Unable to find macro expansion location for MacroQualifedType");
      return FoundLoc->second;
    }

    void setExpansionLocForMacroQualifiedType(const MacroQualifiedType *MQT,
                                              SourceLocation Loc) {
      LocsForMacros[MQT] = Loc;
    }

    void setParsedNoDeref(bool parsed) { parsedNoDeref = parsed; }

    bool didParseNoDeref() const { return parsedNoDeref; }

    ~TypeProcessingState() {
      if (trivial) return;

      restoreDeclSpecAttrs();
    }

  private:
    DeclSpec &getMutableDeclSpec() const {
      return const_cast<DeclSpec&>(declarator.getDeclSpec());
    }

    void restoreDeclSpecAttrs() {
      assert(hasSavedAttrs);

      getMutableDeclSpec().getAttributes().clearListOnly();
      for (ParsedAttr *AL : savedAttrs)
        getMutableDeclSpec().getAttributes().addAtEnd(AL);
    }
  };
} // end anonymous namespace

static void moveAttrFromListToList(ParsedAttr &attr,
                                   ParsedAttributesView &fromList,
                                   ParsedAttributesView &toList) {
  fromList.remove(&attr);
  toList.addAtEnd(&attr);
}

/// The location of a type attribute.
enum TypeAttrLocation {
  /// The attribute is in the decl-specifier-seq.
  TAL_DeclSpec,
  /// The attribute is part of a DeclaratorChunk.
  TAL_DeclChunk,
  /// The attribute is immediately after the declaration's name.
  TAL_DeclName
};

static void processTypeAttrs(TypeProcessingState &state, QualType &type,
                             TypeAttrLocation TAL, ParsedAttributesView &attrs);

static bool handleFunctionTypeAttr(TypeProcessingState &state, ParsedAttr &attr,
                                   QualType &type);

static bool handleMSPointerTypeQualifierAttr(TypeProcessingState &state,
                                             ParsedAttr &attr, QualType &type);

static bool handleObjCGCTypeAttr(TypeProcessingState &state, ParsedAttr &attr,
                                 QualType &type);

static bool handleObjCOwnershipTypeAttr(TypeProcessingState &state,
                                        ParsedAttr &attr, QualType &type);

static bool handleObjCPointerTypeAttr(TypeProcessingState &state,
                                      ParsedAttr &attr, QualType &type) {
  if (attr.getKind() == ParsedAttr::AT_ObjCGC)
    return handleObjCGCTypeAttr(state, attr, type);
  assert(attr.getKind() == ParsedAttr::AT_ObjCOwnership);
  return handleObjCOwnershipTypeAttr(state, attr, type);
}

/// Given the index of a declarator chunk, check whether that chunk
/// directly specifies the return type of a function and, if so, find
/// an appropriate place for it.
///
/// \param i - a notional index which the search will start
///   immediately inside
///
/// \param onlyBlockPointers Whether we should only look into block
/// pointer types (vs. all pointer types).
static DeclaratorChunk *maybeMovePastReturnType(Declarator &declarator,
                                                unsigned i,
                                                bool onlyBlockPointers) {
  assert(i <= declarator.getNumTypeObjects());

  DeclaratorChunk *result = nullptr;

  // First, look inwards past parens for a function declarator.
  for (; i != 0; --i) {
    DeclaratorChunk &fnChunk = declarator.getTypeObject(i-1);
    switch (fnChunk.Kind) {
    case DeclaratorChunk::Paren:
      continue;

    // If we find anything except a function, bail out.
    case DeclaratorChunk::Pointer:
    case DeclaratorChunk::BlockPointer:
    case DeclaratorChunk::Array:
    case DeclaratorChunk::Reference:
    case DeclaratorChunk::MemberPointer:
    case DeclaratorChunk::Pipe:
      return result;

    // If we do find a function declarator, scan inwards from that,
    // looking for a (block-)pointer declarator.
    case DeclaratorChunk::Function:
      for (--i; i != 0; --i) {
        DeclaratorChunk &ptrChunk = declarator.getTypeObject(i-1);
        switch (ptrChunk.Kind) {
        case DeclaratorChunk::Paren:
        case DeclaratorChunk::Array:
        case DeclaratorChunk::Function:
        case DeclaratorChunk::Reference:
        case DeclaratorChunk::Pipe:
          continue;

        case DeclaratorChunk::MemberPointer:
        case DeclaratorChunk::Pointer:
          if (onlyBlockPointers)
            continue;

          LLVM_FALLTHROUGH;

        case DeclaratorChunk::BlockPointer:
          result = &ptrChunk;
          goto continue_outer;
        }
        llvm_unreachable("bad declarator chunk kind");
      }

      // If we run out of declarators doing that, we're done.
      return result;
    }
    llvm_unreachable("bad declarator chunk kind");

    // Okay, reconsider from our new point.
  continue_outer: ;
  }

  // Ran out of chunks, bail out.
  return result;
}

/// Given that an objc_gc attribute was written somewhere on a
/// declaration *other* than on the declarator itself (for which, use
/// distributeObjCPointerTypeAttrFromDeclarator), and given that it
/// didn't apply in whatever position it was written in, try to move
/// it to a more appropriate position.
static void distributeObjCPointerTypeAttr(TypeProcessingState &state,
                                          ParsedAttr &attr, QualType type) {
  Declarator &declarator = state.getDeclarator();

  // Move it to the outermost normal or block pointer declarator.
  for (unsigned i = state.getCurrentChunkIndex(); i != 0; --i) {
    DeclaratorChunk &chunk = declarator.getTypeObject(i-1);
    switch (chunk.Kind) {
    case DeclaratorChunk::Pointer:
    case DeclaratorChunk::BlockPointer: {
      // But don't move an ARC ownership attribute to the return type
      // of a block.
      DeclaratorChunk *destChunk = nullptr;
      if (state.isProcessingDeclSpec() &&
          attr.getKind() == ParsedAttr::AT_ObjCOwnership)
        destChunk = maybeMovePastReturnType(declarator, i - 1,
                                            /*onlyBlockPointers=*/true);
      if (!destChunk) destChunk = &chunk;

      moveAttrFromListToList(attr, state.getCurrentAttributes(),
                             destChunk->getAttrs());
      return;
    }

    case DeclaratorChunk::Paren:
    case DeclaratorChunk::Array:
      continue;

    // We may be starting at the return type of a block.
    case DeclaratorChunk::Function:
      if (state.isProcessingDeclSpec() &&
          attr.getKind() == ParsedAttr::AT_ObjCOwnership) {
        if (DeclaratorChunk *dest = maybeMovePastReturnType(
                                      declarator, i,
                                      /*onlyBlockPointers=*/true)) {
          moveAttrFromListToList(attr, state.getCurrentAttributes(),
                                 dest->getAttrs());
          return;
        }
      }
      goto error;

    // Don't walk through these.
    case DeclaratorChunk::Reference:
    case DeclaratorChunk::MemberPointer:
    case DeclaratorChunk::Pipe:
      goto error;
    }
  }
 error:

  diagnoseBadTypeAttribute(state.getSema(), attr, type);
}

/// Distribute an objc_gc type attribute that was written on the
/// declarator.
static void distributeObjCPointerTypeAttrFromDeclarator(
    TypeProcessingState &state, ParsedAttr &attr, QualType &declSpecType) {
  Declarator &declarator = state.getDeclarator();

  // objc_gc goes on the innermost pointer to something that's not a
  // pointer.
  unsigned innermost = -1U;
  bool considerDeclSpec = true;
  for (unsigned i = 0, e = declarator.getNumTypeObjects(); i != e; ++i) {
    DeclaratorChunk &chunk = declarator.getTypeObject(i);
    switch (chunk.Kind) {
    case DeclaratorChunk::Pointer:
    case DeclaratorChunk::BlockPointer:
      innermost = i;
      continue;

    case DeclaratorChunk::Reference:
    case DeclaratorChunk::MemberPointer:
    case DeclaratorChunk::Paren:
    case DeclaratorChunk::Array:
    case DeclaratorChunk::Pipe:
      continue;

    case DeclaratorChunk::Function:
      considerDeclSpec = false;
      goto done;
    }
  }
 done:

  // That might actually be the decl spec if we weren't blocked by
  // anything in the declarator.
  if (considerDeclSpec) {
    if (handleObjCPointerTypeAttr(state, attr, declSpecType)) {
      // Splice the attribute into the decl spec.  Prevents the
      // attribute from being applied multiple times and gives
      // the source-location-filler something to work with.
      state.saveDeclSpecAttrs();
      declarator.getMutableDeclSpec().getAttributes().takeOneFrom(
          declarator.getAttributes(), &attr);
      return;
    }
  }

  // Otherwise, if we found an appropriate chunk, splice the attribute
  // into it.
  if (innermost != -1U) {
    moveAttrFromListToList(attr, declarator.getAttributes(),
                           declarator.getTypeObject(innermost).getAttrs());
    return;
  }

  // Otherwise, diagnose when we're done building the type.
  declarator.getAttributes().remove(&attr);
  state.addIgnoredTypeAttr(attr);
}

/// A function type attribute was written somewhere in a declaration
/// *other* than on the declarator itself or in the decl spec.  Given
/// that it didn't apply in whatever position it was written in, try
/// to move it to a more appropriate position.
static void distributeFunctionTypeAttr(TypeProcessingState &state,
                                       ParsedAttr &attr, QualType type) {
  Declarator &declarator = state.getDeclarator();

  // Try to push the attribute from the return type of a function to
  // the function itself.
  for (unsigned i = state.getCurrentChunkIndex(); i != 0; --i) {
    DeclaratorChunk &chunk = declarator.getTypeObject(i-1);
    switch (chunk.Kind) {
    case DeclaratorChunk::Function:
      moveAttrFromListToList(attr, state.getCurrentAttributes(),
                             chunk.getAttrs());
      return;

    case DeclaratorChunk::Paren:
    case DeclaratorChunk::Pointer:
    case DeclaratorChunk::BlockPointer:
    case DeclaratorChunk::Array:
    case DeclaratorChunk::Reference:
    case DeclaratorChunk::MemberPointer:
    case DeclaratorChunk::Pipe:
      continue;
    }
  }

  diagnoseBadTypeAttribute(state.getSema(), attr, type);
}

/// Try to distribute a function type attribute to the innermost
/// function chunk or type.  Returns true if the attribute was
/// distributed, false if no location was found.
static bool distributeFunctionTypeAttrToInnermost(
    TypeProcessingState &state, ParsedAttr &attr,
    ParsedAttributesView &attrList, QualType &declSpecType) {
  Declarator &declarator = state.getDeclarator();

  // Put it on the innermost function chunk, if there is one.
  for (unsigned i = 0, e = declarator.getNumTypeObjects(); i != e; ++i) {
    DeclaratorChunk &chunk = declarator.getTypeObject(i);
    if (chunk.Kind != DeclaratorChunk::Function) continue;

    moveAttrFromListToList(attr, attrList, chunk.getAttrs());
    return true;
  }

  return handleFunctionTypeAttr(state, attr, declSpecType);
}

/// A function type attribute was written in the decl spec.  Try to
/// apply it somewhere.
static void distributeFunctionTypeAttrFromDeclSpec(TypeProcessingState &state,
                                                   ParsedAttr &attr,
                                                   QualType &declSpecType) {
  state.saveDeclSpecAttrs();

  // C++11 attributes before the decl specifiers actually appertain to
  // the declarators. Move them straight there. We don't support the
  // 'put them wherever you like' semantics we allow for GNU attributes.
  if (attr.isCXX11Attribute()) {
    moveAttrFromListToList(attr, state.getCurrentAttributes(),
                           state.getDeclarator().getAttributes());
    return;
  }

  // Try to distribute to the innermost.
  if (distributeFunctionTypeAttrToInnermost(
          state, attr, state.getCurrentAttributes(), declSpecType))
    return;

  // If that failed, diagnose the bad attribute when the declarator is
  // fully built.
  state.addIgnoredTypeAttr(attr);
}

/// A function type attribute was written on the declarator.  Try to
/// apply it somewhere.
static void distributeFunctionTypeAttrFromDeclarator(TypeProcessingState &state,
                                                     ParsedAttr &attr,
                                                     QualType &declSpecType) {
  Declarator &declarator = state.getDeclarator();

  // Try to distribute to the innermost.
  if (distributeFunctionTypeAttrToInnermost(
          state, attr, declarator.getAttributes(), declSpecType))
    return;

  // If that failed, diagnose the bad attribute when the declarator is
  // fully built.
  declarator.getAttributes().remove(&attr);
  state.addIgnoredTypeAttr(attr);
}

/// Given that there are attributes written on the declarator
/// itself, try to distribute any type attributes to the appropriate
/// declarator chunk.
///
/// These are attributes like the following:
///   int f ATTR;
///   int (f ATTR)();
/// but not necessarily this:
///   int f() ATTR;
static void distributeTypeAttrsFromDeclarator(TypeProcessingState &state,
                                              QualType &declSpecType) {
  // Collect all the type attributes from the declarator itself.
  assert(!state.getDeclarator().getAttributes().empty() &&
         "declarator has no attrs!");
  // The called functions in this loop actually remove things from the current
  // list, so iterating over the existing list isn't possible.  Instead, make a
  // non-owning copy and iterate over that.
  ParsedAttributesView AttrsCopy{state.getDeclarator().getAttributes()};
  for (ParsedAttr &attr : AttrsCopy) {
    // Do not distribute C++11 attributes. They have strict rules for what
    // they appertain to.
    if (attr.isCXX11Attribute())
      continue;

    switch (attr.getKind()) {
    OBJC_POINTER_TYPE_ATTRS_CASELIST:
      distributeObjCPointerTypeAttrFromDeclarator(state, attr, declSpecType);
      break;

    FUNCTION_TYPE_ATTRS_CASELIST:
      distributeFunctionTypeAttrFromDeclarator(state, attr, declSpecType);
      break;

    MS_TYPE_ATTRS_CASELIST:
      // Microsoft type attributes cannot go after the declarator-id.
      continue;

    NULLABILITY_TYPE_ATTRS_CASELIST:
      // Nullability specifiers cannot go after the declarator-id.

    // Objective-C __kindof does not get distributed.
    case ParsedAttr::AT_ObjCKindOf:
      continue;

    default:
      break;
    }
  }
}

/// Add a synthetic '()' to a block-literal declarator if it is
/// required, given the return type.
static void maybeSynthesizeBlockSignature(TypeProcessingState &state,
                                          QualType declSpecType) {
  Declarator &declarator = state.getDeclarator();

  // First, check whether the declarator would produce a function,
  // i.e. whether the innermost semantic chunk is a function.
  if (declarator.isFunctionDeclarator()) {
    // If so, make that declarator a prototyped declarator.
    declarator.getFunctionTypeInfo().hasPrototype = true;
    return;
  }

  // If there are any type objects, the type as written won't name a
  // function, regardless of the decl spec type.  This is because a
  // block signature declarator is always an abstract-declarator, and
  // abstract-declarators can't just be parentheses chunks.  Therefore
  // we need to build a function chunk unless there are no type
  // objects and the decl spec type is a function.
  if (!declarator.getNumTypeObjects() && declSpecType->isFunctionType())
    return;

  // Note that there *are* cases with invalid declarators where
  // declarators consist solely of parentheses.  In general, these
  // occur only in failed efforts to make function declarators, so
  // faking up the function chunk is still the right thing to do.

  // Otherwise, we need to fake up a function declarator.
  SourceLocation loc = declarator.getBeginLoc();

  // ...and *prepend* it to the declarator.
  SourceLocation NoLoc;
  declarator.AddInnermostTypeInfo(DeclaratorChunk::getFunction(
      /*HasProto=*/true,
      /*IsAmbiguous=*/false,
      /*LParenLoc=*/NoLoc,
      /*ArgInfo=*/nullptr,
      /*NumParams=*/0,
      /*EllipsisLoc=*/NoLoc,
      /*RParenLoc=*/NoLoc,
      /*RefQualifierIsLvalueRef=*/true,
      /*RefQualifierLoc=*/NoLoc,
      /*MutableLoc=*/NoLoc, EST_None,
      /*ESpecRange=*/SourceRange(),
      /*Exceptions=*/nullptr,
      /*ExceptionRanges=*/nullptr,
      /*NumExceptions=*/0,
      /*NoexceptExpr=*/nullptr,
      /*ExceptionSpecTokens=*/nullptr,
      /*DeclsInPrototype=*/None, loc, loc, declarator));

  // For consistency, make sure the state still has us as processing
  // the decl spec.
  assert(state.getCurrentChunkIndex() == declarator.getNumTypeObjects() - 1);
  state.setCurrentChunkIndex(declarator.getNumTypeObjects());
}

static void diagnoseAndRemoveTypeQualifiers(Sema &S, const DeclSpec &DS,
                                            unsigned &TypeQuals,
                                            QualType TypeSoFar,
                                            unsigned RemoveTQs,
                                            unsigned DiagID) {
  // If this occurs outside a template instantiation, warn the user about
  // it; they probably didn't mean to specify a redundant qualifier.
  typedef std::pair<DeclSpec::TQ, SourceLocation> QualLoc;
  for (QualLoc Qual : {QualLoc(DeclSpec::TQ_const, DS.getConstSpecLoc()),
                       QualLoc(DeclSpec::TQ_restrict, DS.getRestrictSpecLoc()),
                       QualLoc(DeclSpec::TQ_volatile, DS.getVolatileSpecLoc()),
                       QualLoc(DeclSpec::TQ_atomic, DS.getAtomicSpecLoc())}) {
    if (!(RemoveTQs & Qual.first))
      continue;

    if (!S.inTemplateInstantiation()) {
      if (TypeQuals & Qual.first)
        S.Diag(Qual.second, DiagID)
          << DeclSpec::getSpecifierName(Qual.first) << TypeSoFar
          << FixItHint::CreateRemoval(Qual.second);
    }

    TypeQuals &= ~Qual.first;
  }
}

/// Return true if this is omitted block return type. Also check type
/// attributes and type qualifiers when returning true.
static bool checkOmittedBlockReturnType(Sema &S, Declarator &declarator,
                                        QualType Result) {
  if (!isOmittedBlockReturnType(declarator))
    return false;

  // Warn if we see type attributes for omitted return type on a block literal.
  SmallVector<ParsedAttr *, 2> ToBeRemoved;
  for (ParsedAttr &AL : declarator.getMutableDeclSpec().getAttributes()) {
    if (AL.isInvalid() || !AL.isTypeAttr())
      continue;
    S.Diag(AL.getLoc(),
           diag::warn_block_literal_attributes_on_omitted_return_type)
        << AL;
    ToBeRemoved.push_back(&AL);
  }
  // Remove bad attributes from the list.
  for (ParsedAttr *AL : ToBeRemoved)
    declarator.getMutableDeclSpec().getAttributes().remove(AL);

  // Warn if we see type qualifiers for omitted return type on a block literal.
  const DeclSpec &DS = declarator.getDeclSpec();
  unsigned TypeQuals = DS.getTypeQualifiers();
  diagnoseAndRemoveTypeQualifiers(S, DS, TypeQuals, Result, (unsigned)-1,
      diag::warn_block_literal_qualifiers_on_omitted_return_type);
  declarator.getMutableDeclSpec().ClearTypeQualifiers();

  return true;
}

/// Apply Objective-C type arguments to the given type.
static QualType applyObjCTypeArgs(Sema &S, SourceLocation loc, QualType type,
                                  ArrayRef<TypeSourceInfo *> typeArgs,
                                  SourceRange typeArgsRange,
                                  bool failOnError = false) {
  // We can only apply type arguments to an Objective-C class type.
  const auto *objcObjectType = type->getAs<ObjCObjectType>();
  if (!objcObjectType || !objcObjectType->getInterface()) {
    S.Diag(loc, diag::err_objc_type_args_non_class)
      << type
      << typeArgsRange;

    if (failOnError)
      return QualType();
    return type;
  }

  // The class type must be parameterized.
  ObjCInterfaceDecl *objcClass = objcObjectType->getInterface();
  ObjCTypeParamList *typeParams = objcClass->getTypeParamList();
  if (!typeParams) {
    S.Diag(loc, diag::err_objc_type_args_non_parameterized_class)
      << objcClass->getDeclName()
      << FixItHint::CreateRemoval(typeArgsRange);

    if (failOnError)
      return QualType();

    return type;
  }

  // The type must not already be specialized.
  if (objcObjectType->isSpecialized()) {
    S.Diag(loc, diag::err_objc_type_args_specialized_class)
      << type
      << FixItHint::CreateRemoval(typeArgsRange);

    if (failOnError)
      return QualType();

    return type;
  }

  // Check the type arguments.
  SmallVector<QualType, 4> finalTypeArgs;
  unsigned numTypeParams = typeParams->size();
  bool anyPackExpansions = false;
  for (unsigned i = 0, n = typeArgs.size(); i != n; ++i) {
    TypeSourceInfo *typeArgInfo = typeArgs[i];
    QualType typeArg = typeArgInfo->getType();

    // Type arguments cannot have explicit qualifiers or nullability.
    // We ignore indirect sources of these, e.g. behind typedefs or
    // template arguments.
    if (TypeLoc qual = typeArgInfo->getTypeLoc().findExplicitQualifierLoc()) {
      bool diagnosed = false;
      SourceRange rangeToRemove;
      if (auto attr = qual.getAs<AttributedTypeLoc>()) {
        rangeToRemove = attr.getLocalSourceRange();
        if (attr.getTypePtr()->getImmediateNullability()) {
          typeArg = attr.getTypePtr()->getModifiedType();
          S.Diag(attr.getBeginLoc(),
                 diag::err_objc_type_arg_explicit_nullability)
              << typeArg << FixItHint::CreateRemoval(rangeToRemove);
          diagnosed = true;
        }
      }

      if (!diagnosed) {
        S.Diag(qual.getBeginLoc(), diag::err_objc_type_arg_qualified)
            << typeArg << typeArg.getQualifiers().getAsString()
            << FixItHint::CreateRemoval(rangeToRemove);
      }
    }

    // Remove qualifiers even if they're non-local.
    typeArg = typeArg.getUnqualifiedType();

    finalTypeArgs.push_back(typeArg);

    if (typeArg->getAs<PackExpansionType>())
      anyPackExpansions = true;

    // Find the corresponding type parameter, if there is one.
    ObjCTypeParamDecl *typeParam = nullptr;
    if (!anyPackExpansions) {
      if (i < numTypeParams) {
        typeParam = typeParams->begin()[i];
      } else {
        // Too many arguments.
        S.Diag(loc, diag::err_objc_type_args_wrong_arity)
          << false
          << objcClass->getDeclName()
          << (unsigned)typeArgs.size()
          << numTypeParams;
        S.Diag(objcClass->getLocation(), diag::note_previous_decl)
          << objcClass;

        if (failOnError)
          return QualType();

        return type;
      }
    }

    // Objective-C object pointer types must be substitutable for the bounds.
    if (const auto *typeArgObjC = typeArg->getAs<ObjCObjectPointerType>()) {
      // If we don't have a type parameter to match against, assume
      // everything is fine. There was a prior pack expansion that
      // means we won't be able to match anything.
      if (!typeParam) {
        assert(anyPackExpansions && "Too many arguments?");
        continue;
      }

      // Retrieve the bound.
      QualType bound = typeParam->getUnderlyingType();
      const auto *boundObjC = bound->getAs<ObjCObjectPointerType>();

      // Determine whether the type argument is substitutable for the bound.
      if (typeArgObjC->isObjCIdType()) {
        // When the type argument is 'id', the only acceptable type
        // parameter bound is 'id'.
        if (boundObjC->isObjCIdType())
          continue;
      } else if (S.Context.canAssignObjCInterfaces(boundObjC, typeArgObjC)) {
        // Otherwise, we follow the assignability rules.
        continue;
      }

      // Diagnose the mismatch.
      S.Diag(typeArgInfo->getTypeLoc().getBeginLoc(),
             diag::err_objc_type_arg_does_not_match_bound)
          << typeArg << bound << typeParam->getDeclName();
      S.Diag(typeParam->getLocation(), diag::note_objc_type_param_here)
        << typeParam->getDeclName();

      if (failOnError)
        return QualType();

      return type;
    }

    // Block pointer types are permitted for unqualified 'id' bounds.
    if (typeArg->isBlockPointerType()) {
      // If we don't have a type parameter to match against, assume
      // everything is fine. There was a prior pack expansion that
      // means we won't be able to match anything.
      if (!typeParam) {
        assert(anyPackExpansions && "Too many arguments?");
        continue;
      }

      // Retrieve the bound.
      QualType bound = typeParam->getUnderlyingType();
      if (bound->isBlockCompatibleObjCPointerType(S.Context))
        continue;

      // Diagnose the mismatch.
      S.Diag(typeArgInfo->getTypeLoc().getBeginLoc(),
             diag::err_objc_type_arg_does_not_match_bound)
          << typeArg << bound << typeParam->getDeclName();
      S.Diag(typeParam->getLocation(), diag::note_objc_type_param_here)
        << typeParam->getDeclName();

      if (failOnError)
        return QualType();

      return type;
    }

    // Dependent types will be checked at instantiation time.
    if (typeArg->isDependentType()) {
      continue;
    }

    // Diagnose non-id-compatible type arguments.
    S.Diag(typeArgInfo->getTypeLoc().getBeginLoc(),
           diag::err_objc_type_arg_not_id_compatible)
        << typeArg << typeArgInfo->getTypeLoc().getSourceRange();

    if (failOnError)
      return QualType();

    return type;
  }

  // Make sure we didn't have the wrong number of arguments.
  if (!anyPackExpansions && finalTypeArgs.size() != numTypeParams) {
    S.Diag(loc, diag::err_objc_type_args_wrong_arity)
      << (typeArgs.size() < typeParams->size())
      << objcClass->getDeclName()
      << (unsigned)finalTypeArgs.size()
      << (unsigned)numTypeParams;
    S.Diag(objcClass->getLocation(), diag::note_previous_decl)
      << objcClass;

    if (failOnError)
      return QualType();

    return type;
  }

  // Success. Form the specialized type.
  return S.Context.getObjCObjectType(type, finalTypeArgs, { }, false);
}

QualType Sema::BuildObjCTypeParamType(const ObjCTypeParamDecl *Decl,
                                      SourceLocation ProtocolLAngleLoc,
                                      ArrayRef<ObjCProtocolDecl *> Protocols,
                                      ArrayRef<SourceLocation> ProtocolLocs,
                                      SourceLocation ProtocolRAngleLoc,
                                      bool FailOnError) {
  QualType Result = QualType(Decl->getTypeForDecl(), 0);
  if (!Protocols.empty()) {
    bool HasError;
    Result = Context.applyObjCProtocolQualifiers(Result, Protocols,
                                                 HasError);
    if (HasError) {
      Diag(SourceLocation(), diag::err_invalid_protocol_qualifiers)
        << SourceRange(ProtocolLAngleLoc, ProtocolRAngleLoc);
      if (FailOnError) Result = QualType();
    }
    if (FailOnError && Result.isNull())
      return QualType();
  }

  return Result;
}

QualType Sema::BuildObjCObjectType(QualType BaseType,
                                   SourceLocation Loc,
                                   SourceLocation TypeArgsLAngleLoc,
                                   ArrayRef<TypeSourceInfo *> TypeArgs,
                                   SourceLocation TypeArgsRAngleLoc,
                                   SourceLocation ProtocolLAngleLoc,
                                   ArrayRef<ObjCProtocolDecl *> Protocols,
                                   ArrayRef<SourceLocation> ProtocolLocs,
                                   SourceLocation ProtocolRAngleLoc,
                                   bool FailOnError) {
  QualType Result = BaseType;
  if (!TypeArgs.empty()) {
    Result = applyObjCTypeArgs(*this, Loc, Result, TypeArgs,
                               SourceRange(TypeArgsLAngleLoc,
                                           TypeArgsRAngleLoc),
                               FailOnError);
    if (FailOnError && Result.isNull())
      return QualType();
  }

  if (!Protocols.empty()) {
    bool HasError;
    Result = Context.applyObjCProtocolQualifiers(Result, Protocols,
                                                 HasError);
    if (HasError) {
      Diag(Loc, diag::err_invalid_protocol_qualifiers)
        << SourceRange(ProtocolLAngleLoc, ProtocolRAngleLoc);
      if (FailOnError) Result = QualType();
    }
    if (FailOnError && Result.isNull())
      return QualType();
  }

  return Result;
}

TypeResult Sema::actOnObjCProtocolQualifierType(
             SourceLocation lAngleLoc,
             ArrayRef<Decl *> protocols,
             ArrayRef<SourceLocation> protocolLocs,
             SourceLocation rAngleLoc) {
  // Form id<protocol-list>.
  QualType Result = Context.getObjCObjectType(
                      Context.ObjCBuiltinIdTy, { },
                      llvm::makeArrayRef(
                        (ObjCProtocolDecl * const *)protocols.data(),
                        protocols.size()),
                      false);
  Result = Context.getObjCObjectPointerType(Result);

  TypeSourceInfo *ResultTInfo = Context.CreateTypeSourceInfo(Result);
  TypeLoc ResultTL = ResultTInfo->getTypeLoc();

  auto ObjCObjectPointerTL = ResultTL.castAs<ObjCObjectPointerTypeLoc>();
  ObjCObjectPointerTL.setStarLoc(SourceLocation()); // implicit

  auto ObjCObjectTL = ObjCObjectPointerTL.getPointeeLoc()
                        .castAs<ObjCObjectTypeLoc>();
  ObjCObjectTL.setHasBaseTypeAsWritten(false);
  ObjCObjectTL.getBaseLoc().initialize(Context, SourceLocation());

  // No type arguments.
  ObjCObjectTL.setTypeArgsLAngleLoc(SourceLocation());
  ObjCObjectTL.setTypeArgsRAngleLoc(SourceLocation());

  // Fill in protocol qualifiers.
  ObjCObjectTL.setProtocolLAngleLoc(lAngleLoc);
  ObjCObjectTL.setProtocolRAngleLoc(rAngleLoc);
  for (unsigned i = 0, n = protocols.size(); i != n; ++i)
    ObjCObjectTL.setProtocolLoc(i, protocolLocs[i]);

  // We're done. Return the completed type to the parser.
  return CreateParsedType(Result, ResultTInfo);
}

TypeResult Sema::actOnObjCTypeArgsAndProtocolQualifiers(
             Scope *S,
             SourceLocation Loc,
             ParsedType BaseType,
             SourceLocation TypeArgsLAngleLoc,
             ArrayRef<ParsedType> TypeArgs,
             SourceLocation TypeArgsRAngleLoc,
             SourceLocation ProtocolLAngleLoc,
             ArrayRef<Decl *> Protocols,
             ArrayRef<SourceLocation> ProtocolLocs,
             SourceLocation ProtocolRAngleLoc) {
  TypeSourceInfo *BaseTypeInfo = nullptr;
  QualType T = GetTypeFromParser(BaseType, &BaseTypeInfo);
  if (T.isNull())
    return true;

  // Handle missing type-source info.
  if (!BaseTypeInfo)
    BaseTypeInfo = Context.getTrivialTypeSourceInfo(T, Loc);

  // Extract type arguments.
  SmallVector<TypeSourceInfo *, 4> ActualTypeArgInfos;
  for (unsigned i = 0, n = TypeArgs.size(); i != n; ++i) {
    TypeSourceInfo *TypeArgInfo = nullptr;
    QualType TypeArg = GetTypeFromParser(TypeArgs[i], &TypeArgInfo);
    if (TypeArg.isNull()) {
      ActualTypeArgInfos.clear();
      break;
    }

    assert(TypeArgInfo && "No type source info?");
    ActualTypeArgInfos.push_back(TypeArgInfo);
  }

  // Build the object type.
  QualType Result = BuildObjCObjectType(
      T, BaseTypeInfo->getTypeLoc().getSourceRange().getBegin(),
      TypeArgsLAngleLoc, ActualTypeArgInfos, TypeArgsRAngleLoc,
      ProtocolLAngleLoc,
      llvm::makeArrayRef((ObjCProtocolDecl * const *)Protocols.data(),
                         Protocols.size()),
      ProtocolLocs, ProtocolRAngleLoc,
      /*FailOnError=*/false);

  if (Result == T)
    return BaseType;

  // Create source information for this type.
  TypeSourceInfo *ResultTInfo = Context.CreateTypeSourceInfo(Result);
  TypeLoc ResultTL = ResultTInfo->getTypeLoc();

  // For id<Proto1, Proto2> or Class<Proto1, Proto2>, we'll have an
  // object pointer type. Fill in source information for it.
  if (auto ObjCObjectPointerTL = ResultTL.getAs<ObjCObjectPointerTypeLoc>()) {
    // The '*' is implicit.
    ObjCObjectPointerTL.setStarLoc(SourceLocation());
    ResultTL = ObjCObjectPointerTL.getPointeeLoc();
  }

  auto ObjCObjectTL = ResultTL.castAs<ObjCObjectTypeLoc>();

  // Type argument information.
  if (ObjCObjectTL.getNumTypeArgs() > 0) {
    assert(ObjCObjectTL.getNumTypeArgs() == ActualTypeArgInfos.size());
    ObjCObjectTL.setTypeArgsLAngleLoc(TypeArgsLAngleLoc);
    ObjCObjectTL.setTypeArgsRAngleLoc(TypeArgsRAngleLoc);
    for (unsigned i = 0, n = ActualTypeArgInfos.size(); i != n; ++i)
      ObjCObjectTL.setTypeArgTInfo(i, ActualTypeArgInfos[i]);
  } else {
    ObjCObjectTL.setTypeArgsLAngleLoc(SourceLocation());
    ObjCObjectTL.setTypeArgsRAngleLoc(SourceLocation());
  }

  // Protocol qualifier information.
  if (ObjCObjectTL.getNumProtocols() > 0) {
    assert(ObjCObjectTL.getNumProtocols() == Protocols.size());
    ObjCObjectTL.setProtocolLAngleLoc(ProtocolLAngleLoc);
    ObjCObjectTL.setProtocolRAngleLoc(ProtocolRAngleLoc);
    for (unsigned i = 0, n = Protocols.size(); i != n; ++i)
      ObjCObjectTL.setProtocolLoc(i, ProtocolLocs[i]);
  } else {
    ObjCObjectTL.setProtocolLAngleLoc(SourceLocation());
    ObjCObjectTL.setProtocolRAngleLoc(SourceLocation());
  }

  // Base type.
  ObjCObjectTL.setHasBaseTypeAsWritten(true);
  if (ObjCObjectTL.getType() == T)
    ObjCObjectTL.getBaseLoc().initializeFullCopy(BaseTypeInfo->getTypeLoc());
  else
    ObjCObjectTL.getBaseLoc().initialize(Context, Loc);

  // We're done. Return the completed type to the parser.
  return CreateParsedType(Result, ResultTInfo);
}

static OpenCLAccessAttr::Spelling
getImageAccess(const ParsedAttributesView &Attrs) {
  for (const ParsedAttr &AL : Attrs)
    if (AL.getKind() == ParsedAttr::AT_OpenCLAccess)
      return static_cast<OpenCLAccessAttr::Spelling>(AL.getSemanticSpelling());
  return OpenCLAccessAttr::Keyword_read_only;
}

/// Convert the specified declspec to the appropriate type
/// object.
/// \param state Specifies the declarator containing the declaration specifier
/// to be converted, along with other associated processing state.
/// \returns The type described by the declaration specifiers.  This function
/// never returns null.
static QualType ConvertDeclSpecToType(TypeProcessingState &state) {
  // FIXME: Should move the logic from DeclSpec::Finish to here for validity
  // checking.

  Sema &S = state.getSema();
  Declarator &declarator = state.getDeclarator();
  DeclSpec &DS = declarator.getMutableDeclSpec();
  SourceLocation DeclLoc = declarator.getIdentifierLoc();
  if (DeclLoc.isInvalid())
    DeclLoc = DS.getBeginLoc();

  ASTContext &Context = S.Context;

  QualType Result;
  switch (DS.getTypeSpecType()) {
  case DeclSpec::TST_void:
    Result = Context.VoidTy;
    break;
  case DeclSpec::TST_char:
    if (DS.getTypeSpecSign() == DeclSpec::TSS_unspecified)
      Result = Context.CharTy;
    else if (DS.getTypeSpecSign() == DeclSpec::TSS_signed)
      Result = Context.SignedCharTy;
    else {
      assert(DS.getTypeSpecSign() == DeclSpec::TSS_unsigned &&
             "Unknown TSS value");
      Result = Context.UnsignedCharTy;
    }
    break;
  case DeclSpec::TST_wchar:
    if (DS.getTypeSpecSign() == DeclSpec::TSS_unspecified)
      Result = Context.WCharTy;
    else if (DS.getTypeSpecSign() == DeclSpec::TSS_signed) {
      S.Diag(DS.getTypeSpecSignLoc(), diag::ext_wchar_t_sign_spec)
        << DS.getSpecifierName(DS.getTypeSpecType(),
                               Context.getPrintingPolicy());
      Result = Context.getSignedWCharType();
    } else {
      assert(DS.getTypeSpecSign() == DeclSpec::TSS_unsigned &&
        "Unknown TSS value");
      S.Diag(DS.getTypeSpecSignLoc(), diag::ext_wchar_t_sign_spec)
        << DS.getSpecifierName(DS.getTypeSpecType(),
                               Context.getPrintingPolicy());
      Result = Context.getUnsignedWCharType();
    }
    break;
  case DeclSpec::TST_char8:
      assert(DS.getTypeSpecSign() == DeclSpec::TSS_unspecified &&
        "Unknown TSS value");
      Result = Context.Char8Ty;
    break;
  case DeclSpec::TST_char16:
      assert(DS.getTypeSpecSign() == DeclSpec::TSS_unspecified &&
        "Unknown TSS value");
      Result = Context.Char16Ty;
    break;
  case DeclSpec::TST_char32:
      assert(DS.getTypeSpecSign() == DeclSpec::TSS_unspecified &&
        "Unknown TSS value");
      Result = Context.Char32Ty;
    break;
  case DeclSpec::TST_unspecified:
    // If this is a missing declspec in a block literal return context, then it
    // is inferred from the return statements inside the block.
    // The declspec is always missing in a lambda expr context; it is either
    // specified with a trailing return type or inferred.
    if (S.getLangOpts().CPlusPlus14 &&
        declarator.getContext() == DeclaratorContext::LambdaExprContext) {
      // In C++1y, a lambda's implicit return type is 'auto'.
      Result = Context.getAutoDeductType();
      break;
    } else if (declarator.getContext() ==
                   DeclaratorContext::LambdaExprContext ||
               checkOmittedBlockReturnType(S, declarator,
                                           Context.DependentTy)) {
      Result = Context.DependentTy;
      break;
    }

    // Unspecified typespec defaults to int in C90.  However, the C90 grammar
    // [C90 6.5] only allows a decl-spec if there was *some* type-specifier,
    // type-qualifier, or storage-class-specifier.  If not, emit an extwarn.
    // Note that the one exception to this is function definitions, which are
    // allowed to be completely missing a declspec.  This is handled in the
    // parser already though by it pretending to have seen an 'int' in this
    // case.
    if (S.getLangOpts().ImplicitInt) {
      // In C89 mode, we only warn if there is a completely missing declspec
      // when one is not allowed.
      if (DS.isEmpty()) {
        S.Diag(DeclLoc, diag::ext_missing_declspec)
            << DS.getSourceRange()
            << FixItHint::CreateInsertion(DS.getBeginLoc(), "int");
      }
    } else if (!DS.hasTypeSpecifier()) {
      // C99 and C++ require a type specifier.  For example, C99 6.7.2p2 says:
      // "At least one type specifier shall be given in the declaration
      // specifiers in each declaration, and in the specifier-qualifier list in
      // each struct declaration and type name."
      if (S.getLangOpts().CPlusPlus && !DS.isTypeSpecPipe()) {
        S.Diag(DeclLoc, diag::err_missing_type_specifier)
          << DS.getSourceRange();

        // When this occurs in C++ code, often something is very broken with the
        // value being declared, poison it as invalid so we don't get chains of
        // errors.
        declarator.setInvalidType(true);
      } else if ((S.getLangOpts().OpenCLVersion >= 200 ||
                  S.getLangOpts().OpenCLCPlusPlus) &&
                 DS.isTypeSpecPipe()) {
        S.Diag(DeclLoc, diag::err_missing_actual_pipe_type)
          << DS.getSourceRange();
        declarator.setInvalidType(true);
      } else {
        S.Diag(DeclLoc, diag::ext_missing_type_specifier)
          << DS.getSourceRange();
      }
    }

    LLVM_FALLTHROUGH;
  case DeclSpec::TST_int: {
    if (DS.getTypeSpecSign() != DeclSpec::TSS_unsigned) {
      switch (DS.getTypeSpecWidth()) {
      case DeclSpec::TSW_unspecified: Result = Context.IntTy; break;
      case DeclSpec::TSW_short:       Result = Context.ShortTy; break;
      case DeclSpec::TSW_long:        Result = Context.LongTy; break;
      case DeclSpec::TSW_longlong:
        Result = Context.LongLongTy;

        // 'long long' is a C99 or C++11 feature.
        if (!S.getLangOpts().C99) {
          if (S.getLangOpts().CPlusPlus)
            S.Diag(DS.getTypeSpecWidthLoc(),
                   S.getLangOpts().CPlusPlus11 ?
                   diag::warn_cxx98_compat_longlong : diag::ext_cxx11_longlong);
          else
            S.Diag(DS.getTypeSpecWidthLoc(), diag::ext_c99_longlong);
        }
        break;
      }
    } else {
      switch (DS.getTypeSpecWidth()) {
      case DeclSpec::TSW_unspecified: Result = Context.UnsignedIntTy; break;
      case DeclSpec::TSW_short:       Result = Context.UnsignedShortTy; break;
      case DeclSpec::TSW_long:        Result = Context.UnsignedLongTy; break;
      case DeclSpec::TSW_longlong:
        Result = Context.UnsignedLongLongTy;

        // 'long long' is a C99 or C++11 feature.
        if (!S.getLangOpts().C99) {
          if (S.getLangOpts().CPlusPlus)
            S.Diag(DS.getTypeSpecWidthLoc(),
                   S.getLangOpts().CPlusPlus11 ?
                   diag::warn_cxx98_compat_longlong : diag::ext_cxx11_longlong);
          else
            S.Diag(DS.getTypeSpecWidthLoc(), diag::ext_c99_longlong);
        }
        break;
      }
    }
    break;
  }
  case DeclSpec::TST_accum: {
    switch (DS.getTypeSpecWidth()) {
      case DeclSpec::TSW_short:
        Result = Context.ShortAccumTy;
        break;
      case DeclSpec::TSW_unspecified:
        Result = Context.AccumTy;
        break;
      case DeclSpec::TSW_long:
        Result = Context.LongAccumTy;
        break;
      case DeclSpec::TSW_longlong:
        llvm_unreachable("Unable to specify long long as _Accum width");
    }

    if (DS.getTypeSpecSign() == DeclSpec::TSS_unsigned)
      Result = Context.getCorrespondingUnsignedType(Result);

    if (DS.isTypeSpecSat())
      Result = Context.getCorrespondingSaturatedType(Result);

    break;
  }
  case DeclSpec::TST_fract: {
    switch (DS.getTypeSpecWidth()) {
      case DeclSpec::TSW_short:
        Result = Context.ShortFractTy;
        break;
      case DeclSpec::TSW_unspecified:
        Result = Context.FractTy;
        break;
      case DeclSpec::TSW_long:
        Result = Context.LongFractTy;
        break;
      case DeclSpec::TSW_longlong:
        llvm_unreachable("Unable to specify long long as _Fract width");
    }

    if (DS.getTypeSpecSign() == DeclSpec::TSS_unsigned)
      Result = Context.getCorrespondingUnsignedType(Result);

    if (DS.isTypeSpecSat())
      Result = Context.getCorrespondingSaturatedType(Result);

    break;
  }
  case DeclSpec::TST_int128:
    if (!S.Context.getTargetInfo().hasInt128Type() &&
        !(S.getLangOpts().OpenMP && S.getLangOpts().OpenMPIsDevice))
      S.Diag(DS.getTypeSpecTypeLoc(), diag::err_type_unsupported)
        << "__int128";
    if (DS.getTypeSpecSign() == DeclSpec::TSS_unsigned)
      Result = Context.UnsignedInt128Ty;
    else
      Result = Context.Int128Ty;
    break;
  case DeclSpec::TST_float16:
    // CUDA host and device may have different _Float16 support, therefore
    // do not diagnose _Float16 usage to avoid false alarm.
    // ToDo: more precise diagnostics for CUDA.
    if (!S.Context.getTargetInfo().hasFloat16Type() && !S.getLangOpts().CUDA &&
        !(S.getLangOpts().OpenMP && S.getLangOpts().OpenMPIsDevice))
      S.Diag(DS.getTypeSpecTypeLoc(), diag::err_type_unsupported)
        << "_Float16";
    Result = Context.Float16Ty;
    break;
  case DeclSpec::TST_half:    Result = Context.HalfTy; break;
  case DeclSpec::TST_float:   Result = Context.FloatTy; break;
  case DeclSpec::TST_double:
    if (DS.getTypeSpecWidth() == DeclSpec::TSW_long)
      Result = Context.LongDoubleTy;
    else
      Result = Context.DoubleTy;
    break;
  case DeclSpec::TST_float128:
    if (!S.Context.getTargetInfo().hasFloat128Type() &&
        !(S.getLangOpts().OpenMP && S.getLangOpts().OpenMPIsDevice))
      S.Diag(DS.getTypeSpecTypeLoc(), diag::err_type_unsupported)
        << "__float128";
    Result = Context.Float128Ty;
    break;
  case DeclSpec::TST_bool: Result = Context.BoolTy; break; // _Bool or bool
    break;
  case DeclSpec::TST_decimal32:    // _Decimal32
  case DeclSpec::TST_decimal64:    // _Decimal64
  case DeclSpec::TST_decimal128:   // _Decimal128
    S.Diag(DS.getTypeSpecTypeLoc(), diag::err_decimal_unsupported);
    Result = Context.IntTy;
    declarator.setInvalidType(true);
    break;
  case DeclSpec::TST_class:
  case DeclSpec::TST_enum:
  case DeclSpec::TST_union:
  case DeclSpec::TST_struct:
  case DeclSpec::TST_interface: {
    TagDecl *D = dyn_cast_or_null<TagDecl>(DS.getRepAsDecl());
    if (!D) {
      // This can happen in C++ with ambiguous lookups.
      Result = Context.IntTy;
      declarator.setInvalidType(true);
      break;
    }

    // If the type is deprecated or unavailable, diagnose it.
    S.DiagnoseUseOfDecl(D, DS.getTypeSpecTypeNameLoc());

    assert(DS.getTypeSpecWidth() == 0 && DS.getTypeSpecComplex() == 0 &&
           DS.getTypeSpecSign() == 0 && "No qualifiers on tag names!");

    // TypeQuals handled by caller.
    Result = Context.getTypeDeclType(D);

    // In both C and C++, make an ElaboratedType.
    ElaboratedTypeKeyword Keyword
      = ElaboratedType::getKeywordForTypeSpec(DS.getTypeSpecType());
    Result = S.getElaboratedType(Keyword, DS.getTypeSpecScope(), Result,
                                 DS.isTypeSpecOwned() ? D : nullptr);
    break;
  }
  case DeclSpec::TST_typename: {
    assert(DS.getTypeSpecWidth() == 0 && DS.getTypeSpecComplex() == 0 &&
           DS.getTypeSpecSign() == 0 &&
           "Can't handle qualifiers on typedef names yet!");
    Result = S.GetTypeFromParser(DS.getRepAsType());
    if (Result.isNull()) {
      declarator.setInvalidType(true);
    }

    // TypeQuals handled by caller.
    break;
  }
  case DeclSpec::TST_typeofType:
    // FIXME: Preserve type source info.
    Result = S.GetTypeFromParser(DS.getRepAsType());
    assert(!Result.isNull() && "Didn't get a type for typeof?");
    if (!Result->isDependentType())
      if (const TagType *TT = Result->getAs<TagType>())
        S.DiagnoseUseOfDecl(TT->getDecl(), DS.getTypeSpecTypeLoc());
    // TypeQuals handled by caller.
    Result = Context.getTypeOfType(Result);
    break;
  case DeclSpec::TST_typeofExpr: {
    Expr *E = DS.getRepAsExpr();
    assert(E && "Didn't get an expression for typeof?");
    // TypeQuals handled by caller.
    Result = S.BuildTypeofExprType(E, DS.getTypeSpecTypeLoc());
    if (Result.isNull()) {
      Result = Context.IntTy;
      declarator.setInvalidType(true);
    }
    break;
  }
  case DeclSpec::TST_decltype: {
    Expr *E = DS.getRepAsExpr();
    assert(E && "Didn't get an expression for decltype?");
    // TypeQuals handled by caller.
    Result = S.BuildDecltypeType(E, DS.getTypeSpecTypeLoc());
    if (Result.isNull()) {
      Result = Context.IntTy;
      declarator.setInvalidType(true);
    }
    break;
  }
  case DeclSpec::TST_underlyingType:
    Result = S.GetTypeFromParser(DS.getRepAsType());
    assert(!Result.isNull() && "Didn't get a type for __underlying_type?");
    Result = S.BuildUnaryTransformType(Result,
                                       UnaryTransformType::EnumUnderlyingType,
                                       DS.getTypeSpecTypeLoc());
    if (Result.isNull()) {
      Result = Context.IntTy;
      declarator.setInvalidType(true);
    }
    break;

  case DeclSpec::TST_auto:
    Result = Context.getAutoType(QualType(), AutoTypeKeyword::Auto, false);
    break;

  case DeclSpec::TST_auto_type:
    Result = Context.getAutoType(QualType(), AutoTypeKeyword::GNUAutoType, false);
    break;

  case DeclSpec::TST_decltype_auto:
    Result = Context.getAutoType(QualType(), AutoTypeKeyword::DecltypeAuto,
                                 /*IsDependent*/ false);
    break;

  case DeclSpec::TST_unknown_anytype:
    Result = Context.UnknownAnyTy;
    break;

  case DeclSpec::TST_atomic:
    Result = S.GetTypeFromParser(DS.getRepAsType());
    assert(!Result.isNull() && "Didn't get a type for _Atomic?");
    Result = S.BuildAtomicType(Result, DS.getTypeSpecTypeLoc());
    if (Result.isNull()) {
      Result = Context.IntTy;
      declarator.setInvalidType(true);
    }
    break;

#define GENERIC_IMAGE_TYPE(ImgType, Id)                                        \
  case DeclSpec::TST_##ImgType##_t:                                            \
    switch (getImageAccess(DS.getAttributes())) {                              \
    case OpenCLAccessAttr::Keyword_write_only:                                 \
      Result = Context.Id##WOTy;                                               \
      break;                                                                   \
    case OpenCLAccessAttr::Keyword_read_write:                                 \
      Result = Context.Id##RWTy;                                               \
      break;                                                                   \
    case OpenCLAccessAttr::Keyword_read_only:                                  \
      Result = Context.Id##ROTy;                                               \
      break;                                                                   \
    case OpenCLAccessAttr::SpellingNotCalculated:                              \
      llvm_unreachable("Spelling not yet calculated");                         \
    }                                                                          \
    break;
#include "clang/Basic/OpenCLImageTypes.def"

  case DeclSpec::TST_error:
    Result = Context.IntTy;
    declarator.setInvalidType(true);
    break;
  }

  if (S.getLangOpts().OpenCL &&
      S.checkOpenCLDisabledTypeDeclSpec(DS, Result))
    declarator.setInvalidType(true);

  bool IsFixedPointType = DS.getTypeSpecType() == DeclSpec::TST_accum ||
                          DS.getTypeSpecType() == DeclSpec::TST_fract;

  // Only fixed point types can be saturated
  if (DS.isTypeSpecSat() && !IsFixedPointType)
    S.Diag(DS.getTypeSpecSatLoc(), diag::err_invalid_saturation_spec)
        << DS.getSpecifierName(DS.getTypeSpecType(),
                               Context.getPrintingPolicy());

  // Handle complex types.
  if (DS.getTypeSpecComplex() == DeclSpec::TSC_complex) {
    if (S.getLangOpts().Freestanding)
      S.Diag(DS.getTypeSpecComplexLoc(), diag::ext_freestanding_complex);
    Result = Context.getComplexType(Result);
  } else if (DS.isTypeAltiVecVector()) {
    unsigned typeSize = static_cast<unsigned>(Context.getTypeSize(Result));
    assert(typeSize > 0 && "type size for vector must be greater than 0 bits");
    VectorType::VectorKind VecKind = VectorType::AltiVecVector;
    if (DS.isTypeAltiVecPixel())
      VecKind = VectorType::AltiVecPixel;
    else if (DS.isTypeAltiVecBool())
      VecKind = VectorType::AltiVecBool;
    Result = Context.getVectorType(Result, 128/typeSize, VecKind);
  }

  // FIXME: Imaginary.
  if (DS.getTypeSpecComplex() == DeclSpec::TSC_imaginary)
    S.Diag(DS.getTypeSpecComplexLoc(), diag::err_imaginary_not_supported);

  // Before we process any type attributes, synthesize a block literal
  // function declarator if necessary.
  if (declarator.getContext() == DeclaratorContext::BlockLiteralContext)
    maybeSynthesizeBlockSignature(state, Result);

  // Apply any type attributes from the decl spec.  This may cause the
  // list of type attributes to be temporarily saved while the type
  // attributes are pushed around.
  // pipe attributes will be handled later ( at GetFullTypeForDeclarator )
  if (!DS.isTypeSpecPipe())
    processTypeAttrs(state, Result, TAL_DeclSpec, DS.getAttributes());

  // Apply const/volatile/restrict qualifiers to T.
  if (unsigned TypeQuals = DS.getTypeQualifiers()) {
    // Warn about CV qualifiers on function types.
    // C99 6.7.3p8:
    //   If the specification of a function type includes any type qualifiers,
    //   the behavior is undefined.
    // C++11 [dcl.fct]p7:
    //   The effect of a cv-qualifier-seq in a function declarator is not the
    //   same as adding cv-qualification on top of the function type. In the
    //   latter case, the cv-qualifiers are ignored.
    if (TypeQuals && Result->isFunctionType()) {
      diagnoseAndRemoveTypeQualifiers(
          S, DS, TypeQuals, Result, DeclSpec::TQ_const | DeclSpec::TQ_volatile,
          S.getLangOpts().CPlusPlus
              ? diag::warn_typecheck_function_qualifiers_ignored
              : diag::warn_typecheck_function_qualifiers_unspecified);
      // No diagnostic for 'restrict' or '_Atomic' applied to a
      // function type; we'll diagnose those later, in BuildQualifiedType.
    }

    // C++11 [dcl.ref]p1:
    //   Cv-qualified references are ill-formed except when the
    //   cv-qualifiers are introduced through the use of a typedef-name
    //   or decltype-specifier, in which case the cv-qualifiers are ignored.
    //
    // There don't appear to be any other contexts in which a cv-qualified
    // reference type could be formed, so the 'ill-formed' clause here appears
    // to never happen.
    if (TypeQuals && Result->isReferenceType()) {
      diagnoseAndRemoveTypeQualifiers(
          S, DS, TypeQuals, Result,
          DeclSpec::TQ_const | DeclSpec::TQ_volatile | DeclSpec::TQ_atomic,
          diag::warn_typecheck_reference_qualifiers);
    }

    // C90 6.5.3 constraints: "The same type qualifier shall not appear more
    // than once in the same specifier-list or qualifier-list, either directly
    // or via one or more typedefs."
    if (!S.getLangOpts().C99 && !S.getLangOpts().CPlusPlus
        && TypeQuals & Result.getCVRQualifiers()) {
      if (TypeQuals & DeclSpec::TQ_const && Result.isConstQualified()) {
        S.Diag(DS.getConstSpecLoc(), diag::ext_duplicate_declspec)
          << "const";
      }

      if (TypeQuals & DeclSpec::TQ_volatile && Result.isVolatileQualified()) {
        S.Diag(DS.getVolatileSpecLoc(), diag::ext_duplicate_declspec)
          << "volatile";
      }

      // C90 doesn't have restrict nor _Atomic, so it doesn't force us to
      // produce a warning in this case.
    }

    QualType Qualified = S.BuildQualifiedType(Result, DeclLoc, TypeQuals, &DS);

    // If adding qualifiers fails, just use the unqualified type.
    if (Qualified.isNull())
      declarator.setInvalidType(true);
    else
      Result = Qualified;
  }

  assert(!Result.isNull() && "This function should not return a null type");
  return Result;
}

static std::string getPrintableNameForEntity(DeclarationName Entity) {
  if (Entity)
    return Entity.getAsString();

  return "type name";
}

QualType Sema::BuildQualifiedType(QualType T, SourceLocation Loc,
                                  Qualifiers Qs, const DeclSpec *DS) {
  if (T.isNull())
    return QualType();

  // Ignore any attempt to form a cv-qualified reference.
  if (T->isReferenceType()) {
    Qs.removeConst();
    Qs.removeVolatile();
  }

  // Enforce C99 6.7.3p2: "Types other than pointer types derived from
  // object or incomplete types shall not be restrict-qualified."
  if (Qs.hasRestrict()) {
    unsigned DiagID = 0;
    QualType ProblemTy;

    if (T->isAnyPointerType() || T->isReferenceType() ||
        T->isMemberPointerType()) {
      QualType EltTy;
      if (T->isObjCObjectPointerType())
        EltTy = T;
      else if (const MemberPointerType *PTy = T->getAs<MemberPointerType>())
        EltTy = PTy->getPointeeType();
      else
        EltTy = T->getPointeeType();

      // If we have a pointer or reference, the pointee must have an object
      // incomplete type.
      if (!EltTy->isIncompleteOrObjectType()) {
        DiagID = diag::err_typecheck_invalid_restrict_invalid_pointee;
        ProblemTy = EltTy;
      }
    } else if (!T->isDependentType()) {
      DiagID = diag::err_typecheck_invalid_restrict_not_pointer;
      ProblemTy = T;
    }

    if (DiagID) {
      Diag(DS ? DS->getRestrictSpecLoc() : Loc, DiagID) << ProblemTy;
      Qs.removeRestrict();
    }
  }

  return Context.getQualifiedType(T, Qs);
}

QualType Sema::BuildQualifiedType(QualType T, SourceLocation Loc,
                                  unsigned CVRAU, const DeclSpec *DS) {
  if (T.isNull())
    return QualType();

  // Ignore any attempt to form a cv-qualified reference.
  if (T->isReferenceType())
    CVRAU &=
        ~(DeclSpec::TQ_const | DeclSpec::TQ_volatile | DeclSpec::TQ_atomic);

  // Convert from DeclSpec::TQ to Qualifiers::TQ by just dropping TQ_atomic and
  // TQ_unaligned;
  unsigned CVR = CVRAU & ~(DeclSpec::TQ_atomic | DeclSpec::TQ_unaligned);

  // C11 6.7.3/5:
  //   If the same qualifier appears more than once in the same
  //   specifier-qualifier-list, either directly or via one or more typedefs,
  //   the behavior is the same as if it appeared only once.
  //
  // It's not specified what happens when the _Atomic qualifier is applied to
  // a type specified with the _Atomic specifier, but we assume that this
  // should be treated as if the _Atomic qualifier appeared multiple times.
  if (CVRAU & DeclSpec::TQ_atomic && !T->isAtomicType()) {
    // C11 6.7.3/5:
    //   If other qualifiers appear along with the _Atomic qualifier in a
    //   specifier-qualifier-list, the resulting type is the so-qualified
    //   atomic type.
    //
    // Don't need to worry about array types here, since _Atomic can't be
    // applied to such types.
    SplitQualType Split = T.getSplitUnqualifiedType();
    T = BuildAtomicType(QualType(Split.Ty, 0),
                        DS ? DS->getAtomicSpecLoc() : Loc);
    if (T.isNull())
      return T;
    Split.Quals.addCVRQualifiers(CVR);
    return BuildQualifiedType(T, Loc, Split.Quals);
  }

  Qualifiers Q = Qualifiers::fromCVRMask(CVR);
  Q.setUnaligned(CVRAU & DeclSpec::TQ_unaligned);
  return BuildQualifiedType(T, Loc, Q, DS);
}

/// Build a paren type including \p T.
QualType Sema::BuildParenType(QualType T) {
  return Context.getParenType(T);
}

/// Given that we're building a pointer or reference to the given
static QualType inferARCLifetimeForPointee(Sema &S, QualType type,
                                           SourceLocation loc,
                                           bool isReference) {
  // Bail out if retention is unrequired or already specified.
  if (!type->isObjCLifetimeType() ||
      type.getObjCLifetime() != Qualifiers::OCL_None)
    return type;

  Qualifiers::ObjCLifetime implicitLifetime = Qualifiers::OCL_None;

  // If the object type is const-qualified, we can safely use
  // __unsafe_unretained.  This is safe (because there are no read
  // barriers), and it'll be safe to coerce anything but __weak* to
  // the resulting type.
  if (type.isConstQualified()) {
    implicitLifetime = Qualifiers::OCL_ExplicitNone;

  // Otherwise, check whether the static type does not require
  // retaining.  This currently only triggers for Class (possibly
  // protocol-qualifed, and arrays thereof).
  } else if (type->isObjCARCImplicitlyUnretainedType()) {
    implicitLifetime = Qualifiers::OCL_ExplicitNone;

  // If we are in an unevaluated context, like sizeof, skip adding a
  // qualification.
  } else if (S.isUnevaluatedContext()) {
    return type;

  // If that failed, give an error and recover using __strong.  __strong
  // is the option most likely to prevent spurious second-order diagnostics,
  // like when binding a reference to a field.
  } else {
    // These types can show up in private ivars in system headers, so
    // we need this to not be an error in those cases.  Instead we
    // want to delay.
    if (S.DelayedDiagnostics.shouldDelayDiagnostics()) {
      S.DelayedDiagnostics.add(
          sema::DelayedDiagnostic::makeForbiddenType(loc,
              diag::err_arc_indirect_no_ownership, type, isReference));
    } else {
      S.Diag(loc, diag::err_arc_indirect_no_ownership) << type << isReference;
    }
    implicitLifetime = Qualifiers::OCL_Strong;
  }
  assert(implicitLifetime && "didn't infer any lifetime!");

  Qualifiers qs;
  qs.addObjCLifetime(implicitLifetime);
  return S.Context.getQualifiedType(type, qs);
}

static std::string getFunctionQualifiersAsString(const FunctionProtoType *FnTy){
  std::string Quals = FnTy->getMethodQuals().getAsString();

  switch (FnTy->getRefQualifier()) {
  case RQ_None:
    break;

  case RQ_LValue:
    if (!Quals.empty())
      Quals += ' ';
    Quals += '&';
    break;

  case RQ_RValue:
    if (!Quals.empty())
      Quals += ' ';
    Quals += "&&";
    break;
  }

  return Quals;
}

namespace {
/// Kinds of declarator that cannot contain a qualified function type.
///
/// C++98 [dcl.fct]p4 / C++11 [dcl.fct]p6:
///     a function type with a cv-qualifier or a ref-qualifier can only appear
///     at the topmost level of a type.
///
/// Parens and member pointers are permitted. We don't diagnose array and
/// function declarators, because they don't allow function types at all.
///
/// The values of this enum are used in diagnostics.
enum QualifiedFunctionKind { QFK_BlockPointer, QFK_Pointer, QFK_Reference };
} // end anonymous namespace

/// Check whether the type T is a qualified function type, and if it is,
/// diagnose that it cannot be contained within the given kind of declarator.
static bool checkQualifiedFunction(Sema &S, QualType T, SourceLocation Loc,
                                   QualifiedFunctionKind QFK) {
  // Does T refer to a function type with a cv-qualifier or a ref-qualifier?
  const FunctionProtoType *FPT = T->getAs<FunctionProtoType>();
  if (!FPT ||
      (FPT->getMethodQuals().empty() && FPT->getRefQualifier() == RQ_None))
    return false;

  S.Diag(Loc, diag::err_compound_qualified_function_type)
    << QFK << isa<FunctionType>(T.IgnoreParens()) << T
    << getFunctionQualifiersAsString(FPT);
  return true;
}

bool Sema::CheckQualifiedFunctionForTypeId(QualType T, SourceLocation Loc) {
  const FunctionProtoType *FPT = T->getAs<FunctionProtoType>();
  if (!FPT ||
      (FPT->getMethodQuals().empty() && FPT->getRefQualifier() == RQ_None))
    return false;

  Diag(Loc, diag::err_qualified_function_typeid)
      << T << getFunctionQualifiersAsString(FPT);
  return true;
}

// Helper to deduce addr space of a pointee type in OpenCL mode.
static QualType deduceOpenCLPointeeAddrSpace(Sema &S, QualType PointeeType) {
  if (!PointeeType->isUndeducedAutoType() && !PointeeType->isDependentType() &&
      !PointeeType->isSamplerT() &&
      !PointeeType.hasAddressSpace())
    PointeeType = S.getASTContext().getAddrSpaceQualType(
        PointeeType,
        S.getLangOpts().OpenCLCPlusPlus || S.getLangOpts().OpenCLVersion == 200
            ? LangAS::opencl_generic
            : LangAS::opencl_private);
  return PointeeType;
}

/// Build a pointer type.
///
/// \param T The type to which we'll be building a pointer.
///
/// \param Loc The location of the entity whose type involves this
/// pointer type or, if there is no such entity, the location of the
/// type that will have pointer type.
///
/// \param Entity The name of the entity that involves the pointer
/// type, if known.
///
/// \returns A suitable pointer type, if there are no
/// errors. Otherwise, returns a NULL type.
QualType Sema::BuildPointerType(QualType T,
                                SourceLocation Loc, DeclarationName Entity) {
  if (T->isReferenceType()) {
    // C++ 8.3.2p4: There shall be no ... pointers to references ...
    Diag(Loc, diag::err_illegal_decl_pointer_to_reference)
      << getPrintableNameForEntity(Entity) << T;
    return QualType();
  }

  if (T->isFunctionType() && getLangOpts().OpenCL) {
    Diag(Loc, diag::err_opencl_function_pointer);
    return QualType();
  }

  if (checkQualifiedFunction(*this, T, Loc, QFK_Pointer))
    return QualType();

  assert(!T->isObjCObjectType() && "Should build ObjCObjectPointerType");

  // In ARC, it is forbidden to build pointers to unqualified pointers.
  if (getLangOpts().ObjCAutoRefCount)
    T = inferARCLifetimeForPointee(*this, T, Loc, /*reference*/ false);

  if (getLangOpts().OpenCL)
    T = deduceOpenCLPointeeAddrSpace(*this, T);

  // Build the pointer type.
  return Context.getPointerType(T);
}

/// Build a reference type.
///
/// \param T The type to which we'll be building a reference.
///
/// \param Loc The location of the entity whose type involves this
/// reference type or, if there is no such entity, the location of the
/// type that will have reference type.
///
/// \param Entity The name of the entity that involves the reference
/// type, if known.
///
/// \returns A suitable reference type, if there are no
/// errors. Otherwise, returns a NULL type.
QualType Sema::BuildReferenceType(QualType T, bool SpelledAsLValue,
                                  SourceLocation Loc,
                                  DeclarationName Entity) {
  assert(Context.getCanonicalType(T) != Context.OverloadTy &&
         "Unresolved overloaded function type");

  // C++0x [dcl.ref]p6:
  //   If a typedef (7.1.3), a type template-parameter (14.3.1), or a
  //   decltype-specifier (7.1.6.2) denotes a type TR that is a reference to a
  //   type T, an attempt to create the type "lvalue reference to cv TR" creates
  //   the type "lvalue reference to T", while an attempt to create the type
  //   "rvalue reference to cv TR" creates the type TR.
  bool LValueRef = SpelledAsLValue || T->getAs<LValueReferenceType>();

  // C++ [dcl.ref]p4: There shall be no references to references.
  //
  // According to C++ DR 106, references to references are only
  // diagnosed when they are written directly (e.g., "int & &"),
  // but not when they happen via a typedef:
  //
  //   typedef int& intref;
  //   typedef intref& intref2;
  //
  // Parser::ParseDeclaratorInternal diagnoses the case where
  // references are written directly; here, we handle the
  // collapsing of references-to-references as described in C++0x.
  // DR 106 and 540 introduce reference-collapsing into C++98/03.

  // C++ [dcl.ref]p1:
  //   A declarator that specifies the type "reference to cv void"
  //   is ill-formed.
  if (T->isVoidType()) {
    Diag(Loc, diag::err_reference_to_void);
    return QualType();
  }

  if (checkQualifiedFunction(*this, T, Loc, QFK_Reference))
    return QualType();

  // In ARC, it is forbidden to build references to unqualified pointers.
  if (getLangOpts().ObjCAutoRefCount)
    T = inferARCLifetimeForPointee(*this, T, Loc, /*reference*/ true);

  if (getLangOpts().OpenCL)
    T = deduceOpenCLPointeeAddrSpace(*this, T);

  // Handle restrict on references.
  if (LValueRef)
    return Context.getLValueReferenceType(T, SpelledAsLValue);
  return Context.getRValueReferenceType(T);
}

/// Build a Read-only Pipe type.
///
/// \param T The type to which we'll be building a Pipe.
///
/// \param Loc We do not use it for now.
///
/// \returns A suitable pipe type, if there are no errors. Otherwise, returns a
/// NULL type.
QualType Sema::BuildReadPipeType(QualType T, SourceLocation Loc) {
  return Context.getReadPipeType(T);
}

/// Build a Write-only Pipe type.
///
/// \param T The type to which we'll be building a Pipe.
///
/// \param Loc We do not use it for now.
///
/// \returns A suitable pipe type, if there are no errors. Otherwise, returns a
/// NULL type.
QualType Sema::BuildWritePipeType(QualType T, SourceLocation Loc) {
  return Context.getWritePipeType(T);
}

/// Check whether the specified array size makes the array type a VLA.  If so,
/// return true, if not, return the size of the array in SizeVal.
static bool isArraySizeVLA(Sema &S, Expr *ArraySize, llvm::APSInt &SizeVal) {
  // If the size is an ICE, it certainly isn't a VLA. If we're in a GNU mode
  // (like gnu99, but not c99) accept any evaluatable value as an extension.
  class VLADiagnoser : public Sema::VerifyICEDiagnoser {
  public:
    VLADiagnoser() : Sema::VerifyICEDiagnoser(true) {}

    void diagnoseNotICE(Sema &S, SourceLocation Loc, SourceRange SR) override {
    }

    void diagnoseFold(Sema &S, SourceLocation Loc, SourceRange SR) override {
      S.Diag(Loc, diag::ext_vla_folded_to_constant) << SR;
    }
  } Diagnoser;

  return S.VerifyIntegerConstantExpression(ArraySize, &SizeVal, Diagnoser,
                                           S.LangOpts.GNUMode ||
                                           S.LangOpts.OpenCL).isInvalid();
}

/// Build an array type.
///
/// \param T The type of each element in the array.
///
/// \param ASM C99 array size modifier (e.g., '*', 'static').
///
/// \param ArraySize Expression describing the size of the array.
///
/// \param Brackets The range from the opening '[' to the closing ']'.
///
/// \param Entity The name of the entity that involves the array
/// type, if known.
///
/// \returns A suitable array type, if there are no errors. Otherwise,
/// returns a NULL type.
QualType Sema::BuildArrayType(QualType T, ArrayType::ArraySizeModifier ASM,
                              Expr *ArraySize, unsigned Quals,
                              SourceRange Brackets, DeclarationName Entity) {

  SourceLocation Loc = Brackets.getBegin();
  if (getLangOpts().CPlusPlus) {
    // C++ [dcl.array]p1:
    //   T is called the array element type; this type shall not be a reference
    //   type, the (possibly cv-qualified) type void, a function type or an
    //   abstract class type.
    //
    // C++ [dcl.array]p3:
    //   When several "array of" specifications are adjacent, [...] only the
    //   first of the constant expressions that specify the bounds of the arrays
    //   may be omitted.
    //
    // Note: function types are handled in the common path with C.
    if (T->isReferenceType()) {
      Diag(Loc, diag::err_illegal_decl_array_of_references)
      << getPrintableNameForEntity(Entity) << T;
      return QualType();
    }

    if (T->isVoidType() || T->isIncompleteArrayType()) {
      Diag(Loc, diag::err_illegal_decl_array_incomplete_type) << T;
      return QualType();
    }

    if (RequireNonAbstractType(Brackets.getBegin(), T,
                               diag::err_array_of_abstract_type))
      return QualType();

    // Mentioning a member pointer type for an array type causes us to lock in
    // an inheritance model, even if it's inside an unused typedef.
    if (Context.getTargetInfo().getCXXABI().isMicrosoft())
      if (const MemberPointerType *MPTy = T->getAs<MemberPointerType>())
        if (!MPTy->getClass()->isDependentType())
          (void)isCompleteType(Loc, T);

  } else {
    // C99 6.7.5.2p1: If the element type is an incomplete or function type,
    // reject it (e.g. void ary[7], struct foo ary[7], void ary[7]())
    if (RequireCompleteType(Loc, T,
                            diag::err_illegal_decl_array_incomplete_type))
      return QualType();
  }

  if (T->isFunctionType()) {
    Diag(Loc, diag::err_illegal_decl_array_of_functions)
      << getPrintableNameForEntity(Entity) << T;
    return QualType();
  }

  if (const RecordType *EltTy = T->getAs<RecordType>()) {
    // If the element type is a struct or union that contains a variadic
    // array, accept it as a GNU extension: C99 6.7.2.1p2.
    if (EltTy->getDecl()->hasFlexibleArrayMember())
      Diag(Loc, diag::ext_flexible_array_in_array) << T;
  } else if (T->isObjCObjectType()) {
    Diag(Loc, diag::err_objc_array_of_interfaces) << T;
    return QualType();
  }

  // Do placeholder conversions on the array size expression.
  if (ArraySize && ArraySize->hasPlaceholderType()) {
    ExprResult Result = CheckPlaceholderExpr(ArraySize);
    if (Result.isInvalid()) return QualType();
    ArraySize = Result.get();
  }

  // Do lvalue-to-rvalue conversions on the array size expression.
  if (ArraySize && !ArraySize->isRValue()) {
    ExprResult Result = DefaultLvalueConversion(ArraySize);
    if (Result.isInvalid())
      return QualType();

    ArraySize = Result.get();
  }

  // C99 6.7.5.2p1: The size expression shall have integer type.
  // C++11 allows contextual conversions to such types.
  if (!getLangOpts().CPlusPlus11 &&
      ArraySize && !ArraySize->isTypeDependent() &&
      !ArraySize->getType()->isIntegralOrUnscopedEnumerationType()) {
    Diag(ArraySize->getBeginLoc(), diag::err_array_size_non_int)
        << ArraySize->getType() << ArraySize->getSourceRange();
    return QualType();
  }

  llvm::APSInt ConstVal(Context.getTypeSize(Context.getSizeType()));
  if (!ArraySize) {
    if (ASM == ArrayType::Star)
      T = Context.getVariableArrayType(T, nullptr, ASM, Quals, Brackets);
    else
      T = Context.getIncompleteArrayType(T, ASM, Quals);
  } else if (ArraySize->isTypeDependent() || ArraySize->isValueDependent()) {
    T = Context.getDependentSizedArrayType(T, ArraySize, ASM, Quals, Brackets);
  } else if ((!T->isDependentType() && !T->isIncompleteType() &&
              !T->isConstantSizeType()) ||
             isArraySizeVLA(*this, ArraySize, ConstVal)) {
    // Even in C++11, don't allow contextual conversions in the array bound
    // of a VLA.
    if (getLangOpts().CPlusPlus11 &&
        !ArraySize->getType()->isIntegralOrUnscopedEnumerationType()) {
      Diag(ArraySize->getBeginLoc(), diag::err_array_size_non_int)
          << ArraySize->getType() << ArraySize->getSourceRange();
      return QualType();
    }

    // C99: an array with an element type that has a non-constant-size is a VLA.
    // C99: an array with a non-ICE size is a VLA.  We accept any expression
    // that we can fold to a non-zero positive value as an extension.
    T = Context.getVariableArrayType(T, ArraySize, ASM, Quals, Brackets);
  } else {
    // C99 6.7.5.2p1: If the expression is a constant expression, it shall
    // have a value greater than zero.
    if (ConstVal.isSigned() && ConstVal.isNegative()) {
      if (Entity)
        Diag(ArraySize->getBeginLoc(), diag::err_decl_negative_array_size)
            << getPrintableNameForEntity(Entity) << ArraySize->getSourceRange();
      else
        Diag(ArraySize->getBeginLoc(), diag::err_typecheck_negative_array_size)
            << ArraySize->getSourceRange();
      return QualType();
    }
    if (ConstVal == 0) {
      // GCC accepts zero sized static arrays. We allow them when
      // we're not in a SFINAE context.
      Diag(ArraySize->getBeginLoc(), isSFINAEContext()
                                         ? diag::err_typecheck_zero_array_size
                                         : diag::ext_typecheck_zero_array_size)
          << ArraySize->getSourceRange();

      if (ASM == ArrayType::Static) {
        Diag(ArraySize->getBeginLoc(),
             diag::warn_typecheck_zero_static_array_size)
            << ArraySize->getSourceRange();
        ASM = ArrayType::Normal;
      }
    } else if (!T->isDependentType() && !T->isVariablyModifiedType() &&
               !T->isIncompleteType() && !T->isUndeducedType()) {
      // Is the array too large?
      unsigned ActiveSizeBits
        = ConstantArrayType::getNumAddressingBits(Context, T, ConstVal);
      if (ActiveSizeBits > ConstantArrayType::getMaxSizeBits(Context)) {
        Diag(ArraySize->getBeginLoc(), diag::err_array_too_large)
            << ConstVal.toString(10) << ArraySize->getSourceRange();
        return QualType();
      }
    }

    T = Context.getConstantArrayType(T, ConstVal, ArraySize, ASM, Quals);
  }

  // OpenCL v1.2 s6.9.d: variable length arrays are not supported.
  if (getLangOpts().OpenCL && T->isVariableArrayType()) {
    Diag(Loc, diag::err_opencl_vla);
    return QualType();
  }

  if (T->isVariableArrayType() && !Context.getTargetInfo().isVLASupported()) {
    // CUDA device code and some other targets don't support VLAs.
    targetDiag(Loc, (getLangOpts().CUDA && getLangOpts().CUDAIsDevice)
                        ? diag::err_cuda_vla
                        : diag::err_vla_unsupported)
        << ((getLangOpts().CUDA && getLangOpts().CUDAIsDevice)
                ? CurrentCUDATarget()
                : CFT_InvalidTarget);
  }

  // If this is not C99, extwarn about VLA's and C99 array size modifiers.
  if (!getLangOpts().C99) {
    if (T->isVariableArrayType()) {
      // Prohibit the use of VLAs during template argument deduction.
      if (isSFINAEContext()) {
        Diag(Loc, diag::err_vla_in_sfinae);
        return QualType();
      }
      // Just extwarn about VLAs.
      else
        Diag(Loc, diag::ext_vla);
    } else if (ASM != ArrayType::Normal || Quals != 0)
      Diag(Loc,
           getLangOpts().CPlusPlus? diag::err_c99_array_usage_cxx
                                  : diag::ext_c99_array_usage) << ASM;
  }

  if (T->isVariableArrayType()) {
    // Warn about VLAs for -Wvla.
    Diag(Loc, diag::warn_vla_used);
  }

  // OpenCL v2.0 s6.12.5 - Arrays of blocks are not supported.
  // OpenCL v2.0 s6.16.13.1 - Arrays of pipe type are not supported.
  // OpenCL v2.0 s6.9.b - Arrays of image/sampler type are not supported.
  if (getLangOpts().OpenCL) {
    const QualType ArrType = Context.getBaseElementType(T);
    if (ArrType->isBlockPointerType() || ArrType->isPipeType() ||
        ArrType->isSamplerT() || ArrType->isImageType()) {
      Diag(Loc, diag::err_opencl_invalid_type_array) << ArrType;
      return QualType();
    }
  }

  return T;
}

QualType Sema::BuildVectorType(QualType CurType, Expr *SizeExpr,
                               SourceLocation AttrLoc) {
  // The base type must be integer (not Boolean or enumeration) or float, and
  // can't already be a vector.
  if (!CurType->isDependentType() &&
      (!CurType->isBuiltinType() || CurType->isBooleanType() ||
       (!CurType->isIntegerType() && !CurType->isRealFloatingType()))) {
    Diag(AttrLoc, diag::err_attribute_invalid_vector_type) << CurType;
    return QualType();
  }

  if (SizeExpr->isTypeDependent() || SizeExpr->isValueDependent())
    return Context.getDependentVectorType(CurType, SizeExpr, AttrLoc,
                                               VectorType::GenericVector);

  llvm::APSInt VecSize(32);
  if (!SizeExpr->isIntegerConstantExpr(VecSize, Context)) {
    Diag(AttrLoc, diag::err_attribute_argument_type)
        << "vector_size" << AANT_ArgumentIntegerConstant
        << SizeExpr->getSourceRange();
    return QualType();
  }

  if (CurType->isDependentType())
    return Context.getDependentVectorType(CurType, SizeExpr, AttrLoc,
                                               VectorType::GenericVector);

  unsigned VectorSize = static_cast<unsigned>(VecSize.getZExtValue() * 8);
  unsigned TypeSize = static_cast<unsigned>(Context.getTypeSize(CurType));

  if (VectorSize == 0) {
    Diag(AttrLoc, diag::err_attribute_zero_size) << SizeExpr->getSourceRange();
    return QualType();
  }

  // vecSize is specified in bytes - convert to bits.
  if (VectorSize % TypeSize) {
    Diag(AttrLoc, diag::err_attribute_invalid_size)
        << SizeExpr->getSourceRange();
    return QualType();
  }

  if (VectorType::isVectorSizeTooLarge(VectorSize / TypeSize)) {
    Diag(AttrLoc, diag::err_attribute_size_too_large)
        << SizeExpr->getSourceRange();
    return QualType();
  }

  return Context.getVectorType(CurType, VectorSize / TypeSize,
                               VectorType::GenericVector);
}

/// Build an ext-vector type.
///
/// Run the required checks for the extended vector type.
QualType Sema::BuildExtVectorType(QualType T, Expr *ArraySize,
                                  SourceLocation AttrLoc) {
  // Unlike gcc's vector_size attribute, we do not allow vectors to be defined
  // in conjunction with complex types (pointers, arrays, functions, etc.).
  //
  // Additionally, OpenCL prohibits vectors of booleans (they're considered a
  // reserved data type under OpenCL v2.0 s6.1.4), we don't support selects
  // on bitvectors, and we have no well-defined ABI for bitvectors, so vectors
  // of bool aren't allowed.
  if ((!T->isDependentType() && !T->isIntegerType() &&
       !T->isRealFloatingType()) ||
      T->isBooleanType()) {
    Diag(AttrLoc, diag::err_attribute_invalid_vector_type) << T;
    return QualType();
  }

  if (!ArraySize->isTypeDependent() && !ArraySize->isValueDependent()) {
    llvm::APSInt vecSize(32);
    if (!ArraySize->isIntegerConstantExpr(vecSize, Context)) {
      Diag(AttrLoc, diag::err_attribute_argument_type)
        << "ext_vector_type" << AANT_ArgumentIntegerConstant
        << ArraySize->getSourceRange();
      return QualType();
    }

    // Unlike gcc's vector_size attribute, the size is specified as the
    // number of elements, not the number of bytes.
    unsigned vectorSize = static_cast<unsigned>(vecSize.getZExtValue());

    if (vectorSize == 0) {
      Diag(AttrLoc, diag::err_attribute_zero_size)
      << ArraySize->getSourceRange();
      return QualType();
    }

    if (VectorType::isVectorSizeTooLarge(vectorSize)) {
      Diag(AttrLoc, diag::err_attribute_size_too_large)
        << ArraySize->getSourceRange();
      return QualType();
    }

    return Context.getExtVectorType(T, vectorSize);
  }

  return Context.getDependentSizedExtVectorType(T, ArraySize, AttrLoc);
}

bool Sema::CheckFunctionReturnType(QualType T, SourceLocation Loc) {
  if (T->isArrayType() || T->isFunctionType()) {
    Diag(Loc, diag::err_func_returning_array_function)
      << T->isFunctionType() << T;
    return true;
  }

  // Functions cannot return half FP.
  if (T->isHalfType() && !getLangOpts().HalfArgsAndReturns) {
    Diag(Loc, diag::err_parameters_retval_cannot_have_fp16_type) << 1 <<
      FixItHint::CreateInsertion(Loc, "*");
    return true;
  }

  // Methods cannot return interface types. All ObjC objects are
  // passed by reference.
  if (T->isObjCObjectType()) {
    Diag(Loc, diag::err_object_cannot_be_passed_returned_by_value)
        << 0 << T << FixItHint::CreateInsertion(Loc, "*");
    return true;
  }

  // __ptrauth is illegal on a function return type.
  if (T.getPointerAuth()) {
    Diag(Loc, diag::err_ptrauth_qualifier_return) << T;
    return true;
  }

  if (T.hasNonTrivialToPrimitiveDestructCUnion() ||
      T.hasNonTrivialToPrimitiveCopyCUnion())
    checkNonTrivialCUnion(T, Loc, NTCUC_FunctionReturn,
                          NTCUK_Destruct|NTCUK_Copy);

  // C++2a [dcl.fct]p12:
  //   A volatile-qualified return type is deprecated
  if (T.isVolatileQualified() && getLangOpts().CPlusPlus2a)
    Diag(Loc, diag::warn_deprecated_volatile_return) << T;

  return false;
}

/// Check the extended parameter information.  Most of the necessary
/// checking should occur when applying the parameter attribute; the
/// only other checks required are positional restrictions.
static void checkExtParameterInfos(Sema &S, ArrayRef<QualType> paramTypes,
                    const FunctionProtoType::ExtProtoInfo &EPI,
                    llvm::function_ref<SourceLocation(unsigned)> getParamLoc) {
  assert(EPI.ExtParameterInfos && "shouldn't get here without param infos");

  bool hasCheckedSwiftCall = false;
  auto checkForSwiftCC = [&](unsigned paramIndex) {
    // Only do this once.
    if (hasCheckedSwiftCall) return;
    hasCheckedSwiftCall = true;
    if (EPI.ExtInfo.getCC() == CC_Swift) return;
    S.Diag(getParamLoc(paramIndex), diag::err_swift_param_attr_not_swiftcall)
      << getParameterABISpelling(EPI.ExtParameterInfos[paramIndex].getABI());
  };

  for (size_t paramIndex = 0, numParams = paramTypes.size();
          paramIndex != numParams; ++paramIndex) {
    switch (EPI.ExtParameterInfos[paramIndex].getABI()) {
    // Nothing interesting to check for orindary-ABI parameters.
    case ParameterABI::Ordinary:
      continue;

    // swift_indirect_result parameters must be a prefix of the function
    // arguments.
    case ParameterABI::SwiftIndirectResult:
      checkForSwiftCC(paramIndex);
      if (paramIndex != 0 &&
          EPI.ExtParameterInfos[paramIndex - 1].getABI()
            != ParameterABI::SwiftIndirectResult) {
        S.Diag(getParamLoc(paramIndex),
               diag::err_swift_indirect_result_not_first);
      }
      continue;

    case ParameterABI::SwiftContext:
      checkForSwiftCC(paramIndex);
      continue;

    // swift_error parameters must be preceded by a swift_context parameter.
    case ParameterABI::SwiftErrorResult:
      checkForSwiftCC(paramIndex);
      if (paramIndex == 0 ||
          EPI.ExtParameterInfos[paramIndex - 1].getABI() !=
              ParameterABI::SwiftContext) {
        S.Diag(getParamLoc(paramIndex),
               diag::err_swift_error_result_not_after_swift_context);
      }
      continue;
    }
    llvm_unreachable("bad ABI kind");
  }
}

QualType Sema::BuildFunctionType(QualType T,
                                 MutableArrayRef<QualType> ParamTypes,
                                 SourceLocation Loc, DeclarationName Entity,
                                 const FunctionProtoType::ExtProtoInfo &EPI) {
  bool Invalid = false;

  Invalid |= CheckFunctionReturnType(T, Loc);

  for (unsigned Idx = 0, Cnt = ParamTypes.size(); Idx < Cnt; ++Idx) {
    // FIXME: Loc is too inprecise here, should use proper locations for args.
    QualType ParamType = Context.getAdjustedParameterType(ParamTypes[Idx]);
    if (ParamType->isVoidType()) {
      Diag(Loc, diag::err_param_with_void_type);
      Invalid = true;
    } else if (ParamType->isHalfType() && !getLangOpts().HalfArgsAndReturns) {
      // Disallow half FP arguments.
      Diag(Loc, diag::err_parameters_retval_cannot_have_fp16_type) << 0 <<
        FixItHint::CreateInsertion(Loc, "*");
      Invalid = true;
    } else if (ParamType.getPointerAuth()) {
      // __ptrauth is illegal on a function return type.
      Diag(Loc, diag::err_ptrauth_qualifier_param) << T;
      Invalid = true;
    }

    // C++2a [dcl.fct]p4:
    //   A parameter with volatile-qualified type is deprecated
    if (ParamType.isVolatileQualified() && getLangOpts().CPlusPlus2a)
      Diag(Loc, diag::warn_deprecated_volatile_param) << ParamType;

    ParamTypes[Idx] = ParamType;
  }

  if (EPI.ExtParameterInfos) {
    checkExtParameterInfos(*this, ParamTypes, EPI,
                           [=](unsigned i) { return Loc; });
  }

  if (EPI.ExtInfo.getProducesResult()) {
    // This is just a warning, so we can't fail to build if we see it.
    checkNSReturnsRetainedReturnType(Loc, T);
  }

  if (Invalid)
    return QualType();

  return Context.getFunctionType(T, ParamTypes, EPI);
}

/// Build a member pointer type \c T Class::*.
///
/// \param T the type to which the member pointer refers.
/// \param Class the class type into which the member pointer points.
/// \param Loc the location where this type begins
/// \param Entity the name of the entity that will have this member pointer type
///
/// \returns a member pointer type, if successful, or a NULL type if there was
/// an error.
QualType Sema::BuildMemberPointerType(QualType T, QualType Class,
                                      SourceLocation Loc,
                                      DeclarationName Entity) {
  // Verify that we're not building a pointer to pointer to function with
  // exception specification.
  if (CheckDistantExceptionSpec(T)) {
    Diag(Loc, diag::err_distant_exception_spec);
    return QualType();
  }

  // C++ 8.3.3p3: A pointer to member shall not point to ... a member
  //   with reference type, or "cv void."
  if (T->isReferenceType()) {
    Diag(Loc, diag::err_illegal_decl_mempointer_to_reference)
      << getPrintableNameForEntity(Entity) << T;
    return QualType();
  }

  if (T->isVoidType()) {
    Diag(Loc, diag::err_illegal_decl_mempointer_to_void)
      << getPrintableNameForEntity(Entity);
    return QualType();
  }

  if (!Class->isDependentType() && !Class->isRecordType()) {
    Diag(Loc, diag::err_mempointer_in_nonclass_type) << Class;
    return QualType();
  }

  // Adjust the default free function calling convention to the default method
  // calling convention.
  bool IsCtorOrDtor =
      (Entity.getNameKind() == DeclarationName::CXXConstructorName) ||
      (Entity.getNameKind() == DeclarationName::CXXDestructorName);
  if (T->isFunctionType())
    adjustMemberFunctionCC(T, /*IsStatic=*/false, IsCtorOrDtor, Loc);

  return Context.getMemberPointerType(T, Class.getTypePtr());
}

/// Build a block pointer type.
///
/// \param T The type to which we'll be building a block pointer.
///
/// \param Loc The source location, used for diagnostics.
///
/// \param Entity The name of the entity that involves the block pointer
/// type, if known.
///
/// \returns A suitable block pointer type, if there are no
/// errors. Otherwise, returns a NULL type.
QualType Sema::BuildBlockPointerType(QualType T,
                                     SourceLocation Loc,
                                     DeclarationName Entity) {
  if (!T->isFunctionType()) {
    Diag(Loc, diag::err_nonfunction_block_type);
    return QualType();
  }

  if (checkQualifiedFunction(*this, T, Loc, QFK_BlockPointer))
    return QualType();

  if (getLangOpts().OpenCL)
    T = deduceOpenCLPointeeAddrSpace(*this, T);

  return Context.getBlockPointerType(T);
}

QualType Sema::GetTypeFromParser(ParsedType Ty, TypeSourceInfo **TInfo) {
  QualType QT = Ty.get();
  if (QT.isNull()) {
    if (TInfo) *TInfo = nullptr;
    return QualType();
  }

  TypeSourceInfo *DI = nullptr;
  if (const LocInfoType *LIT = dyn_cast<LocInfoType>(QT)) {
    QT = LIT->getType();
    DI = LIT->getTypeSourceInfo();
  }

  if (TInfo) *TInfo = DI;
  return QT;
}

static void transferARCOwnershipToDeclaratorChunk(TypeProcessingState &state,
                                            Qualifiers::ObjCLifetime ownership,
                                            unsigned chunkIndex);

/// Given that this is the declaration of a parameter under ARC,
/// attempt to infer attributes and such for pointer-to-whatever
/// types.
static void inferARCWriteback(TypeProcessingState &state,
                              QualType &declSpecType) {
  Sema &S = state.getSema();
  Declarator &declarator = state.getDeclarator();

  // TODO: should we care about decl qualifiers?

  // Check whether the declarator has the expected form.  We walk
  // from the inside out in order to make the block logic work.
  unsigned outermostPointerIndex = 0;
  bool isBlockPointer = false;
  unsigned numPointers = 0;
  for (unsigned i = 0, e = declarator.getNumTypeObjects(); i != e; ++i) {
    unsigned chunkIndex = i;
    DeclaratorChunk &chunk = declarator.getTypeObject(chunkIndex);
    switch (chunk.Kind) {
    case DeclaratorChunk::Paren:
      // Ignore parens.
      break;

    case DeclaratorChunk::Reference:
    case DeclaratorChunk::Pointer:
      // Count the number of pointers.  Treat references
      // interchangeably as pointers; if they're mis-ordered, normal
      // type building will discover that.
      outermostPointerIndex = chunkIndex;
      numPointers++;
      break;

    case DeclaratorChunk::BlockPointer:
      // If we have a pointer to block pointer, that's an acceptable
      // indirect reference; anything else is not an application of
      // the rules.
      if (numPointers != 1) return;
      numPointers++;
      outermostPointerIndex = chunkIndex;
      isBlockPointer = true;

      // We don't care about pointer structure in return values here.
      goto done;

    case DeclaratorChunk::Array: // suppress if written (id[])?
    case DeclaratorChunk::Function:
    case DeclaratorChunk::MemberPointer:
    case DeclaratorChunk::Pipe:
      return;
    }
  }
 done:

  // If we have *one* pointer, then we want to throw the qualifier on
  // the declaration-specifiers, which means that it needs to be a
  // retainable object type.
  if (numPointers == 1) {
    // If it's not a retainable object type, the rule doesn't apply.
    if (!declSpecType->isObjCRetainableType()) return;

    // If it already has lifetime, don't do anything.
    if (declSpecType.getObjCLifetime()) return;

    // Otherwise, modify the type in-place.
    Qualifiers qs;

    if (declSpecType->isObjCARCImplicitlyUnretainedType())
      qs.addObjCLifetime(Qualifiers::OCL_ExplicitNone);
    else
      qs.addObjCLifetime(Qualifiers::OCL_Autoreleasing);
    declSpecType = S.Context.getQualifiedType(declSpecType, qs);

  // If we have *two* pointers, then we want to throw the qualifier on
  // the outermost pointer.
  } else if (numPointers == 2) {
    // If we don't have a block pointer, we need to check whether the
    // declaration-specifiers gave us something that will turn into a
    // retainable object pointer after we slap the first pointer on it.
    if (!isBlockPointer && !declSpecType->isObjCObjectType())
      return;

    // Look for an explicit lifetime attribute there.
    DeclaratorChunk &chunk = declarator.getTypeObject(outermostPointerIndex);
    if (chunk.Kind != DeclaratorChunk::Pointer &&
        chunk.Kind != DeclaratorChunk::BlockPointer)
      return;
    for (const ParsedAttr &AL : chunk.getAttrs())
      if (AL.getKind() == ParsedAttr::AT_ObjCOwnership)
        return;

    transferARCOwnershipToDeclaratorChunk(state, Qualifiers::OCL_Autoreleasing,
                                          outermostPointerIndex);

  // Any other number of pointers/references does not trigger the rule.
  } else return;

  // TODO: mark whether we did this inference?
}

void Sema::diagnoseIgnoredQualifiers(unsigned DiagID, unsigned Quals,
                                     SourceLocation FallbackLoc,
                                     SourceLocation ConstQualLoc,
                                     SourceLocation VolatileQualLoc,
                                     SourceLocation RestrictQualLoc,
                                     SourceLocation AtomicQualLoc,
                                     SourceLocation UnalignedQualLoc) {
  if (!Quals)
    return;

  struct Qual {
    const char *Name;
    unsigned Mask;
    SourceLocation Loc;
  } const QualKinds[5] = {
    { "const", DeclSpec::TQ_const, ConstQualLoc },
    { "volatile", DeclSpec::TQ_volatile, VolatileQualLoc },
    { "restrict", DeclSpec::TQ_restrict, RestrictQualLoc },
    { "__unaligned", DeclSpec::TQ_unaligned, UnalignedQualLoc },
    { "_Atomic", DeclSpec::TQ_atomic, AtomicQualLoc }
  };

  SmallString<32> QualStr;
  unsigned NumQuals = 0;
  SourceLocation Loc;
  FixItHint FixIts[5];

  // Build a string naming the redundant qualifiers.
  for (auto &E : QualKinds) {
    if (Quals & E.Mask) {
      if (!QualStr.empty()) QualStr += ' ';
      QualStr += E.Name;

      // If we have a location for the qualifier, offer a fixit.
      SourceLocation QualLoc = E.Loc;
      if (QualLoc.isValid()) {
        FixIts[NumQuals] = FixItHint::CreateRemoval(QualLoc);
        if (Loc.isInvalid() ||
            getSourceManager().isBeforeInTranslationUnit(QualLoc, Loc))
          Loc = QualLoc;
      }

      ++NumQuals;
    }
  }

  Diag(Loc.isInvalid() ? FallbackLoc : Loc, DiagID)
    << QualStr << NumQuals << FixIts[0] << FixIts[1] << FixIts[2] << FixIts[3];
}

// Diagnose pointless type qualifiers on the return type of a function.
static void diagnoseRedundantReturnTypeQualifiers(Sema &S, QualType RetTy,
                                                  Declarator &D,
                                                  unsigned FunctionChunkIndex) {
  if (D.getTypeObject(FunctionChunkIndex).Fun.hasTrailingReturnType()) {
    // FIXME: TypeSourceInfo doesn't preserve location information for
    // qualifiers.
    S.diagnoseIgnoredQualifiers(diag::warn_qual_return_type,
                                RetTy.getLocalCVRQualifiers(),
                                D.getIdentifierLoc());
    return;
  }

  for (unsigned OuterChunkIndex = FunctionChunkIndex + 1,
                End = D.getNumTypeObjects();
       OuterChunkIndex != End; ++OuterChunkIndex) {
    DeclaratorChunk &OuterChunk = D.getTypeObject(OuterChunkIndex);
    switch (OuterChunk.Kind) {
    case DeclaratorChunk::Paren:
      continue;

    case DeclaratorChunk::Pointer: {
      DeclaratorChunk::PointerTypeInfo &PTI = OuterChunk.Ptr;
      S.diagnoseIgnoredQualifiers(
          diag::warn_qual_return_type,
          PTI.TypeQuals,
          SourceLocation(),
          SourceLocation::getFromRawEncoding(PTI.ConstQualLoc),
          SourceLocation::getFromRawEncoding(PTI.VolatileQualLoc),
          SourceLocation::getFromRawEncoding(PTI.RestrictQualLoc),
          SourceLocation::getFromRawEncoding(PTI.AtomicQualLoc),
          SourceLocation::getFromRawEncoding(PTI.UnalignedQualLoc));
      return;
    }

    case DeclaratorChunk::Function:
    case DeclaratorChunk::BlockPointer:
    case DeclaratorChunk::Reference:
    case DeclaratorChunk::Array:
    case DeclaratorChunk::MemberPointer:
    case DeclaratorChunk::Pipe:
      // FIXME: We can't currently provide an accurate source location and a
      // fix-it hint for these.
      unsigned AtomicQual = RetTy->isAtomicType() ? DeclSpec::TQ_atomic : 0;
      S.diagnoseIgnoredQualifiers(diag::warn_qual_return_type,
                                  RetTy.getCVRQualifiers() | AtomicQual,
                                  D.getIdentifierLoc());
      return;
    }

    llvm_unreachable("unknown declarator chunk kind");
  }

  // If the qualifiers come from a conversion function type, don't diagnose
  // them -- they're not necessarily redundant, since such a conversion
  // operator can be explicitly called as "x.operator const int()".
  if (D.getName().getKind() == UnqualifiedIdKind::IK_ConversionFunctionId)
    return;

  // Just parens all the way out to the decl specifiers. Diagnose any qualifiers
  // which are present there.
  S.diagnoseIgnoredQualifiers(diag::warn_qual_return_type,
                              D.getDeclSpec().getTypeQualifiers(),
                              D.getIdentifierLoc(),
                              D.getDeclSpec().getConstSpecLoc(),
                              D.getDeclSpec().getVolatileSpecLoc(),
                              D.getDeclSpec().getRestrictSpecLoc(),
                              D.getDeclSpec().getAtomicSpecLoc(),
                              D.getDeclSpec().getUnalignedSpecLoc());
}

static QualType GetDeclSpecTypeForDeclarator(TypeProcessingState &state,
                                             TypeSourceInfo *&ReturnTypeInfo) {
  Sema &SemaRef = state.getSema();
  Declarator &D = state.getDeclarator();
  QualType T;
  ReturnTypeInfo = nullptr;

  // The TagDecl owned by the DeclSpec.
  TagDecl *OwnedTagDecl = nullptr;

  switch (D.getName().getKind()) {
  case UnqualifiedIdKind::IK_ImplicitSelfParam:
  case UnqualifiedIdKind::IK_OperatorFunctionId:
  case UnqualifiedIdKind::IK_Identifier:
  case UnqualifiedIdKind::IK_LiteralOperatorId:
  case UnqualifiedIdKind::IK_TemplateId:
    T = ConvertDeclSpecToType(state);

    if (!D.isInvalidType() && D.getDeclSpec().isTypeSpecOwned()) {
      OwnedTagDecl = cast<TagDecl>(D.getDeclSpec().getRepAsDecl());
      // Owned declaration is embedded in declarator.
      OwnedTagDecl->setEmbeddedInDeclarator(true);
    }
    break;

  case UnqualifiedIdKind::IK_ConstructorName:
  case UnqualifiedIdKind::IK_ConstructorTemplateId:
  case UnqualifiedIdKind::IK_DestructorName:
    // Constructors and destructors don't have return types. Use
    // "void" instead.
    T = SemaRef.Context.VoidTy;
    processTypeAttrs(state, T, TAL_DeclSpec,
                     D.getMutableDeclSpec().getAttributes());
    break;

  case UnqualifiedIdKind::IK_DeductionGuideName:
    // Deduction guides have a trailing return type and no type in their
    // decl-specifier sequence. Use a placeholder return type for now.
    T = SemaRef.Context.DependentTy;
    break;

  case UnqualifiedIdKind::IK_ConversionFunctionId:
    // The result type of a conversion function is the type that it
    // converts to.
    T = SemaRef.GetTypeFromParser(D.getName().ConversionFunctionId,
                                  &ReturnTypeInfo);
    break;
  }

  if (!D.getAttributes().empty())
    distributeTypeAttrsFromDeclarator(state, T);

  // C++11 [dcl.spec.auto]p5: reject 'auto' if it is not in an allowed context.
  if (DeducedType *Deduced = T->getContainedDeducedType()) {
    AutoType *Auto = dyn_cast<AutoType>(Deduced);
    int Error = -1;

    // Is this a 'auto' or 'decltype(auto)' type (as opposed to __auto_type or
    // class template argument deduction)?
    bool IsCXXAutoType =
        (Auto && Auto->getKeyword() != AutoTypeKeyword::GNUAutoType);
    bool IsDeducedReturnType = false;

    switch (D.getContext()) {
    case DeclaratorContext::LambdaExprContext:
      // Declared return type of a lambda-declarator is implicit and is always
      // 'auto'.
      break;
    case DeclaratorContext::ObjCParameterContext:
    case DeclaratorContext::ObjCResultContext:
    case DeclaratorContext::PrototypeContext:
      Error = 0;
      break;
    case DeclaratorContext::LambdaExprParameterContext:
      // In C++14, generic lambdas allow 'auto' in their parameters.
      if (!SemaRef.getLangOpts().CPlusPlus14 ||
          !Auto || Auto->getKeyword() != AutoTypeKeyword::Auto)
        Error = 16;
      else {
        // If auto is mentioned in a lambda parameter context, convert it to a
        // template parameter type.
        sema::LambdaScopeInfo *LSI = SemaRef.getCurLambda();
        assert(LSI && "No LambdaScopeInfo on the stack!");
        const unsigned TemplateParameterDepth = LSI->AutoTemplateParameterDepth;
        const unsigned AutoParameterPosition = LSI->TemplateParams.size();
        const bool IsParameterPack = D.hasEllipsis();

        // Create the TemplateTypeParmDecl here to retrieve the corresponding
        // template parameter type. Template parameters are temporarily added
        // to the TU until the associated TemplateDecl is created.
        TemplateTypeParmDecl *CorrespondingTemplateParam =
            TemplateTypeParmDecl::Create(
                SemaRef.Context, SemaRef.Context.getTranslationUnitDecl(),
                /*KeyLoc*/ SourceLocation(), /*NameLoc*/ D.getBeginLoc(),
                TemplateParameterDepth, AutoParameterPosition,
                /*Identifier*/ nullptr, false, IsParameterPack,
                /*HasTypeConstraint=*/false);
        CorrespondingTemplateParam->setImplicit();
        LSI->TemplateParams.push_back(CorrespondingTemplateParam);
        // Replace the 'auto' in the function parameter with this invented
        // template type parameter.
        // FIXME: Retain some type sugar to indicate that this was written
        // as 'auto'.
        T = state.ReplaceAutoType(
            T, QualType(CorrespondingTemplateParam->getTypeForDecl(), 0));
      }
      break;
    case DeclaratorContext::MemberContext: {
      if (D.getDeclSpec().getStorageClassSpec() == DeclSpec::SCS_static ||
          D.isFunctionDeclarator())
        break;
      bool Cxx = SemaRef.getLangOpts().CPlusPlus;
      switch (cast<TagDecl>(SemaRef.CurContext)->getTagKind()) {
      case TTK_Enum: llvm_unreachable("unhandled tag kind");
      case TTK_Struct: Error = Cxx ? 1 : 2; /* Struct member */ break;
      case TTK_Union:  Error = Cxx ? 3 : 4; /* Union member */ break;
      case TTK_Class:  Error = 5; /* Class member */ break;
      case TTK_Interface: Error = 6; /* Interface member */ break;
      }
      if (D.getDeclSpec().isFriendSpecified())
        Error = 20; // Friend type
      break;
    }
    case DeclaratorContext::CXXCatchContext:
    case DeclaratorContext::ObjCCatchContext:
      Error = 7; // Exception declaration
      break;
    case DeclaratorContext::TemplateParamContext:
      if (isa<DeducedTemplateSpecializationType>(Deduced))
        Error = 19; // Template parameter
      else if (!SemaRef.getLangOpts().CPlusPlus17)
        Error = 8; // Template parameter (until C++17)
      break;
    case DeclaratorContext::BlockLiteralContext:
      Error = 9; // Block literal
      break;
    case DeclaratorContext::TemplateArgContext:
      // Within a template argument list, a deduced template specialization
      // type will be reinterpreted as a template template argument.
      if (isa<DeducedTemplateSpecializationType>(Deduced) &&
          !D.getNumTypeObjects() &&
          D.getDeclSpec().getParsedSpecifiers() == DeclSpec::PQ_TypeSpecifier)
        break;
      LLVM_FALLTHROUGH;
    case DeclaratorContext::TemplateTypeArgContext:
      Error = 10; // Template type argument
      break;
    case DeclaratorContext::AliasDeclContext:
    case DeclaratorContext::AliasTemplateContext:
      Error = 12; // Type alias
      break;
    case DeclaratorContext::TrailingReturnContext:
    case DeclaratorContext::TrailingReturnVarContext:
      if (!SemaRef.getLangOpts().CPlusPlus14 || !IsCXXAutoType)
        Error = 13; // Function return type
      IsDeducedReturnType = true;
      break;
    case DeclaratorContext::ConversionIdContext:
      if (!SemaRef.getLangOpts().CPlusPlus14 || !IsCXXAutoType)
        Error = 14; // conversion-type-id
      IsDeducedReturnType = true;
      break;
    case DeclaratorContext::FunctionalCastContext:
      if (isa<DeducedTemplateSpecializationType>(Deduced))
        break;
      LLVM_FALLTHROUGH;
    case DeclaratorContext::TypeNameContext:
      Error = 15; // Generic
      break;
    case DeclaratorContext::FileContext:
    case DeclaratorContext::BlockContext:
    case DeclaratorContext::ForContext:
    case DeclaratorContext::InitStmtContext:
    case DeclaratorContext::ConditionContext:
      // FIXME: P0091R3 (erroneously) does not permit class template argument
      // deduction in conditions, for-init-statements, and other declarations
      // that are not simple-declarations.
      break;
    case DeclaratorContext::CXXNewContext:
      // FIXME: P0091R3 does not permit class template argument deduction here,
      // but we follow GCC and allow it anyway.
      if (!IsCXXAutoType && !isa<DeducedTemplateSpecializationType>(Deduced))
        Error = 17; // 'new' type
      break;
    case DeclaratorContext::KNRTypeListContext:
      Error = 18; // K&R function parameter
      break;
    }

    if (D.getDeclSpec().getStorageClassSpec() == DeclSpec::SCS_typedef)
      Error = 11;

    // In Objective-C it is an error to use 'auto' on a function declarator
    // (and everywhere for '__auto_type').
    if (D.isFunctionDeclarator() &&
        (!SemaRef.getLangOpts().CPlusPlus11 || !IsCXXAutoType))
      Error = 13;

    bool HaveTrailing = false;

    // C++11 [dcl.spec.auto]p2: 'auto' is always fine if the declarator
    // contains a trailing return type. That is only legal at the outermost
    // level. Check all declarator chunks (outermost first) anyway, to give
    // better diagnostics.
    // We don't support '__auto_type' with trailing return types.
    // FIXME: Should we only do this for 'auto' and not 'decltype(auto)'?
    if (SemaRef.getLangOpts().CPlusPlus11 && IsCXXAutoType &&
        D.hasTrailingReturnType()) {
      HaveTrailing = true;
      Error = -1;
    }

    SourceRange AutoRange = D.getDeclSpec().getTypeSpecTypeLoc();
    if (D.getName().getKind() == UnqualifiedIdKind::IK_ConversionFunctionId)
      AutoRange = D.getName().getSourceRange();

    if (Error != -1) {
      unsigned Kind;
      if (Auto) {
        switch (Auto->getKeyword()) {
        case AutoTypeKeyword::Auto: Kind = 0; break;
        case AutoTypeKeyword::DecltypeAuto: Kind = 1; break;
        case AutoTypeKeyword::GNUAutoType: Kind = 2; break;
        }
      } else {
        assert(isa<DeducedTemplateSpecializationType>(Deduced) &&
               "unknown auto type");
        Kind = 3;
      }

      auto *DTST = dyn_cast<DeducedTemplateSpecializationType>(Deduced);
      TemplateName TN = DTST ? DTST->getTemplateName() : TemplateName();

      SemaRef.Diag(AutoRange.getBegin(), diag::err_auto_not_allowed)
        << Kind << Error << (int)SemaRef.getTemplateNameKindForDiagnostics(TN)
        << QualType(Deduced, 0) << AutoRange;
      if (auto *TD = TN.getAsTemplateDecl())
        SemaRef.Diag(TD->getLocation(), diag::note_template_decl_here);

      T = SemaRef.Context.IntTy;
      D.setInvalidType(true);
    } else if (Auto && !HaveTrailing &&
               D.getContext() != DeclaratorContext::LambdaExprContext) {
      // If there was a trailing return type, we already got
      // warn_cxx98_compat_trailing_return_type in the parser.
      SemaRef.Diag(AutoRange.getBegin(),
                   D.getContext() ==
                           DeclaratorContext::LambdaExprParameterContext
                       ? diag::warn_cxx11_compat_generic_lambda
                       : IsDeducedReturnType
                             ? diag::warn_cxx11_compat_deduced_return_type
                             : diag::warn_cxx98_compat_auto_type_specifier)
          << AutoRange;
    }
  }

  if (SemaRef.getLangOpts().CPlusPlus &&
      OwnedTagDecl && OwnedTagDecl->isCompleteDefinition()) {
    // Check the contexts where C++ forbids the declaration of a new class
    // or enumeration in a type-specifier-seq.
    unsigned DiagID = 0;
    switch (D.getContext()) {
    case DeclaratorContext::TrailingReturnContext:
    case DeclaratorContext::TrailingReturnVarContext:
      // Class and enumeration definitions are syntactically not allowed in
      // trailing return types.
      llvm_unreachable("parser should not have allowed this");
      break;
    case DeclaratorContext::FileContext:
    case DeclaratorContext::MemberContext:
    case DeclaratorContext::BlockContext:
    case DeclaratorContext::ForContext:
    case DeclaratorContext::InitStmtContext:
    case DeclaratorContext::BlockLiteralContext:
    case DeclaratorContext::LambdaExprContext:
      // C++11 [dcl.type]p3:
      //   A type-specifier-seq shall not define a class or enumeration unless
      //   it appears in the type-id of an alias-declaration (7.1.3) that is not
      //   the declaration of a template-declaration.
    case DeclaratorContext::AliasDeclContext:
      break;
    case DeclaratorContext::AliasTemplateContext:
      DiagID = diag::err_type_defined_in_alias_template;
      break;
    case DeclaratorContext::TypeNameContext:
    case DeclaratorContext::FunctionalCastContext:
    case DeclaratorContext::ConversionIdContext:
    case DeclaratorContext::TemplateParamContext:
    case DeclaratorContext::CXXNewContext:
    case DeclaratorContext::CXXCatchContext:
    case DeclaratorContext::ObjCCatchContext:
    case DeclaratorContext::TemplateArgContext:
    case DeclaratorContext::TemplateTypeArgContext:
      DiagID = diag::err_type_defined_in_type_specifier;
      break;
    case DeclaratorContext::PrototypeContext:
    case DeclaratorContext::LambdaExprParameterContext:
    case DeclaratorContext::ObjCParameterContext:
    case DeclaratorContext::ObjCResultContext:
    case DeclaratorContext::KNRTypeListContext:
      // C++ [dcl.fct]p6:
      //   Types shall not be defined in return or parameter types.
      DiagID = diag::err_type_defined_in_param_type;
      break;
    case DeclaratorContext::ConditionContext:
      // C++ 6.4p2:
      // The type-specifier-seq shall not contain typedef and shall not declare
      // a new class or enumeration.
      DiagID = diag::err_type_defined_in_condition;
      break;
    }

    if (DiagID != 0) {
      SemaRef.Diag(OwnedTagDecl->getLocation(), DiagID)
          << SemaRef.Context.getTypeDeclType(OwnedTagDecl);
      D.setInvalidType(true);
    }
  }

  assert(!T.isNull() && "This function should not return a null type");
  return T;
}

/// Produce an appropriate diagnostic for an ambiguity between a function
/// declarator and a C++ direct-initializer.
static void warnAboutAmbiguousFunction(Sema &S, Declarator &D,
                                       DeclaratorChunk &DeclType, QualType RT) {
  const DeclaratorChunk::FunctionTypeInfo &FTI = DeclType.Fun;
  assert(FTI.isAmbiguous && "no direct-initializer / function ambiguity");

  // If the return type is void there is no ambiguity.
  if (RT->isVoidType())
    return;

  // An initializer for a non-class type can have at most one argument.
  if (!RT->isRecordType() && FTI.NumParams > 1)
    return;

  // An initializer for a reference must have exactly one argument.
  if (RT->isReferenceType() && FTI.NumParams != 1)
    return;

  // Only warn if this declarator is declaring a function at block scope, and
  // doesn't have a storage class (such as 'extern') specified.
  if (!D.isFunctionDeclarator() ||
      D.getFunctionDefinitionKind() != FDK_Declaration ||
      !S.CurContext->isFunctionOrMethod() ||
      D.getDeclSpec().getStorageClassSpec()
        != DeclSpec::SCS_unspecified)
    return;

  // Inside a condition, a direct initializer is not permitted. We allow one to
  // be parsed in order to give better diagnostics in condition parsing.
  if (D.getContext() == DeclaratorContext::ConditionContext)
    return;

  SourceRange ParenRange(DeclType.Loc, DeclType.EndLoc);

  S.Diag(DeclType.Loc,
         FTI.NumParams ? diag::warn_parens_disambiguated_as_function_declaration
                       : diag::warn_empty_parens_are_function_decl)
      << ParenRange;

  // If the declaration looks like:
  //   T var1,
  //   f();
  // and name lookup finds a function named 'f', then the ',' was
  // probably intended to be a ';'.
  if (!D.isFirstDeclarator() && D.getIdentifier()) {
    FullSourceLoc Comma(D.getCommaLoc(), S.SourceMgr);
    FullSourceLoc Name(D.getIdentifierLoc(), S.SourceMgr);
    if (Comma.getFileID() != Name.getFileID() ||
        Comma.getSpellingLineNumber() != Name.getSpellingLineNumber()) {
      LookupResult Result(S, D.getIdentifier(), SourceLocation(),
                          Sema::LookupOrdinaryName);
      if (S.LookupName(Result, S.getCurScope()))
        S.Diag(D.getCommaLoc(), diag::note_empty_parens_function_call)
          << FixItHint::CreateReplacement(D.getCommaLoc(), ";")
          << D.getIdentifier();
      Result.suppressDiagnostics();
    }
  }

  if (FTI.NumParams > 0) {
    // For a declaration with parameters, eg. "T var(T());", suggest adding
    // parens around the first parameter to turn the declaration into a
    // variable declaration.
    SourceRange Range = FTI.Params[0].Param->getSourceRange();
    SourceLocation B = Range.getBegin();
    SourceLocation E = S.getLocForEndOfToken(Range.getEnd());
    // FIXME: Maybe we should suggest adding braces instead of parens
    // in C++11 for classes that don't have an initializer_list constructor.
    S.Diag(B, diag::note_additional_parens_for_variable_declaration)
      << FixItHint::CreateInsertion(B, "(")
      << FixItHint::CreateInsertion(E, ")");
  } else {
    // For a declaration without parameters, eg. "T var();", suggest replacing
    // the parens with an initializer to turn the declaration into a variable
    // declaration.
    const CXXRecordDecl *RD = RT->getAsCXXRecordDecl();

    // Empty parens mean value-initialization, and no parens mean
    // default initialization. These are equivalent if the default
    // constructor is user-provided or if zero-initialization is a
    // no-op.
    if (RD && RD->hasDefinition() &&
        (RD->isEmpty() || RD->hasUserProvidedDefaultConstructor()))
      S.Diag(DeclType.Loc, diag::note_empty_parens_default_ctor)
        << FixItHint::CreateRemoval(ParenRange);
    else {
      std::string Init =
          S.getFixItZeroInitializerForType(RT, ParenRange.getBegin());
      if (Init.empty() && S.LangOpts.CPlusPlus11)
        Init = "{}";
      if (!Init.empty())
        S.Diag(DeclType.Loc, diag::note_empty_parens_zero_initialize)
          << FixItHint::CreateReplacement(ParenRange, Init);
    }
  }
}

/// Produce an appropriate diagnostic for a declarator with top-level
/// parentheses.
static void warnAboutRedundantParens(Sema &S, Declarator &D, QualType T) {
  DeclaratorChunk &Paren = D.getTypeObject(D.getNumTypeObjects() - 1);
  assert(Paren.Kind == DeclaratorChunk::Paren &&
         "do not have redundant top-level parentheses");

  // This is a syntactic check; we're not interested in cases that arise
  // during template instantiation.
  if (S.inTemplateInstantiation())
    return;

  // Check whether this could be intended to be a construction of a temporary
  // object in C++ via a function-style cast.
  bool CouldBeTemporaryObject =
      S.getLangOpts().CPlusPlus && D.isExpressionContext() &&
      !D.isInvalidType() && D.getIdentifier() &&
      D.getDeclSpec().getParsedSpecifiers() == DeclSpec::PQ_TypeSpecifier &&
      (T->isRecordType() || T->isDependentType()) &&
      D.getDeclSpec().getTypeQualifiers() == 0 && D.isFirstDeclarator();

  bool StartsWithDeclaratorId = true;
  for (auto &C : D.type_objects()) {
    switch (C.Kind) {
    case DeclaratorChunk::Paren:
      if (&C == &Paren)
        continue;
      LLVM_FALLTHROUGH;
    case DeclaratorChunk::Pointer:
      StartsWithDeclaratorId = false;
      continue;

    case DeclaratorChunk::Array:
      if (!C.Arr.NumElts)
        CouldBeTemporaryObject = false;
      continue;

    case DeclaratorChunk::Reference:
      // FIXME: Suppress the warning here if there is no initializer; we're
      // going to give an error anyway.
      // We assume that something like 'T (&x) = y;' is highly likely to not
      // be intended to be a temporary object.
      CouldBeTemporaryObject = false;
      StartsWithDeclaratorId = false;
      continue;

    case DeclaratorChunk::Function:
      // In a new-type-id, function chunks require parentheses.
      if (D.getContext() == DeclaratorContext::CXXNewContext)
        return;
      // FIXME: "A(f())" deserves a vexing-parse warning, not just a
      // redundant-parens warning, but we don't know whether the function
      // chunk was syntactically valid as an expression here.
      CouldBeTemporaryObject = false;
      continue;

    case DeclaratorChunk::BlockPointer:
    case DeclaratorChunk::MemberPointer:
    case DeclaratorChunk::Pipe:
      // These cannot appear in expressions.
      CouldBeTemporaryObject = false;
      StartsWithDeclaratorId = false;
      continue;
    }
  }

  // FIXME: If there is an initializer, assume that this is not intended to be
  // a construction of a temporary object.

  // Check whether the name has already been declared; if not, this is not a
  // function-style cast.
  if (CouldBeTemporaryObject) {
    LookupResult Result(S, D.getIdentifier(), SourceLocation(),
                        Sema::LookupOrdinaryName);
    if (!S.LookupName(Result, S.getCurScope()))
      CouldBeTemporaryObject = false;
    Result.suppressDiagnostics();
  }

  SourceRange ParenRange(Paren.Loc, Paren.EndLoc);

  if (!CouldBeTemporaryObject) {
    // If we have A (::B), the parentheses affect the meaning of the program.
    // Suppress the warning in that case. Don't bother looking at the DeclSpec
    // here: even (e.g.) "int ::x" is visually ambiguous even though it's
    // formally unambiguous.
    if (StartsWithDeclaratorId && D.getCXXScopeSpec().isValid()) {
      for (NestedNameSpecifier *NNS = D.getCXXScopeSpec().getScopeRep(); NNS;
           NNS = NNS->getPrefix()) {
        if (NNS->getKind() == NestedNameSpecifier::Global)
          return;
      }
    }

    S.Diag(Paren.Loc, diag::warn_redundant_parens_around_declarator)
        << ParenRange << FixItHint::CreateRemoval(Paren.Loc)
        << FixItHint::CreateRemoval(Paren.EndLoc);
    return;
  }

  S.Diag(Paren.Loc, diag::warn_parens_disambiguated_as_variable_declaration)
      << ParenRange << D.getIdentifier();
  auto *RD = T->getAsCXXRecordDecl();
  if (!RD || !RD->hasDefinition() || RD->hasNonTrivialDestructor())
    S.Diag(Paren.Loc, diag::note_raii_guard_add_name)
        << FixItHint::CreateInsertion(Paren.Loc, " varname") << T
        << D.getIdentifier();
  // FIXME: A cast to void is probably a better suggestion in cases where it's
  // valid (when there is no initializer and we're not in a condition).
  S.Diag(D.getBeginLoc(), diag::note_function_style_cast_add_parentheses)
      << FixItHint::CreateInsertion(D.getBeginLoc(), "(")
      << FixItHint::CreateInsertion(S.getLocForEndOfToken(D.getEndLoc()), ")");
  S.Diag(Paren.Loc, diag::note_remove_parens_for_variable_declaration)
      << FixItHint::CreateRemoval(Paren.Loc)
      << FixItHint::CreateRemoval(Paren.EndLoc);
}

/// Helper for figuring out the default CC for a function declarator type.  If
/// this is the outermost chunk, then we can determine the CC from the
/// declarator context.  If not, then this could be either a member function
/// type or normal function type.
static CallingConv getCCForDeclaratorChunk(
    Sema &S, Declarator &D, const ParsedAttributesView &AttrList,
    const DeclaratorChunk::FunctionTypeInfo &FTI, unsigned ChunkIndex) {
  assert(D.getTypeObject(ChunkIndex).Kind == DeclaratorChunk::Function);

  // Check for an explicit CC attribute.
  for (const ParsedAttr &AL : AttrList) {
    switch (AL.getKind()) {
    CALLING_CONV_ATTRS_CASELIST : {
      // Ignore attributes that don't validate or can't apply to the
      // function type.  We'll diagnose the failure to apply them in
      // handleFunctionTypeAttr.
      CallingConv CC;
      if (!S.CheckCallingConvAttr(AL, CC) &&
          (!FTI.isVariadic || supportsVariadicCall(CC))) {
        return CC;
      }
      break;
    }

    default:
      break;
    }
  }

  bool IsCXXInstanceMethod = false;

  if (S.getLangOpts().CPlusPlus) {
    // Look inwards through parentheses to see if this chunk will form a
    // member pointer type or if we're the declarator.  Any type attributes
    // between here and there will override the CC we choose here.
    unsigned I = ChunkIndex;
    bool FoundNonParen = false;
    while (I && !FoundNonParen) {
      --I;
      if (D.getTypeObject(I).Kind != DeclaratorChunk::Paren)
        FoundNonParen = true;
    }

    if (FoundNonParen) {
      // If we're not the declarator, we're a regular function type unless we're
      // in a member pointer.
      IsCXXInstanceMethod =
          D.getTypeObject(I).Kind == DeclaratorChunk::MemberPointer;
    } else if (D.getContext() == DeclaratorContext::LambdaExprContext) {
      // This can only be a call operator for a lambda, which is an instance
      // method.
      IsCXXInstanceMethod = true;
    } else {
      // We're the innermost decl chunk, so must be a function declarator.
      assert(D.isFunctionDeclarator());

      // If we're inside a record, we're declaring a method, but it could be
      // explicitly or implicitly static.
      IsCXXInstanceMethod =
          D.isFirstDeclarationOfMember() &&
          D.getDeclSpec().getStorageClassSpec() != DeclSpec::SCS_typedef &&
          !D.isStaticMember();
    }
  }

  CallingConv CC = S.Context.getDefaultCallingConvention(FTI.isVariadic,
                                                         IsCXXInstanceMethod);

  // Attribute AT_OpenCLKernel affects the calling convention for SPIR
  // and AMDGPU targets, hence it cannot be treated as a calling
  // convention attribute. This is the simplest place to infer
  // calling convention for OpenCL kernels.
  if (S.getLangOpts().OpenCL) {
    for (const ParsedAttr &AL : D.getDeclSpec().getAttributes()) {
      if (AL.getKind() == ParsedAttr::AT_OpenCLKernel) {
        CC = CC_OpenCLKernel;
        break;
      }
    }
  }

  return CC;
}

namespace {
  /// A simple notion of pointer kinds, which matches up with the various
  /// pointer declarators.
  enum class SimplePointerKind {
    Pointer,
    BlockPointer,
    MemberPointer,
    Array,
  };
} // end anonymous namespace

IdentifierInfo *Sema::getNullabilityKeyword(NullabilityKind nullability) {
  switch (nullability) {
  case NullabilityKind::NonNull:
    if (!Ident__Nonnull)
      Ident__Nonnull = PP.getIdentifierInfo("_Nonnull");
    return Ident__Nonnull;

  case NullabilityKind::Nullable:
    if (!Ident__Nullable)
      Ident__Nullable = PP.getIdentifierInfo("_Nullable");
    return Ident__Nullable;

  case NullabilityKind::Unspecified:
    if (!Ident__Null_unspecified)
      Ident__Null_unspecified = PP.getIdentifierInfo("_Null_unspecified");
    return Ident__Null_unspecified;
  }
  llvm_unreachable("Unknown nullability kind.");
}

/// Retrieve the identifier "NSError".
IdentifierInfo *Sema::getNSErrorIdent() {
  if (!Ident_NSError)
    Ident_NSError = PP.getIdentifierInfo("NSError");

  return Ident_NSError;
}

/// Check whether there is a nullability attribute of any kind in the given
/// attribute list.
static bool hasNullabilityAttr(const ParsedAttributesView &attrs) {
  for (const ParsedAttr &AL : attrs) {
    if (AL.getKind() == ParsedAttr::AT_TypeNonNull ||
        AL.getKind() == ParsedAttr::AT_TypeNullable ||
        AL.getKind() == ParsedAttr::AT_TypeNullUnspecified)
      return true;
  }

  return false;
}

namespace {
  /// Describes the kind of a pointer a declarator describes.
  enum class PointerDeclaratorKind {
    // Not a pointer.
    NonPointer,
    // Single-level pointer.
    SingleLevelPointer,
    // Multi-level pointer (of any pointer kind).
    MultiLevelPointer,
    // CFFooRef*
    MaybePointerToCFRef,
    // CFErrorRef*
    CFErrorRefPointer,
    // NSError**
    NSErrorPointerPointer,
  };

  /// Describes a declarator chunk wrapping a pointer that marks inference as
  /// unexpected.
  // These values must be kept in sync with diagnostics.
  enum class PointerWrappingDeclaratorKind {
    /// Pointer is top-level.
    None = -1,
    /// Pointer is an array element.
    Array = 0,
    /// Pointer is the referent type of a C++ reference.
    Reference = 1
  };
} // end anonymous namespace

/// Classify the given declarator, whose type-specified is \c type, based on
/// what kind of pointer it refers to.
///
/// This is used to determine the default nullability.
static PointerDeclaratorKind
classifyPointerDeclarator(Sema &S, QualType type, Declarator &declarator,
                          PointerWrappingDeclaratorKind &wrappingKind) {
  unsigned numNormalPointers = 0;

  // For any dependent type, we consider it a non-pointer.
  if (type->isDependentType())
    return PointerDeclaratorKind::NonPointer;

  // Look through the declarator chunks to identify pointers.
  for (unsigned i = 0, n = declarator.getNumTypeObjects(); i != n; ++i) {
    DeclaratorChunk &chunk = declarator.getTypeObject(i);
    switch (chunk.Kind) {
    case DeclaratorChunk::Array:
      if (numNormalPointers == 0)
        wrappingKind = PointerWrappingDeclaratorKind::Array;
      break;

    case DeclaratorChunk::Function:
    case DeclaratorChunk::Pipe:
      break;

    case DeclaratorChunk::BlockPointer:
    case DeclaratorChunk::MemberPointer:
      return numNormalPointers > 0 ? PointerDeclaratorKind::MultiLevelPointer
                                   : PointerDeclaratorKind::SingleLevelPointer;

    case DeclaratorChunk::Paren:
      break;

    case DeclaratorChunk::Reference:
      if (numNormalPointers == 0)
        wrappingKind = PointerWrappingDeclaratorKind::Reference;
      break;

    case DeclaratorChunk::Pointer:
      ++numNormalPointers;
      if (numNormalPointers > 2)
        return PointerDeclaratorKind::MultiLevelPointer;
      break;
    }
  }

  // Then, dig into the type specifier itself.
  unsigned numTypeSpecifierPointers = 0;
  do {
    // Decompose normal pointers.
    if (auto ptrType = type->getAs<PointerType>()) {
      ++numNormalPointers;

      if (numNormalPointers > 2)
        return PointerDeclaratorKind::MultiLevelPointer;

      type = ptrType->getPointeeType();
      ++numTypeSpecifierPointers;
      continue;
    }

    // Decompose block pointers.
    if (type->getAs<BlockPointerType>()) {
      return numNormalPointers > 0 ? PointerDeclaratorKind::MultiLevelPointer
                                   : PointerDeclaratorKind::SingleLevelPointer;
    }

    // Decompose member pointers.
    if (type->getAs<MemberPointerType>()) {
      return numNormalPointers > 0 ? PointerDeclaratorKind::MultiLevelPointer
                                   : PointerDeclaratorKind::SingleLevelPointer;
    }

    // Look at Objective-C object pointers.
    if (auto objcObjectPtr = type->getAs<ObjCObjectPointerType>()) {
      ++numNormalPointers;
      ++numTypeSpecifierPointers;

      // If this is NSError**, report that.
      if (auto objcClassDecl = objcObjectPtr->getInterfaceDecl()) {
        if (objcClassDecl->getIdentifier() == S.getNSErrorIdent() &&
            numNormalPointers == 2 && numTypeSpecifierPointers < 2) {
          return PointerDeclaratorKind::NSErrorPointerPointer;
        }
      }

      break;
    }

    // Look at Objective-C class types.
    if (auto objcClass = type->getAs<ObjCInterfaceType>()) {
      if (objcClass->getInterface()->getIdentifier() == S.getNSErrorIdent()) {
        if (numNormalPointers == 2 && numTypeSpecifierPointers < 2)
          return PointerDeclaratorKind::NSErrorPointerPointer;
      }

      break;
    }

    // If at this point we haven't seen a pointer, we won't see one.
    if (numNormalPointers == 0)
      return PointerDeclaratorKind::NonPointer;

    if (auto recordType = type->getAs<RecordType>()) {
      RecordDecl *recordDecl = recordType->getDecl();

      // If this is CFErrorRef*, report it as such.
      if (numNormalPointers == 2 && numTypeSpecifierPointers < 2 &&
          S.isCFError(recordDecl)) {
        return PointerDeclaratorKind::CFErrorRefPointer;
      }
      break;
    }

    break;
  } while (true);

  switch (numNormalPointers) {
  case 0:
    return PointerDeclaratorKind::NonPointer;

  case 1:
    return PointerDeclaratorKind::SingleLevelPointer;

  case 2:
    return PointerDeclaratorKind::MaybePointerToCFRef;

  default:
    return PointerDeclaratorKind::MultiLevelPointer;
  }
}

bool Sema::isCFError(RecordDecl *recordDecl) {
  // If we already know about CFError, test it directly.
  if (CFError) {
    return (CFError == recordDecl);
  }

  // Check whether this is CFError, which we identify based on being
  // bridged to NSError. CFErrorRef used to be declared with "objc_bridge" but
  // is now declared with "objc_bridge_mutable", so look for either one of the
  // two attributes.
  if (recordDecl->getTagKind() == TTK_Struct) {
    IdentifierInfo *bridgedType = nullptr;
    if (auto bridgeAttr = recordDecl->getAttr<ObjCBridgeAttr>())
      bridgedType = bridgeAttr->getBridgedType();
    else if (auto bridgeAttr =
                 recordDecl->getAttr<ObjCBridgeMutableAttr>())
      bridgedType = bridgeAttr->getBridgedType();

    if (bridgedType == getNSErrorIdent()) {
      CFError = recordDecl;
      return true;
    }
  }

  return false;
}

static FileID getNullabilityCompletenessCheckFileID(Sema &S,
                                                    SourceLocation loc) {
  // If we're anywhere in a function, method, or closure context, don't perform
  // completeness checks.
  for (DeclContext *ctx = S.CurContext; ctx; ctx = ctx->getParent()) {
    if (ctx->isFunctionOrMethod())
      return FileID();

    if (ctx->isFileContext())
      break;
  }

  // We only care about the expansion location.
  loc = S.SourceMgr.getExpansionLoc(loc);
  FileID file = S.SourceMgr.getFileID(loc);
  if (file.isInvalid())
    return FileID();

  // Retrieve file information.
  bool invalid = false;
  const SrcMgr::SLocEntry &sloc = S.SourceMgr.getSLocEntry(file, &invalid);
  if (invalid || !sloc.isFile())
    return FileID();

  // We don't want to perform completeness checks on the main file or in
  // system headers.
  const SrcMgr::FileInfo &fileInfo = sloc.getFile();
  if (fileInfo.getIncludeLoc().isInvalid())
    return FileID();
  if (fileInfo.getFileCharacteristic() != SrcMgr::C_User &&
      S.Diags.getSuppressSystemWarnings()) {
    return FileID();
  }

  return file;
}

/// Creates a fix-it to insert a C-style nullability keyword at \p pointerLoc,
/// taking into account whitespace before and after.
static void fixItNullability(Sema &S, DiagnosticBuilder &Diag,
                             SourceLocation PointerLoc,
                             NullabilityKind Nullability) {
  assert(PointerLoc.isValid());
  if (PointerLoc.isMacroID())
    return;

  SourceLocation FixItLoc = S.getLocForEndOfToken(PointerLoc);
  if (!FixItLoc.isValid() || FixItLoc == PointerLoc)
    return;

  const char *NextChar = S.SourceMgr.getCharacterData(FixItLoc);
  if (!NextChar)
    return;

  SmallString<32> InsertionTextBuf{" "};
  InsertionTextBuf += getNullabilitySpelling(Nullability);
  InsertionTextBuf += " ";
  StringRef InsertionText = InsertionTextBuf.str();

  if (isWhitespace(*NextChar)) {
    InsertionText = InsertionText.drop_back();
  } else if (NextChar[-1] == '[') {
    if (NextChar[0] == ']')
      InsertionText = InsertionText.drop_back().drop_front();
    else
      InsertionText = InsertionText.drop_front();
  } else if (!isIdentifierBody(NextChar[0], /*allow dollar*/true) &&
             !isIdentifierBody(NextChar[-1], /*allow dollar*/true)) {
    InsertionText = InsertionText.drop_back().drop_front();
  }

  Diag << FixItHint::CreateInsertion(FixItLoc, InsertionText);
}

static void emitNullabilityConsistencyWarning(Sema &S,
                                              SimplePointerKind PointerKind,
                                              SourceLocation PointerLoc,
                                              SourceLocation PointerEndLoc) {
  assert(PointerLoc.isValid());

  if (PointerKind == SimplePointerKind::Array) {
    S.Diag(PointerLoc, diag::warn_nullability_missing_array);
  } else {
    S.Diag(PointerLoc, diag::warn_nullability_missing)
      << static_cast<unsigned>(PointerKind);
  }

  auto FixItLoc = PointerEndLoc.isValid() ? PointerEndLoc : PointerLoc;
  if (FixItLoc.isMacroID())
    return;

  auto addFixIt = [&](NullabilityKind Nullability) {
    auto Diag = S.Diag(FixItLoc, diag::note_nullability_fix_it);
    Diag << static_cast<unsigned>(Nullability);
    Diag << static_cast<unsigned>(PointerKind);
    fixItNullability(S, Diag, FixItLoc, Nullability);
  };
  addFixIt(NullabilityKind::Nullable);
  addFixIt(NullabilityKind::NonNull);
}

/// Complains about missing nullability if the file containing \p pointerLoc
/// has other uses of nullability (either the keywords or the \c assume_nonnull
/// pragma).
///
/// If the file has \e not seen other uses of nullability, this particular
/// pointer is saved for possible later diagnosis. See recordNullabilitySeen().
static void
checkNullabilityConsistency(Sema &S, SimplePointerKind pointerKind,
                            SourceLocation pointerLoc,
                            SourceLocation pointerEndLoc = SourceLocation()) {
  // Determine which file we're performing consistency checking for.
  FileID file = getNullabilityCompletenessCheckFileID(S, pointerLoc);
  if (file.isInvalid())
    return;

  // If we haven't seen any type nullability in this file, we won't warn now
  // about anything.
  FileNullability &fileNullability = S.NullabilityMap[file];
  if (!fileNullability.SawTypeNullability) {
    // If this is the first pointer declarator in the file, and the appropriate
    // warning is on, record it in case we need to diagnose it retroactively.
    diag::kind diagKind;
    if (pointerKind == SimplePointerKind::Array)
      diagKind = diag::warn_nullability_missing_array;
    else
      diagKind = diag::warn_nullability_missing;

    if (fileNullability.PointerLoc.isInvalid() &&
        !S.Context.getDiagnostics().isIgnored(diagKind, pointerLoc)) {
      fileNullability.PointerLoc = pointerLoc;
      fileNullability.PointerEndLoc = pointerEndLoc;
      fileNullability.PointerKind = static_cast<unsigned>(pointerKind);
    }

    return;
  }

  // Complain about missing nullability.
  emitNullabilityConsistencyWarning(S, pointerKind, pointerLoc, pointerEndLoc);
}

/// Marks that a nullability feature has been used in the file containing
/// \p loc.
///
/// If this file already had pointer types in it that were missing nullability,
/// the first such instance is retroactively diagnosed.
///
/// \sa checkNullabilityConsistency
static void recordNullabilitySeen(Sema &S, SourceLocation loc) {
  FileID file = getNullabilityCompletenessCheckFileID(S, loc);
  if (file.isInvalid())
    return;

  FileNullability &fileNullability = S.NullabilityMap[file];
  if (fileNullability.SawTypeNullability)
    return;
  fileNullability.SawTypeNullability = true;

  // If we haven't seen any type nullability before, now we have. Retroactively
  // diagnose the first unannotated pointer, if there was one.
  if (fileNullability.PointerLoc.isInvalid())
    return;

  auto kind = static_cast<SimplePointerKind>(fileNullability.PointerKind);
  emitNullabilityConsistencyWarning(S, kind, fileNullability.PointerLoc,
                                    fileNullability.PointerEndLoc);
}

/// Returns true if any of the declarator chunks before \p endIndex include a
/// level of indirection: array, pointer, reference, or pointer-to-member.
///
/// Because declarator chunks are stored in outer-to-inner order, testing
/// every chunk before \p endIndex is testing all chunks that embed the current
/// chunk as part of their type.
///
/// It is legal to pass the result of Declarator::getNumTypeObjects() as the
/// end index, in which case all chunks are tested.
static bool hasOuterPointerLikeChunk(const Declarator &D, unsigned endIndex) {
  unsigned i = endIndex;
  while (i != 0) {
    // Walk outwards along the declarator chunks.
    --i;
    const DeclaratorChunk &DC = D.getTypeObject(i);
    switch (DC.Kind) {
    case DeclaratorChunk::Paren:
      break;
    case DeclaratorChunk::Array:
    case DeclaratorChunk::Pointer:
    case DeclaratorChunk::Reference:
    case DeclaratorChunk::MemberPointer:
      return true;
    case DeclaratorChunk::Function:
    case DeclaratorChunk::BlockPointer:
    case DeclaratorChunk::Pipe:
      // These are invalid anyway, so just ignore.
      break;
    }
  }
  return false;
}

static bool IsNoDerefableChunk(DeclaratorChunk Chunk) {
  return (Chunk.Kind == DeclaratorChunk::Pointer ||
          Chunk.Kind == DeclaratorChunk::Array);
}

template<typename AttrT>
static AttrT *createSimpleAttr(ASTContext &Ctx, ParsedAttr &AL) {
  AL.setUsedAsTypeAttr();
  return ::new (Ctx) AttrT(Ctx, AL);
}

static Attr *createNullabilityAttr(ASTContext &Ctx, ParsedAttr &Attr,
                                   NullabilityKind NK) {
  switch (NK) {
  case NullabilityKind::NonNull:
    return createSimpleAttr<TypeNonNullAttr>(Ctx, Attr);

  case NullabilityKind::Nullable:
    return createSimpleAttr<TypeNullableAttr>(Ctx, Attr);

  case NullabilityKind::Unspecified:
    return createSimpleAttr<TypeNullUnspecifiedAttr>(Ctx, Attr);
  }
  llvm_unreachable("unknown NullabilityKind");
}

// Diagnose whether this is a case with the multiple addr spaces.
// Returns true if this is an invalid case.
// ISO/IEC TR 18037 S5.3 (amending C99 6.7.3): "No type shall be qualified
// by qualifiers for two or more different address spaces."
static bool DiagnoseMultipleAddrSpaceAttributes(Sema &S, LangAS ASOld,
                                                LangAS ASNew,
                                                SourceLocation AttrLoc) {
  if (ASOld != LangAS::Default) {
    if (ASOld != ASNew) {
      S.Diag(AttrLoc, diag::err_attribute_address_multiple_qualifiers);
      return true;
    }
    // Emit a warning if they are identical; it's likely unintended.
    S.Diag(AttrLoc,
           diag::warn_attribute_address_multiple_identical_qualifiers);
  }
  return false;
}

static TypeSourceInfo *
GetTypeSourceInfoForDeclarator(TypeProcessingState &State,
                               QualType T, TypeSourceInfo *ReturnTypeInfo);

static TypeSourceInfo *GetFullTypeForDeclarator(TypeProcessingState &state,
                                                QualType declSpecType,
                                                TypeSourceInfo *TInfo) {
  // The TypeSourceInfo that this function returns will not be a null type.
  // If there is an error, this function will fill in a dummy type as fallback.
  QualType T = declSpecType;
  Declarator &D = state.getDeclarator();
  Sema &S = state.getSema();
  ASTContext &Context = S.Context;
  const LangOptions &LangOpts = S.getLangOpts();

  // The name we're declaring, if any.
  DeclarationName Name;
  if (D.getIdentifier())
    Name = D.getIdentifier();

  // Does this declaration declare a typedef-name?
  bool IsTypedefName =
    D.getDeclSpec().getStorageClassSpec() == DeclSpec::SCS_typedef ||
    D.getContext() == DeclaratorContext::AliasDeclContext ||
    D.getContext() == DeclaratorContext::AliasTemplateContext;

  // Does T refer to a function type with a cv-qualifier or a ref-qualifier?
  bool IsQualifiedFunction = T->isFunctionProtoType() &&
      (!T->castAs<FunctionProtoType>()->getMethodQuals().empty() ||
       T->castAs<FunctionProtoType>()->getRefQualifier() != RQ_None);

  // If T is 'decltype(auto)', the only declarators we can have are parens
  // and at most one function declarator if this is a function declaration.
  // If T is a deduced class template specialization type, we can have no
  // declarator chunks at all.
  if (auto *DT = T->getAs<DeducedType>()) {
    const AutoType *AT = T->getAs<AutoType>();
    bool IsClassTemplateDeduction = isa<DeducedTemplateSpecializationType>(DT);
    if ((AT && AT->isDecltypeAuto()) || IsClassTemplateDeduction) {
      for (unsigned I = 0, E = D.getNumTypeObjects(); I != E; ++I) {
        unsigned Index = E - I - 1;
        DeclaratorChunk &DeclChunk = D.getTypeObject(Index);
        unsigned DiagId = IsClassTemplateDeduction
                              ? diag::err_deduced_class_template_compound_type
                              : diag::err_decltype_auto_compound_type;
        unsigned DiagKind = 0;
        switch (DeclChunk.Kind) {
        case DeclaratorChunk::Paren:
          // FIXME: Rejecting this is a little silly.
          if (IsClassTemplateDeduction) {
            DiagKind = 4;
            break;
          }
          continue;
        case DeclaratorChunk::Function: {
          if (IsClassTemplateDeduction) {
            DiagKind = 3;
            break;
          }
          unsigned FnIndex;
          if (D.isFunctionDeclarationContext() &&
              D.isFunctionDeclarator(FnIndex) && FnIndex == Index)
            continue;
          DiagId = diag::err_decltype_auto_function_declarator_not_declaration;
          break;
        }
        case DeclaratorChunk::Pointer:
        case DeclaratorChunk::BlockPointer:
        case DeclaratorChunk::MemberPointer:
          DiagKind = 0;
          break;
        case DeclaratorChunk::Reference:
          DiagKind = 1;
          break;
        case DeclaratorChunk::Array:
          DiagKind = 2;
          break;
        case DeclaratorChunk::Pipe:
          break;
        }

        S.Diag(DeclChunk.Loc, DiagId) << DiagKind;
        D.setInvalidType(true);
        break;
      }
    }
  }

  // Determine whether we should infer _Nonnull on pointer types.
  Optional<NullabilityKind> inferNullability;
  bool inferNullabilityCS = false;
  bool inferNullabilityInnerOnly = false;
  bool inferNullabilityInnerOnlyComplete = false;

  // Are we in an assume-nonnull region?
  bool inAssumeNonNullRegion = false;
  SourceLocation assumeNonNullLoc = S.PP.getPragmaAssumeNonNullLoc();
  if (assumeNonNullLoc.isValid()) {
    inAssumeNonNullRegion = true;
    recordNullabilitySeen(S, assumeNonNullLoc);
  }

  // Whether to complain about missing nullability specifiers or not.
  enum {
    /// Never complain.
    CAMN_No,
    /// Complain on the inner pointers (but not the outermost
    /// pointer).
    CAMN_InnerPointers,
    /// Complain about any pointers that don't have nullability
    /// specified or inferred.
    CAMN_Yes
  } complainAboutMissingNullability = CAMN_No;
  unsigned NumPointersRemaining = 0;
  auto complainAboutInferringWithinChunk = PointerWrappingDeclaratorKind::None;

  if (IsTypedefName) {
    // For typedefs, we do not infer any nullability (the default),
    // and we only complain about missing nullability specifiers on
    // inner pointers.
    complainAboutMissingNullability = CAMN_InnerPointers;

    if (T->canHaveNullability(/*ResultIfUnknown*/false) &&
        !T->getNullability(S.Context)) {
      // Note that we allow but don't require nullability on dependent types.
      ++NumPointersRemaining;
    }

    for (unsigned i = 0, n = D.getNumTypeObjects(); i != n; ++i) {
      DeclaratorChunk &chunk = D.getTypeObject(i);
      switch (chunk.Kind) {
      case DeclaratorChunk::Array:
      case DeclaratorChunk::Function:
      case DeclaratorChunk::Pipe:
        break;

      case DeclaratorChunk::BlockPointer:
      case DeclaratorChunk::MemberPointer:
        ++NumPointersRemaining;
        break;

      case DeclaratorChunk::Paren:
      case DeclaratorChunk::Reference:
        continue;

      case DeclaratorChunk::Pointer:
        ++NumPointersRemaining;
        continue;
      }
    }
  } else {
    bool isFunctionOrMethod = false;
    switch (auto context = state.getDeclarator().getContext()) {
    case DeclaratorContext::ObjCParameterContext:
    case DeclaratorContext::ObjCResultContext:
    case DeclaratorContext::PrototypeContext:
    case DeclaratorContext::TrailingReturnContext:
    case DeclaratorContext::TrailingReturnVarContext:
      isFunctionOrMethod = true;
      LLVM_FALLTHROUGH;

    case DeclaratorContext::MemberContext:
      if (state.getDeclarator().isObjCIvar() && !isFunctionOrMethod) {
        complainAboutMissingNullability = CAMN_No;
        break;
      }

      // Weak properties are inferred to be nullable.
      if (state.getDeclarator().isObjCWeakProperty() && inAssumeNonNullRegion) {
        inferNullability = NullabilityKind::Nullable;
        break;
      }

      LLVM_FALLTHROUGH;

    case DeclaratorContext::FileContext:
    case DeclaratorContext::KNRTypeListContext: {
      complainAboutMissingNullability = CAMN_Yes;

      // Nullability inference depends on the type and declarator.
      auto wrappingKind = PointerWrappingDeclaratorKind::None;
      switch (classifyPointerDeclarator(S, T, D, wrappingKind)) {
      case PointerDeclaratorKind::NonPointer:
      case PointerDeclaratorKind::MultiLevelPointer:
        // Cannot infer nullability.
        break;

      case PointerDeclaratorKind::SingleLevelPointer:
        // Infer _Nonnull if we are in an assumes-nonnull region.
        if (inAssumeNonNullRegion) {
          complainAboutInferringWithinChunk = wrappingKind;
          inferNullability = NullabilityKind::NonNull;
          inferNullabilityCS =
              (context == DeclaratorContext::ObjCParameterContext ||
               context == DeclaratorContext::ObjCResultContext);
        }
        break;

      case PointerDeclaratorKind::CFErrorRefPointer:
      case PointerDeclaratorKind::NSErrorPointerPointer:
        // Within a function or method signature, infer _Nullable at both
        // levels.
        if (isFunctionOrMethod && inAssumeNonNullRegion)
          inferNullability = NullabilityKind::Nullable;
        break;

      case PointerDeclaratorKind::MaybePointerToCFRef:
        if (isFunctionOrMethod) {
          // On pointer-to-pointer parameters marked cf_returns_retained or
          // cf_returns_not_retained, if the outer pointer is explicit then
          // infer the inner pointer as _Nullable.
          auto hasCFReturnsAttr =
              [](const ParsedAttributesView &AttrList) -> bool {
            return AttrList.hasAttribute(ParsedAttr::AT_CFReturnsRetained) ||
                   AttrList.hasAttribute(ParsedAttr::AT_CFReturnsNotRetained);
          };
          if (const auto *InnermostChunk = D.getInnermostNonParenChunk()) {
            if (hasCFReturnsAttr(D.getAttributes()) ||
                hasCFReturnsAttr(InnermostChunk->getAttrs()) ||
                hasCFReturnsAttr(D.getDeclSpec().getAttributes())) {
              inferNullability = NullabilityKind::Nullable;
              inferNullabilityInnerOnly = true;
            }
          }
        }
        break;
      }
      break;
    }

    case DeclaratorContext::ConversionIdContext:
      complainAboutMissingNullability = CAMN_Yes;
      break;

    case DeclaratorContext::AliasDeclContext:
    case DeclaratorContext::AliasTemplateContext:
    case DeclaratorContext::BlockContext:
    case DeclaratorContext::BlockLiteralContext:
    case DeclaratorContext::ConditionContext:
    case DeclaratorContext::CXXCatchContext:
    case DeclaratorContext::CXXNewContext:
    case DeclaratorContext::ForContext:
    case DeclaratorContext::InitStmtContext:
    case DeclaratorContext::LambdaExprContext:
    case DeclaratorContext::LambdaExprParameterContext:
    case DeclaratorContext::ObjCCatchContext:
    case DeclaratorContext::TemplateParamContext:
    case DeclaratorContext::TemplateArgContext:
    case DeclaratorContext::TemplateTypeArgContext:
    case DeclaratorContext::TypeNameContext:
    case DeclaratorContext::FunctionalCastContext:
      // Don't infer in these contexts.
      break;
    }
  }

  // Local function that returns true if its argument looks like a va_list.
  auto isVaList = [&S](QualType T) -> bool {
    auto *typedefTy = T->getAs<TypedefType>();
    if (!typedefTy)
      return false;
    TypedefDecl *vaListTypedef = S.Context.getBuiltinVaListDecl();
    do {
      if (typedefTy->getDecl() == vaListTypedef)
        return true;
      if (auto *name = typedefTy->getDecl()->getIdentifier())
        if (name->isStr("va_list"))
          return true;
      typedefTy = typedefTy->desugar()->getAs<TypedefType>();
    } while (typedefTy);
    return false;
  };

  // Local function that checks the nullability for a given pointer declarator.
  // Returns true if _Nonnull was inferred.
  auto inferPointerNullability =
      [&](SimplePointerKind pointerKind, SourceLocation pointerLoc,
          SourceLocation pointerEndLoc,
          ParsedAttributesView &attrs, AttributePool &Pool) -> ParsedAttr * {
    // We've seen a pointer.
    if (NumPointersRemaining > 0)
      --NumPointersRemaining;

    // If a nullability attribute is present, there's nothing to do.
    if (hasNullabilityAttr(attrs))
      return nullptr;

    // If we're supposed to infer nullability, do so now.
    if (inferNullability && !inferNullabilityInnerOnlyComplete) {
      ParsedAttr::Syntax syntax = inferNullabilityCS
                                      ? ParsedAttr::AS_ContextSensitiveKeyword
                                      : ParsedAttr::AS_Keyword;
      ParsedAttr *nullabilityAttr = Pool.create(
          S.getNullabilityKeyword(*inferNullability), SourceRange(pointerLoc),
          nullptr, SourceLocation(), nullptr, 0, syntax);

      attrs.addAtEnd(nullabilityAttr);

      if (inferNullabilityCS) {
        state.getDeclarator().getMutableDeclSpec().getObjCQualifiers()
          ->setObjCDeclQualifier(ObjCDeclSpec::DQ_CSNullability);
      }

      if (pointerLoc.isValid() &&
          complainAboutInferringWithinChunk !=
            PointerWrappingDeclaratorKind::None) {
        auto Diag =
            S.Diag(pointerLoc, diag::warn_nullability_inferred_on_nested_type);
        Diag << static_cast<int>(complainAboutInferringWithinChunk);
        fixItNullability(S, Diag, pointerLoc, NullabilityKind::NonNull);
      }

      if (inferNullabilityInnerOnly)
        inferNullabilityInnerOnlyComplete = true;
      return nullabilityAttr;
    }

    // If we're supposed to complain about missing nullability, do so
    // now if it's truly missing.
    switch (complainAboutMissingNullability) {
    case CAMN_No:
      break;

    case CAMN_InnerPointers:
      if (NumPointersRemaining == 0)
        break;
      LLVM_FALLTHROUGH;

    case CAMN_Yes:
      checkNullabilityConsistency(S, pointerKind, pointerLoc, pointerEndLoc);
    }
    return nullptr;
  };

  // If the type itself could have nullability but does not, infer pointer
  // nullability and perform consistency checking.
  if (S.CodeSynthesisContexts.empty()) {
    if (T->canHaveNullability(/*ResultIfUnknown*/false) &&
        !T->getNullability(S.Context)) {
      if (isVaList(T)) {
        // Record that we've seen a pointer, but do nothing else.
        if (NumPointersRemaining > 0)
          --NumPointersRemaining;
      } else {
        SimplePointerKind pointerKind = SimplePointerKind::Pointer;
        if (T->isBlockPointerType())
          pointerKind = SimplePointerKind::BlockPointer;
        else if (T->isMemberPointerType())
          pointerKind = SimplePointerKind::MemberPointer;

        if (auto *attr = inferPointerNullability(
                pointerKind, D.getDeclSpec().getTypeSpecTypeLoc(),
                D.getDeclSpec().getEndLoc(),
                D.getMutableDeclSpec().getAttributes(),
                D.getMutableDeclSpec().getAttributePool())) {
          T = state.getAttributedType(
              createNullabilityAttr(Context, *attr, *inferNullability), T, T);
        }
      }
    }

    if (complainAboutMissingNullability == CAMN_Yes &&
        T->isArrayType() && !T->getNullability(S.Context) && !isVaList(T) &&
        D.isPrototypeContext() &&
        !hasOuterPointerLikeChunk(D, D.getNumTypeObjects())) {
      checkNullabilityConsistency(S, SimplePointerKind::Array,
                                  D.getDeclSpec().getTypeSpecTypeLoc());
    }
  }

  bool ExpectNoDerefChunk =
      state.getCurrentAttributes().hasAttribute(ParsedAttr::AT_NoDeref);

  // Walk the DeclTypeInfo, building the recursive type as we go.
  // DeclTypeInfos are ordered from the identifier out, which is
  // opposite of what we want :).
  for (unsigned i = 0, e = D.getNumTypeObjects(); i != e; ++i) {
    unsigned chunkIndex = e - i - 1;
    state.setCurrentChunkIndex(chunkIndex);
    DeclaratorChunk &DeclType = D.getTypeObject(chunkIndex);
    IsQualifiedFunction &= DeclType.Kind == DeclaratorChunk::Paren;
    switch (DeclType.Kind) {
    case DeclaratorChunk::Paren:
      if (i == 0)
        warnAboutRedundantParens(S, D, T);
      T = S.BuildParenType(T);
      break;
    case DeclaratorChunk::BlockPointer:
      // If blocks are disabled, emit an error.
      if (!LangOpts.Blocks)
        S.Diag(DeclType.Loc, diag::err_blocks_disable) << LangOpts.OpenCL;

      // Handle pointer nullability.
      inferPointerNullability(SimplePointerKind::BlockPointer, DeclType.Loc,
                              DeclType.EndLoc, DeclType.getAttrs(),
                              state.getDeclarator().getAttributePool());

      T = S.BuildBlockPointerType(T, D.getIdentifierLoc(), Name);
      if (DeclType.Cls.TypeQuals || LangOpts.OpenCL) {
        // OpenCL v2.0, s6.12.5 - Block variable declarations are implicitly
        // qualified with const.
        if (LangOpts.OpenCL)
          DeclType.Cls.TypeQuals |= DeclSpec::TQ_const;
        T = S.BuildQualifiedType(T, DeclType.Loc, DeclType.Cls.TypeQuals);
      }
      break;
    case DeclaratorChunk::Pointer:
      // Verify that we're not building a pointer to pointer to function with
      // exception specification.
      if (LangOpts.CPlusPlus && S.CheckDistantExceptionSpec(T)) {
        S.Diag(D.getIdentifierLoc(), diag::err_distant_exception_spec);
        D.setInvalidType(true);
        // Build the type anyway.
      }

      // Handle pointer nullability
      inferPointerNullability(SimplePointerKind::Pointer, DeclType.Loc,
                              DeclType.EndLoc, DeclType.getAttrs(),
                              state.getDeclarator().getAttributePool());

      if (LangOpts.ObjC && T->getAs<ObjCObjectType>()) {
        T = Context.getObjCObjectPointerType(T);
        if (DeclType.Ptr.TypeQuals)
          T = S.BuildQualifiedType(T, DeclType.Loc, DeclType.Ptr.TypeQuals);
        break;
      }

      // OpenCL v2.0 s6.9b - Pointer to image/sampler cannot be used.
      // OpenCL v2.0 s6.13.16.1 - Pointer to pipe cannot be used.
      // OpenCL v2.0 s6.12.5 - Pointers to Blocks are not allowed.
      if (LangOpts.OpenCL) {
        if (T->isImageType() || T->isSamplerT() || T->isPipeType() ||
            T->isBlockPointerType()) {
          S.Diag(D.getIdentifierLoc(), diag::err_opencl_pointer_to_type) << T;
          D.setInvalidType(true);
        }
      }

      T = S.BuildPointerType(T, DeclType.Loc, Name);
      if (DeclType.Ptr.TypeQuals)
        T = S.BuildQualifiedType(T, DeclType.Loc, DeclType.Ptr.TypeQuals);
      break;
    case DeclaratorChunk::Reference: {
      // Verify that we're not building a reference to pointer to function with
      // exception specification.
      if (LangOpts.CPlusPlus && S.CheckDistantExceptionSpec(T)) {
        S.Diag(D.getIdentifierLoc(), diag::err_distant_exception_spec);
        D.setInvalidType(true);
        // Build the type anyway.
      }
      T = S.BuildReferenceType(T, DeclType.Ref.LValueRef, DeclType.Loc, Name);

      if (DeclType.Ref.HasRestrict)
        T = S.BuildQualifiedType(T, DeclType.Loc, Qualifiers::Restrict);
      break;
    }
    case DeclaratorChunk::Array: {
      // Verify that we're not building an array of pointers to function with
      // exception specification.
      if (LangOpts.CPlusPlus && S.CheckDistantExceptionSpec(T)) {
        S.Diag(D.getIdentifierLoc(), diag::err_distant_exception_spec);
        D.setInvalidType(true);
        // Build the type anyway.
      }
      DeclaratorChunk::ArrayTypeInfo &ATI = DeclType.Arr;
      Expr *ArraySize = static_cast<Expr*>(ATI.NumElts);
      ArrayType::ArraySizeModifier ASM;
      if (ATI.isStar)
        ASM = ArrayType::Star;
      else if (ATI.hasStatic)
        ASM = ArrayType::Static;
      else
        ASM = ArrayType::Normal;
      if (ASM == ArrayType::Star && !D.isPrototypeContext()) {
        // FIXME: This check isn't quite right: it allows star in prototypes
        // for function definitions, and disallows some edge cases detailed
        // in http://gcc.gnu.org/ml/gcc-patches/2009-02/msg00133.html
        S.Diag(DeclType.Loc, diag::err_array_star_outside_prototype);
        ASM = ArrayType::Normal;
        D.setInvalidType(true);
      }

      // C99 6.7.5.2p1: The optional type qualifiers and the keyword static
      // shall appear only in a declaration of a function parameter with an
      // array type, ...
      if (ASM == ArrayType::Static || ATI.TypeQuals) {
        if (!(D.isPrototypeContext() ||
              D.getContext() == DeclaratorContext::KNRTypeListContext)) {
          S.Diag(DeclType.Loc, diag::err_array_static_outside_prototype) <<
              (ASM == ArrayType::Static ? "'static'" : "type qualifier");
          // Remove the 'static' and the type qualifiers.
          if (ASM == ArrayType::Static)
            ASM = ArrayType::Normal;
          ATI.TypeQuals = 0;
          D.setInvalidType(true);
        }

        // C99 6.7.5.2p1: ... and then only in the outermost array type
        // derivation.
        if (hasOuterPointerLikeChunk(D, chunkIndex)) {
          S.Diag(DeclType.Loc, diag::err_array_static_not_outermost) <<
            (ASM == ArrayType::Static ? "'static'" : "type qualifier");
          if (ASM == ArrayType::Static)
            ASM = ArrayType::Normal;
          ATI.TypeQuals = 0;
          D.setInvalidType(true);
        }
      }
      const AutoType *AT = T->getContainedAutoType();
      // Allow arrays of auto if we are a generic lambda parameter.
      // i.e. [](auto (&array)[5]) { return array[0]; }; OK
      if (AT &&
          D.getContext() != DeclaratorContext::LambdaExprParameterContext) {
        // We've already diagnosed this for decltype(auto).
        if (!AT->isDecltypeAuto())
          S.Diag(DeclType.Loc, diag::err_illegal_decl_array_of_auto)
            << getPrintableNameForEntity(Name) << T;
        T = QualType();
        break;
      }

      // Array parameters can be marked nullable as well, although it's not
      // necessary if they're marked 'static'.
      if (complainAboutMissingNullability == CAMN_Yes &&
          !hasNullabilityAttr(DeclType.getAttrs()) &&
          ASM != ArrayType::Static &&
          D.isPrototypeContext() &&
          !hasOuterPointerLikeChunk(D, chunkIndex)) {
        checkNullabilityConsistency(S, SimplePointerKind::Array, DeclType.Loc);
      }

      T = S.BuildArrayType(T, ASM, ArraySize, ATI.TypeQuals,
                           SourceRange(DeclType.Loc, DeclType.EndLoc), Name);
      break;
    }
    case DeclaratorChunk::Function: {
      // If the function declarator has a prototype (i.e. it is not () and
      // does not have a K&R-style identifier list), then the arguments are part
      // of the type, otherwise the argument list is ().
      DeclaratorChunk::FunctionTypeInfo &FTI = DeclType.Fun;
      IsQualifiedFunction =
          FTI.hasMethodTypeQualifiers() || FTI.hasRefQualifier();

      // Check for auto functions and trailing return type and adjust the
      // return type accordingly.
      if (!D.isInvalidType()) {
        // trailing-return-type is only required if we're declaring a function,
        // and not, for instance, a pointer to a function.
        if (D.getDeclSpec().hasAutoTypeSpec() &&
            !FTI.hasTrailingReturnType() && chunkIndex == 0) {
          if (!S.getLangOpts().CPlusPlus14) {
            S.Diag(D.getDeclSpec().getTypeSpecTypeLoc(),
                   D.getDeclSpec().getTypeSpecType() == DeclSpec::TST_auto
                       ? diag::err_auto_missing_trailing_return
                       : diag::err_deduced_return_type);
            T = Context.IntTy;
            D.setInvalidType(true);
          } else {
            S.Diag(D.getDeclSpec().getTypeSpecTypeLoc(),
                   diag::warn_cxx11_compat_deduced_return_type);
          }
        } else if (FTI.hasTrailingReturnType()) {
          // T must be exactly 'auto' at this point. See CWG issue 681.
          if (isa<ParenType>(T)) {
            S.Diag(D.getBeginLoc(), diag::err_trailing_return_in_parens)
                << T << D.getSourceRange();
            D.setInvalidType(true);
          } else if (D.getName().getKind() ==
                     UnqualifiedIdKind::IK_DeductionGuideName) {
            if (T != Context.DependentTy) {
              S.Diag(D.getDeclSpec().getBeginLoc(),
                     diag::err_deduction_guide_with_complex_decl)
                  << D.getSourceRange();
              D.setInvalidType(true);
            }
          } else if (D.getContext() != DeclaratorContext::LambdaExprContext &&
                     (T.hasQualifiers() || !isa<AutoType>(T) ||
                      cast<AutoType>(T)->getKeyword() !=
                          AutoTypeKeyword::Auto)) {
            S.Diag(D.getDeclSpec().getTypeSpecTypeLoc(),
                   diag::err_trailing_return_without_auto)
                << T << D.getDeclSpec().getSourceRange();
            D.setInvalidType(true);
          }
          T = S.GetTypeFromParser(FTI.getTrailingReturnType(), &TInfo);
          if (T.isNull()) {
            // An error occurred parsing the trailing return type.
            T = Context.IntTy;
            D.setInvalidType(true);
          }
        } else {
          // This function type is not the type of the entity being declared,
          // so checking the 'auto' is not the responsibility of this chunk.
        }
      }

      // C99 6.7.5.3p1: The return type may not be a function or array type.
      // For conversion functions, we'll diagnose this particular error later.
      if (!D.isInvalidType() && (T->isArrayType() || T->isFunctionType()) &&
          (D.getName().getKind() !=
           UnqualifiedIdKind::IK_ConversionFunctionId)) {
        unsigned diagID = diag::err_func_returning_array_function;
        // Last processing chunk in block context means this function chunk
        // represents the block.
        if (chunkIndex == 0 &&
            D.getContext() == DeclaratorContext::BlockLiteralContext)
          diagID = diag::err_block_returning_array_function;
        S.Diag(DeclType.Loc, diagID) << T->isFunctionType() << T;
        T = Context.IntTy;
        D.setInvalidType(true);
      }

      // Do not allow returning half FP value.
      // FIXME: This really should be in BuildFunctionType.
      if (T->isHalfType()) {
        if (S.getLangOpts().OpenCL) {
          if (!S.getOpenCLOptions().isEnabled("cl_khr_fp16")) {
            S.Diag(D.getIdentifierLoc(), diag::err_opencl_invalid_return)
                << T << 0 /*pointer hint*/;
            D.setInvalidType(true);
          }
        } else if (!S.getLangOpts().HalfArgsAndReturns) {
          S.Diag(D.getIdentifierLoc(),
            diag::err_parameters_retval_cannot_have_fp16_type) << 1;
          D.setInvalidType(true);
        }
      }

      // __ptrauth is illegal on a function return type.
      if (T.getPointerAuth()) {
        S.Diag(DeclType.Loc, diag::err_ptrauth_qualifier_return) << T;
      }

      if (LangOpts.OpenCL) {
        // OpenCL v2.0 s6.12.5 - A block cannot be the return value of a
        // function.
        if (T->isBlockPointerType() || T->isImageType() || T->isSamplerT() ||
            T->isPipeType()) {
          S.Diag(D.getIdentifierLoc(), diag::err_opencl_invalid_return)
              << T << 1 /*hint off*/;
          D.setInvalidType(true);
        }
        // OpenCL doesn't support variadic functions and blocks
        // (s6.9.e and s6.12.5 OpenCL v2.0) except for printf.
        // We also allow here any toolchain reserved identifiers.
        if (FTI.isVariadic &&
            !(D.getIdentifier() &&
              ((D.getIdentifier()->getName() == "printf" &&
                (LangOpts.OpenCLCPlusPlus || LangOpts.OpenCLVersion >= 120)) ||
               D.getIdentifier()->getName().startswith("__")))) {
          S.Diag(D.getIdentifierLoc(), diag::err_opencl_variadic_function);
          D.setInvalidType(true);
        }
      }

      // Methods cannot return interface types. All ObjC objects are
      // passed by reference.
      if (T->isObjCObjectType()) {
        SourceLocation DiagLoc, FixitLoc;
        if (TInfo) {
          DiagLoc = TInfo->getTypeLoc().getBeginLoc();
          FixitLoc = S.getLocForEndOfToken(TInfo->getTypeLoc().getEndLoc());
        } else {
          DiagLoc = D.getDeclSpec().getTypeSpecTypeLoc();
          FixitLoc = S.getLocForEndOfToken(D.getDeclSpec().getEndLoc());
        }
        S.Diag(DiagLoc, diag::err_object_cannot_be_passed_returned_by_value)
          << 0 << T
          << FixItHint::CreateInsertion(FixitLoc, "*");

        T = Context.getObjCObjectPointerType(T);
        if (TInfo) {
          TypeLocBuilder TLB;
          TLB.pushFullCopy(TInfo->getTypeLoc());
          ObjCObjectPointerTypeLoc TLoc = TLB.push<ObjCObjectPointerTypeLoc>(T);
          TLoc.setStarLoc(FixitLoc);
          TInfo = TLB.getTypeSourceInfo(Context, T);
        }

        D.setInvalidType(true);
      }

      // cv-qualifiers on return types are pointless except when the type is a
      // class type in C++.
      if ((T.getCVRQualifiers() || T->isAtomicType()) &&
          !(S.getLangOpts().CPlusPlus &&
            (T->isDependentType() || T->isRecordType()))) {
        if (T->isVoidType() && !S.getLangOpts().CPlusPlus &&
            D.getFunctionDefinitionKind() == FDK_Definition) {
          // [6.9.1/3] qualified void return is invalid on a C
          // function definition.  Apparently ok on declarations and
          // in C++ though (!)
          S.Diag(DeclType.Loc, diag::err_func_returning_qualified_void) << T;
        } else
          diagnoseRedundantReturnTypeQualifiers(S, T, D, chunkIndex);

        // C++2a [dcl.fct]p12:
        //   A volatile-qualified return type is deprecated
        if (T.isVolatileQualified() && S.getLangOpts().CPlusPlus2a)
          S.Diag(DeclType.Loc, diag::warn_deprecated_volatile_return) << T;
      }

      // Objective-C ARC ownership qualifiers are ignored on the function
      // return type (by type canonicalization). Complain if this attribute
      // was written here.
      if (T.getQualifiers().hasObjCLifetime()) {
        SourceLocation AttrLoc;
        if (chunkIndex + 1 < D.getNumTypeObjects()) {
          DeclaratorChunk ReturnTypeChunk = D.getTypeObject(chunkIndex + 1);
          for (const ParsedAttr &AL : ReturnTypeChunk.getAttrs()) {
            if (AL.getKind() == ParsedAttr::AT_ObjCOwnership) {
              AttrLoc = AL.getLoc();
              break;
            }
          }
        }
        if (AttrLoc.isInvalid()) {
          for (const ParsedAttr &AL : D.getDeclSpec().getAttributes()) {
            if (AL.getKind() == ParsedAttr::AT_ObjCOwnership) {
              AttrLoc = AL.getLoc();
              break;
            }
          }
        }

        if (AttrLoc.isValid()) {
          // The ownership attributes are almost always written via
          // the predefined
          // __strong/__weak/__autoreleasing/__unsafe_unretained.
          if (AttrLoc.isMacroID())
            AttrLoc =
                S.SourceMgr.getImmediateExpansionRange(AttrLoc).getBegin();

          S.Diag(AttrLoc, diag::warn_arc_lifetime_result_type)
            << T.getQualifiers().getObjCLifetime();
        }
      }

      if (LangOpts.CPlusPlus && D.getDeclSpec().hasTagDefinition()) {
        // C++ [dcl.fct]p6:
        //   Types shall not be defined in return or parameter types.
        TagDecl *Tag = cast<TagDecl>(D.getDeclSpec().getRepAsDecl());
        S.Diag(Tag->getLocation(), diag::err_type_defined_in_result_type)
          << Context.getTypeDeclType(Tag);
      }

      // Exception specs are not allowed in typedefs. Complain, but add it
      // anyway.
      if (IsTypedefName && FTI.getExceptionSpecType() && !LangOpts.CPlusPlus17)
        S.Diag(FTI.getExceptionSpecLocBeg(),
               diag::err_exception_spec_in_typedef)
            << (D.getContext() == DeclaratorContext::AliasDeclContext ||
                D.getContext() == DeclaratorContext::AliasTemplateContext);

      // If we see "T var();" or "T var(T());" at block scope, it is probably
      // an attempt to initialize a variable, not a function declaration.
      if (FTI.isAmbiguous)
        warnAboutAmbiguousFunction(S, D, DeclType, T);

      FunctionType::ExtInfo EI(
          getCCForDeclaratorChunk(S, D, DeclType.getAttrs(), FTI, chunkIndex));

      if (!FTI.NumParams && !FTI.isVariadic && !LangOpts.CPlusPlus
                                            && !LangOpts.OpenCL) {
        // Simple void foo(), where the incoming T is the result type.
        T = Context.getFunctionNoProtoType(T, EI);
      } else {
        // We allow a zero-parameter variadic function in C if the
        // function is marked with the "overloadable" attribute. Scan
        // for this attribute now.
        if (!FTI.NumParams && FTI.isVariadic && !LangOpts.CPlusPlus)
          if (!D.getAttributes().hasAttribute(ParsedAttr::AT_Overloadable))
            S.Diag(FTI.getEllipsisLoc(), diag::err_ellipsis_first_param);

        if (FTI.NumParams && FTI.Params[0].Param == nullptr) {
          // C99 6.7.5.3p3: Reject int(x,y,z) when it's not a function
          // definition.
          S.Diag(FTI.Params[0].IdentLoc,
                 diag::err_ident_list_in_fn_declaration);
          D.setInvalidType(true);
          // Recover by creating a K&R-style function type.
          T = Context.getFunctionNoProtoType(T, EI);
          break;
        }

        FunctionProtoType::ExtProtoInfo EPI;
        EPI.ExtInfo = EI;
        EPI.Variadic = FTI.isVariadic;
        EPI.EllipsisLoc = FTI.getEllipsisLoc();
        EPI.HasTrailingReturn = FTI.hasTrailingReturnType();
        EPI.TypeQuals.addCVRUQualifiers(
            FTI.MethodQualifiers ? FTI.MethodQualifiers->getTypeQualifiers()
                                 : 0);
        EPI.RefQualifier = !FTI.hasRefQualifier()? RQ_None
                    : FTI.RefQualifierIsLValueRef? RQ_LValue
                    : RQ_RValue;

        // Otherwise, we have a function with a parameter list that is
        // potentially variadic.
        SmallVector<QualType, 16> ParamTys;
        ParamTys.reserve(FTI.NumParams);

        SmallVector<FunctionProtoType::ExtParameterInfo, 16>
          ExtParameterInfos(FTI.NumParams);
        bool HasAnyInterestingExtParameterInfos = false;

        for (unsigned i = 0, e = FTI.NumParams; i != e; ++i) {
          ParmVarDecl *Param = cast<ParmVarDecl>(FTI.Params[i].Param);
          QualType ParamTy = Param->getType();
          assert(!ParamTy.isNull() && "Couldn't parse type?");

          // Look for 'void'.  void is allowed only as a single parameter to a
          // function with no other parameters (C99 6.7.5.3p10).  We record
          // int(void) as a FunctionProtoType with an empty parameter list.
          if (ParamTy->isVoidType()) {
            // If this is something like 'float(int, void)', reject it.  'void'
            // is an incomplete type (C99 6.2.5p19) and function decls cannot
            // have parameters of incomplete type.
            if (FTI.NumParams != 1 || FTI.isVariadic) {
              S.Diag(DeclType.Loc, diag::err_void_only_param);
              ParamTy = Context.IntTy;
              Param->setType(ParamTy);
            } else if (FTI.Params[i].Ident) {
              // Reject, but continue to parse 'int(void abc)'.
              S.Diag(FTI.Params[i].IdentLoc, diag::err_param_with_void_type);
              ParamTy = Context.IntTy;
              Param->setType(ParamTy);
            } else {
              // Reject, but continue to parse 'float(const void)'.
              if (ParamTy.hasQualifiers())
                S.Diag(DeclType.Loc, diag::err_void_param_qualified);

              // Do not add 'void' to the list.
              break;
            }
          } else if (ParamTy->isHalfType()) {
            // Disallow half FP parameters.
            // FIXME: This really should be in BuildFunctionType.
            if (S.getLangOpts().OpenCL) {
              if (!S.getOpenCLOptions().isEnabled("cl_khr_fp16")) {
                S.Diag(Param->getLocation(),
                  diag::err_opencl_half_param) << ParamTy;
                D.setInvalidType();
                Param->setInvalidDecl();
              }
            } else if (!S.getLangOpts().HalfArgsAndReturns) {
              S.Diag(Param->getLocation(),
                diag::err_parameters_retval_cannot_have_fp16_type) << 0;
              D.setInvalidType();
            }
          } else if (!FTI.hasPrototype) {
            if (ParamTy->isPromotableIntegerType()) {
              ParamTy = Context.getPromotedIntegerType(ParamTy);
              Param->setKNRPromoted(true);
            } else if (const BuiltinType* BTy = ParamTy->getAs<BuiltinType>()) {
              if (BTy->getKind() == BuiltinType::Float) {
                ParamTy = Context.DoubleTy;
                Param->setKNRPromoted(true);
              }
            }
          }

          if (LangOpts.ObjCAutoRefCount && Param->hasAttr<NSConsumedAttr>()) {
            ExtParameterInfos[i] = ExtParameterInfos[i].withIsConsumed(true);
            HasAnyInterestingExtParameterInfos = true;
          }

          if (auto attr = Param->getAttr<ParameterABIAttr>()) {
            ExtParameterInfos[i] =
              ExtParameterInfos[i].withABI(attr->getABI());
            HasAnyInterestingExtParameterInfos = true;
          }

          if (Param->hasAttr<PassObjectSizeAttr>()) {
            ExtParameterInfos[i] = ExtParameterInfos[i].withHasPassObjectSize();
            HasAnyInterestingExtParameterInfos = true;
          }

          if (Param->hasAttr<NoEscapeAttr>()) {
            ExtParameterInfos[i] = ExtParameterInfos[i].withIsNoEscape(true);
            HasAnyInterestingExtParameterInfos = true;
          }

          ParamTys.push_back(ParamTy);
        }

        if (HasAnyInterestingExtParameterInfos) {
          EPI.ExtParameterInfos = ExtParameterInfos.data();
          checkExtParameterInfos(S, ParamTys, EPI,
              [&](unsigned i) { return FTI.Params[i].Param->getLocation(); });
        }

        SmallVector<QualType, 4> Exceptions;
        SmallVector<ParsedType, 2> DynamicExceptions;
        SmallVector<SourceRange, 2> DynamicExceptionRanges;
        Expr *NoexceptExpr = nullptr;

        if (FTI.getExceptionSpecType() == EST_Dynamic) {
          // FIXME: It's rather inefficient to have to split into two vectors
          // here.
          unsigned N = FTI.getNumExceptions();
          DynamicExceptions.reserve(N);
          DynamicExceptionRanges.reserve(N);
          for (unsigned I = 0; I != N; ++I) {
            DynamicExceptions.push_back(FTI.Exceptions[I].Ty);
            DynamicExceptionRanges.push_back(FTI.Exceptions[I].Range);
          }
        } else if (isComputedNoexcept(FTI.getExceptionSpecType())) {
          NoexceptExpr = FTI.NoexceptExpr;
        }

        S.checkExceptionSpecification(D.isFunctionDeclarationContext(),
                                      FTI.getExceptionSpecType(),
                                      DynamicExceptions,
                                      DynamicExceptionRanges,
                                      NoexceptExpr,
                                      Exceptions,
                                      EPI.ExceptionSpec);

        // FIXME: Set address space from attrs for C++ mode here.
        // OpenCLCPlusPlus: A class member function has an address space.
        auto IsClassMember = [&]() {
          return (!state.getDeclarator().getCXXScopeSpec().isEmpty() &&
                  state.getDeclarator()
                          .getCXXScopeSpec()
                          .getScopeRep()
                          ->getKind() == NestedNameSpecifier::TypeSpec) ||
                 state.getDeclarator().getContext() ==
                     DeclaratorContext::MemberContext ||
                 state.getDeclarator().getContext() ==
                     DeclaratorContext::LambdaExprContext;
        };

        if (state.getSema().getLangOpts().OpenCLCPlusPlus && IsClassMember()) {
          LangAS ASIdx = LangAS::Default;
          // Take address space attr if any and mark as invalid to avoid adding
          // them later while creating QualType.
          if (FTI.MethodQualifiers)
            for (ParsedAttr &attr : FTI.MethodQualifiers->getAttributes()) {
              LangAS ASIdxNew = attr.asOpenCLLangAS();
              if (DiagnoseMultipleAddrSpaceAttributes(S, ASIdx, ASIdxNew,
                                                      attr.getLoc()))
                D.setInvalidType(true);
              else
                ASIdx = ASIdxNew;
            }
          // If a class member function's address space is not set, set it to
          // __generic.
          LangAS AS =
              (ASIdx == LangAS::Default ? S.getDefaultCXXMethodAddrSpace()
                                        : ASIdx);
          EPI.TypeQuals.addAddressSpace(AS);
        }
        T = Context.getFunctionType(T, ParamTys, EPI);
      }
      break;
    }
    case DeclaratorChunk::MemberPointer: {
      // The scope spec must refer to a class, or be dependent.
      CXXScopeSpec &SS = DeclType.Mem.Scope();
      QualType ClsType;

      // Handle pointer nullability.
      inferPointerNullability(SimplePointerKind::MemberPointer, DeclType.Loc,
                              DeclType.EndLoc, DeclType.getAttrs(),
                              state.getDeclarator().getAttributePool());

      if (SS.isInvalid()) {
        // Avoid emitting extra errors if we already errored on the scope.
        D.setInvalidType(true);
      } else if (S.isDependentScopeSpecifier(SS) ||
                 dyn_cast_or_null<CXXRecordDecl>(S.computeDeclContext(SS))) {
        NestedNameSpecifier *NNS = SS.getScopeRep();
        NestedNameSpecifier *NNSPrefix = NNS->getPrefix();
        switch (NNS->getKind()) {
        case NestedNameSpecifier::Identifier:
          ClsType = Context.getDependentNameType(ETK_None, NNSPrefix,
                                                 NNS->getAsIdentifier());
          break;

        case NestedNameSpecifier::Namespace:
        case NestedNameSpecifier::NamespaceAlias:
        case NestedNameSpecifier::Global:
        case NestedNameSpecifier::Super:
          llvm_unreachable("Nested-name-specifier must name a type");

        case NestedNameSpecifier::TypeSpec:
        case NestedNameSpecifier::TypeSpecWithTemplate:
          ClsType = QualType(NNS->getAsType(), 0);
          // Note: if the NNS has a prefix and ClsType is a nondependent
          // TemplateSpecializationType, then the NNS prefix is NOT included
          // in ClsType; hence we wrap ClsType into an ElaboratedType.
          // NOTE: in particular, no wrap occurs if ClsType already is an
          // Elaborated, DependentName, or DependentTemplateSpecialization.
          if (NNSPrefix && isa<TemplateSpecializationType>(NNS->getAsType()))
            ClsType = Context.getElaboratedType(ETK_None, NNSPrefix, ClsType);
          break;
        }
      } else {
        S.Diag(DeclType.Mem.Scope().getBeginLoc(),
             diag::err_illegal_decl_mempointer_in_nonclass)
          << (D.getIdentifier() ? D.getIdentifier()->getName() : "type name")
          << DeclType.Mem.Scope().getRange();
        D.setInvalidType(true);
      }

      if (!ClsType.isNull())
        T = S.BuildMemberPointerType(T, ClsType, DeclType.Loc,
                                     D.getIdentifier());
      if (T.isNull()) {
        T = Context.IntTy;
        D.setInvalidType(true);
      } else if (DeclType.Mem.TypeQuals) {
        T = S.BuildQualifiedType(T, DeclType.Loc, DeclType.Mem.TypeQuals);
      }
      break;
    }

    case DeclaratorChunk::Pipe: {
      T = S.BuildReadPipeType(T, DeclType.Loc);
      processTypeAttrs(state, T, TAL_DeclSpec,
                       D.getMutableDeclSpec().getAttributes());
      break;
    }
    }

    if (T.isNull()) {
      D.setInvalidType(true);
      T = Context.IntTy;
    }

    // See if there are any attributes on this declarator chunk.
    processTypeAttrs(state, T, TAL_DeclChunk, DeclType.getAttrs());

    if (DeclType.Kind != DeclaratorChunk::Paren) {
      if (ExpectNoDerefChunk && !IsNoDerefableChunk(DeclType))
        S.Diag(DeclType.Loc, diag::warn_noderef_on_non_pointer_or_array);

      ExpectNoDerefChunk = state.didParseNoDeref();
    }
  }

  if (ExpectNoDerefChunk)
    S.Diag(state.getDeclarator().getBeginLoc(),
           diag::warn_noderef_on_non_pointer_or_array);

  // GNU warning -Wstrict-prototypes
  //   Warn if a function declaration is without a prototype.
  //   This warning is issued for all kinds of unprototyped function
  //   declarations (i.e. function type typedef, function pointer etc.)
  //   C99 6.7.5.3p14:
  //   The empty list in a function declarator that is not part of a definition
  //   of that function specifies that no information about the number or types
  //   of the parameters is supplied.
  if (!LangOpts.CPlusPlus && D.getFunctionDefinitionKind() == FDK_Declaration) {
    bool IsBlock = false;
    for (const DeclaratorChunk &DeclType : D.type_objects()) {
      switch (DeclType.Kind) {
      case DeclaratorChunk::BlockPointer:
        IsBlock = true;
        break;
      case DeclaratorChunk::Function: {
        const DeclaratorChunk::FunctionTypeInfo &FTI = DeclType.Fun;
        // We supress the warning when there's no LParen location, as this
        // indicates the declaration was an implicit declaration, which gets
        // warned about separately via -Wimplicit-function-declaration.
        if (FTI.NumParams == 0 && !FTI.isVariadic && FTI.getLParenLoc().isValid())
          S.Diag(DeclType.Loc, diag::warn_strict_prototypes)
              << IsBlock
              << FixItHint::CreateInsertion(FTI.getRParenLoc(), "void");
        IsBlock = false;
        break;
      }
      default:
        break;
      }
    }
  }

  assert(!T.isNull() && "T must not be null after this point");

  if (LangOpts.CPlusPlus && T->isFunctionType()) {
    const FunctionProtoType *FnTy = T->getAs<FunctionProtoType>();
    assert(FnTy && "Why oh why is there not a FunctionProtoType here?");

    // C++ 8.3.5p4:
    //   A cv-qualifier-seq shall only be part of the function type
    //   for a nonstatic member function, the function type to which a pointer
    //   to member refers, or the top-level function type of a function typedef
    //   declaration.
    //
    // Core issue 547 also allows cv-qualifiers on function types that are
    // top-level template type arguments.
    enum { NonMember, Member, DeductionGuide } Kind = NonMember;
    if (D.getName().getKind() == UnqualifiedIdKind::IK_DeductionGuideName)
      Kind = DeductionGuide;
    else if (!D.getCXXScopeSpec().isSet()) {
      if ((D.getContext() == DeclaratorContext::MemberContext ||
           D.getContext() == DeclaratorContext::LambdaExprContext) &&
          !D.getDeclSpec().isFriendSpecified())
        Kind = Member;
    } else {
      DeclContext *DC = S.computeDeclContext(D.getCXXScopeSpec());
      if (!DC || DC->isRecord())
        Kind = Member;
    }

    // C++11 [dcl.fct]p6 (w/DR1417):
    // An attempt to specify a function type with a cv-qualifier-seq or a
    // ref-qualifier (including by typedef-name) is ill-formed unless it is:
    //  - the function type for a non-static member function,
    //  - the function type to which a pointer to member refers,
    //  - the top-level function type of a function typedef declaration or
    //    alias-declaration,
    //  - the type-id in the default argument of a type-parameter, or
    //  - the type-id of a template-argument for a type-parameter
    //
    // FIXME: Checking this here is insufficient. We accept-invalid on:
    //
    //   template<typename T> struct S { void f(T); };
    //   S<int() const> s;
    //
    // ... for instance.
    if (IsQualifiedFunction &&
        !(Kind == Member &&
          D.getDeclSpec().getStorageClassSpec() != DeclSpec::SCS_static) &&
        !IsTypedefName &&
        D.getContext() != DeclaratorContext::TemplateArgContext &&
        D.getContext() != DeclaratorContext::TemplateTypeArgContext) {
      SourceLocation Loc = D.getBeginLoc();
      SourceRange RemovalRange;
      unsigned I;
      if (D.isFunctionDeclarator(I)) {
        SmallVector<SourceLocation, 4> RemovalLocs;
        const DeclaratorChunk &Chunk = D.getTypeObject(I);
        assert(Chunk.Kind == DeclaratorChunk::Function);

        if (Chunk.Fun.hasRefQualifier())
          RemovalLocs.push_back(Chunk.Fun.getRefQualifierLoc());

        if (Chunk.Fun.hasMethodTypeQualifiers())
          Chunk.Fun.MethodQualifiers->forEachQualifier(
              [&](DeclSpec::TQ TypeQual, StringRef QualName,
                  SourceLocation SL) { RemovalLocs.push_back(SL); });

        if (!RemovalLocs.empty()) {
          llvm::sort(RemovalLocs,
                     BeforeThanCompare<SourceLocation>(S.getSourceManager()));
          RemovalRange = SourceRange(RemovalLocs.front(), RemovalLocs.back());
          Loc = RemovalLocs.front();
        }
      }

      S.Diag(Loc, diag::err_invalid_qualified_function_type)
        << Kind << D.isFunctionDeclarator() << T
        << getFunctionQualifiersAsString(FnTy)
        << FixItHint::CreateRemoval(RemovalRange);

      // Strip the cv-qualifiers and ref-qualifiers from the type.
      FunctionProtoType::ExtProtoInfo EPI = FnTy->getExtProtoInfo();
      EPI.TypeQuals.removeCVRQualifiers();
      EPI.RefQualifier = RQ_None;

      T = Context.getFunctionType(FnTy->getReturnType(), FnTy->getParamTypes(),
                                  EPI);
      // Rebuild any parens around the identifier in the function type.
      for (unsigned i = 0, e = D.getNumTypeObjects(); i != e; ++i) {
        if (D.getTypeObject(i).Kind != DeclaratorChunk::Paren)
          break;
        T = S.BuildParenType(T);
      }
    }
  }

  // Apply any undistributed attributes from the declarator.
  processTypeAttrs(state, T, TAL_DeclName, D.getAttributes());

  // Diagnose any ignored type attributes.
  state.diagnoseIgnoredTypeAttrs(T);

  // C++0x [dcl.constexpr]p9:
  //  A constexpr specifier used in an object declaration declares the object
  //  as const.
  if (D.getDeclSpec().getConstexprSpecifier() == CSK_constexpr &&
      T->isObjectType())
    T.addConst();

  // C++2a [dcl.fct]p4:
  //   A parameter with volatile-qualified type is deprecated
  if (T.isVolatileQualified() && S.getLangOpts().CPlusPlus2a &&
      (D.getContext() == DeclaratorContext::PrototypeContext ||
       D.getContext() == DeclaratorContext::LambdaExprParameterContext))
    S.Diag(D.getIdentifierLoc(), diag::warn_deprecated_volatile_param) << T;

  // If there was an ellipsis in the declarator, the declaration declares a
  // parameter pack whose type may be a pack expansion type.
  if (D.hasEllipsis()) {
    // C++0x [dcl.fct]p13:
    //   A declarator-id or abstract-declarator containing an ellipsis shall
    //   only be used in a parameter-declaration. Such a parameter-declaration
    //   is a parameter pack (14.5.3). [...]
    switch (D.getContext()) {
    case DeclaratorContext::PrototypeContext:
    case DeclaratorContext::LambdaExprParameterContext:
      // C++0x [dcl.fct]p13:
      //   [...] When it is part of a parameter-declaration-clause, the
      //   parameter pack is a function parameter pack (14.5.3). The type T
      //   of the declarator-id of the function parameter pack shall contain
      //   a template parameter pack; each template parameter pack in T is
      //   expanded by the function parameter pack.
      //
      // We represent function parameter packs as function parameters whose
      // type is a pack expansion.
      if (!T->containsUnexpandedParameterPack()) {
        S.Diag(D.getEllipsisLoc(),
             diag::err_function_parameter_pack_without_parameter_packs)
          << T <<  D.getSourceRange();
        D.setEllipsisLoc(SourceLocation());
      } else {
        T = Context.getPackExpansionType(T, None);
      }
      break;
    case DeclaratorContext::TemplateParamContext:
      // C++0x [temp.param]p15:
      //   If a template-parameter is a [...] is a parameter-declaration that
      //   declares a parameter pack (8.3.5), then the template-parameter is a
      //   template parameter pack (14.5.3).
      //
      // Note: core issue 778 clarifies that, if there are any unexpanded
      // parameter packs in the type of the non-type template parameter, then
      // it expands those parameter packs.
      if (T->containsUnexpandedParameterPack())
        T = Context.getPackExpansionType(T, None);
      else
        S.Diag(D.getEllipsisLoc(),
               LangOpts.CPlusPlus11
                 ? diag::warn_cxx98_compat_variadic_templates
                 : diag::ext_variadic_templates);
      break;

    case DeclaratorContext::FileContext:
    case DeclaratorContext::KNRTypeListContext:
    case DeclaratorContext::ObjCParameterContext:  // FIXME: special diagnostic
                                                   // here?
    case DeclaratorContext::ObjCResultContext:     // FIXME: special diagnostic
                                                   // here?
    case DeclaratorContext::TypeNameContext:
    case DeclaratorContext::FunctionalCastContext:
    case DeclaratorContext::CXXNewContext:
    case DeclaratorContext::AliasDeclContext:
    case DeclaratorContext::AliasTemplateContext:
    case DeclaratorContext::MemberContext:
    case DeclaratorContext::BlockContext:
    case DeclaratorContext::ForContext:
    case DeclaratorContext::InitStmtContext:
    case DeclaratorContext::ConditionContext:
    case DeclaratorContext::CXXCatchContext:
    case DeclaratorContext::ObjCCatchContext:
    case DeclaratorContext::BlockLiteralContext:
    case DeclaratorContext::LambdaExprContext:
    case DeclaratorContext::ConversionIdContext:
    case DeclaratorContext::TrailingReturnContext:
    case DeclaratorContext::TrailingReturnVarContext:
    case DeclaratorContext::TemplateArgContext:
    case DeclaratorContext::TemplateTypeArgContext:
      // FIXME: We may want to allow parameter packs in block-literal contexts
      // in the future.
      S.Diag(D.getEllipsisLoc(),
             diag::err_ellipsis_in_declarator_not_parameter);
      D.setEllipsisLoc(SourceLocation());
      break;
    }
  }

  assert(!T.isNull() && "T must not be null at the end of this function");
  if (D.isInvalidType())
    return Context.getTrivialTypeSourceInfo(T);

  return GetTypeSourceInfoForDeclarator(state, T, TInfo);
}

/// GetTypeForDeclarator - Convert the type for the specified
/// declarator to Type instances.
///
/// The result of this call will never be null, but the associated
/// type may be a null type if there's an unrecoverable error.
TypeSourceInfo *Sema::GetTypeForDeclarator(Declarator &D, Scope *S) {
  // Determine the type of the declarator. Not all forms of declarator
  // have a type.

  TypeProcessingState state(*this, D);

  TypeSourceInfo *ReturnTypeInfo = nullptr;
  QualType T = GetDeclSpecTypeForDeclarator(state, ReturnTypeInfo);
  if (D.isPrototypeContext() && getLangOpts().ObjCAutoRefCount)
    inferARCWriteback(state, T);

  return GetFullTypeForDeclarator(state, T, ReturnTypeInfo);
}

static void transferARCOwnershipToDeclSpec(Sema &S,
                                           QualType &declSpecTy,
                                           Qualifiers::ObjCLifetime ownership) {
  if (declSpecTy->isObjCRetainableType() &&
      declSpecTy.getObjCLifetime() == Qualifiers::OCL_None) {
    Qualifiers qs;
    qs.addObjCLifetime(ownership);
    declSpecTy = S.Context.getQualifiedType(declSpecTy, qs);
  }
}

static void transferARCOwnershipToDeclaratorChunk(TypeProcessingState &state,
                                            Qualifiers::ObjCLifetime ownership,
                                            unsigned chunkIndex) {
  Sema &S = state.getSema();
  Declarator &D = state.getDeclarator();

  // Look for an explicit lifetime attribute.
  DeclaratorChunk &chunk = D.getTypeObject(chunkIndex);
  if (chunk.getAttrs().hasAttribute(ParsedAttr::AT_ObjCOwnership))
    return;

  const char *attrStr = nullptr;
  switch (ownership) {
  case Qualifiers::OCL_None: llvm_unreachable("no ownership!");
  case Qualifiers::OCL_ExplicitNone: attrStr = "none"; break;
  case Qualifiers::OCL_Strong: attrStr = "strong"; break;
  case Qualifiers::OCL_Weak: attrStr = "weak"; break;
  case Qualifiers::OCL_Autoreleasing: attrStr = "autoreleasing"; break;
  }

  IdentifierLoc *Arg = new (S.Context) IdentifierLoc;
  Arg->Ident = &S.Context.Idents.get(attrStr);
  Arg->Loc = SourceLocation();

  ArgsUnion Args(Arg);

  // If there wasn't one, add one (with an invalid source location
  // so that we don't make an AttributedType for it).
  ParsedAttr *attr = D.getAttributePool().create(
      &S.Context.Idents.get("objc_ownership"), SourceLocation(),
      /*scope*/ nullptr, SourceLocation(),
      /*args*/ &Args, 1, ParsedAttr::AS_GNU);
  chunk.getAttrs().addAtEnd(attr);
  // TODO: mark whether we did this inference?
}

/// Used for transferring ownership in casts resulting in l-values.
static void transferARCOwnership(TypeProcessingState &state,
                                 QualType &declSpecTy,
                                 Qualifiers::ObjCLifetime ownership) {
  Sema &S = state.getSema();
  Declarator &D = state.getDeclarator();

  int inner = -1;
  bool hasIndirection = false;
  for (unsigned i = 0, e = D.getNumTypeObjects(); i != e; ++i) {
    DeclaratorChunk &chunk = D.getTypeObject(i);
    switch (chunk.Kind) {
    case DeclaratorChunk::Paren:
      // Ignore parens.
      break;

    case DeclaratorChunk::Array:
    case DeclaratorChunk::Reference:
    case DeclaratorChunk::Pointer:
      if (inner != -1)
        hasIndirection = true;
      inner = i;
      break;

    case DeclaratorChunk::BlockPointer:
      if (inner != -1)
        transferARCOwnershipToDeclaratorChunk(state, ownership, i);
      return;

    case DeclaratorChunk::Function:
    case DeclaratorChunk::MemberPointer:
    case DeclaratorChunk::Pipe:
      return;
    }
  }

  if (inner == -1)
    return;

  DeclaratorChunk &chunk = D.getTypeObject(inner);
  if (chunk.Kind == DeclaratorChunk::Pointer) {
    if (declSpecTy->isObjCRetainableType())
      return transferARCOwnershipToDeclSpec(S, declSpecTy, ownership);
    if (declSpecTy->isObjCObjectType() && hasIndirection)
      return transferARCOwnershipToDeclaratorChunk(state, ownership, inner);
  } else {
    assert(chunk.Kind == DeclaratorChunk::Array ||
           chunk.Kind == DeclaratorChunk::Reference);
    return transferARCOwnershipToDeclSpec(S, declSpecTy, ownership);
  }
}

TypeSourceInfo *Sema::GetTypeForDeclaratorCast(Declarator &D, QualType FromTy) {
  TypeProcessingState state(*this, D);

  TypeSourceInfo *ReturnTypeInfo = nullptr;
  QualType declSpecTy = GetDeclSpecTypeForDeclarator(state, ReturnTypeInfo);

  if (getLangOpts().ObjC) {
    Qualifiers::ObjCLifetime ownership = Context.getInnerObjCOwnership(FromTy);
    if (ownership != Qualifiers::OCL_None)
      transferARCOwnership(state, declSpecTy, ownership);
  }

  return GetFullTypeForDeclarator(state, declSpecTy, ReturnTypeInfo);
}

static void fillAttributedTypeLoc(AttributedTypeLoc TL,
                                  TypeProcessingState &State) {
  TL.setAttr(State.takeAttrForAttributedType(TL.getTypePtr()));
}

namespace {
  class TypeSpecLocFiller : public TypeLocVisitor<TypeSpecLocFiller> {
    ASTContext &Context;
    TypeProcessingState &State;
    const DeclSpec &DS;

  public:
    TypeSpecLocFiller(ASTContext &Context, TypeProcessingState &State,
                      const DeclSpec &DS)
        : Context(Context), State(State), DS(DS) {}

    void VisitAttributedTypeLoc(AttributedTypeLoc TL) {
      Visit(TL.getModifiedLoc());
      fillAttributedTypeLoc(TL, State);
    }
    void VisitMacroQualifiedTypeLoc(MacroQualifiedTypeLoc TL) {
      Visit(TL.getInnerLoc());
      TL.setExpansionLoc(
          State.getExpansionLocForMacroQualifiedType(TL.getTypePtr()));
    }
    void VisitQualifiedTypeLoc(QualifiedTypeLoc TL) {
      Visit(TL.getUnqualifiedLoc());
    }
    void VisitTypedefTypeLoc(TypedefTypeLoc TL) {
      TL.setNameLoc(DS.getTypeSpecTypeLoc());
    }
    void VisitObjCInterfaceTypeLoc(ObjCInterfaceTypeLoc TL) {
      TL.setNameLoc(DS.getTypeSpecTypeLoc());
      // FIXME. We should have DS.getTypeSpecTypeEndLoc(). But, it requires
      // addition field. What we have is good enough for dispay of location
      // of 'fixit' on interface name.
      TL.setNameEndLoc(DS.getEndLoc());
    }
    void VisitObjCObjectTypeLoc(ObjCObjectTypeLoc TL) {
      TypeSourceInfo *RepTInfo = nullptr;
      Sema::GetTypeFromParser(DS.getRepAsType(), &RepTInfo);
      TL.copy(RepTInfo->getTypeLoc());
    }
    void VisitObjCObjectPointerTypeLoc(ObjCObjectPointerTypeLoc TL) {
      TypeSourceInfo *RepTInfo = nullptr;
      Sema::GetTypeFromParser(DS.getRepAsType(), &RepTInfo);
      TL.copy(RepTInfo->getTypeLoc());
    }
    void VisitTemplateSpecializationTypeLoc(TemplateSpecializationTypeLoc TL) {
      TypeSourceInfo *TInfo = nullptr;
      Sema::GetTypeFromParser(DS.getRepAsType(), &TInfo);

      // If we got no declarator info from previous Sema routines,
      // just fill with the typespec loc.
      if (!TInfo) {
        TL.initialize(Context, DS.getTypeSpecTypeNameLoc());
        return;
      }

      TypeLoc OldTL = TInfo->getTypeLoc();
      if (TInfo->getType()->getAs<ElaboratedType>()) {
        ElaboratedTypeLoc ElabTL = OldTL.castAs<ElaboratedTypeLoc>();
        TemplateSpecializationTypeLoc NamedTL = ElabTL.getNamedTypeLoc()
            .castAs<TemplateSpecializationTypeLoc>();
        TL.copy(NamedTL);
      } else {
        TL.copy(OldTL.castAs<TemplateSpecializationTypeLoc>());
        assert(TL.getRAngleLoc() == OldTL.castAs<TemplateSpecializationTypeLoc>().getRAngleLoc());
      }

    }
    void VisitTypeOfExprTypeLoc(TypeOfExprTypeLoc TL) {
      assert(DS.getTypeSpecType() == DeclSpec::TST_typeofExpr);
      TL.setTypeofLoc(DS.getTypeSpecTypeLoc());
      TL.setParensRange(DS.getTypeofParensRange());
    }
    void VisitTypeOfTypeLoc(TypeOfTypeLoc TL) {
      assert(DS.getTypeSpecType() == DeclSpec::TST_typeofType);
      TL.setTypeofLoc(DS.getTypeSpecTypeLoc());
      TL.setParensRange(DS.getTypeofParensRange());
      assert(DS.getRepAsType());
      TypeSourceInfo *TInfo = nullptr;
      Sema::GetTypeFromParser(DS.getRepAsType(), &TInfo);
      TL.setUnderlyingTInfo(TInfo);
    }
    void VisitUnaryTransformTypeLoc(UnaryTransformTypeLoc TL) {
      // FIXME: This holds only because we only have one unary transform.
      assert(DS.getTypeSpecType() == DeclSpec::TST_underlyingType);
      TL.setKWLoc(DS.getTypeSpecTypeLoc());
      TL.setParensRange(DS.getTypeofParensRange());
      assert(DS.getRepAsType());
      TypeSourceInfo *TInfo = nullptr;
      Sema::GetTypeFromParser(DS.getRepAsType(), &TInfo);
      TL.setUnderlyingTInfo(TInfo);
    }
    void VisitBuiltinTypeLoc(BuiltinTypeLoc TL) {
      // By default, use the source location of the type specifier.
      TL.setBuiltinLoc(DS.getTypeSpecTypeLoc());
      if (TL.needsExtraLocalData()) {
        // Set info for the written builtin specifiers.
        TL.getWrittenBuiltinSpecs() = DS.getWrittenBuiltinSpecs();
        // Try to have a meaningful source location.
        if (TL.getWrittenSignSpec() != TSS_unspecified)
          TL.expandBuiltinRange(DS.getTypeSpecSignLoc());
        if (TL.getWrittenWidthSpec() != TSW_unspecified)
          TL.expandBuiltinRange(DS.getTypeSpecWidthRange());
      }
    }
    void VisitElaboratedTypeLoc(ElaboratedTypeLoc TL) {
      ElaboratedTypeKeyword Keyword
        = TypeWithKeyword::getKeywordForTypeSpec(DS.getTypeSpecType());
      if (DS.getTypeSpecType() == TST_typename) {
        TypeSourceInfo *TInfo = nullptr;
        Sema::GetTypeFromParser(DS.getRepAsType(), &TInfo);
        if (TInfo) {
          TL.copy(TInfo->getTypeLoc().castAs<ElaboratedTypeLoc>());
          return;
        }
      }
      TL.setElaboratedKeywordLoc(Keyword != ETK_None
                                 ? DS.getTypeSpecTypeLoc()
                                 : SourceLocation());
      const CXXScopeSpec& SS = DS.getTypeSpecScope();
      TL.setQualifierLoc(SS.getWithLocInContext(Context));
      Visit(TL.getNextTypeLoc().getUnqualifiedLoc());
    }
    void VisitDependentNameTypeLoc(DependentNameTypeLoc TL) {
      assert(DS.getTypeSpecType() == TST_typename);
      TypeSourceInfo *TInfo = nullptr;
      Sema::GetTypeFromParser(DS.getRepAsType(), &TInfo);
      assert(TInfo);
      TL.copy(TInfo->getTypeLoc().castAs<DependentNameTypeLoc>());
    }
    void VisitDependentTemplateSpecializationTypeLoc(
                                 DependentTemplateSpecializationTypeLoc TL) {
      assert(DS.getTypeSpecType() == TST_typename);
      TypeSourceInfo *TInfo = nullptr;
      Sema::GetTypeFromParser(DS.getRepAsType(), &TInfo);
      assert(TInfo);
      TL.copy(
          TInfo->getTypeLoc().castAs<DependentTemplateSpecializationTypeLoc>());
    }
    void VisitTagTypeLoc(TagTypeLoc TL) {
      TL.setNameLoc(DS.getTypeSpecTypeNameLoc());
    }
    void VisitAtomicTypeLoc(AtomicTypeLoc TL) {
      // An AtomicTypeLoc can come from either an _Atomic(...) type specifier
      // or an _Atomic qualifier.
      if (DS.getTypeSpecType() == DeclSpec::TST_atomic) {
        TL.setKWLoc(DS.getTypeSpecTypeLoc());
        TL.setParensRange(DS.getTypeofParensRange());

        TypeSourceInfo *TInfo = nullptr;
        Sema::GetTypeFromParser(DS.getRepAsType(), &TInfo);
        assert(TInfo);
        TL.getValueLoc().initializeFullCopy(TInfo->getTypeLoc());
      } else {
        TL.setKWLoc(DS.getAtomicSpecLoc());
        // No parens, to indicate this was spelled as an _Atomic qualifier.
        TL.setParensRange(SourceRange());
        Visit(TL.getValueLoc());
      }
    }

    void VisitPipeTypeLoc(PipeTypeLoc TL) {
      TL.setKWLoc(DS.getTypeSpecTypeLoc());

      TypeSourceInfo *TInfo = nullptr;
      Sema::GetTypeFromParser(DS.getRepAsType(), &TInfo);
      TL.getValueLoc().initializeFullCopy(TInfo->getTypeLoc());
    }

    void VisitTypeLoc(TypeLoc TL) {
      // FIXME: add other typespec types and change this to an assert.
      TL.initialize(Context, DS.getTypeSpecTypeLoc());
    }
  };

  class DeclaratorLocFiller : public TypeLocVisitor<DeclaratorLocFiller> {
    ASTContext &Context;
    TypeProcessingState &State;
    const DeclaratorChunk &Chunk;

  public:
    DeclaratorLocFiller(ASTContext &Context, TypeProcessingState &State,
                        const DeclaratorChunk &Chunk)
        : Context(Context), State(State), Chunk(Chunk) {}

    void VisitQualifiedTypeLoc(QualifiedTypeLoc TL) {
      llvm_unreachable("qualified type locs not expected here!");
    }
    void VisitDecayedTypeLoc(DecayedTypeLoc TL) {
      llvm_unreachable("decayed type locs not expected here!");
    }

    void VisitAttributedTypeLoc(AttributedTypeLoc TL) {
      fillAttributedTypeLoc(TL, State);
    }
    void VisitAdjustedTypeLoc(AdjustedTypeLoc TL) {
      // nothing
    }
    void VisitBlockPointerTypeLoc(BlockPointerTypeLoc TL) {
      assert(Chunk.Kind == DeclaratorChunk::BlockPointer);
      TL.setCaretLoc(Chunk.Loc);
    }
    void VisitPointerTypeLoc(PointerTypeLoc TL) {
      assert(Chunk.Kind == DeclaratorChunk::Pointer);
      TL.setStarLoc(Chunk.Loc);
    }
    void VisitObjCObjectPointerTypeLoc(ObjCObjectPointerTypeLoc TL) {
      assert(Chunk.Kind == DeclaratorChunk::Pointer);
      TL.setStarLoc(Chunk.Loc);
    }
    void VisitMemberPointerTypeLoc(MemberPointerTypeLoc TL) {
      assert(Chunk.Kind == DeclaratorChunk::MemberPointer);
      const CXXScopeSpec& SS = Chunk.Mem.Scope();
      NestedNameSpecifierLoc NNSLoc = SS.getWithLocInContext(Context);

      const Type* ClsTy = TL.getClass();
      QualType ClsQT = QualType(ClsTy, 0);
      TypeSourceInfo *ClsTInfo = Context.CreateTypeSourceInfo(ClsQT, 0);
      // Now copy source location info into the type loc component.
      TypeLoc ClsTL = ClsTInfo->getTypeLoc();
      switch (NNSLoc.getNestedNameSpecifier()->getKind()) {
      case NestedNameSpecifier::Identifier:
        assert(isa<DependentNameType>(ClsTy) && "Unexpected TypeLoc");
        {
          DependentNameTypeLoc DNTLoc = ClsTL.castAs<DependentNameTypeLoc>();
          DNTLoc.setElaboratedKeywordLoc(SourceLocation());
          DNTLoc.setQualifierLoc(NNSLoc.getPrefix());
          DNTLoc.setNameLoc(NNSLoc.getLocalBeginLoc());
        }
        break;

      case NestedNameSpecifier::TypeSpec:
      case NestedNameSpecifier::TypeSpecWithTemplate:
        if (isa<ElaboratedType>(ClsTy)) {
          ElaboratedTypeLoc ETLoc = ClsTL.castAs<ElaboratedTypeLoc>();
          ETLoc.setElaboratedKeywordLoc(SourceLocation());
          ETLoc.setQualifierLoc(NNSLoc.getPrefix());
          TypeLoc NamedTL = ETLoc.getNamedTypeLoc();
          NamedTL.initializeFullCopy(NNSLoc.getTypeLoc());
        } else {
          ClsTL.initializeFullCopy(NNSLoc.getTypeLoc());
        }
        break;

      case NestedNameSpecifier::Namespace:
      case NestedNameSpecifier::NamespaceAlias:
      case NestedNameSpecifier::Global:
      case NestedNameSpecifier::Super:
        llvm_unreachable("Nested-name-specifier must name a type");
      }

      // Finally fill in MemberPointerLocInfo fields.
      TL.setStarLoc(Chunk.Loc);
      TL.setClassTInfo(ClsTInfo);
    }
    void VisitLValueReferenceTypeLoc(LValueReferenceTypeLoc TL) {
      assert(Chunk.Kind == DeclaratorChunk::Reference);
      // 'Amp' is misleading: this might have been originally
      /// spelled with AmpAmp.
      TL.setAmpLoc(Chunk.Loc);
    }
    void VisitRValueReferenceTypeLoc(RValueReferenceTypeLoc TL) {
      assert(Chunk.Kind == DeclaratorChunk::Reference);
      assert(!Chunk.Ref.LValueRef);
      TL.setAmpAmpLoc(Chunk.Loc);
    }
    void VisitArrayTypeLoc(ArrayTypeLoc TL) {
      assert(Chunk.Kind == DeclaratorChunk::Array);
      TL.setLBracketLoc(Chunk.Loc);
      TL.setRBracketLoc(Chunk.EndLoc);
      TL.setSizeExpr(static_cast<Expr*>(Chunk.Arr.NumElts));
    }
    void VisitFunctionTypeLoc(FunctionTypeLoc TL) {
      assert(Chunk.Kind == DeclaratorChunk::Function);
      TL.setLocalRangeBegin(Chunk.Loc);
      TL.setLocalRangeEnd(Chunk.EndLoc);

      const DeclaratorChunk::FunctionTypeInfo &FTI = Chunk.Fun;
      TL.setLParenLoc(FTI.getLParenLoc());
      TL.setRParenLoc(FTI.getRParenLoc());
      for (unsigned i = 0, e = TL.getNumParams(), tpi = 0; i != e; ++i) {
        ParmVarDecl *Param = cast<ParmVarDecl>(FTI.Params[i].Param);
        TL.setParam(tpi++, Param);
      }
      TL.setExceptionSpecRange(FTI.getExceptionSpecRange());
    }
    void VisitParenTypeLoc(ParenTypeLoc TL) {
      assert(Chunk.Kind == DeclaratorChunk::Paren);
      TL.setLParenLoc(Chunk.Loc);
      TL.setRParenLoc(Chunk.EndLoc);
    }
    void VisitPipeTypeLoc(PipeTypeLoc TL) {
      assert(Chunk.Kind == DeclaratorChunk::Pipe);
      TL.setKWLoc(Chunk.Loc);
    }
    void VisitMacroQualifiedTypeLoc(MacroQualifiedTypeLoc TL) {
      TL.setExpansionLoc(Chunk.Loc);
    }

    void VisitTypeLoc(TypeLoc TL) {
      llvm_unreachable("unsupported TypeLoc kind in declarator!");
    }
  };
} // end anonymous namespace

static void fillAtomicQualLoc(AtomicTypeLoc ATL, const DeclaratorChunk &Chunk) {
  SourceLocation Loc;
  switch (Chunk.Kind) {
  case DeclaratorChunk::Function:
  case DeclaratorChunk::Array:
  case DeclaratorChunk::Paren:
  case DeclaratorChunk::Pipe:
    llvm_unreachable("cannot be _Atomic qualified");

  case DeclaratorChunk::Pointer:
    Loc = SourceLocation::getFromRawEncoding(Chunk.Ptr.AtomicQualLoc);
    break;

  case DeclaratorChunk::BlockPointer:
  case DeclaratorChunk::Reference:
  case DeclaratorChunk::MemberPointer:
    // FIXME: Provide a source location for the _Atomic keyword.
    break;
  }

  ATL.setKWLoc(Loc);
  ATL.setParensRange(SourceRange());
}

static void
fillDependentAddressSpaceTypeLoc(DependentAddressSpaceTypeLoc DASTL,
                                 const ParsedAttributesView &Attrs) {
  for (const ParsedAttr &AL : Attrs) {
    if (AL.getKind() == ParsedAttr::AT_AddressSpace) {
      DASTL.setAttrNameLoc(AL.getLoc());
      DASTL.setAttrExprOperand(AL.getArgAsExpr(0));
      DASTL.setAttrOperandParensRange(SourceRange());
      return;
    }
  }

  llvm_unreachable(
      "no address_space attribute found at the expected location!");
}

/// Create and instantiate a TypeSourceInfo with type source information.
///
/// \param T QualType referring to the type as written in source code.
///
/// \param ReturnTypeInfo For declarators whose return type does not show
/// up in the normal place in the declaration specifiers (such as a C++
/// conversion function), this pointer will refer to a type source information
/// for that return type.
static TypeSourceInfo *
GetTypeSourceInfoForDeclarator(TypeProcessingState &State,
                               QualType T, TypeSourceInfo *ReturnTypeInfo) {
  Sema &S = State.getSema();
  Declarator &D = State.getDeclarator();

  TypeSourceInfo *TInfo = S.Context.CreateTypeSourceInfo(T);
  UnqualTypeLoc CurrTL = TInfo->getTypeLoc().getUnqualifiedLoc();

  // Handle parameter packs whose type is a pack expansion.
  if (isa<PackExpansionType>(T)) {
    CurrTL.castAs<PackExpansionTypeLoc>().setEllipsisLoc(D.getEllipsisLoc());
    CurrTL = CurrTL.getNextTypeLoc().getUnqualifiedLoc();
  }

  for (unsigned i = 0, e = D.getNumTypeObjects(); i != e; ++i) {
    // An AtomicTypeLoc might be produced by an atomic qualifier in this
    // declarator chunk.
    if (AtomicTypeLoc ATL = CurrTL.getAs<AtomicTypeLoc>()) {
      fillAtomicQualLoc(ATL, D.getTypeObject(i));
      CurrTL = ATL.getValueLoc().getUnqualifiedLoc();
    }

    while (MacroQualifiedTypeLoc TL = CurrTL.getAs<MacroQualifiedTypeLoc>()) {
      TL.setExpansionLoc(
          State.getExpansionLocForMacroQualifiedType(TL.getTypePtr()));
      CurrTL = TL.getNextTypeLoc().getUnqualifiedLoc();
    }

    while (AttributedTypeLoc TL = CurrTL.getAs<AttributedTypeLoc>()) {
      fillAttributedTypeLoc(TL, State);
      CurrTL = TL.getNextTypeLoc().getUnqualifiedLoc();
    }

    while (DependentAddressSpaceTypeLoc TL =
               CurrTL.getAs<DependentAddressSpaceTypeLoc>()) {
      fillDependentAddressSpaceTypeLoc(TL, D.getTypeObject(i).getAttrs());
      CurrTL = TL.getPointeeTypeLoc().getUnqualifiedLoc();
    }

    // FIXME: Ordering here?
    while (AdjustedTypeLoc TL = CurrTL.getAs<AdjustedTypeLoc>())
      CurrTL = TL.getNextTypeLoc().getUnqualifiedLoc();

    DeclaratorLocFiller(S.Context, State, D.getTypeObject(i)).Visit(CurrTL);
    CurrTL = CurrTL.getNextTypeLoc().getUnqualifiedLoc();
  }

  // If we have different source information for the return type, use
  // that.  This really only applies to C++ conversion functions.
  if (ReturnTypeInfo) {
    TypeLoc TL = ReturnTypeInfo->getTypeLoc();
    assert(TL.getFullDataSize() == CurrTL.getFullDataSize());
    memcpy(CurrTL.getOpaqueData(), TL.getOpaqueData(), TL.getFullDataSize());
  } else {
    TypeSpecLocFiller(S.Context, State, D.getDeclSpec()).Visit(CurrTL);
  }

  return TInfo;
}

/// Create a LocInfoType to hold the given QualType and TypeSourceInfo.
ParsedType Sema::CreateParsedType(QualType T, TypeSourceInfo *TInfo) {
  // FIXME: LocInfoTypes are "transient", only needed for passing to/from Parser
  // and Sema during declaration parsing. Try deallocating/caching them when
  // it's appropriate, instead of allocating them and keeping them around.
  LocInfoType *LocT = (LocInfoType*)BumpAlloc.Allocate(sizeof(LocInfoType),
                                                       TypeAlignment);
  new (LocT) LocInfoType(T, TInfo);
  assert(LocT->getTypeClass() != T->getTypeClass() &&
         "LocInfoType's TypeClass conflicts with an existing Type class");
  return ParsedType::make(QualType(LocT, 0));
}

void LocInfoType::getAsStringInternal(std::string &Str,
                                      const PrintingPolicy &Policy) const {
  llvm_unreachable("LocInfoType leaked into the type system; an opaque TypeTy*"
         " was used directly instead of getting the QualType through"
         " GetTypeFromParser");
}

TypeResult Sema::ActOnTypeName(Scope *S, Declarator &D) {
  // C99 6.7.6: Type names have no identifier.  This is already validated by
  // the parser.
  assert(D.getIdentifier() == nullptr &&
         "Type name should have no identifier!");

  TypeSourceInfo *TInfo = GetTypeForDeclarator(D, S);
  QualType T = TInfo->getType();
  if (D.isInvalidType())
    return true;

  // Make sure there are no unused decl attributes on the declarator.
  // We don't want to do this for ObjC parameters because we're going
  // to apply them to the actual parameter declaration.
  // Likewise, we don't want to do this for alias declarations, because
  // we are actually going to build a declaration from this eventually.
  if (D.getContext() != DeclaratorContext::ObjCParameterContext &&
      D.getContext() != DeclaratorContext::AliasDeclContext &&
      D.getContext() != DeclaratorContext::AliasTemplateContext)
    checkUnusedDeclAttributes(D);

  if (getLangOpts().CPlusPlus) {
    // Check that there are no default arguments (C++ only).
    CheckExtraCXXDefaultArguments(D);
  }

  return CreateParsedType(T, TInfo);
}

ParsedType Sema::ActOnObjCInstanceType(SourceLocation Loc) {
  QualType T = Context.getObjCInstanceType();
  TypeSourceInfo *TInfo = Context.getTrivialTypeSourceInfo(T, Loc);
  return CreateParsedType(T, TInfo);
}

//===----------------------------------------------------------------------===//
// Type Attribute Processing
//===----------------------------------------------------------------------===//

/// Build an AddressSpace index from a constant expression and diagnose any
/// errors related to invalid address_spaces. Returns true on successfully
/// building an AddressSpace index.
static bool BuildAddressSpaceIndex(Sema &S, LangAS &ASIdx,
                                   const Expr *AddrSpace,
                                   SourceLocation AttrLoc) {
  if (!AddrSpace->isValueDependent()) {
    llvm::APSInt addrSpace(32);
    if (!AddrSpace->isIntegerConstantExpr(addrSpace, S.Context)) {
      S.Diag(AttrLoc, diag::err_attribute_argument_type)
          << "'address_space'" << AANT_ArgumentIntegerConstant
          << AddrSpace->getSourceRange();
      return false;
    }

    // Bounds checking.
    if (addrSpace.isSigned()) {
      if (addrSpace.isNegative()) {
        S.Diag(AttrLoc, diag::err_attribute_address_space_negative)
            << AddrSpace->getSourceRange();
        return false;
      }
      addrSpace.setIsSigned(false);
    }

    llvm::APSInt max(addrSpace.getBitWidth());
    max =
        Qualifiers::MaxAddressSpace - (unsigned)LangAS::FirstTargetAddressSpace;
    if (addrSpace > max) {
      S.Diag(AttrLoc, diag::err_attribute_address_space_too_high)
          << (unsigned)max.getZExtValue() << AddrSpace->getSourceRange();
      return false;
    }

    ASIdx =
        getLangASFromTargetAS(static_cast<unsigned>(addrSpace.getZExtValue()));
    return true;
  }

  // Default value for DependentAddressSpaceTypes
  ASIdx = LangAS::Default;
  return true;
}

/// BuildAddressSpaceAttr - Builds a DependentAddressSpaceType if an expression
/// is uninstantiated. If instantiated it will apply the appropriate address
/// space to the type. This function allows dependent template variables to be
/// used in conjunction with the address_space attribute
QualType Sema::BuildAddressSpaceAttr(QualType &T, LangAS ASIdx, Expr *AddrSpace,
                                     SourceLocation AttrLoc) {
  if (!AddrSpace->isValueDependent()) {
    if (DiagnoseMultipleAddrSpaceAttributes(*this, T.getAddressSpace(), ASIdx,
                                            AttrLoc))
      return QualType();

    return Context.getAddrSpaceQualType(T, ASIdx);
  }

  // A check with similar intentions as checking if a type already has an
  // address space except for on a dependent types, basically if the
  // current type is already a DependentAddressSpaceType then its already
  // lined up to have another address space on it and we can't have
  // multiple address spaces on the one pointer indirection
  if (T->getAs<DependentAddressSpaceType>()) {
    Diag(AttrLoc, diag::err_attribute_address_multiple_qualifiers);
    return QualType();
  }

  return Context.getDependentAddressSpaceType(T, AddrSpace, AttrLoc);
}

QualType Sema::BuildAddressSpaceAttr(QualType &T, Expr *AddrSpace,
                                     SourceLocation AttrLoc) {
  LangAS ASIdx;
  if (!BuildAddressSpaceIndex(*this, ASIdx, AddrSpace, AttrLoc))
    return QualType();
  return BuildAddressSpaceAttr(T, ASIdx, AddrSpace, AttrLoc);
}

/// HandleAddressSpaceTypeAttribute - Process an address_space attribute on the
/// specified type.  The attribute contains 1 argument, the id of the address
/// space for the type.
static void HandleAddressSpaceTypeAttribute(QualType &Type,
                                            const ParsedAttr &Attr,
                                            TypeProcessingState &State) {
  Sema &S = State.getSema();

  // ISO/IEC TR 18037 S5.3 (amending C99 6.7.3): "A function type shall not be
  // qualified by an address-space qualifier."
  if (Type->isFunctionType()) {
    S.Diag(Attr.getLoc(), diag::err_attribute_address_function_type);
    Attr.setInvalid();
    return;
  }

  LangAS ASIdx;
  if (Attr.getKind() == ParsedAttr::AT_AddressSpace) {

    // Check the attribute arguments.
    if (Attr.getNumArgs() != 1) {
      S.Diag(Attr.getLoc(), diag::err_attribute_wrong_number_arguments) << Attr
                                                                        << 1;
      Attr.setInvalid();
      return;
    }

    Expr *ASArgExpr;
    if (Attr.isArgIdent(0)) {
      // Special case where the argument is a template id.
      CXXScopeSpec SS;
      SourceLocation TemplateKWLoc;
      UnqualifiedId id;
      id.setIdentifier(Attr.getArgAsIdent(0)->Ident, Attr.getLoc());

      ExprResult AddrSpace = S.ActOnIdExpression(
          S.getCurScope(), SS, TemplateKWLoc, id, /*HasTrailingLParen=*/false,
          /*IsAddressOfOperand=*/false);
      if (AddrSpace.isInvalid())
        return;

      ASArgExpr = static_cast<Expr *>(AddrSpace.get());
    } else {
      ASArgExpr = static_cast<Expr *>(Attr.getArgAsExpr(0));
    }

    LangAS ASIdx;
    if (!BuildAddressSpaceIndex(S, ASIdx, ASArgExpr, Attr.getLoc())) {
      Attr.setInvalid();
      return;
    }

    ASTContext &Ctx = S.Context;
    auto *ASAttr =
        ::new (Ctx) AddressSpaceAttr(Ctx, Attr, static_cast<unsigned>(ASIdx));

    // If the expression is not value dependent (not templated), then we can
    // apply the address space qualifiers just to the equivalent type.
    // Otherwise, we make an AttributedType with the modified and equivalent
    // type the same, and wrap it in a DependentAddressSpaceType. When this
    // dependent type is resolved, the qualifier is added to the equivalent type
    // later.
    QualType T;
    if (!ASArgExpr->isValueDependent()) {
      QualType EquivType =
          S.BuildAddressSpaceAttr(Type, ASIdx, ASArgExpr, Attr.getLoc());
      if (EquivType.isNull()) {
        Attr.setInvalid();
        return;
      }
      T = State.getAttributedType(ASAttr, Type, EquivType);
    } else {
      T = State.getAttributedType(ASAttr, Type, Type);
      T = S.BuildAddressSpaceAttr(T, ASIdx, ASArgExpr, Attr.getLoc());
    }

    if (!T.isNull())
      Type = T;
    else
      Attr.setInvalid();
  } else {
    // The keyword-based type attributes imply which address space to use.
    ASIdx = Attr.asOpenCLLangAS();
    if (ASIdx == LangAS::Default)
      llvm_unreachable("Invalid address space");

    if (DiagnoseMultipleAddrSpaceAttributes(S, Type.getAddressSpace(), ASIdx,
                                            Attr.getLoc())) {
      Attr.setInvalid();
      return;
    }

    Type = S.Context.getAddrSpaceQualType(Type, ASIdx);
  }
}

/// handleObjCOwnershipTypeAttr - Process an objc_ownership
/// attribute on the specified type.
///
/// Returns 'true' if the attribute was handled.
static bool handleObjCOwnershipTypeAttr(TypeProcessingState &state,
                                        ParsedAttr &attr, QualType &type) {
  bool NonObjCPointer = false;

  if (!type->isDependentType() && !type->isUndeducedType()) {
    if (const PointerType *ptr = type->getAs<PointerType>()) {
      QualType pointee = ptr->getPointeeType();
      if (pointee->isObjCRetainableType() || pointee->isPointerType())
        return false;
      // It is important not to lose the source info that there was an attribute
      // applied to non-objc pointer. We will create an attributed type but
      // its type will be the same as the original type.
      NonObjCPointer = true;
    } else if (!type->isObjCRetainableType()) {
      return false;
    }

    // Don't accept an ownership attribute in the declspec if it would
    // just be the return type of a block pointer.
    if (state.isProcessingDeclSpec()) {
      Declarator &D = state.getDeclarator();
      if (maybeMovePastReturnType(D, D.getNumTypeObjects(),
                                  /*onlyBlockPointers=*/true))
        return false;
    }
  }

  Sema &S = state.getSema();
  SourceLocation AttrLoc = attr.getLoc();
  if (AttrLoc.isMacroID())
    AttrLoc =
        S.getSourceManager().getImmediateExpansionRange(AttrLoc).getBegin();

  if (!attr.isArgIdent(0)) {
    S.Diag(AttrLoc, diag::err_attribute_argument_type) << attr
                                                       << AANT_ArgumentString;
    attr.setInvalid();
    return true;
  }

  IdentifierInfo *II = attr.getArgAsIdent(0)->Ident;
  Qualifiers::ObjCLifetime lifetime;
  if (II->isStr("none"))
    lifetime = Qualifiers::OCL_ExplicitNone;
  else if (II->isStr("strong"))
    lifetime = Qualifiers::OCL_Strong;
  else if (II->isStr("weak"))
    lifetime = Qualifiers::OCL_Weak;
  else if (II->isStr("autoreleasing"))
    lifetime = Qualifiers::OCL_Autoreleasing;
  else {
    S.Diag(AttrLoc, diag::warn_attribute_type_not_supported) << attr << II;
    attr.setInvalid();
    return true;
  }

  // Just ignore lifetime attributes other than __weak and __unsafe_unretained
  // outside of ARC mode.
  if (!S.getLangOpts().ObjCAutoRefCount &&
      lifetime != Qualifiers::OCL_Weak &&
      lifetime != Qualifiers::OCL_ExplicitNone) {
    return true;
  }

  SplitQualType underlyingType = type.split();

  // Check for redundant/conflicting ownership qualifiers.
  if (Qualifiers::ObjCLifetime previousLifetime
        = type.getQualifiers().getObjCLifetime()) {
    // If it's written directly, that's an error.
    if (S.Context.hasDirectOwnershipQualifier(type)) {
      S.Diag(AttrLoc, diag::err_attr_objc_ownership_redundant)
        << type;
      return true;
    }

    // Otherwise, if the qualifiers actually conflict, pull sugar off
    // and remove the ObjCLifetime qualifiers.
    if (previousLifetime != lifetime) {
      // It's possible to have multiple local ObjCLifetime qualifiers. We
      // can't stop after we reach a type that is directly qualified.
      const Type *prevTy = nullptr;
      while (!prevTy || prevTy != underlyingType.Ty) {
        prevTy = underlyingType.Ty;
        underlyingType = underlyingType.getSingleStepDesugaredType();
      }
      underlyingType.Quals.removeObjCLifetime();
    }
  }

  underlyingType.Quals.addObjCLifetime(lifetime);

  if (NonObjCPointer) {
    StringRef name = attr.getAttrName()->getName();
    switch (lifetime) {
    case Qualifiers::OCL_None:
    case Qualifiers::OCL_ExplicitNone:
      break;
    case Qualifiers::OCL_Strong: name = "__strong"; break;
    case Qualifiers::OCL_Weak: name = "__weak"; break;
    case Qualifiers::OCL_Autoreleasing: name = "__autoreleasing"; break;
    }
    S.Diag(AttrLoc, diag::warn_type_attribute_wrong_type) << name
      << TDS_ObjCObjOrBlock << type;
  }

  // Don't actually add the __unsafe_unretained qualifier in non-ARC files,
  // because having both 'T' and '__unsafe_unretained T' exist in the type
  // system causes unfortunate widespread consistency problems.  (For example,
  // they're not considered compatible types, and we mangle them identicially
  // as template arguments.)  These problems are all individually fixable,
  // but it's easier to just not add the qualifier and instead sniff it out
  // in specific places using isObjCInertUnsafeUnretainedType().
  //
  // Doing this does means we miss some trivial consistency checks that
  // would've triggered in ARC, but that's better than trying to solve all
  // the coexistence problems with __unsafe_unretained.
  if (!S.getLangOpts().ObjCAutoRefCount &&
      lifetime == Qualifiers::OCL_ExplicitNone) {
    type = state.getAttributedType(
        createSimpleAttr<ObjCInertUnsafeUnretainedAttr>(S.Context, attr),
        type, type);
    return true;
  }

  QualType origType = type;
  if (!NonObjCPointer)
    type = S.Context.getQualifiedType(underlyingType);

  // If we have a valid source location for the attribute, use an
  // AttributedType instead.
  if (AttrLoc.isValid()) {
    type = state.getAttributedType(::new (S.Context)
                                       ObjCOwnershipAttr(S.Context, attr, II),
                                   origType, type);
  }

  auto diagnoseOrDelay = [](Sema &S, SourceLocation loc,
                            unsigned diagnostic, QualType type) {
    if (S.DelayedDiagnostics.shouldDelayDiagnostics()) {
      S.DelayedDiagnostics.add(
          sema::DelayedDiagnostic::makeForbiddenType(
              S.getSourceManager().getExpansionLoc(loc),
              diagnostic, type, /*ignored*/ 0));
    } else {
      S.Diag(loc, diagnostic);
    }
  };

  // Sometimes, __weak isn't allowed.
  if (lifetime == Qualifiers::OCL_Weak &&
      !S.getLangOpts().ObjCWeak && !NonObjCPointer) {

    // Use a specialized diagnostic if the runtime just doesn't support them.
    unsigned diagnostic =
      (S.getLangOpts().ObjCWeakRuntime ? diag::err_arc_weak_disabled
                                       : diag::err_arc_weak_no_runtime);

    // In any case, delay the diagnostic until we know what we're parsing.
    diagnoseOrDelay(S, AttrLoc, diagnostic, type);

    attr.setInvalid();
    return true;
  }

  // Forbid __weak for class objects marked as
  // objc_arc_weak_reference_unavailable
  if (lifetime == Qualifiers::OCL_Weak) {
    if (const ObjCObjectPointerType *ObjT =
          type->getAs<ObjCObjectPointerType>()) {
      if (ObjCInterfaceDecl *Class = ObjT->getInterfaceDecl()) {
        if (Class->isArcWeakrefUnavailable()) {
          S.Diag(AttrLoc, diag::err_arc_unsupported_weak_class);
          S.Diag(ObjT->getInterfaceDecl()->getLocation(),
                 diag::note_class_declared);
        }
      }
    }
  }

  return true;
}

/// handleObjCGCTypeAttr - Process the __attribute__((objc_gc)) type
/// attribute on the specified type.  Returns true to indicate that
/// the attribute was handled, false to indicate that the type does
/// not permit the attribute.
static bool handleObjCGCTypeAttr(TypeProcessingState &state, ParsedAttr &attr,
                                 QualType &type) {
  Sema &S = state.getSema();

  // Delay if this isn't some kind of pointer.
  if (!type->isPointerType() &&
      !type->isObjCObjectPointerType() &&
      !type->isBlockPointerType())
    return false;

  if (type.getObjCGCAttr() != Qualifiers::GCNone) {
    S.Diag(attr.getLoc(), diag::err_attribute_multiple_objc_gc);
    attr.setInvalid();
    return true;
  }

  // Check the attribute arguments.
  if (!attr.isArgIdent(0)) {
    S.Diag(attr.getLoc(), diag::err_attribute_argument_type)
        << attr << AANT_ArgumentString;
    attr.setInvalid();
    return true;
  }
  Qualifiers::GC GCAttr;
  if (attr.getNumArgs() > 1) {
    S.Diag(attr.getLoc(), diag::err_attribute_wrong_number_arguments) << attr
                                                                      << 1;
    attr.setInvalid();
    return true;
  }

  IdentifierInfo *II = attr.getArgAsIdent(0)->Ident;
  if (II->isStr("weak"))
    GCAttr = Qualifiers::Weak;
  else if (II->isStr("strong"))
    GCAttr = Qualifiers::Strong;
  else {
    S.Diag(attr.getLoc(), diag::warn_attribute_type_not_supported)
        << attr << II;
    attr.setInvalid();
    return true;
  }

  QualType origType = type;
  type = S.Context.getObjCGCQualType(origType, GCAttr);

  // Make an attributed type to preserve the source information.
  if (attr.getLoc().isValid())
    type = state.getAttributedType(
        ::new (S.Context) ObjCGCAttr(S.Context, attr, II), origType, type);

  return true;
}

namespace {
  /// A helper class to unwrap a type down to a function for the
  /// purposes of applying attributes there.
  ///
  /// Use:
  ///   FunctionTypeUnwrapper unwrapped(SemaRef, T);
  ///   if (unwrapped.isFunctionType()) {
  ///     const FunctionType *fn = unwrapped.get();
  ///     // change fn somehow
  ///     T = unwrapped.wrap(fn);
  ///   }
  struct FunctionTypeUnwrapper {
    enum WrapKind {
      Desugar,
      Attributed,
      Parens,
      Pointer,
      BlockPointer,
      Reference,
      MemberPointer,
      MacroQualified,
    };

    QualType Original;
    const FunctionType *Fn;
    SmallVector<unsigned char /*WrapKind*/, 8> Stack;

    FunctionTypeUnwrapper(Sema &S, QualType T) : Original(T) {
      while (true) {
        const Type *Ty = T.getTypePtr();
        if (isa<FunctionType>(Ty)) {
          Fn = cast<FunctionType>(Ty);
          return;
        } else if (isa<ParenType>(Ty)) {
          T = cast<ParenType>(Ty)->getInnerType();
          Stack.push_back(Parens);
        } else if (isa<PointerType>(Ty)) {
          T = cast<PointerType>(Ty)->getPointeeType();
          Stack.push_back(Pointer);
        } else if (isa<BlockPointerType>(Ty)) {
          T = cast<BlockPointerType>(Ty)->getPointeeType();
          Stack.push_back(BlockPointer);
        } else if (isa<MemberPointerType>(Ty)) {
          T = cast<MemberPointerType>(Ty)->getPointeeType();
          Stack.push_back(MemberPointer);
        } else if (isa<ReferenceType>(Ty)) {
          T = cast<ReferenceType>(Ty)->getPointeeType();
          Stack.push_back(Reference);
        } else if (isa<AttributedType>(Ty)) {
          T = cast<AttributedType>(Ty)->getEquivalentType();
          Stack.push_back(Attributed);
        } else if (isa<MacroQualifiedType>(Ty)) {
          T = cast<MacroQualifiedType>(Ty)->getUnderlyingType();
          Stack.push_back(MacroQualified);
        } else {
          const Type *DTy = Ty->getUnqualifiedDesugaredType();
          if (Ty == DTy) {
            Fn = nullptr;
            return;
          }

          T = QualType(DTy, 0);
          Stack.push_back(Desugar);
        }
      }
    }

    bool isFunctionType() const { return (Fn != nullptr); }
    const FunctionType *get() const { return Fn; }

    QualType wrap(Sema &S, const FunctionType *New) {
      // If T wasn't modified from the unwrapped type, do nothing.
      if (New == get()) return Original;

      Fn = New;
      return wrap(S.Context, Original, 0);
    }

  private:
    QualType wrap(ASTContext &C, QualType Old, unsigned I) {
      if (I == Stack.size())
        return C.getQualifiedType(Fn, Old.getQualifiers());

      // Build up the inner type, applying the qualifiers from the old
      // type to the new type.
      SplitQualType SplitOld = Old.split();

      // As a special case, tail-recurse if there are no qualifiers.
      if (SplitOld.Quals.empty())
        return wrap(C, SplitOld.Ty, I);
      return C.getQualifiedType(wrap(C, SplitOld.Ty, I), SplitOld.Quals);
    }

    QualType wrap(ASTContext &C, const Type *Old, unsigned I) {
      if (I == Stack.size()) return QualType(Fn, 0);

      switch (static_cast<WrapKind>(Stack[I++])) {
      case Desugar:
        // This is the point at which we potentially lose source
        // information.
        return wrap(C, Old->getUnqualifiedDesugaredType(), I);

      case Attributed:
        return wrap(C, cast<AttributedType>(Old)->getEquivalentType(), I);

      case Parens: {
        QualType New = wrap(C, cast<ParenType>(Old)->getInnerType(), I);
        return C.getParenType(New);
      }

      case MacroQualified:
        return wrap(C, cast<MacroQualifiedType>(Old)->getUnderlyingType(), I);

      case Pointer: {
        QualType New = wrap(C, cast<PointerType>(Old)->getPointeeType(), I);
        return C.getPointerType(New);
      }

      case BlockPointer: {
        QualType New = wrap(C, cast<BlockPointerType>(Old)->getPointeeType(),I);
        return C.getBlockPointerType(New);
      }

      case MemberPointer: {
        const MemberPointerType *OldMPT = cast<MemberPointerType>(Old);
        QualType New = wrap(C, OldMPT->getPointeeType(), I);
        return C.getMemberPointerType(New, OldMPT->getClass());
      }

      case Reference: {
        const ReferenceType *OldRef = cast<ReferenceType>(Old);
        QualType New = wrap(C, OldRef->getPointeeType(), I);
        if (isa<LValueReferenceType>(OldRef))
          return C.getLValueReferenceType(New, OldRef->isSpelledAsLValue());
        else
          return C.getRValueReferenceType(New);
      }
      }

      llvm_unreachable("unknown wrapping kind");
    }
  };
} // end anonymous namespace

static bool handleMSPointerTypeQualifierAttr(TypeProcessingState &State,
                                             ParsedAttr &PAttr, QualType &Type) {
  Sema &S = State.getSema();

  Attr *A;
  switch (PAttr.getKind()) {
  default: llvm_unreachable("Unknown attribute kind");
  case ParsedAttr::AT_Ptr32:
    A = createSimpleAttr<Ptr32Attr>(S.Context, PAttr);
    break;
  case ParsedAttr::AT_Ptr64:
    A = createSimpleAttr<Ptr64Attr>(S.Context, PAttr);
    break;
  case ParsedAttr::AT_SPtr:
    A = createSimpleAttr<SPtrAttr>(S.Context, PAttr);
    break;
  case ParsedAttr::AT_UPtr:
    A = createSimpleAttr<UPtrAttr>(S.Context, PAttr);
    break;
  }

  llvm::SmallSet<attr::Kind, 2> Attrs;
  attr::Kind NewAttrKind = A->getKind();
  QualType Desugared = Type;
  const AttributedType *AT = dyn_cast<AttributedType>(Type);
  while (AT) {
    Attrs.insert(AT->getAttrKind());
    Desugared = AT->getModifiedType();
    AT = dyn_cast<AttributedType>(Desugared);
  }

  // You cannot specify duplicate type attributes, so if the attribute has
  // already been applied, flag it.
  if (Attrs.count(NewAttrKind)) {
    S.Diag(PAttr.getLoc(), diag::warn_duplicate_attribute_exact) << PAttr;
    return true;
  }
  Attrs.insert(NewAttrKind);

  // You cannot have both __sptr and __uptr on the same type, nor can you
  // have __ptr32 and __ptr64.
  if (Attrs.count(attr::Ptr32) && Attrs.count(attr::Ptr64)) {
    S.Diag(PAttr.getLoc(), diag::err_attributes_are_not_compatible)
        << "'__ptr32'"
        << "'__ptr64'";
    return true;
  } else if (Attrs.count(attr::SPtr) && Attrs.count(attr::UPtr)) {
    S.Diag(PAttr.getLoc(), diag::err_attributes_are_not_compatible)
        << "'__sptr'"
        << "'__uptr'";
    return true;
  }

  // Pointer type qualifiers can only operate on pointer types, but not
  // pointer-to-member types.
  //
  // FIXME: Should we really be disallowing this attribute if there is any
  // type sugar between it and the pointer (other than attributes)? Eg, this
  // disallows the attribute on a parenthesized pointer.
  // And if so, should we really allow *any* type attribute?
  if (!isa<PointerType>(Desugared)) {
    if (Type->isMemberPointerType())
      S.Diag(PAttr.getLoc(), diag::err_attribute_no_member_pointers) << PAttr;
    else
      S.Diag(PAttr.getLoc(), diag::err_attribute_pointers_only) << PAttr << 0;
    return true;
  }

  // Add address space to type based on its attributes.
  LangAS ASIdx = LangAS::Default;
  uint64_t PtrWidth = S.Context.getTargetInfo().getPointerWidth(0);
  if (PtrWidth == 32) {
    if (Attrs.count(attr::Ptr64))
      ASIdx = LangAS::ptr64;
    else if (Attrs.count(attr::UPtr))
      ASIdx = LangAS::ptr32_uptr;
  } else if (PtrWidth == 64 && Attrs.count(attr::Ptr32)) {
    if (Attrs.count(attr::UPtr))
      ASIdx = LangAS::ptr32_uptr;
    else
      ASIdx = LangAS::ptr32_sptr;
  }

  QualType Pointee = Type->getPointeeType();
  if (ASIdx != LangAS::Default)
    Pointee = S.Context.getAddrSpaceQualType(
        S.Context.removeAddrSpaceQualType(Pointee), ASIdx);
  Type = State.getAttributedType(A, Type, S.Context.getPointerType(Pointee));
  return false;
}

/// Rebuild an attributed type without the nullability attribute on it.
static QualType rebuildAttributedTypeWithoutNullability(ASTContext &ctx,
                                                        QualType type) {
  auto attributed = dyn_cast<AttributedType>(type.getTypePtr());
  if (!attributed) return type;

  // Skip the nullability attribute; we're done.
  if (attributed->getImmediateNullability()) {
    return attributed->getModifiedType();
  }

  // Build the modified type.
  auto modified = rebuildAttributedTypeWithoutNullability(
                    ctx, attributed->getModifiedType());
  assert(modified.getTypePtr() != attributed->getModifiedType().getTypePtr());
  return ctx.getAttributedType(attributed->getAttrKind(), modified,
                                   attributed->getEquivalentType());
}

/// Map a nullability attribute kind to a nullability kind.
static NullabilityKind mapNullabilityAttrKind(ParsedAttr::Kind kind) {
  switch (kind) {
  case ParsedAttr::AT_TypeNonNull:
    return NullabilityKind::NonNull;

  case ParsedAttr::AT_TypeNullable:
    return NullabilityKind::Nullable;

  case ParsedAttr::AT_TypeNullUnspecified:
    return NullabilityKind::Unspecified;

  default:
    llvm_unreachable("not a nullability attribute kind");
  }
}

static bool checkNullabilityTypeSpecifier(Sema &S,
                                          TypeProcessingState *state,
                                          ParsedAttr *parsedAttr,
                                          QualType &type,
                                          NullabilityKind nullability,
                                          SourceLocation nullabilityLoc,
                                          bool isContextSensitive,
                                          bool allowOnArrayType,
                                          bool overrideExisting) {
  bool implicit = (state == nullptr);
  if (!implicit)
    recordNullabilitySeen(S, nullabilityLoc);

  // Check for existing nullability attributes on the type.
  QualType desugared = type;
  while (auto attributed = dyn_cast<AttributedType>(desugared.getTypePtr())) {
    // Check whether there is already a null
    if (auto existingNullability = attributed->getImmediateNullability()) {
      // Duplicated nullability.
      if (nullability == *existingNullability) {
        if (implicit)
          break;

        S.Diag(nullabilityLoc, diag::warn_nullability_duplicate)
          << DiagNullabilityKind(nullability, isContextSensitive)
          << FixItHint::CreateRemoval(nullabilityLoc);

        break;
      }

      if (!overrideExisting) {
        // Conflicting nullability.
        S.Diag(nullabilityLoc, diag::err_nullability_conflicting)
          << DiagNullabilityKind(nullability, isContextSensitive)
          << DiagNullabilityKind(*existingNullability, false);
        return true;
      }

      // Rebuild the attributed type, dropping the existing nullability.
      type = rebuildAttributedTypeWithoutNullability(S.Context, type);
    }

    desugared = attributed->getModifiedType();
  }

  // If there is already a different nullability specifier, complain.
  // This (unlike the code above) looks through typedefs that might
  // have nullability specifiers on them, which means we cannot
  // provide a useful Fix-It.
  if (auto existingNullability = desugared->getNullability(S.Context)) {
    if (nullability != *existingNullability && !implicit) {
      S.Diag(nullabilityLoc, diag::err_nullability_conflicting)
        << DiagNullabilityKind(nullability, isContextSensitive)
        << DiagNullabilityKind(*existingNullability, false);

      // Try to find the typedef with the existing nullability specifier.
      if (auto typedefType = desugared->getAs<TypedefType>()) {
        TypedefNameDecl *typedefDecl = typedefType->getDecl();
        QualType underlyingType = typedefDecl->getUnderlyingType();
        if (auto typedefNullability
              = AttributedType::stripOuterNullability(underlyingType)) {
          if (*typedefNullability == *existingNullability) {
            S.Diag(typedefDecl->getLocation(), diag::note_nullability_here)
              << DiagNullabilityKind(*existingNullability, false);
          }
        }
      }

      return true;
    }
  }

  // If this definitely isn't a pointer type, reject the specifier.
  if (!desugared->canHaveNullability() &&
      !(allowOnArrayType && desugared->isArrayType())) {
    if (!implicit) {
      S.Diag(nullabilityLoc, diag::err_nullability_nonpointer)
        << DiagNullabilityKind(nullability, isContextSensitive) << type;
    }
    return true;
  }

  // For the context-sensitive keywords/Objective-C property
  // attributes, require that the type be a single-level pointer.
  if (isContextSensitive) {
    const Type *pointeeType;
    if (desugared->isArrayType())
      pointeeType = desugared->getArrayElementTypeNoTypeQual();
    else
      pointeeType = desugared->getPointeeType().getTypePtr();

    if (pointeeType->isAnyPointerType() ||
        pointeeType->isObjCObjectPointerType() ||
        pointeeType->isMemberPointerType()) {
      S.Diag(nullabilityLoc, diag::err_nullability_cs_multilevel)
        << DiagNullabilityKind(nullability, true)
        << type;
      S.Diag(nullabilityLoc, diag::note_nullability_type_specifier)
        << DiagNullabilityKind(nullability, false)
        << type
        << FixItHint::CreateReplacement(nullabilityLoc,
                                        getNullabilitySpelling(nullability));
      return true;
    }
  }

  // Form the attributed type.
  if (state) {
    assert(parsedAttr);
    Attr *A = createNullabilityAttr(S.Context, *parsedAttr, nullability);
    type = state->getAttributedType(A, type, type);
  } else {
    attr::Kind attrKind = AttributedType::getNullabilityAttrKind(nullability);
    type = S.Context.getAttributedType(attrKind, type, type);
  }
  return false;
}

static bool checkNullabilityTypeSpecifier(TypeProcessingState &state,
                                          QualType &type,
                                          ParsedAttr &attr,
                                          bool allowOnArrayType) {
  NullabilityKind nullability = mapNullabilityAttrKind(attr.getKind());
  SourceLocation nullabilityLoc = attr.getLoc();
  bool isContextSensitive = attr.isContextSensitiveKeywordAttribute();

  return checkNullabilityTypeSpecifier(state.getSema(), &state, &attr, type,
                                       nullability, nullabilityLoc,
                                       isContextSensitive, allowOnArrayType,
                                       /*overrideExisting*/false);
}

bool Sema::checkImplicitNullabilityTypeSpecifier(QualType &type,
                                                 NullabilityKind nullability,
                                                 SourceLocation diagLoc,
                                                 bool allowArrayTypes,
                                                 bool overrideExisting) {
  return checkNullabilityTypeSpecifier(*this, nullptr, nullptr, type,
                                       nullability, diagLoc,
                                       /*isContextSensitive*/false,
                                       allowArrayTypes, overrideExisting);
}

/// Check the application of the Objective-C '__kindof' qualifier to
/// the given type.
static bool checkObjCKindOfType(TypeProcessingState &state, QualType &type,
                                ParsedAttr &attr) {
  Sema &S = state.getSema();

  if (isa<ObjCTypeParamType>(type)) {
    // Build the attributed type to record where __kindof occurred.
    type = state.getAttributedType(
        createSimpleAttr<ObjCKindOfAttr>(S.Context, attr), type, type);
    return false;
  }

  const ObjCObjectPointerType *ptrType = type->getAs<ObjCObjectPointerType>();
  const ObjCObjectType *objType = ptrType ? ptrType->getObjectType()
                                          : type->getAs<ObjCObjectType>();

  // If not, we can't apply __kindof.
  if (!objType) {
    // FIXME: Handle dependent types that aren't yet object types.
    S.Diag(attr.getLoc(), diag::err_objc_kindof_nonobject)
      << type;
    return true;
  }

  // Rebuild the "equivalent" type, which pushes __kindof down into
  // the object type.
  // There is no need to apply kindof on an unqualified id type.
  QualType equivType = S.Context.getObjCObjectType(
      objType->getBaseType(), objType->getTypeArgsAsWritten(),
      objType->getProtocols(),
      /*isKindOf=*/objType->isObjCUnqualifiedId() ? false : true);

  // If we started with an object pointer type, rebuild it.
  if (ptrType) {
    equivType = S.Context.getObjCObjectPointerType(equivType);
    if (auto nullability = type->getNullability(S.Context)) {
      // We create a nullability attribute from the __kindof attribute.
      // Make sure that will make sense.
      assert(attr.getAttributeSpellingListIndex() == 0 &&
             "multiple spellings for __kindof?");
      Attr *A = createNullabilityAttr(S.Context, attr, *nullability);
      A->setImplicit(true);
      equivType = state.getAttributedType(A, equivType, equivType);
    }
  }

  // Build the attributed type to record where __kindof occurred.
  type = state.getAttributedType(
      createSimpleAttr<ObjCKindOfAttr>(S.Context, attr), type, equivType);
  return false;
}

/// Distribute a nullability type attribute that cannot be applied to
/// the type specifier to a pointer, block pointer, or member pointer
/// declarator, complaining if necessary.
///
/// \returns true if the nullability annotation was distributed, false
/// otherwise.
static bool distributeNullabilityTypeAttr(TypeProcessingState &state,
                                          QualType type, ParsedAttr &attr) {
  Declarator &declarator = state.getDeclarator();

  /// Attempt to move the attribute to the specified chunk.
  auto moveToChunk = [&](DeclaratorChunk &chunk, bool inFunction) -> bool {
    // If there is already a nullability attribute there, don't add
    // one.
    if (hasNullabilityAttr(chunk.getAttrs()))
      return false;

    // Complain about the nullability qualifier being in the wrong
    // place.
    enum {
      PK_Pointer,
      PK_BlockPointer,
      PK_MemberPointer,
      PK_FunctionPointer,
      PK_MemberFunctionPointer,
    } pointerKind
      = chunk.Kind == DeclaratorChunk::Pointer ? (inFunction ? PK_FunctionPointer
                                                             : PK_Pointer)
        : chunk.Kind == DeclaratorChunk::BlockPointer ? PK_BlockPointer
        : inFunction? PK_MemberFunctionPointer : PK_MemberPointer;

    auto diag = state.getSema().Diag(attr.getLoc(),
                                     diag::warn_nullability_declspec)
      << DiagNullabilityKind(mapNullabilityAttrKind(attr.getKind()),
                             attr.isContextSensitiveKeywordAttribute())
      << type
      << static_cast<unsigned>(pointerKind);

    // FIXME: MemberPointer chunks don't carry the location of the *.
    if (chunk.Kind != DeclaratorChunk::MemberPointer) {
      diag << FixItHint::CreateRemoval(attr.getLoc())
           << FixItHint::CreateInsertion(
                  state.getSema().getPreprocessor().getLocForEndOfToken(
                      chunk.Loc),
                  " " + attr.getAttrName()->getName().str() + " ");
    }

    moveAttrFromListToList(attr, state.getCurrentAttributes(),
                           chunk.getAttrs());
    return true;
  };

  // Move it to the outermost pointer, member pointer, or block
  // pointer declarator.
  for (unsigned i = state.getCurrentChunkIndex(); i != 0; --i) {
    DeclaratorChunk &chunk = declarator.getTypeObject(i-1);
    switch (chunk.Kind) {
    case DeclaratorChunk::Pointer:
    case DeclaratorChunk::BlockPointer:
    case DeclaratorChunk::MemberPointer:
      return moveToChunk(chunk, false);

    case DeclaratorChunk::Paren:
    case DeclaratorChunk::Array:
      continue;

    case DeclaratorChunk::Function:
      // Try to move past the return type to a function/block/member
      // function pointer.
      if (DeclaratorChunk *dest = maybeMovePastReturnType(
                                    declarator, i,
                                    /*onlyBlockPointers=*/false)) {
        return moveToChunk(*dest, true);
      }

      return false;

    // Don't walk through these.
    case DeclaratorChunk::Reference:
    case DeclaratorChunk::Pipe:
      return false;
    }
  }

  return false;
}

static Attr *getCCTypeAttr(ASTContext &Ctx, ParsedAttr &Attr) {
  assert(!Attr.isInvalid());
  switch (Attr.getKind()) {
  default:
    llvm_unreachable("not a calling convention attribute");
  case ParsedAttr::AT_CDecl:
    return createSimpleAttr<CDeclAttr>(Ctx, Attr);
  case ParsedAttr::AT_FastCall:
    return createSimpleAttr<FastCallAttr>(Ctx, Attr);
  case ParsedAttr::AT_StdCall:
    return createSimpleAttr<StdCallAttr>(Ctx, Attr);
  case ParsedAttr::AT_ThisCall:
    return createSimpleAttr<ThisCallAttr>(Ctx, Attr);
  case ParsedAttr::AT_RegCall:
    return createSimpleAttr<RegCallAttr>(Ctx, Attr);
  case ParsedAttr::AT_Pascal:
    return createSimpleAttr<PascalAttr>(Ctx, Attr);
  case ParsedAttr::AT_SwiftCall:
    return createSimpleAttr<SwiftCallAttr>(Ctx, Attr);
  case ParsedAttr::AT_VectorCall:
    return createSimpleAttr<VectorCallAttr>(Ctx, Attr);
  case ParsedAttr::AT_AArch64VectorPcs:
    return createSimpleAttr<AArch64VectorPcsAttr>(Ctx, Attr);
  case ParsedAttr::AT_Pcs: {
    // The attribute may have had a fixit applied where we treated an
    // identifier as a string literal.  The contents of the string are valid,
    // but the form may not be.
    StringRef Str;
    if (Attr.isArgExpr(0))
      Str = cast<StringLiteral>(Attr.getArgAsExpr(0))->getString();
    else
      Str = Attr.getArgAsIdent(0)->Ident->getName();
    PcsAttr::PCSType Type;
    if (!PcsAttr::ConvertStrToPCSType(Str, Type))
      llvm_unreachable("already validated the attribute");
    return ::new (Ctx) PcsAttr(Ctx, Attr, Type);
  }
  case ParsedAttr::AT_IntelOclBicc:
    return createSimpleAttr<IntelOclBiccAttr>(Ctx, Attr);
  case ParsedAttr::AT_MSABI:
    return createSimpleAttr<MSABIAttr>(Ctx, Attr);
  case ParsedAttr::AT_SysVABI:
    return createSimpleAttr<SysVABIAttr>(Ctx, Attr);
  case ParsedAttr::AT_PreserveMost:
    return createSimpleAttr<PreserveMostAttr>(Ctx, Attr);
  case ParsedAttr::AT_PreserveAll:
    return createSimpleAttr<PreserveAllAttr>(Ctx, Attr);
  }
  llvm_unreachable("unexpected attribute kind!");
}

/// Process an individual function attribute.  Returns true to
/// indicate that the attribute was handled, false if it wasn't.
static bool handleFunctionTypeAttr(TypeProcessingState &state, ParsedAttr &attr,
                                   QualType &type) {
  Sema &S = state.getSema();

  FunctionTypeUnwrapper unwrapped(S, type);

  if (attr.getKind() == ParsedAttr::AT_NoReturn) {
    if (S.CheckAttrNoArgs(attr))
      return true;

    // Delay if this is not a function type.
    if (!unwrapped.isFunctionType())
      return false;

    // Otherwise we can process right away.
    FunctionType::ExtInfo EI = unwrapped.get()->getExtInfo().withNoReturn(true);
    type = unwrapped.wrap(S, S.Context.adjustFunctionType(unwrapped.get(), EI));
    return true;
  }

  // ns_returns_retained is not always a type attribute, but if we got
  // here, we're treating it as one right now.
  if (attr.getKind() == ParsedAttr::AT_NSReturnsRetained) {
    if (attr.getNumArgs()) return true;

    // Delay if this is not a function type.
    if (!unwrapped.isFunctionType())
      return false;

    // Check whether the return type is reasonable.
    if (S.checkNSReturnsRetainedReturnType(attr.getLoc(),
                                           unwrapped.get()->getReturnType()))
      return true;

    // Only actually change the underlying type in ARC builds.
    QualType origType = type;
    if (state.getSema().getLangOpts().ObjCAutoRefCount) {
      FunctionType::ExtInfo EI
        = unwrapped.get()->getExtInfo().withProducesResult(true);
      type = unwrapped.wrap(S, S.Context.adjustFunctionType(unwrapped.get(), EI));
    }
    type = state.getAttributedType(
        createSimpleAttr<NSReturnsRetainedAttr>(S.Context, attr),
        origType, type);
    return true;
  }

  if (attr.getKind() == ParsedAttr::AT_AnyX86NoCallerSavedRegisters) {
    if (S.CheckAttrTarget(attr) || S.CheckAttrNoArgs(attr))
      return true;

    // Delay if this is not a function type.
    if (!unwrapped.isFunctionType())
      return false;

    FunctionType::ExtInfo EI =
        unwrapped.get()->getExtInfo().withNoCallerSavedRegs(true);
    type = unwrapped.wrap(S, S.Context.adjustFunctionType(unwrapped.get(), EI));
    return true;
  }

  if (attr.getKind() == ParsedAttr::AT_AnyX86NoCfCheck) {
    if (!S.getLangOpts().CFProtectionBranch) {
      S.Diag(attr.getLoc(), diag::warn_nocf_check_attribute_ignored);
      attr.setInvalid();
      return true;
    }

    if (S.CheckAttrTarget(attr) || S.CheckAttrNoArgs(attr))
      return true;

    // If this is not a function type, warning will be asserted by subject
    // check.
    if (!unwrapped.isFunctionType())
      return true;

    FunctionType::ExtInfo EI =
      unwrapped.get()->getExtInfo().withNoCfCheck(true);
    type = unwrapped.wrap(S, S.Context.adjustFunctionType(unwrapped.get(), EI));
    return true;
  }

  if (attr.getKind() == ParsedAttr::AT_Regparm) {
    unsigned value;
    if (S.CheckRegparmAttr(attr, value))
      return true;

    // Delay if this is not a function type.
    if (!unwrapped.isFunctionType())
      return false;

    // Diagnose regparm with fastcall.
    const FunctionType *fn = unwrapped.get();
    CallingConv CC = fn->getCallConv();
    if (CC == CC_X86FastCall) {
      S.Diag(attr.getLoc(), diag::err_attributes_are_not_compatible)
        << FunctionType::getNameForCallConv(CC)
        << "regparm";
      attr.setInvalid();
      return true;
    }

    FunctionType::ExtInfo EI =
      unwrapped.get()->getExtInfo().withRegParm(value);
    type = unwrapped.wrap(S, S.Context.adjustFunctionType(unwrapped.get(), EI));
    return true;
  }

  if (attr.getKind() == ParsedAttr::AT_NoThrow) {
    // Delay if this is not a function type.
    if (!unwrapped.isFunctionType())
      return false;

    if (S.CheckAttrNoArgs(attr)) {
      attr.setInvalid();
      return true;
    }

    // Otherwise we can process right away.
    auto *Proto = unwrapped.get()->castAs<FunctionProtoType>();

    // MSVC ignores nothrow if it is in conflict with an explicit exception
    // specification.
    if (Proto->hasExceptionSpec()) {
      switch (Proto->getExceptionSpecType()) {
      case EST_None:
        llvm_unreachable("This doesn't have an exception spec!");

      case EST_DynamicNone:
      case EST_BasicNoexcept:
      case EST_NoexceptTrue:
      case EST_NoThrow:
        // Exception spec doesn't conflict with nothrow, so don't warn.
        LLVM_FALLTHROUGH;
      case EST_Unparsed:
      case EST_Uninstantiated:
      case EST_DependentNoexcept:
      case EST_Unevaluated:
        // We don't have enough information to properly determine if there is a
        // conflict, so suppress the warning.
        break;
      case EST_Dynamic:
      case EST_MSAny:
      case EST_NoexceptFalse:
        S.Diag(attr.getLoc(), diag::warn_nothrow_attribute_ignored);
        break;
      }
      return true;
    }

    type = unwrapped.wrap(
        S, S.Context
               .getFunctionTypeWithExceptionSpec(
                   QualType{Proto, 0},
                   FunctionProtoType::ExceptionSpecInfo{EST_NoThrow})
               ->getAs<FunctionType>());
    return true;
  }

  // Delay if the type didn't work out to a function.
  if (!unwrapped.isFunctionType()) return false;

  // Otherwise, a calling convention.
  CallingConv CC;
  if (S.CheckCallingConvAttr(attr, CC))
    return true;

  const FunctionType *fn = unwrapped.get();
  CallingConv CCOld = fn->getCallConv();
  Attr *CCAttr = getCCTypeAttr(S.Context, attr);

  if (CCOld != CC) {
    // Error out on when there's already an attribute on the type
    // and the CCs don't match.
    if (S.getCallingConvAttributedType(type)) {
      S.Diag(attr.getLoc(), diag::err_attributes_are_not_compatible)
        << FunctionType::getNameForCallConv(CC)
        << FunctionType::getNameForCallConv(CCOld);
      attr.setInvalid();
      return true;
    }
  }

  // Diagnose use of variadic functions with calling conventions that
  // don't support them (e.g. because they're callee-cleanup).
  // We delay warning about this on unprototyped function declarations
  // until after redeclaration checking, just in case we pick up a
  // prototype that way.  And apparently we also "delay" warning about
  // unprototyped function types in general, despite not necessarily having
  // much ability to diagnose it later.
  if (!supportsVariadicCall(CC)) {
    const FunctionProtoType *FnP = dyn_cast<FunctionProtoType>(fn);
    if (FnP && FnP->isVariadic()) {
      // stdcall and fastcall are ignored with a warning for GCC and MS
      // compatibility.
      if (CC == CC_X86StdCall || CC == CC_X86FastCall)
        return S.Diag(attr.getLoc(), diag::warn_cconv_unsupported)
               << FunctionType::getNameForCallConv(CC)
               << (int)Sema::CallingConventionIgnoredReason::VariadicFunction;

      attr.setInvalid();
      return S.Diag(attr.getLoc(), diag::err_cconv_varargs)
             << FunctionType::getNameForCallConv(CC);
    }
  }

  // Also diagnose fastcall with regparm.
  if (CC == CC_X86FastCall && fn->getHasRegParm()) {
    S.Diag(attr.getLoc(), diag::err_attributes_are_not_compatible)
        << "regparm" << FunctionType::getNameForCallConv(CC_X86FastCall);
    attr.setInvalid();
    return true;
  }

  // Modify the CC from the wrapped function type, wrap it all back, and then
  // wrap the whole thing in an AttributedType as written.  The modified type
  // might have a different CC if we ignored the attribute.
  QualType Equivalent;
  if (CCOld == CC) {
    Equivalent = type;
  } else {
    auto EI = unwrapped.get()->getExtInfo().withCallingConv(CC);
    Equivalent =
      unwrapped.wrap(S, S.Context.adjustFunctionType(unwrapped.get(), EI));
  }
  type = state.getAttributedType(CCAttr, type, Equivalent);
  return true;
}

bool Sema::hasExplicitCallingConv(QualType T) {
  const AttributedType *AT;

  // Stop if we'd be stripping off a typedef sugar node to reach the
  // AttributedType.
  while ((AT = T->getAs<AttributedType>()) &&
         AT->getAs<TypedefType>() == T->getAs<TypedefType>()) {
    if (AT->isCallingConv())
      return true;
    T = AT->getModifiedType();
  }
  return false;
}

void Sema::adjustMemberFunctionCC(QualType &T, bool IsStatic, bool IsCtorOrDtor,
                                  SourceLocation Loc) {
  FunctionTypeUnwrapper Unwrapped(*this, T);
  const FunctionType *FT = Unwrapped.get();
  bool IsVariadic = (isa<FunctionProtoType>(FT) &&
                     cast<FunctionProtoType>(FT)->isVariadic());
  CallingConv CurCC = FT->getCallConv();
  CallingConv ToCC = Context.getDefaultCallingConvention(IsVariadic, !IsStatic);

  if (CurCC == ToCC)
    return;

  // MS compiler ignores explicit calling convention attributes on structors. We
  // should do the same.
  if (Context.getTargetInfo().getCXXABI().isMicrosoft() && IsCtorOrDtor) {
    // Issue a warning on ignored calling convention -- except of __stdcall.
    // Again, this is what MS compiler does.
    if (CurCC != CC_X86StdCall)
      Diag(Loc, diag::warn_cconv_unsupported)
          << FunctionType::getNameForCallConv(CurCC)
          << (int)Sema::CallingConventionIgnoredReason::ConstructorDestructor;
  // Default adjustment.
  } else {
    // Only adjust types with the default convention.  For example, on Windows
    // we should adjust a __cdecl type to __thiscall for instance methods, and a
    // __thiscall type to __cdecl for static methods.
    CallingConv DefaultCC =
        Context.getDefaultCallingConvention(IsVariadic, IsStatic);

    if (CurCC != DefaultCC || DefaultCC == ToCC)
      return;

    if (hasExplicitCallingConv(T))
      return;
  }

  FT = Context.adjustFunctionType(FT, FT->getExtInfo().withCallingConv(ToCC));
  QualType Wrapped = Unwrapped.wrap(*this, FT);
  T = Context.getAdjustedType(T, Wrapped);
}

/// HandleVectorSizeAttribute - this attribute is only applicable to integral
/// and float scalars, although arrays, pointers, and function return values are
/// allowed in conjunction with this construct. Aggregates with this attribute
/// are invalid, even if they are of the same size as a corresponding scalar.
/// The raw attribute should contain precisely 1 argument, the vector size for
/// the variable, measured in bytes. If curType and rawAttr are well formed,
/// this routine will return a new vector type.
static void HandleVectorSizeAttr(QualType &CurType, const ParsedAttr &Attr,
                                 Sema &S) {
  // Check the attribute arguments.
  if (Attr.getNumArgs() != 1) {
    S.Diag(Attr.getLoc(), diag::err_attribute_wrong_number_arguments) << Attr
                                                                      << 1;
    Attr.setInvalid();
    return;
  }

  Expr *SizeExpr;
  // Special case where the argument is a template id.
  if (Attr.isArgIdent(0)) {
    CXXScopeSpec SS;
    SourceLocation TemplateKWLoc;
    UnqualifiedId Id;
    Id.setIdentifier(Attr.getArgAsIdent(0)->Ident, Attr.getLoc());

    ExprResult Size = S.ActOnIdExpression(S.getCurScope(), SS, TemplateKWLoc,
                                          Id, /*HasTrailingLParen=*/false,
                                          /*IsAddressOfOperand=*/false);

    if (Size.isInvalid())
      return;
    SizeExpr = Size.get();
  } else {
    SizeExpr = Attr.getArgAsExpr(0);
  }

  QualType T = S.BuildVectorType(CurType, SizeExpr, Attr.getLoc());
  if (!T.isNull())
    CurType = T;
  else
    Attr.setInvalid();
}

/// Process the OpenCL-like ext_vector_type attribute when it occurs on
/// a type.
static void HandleExtVectorTypeAttr(QualType &CurType, const ParsedAttr &Attr,
                                    Sema &S) {
  // check the attribute arguments.
  if (Attr.getNumArgs() != 1) {
    S.Diag(Attr.getLoc(), diag::err_attribute_wrong_number_arguments) << Attr
                                                                      << 1;
    return;
  }

  Expr *sizeExpr;

  // Special case where the argument is a template id.
  if (Attr.isArgIdent(0)) {
    CXXScopeSpec SS;
    SourceLocation TemplateKWLoc;
    UnqualifiedId id;
    id.setIdentifier(Attr.getArgAsIdent(0)->Ident, Attr.getLoc());

    ExprResult Size = S.ActOnIdExpression(S.getCurScope(), SS, TemplateKWLoc,
                                          id, /*HasTrailingLParen=*/false,
                                          /*IsAddressOfOperand=*/false);
    if (Size.isInvalid())
      return;

    sizeExpr = Size.get();
  } else {
    sizeExpr = Attr.getArgAsExpr(0);
  }

  // Create the vector type.
  QualType T = S.BuildExtVectorType(CurType, sizeExpr, Attr.getLoc());
  if (!T.isNull())
    CurType = T;
}

static bool isPermittedNeonBaseType(QualType &Ty,
                                    VectorType::VectorKind VecKind, Sema &S) {
  const BuiltinType *BTy = Ty->getAs<BuiltinType>();
  if (!BTy)
    return false;

  llvm::Triple Triple = S.Context.getTargetInfo().getTriple();

  // Signed poly is mathematically wrong, but has been baked into some ABIs by
  // now.
  bool IsPolyUnsigned = Triple.getArch() == llvm::Triple::aarch64 ||
                        Triple.getArch() == llvm::Triple::aarch64_32 ||
                        Triple.getArch() == llvm::Triple::aarch64_be;
  if (VecKind == VectorType::NeonPolyVector) {
    if (IsPolyUnsigned) {
      // AArch64 polynomial vectors are unsigned and support poly64.
      return BTy->getKind() == BuiltinType::UChar ||
             BTy->getKind() == BuiltinType::UShort ||
             BTy->getKind() == BuiltinType::ULong ||
             BTy->getKind() == BuiltinType::ULongLong;
    } else {
      // AArch32 polynomial vector are signed.
      return BTy->getKind() == BuiltinType::SChar ||
             BTy->getKind() == BuiltinType::Short;
    }
  }

  // Non-polynomial vector types: the usual suspects are allowed, as well as
  // float64_t on AArch64.
  if ((Triple.isArch64Bit() || Triple.getArch() == llvm::Triple::aarch64_32) &&
      BTy->getKind() == BuiltinType::Double)
    return true;

  return BTy->getKind() == BuiltinType::SChar ||
         BTy->getKind() == BuiltinType::UChar ||
         BTy->getKind() == BuiltinType::Short ||
         BTy->getKind() == BuiltinType::UShort ||
         BTy->getKind() == BuiltinType::Int ||
         BTy->getKind() == BuiltinType::UInt ||
         BTy->getKind() == BuiltinType::Long ||
         BTy->getKind() == BuiltinType::ULong ||
         BTy->getKind() == BuiltinType::LongLong ||
         BTy->getKind() == BuiltinType::ULongLong ||
         BTy->getKind() == BuiltinType::Float ||
         BTy->getKind() == BuiltinType::Half;
}

/// HandleNeonVectorTypeAttr - The "neon_vector_type" and
/// "neon_polyvector_type" attributes are used to create vector types that
/// are mangled according to ARM's ABI.  Otherwise, these types are identical
/// to those created with the "vector_size" attribute.  Unlike "vector_size"
/// the argument to these Neon attributes is the number of vector elements,
/// not the vector size in bytes.  The vector width and element type must
/// match one of the standard Neon vector types.
static void HandleNeonVectorTypeAttr(QualType &CurType, const ParsedAttr &Attr,
                                     Sema &S, VectorType::VectorKind VecKind) {
  // Target must have NEON (or MVE, whose vectors are similar enough
  // not to need a separate attribute)
  if (!S.Context.getTargetInfo().hasFeature("neon") &&
      !S.Context.getTargetInfo().hasFeature("mve")) {
    S.Diag(Attr.getLoc(), diag::err_attribute_unsupported) << Attr;
    Attr.setInvalid();
    return;
  }
  // Check the attribute arguments.
  if (Attr.getNumArgs() != 1) {
    S.Diag(Attr.getLoc(), diag::err_attribute_wrong_number_arguments) << Attr
                                                                      << 1;
    Attr.setInvalid();
    return;
  }
  // The number of elements must be an ICE.
  Expr *numEltsExpr = static_cast<Expr *>(Attr.getArgAsExpr(0));
  llvm::APSInt numEltsInt(32);
  if (numEltsExpr->isTypeDependent() || numEltsExpr->isValueDependent() ||
      !numEltsExpr->isIntegerConstantExpr(numEltsInt, S.Context)) {
    S.Diag(Attr.getLoc(), diag::err_attribute_argument_type)
        << Attr << AANT_ArgumentIntegerConstant
        << numEltsExpr->getSourceRange();
    Attr.setInvalid();
    return;
  }
  // Only certain element types are supported for Neon vectors.
  if (!isPermittedNeonBaseType(CurType, VecKind, S)) {
    S.Diag(Attr.getLoc(), diag::err_attribute_invalid_vector_type) << CurType;
    Attr.setInvalid();
    return;
  }

  // The total size of the vector must be 64 or 128 bits.
  unsigned typeSize = static_cast<unsigned>(S.Context.getTypeSize(CurType));
  unsigned numElts = static_cast<unsigned>(numEltsInt.getZExtValue());
  unsigned vecSize = typeSize * numElts;
  if (vecSize != 64 && vecSize != 128) {
    S.Diag(Attr.getLoc(), diag::err_attribute_bad_neon_vector_size) << CurType;
    Attr.setInvalid();
    return;
  }

  CurType = S.Context.getVectorType(CurType, numElts, VecKind);
}

<<<<<<< HEAD
/// Handle the __ptrauth qualifier.
static void HandlePtrAuthQualifier(QualType &type, const ParsedAttr &attr,
                                   Sema &S) {
  if (attr.getNumArgs() < 1 || attr.getNumArgs() > 3) {
    S.Diag(attr.getLoc(), diag::err_ptrauth_qualifier_bad_arg_count);
    attr.setInvalid();
    return;
  }

  Expr *keyArg =
    attr.getArgAsExpr(0);
  Expr *isAddressDiscriminatedArg =
    attr.getNumArgs() >= 2 ? attr.getArgAsExpr(1) : nullptr;
  Expr *extraDiscriminatorArg =
    attr.getNumArgs() >= 3 ? attr.getArgAsExpr(2) : nullptr;

  unsigned key;
  if (S.checkConstantPointerAuthKey(keyArg, key)) {
    attr.setInvalid();
    return;
  }
  assert(key <= PointerAuthQualifier::MaxKey && "ptrauth key is out of range");

  bool isInvalid = false;
  auto checkArg = [&](Expr *arg, unsigned argIndex) -> unsigned {
    if (!arg) return 0;

    llvm::APSInt result;
    if (!arg->isIntegerConstantExpr(result, S.Context)) {
      isInvalid = true;
      S.Diag(arg->getExprLoc(), diag::err_ptrauth_qualifier_arg_not_ice);
      return 0;
    }

    unsigned max =
      (argIndex == 1 ? 1 : PointerAuthQualifier::MaxDiscriminator);
    if (result < 0 || result > max) {
      llvm::SmallString<32> value; {
        llvm::raw_svector_ostream str(value);
        str << result;
      }

      if (argIndex == 1) {
        S.Diag(arg->getExprLoc(),
               diag::err_ptrauth_qualifier_address_discrimination_invalid)
          << value;
      } else {
        S.Diag(arg->getExprLoc(),
               diag::err_ptrauth_qualifier_extra_discriminator_invalid)
          << value << max;
      }
      isInvalid = true;
    }
    return result.getZExtValue();
  };
  bool isAddressDiscriminated = checkArg(isAddressDiscriminatedArg, 1);
  unsigned extraDiscriminator = checkArg(extraDiscriminatorArg, 2);
  if (isInvalid) {
    attr.setInvalid();
    return;
  }

  if (!type->isPointerType()) {
    S.Diag(attr.getLoc(), diag::err_ptrauth_qualifier_nonpointer) << type;
    attr.setInvalid();
    return;
  }

  if (type.getPointerAuth()) {
    S.Diag(attr.getLoc(), diag::err_ptrauth_qualifier_redundant) << type;
    attr.setInvalid();
    return;
  }

  if (!S.getLangOpts().PointerAuthIntrinsics) {
    S.diagnosePointerAuthDisabled(attr.getLoc(), attr.getRange());
    attr.setInvalid();
    return;
  }

  PointerAuthQualifier qual(key, isAddressDiscriminated, extraDiscriminator);
  type = S.Context.getPointerAuthType(type, qual);
=======
static void HandleArmMveStrictPolymorphismAttr(TypeProcessingState &State,
                                               QualType &CurType,
                                               ParsedAttr &Attr) {
  const VectorType *VT = dyn_cast<VectorType>(CurType);
  if (!VT || VT->getVectorKind() != VectorType::NeonVector) {
    State.getSema().Diag(Attr.getLoc(),
                         diag::err_attribute_arm_mve_polymorphism);
    Attr.setInvalid();
    return;
  }

  CurType =
      State.getAttributedType(createSimpleAttr<ArmMveStrictPolymorphismAttr>(
                                  State.getSema().Context, Attr),
                              CurType, CurType);
>>>>>>> ada01d1b
}

/// Handle OpenCL Access Qualifier Attribute.
static void HandleOpenCLAccessAttr(QualType &CurType, const ParsedAttr &Attr,
                                   Sema &S) {
  // OpenCL v2.0 s6.6 - Access qualifier can be used only for image and pipe type.
  if (!(CurType->isImageType() || CurType->isPipeType())) {
    S.Diag(Attr.getLoc(), diag::err_opencl_invalid_access_qualifier);
    Attr.setInvalid();
    return;
  }

  if (const TypedefType* TypedefTy = CurType->getAs<TypedefType>()) {
    QualType BaseTy = TypedefTy->desugar();

    std::string PrevAccessQual;
    if (BaseTy->isPipeType()) {
      if (TypedefTy->getDecl()->hasAttr<OpenCLAccessAttr>()) {
        OpenCLAccessAttr *Attr =
            TypedefTy->getDecl()->getAttr<OpenCLAccessAttr>();
        PrevAccessQual = Attr->getSpelling();
      } else {
        PrevAccessQual = "read_only";
      }
    } else if (const BuiltinType* ImgType = BaseTy->getAs<BuiltinType>()) {

      switch (ImgType->getKind()) {
        #define IMAGE_TYPE(ImgType, Id, SingletonId, Access, Suffix) \
      case BuiltinType::Id:                                          \
        PrevAccessQual = #Access;                                    \
        break;
        #include "clang/Basic/OpenCLImageTypes.def"
      default:
        llvm_unreachable("Unable to find corresponding image type.");
      }
    } else {
      llvm_unreachable("unexpected type");
    }
    StringRef AttrName = Attr.getAttrName()->getName();
    if (PrevAccessQual == AttrName.ltrim("_")) {
      // Duplicated qualifiers
      S.Diag(Attr.getLoc(), diag::warn_duplicate_declspec)
         << AttrName << Attr.getRange();
    } else {
      // Contradicting qualifiers
      S.Diag(Attr.getLoc(), diag::err_opencl_multiple_access_qualifiers);
    }

    S.Diag(TypedefTy->getDecl()->getBeginLoc(),
           diag::note_opencl_typedef_access_qualifier) << PrevAccessQual;
  } else if (CurType->isPipeType()) {
    if (Attr.getSemanticSpelling() == OpenCLAccessAttr::Keyword_write_only) {
      QualType ElemType = CurType->getAs<PipeType>()->getElementType();
      CurType = S.Context.getWritePipeType(ElemType);
    }
  }
}

static void HandleLifetimeBoundAttr(TypeProcessingState &State,
                                    QualType &CurType,
                                    ParsedAttr &Attr) {
  if (State.getDeclarator().isDeclarationOfFunction()) {
    CurType = State.getAttributedType(
        createSimpleAttr<LifetimeBoundAttr>(State.getSema().Context, Attr),
        CurType, CurType);
  } else {
    Attr.diagnoseAppertainsTo(State.getSema(), nullptr);
  }
}

static bool isAddressSpaceKind(const ParsedAttr &attr) {
  auto attrKind = attr.getKind();

  return attrKind == ParsedAttr::AT_AddressSpace ||
         attrKind == ParsedAttr::AT_OpenCLPrivateAddressSpace ||
         attrKind == ParsedAttr::AT_OpenCLGlobalAddressSpace ||
         attrKind == ParsedAttr::AT_OpenCLLocalAddressSpace ||
         attrKind == ParsedAttr::AT_OpenCLConstantAddressSpace ||
         attrKind == ParsedAttr::AT_OpenCLGenericAddressSpace;
}

static void processTypeAttrs(TypeProcessingState &state, QualType &type,
                             TypeAttrLocation TAL,
                             ParsedAttributesView &attrs) {
  // Scan through and apply attributes to this type where it makes sense.  Some
  // attributes (such as __address_space__, __vector_size__, etc) apply to the
  // type, but others can be present in the type specifiers even though they
  // apply to the decl.  Here we apply type attributes and ignore the rest.

  // This loop modifies the list pretty frequently, but we still need to make
  // sure we visit every element once. Copy the attributes list, and iterate
  // over that.
  ParsedAttributesView AttrsCopy{attrs};

  state.setParsedNoDeref(false);

  for (ParsedAttr &attr : AttrsCopy) {

    // Skip attributes that were marked to be invalid.
    if (attr.isInvalid())
      continue;

    if (attr.isCXX11Attribute()) {
      // [[gnu::...]] attributes are treated as declaration attributes, so may
      // not appertain to a DeclaratorChunk. If we handle them as type
      // attributes, accept them in that position and diagnose the GCC
      // incompatibility.
      if (attr.isGNUScope()) {
        bool IsTypeAttr = attr.isTypeAttr();
        if (TAL == TAL_DeclChunk) {
          state.getSema().Diag(attr.getLoc(),
                               IsTypeAttr
                                   ? diag::warn_gcc_ignores_type_attr
                                   : diag::warn_cxx11_gnu_attribute_on_type)
              << attr;
          if (!IsTypeAttr)
            continue;
        }
      } else if (TAL != TAL_DeclChunk && !isAddressSpaceKind(attr)) {
        // Otherwise, only consider type processing for a C++11 attribute if
        // it's actually been applied to a type.
        // We also allow C++11 address_space and
        // OpenCL language address space attributes to pass through.
        continue;
      }
    }

    // If this is an attribute we can handle, do so now,
    // otherwise, add it to the FnAttrs list for rechaining.
    switch (attr.getKind()) {
    default:
      // A C++11 attribute on a declarator chunk must appertain to a type.
      if (attr.isCXX11Attribute() && TAL == TAL_DeclChunk) {
        state.getSema().Diag(attr.getLoc(), diag::err_attribute_not_type_attr)
            << attr;
        attr.setUsedAsTypeAttr();
      }
      break;

    case ParsedAttr::UnknownAttribute:
      if (attr.isCXX11Attribute() && TAL == TAL_DeclChunk)
        state.getSema().Diag(attr.getLoc(),
                             diag::warn_unknown_attribute_ignored)
            << attr;
      break;

    case ParsedAttr::IgnoredAttribute:
      break;

    case ParsedAttr::AT_MayAlias:
      // FIXME: This attribute needs to actually be handled, but if we ignore
      // it it breaks large amounts of Linux software.
      attr.setUsedAsTypeAttr();
      break;
    case ParsedAttr::AT_OpenCLPrivateAddressSpace:
    case ParsedAttr::AT_OpenCLGlobalAddressSpace:
    case ParsedAttr::AT_OpenCLLocalAddressSpace:
    case ParsedAttr::AT_OpenCLConstantAddressSpace:
    case ParsedAttr::AT_OpenCLGenericAddressSpace:
    case ParsedAttr::AT_AddressSpace:
      HandleAddressSpaceTypeAttribute(type, attr, state);
      attr.setUsedAsTypeAttr();
      break;
    OBJC_POINTER_TYPE_ATTRS_CASELIST:
      if (!handleObjCPointerTypeAttr(state, attr, type))
        distributeObjCPointerTypeAttr(state, attr, type);
      attr.setUsedAsTypeAttr();
      break;
    case ParsedAttr::AT_VectorSize:
      HandleVectorSizeAttr(type, attr, state.getSema());
      attr.setUsedAsTypeAttr();
      break;
    case ParsedAttr::AT_ExtVectorType:
      HandleExtVectorTypeAttr(type, attr, state.getSema());
      attr.setUsedAsTypeAttr();
      break;
    case ParsedAttr::AT_NeonVectorType:
      HandleNeonVectorTypeAttr(type, attr, state.getSema(),
                               VectorType::NeonVector);
      attr.setUsedAsTypeAttr();
      break;
    case ParsedAttr::AT_NeonPolyVectorType:
      HandleNeonVectorTypeAttr(type, attr, state.getSema(),
                               VectorType::NeonPolyVector);
      attr.setUsedAsTypeAttr();
      break;
    case ParsedAttr::AT_ArmMveStrictPolymorphism: {
      HandleArmMveStrictPolymorphismAttr(state, type, attr);
      attr.setUsedAsTypeAttr();
      break;
    }
    case ParsedAttr::AT_OpenCLAccess:
      HandleOpenCLAccessAttr(type, attr, state.getSema());
      attr.setUsedAsTypeAttr();
      break;
    case ParsedAttr::AT_PointerAuth:
      HandlePtrAuthQualifier(type, attr, state.getSema());
      attr.setUsedAsTypeAttr();
      break;
    case ParsedAttr::AT_LifetimeBound:
      if (TAL == TAL_DeclChunk)
        HandleLifetimeBoundAttr(state, type, attr);
      break;

    case ParsedAttr::AT_NoDeref: {
      ASTContext &Ctx = state.getSema().Context;
      type = state.getAttributedType(createSimpleAttr<NoDerefAttr>(Ctx, attr),
                                     type, type);
      attr.setUsedAsTypeAttr();
      state.setParsedNoDeref(true);
      break;
    }

    MS_TYPE_ATTRS_CASELIST:
      if (!handleMSPointerTypeQualifierAttr(state, attr, type))
        attr.setUsedAsTypeAttr();
      break;


    NULLABILITY_TYPE_ATTRS_CASELIST:
      // Either add nullability here or try to distribute it.  We
      // don't want to distribute the nullability specifier past any
      // dependent type, because that complicates the user model.
      if (type->canHaveNullability() || type->isDependentType() ||
          type->isArrayType() ||
          !distributeNullabilityTypeAttr(state, type, attr)) {
        unsigned endIndex;
        if (TAL == TAL_DeclChunk)
          endIndex = state.getCurrentChunkIndex();
        else
          endIndex = state.getDeclarator().getNumTypeObjects();
        bool allowOnArrayType =
            state.getDeclarator().isPrototypeContext() &&
            !hasOuterPointerLikeChunk(state.getDeclarator(), endIndex);
        if (checkNullabilityTypeSpecifier(
              state,
              type,
              attr,
              allowOnArrayType)) {
          attr.setInvalid();
        }

        attr.setUsedAsTypeAttr();
      }
      break;

    case ParsedAttr::AT_ObjCKindOf:
      // '__kindof' must be part of the decl-specifiers.
      switch (TAL) {
      case TAL_DeclSpec:
        break;

      case TAL_DeclChunk:
      case TAL_DeclName:
        state.getSema().Diag(attr.getLoc(),
                             diag::err_objc_kindof_wrong_position)
            << FixItHint::CreateRemoval(attr.getLoc())
            << FixItHint::CreateInsertion(
                   state.getDeclarator().getDeclSpec().getBeginLoc(),
                   "__kindof ");
        break;
      }

      // Apply it regardless.
      if (checkObjCKindOfType(state, type, attr))
        attr.setInvalid();
      break;

    case ParsedAttr::AT_NoThrow:
    // Exception Specifications aren't generally supported in C mode throughout
    // clang, so revert to attribute-based handling for C.
      if (!state.getSema().getLangOpts().CPlusPlus)
        break;
      LLVM_FALLTHROUGH;
    FUNCTION_TYPE_ATTRS_CASELIST:
      attr.setUsedAsTypeAttr();

      // Never process function type attributes as part of the
      // declaration-specifiers.
      if (TAL == TAL_DeclSpec)
        distributeFunctionTypeAttrFromDeclSpec(state, attr, type);

      // Otherwise, handle the possible delays.
      else if (!handleFunctionTypeAttr(state, attr, type))
        distributeFunctionTypeAttr(state, attr, type);
      break;
    case ParsedAttr::AT_AcquireHandle: {
      if (!type->isFunctionType())
        return;
      StringRef HandleType;
      if (!state.getSema().checkStringLiteralArgumentAttr(attr, 0, HandleType))
        return;
      type = state.getAttributedType(
          AcquireHandleAttr::Create(state.getSema().Context, HandleType, attr),
          type, type);
      attr.setUsedAsTypeAttr();
      break;
    }
    }

    // Handle attributes that are defined in a macro. We do not want this to be
    // applied to ObjC builtin attributes.
    if (isa<AttributedType>(type) && attr.hasMacroIdentifier() &&
        !type.getQualifiers().hasObjCLifetime() &&
        !type.getQualifiers().hasObjCGCAttr() &&
        attr.getKind() != ParsedAttr::AT_ObjCGC &&
        attr.getKind() != ParsedAttr::AT_ObjCOwnership) {
      const IdentifierInfo *MacroII = attr.getMacroIdentifier();
      type = state.getSema().Context.getMacroQualifiedType(type, MacroII);
      state.setExpansionLocForMacroQualifiedType(
          cast<MacroQualifiedType>(type.getTypePtr()),
          attr.getMacroExpansionLoc());
    }
  }

  if (!state.getSema().getLangOpts().OpenCL ||
      type.getAddressSpace() != LangAS::Default)
    return;
}

void Sema::completeExprArrayBound(Expr *E) {
  if (DeclRefExpr *DRE = dyn_cast<DeclRefExpr>(E->IgnoreParens())) {
    if (VarDecl *Var = dyn_cast<VarDecl>(DRE->getDecl())) {
      if (isTemplateInstantiation(Var->getTemplateSpecializationKind())) {
        auto *Def = Var->getDefinition();
        if (!Def) {
          SourceLocation PointOfInstantiation = E->getExprLoc();
          runWithSufficientStackSpace(PointOfInstantiation, [&] {
            InstantiateVariableDefinition(PointOfInstantiation, Var);
          });
          Def = Var->getDefinition();

          // If we don't already have a point of instantiation, and we managed
          // to instantiate a definition, this is the point of instantiation.
          // Otherwise, we don't request an end-of-TU instantiation, so this is
          // not a point of instantiation.
          // FIXME: Is this really the right behavior?
          if (Var->getPointOfInstantiation().isInvalid() && Def) {
            assert(Var->getTemplateSpecializationKind() ==
                       TSK_ImplicitInstantiation &&
                   "explicit instantiation with no point of instantiation");
            Var->setTemplateSpecializationKind(
                Var->getTemplateSpecializationKind(), PointOfInstantiation);
          }
        }

        // Update the type to the definition's type both here and within the
        // expression.
        if (Def) {
          DRE->setDecl(Def);
          QualType T = Def->getType();
          DRE->setType(T);
          // FIXME: Update the type on all intervening expressions.
          E->setType(T);
        }

        // We still go on to try to complete the type independently, as it
        // may also require instantiations or diagnostics if it remains
        // incomplete.
      }
    }
  }
}

/// Ensure that the type of the given expression is complete.
///
/// This routine checks whether the expression \p E has a complete type. If the
/// expression refers to an instantiable construct, that instantiation is
/// performed as needed to complete its type. Furthermore
/// Sema::RequireCompleteType is called for the expression's type (or in the
/// case of a reference type, the referred-to type).
///
/// \param E The expression whose type is required to be complete.
/// \param Diagnoser The object that will emit a diagnostic if the type is
/// incomplete.
///
/// \returns \c true if the type of \p E is incomplete and diagnosed, \c false
/// otherwise.
bool Sema::RequireCompleteExprType(Expr *E, TypeDiagnoser &Diagnoser) {
  QualType T = E->getType();

  // Incomplete array types may be completed by the initializer attached to
  // their definitions. For static data members of class templates and for
  // variable templates, we need to instantiate the definition to get this
  // initializer and complete the type.
  if (T->isIncompleteArrayType()) {
    completeExprArrayBound(E);
    T = E->getType();
  }

  // FIXME: Are there other cases which require instantiating something other
  // than the type to complete the type of an expression?

  return RequireCompleteType(E->getExprLoc(), T, Diagnoser);
}

bool Sema::RequireCompleteExprType(Expr *E, unsigned DiagID) {
  BoundTypeDiagnoser<> Diagnoser(DiagID);
  return RequireCompleteExprType(E, Diagnoser);
}

/// Ensure that the type T is a complete type.
///
/// This routine checks whether the type @p T is complete in any
/// context where a complete type is required. If @p T is a complete
/// type, returns false. If @p T is a class template specialization,
/// this routine then attempts to perform class template
/// instantiation. If instantiation fails, or if @p T is incomplete
/// and cannot be completed, issues the diagnostic @p diag (giving it
/// the type @p T) and returns true.
///
/// @param Loc  The location in the source that the incomplete type
/// diagnostic should refer to.
///
/// @param T  The type that this routine is examining for completeness.
///
/// @returns @c true if @p T is incomplete and a diagnostic was emitted,
/// @c false otherwise.
bool Sema::RequireCompleteType(SourceLocation Loc, QualType T,
                               TypeDiagnoser &Diagnoser) {
  if (RequireCompleteTypeImpl(Loc, T, &Diagnoser))
    return true;
  if (const TagType *Tag = T->getAs<TagType>()) {
    if (!Tag->getDecl()->isCompleteDefinitionRequired()) {
      Tag->getDecl()->setCompleteDefinitionRequired();
      Consumer.HandleTagDeclRequiredDefinition(Tag->getDecl());
    }
  }
  return false;
}

bool Sema::hasStructuralCompatLayout(Decl *D, Decl *Suggested) {
  llvm::DenseSet<std::pair<Decl *, Decl *>> NonEquivalentDecls;
  if (!Suggested)
    return false;

  // FIXME: Add a specific mode for C11 6.2.7/1 in StructuralEquivalenceContext
  // and isolate from other C++ specific checks.
  StructuralEquivalenceContext Ctx(
      D->getASTContext(), Suggested->getASTContext(), NonEquivalentDecls,
      StructuralEquivalenceKind::Default,
      false /*StrictTypeSpelling*/, true /*Complain*/,
      true /*ErrorOnTagTypeMismatch*/);
  return Ctx.IsEquivalent(D, Suggested);
}

/// Determine whether there is any declaration of \p D that was ever a
///        definition (perhaps before module merging) and is currently visible.
/// \param D The definition of the entity.
/// \param Suggested Filled in with the declaration that should be made visible
///        in order to provide a definition of this entity.
/// \param OnlyNeedComplete If \c true, we only need the type to be complete,
///        not defined. This only matters for enums with a fixed underlying
///        type, since in all other cases, a type is complete if and only if it
///        is defined.
bool Sema::hasVisibleDefinition(NamedDecl *D, NamedDecl **Suggested,
                                bool OnlyNeedComplete) {
  // Easy case: if we don't have modules, all declarations are visible.
  if (!getLangOpts().Modules && !getLangOpts().ModulesLocalVisibility)
    return true;

  // If this definition was instantiated from a template, map back to the
  // pattern from which it was instantiated.
  if (isa<TagDecl>(D) && cast<TagDecl>(D)->isBeingDefined()) {
    // We're in the middle of defining it; this definition should be treated
    // as visible.
    return true;
  } else if (auto *RD = dyn_cast<CXXRecordDecl>(D)) {
    if (auto *Pattern = RD->getTemplateInstantiationPattern())
      RD = Pattern;
    D = RD->getDefinition();
  } else if (auto *ED = dyn_cast<EnumDecl>(D)) {
    if (auto *Pattern = ED->getTemplateInstantiationPattern())
      ED = Pattern;
    if (OnlyNeedComplete && ED->isFixed()) {
      // If the enum has a fixed underlying type, and we're only looking for a
      // complete type (not a definition), any visible declaration of it will
      // do.
      *Suggested = nullptr;
      for (auto *Redecl : ED->redecls()) {
        if (isVisible(Redecl))
          return true;
        if (Redecl->isThisDeclarationADefinition() ||
            (Redecl->isCanonicalDecl() && !*Suggested))
          *Suggested = Redecl;
      }
      return false;
    }
    D = ED->getDefinition();
  } else if (auto *FD = dyn_cast<FunctionDecl>(D)) {
    if (auto *Pattern = FD->getTemplateInstantiationPattern())
      FD = Pattern;
    D = FD->getDefinition();
  } else if (auto *VD = dyn_cast<VarDecl>(D)) {
    if (auto *Pattern = VD->getTemplateInstantiationPattern())
      VD = Pattern;
    D = VD->getDefinition();
  }
  assert(D && "missing definition for pattern of instantiated definition");

  *Suggested = D;

  auto DefinitionIsVisible = [&] {
    // The (primary) definition might be in a visible module.
    if (isVisible(D))
      return true;

    // A visible module might have a merged definition instead.
    if (D->isModulePrivate() ? hasMergedDefinitionInCurrentModule(D)
                             : hasVisibleMergedDefinition(D)) {
      if (CodeSynthesisContexts.empty() &&
          !getLangOpts().ModulesLocalVisibility) {
        // Cache the fact that this definition is implicitly visible because
        // there is a visible merged definition.
        D->setVisibleDespiteOwningModule();
      }
      return true;
    }

    return false;
  };

  if (DefinitionIsVisible())
    return true;

  // The external source may have additional definitions of this entity that are
  // visible, so complete the redeclaration chain now and ask again.
  if (auto *Source = Context.getExternalSource()) {
    Source->CompleteRedeclChain(D);
    return DefinitionIsVisible();
  }

  return false;
}

/// Locks in the inheritance model for the given class and all of its bases.
static void assignInheritanceModel(Sema &S, CXXRecordDecl *RD) {
  RD = RD->getMostRecentNonInjectedDecl();
  if (!RD->hasAttr<MSInheritanceAttr>()) {
    MSInheritanceModel IM;
    bool BestCase = false;
    switch (S.MSPointerToMemberRepresentationMethod) {
    case LangOptions::PPTMK_BestCase:
      BestCase = true;
      IM = RD->calculateInheritanceModel();
      break;
    case LangOptions::PPTMK_FullGeneralitySingleInheritance:
      IM = MSInheritanceModel::Single;
      break;
    case LangOptions::PPTMK_FullGeneralityMultipleInheritance:
      IM = MSInheritanceModel::Multiple;
      break;
    case LangOptions::PPTMK_FullGeneralityVirtualInheritance:
      IM = MSInheritanceModel::Unspecified;
      break;
    }

    SourceRange Loc = S.ImplicitMSInheritanceAttrLoc.isValid()
                          ? S.ImplicitMSInheritanceAttrLoc
                          : RD->getSourceRange();
    RD->addAttr(MSInheritanceAttr::CreateImplicit(
        S.getASTContext(), BestCase, Loc, AttributeCommonInfo::AS_Microsoft,
        MSInheritanceAttr::Spelling(IM)));
    S.Consumer.AssignInheritanceModel(RD);
  }
}

/// The implementation of RequireCompleteType
bool Sema::RequireCompleteTypeImpl(SourceLocation Loc, QualType T,
                                   TypeDiagnoser *Diagnoser) {
  // FIXME: Add this assertion to make sure we always get instantiation points.
  //  assert(!Loc.isInvalid() && "Invalid location in RequireCompleteType");
  // FIXME: Add this assertion to help us flush out problems with
  // checking for dependent types and type-dependent expressions.
  //
  //  assert(!T->isDependentType() &&
  //         "Can't ask whether a dependent type is complete");

  if (const MemberPointerType *MPTy = T->getAs<MemberPointerType>()) {
    if (!MPTy->getClass()->isDependentType()) {
      if (getLangOpts().CompleteMemberPointers &&
          !MPTy->getClass()->getAsCXXRecordDecl()->isBeingDefined() &&
          RequireCompleteType(Loc, QualType(MPTy->getClass(), 0),
                              diag::err_memptr_incomplete))
        return true;

      // We lock in the inheritance model once somebody has asked us to ensure
      // that a pointer-to-member type is complete.
      if (Context.getTargetInfo().getCXXABI().isMicrosoft()) {
        (void)isCompleteType(Loc, QualType(MPTy->getClass(), 0));
        assignInheritanceModel(*this, MPTy->getMostRecentCXXRecordDecl());
      }
    }
  }

  NamedDecl *Def = nullptr;
  bool Incomplete = T->isIncompleteType(&Def);

  // Check that any necessary explicit specializations are visible. For an
  // enum, we just need the declaration, so don't check this.
  if (Def && !isa<EnumDecl>(Def))
    checkSpecializationVisibility(Loc, Def);

  // If we have a complete type, we're done.
  if (!Incomplete) {
    // If we know about the definition but it is not visible, complain.
    NamedDecl *SuggestedDef = nullptr;
    if (Def &&
        !hasVisibleDefinition(Def, &SuggestedDef, /*OnlyNeedComplete*/true)) {
      // If the user is going to see an error here, recover by making the
      // definition visible.
      bool TreatAsComplete = Diagnoser && !isSFINAEContext();
      if (Diagnoser && SuggestedDef)
        diagnoseMissingImport(Loc, SuggestedDef, MissingImportKind::Definition,
                              /*Recover*/TreatAsComplete);
      return !TreatAsComplete;
    } else if (Def && !TemplateInstCallbacks.empty()) {
      CodeSynthesisContext TempInst;
      TempInst.Kind = CodeSynthesisContext::Memoization;
      TempInst.Template = Def;
      TempInst.Entity = Def;
      TempInst.PointOfInstantiation = Loc;
      atTemplateBegin(TemplateInstCallbacks, *this, TempInst);
      atTemplateEnd(TemplateInstCallbacks, *this, TempInst);
    }

    return false;
  }

  TagDecl *Tag = dyn_cast_or_null<TagDecl>(Def);
  ObjCInterfaceDecl *IFace = dyn_cast_or_null<ObjCInterfaceDecl>(Def);

  // Give the external source a chance to provide a definition of the type.
  // This is kept separate from completing the redeclaration chain so that
  // external sources such as LLDB can avoid synthesizing a type definition
  // unless it's actually needed.
  if (Tag || IFace) {
    // Avoid diagnosing invalid decls as incomplete.
    if (Def->isInvalidDecl())
      return true;

    // Give the external AST source a chance to complete the type.
    if (auto *Source = Context.getExternalSource()) {
      if (Tag && Tag->hasExternalLexicalStorage())
          Source->CompleteType(Tag);
      if (IFace && IFace->hasExternalLexicalStorage())
          Source->CompleteType(IFace);
      // If the external source completed the type, go through the motions
      // again to ensure we're allowed to use the completed type.
      if (!T->isIncompleteType())
        return RequireCompleteTypeImpl(Loc, T, Diagnoser);
    }
  }

  // If we have a class template specialization or a class member of a
  // class template specialization, or an array with known size of such,
  // try to instantiate it.
  if (auto *RD = dyn_cast_or_null<CXXRecordDecl>(Tag)) {
    bool Instantiated = false;
    bool Diagnosed = false;
    if (RD->isDependentContext()) {
      // Don't try to instantiate a dependent class (eg, a member template of
      // an instantiated class template specialization).
      // FIXME: Can this ever happen?
    } else if (auto *ClassTemplateSpec =
            dyn_cast<ClassTemplateSpecializationDecl>(RD)) {
      if (ClassTemplateSpec->getSpecializationKind() == TSK_Undeclared) {
        runWithSufficientStackSpace(Loc, [&] {
          Diagnosed = InstantiateClassTemplateSpecialization(
              Loc, ClassTemplateSpec, TSK_ImplicitInstantiation,
              /*Complain=*/Diagnoser);
        });
        Instantiated = true;
      }
    } else {
      CXXRecordDecl *Pattern = RD->getInstantiatedFromMemberClass();
      if (!RD->isBeingDefined() && Pattern) {
        MemberSpecializationInfo *MSI = RD->getMemberSpecializationInfo();
        assert(MSI && "Missing member specialization information?");
        // This record was instantiated from a class within a template.
        if (MSI->getTemplateSpecializationKind() !=
            TSK_ExplicitSpecialization) {
          runWithSufficientStackSpace(Loc, [&] {
            Diagnosed = InstantiateClass(Loc, RD, Pattern,
                                         getTemplateInstantiationArgs(RD),
                                         TSK_ImplicitInstantiation,
                                         /*Complain=*/Diagnoser);
          });
          Instantiated = true;
        }
      }
    }

    if (Instantiated) {
      // Instantiate* might have already complained that the template is not
      // defined, if we asked it to.
      if (Diagnoser && Diagnosed)
        return true;
      // If we instantiated a definition, check that it's usable, even if
      // instantiation produced an error, so that repeated calls to this
      // function give consistent answers.
      if (!T->isIncompleteType())
        return RequireCompleteTypeImpl(Loc, T, Diagnoser);
    }
  }

  // FIXME: If we didn't instantiate a definition because of an explicit
  // specialization declaration, check that it's visible.

  if (!Diagnoser)
    return true;

  Diagnoser->diagnose(*this, Loc, T);

  // If the type was a forward declaration of a class/struct/union
  // type, produce a note.
  if (Tag && !Tag->isInvalidDecl())
    Diag(Tag->getLocation(),
         Tag->isBeingDefined() ? diag::note_type_being_defined
                               : diag::note_forward_declaration)
      << Context.getTagDeclType(Tag);

  // If the Objective-C class was a forward declaration, produce a note.
  if (IFace && !IFace->isInvalidDecl())
    Diag(IFace->getLocation(), diag::note_forward_class);

  // If we have external information that we can use to suggest a fix,
  // produce a note.
  if (ExternalSource)
    ExternalSource->MaybeDiagnoseMissingCompleteType(Loc, T);

  return true;
}

bool Sema::RequireCompleteType(SourceLocation Loc, QualType T,
                               unsigned DiagID) {
  BoundTypeDiagnoser<> Diagnoser(DiagID);
  return RequireCompleteType(Loc, T, Diagnoser);
}

/// Get diagnostic %select index for tag kind for
/// literal type diagnostic message.
/// WARNING: Indexes apply to particular diagnostics only!
///
/// \returns diagnostic %select index.
static unsigned getLiteralDiagFromTagKind(TagTypeKind Tag) {
  switch (Tag) {
  case TTK_Struct: return 0;
  case TTK_Interface: return 1;
  case TTK_Class:  return 2;
  default: llvm_unreachable("Invalid tag kind for literal type diagnostic!");
  }
}

/// Ensure that the type T is a literal type.
///
/// This routine checks whether the type @p T is a literal type. If @p T is an
/// incomplete type, an attempt is made to complete it. If @p T is a literal
/// type, or @p AllowIncompleteType is true and @p T is an incomplete type,
/// returns false. Otherwise, this routine issues the diagnostic @p PD (giving
/// it the type @p T), along with notes explaining why the type is not a
/// literal type, and returns true.
///
/// @param Loc  The location in the source that the non-literal type
/// diagnostic should refer to.
///
/// @param T  The type that this routine is examining for literalness.
///
/// @param Diagnoser Emits a diagnostic if T is not a literal type.
///
/// @returns @c true if @p T is not a literal type and a diagnostic was emitted,
/// @c false otherwise.
bool Sema::RequireLiteralType(SourceLocation Loc, QualType T,
                              TypeDiagnoser &Diagnoser) {
  assert(!T->isDependentType() && "type should not be dependent");

  QualType ElemType = Context.getBaseElementType(T);
  if ((isCompleteType(Loc, ElemType) || ElemType->isVoidType()) &&
      T->isLiteralType(Context))
    return false;

  Diagnoser.diagnose(*this, Loc, T);

  if (T->isVariableArrayType())
    return true;

  const RecordType *RT = ElemType->getAs<RecordType>();
  if (!RT)
    return true;

  const CXXRecordDecl *RD = cast<CXXRecordDecl>(RT->getDecl());

  // A partially-defined class type can't be a literal type, because a literal
  // class type must have a trivial destructor (which can't be checked until
  // the class definition is complete).
  if (RequireCompleteType(Loc, ElemType, diag::note_non_literal_incomplete, T))
    return true;

  // [expr.prim.lambda]p3:
  //   This class type is [not] a literal type.
  if (RD->isLambda() && !getLangOpts().CPlusPlus17) {
    Diag(RD->getLocation(), diag::note_non_literal_lambda);
    return true;
  }

  // If the class has virtual base classes, then it's not an aggregate, and
  // cannot have any constexpr constructors or a trivial default constructor,
  // so is non-literal. This is better to diagnose than the resulting absence
  // of constexpr constructors.
  if (RD->getNumVBases()) {
    Diag(RD->getLocation(), diag::note_non_literal_virtual_base)
      << getLiteralDiagFromTagKind(RD->getTagKind()) << RD->getNumVBases();
    for (const auto &I : RD->vbases())
      Diag(I.getBeginLoc(), diag::note_constexpr_virtual_base_here)
          << I.getSourceRange();
  } else if (!RD->isAggregate() && !RD->hasConstexprNonCopyMoveConstructor() &&
             !RD->hasTrivialDefaultConstructor()) {
    Diag(RD->getLocation(), diag::note_non_literal_no_constexpr_ctors) << RD;
  } else if (RD->hasNonLiteralTypeFieldsOrBases()) {
    for (const auto &I : RD->bases()) {
      if (!I.getType()->isLiteralType(Context)) {
        Diag(I.getBeginLoc(), diag::note_non_literal_base_class)
            << RD << I.getType() << I.getSourceRange();
        return true;
      }
    }
    for (const auto *I : RD->fields()) {
      if (!I->getType()->isLiteralType(Context) ||
          I->getType().isVolatileQualified()) {
        Diag(I->getLocation(), diag::note_non_literal_field)
          << RD << I << I->getType()
          << I->getType().isVolatileQualified();
        return true;
      }
    }
  } else if (getLangOpts().CPlusPlus2a ? !RD->hasConstexprDestructor()
                                       : !RD->hasTrivialDestructor()) {
    // All fields and bases are of literal types, so have trivial or constexpr
    // destructors. If this class's destructor is non-trivial / non-constexpr,
    // it must be user-declared.
    CXXDestructorDecl *Dtor = RD->getDestructor();
    assert(Dtor && "class has literal fields and bases but no dtor?");
    if (!Dtor)
      return true;

    if (getLangOpts().CPlusPlus2a) {
      Diag(Dtor->getLocation(), diag::note_non_literal_non_constexpr_dtor)
          << RD;
    } else {
      Diag(Dtor->getLocation(), Dtor->isUserProvided()
                                    ? diag::note_non_literal_user_provided_dtor
                                    : diag::note_non_literal_nontrivial_dtor)
          << RD;
      if (!Dtor->isUserProvided())
        SpecialMemberIsTrivial(Dtor, CXXDestructor, TAH_IgnoreTrivialABI,
                               /*Diagnose*/ true);
    }
  }

  return true;
}

bool Sema::RequireLiteralType(SourceLocation Loc, QualType T, unsigned DiagID) {
  BoundTypeDiagnoser<> Diagnoser(DiagID);
  return RequireLiteralType(Loc, T, Diagnoser);
}

/// Retrieve a version of the type 'T' that is elaborated by Keyword, qualified
/// by the nested-name-specifier contained in SS, and that is (re)declared by
/// OwnedTagDecl, which is nullptr if this is not a (re)declaration.
QualType Sema::getElaboratedType(ElaboratedTypeKeyword Keyword,
                                 const CXXScopeSpec &SS, QualType T,
                                 TagDecl *OwnedTagDecl) {
  if (T.isNull())
    return T;
  NestedNameSpecifier *NNS;
  if (SS.isValid())
    NNS = SS.getScopeRep();
  else {
    if (Keyword == ETK_None)
      return T;
    NNS = nullptr;
  }
  return Context.getElaboratedType(Keyword, NNS, T, OwnedTagDecl);
}

QualType Sema::BuildTypeofExprType(Expr *E, SourceLocation Loc) {
  assert(!E->hasPlaceholderType() && "unexpected placeholder");

  if (!getLangOpts().CPlusPlus && E->refersToBitField())
    Diag(E->getExprLoc(), diag::err_sizeof_alignof_typeof_bitfield) << 2;

  if (!E->isTypeDependent()) {
    QualType T = E->getType();
    if (const TagType *TT = T->getAs<TagType>())
      DiagnoseUseOfDecl(TT->getDecl(), E->getExprLoc());
  }
  return Context.getTypeOfExprType(E);
}

/// getDecltypeForExpr - Given an expr, will return the decltype for
/// that expression, according to the rules in C++11
/// [dcl.type.simple]p4 and C++11 [expr.lambda.prim]p18.
static QualType getDecltypeForExpr(Sema &S, Expr *E) {
  if (E->isTypeDependent())
    return S.Context.DependentTy;

  // C++11 [dcl.type.simple]p4:
  //   The type denoted by decltype(e) is defined as follows:
  //
  //     - if e is an unparenthesized id-expression or an unparenthesized class
  //       member access (5.2.5), decltype(e) is the type of the entity named
  //       by e. If there is no such entity, or if e names a set of overloaded
  //       functions, the program is ill-formed;
  //
  // We apply the same rules for Objective-C ivar and property references.
  if (const DeclRefExpr *DRE = dyn_cast<DeclRefExpr>(E)) {
    const ValueDecl *VD = DRE->getDecl();
    return VD->getType();
  } else if (const MemberExpr *ME = dyn_cast<MemberExpr>(E)) {
    if (const ValueDecl *VD = ME->getMemberDecl())
      if (isa<FieldDecl>(VD) || isa<VarDecl>(VD))
        return VD->getType();
  } else if (const ObjCIvarRefExpr *IR = dyn_cast<ObjCIvarRefExpr>(E)) {
    return IR->getDecl()->getType();
  } else if (const ObjCPropertyRefExpr *PR = dyn_cast<ObjCPropertyRefExpr>(E)) {
    if (PR->isExplicitProperty())
      return PR->getExplicitProperty()->getType();
  } else if (auto *PE = dyn_cast<PredefinedExpr>(E)) {
    return PE->getType();
  }

  // C++11 [expr.lambda.prim]p18:
  //   Every occurrence of decltype((x)) where x is a possibly
  //   parenthesized id-expression that names an entity of automatic
  //   storage duration is treated as if x were transformed into an
  //   access to a corresponding data member of the closure type that
  //   would have been declared if x were an odr-use of the denoted
  //   entity.
  using namespace sema;
  if (S.getCurLambda()) {
    if (isa<ParenExpr>(E)) {
      if (DeclRefExpr *DRE = dyn_cast<DeclRefExpr>(E->IgnoreParens())) {
        if (VarDecl *Var = dyn_cast<VarDecl>(DRE->getDecl())) {
          QualType T = S.getCapturedDeclRefType(Var, DRE->getLocation());
          if (!T.isNull())
            return S.Context.getLValueReferenceType(T);
        }
      }
    }
  }


  // C++11 [dcl.type.simple]p4:
  //   [...]
  QualType T = E->getType();
  switch (E->getValueKind()) {
  //     - otherwise, if e is an xvalue, decltype(e) is T&&, where T is the
  //       type of e;
  case VK_XValue: T = S.Context.getRValueReferenceType(T); break;
  //     - otherwise, if e is an lvalue, decltype(e) is T&, where T is the
  //       type of e;
  case VK_LValue: T = S.Context.getLValueReferenceType(T); break;
  //  - otherwise, decltype(e) is the type of e.
  case VK_RValue: break;
  }

  return T;
}

QualType Sema::BuildDecltypeType(Expr *E, SourceLocation Loc,
                                 bool AsUnevaluated) {
  assert(!E->hasPlaceholderType() && "unexpected placeholder");

  if (AsUnevaluated && CodeSynthesisContexts.empty() &&
      E->HasSideEffects(Context, false)) {
    // The expression operand for decltype is in an unevaluated expression
    // context, so side effects could result in unintended consequences.
    Diag(E->getExprLoc(), diag::warn_side_effects_unevaluated_context);
  }

  return Context.getDecltypeType(E, getDecltypeForExpr(*this, E));
}

QualType Sema::BuildUnaryTransformType(QualType BaseType,
                                       UnaryTransformType::UTTKind UKind,
                                       SourceLocation Loc) {
  switch (UKind) {
  case UnaryTransformType::EnumUnderlyingType:
    if (!BaseType->isDependentType() && !BaseType->isEnumeralType()) {
      Diag(Loc, diag::err_only_enums_have_underlying_types);
      return QualType();
    } else {
      QualType Underlying = BaseType;
      if (!BaseType->isDependentType()) {
        // The enum could be incomplete if we're parsing its definition or
        // recovering from an error.
        NamedDecl *FwdDecl = nullptr;
        if (BaseType->isIncompleteType(&FwdDecl)) {
          Diag(Loc, diag::err_underlying_type_of_incomplete_enum) << BaseType;
          Diag(FwdDecl->getLocation(), diag::note_forward_declaration) << FwdDecl;
          return QualType();
        }

        EnumDecl *ED = BaseType->getAs<EnumType>()->getDecl();
        assert(ED && "EnumType has no EnumDecl");

        DiagnoseUseOfDecl(ED, Loc);

        Underlying = ED->getIntegerType();
        assert(!Underlying.isNull());
      }
      return Context.getUnaryTransformType(BaseType, Underlying,
                                        UnaryTransformType::EnumUnderlyingType);
    }
  }
  llvm_unreachable("unknown unary transform type");
}

QualType Sema::BuildAtomicType(QualType T, SourceLocation Loc) {
  if (!T->isDependentType()) {
    // FIXME: It isn't entirely clear whether incomplete atomic types
    // are allowed or not; for simplicity, ban them for the moment.
    if (RequireCompleteType(Loc, T, diag::err_atomic_specifier_bad_type, 0))
      return QualType();

    int DisallowedKind = -1;
    if (T->isArrayType())
      DisallowedKind = 1;
    else if (T->isFunctionType())
      DisallowedKind = 2;
    else if (T->isReferenceType())
      DisallowedKind = 3;
    else if (T->isAtomicType())
      DisallowedKind = 4;
    else if (T.hasQualifiers())
      DisallowedKind = 5;
    else if (!T.isTriviallyCopyableType(Context))
      // Some other non-trivially-copyable type (probably a C++ class)
      DisallowedKind = 6;

    if (DisallowedKind != -1) {
      Diag(Loc, diag::err_atomic_specifier_bad_type) << DisallowedKind << T;
      return QualType();
    }

    // FIXME: Do we need any handling for ARC here?
  }

  // Build the pointer type.
  return Context.getAtomicType(T);
}<|MERGE_RESOLUTION|>--- conflicted
+++ resolved
@@ -7411,7 +7411,6 @@
   CurType = S.Context.getVectorType(CurType, numElts, VecKind);
 }
 
-<<<<<<< HEAD
 /// Handle the __ptrauth qualifier.
 static void HandlePtrAuthQualifier(QualType &type, const ParsedAttr &attr,
                                    Sema &S) {
@@ -7494,7 +7493,8 @@
 
   PointerAuthQualifier qual(key, isAddressDiscriminated, extraDiscriminator);
   type = S.Context.getPointerAuthType(type, qual);
-=======
+}
+
 static void HandleArmMveStrictPolymorphismAttr(TypeProcessingState &State,
                                                QualType &CurType,
                                                ParsedAttr &Attr) {
@@ -7510,7 +7510,6 @@
       State.getAttributedType(createSimpleAttr<ArmMveStrictPolymorphismAttr>(
                                   State.getSema().Context, Attr),
                               CurType, CurType);
->>>>>>> ada01d1b
 }
 
 /// Handle OpenCL Access Qualifier Attribute.
