--- conflicted
+++ resolved
@@ -708,8 +708,8 @@
     }
     this->IsValid = makePromiseStmt() && makeInitialAndFinalSuspend() &&
                     makeOnException() && makeOnFallthrough() &&
-                    makeNewAndDeleteExpr() && makeReturnObject() &&
-                    makeParamMoves();
+                    makeReturnOnAllocFailure() && makeNewAndDeleteExpr() &&
+                    makeReturnObject() && makeParamMoves();
   }
 
   bool isInvalid() const { return !this->IsValid; }
@@ -720,6 +720,7 @@
   bool makeOnFallthrough();
   bool makeOnException();
   bool makeReturnObject();
+  bool makeReturnOnAllocFailure();
   bool makeParamMoves();
 };
 }
@@ -777,8 +778,6 @@
   return true;
 }
 
-<<<<<<< HEAD
-=======
 static bool diagReturnOnAllocFailure(Sema &S, Expr *E,
                                      CXXRecordDecl *PromiseRecordDecl,
                                      FunctionScopeInfo &Fn) {
@@ -844,7 +843,6 @@
   return true;
 }
 
->>>>>>> dfffaf57
 bool SubStmtBuilder::makeNewAndDeleteExpr() {
   // Form and check allocation and deallocation calls.
   QualType PromiseType = Fn.CoroutinePromise->getType();
@@ -854,7 +852,8 @@
   if (S.RequireCompleteType(Loc, PromiseType, diag::err_incomplete_type))
     return false;
 
-  // FIXME: Add support for get_return_object_on_allocation failure.
+  // FIXME: Add nothrow_t placement arg for global alloc
+  //        if ReturnStmtOnAllocFailure != nullptr.
   // FIXME: Add support for stateful allocators.
 
   FunctionDecl *OperatorNew = nullptr;
