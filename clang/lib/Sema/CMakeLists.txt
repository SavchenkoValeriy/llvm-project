--- conflicted
+++ resolved
@@ -29,11 +29,8 @@
   Sema.cpp
   SemaAccess.cpp
   SemaAttr.cpp
-<<<<<<< HEAD
   SemaAPINotes.cpp
-=======
   SemaAvailability.cpp
->>>>>>> 6d485ff4
   SemaCXXScopeSpec.cpp
   SemaCast.cpp
   SemaChecking.cpp
