//===--- SemaOpenMP.cpp - Semantic Analysis for OpenMP constructs ---------===//
//
//                     The LLVM Compiler Infrastructure
//
// This file is distributed under the University of Illinois Open Source
// License. See LICENSE.TXT for details.
//
//===----------------------------------------------------------------------===//
/// \file
/// \brief This file implements semantic analysis for OpenMP directives and
/// clauses.
///
//===----------------------------------------------------------------------===//

#include "TreeTransform.h"
#include "clang/AST/ASTContext.h"
#include "clang/AST/ASTMutationListener.h"
#include "clang/AST/CXXInheritance.h"
#include "clang/AST/Decl.h"
#include "clang/AST/DeclCXX.h"
#include "clang/AST/DeclOpenMP.h"
#include "clang/AST/StmtCXX.h"
#include "clang/AST/StmtOpenMP.h"
#include "clang/AST/StmtVisitor.h"
#include "clang/AST/TypeOrdering.h"
#include "clang/Basic/OpenMPKinds.h"
#include "clang/Basic/TargetInfo.h"
#include "clang/Lex/Preprocessor.h"
#include "clang/Sema/Initialization.h"
#include "clang/Sema/Lookup.h"
#include "clang/Sema/Scope.h"
#include "clang/Sema/ScopeInfo.h"
#include "clang/Sema/SemaInternal.h"
using namespace clang;

//===----------------------------------------------------------------------===//
// Stack of data-sharing attributes for variables
//===----------------------------------------------------------------------===//

namespace {
/// \brief Default data sharing attributes, which can be applied to directive.
enum DefaultDataSharingAttributes {
  DSA_unspecified = 0, /// \brief Data sharing attribute not specified.
  DSA_none = 1 << 0,   /// \brief Default data sharing attribute 'none'.
  DSA_shared = 1 << 1  /// \brief Default data sharing attribute 'shared'.
};

template <class T> struct MatchesAny {
  explicit MatchesAny(ArrayRef<T> Arr) : Arr(std::move(Arr)) {}
  bool operator()(T Kind) {
    for (auto KindEl : Arr)
      if (KindEl == Kind)
        return true;
    return false;
  }

private:
  ArrayRef<T> Arr;
};
struct MatchesAlways {
  MatchesAlways() {}
  template <class T> bool operator()(T) { return true; }
};

typedef MatchesAny<OpenMPClauseKind> MatchesAnyClause;
typedef MatchesAny<OpenMPDirectiveKind> MatchesAnyDirective;

/// \brief Stack for tracking declarations used in OpenMP directives and
/// clauses and their data-sharing attributes.
class DSAStackTy {
public:
  struct DSAVarData {
    OpenMPDirectiveKind DKind;
    OpenMPClauseKind CKind;
    Expr *RefExpr;
    DeclRefExpr *PrivateCopy;
    SourceLocation ImplicitDSALoc;
    DSAVarData()
        : DKind(OMPD_unknown), CKind(OMPC_unknown), RefExpr(nullptr),
          PrivateCopy(nullptr), ImplicitDSALoc() {}
  };

private:
  typedef SmallVector<Expr *, 4> MapInfo;

  struct DSAInfo {
    OpenMPClauseKind Attributes;
    Expr *RefExpr;
    DeclRefExpr *PrivateCopy;
  };
  typedef llvm::DenseMap<ValueDecl *, DSAInfo> DeclSAMapTy;
  typedef llvm::DenseMap<ValueDecl *, Expr *> AlignedMapTy;
  typedef std::pair<unsigned, VarDecl *> LCDeclInfo;
  typedef llvm::DenseMap<ValueDecl *, LCDeclInfo> LoopControlVariablesMapTy;
  typedef llvm::DenseMap<ValueDecl *, MapInfo> MappedDeclsTy;
  typedef llvm::StringMap<std::pair<OMPCriticalDirective *, llvm::APSInt>>
      CriticalsWithHintsTy;

  struct SharingMapTy {
    DeclSAMapTy SharingMap;
    AlignedMapTy AlignedMap;
    MappedDeclsTy MappedDecls;
    LoopControlVariablesMapTy LCVMap;
    DefaultDataSharingAttributes DefaultAttr;
    SourceLocation DefaultAttrLoc;
    OpenMPDirectiveKind Directive;
    DeclarationNameInfo DirectiveName;
    Scope *CurScope;
    SourceLocation ConstructLoc;
    /// \brief first argument (Expr *) contains optional argument of the
    /// 'ordered' clause, the second one is true if the regions has 'ordered'
    /// clause, false otherwise.
    llvm::PointerIntPair<Expr *, 1, bool> OrderedRegion;
    bool NowaitRegion;
    bool CancelRegion;
    unsigned AssociatedLoops;
    SourceLocation InnerTeamsRegionLoc;
    SharingMapTy(OpenMPDirectiveKind DKind, DeclarationNameInfo Name,
                 Scope *CurScope, SourceLocation Loc)
        : SharingMap(), AlignedMap(), LCVMap(), DefaultAttr(DSA_unspecified),
          Directive(DKind), DirectiveName(std::move(Name)), CurScope(CurScope),
          ConstructLoc(Loc), OrderedRegion(), NowaitRegion(false),
          CancelRegion(false), AssociatedLoops(1), InnerTeamsRegionLoc() {}
    SharingMapTy()
        : SharingMap(), AlignedMap(), LCVMap(), DefaultAttr(DSA_unspecified),
          Directive(OMPD_unknown), DirectiveName(), CurScope(nullptr),
          ConstructLoc(), OrderedRegion(), NowaitRegion(false),
          CancelRegion(false), AssociatedLoops(1), InnerTeamsRegionLoc() {}
  };

  typedef SmallVector<SharingMapTy, 4> StackTy;

  /// \brief Stack of used declaration and their data-sharing attributes.
  StackTy Stack;
  /// \brief true, if check for DSA must be from parent directive, false, if
  /// from current directive.
  OpenMPClauseKind ClauseKindMode;
  Sema &SemaRef;
  bool ForceCapturing;
  CriticalsWithHintsTy Criticals;

  typedef SmallVector<SharingMapTy, 8>::reverse_iterator reverse_iterator;

  DSAVarData getDSA(StackTy::reverse_iterator& Iter, ValueDecl *D);

  /// \brief Checks if the variable is a local for OpenMP region.
  bool isOpenMPLocal(VarDecl *D, StackTy::reverse_iterator Iter);

public:
  explicit DSAStackTy(Sema &S)
      : Stack(1), ClauseKindMode(OMPC_unknown), SemaRef(S),
        ForceCapturing(false) {}

  bool isClauseParsingMode() const { return ClauseKindMode != OMPC_unknown; }
  void setClauseParsingMode(OpenMPClauseKind K) { ClauseKindMode = K; }

  bool isForceVarCapturing() const { return ForceCapturing; }
  void setForceVarCapturing(bool V) { ForceCapturing = V; }

  void push(OpenMPDirectiveKind DKind, const DeclarationNameInfo &DirName,
            Scope *CurScope, SourceLocation Loc) {
    Stack.push_back(SharingMapTy(DKind, DirName, CurScope, Loc));
    Stack.back().DefaultAttrLoc = Loc;
  }

  void pop() {
    assert(Stack.size() > 1 && "Data-sharing attributes stack is empty!");
    Stack.pop_back();
  }

  void addCriticalWithHint(OMPCriticalDirective *D, llvm::APSInt Hint) {
    Criticals[D->getDirectiveName().getAsString()] = std::make_pair(D, Hint);
  }
  const std::pair<OMPCriticalDirective *, llvm::APSInt>
  getCriticalWithHint(const DeclarationNameInfo &Name) const {
    auto I = Criticals.find(Name.getAsString());
    if (I != Criticals.end())
      return I->second;
    return std::make_pair(nullptr, llvm::APSInt());
  }
  /// \brief If 'aligned' declaration for given variable \a D was not seen yet,
  /// add it and return NULL; otherwise return previous occurrence's expression
  /// for diagnostics.
  Expr *addUniqueAligned(ValueDecl *D, Expr *NewDE);

  /// \brief Register specified variable as loop control variable.
  void addLoopControlVariable(ValueDecl *D, VarDecl *Capture);
  /// \brief Check if the specified variable is a loop control variable for
  /// current region.
  /// \return The index of the loop control variable in the list of associated
  /// for-loops (from outer to inner).
  LCDeclInfo isLoopControlVariable(ValueDecl *D);
  /// \brief Check if the specified variable is a loop control variable for
  /// parent region.
  /// \return The index of the loop control variable in the list of associated
  /// for-loops (from outer to inner).
  LCDeclInfo isParentLoopControlVariable(ValueDecl *D);
  /// \brief Get the loop control variable for the I-th loop (or nullptr) in
  /// parent directive.
  ValueDecl *getParentLoopControlVariable(unsigned I);

  /// \brief Adds explicit data sharing attribute to the specified declaration.
  void addDSA(ValueDecl *D, Expr *E, OpenMPClauseKind A,
              DeclRefExpr *PrivateCopy = nullptr);

  /// \brief Returns data sharing attributes from top of the stack for the
  /// specified declaration.
  DSAVarData getTopDSA(ValueDecl *D, bool FromParent);
  /// \brief Returns data-sharing attributes for the specified declaration.
  DSAVarData getImplicitDSA(ValueDecl *D, bool FromParent);
  /// \brief Checks if the specified variables has data-sharing attributes which
  /// match specified \a CPred predicate in any directive which matches \a DPred
  /// predicate.
  template <class ClausesPredicate, class DirectivesPredicate>
  DSAVarData hasDSA(ValueDecl *D, ClausesPredicate CPred,
                    DirectivesPredicate DPred, bool FromParent);
  /// \brief Checks if the specified variables has data-sharing attributes which
  /// match specified \a CPred predicate in any innermost directive which
  /// matches \a DPred predicate.
  template <class ClausesPredicate, class DirectivesPredicate>
  DSAVarData hasInnermostDSA(ValueDecl *D, ClausesPredicate CPred,
                             DirectivesPredicate DPred, bool FromParent);
  /// \brief Checks if the specified variables has explicit data-sharing
  /// attributes which match specified \a CPred predicate at the specified
  /// OpenMP region.
  bool hasExplicitDSA(ValueDecl *D,
                      const llvm::function_ref<bool(OpenMPClauseKind)> &CPred,
                      unsigned Level);

  /// \brief Returns true if the directive at level \Level matches in the
  /// specified \a DPred predicate.
  bool hasExplicitDirective(
      const llvm::function_ref<bool(OpenMPDirectiveKind)> &DPred,
      unsigned Level);

  /// \brief Finds a directive which matches specified \a DPred predicate.
  template <class NamedDirectivesPredicate>
  bool hasDirective(NamedDirectivesPredicate DPred, bool FromParent);

  /// \brief Returns currently analyzed directive.
  OpenMPDirectiveKind getCurrentDirective() const {
    return Stack.back().Directive;
  }
  /// \brief Returns parent directive.
  OpenMPDirectiveKind getParentDirective() const {
    if (Stack.size() > 2)
      return Stack[Stack.size() - 2].Directive;
    return OMPD_unknown;
  }
  /// \brief Return the directive associated with the provided scope.
  OpenMPDirectiveKind getDirectiveForScope(const Scope *S) const;

  /// \brief Set default data sharing attribute to none.
  void setDefaultDSANone(SourceLocation Loc) {
    Stack.back().DefaultAttr = DSA_none;
    Stack.back().DefaultAttrLoc = Loc;
  }
  /// \brief Set default data sharing attribute to shared.
  void setDefaultDSAShared(SourceLocation Loc) {
    Stack.back().DefaultAttr = DSA_shared;
    Stack.back().DefaultAttrLoc = Loc;
  }

  DefaultDataSharingAttributes getDefaultDSA() const {
    return Stack.back().DefaultAttr;
  }
  SourceLocation getDefaultDSALocation() const {
    return Stack.back().DefaultAttrLoc;
  }

  /// \brief Checks if the specified variable is a threadprivate.
  bool isThreadPrivate(VarDecl *D) {
    DSAVarData DVar = getTopDSA(D, false);
    return isOpenMPThreadPrivate(DVar.CKind);
  }

  /// \brief Marks current region as ordered (it has an 'ordered' clause).
  void setOrderedRegion(bool IsOrdered, Expr *Param) {
    Stack.back().OrderedRegion.setInt(IsOrdered);
    Stack.back().OrderedRegion.setPointer(Param);
  }
  /// \brief Returns true, if parent region is ordered (has associated
  /// 'ordered' clause), false - otherwise.
  bool isParentOrderedRegion() const {
    if (Stack.size() > 2)
      return Stack[Stack.size() - 2].OrderedRegion.getInt();
    return false;
  }
  /// \brief Returns optional parameter for the ordered region.
  Expr *getParentOrderedRegionParam() const {
    if (Stack.size() > 2)
      return Stack[Stack.size() - 2].OrderedRegion.getPointer();
    return nullptr;
  }
  /// \brief Marks current region as nowait (it has a 'nowait' clause).
  void setNowaitRegion(bool IsNowait = true) {
    Stack.back().NowaitRegion = IsNowait;
  }
  /// \brief Returns true, if parent region is nowait (has associated
  /// 'nowait' clause), false - otherwise.
  bool isParentNowaitRegion() const {
    if (Stack.size() > 2)
      return Stack[Stack.size() - 2].NowaitRegion;
    return false;
  }
  /// \brief Marks parent region as cancel region.
  void setParentCancelRegion(bool Cancel = true) {
    if (Stack.size() > 2)
      Stack[Stack.size() - 2].CancelRegion =
          Stack[Stack.size() - 2].CancelRegion || Cancel;
  }
  /// \brief Return true if current region has inner cancel construct.
  bool isCancelRegion() const {
    return Stack.back().CancelRegion;
  }

  /// \brief Set collapse value for the region.
  void setAssociatedLoops(unsigned Val) { Stack.back().AssociatedLoops = Val; }
  /// \brief Return collapse value for region.
  unsigned getAssociatedLoops() const { return Stack.back().AssociatedLoops; }

  /// \brief Marks current target region as one with closely nested teams
  /// region.
  void setParentTeamsRegionLoc(SourceLocation TeamsRegionLoc) {
    if (Stack.size() > 2)
      Stack[Stack.size() - 2].InnerTeamsRegionLoc = TeamsRegionLoc;
  }
  /// \brief Returns true, if current region has closely nested teams region.
  bool hasInnerTeamsRegion() const {
    return getInnerTeamsRegionLoc().isValid();
  }
  /// \brief Returns location of the nested teams region (if any).
  SourceLocation getInnerTeamsRegionLoc() const {
    if (Stack.size() > 1)
      return Stack.back().InnerTeamsRegionLoc;
    return SourceLocation();
  }

  Scope *getCurScope() const { return Stack.back().CurScope; }
  Scope *getCurScope() { return Stack.back().CurScope; }
  SourceLocation getConstructLoc() { return Stack.back().ConstructLoc; }

  // Do the check specified in MapInfoCheck and return true if any issue is
  // found.
  template <class MapInfoCheck>
  bool checkMapInfoForVar(ValueDecl *VD, bool CurrentRegionOnly,
                          MapInfoCheck Check) {
    auto SI = Stack.rbegin();
    auto SE = Stack.rend();

    if (SI == SE)
      return false;

    if (CurrentRegionOnly) {
      SE = std::next(SI);
    } else {
      ++SI;
    }

    for (; SI != SE; ++SI) {
      auto MI = SI->MappedDecls.find(VD);
      if (MI != SI->MappedDecls.end()) {
        for (Expr *E : MI->second) {
          if (Check(E))
            return true;
        }
      }
    }
    return false;
  }

  void addExprToVarMapInfo(ValueDecl *VD, Expr *E) {
    if (Stack.size() > 1) {
      Stack.back().MappedDecls[VD].push_back(E);
    }
  }
};
bool isParallelOrTaskRegion(OpenMPDirectiveKind DKind) {
  return isOpenMPParallelDirective(DKind) || DKind == OMPD_task ||
         isOpenMPTeamsDirective(DKind) || DKind == OMPD_unknown ||
         isOpenMPTaskLoopDirective(DKind);
}
} // namespace

static ValueDecl *getCanonicalDecl(ValueDecl *D) {
  auto *VD = dyn_cast<VarDecl>(D);
  auto *FD = dyn_cast<FieldDecl>(D);
  if (VD  != nullptr) {
    VD = VD->getCanonicalDecl();
    D = VD;
  } else {
    assert(FD);
    FD = FD->getCanonicalDecl();
    D = FD;
  }
  return D;
}

DSAStackTy::DSAVarData DSAStackTy::getDSA(StackTy::reverse_iterator& Iter,
                                          ValueDecl *D) {
  D = getCanonicalDecl(D);
  auto *VD = dyn_cast<VarDecl>(D);
  auto *FD = dyn_cast<FieldDecl>(D);
  DSAVarData DVar;
  if (Iter == std::prev(Stack.rend())) {
    // OpenMP [2.9.1.1, Data-sharing Attribute Rules for Variables Referenced
    // in a region but not in construct]
    //  File-scope or namespace-scope variables referenced in called routines
    //  in the region are shared unless they appear in a threadprivate
    //  directive.
    if (VD && !VD->isFunctionOrMethodVarDecl() && !isa<ParmVarDecl>(D))
      DVar.CKind = OMPC_shared;

    // OpenMP [2.9.1.2, Data-sharing Attribute Rules for Variables Referenced
    // in a region but not in construct]
    //  Variables with static storage duration that are declared in called
    //  routines in the region are shared.
    if (VD && VD->hasGlobalStorage())
      DVar.CKind = OMPC_shared;

    // Non-static data members are shared by default.
    if (FD)
      DVar.CKind = OMPC_shared;

    return DVar;
  }

  DVar.DKind = Iter->Directive;
  // OpenMP [2.9.1.1, Data-sharing Attribute Rules for Variables Referenced
  // in a Construct, C/C++, predetermined, p.1]
  // Variables with automatic storage duration that are declared in a scope
  // inside the construct are private.
  if (VD && isOpenMPLocal(VD, Iter) && VD->isLocalVarDecl() &&
      (VD->getStorageClass() == SC_Auto || VD->getStorageClass() == SC_None)) {
    DVar.CKind = OMPC_private;
    return DVar;
  }

  // Explicitly specified attributes and local variables with predetermined
  // attributes.
  if (Iter->SharingMap.count(D)) {
    DVar.RefExpr = Iter->SharingMap[D].RefExpr;
    DVar.PrivateCopy = Iter->SharingMap[D].PrivateCopy;
    DVar.CKind = Iter->SharingMap[D].Attributes;
    DVar.ImplicitDSALoc = Iter->DefaultAttrLoc;
    return DVar;
  }

  // OpenMP [2.9.1.1, Data-sharing Attribute Rules for Variables Referenced
  // in a Construct, C/C++, implicitly determined, p.1]
  //  In a parallel or task construct, the data-sharing attributes of these
  //  variables are determined by the default clause, if present.
  switch (Iter->DefaultAttr) {
  case DSA_shared:
    DVar.CKind = OMPC_shared;
    DVar.ImplicitDSALoc = Iter->DefaultAttrLoc;
    return DVar;
  case DSA_none:
    return DVar;
  case DSA_unspecified:
    // OpenMP [2.9.1.1, Data-sharing Attribute Rules for Variables Referenced
    // in a Construct, implicitly determined, p.2]
    //  In a parallel construct, if no default clause is present, these
    //  variables are shared.
    DVar.ImplicitDSALoc = Iter->DefaultAttrLoc;
    if (isOpenMPParallelDirective(DVar.DKind) ||
        isOpenMPTeamsDirective(DVar.DKind)) {
      DVar.CKind = OMPC_shared;
      return DVar;
    }

    // OpenMP [2.9.1.1, Data-sharing Attribute Rules for Variables Referenced
    // in a Construct, implicitly determined, p.4]
    //  In a task construct, if no default clause is present, a variable that in
    //  the enclosing context is determined to be shared by all implicit tasks
    //  bound to the current team is shared.
    if (DVar.DKind == OMPD_task) {
      DSAVarData DVarTemp;
      for (StackTy::reverse_iterator I = std::next(Iter), EE = Stack.rend();
           I != EE; ++I) {
        // OpenMP [2.9.1.1, Data-sharing Attribute Rules for Variables
        // Referenced
        // in a Construct, implicitly determined, p.6]
        //  In a task construct, if no default clause is present, a variable
        //  whose data-sharing attribute is not determined by the rules above is
        //  firstprivate.
        DVarTemp = getDSA(I, D);
        if (DVarTemp.CKind != OMPC_shared) {
          DVar.RefExpr = nullptr;
          DVar.DKind = OMPD_task;
          DVar.CKind = OMPC_firstprivate;
          return DVar;
        }
        if (isParallelOrTaskRegion(I->Directive))
          break;
      }
      DVar.DKind = OMPD_task;
      DVar.CKind =
          (DVarTemp.CKind == OMPC_unknown) ? OMPC_firstprivate : OMPC_shared;
      return DVar;
    }
  }
  // OpenMP [2.9.1.1, Data-sharing Attribute Rules for Variables Referenced
  // in a Construct, implicitly determined, p.3]
  //  For constructs other than task, if no default clause is present, these
  //  variables inherit their data-sharing attributes from the enclosing
  //  context.
  return getDSA(++Iter, D);
}

Expr *DSAStackTy::addUniqueAligned(ValueDecl *D, Expr *NewDE) {
  assert(Stack.size() > 1 && "Data sharing attributes stack is empty");
  D = getCanonicalDecl(D);
  auto It = Stack.back().AlignedMap.find(D);
  if (It == Stack.back().AlignedMap.end()) {
    assert(NewDE && "Unexpected nullptr expr to be added into aligned map");
    Stack.back().AlignedMap[D] = NewDE;
    return nullptr;
  } else {
    assert(It->second && "Unexpected nullptr expr in the aligned map");
    return It->second;
  }
  return nullptr;
}

void DSAStackTy::addLoopControlVariable(ValueDecl *D, VarDecl *Capture) {
  assert(Stack.size() > 1 && "Data-sharing attributes stack is empty");
  D = getCanonicalDecl(D);
  Stack.back().LCVMap.insert(
      std::make_pair(D, LCDeclInfo(Stack.back().LCVMap.size() + 1, Capture)));
}

DSAStackTy::LCDeclInfo DSAStackTy::isLoopControlVariable(ValueDecl *D) {
  assert(Stack.size() > 1 && "Data-sharing attributes stack is empty");
  D = getCanonicalDecl(D);
  return Stack.back().LCVMap.count(D) > 0 ? Stack.back().LCVMap[D]
                                          : LCDeclInfo(0, nullptr);
}

DSAStackTy::LCDeclInfo DSAStackTy::isParentLoopControlVariable(ValueDecl *D) {
  assert(Stack.size() > 2 && "Data-sharing attributes stack is empty");
  D = getCanonicalDecl(D);
  return Stack[Stack.size() - 2].LCVMap.count(D) > 0
             ? Stack[Stack.size() - 2].LCVMap[D]
             : LCDeclInfo(0, nullptr);
}

ValueDecl *DSAStackTy::getParentLoopControlVariable(unsigned I) {
  assert(Stack.size() > 2 && "Data-sharing attributes stack is empty");
  if (Stack[Stack.size() - 2].LCVMap.size() < I)
    return nullptr;
  for (auto &Pair : Stack[Stack.size() - 2].LCVMap) {
    if (Pair.second.first == I)
      return Pair.first;
  }
  return nullptr;
}

void DSAStackTy::addDSA(ValueDecl *D, Expr *E, OpenMPClauseKind A,
                        DeclRefExpr *PrivateCopy) {
  D = getCanonicalDecl(D);
  if (A == OMPC_threadprivate) {
    Stack[0].SharingMap[D].Attributes = A;
    Stack[0].SharingMap[D].RefExpr = E;
    Stack[0].SharingMap[D].PrivateCopy = nullptr;
  } else {
    assert(Stack.size() > 1 && "Data-sharing attributes stack is empty");
    Stack.back().SharingMap[D].Attributes = A;
    Stack.back().SharingMap[D].RefExpr = E;
    Stack.back().SharingMap[D].PrivateCopy = PrivateCopy;
    if (PrivateCopy)
      addDSA(PrivateCopy->getDecl(), PrivateCopy, A);
  }
}

bool DSAStackTy::isOpenMPLocal(VarDecl *D, StackTy::reverse_iterator Iter) {
  D = D->getCanonicalDecl();
  if (Stack.size() > 2) {
    reverse_iterator I = Iter, E = std::prev(Stack.rend());
    Scope *TopScope = nullptr;
    while (I != E && !isParallelOrTaskRegion(I->Directive)) {
      ++I;
    }
    if (I == E)
      return false;
    TopScope = I->CurScope ? I->CurScope->getParent() : nullptr;
    Scope *CurScope = getCurScope();
    while (CurScope != TopScope && !CurScope->isDeclScope(D)) {
      CurScope = CurScope->getParent();
    }
    return CurScope != TopScope;
  }
  return false;
}

/// \brief Build a variable declaration for OpenMP loop iteration variable.
static VarDecl *buildVarDecl(Sema &SemaRef, SourceLocation Loc, QualType Type,
                             StringRef Name, const AttrVec *Attrs = nullptr) {
  DeclContext *DC = SemaRef.CurContext;
  IdentifierInfo *II = &SemaRef.PP.getIdentifierTable().get(Name);
  TypeSourceInfo *TInfo = SemaRef.Context.getTrivialTypeSourceInfo(Type, Loc);
  VarDecl *Decl =
      VarDecl::Create(SemaRef.Context, DC, Loc, Loc, II, Type, TInfo, SC_None);
  if (Attrs) {
    for (specific_attr_iterator<AlignedAttr> I(Attrs->begin()), E(Attrs->end());
         I != E; ++I)
      Decl->addAttr(*I);
  }
  Decl->setImplicit();
  return Decl;
}

static DeclRefExpr *buildDeclRefExpr(Sema &S, VarDecl *D, QualType Ty,
                                     SourceLocation Loc,
                                     bool RefersToCapture = false) {
  D->setReferenced();
  D->markUsed(S.Context);
  return DeclRefExpr::Create(S.getASTContext(), NestedNameSpecifierLoc(),
                             SourceLocation(), D, RefersToCapture, Loc, Ty,
                             VK_LValue);
}

DSAStackTy::DSAVarData DSAStackTy::getTopDSA(ValueDecl *D, bool FromParent) {
  D = getCanonicalDecl(D);
  DSAVarData DVar;

  // OpenMP [2.9.1.1, Data-sharing Attribute Rules for Variables Referenced
  // in a Construct, C/C++, predetermined, p.1]
  //  Variables appearing in threadprivate directives are threadprivate.
  auto *VD = dyn_cast<VarDecl>(D);
  if ((VD && VD->getTLSKind() != VarDecl::TLS_None &&
       !(VD->hasAttr<OMPThreadPrivateDeclAttr>() &&
         SemaRef.getLangOpts().OpenMPUseTLS &&
         SemaRef.getASTContext().getTargetInfo().isTLSSupported())) ||
      (VD && VD->getStorageClass() == SC_Register &&
       VD->hasAttr<AsmLabelAttr>() && !VD->isLocalVarDecl())) {
    addDSA(D, buildDeclRefExpr(SemaRef, VD, D->getType().getNonReferenceType(),
                               D->getLocation()),
           OMPC_threadprivate);
  }
  if (Stack[0].SharingMap.count(D)) {
    DVar.RefExpr = Stack[0].SharingMap[D].RefExpr;
    DVar.CKind = OMPC_threadprivate;
    return DVar;
  }

  if (Stack.size() == 1) {
    // Not in OpenMP execution region and top scope was already checked.
    return DVar;
  }

  // OpenMP [2.9.1.1, Data-sharing Attribute Rules for Variables Referenced
  // in a Construct, C/C++, predetermined, p.4]
  //  Static data members are shared.
  // OpenMP [2.9.1.1, Data-sharing Attribute Rules for Variables Referenced
  // in a Construct, C/C++, predetermined, p.7]
  //  Variables with static storage duration that are declared in a scope
  //  inside the construct are shared.
  if (VD && VD->isStaticDataMember()) {
    DSAVarData DVarTemp =
        hasDSA(D, isOpenMPPrivate, MatchesAlways(), FromParent);
    if (DVarTemp.CKind != OMPC_unknown && DVarTemp.RefExpr)
      return DVar;

    DVar.CKind = OMPC_shared;
    return DVar;
  }

  QualType Type = D->getType().getNonReferenceType().getCanonicalType();
  bool IsConstant = Type.isConstant(SemaRef.getASTContext());
  Type = SemaRef.getASTContext().getBaseElementType(Type);
  // OpenMP [2.9.1.1, Data-sharing Attribute Rules for Variables Referenced
  // in a Construct, C/C++, predetermined, p.6]
  //  Variables with const qualified type having no mutable member are
  //  shared.
  CXXRecordDecl *RD =
      SemaRef.getLangOpts().CPlusPlus ? Type->getAsCXXRecordDecl() : nullptr;
  if (auto *CTSD = dyn_cast_or_null<ClassTemplateSpecializationDecl>(RD))
    if (auto *CTD = CTSD->getSpecializedTemplate())
      RD = CTD->getTemplatedDecl();
  if (IsConstant &&
      !(SemaRef.getLangOpts().CPlusPlus && RD && RD->hasDefinition() &&
        RD->hasMutableFields())) {
    // Variables with const-qualified type having no mutable member may be
    // listed in a firstprivate clause, even if they are static data members.
    DSAVarData DVarTemp = hasDSA(D, MatchesAnyClause(OMPC_firstprivate),
                                 MatchesAlways(), FromParent);
    if (DVarTemp.CKind == OMPC_firstprivate && DVarTemp.RefExpr)
      return DVar;

    DVar.CKind = OMPC_shared;
    return DVar;
  }

  // Explicitly specified attributes and local variables with predetermined
  // attributes.
  auto StartI = std::next(Stack.rbegin());
  auto EndI = std::prev(Stack.rend());
  if (FromParent && StartI != EndI) {
    StartI = std::next(StartI);
  }
  auto I = std::prev(StartI);
  if (I->SharingMap.count(D)) {
    DVar.RefExpr = I->SharingMap[D].RefExpr;
    DVar.PrivateCopy = I->SharingMap[D].PrivateCopy;
    DVar.CKind = I->SharingMap[D].Attributes;
    DVar.ImplicitDSALoc = I->DefaultAttrLoc;
  }

  return DVar;
}

DSAStackTy::DSAVarData DSAStackTy::getImplicitDSA(ValueDecl *D,
                                                  bool FromParent) {
  D = getCanonicalDecl(D);
  auto StartI = Stack.rbegin();
  auto EndI = std::prev(Stack.rend());
  if (FromParent && StartI != EndI) {
    StartI = std::next(StartI);
  }
  return getDSA(StartI, D);
}

template <class ClausesPredicate, class DirectivesPredicate>
DSAStackTy::DSAVarData DSAStackTy::hasDSA(ValueDecl *D, ClausesPredicate CPred,
                                          DirectivesPredicate DPred,
                                          bool FromParent) {
  D = getCanonicalDecl(D);
  auto StartI = std::next(Stack.rbegin());
  auto EndI = Stack.rend();
  if (FromParent && StartI != EndI) {
    StartI = std::next(StartI);
  }
  for (auto I = StartI, EE = EndI; I != EE; ++I) {
    if (!DPred(I->Directive) && !isParallelOrTaskRegion(I->Directive))
      continue;
    DSAVarData DVar = getDSA(I, D);
    if (CPred(DVar.CKind))
      return DVar;
  }
  return DSAVarData();
}

template <class ClausesPredicate, class DirectivesPredicate>
DSAStackTy::DSAVarData
DSAStackTy::hasInnermostDSA(ValueDecl *D, ClausesPredicate CPred,
                            DirectivesPredicate DPred, bool FromParent) {
  D = getCanonicalDecl(D);
  auto StartI = std::next(Stack.rbegin());
  auto EndI = Stack.rend();
  if (FromParent && StartI != EndI) {
    StartI = std::next(StartI);
  }
  for (auto I = StartI, EE = EndI; I != EE; ++I) {
    if (!DPred(I->Directive))
      break;
    DSAVarData DVar = getDSA(I, D);
    if (CPred(DVar.CKind))
      return DVar;
    return DSAVarData();
  }
  return DSAVarData();
}

bool DSAStackTy::hasExplicitDSA(
    ValueDecl *D, const llvm::function_ref<bool(OpenMPClauseKind)> &CPred,
    unsigned Level) {
  if (CPred(ClauseKindMode))
    return true;
  if (isClauseParsingMode())
    ++Level;
  D = getCanonicalDecl(D);
  auto StartI = Stack.rbegin();
  auto EndI = std::prev(Stack.rend());
  if (std::distance(StartI, EndI) <= (int)Level)
    return false;
  std::advance(StartI, Level);
  return (StartI->SharingMap.count(D) > 0) && StartI->SharingMap[D].RefExpr &&
         CPred(StartI->SharingMap[D].Attributes);
}

bool DSAStackTy::hasExplicitDirective(
    const llvm::function_ref<bool(OpenMPDirectiveKind)> &DPred,
    unsigned Level) {
  if (isClauseParsingMode())
    ++Level;
  auto StartI = Stack.rbegin();
  auto EndI = std::prev(Stack.rend());
  if (std::distance(StartI, EndI) <= (int)Level)
    return false;
  std::advance(StartI, Level);
  return DPred(StartI->Directive);
}

template <class NamedDirectivesPredicate>
bool DSAStackTy::hasDirective(NamedDirectivesPredicate DPred, bool FromParent) {
  auto StartI = std::next(Stack.rbegin());
  auto EndI = std::prev(Stack.rend());
  if (FromParent && StartI != EndI) {
    StartI = std::next(StartI);
  }
  for (auto I = StartI, EE = EndI; I != EE; ++I) {
    if (DPred(I->Directive, I->DirectiveName, I->ConstructLoc))
      return true;
  }
  return false;
}

OpenMPDirectiveKind DSAStackTy::getDirectiveForScope(const Scope *S) const {
  for (auto I = Stack.rbegin(), EE = Stack.rend(); I != EE; ++I)
    if (I->CurScope == S)
      return I->Directive;
  return OMPD_unknown;
}

void Sema::InitDataSharingAttributesStack() {
  VarDataSharingAttributesStack = new DSAStackTy(*this);
}

#define DSAStack static_cast<DSAStackTy *>(VarDataSharingAttributesStack)

bool Sema::IsOpenMPCapturedByRef(ValueDecl *D,
                                 const CapturedRegionScopeInfo *RSI) {
  assert(LangOpts.OpenMP && "OpenMP is not allowed");

  auto &Ctx = getASTContext();
  bool IsByRef = true;

  // Find the directive that is associated with the provided scope.
  auto DKind = DSAStack->getDirectiveForScope(RSI->TheScope);
  auto Ty = D->getType();

  if (isOpenMPTargetExecutionDirective(DKind)) {
    // This table summarizes how a given variable should be passed to the device
    // given its type and the clauses where it appears. This table is based on
    // the description in OpenMP 4.5 [2.10.4, target Construct] and
    // OpenMP 4.5 [2.15.5, Data-mapping Attribute Rules and Clauses].
    //
    // =========================================================================
    // | type |  defaultmap   | pvt | first | is_device_ptr |    map   | res.  |
    // |      |(tofrom:scalar)|     |  pvt  |               |          |       |
    // =========================================================================
    // | scl  |               |     |       |       -       |          | bycopy|
    // | scl  |               |  -  |   x   |       -       |     -    | bycopy|
    // | scl  |               |  x  |   -   |       -       |     -    | null  |
    // | scl  |       x       |     |       |       -       |          | byref |
    // | scl  |       x       |  -  |   x   |       -       |     -    | bycopy|
    // | scl  |       x       |  x  |   -   |       -       |     -    | null  |
    // | scl  |               |  -  |   -   |       -       |     x    | byref |
    // | scl  |       x       |  -  |   -   |       -       |     x    | byref |
    //
    // | agg  |      n.a.     |     |       |       -       |          | byref |
    // | agg  |      n.a.     |  -  |   x   |       -       |     -    | byref |
    // | agg  |      n.a.     |  x  |   -   |       -       |     -    | null  |
    // | agg  |      n.a.     |  -  |   -   |       -       |     x    | byref |
    // | agg  |      n.a.     |  -  |   -   |       -       |    x[]   | byref |
    //
    // | ptr  |      n.a.     |     |       |       -       |          | bycopy|
    // | ptr  |      n.a.     |  -  |   x   |       -       |     -    | bycopy|
    // | ptr  |      n.a.     |  x  |   -   |       -       |     -    | null  |
    // | ptr  |      n.a.     |  -  |   -   |       -       |     x    | byref |
    // | ptr  |      n.a.     |  -  |   -   |       -       |    x[]   | bycopy|
    // | ptr  |      n.a.     |  -  |   -   |       x       |          | bycopy|
    // | ptr  |      n.a.     |  -  |   -   |       x       |     x    | bycopy|
    // | ptr  |      n.a.     |  -  |   -   |       x       |    x[]   | bycopy|
    // =========================================================================
    // Legend:
    //  scl - scalar
    //  ptr - pointer
    //  agg - aggregate
    //  x - applies
    //  - - invalid in this combination
    //  [] - mapped with an array section
    //  byref - should be mapped by reference
    //  byval - should be mapped by value
    //  null - initialize a local variable to null on the device
    //
    // Observations:
    //  - All scalar declarations that show up in a map clause have to be passed
    //    by reference, because they may have been mapped in the enclosing data
    //    environment.
    //  - If the scalar value does not fit the size of uintptr, it has to be
    //    passed by reference, regardless the result in the table above.
    //  - For pointers mapped by value that have either an implicit map or an
    //    array section, the runtime library may pass the NULL value to the
    //    device instead of the value passed to it by the compiler.

    // FIXME: Right now, only implicit maps are implemented. Properly mapping
    // values requires having the map, private, and firstprivate clauses SEMA
    // and parsing in place, which we don't yet.

    if (Ty->isReferenceType())
      Ty = Ty->castAs<ReferenceType>()->getPointeeType();
    IsByRef = !Ty->isScalarType();
  }

  // When passing data by value, we need to make sure it fits the uintptr size
  // and alignment, because the runtime library only deals with uintptr types.
  // If it does not fit the uintptr size, we need to pass the data by reference
  // instead.
  if (!IsByRef &&
      (Ctx.getTypeSizeInChars(Ty) >
           Ctx.getTypeSizeInChars(Ctx.getUIntPtrType()) ||
       Ctx.getDeclAlign(D) > Ctx.getTypeAlignInChars(Ctx.getUIntPtrType())))
    IsByRef = true;

  return IsByRef;
}

VarDecl *Sema::IsOpenMPCapturedDecl(ValueDecl *D) {
  assert(LangOpts.OpenMP && "OpenMP is not allowed");
  D = getCanonicalDecl(D);

  // If we are attempting to capture a global variable in a directive with
  // 'target' we return true so that this global is also mapped to the device.
  //
  // FIXME: If the declaration is enclosed in a 'declare target' directive,
  // then it should not be captured. Therefore, an extra check has to be
  // inserted here once support for 'declare target' is added.
  //
  auto *VD = dyn_cast<VarDecl>(D);
  if (VD && !VD->hasLocalStorage()) {
    if (DSAStack->getCurrentDirective() == OMPD_target &&
        !DSAStack->isClauseParsingMode())
      return VD;
    if (DSAStack->getCurScope() &&
        DSAStack->hasDirective(
            [](OpenMPDirectiveKind K, const DeclarationNameInfo &DNI,
               SourceLocation Loc) -> bool {
              return isOpenMPTargetExecutionDirective(K);
            },
            false))
      return VD;
  }

  if (DSAStack->getCurrentDirective() != OMPD_unknown &&
      (!DSAStack->isClauseParsingMode() ||
       DSAStack->getParentDirective() != OMPD_unknown)) {
    auto &&Info = DSAStack->isLoopControlVariable(D);
    if (Info.first ||
        (VD && VD->hasLocalStorage() &&
         isParallelOrTaskRegion(DSAStack->getCurrentDirective())) ||
        (VD && DSAStack->isForceVarCapturing()))
      return VD ? VD : Info.second;
    auto DVarPrivate = DSAStack->getTopDSA(D, DSAStack->isClauseParsingMode());
    if (DVarPrivate.CKind != OMPC_unknown && isOpenMPPrivate(DVarPrivate.CKind))
      return VD ? VD : cast<VarDecl>(DVarPrivate.PrivateCopy->getDecl());
    DVarPrivate = DSAStack->hasDSA(D, isOpenMPPrivate, MatchesAlways(),
                                   DSAStack->isClauseParsingMode());
    if (DVarPrivate.CKind != OMPC_unknown)
      return VD ? VD : cast<VarDecl>(DVarPrivate.PrivateCopy->getDecl());
  }
  return nullptr;
}

bool Sema::isOpenMPPrivateDecl(ValueDecl *D, unsigned Level) {
  assert(LangOpts.OpenMP && "OpenMP is not allowed");
  return DSAStack->hasExplicitDSA(
      D, [](OpenMPClauseKind K) -> bool { return K == OMPC_private; }, Level);
}

bool Sema::isOpenMPTargetCapturedDecl(ValueDecl *D, unsigned Level) {
  assert(LangOpts.OpenMP && "OpenMP is not allowed");
  // Return true if the current level is no longer enclosed in a target region.

  auto *VD = dyn_cast<VarDecl>(D);
  return VD && !VD->hasLocalStorage() &&
         DSAStack->hasExplicitDirective(isOpenMPTargetExecutionDirective,
                                        Level);
}

void Sema::DestroyDataSharingAttributesStack() { delete DSAStack; }

void Sema::StartOpenMPDSABlock(OpenMPDirectiveKind DKind,
                               const DeclarationNameInfo &DirName,
                               Scope *CurScope, SourceLocation Loc) {
  DSAStack->push(DKind, DirName, CurScope, Loc);
  PushExpressionEvaluationContext(PotentiallyEvaluated);
}

void Sema::StartOpenMPClause(OpenMPClauseKind K) {
  DSAStack->setClauseParsingMode(K);
}

void Sema::EndOpenMPClause() {
  DSAStack->setClauseParsingMode(/*K=*/OMPC_unknown);
}

void Sema::EndOpenMPDSABlock(Stmt *CurDirective) {
  // OpenMP [2.14.3.5, Restrictions, C/C++, p.1]
  //  A variable of class type (or array thereof) that appears in a lastprivate
  //  clause requires an accessible, unambiguous default constructor for the
  //  class type, unless the list item is also specified in a firstprivate
  //  clause.
  if (auto D = dyn_cast_or_null<OMPExecutableDirective>(CurDirective)) {
    for (auto *C : D->clauses()) {
      if (auto *Clause = dyn_cast<OMPLastprivateClause>(C)) {
        SmallVector<Expr *, 8> PrivateCopies;
        for (auto *DE : Clause->varlists()) {
          if (DE->isValueDependent() || DE->isTypeDependent()) {
            PrivateCopies.push_back(nullptr);
            continue;
          }
          auto *DRE = cast<DeclRefExpr>(DE->IgnoreParens());
          VarDecl *VD = cast<VarDecl>(DRE->getDecl());
          QualType Type = VD->getType().getNonReferenceType();
          auto DVar = DSAStack->getTopDSA(VD, false);
          if (DVar.CKind == OMPC_lastprivate) {
            // Generate helper private variable and initialize it with the
            // default value. The address of the original variable is replaced
            // by the address of the new private variable in CodeGen. This new
            // variable is not added to IdResolver, so the code in the OpenMP
            // region uses original variable for proper diagnostics.
            auto *VDPrivate = buildVarDecl(
                *this, DE->getExprLoc(), Type.getUnqualifiedType(),
                VD->getName(), VD->hasAttrs() ? &VD->getAttrs() : nullptr);
            ActOnUninitializedDecl(VDPrivate, /*TypeMayContainAuto=*/false);
            if (VDPrivate->isInvalidDecl())
              continue;
            PrivateCopies.push_back(buildDeclRefExpr(
                *this, VDPrivate, DE->getType(), DE->getExprLoc()));
          } else {
            // The variable is also a firstprivate, so initialization sequence
            // for private copy is generated already.
            PrivateCopies.push_back(nullptr);
          }
        }
        // Set initializers to private copies if no errors were found.
        if (PrivateCopies.size() == Clause->varlist_size())
          Clause->setPrivateCopies(PrivateCopies);
      }
    }
  }

  DSAStack->pop();
  DiscardCleanupsInEvaluationContext();
  PopExpressionEvaluationContext();
}

static bool
FinishOpenMPLinearClause(OMPLinearClause &Clause, DeclRefExpr *IV,
                         Expr *NumIterations, Sema &SemaRef, Scope *S);

namespace {

class VarDeclFilterCCC : public CorrectionCandidateCallback {
private:
  Sema &SemaRef;

public:
  explicit VarDeclFilterCCC(Sema &S) : SemaRef(S) {}
  bool ValidateCandidate(const TypoCorrection &Candidate) override {
    NamedDecl *ND = Candidate.getCorrectionDecl();
    if (VarDecl *VD = dyn_cast_or_null<VarDecl>(ND)) {
      return VD->hasGlobalStorage() &&
             SemaRef.isDeclInScope(ND, SemaRef.getCurLexicalContext(),
                                   SemaRef.getCurScope());
    }
    return false;
  }
};
} // namespace

ExprResult Sema::ActOnOpenMPIdExpression(Scope *CurScope,
                                         CXXScopeSpec &ScopeSpec,
                                         const DeclarationNameInfo &Id) {
  LookupResult Lookup(*this, Id, LookupOrdinaryName);
  LookupParsedName(Lookup, CurScope, &ScopeSpec, true);

  if (Lookup.isAmbiguous())
    return ExprError();

  VarDecl *VD;
  if (!Lookup.isSingleResult()) {
    if (TypoCorrection Corrected = CorrectTypo(
            Id, LookupOrdinaryName, CurScope, nullptr,
            llvm::make_unique<VarDeclFilterCCC>(*this), CTK_ErrorRecovery)) {
      diagnoseTypo(Corrected,
                   PDiag(Lookup.empty()
                             ? diag::err_undeclared_var_use_suggest
                             : diag::err_omp_expected_var_arg_suggest)
                       << Id.getName());
      VD = Corrected.getCorrectionDeclAs<VarDecl>();
    } else {
      Diag(Id.getLoc(), Lookup.empty() ? diag::err_undeclared_var_use
                                       : diag::err_omp_expected_var_arg)
          << Id.getName();
      return ExprError();
    }
  } else {
    if (!(VD = Lookup.getAsSingle<VarDecl>())) {
      Diag(Id.getLoc(), diag::err_omp_expected_var_arg) << Id.getName();
      Diag(Lookup.getFoundDecl()->getLocation(), diag::note_declared_at);
      return ExprError();
    }
  }
  Lookup.suppressDiagnostics();

  // OpenMP [2.9.2, Syntax, C/C++]
  //   Variables must be file-scope, namespace-scope, or static block-scope.
  if (!VD->hasGlobalStorage()) {
    Diag(Id.getLoc(), diag::err_omp_global_var_arg)
        << getOpenMPDirectiveName(OMPD_threadprivate) << !VD->isStaticLocal();
    bool IsDecl =
        VD->isThisDeclarationADefinition(Context) == VarDecl::DeclarationOnly;
    Diag(VD->getLocation(),
         IsDecl ? diag::note_previous_decl : diag::note_defined_here)
        << VD;
    return ExprError();
  }

  VarDecl *CanonicalVD = VD->getCanonicalDecl();
  NamedDecl *ND = cast<NamedDecl>(CanonicalVD);
  // OpenMP [2.9.2, Restrictions, C/C++, p.2]
  //   A threadprivate directive for file-scope variables must appear outside
  //   any definition or declaration.
  if (CanonicalVD->getDeclContext()->isTranslationUnit() &&
      !getCurLexicalContext()->isTranslationUnit()) {
    Diag(Id.getLoc(), diag::err_omp_var_scope)
        << getOpenMPDirectiveName(OMPD_threadprivate) << VD;
    bool IsDecl =
        VD->isThisDeclarationADefinition(Context) == VarDecl::DeclarationOnly;
    Diag(VD->getLocation(),
         IsDecl ? diag::note_previous_decl : diag::note_defined_here)
        << VD;
    return ExprError();
  }
  // OpenMP [2.9.2, Restrictions, C/C++, p.3]
  //   A threadprivate directive for static class member variables must appear
  //   in the class definition, in the same scope in which the member
  //   variables are declared.
  if (CanonicalVD->isStaticDataMember() &&
      !CanonicalVD->getDeclContext()->Equals(getCurLexicalContext())) {
    Diag(Id.getLoc(), diag::err_omp_var_scope)
        << getOpenMPDirectiveName(OMPD_threadprivate) << VD;
    bool IsDecl =
        VD->isThisDeclarationADefinition(Context) == VarDecl::DeclarationOnly;
    Diag(VD->getLocation(),
         IsDecl ? diag::note_previous_decl : diag::note_defined_here)
        << VD;
    return ExprError();
  }
  // OpenMP [2.9.2, Restrictions, C/C++, p.4]
  //   A threadprivate directive for namespace-scope variables must appear
  //   outside any definition or declaration other than the namespace
  //   definition itself.
  if (CanonicalVD->getDeclContext()->isNamespace() &&
      (!getCurLexicalContext()->isFileContext() ||
       !getCurLexicalContext()->Encloses(CanonicalVD->getDeclContext()))) {
    Diag(Id.getLoc(), diag::err_omp_var_scope)
        << getOpenMPDirectiveName(OMPD_threadprivate) << VD;
    bool IsDecl =
        VD->isThisDeclarationADefinition(Context) == VarDecl::DeclarationOnly;
    Diag(VD->getLocation(),
         IsDecl ? diag::note_previous_decl : diag::note_defined_here)
        << VD;
    return ExprError();
  }
  // OpenMP [2.9.2, Restrictions, C/C++, p.6]
  //   A threadprivate directive for static block-scope variables must appear
  //   in the scope of the variable and not in a nested scope.
  if (CanonicalVD->isStaticLocal() && CurScope &&
      !isDeclInScope(ND, getCurLexicalContext(), CurScope)) {
    Diag(Id.getLoc(), diag::err_omp_var_scope)
        << getOpenMPDirectiveName(OMPD_threadprivate) << VD;
    bool IsDecl =
        VD->isThisDeclarationADefinition(Context) == VarDecl::DeclarationOnly;
    Diag(VD->getLocation(),
         IsDecl ? diag::note_previous_decl : diag::note_defined_here)
        << VD;
    return ExprError();
  }

  // OpenMP [2.9.2, Restrictions, C/C++, p.2-6]
  //   A threadprivate directive must lexically precede all references to any
  //   of the variables in its list.
  if (VD->isUsed() && !DSAStack->isThreadPrivate(VD)) {
    Diag(Id.getLoc(), diag::err_omp_var_used)
        << getOpenMPDirectiveName(OMPD_threadprivate) << VD;
    return ExprError();
  }

  QualType ExprType = VD->getType().getNonReferenceType();
  return DeclRefExpr::Create(Context, NestedNameSpecifierLoc(),
                             SourceLocation(), VD,
                             /*RefersToEnclosingVariableOrCapture=*/false,
                             Id.getLoc(), ExprType, VK_LValue);
}

Sema::DeclGroupPtrTy
Sema::ActOnOpenMPThreadprivateDirective(SourceLocation Loc,
                                        ArrayRef<Expr *> VarList) {
  if (OMPThreadPrivateDecl *D = CheckOMPThreadPrivateDecl(Loc, VarList)) {
    CurContext->addDecl(D);
    return DeclGroupPtrTy::make(DeclGroupRef(D));
  }
  return nullptr;
}

namespace {
class LocalVarRefChecker : public ConstStmtVisitor<LocalVarRefChecker, bool> {
  Sema &SemaRef;

public:
  bool VisitDeclRefExpr(const DeclRefExpr *E) {
    if (auto VD = dyn_cast<VarDecl>(E->getDecl())) {
      if (VD->hasLocalStorage()) {
        SemaRef.Diag(E->getLocStart(),
                     diag::err_omp_local_var_in_threadprivate_init)
            << E->getSourceRange();
        SemaRef.Diag(VD->getLocation(), diag::note_defined_here)
            << VD << VD->getSourceRange();
        return true;
      }
    }
    return false;
  }
  bool VisitStmt(const Stmt *S) {
    for (auto Child : S->children()) {
      if (Child && Visit(Child))
        return true;
    }
    return false;
  }
  explicit LocalVarRefChecker(Sema &SemaRef) : SemaRef(SemaRef) {}
};
} // namespace

OMPThreadPrivateDecl *
Sema::CheckOMPThreadPrivateDecl(SourceLocation Loc, ArrayRef<Expr *> VarList) {
  SmallVector<Expr *, 8> Vars;
  for (auto &RefExpr : VarList) {
    DeclRefExpr *DE = cast<DeclRefExpr>(RefExpr);
    VarDecl *VD = cast<VarDecl>(DE->getDecl());
    SourceLocation ILoc = DE->getExprLoc();

    // Mark variable as used.
    VD->setReferenced();
    VD->markUsed(Context);

    QualType QType = VD->getType();
    if (QType->isDependentType() || QType->isInstantiationDependentType()) {
      // It will be analyzed later.
      Vars.push_back(DE);
      continue;
    }

    // OpenMP [2.9.2, Restrictions, C/C++, p.10]
    //   A threadprivate variable must not have an incomplete type.
    if (RequireCompleteType(ILoc, VD->getType(),
                            diag::err_omp_threadprivate_incomplete_type)) {
      continue;
    }

    // OpenMP [2.9.2, Restrictions, C/C++, p.10]
    //   A threadprivate variable must not have a reference type.
    if (VD->getType()->isReferenceType()) {
      Diag(ILoc, diag::err_omp_ref_type_arg)
          << getOpenMPDirectiveName(OMPD_threadprivate) << VD->getType();
      bool IsDecl =
          VD->isThisDeclarationADefinition(Context) == VarDecl::DeclarationOnly;
      Diag(VD->getLocation(),
           IsDecl ? diag::note_previous_decl : diag::note_defined_here)
          << VD;
      continue;
    }

    // Check if this is a TLS variable. If TLS is not being supported, produce
    // the corresponding diagnostic.
    if ((VD->getTLSKind() != VarDecl::TLS_None &&
         !(VD->hasAttr<OMPThreadPrivateDeclAttr>() &&
           getLangOpts().OpenMPUseTLS &&
           getASTContext().getTargetInfo().isTLSSupported())) ||
        (VD->getStorageClass() == SC_Register && VD->hasAttr<AsmLabelAttr>() &&
         !VD->isLocalVarDecl())) {
      Diag(ILoc, diag::err_omp_var_thread_local)
          << VD << ((VD->getTLSKind() != VarDecl::TLS_None) ? 0 : 1);
      bool IsDecl =
          VD->isThisDeclarationADefinition(Context) == VarDecl::DeclarationOnly;
      Diag(VD->getLocation(),
           IsDecl ? diag::note_previous_decl : diag::note_defined_here)
          << VD;
      continue;
    }

    // Check if initial value of threadprivate variable reference variable with
    // local storage (it is not supported by runtime).
    if (auto Init = VD->getAnyInitializer()) {
      LocalVarRefChecker Checker(*this);
      if (Checker.Visit(Init))
        continue;
    }

    Vars.push_back(RefExpr);
    DSAStack->addDSA(VD, DE, OMPC_threadprivate);
    VD->addAttr(OMPThreadPrivateDeclAttr::CreateImplicit(
        Context, SourceRange(Loc, Loc)));
    if (auto *ML = Context.getASTMutationListener())
      ML->DeclarationMarkedOpenMPThreadPrivate(VD);
  }
  OMPThreadPrivateDecl *D = nullptr;
  if (!Vars.empty()) {
    D = OMPThreadPrivateDecl::Create(Context, getCurLexicalContext(), Loc,
                                     Vars);
    D->setAccess(AS_public);
  }
  return D;
}

static void ReportOriginalDSA(Sema &SemaRef, DSAStackTy *Stack,
                              const ValueDecl *D, DSAStackTy::DSAVarData DVar,
                              bool IsLoopIterVar = false) {
  if (DVar.RefExpr) {
    SemaRef.Diag(DVar.RefExpr->getExprLoc(), diag::note_omp_explicit_dsa)
        << getOpenMPClauseName(DVar.CKind);
    return;
  }
  enum {
    PDSA_StaticMemberShared,
    PDSA_StaticLocalVarShared,
    PDSA_LoopIterVarPrivate,
    PDSA_LoopIterVarLinear,
    PDSA_LoopIterVarLastprivate,
    PDSA_ConstVarShared,
    PDSA_GlobalVarShared,
    PDSA_TaskVarFirstprivate,
    PDSA_LocalVarPrivate,
    PDSA_Implicit
  } Reason = PDSA_Implicit;
  bool ReportHint = false;
  auto ReportLoc = D->getLocation();
  auto *VD = dyn_cast<VarDecl>(D);
  if (IsLoopIterVar) {
    if (DVar.CKind == OMPC_private)
      Reason = PDSA_LoopIterVarPrivate;
    else if (DVar.CKind == OMPC_lastprivate)
      Reason = PDSA_LoopIterVarLastprivate;
    else
      Reason = PDSA_LoopIterVarLinear;
  } else if (DVar.DKind == OMPD_task && DVar.CKind == OMPC_firstprivate) {
    Reason = PDSA_TaskVarFirstprivate;
    ReportLoc = DVar.ImplicitDSALoc;
  } else if (VD && VD->isStaticLocal())
    Reason = PDSA_StaticLocalVarShared;
  else if (VD && VD->isStaticDataMember())
    Reason = PDSA_StaticMemberShared;
  else if (VD && VD->isFileVarDecl())
    Reason = PDSA_GlobalVarShared;
  else if (D->getType().isConstant(SemaRef.getASTContext()))
    Reason = PDSA_ConstVarShared;
  else if (VD && VD->isLocalVarDecl() && DVar.CKind == OMPC_private) {
    ReportHint = true;
    Reason = PDSA_LocalVarPrivate;
  }
  if (Reason != PDSA_Implicit) {
    SemaRef.Diag(ReportLoc, diag::note_omp_predetermined_dsa)
        << Reason << ReportHint
        << getOpenMPDirectiveName(Stack->getCurrentDirective());
  } else if (DVar.ImplicitDSALoc.isValid()) {
    SemaRef.Diag(DVar.ImplicitDSALoc, diag::note_omp_implicit_dsa)
        << getOpenMPClauseName(DVar.CKind);
  }
}

namespace {
class DSAAttrChecker : public StmtVisitor<DSAAttrChecker, void> {
  DSAStackTy *Stack;
  Sema &SemaRef;
  bool ErrorFound;
  CapturedStmt *CS;
  llvm::SmallVector<Expr *, 8> ImplicitFirstprivate;
  llvm::DenseMap<ValueDecl *, Expr *> VarsWithInheritedDSA;

public:
  void VisitDeclRefExpr(DeclRefExpr *E) {
    if (auto *VD = dyn_cast<VarDecl>(E->getDecl())) {
      // Skip internally declared variables.
      if (VD->isLocalVarDecl() && !CS->capturesVariable(VD))
        return;

      auto DVar = Stack->getTopDSA(VD, false);
      // Check if the variable has explicit DSA set and stop analysis if it so.
      if (DVar.RefExpr) return;

      auto ELoc = E->getExprLoc();
      auto DKind = Stack->getCurrentDirective();
      // The default(none) clause requires that each variable that is referenced
      // in the construct, and does not have a predetermined data-sharing
      // attribute, must have its data-sharing attribute explicitly determined
      // by being listed in a data-sharing attribute clause.
      if (DVar.CKind == OMPC_unknown && Stack->getDefaultDSA() == DSA_none &&
          isParallelOrTaskRegion(DKind) &&
          VarsWithInheritedDSA.count(VD) == 0) {
        VarsWithInheritedDSA[VD] = E;
        return;
      }

      // OpenMP [2.9.3.6, Restrictions, p.2]
      //  A list item that appears in a reduction clause of the innermost
      //  enclosing worksharing or parallel construct may not be accessed in an
      //  explicit task.
      DVar = Stack->hasInnermostDSA(VD, MatchesAnyClause(OMPC_reduction),
                                    [](OpenMPDirectiveKind K) -> bool {
                                      return isOpenMPParallelDirective(K) ||
                                             isOpenMPWorksharingDirective(K) ||
                                             isOpenMPTeamsDirective(K);
                                    },
                                    false);
      if (DKind == OMPD_task && DVar.CKind == OMPC_reduction) {
        ErrorFound = true;
        SemaRef.Diag(ELoc, diag::err_omp_reduction_in_task);
        ReportOriginalDSA(SemaRef, Stack, VD, DVar);
        return;
      }

      // Define implicit data-sharing attributes for task.
      DVar = Stack->getImplicitDSA(VD, false);
      if (DKind == OMPD_task && DVar.CKind != OMPC_shared)
        ImplicitFirstprivate.push_back(E);
    }
  }
  void VisitMemberExpr(MemberExpr *E) {
    if (isa<CXXThisExpr>(E->getBase()->IgnoreParens())) {
      if (auto *FD = dyn_cast<FieldDecl>(E->getMemberDecl())) {
        auto DVar = Stack->getTopDSA(FD, false);
        // Check if the variable has explicit DSA set and stop analysis if it
        // so.
        if (DVar.RefExpr)
          return;

        auto ELoc = E->getExprLoc();
        auto DKind = Stack->getCurrentDirective();
        // OpenMP [2.9.3.6, Restrictions, p.2]
        //  A list item that appears in a reduction clause of the innermost
        //  enclosing worksharing or parallel construct may not be accessed in
        //  an  explicit task.
        DVar =
            Stack->hasInnermostDSA(FD, MatchesAnyClause(OMPC_reduction),
                                   [](OpenMPDirectiveKind K) -> bool {
                                     return isOpenMPParallelDirective(K) ||
                                            isOpenMPWorksharingDirective(K) ||
                                            isOpenMPTeamsDirective(K);
                                   },
                                   false);
        if (DKind == OMPD_task && DVar.CKind == OMPC_reduction) {
          ErrorFound = true;
          SemaRef.Diag(ELoc, diag::err_omp_reduction_in_task);
          ReportOriginalDSA(SemaRef, Stack, FD, DVar);
          return;
        }

        // Define implicit data-sharing attributes for task.
        DVar = Stack->getImplicitDSA(FD, false);
        if (DKind == OMPD_task && DVar.CKind != OMPC_shared)
          ImplicitFirstprivate.push_back(E);
      }
    }
  }
  void VisitOMPExecutableDirective(OMPExecutableDirective *S) {
    for (auto *C : S->clauses()) {
      // Skip analysis of arguments of implicitly defined firstprivate clause
      // for task directives.
      if (C && (!isa<OMPFirstprivateClause>(C) || C->getLocStart().isValid()))
        for (auto *CC : C->children()) {
          if (CC)
            Visit(CC);
        }
    }
  }
  void VisitStmt(Stmt *S) {
    for (auto *C : S->children()) {
      if (C && !isa<OMPExecutableDirective>(C))
        Visit(C);
    }
  }

  bool isErrorFound() { return ErrorFound; }
  ArrayRef<Expr *> getImplicitFirstprivate() { return ImplicitFirstprivate; }
  llvm::DenseMap<ValueDecl *, Expr *> &getVarsWithInheritedDSA() {
    return VarsWithInheritedDSA;
  }

  DSAAttrChecker(DSAStackTy *S, Sema &SemaRef, CapturedStmt *CS)
      : Stack(S), SemaRef(SemaRef), ErrorFound(false), CS(CS) {}
};
} // namespace

void Sema::ActOnOpenMPRegionStart(OpenMPDirectiveKind DKind, Scope *CurScope) {
  switch (DKind) {
  case OMPD_parallel: {
    QualType KmpInt32Ty = Context.getIntTypeForBitwidth(32, 1);
    QualType KmpInt32PtrTy =
        Context.getPointerType(KmpInt32Ty).withConst().withRestrict();
    Sema::CapturedParamNameType Params[] = {
        std::make_pair(".global_tid.", KmpInt32PtrTy),
        std::make_pair(".bound_tid.", KmpInt32PtrTy),
        std::make_pair(StringRef(), QualType()) // __context with shared vars
    };
    ActOnCapturedRegionStart(DSAStack->getConstructLoc(), CurScope, CR_OpenMP,
                             Params);
    break;
  }
  case OMPD_simd: {
    Sema::CapturedParamNameType Params[] = {
        std::make_pair(StringRef(), QualType()) // __context with shared vars
    };
    ActOnCapturedRegionStart(DSAStack->getConstructLoc(), CurScope, CR_OpenMP,
                             Params);
    break;
  }
  case OMPD_for: {
    Sema::CapturedParamNameType Params[] = {
        std::make_pair(StringRef(), QualType()) // __context with shared vars
    };
    ActOnCapturedRegionStart(DSAStack->getConstructLoc(), CurScope, CR_OpenMP,
                             Params);
    break;
  }
  case OMPD_for_simd: {
    Sema::CapturedParamNameType Params[] = {
        std::make_pair(StringRef(), QualType()) // __context with shared vars
    };
    ActOnCapturedRegionStart(DSAStack->getConstructLoc(), CurScope, CR_OpenMP,
                             Params);
    break;
  }
  case OMPD_sections: {
    Sema::CapturedParamNameType Params[] = {
        std::make_pair(StringRef(), QualType()) // __context with shared vars
    };
    ActOnCapturedRegionStart(DSAStack->getConstructLoc(), CurScope, CR_OpenMP,
                             Params);
    break;
  }
  case OMPD_section: {
    Sema::CapturedParamNameType Params[] = {
        std::make_pair(StringRef(), QualType()) // __context with shared vars
    };
    ActOnCapturedRegionStart(DSAStack->getConstructLoc(), CurScope, CR_OpenMP,
                             Params);
    break;
  }
  case OMPD_single: {
    Sema::CapturedParamNameType Params[] = {
        std::make_pair(StringRef(), QualType()) // __context with shared vars
    };
    ActOnCapturedRegionStart(DSAStack->getConstructLoc(), CurScope, CR_OpenMP,
                             Params);
    break;
  }
  case OMPD_master: {
    Sema::CapturedParamNameType Params[] = {
        std::make_pair(StringRef(), QualType()) // __context with shared vars
    };
    ActOnCapturedRegionStart(DSAStack->getConstructLoc(), CurScope, CR_OpenMP,
                             Params);
    break;
  }
  case OMPD_critical: {
    Sema::CapturedParamNameType Params[] = {
        std::make_pair(StringRef(), QualType()) // __context with shared vars
    };
    ActOnCapturedRegionStart(DSAStack->getConstructLoc(), CurScope, CR_OpenMP,
                             Params);
    break;
  }
  case OMPD_parallel_for: {
    QualType KmpInt32Ty = Context.getIntTypeForBitwidth(32, 1);
    QualType KmpInt32PtrTy =
        Context.getPointerType(KmpInt32Ty).withConst().withRestrict();
    Sema::CapturedParamNameType Params[] = {
        std::make_pair(".global_tid.", KmpInt32PtrTy),
        std::make_pair(".bound_tid.", KmpInt32PtrTy),
        std::make_pair(StringRef(), QualType()) // __context with shared vars
    };
    ActOnCapturedRegionStart(DSAStack->getConstructLoc(), CurScope, CR_OpenMP,
                             Params);
    break;
  }
  case OMPD_parallel_for_simd: {
    QualType KmpInt32Ty = Context.getIntTypeForBitwidth(32, 1);
    QualType KmpInt32PtrTy =
        Context.getPointerType(KmpInt32Ty).withConst().withRestrict();
    Sema::CapturedParamNameType Params[] = {
        std::make_pair(".global_tid.", KmpInt32PtrTy),
        std::make_pair(".bound_tid.", KmpInt32PtrTy),
        std::make_pair(StringRef(), QualType()) // __context with shared vars
    };
    ActOnCapturedRegionStart(DSAStack->getConstructLoc(), CurScope, CR_OpenMP,
                             Params);
    break;
  }
  case OMPD_parallel_sections: {
    QualType KmpInt32Ty = Context.getIntTypeForBitwidth(32, 1);
    QualType KmpInt32PtrTy =
        Context.getPointerType(KmpInt32Ty).withConst().withRestrict();
    Sema::CapturedParamNameType Params[] = {
        std::make_pair(".global_tid.", KmpInt32PtrTy),
        std::make_pair(".bound_tid.", KmpInt32PtrTy),
        std::make_pair(StringRef(), QualType()) // __context with shared vars
    };
    ActOnCapturedRegionStart(DSAStack->getConstructLoc(), CurScope, CR_OpenMP,
                             Params);
    break;
  }
  case OMPD_task: {
    QualType KmpInt32Ty = Context.getIntTypeForBitwidth(32, 1);
    QualType Args[] = {Context.VoidPtrTy.withConst().withRestrict()};
    FunctionProtoType::ExtProtoInfo EPI;
    EPI.Variadic = true;
    QualType CopyFnType = Context.getFunctionType(Context.VoidTy, Args, EPI);
    Sema::CapturedParamNameType Params[] = {
        std::make_pair(".global_tid.", KmpInt32Ty),
        std::make_pair(".part_id.", KmpInt32Ty),
        std::make_pair(".privates.",
                       Context.VoidPtrTy.withConst().withRestrict()),
        std::make_pair(
            ".copy_fn.",
            Context.getPointerType(CopyFnType).withConst().withRestrict()),
        std::make_pair(StringRef(), QualType()) // __context with shared vars
    };
    ActOnCapturedRegionStart(DSAStack->getConstructLoc(), CurScope, CR_OpenMP,
                             Params);
    // Mark this captured region as inlined, because we don't use outlined
    // function directly.
    getCurCapturedRegion()->TheCapturedDecl->addAttr(
        AlwaysInlineAttr::CreateImplicit(
            Context, AlwaysInlineAttr::Keyword_forceinline, SourceRange()));
    break;
  }
  case OMPD_ordered: {
    Sema::CapturedParamNameType Params[] = {
        std::make_pair(StringRef(), QualType()) // __context with shared vars
    };
    ActOnCapturedRegionStart(DSAStack->getConstructLoc(), CurScope, CR_OpenMP,
                             Params);
    break;
  }
  case OMPD_atomic: {
    Sema::CapturedParamNameType Params[] = {
        std::make_pair(StringRef(), QualType()) // __context with shared vars
    };
    ActOnCapturedRegionStart(DSAStack->getConstructLoc(), CurScope, CR_OpenMP,
                             Params);
    break;
  }
  case OMPD_target_data:
  case OMPD_target:
  case OMPD_target_parallel:
  case OMPD_target_parallel_for: {
    Sema::CapturedParamNameType Params[] = {
        std::make_pair(StringRef(), QualType()) // __context with shared vars
    };
    ActOnCapturedRegionStart(DSAStack->getConstructLoc(), CurScope, CR_OpenMP,
                             Params);
    break;
  }
  case OMPD_teams: {
    QualType KmpInt32Ty = Context.getIntTypeForBitwidth(32, 1);
    QualType KmpInt32PtrTy =
        Context.getPointerType(KmpInt32Ty).withConst().withRestrict();
    Sema::CapturedParamNameType Params[] = {
        std::make_pair(".global_tid.", KmpInt32PtrTy),
        std::make_pair(".bound_tid.", KmpInt32PtrTy),
        std::make_pair(StringRef(), QualType()) // __context with shared vars
    };
    ActOnCapturedRegionStart(DSAStack->getConstructLoc(), CurScope, CR_OpenMP,
                             Params);
    break;
  }
  case OMPD_taskgroup: {
    Sema::CapturedParamNameType Params[] = {
        std::make_pair(StringRef(), QualType()) // __context with shared vars
    };
    ActOnCapturedRegionStart(DSAStack->getConstructLoc(), CurScope, CR_OpenMP,
                             Params);
    break;
  }
  case OMPD_taskloop: {
    Sema::CapturedParamNameType Params[] = {
        std::make_pair(StringRef(), QualType()) // __context with shared vars
    };
    ActOnCapturedRegionStart(DSAStack->getConstructLoc(), CurScope, CR_OpenMP,
                             Params);
    break;
  }
  case OMPD_taskloop_simd: {
    Sema::CapturedParamNameType Params[] = {
        std::make_pair(StringRef(), QualType()) // __context with shared vars
    };
    ActOnCapturedRegionStart(DSAStack->getConstructLoc(), CurScope, CR_OpenMP,
                             Params);
    break;
  }
  case OMPD_distribute: {
    Sema::CapturedParamNameType Params[] = {
        std::make_pair(StringRef(), QualType()) // __context with shared vars
    };
    ActOnCapturedRegionStart(DSAStack->getConstructLoc(), CurScope, CR_OpenMP,
                             Params);
    break;
  }
  case OMPD_threadprivate:
  case OMPD_taskyield:
  case OMPD_barrier:
  case OMPD_taskwait:
  case OMPD_cancellation_point:
  case OMPD_cancel:
  case OMPD_flush:
  case OMPD_target_enter_data:
  case OMPD_target_exit_data:
  case OMPD_declare_reduction:
  case OMPD_declare_simd:
  case OMPD_declare_target:
  case OMPD_end_declare_target:
    llvm_unreachable("OpenMP Directive is not allowed");
  case OMPD_unknown:
    llvm_unreachable("Unknown OpenMP directive");
  }
}

static OMPCapturedExprDecl *buildCaptureDecl(Sema &S, IdentifierInfo *Id,
                                             Expr *CaptureExpr, bool WithInit,
                                             bool AsExpression) {
  assert(CaptureExpr);
  ASTContext &C = S.getASTContext();
  Expr *Init = AsExpression ? CaptureExpr : CaptureExpr->IgnoreImpCasts();
  QualType Ty = Init->getType();
  if (CaptureExpr->getObjectKind() == OK_Ordinary && CaptureExpr->isGLValue()) {
    if (S.getLangOpts().CPlusPlus)
      Ty = C.getLValueReferenceType(Ty);
    else {
      Ty = C.getPointerType(Ty);
      ExprResult Res =
          S.CreateBuiltinUnaryOp(CaptureExpr->getExprLoc(), UO_AddrOf, Init);
      if (!Res.isUsable())
        return nullptr;
      Init = Res.get();
    }
    WithInit = true;
  }
  auto *CED = OMPCapturedExprDecl::Create(C, S.CurContext, Id, Ty);
  if (!WithInit)
    CED->addAttr(OMPCaptureNoInitAttr::CreateImplicit(C, SourceRange()));
  S.CurContext->addHiddenDecl(CED);
  S.AddInitializerToDecl(CED, Init, /*DirectInit=*/false,
                         /*TypeMayContainAuto=*/true);
  return CED;
}

static DeclRefExpr *buildCapture(Sema &S, ValueDecl *D, Expr *CaptureExpr,
                                 bool WithInit) {
  OMPCapturedExprDecl *CD;
  if (auto *VD = S.IsOpenMPCapturedDecl(D))
    CD = cast<OMPCapturedExprDecl>(VD);
  else
    CD = buildCaptureDecl(S, D->getIdentifier(), CaptureExpr, WithInit,
                          /*AsExpression=*/false);
  return buildDeclRefExpr(S, CD, CD->getType().getNonReferenceType(),
                          CaptureExpr->getExprLoc());
}

static ExprResult buildCapture(Sema &S, Expr *CaptureExpr, DeclRefExpr *&Ref) {
  if (!Ref) {
    auto *CD =
        buildCaptureDecl(S, &S.getASTContext().Idents.get(".capture_expr."),
                         CaptureExpr, /*WithInit=*/true, /*AsExpression=*/true);
    Ref = buildDeclRefExpr(S, CD, CD->getType().getNonReferenceType(),
                           CaptureExpr->getExprLoc());
  }
  ExprResult Res = Ref;
  if (!S.getLangOpts().CPlusPlus &&
      CaptureExpr->getObjectKind() == OK_Ordinary && CaptureExpr->isGLValue() &&
      Ref->getType()->isPointerType())
    Res = S.CreateBuiltinUnaryOp(CaptureExpr->getExprLoc(), UO_Deref, Ref);
  if (!Res.isUsable())
    return ExprError();
  return CaptureExpr->isGLValue() ? Res : S.DefaultLvalueConversion(Res.get());
}

StmtResult Sema::ActOnOpenMPRegionEnd(StmtResult S,
                                      ArrayRef<OMPClause *> Clauses) {
  if (!S.isUsable()) {
    ActOnCapturedRegionError();
    return StmtError();
  }

  OMPOrderedClause *OC = nullptr;
  OMPScheduleClause *SC = nullptr;
  SmallVector<OMPLinearClause *, 4> LCs;
  // This is required for proper codegen.
  for (auto *Clause : Clauses) {
    if (isOpenMPPrivate(Clause->getClauseKind()) ||
        Clause->getClauseKind() == OMPC_copyprivate ||
        (getLangOpts().OpenMPUseTLS &&
         getASTContext().getTargetInfo().isTLSSupported() &&
         Clause->getClauseKind() == OMPC_copyin)) {
      DSAStack->setForceVarCapturing(Clause->getClauseKind() == OMPC_copyin);
      // Mark all variables in private list clauses as used in inner region.
      for (auto *VarRef : Clause->children()) {
        if (auto *E = cast_or_null<Expr>(VarRef)) {
          MarkDeclarationsReferencedInExpr(E);
        }
      }
      DSAStack->setForceVarCapturing(/*V=*/false);
    } else if (isParallelOrTaskRegion(DSAStack->getCurrentDirective())) {
      // Mark all variables in private list clauses as used in inner region.
      // Required for proper codegen of combined directives.
      // TODO: add processing for other clauses.
      if (auto *C = OMPClauseWithPreInit::get(Clause)) {
        if (auto *DS = cast_or_null<DeclStmt>(C->getPreInitStmt())) {
          for (auto *D : DS->decls())
            MarkVariableReferenced(D->getLocation(), cast<VarDecl>(D));
        }
      }
      if (auto *C = OMPClauseWithPostUpdate::get(Clause)) {
        if (auto *E = C->getPostUpdateExpr())
          MarkDeclarationsReferencedInExpr(E);
      }
    }
    if (Clause->getClauseKind() == OMPC_schedule)
      SC = cast<OMPScheduleClause>(Clause);
    else if (Clause->getClauseKind() == OMPC_ordered)
      OC = cast<OMPOrderedClause>(Clause);
    else if (Clause->getClauseKind() == OMPC_linear)
      LCs.push_back(cast<OMPLinearClause>(Clause));
  }
  bool ErrorFound = false;
  // OpenMP, 2.7.1 Loop Construct, Restrictions
  // The nonmonotonic modifier cannot be specified if an ordered clause is
  // specified.
  if (SC &&
      (SC->getFirstScheduleModifier() == OMPC_SCHEDULE_MODIFIER_nonmonotonic ||
       SC->getSecondScheduleModifier() ==
           OMPC_SCHEDULE_MODIFIER_nonmonotonic) &&
      OC) {
    Diag(SC->getFirstScheduleModifier() == OMPC_SCHEDULE_MODIFIER_nonmonotonic
             ? SC->getFirstScheduleModifierLoc()
             : SC->getSecondScheduleModifierLoc(),
         diag::err_omp_schedule_nonmonotonic_ordered)
        << SourceRange(OC->getLocStart(), OC->getLocEnd());
    ErrorFound = true;
  }
  if (!LCs.empty() && OC && OC->getNumForLoops()) {
    for (auto *C : LCs) {
      Diag(C->getLocStart(), diag::err_omp_linear_ordered)
          << SourceRange(OC->getLocStart(), OC->getLocEnd());
    }
    ErrorFound = true;
  }
  if (isOpenMPWorksharingDirective(DSAStack->getCurrentDirective()) &&
      isOpenMPSimdDirective(DSAStack->getCurrentDirective()) && OC &&
      OC->getNumForLoops()) {
    Diag(OC->getLocStart(), diag::err_omp_ordered_simd)
        << getOpenMPDirectiveName(DSAStack->getCurrentDirective());
    ErrorFound = true;
  }
  if (ErrorFound) {
    ActOnCapturedRegionError();
    return StmtError();
  }
  return ActOnCapturedRegionEnd(S.get());
}

static bool CheckNestingOfRegions(Sema &SemaRef, DSAStackTy *Stack,
                                  OpenMPDirectiveKind CurrentRegion,
                                  const DeclarationNameInfo &CurrentName,
                                  OpenMPDirectiveKind CancelRegion,
                                  SourceLocation StartLoc) {
  // Allowed nesting of constructs
  // +------------------+-----------------+------------------------------------+
  // | Parent directive | Child directive | Closely (!), No-Closely(+), Both(*)|
  // +------------------+-----------------+------------------------------------+
  // | parallel         | parallel        | *                                  |
  // | parallel         | for             | *                                  |
  // | parallel         | for simd        | *                                  |
  // | parallel         | master          | *                                  |
  // | parallel         | critical        | *                                  |
  // | parallel         | simd            | *                                  |
  // | parallel         | sections        | *                                  |
  // | parallel         | section         | +                                  |
  // | parallel         | single          | *                                  |
  // | parallel         | parallel for    | *                                  |
  // | parallel         |parallel for simd| *                                  |
  // | parallel         |parallel sections| *                                  |
  // | parallel         | task            | *                                  |
  // | parallel         | taskyield       | *                                  |
  // | parallel         | barrier         | *                                  |
  // | parallel         | taskwait        | *                                  |
  // | parallel         | taskgroup       | *                                  |
  // | parallel         | flush           | *                                  |
  // | parallel         | ordered         | +                                  |
  // | parallel         | atomic          | *                                  |
  // | parallel         | target          | *                                  |
  // | parallel         | target parallel | *                                  |
  // | parallel         | target parallel | *                                  |
  // |                  | for             |                                    |
  // | parallel         | target enter    | *                                  |
  // |                  | data            |                                    |
  // | parallel         | target exit     | *                                  |
  // |                  | data            |                                    |
  // | parallel         | teams           | +                                  |
  // | parallel         | cancellation    |                                    |
  // |                  | point           | !                                  |
  // | parallel         | cancel          | !                                  |
  // | parallel         | taskloop        | *                                  |
  // | parallel         | taskloop simd   | *                                  |
  // | parallel         | distribute      |                                    |
  // +------------------+-----------------+------------------------------------+
  // | for              | parallel        | *                                  |
  // | for              | for             | +                                  |
  // | for              | for simd        | +                                  |
  // | for              | master          | +                                  |
  // | for              | critical        | *                                  |
  // | for              | simd            | *                                  |
  // | for              | sections        | +                                  |
  // | for              | section         | +                                  |
  // | for              | single          | +                                  |
  // | for              | parallel for    | *                                  |
  // | for              |parallel for simd| *                                  |
  // | for              |parallel sections| *                                  |
  // | for              | task            | *                                  |
  // | for              | taskyield       | *                                  |
  // | for              | barrier         | +                                  |
  // | for              | taskwait        | *                                  |
  // | for              | taskgroup       | *                                  |
  // | for              | flush           | *                                  |
  // | for              | ordered         | * (if construct is ordered)        |
  // | for              | atomic          | *                                  |
  // | for              | target          | *                                  |
  // | for              | target parallel | *                                  |
  // | for              | target parallel | *                                  |
  // |                  | for             |                                    |
  // | for              | target enter    | *                                  |
  // |                  | data            |                                    |
  // | for              | target exit     | *                                  |
  // |                  | data            |                                    |
  // | for              | teams           | +                                  |
  // | for              | cancellation    |                                    |
  // |                  | point           | !                                  |
  // | for              | cancel          | !                                  |
  // | for              | taskloop        | *                                  |
  // | for              | taskloop simd   | *                                  |
  // | for              | distribute      |                                    |
  // +------------------+-----------------+------------------------------------+
  // | master           | parallel        | *                                  |
  // | master           | for             | +                                  |
  // | master           | for simd        | +                                  |
  // | master           | master          | *                                  |
  // | master           | critical        | *                                  |
  // | master           | simd            | *                                  |
  // | master           | sections        | +                                  |
  // | master           | section         | +                                  |
  // | master           | single          | +                                  |
  // | master           | parallel for    | *                                  |
  // | master           |parallel for simd| *                                  |
  // | master           |parallel sections| *                                  |
  // | master           | task            | *                                  |
  // | master           | taskyield       | *                                  |
  // | master           | barrier         | +                                  |
  // | master           | taskwait        | *                                  |
  // | master           | taskgroup       | *                                  |
  // | master           | flush           | *                                  |
  // | master           | ordered         | +                                  |
  // | master           | atomic          | *                                  |
  // | master           | target          | *                                  |
  // | master           | target parallel | *                                  |
  // | master           | target parallel | *                                  |
  // |                  | for             |                                    |
  // | master           | target enter    | *                                  |
  // |                  | data            |                                    |
  // | master           | target exit     | *                                  |
  // |                  | data            |                                    |
  // | master           | teams           | +                                  |
  // | master           | cancellation    |                                    |
  // |                  | point           |                                    |
  // | master           | cancel          |                                    |
  // | master           | taskloop        | *                                  |
  // | master           | taskloop simd   | *                                  |
  // | master           | distribute      |                                    |
  // +------------------+-----------------+------------------------------------+
  // | critical         | parallel        | *                                  |
  // | critical         | for             | +                                  |
  // | critical         | for simd        | +                                  |
  // | critical         | master          | *                                  |
  // | critical         | critical        | * (should have different names)    |
  // | critical         | simd            | *                                  |
  // | critical         | sections        | +                                  |
  // | critical         | section         | +                                  |
  // | critical         | single          | +                                  |
  // | critical         | parallel for    | *                                  |
  // | critical         |parallel for simd| *                                  |
  // | critical         |parallel sections| *                                  |
  // | critical         | task            | *                                  |
  // | critical         | taskyield       | *                                  |
  // | critical         | barrier         | +                                  |
  // | critical         | taskwait        | *                                  |
  // | critical         | taskgroup       | *                                  |
  // | critical         | ordered         | +                                  |
  // | critical         | atomic          | *                                  |
  // | critical         | target          | *                                  |
  // | critical         | target parallel | *                                  |
  // | critical         | target parallel | *                                  |
  // |                  | for             |                                    |
  // | critical         | target enter    | *                                  |
  // |                  | data            |                                    |
  // | critical         | target exit     | *                                  |
  // |                  | data            |                                    |
  // | critical         | teams           | +                                  |
  // | critical         | cancellation    |                                    |
  // |                  | point           |                                    |
  // | critical         | cancel          |                                    |
  // | critical         | taskloop        | *                                  |
  // | critical         | taskloop simd   | *                                  |
  // | critical         | distribute      |                                    |
  // +------------------+-----------------+------------------------------------+
  // | simd             | parallel        |                                    |
  // | simd             | for             |                                    |
  // | simd             | for simd        |                                    |
  // | simd             | master          |                                    |
  // | simd             | critical        |                                    |
  // | simd             | simd            | *                                  |
  // | simd             | sections        |                                    |
  // | simd             | section         |                                    |
  // | simd             | single          |                                    |
  // | simd             | parallel for    |                                    |
  // | simd             |parallel for simd|                                    |
  // | simd             |parallel sections|                                    |
  // | simd             | task            |                                    |
  // | simd             | taskyield       |                                    |
  // | simd             | barrier         |                                    |
  // | simd             | taskwait        |                                    |
  // | simd             | taskgroup       |                                    |
  // | simd             | flush           |                                    |
  // | simd             | ordered         | + (with simd clause)               |
  // | simd             | atomic          |                                    |
  // | simd             | target          |                                    |
  // | simd             | target parallel |                                    |
  // | simd             | target parallel |                                    |
  // |                  | for             |                                    |
  // | simd             | target enter    |                                    |
  // |                  | data            |                                    |
  // | simd             | target exit     |                                    |
  // |                  | data            |                                    |
  // | simd             | teams           |                                    |
  // | simd             | cancellation    |                                    |
  // |                  | point           |                                    |
  // | simd             | cancel          |                                    |
  // | simd             | taskloop        |                                    |
  // | simd             | taskloop simd   |                                    |
  // | simd             | distribute      |                                    |
  // +------------------+-----------------+------------------------------------+
  // | for simd         | parallel        |                                    |
  // | for simd         | for             |                                    |
  // | for simd         | for simd        |                                    |
  // | for simd         | master          |                                    |
  // | for simd         | critical        |                                    |
  // | for simd         | simd            | *                                  |
  // | for simd         | sections        |                                    |
  // | for simd         | section         |                                    |
  // | for simd         | single          |                                    |
  // | for simd         | parallel for    |                                    |
  // | for simd         |parallel for simd|                                    |
  // | for simd         |parallel sections|                                    |
  // | for simd         | task            |                                    |
  // | for simd         | taskyield       |                                    |
  // | for simd         | barrier         |                                    |
  // | for simd         | taskwait        |                                    |
  // | for simd         | taskgroup       |                                    |
  // | for simd         | flush           |                                    |
  // | for simd         | ordered         | + (with simd clause)               |
  // | for simd         | atomic          |                                    |
  // | for simd         | target          |                                    |
  // | for simd         | target parallel |                                    |
  // | for simd         | target parallel |                                    |
  // |                  | for             |                                    |
  // | for simd         | target enter    |                                    |
  // |                  | data            |                                    |
  // | for simd         | target exit     |                                    |
  // |                  | data            |                                    |
  // | for simd         | teams           |                                    |
  // | for simd         | cancellation    |                                    |
  // |                  | point           |                                    |
  // | for simd         | cancel          |                                    |
  // | for simd         | taskloop        |                                    |
  // | for simd         | taskloop simd   |                                    |
  // | for simd         | distribute      |                                    |
  // +------------------+-----------------+------------------------------------+
  // | parallel for simd| parallel        |                                    |
  // | parallel for simd| for             |                                    |
  // | parallel for simd| for simd        |                                    |
  // | parallel for simd| master          |                                    |
  // | parallel for simd| critical        |                                    |
  // | parallel for simd| simd            | *                                  |
  // | parallel for simd| sections        |                                    |
  // | parallel for simd| section         |                                    |
  // | parallel for simd| single          |                                    |
  // | parallel for simd| parallel for    |                                    |
  // | parallel for simd|parallel for simd|                                    |
  // | parallel for simd|parallel sections|                                    |
  // | parallel for simd| task            |                                    |
  // | parallel for simd| taskyield       |                                    |
  // | parallel for simd| barrier         |                                    |
  // | parallel for simd| taskwait        |                                    |
  // | parallel for simd| taskgroup       |                                    |
  // | parallel for simd| flush           |                                    |
  // | parallel for simd| ordered         | + (with simd clause)               |
  // | parallel for simd| atomic          |                                    |
  // | parallel for simd| target          |                                    |
  // | parallel for simd| target parallel |                                    |
  // | parallel for simd| target parallel |                                    |
  // |                  | for             |                                    |
  // | parallel for simd| target enter    |                                    |
  // |                  | data            |                                    |
  // | parallel for simd| target exit     |                                    |
  // |                  | data            |                                    |
  // | parallel for simd| teams           |                                    |
  // | parallel for simd| cancellation    |                                    |
  // |                  | point           |                                    |
  // | parallel for simd| cancel          |                                    |
  // | parallel for simd| taskloop        |                                    |
  // | parallel for simd| taskloop simd   |                                    |
  // | parallel for simd| distribute      |                                    |
  // +------------------+-----------------+------------------------------------+
  // | sections         | parallel        | *                                  |
  // | sections         | for             | +                                  |
  // | sections         | for simd        | +                                  |
  // | sections         | master          | +                                  |
  // | sections         | critical        | *                                  |
  // | sections         | simd            | *                                  |
  // | sections         | sections        | +                                  |
  // | sections         | section         | *                                  |
  // | sections         | single          | +                                  |
  // | sections         | parallel for    | *                                  |
  // | sections         |parallel for simd| *                                  |
  // | sections         |parallel sections| *                                  |
  // | sections         | task            | *                                  |
  // | sections         | taskyield       | *                                  |
  // | sections         | barrier         | +                                  |
  // | sections         | taskwait        | *                                  |
  // | sections         | taskgroup       | *                                  |
  // | sections         | flush           | *                                  |
  // | sections         | ordered         | +                                  |
  // | sections         | atomic          | *                                  |
  // | sections         | target          | *                                  |
  // | sections         | target parallel | *                                  |
  // | sections         | target parallel | *                                  |
  // |                  | for             |                                    |
  // | sections         | target enter    | *                                  |
  // |                  | data            |                                    |
  // | sections         | target exit     | *                                  |
  // |                  | data            |                                    |
  // | sections         | teams           | +                                  |
  // | sections         | cancellation    |                                    |
  // |                  | point           | !                                  |
  // | sections         | cancel          | !                                  |
  // | sections         | taskloop        | *                                  |
  // | sections         | taskloop simd   | *                                  |
  // | sections         | distribute      |                                    |
  // +------------------+-----------------+------------------------------------+
  // | section          | parallel        | *                                  |
  // | section          | for             | +                                  |
  // | section          | for simd        | +                                  |
  // | section          | master          | +                                  |
  // | section          | critical        | *                                  |
  // | section          | simd            | *                                  |
  // | section          | sections        | +                                  |
  // | section          | section         | +                                  |
  // | section          | single          | +                                  |
  // | section          | parallel for    | *                                  |
  // | section          |parallel for simd| *                                  |
  // | section          |parallel sections| *                                  |
  // | section          | task            | *                                  |
  // | section          | taskyield       | *                                  |
  // | section          | barrier         | +                                  |
  // | section          | taskwait        | *                                  |
  // | section          | taskgroup       | *                                  |
  // | section          | flush           | *                                  |
  // | section          | ordered         | +                                  |
  // | section          | atomic          | *                                  |
  // | section          | target          | *                                  |
  // | section          | target parallel | *                                  |
  // | section          | target parallel | *                                  |
  // |                  | for             |                                    |
  // | section          | target enter    | *                                  |
  // |                  | data            |                                    |
  // | section          | target exit     | *                                  |
  // |                  | data            |                                    |
  // | section          | teams           | +                                  |
  // | section          | cancellation    |                                    |
  // |                  | point           | !                                  |
  // | section          | cancel          | !                                  |
  // | section          | taskloop        | *                                  |
  // | section          | taskloop simd   | *                                  |
  // | section          | distribute      |                                    |
  // +------------------+-----------------+------------------------------------+
  // | single           | parallel        | *                                  |
  // | single           | for             | +                                  |
  // | single           | for simd        | +                                  |
  // | single           | master          | +                                  |
  // | single           | critical        | *                                  |
  // | single           | simd            | *                                  |
  // | single           | sections        | +                                  |
  // | single           | section         | +                                  |
  // | single           | single          | +                                  |
  // | single           | parallel for    | *                                  |
  // | single           |parallel for simd| *                                  |
  // | single           |parallel sections| *                                  |
  // | single           | task            | *                                  |
  // | single           | taskyield       | *                                  |
  // | single           | barrier         | +                                  |
  // | single           | taskwait        | *                                  |
  // | single           | taskgroup       | *                                  |
  // | single           | flush           | *                                  |
  // | single           | ordered         | +                                  |
  // | single           | atomic          | *                                  |
  // | single           | target          | *                                  |
  // | single           | target parallel | *                                  |
  // | single           | target parallel | *                                  |
  // |                  | for             |                                    |
  // | single           | target enter    | *                                  |
  // |                  | data            |                                    |
  // | single           | target exit     | *                                  |
  // |                  | data            |                                    |
  // | single           | teams           | +                                  |
  // | single           | cancellation    |                                    |
  // |                  | point           |                                    |
  // | single           | cancel          |                                    |
  // | single           | taskloop        | *                                  |
  // | single           | taskloop simd   | *                                  |
  // | single           | distribute      |                                    |
  // +------------------+-----------------+------------------------------------+
  // | parallel for     | parallel        | *                                  |
  // | parallel for     | for             | +                                  |
  // | parallel for     | for simd        | +                                  |
  // | parallel for     | master          | +                                  |
  // | parallel for     | critical        | *                                  |
  // | parallel for     | simd            | *                                  |
  // | parallel for     | sections        | +                                  |
  // | parallel for     | section         | +                                  |
  // | parallel for     | single          | +                                  |
  // | parallel for     | parallel for    | *                                  |
  // | parallel for     |parallel for simd| *                                  |
  // | parallel for     |parallel sections| *                                  |
  // | parallel for     | task            | *                                  |
  // | parallel for     | taskyield       | *                                  |
  // | parallel for     | barrier         | +                                  |
  // | parallel for     | taskwait        | *                                  |
  // | parallel for     | taskgroup       | *                                  |
  // | parallel for     | flush           | *                                  |
  // | parallel for     | ordered         | * (if construct is ordered)        |
  // | parallel for     | atomic          | *                                  |
  // | parallel for     | target          | *                                  |
  // | parallel for     | target parallel | *                                  |
  // | parallel for     | target parallel | *                                  |
  // |                  | for             |                                    |
  // | parallel for     | target enter    | *                                  |
  // |                  | data            |                                    |
  // | parallel for     | target exit     | *                                  |
  // |                  | data            |                                    |
  // | parallel for     | teams           | +                                  |
  // | parallel for     | cancellation    |                                    |
  // |                  | point           | !                                  |
  // | parallel for     | cancel          | !                                  |
  // | parallel for     | taskloop        | *                                  |
  // | parallel for     | taskloop simd   | *                                  |
  // | parallel for     | distribute      |                                    |
  // +------------------+-----------------+------------------------------------+
  // | parallel sections| parallel        | *                                  |
  // | parallel sections| for             | +                                  |
  // | parallel sections| for simd        | +                                  |
  // | parallel sections| master          | +                                  |
  // | parallel sections| critical        | +                                  |
  // | parallel sections| simd            | *                                  |
  // | parallel sections| sections        | +                                  |
  // | parallel sections| section         | *                                  |
  // | parallel sections| single          | +                                  |
  // | parallel sections| parallel for    | *                                  |
  // | parallel sections|parallel for simd| *                                  |
  // | parallel sections|parallel sections| *                                  |
  // | parallel sections| task            | *                                  |
  // | parallel sections| taskyield       | *                                  |
  // | parallel sections| barrier         | +                                  |
  // | parallel sections| taskwait        | *                                  |
  // | parallel sections| taskgroup       | *                                  |
  // | parallel sections| flush           | *                                  |
  // | parallel sections| ordered         | +                                  |
  // | parallel sections| atomic          | *                                  |
  // | parallel sections| target          | *                                  |
  // | parallel sections| target parallel | *                                  |
  // | parallel sections| target parallel | *                                  |
  // |                  | for             |                                    |
  // | parallel sections| target enter    | *                                  |
  // |                  | data            |                                    |
  // | parallel sections| target exit     | *                                  |
  // |                  | data            |                                    |
  // | parallel sections| teams           | +                                  |
  // | parallel sections| cancellation    |                                    |
  // |                  | point           | !                                  |
  // | parallel sections| cancel          | !                                  |
  // | parallel sections| taskloop        | *                                  |
  // | parallel sections| taskloop simd   | *                                  |
  // | parallel sections| distribute      |                                    |
  // +------------------+-----------------+------------------------------------+
  // | task             | parallel        | *                                  |
  // | task             | for             | +                                  |
  // | task             | for simd        | +                                  |
  // | task             | master          | +                                  |
  // | task             | critical        | *                                  |
  // | task             | simd            | *                                  |
  // | task             | sections        | +                                  |
  // | task             | section         | +                                  |
  // | task             | single          | +                                  |
  // | task             | parallel for    | *                                  |
  // | task             |parallel for simd| *                                  |
  // | task             |parallel sections| *                                  |
  // | task             | task            | *                                  |
  // | task             | taskyield       | *                                  |
  // | task             | barrier         | +                                  |
  // | task             | taskwait        | *                                  |
  // | task             | taskgroup       | *                                  |
  // | task             | flush           | *                                  |
  // | task             | ordered         | +                                  |
  // | task             | atomic          | *                                  |
  // | task             | target          | *                                  |
  // | task             | target parallel | *                                  |
  // | task             | target parallel | *                                  |
  // |                  | for             |                                    |
  // | task             | target enter    | *                                  |
  // |                  | data            |                                    |
  // | task             | target exit     | *                                  |
  // |                  | data            |                                    |
  // | task             | teams           | +                                  |
  // | task             | cancellation    |                                    |
  // |                  | point           | !                                  |
  // | task             | cancel          | !                                  |
  // | task             | taskloop        | *                                  |
  // | task             | taskloop simd   | *                                  |
  // | task             | distribute      |                                    |
  // +------------------+-----------------+------------------------------------+
  // | ordered          | parallel        | *                                  |
  // | ordered          | for             | +                                  |
  // | ordered          | for simd        | +                                  |
  // | ordered          | master          | *                                  |
  // | ordered          | critical        | *                                  |
  // | ordered          | simd            | *                                  |
  // | ordered          | sections        | +                                  |
  // | ordered          | section         | +                                  |
  // | ordered          | single          | +                                  |
  // | ordered          | parallel for    | *                                  |
  // | ordered          |parallel for simd| *                                  |
  // | ordered          |parallel sections| *                                  |
  // | ordered          | task            | *                                  |
  // | ordered          | taskyield       | *                                  |
  // | ordered          | barrier         | +                                  |
  // | ordered          | taskwait        | *                                  |
  // | ordered          | taskgroup       | *                                  |
  // | ordered          | flush           | *                                  |
  // | ordered          | ordered         | +                                  |
  // | ordered          | atomic          | *                                  |
  // | ordered          | target          | *                                  |
  // | ordered          | target parallel | *                                  |
  // | ordered          | target parallel | *                                  |
  // |                  | for             |                                    |
  // | ordered          | target enter    | *                                  |
  // |                  | data            |                                    |
  // | ordered          | target exit     | *                                  |
  // |                  | data            |                                    |
  // | ordered          | teams           | +                                  |
  // | ordered          | cancellation    |                                    |
  // |                  | point           |                                    |
  // | ordered          | cancel          |                                    |
  // | ordered          | taskloop        | *                                  |
  // | ordered          | taskloop simd   | *                                  |
  // | ordered          | distribute      |                                    |
  // +------------------+-----------------+------------------------------------+
  // | atomic           | parallel        |                                    |
  // | atomic           | for             |                                    |
  // | atomic           | for simd        |                                    |
  // | atomic           | master          |                                    |
  // | atomic           | critical        |                                    |
  // | atomic           | simd            |                                    |
  // | atomic           | sections        |                                    |
  // | atomic           | section         |                                    |
  // | atomic           | single          |                                    |
  // | atomic           | parallel for    |                                    |
  // | atomic           |parallel for simd|                                    |
  // | atomic           |parallel sections|                                    |
  // | atomic           | task            |                                    |
  // | atomic           | taskyield       |                                    |
  // | atomic           | barrier         |                                    |
  // | atomic           | taskwait        |                                    |
  // | atomic           | taskgroup       |                                    |
  // | atomic           | flush           |                                    |
  // | atomic           | ordered         |                                    |
  // | atomic           | atomic          |                                    |
  // | atomic           | target          |                                    |
  // | atomic           | target parallel |                                    |
  // | atomic           | target parallel |                                    |
  // |                  | for             |                                    |
  // | atomic           | target enter    |                                    |
  // |                  | data            |                                    |
  // | atomic           | target exit     |                                    |
  // |                  | data            |                                    |
  // | atomic           | teams           |                                    |
  // | atomic           | cancellation    |                                    |
  // |                  | point           |                                    |
  // | atomic           | cancel          |                                    |
  // | atomic           | taskloop        |                                    |
  // | atomic           | taskloop simd   |                                    |
  // | atomic           | distribute      |                                    |
  // +------------------+-----------------+------------------------------------+
  // | target           | parallel        | *                                  |
  // | target           | for             | *                                  |
  // | target           | for simd        | *                                  |
  // | target           | master          | *                                  |
  // | target           | critical        | *                                  |
  // | target           | simd            | *                                  |
  // | target           | sections        | *                                  |
  // | target           | section         | *                                  |
  // | target           | single          | *                                  |
  // | target           | parallel for    | *                                  |
  // | target           |parallel for simd| *                                  |
  // | target           |parallel sections| *                                  |
  // | target           | task            | *                                  |
  // | target           | taskyield       | *                                  |
  // | target           | barrier         | *                                  |
  // | target           | taskwait        | *                                  |
  // | target           | taskgroup       | *                                  |
  // | target           | flush           | *                                  |
  // | target           | ordered         | *                                  |
  // | target           | atomic          | *                                  |
  // | target           | target          |                                    |
  // | target           | target parallel |                                    |
  // | target           | target parallel |                                    |
  // |                  | for             |                                    |
  // | target           | target enter    |                                    |
  // |                  | data            |                                    |
  // | target           | target exit     |                                    |
  // |                  | data            |                                    |
  // | target           | teams           | *                                  |
  // | target           | cancellation    |                                    |
  // |                  | point           |                                    |
  // | target           | cancel          |                                    |
  // | target           | taskloop        | *                                  |
  // | target           | taskloop simd   | *                                  |
  // | target           | distribute      |                                    |
  // +------------------+-----------------+------------------------------------+
  // | target parallel  | parallel        | *                                  |
  // | target parallel  | for             | *                                  |
  // | target parallel  | for simd        | *                                  |
  // | target parallel  | master          | *                                  |
  // | target parallel  | critical        | *                                  |
  // | target parallel  | simd            | *                                  |
  // | target parallel  | sections        | *                                  |
  // | target parallel  | section         | *                                  |
  // | target parallel  | single          | *                                  |
  // | target parallel  | parallel for    | *                                  |
  // | target parallel  |parallel for simd| *                                  |
  // | target parallel  |parallel sections| *                                  |
  // | target parallel  | task            | *                                  |
  // | target parallel  | taskyield       | *                                  |
  // | target parallel  | barrier         | *                                  |
  // | target parallel  | taskwait        | *                                  |
  // | target parallel  | taskgroup       | *                                  |
  // | target parallel  | flush           | *                                  |
  // | target parallel  | ordered         | *                                  |
  // | target parallel  | atomic          | *                                  |
  // | target parallel  | target          |                                    |
  // | target parallel  | target parallel |                                    |
  // | target parallel  | target parallel |                                    |
  // |                  | for             |                                    |
  // | target parallel  | target enter    |                                    |
  // |                  | data            |                                    |
  // | target parallel  | target exit     |                                    |
  // |                  | data            |                                    |
  // | target parallel  | teams           |                                    |
  // | target parallel  | cancellation    |                                    |
  // |                  | point           | !                                  |
  // | target parallel  | cancel          | !                                  |
  // | target parallel  | taskloop        | *                                  |
  // | target parallel  | taskloop simd   | *                                  |
  // | target parallel  | distribute      |                                    |
  // +------------------+-----------------+------------------------------------+
  // | target parallel  | parallel        | *                                  |
  // | for              |                 |                                    |
  // | target parallel  | for             | *                                  |
  // | for              |                 |                                    |
  // | target parallel  | for simd        | *                                  |
  // | for              |                 |                                    |
  // | target parallel  | master          | *                                  |
  // | for              |                 |                                    |
  // | target parallel  | critical        | *                                  |
  // | for              |                 |                                    |
  // | target parallel  | simd            | *                                  |
  // | for              |                 |                                    |
  // | target parallel  | sections        | *                                  |
  // | for              |                 |                                    |
  // | target parallel  | section         | *                                  |
  // | for              |                 |                                    |
  // | target parallel  | single          | *                                  |
  // | for              |                 |                                    |
  // | target parallel  | parallel for    | *                                  |
  // | for              |                 |                                    |
  // | target parallel  |parallel for simd| *                                  |
  // | for              |                 |                                    |
  // | target parallel  |parallel sections| *                                  |
  // | for              |                 |                                    |
  // | target parallel  | task            | *                                  |
  // | for              |                 |                                    |
  // | target parallel  | taskyield       | *                                  |
  // | for              |                 |                                    |
  // | target parallel  | barrier         | *                                  |
  // | for              |                 |                                    |
  // | target parallel  | taskwait        | *                                  |
  // | for              |                 |                                    |
  // | target parallel  | taskgroup       | *                                  |
  // | for              |                 |                                    |
  // | target parallel  | flush           | *                                  |
  // | for              |                 |                                    |
  // | target parallel  | ordered         | *                                  |
  // | for              |                 |                                    |
  // | target parallel  | atomic          | *                                  |
  // | for              |                 |                                    |
  // | target parallel  | target          |                                    |
  // | for              |                 |                                    |
  // | target parallel  | target parallel |                                    |
  // | for              |                 |                                    |
  // | target parallel  | target parallel |                                    |
  // | for              | for             |                                    |
  // | target parallel  | target enter    |                                    |
  // | for              | data            |                                    |
  // | target parallel  | target exit     |                                    |
  // | for              | data            |                                    |
  // | target parallel  | teams           |                                    |
  // | for              |                 |                                    |
  // | target parallel  | cancellation    |                                    |
  // | for              | point           | !                                  |
  // | target parallel  | cancel          | !                                  |
  // | for              |                 |                                    |
  // | target parallel  | taskloop        | *                                  |
  // | for              |                 |                                    |
  // | target parallel  | taskloop simd   | *                                  |
  // | for              |                 |                                    |
  // | target parallel  | distribute      |                                    |
  // | for              |                 |                                    |
  // +------------------+-----------------+------------------------------------+
  // | teams            | parallel        | *                                  |
  // | teams            | for             | +                                  |
  // | teams            | for simd        | +                                  |
  // | teams            | master          | +                                  |
  // | teams            | critical        | +                                  |
  // | teams            | simd            | +                                  |
  // | teams            | sections        | +                                  |
  // | teams            | section         | +                                  |
  // | teams            | single          | +                                  |
  // | teams            | parallel for    | *                                  |
  // | teams            |parallel for simd| *                                  |
  // | teams            |parallel sections| *                                  |
  // | teams            | task            | +                                  |
  // | teams            | taskyield       | +                                  |
  // | teams            | barrier         | +                                  |
  // | teams            | taskwait        | +                                  |
  // | teams            | taskgroup       | +                                  |
  // | teams            | flush           | +                                  |
  // | teams            | ordered         | +                                  |
  // | teams            | atomic          | +                                  |
  // | teams            | target          | +                                  |
  // | teams            | target parallel | +                                  |
  // | teams            | target parallel | +                                  |
  // |                  | for             |                                    |
  // | teams            | target enter    | +                                  |
  // |                  | data            |                                    |
  // | teams            | target exit     | +                                  |
  // |                  | data            |                                    |
  // | teams            | teams           | +                                  |
  // | teams            | cancellation    |                                    |
  // |                  | point           |                                    |
  // | teams            | cancel          |                                    |
  // | teams            | taskloop        | +                                  |
  // | teams            | taskloop simd   | +                                  |
  // | teams            | distribute      | !                                  |
  // +------------------+-----------------+------------------------------------+
  // | taskloop         | parallel        | *                                  |
  // | taskloop         | for             | +                                  |
  // | taskloop         | for simd        | +                                  |
  // | taskloop         | master          | +                                  |
  // | taskloop         | critical        | *                                  |
  // | taskloop         | simd            | *                                  |
  // | taskloop         | sections        | +                                  |
  // | taskloop         | section         | +                                  |
  // | taskloop         | single          | +                                  |
  // | taskloop         | parallel for    | *                                  |
  // | taskloop         |parallel for simd| *                                  |
  // | taskloop         |parallel sections| *                                  |
  // | taskloop         | task            | *                                  |
  // | taskloop         | taskyield       | *                                  |
  // | taskloop         | barrier         | +                                  |
  // | taskloop         | taskwait        | *                                  |
  // | taskloop         | taskgroup       | *                                  |
  // | taskloop         | flush           | *                                  |
  // | taskloop         | ordered         | +                                  |
  // | taskloop         | atomic          | *                                  |
  // | taskloop         | target          | *                                  |
  // | taskloop         | target parallel | *                                  |
  // | taskloop         | target parallel | *                                  |
  // |                  | for             |                                    |
  // | taskloop         | target enter    | *                                  |
  // |                  | data            |                                    |
  // | taskloop         | target exit     | *                                  |
  // |                  | data            |                                    |
  // | taskloop         | teams           | +                                  |
  // | taskloop         | cancellation    |                                    |
  // |                  | point           |                                    |
  // | taskloop         | cancel          |                                    |
  // | taskloop         | taskloop        | *                                  |
  // | taskloop         | distribute      |                                    |
  // +------------------+-----------------+------------------------------------+
  // | taskloop simd    | parallel        |                                    |
  // | taskloop simd    | for             |                                    |
  // | taskloop simd    | for simd        |                                    |
  // | taskloop simd    | master          |                                    |
  // | taskloop simd    | critical        |                                    |
  // | taskloop simd    | simd            | *                                  |
  // | taskloop simd    | sections        |                                    |
  // | taskloop simd    | section         |                                    |
  // | taskloop simd    | single          |                                    |
  // | taskloop simd    | parallel for    |                                    |
  // | taskloop simd    |parallel for simd|                                    |
  // | taskloop simd    |parallel sections|                                    |
  // | taskloop simd    | task            |                                    |
  // | taskloop simd    | taskyield       |                                    |
  // | taskloop simd    | barrier         |                                    |
  // | taskloop simd    | taskwait        |                                    |
  // | taskloop simd    | taskgroup       |                                    |
  // | taskloop simd    | flush           |                                    |
  // | taskloop simd    | ordered         | + (with simd clause)               |
  // | taskloop simd    | atomic          |                                    |
  // | taskloop simd    | target          |                                    |
  // | taskloop simd    | target parallel |                                    |
  // | taskloop simd    | target parallel |                                    |
  // |                  | for             |                                    |
  // | taskloop simd    | target enter    |                                    |
  // |                  | data            |                                    |
  // | taskloop simd    | target exit     |                                    |
  // |                  | data            |                                    |
  // | taskloop simd    | teams           |                                    |
  // | taskloop simd    | cancellation    |                                    |
  // |                  | point           |                                    |
  // | taskloop simd    | cancel          |                                    |
  // | taskloop simd    | taskloop        |                                    |
  // | taskloop simd    | taskloop simd   |                                    |
  // | taskloop simd    | distribute      |                                    |
  // +------------------+-----------------+------------------------------------+
  // | distribute       | parallel        | *                                  |
  // | distribute       | for             | *                                  |
  // | distribute       | for simd        | *                                  |
  // | distribute       | master          | *                                  |
  // | distribute       | critical        | *                                  |
  // | distribute       | simd            | *                                  |
  // | distribute       | sections        | *                                  |
  // | distribute       | section         | *                                  |
  // | distribute       | single          | *                                  |
  // | distribute       | parallel for    | *                                  |
  // | distribute       |parallel for simd| *                                  |
  // | distribute       |parallel sections| *                                  |
  // | distribute       | task            | *                                  |
  // | distribute       | taskyield       | *                                  |
  // | distribute       | barrier         | *                                  |
  // | distribute       | taskwait        | *                                  |
  // | distribute       | taskgroup       | *                                  |
  // | distribute       | flush           | *                                  |
  // | distribute       | ordered         | +                                  |
  // | distribute       | atomic          | *                                  |
  // | distribute       | target          |                                    |
  // | distribute       | target parallel |                                    |
  // | distribute       | target parallel |                                    |
  // |                  | for             |                                    |
  // | distribute       | target enter    |                                    |
  // |                  | data            |                                    |
  // | distribute       | target exit     |                                    |
  // |                  | data            |                                    |
  // | distribute       | teams           |                                    |
  // | distribute       | cancellation    | +                                  |
  // |                  | point           |                                    |
  // | distribute       | cancel          | +                                  |
  // | distribute       | taskloop        | *                                  |
  // | distribute       | taskloop simd   | *                                  |
  // | distribute       | distribute      |                                    |
  // +------------------+-----------------+------------------------------------+
  if (Stack->getCurScope()) {
    auto ParentRegion = Stack->getParentDirective();
    auto OffendingRegion = ParentRegion;
    bool NestingProhibited = false;
    bool CloseNesting = true;
    enum {
      NoRecommend,
      ShouldBeInParallelRegion,
      ShouldBeInOrderedRegion,
      ShouldBeInTargetRegion,
      ShouldBeInTeamsRegion
    } Recommend = NoRecommend;
    if (isOpenMPSimdDirective(ParentRegion) && CurrentRegion != OMPD_ordered &&
        CurrentRegion != OMPD_simd) {
      // OpenMP [2.16, Nesting of Regions]
      // OpenMP constructs may not be nested inside a simd region.
      // OpenMP [2.8.1,simd Construct, Restrictions]
      // An ordered construct with the simd clause is the only OpenMP construct
      // that can appear in the simd region.
      SemaRef.Diag(StartLoc, diag::err_omp_prohibited_region_simd);
      return true;
    }
    if (ParentRegion == OMPD_atomic) {
      // OpenMP [2.16, Nesting of Regions]
      // OpenMP constructs may not be nested inside an atomic region.
      SemaRef.Diag(StartLoc, diag::err_omp_prohibited_region_atomic);
      return true;
    }
    if (CurrentRegion == OMPD_section) {
      // OpenMP [2.7.2, sections Construct, Restrictions]
      // Orphaned section directives are prohibited. That is, the section
      // directives must appear within the sections construct and must not be
      // encountered elsewhere in the sections region.
      if (ParentRegion != OMPD_sections &&
          ParentRegion != OMPD_parallel_sections) {
        SemaRef.Diag(StartLoc, diag::err_omp_orphaned_section_directive)
            << (ParentRegion != OMPD_unknown)
            << getOpenMPDirectiveName(ParentRegion);
        return true;
      }
      return false;
    }
    // Allow some constructs to be orphaned (they could be used in functions,
    // called from OpenMP regions with the required preconditions).
    if (ParentRegion == OMPD_unknown)
      return false;
    if (CurrentRegion == OMPD_cancellation_point ||
        CurrentRegion == OMPD_cancel) {
      // OpenMP [2.16, Nesting of Regions]
      // A cancellation point construct for which construct-type-clause is
      // taskgroup must be nested inside a task construct. A cancellation
      // point construct for which construct-type-clause is not taskgroup must
      // be closely nested inside an OpenMP construct that matches the type
      // specified in construct-type-clause.
      // A cancel construct for which construct-type-clause is taskgroup must be
      // nested inside a task construct. A cancel construct for which
      // construct-type-clause is not taskgroup must be closely nested inside an
      // OpenMP construct that matches the type specified in
      // construct-type-clause.
      NestingProhibited =
          !((CancelRegion == OMPD_parallel &&
             (ParentRegion == OMPD_parallel ||
              ParentRegion == OMPD_target_parallel)) ||
            (CancelRegion == OMPD_for &&
             (ParentRegion == OMPD_for || ParentRegion == OMPD_parallel_for ||
              ParentRegion == OMPD_target_parallel_for)) ||
            (CancelRegion == OMPD_taskgroup && ParentRegion == OMPD_task) ||
            (CancelRegion == OMPD_sections &&
             (ParentRegion == OMPD_section || ParentRegion == OMPD_sections ||
              ParentRegion == OMPD_parallel_sections)));
    } else if (CurrentRegion == OMPD_master) {
      // OpenMP [2.16, Nesting of Regions]
      // A master region may not be closely nested inside a worksharing,
      // atomic, or explicit task region.
      NestingProhibited = isOpenMPWorksharingDirective(ParentRegion) ||
                          ParentRegion == OMPD_task ||
                          isOpenMPTaskLoopDirective(ParentRegion);
    } else if (CurrentRegion == OMPD_critical && CurrentName.getName()) {
      // OpenMP [2.16, Nesting of Regions]
      // A critical region may not be nested (closely or otherwise) inside a
      // critical region with the same name. Note that this restriction is not
      // sufficient to prevent deadlock.
      SourceLocation PreviousCriticalLoc;
      bool DeadLock =
          Stack->hasDirective([CurrentName, &PreviousCriticalLoc](
                                  OpenMPDirectiveKind K,
                                  const DeclarationNameInfo &DNI,
                                  SourceLocation Loc)
                                  ->bool {
                                if (K == OMPD_critical &&
                                    DNI.getName() == CurrentName.getName()) {
                                  PreviousCriticalLoc = Loc;
                                  return true;
                                } else
                                  return false;
                              },
                              false /* skip top directive */);
      if (DeadLock) {
        SemaRef.Diag(StartLoc,
                     diag::err_omp_prohibited_region_critical_same_name)
            << CurrentName.getName();
        if (PreviousCriticalLoc.isValid())
          SemaRef.Diag(PreviousCriticalLoc,
                       diag::note_omp_previous_critical_region);
        return true;
      }
    } else if (CurrentRegion == OMPD_barrier) {
      // OpenMP [2.16, Nesting of Regions]
      // A barrier region may not be closely nested inside a worksharing,
      // explicit task, critical, ordered, atomic, or master region.
      NestingProhibited =
          isOpenMPWorksharingDirective(ParentRegion) ||
          ParentRegion == OMPD_task || ParentRegion == OMPD_master ||
          ParentRegion == OMPD_critical || ParentRegion == OMPD_ordered ||
          isOpenMPTaskLoopDirective(ParentRegion);
    } else if (isOpenMPWorksharingDirective(CurrentRegion) &&
               !isOpenMPParallelDirective(CurrentRegion)) {
      // OpenMP [2.16, Nesting of Regions]
      // A worksharing region may not be closely nested inside a worksharing,
      // explicit task, critical, ordered, atomic, or master region.
      NestingProhibited =
          isOpenMPWorksharingDirective(ParentRegion) ||
          ParentRegion == OMPD_task || ParentRegion == OMPD_master ||
          ParentRegion == OMPD_critical || ParentRegion == OMPD_ordered ||
          isOpenMPTaskLoopDirective(ParentRegion);
      Recommend = ShouldBeInParallelRegion;
    } else if (CurrentRegion == OMPD_ordered) {
      // OpenMP [2.16, Nesting of Regions]
      // An ordered region may not be closely nested inside a critical,
      // atomic, or explicit task region.
      // An ordered region must be closely nested inside a loop region (or
      // parallel loop region) with an ordered clause.
      // OpenMP [2.8.1,simd Construct, Restrictions]
      // An ordered construct with the simd clause is the only OpenMP construct
      // that can appear in the simd region.
      NestingProhibited = ParentRegion == OMPD_critical ||
                          ParentRegion == OMPD_task ||
                          isOpenMPTaskLoopDirective(ParentRegion) ||
                          !(isOpenMPSimdDirective(ParentRegion) ||
                            Stack->isParentOrderedRegion());
      Recommend = ShouldBeInOrderedRegion;
    } else if (isOpenMPTeamsDirective(CurrentRegion)) {
      // OpenMP [2.16, Nesting of Regions]
      // If specified, a teams construct must be contained within a target
      // construct.
      NestingProhibited = ParentRegion != OMPD_target;
      Recommend = ShouldBeInTargetRegion;
      Stack->setParentTeamsRegionLoc(Stack->getConstructLoc());
    }
    if (!NestingProhibited && isOpenMPTeamsDirective(ParentRegion)) {
      // OpenMP [2.16, Nesting of Regions]
      // distribute, parallel, parallel sections, parallel workshare, and the
      // parallel loop and parallel loop SIMD constructs are the only OpenMP
      // constructs that can be closely nested in the teams region.
      NestingProhibited = !isOpenMPParallelDirective(CurrentRegion) &&
                          !isOpenMPDistributeDirective(CurrentRegion);
      Recommend = ShouldBeInParallelRegion;
    }
    if (!NestingProhibited && isOpenMPDistributeDirective(CurrentRegion)) {
      // OpenMP 4.5 [2.17 Nesting of Regions]
      // The region associated with the distribute construct must be strictly
      // nested inside a teams region
      NestingProhibited = !isOpenMPTeamsDirective(ParentRegion);
      Recommend = ShouldBeInTeamsRegion;
    }
    if (!NestingProhibited &&
        (isOpenMPTargetExecutionDirective(CurrentRegion) ||
         isOpenMPTargetDataManagementDirective(CurrentRegion))) {
      // OpenMP 4.5 [2.17 Nesting of Regions]
      // If a target, target update, target data, target enter data, or
      // target exit data construct is encountered during execution of a
      // target region, the behavior is unspecified.
      NestingProhibited = Stack->hasDirective(
          [&OffendingRegion](OpenMPDirectiveKind K,
                             const DeclarationNameInfo &DNI,
                             SourceLocation Loc) -> bool {
            if (isOpenMPTargetExecutionDirective(K)) {
              OffendingRegion = K;
              return true;
            } else
              return false;
          },
          false /* don't skip top directive */);
      CloseNesting = false;
    }
    if (NestingProhibited) {
      SemaRef.Diag(StartLoc, diag::err_omp_prohibited_region)
          << CloseNesting << getOpenMPDirectiveName(OffendingRegion)
          << Recommend << getOpenMPDirectiveName(CurrentRegion);
      return true;
    }
  }
  return false;
}

static bool checkIfClauses(Sema &S, OpenMPDirectiveKind Kind,
                           ArrayRef<OMPClause *> Clauses,
                           ArrayRef<OpenMPDirectiveKind> AllowedNameModifiers) {
  bool ErrorFound = false;
  unsigned NamedModifiersNumber = 0;
  SmallVector<const OMPIfClause *, OMPC_unknown + 1> FoundNameModifiers(
      OMPD_unknown + 1);
  SmallVector<SourceLocation, 4> NameModifierLoc;
  for (const auto *C : Clauses) {
    if (const auto *IC = dyn_cast_or_null<OMPIfClause>(C)) {
      // At most one if clause without a directive-name-modifier can appear on
      // the directive.
      OpenMPDirectiveKind CurNM = IC->getNameModifier();
      if (FoundNameModifiers[CurNM]) {
        S.Diag(C->getLocStart(), diag::err_omp_more_one_clause)
            << getOpenMPDirectiveName(Kind) << getOpenMPClauseName(OMPC_if)
            << (CurNM != OMPD_unknown) << getOpenMPDirectiveName(CurNM);
        ErrorFound = true;
      } else if (CurNM != OMPD_unknown) {
        NameModifierLoc.push_back(IC->getNameModifierLoc());
        ++NamedModifiersNumber;
      }
      FoundNameModifiers[CurNM] = IC;
      if (CurNM == OMPD_unknown)
        continue;
      // Check if the specified name modifier is allowed for the current
      // directive.
      // At most one if clause with the particular directive-name-modifier can
      // appear on the directive.
      bool MatchFound = false;
      for (auto NM : AllowedNameModifiers) {
        if (CurNM == NM) {
          MatchFound = true;
          break;
        }
      }
      if (!MatchFound) {
        S.Diag(IC->getNameModifierLoc(),
               diag::err_omp_wrong_if_directive_name_modifier)
            << getOpenMPDirectiveName(CurNM) << getOpenMPDirectiveName(Kind);
        ErrorFound = true;
      }
    }
  }
  // If any if clause on the directive includes a directive-name-modifier then
  // all if clauses on the directive must include a directive-name-modifier.
  if (FoundNameModifiers[OMPD_unknown] && NamedModifiersNumber > 0) {
    if (NamedModifiersNumber == AllowedNameModifiers.size()) {
      S.Diag(FoundNameModifiers[OMPD_unknown]->getLocStart(),
             diag::err_omp_no_more_if_clause);
    } else {
      std::string Values;
      std::string Sep(", ");
      unsigned AllowedCnt = 0;
      unsigned TotalAllowedNum =
          AllowedNameModifiers.size() - NamedModifiersNumber;
      for (unsigned Cnt = 0, End = AllowedNameModifiers.size(); Cnt < End;
           ++Cnt) {
        OpenMPDirectiveKind NM = AllowedNameModifiers[Cnt];
        if (!FoundNameModifiers[NM]) {
          Values += "'";
          Values += getOpenMPDirectiveName(NM);
          Values += "'";
          if (AllowedCnt + 2 == TotalAllowedNum)
            Values += " or ";
          else if (AllowedCnt + 1 != TotalAllowedNum)
            Values += Sep;
          ++AllowedCnt;
        }
      }
      S.Diag(FoundNameModifiers[OMPD_unknown]->getCondition()->getLocStart(),
             diag::err_omp_unnamed_if_clause)
          << (TotalAllowedNum > 1) << Values;
    }
    for (auto Loc : NameModifierLoc) {
      S.Diag(Loc, diag::note_omp_previous_named_if_clause);
    }
    ErrorFound = true;
  }
  return ErrorFound;
}

StmtResult Sema::ActOnOpenMPExecutableDirective(
    OpenMPDirectiveKind Kind, const DeclarationNameInfo &DirName,
    OpenMPDirectiveKind CancelRegion, ArrayRef<OMPClause *> Clauses,
    Stmt *AStmt, SourceLocation StartLoc, SourceLocation EndLoc) {
  StmtResult Res = StmtError();
  if (CheckNestingOfRegions(*this, DSAStack, Kind, DirName, CancelRegion,
                            StartLoc))
    return StmtError();

  llvm::SmallVector<OMPClause *, 8> ClausesWithImplicit;
  llvm::DenseMap<ValueDecl *, Expr *> VarsWithInheritedDSA;
  bool ErrorFound = false;
  ClausesWithImplicit.append(Clauses.begin(), Clauses.end());
  if (AStmt) {
    assert(isa<CapturedStmt>(AStmt) && "Captured statement expected");

    // Check default data sharing attributes for referenced variables.
    DSAAttrChecker DSAChecker(DSAStack, *this, cast<CapturedStmt>(AStmt));
    DSAChecker.Visit(cast<CapturedStmt>(AStmt)->getCapturedStmt());
    if (DSAChecker.isErrorFound())
      return StmtError();
    // Generate list of implicitly defined firstprivate variables.
    VarsWithInheritedDSA = DSAChecker.getVarsWithInheritedDSA();

    if (!DSAChecker.getImplicitFirstprivate().empty()) {
      if (OMPClause *Implicit = ActOnOpenMPFirstprivateClause(
              DSAChecker.getImplicitFirstprivate(), SourceLocation(),
              SourceLocation(), SourceLocation())) {
        ClausesWithImplicit.push_back(Implicit);
        ErrorFound = cast<OMPFirstprivateClause>(Implicit)->varlist_size() !=
                     DSAChecker.getImplicitFirstprivate().size();
      } else
        ErrorFound = true;
    }
  }

  llvm::SmallVector<OpenMPDirectiveKind, 4> AllowedNameModifiers;
  switch (Kind) {
  case OMPD_parallel:
    Res = ActOnOpenMPParallelDirective(ClausesWithImplicit, AStmt, StartLoc,
                                       EndLoc);
    AllowedNameModifiers.push_back(OMPD_parallel);
    break;
  case OMPD_simd:
    Res = ActOnOpenMPSimdDirective(ClausesWithImplicit, AStmt, StartLoc, EndLoc,
                                   VarsWithInheritedDSA);
    break;
  case OMPD_for:
    Res = ActOnOpenMPForDirective(ClausesWithImplicit, AStmt, StartLoc, EndLoc,
                                  VarsWithInheritedDSA);
    break;
  case OMPD_for_simd:
    Res = ActOnOpenMPForSimdDirective(ClausesWithImplicit, AStmt, StartLoc,
                                      EndLoc, VarsWithInheritedDSA);
    break;
  case OMPD_sections:
    Res = ActOnOpenMPSectionsDirective(ClausesWithImplicit, AStmt, StartLoc,
                                       EndLoc);
    break;
  case OMPD_section:
    assert(ClausesWithImplicit.empty() &&
           "No clauses are allowed for 'omp section' directive");
    Res = ActOnOpenMPSectionDirective(AStmt, StartLoc, EndLoc);
    break;
  case OMPD_single:
    Res = ActOnOpenMPSingleDirective(ClausesWithImplicit, AStmt, StartLoc,
                                     EndLoc);
    break;
  case OMPD_master:
    assert(ClausesWithImplicit.empty() &&
           "No clauses are allowed for 'omp master' directive");
    Res = ActOnOpenMPMasterDirective(AStmt, StartLoc, EndLoc);
    break;
  case OMPD_critical:
    Res = ActOnOpenMPCriticalDirective(DirName, ClausesWithImplicit, AStmt,
                                       StartLoc, EndLoc);
    break;
  case OMPD_parallel_for:
    Res = ActOnOpenMPParallelForDirective(ClausesWithImplicit, AStmt, StartLoc,
                                          EndLoc, VarsWithInheritedDSA);
    AllowedNameModifiers.push_back(OMPD_parallel);
    break;
  case OMPD_parallel_for_simd:
    Res = ActOnOpenMPParallelForSimdDirective(
        ClausesWithImplicit, AStmt, StartLoc, EndLoc, VarsWithInheritedDSA);
    AllowedNameModifiers.push_back(OMPD_parallel);
    break;
  case OMPD_parallel_sections:
    Res = ActOnOpenMPParallelSectionsDirective(ClausesWithImplicit, AStmt,
                                               StartLoc, EndLoc);
    AllowedNameModifiers.push_back(OMPD_parallel);
    break;
  case OMPD_task:
    Res =
        ActOnOpenMPTaskDirective(ClausesWithImplicit, AStmt, StartLoc, EndLoc);
    AllowedNameModifiers.push_back(OMPD_task);
    break;
  case OMPD_taskyield:
    assert(ClausesWithImplicit.empty() &&
           "No clauses are allowed for 'omp taskyield' directive");
    assert(AStmt == nullptr &&
           "No associated statement allowed for 'omp taskyield' directive");
    Res = ActOnOpenMPTaskyieldDirective(StartLoc, EndLoc);
    break;
  case OMPD_barrier:
    assert(ClausesWithImplicit.empty() &&
           "No clauses are allowed for 'omp barrier' directive");
    assert(AStmt == nullptr &&
           "No associated statement allowed for 'omp barrier' directive");
    Res = ActOnOpenMPBarrierDirective(StartLoc, EndLoc);
    break;
  case OMPD_taskwait:
    assert(ClausesWithImplicit.empty() &&
           "No clauses are allowed for 'omp taskwait' directive");
    assert(AStmt == nullptr &&
           "No associated statement allowed for 'omp taskwait' directive");
    Res = ActOnOpenMPTaskwaitDirective(StartLoc, EndLoc);
    break;
  case OMPD_taskgroup:
    assert(ClausesWithImplicit.empty() &&
           "No clauses are allowed for 'omp taskgroup' directive");
    Res = ActOnOpenMPTaskgroupDirective(AStmt, StartLoc, EndLoc);
    break;
  case OMPD_flush:
    assert(AStmt == nullptr &&
           "No associated statement allowed for 'omp flush' directive");
    Res = ActOnOpenMPFlushDirective(ClausesWithImplicit, StartLoc, EndLoc);
    break;
  case OMPD_ordered:
    Res = ActOnOpenMPOrderedDirective(ClausesWithImplicit, AStmt, StartLoc,
                                      EndLoc);
    break;
  case OMPD_atomic:
    Res = ActOnOpenMPAtomicDirective(ClausesWithImplicit, AStmt, StartLoc,
                                     EndLoc);
    break;
  case OMPD_teams:
    Res =
        ActOnOpenMPTeamsDirective(ClausesWithImplicit, AStmt, StartLoc, EndLoc);
    break;
  case OMPD_target:
    Res = ActOnOpenMPTargetDirective(ClausesWithImplicit, AStmt, StartLoc,
                                     EndLoc);
    AllowedNameModifiers.push_back(OMPD_target);
    break;
  case OMPD_target_parallel:
    Res = ActOnOpenMPTargetParallelDirective(ClausesWithImplicit, AStmt,
                                             StartLoc, EndLoc);
    AllowedNameModifiers.push_back(OMPD_target);
    AllowedNameModifiers.push_back(OMPD_parallel);
    break;
  case OMPD_target_parallel_for:
    Res = ActOnOpenMPTargetParallelForDirective(
        ClausesWithImplicit, AStmt, StartLoc, EndLoc, VarsWithInheritedDSA);
    AllowedNameModifiers.push_back(OMPD_target);
    AllowedNameModifiers.push_back(OMPD_parallel);
    break;
  case OMPD_cancellation_point:
    assert(ClausesWithImplicit.empty() &&
           "No clauses are allowed for 'omp cancellation point' directive");
    assert(AStmt == nullptr && "No associated statement allowed for 'omp "
                               "cancellation point' directive");
    Res = ActOnOpenMPCancellationPointDirective(StartLoc, EndLoc, CancelRegion);
    break;
  case OMPD_cancel:
    assert(AStmt == nullptr &&
           "No associated statement allowed for 'omp cancel' directive");
    Res = ActOnOpenMPCancelDirective(ClausesWithImplicit, StartLoc, EndLoc,
                                     CancelRegion);
    AllowedNameModifiers.push_back(OMPD_cancel);
    break;
  case OMPD_target_data:
    Res = ActOnOpenMPTargetDataDirective(ClausesWithImplicit, AStmt, StartLoc,
                                         EndLoc);
    AllowedNameModifiers.push_back(OMPD_target_data);
    break;
  case OMPD_target_enter_data:
    Res = ActOnOpenMPTargetEnterDataDirective(ClausesWithImplicit, StartLoc,
                                              EndLoc);
    AllowedNameModifiers.push_back(OMPD_target_enter_data);
    break;
  case OMPD_target_exit_data:
    Res = ActOnOpenMPTargetExitDataDirective(ClausesWithImplicit, StartLoc,
                                             EndLoc);
    AllowedNameModifiers.push_back(OMPD_target_exit_data);
    break;
  case OMPD_taskloop:
    Res = ActOnOpenMPTaskLoopDirective(ClausesWithImplicit, AStmt, StartLoc,
                                       EndLoc, VarsWithInheritedDSA);
    AllowedNameModifiers.push_back(OMPD_taskloop);
    break;
  case OMPD_taskloop_simd:
    Res = ActOnOpenMPTaskLoopSimdDirective(ClausesWithImplicit, AStmt, StartLoc,
                                           EndLoc, VarsWithInheritedDSA);
    AllowedNameModifiers.push_back(OMPD_taskloop);
    break;
  case OMPD_distribute:
    Res = ActOnOpenMPDistributeDirective(ClausesWithImplicit, AStmt, StartLoc,
                                         EndLoc, VarsWithInheritedDSA);
    break;
  case OMPD_declare_target:
  case OMPD_end_declare_target:
  case OMPD_threadprivate:
  case OMPD_declare_reduction:
  case OMPD_declare_simd:
    llvm_unreachable("OpenMP Directive is not allowed");
  case OMPD_unknown:
    llvm_unreachable("Unknown OpenMP directive");
  }

  for (auto P : VarsWithInheritedDSA) {
    Diag(P.second->getExprLoc(), diag::err_omp_no_dsa_for_variable)
        << P.first << P.second->getSourceRange();
  }
  ErrorFound = !VarsWithInheritedDSA.empty() || ErrorFound;

  if (!AllowedNameModifiers.empty())
    ErrorFound = checkIfClauses(*this, Kind, Clauses, AllowedNameModifiers) ||
                 ErrorFound;

  if (ErrorFound)
    return StmtError();
  return Res;
}

<<<<<<< HEAD
Sema::DeclGroupPtrTy
Sema::ActOnOpenMPDeclareSimdDirective(DeclGroupPtrTy DG,
                                      OMPDeclareSimdDeclAttr::BranchStateTy BS,
                                      Expr *Simdlen, SourceRange SR) {
=======
Sema::DeclGroupPtrTy Sema::ActOnOpenMPDeclareSimdDirective(
    DeclGroupPtrTy DG, OMPDeclareSimdDeclAttr::BranchStateTy BS, Expr *Simdlen,
    ArrayRef<Expr *> Uniforms, ArrayRef<Expr *> Aligneds,
    ArrayRef<Expr *> Alignments, SourceRange SR) {
  assert(Aligneds.size() == Alignments.size());
>>>>>>> d93d376b
  if (!DG || DG.get().isNull())
    return DeclGroupPtrTy();

  if (!DG.get().isSingleDecl()) {
    Diag(SR.getBegin(), diag::err_omp_single_decl_in_declare_simd);
    return DG;
  }
  auto *ADecl = DG.get().getSingleDecl();
  if (auto *FTD = dyn_cast<FunctionTemplateDecl>(ADecl))
    ADecl = FTD->getTemplatedDecl();

  if (!isa<FunctionDecl>(ADecl)) {
    Diag(ADecl->getLocation(), diag::err_omp_function_expected)
        << ADecl->getDeclContext()->isFileContext();
    return DeclGroupPtrTy();
  }

  // OpenMP [2.8.2, declare simd construct, Description]
  // The parameter of the simdlen clause must be a constant positive integer
  // expression.
  ExprResult SL;
  if (Simdlen) {
    SL = VerifyPositiveIntegerConstantInClause(Simdlen, OMPC_simdlen);
    if (SL.isInvalid())
      return DG;
  }
<<<<<<< HEAD
  auto *NewAttr =
      OMPDeclareSimdDeclAttr::CreateImplicit(Context, BS, SL.get(), SR);
=======
  // OpenMP [2.8.2, declare simd construct, Description]
  // The aligned clause declares that the object to which each list item points
  // is aligned to the number of bytes expressed in the optional parameter of
  // the aligned clause.
  // The special this pointer can be used as if was one of the arguments to the
  // function in any of the linear, aligned, or uniform clauses.
  // The type of list items appearing in the aligned clause must be array,
  // pointer, reference to array, or reference to pointer.
  llvm::DenseMap<Decl *, Expr *> AlignedArgs;
  Expr *AlignedThis = nullptr;
  for (auto *E : Aligneds) {
    E = E->IgnoreParenImpCasts();
    if (auto *DRE = dyn_cast<DeclRefExpr>(E))
      if (auto *PVD = dyn_cast<ParmVarDecl>(DRE->getDecl())) {
        auto *CanonPVD = PVD->getCanonicalDecl();
        if (FD->getNumParams() > PVD->getFunctionScopeIndex() &&
            FD->getParamDecl(PVD->getFunctionScopeIndex())
                    ->getCanonicalDecl() == CanonPVD) {
          // OpenMP  [2.8.1, simd construct, Restrictions]
          // A list-item cannot appear in more than one aligned clause.
          if (AlignedArgs.count(CanonPVD) > 0) {
            Diag(E->getExprLoc(), diag::err_omp_aligned_twice)
                << 1 << E->getSourceRange();
            Diag(AlignedArgs[CanonPVD]->getExprLoc(),
                 diag::note_omp_explicit_dsa)
                << getOpenMPClauseName(OMPC_aligned);
            continue;
          }
          AlignedArgs[CanonPVD] = E;
          QualType QTy = PVD->getType()
                             .getNonReferenceType()
                             .getUnqualifiedType()
                             .getCanonicalType();
          const Type *Ty = QTy.getTypePtrOrNull();
          if (!Ty || (!Ty->isArrayType() && !Ty->isPointerType())) {
            Diag(E->getExprLoc(), diag::err_omp_aligned_expected_array_or_ptr)
                << QTy << getLangOpts().CPlusPlus << E->getSourceRange();
            Diag(PVD->getLocation(), diag::note_previous_decl) << PVD;
          }
          continue;
        }
      }
    if (isa<CXXThisExpr>(E)) {
      if (AlignedThis) {
        Diag(E->getExprLoc(), diag::err_omp_aligned_twice)
            << 2 << E->getSourceRange();
        Diag(AlignedThis->getExprLoc(), diag::note_omp_explicit_dsa)
            << getOpenMPClauseName(OMPC_aligned);
      }
      AlignedThis = E;
      continue;
    }
    Diag(E->getExprLoc(), diag::err_omp_param_or_this_in_clause)
        << FD->getDeclName() << (isa<CXXMethodDecl>(ADecl) ? 1 : 0);
  }
  // The optional parameter of the aligned clause, alignment, must be a constant
  // positive integer expression. If no optional parameter is specified,
  // implementation-defined default alignments for SIMD instructions on the
  // target platforms are assumed.
  SmallVector<Expr *, 4> NewAligns;
  for (auto *E : Alignments) {
    ExprResult Align;
    if (E)
      Align = VerifyPositiveIntegerConstantInClause(E, OMPC_aligned);
    NewAligns.push_back(Align.get());
  }
  auto *NewAttr = OMPDeclareSimdDeclAttr::CreateImplicit(
      Context, BS, SL.get(), const_cast<Expr **>(Uniforms.data()),
      Uniforms.size(), const_cast<Expr **>(Aligneds.data()), Aligneds.size(),
      const_cast<Expr **>(NewAligns.data()), NewAligns.size(), SR);
>>>>>>> d93d376b
  ADecl->addAttr(NewAttr);
  return ConvertDeclToDeclGroup(ADecl);
}

StmtResult Sema::ActOnOpenMPParallelDirective(ArrayRef<OMPClause *> Clauses,
                                              Stmt *AStmt,
                                              SourceLocation StartLoc,
                                              SourceLocation EndLoc) {
  if (!AStmt)
    return StmtError();

  CapturedStmt *CS = cast<CapturedStmt>(AStmt);
  // 1.2.2 OpenMP Language Terminology
  // Structured block - An executable statement with a single entry at the
  // top and a single exit at the bottom.
  // The point of exit cannot be a branch out of the structured block.
  // longjmp() and throw() must not violate the entry/exit criteria.
  CS->getCapturedDecl()->setNothrow();

  getCurFunction()->setHasBranchProtectedScope();

  return OMPParallelDirective::Create(Context, StartLoc, EndLoc, Clauses, AStmt,
                                      DSAStack->isCancelRegion());
}

namespace {
/// \brief Helper class for checking canonical form of the OpenMP loops and
/// extracting iteration space of each loop in the loop nest, that will be used
/// for IR generation.
class OpenMPIterationSpaceChecker {
  /// \brief Reference to Sema.
  Sema &SemaRef;
  /// \brief A location for diagnostics (when there is no some better location).
  SourceLocation DefaultLoc;
  /// \brief A location for diagnostics (when increment is not compatible).
  SourceLocation ConditionLoc;
  /// \brief A source location for referring to loop init later.
  SourceRange InitSrcRange;
  /// \brief A source location for referring to condition later.
  SourceRange ConditionSrcRange;
  /// \brief A source location for referring to increment later.
  SourceRange IncrementSrcRange;
  /// \brief Loop variable.
  ValueDecl *LCDecl = nullptr;
  /// \brief Reference to loop variable.
  Expr *LCRef = nullptr;
  /// \brief Lower bound (initializer for the var).
  Expr *LB = nullptr;
  /// \brief Upper bound.
  Expr *UB = nullptr;
  /// \brief Loop step (increment).
  Expr *Step = nullptr;
  /// \brief This flag is true when condition is one of:
  ///   Var <  UB
  ///   Var <= UB
  ///   UB  >  Var
  ///   UB  >= Var
  bool TestIsLessOp = false;
  /// \brief This flag is true when condition is strict ( < or > ).
  bool TestIsStrictOp = false;
  /// \brief This flag is true when step is subtracted on each iteration.
  bool SubtractStep = false;

public:
  OpenMPIterationSpaceChecker(Sema &SemaRef, SourceLocation DefaultLoc)
      : SemaRef(SemaRef), DefaultLoc(DefaultLoc), ConditionLoc(DefaultLoc) {}
  /// \brief Check init-expr for canonical loop form and save loop counter
  /// variable - #Var and its initialization value - #LB.
  bool CheckInit(Stmt *S, bool EmitDiags = true);
  /// \brief Check test-expr for canonical form, save upper-bound (#UB), flags
  /// for less/greater and for strict/non-strict comparison.
  bool CheckCond(Expr *S);
  /// \brief Check incr-expr for canonical loop form and return true if it
  /// does not conform, otherwise save loop step (#Step).
  bool CheckInc(Expr *S);
  /// \brief Return the loop counter variable.
  ValueDecl *GetLoopDecl() const { return LCDecl; }
  /// \brief Return the reference expression to loop counter variable.
  Expr *GetLoopDeclRefExpr() const { return LCRef; }
  /// \brief Source range of the loop init.
  SourceRange GetInitSrcRange() const { return InitSrcRange; }
  /// \brief Source range of the loop condition.
  SourceRange GetConditionSrcRange() const { return ConditionSrcRange; }
  /// \brief Source range of the loop increment.
  SourceRange GetIncrementSrcRange() const { return IncrementSrcRange; }
  /// \brief True if the step should be subtracted.
  bool ShouldSubtractStep() const { return SubtractStep; }
  /// \brief Build the expression to calculate the number of iterations.
  Expr *
  BuildNumIterations(Scope *S, const bool LimitedType,
                     llvm::MapVector<Expr *, DeclRefExpr *> &Captures) const;
  /// \brief Build the precondition expression for the loops.
  Expr *BuildPreCond(Scope *S, Expr *Cond,
                     llvm::MapVector<Expr *, DeclRefExpr *> &Captures) const;
  /// \brief Build reference expression to the counter be used for codegen.
  DeclRefExpr *
  BuildCounterVar(llvm::MapVector<Expr *, DeclRefExpr *> &Captures) const;
  /// \brief Build reference expression to the private counter be used for
  /// codegen.
  Expr *BuildPrivateCounterVar() const;
  /// \brief Build initization of the counter be used for codegen.
  Expr *BuildCounterInit() const;
  /// \brief Build step of the counter be used for codegen.
  Expr *BuildCounterStep() const;
  /// \brief Return true if any expression is dependent.
  bool Dependent() const;

private:
  /// \brief Check the right-hand side of an assignment in the increment
  /// expression.
  bool CheckIncRHS(Expr *RHS);
  /// \brief Helper to set loop counter variable and its initializer.
  bool SetLCDeclAndLB(ValueDecl *NewLCDecl, Expr *NewDeclRefExpr, Expr *NewLB);
  /// \brief Helper to set upper bound.
  bool SetUB(Expr *NewUB, bool LessOp, bool StrictOp, SourceRange SR,
             SourceLocation SL);
  /// \brief Helper to set loop increment.
  bool SetStep(Expr *NewStep, bool Subtract);
};

bool OpenMPIterationSpaceChecker::Dependent() const {
  if (!LCDecl) {
    assert(!LB && !UB && !Step);
    return false;
  }
  return LCDecl->getType()->isDependentType() ||
         (LB && LB->isValueDependent()) || (UB && UB->isValueDependent()) ||
         (Step && Step->isValueDependent());
}

static Expr *getExprAsWritten(Expr *E) {
  if (auto *ExprTemp = dyn_cast<ExprWithCleanups>(E))
    E = ExprTemp->getSubExpr();

  if (auto *MTE = dyn_cast<MaterializeTemporaryExpr>(E))
    E = MTE->GetTemporaryExpr();

  while (auto *Binder = dyn_cast<CXXBindTemporaryExpr>(E))
    E = Binder->getSubExpr();

  if (auto *ICE = dyn_cast<ImplicitCastExpr>(E))
    E = ICE->getSubExprAsWritten();
  return E->IgnoreParens();
}

bool OpenMPIterationSpaceChecker::SetLCDeclAndLB(ValueDecl *NewLCDecl,
                                                 Expr *NewLCRefExpr,
                                                 Expr *NewLB) {
  // State consistency checking to ensure correct usage.
  assert(LCDecl == nullptr && LB == nullptr && LCRef == nullptr &&
         UB == nullptr && Step == nullptr && !TestIsLessOp && !TestIsStrictOp);
  if (!NewLCDecl || !NewLB)
    return true;
  LCDecl = getCanonicalDecl(NewLCDecl);
  LCRef = NewLCRefExpr;
  if (auto *CE = dyn_cast_or_null<CXXConstructExpr>(NewLB))
    if (const CXXConstructorDecl *Ctor = CE->getConstructor())
      if ((Ctor->isCopyOrMoveConstructor() ||
           Ctor->isConvertingConstructor(/*AllowExplicit=*/false)) &&
          CE->getNumArgs() > 0 && CE->getArg(0) != nullptr)
        NewLB = CE->getArg(0)->IgnoreParenImpCasts();
  LB = NewLB;
  return false;
}

bool OpenMPIterationSpaceChecker::SetUB(Expr *NewUB, bool LessOp, bool StrictOp,
                                        SourceRange SR, SourceLocation SL) {
  // State consistency checking to ensure correct usage.
  assert(LCDecl != nullptr && LB != nullptr && UB == nullptr &&
         Step == nullptr && !TestIsLessOp && !TestIsStrictOp);
  if (!NewUB)
    return true;
  UB = NewUB;
  TestIsLessOp = LessOp;
  TestIsStrictOp = StrictOp;
  ConditionSrcRange = SR;
  ConditionLoc = SL;
  return false;
}

bool OpenMPIterationSpaceChecker::SetStep(Expr *NewStep, bool Subtract) {
  // State consistency checking to ensure correct usage.
  assert(LCDecl != nullptr && LB != nullptr && Step == nullptr);
  if (!NewStep)
    return true;
  if (!NewStep->isValueDependent()) {
    // Check that the step is integer expression.
    SourceLocation StepLoc = NewStep->getLocStart();
    ExprResult Val =
        SemaRef.PerformOpenMPImplicitIntegerConversion(StepLoc, NewStep);
    if (Val.isInvalid())
      return true;
    NewStep = Val.get();

    // OpenMP [2.6, Canonical Loop Form, Restrictions]
    //  If test-expr is of form var relational-op b and relational-op is < or
    //  <= then incr-expr must cause var to increase on each iteration of the
    //  loop. If test-expr is of form var relational-op b and relational-op is
    //  > or >= then incr-expr must cause var to decrease on each iteration of
    //  the loop.
    //  If test-expr is of form b relational-op var and relational-op is < or
    //  <= then incr-expr must cause var to decrease on each iteration of the
    //  loop. If test-expr is of form b relational-op var and relational-op is
    //  > or >= then incr-expr must cause var to increase on each iteration of
    //  the loop.
    llvm::APSInt Result;
    bool IsConstant = NewStep->isIntegerConstantExpr(Result, SemaRef.Context);
    bool IsUnsigned = !NewStep->getType()->hasSignedIntegerRepresentation();
    bool IsConstNeg =
        IsConstant && Result.isSigned() && (Subtract != Result.isNegative());
    bool IsConstPos =
        IsConstant && Result.isSigned() && (Subtract == Result.isNegative());
    bool IsConstZero = IsConstant && !Result.getBoolValue();
    if (UB && (IsConstZero ||
               (TestIsLessOp ? (IsConstNeg || (IsUnsigned && Subtract))
                             : (IsConstPos || (IsUnsigned && !Subtract))))) {
      SemaRef.Diag(NewStep->getExprLoc(),
                   diag::err_omp_loop_incr_not_compatible)
          << LCDecl << TestIsLessOp << NewStep->getSourceRange();
      SemaRef.Diag(ConditionLoc,
                   diag::note_omp_loop_cond_requres_compatible_incr)
          << TestIsLessOp << ConditionSrcRange;
      return true;
    }
    if (TestIsLessOp == Subtract) {
      NewStep = SemaRef.CreateBuiltinUnaryOp(NewStep->getExprLoc(), UO_Minus,
                                             NewStep).get();
      Subtract = !Subtract;
    }
  }

  Step = NewStep;
  SubtractStep = Subtract;
  return false;
}

bool OpenMPIterationSpaceChecker::CheckInit(Stmt *S, bool EmitDiags) {
  // Check init-expr for canonical loop form and save loop counter
  // variable - #Var and its initialization value - #LB.
  // OpenMP [2.6] Canonical loop form. init-expr may be one of the following:
  //   var = lb
  //   integer-type var = lb
  //   random-access-iterator-type var = lb
  //   pointer-type var = lb
  //
  if (!S) {
    if (EmitDiags) {
      SemaRef.Diag(DefaultLoc, diag::err_omp_loop_not_canonical_init);
    }
    return true;
  }
  InitSrcRange = S->getSourceRange();
  if (Expr *E = dyn_cast<Expr>(S))
    S = E->IgnoreParens();
  if (auto BO = dyn_cast<BinaryOperator>(S)) {
    if (BO->getOpcode() == BO_Assign) {
      auto *LHS = BO->getLHS()->IgnoreParens();
      if (auto *DRE = dyn_cast<DeclRefExpr>(LHS)) {
        if (auto *CED = dyn_cast<OMPCapturedExprDecl>(DRE->getDecl()))
          if (auto *ME = dyn_cast<MemberExpr>(getExprAsWritten(CED->getInit())))
            return SetLCDeclAndLB(ME->getMemberDecl(), ME, BO->getRHS());
        return SetLCDeclAndLB(DRE->getDecl(), DRE, BO->getRHS());
      }
      if (auto *ME = dyn_cast<MemberExpr>(LHS)) {
        if (ME->isArrow() &&
            isa<CXXThisExpr>(ME->getBase()->IgnoreParenImpCasts()))
          return SetLCDeclAndLB(ME->getMemberDecl(), ME, BO->getRHS());
      }
    }
  } else if (auto DS = dyn_cast<DeclStmt>(S)) {
    if (DS->isSingleDecl()) {
      if (auto Var = dyn_cast_or_null<VarDecl>(DS->getSingleDecl())) {
        if (Var->hasInit() && !Var->getType()->isReferenceType()) {
          // Accept non-canonical init form here but emit ext. warning.
          if (Var->getInitStyle() != VarDecl::CInit && EmitDiags)
            SemaRef.Diag(S->getLocStart(),
                         diag::ext_omp_loop_not_canonical_init)
                << S->getSourceRange();
          return SetLCDeclAndLB(Var, nullptr, Var->getInit());
        }
      }
    }
  } else if (auto CE = dyn_cast<CXXOperatorCallExpr>(S)) {
    if (CE->getOperator() == OO_Equal) {
      auto *LHS = CE->getArg(0);
      if (auto DRE = dyn_cast<DeclRefExpr>(LHS)) {
        if (auto *CED = dyn_cast<OMPCapturedExprDecl>(DRE->getDecl()))
          if (auto *ME = dyn_cast<MemberExpr>(getExprAsWritten(CED->getInit())))
            return SetLCDeclAndLB(ME->getMemberDecl(), ME, BO->getRHS());
        return SetLCDeclAndLB(DRE->getDecl(), DRE, CE->getArg(1));
      }
      if (auto *ME = dyn_cast<MemberExpr>(LHS)) {
        if (ME->isArrow() &&
            isa<CXXThisExpr>(ME->getBase()->IgnoreParenImpCasts()))
          return SetLCDeclAndLB(ME->getMemberDecl(), ME, BO->getRHS());
      }
    }
  }

  if (Dependent() || SemaRef.CurContext->isDependentContext())
    return false;
  if (EmitDiags) {
    SemaRef.Diag(S->getLocStart(), diag::err_omp_loop_not_canonical_init)
        << S->getSourceRange();
  }
  return true;
}

/// \brief Ignore parenthesizes, implicit casts, copy constructor and return the
/// variable (which may be the loop variable) if possible.
static const ValueDecl *GetInitLCDecl(Expr *E) {
  if (!E)
    return nullptr;
  E = getExprAsWritten(E);
  if (auto *CE = dyn_cast_or_null<CXXConstructExpr>(E))
    if (const CXXConstructorDecl *Ctor = CE->getConstructor())
      if ((Ctor->isCopyOrMoveConstructor() ||
           Ctor->isConvertingConstructor(/*AllowExplicit=*/false)) &&
          CE->getNumArgs() > 0 && CE->getArg(0) != nullptr)
        E = CE->getArg(0)->IgnoreParenImpCasts();
  if (auto *DRE = dyn_cast_or_null<DeclRefExpr>(E)) {
    if (auto *VD = dyn_cast<VarDecl>(DRE->getDecl())) {
      if (auto *CED = dyn_cast<OMPCapturedExprDecl>(VD))
        if (auto *ME = dyn_cast<MemberExpr>(getExprAsWritten(CED->getInit())))
          return getCanonicalDecl(ME->getMemberDecl());
      return getCanonicalDecl(VD);
    }
  }
  if (auto *ME = dyn_cast_or_null<MemberExpr>(E))
    if (ME->isArrow() && isa<CXXThisExpr>(ME->getBase()->IgnoreParenImpCasts()))
      return getCanonicalDecl(ME->getMemberDecl());
  return nullptr;
}

bool OpenMPIterationSpaceChecker::CheckCond(Expr *S) {
  // Check test-expr for canonical form, save upper-bound UB, flags for
  // less/greater and for strict/non-strict comparison.
  // OpenMP [2.6] Canonical loop form. Test-expr may be one of the following:
  //   var relational-op b
  //   b relational-op var
  //
  if (!S) {
    SemaRef.Diag(DefaultLoc, diag::err_omp_loop_not_canonical_cond) << LCDecl;
    return true;
  }
  S = getExprAsWritten(S);
  SourceLocation CondLoc = S->getLocStart();
  if (auto BO = dyn_cast<BinaryOperator>(S)) {
    if (BO->isRelationalOp()) {
      if (GetInitLCDecl(BO->getLHS()) == LCDecl)
        return SetUB(BO->getRHS(),
                     (BO->getOpcode() == BO_LT || BO->getOpcode() == BO_LE),
                     (BO->getOpcode() == BO_LT || BO->getOpcode() == BO_GT),
                     BO->getSourceRange(), BO->getOperatorLoc());
      if (GetInitLCDecl(BO->getRHS()) == LCDecl)
        return SetUB(BO->getLHS(),
                     (BO->getOpcode() == BO_GT || BO->getOpcode() == BO_GE),
                     (BO->getOpcode() == BO_LT || BO->getOpcode() == BO_GT),
                     BO->getSourceRange(), BO->getOperatorLoc());
    }
  } else if (auto CE = dyn_cast<CXXOperatorCallExpr>(S)) {
    if (CE->getNumArgs() == 2) {
      auto Op = CE->getOperator();
      switch (Op) {
      case OO_Greater:
      case OO_GreaterEqual:
      case OO_Less:
      case OO_LessEqual:
        if (GetInitLCDecl(CE->getArg(0)) == LCDecl)
          return SetUB(CE->getArg(1), Op == OO_Less || Op == OO_LessEqual,
                       Op == OO_Less || Op == OO_Greater, CE->getSourceRange(),
                       CE->getOperatorLoc());
        if (GetInitLCDecl(CE->getArg(1)) == LCDecl)
          return SetUB(CE->getArg(0), Op == OO_Greater || Op == OO_GreaterEqual,
                       Op == OO_Less || Op == OO_Greater, CE->getSourceRange(),
                       CE->getOperatorLoc());
        break;
      default:
        break;
      }
    }
  }
  if (Dependent() || SemaRef.CurContext->isDependentContext())
    return false;
  SemaRef.Diag(CondLoc, diag::err_omp_loop_not_canonical_cond)
      << S->getSourceRange() << LCDecl;
  return true;
}

bool OpenMPIterationSpaceChecker::CheckIncRHS(Expr *RHS) {
  // RHS of canonical loop form increment can be:
  //   var + incr
  //   incr + var
  //   var - incr
  //
  RHS = RHS->IgnoreParenImpCasts();
  if (auto BO = dyn_cast<BinaryOperator>(RHS)) {
    if (BO->isAdditiveOp()) {
      bool IsAdd = BO->getOpcode() == BO_Add;
      if (GetInitLCDecl(BO->getLHS()) == LCDecl)
        return SetStep(BO->getRHS(), !IsAdd);
      if (IsAdd && GetInitLCDecl(BO->getRHS()) == LCDecl)
        return SetStep(BO->getLHS(), false);
    }
  } else if (auto CE = dyn_cast<CXXOperatorCallExpr>(RHS)) {
    bool IsAdd = CE->getOperator() == OO_Plus;
    if ((IsAdd || CE->getOperator() == OO_Minus) && CE->getNumArgs() == 2) {
      if (GetInitLCDecl(CE->getArg(0)) == LCDecl)
        return SetStep(CE->getArg(1), !IsAdd);
      if (IsAdd && GetInitLCDecl(CE->getArg(1)) == LCDecl)
        return SetStep(CE->getArg(0), false);
    }
  }
  if (Dependent() || SemaRef.CurContext->isDependentContext())
    return false;
  SemaRef.Diag(RHS->getLocStart(), diag::err_omp_loop_not_canonical_incr)
      << RHS->getSourceRange() << LCDecl;
  return true;
}

bool OpenMPIterationSpaceChecker::CheckInc(Expr *S) {
  // Check incr-expr for canonical loop form and return true if it
  // does not conform.
  // OpenMP [2.6] Canonical loop form. Test-expr may be one of the following:
  //   ++var
  //   var++
  //   --var
  //   var--
  //   var += incr
  //   var -= incr
  //   var = var + incr
  //   var = incr + var
  //   var = var - incr
  //
  if (!S) {
    SemaRef.Diag(DefaultLoc, diag::err_omp_loop_not_canonical_incr) << LCDecl;
    return true;
  }
  IncrementSrcRange = S->getSourceRange();
  S = S->IgnoreParens();
  if (auto UO = dyn_cast<UnaryOperator>(S)) {
    if (UO->isIncrementDecrementOp() &&
        GetInitLCDecl(UO->getSubExpr()) == LCDecl)
      return SetStep(
          SemaRef.ActOnIntegerConstant(UO->getLocStart(),
                                       (UO->isDecrementOp() ? -1 : 1)).get(),
          false);
  } else if (auto BO = dyn_cast<BinaryOperator>(S)) {
    switch (BO->getOpcode()) {
    case BO_AddAssign:
    case BO_SubAssign:
      if (GetInitLCDecl(BO->getLHS()) == LCDecl)
        return SetStep(BO->getRHS(), BO->getOpcode() == BO_SubAssign);
      break;
    case BO_Assign:
      if (GetInitLCDecl(BO->getLHS()) == LCDecl)
        return CheckIncRHS(BO->getRHS());
      break;
    default:
      break;
    }
  } else if (auto CE = dyn_cast<CXXOperatorCallExpr>(S)) {
    switch (CE->getOperator()) {
    case OO_PlusPlus:
    case OO_MinusMinus:
      if (GetInitLCDecl(CE->getArg(0)) == LCDecl)
        return SetStep(
            SemaRef.ActOnIntegerConstant(
                        CE->getLocStart(),
                        ((CE->getOperator() == OO_MinusMinus) ? -1 : 1)).get(),
            false);
      break;
    case OO_PlusEqual:
    case OO_MinusEqual:
      if (GetInitLCDecl(CE->getArg(0)) == LCDecl)
        return SetStep(CE->getArg(1), CE->getOperator() == OO_MinusEqual);
      break;
    case OO_Equal:
      if (GetInitLCDecl(CE->getArg(0)) == LCDecl)
        return CheckIncRHS(CE->getArg(1));
      break;
    default:
      break;
    }
  }
  if (Dependent() || SemaRef.CurContext->isDependentContext())
    return false;
  SemaRef.Diag(S->getLocStart(), diag::err_omp_loop_not_canonical_incr)
      << S->getSourceRange() << LCDecl;
  return true;
}

static ExprResult
tryBuildCapture(Sema &SemaRef, Expr *Capture,
                llvm::MapVector<Expr *, DeclRefExpr *> &Captures) {
  if (Capture->isEvaluatable(SemaRef.Context, Expr::SE_AllowSideEffects))
    return SemaRef.PerformImplicitConversion(
        Capture->IgnoreImpCasts(), Capture->getType(), Sema::AA_Converting,
        /*AllowExplicit=*/true);
  auto I = Captures.find(Capture);
  if (I != Captures.end())
    return buildCapture(SemaRef, Capture, I->second);
  DeclRefExpr *Ref = nullptr;
  ExprResult Res = buildCapture(SemaRef, Capture, Ref);
  Captures[Capture] = Ref;
  return Res;
}

/// \brief Build the expression to calculate the number of iterations.
Expr *OpenMPIterationSpaceChecker::BuildNumIterations(
    Scope *S, const bool LimitedType,
    llvm::MapVector<Expr *, DeclRefExpr *> &Captures) const {
  ExprResult Diff;
  auto VarType = LCDecl->getType().getNonReferenceType();
  if (VarType->isIntegerType() || VarType->isPointerType() ||
      SemaRef.getLangOpts().CPlusPlus) {
    // Upper - Lower
    auto *UBExpr = TestIsLessOp ? UB : LB;
    auto *LBExpr = TestIsLessOp ? LB : UB;
    Expr *Upper = tryBuildCapture(SemaRef, UBExpr, Captures).get();
    Expr *Lower = tryBuildCapture(SemaRef, LBExpr, Captures).get();
    if (!Upper || !Lower)
      return nullptr;

    Diff = SemaRef.BuildBinOp(S, DefaultLoc, BO_Sub, Upper, Lower);

    if (!Diff.isUsable() && VarType->getAsCXXRecordDecl()) {
      // BuildBinOp already emitted error, this one is to point user to upper
      // and lower bound, and to tell what is passed to 'operator-'.
      SemaRef.Diag(Upper->getLocStart(), diag::err_omp_loop_diff_cxx)
          << Upper->getSourceRange() << Lower->getSourceRange();
      return nullptr;
    }
  }

  if (!Diff.isUsable())
    return nullptr;

  // Upper - Lower [- 1]
  if (TestIsStrictOp)
    Diff = SemaRef.BuildBinOp(
        S, DefaultLoc, BO_Sub, Diff.get(),
        SemaRef.ActOnIntegerConstant(SourceLocation(), 1).get());
  if (!Diff.isUsable())
    return nullptr;

  // Upper - Lower [- 1] + Step
  auto NewStep = tryBuildCapture(SemaRef, Step, Captures);
  if (!NewStep.isUsable())
    return nullptr;
  Diff = SemaRef.BuildBinOp(S, DefaultLoc, BO_Add, Diff.get(), NewStep.get());
  if (!Diff.isUsable())
    return nullptr;

  // Parentheses (for dumping/debugging purposes only).
  Diff = SemaRef.ActOnParenExpr(DefaultLoc, DefaultLoc, Diff.get());
  if (!Diff.isUsable())
    return nullptr;

  // (Upper - Lower [- 1] + Step) / Step
  Diff = SemaRef.BuildBinOp(S, DefaultLoc, BO_Div, Diff.get(), NewStep.get());
  if (!Diff.isUsable())
    return nullptr;

  // OpenMP runtime requires 32-bit or 64-bit loop variables.
  QualType Type = Diff.get()->getType();
  auto &C = SemaRef.Context;
  bool UseVarType = VarType->hasIntegerRepresentation() &&
                    C.getTypeSize(Type) > C.getTypeSize(VarType);
  if (!Type->isIntegerType() || UseVarType) {
    unsigned NewSize =
        UseVarType ? C.getTypeSize(VarType) : C.getTypeSize(Type);
    bool IsSigned = UseVarType ? VarType->hasSignedIntegerRepresentation()
                               : Type->hasSignedIntegerRepresentation();
    Type = C.getIntTypeForBitwidth(NewSize, IsSigned);
    if (!SemaRef.Context.hasSameType(Diff.get()->getType(), Type)) {
      Diff = SemaRef.PerformImplicitConversion(
          Diff.get(), Type, Sema::AA_Converting, /*AllowExplicit=*/true);
      if (!Diff.isUsable())
        return nullptr;
    }
  }
  if (LimitedType) {
    unsigned NewSize = (C.getTypeSize(Type) > 32) ? 64 : 32;
    if (NewSize != C.getTypeSize(Type)) {
      if (NewSize < C.getTypeSize(Type)) {
        assert(NewSize == 64 && "incorrect loop var size");
        SemaRef.Diag(DefaultLoc, diag::warn_omp_loop_64_bit_var)
            << InitSrcRange << ConditionSrcRange;
      }
      QualType NewType = C.getIntTypeForBitwidth(
          NewSize, Type->hasSignedIntegerRepresentation() ||
                       C.getTypeSize(Type) < NewSize);
      if (!SemaRef.Context.hasSameType(Diff.get()->getType(), NewType)) {
        Diff = SemaRef.PerformImplicitConversion(Diff.get(), NewType,
                                                 Sema::AA_Converting, true);
        if (!Diff.isUsable())
          return nullptr;
      }
    }
  }

  return Diff.get();
}

Expr *OpenMPIterationSpaceChecker::BuildPreCond(
    Scope *S, Expr *Cond,
    llvm::MapVector<Expr *, DeclRefExpr *> &Captures) const {
  // Try to build LB <op> UB, where <op> is <, >, <=, or >=.
  bool Suppress = SemaRef.getDiagnostics().getSuppressAllDiagnostics();
  SemaRef.getDiagnostics().setSuppressAllDiagnostics(/*Val=*/true);

  auto NewLB = tryBuildCapture(SemaRef, LB, Captures);
  auto NewUB = tryBuildCapture(SemaRef, UB, Captures);
  if (!NewLB.isUsable() || !NewUB.isUsable())
    return nullptr;

  auto CondExpr = SemaRef.BuildBinOp(
      S, DefaultLoc, TestIsLessOp ? (TestIsStrictOp ? BO_LT : BO_LE)
                                  : (TestIsStrictOp ? BO_GT : BO_GE),
      NewLB.get(), NewUB.get());
  if (CondExpr.isUsable()) {
    if (!SemaRef.Context.hasSameUnqualifiedType(CondExpr.get()->getType(),
                                                SemaRef.Context.BoolTy))
      CondExpr = SemaRef.PerformImplicitConversion(
          CondExpr.get(), SemaRef.Context.BoolTy, /*Action=*/Sema::AA_Casting,
          /*AllowExplicit=*/true);
  }
  SemaRef.getDiagnostics().setSuppressAllDiagnostics(Suppress);
  // Otherwise use original loop conditon and evaluate it in runtime.
  return CondExpr.isUsable() ? CondExpr.get() : Cond;
}

/// \brief Build reference expression to the counter be used for codegen.
DeclRefExpr *OpenMPIterationSpaceChecker::BuildCounterVar(
    llvm::MapVector<Expr *, DeclRefExpr *> &Captures) const {
  auto *VD = dyn_cast<VarDecl>(LCDecl);
  if (!VD) {
    VD = SemaRef.IsOpenMPCapturedDecl(LCDecl);
    auto *Ref = buildDeclRefExpr(
        SemaRef, VD, VD->getType().getNonReferenceType(), DefaultLoc);
    Captures.insert(std::make_pair(LCRef, Ref));
    return Ref;
  }
  return buildDeclRefExpr(SemaRef, VD, VD->getType().getNonReferenceType(),
                          DefaultLoc);
}

Expr *OpenMPIterationSpaceChecker::BuildPrivateCounterVar() const {
  if (LCDecl && !LCDecl->isInvalidDecl()) {
    auto Type = LCDecl->getType().getNonReferenceType();
    auto *PrivateVar =
        buildVarDecl(SemaRef, DefaultLoc, Type, LCDecl->getName(),
                     LCDecl->hasAttrs() ? &LCDecl->getAttrs() : nullptr);
    if (PrivateVar->isInvalidDecl())
      return nullptr;
    return buildDeclRefExpr(SemaRef, PrivateVar, Type, DefaultLoc);
  }
  return nullptr;
}

/// \brief Build initization of the counter be used for codegen.
Expr *OpenMPIterationSpaceChecker::BuildCounterInit() const { return LB; }

/// \brief Build step of the counter be used for codegen.
Expr *OpenMPIterationSpaceChecker::BuildCounterStep() const { return Step; }

/// \brief Iteration space of a single for loop.
struct LoopIterationSpace {
  /// \brief Condition of the loop.
  Expr *PreCond;
  /// \brief This expression calculates the number of iterations in the loop.
  /// It is always possible to calculate it before starting the loop.
  Expr *NumIterations;
  /// \brief The loop counter variable.
  Expr *CounterVar;
  /// \brief Private loop counter variable.
  Expr *PrivateCounterVar;
  /// \brief This is initializer for the initial value of #CounterVar.
  Expr *CounterInit;
  /// \brief This is step for the #CounterVar used to generate its update:
  /// #CounterVar = #CounterInit + #CounterStep * CurrentIteration.
  Expr *CounterStep;
  /// \brief Should step be subtracted?
  bool Subtract;
  /// \brief Source range of the loop init.
  SourceRange InitSrcRange;
  /// \brief Source range of the loop condition.
  SourceRange CondSrcRange;
  /// \brief Source range of the loop increment.
  SourceRange IncSrcRange;
};

} // namespace

void Sema::ActOnOpenMPLoopInitialization(SourceLocation ForLoc, Stmt *Init) {
  assert(getLangOpts().OpenMP && "OpenMP is not active.");
  assert(Init && "Expected loop in canonical form.");
  unsigned AssociatedLoops = DSAStack->getAssociatedLoops();
  if (AssociatedLoops > 0 &&
      isOpenMPLoopDirective(DSAStack->getCurrentDirective())) {
    OpenMPIterationSpaceChecker ISC(*this, ForLoc);
    if (!ISC.CheckInit(Init, /*EmitDiags=*/false)) {
      if (auto *D = ISC.GetLoopDecl()) {
        auto *VD = dyn_cast<VarDecl>(D);
        if (!VD) {
          if (auto *Private = IsOpenMPCapturedDecl(D))
            VD = Private;
          else {
            auto *Ref = buildCapture(*this, D, ISC.GetLoopDeclRefExpr(),
                                     /*WithInit=*/false);
            VD = cast<VarDecl>(Ref->getDecl());
          }
        }
        DSAStack->addLoopControlVariable(D, VD);
      }
    }
    DSAStack->setAssociatedLoops(AssociatedLoops - 1);
  }
}

/// \brief Called on a for stmt to check and extract its iteration space
/// for further processing (such as collapsing).
static bool CheckOpenMPIterationSpace(
    OpenMPDirectiveKind DKind, Stmt *S, Sema &SemaRef, DSAStackTy &DSA,
    unsigned CurrentNestedLoopCount, unsigned NestedLoopCount,
    Expr *CollapseLoopCountExpr, Expr *OrderedLoopCountExpr,
    llvm::DenseMap<ValueDecl *, Expr *> &VarsWithImplicitDSA,
    LoopIterationSpace &ResultIterSpace,
    llvm::MapVector<Expr *, DeclRefExpr *> &Captures) {
  // OpenMP [2.6, Canonical Loop Form]
  //   for (init-expr; test-expr; incr-expr) structured-block
  auto For = dyn_cast_or_null<ForStmt>(S);
  if (!For) {
    SemaRef.Diag(S->getLocStart(), diag::err_omp_not_for)
        << (CollapseLoopCountExpr != nullptr || OrderedLoopCountExpr != nullptr)
        << getOpenMPDirectiveName(DKind) << NestedLoopCount
        << (CurrentNestedLoopCount > 0) << CurrentNestedLoopCount;
    if (NestedLoopCount > 1) {
      if (CollapseLoopCountExpr && OrderedLoopCountExpr)
        SemaRef.Diag(DSA.getConstructLoc(),
                     diag::note_omp_collapse_ordered_expr)
            << 2 << CollapseLoopCountExpr->getSourceRange()
            << OrderedLoopCountExpr->getSourceRange();
      else if (CollapseLoopCountExpr)
        SemaRef.Diag(CollapseLoopCountExpr->getExprLoc(),
                     diag::note_omp_collapse_ordered_expr)
            << 0 << CollapseLoopCountExpr->getSourceRange();
      else
        SemaRef.Diag(OrderedLoopCountExpr->getExprLoc(),
                     diag::note_omp_collapse_ordered_expr)
            << 1 << OrderedLoopCountExpr->getSourceRange();
    }
    return true;
  }
  assert(For->getBody());

  OpenMPIterationSpaceChecker ISC(SemaRef, For->getForLoc());

  // Check init.
  auto Init = For->getInit();
  if (ISC.CheckInit(Init))
    return true;

  bool HasErrors = false;

  // Check loop variable's type.
  if (auto *LCDecl = ISC.GetLoopDecl()) {
    auto *LoopDeclRefExpr = ISC.GetLoopDeclRefExpr();

    // OpenMP [2.6, Canonical Loop Form]
    // Var is one of the following:
    //   A variable of signed or unsigned integer type.
    //   For C++, a variable of a random access iterator type.
    //   For C, a variable of a pointer type.
    auto VarType = LCDecl->getType().getNonReferenceType();
    if (!VarType->isDependentType() && !VarType->isIntegerType() &&
        !VarType->isPointerType() &&
        !(SemaRef.getLangOpts().CPlusPlus && VarType->isOverloadableType())) {
      SemaRef.Diag(Init->getLocStart(), diag::err_omp_loop_variable_type)
          << SemaRef.getLangOpts().CPlusPlus;
      HasErrors = true;
    }

    // OpenMP, 2.14.1.1 Data-sharing Attribute Rules for Variables Referenced in
    // a Construct
    // The loop iteration variable(s) in the associated for-loop(s) of a for or
    // parallel for construct is (are) private.
    // The loop iteration variable in the associated for-loop of a simd
    // construct with just one associated for-loop is linear with a
    // constant-linear-step that is the increment of the associated for-loop.
    // Exclude loop var from the list of variables with implicitly defined data
    // sharing attributes.
    VarsWithImplicitDSA.erase(LCDecl);

    // OpenMP [2.14.1.1, Data-sharing Attribute Rules for Variables Referenced
    // in a Construct, C/C++].
    // The loop iteration variable in the associated for-loop of a simd
    // construct with just one associated for-loop may be listed in a linear
    // clause with a constant-linear-step that is the increment of the
    // associated for-loop.
    // The loop iteration variable(s) in the associated for-loop(s) of a for or
    // parallel for construct may be listed in a private or lastprivate clause.
    DSAStackTy::DSAVarData DVar = DSA.getTopDSA(LCDecl, false);
    // If LoopVarRefExpr is nullptr it means the corresponding loop variable is
    // declared in the loop and it is predetermined as a private.
    auto PredeterminedCKind =
        isOpenMPSimdDirective(DKind)
            ? ((NestedLoopCount == 1) ? OMPC_linear : OMPC_lastprivate)
            : OMPC_private;
    if (((isOpenMPSimdDirective(DKind) && DVar.CKind != OMPC_unknown &&
          DVar.CKind != PredeterminedCKind) ||
         ((isOpenMPWorksharingDirective(DKind) || DKind == OMPD_taskloop ||
           isOpenMPDistributeDirective(DKind)) &&
          !isOpenMPSimdDirective(DKind) && DVar.CKind != OMPC_unknown &&
          DVar.CKind != OMPC_private && DVar.CKind != OMPC_lastprivate)) &&
        (DVar.CKind != OMPC_private || DVar.RefExpr != nullptr)) {
      SemaRef.Diag(Init->getLocStart(), diag::err_omp_loop_var_dsa)
          << getOpenMPClauseName(DVar.CKind) << getOpenMPDirectiveName(DKind)
          << getOpenMPClauseName(PredeterminedCKind);
      if (DVar.RefExpr == nullptr)
        DVar.CKind = PredeterminedCKind;
      ReportOriginalDSA(SemaRef, &DSA, LCDecl, DVar, /*IsLoopIterVar=*/true);
      HasErrors = true;
    } else if (LoopDeclRefExpr != nullptr) {
      // Make the loop iteration variable private (for worksharing constructs),
      // linear (for simd directives with the only one associated loop) or
      // lastprivate (for simd directives with several collapsed or ordered
      // loops).
      if (DVar.CKind == OMPC_unknown)
        DVar = DSA.hasDSA(LCDecl, isOpenMPPrivate, MatchesAlways(),
                          /*FromParent=*/false);
      DSA.addDSA(LCDecl, LoopDeclRefExpr, PredeterminedCKind);
    }

    assert(isOpenMPLoopDirective(DKind) && "DSA for non-loop vars");

    // Check test-expr.
    HasErrors |= ISC.CheckCond(For->getCond());

    // Check incr-expr.
    HasErrors |= ISC.CheckInc(For->getInc());
  }

  if (ISC.Dependent() || SemaRef.CurContext->isDependentContext() || HasErrors)
    return HasErrors;

  // Build the loop's iteration space representation.
  ResultIterSpace.PreCond =
      ISC.BuildPreCond(DSA.getCurScope(), For->getCond(), Captures);
  ResultIterSpace.NumIterations = ISC.BuildNumIterations(
      DSA.getCurScope(),
      (isOpenMPWorksharingDirective(DKind) ||
       isOpenMPTaskLoopDirective(DKind) || isOpenMPDistributeDirective(DKind)),
      Captures);
  ResultIterSpace.CounterVar = ISC.BuildCounterVar(Captures);
  ResultIterSpace.PrivateCounterVar = ISC.BuildPrivateCounterVar();
  ResultIterSpace.CounterInit = ISC.BuildCounterInit();
  ResultIterSpace.CounterStep = ISC.BuildCounterStep();
  ResultIterSpace.InitSrcRange = ISC.GetInitSrcRange();
  ResultIterSpace.CondSrcRange = ISC.GetConditionSrcRange();
  ResultIterSpace.IncSrcRange = ISC.GetIncrementSrcRange();
  ResultIterSpace.Subtract = ISC.ShouldSubtractStep();

  HasErrors |= (ResultIterSpace.PreCond == nullptr ||
                ResultIterSpace.NumIterations == nullptr ||
                ResultIterSpace.CounterVar == nullptr ||
                ResultIterSpace.PrivateCounterVar == nullptr ||
                ResultIterSpace.CounterInit == nullptr ||
                ResultIterSpace.CounterStep == nullptr);

  return HasErrors;
}

/// \brief Build 'VarRef = Start.
static ExprResult
BuildCounterInit(Sema &SemaRef, Scope *S, SourceLocation Loc, ExprResult VarRef,
                 ExprResult Start,
                 llvm::MapVector<Expr *, DeclRefExpr *> &Captures) {
  // Build 'VarRef = Start.
  auto NewStart = tryBuildCapture(SemaRef, Start.get(), Captures);
  if (!NewStart.isUsable())
    return ExprError();
  if (!SemaRef.Context.hasSameType(NewStart.get()->getType(),
                                   VarRef.get()->getType())) {
    NewStart = SemaRef.PerformImplicitConversion(
        NewStart.get(), VarRef.get()->getType(), Sema::AA_Converting,
        /*AllowExplicit=*/true);
    if (!NewStart.isUsable())
      return ExprError();
  }

  auto Init =
      SemaRef.BuildBinOp(S, Loc, BO_Assign, VarRef.get(), NewStart.get());
  return Init;
}

/// \brief Build 'VarRef = Start + Iter * Step'.
static ExprResult
BuildCounterUpdate(Sema &SemaRef, Scope *S, SourceLocation Loc,
                   ExprResult VarRef, ExprResult Start, ExprResult Iter,
                   ExprResult Step, bool Subtract,
                   llvm::MapVector<Expr *, DeclRefExpr *> *Captures = nullptr) {
  // Add parentheses (for debugging purposes only).
  Iter = SemaRef.ActOnParenExpr(Loc, Loc, Iter.get());
  if (!VarRef.isUsable() || !Start.isUsable() || !Iter.isUsable() ||
      !Step.isUsable())
    return ExprError();

  ExprResult NewStep = Step;
  if (Captures)
    NewStep = tryBuildCapture(SemaRef, Step.get(), *Captures);
  if (NewStep.isInvalid())
    return ExprError();
  ExprResult Update =
      SemaRef.BuildBinOp(S, Loc, BO_Mul, Iter.get(), NewStep.get());
  if (!Update.isUsable())
    return ExprError();

  // Try to build 'VarRef = Start, VarRef (+|-)= Iter * Step' or
  // 'VarRef = Start (+|-) Iter * Step'.
  ExprResult NewStart = Start;
  if (Captures)
    NewStart = tryBuildCapture(SemaRef, Start.get(), *Captures);
  if (NewStart.isInvalid())
    return ExprError();

  // First attempt: try to build 'VarRef = Start, VarRef += Iter * Step'.
  ExprResult SavedUpdate = Update;
  ExprResult UpdateVal;
  if (VarRef.get()->getType()->isOverloadableType() ||
      NewStart.get()->getType()->isOverloadableType() ||
      Update.get()->getType()->isOverloadableType()) {
    bool Suppress = SemaRef.getDiagnostics().getSuppressAllDiagnostics();
    SemaRef.getDiagnostics().setSuppressAllDiagnostics(/*Val=*/true);
    Update =
        SemaRef.BuildBinOp(S, Loc, BO_Assign, VarRef.get(), NewStart.get());
    if (Update.isUsable()) {
      UpdateVal =
          SemaRef.BuildBinOp(S, Loc, Subtract ? BO_SubAssign : BO_AddAssign,
                             VarRef.get(), SavedUpdate.get());
      if (UpdateVal.isUsable()) {
        Update = SemaRef.CreateBuiltinBinOp(Loc, BO_Comma, Update.get(),
                                            UpdateVal.get());
      }
    }
    SemaRef.getDiagnostics().setSuppressAllDiagnostics(Suppress);
  }

  // Second attempt: try to build 'VarRef = Start (+|-) Iter * Step'.
  if (!Update.isUsable() || !UpdateVal.isUsable()) {
    Update = SemaRef.BuildBinOp(S, Loc, Subtract ? BO_Sub : BO_Add,
                                NewStart.get(), SavedUpdate.get());
    if (!Update.isUsable())
      return ExprError();

    if (!SemaRef.Context.hasSameType(Update.get()->getType(),
                                     VarRef.get()->getType())) {
      Update = SemaRef.PerformImplicitConversion(
          Update.get(), VarRef.get()->getType(), Sema::AA_Converting, true);
      if (!Update.isUsable())
        return ExprError();
    }

    Update = SemaRef.BuildBinOp(S, Loc, BO_Assign, VarRef.get(), Update.get());
  }
  return Update;
}

/// \brief Convert integer expression \a E to make it have at least \a Bits
/// bits.
static ExprResult WidenIterationCount(unsigned Bits, Expr *E,
                                      Sema &SemaRef) {
  if (E == nullptr)
    return ExprError();
  auto &C = SemaRef.Context;
  QualType OldType = E->getType();
  unsigned HasBits = C.getTypeSize(OldType);
  if (HasBits >= Bits)
    return ExprResult(E);
  // OK to convert to signed, because new type has more bits than old.
  QualType NewType = C.getIntTypeForBitwidth(Bits, /* Signed */ true);
  return SemaRef.PerformImplicitConversion(E, NewType, Sema::AA_Converting,
                                           true);
}

/// \brief Check if the given expression \a E is a constant integer that fits
/// into \a Bits bits.
static bool FitsInto(unsigned Bits, bool Signed, Expr *E, Sema &SemaRef) {
  if (E == nullptr)
    return false;
  llvm::APSInt Result;
  if (E->isIntegerConstantExpr(Result, SemaRef.Context))
    return Signed ? Result.isSignedIntN(Bits) : Result.isIntN(Bits);
  return false;
}

/// Build preinits statement for the given declarations.
static Stmt *buildPreInits(ASTContext &Context,
                           SmallVectorImpl<Decl *> &PreInits) {
  if (!PreInits.empty()) {
    return new (Context) DeclStmt(
        DeclGroupRef::Create(Context, PreInits.begin(), PreInits.size()),
        SourceLocation(), SourceLocation());
  }
  return nullptr;
}

/// Build preinits statement for the given declarations.
static Stmt *buildPreInits(ASTContext &Context,
                           llvm::MapVector<Expr *, DeclRefExpr *> &Captures) {
  if (!Captures.empty()) {
    SmallVector<Decl *, 16> PreInits;
    for (auto &Pair : Captures)
      PreInits.push_back(Pair.second->getDecl());
    return buildPreInits(Context, PreInits);
  }
  return nullptr;
}

/// Build postupdate expression for the given list of postupdates expressions.
static Expr *buildPostUpdate(Sema &S, ArrayRef<Expr *> PostUpdates) {
  Expr *PostUpdate = nullptr;
  if (!PostUpdates.empty()) {
    for (auto *E : PostUpdates) {
      Expr *ConvE = S.BuildCStyleCastExpr(
                         E->getExprLoc(),
                         S.Context.getTrivialTypeSourceInfo(S.Context.VoidTy),
                         E->getExprLoc(), E)
                        .get();
      PostUpdate = PostUpdate
                       ? S.CreateBuiltinBinOp(ConvE->getExprLoc(), BO_Comma,
                                              PostUpdate, ConvE)
                             .get()
                       : ConvE;
    }
  }
  return PostUpdate;
}

/// \brief Called on a for stmt to check itself and nested loops (if any).
/// \return Returns 0 if one of the collapsed stmts is not canonical for loop,
/// number of collapsed loops otherwise.
static unsigned
CheckOpenMPLoop(OpenMPDirectiveKind DKind, Expr *CollapseLoopCountExpr,
                Expr *OrderedLoopCountExpr, Stmt *AStmt, Sema &SemaRef,
                DSAStackTy &DSA,
                llvm::DenseMap<ValueDecl *, Expr *> &VarsWithImplicitDSA,
                OMPLoopDirective::HelperExprs &Built) {
  unsigned NestedLoopCount = 1;
  if (CollapseLoopCountExpr) {
    // Found 'collapse' clause - calculate collapse number.
    llvm::APSInt Result;
    if (CollapseLoopCountExpr->EvaluateAsInt(Result, SemaRef.getASTContext()))
      NestedLoopCount = Result.getLimitedValue();
  }
  if (OrderedLoopCountExpr) {
    // Found 'ordered' clause - calculate collapse number.
    llvm::APSInt Result;
    if (OrderedLoopCountExpr->EvaluateAsInt(Result, SemaRef.getASTContext())) {
      if (Result.getLimitedValue() < NestedLoopCount) {
        SemaRef.Diag(OrderedLoopCountExpr->getExprLoc(),
                     diag::err_omp_wrong_ordered_loop_count)
            << OrderedLoopCountExpr->getSourceRange();
        SemaRef.Diag(CollapseLoopCountExpr->getExprLoc(),
                     diag::note_collapse_loop_count)
            << CollapseLoopCountExpr->getSourceRange();
      }
      NestedLoopCount = Result.getLimitedValue();
    }
  }
  // This is helper routine for loop directives (e.g., 'for', 'simd',
  // 'for simd', etc.).
  llvm::MapVector<Expr *, DeclRefExpr *> Captures;
  SmallVector<LoopIterationSpace, 4> IterSpaces;
  IterSpaces.resize(NestedLoopCount);
  Stmt *CurStmt = AStmt->IgnoreContainers(/* IgnoreCaptured */ true);
  for (unsigned Cnt = 0; Cnt < NestedLoopCount; ++Cnt) {
    if (CheckOpenMPIterationSpace(DKind, CurStmt, SemaRef, DSA, Cnt,
                                  NestedLoopCount, CollapseLoopCountExpr,
                                  OrderedLoopCountExpr, VarsWithImplicitDSA,
                                  IterSpaces[Cnt], Captures))
      return 0;
    // Move on to the next nested for loop, or to the loop body.
    // OpenMP [2.8.1, simd construct, Restrictions]
    // All loops associated with the construct must be perfectly nested; that
    // is, there must be no intervening code nor any OpenMP directive between
    // any two loops.
    CurStmt = cast<ForStmt>(CurStmt)->getBody()->IgnoreContainers();
  }

  Built.clear(/* size */ NestedLoopCount);

  if (SemaRef.CurContext->isDependentContext())
    return NestedLoopCount;

  // An example of what is generated for the following code:
  //
  //   #pragma omp simd collapse(2) ordered(2)
  //   for (i = 0; i < NI; ++i)
  //     for (k = 0; k < NK; ++k)
  //       for (j = J0; j < NJ; j+=2) {
  //         <loop body>
  //       }
  //
  // We generate the code below.
  // Note: the loop body may be outlined in CodeGen.
  // Note: some counters may be C++ classes, operator- is used to find number of
  // iterations and operator+= to calculate counter value.
  // Note: decltype(NumIterations) must be integer type (in 'omp for', only i32
  // or i64 is currently supported).
  //
  //   #define NumIterations (NI * ((NJ - J0 - 1 + 2) / 2))
  //   for (int[32|64]_t IV = 0; IV < NumIterations; ++IV ) {
  //     .local.i = IV / ((NJ - J0 - 1 + 2) / 2);
  //     .local.j = J0 + (IV % ((NJ - J0 - 1 + 2) / 2)) * 2;
  //     // similar updates for vars in clauses (e.g. 'linear')
  //     <loop body (using local i and j)>
  //   }
  //   i = NI; // assign final values of counters
  //   j = NJ;
  //

  // Last iteration number is (I1 * I2 * ... In) - 1, where I1, I2 ... In are
  // the iteration counts of the collapsed for loops.
  // Precondition tests if there is at least one iteration (all conditions are
  // true).
  auto PreCond = ExprResult(IterSpaces[0].PreCond);
  auto N0 = IterSpaces[0].NumIterations;
  ExprResult LastIteration32 = WidenIterationCount(
      32 /* Bits */, SemaRef.PerformImplicitConversion(
                                N0->IgnoreImpCasts(), N0->getType(),
                                Sema::AA_Converting, /*AllowExplicit=*/true)
                         .get(),
      SemaRef);
  ExprResult LastIteration64 = WidenIterationCount(
      64 /* Bits */, SemaRef.PerformImplicitConversion(
                                N0->IgnoreImpCasts(), N0->getType(),
                                Sema::AA_Converting, /*AllowExplicit=*/true)
                         .get(),
      SemaRef);

  if (!LastIteration32.isUsable() || !LastIteration64.isUsable())
    return NestedLoopCount;

  auto &C = SemaRef.Context;
  bool AllCountsNeedLessThan32Bits = C.getTypeSize(N0->getType()) < 32;

  Scope *CurScope = DSA.getCurScope();
  for (unsigned Cnt = 1; Cnt < NestedLoopCount; ++Cnt) {
    if (PreCond.isUsable()) {
      PreCond = SemaRef.BuildBinOp(CurScope, SourceLocation(), BO_LAnd,
                                   PreCond.get(), IterSpaces[Cnt].PreCond);
    }
    auto N = IterSpaces[Cnt].NumIterations;
    AllCountsNeedLessThan32Bits &= C.getTypeSize(N->getType()) < 32;
    if (LastIteration32.isUsable())
      LastIteration32 = SemaRef.BuildBinOp(
          CurScope, SourceLocation(), BO_Mul, LastIteration32.get(),
          SemaRef.PerformImplicitConversion(N->IgnoreImpCasts(), N->getType(),
                                            Sema::AA_Converting,
                                            /*AllowExplicit=*/true)
              .get());
    if (LastIteration64.isUsable())
      LastIteration64 = SemaRef.BuildBinOp(
          CurScope, SourceLocation(), BO_Mul, LastIteration64.get(),
          SemaRef.PerformImplicitConversion(N->IgnoreImpCasts(), N->getType(),
                                            Sema::AA_Converting,
                                            /*AllowExplicit=*/true)
              .get());
  }

  // Choose either the 32-bit or 64-bit version.
  ExprResult LastIteration = LastIteration64;
  if (LastIteration32.isUsable() &&
      C.getTypeSize(LastIteration32.get()->getType()) == 32 &&
      (AllCountsNeedLessThan32Bits || NestedLoopCount == 1 ||
       FitsInto(
           32 /* Bits */,
           LastIteration32.get()->getType()->hasSignedIntegerRepresentation(),
           LastIteration64.get(), SemaRef)))
    LastIteration = LastIteration32;

  if (!LastIteration.isUsable())
    return 0;

  // Save the number of iterations.
  ExprResult NumIterations = LastIteration;
  {
    LastIteration = SemaRef.BuildBinOp(
        CurScope, SourceLocation(), BO_Sub, LastIteration.get(),
        SemaRef.ActOnIntegerConstant(SourceLocation(), 1).get());
    if (!LastIteration.isUsable())
      return 0;
  }

  // Calculate the last iteration number beforehand instead of doing this on
  // each iteration. Do not do this if the number of iterations may be kfold-ed.
  llvm::APSInt Result;
  bool IsConstant =
      LastIteration.get()->isIntegerConstantExpr(Result, SemaRef.Context);
  ExprResult CalcLastIteration;
  if (!IsConstant) {
    ExprResult SaveRef =
        tryBuildCapture(SemaRef, LastIteration.get(), Captures);
    LastIteration = SaveRef;

    // Prepare SaveRef + 1.
    NumIterations = SemaRef.BuildBinOp(
        CurScope, SourceLocation(), BO_Add, SaveRef.get(),
        SemaRef.ActOnIntegerConstant(SourceLocation(), 1).get());
    if (!NumIterations.isUsable())
      return 0;
  }

  SourceLocation InitLoc = IterSpaces[0].InitSrcRange.getBegin();

  QualType VType = LastIteration.get()->getType();
  // Build variables passed into runtime, nesessary for worksharing directives.
  ExprResult LB, UB, IL, ST, EUB;
  if (isOpenMPWorksharingDirective(DKind) || isOpenMPTaskLoopDirective(DKind) ||
      isOpenMPDistributeDirective(DKind)) {
    // Lower bound variable, initialized with zero.
    VarDecl *LBDecl = buildVarDecl(SemaRef, InitLoc, VType, ".omp.lb");
    LB = buildDeclRefExpr(SemaRef, LBDecl, VType, InitLoc);
    SemaRef.AddInitializerToDecl(
        LBDecl, SemaRef.ActOnIntegerConstant(InitLoc, 0).get(),
        /*DirectInit*/ false, /*TypeMayContainAuto*/ false);

    // Upper bound variable, initialized with last iteration number.
    VarDecl *UBDecl = buildVarDecl(SemaRef, InitLoc, VType, ".omp.ub");
    UB = buildDeclRefExpr(SemaRef, UBDecl, VType, InitLoc);
    SemaRef.AddInitializerToDecl(UBDecl, LastIteration.get(),
                                 /*DirectInit*/ false,
                                 /*TypeMayContainAuto*/ false);

    // A 32-bit variable-flag where runtime returns 1 for the last iteration.
    // This will be used to implement clause 'lastprivate'.
    QualType Int32Ty = SemaRef.Context.getIntTypeForBitwidth(32, true);
    VarDecl *ILDecl = buildVarDecl(SemaRef, InitLoc, Int32Ty, ".omp.is_last");
    IL = buildDeclRefExpr(SemaRef, ILDecl, Int32Ty, InitLoc);
    SemaRef.AddInitializerToDecl(
        ILDecl, SemaRef.ActOnIntegerConstant(InitLoc, 0).get(),
        /*DirectInit*/ false, /*TypeMayContainAuto*/ false);

    // Stride variable returned by runtime (we initialize it to 1 by default).
    VarDecl *STDecl = buildVarDecl(SemaRef, InitLoc, VType, ".omp.stride");
    ST = buildDeclRefExpr(SemaRef, STDecl, VType, InitLoc);
    SemaRef.AddInitializerToDecl(
        STDecl, SemaRef.ActOnIntegerConstant(InitLoc, 1).get(),
        /*DirectInit*/ false, /*TypeMayContainAuto*/ false);

    // Build expression: UB = min(UB, LastIteration)
    // It is nesessary for CodeGen of directives with static scheduling.
    ExprResult IsUBGreater = SemaRef.BuildBinOp(CurScope, InitLoc, BO_GT,
                                                UB.get(), LastIteration.get());
    ExprResult CondOp = SemaRef.ActOnConditionalOp(
        InitLoc, InitLoc, IsUBGreater.get(), LastIteration.get(), UB.get());
    EUB = SemaRef.BuildBinOp(CurScope, InitLoc, BO_Assign, UB.get(),
                             CondOp.get());
    EUB = SemaRef.ActOnFinishFullExpr(EUB.get());
  }

  // Build the iteration variable and its initialization before loop.
  ExprResult IV;
  ExprResult Init;
  {
    VarDecl *IVDecl = buildVarDecl(SemaRef, InitLoc, VType, ".omp.iv");
    IV = buildDeclRefExpr(SemaRef, IVDecl, VType, InitLoc);
    Expr *RHS = (isOpenMPWorksharingDirective(DKind) ||
                 isOpenMPTaskLoopDirective(DKind) ||
                 isOpenMPDistributeDirective(DKind))
                    ? LB.get()
                    : SemaRef.ActOnIntegerConstant(SourceLocation(), 0).get();
    Init = SemaRef.BuildBinOp(CurScope, InitLoc, BO_Assign, IV.get(), RHS);
    Init = SemaRef.ActOnFinishFullExpr(Init.get());
  }

  // Loop condition (IV < NumIterations) or (IV <= UB) for worksharing loops.
  SourceLocation CondLoc;
  ExprResult Cond =
      (isOpenMPWorksharingDirective(DKind) ||
       isOpenMPTaskLoopDirective(DKind) || isOpenMPDistributeDirective(DKind))
          ? SemaRef.BuildBinOp(CurScope, CondLoc, BO_LE, IV.get(), UB.get())
          : SemaRef.BuildBinOp(CurScope, CondLoc, BO_LT, IV.get(),
                               NumIterations.get());

  // Loop increment (IV = IV + 1)
  SourceLocation IncLoc;
  ExprResult Inc =
      SemaRef.BuildBinOp(CurScope, IncLoc, BO_Add, IV.get(),
                         SemaRef.ActOnIntegerConstant(IncLoc, 1).get());
  if (!Inc.isUsable())
    return 0;
  Inc = SemaRef.BuildBinOp(CurScope, IncLoc, BO_Assign, IV.get(), Inc.get());
  Inc = SemaRef.ActOnFinishFullExpr(Inc.get());
  if (!Inc.isUsable())
    return 0;

  // Increments for worksharing loops (LB = LB + ST; UB = UB + ST).
  // Used for directives with static scheduling.
  ExprResult NextLB, NextUB;
  if (isOpenMPWorksharingDirective(DKind) || isOpenMPTaskLoopDirective(DKind) ||
      isOpenMPDistributeDirective(DKind)) {
    // LB + ST
    NextLB = SemaRef.BuildBinOp(CurScope, IncLoc, BO_Add, LB.get(), ST.get());
    if (!NextLB.isUsable())
      return 0;
    // LB = LB + ST
    NextLB =
        SemaRef.BuildBinOp(CurScope, IncLoc, BO_Assign, LB.get(), NextLB.get());
    NextLB = SemaRef.ActOnFinishFullExpr(NextLB.get());
    if (!NextLB.isUsable())
      return 0;
    // UB + ST
    NextUB = SemaRef.BuildBinOp(CurScope, IncLoc, BO_Add, UB.get(), ST.get());
    if (!NextUB.isUsable())
      return 0;
    // UB = UB + ST
    NextUB =
        SemaRef.BuildBinOp(CurScope, IncLoc, BO_Assign, UB.get(), NextUB.get());
    NextUB = SemaRef.ActOnFinishFullExpr(NextUB.get());
    if (!NextUB.isUsable())
      return 0;
  }

  // Build updates and final values of the loop counters.
  bool HasErrors = false;
  Built.Counters.resize(NestedLoopCount);
  Built.Inits.resize(NestedLoopCount);
  Built.Updates.resize(NestedLoopCount);
  Built.Finals.resize(NestedLoopCount);
  {
    ExprResult Div;
    // Go from inner nested loop to outer.
    for (int Cnt = NestedLoopCount - 1; Cnt >= 0; --Cnt) {
      LoopIterationSpace &IS = IterSpaces[Cnt];
      SourceLocation UpdLoc = IS.IncSrcRange.getBegin();
      // Build: Iter = (IV / Div) % IS.NumIters
      // where Div is product of previous iterations' IS.NumIters.
      ExprResult Iter;
      if (Div.isUsable()) {
        Iter =
            SemaRef.BuildBinOp(CurScope, UpdLoc, BO_Div, IV.get(), Div.get());
      } else {
        Iter = IV;
        assert((Cnt == (int)NestedLoopCount - 1) &&
               "unusable div expected on first iteration only");
      }

      if (Cnt != 0 && Iter.isUsable())
        Iter = SemaRef.BuildBinOp(CurScope, UpdLoc, BO_Rem, Iter.get(),
                                  IS.NumIterations);
      if (!Iter.isUsable()) {
        HasErrors = true;
        break;
      }

      // Build update: IS.CounterVar(Private) = IS.Start + Iter * IS.Step
      auto *CounterVar = buildDeclRefExpr(
          SemaRef, cast<VarDecl>(cast<DeclRefExpr>(IS.CounterVar)->getDecl()),
          IS.CounterVar->getType(), IS.CounterVar->getExprLoc(),
          /*RefersToCapture=*/true);
      ExprResult Init = BuildCounterInit(SemaRef, CurScope, UpdLoc, CounterVar,
                                         IS.CounterInit, Captures);
      if (!Init.isUsable()) {
        HasErrors = true;
        break;
      }
      ExprResult Update = BuildCounterUpdate(
          SemaRef, CurScope, UpdLoc, CounterVar, IS.CounterInit, Iter,
          IS.CounterStep, IS.Subtract, &Captures);
      if (!Update.isUsable()) {
        HasErrors = true;
        break;
      }

      // Build final: IS.CounterVar = IS.Start + IS.NumIters * IS.Step
      ExprResult Final = BuildCounterUpdate(
          SemaRef, CurScope, UpdLoc, CounterVar, IS.CounterInit,
          IS.NumIterations, IS.CounterStep, IS.Subtract, &Captures);
      if (!Final.isUsable()) {
        HasErrors = true;
        break;
      }

      // Build Div for the next iteration: Div <- Div * IS.NumIters
      if (Cnt != 0) {
        if (Div.isUnset())
          Div = IS.NumIterations;
        else
          Div = SemaRef.BuildBinOp(CurScope, UpdLoc, BO_Mul, Div.get(),
                                   IS.NumIterations);

        // Add parentheses (for debugging purposes only).
        if (Div.isUsable())
          Div = SemaRef.ActOnParenExpr(UpdLoc, UpdLoc, Div.get());
        if (!Div.isUsable()) {
          HasErrors = true;
          break;
        }
      }
      if (!Update.isUsable() || !Final.isUsable()) {
        HasErrors = true;
        break;
      }
      // Save results
      Built.Counters[Cnt] = IS.CounterVar;
      Built.PrivateCounters[Cnt] = IS.PrivateCounterVar;
      Built.Inits[Cnt] = Init.get();
      Built.Updates[Cnt] = Update.get();
      Built.Finals[Cnt] = Final.get();
    }
  }

  if (HasErrors)
    return 0;

  // Save results
  Built.IterationVarRef = IV.get();
  Built.LastIteration = LastIteration.get();
  Built.NumIterations = NumIterations.get();
  Built.CalcLastIteration =
      SemaRef.ActOnFinishFullExpr(CalcLastIteration.get()).get();
  Built.PreCond = PreCond.get();
  Built.PreInits = buildPreInits(C, Captures);
  Built.Cond = Cond.get();
  Built.Init = Init.get();
  Built.Inc = Inc.get();
  Built.LB = LB.get();
  Built.UB = UB.get();
  Built.IL = IL.get();
  Built.ST = ST.get();
  Built.EUB = EUB.get();
  Built.NLB = NextLB.get();
  Built.NUB = NextUB.get();

  return NestedLoopCount;
}

static Expr *getCollapseNumberExpr(ArrayRef<OMPClause *> Clauses) {
  auto CollapseClauses =
      OMPExecutableDirective::getClausesOfKind<OMPCollapseClause>(Clauses);
  if (CollapseClauses.begin() != CollapseClauses.end())
    return (*CollapseClauses.begin())->getNumForLoops();
  return nullptr;
}

static Expr *getOrderedNumberExpr(ArrayRef<OMPClause *> Clauses) {
  auto OrderedClauses =
      OMPExecutableDirective::getClausesOfKind<OMPOrderedClause>(Clauses);
  if (OrderedClauses.begin() != OrderedClauses.end())
    return (*OrderedClauses.begin())->getNumForLoops();
  return nullptr;
}

static bool checkSimdlenSafelenValues(Sema &S, const Expr *Simdlen,
                                      const Expr *Safelen) {
  llvm::APSInt SimdlenRes, SafelenRes;
  if (Simdlen->isValueDependent() || Simdlen->isTypeDependent() ||
      Simdlen->isInstantiationDependent() ||
      Simdlen->containsUnexpandedParameterPack())
    return false;
  if (Safelen->isValueDependent() || Safelen->isTypeDependent() ||
      Safelen->isInstantiationDependent() ||
      Safelen->containsUnexpandedParameterPack())
    return false;
  Simdlen->EvaluateAsInt(SimdlenRes, S.Context);
  Safelen->EvaluateAsInt(SafelenRes, S.Context);
  // OpenMP 4.1 [2.8.1, simd Construct, Restrictions]
  // If both simdlen and safelen clauses are specified, the value of the simdlen
  // parameter must be less than or equal to the value of the safelen parameter.
  if (SimdlenRes > SafelenRes) {
    S.Diag(Simdlen->getExprLoc(), diag::err_omp_wrong_simdlen_safelen_values)
        << Simdlen->getSourceRange() << Safelen->getSourceRange();
    return true;
  }
  return false;
}

StmtResult Sema::ActOnOpenMPSimdDirective(
    ArrayRef<OMPClause *> Clauses, Stmt *AStmt, SourceLocation StartLoc,
    SourceLocation EndLoc,
    llvm::DenseMap<ValueDecl *, Expr *> &VarsWithImplicitDSA) {
  if (!AStmt)
    return StmtError();

  assert(isa<CapturedStmt>(AStmt) && "Captured statement expected");
  OMPLoopDirective::HelperExprs B;
  // In presence of clause 'collapse' or 'ordered' with number of loops, it will
  // define the nested loops number.
  unsigned NestedLoopCount = CheckOpenMPLoop(
      OMPD_simd, getCollapseNumberExpr(Clauses), getOrderedNumberExpr(Clauses),
      AStmt, *this, *DSAStack, VarsWithImplicitDSA, B);
  if (NestedLoopCount == 0)
    return StmtError();

  assert((CurContext->isDependentContext() || B.builtAll()) &&
         "omp simd loop exprs were not built");

  if (!CurContext->isDependentContext()) {
    // Finalize the clauses that need pre-built expressions for CodeGen.
    for (auto C : Clauses) {
      if (auto LC = dyn_cast<OMPLinearClause>(C))
        if (FinishOpenMPLinearClause(*LC, cast<DeclRefExpr>(B.IterationVarRef),
                                     B.NumIterations, *this, CurScope))
          return StmtError();
    }
  }

  // OpenMP 4.1 [2.8.1, simd Construct, Restrictions]
  // If both simdlen and safelen clauses are specified, the value of the simdlen
  // parameter must be less than or equal to the value of the safelen parameter.
  OMPSafelenClause *Safelen = nullptr;
  OMPSimdlenClause *Simdlen = nullptr;
  for (auto *Clause : Clauses) {
    if (Clause->getClauseKind() == OMPC_safelen)
      Safelen = cast<OMPSafelenClause>(Clause);
    else if (Clause->getClauseKind() == OMPC_simdlen)
      Simdlen = cast<OMPSimdlenClause>(Clause);
    if (Safelen && Simdlen)
      break;
  }
  if (Simdlen && Safelen &&
      checkSimdlenSafelenValues(*this, Simdlen->getSimdlen(),
                                Safelen->getSafelen()))
    return StmtError();

  getCurFunction()->setHasBranchProtectedScope();
  return OMPSimdDirective::Create(Context, StartLoc, EndLoc, NestedLoopCount,
                                  Clauses, AStmt, B);
}

StmtResult Sema::ActOnOpenMPForDirective(
    ArrayRef<OMPClause *> Clauses, Stmt *AStmt, SourceLocation StartLoc,
    SourceLocation EndLoc,
    llvm::DenseMap<ValueDecl *, Expr *> &VarsWithImplicitDSA) {
  if (!AStmt)
    return StmtError();

  assert(isa<CapturedStmt>(AStmt) && "Captured statement expected");
  OMPLoopDirective::HelperExprs B;
  // In presence of clause 'collapse' or 'ordered' with number of loops, it will
  // define the nested loops number.
  unsigned NestedLoopCount = CheckOpenMPLoop(
      OMPD_for, getCollapseNumberExpr(Clauses), getOrderedNumberExpr(Clauses),
      AStmt, *this, *DSAStack, VarsWithImplicitDSA, B);
  if (NestedLoopCount == 0)
    return StmtError();

  assert((CurContext->isDependentContext() || B.builtAll()) &&
         "omp for loop exprs were not built");

  if (!CurContext->isDependentContext()) {
    // Finalize the clauses that need pre-built expressions for CodeGen.
    for (auto C : Clauses) {
      if (auto LC = dyn_cast<OMPLinearClause>(C))
        if (FinishOpenMPLinearClause(*LC, cast<DeclRefExpr>(B.IterationVarRef),
                                     B.NumIterations, *this, CurScope))
          return StmtError();
    }
  }

  getCurFunction()->setHasBranchProtectedScope();
  return OMPForDirective::Create(Context, StartLoc, EndLoc, NestedLoopCount,
                                 Clauses, AStmt, B, DSAStack->isCancelRegion());
}

StmtResult Sema::ActOnOpenMPForSimdDirective(
    ArrayRef<OMPClause *> Clauses, Stmt *AStmt, SourceLocation StartLoc,
    SourceLocation EndLoc,
    llvm::DenseMap<ValueDecl *, Expr *> &VarsWithImplicitDSA) {
  if (!AStmt)
    return StmtError();

  assert(isa<CapturedStmt>(AStmt) && "Captured statement expected");
  OMPLoopDirective::HelperExprs B;
  // In presence of clause 'collapse' or 'ordered' with number of loops, it will
  // define the nested loops number.
  unsigned NestedLoopCount =
      CheckOpenMPLoop(OMPD_for_simd, getCollapseNumberExpr(Clauses),
                      getOrderedNumberExpr(Clauses), AStmt, *this, *DSAStack,
                      VarsWithImplicitDSA, B);
  if (NestedLoopCount == 0)
    return StmtError();

  assert((CurContext->isDependentContext() || B.builtAll()) &&
         "omp for simd loop exprs were not built");

  if (!CurContext->isDependentContext()) {
    // Finalize the clauses that need pre-built expressions for CodeGen.
    for (auto C : Clauses) {
      if (auto LC = dyn_cast<OMPLinearClause>(C))
        if (FinishOpenMPLinearClause(*LC, cast<DeclRefExpr>(B.IterationVarRef),
                                     B.NumIterations, *this, CurScope))
          return StmtError();
    }
  }

  // OpenMP 4.1 [2.8.1, simd Construct, Restrictions]
  // If both simdlen and safelen clauses are specified, the value of the simdlen
  // parameter must be less than or equal to the value of the safelen parameter.
  OMPSafelenClause *Safelen = nullptr;
  OMPSimdlenClause *Simdlen = nullptr;
  for (auto *Clause : Clauses) {
    if (Clause->getClauseKind() == OMPC_safelen)
      Safelen = cast<OMPSafelenClause>(Clause);
    else if (Clause->getClauseKind() == OMPC_simdlen)
      Simdlen = cast<OMPSimdlenClause>(Clause);
    if (Safelen && Simdlen)
      break;
  }
  if (Simdlen && Safelen &&
      checkSimdlenSafelenValues(*this, Simdlen->getSimdlen(),
                                Safelen->getSafelen()))
    return StmtError();

  getCurFunction()->setHasBranchProtectedScope();
  return OMPForSimdDirective::Create(Context, StartLoc, EndLoc, NestedLoopCount,
                                     Clauses, AStmt, B);
}

StmtResult Sema::ActOnOpenMPSectionsDirective(ArrayRef<OMPClause *> Clauses,
                                              Stmt *AStmt,
                                              SourceLocation StartLoc,
                                              SourceLocation EndLoc) {
  if (!AStmt)
    return StmtError();

  assert(isa<CapturedStmt>(AStmt) && "Captured statement expected");
  auto BaseStmt = AStmt;
  while (CapturedStmt *CS = dyn_cast_or_null<CapturedStmt>(BaseStmt))
    BaseStmt = CS->getCapturedStmt();
  if (auto C = dyn_cast_or_null<CompoundStmt>(BaseStmt)) {
    auto S = C->children();
    if (S.begin() == S.end())
      return StmtError();
    // All associated statements must be '#pragma omp section' except for
    // the first one.
    for (Stmt *SectionStmt : llvm::make_range(std::next(S.begin()), S.end())) {
      if (!SectionStmt || !isa<OMPSectionDirective>(SectionStmt)) {
        if (SectionStmt)
          Diag(SectionStmt->getLocStart(),
               diag::err_omp_sections_substmt_not_section);
        return StmtError();
      }
      cast<OMPSectionDirective>(SectionStmt)
          ->setHasCancel(DSAStack->isCancelRegion());
    }
  } else {
    Diag(AStmt->getLocStart(), diag::err_omp_sections_not_compound_stmt);
    return StmtError();
  }

  getCurFunction()->setHasBranchProtectedScope();

  return OMPSectionsDirective::Create(Context, StartLoc, EndLoc, Clauses, AStmt,
                                      DSAStack->isCancelRegion());
}

StmtResult Sema::ActOnOpenMPSectionDirective(Stmt *AStmt,
                                             SourceLocation StartLoc,
                                             SourceLocation EndLoc) {
  if (!AStmt)
    return StmtError();

  assert(isa<CapturedStmt>(AStmt) && "Captured statement expected");

  getCurFunction()->setHasBranchProtectedScope();
  DSAStack->setParentCancelRegion(DSAStack->isCancelRegion());

  return OMPSectionDirective::Create(Context, StartLoc, EndLoc, AStmt,
                                     DSAStack->isCancelRegion());
}

StmtResult Sema::ActOnOpenMPSingleDirective(ArrayRef<OMPClause *> Clauses,
                                            Stmt *AStmt,
                                            SourceLocation StartLoc,
                                            SourceLocation EndLoc) {
  if (!AStmt)
    return StmtError();

  assert(isa<CapturedStmt>(AStmt) && "Captured statement expected");

  getCurFunction()->setHasBranchProtectedScope();

  // OpenMP [2.7.3, single Construct, Restrictions]
  // The copyprivate clause must not be used with the nowait clause.
  OMPClause *Nowait = nullptr;
  OMPClause *Copyprivate = nullptr;
  for (auto *Clause : Clauses) {
    if (Clause->getClauseKind() == OMPC_nowait)
      Nowait = Clause;
    else if (Clause->getClauseKind() == OMPC_copyprivate)
      Copyprivate = Clause;
    if (Copyprivate && Nowait) {
      Diag(Copyprivate->getLocStart(),
           diag::err_omp_single_copyprivate_with_nowait);
      Diag(Nowait->getLocStart(), diag::note_omp_nowait_clause_here);
      return StmtError();
    }
  }

  return OMPSingleDirective::Create(Context, StartLoc, EndLoc, Clauses, AStmt);
}

StmtResult Sema::ActOnOpenMPMasterDirective(Stmt *AStmt,
                                            SourceLocation StartLoc,
                                            SourceLocation EndLoc) {
  if (!AStmt)
    return StmtError();

  assert(isa<CapturedStmt>(AStmt) && "Captured statement expected");

  getCurFunction()->setHasBranchProtectedScope();

  return OMPMasterDirective::Create(Context, StartLoc, EndLoc, AStmt);
}

StmtResult Sema::ActOnOpenMPCriticalDirective(
    const DeclarationNameInfo &DirName, ArrayRef<OMPClause *> Clauses,
    Stmt *AStmt, SourceLocation StartLoc, SourceLocation EndLoc) {
  if (!AStmt)
    return StmtError();

  assert(isa<CapturedStmt>(AStmt) && "Captured statement expected");

  bool ErrorFound = false;
  llvm::APSInt Hint;
  SourceLocation HintLoc;
  bool DependentHint = false;
  for (auto *C : Clauses) {
    if (C->getClauseKind() == OMPC_hint) {
      if (!DirName.getName()) {
        Diag(C->getLocStart(), diag::err_omp_hint_clause_no_name);
        ErrorFound = true;
      }
      Expr *E = cast<OMPHintClause>(C)->getHint();
      if (E->isTypeDependent() || E->isValueDependent() ||
          E->isInstantiationDependent())
        DependentHint = true;
      else {
        Hint = E->EvaluateKnownConstInt(Context);
        HintLoc = C->getLocStart();
      }
    }
  }
  if (ErrorFound)
    return StmtError();
  auto Pair = DSAStack->getCriticalWithHint(DirName);
  if (Pair.first && DirName.getName() && !DependentHint) {
    if (llvm::APSInt::compareValues(Hint, Pair.second) != 0) {
      Diag(StartLoc, diag::err_omp_critical_with_hint);
      if (HintLoc.isValid()) {
        Diag(HintLoc, diag::note_omp_critical_hint_here)
            << 0 << Hint.toString(/*Radix=*/10, /*Signed=*/false);
      } else
        Diag(StartLoc, diag::note_omp_critical_no_hint) << 0;
      if (auto *C = Pair.first->getSingleClause<OMPHintClause>()) {
        Diag(C->getLocStart(), diag::note_omp_critical_hint_here)
            << 1
            << C->getHint()->EvaluateKnownConstInt(Context).toString(
                   /*Radix=*/10, /*Signed=*/false);
      } else
        Diag(Pair.first->getLocStart(), diag::note_omp_critical_no_hint) << 1;
    }
  }

  getCurFunction()->setHasBranchProtectedScope();

  auto *Dir = OMPCriticalDirective::Create(Context, DirName, StartLoc, EndLoc,
                                           Clauses, AStmt);
  if (!Pair.first && DirName.getName() && !DependentHint)
    DSAStack->addCriticalWithHint(Dir, Hint);
  return Dir;
}

StmtResult Sema::ActOnOpenMPParallelForDirective(
    ArrayRef<OMPClause *> Clauses, Stmt *AStmt, SourceLocation StartLoc,
    SourceLocation EndLoc,
    llvm::DenseMap<ValueDecl *, Expr *> &VarsWithImplicitDSA) {
  if (!AStmt)
    return StmtError();

  CapturedStmt *CS = cast<CapturedStmt>(AStmt);
  // 1.2.2 OpenMP Language Terminology
  // Structured block - An executable statement with a single entry at the
  // top and a single exit at the bottom.
  // The point of exit cannot be a branch out of the structured block.
  // longjmp() and throw() must not violate the entry/exit criteria.
  CS->getCapturedDecl()->setNothrow();

  OMPLoopDirective::HelperExprs B;
  // In presence of clause 'collapse' or 'ordered' with number of loops, it will
  // define the nested loops number.
  unsigned NestedLoopCount =
      CheckOpenMPLoop(OMPD_parallel_for, getCollapseNumberExpr(Clauses),
                      getOrderedNumberExpr(Clauses), AStmt, *this, *DSAStack,
                      VarsWithImplicitDSA, B);
  if (NestedLoopCount == 0)
    return StmtError();

  assert((CurContext->isDependentContext() || B.builtAll()) &&
         "omp parallel for loop exprs were not built");

  if (!CurContext->isDependentContext()) {
    // Finalize the clauses that need pre-built expressions for CodeGen.
    for (auto C : Clauses) {
      if (auto LC = dyn_cast<OMPLinearClause>(C))
        if (FinishOpenMPLinearClause(*LC, cast<DeclRefExpr>(B.IterationVarRef),
                                     B.NumIterations, *this, CurScope))
          return StmtError();
    }
  }

  getCurFunction()->setHasBranchProtectedScope();
  return OMPParallelForDirective::Create(Context, StartLoc, EndLoc,
                                         NestedLoopCount, Clauses, AStmt, B,
                                         DSAStack->isCancelRegion());
}

StmtResult Sema::ActOnOpenMPParallelForSimdDirective(
    ArrayRef<OMPClause *> Clauses, Stmt *AStmt, SourceLocation StartLoc,
    SourceLocation EndLoc,
    llvm::DenseMap<ValueDecl *, Expr *> &VarsWithImplicitDSA) {
  if (!AStmt)
    return StmtError();

  CapturedStmt *CS = cast<CapturedStmt>(AStmt);
  // 1.2.2 OpenMP Language Terminology
  // Structured block - An executable statement with a single entry at the
  // top and a single exit at the bottom.
  // The point of exit cannot be a branch out of the structured block.
  // longjmp() and throw() must not violate the entry/exit criteria.
  CS->getCapturedDecl()->setNothrow();

  OMPLoopDirective::HelperExprs B;
  // In presence of clause 'collapse' or 'ordered' with number of loops, it will
  // define the nested loops number.
  unsigned NestedLoopCount =
      CheckOpenMPLoop(OMPD_parallel_for_simd, getCollapseNumberExpr(Clauses),
                      getOrderedNumberExpr(Clauses), AStmt, *this, *DSAStack,
                      VarsWithImplicitDSA, B);
  if (NestedLoopCount == 0)
    return StmtError();

  if (!CurContext->isDependentContext()) {
    // Finalize the clauses that need pre-built expressions for CodeGen.
    for (auto C : Clauses) {
      if (auto LC = dyn_cast<OMPLinearClause>(C))
        if (FinishOpenMPLinearClause(*LC, cast<DeclRefExpr>(B.IterationVarRef),
                                     B.NumIterations, *this, CurScope))
          return StmtError();
    }
  }

  // OpenMP 4.1 [2.8.1, simd Construct, Restrictions]
  // If both simdlen and safelen clauses are specified, the value of the simdlen
  // parameter must be less than or equal to the value of the safelen parameter.
  OMPSafelenClause *Safelen = nullptr;
  OMPSimdlenClause *Simdlen = nullptr;
  for (auto *Clause : Clauses) {
    if (Clause->getClauseKind() == OMPC_safelen)
      Safelen = cast<OMPSafelenClause>(Clause);
    else if (Clause->getClauseKind() == OMPC_simdlen)
      Simdlen = cast<OMPSimdlenClause>(Clause);
    if (Safelen && Simdlen)
      break;
  }
  if (Simdlen && Safelen &&
      checkSimdlenSafelenValues(*this, Simdlen->getSimdlen(),
                                Safelen->getSafelen()))
    return StmtError();

  getCurFunction()->setHasBranchProtectedScope();
  return OMPParallelForSimdDirective::Create(
      Context, StartLoc, EndLoc, NestedLoopCount, Clauses, AStmt, B);
}

StmtResult
Sema::ActOnOpenMPParallelSectionsDirective(ArrayRef<OMPClause *> Clauses,
                                           Stmt *AStmt, SourceLocation StartLoc,
                                           SourceLocation EndLoc) {
  if (!AStmt)
    return StmtError();

  assert(isa<CapturedStmt>(AStmt) && "Captured statement expected");
  auto BaseStmt = AStmt;
  while (CapturedStmt *CS = dyn_cast_or_null<CapturedStmt>(BaseStmt))
    BaseStmt = CS->getCapturedStmt();
  if (auto C = dyn_cast_or_null<CompoundStmt>(BaseStmt)) {
    auto S = C->children();
    if (S.begin() == S.end())
      return StmtError();
    // All associated statements must be '#pragma omp section' except for
    // the first one.
    for (Stmt *SectionStmt : llvm::make_range(std::next(S.begin()), S.end())) {
      if (!SectionStmt || !isa<OMPSectionDirective>(SectionStmt)) {
        if (SectionStmt)
          Diag(SectionStmt->getLocStart(),
               diag::err_omp_parallel_sections_substmt_not_section);
        return StmtError();
      }
      cast<OMPSectionDirective>(SectionStmt)
          ->setHasCancel(DSAStack->isCancelRegion());
    }
  } else {
    Diag(AStmt->getLocStart(),
         diag::err_omp_parallel_sections_not_compound_stmt);
    return StmtError();
  }

  getCurFunction()->setHasBranchProtectedScope();

  return OMPParallelSectionsDirective::Create(
      Context, StartLoc, EndLoc, Clauses, AStmt, DSAStack->isCancelRegion());
}

StmtResult Sema::ActOnOpenMPTaskDirective(ArrayRef<OMPClause *> Clauses,
                                          Stmt *AStmt, SourceLocation StartLoc,
                                          SourceLocation EndLoc) {
  if (!AStmt)
    return StmtError();

  CapturedStmt *CS = cast<CapturedStmt>(AStmt);
  // 1.2.2 OpenMP Language Terminology
  // Structured block - An executable statement with a single entry at the
  // top and a single exit at the bottom.
  // The point of exit cannot be a branch out of the structured block.
  // longjmp() and throw() must not violate the entry/exit criteria.
  CS->getCapturedDecl()->setNothrow();

  getCurFunction()->setHasBranchProtectedScope();

  return OMPTaskDirective::Create(Context, StartLoc, EndLoc, Clauses, AStmt,
                                  DSAStack->isCancelRegion());
}

StmtResult Sema::ActOnOpenMPTaskyieldDirective(SourceLocation StartLoc,
                                               SourceLocation EndLoc) {
  return OMPTaskyieldDirective::Create(Context, StartLoc, EndLoc);
}

StmtResult Sema::ActOnOpenMPBarrierDirective(SourceLocation StartLoc,
                                             SourceLocation EndLoc) {
  return OMPBarrierDirective::Create(Context, StartLoc, EndLoc);
}

StmtResult Sema::ActOnOpenMPTaskwaitDirective(SourceLocation StartLoc,
                                              SourceLocation EndLoc) {
  return OMPTaskwaitDirective::Create(Context, StartLoc, EndLoc);
}

StmtResult Sema::ActOnOpenMPTaskgroupDirective(Stmt *AStmt,
                                               SourceLocation StartLoc,
                                               SourceLocation EndLoc) {
  if (!AStmt)
    return StmtError();

  assert(isa<CapturedStmt>(AStmt) && "Captured statement expected");

  getCurFunction()->setHasBranchProtectedScope();

  return OMPTaskgroupDirective::Create(Context, StartLoc, EndLoc, AStmt);
}

StmtResult Sema::ActOnOpenMPFlushDirective(ArrayRef<OMPClause *> Clauses,
                                           SourceLocation StartLoc,
                                           SourceLocation EndLoc) {
  assert(Clauses.size() <= 1 && "Extra clauses in flush directive");
  return OMPFlushDirective::Create(Context, StartLoc, EndLoc, Clauses);
}

StmtResult Sema::ActOnOpenMPOrderedDirective(ArrayRef<OMPClause *> Clauses,
                                             Stmt *AStmt,
                                             SourceLocation StartLoc,
                                             SourceLocation EndLoc) {
  OMPClause *DependFound = nullptr;
  OMPClause *DependSourceClause = nullptr;
  OMPClause *DependSinkClause = nullptr;
  bool ErrorFound = false;
  OMPThreadsClause *TC = nullptr;
  OMPSIMDClause *SC = nullptr;
  for (auto *C : Clauses) {
    if (auto *DC = dyn_cast<OMPDependClause>(C)) {
      DependFound = C;
      if (DC->getDependencyKind() == OMPC_DEPEND_source) {
        if (DependSourceClause) {
          Diag(C->getLocStart(), diag::err_omp_more_one_clause)
              << getOpenMPDirectiveName(OMPD_ordered)
              << getOpenMPClauseName(OMPC_depend) << 2;
          ErrorFound = true;
        } else
          DependSourceClause = C;
        if (DependSinkClause) {
          Diag(C->getLocStart(), diag::err_omp_depend_sink_source_not_allowed)
              << 0;
          ErrorFound = true;
        }
      } else if (DC->getDependencyKind() == OMPC_DEPEND_sink) {
        if (DependSourceClause) {
          Diag(C->getLocStart(), diag::err_omp_depend_sink_source_not_allowed)
              << 1;
          ErrorFound = true;
        }
        DependSinkClause = C;
      }
    } else if (C->getClauseKind() == OMPC_threads)
      TC = cast<OMPThreadsClause>(C);
    else if (C->getClauseKind() == OMPC_simd)
      SC = cast<OMPSIMDClause>(C);
  }
  if (!ErrorFound && !SC &&
      isOpenMPSimdDirective(DSAStack->getParentDirective())) {
    // OpenMP [2.8.1,simd Construct, Restrictions]
    // An ordered construct with the simd clause is the only OpenMP construct
    // that can appear in the simd region.
    Diag(StartLoc, diag::err_omp_prohibited_region_simd);
    ErrorFound = true;
  } else if (DependFound && (TC || SC)) {
    Diag(DependFound->getLocStart(), diag::err_omp_depend_clause_thread_simd)
        << getOpenMPClauseName(TC ? TC->getClauseKind() : SC->getClauseKind());
    ErrorFound = true;
  } else if (DependFound && !DSAStack->getParentOrderedRegionParam()) {
    Diag(DependFound->getLocStart(),
         diag::err_omp_ordered_directive_without_param);
    ErrorFound = true;
  } else if (TC || Clauses.empty()) {
    if (auto *Param = DSAStack->getParentOrderedRegionParam()) {
      SourceLocation ErrLoc = TC ? TC->getLocStart() : StartLoc;
      Diag(ErrLoc, diag::err_omp_ordered_directive_with_param)
          << (TC != nullptr);
      Diag(Param->getLocStart(), diag::note_omp_ordered_param);
      ErrorFound = true;
    }
  }
  if ((!AStmt && !DependFound) || ErrorFound)
    return StmtError();

  if (AStmt) {
    assert(isa<CapturedStmt>(AStmt) && "Captured statement expected");

    getCurFunction()->setHasBranchProtectedScope();
  }

  return OMPOrderedDirective::Create(Context, StartLoc, EndLoc, Clauses, AStmt);
}

namespace {
/// \brief Helper class for checking expression in 'omp atomic [update]'
/// construct.
class OpenMPAtomicUpdateChecker {
  /// \brief Error results for atomic update expressions.
  enum ExprAnalysisErrorCode {
    /// \brief A statement is not an expression statement.
    NotAnExpression,
    /// \brief Expression is not builtin binary or unary operation.
    NotABinaryOrUnaryExpression,
    /// \brief Unary operation is not post-/pre- increment/decrement operation.
    NotAnUnaryIncDecExpression,
    /// \brief An expression is not of scalar type.
    NotAScalarType,
    /// \brief A binary operation is not an assignment operation.
    NotAnAssignmentOp,
    /// \brief RHS part of the binary operation is not a binary expression.
    NotABinaryExpression,
    /// \brief RHS part is not additive/multiplicative/shift/biwise binary
    /// expression.
    NotABinaryOperator,
    /// \brief RHS binary operation does not have reference to the updated LHS
    /// part.
    NotAnUpdateExpression,
    /// \brief No errors is found.
    NoError
  };
  /// \brief Reference to Sema.
  Sema &SemaRef;
  /// \brief A location for note diagnostics (when error is found).
  SourceLocation NoteLoc;
  /// \brief 'x' lvalue part of the source atomic expression.
  Expr *X;
  /// \brief 'expr' rvalue part of the source atomic expression.
  Expr *E;
  /// \brief Helper expression of the form
  /// 'OpaqueValueExpr(x) binop OpaqueValueExpr(expr)' or
  /// 'OpaqueValueExpr(expr) binop OpaqueValueExpr(x)'.
  Expr *UpdateExpr;
  /// \brief Is 'x' a LHS in a RHS part of full update expression. It is
  /// important for non-associative operations.
  bool IsXLHSInRHSPart;
  BinaryOperatorKind Op;
  SourceLocation OpLoc;
  /// \brief true if the source expression is a postfix unary operation, false
  /// if it is a prefix unary operation.
  bool IsPostfixUpdate;

public:
  OpenMPAtomicUpdateChecker(Sema &SemaRef)
      : SemaRef(SemaRef), X(nullptr), E(nullptr), UpdateExpr(nullptr),
        IsXLHSInRHSPart(false), Op(BO_PtrMemD), IsPostfixUpdate(false) {}
  /// \brief Check specified statement that it is suitable for 'atomic update'
  /// constructs and extract 'x', 'expr' and Operation from the original
  /// expression. If DiagId and NoteId == 0, then only check is performed
  /// without error notification.
  /// \param DiagId Diagnostic which should be emitted if error is found.
  /// \param NoteId Diagnostic note for the main error message.
  /// \return true if statement is not an update expression, false otherwise.
  bool checkStatement(Stmt *S, unsigned DiagId = 0, unsigned NoteId = 0);
  /// \brief Return the 'x' lvalue part of the source atomic expression.
  Expr *getX() const { return X; }
  /// \brief Return the 'expr' rvalue part of the source atomic expression.
  Expr *getExpr() const { return E; }
  /// \brief Return the update expression used in calculation of the updated
  /// value. Always has form 'OpaqueValueExpr(x) binop OpaqueValueExpr(expr)' or
  /// 'OpaqueValueExpr(expr) binop OpaqueValueExpr(x)'.
  Expr *getUpdateExpr() const { return UpdateExpr; }
  /// \brief Return true if 'x' is LHS in RHS part of full update expression,
  /// false otherwise.
  bool isXLHSInRHSPart() const { return IsXLHSInRHSPart; }

  /// \brief true if the source expression is a postfix unary operation, false
  /// if it is a prefix unary operation.
  bool isPostfixUpdate() const { return IsPostfixUpdate; }

private:
  bool checkBinaryOperation(BinaryOperator *AtomicBinOp, unsigned DiagId = 0,
                            unsigned NoteId = 0);
};
} // namespace

bool OpenMPAtomicUpdateChecker::checkBinaryOperation(
    BinaryOperator *AtomicBinOp, unsigned DiagId, unsigned NoteId) {
  ExprAnalysisErrorCode ErrorFound = NoError;
  SourceLocation ErrorLoc, NoteLoc;
  SourceRange ErrorRange, NoteRange;
  // Allowed constructs are:
  //  x = x binop expr;
  //  x = expr binop x;
  if (AtomicBinOp->getOpcode() == BO_Assign) {
    X = AtomicBinOp->getLHS();
    if (auto *AtomicInnerBinOp = dyn_cast<BinaryOperator>(
            AtomicBinOp->getRHS()->IgnoreParenImpCasts())) {
      if (AtomicInnerBinOp->isMultiplicativeOp() ||
          AtomicInnerBinOp->isAdditiveOp() || AtomicInnerBinOp->isShiftOp() ||
          AtomicInnerBinOp->isBitwiseOp()) {
        Op = AtomicInnerBinOp->getOpcode();
        OpLoc = AtomicInnerBinOp->getOperatorLoc();
        auto *LHS = AtomicInnerBinOp->getLHS();
        auto *RHS = AtomicInnerBinOp->getRHS();
        llvm::FoldingSetNodeID XId, LHSId, RHSId;
        X->IgnoreParenImpCasts()->Profile(XId, SemaRef.getASTContext(),
                                          /*Canonical=*/true);
        LHS->IgnoreParenImpCasts()->Profile(LHSId, SemaRef.getASTContext(),
                                            /*Canonical=*/true);
        RHS->IgnoreParenImpCasts()->Profile(RHSId, SemaRef.getASTContext(),
                                            /*Canonical=*/true);
        if (XId == LHSId) {
          E = RHS;
          IsXLHSInRHSPart = true;
        } else if (XId == RHSId) {
          E = LHS;
          IsXLHSInRHSPart = false;
        } else {
          ErrorLoc = AtomicInnerBinOp->getExprLoc();
          ErrorRange = AtomicInnerBinOp->getSourceRange();
          NoteLoc = X->getExprLoc();
          NoteRange = X->getSourceRange();
          ErrorFound = NotAnUpdateExpression;
        }
      } else {
        ErrorLoc = AtomicInnerBinOp->getExprLoc();
        ErrorRange = AtomicInnerBinOp->getSourceRange();
        NoteLoc = AtomicInnerBinOp->getOperatorLoc();
        NoteRange = SourceRange(NoteLoc, NoteLoc);
        ErrorFound = NotABinaryOperator;
      }
    } else {
      NoteLoc = ErrorLoc = AtomicBinOp->getRHS()->getExprLoc();
      NoteRange = ErrorRange = AtomicBinOp->getRHS()->getSourceRange();
      ErrorFound = NotABinaryExpression;
    }
  } else {
    ErrorLoc = AtomicBinOp->getExprLoc();
    ErrorRange = AtomicBinOp->getSourceRange();
    NoteLoc = AtomicBinOp->getOperatorLoc();
    NoteRange = SourceRange(NoteLoc, NoteLoc);
    ErrorFound = NotAnAssignmentOp;
  }
  if (ErrorFound != NoError && DiagId != 0 && NoteId != 0) {
    SemaRef.Diag(ErrorLoc, DiagId) << ErrorRange;
    SemaRef.Diag(NoteLoc, NoteId) << ErrorFound << NoteRange;
    return true;
  } else if (SemaRef.CurContext->isDependentContext())
    E = X = UpdateExpr = nullptr;
  return ErrorFound != NoError;
}

bool OpenMPAtomicUpdateChecker::checkStatement(Stmt *S, unsigned DiagId,
                                               unsigned NoteId) {
  ExprAnalysisErrorCode ErrorFound = NoError;
  SourceLocation ErrorLoc, NoteLoc;
  SourceRange ErrorRange, NoteRange;
  // Allowed constructs are:
  //  x++;
  //  x--;
  //  ++x;
  //  --x;
  //  x binop= expr;
  //  x = x binop expr;
  //  x = expr binop x;
  if (auto *AtomicBody = dyn_cast<Expr>(S)) {
    AtomicBody = AtomicBody->IgnoreParenImpCasts();
    if (AtomicBody->getType()->isScalarType() ||
        AtomicBody->isInstantiationDependent()) {
      if (auto *AtomicCompAssignOp = dyn_cast<CompoundAssignOperator>(
              AtomicBody->IgnoreParenImpCasts())) {
        // Check for Compound Assignment Operation
        Op = BinaryOperator::getOpForCompoundAssignment(
            AtomicCompAssignOp->getOpcode());
        OpLoc = AtomicCompAssignOp->getOperatorLoc();
        E = AtomicCompAssignOp->getRHS();
        X = AtomicCompAssignOp->getLHS();
        IsXLHSInRHSPart = true;
      } else if (auto *AtomicBinOp = dyn_cast<BinaryOperator>(
                     AtomicBody->IgnoreParenImpCasts())) {
        // Check for Binary Operation
        if(checkBinaryOperation(AtomicBinOp, DiagId, NoteId))
          return true;
      } else if (auto *AtomicUnaryOp =
                 dyn_cast<UnaryOperator>(AtomicBody->IgnoreParenImpCasts())) {
        // Check for Unary Operation
        if (AtomicUnaryOp->isIncrementDecrementOp()) {
          IsPostfixUpdate = AtomicUnaryOp->isPostfix();
          Op = AtomicUnaryOp->isIncrementOp() ? BO_Add : BO_Sub;
          OpLoc = AtomicUnaryOp->getOperatorLoc();
          X = AtomicUnaryOp->getSubExpr();
          E = SemaRef.ActOnIntegerConstant(OpLoc, /*uint64_t Val=*/1).get();
          IsXLHSInRHSPart = true;
        } else {
          ErrorFound = NotAnUnaryIncDecExpression;
          ErrorLoc = AtomicUnaryOp->getExprLoc();
          ErrorRange = AtomicUnaryOp->getSourceRange();
          NoteLoc = AtomicUnaryOp->getOperatorLoc();
          NoteRange = SourceRange(NoteLoc, NoteLoc);
        }
      } else if (!AtomicBody->isInstantiationDependent()) {
        ErrorFound = NotABinaryOrUnaryExpression;
        NoteLoc = ErrorLoc = AtomicBody->getExprLoc();
        NoteRange = ErrorRange = AtomicBody->getSourceRange();
      }
    } else {
      ErrorFound = NotAScalarType;
      NoteLoc = ErrorLoc = AtomicBody->getLocStart();
      NoteRange = ErrorRange = SourceRange(NoteLoc, NoteLoc);
    }
  } else {
    ErrorFound = NotAnExpression;
    NoteLoc = ErrorLoc = S->getLocStart();
    NoteRange = ErrorRange = SourceRange(NoteLoc, NoteLoc);
  }
  if (ErrorFound != NoError && DiagId != 0 && NoteId != 0) {
    SemaRef.Diag(ErrorLoc, DiagId) << ErrorRange;
    SemaRef.Diag(NoteLoc, NoteId) << ErrorFound << NoteRange;
    return true;
  } else if (SemaRef.CurContext->isDependentContext())
    E = X = UpdateExpr = nullptr;
  if (ErrorFound == NoError && E && X) {
    // Build an update expression of form 'OpaqueValueExpr(x) binop
    // OpaqueValueExpr(expr)' or 'OpaqueValueExpr(expr) binop
    // OpaqueValueExpr(x)' and then cast it to the type of the 'x' expression.
    auto *OVEX = new (SemaRef.getASTContext())
        OpaqueValueExpr(X->getExprLoc(), X->getType(), VK_RValue);
    auto *OVEExpr = new (SemaRef.getASTContext())
        OpaqueValueExpr(E->getExprLoc(), E->getType(), VK_RValue);
    auto Update =
        SemaRef.CreateBuiltinBinOp(OpLoc, Op, IsXLHSInRHSPart ? OVEX : OVEExpr,
                                   IsXLHSInRHSPart ? OVEExpr : OVEX);
    if (Update.isInvalid())
      return true;
    Update = SemaRef.PerformImplicitConversion(Update.get(), X->getType(),
                                               Sema::AA_Casting);
    if (Update.isInvalid())
      return true;
    UpdateExpr = Update.get();
  }
  return ErrorFound != NoError;
}

StmtResult Sema::ActOnOpenMPAtomicDirective(ArrayRef<OMPClause *> Clauses,
                                            Stmt *AStmt,
                                            SourceLocation StartLoc,
                                            SourceLocation EndLoc) {
  if (!AStmt)
    return StmtError();

  auto CS = cast<CapturedStmt>(AStmt);
  // 1.2.2 OpenMP Language Terminology
  // Structured block - An executable statement with a single entry at the
  // top and a single exit at the bottom.
  // The point of exit cannot be a branch out of the structured block.
  // longjmp() and throw() must not violate the entry/exit criteria.
  OpenMPClauseKind AtomicKind = OMPC_unknown;
  SourceLocation AtomicKindLoc;
  for (auto *C : Clauses) {
    if (C->getClauseKind() == OMPC_read || C->getClauseKind() == OMPC_write ||
        C->getClauseKind() == OMPC_update ||
        C->getClauseKind() == OMPC_capture) {
      if (AtomicKind != OMPC_unknown) {
        Diag(C->getLocStart(), diag::err_omp_atomic_several_clauses)
            << SourceRange(C->getLocStart(), C->getLocEnd());
        Diag(AtomicKindLoc, diag::note_omp_atomic_previous_clause)
            << getOpenMPClauseName(AtomicKind);
      } else {
        AtomicKind = C->getClauseKind();
        AtomicKindLoc = C->getLocStart();
      }
    }
  }

  auto Body = CS->getCapturedStmt();
  if (auto *EWC = dyn_cast<ExprWithCleanups>(Body))
    Body = EWC->getSubExpr();

  Expr *X = nullptr;
  Expr *V = nullptr;
  Expr *E = nullptr;
  Expr *UE = nullptr;
  bool IsXLHSInRHSPart = false;
  bool IsPostfixUpdate = false;
  // OpenMP [2.12.6, atomic Construct]
  // In the next expressions:
  // * x and v (as applicable) are both l-value expressions with scalar type.
  // * During the execution of an atomic region, multiple syntactic
  // occurrences of x must designate the same storage location.
  // * Neither of v and expr (as applicable) may access the storage location
  // designated by x.
  // * Neither of x and expr (as applicable) may access the storage location
  // designated by v.
  // * expr is an expression with scalar type.
  // * binop is one of +, *, -, /, &, ^, |, <<, or >>.
  // * binop, binop=, ++, and -- are not overloaded operators.
  // * The expression x binop expr must be numerically equivalent to x binop
  // (expr). This requirement is satisfied if the operators in expr have
  // precedence greater than binop, or by using parentheses around expr or
  // subexpressions of expr.
  // * The expression expr binop x must be numerically equivalent to (expr)
  // binop x. This requirement is satisfied if the operators in expr have
  // precedence equal to or greater than binop, or by using parentheses around
  // expr or subexpressions of expr.
  // * For forms that allow multiple occurrences of x, the number of times
  // that x is evaluated is unspecified.
  if (AtomicKind == OMPC_read) {
    enum {
      NotAnExpression,
      NotAnAssignmentOp,
      NotAScalarType,
      NotAnLValue,
      NoError
    } ErrorFound = NoError;
    SourceLocation ErrorLoc, NoteLoc;
    SourceRange ErrorRange, NoteRange;
    // If clause is read:
    //  v = x;
    if (auto AtomicBody = dyn_cast<Expr>(Body)) {
      auto AtomicBinOp =
          dyn_cast<BinaryOperator>(AtomicBody->IgnoreParenImpCasts());
      if (AtomicBinOp && AtomicBinOp->getOpcode() == BO_Assign) {
        X = AtomicBinOp->getRHS()->IgnoreParenImpCasts();
        V = AtomicBinOp->getLHS()->IgnoreParenImpCasts();
        if ((X->isInstantiationDependent() || X->getType()->isScalarType()) &&
            (V->isInstantiationDependent() || V->getType()->isScalarType())) {
          if (!X->isLValue() || !V->isLValue()) {
            auto NotLValueExpr = X->isLValue() ? V : X;
            ErrorFound = NotAnLValue;
            ErrorLoc = AtomicBinOp->getExprLoc();
            ErrorRange = AtomicBinOp->getSourceRange();
            NoteLoc = NotLValueExpr->getExprLoc();
            NoteRange = NotLValueExpr->getSourceRange();
          }
        } else if (!X->isInstantiationDependent() ||
                   !V->isInstantiationDependent()) {
          auto NotScalarExpr =
              (X->isInstantiationDependent() || X->getType()->isScalarType())
                  ? V
                  : X;
          ErrorFound = NotAScalarType;
          ErrorLoc = AtomicBinOp->getExprLoc();
          ErrorRange = AtomicBinOp->getSourceRange();
          NoteLoc = NotScalarExpr->getExprLoc();
          NoteRange = NotScalarExpr->getSourceRange();
        }
      } else if (!AtomicBody->isInstantiationDependent()) {
        ErrorFound = NotAnAssignmentOp;
        ErrorLoc = AtomicBody->getExprLoc();
        ErrorRange = AtomicBody->getSourceRange();
        NoteLoc = AtomicBinOp ? AtomicBinOp->getOperatorLoc()
                              : AtomicBody->getExprLoc();
        NoteRange = AtomicBinOp ? AtomicBinOp->getSourceRange()
                                : AtomicBody->getSourceRange();
      }
    } else {
      ErrorFound = NotAnExpression;
      NoteLoc = ErrorLoc = Body->getLocStart();
      NoteRange = ErrorRange = SourceRange(NoteLoc, NoteLoc);
    }
    if (ErrorFound != NoError) {
      Diag(ErrorLoc, diag::err_omp_atomic_read_not_expression_statement)
          << ErrorRange;
      Diag(NoteLoc, diag::note_omp_atomic_read_write) << ErrorFound
                                                      << NoteRange;
      return StmtError();
    } else if (CurContext->isDependentContext())
      V = X = nullptr;
  } else if (AtomicKind == OMPC_write) {
    enum {
      NotAnExpression,
      NotAnAssignmentOp,
      NotAScalarType,
      NotAnLValue,
      NoError
    } ErrorFound = NoError;
    SourceLocation ErrorLoc, NoteLoc;
    SourceRange ErrorRange, NoteRange;
    // If clause is write:
    //  x = expr;
    if (auto AtomicBody = dyn_cast<Expr>(Body)) {
      auto AtomicBinOp =
          dyn_cast<BinaryOperator>(AtomicBody->IgnoreParenImpCasts());
      if (AtomicBinOp && AtomicBinOp->getOpcode() == BO_Assign) {
        X = AtomicBinOp->getLHS();
        E = AtomicBinOp->getRHS();
        if ((X->isInstantiationDependent() || X->getType()->isScalarType()) &&
            (E->isInstantiationDependent() || E->getType()->isScalarType())) {
          if (!X->isLValue()) {
            ErrorFound = NotAnLValue;
            ErrorLoc = AtomicBinOp->getExprLoc();
            ErrorRange = AtomicBinOp->getSourceRange();
            NoteLoc = X->getExprLoc();
            NoteRange = X->getSourceRange();
          }
        } else if (!X->isInstantiationDependent() ||
                   !E->isInstantiationDependent()) {
          auto NotScalarExpr =
              (X->isInstantiationDependent() || X->getType()->isScalarType())
                  ? E
                  : X;
          ErrorFound = NotAScalarType;
          ErrorLoc = AtomicBinOp->getExprLoc();
          ErrorRange = AtomicBinOp->getSourceRange();
          NoteLoc = NotScalarExpr->getExprLoc();
          NoteRange = NotScalarExpr->getSourceRange();
        }
      } else if (!AtomicBody->isInstantiationDependent()) {
        ErrorFound = NotAnAssignmentOp;
        ErrorLoc = AtomicBody->getExprLoc();
        ErrorRange = AtomicBody->getSourceRange();
        NoteLoc = AtomicBinOp ? AtomicBinOp->getOperatorLoc()
                              : AtomicBody->getExprLoc();
        NoteRange = AtomicBinOp ? AtomicBinOp->getSourceRange()
                                : AtomicBody->getSourceRange();
      }
    } else {
      ErrorFound = NotAnExpression;
      NoteLoc = ErrorLoc = Body->getLocStart();
      NoteRange = ErrorRange = SourceRange(NoteLoc, NoteLoc);
    }
    if (ErrorFound != NoError) {
      Diag(ErrorLoc, diag::err_omp_atomic_write_not_expression_statement)
          << ErrorRange;
      Diag(NoteLoc, diag::note_omp_atomic_read_write) << ErrorFound
                                                      << NoteRange;
      return StmtError();
    } else if (CurContext->isDependentContext())
      E = X = nullptr;
  } else if (AtomicKind == OMPC_update || AtomicKind == OMPC_unknown) {
    // If clause is update:
    //  x++;
    //  x--;
    //  ++x;
    //  --x;
    //  x binop= expr;
    //  x = x binop expr;
    //  x = expr binop x;
    OpenMPAtomicUpdateChecker Checker(*this);
    if (Checker.checkStatement(
            Body, (AtomicKind == OMPC_update)
                      ? diag::err_omp_atomic_update_not_expression_statement
                      : diag::err_omp_atomic_not_expression_statement,
            diag::note_omp_atomic_update))
      return StmtError();
    if (!CurContext->isDependentContext()) {
      E = Checker.getExpr();
      X = Checker.getX();
      UE = Checker.getUpdateExpr();
      IsXLHSInRHSPart = Checker.isXLHSInRHSPart();
    }
  } else if (AtomicKind == OMPC_capture) {
    enum {
      NotAnAssignmentOp,
      NotACompoundStatement,
      NotTwoSubstatements,
      NotASpecificExpression,
      NoError
    } ErrorFound = NoError;
    SourceLocation ErrorLoc, NoteLoc;
    SourceRange ErrorRange, NoteRange;
    if (auto *AtomicBody = dyn_cast<Expr>(Body)) {
      // If clause is a capture:
      //  v = x++;
      //  v = x--;
      //  v = ++x;
      //  v = --x;
      //  v = x binop= expr;
      //  v = x = x binop expr;
      //  v = x = expr binop x;
      auto *AtomicBinOp =
          dyn_cast<BinaryOperator>(AtomicBody->IgnoreParenImpCasts());
      if (AtomicBinOp && AtomicBinOp->getOpcode() == BO_Assign) {
        V = AtomicBinOp->getLHS();
        Body = AtomicBinOp->getRHS()->IgnoreParenImpCasts();
        OpenMPAtomicUpdateChecker Checker(*this);
        if (Checker.checkStatement(
                Body, diag::err_omp_atomic_capture_not_expression_statement,
                diag::note_omp_atomic_update))
          return StmtError();
        E = Checker.getExpr();
        X = Checker.getX();
        UE = Checker.getUpdateExpr();
        IsXLHSInRHSPart = Checker.isXLHSInRHSPart();
        IsPostfixUpdate = Checker.isPostfixUpdate();
      } else if (!AtomicBody->isInstantiationDependent()) {
        ErrorLoc = AtomicBody->getExprLoc();
        ErrorRange = AtomicBody->getSourceRange();
        NoteLoc = AtomicBinOp ? AtomicBinOp->getOperatorLoc()
                              : AtomicBody->getExprLoc();
        NoteRange = AtomicBinOp ? AtomicBinOp->getSourceRange()
                                : AtomicBody->getSourceRange();
        ErrorFound = NotAnAssignmentOp;
      }
      if (ErrorFound != NoError) {
        Diag(ErrorLoc, diag::err_omp_atomic_capture_not_expression_statement)
            << ErrorRange;
        Diag(NoteLoc, diag::note_omp_atomic_capture) << ErrorFound << NoteRange;
        return StmtError();
      } else if (CurContext->isDependentContext()) {
        UE = V = E = X = nullptr;
      }
    } else {
      // If clause is a capture:
      //  { v = x; x = expr; }
      //  { v = x; x++; }
      //  { v = x; x--; }
      //  { v = x; ++x; }
      //  { v = x; --x; }
      //  { v = x; x binop= expr; }
      //  { v = x; x = x binop expr; }
      //  { v = x; x = expr binop x; }
      //  { x++; v = x; }
      //  { x--; v = x; }
      //  { ++x; v = x; }
      //  { --x; v = x; }
      //  { x binop= expr; v = x; }
      //  { x = x binop expr; v = x; }
      //  { x = expr binop x; v = x; }
      if (auto *CS = dyn_cast<CompoundStmt>(Body)) {
        // Check that this is { expr1; expr2; }
        if (CS->size() == 2) {
          auto *First = CS->body_front();
          auto *Second = CS->body_back();
          if (auto *EWC = dyn_cast<ExprWithCleanups>(First))
            First = EWC->getSubExpr()->IgnoreParenImpCasts();
          if (auto *EWC = dyn_cast<ExprWithCleanups>(Second))
            Second = EWC->getSubExpr()->IgnoreParenImpCasts();
          // Need to find what subexpression is 'v' and what is 'x'.
          OpenMPAtomicUpdateChecker Checker(*this);
          bool IsUpdateExprFound = !Checker.checkStatement(Second);
          BinaryOperator *BinOp = nullptr;
          if (IsUpdateExprFound) {
            BinOp = dyn_cast<BinaryOperator>(First);
            IsUpdateExprFound = BinOp && BinOp->getOpcode() == BO_Assign;
          }
          if (IsUpdateExprFound && !CurContext->isDependentContext()) {
            //  { v = x; x++; }
            //  { v = x; x--; }
            //  { v = x; ++x; }
            //  { v = x; --x; }
            //  { v = x; x binop= expr; }
            //  { v = x; x = x binop expr; }
            //  { v = x; x = expr binop x; }
            // Check that the first expression has form v = x.
            auto *PossibleX = BinOp->getRHS()->IgnoreParenImpCasts();
            llvm::FoldingSetNodeID XId, PossibleXId;
            Checker.getX()->Profile(XId, Context, /*Canonical=*/true);
            PossibleX->Profile(PossibleXId, Context, /*Canonical=*/true);
            IsUpdateExprFound = XId == PossibleXId;
            if (IsUpdateExprFound) {
              V = BinOp->getLHS();
              X = Checker.getX();
              E = Checker.getExpr();
              UE = Checker.getUpdateExpr();
              IsXLHSInRHSPart = Checker.isXLHSInRHSPart();
              IsPostfixUpdate = true;
            }
          }
          if (!IsUpdateExprFound) {
            IsUpdateExprFound = !Checker.checkStatement(First);
            BinOp = nullptr;
            if (IsUpdateExprFound) {
              BinOp = dyn_cast<BinaryOperator>(Second);
              IsUpdateExprFound = BinOp && BinOp->getOpcode() == BO_Assign;
            }
            if (IsUpdateExprFound && !CurContext->isDependentContext()) {
              //  { x++; v = x; }
              //  { x--; v = x; }
              //  { ++x; v = x; }
              //  { --x; v = x; }
              //  { x binop= expr; v = x; }
              //  { x = x binop expr; v = x; }
              //  { x = expr binop x; v = x; }
              // Check that the second expression has form v = x.
              auto *PossibleX = BinOp->getRHS()->IgnoreParenImpCasts();
              llvm::FoldingSetNodeID XId, PossibleXId;
              Checker.getX()->Profile(XId, Context, /*Canonical=*/true);
              PossibleX->Profile(PossibleXId, Context, /*Canonical=*/true);
              IsUpdateExprFound = XId == PossibleXId;
              if (IsUpdateExprFound) {
                V = BinOp->getLHS();
                X = Checker.getX();
                E = Checker.getExpr();
                UE = Checker.getUpdateExpr();
                IsXLHSInRHSPart = Checker.isXLHSInRHSPart();
                IsPostfixUpdate = false;
              }
            }
          }
          if (!IsUpdateExprFound) {
            //  { v = x; x = expr; }
            auto *FirstExpr = dyn_cast<Expr>(First);
            auto *SecondExpr = dyn_cast<Expr>(Second);
            if (!FirstExpr || !SecondExpr ||
                !(FirstExpr->isInstantiationDependent() ||
                  SecondExpr->isInstantiationDependent())) {
              auto *FirstBinOp = dyn_cast<BinaryOperator>(First);
              if (!FirstBinOp || FirstBinOp->getOpcode() != BO_Assign) {
                ErrorFound = NotAnAssignmentOp;
                NoteLoc = ErrorLoc = FirstBinOp ? FirstBinOp->getOperatorLoc()
                                                : First->getLocStart();
                NoteRange = ErrorRange = FirstBinOp
                                             ? FirstBinOp->getSourceRange()
                                             : SourceRange(ErrorLoc, ErrorLoc);
              } else {
                auto *SecondBinOp = dyn_cast<BinaryOperator>(Second);
                if (!SecondBinOp || SecondBinOp->getOpcode() != BO_Assign) {
                  ErrorFound = NotAnAssignmentOp;
                  NoteLoc = ErrorLoc = SecondBinOp
                                           ? SecondBinOp->getOperatorLoc()
                                           : Second->getLocStart();
                  NoteRange = ErrorRange =
                      SecondBinOp ? SecondBinOp->getSourceRange()
                                  : SourceRange(ErrorLoc, ErrorLoc);
                } else {
                  auto *PossibleXRHSInFirst =
                      FirstBinOp->getRHS()->IgnoreParenImpCasts();
                  auto *PossibleXLHSInSecond =
                      SecondBinOp->getLHS()->IgnoreParenImpCasts();
                  llvm::FoldingSetNodeID X1Id, X2Id;
                  PossibleXRHSInFirst->Profile(X1Id, Context,
                                               /*Canonical=*/true);
                  PossibleXLHSInSecond->Profile(X2Id, Context,
                                                /*Canonical=*/true);
                  IsUpdateExprFound = X1Id == X2Id;
                  if (IsUpdateExprFound) {
                    V = FirstBinOp->getLHS();
                    X = SecondBinOp->getLHS();
                    E = SecondBinOp->getRHS();
                    UE = nullptr;
                    IsXLHSInRHSPart = false;
                    IsPostfixUpdate = true;
                  } else {
                    ErrorFound = NotASpecificExpression;
                    ErrorLoc = FirstBinOp->getExprLoc();
                    ErrorRange = FirstBinOp->getSourceRange();
                    NoteLoc = SecondBinOp->getLHS()->getExprLoc();
                    NoteRange = SecondBinOp->getRHS()->getSourceRange();
                  }
                }
              }
            }
          }
        } else {
          NoteLoc = ErrorLoc = Body->getLocStart();
          NoteRange = ErrorRange =
              SourceRange(Body->getLocStart(), Body->getLocStart());
          ErrorFound = NotTwoSubstatements;
        }
      } else {
        NoteLoc = ErrorLoc = Body->getLocStart();
        NoteRange = ErrorRange =
            SourceRange(Body->getLocStart(), Body->getLocStart());
        ErrorFound = NotACompoundStatement;
      }
      if (ErrorFound != NoError) {
        Diag(ErrorLoc, diag::err_omp_atomic_capture_not_compound_statement)
            << ErrorRange;
        Diag(NoteLoc, diag::note_omp_atomic_capture) << ErrorFound << NoteRange;
        return StmtError();
      } else if (CurContext->isDependentContext()) {
        UE = V = E = X = nullptr;
      }
    }
  }

  getCurFunction()->setHasBranchProtectedScope();

  return OMPAtomicDirective::Create(Context, StartLoc, EndLoc, Clauses, AStmt,
                                    X, V, E, UE, IsXLHSInRHSPart,
                                    IsPostfixUpdate);
}

StmtResult Sema::ActOnOpenMPTargetDirective(ArrayRef<OMPClause *> Clauses,
                                            Stmt *AStmt,
                                            SourceLocation StartLoc,
                                            SourceLocation EndLoc) {
  if (!AStmt)
    return StmtError();

  CapturedStmt *CS = cast<CapturedStmt>(AStmt);
  // 1.2.2 OpenMP Language Terminology
  // Structured block - An executable statement with a single entry at the
  // top and a single exit at the bottom.
  // The point of exit cannot be a branch out of the structured block.
  // longjmp() and throw() must not violate the entry/exit criteria.
  CS->getCapturedDecl()->setNothrow();

  // OpenMP [2.16, Nesting of Regions]
  // If specified, a teams construct must be contained within a target
  // construct. That target construct must contain no statements or directives
  // outside of the teams construct.
  if (DSAStack->hasInnerTeamsRegion()) {
    auto S = AStmt->IgnoreContainers(/*IgnoreCaptured*/ true);
    bool OMPTeamsFound = true;
    if (auto *CS = dyn_cast<CompoundStmt>(S)) {
      auto I = CS->body_begin();
      while (I != CS->body_end()) {
        auto OED = dyn_cast<OMPExecutableDirective>(*I);
        if (!OED || !isOpenMPTeamsDirective(OED->getDirectiveKind())) {
          OMPTeamsFound = false;
          break;
        }
        ++I;
      }
      assert(I != CS->body_end() && "Not found statement");
      S = *I;
    }
    if (!OMPTeamsFound) {
      Diag(StartLoc, diag::err_omp_target_contains_not_only_teams);
      Diag(DSAStack->getInnerTeamsRegionLoc(),
           diag::note_omp_nested_teams_construct_here);
      Diag(S->getLocStart(), diag::note_omp_nested_statement_here)
          << isa<OMPExecutableDirective>(S);
      return StmtError();
    }
  }

  getCurFunction()->setHasBranchProtectedScope();

  return OMPTargetDirective::Create(Context, StartLoc, EndLoc, Clauses, AStmt);
}

StmtResult
Sema::ActOnOpenMPTargetParallelDirective(ArrayRef<OMPClause *> Clauses,
                                         Stmt *AStmt, SourceLocation StartLoc,
                                         SourceLocation EndLoc) {
  if (!AStmt)
    return StmtError();

  CapturedStmt *CS = cast<CapturedStmt>(AStmt);
  // 1.2.2 OpenMP Language Terminology
  // Structured block - An executable statement with a single entry at the
  // top and a single exit at the bottom.
  // The point of exit cannot be a branch out of the structured block.
  // longjmp() and throw() must not violate the entry/exit criteria.
  CS->getCapturedDecl()->setNothrow();

  getCurFunction()->setHasBranchProtectedScope();

  return OMPTargetParallelDirective::Create(Context, StartLoc, EndLoc, Clauses,
                                            AStmt);
}

StmtResult Sema::ActOnOpenMPTargetParallelForDirective(
    ArrayRef<OMPClause *> Clauses, Stmt *AStmt, SourceLocation StartLoc,
    SourceLocation EndLoc,
    llvm::DenseMap<ValueDecl *, Expr *> &VarsWithImplicitDSA) {
  if (!AStmt)
    return StmtError();

  CapturedStmt *CS = cast<CapturedStmt>(AStmt);
  // 1.2.2 OpenMP Language Terminology
  // Structured block - An executable statement with a single entry at the
  // top and a single exit at the bottom.
  // The point of exit cannot be a branch out of the structured block.
  // longjmp() and throw() must not violate the entry/exit criteria.
  CS->getCapturedDecl()->setNothrow();

  OMPLoopDirective::HelperExprs B;
  // In presence of clause 'collapse' or 'ordered' with number of loops, it will
  // define the nested loops number.
  unsigned NestedLoopCount =
      CheckOpenMPLoop(OMPD_target_parallel_for, getCollapseNumberExpr(Clauses),
                      getOrderedNumberExpr(Clauses), AStmt, *this, *DSAStack,
                      VarsWithImplicitDSA, B);
  if (NestedLoopCount == 0)
    return StmtError();

  assert((CurContext->isDependentContext() || B.builtAll()) &&
         "omp target parallel for loop exprs were not built");

  if (!CurContext->isDependentContext()) {
    // Finalize the clauses that need pre-built expressions for CodeGen.
    for (auto C : Clauses) {
      if (auto LC = dyn_cast<OMPLinearClause>(C))
        if (FinishOpenMPLinearClause(*LC, cast<DeclRefExpr>(B.IterationVarRef),
                                     B.NumIterations, *this, CurScope))
          return StmtError();
    }
  }

  getCurFunction()->setHasBranchProtectedScope();
  return OMPTargetParallelForDirective::Create(Context, StartLoc, EndLoc,
                                               NestedLoopCount, Clauses, AStmt,
                                               B, DSAStack->isCancelRegion());
}

/// \brief Check for existence of a map clause in the list of clauses.
static bool HasMapClause(ArrayRef<OMPClause *> Clauses) {
  for (ArrayRef<OMPClause *>::iterator I = Clauses.begin(), E = Clauses.end();
       I != E; ++I) {
    if (*I != nullptr && (*I)->getClauseKind() == OMPC_map) {
      return true;
    }
  }

  return false;
}

StmtResult Sema::ActOnOpenMPTargetDataDirective(ArrayRef<OMPClause *> Clauses,
                                                Stmt *AStmt,
                                                SourceLocation StartLoc,
                                                SourceLocation EndLoc) {
  if (!AStmt)
    return StmtError();

  assert(isa<CapturedStmt>(AStmt) && "Captured statement expected");

  // OpenMP [2.10.1, Restrictions, p. 97]
  // At least one map clause must appear on the directive.
  if (!HasMapClause(Clauses)) {
    Diag(StartLoc, diag::err_omp_no_map_for_directive) <<
        getOpenMPDirectiveName(OMPD_target_data);
    return StmtError();
  }

  getCurFunction()->setHasBranchProtectedScope();

  return OMPTargetDataDirective::Create(Context, StartLoc, EndLoc, Clauses,
                                        AStmt);
}

StmtResult
Sema::ActOnOpenMPTargetEnterDataDirective(ArrayRef<OMPClause *> Clauses,
                                          SourceLocation StartLoc,
                                          SourceLocation EndLoc) {
  // OpenMP [2.10.2, Restrictions, p. 99]
  // At least one map clause must appear on the directive.
  if (!HasMapClause(Clauses)) {
    Diag(StartLoc, diag::err_omp_no_map_for_directive)
        << getOpenMPDirectiveName(OMPD_target_enter_data);
    return StmtError();
  }

  return OMPTargetEnterDataDirective::Create(Context, StartLoc, EndLoc,
                                             Clauses);
}

StmtResult
Sema::ActOnOpenMPTargetExitDataDirective(ArrayRef<OMPClause *> Clauses,
                                         SourceLocation StartLoc,
                                         SourceLocation EndLoc) {
  // OpenMP [2.10.3, Restrictions, p. 102]
  // At least one map clause must appear on the directive.
  if (!HasMapClause(Clauses)) {
    Diag(StartLoc, diag::err_omp_no_map_for_directive)
        << getOpenMPDirectiveName(OMPD_target_exit_data);
    return StmtError();
  }

  return OMPTargetExitDataDirective::Create(Context, StartLoc, EndLoc, Clauses);
}

StmtResult Sema::ActOnOpenMPTeamsDirective(ArrayRef<OMPClause *> Clauses,
                                           Stmt *AStmt, SourceLocation StartLoc,
                                           SourceLocation EndLoc) {
  if (!AStmt)
    return StmtError();

  CapturedStmt *CS = cast<CapturedStmt>(AStmt);
  // 1.2.2 OpenMP Language Terminology
  // Structured block - An executable statement with a single entry at the
  // top and a single exit at the bottom.
  // The point of exit cannot be a branch out of the structured block.
  // longjmp() and throw() must not violate the entry/exit criteria.
  CS->getCapturedDecl()->setNothrow();

  getCurFunction()->setHasBranchProtectedScope();

  return OMPTeamsDirective::Create(Context, StartLoc, EndLoc, Clauses, AStmt);
}

StmtResult
Sema::ActOnOpenMPCancellationPointDirective(SourceLocation StartLoc,
                                            SourceLocation EndLoc,
                                            OpenMPDirectiveKind CancelRegion) {
  if (CancelRegion != OMPD_parallel && CancelRegion != OMPD_for &&
      CancelRegion != OMPD_sections && CancelRegion != OMPD_taskgroup) {
    Diag(StartLoc, diag::err_omp_wrong_cancel_region)
        << getOpenMPDirectiveName(CancelRegion);
    return StmtError();
  }
  if (DSAStack->isParentNowaitRegion()) {
    Diag(StartLoc, diag::err_omp_parent_cancel_region_nowait) << 0;
    return StmtError();
  }
  if (DSAStack->isParentOrderedRegion()) {
    Diag(StartLoc, diag::err_omp_parent_cancel_region_ordered) << 0;
    return StmtError();
  }
  return OMPCancellationPointDirective::Create(Context, StartLoc, EndLoc,
                                               CancelRegion);
}

StmtResult Sema::ActOnOpenMPCancelDirective(ArrayRef<OMPClause *> Clauses,
                                            SourceLocation StartLoc,
                                            SourceLocation EndLoc,
                                            OpenMPDirectiveKind CancelRegion) {
  if (CancelRegion != OMPD_parallel && CancelRegion != OMPD_for &&
      CancelRegion != OMPD_sections && CancelRegion != OMPD_taskgroup) {
    Diag(StartLoc, diag::err_omp_wrong_cancel_region)
        << getOpenMPDirectiveName(CancelRegion);
    return StmtError();
  }
  if (DSAStack->isParentNowaitRegion()) {
    Diag(StartLoc, diag::err_omp_parent_cancel_region_nowait) << 1;
    return StmtError();
  }
  if (DSAStack->isParentOrderedRegion()) {
    Diag(StartLoc, diag::err_omp_parent_cancel_region_ordered) << 1;
    return StmtError();
  }
  DSAStack->setParentCancelRegion(/*Cancel=*/true);
  return OMPCancelDirective::Create(Context, StartLoc, EndLoc, Clauses,
                                    CancelRegion);
}

static bool checkGrainsizeNumTasksClauses(Sema &S,
                                          ArrayRef<OMPClause *> Clauses) {
  OMPClause *PrevClause = nullptr;
  bool ErrorFound = false;
  for (auto *C : Clauses) {
    if (C->getClauseKind() == OMPC_grainsize ||
        C->getClauseKind() == OMPC_num_tasks) {
      if (!PrevClause)
        PrevClause = C;
      else if (PrevClause->getClauseKind() != C->getClauseKind()) {
        S.Diag(C->getLocStart(),
               diag::err_omp_grainsize_num_tasks_mutually_exclusive)
            << getOpenMPClauseName(C->getClauseKind())
            << getOpenMPClauseName(PrevClause->getClauseKind());
        S.Diag(PrevClause->getLocStart(),
               diag::note_omp_previous_grainsize_num_tasks)
            << getOpenMPClauseName(PrevClause->getClauseKind());
        ErrorFound = true;
      }
    }
  }
  return ErrorFound;
}

StmtResult Sema::ActOnOpenMPTaskLoopDirective(
    ArrayRef<OMPClause *> Clauses, Stmt *AStmt, SourceLocation StartLoc,
    SourceLocation EndLoc,
    llvm::DenseMap<ValueDecl *, Expr *> &VarsWithImplicitDSA) {
  if (!AStmt)
    return StmtError();

  assert(isa<CapturedStmt>(AStmt) && "Captured statement expected");
  OMPLoopDirective::HelperExprs B;
  // In presence of clause 'collapse' or 'ordered' with number of loops, it will
  // define the nested loops number.
  unsigned NestedLoopCount =
      CheckOpenMPLoop(OMPD_taskloop, getCollapseNumberExpr(Clauses),
                      /*OrderedLoopCountExpr=*/nullptr, AStmt, *this, *DSAStack,
                      VarsWithImplicitDSA, B);
  if (NestedLoopCount == 0)
    return StmtError();

  assert((CurContext->isDependentContext() || B.builtAll()) &&
         "omp for loop exprs were not built");

  // OpenMP, [2.9.2 taskloop Construct, Restrictions]
  // The grainsize clause and num_tasks clause are mutually exclusive and may
  // not appear on the same taskloop directive.
  if (checkGrainsizeNumTasksClauses(*this, Clauses))
    return StmtError();

  getCurFunction()->setHasBranchProtectedScope();
  return OMPTaskLoopDirective::Create(Context, StartLoc, EndLoc,
                                      NestedLoopCount, Clauses, AStmt, B);
}

StmtResult Sema::ActOnOpenMPTaskLoopSimdDirective(
    ArrayRef<OMPClause *> Clauses, Stmt *AStmt, SourceLocation StartLoc,
    SourceLocation EndLoc,
    llvm::DenseMap<ValueDecl *, Expr *> &VarsWithImplicitDSA) {
  if (!AStmt)
    return StmtError();

  assert(isa<CapturedStmt>(AStmt) && "Captured statement expected");
  OMPLoopDirective::HelperExprs B;
  // In presence of clause 'collapse' or 'ordered' with number of loops, it will
  // define the nested loops number.
  unsigned NestedLoopCount =
      CheckOpenMPLoop(OMPD_taskloop_simd, getCollapseNumberExpr(Clauses),
                      /*OrderedLoopCountExpr=*/nullptr, AStmt, *this, *DSAStack,
                      VarsWithImplicitDSA, B);
  if (NestedLoopCount == 0)
    return StmtError();

  assert((CurContext->isDependentContext() || B.builtAll()) &&
         "omp for loop exprs were not built");

  if (!CurContext->isDependentContext()) {
    // Finalize the clauses that need pre-built expressions for CodeGen.
    for (auto C : Clauses) {
      if (auto LC = dyn_cast<OMPLinearClause>(C))
        if (FinishOpenMPLinearClause(*LC, cast<DeclRefExpr>(B.IterationVarRef),
                                     B.NumIterations, *this, CurScope))
          return StmtError();
    }
  }

  // OpenMP, [2.9.2 taskloop Construct, Restrictions]
  // The grainsize clause and num_tasks clause are mutually exclusive and may
  // not appear on the same taskloop directive.
  if (checkGrainsizeNumTasksClauses(*this, Clauses))
    return StmtError();

  getCurFunction()->setHasBranchProtectedScope();
  return OMPTaskLoopSimdDirective::Create(Context, StartLoc, EndLoc,
                                          NestedLoopCount, Clauses, AStmt, B);
}

StmtResult Sema::ActOnOpenMPDistributeDirective(
    ArrayRef<OMPClause *> Clauses, Stmt *AStmt, SourceLocation StartLoc,
    SourceLocation EndLoc,
    llvm::DenseMap<ValueDecl *, Expr *> &VarsWithImplicitDSA) {
  if (!AStmt)
    return StmtError();

  assert(isa<CapturedStmt>(AStmt) && "Captured statement expected");
  OMPLoopDirective::HelperExprs B;
  // In presence of clause 'collapse' with number of loops, it will
  // define the nested loops number.
  unsigned NestedLoopCount =
      CheckOpenMPLoop(OMPD_distribute, getCollapseNumberExpr(Clauses),
                      nullptr /*ordered not a clause on distribute*/, AStmt,
                      *this, *DSAStack, VarsWithImplicitDSA, B);
  if (NestedLoopCount == 0)
    return StmtError();

  assert((CurContext->isDependentContext() || B.builtAll()) &&
         "omp for loop exprs were not built");

  getCurFunction()->setHasBranchProtectedScope();
  return OMPDistributeDirective::Create(Context, StartLoc, EndLoc,
                                        NestedLoopCount, Clauses, AStmt, B);
}

OMPClause *Sema::ActOnOpenMPSingleExprClause(OpenMPClauseKind Kind, Expr *Expr,
                                             SourceLocation StartLoc,
                                             SourceLocation LParenLoc,
                                             SourceLocation EndLoc) {
  OMPClause *Res = nullptr;
  switch (Kind) {
  case OMPC_final:
    Res = ActOnOpenMPFinalClause(Expr, StartLoc, LParenLoc, EndLoc);
    break;
  case OMPC_num_threads:
    Res = ActOnOpenMPNumThreadsClause(Expr, StartLoc, LParenLoc, EndLoc);
    break;
  case OMPC_safelen:
    Res = ActOnOpenMPSafelenClause(Expr, StartLoc, LParenLoc, EndLoc);
    break;
  case OMPC_simdlen:
    Res = ActOnOpenMPSimdlenClause(Expr, StartLoc, LParenLoc, EndLoc);
    break;
  case OMPC_collapse:
    Res = ActOnOpenMPCollapseClause(Expr, StartLoc, LParenLoc, EndLoc);
    break;
  case OMPC_ordered:
    Res = ActOnOpenMPOrderedClause(StartLoc, EndLoc, LParenLoc, Expr);
    break;
  case OMPC_device:
    Res = ActOnOpenMPDeviceClause(Expr, StartLoc, LParenLoc, EndLoc);
    break;
  case OMPC_num_teams:
    Res = ActOnOpenMPNumTeamsClause(Expr, StartLoc, LParenLoc, EndLoc);
    break;
  case OMPC_thread_limit:
    Res = ActOnOpenMPThreadLimitClause(Expr, StartLoc, LParenLoc, EndLoc);
    break;
  case OMPC_priority:
    Res = ActOnOpenMPPriorityClause(Expr, StartLoc, LParenLoc, EndLoc);
    break;
  case OMPC_grainsize:
    Res = ActOnOpenMPGrainsizeClause(Expr, StartLoc, LParenLoc, EndLoc);
    break;
  case OMPC_num_tasks:
    Res = ActOnOpenMPNumTasksClause(Expr, StartLoc, LParenLoc, EndLoc);
    break;
  case OMPC_hint:
    Res = ActOnOpenMPHintClause(Expr, StartLoc, LParenLoc, EndLoc);
    break;
  case OMPC_if:
  case OMPC_default:
  case OMPC_proc_bind:
  case OMPC_schedule:
  case OMPC_private:
  case OMPC_firstprivate:
  case OMPC_lastprivate:
  case OMPC_shared:
  case OMPC_reduction:
  case OMPC_linear:
  case OMPC_aligned:
  case OMPC_copyin:
  case OMPC_copyprivate:
  case OMPC_nowait:
  case OMPC_untied:
  case OMPC_mergeable:
  case OMPC_threadprivate:
  case OMPC_flush:
  case OMPC_read:
  case OMPC_write:
  case OMPC_update:
  case OMPC_capture:
  case OMPC_seq_cst:
  case OMPC_depend:
  case OMPC_threads:
  case OMPC_simd:
  case OMPC_map:
  case OMPC_nogroup:
  case OMPC_dist_schedule:
  case OMPC_defaultmap:
  case OMPC_unknown:
    llvm_unreachable("Clause is not allowed.");
  }
  return Res;
}

OMPClause *Sema::ActOnOpenMPIfClause(OpenMPDirectiveKind NameModifier,
                                     Expr *Condition, SourceLocation StartLoc,
                                     SourceLocation LParenLoc,
                                     SourceLocation NameModifierLoc,
                                     SourceLocation ColonLoc,
                                     SourceLocation EndLoc) {
  Expr *ValExpr = Condition;
  if (!Condition->isValueDependent() && !Condition->isTypeDependent() &&
      !Condition->isInstantiationDependent() &&
      !Condition->containsUnexpandedParameterPack()) {
    ExprResult Val = ActOnBooleanCondition(DSAStack->getCurScope(),
                                           Condition->getExprLoc(), Condition);
    if (Val.isInvalid())
      return nullptr;

    ValExpr = Val.get();
  }

  return new (Context) OMPIfClause(NameModifier, ValExpr, StartLoc, LParenLoc,
                                   NameModifierLoc, ColonLoc, EndLoc);
}

OMPClause *Sema::ActOnOpenMPFinalClause(Expr *Condition,
                                        SourceLocation StartLoc,
                                        SourceLocation LParenLoc,
                                        SourceLocation EndLoc) {
  Expr *ValExpr = Condition;
  if (!Condition->isValueDependent() && !Condition->isTypeDependent() &&
      !Condition->isInstantiationDependent() &&
      !Condition->containsUnexpandedParameterPack()) {
    ExprResult Val = ActOnBooleanCondition(DSAStack->getCurScope(),
                                           Condition->getExprLoc(), Condition);
    if (Val.isInvalid())
      return nullptr;

    ValExpr = Val.get();
  }

  return new (Context) OMPFinalClause(ValExpr, StartLoc, LParenLoc, EndLoc);
}
ExprResult Sema::PerformOpenMPImplicitIntegerConversion(SourceLocation Loc,
                                                        Expr *Op) {
  if (!Op)
    return ExprError();

  class IntConvertDiagnoser : public ICEConvertDiagnoser {
  public:
    IntConvertDiagnoser()
        : ICEConvertDiagnoser(/*AllowScopedEnumerations*/ false, false, true) {}
    SemaDiagnosticBuilder diagnoseNotInt(Sema &S, SourceLocation Loc,
                                         QualType T) override {
      return S.Diag(Loc, diag::err_omp_not_integral) << T;
    }
    SemaDiagnosticBuilder diagnoseIncomplete(Sema &S, SourceLocation Loc,
                                             QualType T) override {
      return S.Diag(Loc, diag::err_omp_incomplete_type) << T;
    }
    SemaDiagnosticBuilder diagnoseExplicitConv(Sema &S, SourceLocation Loc,
                                               QualType T,
                                               QualType ConvTy) override {
      return S.Diag(Loc, diag::err_omp_explicit_conversion) << T << ConvTy;
    }
    SemaDiagnosticBuilder noteExplicitConv(Sema &S, CXXConversionDecl *Conv,
                                           QualType ConvTy) override {
      return S.Diag(Conv->getLocation(), diag::note_omp_conversion_here)
             << ConvTy->isEnumeralType() << ConvTy;
    }
    SemaDiagnosticBuilder diagnoseAmbiguous(Sema &S, SourceLocation Loc,
                                            QualType T) override {
      return S.Diag(Loc, diag::err_omp_ambiguous_conversion) << T;
    }
    SemaDiagnosticBuilder noteAmbiguous(Sema &S, CXXConversionDecl *Conv,
                                        QualType ConvTy) override {
      return S.Diag(Conv->getLocation(), diag::note_omp_conversion_here)
             << ConvTy->isEnumeralType() << ConvTy;
    }
    SemaDiagnosticBuilder diagnoseConversion(Sema &, SourceLocation, QualType,
                                             QualType) override {
      llvm_unreachable("conversion functions are permitted");
    }
  } ConvertDiagnoser;
  return PerformContextualImplicitConversion(Loc, Op, ConvertDiagnoser);
}

static bool IsNonNegativeIntegerValue(Expr *&ValExpr, Sema &SemaRef,
                                      OpenMPClauseKind CKind,
                                      bool StrictlyPositive) {
  if (!ValExpr->isTypeDependent() && !ValExpr->isValueDependent() &&
      !ValExpr->isInstantiationDependent()) {
    SourceLocation Loc = ValExpr->getExprLoc();
    ExprResult Value =
        SemaRef.PerformOpenMPImplicitIntegerConversion(Loc, ValExpr);
    if (Value.isInvalid())
      return false;

    ValExpr = Value.get();
    // The expression must evaluate to a non-negative integer value.
    llvm::APSInt Result;
    if (ValExpr->isIntegerConstantExpr(Result, SemaRef.Context) &&
        Result.isSigned() &&
        !((!StrictlyPositive && Result.isNonNegative()) ||
          (StrictlyPositive && Result.isStrictlyPositive()))) {
      SemaRef.Diag(Loc, diag::err_omp_negative_expression_in_clause)
          << getOpenMPClauseName(CKind) << (StrictlyPositive ? 1 : 0)
          << ValExpr->getSourceRange();
      return false;
    }
  }
  return true;
}

OMPClause *Sema::ActOnOpenMPNumThreadsClause(Expr *NumThreads,
                                             SourceLocation StartLoc,
                                             SourceLocation LParenLoc,
                                             SourceLocation EndLoc) {
  Expr *ValExpr = NumThreads;

  // OpenMP [2.5, Restrictions]
  //  The num_threads expression must evaluate to a positive integer value.
  if (!IsNonNegativeIntegerValue(ValExpr, *this, OMPC_num_threads,
                                 /*StrictlyPositive=*/true))
    return nullptr;

  return new (Context)
      OMPNumThreadsClause(ValExpr, StartLoc, LParenLoc, EndLoc);
}

ExprResult Sema::VerifyPositiveIntegerConstantInClause(Expr *E,
                                                       OpenMPClauseKind CKind,
                                                       bool StrictlyPositive) {
  if (!E)
    return ExprError();
  if (E->isValueDependent() || E->isTypeDependent() ||
      E->isInstantiationDependent() || E->containsUnexpandedParameterPack())
    return E;
  llvm::APSInt Result;
  ExprResult ICE = VerifyIntegerConstantExpression(E, &Result);
  if (ICE.isInvalid())
    return ExprError();
  if ((StrictlyPositive && !Result.isStrictlyPositive()) ||
      (!StrictlyPositive && !Result.isNonNegative())) {
    Diag(E->getExprLoc(), diag::err_omp_negative_expression_in_clause)
        << getOpenMPClauseName(CKind) << (StrictlyPositive ? 1 : 0)
        << E->getSourceRange();
    return ExprError();
  }
  if (CKind == OMPC_aligned && !Result.isPowerOf2()) {
    Diag(E->getExprLoc(), diag::warn_omp_alignment_not_power_of_two)
        << E->getSourceRange();
    return ExprError();
  }
  if (CKind == OMPC_collapse && DSAStack->getAssociatedLoops() == 1)
    DSAStack->setAssociatedLoops(Result.getExtValue());
  else if (CKind == OMPC_ordered)
    DSAStack->setAssociatedLoops(Result.getExtValue());
  return ICE;
}

OMPClause *Sema::ActOnOpenMPSafelenClause(Expr *Len, SourceLocation StartLoc,
                                          SourceLocation LParenLoc,
                                          SourceLocation EndLoc) {
  // OpenMP [2.8.1, simd construct, Description]
  // The parameter of the safelen clause must be a constant
  // positive integer expression.
  ExprResult Safelen = VerifyPositiveIntegerConstantInClause(Len, OMPC_safelen);
  if (Safelen.isInvalid())
    return nullptr;
  return new (Context)
      OMPSafelenClause(Safelen.get(), StartLoc, LParenLoc, EndLoc);
}

OMPClause *Sema::ActOnOpenMPSimdlenClause(Expr *Len, SourceLocation StartLoc,
                                          SourceLocation LParenLoc,
                                          SourceLocation EndLoc) {
  // OpenMP [2.8.1, simd construct, Description]
  // The parameter of the simdlen clause must be a constant
  // positive integer expression.
  ExprResult Simdlen = VerifyPositiveIntegerConstantInClause(Len, OMPC_simdlen);
  if (Simdlen.isInvalid())
    return nullptr;
  return new (Context)
      OMPSimdlenClause(Simdlen.get(), StartLoc, LParenLoc, EndLoc);
}

OMPClause *Sema::ActOnOpenMPCollapseClause(Expr *NumForLoops,
                                           SourceLocation StartLoc,
                                           SourceLocation LParenLoc,
                                           SourceLocation EndLoc) {
  // OpenMP [2.7.1, loop construct, Description]
  // OpenMP [2.8.1, simd construct, Description]
  // OpenMP [2.9.6, distribute construct, Description]
  // The parameter of the collapse clause must be a constant
  // positive integer expression.
  ExprResult NumForLoopsResult =
      VerifyPositiveIntegerConstantInClause(NumForLoops, OMPC_collapse);
  if (NumForLoopsResult.isInvalid())
    return nullptr;
  return new (Context)
      OMPCollapseClause(NumForLoopsResult.get(), StartLoc, LParenLoc, EndLoc);
}

OMPClause *Sema::ActOnOpenMPOrderedClause(SourceLocation StartLoc,
                                          SourceLocation EndLoc,
                                          SourceLocation LParenLoc,
                                          Expr *NumForLoops) {
  // OpenMP [2.7.1, loop construct, Description]
  // OpenMP [2.8.1, simd construct, Description]
  // OpenMP [2.9.6, distribute construct, Description]
  // The parameter of the ordered clause must be a constant
  // positive integer expression if any.
  if (NumForLoops && LParenLoc.isValid()) {
    ExprResult NumForLoopsResult =
        VerifyPositiveIntegerConstantInClause(NumForLoops, OMPC_ordered);
    if (NumForLoopsResult.isInvalid())
      return nullptr;
    NumForLoops = NumForLoopsResult.get();
  } else
    NumForLoops = nullptr;
  DSAStack->setOrderedRegion(/*IsOrdered=*/true, NumForLoops);
  return new (Context)
      OMPOrderedClause(NumForLoops, StartLoc, LParenLoc, EndLoc);
}

OMPClause *Sema::ActOnOpenMPSimpleClause(
    OpenMPClauseKind Kind, unsigned Argument, SourceLocation ArgumentLoc,
    SourceLocation StartLoc, SourceLocation LParenLoc, SourceLocation EndLoc) {
  OMPClause *Res = nullptr;
  switch (Kind) {
  case OMPC_default:
    Res =
        ActOnOpenMPDefaultClause(static_cast<OpenMPDefaultClauseKind>(Argument),
                                 ArgumentLoc, StartLoc, LParenLoc, EndLoc);
    break;
  case OMPC_proc_bind:
    Res = ActOnOpenMPProcBindClause(
        static_cast<OpenMPProcBindClauseKind>(Argument), ArgumentLoc, StartLoc,
        LParenLoc, EndLoc);
    break;
  case OMPC_if:
  case OMPC_final:
  case OMPC_num_threads:
  case OMPC_safelen:
  case OMPC_simdlen:
  case OMPC_collapse:
  case OMPC_schedule:
  case OMPC_private:
  case OMPC_firstprivate:
  case OMPC_lastprivate:
  case OMPC_shared:
  case OMPC_reduction:
  case OMPC_linear:
  case OMPC_aligned:
  case OMPC_copyin:
  case OMPC_copyprivate:
  case OMPC_ordered:
  case OMPC_nowait:
  case OMPC_untied:
  case OMPC_mergeable:
  case OMPC_threadprivate:
  case OMPC_flush:
  case OMPC_read:
  case OMPC_write:
  case OMPC_update:
  case OMPC_capture:
  case OMPC_seq_cst:
  case OMPC_depend:
  case OMPC_device:
  case OMPC_threads:
  case OMPC_simd:
  case OMPC_map:
  case OMPC_num_teams:
  case OMPC_thread_limit:
  case OMPC_priority:
  case OMPC_grainsize:
  case OMPC_nogroup:
  case OMPC_num_tasks:
  case OMPC_hint:
  case OMPC_dist_schedule:
  case OMPC_defaultmap:
  case OMPC_unknown:
    llvm_unreachable("Clause is not allowed.");
  }
  return Res;
}

static std::string
getListOfPossibleValues(OpenMPClauseKind K, unsigned First, unsigned Last,
                        ArrayRef<unsigned> Exclude = llvm::None) {
  std::string Values;
  unsigned Bound = Last >= 2 ? Last - 2 : 0;
  unsigned Skipped = Exclude.size();
  auto S = Exclude.begin(), E = Exclude.end();
  for (unsigned i = First; i < Last; ++i) {
    if (std::find(S, E, i) != E) {
      --Skipped;
      continue;
    }
    Values += "'";
    Values += getOpenMPSimpleClauseTypeName(K, i);
    Values += "'";
    if (i == Bound - Skipped)
      Values += " or ";
    else if (i != Bound + 1 - Skipped)
      Values += ", ";
  }
  return Values;
}

OMPClause *Sema::ActOnOpenMPDefaultClause(OpenMPDefaultClauseKind Kind,
                                          SourceLocation KindKwLoc,
                                          SourceLocation StartLoc,
                                          SourceLocation LParenLoc,
                                          SourceLocation EndLoc) {
  if (Kind == OMPC_DEFAULT_unknown) {
    static_assert(OMPC_DEFAULT_unknown > 0,
                  "OMPC_DEFAULT_unknown not greater than 0");
    Diag(KindKwLoc, diag::err_omp_unexpected_clause_value)
        << getListOfPossibleValues(OMPC_default, /*First=*/0,
                                   /*Last=*/OMPC_DEFAULT_unknown)
        << getOpenMPClauseName(OMPC_default);
    return nullptr;
  }
  switch (Kind) {
  case OMPC_DEFAULT_none:
    DSAStack->setDefaultDSANone(KindKwLoc);
    break;
  case OMPC_DEFAULT_shared:
    DSAStack->setDefaultDSAShared(KindKwLoc);
    break;
  case OMPC_DEFAULT_unknown:
    llvm_unreachable("Clause kind is not allowed.");
    break;
  }
  return new (Context)
      OMPDefaultClause(Kind, KindKwLoc, StartLoc, LParenLoc, EndLoc);
}

OMPClause *Sema::ActOnOpenMPProcBindClause(OpenMPProcBindClauseKind Kind,
                                           SourceLocation KindKwLoc,
                                           SourceLocation StartLoc,
                                           SourceLocation LParenLoc,
                                           SourceLocation EndLoc) {
  if (Kind == OMPC_PROC_BIND_unknown) {
    Diag(KindKwLoc, diag::err_omp_unexpected_clause_value)
        << getListOfPossibleValues(OMPC_proc_bind, /*First=*/0,
                                   /*Last=*/OMPC_PROC_BIND_unknown)
        << getOpenMPClauseName(OMPC_proc_bind);
    return nullptr;
  }
  return new (Context)
      OMPProcBindClause(Kind, KindKwLoc, StartLoc, LParenLoc, EndLoc);
}

OMPClause *Sema::ActOnOpenMPSingleExprWithArgClause(
    OpenMPClauseKind Kind, ArrayRef<unsigned> Argument, Expr *Expr,
    SourceLocation StartLoc, SourceLocation LParenLoc,
    ArrayRef<SourceLocation> ArgumentLoc, SourceLocation DelimLoc,
    SourceLocation EndLoc) {
  OMPClause *Res = nullptr;
  switch (Kind) {
  case OMPC_schedule:
    enum { Modifier1, Modifier2, ScheduleKind, NumberOfElements };
    assert(Argument.size() == NumberOfElements &&
           ArgumentLoc.size() == NumberOfElements);
    Res = ActOnOpenMPScheduleClause(
        static_cast<OpenMPScheduleClauseModifier>(Argument[Modifier1]),
        static_cast<OpenMPScheduleClauseModifier>(Argument[Modifier2]),
        static_cast<OpenMPScheduleClauseKind>(Argument[ScheduleKind]), Expr,
        StartLoc, LParenLoc, ArgumentLoc[Modifier1], ArgumentLoc[Modifier2],
        ArgumentLoc[ScheduleKind], DelimLoc, EndLoc);
    break;
  case OMPC_if:
    assert(Argument.size() == 1 && ArgumentLoc.size() == 1);
    Res = ActOnOpenMPIfClause(static_cast<OpenMPDirectiveKind>(Argument.back()),
                              Expr, StartLoc, LParenLoc, ArgumentLoc.back(),
                              DelimLoc, EndLoc);
    break;
  case OMPC_dist_schedule:
    Res = ActOnOpenMPDistScheduleClause(
        static_cast<OpenMPDistScheduleClauseKind>(Argument.back()), Expr,
        StartLoc, LParenLoc, ArgumentLoc.back(), DelimLoc, EndLoc);
    break;
  case OMPC_defaultmap:
    enum { Modifier, DefaultmapKind };
    Res = ActOnOpenMPDefaultmapClause(
        static_cast<OpenMPDefaultmapClauseModifier>(Argument[Modifier]),
        static_cast<OpenMPDefaultmapClauseKind>(Argument[DefaultmapKind]),
        StartLoc, LParenLoc, ArgumentLoc[Modifier],
        ArgumentLoc[DefaultmapKind], EndLoc);
    break;
  case OMPC_final:
  case OMPC_num_threads:
  case OMPC_safelen:
  case OMPC_simdlen:
  case OMPC_collapse:
  case OMPC_default:
  case OMPC_proc_bind:
  case OMPC_private:
  case OMPC_firstprivate:
  case OMPC_lastprivate:
  case OMPC_shared:
  case OMPC_reduction:
  case OMPC_linear:
  case OMPC_aligned:
  case OMPC_copyin:
  case OMPC_copyprivate:
  case OMPC_ordered:
  case OMPC_nowait:
  case OMPC_untied:
  case OMPC_mergeable:
  case OMPC_threadprivate:
  case OMPC_flush:
  case OMPC_read:
  case OMPC_write:
  case OMPC_update:
  case OMPC_capture:
  case OMPC_seq_cst:
  case OMPC_depend:
  case OMPC_device:
  case OMPC_threads:
  case OMPC_simd:
  case OMPC_map:
  case OMPC_num_teams:
  case OMPC_thread_limit:
  case OMPC_priority:
  case OMPC_grainsize:
  case OMPC_nogroup:
  case OMPC_num_tasks:
  case OMPC_hint:
  case OMPC_unknown:
    llvm_unreachable("Clause is not allowed.");
  }
  return Res;
}

static bool checkScheduleModifiers(Sema &S, OpenMPScheduleClauseModifier M1,
                                   OpenMPScheduleClauseModifier M2,
                                   SourceLocation M1Loc, SourceLocation M2Loc) {
  if (M1 == OMPC_SCHEDULE_MODIFIER_unknown && M1Loc.isValid()) {
    SmallVector<unsigned, 2> Excluded;
    if (M2 != OMPC_SCHEDULE_MODIFIER_unknown)
      Excluded.push_back(M2);
    if (M2 == OMPC_SCHEDULE_MODIFIER_nonmonotonic)
      Excluded.push_back(OMPC_SCHEDULE_MODIFIER_monotonic);
    if (M2 == OMPC_SCHEDULE_MODIFIER_monotonic)
      Excluded.push_back(OMPC_SCHEDULE_MODIFIER_nonmonotonic);
    S.Diag(M1Loc, diag::err_omp_unexpected_clause_value)
        << getListOfPossibleValues(OMPC_schedule,
                                   /*First=*/OMPC_SCHEDULE_MODIFIER_unknown + 1,
                                   /*Last=*/OMPC_SCHEDULE_MODIFIER_last,
                                   Excluded)
        << getOpenMPClauseName(OMPC_schedule);
    return true;
  }
  return false;
}

OMPClause *Sema::ActOnOpenMPScheduleClause(
    OpenMPScheduleClauseModifier M1, OpenMPScheduleClauseModifier M2,
    OpenMPScheduleClauseKind Kind, Expr *ChunkSize, SourceLocation StartLoc,
    SourceLocation LParenLoc, SourceLocation M1Loc, SourceLocation M2Loc,
    SourceLocation KindLoc, SourceLocation CommaLoc, SourceLocation EndLoc) {
  if (checkScheduleModifiers(*this, M1, M2, M1Loc, M2Loc) ||
      checkScheduleModifiers(*this, M2, M1, M2Loc, M1Loc))
    return nullptr;
  // OpenMP, 2.7.1, Loop Construct, Restrictions
  // Either the monotonic modifier or the nonmonotonic modifier can be specified
  // but not both.
  if ((M1 == M2 && M1 != OMPC_SCHEDULE_MODIFIER_unknown) ||
      (M1 == OMPC_SCHEDULE_MODIFIER_monotonic &&
       M2 == OMPC_SCHEDULE_MODIFIER_nonmonotonic) ||
      (M1 == OMPC_SCHEDULE_MODIFIER_nonmonotonic &&
       M2 == OMPC_SCHEDULE_MODIFIER_monotonic)) {
    Diag(M2Loc, diag::err_omp_unexpected_schedule_modifier)
        << getOpenMPSimpleClauseTypeName(OMPC_schedule, M2)
        << getOpenMPSimpleClauseTypeName(OMPC_schedule, M1);
    return nullptr;
  }
  if (Kind == OMPC_SCHEDULE_unknown) {
    std::string Values;
    if (M1Loc.isInvalid() && M2Loc.isInvalid()) {
      unsigned Exclude[] = {OMPC_SCHEDULE_unknown};
      Values = getListOfPossibleValues(OMPC_schedule, /*First=*/0,
                                       /*Last=*/OMPC_SCHEDULE_MODIFIER_last,
                                       Exclude);
    } else {
      Values = getListOfPossibleValues(OMPC_schedule, /*First=*/0,
                                       /*Last=*/OMPC_SCHEDULE_unknown);
    }
    Diag(KindLoc, diag::err_omp_unexpected_clause_value)
        << Values << getOpenMPClauseName(OMPC_schedule);
    return nullptr;
  }
  // OpenMP, 2.7.1, Loop Construct, Restrictions
  // The nonmonotonic modifier can only be specified with schedule(dynamic) or
  // schedule(guided).
  if ((M1 == OMPC_SCHEDULE_MODIFIER_nonmonotonic ||
       M2 == OMPC_SCHEDULE_MODIFIER_nonmonotonic) &&
      Kind != OMPC_SCHEDULE_dynamic && Kind != OMPC_SCHEDULE_guided) {
    Diag(M1 == OMPC_SCHEDULE_MODIFIER_nonmonotonic ? M1Loc : M2Loc,
         diag::err_omp_schedule_nonmonotonic_static);
    return nullptr;
  }
  Expr *ValExpr = ChunkSize;
  Stmt *HelperValStmt = nullptr;
  if (ChunkSize) {
    if (!ChunkSize->isValueDependent() && !ChunkSize->isTypeDependent() &&
        !ChunkSize->isInstantiationDependent() &&
        !ChunkSize->containsUnexpandedParameterPack()) {
      SourceLocation ChunkSizeLoc = ChunkSize->getLocStart();
      ExprResult Val =
          PerformOpenMPImplicitIntegerConversion(ChunkSizeLoc, ChunkSize);
      if (Val.isInvalid())
        return nullptr;

      ValExpr = Val.get();

      // OpenMP [2.7.1, Restrictions]
      //  chunk_size must be a loop invariant integer expression with a positive
      //  value.
      llvm::APSInt Result;
      if (ValExpr->isIntegerConstantExpr(Result, Context)) {
        if (Result.isSigned() && !Result.isStrictlyPositive()) {
          Diag(ChunkSizeLoc, diag::err_omp_negative_expression_in_clause)
              << "schedule" << 1 << ChunkSize->getSourceRange();
          return nullptr;
        }
      } else if (isParallelOrTaskRegion(DSAStack->getCurrentDirective())) {
        llvm::MapVector<Expr *, DeclRefExpr *> Captures;
        ValExpr = tryBuildCapture(*this, ValExpr, Captures).get();
        HelperValStmt = buildPreInits(Context, Captures);
      }
    }
  }

  return new (Context)
      OMPScheduleClause(StartLoc, LParenLoc, KindLoc, CommaLoc, EndLoc, Kind,
                        ValExpr, HelperValStmt, M1, M1Loc, M2, M2Loc);
}

OMPClause *Sema::ActOnOpenMPClause(OpenMPClauseKind Kind,
                                   SourceLocation StartLoc,
                                   SourceLocation EndLoc) {
  OMPClause *Res = nullptr;
  switch (Kind) {
  case OMPC_ordered:
    Res = ActOnOpenMPOrderedClause(StartLoc, EndLoc);
    break;
  case OMPC_nowait:
    Res = ActOnOpenMPNowaitClause(StartLoc, EndLoc);
    break;
  case OMPC_untied:
    Res = ActOnOpenMPUntiedClause(StartLoc, EndLoc);
    break;
  case OMPC_mergeable:
    Res = ActOnOpenMPMergeableClause(StartLoc, EndLoc);
    break;
  case OMPC_read:
    Res = ActOnOpenMPReadClause(StartLoc, EndLoc);
    break;
  case OMPC_write:
    Res = ActOnOpenMPWriteClause(StartLoc, EndLoc);
    break;
  case OMPC_update:
    Res = ActOnOpenMPUpdateClause(StartLoc, EndLoc);
    break;
  case OMPC_capture:
    Res = ActOnOpenMPCaptureClause(StartLoc, EndLoc);
    break;
  case OMPC_seq_cst:
    Res = ActOnOpenMPSeqCstClause(StartLoc, EndLoc);
    break;
  case OMPC_threads:
    Res = ActOnOpenMPThreadsClause(StartLoc, EndLoc);
    break;
  case OMPC_simd:
    Res = ActOnOpenMPSIMDClause(StartLoc, EndLoc);
    break;
  case OMPC_nogroup:
    Res = ActOnOpenMPNogroupClause(StartLoc, EndLoc);
    break;
  case OMPC_if:
  case OMPC_final:
  case OMPC_num_threads:
  case OMPC_safelen:
  case OMPC_simdlen:
  case OMPC_collapse:
  case OMPC_schedule:
  case OMPC_private:
  case OMPC_firstprivate:
  case OMPC_lastprivate:
  case OMPC_shared:
  case OMPC_reduction:
  case OMPC_linear:
  case OMPC_aligned:
  case OMPC_copyin:
  case OMPC_copyprivate:
  case OMPC_default:
  case OMPC_proc_bind:
  case OMPC_threadprivate:
  case OMPC_flush:
  case OMPC_depend:
  case OMPC_device:
  case OMPC_map:
  case OMPC_num_teams:
  case OMPC_thread_limit:
  case OMPC_priority:
  case OMPC_grainsize:
  case OMPC_num_tasks:
  case OMPC_hint:
  case OMPC_dist_schedule:
  case OMPC_defaultmap:
  case OMPC_unknown:
    llvm_unreachable("Clause is not allowed.");
  }
  return Res;
}

OMPClause *Sema::ActOnOpenMPNowaitClause(SourceLocation StartLoc,
                                         SourceLocation EndLoc) {
  DSAStack->setNowaitRegion();
  return new (Context) OMPNowaitClause(StartLoc, EndLoc);
}

OMPClause *Sema::ActOnOpenMPUntiedClause(SourceLocation StartLoc,
                                         SourceLocation EndLoc) {
  return new (Context) OMPUntiedClause(StartLoc, EndLoc);
}

OMPClause *Sema::ActOnOpenMPMergeableClause(SourceLocation StartLoc,
                                            SourceLocation EndLoc) {
  return new (Context) OMPMergeableClause(StartLoc, EndLoc);
}

OMPClause *Sema::ActOnOpenMPReadClause(SourceLocation StartLoc,
                                       SourceLocation EndLoc) {
  return new (Context) OMPReadClause(StartLoc, EndLoc);
}

OMPClause *Sema::ActOnOpenMPWriteClause(SourceLocation StartLoc,
                                        SourceLocation EndLoc) {
  return new (Context) OMPWriteClause(StartLoc, EndLoc);
}

OMPClause *Sema::ActOnOpenMPUpdateClause(SourceLocation StartLoc,
                                         SourceLocation EndLoc) {
  return new (Context) OMPUpdateClause(StartLoc, EndLoc);
}

OMPClause *Sema::ActOnOpenMPCaptureClause(SourceLocation StartLoc,
                                          SourceLocation EndLoc) {
  return new (Context) OMPCaptureClause(StartLoc, EndLoc);
}

OMPClause *Sema::ActOnOpenMPSeqCstClause(SourceLocation StartLoc,
                                         SourceLocation EndLoc) {
  return new (Context) OMPSeqCstClause(StartLoc, EndLoc);
}

OMPClause *Sema::ActOnOpenMPThreadsClause(SourceLocation StartLoc,
                                          SourceLocation EndLoc) {
  return new (Context) OMPThreadsClause(StartLoc, EndLoc);
}

OMPClause *Sema::ActOnOpenMPSIMDClause(SourceLocation StartLoc,
                                       SourceLocation EndLoc) {
  return new (Context) OMPSIMDClause(StartLoc, EndLoc);
}

OMPClause *Sema::ActOnOpenMPNogroupClause(SourceLocation StartLoc,
                                          SourceLocation EndLoc) {
  return new (Context) OMPNogroupClause(StartLoc, EndLoc);
}

OMPClause *Sema::ActOnOpenMPVarListClause(
    OpenMPClauseKind Kind, ArrayRef<Expr *> VarList, Expr *TailExpr,
    SourceLocation StartLoc, SourceLocation LParenLoc, SourceLocation ColonLoc,
    SourceLocation EndLoc, CXXScopeSpec &ReductionIdScopeSpec,
    const DeclarationNameInfo &ReductionId, OpenMPDependClauseKind DepKind,
    OpenMPLinearClauseKind LinKind, OpenMPMapClauseKind MapTypeModifier,
    OpenMPMapClauseKind MapType, bool IsMapTypeImplicit,
    SourceLocation DepLinMapLoc) {
  OMPClause *Res = nullptr;
  switch (Kind) {
  case OMPC_private:
    Res = ActOnOpenMPPrivateClause(VarList, StartLoc, LParenLoc, EndLoc);
    break;
  case OMPC_firstprivate:
    Res = ActOnOpenMPFirstprivateClause(VarList, StartLoc, LParenLoc, EndLoc);
    break;
  case OMPC_lastprivate:
    Res = ActOnOpenMPLastprivateClause(VarList, StartLoc, LParenLoc, EndLoc);
    break;
  case OMPC_shared:
    Res = ActOnOpenMPSharedClause(VarList, StartLoc, LParenLoc, EndLoc);
    break;
  case OMPC_reduction:
    Res = ActOnOpenMPReductionClause(VarList, StartLoc, LParenLoc, ColonLoc,
                                     EndLoc, ReductionIdScopeSpec, ReductionId);
    break;
  case OMPC_linear:
    Res = ActOnOpenMPLinearClause(VarList, TailExpr, StartLoc, LParenLoc,
                                  LinKind, DepLinMapLoc, ColonLoc, EndLoc);
    break;
  case OMPC_aligned:
    Res = ActOnOpenMPAlignedClause(VarList, TailExpr, StartLoc, LParenLoc,
                                   ColonLoc, EndLoc);
    break;
  case OMPC_copyin:
    Res = ActOnOpenMPCopyinClause(VarList, StartLoc, LParenLoc, EndLoc);
    break;
  case OMPC_copyprivate:
    Res = ActOnOpenMPCopyprivateClause(VarList, StartLoc, LParenLoc, EndLoc);
    break;
  case OMPC_flush:
    Res = ActOnOpenMPFlushClause(VarList, StartLoc, LParenLoc, EndLoc);
    break;
  case OMPC_depend:
    Res = ActOnOpenMPDependClause(DepKind, DepLinMapLoc, ColonLoc, VarList, 
                                  StartLoc, LParenLoc, EndLoc);
    break;
  case OMPC_map:
    Res = ActOnOpenMPMapClause(MapTypeModifier, MapType, IsMapTypeImplicit,
                               DepLinMapLoc, ColonLoc, VarList, StartLoc,
                               LParenLoc, EndLoc);
    break;
  case OMPC_if:
  case OMPC_final:
  case OMPC_num_threads:
  case OMPC_safelen:
  case OMPC_simdlen:
  case OMPC_collapse:
  case OMPC_default:
  case OMPC_proc_bind:
  case OMPC_schedule:
  case OMPC_ordered:
  case OMPC_nowait:
  case OMPC_untied:
  case OMPC_mergeable:
  case OMPC_threadprivate:
  case OMPC_read:
  case OMPC_write:
  case OMPC_update:
  case OMPC_capture:
  case OMPC_seq_cst:
  case OMPC_device:
  case OMPC_threads:
  case OMPC_simd:
  case OMPC_num_teams:
  case OMPC_thread_limit:
  case OMPC_priority:
  case OMPC_grainsize:
  case OMPC_nogroup:
  case OMPC_num_tasks:
  case OMPC_hint:
  case OMPC_dist_schedule:
  case OMPC_defaultmap:
  case OMPC_unknown:
    llvm_unreachable("Clause is not allowed.");
  }
  return Res;
}

ExprResult Sema::getOpenMPCapturedExpr(VarDecl *Capture, ExprValueKind VK,
                                       ExprObjectKind OK, SourceLocation Loc) {
  ExprResult Res = BuildDeclRefExpr(
      Capture, Capture->getType().getNonReferenceType(), VK_LValue, Loc);
  if (!Res.isUsable())
    return ExprError();
  if (OK == OK_Ordinary && !getLangOpts().CPlusPlus) {
    Res = CreateBuiltinUnaryOp(Loc, UO_Deref, Res.get());
    if (!Res.isUsable())
      return ExprError();
  }
  if (VK != VK_LValue && Res.get()->isGLValue()) {
    Res = DefaultLvalueConversion(Res.get());
    if (!Res.isUsable())
      return ExprError();
  }
  return Res;
}

static std::pair<ValueDecl *, bool>
getPrivateItem(Sema &S, Expr *&RefExpr, SourceLocation &ELoc,
               SourceRange &ERange, bool AllowArraySection = false) {
  if (RefExpr->isTypeDependent() || RefExpr->isValueDependent() ||
      RefExpr->containsUnexpandedParameterPack())
    return std::make_pair(nullptr, true);

  // OpenMP [3.1, C/C++]
  //  A list item is a variable name.
  // OpenMP  [2.9.3.3, Restrictions, p.1]
  //  A variable that is part of another variable (as an array or
  //  structure element) cannot appear in a private clause.
  RefExpr = RefExpr->IgnoreParens();
  enum {
    NoArrayExpr = -1,
    ArraySubscript = 0,
    OMPArraySection = 1
  } IsArrayExpr = NoArrayExpr;
  if (AllowArraySection) {
    if (auto *ASE = dyn_cast_or_null<ArraySubscriptExpr>(RefExpr)) {
      auto *Base = ASE->getBase()->IgnoreParenImpCasts();
      while (auto *TempASE = dyn_cast<ArraySubscriptExpr>(Base))
        Base = TempASE->getBase()->IgnoreParenImpCasts();
      RefExpr = Base;
      IsArrayExpr = ArraySubscript;
    } else if (auto *OASE = dyn_cast_or_null<OMPArraySectionExpr>(RefExpr)) {
      auto *Base = OASE->getBase()->IgnoreParenImpCasts();
      while (auto *TempOASE = dyn_cast<OMPArraySectionExpr>(Base))
        Base = TempOASE->getBase()->IgnoreParenImpCasts();
      while (auto *TempASE = dyn_cast<ArraySubscriptExpr>(Base))
        Base = TempASE->getBase()->IgnoreParenImpCasts();
      RefExpr = Base;
      IsArrayExpr = OMPArraySection;
    }
  }
  ELoc = RefExpr->getExprLoc();
  ERange = RefExpr->getSourceRange();
  RefExpr = RefExpr->IgnoreParenImpCasts();
  auto *DE = dyn_cast_or_null<DeclRefExpr>(RefExpr);
  auto *ME = dyn_cast_or_null<MemberExpr>(RefExpr);
  if ((!DE || !isa<VarDecl>(DE->getDecl())) &&
      (S.getCurrentThisType().isNull() || !ME ||
       !isa<CXXThisExpr>(ME->getBase()->IgnoreParenImpCasts()) ||
       !isa<FieldDecl>(ME->getMemberDecl()))) {
    if (IsArrayExpr != NoArrayExpr)
      S.Diag(ELoc, diag::err_omp_expected_base_var_name) << IsArrayExpr
                                                         << ERange;
    else {
      S.Diag(ELoc,
             AllowArraySection
                 ? diag::err_omp_expected_var_name_member_expr_or_array_item
                 : diag::err_omp_expected_var_name_member_expr)
          << (S.getCurrentThisType().isNull() ? 0 : 1) << ERange;
    }
    return std::make_pair(nullptr, false);
  }
  return std::make_pair(DE ? DE->getDecl() : ME->getMemberDecl(), false);
}

OMPClause *Sema::ActOnOpenMPPrivateClause(ArrayRef<Expr *> VarList,
                                          SourceLocation StartLoc,
                                          SourceLocation LParenLoc,
                                          SourceLocation EndLoc) {
  SmallVector<Expr *, 8> Vars;
  SmallVector<Expr *, 8> PrivateCopies;
  for (auto &RefExpr : VarList) {
    assert(RefExpr && "NULL expr in OpenMP private clause.");
    SourceLocation ELoc;
    SourceRange ERange;
    Expr *SimpleRefExpr = RefExpr;
    auto Res = getPrivateItem(*this, SimpleRefExpr, ELoc, ERange);
    if (Res.second) {
      // It will be analyzed later.
      Vars.push_back(RefExpr);
      PrivateCopies.push_back(nullptr);
    }
    ValueDecl *D = Res.first;
    if (!D)
      continue;

    QualType Type = D->getType();
    auto *VD = dyn_cast<VarDecl>(D);

    // OpenMP [2.9.3.3, Restrictions, C/C++, p.3]
    //  A variable that appears in a private clause must not have an incomplete
    //  type or a reference type.
    if (RequireCompleteType(ELoc, Type, diag::err_omp_private_incomplete_type))
      continue;
    Type = Type.getNonReferenceType();

    // OpenMP [2.9.1.1, Data-sharing Attribute Rules for Variables Referenced
    // in a Construct]
    //  Variables with the predetermined data-sharing attributes may not be
    //  listed in data-sharing attributes clauses, except for the cases
    //  listed below. For these exceptions only, listing a predetermined
    //  variable in a data-sharing attribute clause is allowed and overrides
    //  the variable's predetermined data-sharing attributes.
    DSAStackTy::DSAVarData DVar = DSAStack->getTopDSA(D, false);
    if (DVar.CKind != OMPC_unknown && DVar.CKind != OMPC_private) {
      Diag(ELoc, diag::err_omp_wrong_dsa) << getOpenMPClauseName(DVar.CKind)
                                          << getOpenMPClauseName(OMPC_private);
      ReportOriginalDSA(*this, DSAStack, D, DVar);
      continue;
    }

    // Variably modified types are not supported for tasks.
    if (!Type->isAnyPointerType() && Type->isVariablyModifiedType() &&
        DSAStack->getCurrentDirective() == OMPD_task) {
      Diag(ELoc, diag::err_omp_variably_modified_type_not_supported)
          << getOpenMPClauseName(OMPC_private) << Type
          << getOpenMPDirectiveName(DSAStack->getCurrentDirective());
      bool IsDecl =
          !VD ||
          VD->isThisDeclarationADefinition(Context) == VarDecl::DeclarationOnly;
      Diag(D->getLocation(),
           IsDecl ? diag::note_previous_decl : diag::note_defined_here)
          << D;
      continue;
    }

    // OpenMP 4.5 [2.15.5.1, Restrictions, p.3]
    // A list item cannot appear in both a map clause and a data-sharing
    // attribute clause on the same construct
    if (DSAStack->getCurrentDirective() == OMPD_target) {
      if(DSAStack->checkMapInfoForVar(VD, /* CurrentRegionOnly = */ true,
                                      [&](Expr *RE) -> bool {return true;})) {
        Diag(ELoc, diag::err_omp_variable_in_map_and_dsa)
            << getOpenMPClauseName(OMPC_private)
            << getOpenMPDirectiveName(DSAStack->getCurrentDirective());
        ReportOriginalDSA(*this, DSAStack, D, DVar);
        continue;
      }
    }

    // OpenMP [2.9.3.3, Restrictions, C/C++, p.1]
    //  A variable of class type (or array thereof) that appears in a private
    //  clause requires an accessible, unambiguous default constructor for the
    //  class type.
    // Generate helper private variable and initialize it with the default
    // value. The address of the original variable is replaced by the address of
    // the new private variable in CodeGen. This new variable is not added to
    // IdResolver, so the code in the OpenMP region uses original variable for
    // proper diagnostics.
    Type = Type.getUnqualifiedType();
    auto VDPrivate = buildVarDecl(*this, ELoc, Type, D->getName(),
                                  D->hasAttrs() ? &D->getAttrs() : nullptr);
    ActOnUninitializedDecl(VDPrivate, /*TypeMayContainAuto=*/false);
    if (VDPrivate->isInvalidDecl())
      continue;
    auto VDPrivateRefExpr = buildDeclRefExpr(
        *this, VDPrivate, RefExpr->getType().getUnqualifiedType(), ELoc);

    DeclRefExpr *Ref = nullptr;
    if (!VD)
      Ref = buildCapture(*this, D, SimpleRefExpr, /*WithInit=*/false);
    DSAStack->addDSA(D, RefExpr->IgnoreParens(), OMPC_private, Ref);
    Vars.push_back(VD ? RefExpr->IgnoreParens() : Ref);
    PrivateCopies.push_back(VDPrivateRefExpr);
  }

  if (Vars.empty())
    return nullptr;

  return OMPPrivateClause::Create(Context, StartLoc, LParenLoc, EndLoc, Vars,
                                  PrivateCopies);
}

namespace {
class DiagsUninitializedSeveretyRAII {
private:
  DiagnosticsEngine &Diags;
  SourceLocation SavedLoc;
  bool IsIgnored;

public:
  DiagsUninitializedSeveretyRAII(DiagnosticsEngine &Diags, SourceLocation Loc,
                                 bool IsIgnored)
      : Diags(Diags), SavedLoc(Loc), IsIgnored(IsIgnored) {
    if (!IsIgnored) {
      Diags.setSeverity(/*Diag*/ diag::warn_uninit_self_reference_in_init,
                        /*Map*/ diag::Severity::Ignored, Loc);
    }
  }
  ~DiagsUninitializedSeveretyRAII() {
    if (!IsIgnored)
      Diags.popMappings(SavedLoc);
  }
};
}

OMPClause *Sema::ActOnOpenMPFirstprivateClause(ArrayRef<Expr *> VarList,
                                               SourceLocation StartLoc,
                                               SourceLocation LParenLoc,
                                               SourceLocation EndLoc) {
  SmallVector<Expr *, 8> Vars;
  SmallVector<Expr *, 8> PrivateCopies;
  SmallVector<Expr *, 8> Inits;
  SmallVector<Decl *, 4> ExprCaptures;
  bool IsImplicitClause =
      StartLoc.isInvalid() && LParenLoc.isInvalid() && EndLoc.isInvalid();
  auto ImplicitClauseLoc = DSAStack->getConstructLoc();

  for (auto &RefExpr : VarList) {
    assert(RefExpr && "NULL expr in OpenMP firstprivate clause.");
    SourceLocation ELoc;
    SourceRange ERange;
    Expr *SimpleRefExpr = RefExpr;
    auto Res = getPrivateItem(*this, SimpleRefExpr, ELoc, ERange);
    if (Res.second) {
      // It will be analyzed later.
      Vars.push_back(RefExpr);
      PrivateCopies.push_back(nullptr);
      Inits.push_back(nullptr);
    }
    ValueDecl *D = Res.first;
    if (!D)
      continue;

    ELoc = IsImplicitClause ? ImplicitClauseLoc : ELoc;
    QualType Type = D->getType();
    auto *VD = dyn_cast<VarDecl>(D);

    // OpenMP [2.9.3.3, Restrictions, C/C++, p.3]
    //  A variable that appears in a private clause must not have an incomplete
    //  type or a reference type.
    if (RequireCompleteType(ELoc, Type,
                            diag::err_omp_firstprivate_incomplete_type))
      continue;
    Type = Type.getNonReferenceType();

    // OpenMP [2.9.3.4, Restrictions, C/C++, p.1]
    //  A variable of class type (or array thereof) that appears in a private
    //  clause requires an accessible, unambiguous copy constructor for the
    //  class type.
    auto ElemType = Context.getBaseElementType(Type).getNonReferenceType();

    // If an implicit firstprivate variable found it was checked already.
    DSAStackTy::DSAVarData TopDVar;
    if (!IsImplicitClause) {
      DSAStackTy::DSAVarData DVar = DSAStack->getTopDSA(D, false);
      TopDVar = DVar;
      bool IsConstant = ElemType.isConstant(Context);
      // OpenMP [2.4.13, Data-sharing Attribute Clauses]
      //  A list item that specifies a given variable may not appear in more
      // than one clause on the same directive, except that a variable may be
      //  specified in both firstprivate and lastprivate clauses.
      if (DVar.CKind != OMPC_unknown && DVar.CKind != OMPC_firstprivate &&
          DVar.CKind != OMPC_lastprivate && DVar.RefExpr) {
        Diag(ELoc, diag::err_omp_wrong_dsa)
            << getOpenMPClauseName(DVar.CKind)
            << getOpenMPClauseName(OMPC_firstprivate);
        ReportOriginalDSA(*this, DSAStack, D, DVar);
        continue;
      }

      // OpenMP [2.9.1.1, Data-sharing Attribute Rules for Variables Referenced
      // in a Construct]
      //  Variables with the predetermined data-sharing attributes may not be
      //  listed in data-sharing attributes clauses, except for the cases
      //  listed below. For these exceptions only, listing a predetermined
      //  variable in a data-sharing attribute clause is allowed and overrides
      //  the variable's predetermined data-sharing attributes.
      // OpenMP [2.9.1.1, Data-sharing Attribute Rules for Variables Referenced
      // in a Construct, C/C++, p.2]
      //  Variables with const-qualified type having no mutable member may be
      //  listed in a firstprivate clause, even if they are static data members.
      if (!(IsConstant || (VD && VD->isStaticDataMember())) && !DVar.RefExpr &&
          DVar.CKind != OMPC_unknown && DVar.CKind != OMPC_shared) {
        Diag(ELoc, diag::err_omp_wrong_dsa)
            << getOpenMPClauseName(DVar.CKind)
            << getOpenMPClauseName(OMPC_firstprivate);
        ReportOriginalDSA(*this, DSAStack, D, DVar);
        continue;
      }

      OpenMPDirectiveKind CurrDir = DSAStack->getCurrentDirective();
      // OpenMP [2.9.3.4, Restrictions, p.2]
      //  A list item that is private within a parallel region must not appear
      //  in a firstprivate clause on a worksharing construct if any of the
      //  worksharing regions arising from the worksharing construct ever bind
      //  to any of the parallel regions arising from the parallel construct.
      if (isOpenMPWorksharingDirective(CurrDir) &&
          !isOpenMPParallelDirective(CurrDir)) {
        DVar = DSAStack->getImplicitDSA(D, true);
        if (DVar.CKind != OMPC_shared &&
            (isOpenMPParallelDirective(DVar.DKind) ||
             DVar.DKind == OMPD_unknown)) {
          Diag(ELoc, diag::err_omp_required_access)
              << getOpenMPClauseName(OMPC_firstprivate)
              << getOpenMPClauseName(OMPC_shared);
          ReportOriginalDSA(*this, DSAStack, D, DVar);
          continue;
        }
      }
      // OpenMP [2.9.3.4, Restrictions, p.3]
      //  A list item that appears in a reduction clause of a parallel construct
      //  must not appear in a firstprivate clause on a worksharing or task
      //  construct if any of the worksharing or task regions arising from the
      //  worksharing or task construct ever bind to any of the parallel regions
      //  arising from the parallel construct.
      // OpenMP [2.9.3.4, Restrictions, p.4]
      //  A list item that appears in a reduction clause in worksharing
      //  construct must not appear in a firstprivate clause in a task construct
      //  encountered during execution of any of the worksharing regions arising
      //  from the worksharing construct.
      if (CurrDir == OMPD_task) {
        DVar =
            DSAStack->hasInnermostDSA(D, MatchesAnyClause(OMPC_reduction),
                                      [](OpenMPDirectiveKind K) -> bool {
                                        return isOpenMPParallelDirective(K) ||
                                               isOpenMPWorksharingDirective(K);
                                      },
                                      false);
        if (DVar.CKind == OMPC_reduction &&
            (isOpenMPParallelDirective(DVar.DKind) ||
             isOpenMPWorksharingDirective(DVar.DKind))) {
          Diag(ELoc, diag::err_omp_parallel_reduction_in_task_firstprivate)
              << getOpenMPDirectiveName(DVar.DKind);
          ReportOriginalDSA(*this, DSAStack, D, DVar);
          continue;
        }
      }

      // OpenMP 4.5 [2.15.3.4, Restrictions, p.3]
      // A list item that is private within a teams region must not appear in a
      // firstprivate clause on a distribute construct if any of the distribute
      // regions arising from the distribute construct ever bind to any of the
      // teams regions arising from the teams construct.
      // OpenMP 4.5 [2.15.3.4, Restrictions, p.3]
      // A list item that appears in a reduction clause of a teams construct
      // must not appear in a firstprivate clause on a distribute construct if
      // any of the distribute regions arising from the distribute construct
      // ever bind to any of the teams regions arising from the teams construct.
      // OpenMP 4.5 [2.10.8, Distribute Construct, p.3]
      // A list item may appear in a firstprivate or lastprivate clause but not
      // both.
      if (CurrDir == OMPD_distribute) {
        DVar = DSAStack->hasInnermostDSA(D, MatchesAnyClause(OMPC_private),
                                         [](OpenMPDirectiveKind K) -> bool {
                                           return isOpenMPTeamsDirective(K);
                                         },
                                         false);
        if (DVar.CKind == OMPC_private && isOpenMPTeamsDirective(DVar.DKind)) {
          Diag(ELoc, diag::err_omp_firstprivate_distribute_private_teams);
          ReportOriginalDSA(*this, DSAStack, D, DVar);
          continue;
        }
        DVar = DSAStack->hasInnermostDSA(D, MatchesAnyClause(OMPC_reduction),
                                         [](OpenMPDirectiveKind K) -> bool {
                                           return isOpenMPTeamsDirective(K);
                                         },
                                         false);
        if (DVar.CKind == OMPC_reduction &&
            isOpenMPTeamsDirective(DVar.DKind)) {
          Diag(ELoc, diag::err_omp_firstprivate_distribute_in_teams_reduction);
          ReportOriginalDSA(*this, DSAStack, D, DVar);
          continue;
        }
        DVar = DSAStack->getTopDSA(D, false);
        if (DVar.CKind == OMPC_lastprivate) {
          Diag(ELoc, diag::err_omp_firstprivate_and_lastprivate_in_distribute);
          ReportOriginalDSA(*this, DSAStack, D, DVar);
          continue;
        }
      }
      // OpenMP 4.5 [2.15.5.1, Restrictions, p.3]
      // A list item cannot appear in both a map clause and a data-sharing
      // attribute clause on the same construct
      if (CurrDir == OMPD_target) {
        if(DSAStack->checkMapInfoForVar(VD, /* CurrentRegionOnly = */ true,
                                        [&](Expr *RE) -> bool {return true;})) {
          Diag(ELoc, diag::err_omp_variable_in_map_and_dsa)
              << getOpenMPClauseName(OMPC_firstprivate)
              << getOpenMPDirectiveName(DSAStack->getCurrentDirective());
          ReportOriginalDSA(*this, DSAStack, D, DVar);
          continue;
        }
      }
    }

    // Variably modified types are not supported for tasks.
    if (!Type->isAnyPointerType() && Type->isVariablyModifiedType() &&
        DSAStack->getCurrentDirective() == OMPD_task) {
      Diag(ELoc, diag::err_omp_variably_modified_type_not_supported)
          << getOpenMPClauseName(OMPC_firstprivate) << Type
          << getOpenMPDirectiveName(DSAStack->getCurrentDirective());
      bool IsDecl =
          !VD ||
          VD->isThisDeclarationADefinition(Context) == VarDecl::DeclarationOnly;
      Diag(D->getLocation(),
           IsDecl ? diag::note_previous_decl : diag::note_defined_here)
          << D;
      continue;
    }

    Type = Type.getUnqualifiedType();
    auto VDPrivate = buildVarDecl(*this, ELoc, Type, D->getName(),
                                  D->hasAttrs() ? &D->getAttrs() : nullptr);
    // Generate helper private variable and initialize it with the value of the
    // original variable. The address of the original variable is replaced by
    // the address of the new private variable in the CodeGen. This new variable
    // is not added to IdResolver, so the code in the OpenMP region uses
    // original variable for proper diagnostics and variable capturing.
    Expr *VDInitRefExpr = nullptr;
    // For arrays generate initializer for single element and replace it by the
    // original array element in CodeGen.
    if (Type->isArrayType()) {
      auto VDInit =
          buildVarDecl(*this, RefExpr->getExprLoc(), ElemType, D->getName());
      VDInitRefExpr = buildDeclRefExpr(*this, VDInit, ElemType, ELoc);
      auto Init = DefaultLvalueConversion(VDInitRefExpr).get();
      ElemType = ElemType.getUnqualifiedType();
      auto *VDInitTemp = buildVarDecl(*this, RefExpr->getExprLoc(), ElemType,
                                      ".firstprivate.temp");
      InitializedEntity Entity =
          InitializedEntity::InitializeVariable(VDInitTemp);
      InitializationKind Kind = InitializationKind::CreateCopy(ELoc, ELoc);

      InitializationSequence InitSeq(*this, Entity, Kind, Init);
      ExprResult Result = InitSeq.Perform(*this, Entity, Kind, Init);
      if (Result.isInvalid())
        VDPrivate->setInvalidDecl();
      else
        VDPrivate->setInit(Result.getAs<Expr>());
      // Remove temp variable declaration.
      Context.Deallocate(VDInitTemp);
    } else {
      auto *VDInit = buildVarDecl(*this, RefExpr->getExprLoc(), Type,
                                  ".firstprivate.temp");
      VDInitRefExpr = buildDeclRefExpr(*this, VDInit, RefExpr->getType(),
                                       RefExpr->getExprLoc());
      AddInitializerToDecl(VDPrivate,
                           DefaultLvalueConversion(VDInitRefExpr).get(),
                           /*DirectInit=*/false, /*TypeMayContainAuto=*/false);
    }
    if (VDPrivate->isInvalidDecl()) {
      if (IsImplicitClause) {
        Diag(RefExpr->getExprLoc(),
             diag::note_omp_task_predetermined_firstprivate_here);
      }
      continue;
    }
    CurContext->addDecl(VDPrivate);
    auto VDPrivateRefExpr = buildDeclRefExpr(
        *this, VDPrivate, RefExpr->getType().getUnqualifiedType(),
        RefExpr->getExprLoc());
    DeclRefExpr *Ref = nullptr;
    if (!VD) {
      if (TopDVar.CKind == OMPC_lastprivate)
        Ref = TopDVar.PrivateCopy;
      else {
        Ref = buildCapture(*this, D, SimpleRefExpr, /*WithInit=*/true);
        if (!IsOpenMPCapturedDecl(D))
          ExprCaptures.push_back(Ref->getDecl());
      }
    }
    DSAStack->addDSA(D, RefExpr->IgnoreParens(), OMPC_firstprivate, Ref);
    Vars.push_back(VD ? RefExpr->IgnoreParens() : Ref);
    PrivateCopies.push_back(VDPrivateRefExpr);
    Inits.push_back(VDInitRefExpr);
  }

  if (Vars.empty())
    return nullptr;

  return OMPFirstprivateClause::Create(Context, StartLoc, LParenLoc, EndLoc,
                                       Vars, PrivateCopies, Inits,
                                       buildPreInits(Context, ExprCaptures));
}

OMPClause *Sema::ActOnOpenMPLastprivateClause(ArrayRef<Expr *> VarList,
                                              SourceLocation StartLoc,
                                              SourceLocation LParenLoc,
                                              SourceLocation EndLoc) {
  SmallVector<Expr *, 8> Vars;
  SmallVector<Expr *, 8> SrcExprs;
  SmallVector<Expr *, 8> DstExprs;
  SmallVector<Expr *, 8> AssignmentOps;
  SmallVector<Decl *, 4> ExprCaptures;
  SmallVector<Expr *, 4> ExprPostUpdates;
  for (auto &RefExpr : VarList) {
    assert(RefExpr && "NULL expr in OpenMP lastprivate clause.");
    SourceLocation ELoc;
    SourceRange ERange;
    Expr *SimpleRefExpr = RefExpr;
    auto Res = getPrivateItem(*this, SimpleRefExpr, ELoc, ERange);
    if (Res.second) {
      // It will be analyzed later.
      Vars.push_back(RefExpr);
      SrcExprs.push_back(nullptr);
      DstExprs.push_back(nullptr);
      AssignmentOps.push_back(nullptr);
    }
    ValueDecl *D = Res.first;
    if (!D)
      continue;

    QualType Type = D->getType();
    auto *VD = dyn_cast<VarDecl>(D);

    // OpenMP [2.14.3.5, Restrictions, C/C++, p.2]
    //  A variable that appears in a lastprivate clause must not have an
    //  incomplete type or a reference type.
    if (RequireCompleteType(ELoc, Type,
                            diag::err_omp_lastprivate_incomplete_type))
      continue;
    Type = Type.getNonReferenceType();

    // OpenMP [2.14.1.1, Data-sharing Attribute Rules for Variables Referenced
    // in a Construct]
    //  Variables with the predetermined data-sharing attributes may not be
    //  listed in data-sharing attributes clauses, except for the cases
    //  listed below.
    DSAStackTy::DSAVarData DVar = DSAStack->getTopDSA(D, false);
    if (DVar.CKind != OMPC_unknown && DVar.CKind != OMPC_lastprivate &&
        DVar.CKind != OMPC_firstprivate &&
        (DVar.CKind != OMPC_private || DVar.RefExpr != nullptr)) {
      Diag(ELoc, diag::err_omp_wrong_dsa)
          << getOpenMPClauseName(DVar.CKind)
          << getOpenMPClauseName(OMPC_lastprivate);
      ReportOriginalDSA(*this, DSAStack, D, DVar);
      continue;
    }

    OpenMPDirectiveKind CurrDir = DSAStack->getCurrentDirective();
    // OpenMP [2.14.3.5, Restrictions, p.2]
    // A list item that is private within a parallel region, or that appears in
    // the reduction clause of a parallel construct, must not appear in a
    // lastprivate clause on a worksharing construct if any of the corresponding
    // worksharing regions ever binds to any of the corresponding parallel
    // regions.
    DSAStackTy::DSAVarData TopDVar = DVar;
    if (isOpenMPWorksharingDirective(CurrDir) &&
        !isOpenMPParallelDirective(CurrDir)) {
      DVar = DSAStack->getImplicitDSA(D, true);
      if (DVar.CKind != OMPC_shared) {
        Diag(ELoc, diag::err_omp_required_access)
            << getOpenMPClauseName(OMPC_lastprivate)
            << getOpenMPClauseName(OMPC_shared);
        ReportOriginalDSA(*this, DSAStack, D, DVar);
        continue;
      }
    }

    // OpenMP 4.5 [2.10.8, Distribute Construct, p.3]
    // A list item may appear in a firstprivate or lastprivate clause but not
    // both.
    if (CurrDir == OMPD_distribute) {
      DSAStackTy::DSAVarData DVar = DSAStack->getTopDSA(D, false);
      if (DVar.CKind == OMPC_firstprivate) {
        Diag(ELoc, diag::err_omp_firstprivate_and_lastprivate_in_distribute);
        ReportOriginalDSA(*this, DSAStack, D, DVar);
        continue;
      }
    }

    // OpenMP [2.14.3.5, Restrictions, C++, p.1,2]
    //  A variable of class type (or array thereof) that appears in a
    //  lastprivate clause requires an accessible, unambiguous default
    //  constructor for the class type, unless the list item is also specified
    //  in a firstprivate clause.
    //  A variable of class type (or array thereof) that appears in a
    //  lastprivate clause requires an accessible, unambiguous copy assignment
    //  operator for the class type.
    Type = Context.getBaseElementType(Type).getNonReferenceType();
    auto *SrcVD = buildVarDecl(*this, ERange.getBegin(),
                               Type.getUnqualifiedType(), ".lastprivate.src",
                               D->hasAttrs() ? &D->getAttrs() : nullptr);
    auto *PseudoSrcExpr =
        buildDeclRefExpr(*this, SrcVD, Type.getUnqualifiedType(), ELoc);
    auto *DstVD =
        buildVarDecl(*this, ERange.getBegin(), Type, ".lastprivate.dst",
                     D->hasAttrs() ? &D->getAttrs() : nullptr);
    auto *PseudoDstExpr = buildDeclRefExpr(*this, DstVD, Type, ELoc);
    // For arrays generate assignment operation for single element and replace
    // it by the original array element in CodeGen.
    auto AssignmentOp = BuildBinOp(/*S=*/nullptr, ELoc, BO_Assign,
                                   PseudoDstExpr, PseudoSrcExpr);
    if (AssignmentOp.isInvalid())
      continue;
    AssignmentOp = ActOnFinishFullExpr(AssignmentOp.get(), ELoc,
                                       /*DiscardedValue=*/true);
    if (AssignmentOp.isInvalid())
      continue;

    DeclRefExpr *Ref = nullptr;
    if (!VD) {
      if (TopDVar.CKind == OMPC_firstprivate)
        Ref = TopDVar.PrivateCopy;
      else {
        Ref = buildCapture(*this, D, SimpleRefExpr, /*WithInit=*/false);
        if (!IsOpenMPCapturedDecl(D))
          ExprCaptures.push_back(Ref->getDecl());
      }
      if (TopDVar.CKind == OMPC_firstprivate ||
          (!IsOpenMPCapturedDecl(D) &&
           Ref->getDecl()->hasAttr<OMPCaptureNoInitAttr>())) {
        ExprResult RefRes = DefaultLvalueConversion(Ref);
        if (!RefRes.isUsable())
          continue;
        ExprResult PostUpdateRes =
            BuildBinOp(DSAStack->getCurScope(), ELoc, BO_Assign, SimpleRefExpr,
                       RefRes.get());
        if (!PostUpdateRes.isUsable())
          continue;
        ExprPostUpdates.push_back(
            IgnoredValueConversions(PostUpdateRes.get()).get());
      }
    }
    if (TopDVar.CKind != OMPC_firstprivate)
      DSAStack->addDSA(D, RefExpr->IgnoreParens(), OMPC_lastprivate, Ref);
    Vars.push_back(VD ? RefExpr->IgnoreParens() : Ref);
    SrcExprs.push_back(PseudoSrcExpr);
    DstExprs.push_back(PseudoDstExpr);
    AssignmentOps.push_back(AssignmentOp.get());
  }

  if (Vars.empty())
    return nullptr;

  return OMPLastprivateClause::Create(Context, StartLoc, LParenLoc, EndLoc,
                                      Vars, SrcExprs, DstExprs, AssignmentOps,
                                      buildPreInits(Context, ExprCaptures),
                                      buildPostUpdate(*this, ExprPostUpdates));
}

OMPClause *Sema::ActOnOpenMPSharedClause(ArrayRef<Expr *> VarList,
                                         SourceLocation StartLoc,
                                         SourceLocation LParenLoc,
                                         SourceLocation EndLoc) {
  SmallVector<Expr *, 8> Vars;
  for (auto &RefExpr : VarList) {
    assert(RefExpr && "NULL expr in OpenMP lastprivate clause.");
    SourceLocation ELoc;
    SourceRange ERange;
    Expr *SimpleRefExpr = RefExpr;
    auto Res = getPrivateItem(*this, SimpleRefExpr, ELoc, ERange);
    if (Res.second) {
      // It will be analyzed later.
      Vars.push_back(RefExpr);
    }
    ValueDecl *D = Res.first;
    if (!D)
      continue;

    auto *VD = dyn_cast<VarDecl>(D);
    // OpenMP [2.9.1.1, Data-sharing Attribute Rules for Variables Referenced
    // in a Construct]
    //  Variables with the predetermined data-sharing attributes may not be
    //  listed in data-sharing attributes clauses, except for the cases
    //  listed below. For these exceptions only, listing a predetermined
    //  variable in a data-sharing attribute clause is allowed and overrides
    //  the variable's predetermined data-sharing attributes.
    DSAStackTy::DSAVarData DVar = DSAStack->getTopDSA(D, false);
    if (DVar.CKind != OMPC_unknown && DVar.CKind != OMPC_shared &&
        DVar.RefExpr) {
      Diag(ELoc, diag::err_omp_wrong_dsa) << getOpenMPClauseName(DVar.CKind)
                                          << getOpenMPClauseName(OMPC_shared);
      ReportOriginalDSA(*this, DSAStack, D, DVar);
      continue;
    }

    DeclRefExpr *Ref = nullptr;
    if (!VD && IsOpenMPCapturedDecl(D))
      Ref = buildCapture(*this, D, SimpleRefExpr, /*WithInit=*/true);
    DSAStack->addDSA(D, RefExpr->IgnoreParens(), OMPC_shared, Ref);
    Vars.push_back((VD || !Ref) ? RefExpr->IgnoreParens() : Ref);
  }

  if (Vars.empty())
    return nullptr;

  return OMPSharedClause::Create(Context, StartLoc, LParenLoc, EndLoc, Vars);
}

namespace {
class DSARefChecker : public StmtVisitor<DSARefChecker, bool> {
  DSAStackTy *Stack;

public:
  bool VisitDeclRefExpr(DeclRefExpr *E) {
    if (VarDecl *VD = dyn_cast<VarDecl>(E->getDecl())) {
      DSAStackTy::DSAVarData DVar = Stack->getTopDSA(VD, false);
      if (DVar.CKind == OMPC_shared && !DVar.RefExpr)
        return false;
      if (DVar.CKind != OMPC_unknown)
        return true;
      DSAStackTy::DSAVarData DVarPrivate =
          Stack->hasDSA(VD, isOpenMPPrivate, MatchesAlways(), false);
      if (DVarPrivate.CKind != OMPC_unknown)
        return true;
      return false;
    }
    return false;
  }
  bool VisitStmt(Stmt *S) {
    for (auto Child : S->children()) {
      if (Child && Visit(Child))
        return true;
    }
    return false;
  }
  explicit DSARefChecker(DSAStackTy *S) : Stack(S) {}
};
} // namespace

namespace {
// Transform MemberExpression for specified FieldDecl of current class to
// DeclRefExpr to specified OMPCapturedExprDecl.
class TransformExprToCaptures : public TreeTransform<TransformExprToCaptures> {
  typedef TreeTransform<TransformExprToCaptures> BaseTransform;
  ValueDecl *Field;
  DeclRefExpr *CapturedExpr;

public:
  TransformExprToCaptures(Sema &SemaRef, ValueDecl *FieldDecl)
      : BaseTransform(SemaRef), Field(FieldDecl), CapturedExpr(nullptr) {}

  ExprResult TransformMemberExpr(MemberExpr *E) {
    if (isa<CXXThisExpr>(E->getBase()->IgnoreParenImpCasts()) &&
        E->getMemberDecl() == Field) {
      CapturedExpr = buildCapture(SemaRef, Field, E, /*WithInit=*/false);
      return CapturedExpr;
    }
    return BaseTransform::TransformMemberExpr(E);
  }
  DeclRefExpr *getCapturedExpr() { return CapturedExpr; }
};
} // namespace

template <typename T>
static T filterLookupForUDR(SmallVectorImpl<UnresolvedSet<8>> &Lookups,
                            const llvm::function_ref<T(ValueDecl *)> &Gen) {
  for (auto &Set : Lookups) {
    for (auto *D : Set) {
      if (auto Res = Gen(cast<ValueDecl>(D)))
        return Res;
    }
  }
  return T();
}

static ExprResult
buildDeclareReductionRef(Sema &SemaRef, SourceLocation Loc, SourceRange Range,
                         Scope *S, CXXScopeSpec &ReductionIdScopeSpec,
                         const DeclarationNameInfo &ReductionId, QualType Ty,
                         CXXCastPath &BasePath, Expr *UnresolvedReduction) {
  if (ReductionIdScopeSpec.isInvalid())
    return ExprError();
  SmallVector<UnresolvedSet<8>, 4> Lookups;
  if (S) {
    LookupResult Lookup(SemaRef, ReductionId, Sema::LookupOMPReductionName);
    Lookup.suppressDiagnostics();
    while (S && SemaRef.LookupParsedName(Lookup, S, &ReductionIdScopeSpec)) {
      auto *D = Lookup.getRepresentativeDecl();
      do {
        S = S->getParent();
      } while (S && !S->isDeclScope(D));
      if (S)
        S = S->getParent();
      Lookups.push_back(UnresolvedSet<8>());
      Lookups.back().append(Lookup.begin(), Lookup.end());
      Lookup.clear();
    }
  } else if (auto *ULE =
                 cast_or_null<UnresolvedLookupExpr>(UnresolvedReduction)) {
    Lookups.push_back(UnresolvedSet<8>());
    Decl *PrevD = nullptr;
    for(auto *D : ULE->decls()) {
      if (D == PrevD)
        Lookups.push_back(UnresolvedSet<8>());
      else if (auto *DRD = cast<OMPDeclareReductionDecl>(D))
        Lookups.back().addDecl(DRD);
      PrevD = D;
    }
  }
  if (Ty->isDependentType() || Ty->isInstantiationDependentType() ||
      Ty->containsUnexpandedParameterPack() ||
      filterLookupForUDR<bool>(Lookups, [](ValueDecl *D) -> bool {
        return !D->isInvalidDecl() &&
               (D->getType()->isDependentType() ||
                D->getType()->isInstantiationDependentType() ||
                D->getType()->containsUnexpandedParameterPack());
      })) {
    UnresolvedSet<8> ResSet;
    for (auto &Set : Lookups) {
      ResSet.append(Set.begin(), Set.end());
      // The last item marks the end of all declarations at the specified scope.
      ResSet.addDecl(Set[Set.size() - 1]);
    }
    return UnresolvedLookupExpr::Create(
        SemaRef.Context, /*NamingClass=*/nullptr,
        ReductionIdScopeSpec.getWithLocInContext(SemaRef.Context), ReductionId,
        /*ADL=*/true, /*Overloaded=*/true, ResSet.begin(), ResSet.end());
  }
  if (auto *VD = filterLookupForUDR<ValueDecl *>(
          Lookups, [&SemaRef, Ty](ValueDecl *D) -> ValueDecl * {
            if (!D->isInvalidDecl() &&
                SemaRef.Context.hasSameType(D->getType(), Ty))
              return D;
            return nullptr;
          }))
    return SemaRef.BuildDeclRefExpr(VD, Ty, VK_LValue, Loc);
  if (auto *VD = filterLookupForUDR<ValueDecl *>(
          Lookups, [&SemaRef, Ty, Loc](ValueDecl *D) -> ValueDecl * {
            if (!D->isInvalidDecl() &&
                SemaRef.IsDerivedFrom(Loc, Ty, D->getType()) &&
                !Ty.isMoreQualifiedThan(D->getType()))
              return D;
            return nullptr;
          })) {
    CXXBasePaths Paths(/*FindAmbiguities=*/true, /*RecordPaths=*/true,
                       /*DetectVirtual=*/false);
    if (SemaRef.IsDerivedFrom(Loc, Ty, VD->getType(), Paths)) {
      if (!Paths.isAmbiguous(SemaRef.Context.getCanonicalType(
              VD->getType().getUnqualifiedType()))) {
        if (SemaRef.CheckBaseClassAccess(Loc, VD->getType(), Ty, Paths.front(),
                                         /*DiagID=*/0) !=
            Sema::AR_inaccessible) {
          SemaRef.BuildBasePathArray(Paths, BasePath);
          return SemaRef.BuildDeclRefExpr(VD, Ty, VK_LValue, Loc);
        }
      }
    }
  }
  if (ReductionIdScopeSpec.isSet()) {
    SemaRef.Diag(Loc, diag::err_omp_not_resolved_reduction_identifier) << Range;
    return ExprError();
  }
  return ExprEmpty();
}

OMPClause *Sema::ActOnOpenMPReductionClause(
    ArrayRef<Expr *> VarList, SourceLocation StartLoc, SourceLocation LParenLoc,
    SourceLocation ColonLoc, SourceLocation EndLoc,
    CXXScopeSpec &ReductionIdScopeSpec, const DeclarationNameInfo &ReductionId,
    ArrayRef<Expr *> UnresolvedReductions) {
  auto DN = ReductionId.getName();
  auto OOK = DN.getCXXOverloadedOperator();
  BinaryOperatorKind BOK = BO_Comma;

  // OpenMP [2.14.3.6, reduction clause]
  // C
  // reduction-identifier is either an identifier or one of the following
  // operators: +, -, *,  &, |, ^, && and ||
  // C++
  // reduction-identifier is either an id-expression or one of the following
  // operators: +, -, *, &, |, ^, && and ||
  // FIXME: Only 'min' and 'max' identifiers are supported for now.
  switch (OOK) {
  case OO_Plus:
  case OO_Minus:
    BOK = BO_Add;
    break;
  case OO_Star:
    BOK = BO_Mul;
    break;
  case OO_Amp:
    BOK = BO_And;
    break;
  case OO_Pipe:
    BOK = BO_Or;
    break;
  case OO_Caret:
    BOK = BO_Xor;
    break;
  case OO_AmpAmp:
    BOK = BO_LAnd;
    break;
  case OO_PipePipe:
    BOK = BO_LOr;
    break;
  case OO_New:
  case OO_Delete:
  case OO_Array_New:
  case OO_Array_Delete:
  case OO_Slash:
  case OO_Percent:
  case OO_Tilde:
  case OO_Exclaim:
  case OO_Equal:
  case OO_Less:
  case OO_Greater:
  case OO_LessEqual:
  case OO_GreaterEqual:
  case OO_PlusEqual:
  case OO_MinusEqual:
  case OO_StarEqual:
  case OO_SlashEqual:
  case OO_PercentEqual:
  case OO_CaretEqual:
  case OO_AmpEqual:
  case OO_PipeEqual:
  case OO_LessLess:
  case OO_GreaterGreater:
  case OO_LessLessEqual:
  case OO_GreaterGreaterEqual:
  case OO_EqualEqual:
  case OO_ExclaimEqual:
  case OO_PlusPlus:
  case OO_MinusMinus:
  case OO_Comma:
  case OO_ArrowStar:
  case OO_Arrow:
  case OO_Call:
  case OO_Subscript:
  case OO_Conditional:
  case OO_Coawait:
  case NUM_OVERLOADED_OPERATORS:
    llvm_unreachable("Unexpected reduction identifier");
  case OO_None:
    if (auto II = DN.getAsIdentifierInfo()) {
      if (II->isStr("max"))
        BOK = BO_GT;
      else if (II->isStr("min"))
        BOK = BO_LT;
    }
    break;
  }
  SourceRange ReductionIdRange;
  if (ReductionIdScopeSpec.isValid())
    ReductionIdRange.setBegin(ReductionIdScopeSpec.getBeginLoc());
  ReductionIdRange.setEnd(ReductionId.getEndLoc());

  SmallVector<Expr *, 8> Vars;
  SmallVector<Expr *, 8> Privates;
  SmallVector<Expr *, 8> LHSs;
  SmallVector<Expr *, 8> RHSs;
  SmallVector<Expr *, 8> ReductionOps;
  SmallVector<Decl *, 4> ExprCaptures;
  SmallVector<Expr *, 4> ExprPostUpdates;
  auto IR = UnresolvedReductions.begin(), ER = UnresolvedReductions.end();
  bool FirstIter = true;
  for (auto RefExpr : VarList) {
    assert(RefExpr && "nullptr expr in OpenMP reduction clause.");
    // OpenMP [2.1, C/C++]
    //  A list item is a variable or array section, subject to the restrictions
    //  specified in Section 2.4 on page 42 and in each of the sections
    // describing clauses and directives for which a list appears.
    // OpenMP  [2.14.3.3, Restrictions, p.1]
    //  A variable that is part of another variable (as an array or
    //  structure element) cannot appear in a private clause.
    if (!FirstIter && IR != ER)
      ++IR;
    FirstIter = false;
    SourceLocation ELoc;
    SourceRange ERange;
    Expr *SimpleRefExpr = RefExpr;
    auto Res = getPrivateItem(*this, SimpleRefExpr, ELoc, ERange,
                              /*AllowArraySection=*/true);
    if (Res.second) {
      // It will be analyzed later.
      Vars.push_back(RefExpr);
      Privates.push_back(nullptr);
      LHSs.push_back(nullptr);
      RHSs.push_back(nullptr);
      // Try to find 'declare reduction' corresponding construct before using
      // builtin/overloaded operators.
      QualType Type = Context.DependentTy;
      CXXCastPath BasePath;
      ExprResult DeclareReductionRef = buildDeclareReductionRef(
          *this, ELoc, ERange, DSAStack->getCurScope(), ReductionIdScopeSpec,
          ReductionId, Type, BasePath, IR == ER ? nullptr : *IR);
      if (CurContext->isDependentContext() &&
          (DeclareReductionRef.isUnset() ||
           isa<UnresolvedLookupExpr>(DeclareReductionRef.get())))
        ReductionOps.push_back(DeclareReductionRef.get());
      else
        ReductionOps.push_back(nullptr);
    }
    ValueDecl *D = Res.first;
    if (!D)
      continue;

    QualType Type;
    auto *ASE = dyn_cast<ArraySubscriptExpr>(RefExpr->IgnoreParens());
    auto *OASE = dyn_cast<OMPArraySectionExpr>(RefExpr->IgnoreParens());
    if (ASE)
      Type = ASE->getType().getNonReferenceType();
    else if (OASE) {
      auto BaseType = OMPArraySectionExpr::getBaseOriginalType(OASE->getBase());
      if (auto *ATy = BaseType->getAsArrayTypeUnsafe())
        Type = ATy->getElementType();
      else
        Type = BaseType->getPointeeType();
      Type = Type.getNonReferenceType();
    } else
      Type = Context.getBaseElementType(D->getType().getNonReferenceType());
    auto *VD = dyn_cast<VarDecl>(D);

    // OpenMP [2.9.3.3, Restrictions, C/C++, p.3]
    //  A variable that appears in a private clause must not have an incomplete
    //  type or a reference type.
    if (RequireCompleteType(ELoc, Type,
                            diag::err_omp_reduction_incomplete_type))
      continue;
    // OpenMP [2.14.3.6, reduction clause, Restrictions]
    // A list item that appears in a reduction clause must not be
    // const-qualified.
    if (Type.getNonReferenceType().isConstant(Context)) {
      Diag(ELoc, diag::err_omp_const_reduction_list_item)
          << getOpenMPClauseName(OMPC_reduction) << Type << ERange;
      if (!ASE && !OASE) {
        bool IsDecl = !VD ||
                      VD->isThisDeclarationADefinition(Context) ==
                          VarDecl::DeclarationOnly;
        Diag(D->getLocation(),
             IsDecl ? diag::note_previous_decl : diag::note_defined_here)
            << D;
      }
      continue;
    }
    // OpenMP [2.9.3.6, Restrictions, C/C++, p.4]
    //  If a list-item is a reference type then it must bind to the same object
    //  for all threads of the team.
    if (!ASE && !OASE && VD) {
      VarDecl *VDDef = VD->getDefinition();
      if (VD->getType()->isReferenceType() && VDDef) {
        DSARefChecker Check(DSAStack);
        if (Check.Visit(VDDef->getInit())) {
          Diag(ELoc, diag::err_omp_reduction_ref_type_arg) << ERange;
          Diag(VDDef->getLocation(), diag::note_defined_here) << VDDef;
          continue;
        }
      }
    }

    // OpenMP [2.14.1.1, Data-sharing Attribute Rules for Variables Referenced
    // in a Construct]
    //  Variables with the predetermined data-sharing attributes may not be
    //  listed in data-sharing attributes clauses, except for the cases
    //  listed below. For these exceptions only, listing a predetermined
    //  variable in a data-sharing attribute clause is allowed and overrides
    //  the variable's predetermined data-sharing attributes.
    // OpenMP [2.14.3.6, Restrictions, p.3]
    //  Any number of reduction clauses can be specified on the directive,
    //  but a list item can appear only once in the reduction clauses for that
    //  directive.
    DSAStackTy::DSAVarData DVar;
    DVar = DSAStack->getTopDSA(D, false);
    if (DVar.CKind == OMPC_reduction) {
      Diag(ELoc, diag::err_omp_once_referenced)
          << getOpenMPClauseName(OMPC_reduction);
      if (DVar.RefExpr)
        Diag(DVar.RefExpr->getExprLoc(), diag::note_omp_referenced);
    } else if (DVar.CKind != OMPC_unknown) {
      Diag(ELoc, diag::err_omp_wrong_dsa)
          << getOpenMPClauseName(DVar.CKind)
          << getOpenMPClauseName(OMPC_reduction);
      ReportOriginalDSA(*this, DSAStack, D, DVar);
      continue;
    }

    // OpenMP [2.14.3.6, Restrictions, p.1]
    //  A list item that appears in a reduction clause of a worksharing
    //  construct must be shared in the parallel regions to which any of the
    //  worksharing regions arising from the worksharing construct bind.
    OpenMPDirectiveKind CurrDir = DSAStack->getCurrentDirective();
    if (isOpenMPWorksharingDirective(CurrDir) &&
        !isOpenMPParallelDirective(CurrDir)) {
      DVar = DSAStack->getImplicitDSA(D, true);
      if (DVar.CKind != OMPC_shared) {
        Diag(ELoc, diag::err_omp_required_access)
            << getOpenMPClauseName(OMPC_reduction)
            << getOpenMPClauseName(OMPC_shared);
        ReportOriginalDSA(*this, DSAStack, D, DVar);
        continue;
      }
    }

    // Try to find 'declare reduction' corresponding construct before using
    // builtin/overloaded operators.
    CXXCastPath BasePath;
    ExprResult DeclareReductionRef = buildDeclareReductionRef(
        *this, ELoc, ERange, DSAStack->getCurScope(), ReductionIdScopeSpec,
        ReductionId, Type, BasePath, IR == ER ? nullptr : *IR);
    if (DeclareReductionRef.isInvalid())
      continue;
    if (CurContext->isDependentContext() &&
        (DeclareReductionRef.isUnset() ||
         isa<UnresolvedLookupExpr>(DeclareReductionRef.get()))) {
      Vars.push_back(RefExpr);
      Privates.push_back(nullptr);
      LHSs.push_back(nullptr);
      RHSs.push_back(nullptr);
      ReductionOps.push_back(DeclareReductionRef.get());
      continue;
    }
    if (BOK == BO_Comma && DeclareReductionRef.isUnset()) {
      // Not allowed reduction identifier is found.
      Diag(ReductionId.getLocStart(),
           diag::err_omp_unknown_reduction_identifier)
          << Type << ReductionIdRange;
      continue;
    }

    // OpenMP [2.14.3.6, reduction clause, Restrictions]
    // The type of a list item that appears in a reduction clause must be valid
    // for the reduction-identifier. For a max or min reduction in C, the type
    // of the list item must be an allowed arithmetic data type: char, int,
    // float, double, or _Bool, possibly modified with long, short, signed, or
    // unsigned. For a max or min reduction in C++, the type of the list item
    // must be an allowed arithmetic data type: char, wchar_t, int, float,
    // double, or bool, possibly modified with long, short, signed, or unsigned.
    if (DeclareReductionRef.isUnset()) {
      if ((BOK == BO_GT || BOK == BO_LT) &&
          !(Type->isScalarType() ||
            (getLangOpts().CPlusPlus && Type->isArithmeticType()))) {
        Diag(ELoc, diag::err_omp_clause_not_arithmetic_type_arg)
            << getLangOpts().CPlusPlus;
        if (!ASE && !OASE) {
          bool IsDecl = !VD ||
                        VD->isThisDeclarationADefinition(Context) ==
                            VarDecl::DeclarationOnly;
          Diag(D->getLocation(),
               IsDecl ? diag::note_previous_decl : diag::note_defined_here)
              << D;
        }
        continue;
      }
      if ((BOK == BO_OrAssign || BOK == BO_AndAssign || BOK == BO_XorAssign) &&
          !getLangOpts().CPlusPlus && Type->isFloatingType()) {
        Diag(ELoc, diag::err_omp_clause_floating_type_arg);
        if (!ASE && !OASE) {
          bool IsDecl = !VD ||
                        VD->isThisDeclarationADefinition(Context) ==
                            VarDecl::DeclarationOnly;
          Diag(D->getLocation(),
               IsDecl ? diag::note_previous_decl : diag::note_defined_here)
              << D;
        }
        continue;
      }
    }

    Type = Type.getNonLValueExprType(Context).getUnqualifiedType();
    auto *LHSVD = buildVarDecl(*this, ELoc, Type, ".reduction.lhs",
                               D->hasAttrs() ? &D->getAttrs() : nullptr);
    auto *RHSVD = buildVarDecl(*this, ELoc, Type, D->getName(),
                               D->hasAttrs() ? &D->getAttrs() : nullptr);
    auto PrivateTy = Type;
    if (OASE ||
        (!ASE &&
         D->getType().getNonReferenceType()->isVariablyModifiedType())) {
      // For arays/array sections only:
      // Create pseudo array type for private copy. The size for this array will
      // be generated during codegen.
      // For array subscripts or single variables Private Ty is the same as Type
      // (type of the variable or single array element).
      PrivateTy = Context.getVariableArrayType(
          Type, new (Context) OpaqueValueExpr(SourceLocation(),
                                              Context.getSizeType(), VK_RValue),
          ArrayType::Normal, /*IndexTypeQuals=*/0, SourceRange());
    } else if (!ASE && !OASE &&
               Context.getAsArrayType(D->getType().getNonReferenceType()))
      PrivateTy = D->getType().getNonReferenceType();
    // Private copy.
    auto *PrivateVD = buildVarDecl(*this, ELoc, PrivateTy, D->getName(),
                                   D->hasAttrs() ? &D->getAttrs() : nullptr);
    // Add initializer for private variable.
    Expr *Init = nullptr;
    auto *LHSDRE = buildDeclRefExpr(*this, LHSVD, Type, ELoc);
    auto *RHSDRE = buildDeclRefExpr(*this, RHSVD, Type, ELoc);
    if (DeclareReductionRef.isUsable()) {
      auto *DRDRef = DeclareReductionRef.getAs<DeclRefExpr>();
      auto *DRD = cast<OMPDeclareReductionDecl>(DRDRef->getDecl());
      if (DRD->getInitializer()) {
        Init = DRDRef;
        RHSVD->setInit(DRDRef);
        RHSVD->setInitStyle(VarDecl::CallInit);
      }
    } else {
      switch (BOK) {
      case BO_Add:
      case BO_Xor:
      case BO_Or:
      case BO_LOr:
        // '+', '-', '^', '|', '||' reduction ops - initializer is '0'.
        if (Type->isScalarType() || Type->isAnyComplexType())
          Init = ActOnIntegerConstant(ELoc, /*Val=*/0).get();
        break;
      case BO_Mul:
      case BO_LAnd:
        if (Type->isScalarType() || Type->isAnyComplexType()) {
          // '*' and '&&' reduction ops - initializer is '1'.
          Init = ActOnIntegerConstant(ELoc, /*Val=*/1).get();
        }
        break;
      case BO_And: {
        // '&' reduction op - initializer is '~0'.
        QualType OrigType = Type;
        if (auto *ComplexTy = OrigType->getAs<ComplexType>())
          Type = ComplexTy->getElementType();
        if (Type->isRealFloatingType()) {
          llvm::APFloat InitValue =
              llvm::APFloat::getAllOnesValue(Context.getTypeSize(Type),
                                             /*isIEEE=*/true);
          Init = FloatingLiteral::Create(Context, InitValue, /*isexact=*/true,
                                         Type, ELoc);
        } else if (Type->isScalarType()) {
          auto Size = Context.getTypeSize(Type);
          QualType IntTy = Context.getIntTypeForBitwidth(Size, /*Signed=*/0);
          llvm::APInt InitValue = llvm::APInt::getAllOnesValue(Size);
          Init = IntegerLiteral::Create(Context, InitValue, IntTy, ELoc);
        }
        if (Init && OrigType->isAnyComplexType()) {
          // Init = 0xFFFF + 0xFFFFi;
          auto *Im = new (Context) ImaginaryLiteral(Init, OrigType);
          Init = CreateBuiltinBinOp(ELoc, BO_Add, Init, Im).get();
        }
        Type = OrigType;
        break;
      }
      case BO_LT:
      case BO_GT: {
        // 'min' reduction op - initializer is 'Largest representable number in
        // the reduction list item type'.
        // 'max' reduction op - initializer is 'Least representable number in
        // the reduction list item type'.
        if (Type->isIntegerType() || Type->isPointerType()) {
          bool IsSigned = Type->hasSignedIntegerRepresentation();
          auto Size = Context.getTypeSize(Type);
          QualType IntTy =
              Context.getIntTypeForBitwidth(Size, /*Signed=*/IsSigned);
          llvm::APInt InitValue =
              (BOK != BO_LT)
                  ? IsSigned ? llvm::APInt::getSignedMinValue(Size)
                             : llvm::APInt::getMinValue(Size)
                  : IsSigned ? llvm::APInt::getSignedMaxValue(Size)
                             : llvm::APInt::getMaxValue(Size);
          Init = IntegerLiteral::Create(Context, InitValue, IntTy, ELoc);
          if (Type->isPointerType()) {
            // Cast to pointer type.
            auto CastExpr = BuildCStyleCastExpr(
                SourceLocation(), Context.getTrivialTypeSourceInfo(Type, ELoc),
                SourceLocation(), Init);
            if (CastExpr.isInvalid())
              continue;
            Init = CastExpr.get();
          }
        } else if (Type->isRealFloatingType()) {
          llvm::APFloat InitValue = llvm::APFloat::getLargest(
              Context.getFloatTypeSemantics(Type), BOK != BO_LT);
          Init = FloatingLiteral::Create(Context, InitValue, /*isexact=*/true,
                                         Type, ELoc);
        }
        break;
      }
      case BO_PtrMemD:
      case BO_PtrMemI:
      case BO_MulAssign:
      case BO_Div:
      case BO_Rem:
      case BO_Sub:
      case BO_Shl:
      case BO_Shr:
      case BO_LE:
      case BO_GE:
      case BO_EQ:
      case BO_NE:
      case BO_AndAssign:
      case BO_XorAssign:
      case BO_OrAssign:
      case BO_Assign:
      case BO_AddAssign:
      case BO_SubAssign:
      case BO_DivAssign:
      case BO_RemAssign:
      case BO_ShlAssign:
      case BO_ShrAssign:
      case BO_Comma:
        llvm_unreachable("Unexpected reduction operation");
      }
    }
    if (Init && DeclareReductionRef.isUnset()) {
      AddInitializerToDecl(RHSVD, Init, /*DirectInit=*/false,
                           /*TypeMayContainAuto=*/false);
    } else if (!Init)
      ActOnUninitializedDecl(RHSVD, /*TypeMayContainAuto=*/false);
    if (RHSVD->isInvalidDecl())
      continue;
    if (!RHSVD->hasInit() && DeclareReductionRef.isUnset()) {
      Diag(ELoc, diag::err_omp_reduction_id_not_compatible) << Type
                                                            << ReductionIdRange;
      bool IsDecl =
          !VD ||
          VD->isThisDeclarationADefinition(Context) == VarDecl::DeclarationOnly;
      Diag(D->getLocation(),
           IsDecl ? diag::note_previous_decl : diag::note_defined_here)
          << D;
      continue;
    }
    // Store initializer for single element in private copy. Will be used during
    // codegen.
    PrivateVD->setInit(RHSVD->getInit());
    PrivateVD->setInitStyle(RHSVD->getInitStyle());
    auto *PrivateDRE = buildDeclRefExpr(*this, PrivateVD, PrivateTy, ELoc);
    ExprResult ReductionOp;
    if (DeclareReductionRef.isUsable()) {
      QualType RedTy = DeclareReductionRef.get()->getType();
      QualType PtrRedTy = Context.getPointerType(RedTy);
      ExprResult LHS = CreateBuiltinUnaryOp(ELoc, UO_AddrOf, LHSDRE);
      ExprResult RHS = CreateBuiltinUnaryOp(ELoc, UO_AddrOf, RHSDRE);
      if (!BasePath.empty()) {
        LHS = DefaultLvalueConversion(LHS.get());
        RHS = DefaultLvalueConversion(RHS.get());
        LHS = ImplicitCastExpr::Create(Context, PtrRedTy,
                                       CK_UncheckedDerivedToBase, LHS.get(),
                                       &BasePath, LHS.get()->getValueKind());
        RHS = ImplicitCastExpr::Create(Context, PtrRedTy,
                                       CK_UncheckedDerivedToBase, RHS.get(),
                                       &BasePath, RHS.get()->getValueKind());
      }
      FunctionProtoType::ExtProtoInfo EPI;
      QualType Params[] = {PtrRedTy, PtrRedTy};
      QualType FnTy = Context.getFunctionType(Context.VoidTy, Params, EPI);
      auto *OVE = new (Context) OpaqueValueExpr(
          ELoc, Context.getPointerType(FnTy), VK_RValue, OK_Ordinary,
          DefaultLvalueConversion(DeclareReductionRef.get()).get());
      Expr *Args[] = {LHS.get(), RHS.get()};
      ReductionOp = new (Context)
          CallExpr(Context, OVE, Args, Context.VoidTy, VK_RValue, ELoc);
    } else {
      ReductionOp = BuildBinOp(DSAStack->getCurScope(),
                               ReductionId.getLocStart(), BOK, LHSDRE, RHSDRE);
      if (ReductionOp.isUsable()) {
        if (BOK != BO_LT && BOK != BO_GT) {
          ReductionOp =
              BuildBinOp(DSAStack->getCurScope(), ReductionId.getLocStart(),
                         BO_Assign, LHSDRE, ReductionOp.get());
        } else {
          auto *ConditionalOp = new (Context) ConditionalOperator(
              ReductionOp.get(), SourceLocation(), LHSDRE, SourceLocation(),
              RHSDRE, Type, VK_LValue, OK_Ordinary);
          ReductionOp =
              BuildBinOp(DSAStack->getCurScope(), ReductionId.getLocStart(),
                         BO_Assign, LHSDRE, ConditionalOp);
        }
        ReductionOp = ActOnFinishFullExpr(ReductionOp.get());
      }
      if (ReductionOp.isInvalid())
        continue;
    }

    DeclRefExpr *Ref = nullptr;
    Expr *VarsExpr = RefExpr->IgnoreParens();
    if (!VD) {
      if (ASE || OASE) {
        TransformExprToCaptures RebuildToCapture(*this, D);
        VarsExpr =
            RebuildToCapture.TransformExpr(RefExpr->IgnoreParens()).get();
        Ref = RebuildToCapture.getCapturedExpr();
      } else {
        VarsExpr = Ref =
            buildCapture(*this, D, SimpleRefExpr, /*WithInit=*/false);
      }
      if (!IsOpenMPCapturedDecl(D)) {
        ExprCaptures.push_back(Ref->getDecl());
        if (Ref->getDecl()->hasAttr<OMPCaptureNoInitAttr>()) {
          ExprResult RefRes = DefaultLvalueConversion(Ref);
          if (!RefRes.isUsable())
            continue;
          ExprResult PostUpdateRes =
              BuildBinOp(DSAStack->getCurScope(), ELoc, BO_Assign,
                         SimpleRefExpr, RefRes.get());
          if (!PostUpdateRes.isUsable())
            continue;
          ExprPostUpdates.push_back(
              IgnoredValueConversions(PostUpdateRes.get()).get());
        }
      }
    }
    DSAStack->addDSA(D, RefExpr->IgnoreParens(), OMPC_reduction, Ref);
    Vars.push_back(VarsExpr);
    Privates.push_back(PrivateDRE);
    LHSs.push_back(LHSDRE);
    RHSs.push_back(RHSDRE);
    ReductionOps.push_back(ReductionOp.get());
  }

  if (Vars.empty())
    return nullptr;

  return OMPReductionClause::Create(
      Context, StartLoc, LParenLoc, ColonLoc, EndLoc, Vars,
      ReductionIdScopeSpec.getWithLocInContext(Context), ReductionId, Privates,
      LHSs, RHSs, ReductionOps, buildPreInits(Context, ExprCaptures),
      buildPostUpdate(*this, ExprPostUpdates));
}

OMPClause *Sema::ActOnOpenMPLinearClause(
    ArrayRef<Expr *> VarList, Expr *Step, SourceLocation StartLoc,
    SourceLocation LParenLoc, OpenMPLinearClauseKind LinKind,
    SourceLocation LinLoc, SourceLocation ColonLoc, SourceLocation EndLoc) {
  SmallVector<Expr *, 8> Vars;
  SmallVector<Expr *, 8> Privates;
  SmallVector<Expr *, 8> Inits;
  SmallVector<Decl *, 4> ExprCaptures;
  SmallVector<Expr *, 4> ExprPostUpdates;
  if ((!LangOpts.CPlusPlus && LinKind != OMPC_LINEAR_val) ||
      LinKind == OMPC_LINEAR_unknown) {
    Diag(LinLoc, diag::err_omp_wrong_linear_modifier) << LangOpts.CPlusPlus;
    LinKind = OMPC_LINEAR_val;
  }
  for (auto &RefExpr : VarList) {
    assert(RefExpr && "NULL expr in OpenMP linear clause.");
    SourceLocation ELoc;
    SourceRange ERange;
    Expr *SimpleRefExpr = RefExpr;
    auto Res = getPrivateItem(*this, SimpleRefExpr, ELoc, ERange,
                              /*AllowArraySection=*/false);
    if (Res.second) {
      // It will be analyzed later.
      Vars.push_back(RefExpr);
      Privates.push_back(nullptr);
      Inits.push_back(nullptr);
    }
    ValueDecl *D = Res.first;
    if (!D)
      continue;

    QualType Type = D->getType();
    auto *VD = dyn_cast<VarDecl>(D);

    // OpenMP [2.14.3.7, linear clause]
    //  A list-item cannot appear in more than one linear clause.
    //  A list-item that appears in a linear clause cannot appear in any
    //  other data-sharing attribute clause.
    DSAStackTy::DSAVarData DVar = DSAStack->getTopDSA(D, false);
    if (DVar.RefExpr) {
      Diag(ELoc, diag::err_omp_wrong_dsa) << getOpenMPClauseName(DVar.CKind)
                                          << getOpenMPClauseName(OMPC_linear);
      ReportOriginalDSA(*this, DSAStack, D, DVar);
      continue;
    }

    // A variable must not have an incomplete type or a reference type.
    if (RequireCompleteType(ELoc, Type,
                            diag::err_omp_linear_incomplete_type))
      continue;
    if ((LinKind == OMPC_LINEAR_uval || LinKind == OMPC_LINEAR_ref) &&
        !Type->isReferenceType()) {
      Diag(ELoc, diag::err_omp_wrong_linear_modifier_non_reference)
          << Type << getOpenMPSimpleClauseTypeName(OMPC_linear, LinKind);
      continue;
    }
    Type = Type.getNonReferenceType();

    // A list item must not be const-qualified.
    if (Type.isConstant(Context)) {
      Diag(ELoc, diag::err_omp_const_variable)
          << getOpenMPClauseName(OMPC_linear);
      bool IsDecl =
          !VD ||
          VD->isThisDeclarationADefinition(Context) == VarDecl::DeclarationOnly;
      Diag(D->getLocation(),
           IsDecl ? diag::note_previous_decl : diag::note_defined_here)
          << D;
      continue;
    }

    // A list item must be of integral or pointer type.
    Type = Type.getUnqualifiedType().getCanonicalType();
    const auto *Ty = Type.getTypePtrOrNull();
    if (!Ty || (!Ty->isDependentType() && !Ty->isIntegralType(Context) &&
                !Ty->isPointerType())) {
      Diag(ELoc, diag::err_omp_linear_expected_int_or_ptr) << Type;
      bool IsDecl =
          !VD ||
          VD->isThisDeclarationADefinition(Context) == VarDecl::DeclarationOnly;
      Diag(D->getLocation(),
           IsDecl ? diag::note_previous_decl : diag::note_defined_here)
          << D;
      continue;
    }

    // Build private copy of original var.
    auto *Private = buildVarDecl(*this, ELoc, Type, D->getName(),
                                 D->hasAttrs() ? &D->getAttrs() : nullptr);
    auto *PrivateRef = buildDeclRefExpr(*this, Private, Type, ELoc);
    // Build var to save initial value.
    VarDecl *Init = buildVarDecl(*this, ELoc, Type, ".linear.start");
    Expr *InitExpr;
    DeclRefExpr *Ref = nullptr;
    if (!VD) {
      Ref = buildCapture(*this, D, SimpleRefExpr, /*WithInit=*/false);
      if (!IsOpenMPCapturedDecl(D)) {
        ExprCaptures.push_back(Ref->getDecl());
        if (Ref->getDecl()->hasAttr<OMPCaptureNoInitAttr>()) {
          ExprResult RefRes = DefaultLvalueConversion(Ref);
          if (!RefRes.isUsable())
            continue;
          ExprResult PostUpdateRes =
              BuildBinOp(DSAStack->getCurScope(), ELoc, BO_Assign,
                         SimpleRefExpr, RefRes.get());
          if (!PostUpdateRes.isUsable())
            continue;
          ExprPostUpdates.push_back(
              IgnoredValueConversions(PostUpdateRes.get()).get());
        }
      }
    }
    if (LinKind == OMPC_LINEAR_uval)
      InitExpr = VD ? VD->getInit() : SimpleRefExpr;
    else
      InitExpr = VD ? SimpleRefExpr : Ref;
    AddInitializerToDecl(Init, DefaultLvalueConversion(InitExpr).get(),
                         /*DirectInit=*/false, /*TypeMayContainAuto=*/false);
    auto InitRef = buildDeclRefExpr(*this, Init, Type, ELoc);

    DSAStack->addDSA(D, RefExpr->IgnoreParens(), OMPC_linear, Ref);
    Vars.push_back(VD ? RefExpr->IgnoreParens() : Ref);
    Privates.push_back(PrivateRef);
    Inits.push_back(InitRef);
  }

  if (Vars.empty())
    return nullptr;

  Expr *StepExpr = Step;
  Expr *CalcStepExpr = nullptr;
  if (Step && !Step->isValueDependent() && !Step->isTypeDependent() &&
      !Step->isInstantiationDependent() &&
      !Step->containsUnexpandedParameterPack()) {
    SourceLocation StepLoc = Step->getLocStart();
    ExprResult Val = PerformOpenMPImplicitIntegerConversion(StepLoc, Step);
    if (Val.isInvalid())
      return nullptr;
    StepExpr = Val.get();

    // Build var to save the step value.
    VarDecl *SaveVar =
        buildVarDecl(*this, StepLoc, StepExpr->getType(), ".linear.step");
    ExprResult SaveRef =
        buildDeclRefExpr(*this, SaveVar, StepExpr->getType(), StepLoc);
    ExprResult CalcStep =
        BuildBinOp(CurScope, StepLoc, BO_Assign, SaveRef.get(), StepExpr);
    CalcStep = ActOnFinishFullExpr(CalcStep.get());

    // Warn about zero linear step (it would be probably better specified as
    // making corresponding variables 'const').
    llvm::APSInt Result;
    bool IsConstant = StepExpr->isIntegerConstantExpr(Result, Context);
    if (IsConstant && !Result.isNegative() && !Result.isStrictlyPositive())
      Diag(StepLoc, diag::warn_omp_linear_step_zero) << Vars[0]
                                                     << (Vars.size() > 1);
    if (!IsConstant && CalcStep.isUsable()) {
      // Calculate the step beforehand instead of doing this on each iteration.
      // (This is not used if the number of iterations may be kfold-ed).
      CalcStepExpr = CalcStep.get();
    }
  }

  return OMPLinearClause::Create(Context, StartLoc, LParenLoc, LinKind, LinLoc,
                                 ColonLoc, EndLoc, Vars, Privates, Inits,
                                 StepExpr, CalcStepExpr,
                                 buildPreInits(Context, ExprCaptures),
                                 buildPostUpdate(*this, ExprPostUpdates));
}

static bool
FinishOpenMPLinearClause(OMPLinearClause &Clause, DeclRefExpr *IV,
                         Expr *NumIterations, Sema &SemaRef, Scope *S) {
  // Walk the vars and build update/final expressions for the CodeGen.
  SmallVector<Expr *, 8> Updates;
  SmallVector<Expr *, 8> Finals;
  Expr *Step = Clause.getStep();
  Expr *CalcStep = Clause.getCalcStep();
  // OpenMP [2.14.3.7, linear clause]
  // If linear-step is not specified it is assumed to be 1.
  if (Step == nullptr)
    Step = SemaRef.ActOnIntegerConstant(SourceLocation(), 1).get();
  else if (CalcStep) {
    Step = cast<BinaryOperator>(CalcStep)->getLHS();
  }
  bool HasErrors = false;
  auto CurInit = Clause.inits().begin();
  auto CurPrivate = Clause.privates().begin();
  auto LinKind = Clause.getModifier();
  for (auto &RefExpr : Clause.varlists()) {
    Expr *InitExpr = *CurInit;

    // Build privatized reference to the current linear var.
    auto DE = cast<DeclRefExpr>(RefExpr);
    Expr *CapturedRef;
    if (LinKind == OMPC_LINEAR_uval)
      CapturedRef = cast<VarDecl>(DE->getDecl())->getInit();
    else
      CapturedRef =
          buildDeclRefExpr(SemaRef, cast<VarDecl>(DE->getDecl()),
                           DE->getType().getUnqualifiedType(), DE->getExprLoc(),
                           /*RefersToCapture=*/true);

    // Build update: Var = InitExpr + IV * Step
    ExprResult Update =
        BuildCounterUpdate(SemaRef, S, RefExpr->getExprLoc(), *CurPrivate,
                           InitExpr, IV, Step, /* Subtract */ false);
    Update = SemaRef.ActOnFinishFullExpr(Update.get(), DE->getLocStart(),
                                         /*DiscardedValue=*/true);

    // Build final: Var = InitExpr + NumIterations * Step
    ExprResult Final =
        BuildCounterUpdate(SemaRef, S, RefExpr->getExprLoc(), CapturedRef,
                           InitExpr, NumIterations, Step, /* Subtract */ false);
    Final = SemaRef.ActOnFinishFullExpr(Final.get(), DE->getLocStart(),
                                        /*DiscardedValue=*/true);
    if (!Update.isUsable() || !Final.isUsable()) {
      Updates.push_back(nullptr);
      Finals.push_back(nullptr);
      HasErrors = true;
    } else {
      Updates.push_back(Update.get());
      Finals.push_back(Final.get());
    }
    ++CurInit;
    ++CurPrivate;
  }
  Clause.setUpdates(Updates);
  Clause.setFinals(Finals);
  return HasErrors;
}

OMPClause *Sema::ActOnOpenMPAlignedClause(
    ArrayRef<Expr *> VarList, Expr *Alignment, SourceLocation StartLoc,
    SourceLocation LParenLoc, SourceLocation ColonLoc, SourceLocation EndLoc) {

  SmallVector<Expr *, 8> Vars;
  for (auto &RefExpr : VarList) {
    assert(RefExpr && "NULL expr in OpenMP linear clause.");
    SourceLocation ELoc;
    SourceRange ERange;
    Expr *SimpleRefExpr = RefExpr;
    auto Res = getPrivateItem(*this, SimpleRefExpr, ELoc, ERange,
                              /*AllowArraySection=*/false);
    if (Res.second) {
      // It will be analyzed later.
      Vars.push_back(RefExpr);
    }
    ValueDecl *D = Res.first;
    if (!D)
      continue;

    QualType QType = D->getType();
    auto *VD = dyn_cast<VarDecl>(D);

    // OpenMP  [2.8.1, simd construct, Restrictions]
    // The type of list items appearing in the aligned clause must be
    // array, pointer, reference to array, or reference to pointer.
    QType = QType.getNonReferenceType().getUnqualifiedType().getCanonicalType();
    const Type *Ty = QType.getTypePtrOrNull();
    if (!Ty || (!Ty->isArrayType() && !Ty->isPointerType())) {
      Diag(ELoc, diag::err_omp_aligned_expected_array_or_ptr)
          << QType << getLangOpts().CPlusPlus << ERange;
      bool IsDecl =
          !VD ||
          VD->isThisDeclarationADefinition(Context) == VarDecl::DeclarationOnly;
      Diag(D->getLocation(),
           IsDecl ? diag::note_previous_decl : diag::note_defined_here)
          << D;
      continue;
    }

    // OpenMP  [2.8.1, simd construct, Restrictions]
    // A list-item cannot appear in more than one aligned clause.
    if (Expr *PrevRef = DSAStack->addUniqueAligned(D, SimpleRefExpr)) {
      Diag(ELoc, diag::err_omp_aligned_twice) << 0 << ERange;
      Diag(PrevRef->getExprLoc(), diag::note_omp_explicit_dsa)
          << getOpenMPClauseName(OMPC_aligned);
      continue;
    }

    DeclRefExpr *Ref = nullptr;
    if (!VD && IsOpenMPCapturedDecl(D))
      Ref = buildCapture(*this, D, SimpleRefExpr, /*WithInit=*/true);
    Vars.push_back(DefaultFunctionArrayConversion(
                       (VD || !Ref) ? RefExpr->IgnoreParens() : Ref)
                       .get());
  }

  // OpenMP [2.8.1, simd construct, Description]
  // The parameter of the aligned clause, alignment, must be a constant
  // positive integer expression.
  // If no optional parameter is specified, implementation-defined default
  // alignments for SIMD instructions on the target platforms are assumed.
  if (Alignment != nullptr) {
    ExprResult AlignResult =
        VerifyPositiveIntegerConstantInClause(Alignment, OMPC_aligned);
    if (AlignResult.isInvalid())
      return nullptr;
    Alignment = AlignResult.get();
  }
  if (Vars.empty())
    return nullptr;

  return OMPAlignedClause::Create(Context, StartLoc, LParenLoc, ColonLoc,
                                  EndLoc, Vars, Alignment);
}

OMPClause *Sema::ActOnOpenMPCopyinClause(ArrayRef<Expr *> VarList,
                                         SourceLocation StartLoc,
                                         SourceLocation LParenLoc,
                                         SourceLocation EndLoc) {
  SmallVector<Expr *, 8> Vars;
  SmallVector<Expr *, 8> SrcExprs;
  SmallVector<Expr *, 8> DstExprs;
  SmallVector<Expr *, 8> AssignmentOps;
  for (auto &RefExpr : VarList) {
    assert(RefExpr && "NULL expr in OpenMP copyin clause.");
    if (isa<DependentScopeDeclRefExpr>(RefExpr)) {
      // It will be analyzed later.
      Vars.push_back(RefExpr);
      SrcExprs.push_back(nullptr);
      DstExprs.push_back(nullptr);
      AssignmentOps.push_back(nullptr);
      continue;
    }

    SourceLocation ELoc = RefExpr->getExprLoc();
    // OpenMP [2.1, C/C++]
    //  A list item is a variable name.
    // OpenMP  [2.14.4.1, Restrictions, p.1]
    //  A list item that appears in a copyin clause must be threadprivate.
    DeclRefExpr *DE = dyn_cast<DeclRefExpr>(RefExpr);
    if (!DE || !isa<VarDecl>(DE->getDecl())) {
      Diag(ELoc, diag::err_omp_expected_var_name_member_expr)
          << 0 << RefExpr->getSourceRange();
      continue;
    }

    Decl *D = DE->getDecl();
    VarDecl *VD = cast<VarDecl>(D);

    QualType Type = VD->getType();
    if (Type->isDependentType() || Type->isInstantiationDependentType()) {
      // It will be analyzed later.
      Vars.push_back(DE);
      SrcExprs.push_back(nullptr);
      DstExprs.push_back(nullptr);
      AssignmentOps.push_back(nullptr);
      continue;
    }

    // OpenMP [2.14.4.1, Restrictions, C/C++, p.1]
    //  A list item that appears in a copyin clause must be threadprivate.
    if (!DSAStack->isThreadPrivate(VD)) {
      Diag(ELoc, diag::err_omp_required_access)
          << getOpenMPClauseName(OMPC_copyin)
          << getOpenMPDirectiveName(OMPD_threadprivate);
      continue;
    }

    // OpenMP [2.14.4.1, Restrictions, C/C++, p.2]
    //  A variable of class type (or array thereof) that appears in a
    //  copyin clause requires an accessible, unambiguous copy assignment
    //  operator for the class type.
    auto ElemType = Context.getBaseElementType(Type).getNonReferenceType();
    auto *SrcVD =
        buildVarDecl(*this, DE->getLocStart(), ElemType.getUnqualifiedType(),
                     ".copyin.src", VD->hasAttrs() ? &VD->getAttrs() : nullptr);
    auto *PseudoSrcExpr = buildDeclRefExpr(
        *this, SrcVD, ElemType.getUnqualifiedType(), DE->getExprLoc());
    auto *DstVD =
        buildVarDecl(*this, DE->getLocStart(), ElemType, ".copyin.dst",
                     VD->hasAttrs() ? &VD->getAttrs() : nullptr);
    auto *PseudoDstExpr =
        buildDeclRefExpr(*this, DstVD, ElemType, DE->getExprLoc());
    // For arrays generate assignment operation for single element and replace
    // it by the original array element in CodeGen.
    auto AssignmentOp = BuildBinOp(/*S=*/nullptr, DE->getExprLoc(), BO_Assign,
                                   PseudoDstExpr, PseudoSrcExpr);
    if (AssignmentOp.isInvalid())
      continue;
    AssignmentOp = ActOnFinishFullExpr(AssignmentOp.get(), DE->getExprLoc(),
                                       /*DiscardedValue=*/true);
    if (AssignmentOp.isInvalid())
      continue;

    DSAStack->addDSA(VD, DE, OMPC_copyin);
    Vars.push_back(DE);
    SrcExprs.push_back(PseudoSrcExpr);
    DstExprs.push_back(PseudoDstExpr);
    AssignmentOps.push_back(AssignmentOp.get());
  }

  if (Vars.empty())
    return nullptr;

  return OMPCopyinClause::Create(Context, StartLoc, LParenLoc, EndLoc, Vars,
                                 SrcExprs, DstExprs, AssignmentOps);
}

OMPClause *Sema::ActOnOpenMPCopyprivateClause(ArrayRef<Expr *> VarList,
                                              SourceLocation StartLoc,
                                              SourceLocation LParenLoc,
                                              SourceLocation EndLoc) {
  SmallVector<Expr *, 8> Vars;
  SmallVector<Expr *, 8> SrcExprs;
  SmallVector<Expr *, 8> DstExprs;
  SmallVector<Expr *, 8> AssignmentOps;
  for (auto &RefExpr : VarList) {
    assert(RefExpr && "NULL expr in OpenMP linear clause.");
    SourceLocation ELoc;
    SourceRange ERange;
    Expr *SimpleRefExpr = RefExpr;
    auto Res = getPrivateItem(*this, SimpleRefExpr, ELoc, ERange,
                              /*AllowArraySection=*/false);
    if (Res.second) {
      // It will be analyzed later.
      Vars.push_back(RefExpr);
      SrcExprs.push_back(nullptr);
      DstExprs.push_back(nullptr);
      AssignmentOps.push_back(nullptr);
    }
    ValueDecl *D = Res.first;
    if (!D)
      continue;

    QualType Type = D->getType();
    auto *VD = dyn_cast<VarDecl>(D);

    // OpenMP [2.14.4.2, Restrictions, p.2]
    //  A list item that appears in a copyprivate clause may not appear in a
    //  private or firstprivate clause on the single construct.
    if (!VD || !DSAStack->isThreadPrivate(VD)) {
      auto DVar = DSAStack->getTopDSA(D, false);
      if (DVar.CKind != OMPC_unknown && DVar.CKind != OMPC_copyprivate &&
          DVar.RefExpr) {
        Diag(ELoc, diag::err_omp_wrong_dsa)
            << getOpenMPClauseName(DVar.CKind)
            << getOpenMPClauseName(OMPC_copyprivate);
        ReportOriginalDSA(*this, DSAStack, D, DVar);
        continue;
      }

      // OpenMP [2.11.4.2, Restrictions, p.1]
      //  All list items that appear in a copyprivate clause must be either
      //  threadprivate or private in the enclosing context.
      if (DVar.CKind == OMPC_unknown) {
        DVar = DSAStack->getImplicitDSA(D, false);
        if (DVar.CKind == OMPC_shared) {
          Diag(ELoc, diag::err_omp_required_access)
              << getOpenMPClauseName(OMPC_copyprivate)
              << "threadprivate or private in the enclosing context";
          ReportOriginalDSA(*this, DSAStack, D, DVar);
          continue;
        }
      }
    }

    // Variably modified types are not supported.
    if (!Type->isAnyPointerType() && Type->isVariablyModifiedType()) {
      Diag(ELoc, diag::err_omp_variably_modified_type_not_supported)
          << getOpenMPClauseName(OMPC_copyprivate) << Type
          << getOpenMPDirectiveName(DSAStack->getCurrentDirective());
      bool IsDecl =
          !VD ||
          VD->isThisDeclarationADefinition(Context) == VarDecl::DeclarationOnly;
      Diag(D->getLocation(),
           IsDecl ? diag::note_previous_decl : diag::note_defined_here)
          << D;
      continue;
    }

    // OpenMP [2.14.4.1, Restrictions, C/C++, p.2]
    //  A variable of class type (or array thereof) that appears in a
    //  copyin clause requires an accessible, unambiguous copy assignment
    //  operator for the class type.
    Type = Context.getBaseElementType(Type.getNonReferenceType())
               .getUnqualifiedType();
    auto *SrcVD =
        buildVarDecl(*this, RefExpr->getLocStart(), Type, ".copyprivate.src",
                     D->hasAttrs() ? &D->getAttrs() : nullptr);
    auto *PseudoSrcExpr = buildDeclRefExpr(*this, SrcVD, Type, ELoc);
    auto *DstVD =
        buildVarDecl(*this, RefExpr->getLocStart(), Type, ".copyprivate.dst",
                     D->hasAttrs() ? &D->getAttrs() : nullptr);
    auto *PseudoDstExpr =
        buildDeclRefExpr(*this, DstVD, Type, ELoc);
    auto AssignmentOp = BuildBinOp(DSAStack->getCurScope(), ELoc, BO_Assign,
                                   PseudoDstExpr, PseudoSrcExpr);
    if (AssignmentOp.isInvalid())
      continue;
    AssignmentOp = ActOnFinishFullExpr(AssignmentOp.get(), ELoc,
                                       /*DiscardedValue=*/true);
    if (AssignmentOp.isInvalid())
      continue;

    // No need to mark vars as copyprivate, they are already threadprivate or
    // implicitly private.
    assert(VD || IsOpenMPCapturedDecl(D));
    Vars.push_back(
        VD ? RefExpr->IgnoreParens()
           : buildCapture(*this, D, SimpleRefExpr, /*WithInit=*/false));
    SrcExprs.push_back(PseudoSrcExpr);
    DstExprs.push_back(PseudoDstExpr);
    AssignmentOps.push_back(AssignmentOp.get());
  }

  if (Vars.empty())
    return nullptr;

  return OMPCopyprivateClause::Create(Context, StartLoc, LParenLoc, EndLoc,
                                      Vars, SrcExprs, DstExprs, AssignmentOps);
}

OMPClause *Sema::ActOnOpenMPFlushClause(ArrayRef<Expr *> VarList,
                                        SourceLocation StartLoc,
                                        SourceLocation LParenLoc,
                                        SourceLocation EndLoc) {
  if (VarList.empty())
    return nullptr;

  return OMPFlushClause::Create(Context, StartLoc, LParenLoc, EndLoc, VarList);
}

OMPClause *
Sema::ActOnOpenMPDependClause(OpenMPDependClauseKind DepKind,
                              SourceLocation DepLoc, SourceLocation ColonLoc,
                              ArrayRef<Expr *> VarList, SourceLocation StartLoc,
                              SourceLocation LParenLoc, SourceLocation EndLoc) {
  if (DSAStack->getCurrentDirective() == OMPD_ordered &&
      DepKind != OMPC_DEPEND_source && DepKind != OMPC_DEPEND_sink) {
    Diag(DepLoc, diag::err_omp_unexpected_clause_value)
        << "'source' or 'sink'" << getOpenMPClauseName(OMPC_depend);
    return nullptr;
  }
  if (DSAStack->getCurrentDirective() != OMPD_ordered &&
      (DepKind == OMPC_DEPEND_unknown || DepKind == OMPC_DEPEND_source ||
       DepKind == OMPC_DEPEND_sink)) {
    unsigned Except[] = {OMPC_DEPEND_source, OMPC_DEPEND_sink};
    Diag(DepLoc, diag::err_omp_unexpected_clause_value)
        << getListOfPossibleValues(OMPC_depend, /*First=*/0,
                                   /*Last=*/OMPC_DEPEND_unknown, Except)
        << getOpenMPClauseName(OMPC_depend);
    return nullptr;
  }
  SmallVector<Expr *, 8> Vars;
  llvm::APSInt DepCounter(/*BitWidth=*/32);
  llvm::APSInt TotalDepCount(/*BitWidth=*/32);
  if (DepKind == OMPC_DEPEND_sink) {
    if (auto *OrderedCountExpr = DSAStack->getParentOrderedRegionParam()) {
      TotalDepCount = OrderedCountExpr->EvaluateKnownConstInt(Context);
      TotalDepCount.setIsUnsigned(/*Val=*/true);
    }
  }
  if ((DepKind != OMPC_DEPEND_sink && DepKind != OMPC_DEPEND_source) ||
      DSAStack->getParentOrderedRegionParam()) {
    for (auto &RefExpr : VarList) {
      assert(RefExpr && "NULL expr in OpenMP shared clause.");
      if (isa<DependentScopeDeclRefExpr>(RefExpr) ||
          (DepKind == OMPC_DEPEND_sink && CurContext->isDependentContext())) {
        // It will be analyzed later.
        Vars.push_back(RefExpr);
        continue;
      }

      SourceLocation ELoc = RefExpr->getExprLoc();
      auto *SimpleExpr = RefExpr->IgnoreParenCasts();
      if (DepKind == OMPC_DEPEND_sink) {
        if (DepCounter >= TotalDepCount) {
          Diag(ELoc, diag::err_omp_depend_sink_unexpected_expr);
          continue;
        }
        ++DepCounter;
        // OpenMP  [2.13.9, Summary]
        // depend(dependence-type : vec), where dependence-type is:
        // 'sink' and where vec is the iteration vector, which has the form:
        //  x1 [+- d1], x2 [+- d2 ], . . . , xn [+- dn]
        // where n is the value specified by the ordered clause in the loop
        // directive, xi denotes the loop iteration variable of the i-th nested
        // loop associated with the loop directive, and di is a constant
        // non-negative integer.
        SimpleExpr = SimpleExpr->IgnoreImplicit();
        auto *DE = dyn_cast<DeclRefExpr>(SimpleExpr);
        if (!DE) {
          OverloadedOperatorKind OOK = OO_None;
          SourceLocation OOLoc;
          Expr *LHS, *RHS;
          if (auto *BO = dyn_cast<BinaryOperator>(SimpleExpr)) {
            OOK = BinaryOperator::getOverloadedOperator(BO->getOpcode());
            OOLoc = BO->getOperatorLoc();
            LHS = BO->getLHS()->IgnoreParenImpCasts();
            RHS = BO->getRHS()->IgnoreParenImpCasts();
          } else if (auto *OCE = dyn_cast<CXXOperatorCallExpr>(SimpleExpr)) {
            OOK = OCE->getOperator();
            OOLoc = OCE->getOperatorLoc();
            LHS = OCE->getArg(/*Arg=*/0)->IgnoreParenImpCasts();
            RHS = OCE->getArg(/*Arg=*/1)->IgnoreParenImpCasts();
          } else if (auto *MCE = dyn_cast<CXXMemberCallExpr>(SimpleExpr)) {
            OOK = MCE->getMethodDecl()
                      ->getNameInfo()
                      .getName()
                      .getCXXOverloadedOperator();
            OOLoc = MCE->getCallee()->getExprLoc();
            LHS = MCE->getImplicitObjectArgument()->IgnoreParenImpCasts();
            RHS = MCE->getArg(/*Arg=*/0)->IgnoreParenImpCasts();
          } else {
            Diag(ELoc, diag::err_omp_depend_sink_wrong_expr);
            continue;
          }
          DE = dyn_cast<DeclRefExpr>(LHS);
          if (!DE) {
            Diag(LHS->getExprLoc(),
                 diag::err_omp_depend_sink_expected_loop_iteration)
                << DSAStack->getParentLoopControlVariable(
                    DepCounter.getZExtValue());
            continue;
          }
          if (OOK != OO_Plus && OOK != OO_Minus) {
            Diag(OOLoc, diag::err_omp_depend_sink_expected_plus_minus);
            continue;
          }
          ExprResult Res = VerifyPositiveIntegerConstantInClause(
              RHS, OMPC_depend, /*StrictlyPositive=*/false);
          if (Res.isInvalid())
            continue;
        }
        auto *VD = dyn_cast<VarDecl>(DE->getDecl());
        if (!CurContext->isDependentContext() &&
            DSAStack->getParentOrderedRegionParam() &&
            (!VD ||
             DepCounter != DSAStack->isParentLoopControlVariable(VD).first)) {
          Diag(DE->getExprLoc(),
               diag::err_omp_depend_sink_expected_loop_iteration)
              << DSAStack->getParentLoopControlVariable(
                  DepCounter.getZExtValue());
          continue;
        }
      } else {
        // OpenMP  [2.11.1.1, Restrictions, p.3]
        //  A variable that is part of another variable (such as a field of a
        //  structure) but is not an array element or an array section cannot
        //  appear  in a depend clause.
        auto *DE = dyn_cast<DeclRefExpr>(SimpleExpr);
        auto *ASE = dyn_cast<ArraySubscriptExpr>(SimpleExpr);
        auto *OASE = dyn_cast<OMPArraySectionExpr>(SimpleExpr);
        if (!RefExpr->IgnoreParenImpCasts()->isLValue() ||
            (!ASE && !DE && !OASE) || (DE && !isa<VarDecl>(DE->getDecl())) ||
            (ASE &&
             !ASE->getBase()
                  ->getType()
                  .getNonReferenceType()
                  ->isPointerType() &&
             !ASE->getBase()->getType().getNonReferenceType()->isArrayType())) {
          Diag(ELoc, diag::err_omp_expected_var_name_member_expr_or_array_item)
              << 0 << RefExpr->getSourceRange();
          continue;
        }
      }

      Vars.push_back(RefExpr->IgnoreParenImpCasts());
    }

    if (!CurContext->isDependentContext() && DepKind == OMPC_DEPEND_sink &&
        TotalDepCount > VarList.size() &&
        DSAStack->getParentOrderedRegionParam()) {
      Diag(EndLoc, diag::err_omp_depend_sink_expected_loop_iteration)
          << DSAStack->getParentLoopControlVariable(VarList.size() + 1);
    }
    if (DepKind != OMPC_DEPEND_source && DepKind != OMPC_DEPEND_sink &&
        Vars.empty())
      return nullptr;
  }

  return OMPDependClause::Create(Context, StartLoc, LParenLoc, EndLoc, DepKind,
                                 DepLoc, ColonLoc, Vars);
}

OMPClause *Sema::ActOnOpenMPDeviceClause(Expr *Device, SourceLocation StartLoc,
                                         SourceLocation LParenLoc,
                                         SourceLocation EndLoc) {
  Expr *ValExpr = Device;

  // OpenMP [2.9.1, Restrictions]
  // The device expression must evaluate to a non-negative integer value.
  if (!IsNonNegativeIntegerValue(ValExpr, *this, OMPC_device,
                                 /*StrictlyPositive=*/false))
    return nullptr;

  return new (Context) OMPDeviceClause(ValExpr, StartLoc, LParenLoc, EndLoc);
}

static bool IsCXXRecordForMappable(Sema &SemaRef, SourceLocation Loc,
                                   DSAStackTy *Stack, CXXRecordDecl *RD) {
  if (!RD || RD->isInvalidDecl())
    return true;

  if (auto *CTSD = dyn_cast<ClassTemplateSpecializationDecl>(RD))
    if (auto *CTD = CTSD->getSpecializedTemplate())
      RD = CTD->getTemplatedDecl();
  auto QTy = SemaRef.Context.getRecordType(RD);
  if (RD->isDynamicClass()) {
    SemaRef.Diag(Loc, diag::err_omp_not_mappable_type) << QTy;
    SemaRef.Diag(RD->getLocation(), diag::note_omp_polymorphic_in_target);
    return false;
  }
  auto *DC = RD;
  bool IsCorrect = true;
  for (auto *I : DC->decls()) {
    if (I) {
      if (auto *MD = dyn_cast<CXXMethodDecl>(I)) {
        if (MD->isStatic()) {
          SemaRef.Diag(Loc, diag::err_omp_not_mappable_type) << QTy;
          SemaRef.Diag(MD->getLocation(),
                       diag::note_omp_static_member_in_target);
          IsCorrect = false;
        }
      } else if (auto *VD = dyn_cast<VarDecl>(I)) {
        if (VD->isStaticDataMember()) {
          SemaRef.Diag(Loc, diag::err_omp_not_mappable_type) << QTy;
          SemaRef.Diag(VD->getLocation(),
                       diag::note_omp_static_member_in_target);
          IsCorrect = false;
        }
      }
    }
  }

  for (auto &I : RD->bases()) {
    if (!IsCXXRecordForMappable(SemaRef, I.getLocStart(), Stack,
                                I.getType()->getAsCXXRecordDecl()))
      IsCorrect = false;
  }
  return IsCorrect;
}

static bool CheckTypeMappable(SourceLocation SL, SourceRange SR, Sema &SemaRef,
                              DSAStackTy *Stack, QualType QTy) {
  NamedDecl *ND;
  if (QTy->isIncompleteType(&ND)) {
    SemaRef.Diag(SL, diag::err_incomplete_type) << QTy << SR;
    return false;
  } else if (CXXRecordDecl *RD = dyn_cast_or_null<CXXRecordDecl>(ND)) {
    if (!RD->isInvalidDecl() &&
        !IsCXXRecordForMappable(SemaRef, SL, Stack, RD))
      return false;
  }
  return true;
}

/// \brief Return true if it can be proven that the provided array expression
/// (array section or array subscript) does NOT specify the whole size of the
/// array whose base type is \a BaseQTy.
static bool CheckArrayExpressionDoesNotReferToWholeSize(Sema &SemaRef,
                                                        const Expr *E,
                                                        QualType BaseQTy) {
  auto *OASE = dyn_cast<OMPArraySectionExpr>(E);

  // If this is an array subscript, it refers to the whole size if the size of
  // the dimension is constant and equals 1. Also, an array section assumes the
  // format of an array subscript if no colon is used.
  if (isa<ArraySubscriptExpr>(E) || (OASE && OASE->getColonLoc().isInvalid())) {
    if (auto *ATy = dyn_cast<ConstantArrayType>(BaseQTy.getTypePtr()))
      return ATy->getSize().getSExtValue() != 1;
    // Size can't be evaluated statically.
    return false;
  }

  assert(OASE && "Expecting array section if not an array subscript.");
  auto *LowerBound = OASE->getLowerBound();
  auto *Length = OASE->getLength();

  // If there is a lower bound that does not evaluates to zero, we are not
  // convering the whole dimension.
  if (LowerBound) {
    llvm::APSInt ConstLowerBound;
    if (!LowerBound->EvaluateAsInt(ConstLowerBound, SemaRef.getASTContext()))
      return false; // Can't get the integer value as a constant.
    if (ConstLowerBound.getSExtValue())
      return true;
  }

  // If we don't have a length we covering the whole dimension.
  if (!Length)
    return false;

  // If the base is a pointer, we don't have a way to get the size of the
  // pointee.
  if (BaseQTy->isPointerType())
    return false;

  // We can only check if the length is the same as the size of the dimension
  // if we have a constant array.
  auto *CATy = dyn_cast<ConstantArrayType>(BaseQTy.getTypePtr());
  if (!CATy)
    return false;

  llvm::APSInt ConstLength;
  if (!Length->EvaluateAsInt(ConstLength, SemaRef.getASTContext()))
    return false; // Can't get the integer value as a constant.

  return CATy->getSize().getSExtValue() != ConstLength.getSExtValue();
}

// Return true if it can be proven that the provided array expression (array
// section or array subscript) does NOT specify a single element of the array
// whose base type is \a BaseQTy.
static bool CheckArrayExpressionDoesNotReferToUnitySize(Sema &SemaRef,
                                                       const Expr *E,
                                                       QualType BaseQTy) {
  auto *OASE = dyn_cast<OMPArraySectionExpr>(E);

  // An array subscript always refer to a single element. Also, an array section
  // assumes the format of an array subscript if no colon is used.
  if (isa<ArraySubscriptExpr>(E) || (OASE && OASE->getColonLoc().isInvalid()))
    return false;

  assert(OASE && "Expecting array section if not an array subscript.");
  auto *Length = OASE->getLength();

  // If we don't have a length we have to check if the array has unitary size
  // for this dimension. Also, we should always expect a length if the base type
  // is pointer.
  if (!Length) {
    if (auto *ATy = dyn_cast<ConstantArrayType>(BaseQTy.getTypePtr()))
      return ATy->getSize().getSExtValue() != 1;
    // We cannot assume anything.
    return false;
  }

  // Check if the length evaluates to 1.
  llvm::APSInt ConstLength;
  if (!Length->EvaluateAsInt(ConstLength, SemaRef.getASTContext()))
    return false; // Can't get the integer value as a constant.

  return ConstLength.getSExtValue() != 1;
}

// Return the expression of the base of the map clause or null if it cannot
// be determined and do all the necessary checks to see if the expression is
// valid as a standalone map clause expression.
static Expr *CheckMapClauseExpressionBase(Sema &SemaRef, Expr *E) {
  SourceLocation ELoc = E->getExprLoc();
  SourceRange ERange = E->getSourceRange();

  // The base of elements of list in a map clause have to be either:
  //  - a reference to variable or field.
  //  - a member expression.
  //  - an array expression.
  //
  // E.g. if we have the expression 'r.S.Arr[:12]', we want to retrieve the
  // reference to 'r'.
  //
  // If we have:
  //
  // struct SS {
  //   Bla S;
  //   foo() {
  //     #pragma omp target map (S.Arr[:12]);
  //   }
  // }
  //
  // We want to retrieve the member expression 'this->S';

  Expr *RelevantExpr = nullptr;

  // OpenMP 4.5 [2.15.5.1, map Clause, Restrictions, p.2]
  //  If a list item is an array section, it must specify contiguous storage.
  //
  // For this restriction it is sufficient that we make sure only references
  // to variables or fields and array expressions, and that no array sections
  // exist except in the rightmost expression (unless they cover the whole
  // dimension of the array). E.g. these would be invalid:
  //
  //   r.ArrS[3:5].Arr[6:7]
  //
  //   r.ArrS[3:5].x
  //
  // but these would be valid:
  //   r.ArrS[3].Arr[6:7]
  //
  //   r.ArrS[3].x

  bool AllowUnitySizeArraySection = true;
  bool AllowWholeSizeArraySection = true;

  while (!RelevantExpr) {
    E = E->IgnoreParenImpCasts();

    if (auto *CurE = dyn_cast<DeclRefExpr>(E)) {
      if (!isa<VarDecl>(CurE->getDecl()))
        break;

      RelevantExpr = CurE;

      // If we got a reference to a declaration, we should not expect any array
      // section before that.
      AllowUnitySizeArraySection = false;
      AllowWholeSizeArraySection = false;
      continue;
    }

    if (auto *CurE = dyn_cast<MemberExpr>(E)) {
      auto *BaseE = CurE->getBase()->IgnoreParenImpCasts();

      if (isa<CXXThisExpr>(BaseE))
        // We found a base expression: this->Val.
        RelevantExpr = CurE;
      else
        E = BaseE;

      if (!isa<FieldDecl>(CurE->getMemberDecl())) {
        SemaRef.Diag(ELoc, diag::err_omp_expected_access_to_data_field)
            << CurE->getSourceRange();
        break;
      }

      auto *FD = cast<FieldDecl>(CurE->getMemberDecl());

      // OpenMP 4.5 [2.15.5.1, map Clause, Restrictions, C/C++, p.3]
      //  A bit-field cannot appear in a map clause.
      //
      if (FD->isBitField()) {
        SemaRef.Diag(ELoc, diag::err_omp_bit_fields_forbidden_in_map_clause)
            << CurE->getSourceRange();
        break;
      }

      // OpenMP 4.5 [2.15.5.1, map Clause, Restrictions, C++, p.1]
      //  If the type of a list item is a reference to a type T then the type
      //  will be considered to be T for all purposes of this clause.
      QualType CurType = BaseE->getType().getNonReferenceType();

      // OpenMP 4.5 [2.15.5.1, map Clause, Restrictions, C/C++, p.2]
      //  A list item cannot be a variable that is a member of a structure with
      //  a union type.
      //
      if (auto *RT = CurType->getAs<RecordType>())
        if (RT->isUnionType()) {
          SemaRef.Diag(ELoc, diag::err_omp_union_type_not_allowed)
              << CurE->getSourceRange();
          break;
        }

      // If we got a member expression, we should not expect any array section
      // before that:
      //
      // OpenMP 4.5 [2.15.5.1, map Clause, Restrictions, p.7]
      //  If a list item is an element of a structure, only the rightmost symbol
      //  of the variable reference can be an array section.
      //
      AllowUnitySizeArraySection = false;
      AllowWholeSizeArraySection = false;
      continue;
    }

    if (auto *CurE = dyn_cast<ArraySubscriptExpr>(E)) {
      E = CurE->getBase()->IgnoreParenImpCasts();

      if (!E->getType()->isAnyPointerType() && !E->getType()->isArrayType()) {
        SemaRef.Diag(ELoc, diag::err_omp_expected_base_var_name)
            << 0 << CurE->getSourceRange();
        break;
      }

      // If we got an array subscript that express the whole dimension we
      // can have any array expressions before. If it only expressing part of
      // the dimension, we can only have unitary-size array expressions.
      if (CheckArrayExpressionDoesNotReferToWholeSize(SemaRef, CurE,
                                                      E->getType()))
        AllowWholeSizeArraySection = false;
      continue;
    }

    if (auto *CurE = dyn_cast<OMPArraySectionExpr>(E)) {
      E = CurE->getBase()->IgnoreParenImpCasts();

      auto CurType =
          OMPArraySectionExpr::getBaseOriginalType(E).getCanonicalType();

      // OpenMP 4.5 [2.15.5.1, map Clause, Restrictions, C++, p.1]
      //  If the type of a list item is a reference to a type T then the type
      //  will be considered to be T for all purposes of this clause.
      if (CurType->isReferenceType())
        CurType = CurType->getPointeeType();

      bool IsPointer = CurType->isAnyPointerType();

      if (!IsPointer && !CurType->isArrayType()) {
        SemaRef.Diag(ELoc, diag::err_omp_expected_base_var_name)
            << 0 << CurE->getSourceRange();
        break;
      }

      bool NotWhole =
          CheckArrayExpressionDoesNotReferToWholeSize(SemaRef, CurE, CurType);
      bool NotUnity =
          CheckArrayExpressionDoesNotReferToUnitySize(SemaRef, CurE, CurType);

      if (AllowWholeSizeArraySection && AllowUnitySizeArraySection) {
        // Any array section is currently allowed.
        //
        // If this array section refers to the whole dimension we can still
        // accept other array sections before this one, except if the base is a
        // pointer. Otherwise, only unitary sections are accepted.
        if (NotWhole || IsPointer)
          AllowWholeSizeArraySection = false;
      } else if ((AllowUnitySizeArraySection && NotUnity) ||
                 (AllowWholeSizeArraySection && NotWhole)) {
        // A unity or whole array section is not allowed and that is not
        // compatible with the properties of the current array section.
        SemaRef.Diag(
            ELoc, diag::err_array_section_does_not_specify_contiguous_storage)
            << CurE->getSourceRange();
        break;
      }
      continue;
    }

    // If nothing else worked, this is not a valid map clause expression.
    SemaRef.Diag(ELoc,
                 diag::err_omp_expected_named_var_member_or_array_expression)
        << ERange;
    break;
  }

  return RelevantExpr;
}

// Return true if expression E associated with value VD has conflicts with other
// map information.
static bool CheckMapConflicts(Sema &SemaRef, DSAStackTy *DSAS, ValueDecl *VD,
                              Expr *E, bool CurrentRegionOnly) {
  assert(VD && E);

  // Types used to organize the components of a valid map clause.
  typedef std::pair<Expr *, ValueDecl *> MapExpressionComponent;
  typedef SmallVector<MapExpressionComponent, 4> MapExpressionComponents;

  // Helper to extract the components in the map clause expression E and store
  // them into MEC. This assumes that E is a valid map clause expression, i.e.
  // it has already passed the single clause checks.
  auto ExtractMapExpressionComponents = [](Expr *TE,
                                           MapExpressionComponents &MEC) {
    while (true) {
      TE = TE->IgnoreParenImpCasts();

      if (auto *CurE = dyn_cast<DeclRefExpr>(TE)) {
        MEC.push_back(
            MapExpressionComponent(CurE, cast<VarDecl>(CurE->getDecl())));
        break;
      }

      if (auto *CurE = dyn_cast<MemberExpr>(TE)) {
        auto *BaseE = CurE->getBase()->IgnoreParenImpCasts();

        MEC.push_back(MapExpressionComponent(
            CurE, cast<FieldDecl>(CurE->getMemberDecl())));
        if (isa<CXXThisExpr>(BaseE))
          break;

        TE = BaseE;
        continue;
      }

      if (auto *CurE = dyn_cast<ArraySubscriptExpr>(TE)) {
        MEC.push_back(MapExpressionComponent(CurE, nullptr));
        TE = CurE->getBase()->IgnoreParenImpCasts();
        continue;
      }

      if (auto *CurE = dyn_cast<OMPArraySectionExpr>(TE)) {
        MEC.push_back(MapExpressionComponent(CurE, nullptr));
        TE = CurE->getBase()->IgnoreParenImpCasts();
        continue;
      }

      llvm_unreachable(
          "Expecting only valid map clause expressions at this point!");
    }
  };

  SourceLocation ELoc = E->getExprLoc();
  SourceRange ERange = E->getSourceRange();

  // In order to easily check the conflicts we need to match each component of
  // the expression under test with the components of the expressions that are
  // already in the stack.

  MapExpressionComponents CurComponents;
  ExtractMapExpressionComponents(E, CurComponents);

  assert(!CurComponents.empty() && "Map clause expression with no components!");
  assert(CurComponents.back().second == VD &&
         "Map clause expression with unexpected base!");

  // Variables to help detecting enclosing problems in data environment nests.
  bool IsEnclosedByDataEnvironmentExpr = false;
  Expr *EnclosingExpr = nullptr;

  bool FoundError =
      DSAS->checkMapInfoForVar(VD, CurrentRegionOnly, [&](Expr *RE) -> bool {
        MapExpressionComponents StackComponents;
        ExtractMapExpressionComponents(RE, StackComponents);
        assert(!StackComponents.empty() &&
               "Map clause expression with no components!");
        assert(StackComponents.back().second == VD &&
               "Map clause expression with unexpected base!");

        // Expressions must start from the same base. Here we detect at which
        // point both expressions diverge from each other and see if we can
        // detect if the memory referred to both expressions is contiguous and
        // do not overlap.
        auto CI = CurComponents.rbegin();
        auto CE = CurComponents.rend();
        auto SI = StackComponents.rbegin();
        auto SE = StackComponents.rend();
        for (; CI != CE && SI != SE; ++CI, ++SI) {

          // OpenMP 4.5 [2.15.5.1, map Clause, Restrictions, p.3]
          //  At most one list item can be an array item derived from a given
          //  variable in map clauses of the same construct.
          if (CurrentRegionOnly && (isa<ArraySubscriptExpr>(CI->first) ||
                                    isa<OMPArraySectionExpr>(CI->first)) &&
              (isa<ArraySubscriptExpr>(SI->first) ||
               isa<OMPArraySectionExpr>(SI->first))) {
            SemaRef.Diag(CI->first->getExprLoc(),
                         diag::err_omp_multiple_array_items_in_map_clause)
                << CI->first->getSourceRange();
            ;
            SemaRef.Diag(SI->first->getExprLoc(), diag::note_used_here)
                << SI->first->getSourceRange();
            return true;
          }

          // Do both expressions have the same kind?
          if (CI->first->getStmtClass() != SI->first->getStmtClass())
            break;

          // Are we dealing with different variables/fields?
          if (CI->second != SI->second)
            break;
        }

        // OpenMP 4.5 [2.15.5.1, map Clause, Restrictions, p.4]
        //  List items of map clauses in the same construct must not share
        //  original storage.
        //
        // If the expressions are exactly the same or one is a subset of the
        // other, it means they are sharing storage.
        if (CI == CE && SI == SE) {
          if (CurrentRegionOnly) {
            SemaRef.Diag(ELoc, diag::err_omp_map_shared_storage) << ERange;
            SemaRef.Diag(RE->getExprLoc(), diag::note_used_here)
                << RE->getSourceRange();
            return true;
          } else {
            // If we find the same expression in the enclosing data environment,
            // that is legal.
            IsEnclosedByDataEnvironmentExpr = true;
            return false;
          }
        }

        QualType DerivedType = std::prev(CI)->first->getType();
        SourceLocation DerivedLoc = std::prev(CI)->first->getExprLoc();

        // OpenMP 4.5 [2.15.5.1, map Clause, Restrictions, C++, p.1]
        //  If the type of a list item is a reference to a type T then the type
        //  will be considered to be T for all purposes of this clause.
        if (DerivedType->isReferenceType())
          DerivedType = DerivedType->getPointeeType();

        // OpenMP 4.5 [2.15.5.1, map Clause, Restrictions, C/C++, p.1]
        //  A variable for which the type is pointer and an array section
        //  derived from that variable must not appear as list items of map
        //  clauses of the same construct.
        //
        // Also, cover one of the cases in:
        // OpenMP 4.5 [2.15.5.1, map Clause, Restrictions, p.5]
        //  If any part of the original storage of a list item has corresponding
        //  storage in the device data environment, all of the original storage
        //  must have corresponding storage in the device data environment.
        //
        if (DerivedType->isAnyPointerType()) {
          if (CI == CE || SI == SE) {
            SemaRef.Diag(
                DerivedLoc,
                diag::err_omp_pointer_mapped_along_with_derived_section)
                << DerivedLoc;
          } else {
            assert(CI != CE && SI != SE);
            SemaRef.Diag(DerivedLoc, diag::err_omp_same_pointer_derreferenced)
                << DerivedLoc;
          }
          SemaRef.Diag(RE->getExprLoc(), diag::note_used_here)
              << RE->getSourceRange();
          return true;
        }

        // OpenMP 4.5 [2.15.5.1, map Clause, Restrictions, p.4]
        //  List items of map clauses in the same construct must not share
        //  original storage.
        //
        // An expression is a subset of the other.
        if (CurrentRegionOnly && (CI == CE || SI == SE)) {
          SemaRef.Diag(ELoc, diag::err_omp_map_shared_storage) << ERange;
          SemaRef.Diag(RE->getExprLoc(), diag::note_used_here)
              << RE->getSourceRange();
          return true;
        }

        // The current expression uses the same base as other expression in the
        // data environment but does not contain it completelly.
        if (!CurrentRegionOnly && SI != SE)
          EnclosingExpr = RE;

        // The current expression is a subset of the expression in the data
        // environment.
        IsEnclosedByDataEnvironmentExpr |=
            (!CurrentRegionOnly && CI != CE && SI == SE);

        return false;
      });

  if (CurrentRegionOnly)
    return FoundError;

  // OpenMP 4.5 [2.15.5.1, map Clause, Restrictions, p.5]
  //  If any part of the original storage of a list item has corresponding
  //  storage in the device data environment, all of the original storage must
  //  have corresponding storage in the device data environment.
  // OpenMP 4.5 [2.15.5.1, map Clause, Restrictions, p.6]
  //  If a list item is an element of a structure, and a different element of
  //  the structure has a corresponding list item in the device data environment
  //  prior to a task encountering the construct associated with the map clause,
  //  then the list item must also have a correspnding list item in the device
  //  data environment prior to the task encountering the construct.
  //
  if (EnclosingExpr && !IsEnclosedByDataEnvironmentExpr) {
    SemaRef.Diag(ELoc,
                 diag::err_omp_original_storage_is_shared_and_does_not_contain)
        << ERange;
    SemaRef.Diag(EnclosingExpr->getExprLoc(), diag::note_used_here)
        << EnclosingExpr->getSourceRange();
    return true;
  }

  return FoundError;
}

OMPClause *
Sema::ActOnOpenMPMapClause(OpenMPMapClauseKind MapTypeModifier,
                           OpenMPMapClauseKind MapType, bool IsMapTypeImplicit,
                           SourceLocation MapLoc, SourceLocation ColonLoc,
                           ArrayRef<Expr *> VarList, SourceLocation StartLoc,
                           SourceLocation LParenLoc, SourceLocation EndLoc) {
  SmallVector<Expr *, 4> Vars;

  for (auto &RE : VarList) {
    assert(RE && "Null expr in omp map");
    if (isa<DependentScopeDeclRefExpr>(RE)) {
      // It will be analyzed later.
      Vars.push_back(RE);
      continue;
    }
    SourceLocation ELoc = RE->getExprLoc();

    auto *VE = RE->IgnoreParenLValueCasts();

    if (VE->isValueDependent() || VE->isTypeDependent() ||
        VE->isInstantiationDependent() ||
        VE->containsUnexpandedParameterPack()) {
      // We can only analyze this information once the missing information is
      // resolved.
      Vars.push_back(RE);
      continue;
    }

    auto *SimpleExpr = RE->IgnoreParenCasts();

    if (!RE->IgnoreParenImpCasts()->isLValue()) {
      Diag(ELoc, diag::err_omp_expected_named_var_member_or_array_expression)
          << RE->getSourceRange();
      continue;
    }

    // Obtain the array or member expression bases if required.
    auto *BE = CheckMapClauseExpressionBase(*this, SimpleExpr);
    if (!BE)
      continue;

    // If the base is a reference to a variable, we rely on that variable for
    // the following checks. If it is a 'this' expression we rely on the field.
    ValueDecl *D = nullptr;
    if (auto *DRE = dyn_cast<DeclRefExpr>(BE)) {
      D = DRE->getDecl();
    } else {
      auto *ME = cast<MemberExpr>(BE);
      assert(isa<CXXThisExpr>(ME->getBase()) && "Unexpected expression!");
      D = ME->getMemberDecl();
    }
    assert(D && "Null decl on map clause.");

    auto *VD = dyn_cast<VarDecl>(D);
    auto *FD = dyn_cast<FieldDecl>(D);

    assert((VD || FD) && "Only variables or fields are expected here!");
    (void)FD;

    // OpenMP 4.5 [2.15.5.1, map Clause, Restrictions, p.10]
    //  threadprivate variables cannot appear in a map clause.
    if (VD && DSAStack->isThreadPrivate(VD)) {
      auto DVar = DSAStack->getTopDSA(VD, false);
      Diag(ELoc, diag::err_omp_threadprivate_in_map);
      ReportOriginalDSA(*this, DSAStack, VD, DVar);
      continue;
    }

    // OpenMP 4.5 [2.15.5.1, map Clause, Restrictions, p.9]
    //  A list item cannot appear in both a map clause and a data-sharing
    //  attribute clause on the same construct.
    //
    // TODO: Implement this check - it cannot currently be tested because of
    // missing implementation of the other data sharing clauses in target
    // directives.

    // Check conflicts with other map clause expressions. We check the conflicts
    // with the current construct separately from the enclosing data
    // environment, because the restrictions are different.
    if (CheckMapConflicts(*this, DSAStack, D, SimpleExpr,
                          /*CurrentRegionOnly=*/true))
      break;
    if (CheckMapConflicts(*this, DSAStack, D, SimpleExpr,
                          /*CurrentRegionOnly=*/false))
      break;

    // OpenMP 4.5 [2.15.5.1, map Clause, Restrictions, C++, p.1]
    //  If the type of a list item is a reference to a type T then the type will
    //  be considered to be T for all purposes of this clause.
    QualType Type = D->getType();
    if (Type->isReferenceType())
      Type = Type->getPointeeType();

    // OpenMP 4.5 [2.15.5.1, map Clause, Restrictions, p.9]
    //  A list item must have a mappable type.
    if (!CheckTypeMappable(VE->getExprLoc(), VE->getSourceRange(), *this,
                           DSAStack, Type))
      continue;

    // target enter data
    // OpenMP [2.10.2, Restrictions, p. 99]
    // A map-type must be specified in all map clauses and must be either
    // to or alloc.
    OpenMPDirectiveKind DKind = DSAStack->getCurrentDirective();
    if (DKind == OMPD_target_enter_data &&
        !(MapType == OMPC_MAP_to || MapType == OMPC_MAP_alloc)) {
      Diag(StartLoc, diag::err_omp_invalid_map_type_for_directive)
          << (IsMapTypeImplicit ? 1 : 0)
          << getOpenMPSimpleClauseTypeName(OMPC_map, MapType)
          << getOpenMPDirectiveName(DKind);
      continue;
    }

    // target exit_data
    // OpenMP [2.10.3, Restrictions, p. 102]
    // A map-type must be specified in all map clauses and must be either
    // from, release, or delete.
    DKind = DSAStack->getCurrentDirective();
    if (DKind == OMPD_target_exit_data &&
        !(MapType == OMPC_MAP_from || MapType == OMPC_MAP_release ||
          MapType == OMPC_MAP_delete)) {
      Diag(StartLoc, diag::err_omp_invalid_map_type_for_directive)
          << (IsMapTypeImplicit ? 1 : 0)
          << getOpenMPSimpleClauseTypeName(OMPC_map, MapType)
          << getOpenMPDirectiveName(DKind);
      continue;
    }

    // OpenMP 4.5 [2.15.5.1, Restrictions, p.3]
    // A list item cannot appear in both a map clause and a data-sharing
    // attribute clause on the same construct
    if (DKind == OMPD_target && VD) {
      auto DVar = DSAStack->getTopDSA(VD, false);
      if (isOpenMPPrivate(DVar.CKind)) {
        Diag(ELoc, diag::err_omp_variable_in_map_and_dsa)
            << getOpenMPClauseName(DVar.CKind)
            << getOpenMPDirectiveName(DSAStack->getCurrentDirective());
        ReportOriginalDSA(*this, DSAStack, D, DVar);
        continue;
      }
    }

    Vars.push_back(RE);
    DSAStack->addExprToVarMapInfo(D, RE);
  }

  // We need to produce a map clause even if we don't have variables so that
  // other diagnostics related with non-existing map clauses are accurate.
  return OMPMapClause::Create(Context, StartLoc, LParenLoc, EndLoc, Vars,
                              MapTypeModifier, MapType, IsMapTypeImplicit,
                              MapLoc);
}

QualType Sema::ActOnOpenMPDeclareReductionType(SourceLocation TyLoc,
                                               TypeResult ParsedType) {
  assert(ParsedType.isUsable());

  QualType ReductionType = GetTypeFromParser(ParsedType.get());
  if (ReductionType.isNull())
    return QualType();

  // [OpenMP 4.0], 2.15 declare reduction Directive, Restrictions, C\C++
  // A type name in a declare reduction directive cannot be a function type, an
  // array type, a reference type, or a type qualified with const, volatile or
  // restrict.
  if (ReductionType.hasQualifiers()) {
    Diag(TyLoc, diag::err_omp_reduction_wrong_type) << 0;
    return QualType();
  }

  if (ReductionType->isFunctionType()) {
    Diag(TyLoc, diag::err_omp_reduction_wrong_type) << 1;
    return QualType();
  }
  if (ReductionType->isReferenceType()) {
    Diag(TyLoc, diag::err_omp_reduction_wrong_type) << 2;
    return QualType();
  }
  if (ReductionType->isArrayType()) {
    Diag(TyLoc, diag::err_omp_reduction_wrong_type) << 3;
    return QualType();
  }
  return ReductionType;
}

Sema::DeclGroupPtrTy Sema::ActOnOpenMPDeclareReductionDirectiveStart(
    Scope *S, DeclContext *DC, DeclarationName Name,
    ArrayRef<std::pair<QualType, SourceLocation>> ReductionTypes,
    AccessSpecifier AS, Decl *PrevDeclInScope) {
  SmallVector<Decl *, 8> Decls;
  Decls.reserve(ReductionTypes.size());

  LookupResult Lookup(*this, Name, SourceLocation(), LookupOMPReductionName,
                      ForRedeclaration);
  // [OpenMP 4.0], 2.15 declare reduction Directive, Restrictions
  // A reduction-identifier may not be re-declared in the current scope for the
  // same type or for a type that is compatible according to the base language
  // rules.
  llvm::DenseMap<QualType, SourceLocation> PreviousRedeclTypes;
  OMPDeclareReductionDecl *PrevDRD = nullptr;
  bool InCompoundScope = true;
  if (S != nullptr) {
    // Find previous declaration with the same name not referenced in other
    // declarations.
    FunctionScopeInfo *ParentFn = getEnclosingFunction();
    InCompoundScope =
        (ParentFn != nullptr) && !ParentFn->CompoundScopes.empty();
    LookupName(Lookup, S);
    FilterLookupForScope(Lookup, DC, S, /*ConsiderLinkage=*/false,
                         /*AllowInlineNamespace=*/false);
    llvm::DenseMap<OMPDeclareReductionDecl *, bool> UsedAsPrevious;
    auto Filter = Lookup.makeFilter();
    while (Filter.hasNext()) {
      auto *PrevDecl = cast<OMPDeclareReductionDecl>(Filter.next());
      if (InCompoundScope) {
        auto I = UsedAsPrevious.find(PrevDecl);
        if (I == UsedAsPrevious.end())
          UsedAsPrevious[PrevDecl] = false;
        if (auto *D = PrevDecl->getPrevDeclInScope())
          UsedAsPrevious[D] = true;
      }
      PreviousRedeclTypes[PrevDecl->getType().getCanonicalType()] =
          PrevDecl->getLocation();
    }
    Filter.done();
    if (InCompoundScope) {
      for (auto &PrevData : UsedAsPrevious) {
        if (!PrevData.second) {
          PrevDRD = PrevData.first;
          break;
        }
      }
    }
  } else if (PrevDeclInScope != nullptr) {
    auto *PrevDRDInScope = PrevDRD =
        cast<OMPDeclareReductionDecl>(PrevDeclInScope);
    do {
      PreviousRedeclTypes[PrevDRDInScope->getType().getCanonicalType()] =
          PrevDRDInScope->getLocation();
      PrevDRDInScope = PrevDRDInScope->getPrevDeclInScope();
    } while (PrevDRDInScope != nullptr);
  }
  for (auto &TyData : ReductionTypes) {
    auto I = PreviousRedeclTypes.find(TyData.first.getCanonicalType());
    bool Invalid = false;
    if (I != PreviousRedeclTypes.end()) {
      Diag(TyData.second, diag::err_omp_declare_reduction_redefinition)
          << TyData.first;
      Diag(I->second, diag::note_previous_definition);
      Invalid = true;
    }
    PreviousRedeclTypes[TyData.first.getCanonicalType()] = TyData.second;
    auto *DRD = OMPDeclareReductionDecl::Create(Context, DC, TyData.second,
                                                Name, TyData.first, PrevDRD);
    DC->addDecl(DRD);
    DRD->setAccess(AS);
    Decls.push_back(DRD);
    if (Invalid)
      DRD->setInvalidDecl();
    else
      PrevDRD = DRD;
  }

  return DeclGroupPtrTy::make(
      DeclGroupRef::Create(Context, Decls.begin(), Decls.size()));
}

void Sema::ActOnOpenMPDeclareReductionCombinerStart(Scope *S, Decl *D) {
  auto *DRD = cast<OMPDeclareReductionDecl>(D);

  // Enter new function scope.
  PushFunctionScope();
  getCurFunction()->setHasBranchProtectedScope();
  getCurFunction()->setHasOMPDeclareReductionCombiner();

  if (S != nullptr)
    PushDeclContext(S, DRD);
  else
    CurContext = DRD;

  PushExpressionEvaluationContext(PotentiallyEvaluated);

  QualType ReductionType = DRD->getType();
  // Create 'T* omp_parm;T omp_in;'. All references to 'omp_in' will
  // be replaced by '*omp_parm' during codegen. This required because 'omp_in'
  // uses semantics of argument handles by value, but it should be passed by
  // reference. C lang does not support references, so pass all parameters as
  // pointers.
  // Create 'T omp_in;' variable.
  auto *OmpInParm =
      buildVarDecl(*this, D->getLocation(), ReductionType, "omp_in");
  // Create 'T* omp_parm;T omp_out;'. All references to 'omp_out' will
  // be replaced by '*omp_parm' during codegen. This required because 'omp_out'
  // uses semantics of argument handles by value, but it should be passed by
  // reference. C lang does not support references, so pass all parameters as
  // pointers.
  // Create 'T omp_out;' variable.
  auto *OmpOutParm =
      buildVarDecl(*this, D->getLocation(), ReductionType, "omp_out");
  if (S != nullptr) {
    PushOnScopeChains(OmpInParm, S);
    PushOnScopeChains(OmpOutParm, S);
  } else {
    DRD->addDecl(OmpInParm);
    DRD->addDecl(OmpOutParm);
  }
}

void Sema::ActOnOpenMPDeclareReductionCombinerEnd(Decl *D, Expr *Combiner) {
  auto *DRD = cast<OMPDeclareReductionDecl>(D);
  DiscardCleanupsInEvaluationContext();
  PopExpressionEvaluationContext();

  PopDeclContext();
  PopFunctionScopeInfo();

  if (Combiner != nullptr)
    DRD->setCombiner(Combiner);
  else
    DRD->setInvalidDecl();
}

void Sema::ActOnOpenMPDeclareReductionInitializerStart(Scope *S, Decl *D) {
  auto *DRD = cast<OMPDeclareReductionDecl>(D);

  // Enter new function scope.
  PushFunctionScope();
  getCurFunction()->setHasBranchProtectedScope();

  if (S != nullptr)
    PushDeclContext(S, DRD);
  else
    CurContext = DRD;

  PushExpressionEvaluationContext(PotentiallyEvaluated);

  QualType ReductionType = DRD->getType();
  // Create 'T* omp_parm;T omp_priv;'. All references to 'omp_priv' will
  // be replaced by '*omp_parm' during codegen. This required because 'omp_priv'
  // uses semantics of argument handles by value, but it should be passed by
  // reference. C lang does not support references, so pass all parameters as
  // pointers.
  // Create 'T omp_priv;' variable.
  auto *OmpPrivParm =
      buildVarDecl(*this, D->getLocation(), ReductionType, "omp_priv");
  // Create 'T* omp_parm;T omp_orig;'. All references to 'omp_orig' will
  // be replaced by '*omp_parm' during codegen. This required because 'omp_orig'
  // uses semantics of argument handles by value, but it should be passed by
  // reference. C lang does not support references, so pass all parameters as
  // pointers.
  // Create 'T omp_orig;' variable.
  auto *OmpOrigParm =
      buildVarDecl(*this, D->getLocation(), ReductionType, "omp_orig");
  if (S != nullptr) {
    PushOnScopeChains(OmpPrivParm, S);
    PushOnScopeChains(OmpOrigParm, S);
  } else {
    DRD->addDecl(OmpPrivParm);
    DRD->addDecl(OmpOrigParm);
  }
}

void Sema::ActOnOpenMPDeclareReductionInitializerEnd(Decl *D,
                                                     Expr *Initializer) {
  auto *DRD = cast<OMPDeclareReductionDecl>(D);
  DiscardCleanupsInEvaluationContext();
  PopExpressionEvaluationContext();

  PopDeclContext();
  PopFunctionScopeInfo();

  if (Initializer != nullptr)
    DRD->setInitializer(Initializer);
  else
    DRD->setInvalidDecl();
}

Sema::DeclGroupPtrTy Sema::ActOnOpenMPDeclareReductionDirectiveEnd(
    Scope *S, DeclGroupPtrTy DeclReductions, bool IsValid) {
  for (auto *D : DeclReductions.get()) {
    if (IsValid) {
      auto *DRD = cast<OMPDeclareReductionDecl>(D);
      if (S != nullptr)
        PushOnScopeChains(DRD, S, /*AddToContext=*/false);
    } else
      D->setInvalidDecl();
  }
  return DeclReductions;
}

OMPClause *Sema::ActOnOpenMPNumTeamsClause(Expr *NumTeams, 
                                           SourceLocation StartLoc,
                                           SourceLocation LParenLoc,
                                           SourceLocation EndLoc) {
  Expr *ValExpr = NumTeams;

  // OpenMP [teams Constrcut, Restrictions]
  // The num_teams expression must evaluate to a positive integer value.
  if (!IsNonNegativeIntegerValue(ValExpr, *this, OMPC_num_teams,
                                 /*StrictlyPositive=*/true))
    return nullptr;

  return new (Context) OMPNumTeamsClause(ValExpr, StartLoc, LParenLoc, EndLoc);
}

OMPClause *Sema::ActOnOpenMPThreadLimitClause(Expr *ThreadLimit,
                                              SourceLocation StartLoc,
                                              SourceLocation LParenLoc,
                                              SourceLocation EndLoc) {
  Expr *ValExpr = ThreadLimit;

  // OpenMP [teams Constrcut, Restrictions]
  // The thread_limit expression must evaluate to a positive integer value.
  if (!IsNonNegativeIntegerValue(ValExpr, *this, OMPC_thread_limit,
                                 /*StrictlyPositive=*/true))
    return nullptr;

  return new (Context) OMPThreadLimitClause(ValExpr, StartLoc, LParenLoc,
                                            EndLoc);
}

OMPClause *Sema::ActOnOpenMPPriorityClause(Expr *Priority,
                                           SourceLocation StartLoc,
                                           SourceLocation LParenLoc,
                                           SourceLocation EndLoc) {
  Expr *ValExpr = Priority;

  // OpenMP [2.9.1, task Constrcut]
  // The priority-value is a non-negative numerical scalar expression.
  if (!IsNonNegativeIntegerValue(ValExpr, *this, OMPC_priority,
                                 /*StrictlyPositive=*/false))
    return nullptr;

  return new (Context) OMPPriorityClause(ValExpr, StartLoc, LParenLoc, EndLoc);
}

OMPClause *Sema::ActOnOpenMPGrainsizeClause(Expr *Grainsize,
                                            SourceLocation StartLoc,
                                            SourceLocation LParenLoc,
                                            SourceLocation EndLoc) {
  Expr *ValExpr = Grainsize;

  // OpenMP [2.9.2, taskloop Constrcut]
  // The parameter of the grainsize clause must be a positive integer
  // expression.
  if (!IsNonNegativeIntegerValue(ValExpr, *this, OMPC_grainsize,
                                 /*StrictlyPositive=*/true))
    return nullptr;

  return new (Context) OMPGrainsizeClause(ValExpr, StartLoc, LParenLoc, EndLoc);
}

OMPClause *Sema::ActOnOpenMPNumTasksClause(Expr *NumTasks,
                                           SourceLocation StartLoc,
                                           SourceLocation LParenLoc,
                                           SourceLocation EndLoc) {
  Expr *ValExpr = NumTasks;

  // OpenMP [2.9.2, taskloop Constrcut]
  // The parameter of the num_tasks clause must be a positive integer
  // expression.
  if (!IsNonNegativeIntegerValue(ValExpr, *this, OMPC_num_tasks,
                                 /*StrictlyPositive=*/true))
    return nullptr;

  return new (Context) OMPNumTasksClause(ValExpr, StartLoc, LParenLoc, EndLoc);
}

OMPClause *Sema::ActOnOpenMPHintClause(Expr *Hint, SourceLocation StartLoc,
                                       SourceLocation LParenLoc,
                                       SourceLocation EndLoc) {
  // OpenMP [2.13.2, critical construct, Description]
  // ... where hint-expression is an integer constant expression that evaluates
  // to a valid lock hint.
  ExprResult HintExpr = VerifyPositiveIntegerConstantInClause(Hint, OMPC_hint);
  if (HintExpr.isInvalid())
    return nullptr;
  return new (Context)
      OMPHintClause(HintExpr.get(), StartLoc, LParenLoc, EndLoc);
}

OMPClause *Sema::ActOnOpenMPDistScheduleClause(
    OpenMPDistScheduleClauseKind Kind, Expr *ChunkSize, SourceLocation StartLoc,
    SourceLocation LParenLoc, SourceLocation KindLoc, SourceLocation CommaLoc,
    SourceLocation EndLoc) {
  if (Kind == OMPC_DIST_SCHEDULE_unknown) {
    std::string Values;
    Values += "'";
    Values += getOpenMPSimpleClauseTypeName(OMPC_dist_schedule, 0);
    Values += "'";
    Diag(KindLoc, diag::err_omp_unexpected_clause_value)
        << Values << getOpenMPClauseName(OMPC_dist_schedule);
    return nullptr;
  }
  Expr *ValExpr = ChunkSize;
  Stmt *HelperValStmt = nullptr;
  if (ChunkSize) {
    if (!ChunkSize->isValueDependent() && !ChunkSize->isTypeDependent() &&
        !ChunkSize->isInstantiationDependent() &&
        !ChunkSize->containsUnexpandedParameterPack()) {
      SourceLocation ChunkSizeLoc = ChunkSize->getLocStart();
      ExprResult Val =
          PerformOpenMPImplicitIntegerConversion(ChunkSizeLoc, ChunkSize);
      if (Val.isInvalid())
        return nullptr;

      ValExpr = Val.get();

      // OpenMP [2.7.1, Restrictions]
      //  chunk_size must be a loop invariant integer expression with a positive
      //  value.
      llvm::APSInt Result;
      if (ValExpr->isIntegerConstantExpr(Result, Context)) {
        if (Result.isSigned() && !Result.isStrictlyPositive()) {
          Diag(ChunkSizeLoc, diag::err_omp_negative_expression_in_clause)
              << "dist_schedule" << ChunkSize->getSourceRange();
          return nullptr;
        }
      } else if (isParallelOrTaskRegion(DSAStack->getCurrentDirective())) {
        llvm::MapVector<Expr *, DeclRefExpr *> Captures;
        ValExpr = tryBuildCapture(*this, ValExpr, Captures).get();
        HelperValStmt = buildPreInits(Context, Captures);
      }
    }
  }

  return new (Context)
      OMPDistScheduleClause(StartLoc, LParenLoc, KindLoc, CommaLoc, EndLoc,
                            Kind, ValExpr, HelperValStmt);
}

OMPClause *Sema::ActOnOpenMPDefaultmapClause(
    OpenMPDefaultmapClauseModifier M, OpenMPDefaultmapClauseKind Kind,
    SourceLocation StartLoc, SourceLocation LParenLoc, SourceLocation MLoc,
    SourceLocation KindLoc, SourceLocation EndLoc) {
  // OpenMP 4.5 only supports 'defaultmap(tofrom: scalar)'
  if (M != OMPC_DEFAULTMAP_MODIFIER_tofrom ||
      Kind != OMPC_DEFAULTMAP_scalar) {
    std::string Value;
    SourceLocation Loc;
    Value += "'";
    if (M != OMPC_DEFAULTMAP_MODIFIER_tofrom) {
      Value += getOpenMPSimpleClauseTypeName(OMPC_defaultmap,
                 OMPC_DEFAULTMAP_MODIFIER_tofrom);
      Loc = MLoc;
    } else {
      Value += getOpenMPSimpleClauseTypeName(OMPC_defaultmap,
                 OMPC_DEFAULTMAP_scalar);
      Loc = KindLoc;
    }
    Value += "'";
    Diag(Loc, diag::err_omp_unexpected_clause_value)
        << Value << getOpenMPClauseName(OMPC_defaultmap);
    return nullptr;
  }

  return new (Context)
      OMPDefaultmapClause(StartLoc, LParenLoc, MLoc, KindLoc, EndLoc, Kind, M);
}

bool Sema::ActOnStartOpenMPDeclareTargetDirective(SourceLocation Loc) {
  DeclContext *CurLexicalContext = getCurLexicalContext();
  if (!CurLexicalContext->isFileContext() &&
      !CurLexicalContext->isExternCContext() &&
      !CurLexicalContext->isExternCXXContext()) {
    Diag(Loc, diag::err_omp_region_not_file_context);
    return false;
  }
  if (IsInOpenMPDeclareTargetContext) {
    Diag(Loc, diag::err_omp_enclosed_declare_target);
    return false;
  }

  IsInOpenMPDeclareTargetContext = true;
  return true;
}

void Sema::ActOnFinishOpenMPDeclareTargetDirective() {
  assert(IsInOpenMPDeclareTargetContext &&
         "Unexpected ActOnFinishOpenMPDeclareTargetDirective");

  IsInOpenMPDeclareTargetContext = false;
}

static void checkDeclInTargetContext(SourceLocation SL, SourceRange SR,
                                     Sema &SemaRef, Decl *D) {
  if (!D)
    return;
  Decl *LD = nullptr;
  if (isa<TagDecl>(D)) {
    LD = cast<TagDecl>(D)->getDefinition();
  } else if (isa<VarDecl>(D)) {
    LD = cast<VarDecl>(D)->getDefinition();

    // If this is an implicit variable that is legal and we do not need to do
    // anything.
    if (cast<VarDecl>(D)->isImplicit()) {
      D->addAttr(OMPDeclareTargetDeclAttr::CreateImplicit(SemaRef.Context));
      if (ASTMutationListener *ML = SemaRef.Context.getASTMutationListener())
        ML->DeclarationMarkedOpenMPDeclareTarget(D);
      return;
    }

  } else if (isa<FunctionDecl>(D)) {
    const FunctionDecl *FD = nullptr;
    if (cast<FunctionDecl>(D)->hasBody(FD))
      LD = const_cast<FunctionDecl *>(FD);

    // If the definition is associated with the current declaration in the
    // target region (it can be e.g. a lambda) that is legal and we do not need
    // to do anything else.
    if (LD == D) {
      D->addAttr(OMPDeclareTargetDeclAttr::CreateImplicit(SemaRef.Context));
      if (ASTMutationListener *ML = SemaRef.Context.getASTMutationListener())
        ML->DeclarationMarkedOpenMPDeclareTarget(D);
      return;
    }
  }
  if (!LD)
    LD = D;
  if (LD && !LD->hasAttr<OMPDeclareTargetDeclAttr>() &&
      (isa<VarDecl>(LD) || isa<FunctionDecl>(LD))) {
    // Outlined declaration is not declared target.
    if (LD->isOutOfLine()) {
      SemaRef.Diag(LD->getLocation(), diag::warn_omp_not_in_target_context);
      SemaRef.Diag(SL, diag::note_used_here) << SR;
    } else {
      DeclContext *DC = LD->getDeclContext();
      while (DC) {
        if (isa<FunctionDecl>(DC) &&
            cast<FunctionDecl>(DC)->hasAttr<OMPDeclareTargetDeclAttr>())
          break;
        DC = DC->getParent();
      }
      if (DC)
        return;

      // Is not declared in target context.
      SemaRef.Diag(LD->getLocation(), diag::warn_omp_not_in_target_context);
      SemaRef.Diag(SL, diag::note_used_here) << SR;
    }
    // Mark decl as declared target to prevent further diagnostic.
    D->addAttr(OMPDeclareTargetDeclAttr::CreateImplicit(SemaRef.Context));
    if (ASTMutationListener *ML = SemaRef.Context.getASTMutationListener())
      ML->DeclarationMarkedOpenMPDeclareTarget(D);
  }
}

static bool checkValueDeclInTarget(SourceLocation SL, SourceRange SR,
                                   Sema &SemaRef, DSAStackTy *Stack,
                                   ValueDecl *VD) {
  if (VD->hasAttr<OMPDeclareTargetDeclAttr>())
    return true;
  if (!CheckTypeMappable(SL, SR, SemaRef, Stack, VD->getType()))
    return false;
  return true;
}

void Sema::checkDeclIsAllowedInOpenMPTarget(Expr *E, Decl *D) {
  if (!D || D->isInvalidDecl())
    return;
  SourceRange SR = E ? E->getSourceRange() : D->getSourceRange();
  SourceLocation SL = E ? E->getLocStart() : D->getLocation();
  // 2.10.6: threadprivate variable cannot appear in a declare target directive.
  if (VarDecl *VD = dyn_cast<VarDecl>(D)) {
    if (DSAStack->isThreadPrivate(VD)) {
      Diag(SL, diag::err_omp_threadprivate_in_target);
      ReportOriginalDSA(*this, DSAStack, VD, DSAStack->getTopDSA(VD, false));
      return;
    }
  }
  if (ValueDecl *VD = dyn_cast<ValueDecl>(D)) {
    // Problem if any with var declared with incomplete type will be reported
    // as normal, so no need to check it here.
    if ((E || !VD->getType()->isIncompleteType()) &&
        !checkValueDeclInTarget(SL, SR, *this, DSAStack, VD)) {
      // Mark decl as declared target to prevent further diagnostic.
      if (isa<VarDecl>(VD) || isa<FunctionDecl>(VD)) {
        VD->addAttr(OMPDeclareTargetDeclAttr::CreateImplicit(Context));
        if (ASTMutationListener *ML = Context.getASTMutationListener())
          ML->DeclarationMarkedOpenMPDeclareTarget(VD);
      }
      return;
    }
  }
  if (!E) {
    // Checking declaration inside declare target region.
    if (!D->hasAttr<OMPDeclareTargetDeclAttr>() &&
        (isa<VarDecl>(D) || isa<FunctionDecl>(D))) {
      D->addAttr(OMPDeclareTargetDeclAttr::CreateImplicit(Context));
      if (ASTMutationListener *ML = Context.getASTMutationListener())
        ML->DeclarationMarkedOpenMPDeclareTarget(D);
    }
    return;
  }
  checkDeclInTargetContext(E->getExprLoc(), E->getSourceRange(), *this, D);
}<|MERGE_RESOLUTION|>--- conflicted
+++ resolved
@@ -3190,18 +3190,11 @@
   return Res;
 }
 
-<<<<<<< HEAD
-Sema::DeclGroupPtrTy
-Sema::ActOnOpenMPDeclareSimdDirective(DeclGroupPtrTy DG,
-                                      OMPDeclareSimdDeclAttr::BranchStateTy BS,
-                                      Expr *Simdlen, SourceRange SR) {
-=======
 Sema::DeclGroupPtrTy Sema::ActOnOpenMPDeclareSimdDirective(
     DeclGroupPtrTy DG, OMPDeclareSimdDeclAttr::BranchStateTy BS, Expr *Simdlen,
     ArrayRef<Expr *> Uniforms, ArrayRef<Expr *> Aligneds,
     ArrayRef<Expr *> Alignments, SourceRange SR) {
   assert(Aligneds.size() == Alignments.size());
->>>>>>> d93d376b
   if (!DG || DG.get().isNull())
     return DeclGroupPtrTy();
 
@@ -3213,9 +3206,9 @@
   if (auto *FTD = dyn_cast<FunctionTemplateDecl>(ADecl))
     ADecl = FTD->getTemplatedDecl();
 
-  if (!isa<FunctionDecl>(ADecl)) {
-    Diag(ADecl->getLocation(), diag::err_omp_function_expected)
-        << ADecl->getDeclContext()->isFileContext();
+  auto *FD = dyn_cast<FunctionDecl>(ADecl);
+  if (!FD) {
+    Diag(ADecl->getLocation(), diag::err_omp_function_expected);
     return DeclGroupPtrTy();
   }
 
@@ -3223,15 +3216,27 @@
   // The parameter of the simdlen clause must be a constant positive integer
   // expression.
   ExprResult SL;
-  if (Simdlen) {
+  if (Simdlen)
     SL = VerifyPositiveIntegerConstantInClause(Simdlen, OMPC_simdlen);
-    if (SL.isInvalid())
-      return DG;
-  }
-<<<<<<< HEAD
-  auto *NewAttr =
-      OMPDeclareSimdDeclAttr::CreateImplicit(Context, BS, SL.get(), SR);
-=======
+  // OpenMP [2.8.2, declare simd construct, Description]
+  // The special this pointer can be used as if was one of the arguments to the
+  // function in any of the linear, aligned, or uniform clauses.
+  // The uniform clause declares one or more arguments to have an invariant
+  // value for all concurrent invocations of the function in the execution of a
+  // single SIMD loop.
+  for (auto *E : Uniforms) {
+    E = E->IgnoreParenImpCasts();
+    if (auto *DRE = dyn_cast<DeclRefExpr>(E))
+      if (auto *PVD = dyn_cast<ParmVarDecl>(DRE->getDecl()))
+        if (FD->getNumParams() > PVD->getFunctionScopeIndex() &&
+            FD->getParamDecl(PVD->getFunctionScopeIndex())
+                    ->getCanonicalDecl() == PVD->getCanonicalDecl())
+          continue;
+    if (isa<CXXThisExpr>(E))
+      continue;
+    Diag(E->getExprLoc(), diag::err_omp_param_or_this_in_clause)
+        << FD->getDeclName() << (isa<CXXMethodDecl>(ADecl) ? 1 : 0);
+  }
   // OpenMP [2.8.2, declare simd construct, Description]
   // The aligned clause declares that the object to which each list item points
   // is aligned to the number of bytes expressed in the optional parameter of
@@ -3302,7 +3307,6 @@
       Context, BS, SL.get(), const_cast<Expr **>(Uniforms.data()),
       Uniforms.size(), const_cast<Expr **>(Aligneds.data()), Aligneds.size(),
       const_cast<Expr **>(NewAligns.data()), NewAligns.size(), SR);
->>>>>>> d93d376b
   ADecl->addAttr(NewAttr);
   return ConvertDeclToDeclGroup(ADecl);
 }
@@ -6467,6 +6471,7 @@
   case OMPC_dist_schedule:
   case OMPC_defaultmap:
   case OMPC_unknown:
+  case OMPC_uniform:
     llvm_unreachable("Clause is not allowed.");
   }
   return Res;
@@ -6752,6 +6757,7 @@
   case OMPC_dist_schedule:
   case OMPC_defaultmap:
   case OMPC_unknown:
+  case OMPC_uniform:
     llvm_unreachable("Clause is not allowed.");
   }
   return Res;
@@ -6902,6 +6908,7 @@
   case OMPC_num_tasks:
   case OMPC_hint:
   case OMPC_unknown:
+  case OMPC_uniform:
     llvm_unreachable("Clause is not allowed.");
   }
   return Res;
@@ -7085,6 +7092,7 @@
   case OMPC_dist_schedule:
   case OMPC_defaultmap:
   case OMPC_unknown:
+  case OMPC_uniform:
     llvm_unreachable("Clause is not allowed.");
   }
   return Res;
@@ -7230,6 +7238,7 @@
   case OMPC_dist_schedule:
   case OMPC_defaultmap:
   case OMPC_unknown:
+  case OMPC_uniform:
     llvm_unreachable("Clause is not allowed.");
   }
   return Res;
