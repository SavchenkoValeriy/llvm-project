//===--- SemaDeclAttr.cpp - Declaration Attribute Handling ----------------===//
//
//                     The LLVM Compiler Infrastructure
//
// This file is distributed under the University of Illinois Open Source
// License. See LICENSE.TXT for details.
//
//===----------------------------------------------------------------------===//
//
//  This file implements decl-related attribute processing.
//
//===----------------------------------------------------------------------===//

#include "clang/Sema/SemaInternal.h"
#include "clang/AST/ASTConsumer.h"
#include "clang/AST/ASTContext.h"
#include "clang/AST/CXXInheritance.h"
#include "clang/AST/DeclCXX.h"
#include "clang/AST/DeclObjC.h"
#include "clang/AST/DeclTemplate.h"
#include "clang/AST/Expr.h"
#include "clang/AST/ExprCXX.h"
#include "clang/AST/Mangle.h"
#include "clang/AST/ASTMutationListener.h"
#include "clang/Basic/CharInfo.h"
#include "clang/Basic/SourceManager.h"
#include "clang/Basic/TargetInfo.h"
#include "clang/Lex/Preprocessor.h"
#include "clang/Sema/DeclSpec.h"
#include "clang/Sema/DelayedDiagnostic.h"
#include "clang/Sema/Lookup.h"
#include "clang/Sema/Scope.h"
#include "llvm/ADT/StringExtras.h"
#include "llvm/Support/MathExtras.h"

using namespace clang;
using namespace sema;

namespace AttributeLangSupport {
  enum LANG {
    C,
    Cpp,
    ObjC
  };
} // end namespace AttributeLangSupport

//===----------------------------------------------------------------------===//
//  Helper functions
//===----------------------------------------------------------------------===//

/// isFunctionOrMethod - Return true if the given decl has function
/// type (function or function-typed variable) or an Objective-C
/// method.
static bool isFunctionOrMethod(const Decl *D) {
  return (D->getFunctionType() != nullptr) || isa<ObjCMethodDecl>(D);
}

/// \brief Return true if the given decl has function type (function or
/// function-typed variable) or an Objective-C method or a block.
static bool isFunctionOrMethodOrBlock(const Decl *D) {
  return isFunctionOrMethod(D) || isa<BlockDecl>(D);
}

/// Return true if the given decl has a declarator that should have
/// been processed by Sema::GetTypeForDeclarator.
static bool hasDeclarator(const Decl *D) {
  // In some sense, TypedefDecl really *ought* to be a DeclaratorDecl.
  return isa<DeclaratorDecl>(D) || isa<BlockDecl>(D) || isa<TypedefNameDecl>(D) ||
         isa<ObjCPropertyDecl>(D);
}

/// hasFunctionProto - Return true if the given decl has a argument
/// information. This decl should have already passed
/// isFunctionOrMethod or isFunctionOrMethodOrBlock.
static bool hasFunctionProto(const Decl *D) {
  if (const FunctionType *FnTy = D->getFunctionType())
    return isa<FunctionProtoType>(FnTy);
  return isa<ObjCMethodDecl>(D) || isa<BlockDecl>(D);
}

/// getFunctionOrMethodNumParams - Return number of function or method
/// parameters. It is an error to call this on a K&R function (use
/// hasFunctionProto first).
static unsigned getFunctionOrMethodNumParams(const Decl *D) {
  if (const FunctionType *FnTy = D->getFunctionType())
    return cast<FunctionProtoType>(FnTy)->getNumParams();
  if (const BlockDecl *BD = dyn_cast<BlockDecl>(D))
    return BD->getNumParams();
  return cast<ObjCMethodDecl>(D)->param_size();
}

static QualType getFunctionOrMethodParamType(const Decl *D, unsigned Idx) {
  if (const FunctionType *FnTy = D->getFunctionType())
    return cast<FunctionProtoType>(FnTy)->getParamType(Idx);
  if (const BlockDecl *BD = dyn_cast<BlockDecl>(D))
    return BD->getParamDecl(Idx)->getType();

  return cast<ObjCMethodDecl>(D)->parameters()[Idx]->getType();
}

static SourceRange getFunctionOrMethodParamRange(const Decl *D, unsigned Idx) {
  if (const auto *FD = dyn_cast<FunctionDecl>(D))
    return FD->getParamDecl(Idx)->getSourceRange();
  if (const auto *MD = dyn_cast<ObjCMethodDecl>(D))
    return MD->parameters()[Idx]->getSourceRange();
  if (const auto *BD = dyn_cast<BlockDecl>(D))
    return BD->getParamDecl(Idx)->getSourceRange();
  return SourceRange();
}

static QualType getFunctionOrMethodResultType(const Decl *D) {
  if (const FunctionType *FnTy = D->getFunctionType())
    return cast<FunctionType>(FnTy)->getReturnType();
  return cast<ObjCMethodDecl>(D)->getReturnType();
}

static SourceRange getFunctionOrMethodResultSourceRange(const Decl *D) {
  if (const auto *FD = dyn_cast<FunctionDecl>(D))
    return FD->getReturnTypeSourceRange();
  if (const auto *MD = dyn_cast<ObjCMethodDecl>(D))
    return MD->getReturnTypeSourceRange();
  return SourceRange();
}

static bool isFunctionOrMethodVariadic(const Decl *D) {
  if (const FunctionType *FnTy = D->getFunctionType()) {
    const FunctionProtoType *proto = cast<FunctionProtoType>(FnTy);
    return proto->isVariadic();
  }
  if (const BlockDecl *BD = dyn_cast<BlockDecl>(D))
    return BD->isVariadic();

  return cast<ObjCMethodDecl>(D)->isVariadic();
}

static bool isInstanceMethod(const Decl *D) {
  if (const CXXMethodDecl *MethodDecl = dyn_cast<CXXMethodDecl>(D))
    return MethodDecl->isInstance();
  return false;
}

static inline bool isNSStringType(QualType T, ASTContext &Ctx) {
  const ObjCObjectPointerType *PT = T->getAs<ObjCObjectPointerType>();
  if (!PT)
    return false;

  ObjCInterfaceDecl *Cls = PT->getObjectType()->getInterface();
  if (!Cls)
    return false;

  IdentifierInfo* ClsName = Cls->getIdentifier();

  // FIXME: Should we walk the chain of classes?
  return ClsName == &Ctx.Idents.get("NSString") ||
         ClsName == &Ctx.Idents.get("NSMutableString");
}

static inline bool isCFStringType(QualType T, ASTContext &Ctx) {
  const PointerType *PT = T->getAs<PointerType>();
  if (!PT)
    return false;

  const RecordType *RT = PT->getPointeeType()->getAs<RecordType>();
  if (!RT)
    return false;

  const RecordDecl *RD = RT->getDecl();
  if (RD->getTagKind() != TTK_Struct)
    return false;

  return RD->getIdentifier() == &Ctx.Idents.get("__CFString");
}

static unsigned getNumAttributeArgs(const AttributeList &Attr) {
  // FIXME: Include the type in the argument list.
  return Attr.getNumArgs() + Attr.hasParsedType();
}

template <typename Compare>
static bool checkAttributeNumArgsImpl(Sema &S, const AttributeList &Attr,
                                      unsigned Num, unsigned Diag,
                                      Compare Comp) {
  if (Comp(getNumAttributeArgs(Attr), Num)) {
    S.Diag(Attr.getLoc(), Diag) << Attr.getName() << Num;
    return false;
  }

  return true;
}

/// \brief Check if the attribute has exactly as many args as Num. May
/// output an error.
static bool checkAttributeNumArgs(Sema &S, const AttributeList &Attr,
                                  unsigned Num) {
  return checkAttributeNumArgsImpl(S, Attr, Num,
                                   diag::err_attribute_wrong_number_arguments,
                                   std::not_equal_to<unsigned>());
}

/// \brief Check if the attribute has at least as many args as Num. May
/// output an error.
static bool checkAttributeAtLeastNumArgs(Sema &S, const AttributeList &Attr,
                                         unsigned Num) {
  return checkAttributeNumArgsImpl(S, Attr, Num,
                                   diag::err_attribute_too_few_arguments,
                                   std::less<unsigned>());
}

/// \brief Check if the attribute has at most as many args as Num. May
/// output an error.
static bool checkAttributeAtMostNumArgs(Sema &S, const AttributeList &Attr,
                                         unsigned Num) {
  return checkAttributeNumArgsImpl(S, Attr, Num,
                                   diag::err_attribute_too_many_arguments,
                                   std::greater<unsigned>());
}

/// \brief If Expr is a valid integer constant, get the value of the integer
/// expression and return success or failure. May output an error.
static bool checkUInt32Argument(Sema &S, const AttributeList &Attr,
                                const Expr *Expr, uint32_t &Val,
                                unsigned Idx = UINT_MAX) {
  llvm::APSInt I(32);
  if (Expr->isTypeDependent() || Expr->isValueDependent() ||
      !Expr->isIntegerConstantExpr(I, S.Context)) {
    if (Idx != UINT_MAX)
      S.Diag(Attr.getLoc(), diag::err_attribute_argument_n_type)
        << Attr.getName() << Idx << AANT_ArgumentIntegerConstant
        << Expr->getSourceRange();
    else
      S.Diag(Attr.getLoc(), diag::err_attribute_argument_type)
        << Attr.getName() << AANT_ArgumentIntegerConstant
        << Expr->getSourceRange();
    return false;
  }

  if (!I.isIntN(32)) {
    S.Diag(Expr->getExprLoc(), diag::err_ice_too_large)
        << I.toString(10, false) << 32 << /* Unsigned */ 1;
    return false;
  }

  Val = (uint32_t)I.getZExtValue();
  return true;
}

/// \brief Diagnose mutually exclusive attributes when present on a given
/// declaration. Returns true if diagnosed.
template <typename AttrTy>
static bool checkAttrMutualExclusion(Sema &S, Decl *D, SourceRange Range,
                                     IdentifierInfo *Ident) {
  if (AttrTy *A = D->getAttr<AttrTy>()) {
    S.Diag(Range.getBegin(), diag::err_attributes_are_not_compatible) << Ident
                                                                      << A;
    S.Diag(A->getLocation(), diag::note_conflicting_attribute);
    return true;
  }
  return false;
}

/// \brief Check if IdxExpr is a valid parameter index for a function or
/// instance method D.  May output an error.
///
/// \returns true if IdxExpr is a valid index.
static bool checkFunctionOrMethodParameterIndex(Sema &S, const Decl *D,
                                                const AttributeList &Attr,
                                                unsigned AttrArgNum,
                                                const Expr *IdxExpr,
                                                uint64_t &Idx) {
  assert(isFunctionOrMethodOrBlock(D));

  // In C++ the implicit 'this' function parameter also counts.
  // Parameters are counted from one.
  bool HP = hasFunctionProto(D);
  bool HasImplicitThisParam = isInstanceMethod(D);
  bool IV = HP && isFunctionOrMethodVariadic(D);
  unsigned NumParams =
      (HP ? getFunctionOrMethodNumParams(D) : 0) + HasImplicitThisParam;

  llvm::APSInt IdxInt;
  if (IdxExpr->isTypeDependent() || IdxExpr->isValueDependent() ||
      !IdxExpr->isIntegerConstantExpr(IdxInt, S.Context)) {
    S.Diag(Attr.getLoc(), diag::err_attribute_argument_n_type)
      << Attr.getName() << AttrArgNum << AANT_ArgumentIntegerConstant
      << IdxExpr->getSourceRange();
    return false;
  }

  Idx = IdxInt.getLimitedValue();
  if (Idx < 1 || (!IV && Idx > NumParams)) {
    S.Diag(Attr.getLoc(), diag::err_attribute_argument_out_of_bounds)
      << Attr.getName() << AttrArgNum << IdxExpr->getSourceRange();
    return false;
  }
  Idx--; // Convert to zero-based.
  if (HasImplicitThisParam) {
    if (Idx == 0) {
      S.Diag(Attr.getLoc(),
             diag::err_attribute_invalid_implicit_this_argument)
        << Attr.getName() << IdxExpr->getSourceRange();
      return false;
    }
    --Idx;
  }

  return true;
}

/// \brief Check if the argument \p ArgNum of \p Attr is a ASCII string literal.
/// If not emit an error and return false. If the argument is an identifier it
/// will emit an error with a fixit hint and treat it as if it was a string
/// literal.
bool Sema::checkStringLiteralArgumentAttr(const AttributeList &Attr,
                                          unsigned ArgNum, StringRef &Str,
                                          SourceLocation *ArgLocation) {
  // Look for identifiers. If we have one emit a hint to fix it to a literal.
  if (Attr.isArgIdent(ArgNum)) {
    IdentifierLoc *Loc = Attr.getArgAsIdent(ArgNum);
    Diag(Loc->Loc, diag::err_attribute_argument_type)
        << Attr.getName() << AANT_ArgumentString
        << FixItHint::CreateInsertion(Loc->Loc, "\"")
        << FixItHint::CreateInsertion(getLocForEndOfToken(Loc->Loc), "\"");
    Str = Loc->Ident->getName();
    if (ArgLocation)
      *ArgLocation = Loc->Loc;
    return true;
  }

  // Now check for an actual string literal.
  Expr *ArgExpr = Attr.getArgAsExpr(ArgNum);
  StringLiteral *Literal = dyn_cast<StringLiteral>(ArgExpr->IgnoreParenCasts());
  if (ArgLocation)
    *ArgLocation = ArgExpr->getLocStart();

  if (!Literal || !Literal->isAscii()) {
    Diag(ArgExpr->getLocStart(), diag::err_attribute_argument_type)
        << Attr.getName() << AANT_ArgumentString;
    return false;
  }

  Str = Literal->getString();
  return true;
}

/// \brief Applies the given attribute to the Decl without performing any
/// additional semantic checking.
template <typename AttrType>
static void handleSimpleAttribute(Sema &S, Decl *D,
                                  const AttributeList &Attr) {
  D->addAttr(::new (S.Context) AttrType(Attr.getRange(), S.Context,
                                        Attr.getAttributeSpellingListIndex()));
}

template <typename AttrType>
static void handleSimpleAttributeWithExclusions(Sema &S, Decl *D,
                                                const AttributeList &Attr) {
  handleSimpleAttribute<AttrType>(S, D, Attr);
}

/// \brief Applies the given attribute to the Decl so long as the Decl doesn't
/// already have one of the given incompatible attributes.
template <typename AttrType, typename IncompatibleAttrType,
          typename... IncompatibleAttrTypes>
static void handleSimpleAttributeWithExclusions(Sema &S, Decl *D,
                                                const AttributeList &Attr) {
  if (checkAttrMutualExclusion<IncompatibleAttrType>(S, D, Attr.getRange(),
                                                     Attr.getName()))
    return;
  handleSimpleAttributeWithExclusions<AttrType, IncompatibleAttrTypes...>(S, D,
                                                                          Attr);
}

/// \brief Check if the passed-in expression is of type int or bool.
static bool isIntOrBool(Expr *Exp) {
  QualType QT = Exp->getType();
  return QT->isBooleanType() || QT->isIntegerType();
}


// Check to see if the type is a smart pointer of some kind.  We assume
// it's a smart pointer if it defines both operator-> and operator*.
static bool threadSafetyCheckIsSmartPointer(Sema &S, const RecordType* RT) {
  DeclContextLookupResult Res1 = RT->getDecl()->lookup(
      S.Context.DeclarationNames.getCXXOperatorName(OO_Star));
  if (Res1.empty())
    return false;

  DeclContextLookupResult Res2 = RT->getDecl()->lookup(
      S.Context.DeclarationNames.getCXXOperatorName(OO_Arrow));
  if (Res2.empty())
    return false;

  return true;
}

/// \brief Check if passed in Decl is a pointer type.
/// Note that this function may produce an error message.
/// \return true if the Decl is a pointer type; false otherwise
static bool threadSafetyCheckIsPointer(Sema &S, const Decl *D,
                                       const AttributeList &Attr) {
  const ValueDecl *vd = cast<ValueDecl>(D);
  QualType QT = vd->getType();
  if (QT->isAnyPointerType())
    return true;

  if (const RecordType *RT = QT->getAs<RecordType>()) {
    // If it's an incomplete type, it could be a smart pointer; skip it.
    // (We don't want to force template instantiation if we can avoid it,
    // since that would alter the order in which templates are instantiated.)
    if (RT->isIncompleteType())
      return true;

    if (threadSafetyCheckIsSmartPointer(S, RT))
      return true;
  }

  S.Diag(Attr.getLoc(), diag::warn_thread_attribute_decl_not_pointer)
    << Attr.getName() << QT;
  return false;
}

/// \brief Checks that the passed in QualType either is of RecordType or points
/// to RecordType. Returns the relevant RecordType, null if it does not exit.
static const RecordType *getRecordType(QualType QT) {
  if (const RecordType *RT = QT->getAs<RecordType>())
    return RT;

  // Now check if we point to record type.
  if (const PointerType *PT = QT->getAs<PointerType>())
    return PT->getPointeeType()->getAs<RecordType>();

  return nullptr;
}

static bool checkRecordTypeForCapability(Sema &S, QualType Ty) {
  const RecordType *RT = getRecordType(Ty);

  if (!RT)
    return false;

  // Don't check for the capability if the class hasn't been defined yet.
  if (RT->isIncompleteType())
    return true;

  // Allow smart pointers to be used as capability objects.
  // FIXME -- Check the type that the smart pointer points to.
  if (threadSafetyCheckIsSmartPointer(S, RT))
    return true;

  // Check if the record itself has a capability.
  RecordDecl *RD = RT->getDecl();
  if (RD->hasAttr<CapabilityAttr>())
    return true;

  // Else check if any base classes have a capability.
  if (CXXRecordDecl *CRD = dyn_cast<CXXRecordDecl>(RD)) {
    CXXBasePaths BPaths(false, false);
    if (CRD->lookupInBases([](const CXXBaseSpecifier *BS, CXXBasePath &) {
          const auto *Type = BS->getType()->getAs<RecordType>();
          return Type->getDecl()->hasAttr<CapabilityAttr>();
        }, BPaths))
      return true;
  }
  return false;
}

static bool checkTypedefTypeForCapability(QualType Ty) {
  const auto *TD = Ty->getAs<TypedefType>();
  if (!TD)
    return false;

  TypedefNameDecl *TN = TD->getDecl();
  if (!TN)
    return false;

  return TN->hasAttr<CapabilityAttr>();
}

static bool typeHasCapability(Sema &S, QualType Ty) {
  if (checkTypedefTypeForCapability(Ty))
    return true;

  if (checkRecordTypeForCapability(S, Ty))
    return true;

  return false;
}

static bool isCapabilityExpr(Sema &S, const Expr *Ex) {
  // Capability expressions are simple expressions involving the boolean logic
  // operators &&, || or !, a simple DeclRefExpr, CastExpr or a ParenExpr. Once
  // a DeclRefExpr is found, its type should be checked to determine whether it
  // is a capability or not.

  if (const auto *E = dyn_cast<DeclRefExpr>(Ex))
    return typeHasCapability(S, E->getType());
  else if (const auto *E = dyn_cast<CastExpr>(Ex))
    return isCapabilityExpr(S, E->getSubExpr());
  else if (const auto *E = dyn_cast<ParenExpr>(Ex))
    return isCapabilityExpr(S, E->getSubExpr());
  else if (const auto *E = dyn_cast<UnaryOperator>(Ex)) {
    if (E->getOpcode() == UO_LNot)
      return isCapabilityExpr(S, E->getSubExpr());
    return false;
  } else if (const auto *E = dyn_cast<BinaryOperator>(Ex)) {
    if (E->getOpcode() == BO_LAnd || E->getOpcode() == BO_LOr)
      return isCapabilityExpr(S, E->getLHS()) &&
             isCapabilityExpr(S, E->getRHS());
    return false;
  }

  return false;
}

/// \brief Checks that all attribute arguments, starting from Sidx, resolve to
/// a capability object.
/// \param Sidx The attribute argument index to start checking with.
/// \param ParamIdxOk Whether an argument can be indexing into a function
/// parameter list.
static void checkAttrArgsAreCapabilityObjs(Sema &S, Decl *D,
                                           const AttributeList &Attr,
                                           SmallVectorImpl<Expr *> &Args,
                                           int Sidx = 0,
                                           bool ParamIdxOk = false) {
  for (unsigned Idx = Sidx; Idx < Attr.getNumArgs(); ++Idx) {
    Expr *ArgExp = Attr.getArgAsExpr(Idx);

    if (ArgExp->isTypeDependent()) {
      // FIXME -- need to check this again on template instantiation
      Args.push_back(ArgExp);
      continue;
    }

    if (StringLiteral *StrLit = dyn_cast<StringLiteral>(ArgExp)) {
      if (StrLit->getLength() == 0 ||
          (StrLit->isAscii() && StrLit->getString() == StringRef("*"))) {
        // Pass empty strings to the analyzer without warnings.
        // Treat "*" as the universal lock.
        Args.push_back(ArgExp);
        continue;
      }

      // We allow constant strings to be used as a placeholder for expressions
      // that are not valid C++ syntax, but warn that they are ignored.
      S.Diag(Attr.getLoc(), diag::warn_thread_attribute_ignored) <<
        Attr.getName();
      Args.push_back(ArgExp);
      continue;
    }

    QualType ArgTy = ArgExp->getType();

    // A pointer to member expression of the form  &MyClass::mu is treated
    // specially -- we need to look at the type of the member.
    if (UnaryOperator *UOp = dyn_cast<UnaryOperator>(ArgExp))
      if (UOp->getOpcode() == UO_AddrOf)
        if (DeclRefExpr *DRE = dyn_cast<DeclRefExpr>(UOp->getSubExpr()))
          if (DRE->getDecl()->isCXXInstanceMember())
            ArgTy = DRE->getDecl()->getType();

    // First see if we can just cast to record type, or pointer to record type.
    const RecordType *RT = getRecordType(ArgTy);

    // Now check if we index into a record type function param.
    if(!RT && ParamIdxOk) {
      FunctionDecl *FD = dyn_cast<FunctionDecl>(D);
      IntegerLiteral *IL = dyn_cast<IntegerLiteral>(ArgExp);
      if(FD && IL) {
        unsigned int NumParams = FD->getNumParams();
        llvm::APInt ArgValue = IL->getValue();
        uint64_t ParamIdxFromOne = ArgValue.getZExtValue();
        uint64_t ParamIdxFromZero = ParamIdxFromOne - 1;
        if(!ArgValue.isStrictlyPositive() || ParamIdxFromOne > NumParams) {
          S.Diag(Attr.getLoc(), diag::err_attribute_argument_out_of_range)
            << Attr.getName() << Idx + 1 << NumParams;
          continue;
        }
        ArgTy = FD->getParamDecl(ParamIdxFromZero)->getType();
      }
    }

    // If the type does not have a capability, see if the components of the
    // expression have capabilities. This allows for writing C code where the
    // capability may be on the type, and the expression is a capability
    // boolean logic expression. Eg) requires_capability(A || B && !C)
    if (!typeHasCapability(S, ArgTy) && !isCapabilityExpr(S, ArgExp))
      S.Diag(Attr.getLoc(), diag::warn_thread_attribute_argument_not_lockable)
          << Attr.getName() << ArgTy;

    Args.push_back(ArgExp);
  }
}

//===----------------------------------------------------------------------===//
// Attribute Implementations
//===----------------------------------------------------------------------===//

static void handlePtGuardedVarAttr(Sema &S, Decl *D,
                                   const AttributeList &Attr) {
  if (!threadSafetyCheckIsPointer(S, D, Attr))
    return;

  D->addAttr(::new (S.Context)
             PtGuardedVarAttr(Attr.getRange(), S.Context,
                              Attr.getAttributeSpellingListIndex()));
}

static bool checkGuardedByAttrCommon(Sema &S, Decl *D,
                                     const AttributeList &Attr,
                                     Expr* &Arg) {
  SmallVector<Expr*, 1> Args;
  // check that all arguments are lockable objects
  checkAttrArgsAreCapabilityObjs(S, D, Attr, Args);
  unsigned Size = Args.size();
  if (Size != 1)
    return false;

  Arg = Args[0];

  return true;
}

static void handleGuardedByAttr(Sema &S, Decl *D, const AttributeList &Attr) {
  Expr *Arg = nullptr;
  if (!checkGuardedByAttrCommon(S, D, Attr, Arg))
    return;

  D->addAttr(::new (S.Context) GuardedByAttr(Attr.getRange(), S.Context, Arg,
                                        Attr.getAttributeSpellingListIndex()));
}

static void handlePtGuardedByAttr(Sema &S, Decl *D,
                                  const AttributeList &Attr) {
  Expr *Arg = nullptr;
  if (!checkGuardedByAttrCommon(S, D, Attr, Arg))
    return;

  if (!threadSafetyCheckIsPointer(S, D, Attr))
    return;

  D->addAttr(::new (S.Context) PtGuardedByAttr(Attr.getRange(),
                                               S.Context, Arg,
                                        Attr.getAttributeSpellingListIndex()));
}

static bool checkAcquireOrderAttrCommon(Sema &S, Decl *D,
                                        const AttributeList &Attr,
                                        SmallVectorImpl<Expr *> &Args) {
  if (!checkAttributeAtLeastNumArgs(S, Attr, 1))
    return false;

  // Check that this attribute only applies to lockable types.
  QualType QT = cast<ValueDecl>(D)->getType();
  if (!QT->isDependentType() && !typeHasCapability(S, QT)) {
    S.Diag(Attr.getLoc(), diag::warn_thread_attribute_decl_not_lockable)
      << Attr.getName();
    return false;
  }

  // Check that all arguments are lockable objects.
  checkAttrArgsAreCapabilityObjs(S, D, Attr, Args);
  if (Args.empty())
    return false;

  return true;
}

static void handleAcquiredAfterAttr(Sema &S, Decl *D,
                                    const AttributeList &Attr) {
  SmallVector<Expr*, 1> Args;
  if (!checkAcquireOrderAttrCommon(S, D, Attr, Args))
    return;

  Expr **StartArg = &Args[0];
  D->addAttr(::new (S.Context)
             AcquiredAfterAttr(Attr.getRange(), S.Context,
                               StartArg, Args.size(),
                               Attr.getAttributeSpellingListIndex()));
}

static void handleAcquiredBeforeAttr(Sema &S, Decl *D,
                                     const AttributeList &Attr) {
  SmallVector<Expr*, 1> Args;
  if (!checkAcquireOrderAttrCommon(S, D, Attr, Args))
    return;

  Expr **StartArg = &Args[0];
  D->addAttr(::new (S.Context)
             AcquiredBeforeAttr(Attr.getRange(), S.Context,
                                StartArg, Args.size(),
                                Attr.getAttributeSpellingListIndex()));
}

static bool checkLockFunAttrCommon(Sema &S, Decl *D,
                                   const AttributeList &Attr,
                                   SmallVectorImpl<Expr *> &Args) {
  // zero or more arguments ok
  // check that all arguments are lockable objects
  checkAttrArgsAreCapabilityObjs(S, D, Attr, Args, 0, /*ParamIdxOk=*/true);

  return true;
}

static void handleAssertSharedLockAttr(Sema &S, Decl *D,
                                       const AttributeList &Attr) {
  SmallVector<Expr*, 1> Args;
  if (!checkLockFunAttrCommon(S, D, Attr, Args))
    return;

  unsigned Size = Args.size();
  Expr **StartArg = Size == 0 ? nullptr : &Args[0];
  D->addAttr(::new (S.Context)
             AssertSharedLockAttr(Attr.getRange(), S.Context, StartArg, Size,
                                  Attr.getAttributeSpellingListIndex()));
}

static void handleAssertExclusiveLockAttr(Sema &S, Decl *D,
                                          const AttributeList &Attr) {
  SmallVector<Expr*, 1> Args;
  if (!checkLockFunAttrCommon(S, D, Attr, Args))
    return;

  unsigned Size = Args.size();
  Expr **StartArg = Size == 0 ? nullptr : &Args[0];
  D->addAttr(::new (S.Context)
             AssertExclusiveLockAttr(Attr.getRange(), S.Context,
                                     StartArg, Size,
                                     Attr.getAttributeSpellingListIndex()));
}


static bool checkTryLockFunAttrCommon(Sema &S, Decl *D,
                                      const AttributeList &Attr,
                                      SmallVectorImpl<Expr *> &Args) {
  if (!checkAttributeAtLeastNumArgs(S, Attr, 1))
    return false;

  if (!isIntOrBool(Attr.getArgAsExpr(0))) {
    S.Diag(Attr.getLoc(), diag::err_attribute_argument_n_type)
      << Attr.getName() << 1 << AANT_ArgumentIntOrBool;
    return false;
  }

  // check that all arguments are lockable objects
  checkAttrArgsAreCapabilityObjs(S, D, Attr, Args, 1);

  return true;
}

static void handleSharedTrylockFunctionAttr(Sema &S, Decl *D,
                                            const AttributeList &Attr) {
  SmallVector<Expr*, 2> Args;
  if (!checkTryLockFunAttrCommon(S, D, Attr, Args))
    return;

  D->addAttr(::new (S.Context)
             SharedTrylockFunctionAttr(Attr.getRange(), S.Context,
                                       Attr.getArgAsExpr(0),
                                       Args.data(), Args.size(),
                                       Attr.getAttributeSpellingListIndex()));
}

static void handleExclusiveTrylockFunctionAttr(Sema &S, Decl *D,
                                               const AttributeList &Attr) {
  SmallVector<Expr*, 2> Args;
  if (!checkTryLockFunAttrCommon(S, D, Attr, Args))
    return;

  D->addAttr(::new (S.Context) ExclusiveTrylockFunctionAttr(
      Attr.getRange(), S.Context, Attr.getArgAsExpr(0), Args.data(),
      Args.size(), Attr.getAttributeSpellingListIndex()));
}

static void handleLockReturnedAttr(Sema &S, Decl *D,
                                   const AttributeList &Attr) {
  // check that the argument is lockable object
  SmallVector<Expr*, 1> Args;
  checkAttrArgsAreCapabilityObjs(S, D, Attr, Args);
  unsigned Size = Args.size();
  if (Size == 0)
    return;

  D->addAttr(::new (S.Context)
             LockReturnedAttr(Attr.getRange(), S.Context, Args[0],
                              Attr.getAttributeSpellingListIndex()));
}

static void handleLocksExcludedAttr(Sema &S, Decl *D,
                                    const AttributeList &Attr) {
  if (!checkAttributeAtLeastNumArgs(S, Attr, 1))
    return;

  // check that all arguments are lockable objects
  SmallVector<Expr*, 1> Args;
  checkAttrArgsAreCapabilityObjs(S, D, Attr, Args);
  unsigned Size = Args.size();
  if (Size == 0)
    return;
  Expr **StartArg = &Args[0];

  D->addAttr(::new (S.Context)
             LocksExcludedAttr(Attr.getRange(), S.Context, StartArg, Size,
                               Attr.getAttributeSpellingListIndex()));
}

static void handleEnableIfAttr(Sema &S, Decl *D, const AttributeList &Attr) {
  Expr *Cond = Attr.getArgAsExpr(0);
  if (!Cond->isTypeDependent()) {
    ExprResult Converted = S.PerformContextuallyConvertToBool(Cond);
    if (Converted.isInvalid())
      return;
    Cond = Converted.get();
  }

  StringRef Msg;
  if (!S.checkStringLiteralArgumentAttr(Attr, 1, Msg))
    return;

  SmallVector<PartialDiagnosticAt, 8> Diags;
  if (!Cond->isValueDependent() &&
      !Expr::isPotentialConstantExprUnevaluated(Cond, cast<FunctionDecl>(D),
                                                Diags)) {
    S.Diag(Attr.getLoc(), diag::err_enable_if_never_constant_expr);
    for (int I = 0, N = Diags.size(); I != N; ++I)
      S.Diag(Diags[I].first, Diags[I].second);
    return;
  }

  D->addAttr(::new (S.Context)
             EnableIfAttr(Attr.getRange(), S.Context, Cond, Msg,
                          Attr.getAttributeSpellingListIndex()));
}

static void handlePassObjectSizeAttr(Sema &S, Decl *D,
                                     const AttributeList &Attr) {
  if (D->hasAttr<PassObjectSizeAttr>()) {
    S.Diag(D->getLocStart(), diag::err_attribute_only_once_per_parameter)
        << Attr.getName();
    return;
  }

  Expr *E = Attr.getArgAsExpr(0);
  uint32_t Type;
  if (!checkUInt32Argument(S, Attr, E, Type, /*Idx=*/1))
    return;

  // pass_object_size's argument is passed in as the second argument of
  // __builtin_object_size. So, it has the same constraints as that second
  // argument; namely, it must be in the range [0, 3].
  if (Type > 3) {
    S.Diag(E->getLocStart(), diag::err_attribute_argument_outof_range)
        << Attr.getName() << 0 << 3 << E->getSourceRange();
    return;
  }

  // pass_object_size is only supported on constant pointer parameters; as a
  // kindness to users, we allow the parameter to be non-const for declarations.
  // At this point, we have no clue if `D` belongs to a function declaration or
  // definition, so we defer the constness check until later.
  if (!cast<ParmVarDecl>(D)->getType()->isPointerType()) {
    S.Diag(D->getLocStart(), diag::err_attribute_pointers_only)
        << Attr.getName() << 1;
    return;
  }

  D->addAttr(::new (S.Context)
                 PassObjectSizeAttr(Attr.getRange(), S.Context, (int)Type,
                                    Attr.getAttributeSpellingListIndex()));
}

static void handleConsumableAttr(Sema &S, Decl *D, const AttributeList &Attr) {
  ConsumableAttr::ConsumedState DefaultState;

  if (Attr.isArgIdent(0)) {
    IdentifierLoc *IL = Attr.getArgAsIdent(0);
    if (!ConsumableAttr::ConvertStrToConsumedState(IL->Ident->getName(),
                                                   DefaultState)) {
      S.Diag(IL->Loc, diag::warn_attribute_type_not_supported)
        << Attr.getName() << IL->Ident;
      return;
    }
  } else {
    S.Diag(Attr.getLoc(), diag::err_attribute_argument_type)
        << Attr.getName() << AANT_ArgumentIdentifier;
    return;
  }
  
  D->addAttr(::new (S.Context)
             ConsumableAttr(Attr.getRange(), S.Context, DefaultState,
                            Attr.getAttributeSpellingListIndex()));
}

static bool checkForConsumableClass(Sema &S, const CXXMethodDecl *MD,
                                        const AttributeList &Attr) {
  ASTContext &CurrContext = S.getASTContext();
  QualType ThisType = MD->getThisType(CurrContext)->getPointeeType();
  
  if (const CXXRecordDecl *RD = ThisType->getAsCXXRecordDecl()) {
    if (!RD->hasAttr<ConsumableAttr>()) {
      S.Diag(Attr.getLoc(), diag::warn_attr_on_unconsumable_class) <<
        RD->getNameAsString();
      
      return false;
    }
  }
  
  return true;
}

static void handleCallableWhenAttr(Sema &S, Decl *D,
                                   const AttributeList &Attr) {
  if (!checkAttributeAtLeastNumArgs(S, Attr, 1))
    return;
  
  if (!checkForConsumableClass(S, cast<CXXMethodDecl>(D), Attr))
    return;
  
  SmallVector<CallableWhenAttr::ConsumedState, 3> States;
  for (unsigned ArgIndex = 0; ArgIndex < Attr.getNumArgs(); ++ArgIndex) {
    CallableWhenAttr::ConsumedState CallableState;
    
    StringRef StateString;
    SourceLocation Loc;
    if (Attr.isArgIdent(ArgIndex)) {
      IdentifierLoc *Ident = Attr.getArgAsIdent(ArgIndex);
      StateString = Ident->Ident->getName();
      Loc = Ident->Loc;
    } else {
      if (!S.checkStringLiteralArgumentAttr(Attr, ArgIndex, StateString, &Loc))
        return;
    }

    if (!CallableWhenAttr::ConvertStrToConsumedState(StateString,
                                                     CallableState)) {
      S.Diag(Loc, diag::warn_attribute_type_not_supported)
        << Attr.getName() << StateString;
      return;
    }
      
    States.push_back(CallableState);
  }
  
  D->addAttr(::new (S.Context)
             CallableWhenAttr(Attr.getRange(), S.Context, States.data(),
               States.size(), Attr.getAttributeSpellingListIndex()));
}

static void handleParamTypestateAttr(Sema &S, Decl *D,
                                    const AttributeList &Attr) {
  ParamTypestateAttr::ConsumedState ParamState;
  
  if (Attr.isArgIdent(0)) {
    IdentifierLoc *Ident = Attr.getArgAsIdent(0);
    StringRef StateString = Ident->Ident->getName();

    if (!ParamTypestateAttr::ConvertStrToConsumedState(StateString,
                                                       ParamState)) {
      S.Diag(Ident->Loc, diag::warn_attribute_type_not_supported)
        << Attr.getName() << StateString;
      return;
    }
  } else {
    S.Diag(Attr.getLoc(), diag::err_attribute_argument_type) <<
      Attr.getName() << AANT_ArgumentIdentifier;
    return;
  }
  
  // FIXME: This check is currently being done in the analysis.  It can be
  //        enabled here only after the parser propagates attributes at
  //        template specialization definition, not declaration.
  //QualType ReturnType = cast<ParmVarDecl>(D)->getType();
  //const CXXRecordDecl *RD = ReturnType->getAsCXXRecordDecl();
  //
  //if (!RD || !RD->hasAttr<ConsumableAttr>()) {
  //    S.Diag(Attr.getLoc(), diag::warn_return_state_for_unconsumable_type) <<
  //      ReturnType.getAsString();
  //    return;
  //}
  
  D->addAttr(::new (S.Context)
             ParamTypestateAttr(Attr.getRange(), S.Context, ParamState,
                                Attr.getAttributeSpellingListIndex()));
}

static void handleReturnTypestateAttr(Sema &S, Decl *D,
                                      const AttributeList &Attr) {
  ReturnTypestateAttr::ConsumedState ReturnState;
  
  if (Attr.isArgIdent(0)) {
    IdentifierLoc *IL = Attr.getArgAsIdent(0);
    if (!ReturnTypestateAttr::ConvertStrToConsumedState(IL->Ident->getName(),
                                                        ReturnState)) {
      S.Diag(IL->Loc, diag::warn_attribute_type_not_supported)
        << Attr.getName() << IL->Ident;
      return;
    }
  } else {
    S.Diag(Attr.getLoc(), diag::err_attribute_argument_type) <<
      Attr.getName() << AANT_ArgumentIdentifier;
    return;
  }
  
  // FIXME: This check is currently being done in the analysis.  It can be
  //        enabled here only after the parser propagates attributes at
  //        template specialization definition, not declaration.
  //QualType ReturnType;
  //
  //if (const ParmVarDecl *Param = dyn_cast<ParmVarDecl>(D)) {
  //  ReturnType = Param->getType();
  //
  //} else if (const CXXConstructorDecl *Constructor =
  //             dyn_cast<CXXConstructorDecl>(D)) {
  //  ReturnType = Constructor->getThisType(S.getASTContext())->getPointeeType();
  //  
  //} else {
  //  
  //  ReturnType = cast<FunctionDecl>(D)->getCallResultType();
  //}
  //
  //const CXXRecordDecl *RD = ReturnType->getAsCXXRecordDecl();
  //
  //if (!RD || !RD->hasAttr<ConsumableAttr>()) {
  //    S.Diag(Attr.getLoc(), diag::warn_return_state_for_unconsumable_type) <<
  //      ReturnType.getAsString();
  //    return;
  //}
  
  D->addAttr(::new (S.Context)
             ReturnTypestateAttr(Attr.getRange(), S.Context, ReturnState,
                                 Attr.getAttributeSpellingListIndex()));
}

static void handleSetTypestateAttr(Sema &S, Decl *D, const AttributeList &Attr) {
  if (!checkForConsumableClass(S, cast<CXXMethodDecl>(D), Attr))
    return;
  
  SetTypestateAttr::ConsumedState NewState;
  if (Attr.isArgIdent(0)) {
    IdentifierLoc *Ident = Attr.getArgAsIdent(0);
    StringRef Param = Ident->Ident->getName();
    if (!SetTypestateAttr::ConvertStrToConsumedState(Param, NewState)) {
      S.Diag(Ident->Loc, diag::warn_attribute_type_not_supported)
        << Attr.getName() << Param;
      return;
    }
  } else {
    S.Diag(Attr.getLoc(), diag::err_attribute_argument_type) <<
      Attr.getName() << AANT_ArgumentIdentifier;
    return;
  }
  
  D->addAttr(::new (S.Context)
             SetTypestateAttr(Attr.getRange(), S.Context, NewState,
                              Attr.getAttributeSpellingListIndex()));
}

static void handleTestTypestateAttr(Sema &S, Decl *D,
                                    const AttributeList &Attr) {
  if (!checkForConsumableClass(S, cast<CXXMethodDecl>(D), Attr))
    return;
  
  TestTypestateAttr::ConsumedState TestState;  
  if (Attr.isArgIdent(0)) {
    IdentifierLoc *Ident = Attr.getArgAsIdent(0);
    StringRef Param = Ident->Ident->getName();
    if (!TestTypestateAttr::ConvertStrToConsumedState(Param, TestState)) {
      S.Diag(Ident->Loc, diag::warn_attribute_type_not_supported)
        << Attr.getName() << Param;
      return;
    }
  } else {
    S.Diag(Attr.getLoc(), diag::err_attribute_argument_type) <<
      Attr.getName() << AANT_ArgumentIdentifier;
    return;
  }
  
  D->addAttr(::new (S.Context)
             TestTypestateAttr(Attr.getRange(), S.Context, TestState,
                                Attr.getAttributeSpellingListIndex()));
}

static void handleExtVectorTypeAttr(Sema &S, Scope *scope, Decl *D,
                                    const AttributeList &Attr) {
  // Remember this typedef decl, we will need it later for diagnostics.
  S.ExtVectorDecls.push_back(cast<TypedefNameDecl>(D));
}

static void handlePackedAttr(Sema &S, Decl *D, const AttributeList &Attr) {
  if (TagDecl *TD = dyn_cast<TagDecl>(D))
    TD->addAttr(::new (S.Context) PackedAttr(Attr.getRange(), S.Context,
                                        Attr.getAttributeSpellingListIndex()));
  else if (FieldDecl *FD = dyn_cast<FieldDecl>(D)) {
    // Report warning about changed offset in the newer compiler versions.
    if (!FD->getType()->isDependentType() &&
        !FD->getType()->isIncompleteType() && FD->isBitField() &&
        S.Context.getTypeAlign(FD->getType()) <= 8)
      S.Diag(Attr.getLoc(), diag::warn_attribute_packed_for_bitfield);

    FD->addAttr(::new (S.Context) PackedAttr(
        Attr.getRange(), S.Context, Attr.getAttributeSpellingListIndex()));
  } else
    S.Diag(Attr.getLoc(), diag::warn_attribute_ignored) << Attr.getName();
}

static bool checkIBOutletCommon(Sema &S, Decl *D, const AttributeList &Attr) {
  // The IBOutlet/IBOutletCollection attributes only apply to instance
  // variables or properties of Objective-C classes.  The outlet must also
  // have an object reference type.
  if (const ObjCIvarDecl *VD = dyn_cast<ObjCIvarDecl>(D)) {
    if (!VD->getType()->getAs<ObjCObjectPointerType>()) {
      S.Diag(Attr.getLoc(), diag::warn_iboutlet_object_type)
        << Attr.getName() << VD->getType() << 0;
      return false;
    }
  }
  else if (const ObjCPropertyDecl *PD = dyn_cast<ObjCPropertyDecl>(D)) {
    if (!PD->getType()->getAs<ObjCObjectPointerType>()) {
      S.Diag(Attr.getLoc(), diag::warn_iboutlet_object_type)
        << Attr.getName() << PD->getType() << 1;
      return false;
    }
  }
  else {
    S.Diag(Attr.getLoc(), diag::warn_attribute_iboutlet) << Attr.getName();
    return false;
  }

  return true;
}

static void handleIBOutlet(Sema &S, Decl *D, const AttributeList &Attr) {
  if (!checkIBOutletCommon(S, D, Attr))
    return;

  D->addAttr(::new (S.Context)
             IBOutletAttr(Attr.getRange(), S.Context,
                          Attr.getAttributeSpellingListIndex()));
}

static void handleIBOutletCollection(Sema &S, Decl *D,
                                     const AttributeList &Attr) {

  // The iboutletcollection attribute can have zero or one arguments.
  if (Attr.getNumArgs() > 1) {
    S.Diag(Attr.getLoc(), diag::err_attribute_wrong_number_arguments)
      << Attr.getName() << 1;
    return;
  }

  if (!checkIBOutletCommon(S, D, Attr))
    return;

  ParsedType PT;

  if (Attr.hasParsedType())
    PT = Attr.getTypeArg();
  else {
    PT = S.getTypeName(S.Context.Idents.get("NSObject"), Attr.getLoc(),
                       S.getScopeForContext(D->getDeclContext()->getParent()));
    if (!PT) {
      S.Diag(Attr.getLoc(), diag::err_iboutletcollection_type) << "NSObject";
      return;
    }
  }

  TypeSourceInfo *QTLoc = nullptr;
  QualType QT = S.GetTypeFromParser(PT, &QTLoc);
  if (!QTLoc)
    QTLoc = S.Context.getTrivialTypeSourceInfo(QT, Attr.getLoc());

  // Diagnose use of non-object type in iboutletcollection attribute.
  // FIXME. Gnu attribute extension ignores use of builtin types in
  // attributes. So, __attribute__((iboutletcollection(char))) will be
  // treated as __attribute__((iboutletcollection())).
  if (!QT->isObjCIdType() && !QT->isObjCObjectType()) {
    S.Diag(Attr.getLoc(),
           QT->isBuiltinType() ? diag::err_iboutletcollection_builtintype
                               : diag::err_iboutletcollection_type) << QT;
    return;
  }

  D->addAttr(::new (S.Context)
             IBOutletCollectionAttr(Attr.getRange(), S.Context, QTLoc,
                                    Attr.getAttributeSpellingListIndex()));
}

bool Sema::isValidPointerAttrType(QualType T, bool RefOkay) {
  if (RefOkay) {
    if (T->isReferenceType())
      return true;
  } else {
    T = T.getNonReferenceType();
  }

  // The nonnull attribute, and other similar attributes, can be applied to a
  // transparent union that contains a pointer type.
  if (const RecordType *UT = T->getAsUnionType()) {
    if (UT && UT->getDecl()->hasAttr<TransparentUnionAttr>()) {
      RecordDecl *UD = UT->getDecl();
      for (const auto *I : UD->fields()) {
        QualType QT = I->getType();
        if (QT->isAnyPointerType() || QT->isBlockPointerType())
          return true;
      }
    }
  }

  return T->isAnyPointerType() || T->isBlockPointerType();
}

static bool attrNonNullArgCheck(Sema &S, QualType T, const AttributeList &Attr,
                                SourceRange AttrParmRange,
                                SourceRange TypeRange,
                                bool isReturnValue = false) {
  if (!S.isValidPointerAttrType(T)) {
    if (isReturnValue)
      S.Diag(Attr.getLoc(), diag::warn_attribute_return_pointers_only)
          << Attr.getName() << AttrParmRange << TypeRange;
    else
      S.Diag(Attr.getLoc(), diag::warn_attribute_pointers_only)
          << Attr.getName() << AttrParmRange << TypeRange << 0;
    return false;
  }
  return true;
}

static void handleNonNullAttr(Sema &S, Decl *D, const AttributeList &Attr) {
  SmallVector<unsigned, 8> NonNullArgs;
  for (unsigned I = 0; I < Attr.getNumArgs(); ++I) {
    Expr *Ex = Attr.getArgAsExpr(I);
    uint64_t Idx;
    if (!checkFunctionOrMethodParameterIndex(S, D, Attr, I + 1, Ex, Idx))
      return;

    // Is the function argument a pointer type?
    if (Idx < getFunctionOrMethodNumParams(D) &&
        !attrNonNullArgCheck(S, getFunctionOrMethodParamType(D, Idx), Attr,
                             Ex->getSourceRange(),
                             getFunctionOrMethodParamRange(D, Idx)))
      continue;

    NonNullArgs.push_back(Idx);
  }

  // If no arguments were specified to __attribute__((nonnull)) then all pointer
  // arguments have a nonnull attribute; warn if there aren't any. Skip this
  // check if the attribute came from a macro expansion or a template
  // instantiation.
  if (NonNullArgs.empty() && Attr.getLoc().isFileID() &&
      S.ActiveTemplateInstantiations.empty()) {
    bool AnyPointers = isFunctionOrMethodVariadic(D);
    for (unsigned I = 0, E = getFunctionOrMethodNumParams(D);
         I != E && !AnyPointers; ++I) {
      QualType T = getFunctionOrMethodParamType(D, I);
      if (T->isDependentType() || S.isValidPointerAttrType(T))
        AnyPointers = true;
    }

    if (!AnyPointers)
      S.Diag(Attr.getLoc(), diag::warn_attribute_nonnull_no_pointers);
  }

  unsigned *Start = NonNullArgs.data();
  unsigned Size = NonNullArgs.size();
  llvm::array_pod_sort(Start, Start + Size);
  D->addAttr(::new (S.Context)
             NonNullAttr(Attr.getRange(), S.Context, Start, Size,
                         Attr.getAttributeSpellingListIndex()));
}

static void handleNonNullAttrParameter(Sema &S, ParmVarDecl *D,
                                       const AttributeList &Attr) {
  if (Attr.getNumArgs() > 0) {
    if (D->getFunctionType()) {
      handleNonNullAttr(S, D, Attr);
    } else {
      S.Diag(Attr.getLoc(), diag::warn_attribute_nonnull_parm_no_args)
        << D->getSourceRange();
    }
    return;
  }

  // Is the argument a pointer type?
  if (!attrNonNullArgCheck(S, D->getType(), Attr, SourceRange(),
                           D->getSourceRange()))
    return;

  D->addAttr(::new (S.Context)
             NonNullAttr(Attr.getRange(), S.Context, nullptr, 0,
                         Attr.getAttributeSpellingListIndex()));
}

static void handleReturnsNonNullAttr(Sema &S, Decl *D,
                                     const AttributeList &Attr) {
  QualType ResultType = getFunctionOrMethodResultType(D);
  SourceRange SR = getFunctionOrMethodResultSourceRange(D);
  if (!attrNonNullArgCheck(S, ResultType, Attr, SourceRange(), SR,
                           /* isReturnValue */ true))
    return;

  D->addAttr(::new (S.Context)
            ReturnsNonNullAttr(Attr.getRange(), S.Context,
                               Attr.getAttributeSpellingListIndex()));
}

static void handleNoEscapeAttr(Sema &S, Decl *D, const AttributeList &Attr) {
  ParmVarDecl *PD = dyn_cast<ParmVarDecl>(D);
  if (!PD)
    return;

  // noescape only applies to pointer types.
  QualType T = PD->getType();
  if (!T->isAnyPointerType() && !T->isBlockPointerType() && 
      !T->isReferenceType() && !T->isArrayType() && 
      !T->isMemberPointerType()) {
    S.Diag(Attr.getLoc(), diag::warn_attribute_noescape_non_pointer)
      << T;
    return;
  }

  D->addAttr(::new (S.Context) NoEscapeAttr(
                                 Attr.getRange(), S.Context,
                                 Attr.getAttributeSpellingListIndex()));
}

static void handleAssumeAlignedAttr(Sema &S, Decl *D,
                                    const AttributeList &Attr) {
  Expr *E = Attr.getArgAsExpr(0),
       *OE = Attr.getNumArgs() > 1 ? Attr.getArgAsExpr(1) : nullptr;
  S.AddAssumeAlignedAttr(Attr.getRange(), D, E, OE,
                         Attr.getAttributeSpellingListIndex());
}

void Sema::AddAssumeAlignedAttr(SourceRange AttrRange, Decl *D, Expr *E,
                                Expr *OE, unsigned SpellingListIndex) {
  QualType ResultType = getFunctionOrMethodResultType(D);
  SourceRange SR = getFunctionOrMethodResultSourceRange(D);

  AssumeAlignedAttr TmpAttr(AttrRange, Context, E, OE, SpellingListIndex);
  SourceLocation AttrLoc = AttrRange.getBegin();

  if (!isValidPointerAttrType(ResultType, /* RefOkay */ true)) {
    Diag(AttrLoc, diag::warn_attribute_return_pointers_refs_only)
      << &TmpAttr << AttrRange << SR;
    return;
  }

  if (!E->isValueDependent()) {
    llvm::APSInt I(64);
    if (!E->isIntegerConstantExpr(I, Context)) {
      if (OE)
        Diag(AttrLoc, diag::err_attribute_argument_n_type)
          << &TmpAttr << 1 << AANT_ArgumentIntegerConstant
          << E->getSourceRange();
      else
        Diag(AttrLoc, diag::err_attribute_argument_type)
          << &TmpAttr << AANT_ArgumentIntegerConstant
          << E->getSourceRange();
      return;
    }

    if (!I.isPowerOf2()) {
      Diag(AttrLoc, diag::err_alignment_not_power_of_two)
        << E->getSourceRange();
      return;
    }
  }

  if (OE) {
    if (!OE->isValueDependent()) {
      llvm::APSInt I(64);
      if (!OE->isIntegerConstantExpr(I, Context)) {
        Diag(AttrLoc, diag::err_attribute_argument_n_type)
          << &TmpAttr << 2 << AANT_ArgumentIntegerConstant
          << OE->getSourceRange();
        return;
      }
    }
  }

  D->addAttr(::new (Context)
            AssumeAlignedAttr(AttrRange, Context, E, OE, SpellingListIndex));
}

/// Normalize the attribute, __foo__ becomes foo.
/// Returns true if normalization was applied.
static bool normalizeName(StringRef &AttrName) {
  if (AttrName.size() > 4 && AttrName.startswith("__") &&
      AttrName.endswith("__")) {
    AttrName = AttrName.drop_front(2).drop_back(2);
    return true;
  }
  return false;
}

static void handleOwnershipAttr(Sema &S, Decl *D, const AttributeList &AL) {
  // This attribute must be applied to a function declaration. The first
  // argument to the attribute must be an identifier, the name of the resource,
  // for example: malloc. The following arguments must be argument indexes, the
  // arguments must be of integer type for Returns, otherwise of pointer type.
  // The difference between Holds and Takes is that a pointer may still be used
  // after being held. free() should be __attribute((ownership_takes)), whereas
  // a list append function may well be __attribute((ownership_holds)).

  if (!AL.isArgIdent(0)) {
    S.Diag(AL.getLoc(), diag::err_attribute_argument_n_type)
      << AL.getName() << 1 << AANT_ArgumentIdentifier;
    return;
  }

  // Figure out our Kind.
  OwnershipAttr::OwnershipKind K =
      OwnershipAttr(AL.getLoc(), S.Context, nullptr, nullptr, 0,
                    AL.getAttributeSpellingListIndex()).getOwnKind();

  // Check arguments.
  switch (K) {
  case OwnershipAttr::Takes:
  case OwnershipAttr::Holds:
    if (AL.getNumArgs() < 2) {
      S.Diag(AL.getLoc(), diag::err_attribute_too_few_arguments)
        << AL.getName() << 2;
      return;
    }
    break;
  case OwnershipAttr::Returns:
    if (AL.getNumArgs() > 2) {
      S.Diag(AL.getLoc(), diag::err_attribute_too_many_arguments)
        << AL.getName() << 1;
      return;
    }
    break;
  }

  IdentifierInfo *Module = AL.getArgAsIdent(0)->Ident;

  StringRef ModuleName = Module->getName();
  if (normalizeName(ModuleName)) {
    Module = &S.PP.getIdentifierTable().get(ModuleName);
  }

  SmallVector<unsigned, 8> OwnershipArgs;
  for (unsigned i = 1; i < AL.getNumArgs(); ++i) {
    Expr *Ex = AL.getArgAsExpr(i);
    uint64_t Idx;
    if (!checkFunctionOrMethodParameterIndex(S, D, AL, i, Ex, Idx))
      return;

    // Is the function argument a pointer type?
    QualType T = getFunctionOrMethodParamType(D, Idx);
    int Err = -1;  // No error
    switch (K) {
      case OwnershipAttr::Takes:
      case OwnershipAttr::Holds:
        if (!T->isAnyPointerType() && !T->isBlockPointerType())
          Err = 0;
        break;
      case OwnershipAttr::Returns:
        if (!T->isIntegerType())
          Err = 1;
        break;
    }
    if (-1 != Err) {
      S.Diag(AL.getLoc(), diag::err_ownership_type) << AL.getName() << Err
        << Ex->getSourceRange();
      return;
    }

    // Check we don't have a conflict with another ownership attribute.
    for (const auto *I : D->specific_attrs<OwnershipAttr>()) {
      // Cannot have two ownership attributes of different kinds for the same
      // index.
      if (I->getOwnKind() != K && I->args_end() !=
          std::find(I->args_begin(), I->args_end(), Idx)) {
        S.Diag(AL.getLoc(), diag::err_attributes_are_not_compatible)
          << AL.getName() << I;
        return;
      } else if (K == OwnershipAttr::Returns &&
                 I->getOwnKind() == OwnershipAttr::Returns) {
        // A returns attribute conflicts with any other returns attribute using
        // a different index. Note, diagnostic reporting is 1-based, but stored
        // argument indexes are 0-based.
        if (std::find(I->args_begin(), I->args_end(), Idx) == I->args_end()) {
          S.Diag(I->getLocation(), diag::err_ownership_returns_index_mismatch)
              << *(I->args_begin()) + 1;
          if (I->args_size())
            S.Diag(AL.getLoc(), diag::note_ownership_returns_index_mismatch)
                << (unsigned)Idx + 1 << Ex->getSourceRange();
          return;
        }
      }
    }
    OwnershipArgs.push_back(Idx);
  }

  unsigned* start = OwnershipArgs.data();
  unsigned size = OwnershipArgs.size();
  llvm::array_pod_sort(start, start + size);

  D->addAttr(::new (S.Context)
             OwnershipAttr(AL.getLoc(), S.Context, Module, start, size,
                           AL.getAttributeSpellingListIndex()));
}

static void handleWeakRefAttr(Sema &S, Decl *D, const AttributeList &Attr) {
  // Check the attribute arguments.
  if (Attr.getNumArgs() > 1) {
    S.Diag(Attr.getLoc(), diag::err_attribute_wrong_number_arguments)
      << Attr.getName() << 1;
    return;
  }

  NamedDecl *nd = cast<NamedDecl>(D);

  // gcc rejects
  // class c {
  //   static int a __attribute__((weakref ("v2")));
  //   static int b() __attribute__((weakref ("f3")));
  // };
  // and ignores the attributes of
  // void f(void) {
  //   static int a __attribute__((weakref ("v2")));
  // }
  // we reject them
  const DeclContext *Ctx = D->getDeclContext()->getRedeclContext();
  if (!Ctx->isFileContext()) {
    S.Diag(Attr.getLoc(), diag::err_attribute_weakref_not_global_context)
      << nd;
    return;
  }

  // The GCC manual says
  //
  // At present, a declaration to which `weakref' is attached can only
  // be `static'.
  //
  // It also says
  //
  // Without a TARGET,
  // given as an argument to `weakref' or to `alias', `weakref' is
  // equivalent to `weak'.
  //
  // gcc 4.4.1 will accept
  // int a7 __attribute__((weakref));
  // as
  // int a7 __attribute__((weak));
  // This looks like a bug in gcc. We reject that for now. We should revisit
  // it if this behaviour is actually used.

  // GCC rejects
  // static ((alias ("y"), weakref)).
  // Should we? How to check that weakref is before or after alias?

  // FIXME: it would be good for us to keep the WeakRefAttr as-written instead
  // of transforming it into an AliasAttr.  The WeakRefAttr never uses the
  // StringRef parameter it was given anyway.
  StringRef Str;
  if (Attr.getNumArgs() && S.checkStringLiteralArgumentAttr(Attr, 0, Str))
    // GCC will accept anything as the argument of weakref. Should we
    // check for an existing decl?
    D->addAttr(::new (S.Context) AliasAttr(Attr.getRange(), S.Context, Str,
                                        Attr.getAttributeSpellingListIndex()));

  D->addAttr(::new (S.Context)
             WeakRefAttr(Attr.getRange(), S.Context,
                         Attr.getAttributeSpellingListIndex()));
}

static void handleAliasAttr(Sema &S, Decl *D, const AttributeList &Attr) {
  StringRef Str;
  if (!S.checkStringLiteralArgumentAttr(Attr, 0, Str))
    return;

  if (S.Context.getTargetInfo().getTriple().isOSDarwin()) {
    S.Diag(Attr.getLoc(), diag::err_alias_not_supported_on_darwin);
    return;
  }
  if (S.Context.getTargetInfo().getTriple().isNVPTX()) {
    S.Diag(Attr.getLoc(), diag::err_alias_not_supported_on_nvptx);
  }

  // Aliases should be on declarations, not definitions.
  if (const auto *FD = dyn_cast<FunctionDecl>(D)) {
    if (FD->isThisDeclarationADefinition()) {
      S.Diag(Attr.getLoc(), diag::err_alias_is_definition) << FD;
      return;
    }
  } else {
    const auto *VD = cast<VarDecl>(D);
    if (VD->isThisDeclarationADefinition() && VD->isExternallyVisible()) {
      S.Diag(Attr.getLoc(), diag::err_alias_is_definition) << VD;
      return;
    }
  }

  // FIXME: check if target symbol exists in current file

  D->addAttr(::new (S.Context) AliasAttr(Attr.getRange(), S.Context, Str,
                                         Attr.getAttributeSpellingListIndex()));
}

static void handleColdAttr(Sema &S, Decl *D, const AttributeList &Attr) {
  if (checkAttrMutualExclusion<HotAttr>(S, D, Attr.getRange(), Attr.getName()))
    return;

  D->addAttr(::new (S.Context) ColdAttr(Attr.getRange(), S.Context,
                                        Attr.getAttributeSpellingListIndex()));
}

static void handleHotAttr(Sema &S, Decl *D, const AttributeList &Attr) {
  if (checkAttrMutualExclusion<ColdAttr>(S, D, Attr.getRange(), Attr.getName()))
    return;

  D->addAttr(::new (S.Context) HotAttr(Attr.getRange(), S.Context,
                                       Attr.getAttributeSpellingListIndex()));
}

static void handleTLSModelAttr(Sema &S, Decl *D,
                               const AttributeList &Attr) {
  StringRef Model;
  SourceLocation LiteralLoc;
  // Check that it is a string.
  if (!S.checkStringLiteralArgumentAttr(Attr, 0, Model, &LiteralLoc))
    return;

  // Check that the value.
  if (Model != "global-dynamic" && Model != "local-dynamic"
      && Model != "initial-exec" && Model != "local-exec") {
    S.Diag(LiteralLoc, diag::err_attr_tlsmodel_arg);
    return;
  }

  D->addAttr(::new (S.Context)
             TLSModelAttr(Attr.getRange(), S.Context, Model,
                          Attr.getAttributeSpellingListIndex()));
}

static void handleRestrictAttr(Sema &S, Decl *D, const AttributeList &Attr) {
  QualType ResultType = getFunctionOrMethodResultType(D);
  if (ResultType->isAnyPointerType() || ResultType->isBlockPointerType()) {
    D->addAttr(::new (S.Context) RestrictAttr(
        Attr.getRange(), S.Context, Attr.getAttributeSpellingListIndex()));
    return;
  }

  S.Diag(Attr.getLoc(), diag::warn_attribute_return_pointers_only)
      << Attr.getName() << getFunctionOrMethodResultSourceRange(D);
}

static void handleCommonAttr(Sema &S, Decl *D, const AttributeList &Attr) {
  if (S.LangOpts.CPlusPlus) {
    S.Diag(Attr.getLoc(), diag::err_attribute_not_supported_in_lang)
        << Attr.getName() << AttributeLangSupport::Cpp;
    return;
  }

  if (CommonAttr *CA = S.mergeCommonAttr(D, Attr.getRange(), Attr.getName(),
                                         Attr.getAttributeSpellingListIndex()))
    D->addAttr(CA);
}

static void handleNakedAttr(Sema &S, Decl *D, const AttributeList &Attr) {
  if (checkAttrMutualExclusion<DisableTailCallsAttr>(S, D, Attr.getRange(),
                                                     Attr.getName()))
    return;

  D->addAttr(::new (S.Context) NakedAttr(Attr.getRange(), S.Context,
                                         Attr.getAttributeSpellingListIndex()));
}

static void handleNoReturnAttr(Sema &S, Decl *D, const AttributeList &attr) {
  if (hasDeclarator(D)) return;

  if (S.CheckNoReturnAttr(attr)) return;

  if (!isa<ObjCMethodDecl>(D)) {
    S.Diag(attr.getLoc(), diag::warn_attribute_wrong_decl_type)
      << attr.getName() << ExpectedFunctionOrMethod;
    return;
  }

  D->addAttr(::new (S.Context)
             NoReturnAttr(attr.getRange(), S.Context,
                          attr.getAttributeSpellingListIndex()));
}

bool Sema::CheckNoReturnAttr(const AttributeList &attr) {
  if (!checkAttributeNumArgs(*this, attr, 0)) {
    attr.setInvalid();
    return true;
  }

  return false;
}

static void handleAnalyzerNoReturnAttr(Sema &S, Decl *D,
                                       const AttributeList &Attr) {
  
  // The checking path for 'noreturn' and 'analyzer_noreturn' are different
  // because 'analyzer_noreturn' does not impact the type.
  if (!isFunctionOrMethodOrBlock(D)) {
    ValueDecl *VD = dyn_cast<ValueDecl>(D);
    if (!VD || (!VD->getType()->isBlockPointerType() &&
                !VD->getType()->isFunctionPointerType())) {
      S.Diag(Attr.getLoc(),
             Attr.isCXX11Attribute() ? diag::err_attribute_wrong_decl_type
                                     : diag::warn_attribute_wrong_decl_type)
        << Attr.getName() << ExpectedFunctionMethodOrBlock;
      return;
    }
  }
  
  D->addAttr(::new (S.Context)
             AnalyzerNoReturnAttr(Attr.getRange(), S.Context,
                                  Attr.getAttributeSpellingListIndex()));
}

// PS3 PPU-specific.
static void handleVecReturnAttr(Sema &S, Decl *D, const AttributeList &Attr) {
/*
  Returning a Vector Class in Registers
  
  According to the PPU ABI specifications, a class with a single member of 
  vector type is returned in memory when used as the return value of a function.
  This results in inefficient code when implementing vector classes. To return
  the value in a single vector register, add the vecreturn attribute to the
  class definition. This attribute is also applicable to struct types.
  
  Example:
  
  struct Vector
  {
    __vector float xyzw;
  } __attribute__((vecreturn));
  
  Vector Add(Vector lhs, Vector rhs)
  {
    Vector result;
    result.xyzw = vec_add(lhs.xyzw, rhs.xyzw);
    return result; // This will be returned in a register
  }
*/
  if (VecReturnAttr *A = D->getAttr<VecReturnAttr>()) {
    S.Diag(Attr.getLoc(), diag::err_repeat_attribute) << A;
    return;
  }

  RecordDecl *record = cast<RecordDecl>(D);
  int count = 0;

  if (!isa<CXXRecordDecl>(record)) {
    S.Diag(Attr.getLoc(), diag::err_attribute_vecreturn_only_vector_member);
    return;
  }

  if (!cast<CXXRecordDecl>(record)->isPOD()) {
    S.Diag(Attr.getLoc(), diag::err_attribute_vecreturn_only_pod_record);
    return;
  }

  for (const auto *I : record->fields()) {
    if ((count == 1) || !I->getType()->isVectorType()) {
      S.Diag(Attr.getLoc(), diag::err_attribute_vecreturn_only_vector_member);
      return;
    }
    count++;
  }

  D->addAttr(::new (S.Context)
             VecReturnAttr(Attr.getRange(), S.Context,
                           Attr.getAttributeSpellingListIndex()));
}

static void handleDependencyAttr(Sema &S, Scope *Scope, Decl *D,
                                 const AttributeList &Attr) {
  if (isa<ParmVarDecl>(D)) {
    // [[carries_dependency]] can only be applied to a parameter if it is a
    // parameter of a function declaration or lambda.
    if (!(Scope->getFlags() & clang::Scope::FunctionDeclarationScope)) {
      S.Diag(Attr.getLoc(),
             diag::err_carries_dependency_param_not_function_decl);
      return;
    }
  }

  D->addAttr(::new (S.Context) CarriesDependencyAttr(
                                   Attr.getRange(), S.Context,
                                   Attr.getAttributeSpellingListIndex()));
}

static void handleNotTailCalledAttr(Sema &S, Decl *D,
                                    const AttributeList &Attr) {
  if (checkAttrMutualExclusion<AlwaysInlineAttr>(S, D, Attr.getRange(),
                                                 Attr.getName()))
    return;

  D->addAttr(::new (S.Context) NotTailCalledAttr(
      Attr.getRange(), S.Context, Attr.getAttributeSpellingListIndex()));
}

static void handleDisableTailCallsAttr(Sema &S, Decl *D,
                                       const AttributeList &Attr) {
  if (checkAttrMutualExclusion<NakedAttr>(S, D, Attr.getRange(),
                                          Attr.getName()))
    return;

  D->addAttr(::new (S.Context) DisableTailCallsAttr(
      Attr.getRange(), S.Context, Attr.getAttributeSpellingListIndex()));
}

static void handleUsedAttr(Sema &S, Decl *D, const AttributeList &Attr) {
  if (const VarDecl *VD = dyn_cast<VarDecl>(D)) {
    if (VD->hasLocalStorage()) {
      S.Diag(Attr.getLoc(), diag::warn_attribute_ignored) << Attr.getName();
      return;
    }
  } else if (!isFunctionOrMethod(D)) {
    S.Diag(Attr.getLoc(), diag::warn_attribute_wrong_decl_type)
      << Attr.getName() << ExpectedVariableOrFunction;
    return;
  }

  D->addAttr(::new (S.Context)
             UsedAttr(Attr.getRange(), S.Context,
                      Attr.getAttributeSpellingListIndex()));
}

static void handleConstructorAttr(Sema &S, Decl *D, const AttributeList &Attr) {
  uint32_t priority = ConstructorAttr::DefaultPriority;
  if (Attr.getNumArgs() &&
      !checkUInt32Argument(S, Attr, Attr.getArgAsExpr(0), priority))
    return;

  D->addAttr(::new (S.Context)
             ConstructorAttr(Attr.getRange(), S.Context, priority,
                             Attr.getAttributeSpellingListIndex()));
}

static void handleDestructorAttr(Sema &S, Decl *D, const AttributeList &Attr) {
  uint32_t priority = DestructorAttr::DefaultPriority;
  if (Attr.getNumArgs() &&
      !checkUInt32Argument(S, Attr, Attr.getArgAsExpr(0), priority))
    return;

  D->addAttr(::new (S.Context)
             DestructorAttr(Attr.getRange(), S.Context, priority,
                            Attr.getAttributeSpellingListIndex()));
}

template <typename AttrTy>
static void handleAttrWithMessage(Sema &S, Decl *D,
                                  const AttributeList &Attr) {
  // Handle the case where the attribute has a text message.
  StringRef Str;
  if (Attr.getNumArgs() == 1 && !S.checkStringLiteralArgumentAttr(Attr, 0, Str))
    return;

  D->addAttr(::new (S.Context) AttrTy(Attr.getRange(), S.Context, Str,
                                      Attr.getAttributeSpellingListIndex()));
}

static void handleObjCSuppresProtocolAttr(Sema &S, Decl *D,
                                          const AttributeList &Attr) {
  if (!cast<ObjCProtocolDecl>(D)->isThisDeclarationADefinition()) {
    S.Diag(Attr.getLoc(), diag::err_objc_attr_protocol_requires_definition)
      << Attr.getName() << Attr.getRange();
    return;
  }

  D->addAttr(::new (S.Context)
          ObjCExplicitProtocolImplAttr(Attr.getRange(), S.Context,
                                       Attr.getAttributeSpellingListIndex()));
}

static bool checkAvailabilityAttr(Sema &S, SourceRange Range,
                                  IdentifierInfo *Platform,
                                  VersionTuple Introduced,
                                  VersionTuple Deprecated,
                                  VersionTuple Obsoleted) {
  StringRef PlatformName
    = AvailabilityAttr::getPrettyPlatformName(Platform->getName());
  if (PlatformName.empty())
    PlatformName = Platform->getName();

  // Ensure that Introduced <= Deprecated <= Obsoleted (although not all
  // of these steps are needed).
  if (!Introduced.empty() && !Deprecated.empty() &&
      !(Introduced <= Deprecated)) {
    S.Diag(Range.getBegin(), diag::warn_availability_version_ordering)
      << 1 << PlatformName << Deprecated.getAsString()
      << 0 << Introduced.getAsString();
    return true;
  }

  if (!Introduced.empty() && !Obsoleted.empty() &&
      !(Introduced <= Obsoleted)) {
    S.Diag(Range.getBegin(), diag::warn_availability_version_ordering)
      << 2 << PlatformName << Obsoleted.getAsString()
      << 0 << Introduced.getAsString();
    return true;
  }

  if (!Deprecated.empty() && !Obsoleted.empty() &&
      !(Deprecated <= Obsoleted)) {
    S.Diag(Range.getBegin(), diag::warn_availability_version_ordering)
      << 2 << PlatformName << Obsoleted.getAsString()
      << 1 << Deprecated.getAsString();
    return true;
  }

  return false;
}

/// \brief Check whether the two versions match.
///
/// If either version tuple is empty, then they are assumed to match. If
/// \p BeforeIsOkay is true, then \p X can be less than or equal to \p Y.
static bool versionsMatch(const VersionTuple &X, const VersionTuple &Y,
                          bool BeforeIsOkay) {
  if (X.empty() || Y.empty())
    return true;

  if (X == Y)
    return true;

  if (BeforeIsOkay && X < Y)
    return true;

  return false;
}

AvailabilityAttr *Sema::mergeAvailabilityAttr(NamedDecl *D, SourceRange Range,
                                              IdentifierInfo *Platform,
                                              VersionTuple Introduced,
                                              VersionTuple Deprecated,
                                              VersionTuple Obsoleted,
                                              bool IsUnavailable,
                                              StringRef Message,
                                              AvailabilityMergeKind AMK,
                                              unsigned AttrSpellingListIndex) {
  VersionTuple MergedIntroduced = Introduced;
  VersionTuple MergedDeprecated = Deprecated;
  VersionTuple MergedObsoleted = Obsoleted;
  bool FoundAny = false;
  bool OverrideOrImpl = false;
  switch (AMK) {
  case AMK_None:
  case AMK_Redeclaration:
    OverrideOrImpl = false;
    break;

  case AMK_Override:
  case AMK_ProtocolImplementation:
    OverrideOrImpl = true;
    break;
  }

  if (D->hasAttrs()) {
    AttrVec &Attrs = D->getAttrs();
    for (unsigned i = 0, e = Attrs.size(); i != e;) {
      const AvailabilityAttr *OldAA = dyn_cast<AvailabilityAttr>(Attrs[i]);
      if (!OldAA) {
        ++i;
        continue;
      }

      IdentifierInfo *OldPlatform = OldAA->getPlatform();
      if (OldPlatform != Platform) {
        ++i;
        continue;
      }

      // If there is an existing availability attribute for this platform that
      // is explicit and the new one is implicit use the explicit one and
      // discard the new implicit attribute.
      if (OldAA->getRange().isValid() && Range.isInvalid()) {
        return nullptr;
      }

      // If there is an existing attribute for this platform that is implicit
      // and the new attribute is explicit then erase the old one and
      // continue processing the attributes.
      if (Range.isValid() && OldAA->getRange().isInvalid()) {
        Attrs.erase(Attrs.begin() + i);
        --e;
        continue;
      }

      FoundAny = true;
      VersionTuple OldIntroduced = OldAA->getIntroduced();
      VersionTuple OldDeprecated = OldAA->getDeprecated();
      VersionTuple OldObsoleted = OldAA->getObsoleted();
      bool OldIsUnavailable = OldAA->getUnavailable();

      if (!versionsMatch(OldIntroduced, Introduced, OverrideOrImpl) ||
          !versionsMatch(Deprecated, OldDeprecated, OverrideOrImpl) ||
          !versionsMatch(Obsoleted, OldObsoleted, OverrideOrImpl) ||
          !(OldIsUnavailable == IsUnavailable ||
            (OverrideOrImpl && !OldIsUnavailable && IsUnavailable))) {
        if (OverrideOrImpl) {
          int Which = -1;
          VersionTuple FirstVersion;
          VersionTuple SecondVersion;
          if (!versionsMatch(OldIntroduced, Introduced, OverrideOrImpl)) {
            Which = 0;
            FirstVersion = OldIntroduced;
            SecondVersion = Introduced;
          } else if (!versionsMatch(Deprecated, OldDeprecated, OverrideOrImpl)) {
            Which = 1;
            FirstVersion = Deprecated;
            SecondVersion = OldDeprecated;
          } else if (!versionsMatch(Obsoleted, OldObsoleted, OverrideOrImpl)) {
            Which = 2;
            FirstVersion = Obsoleted;
            SecondVersion = OldObsoleted;
          }

          if (Which == -1) {
            Diag(OldAA->getLocation(),
                 diag::warn_mismatched_availability_override_unavail)
              << AvailabilityAttr::getPrettyPlatformName(Platform->getName())
              << (AMK == AMK_Override);
          } else {
            Diag(OldAA->getLocation(),
                 diag::warn_mismatched_availability_override)
              << Which
              << AvailabilityAttr::getPrettyPlatformName(Platform->getName())
              << FirstVersion.getAsString() << SecondVersion.getAsString()
              << (AMK == AMK_Override);
          }
          if (AMK == AMK_Override)
            Diag(Range.getBegin(), diag::note_overridden_method);
          else
            Diag(Range.getBegin(), diag::note_protocol_method);
        } else {
          Diag(OldAA->getLocation(), diag::warn_mismatched_availability);
          Diag(Range.getBegin(), diag::note_previous_attribute);
        }

        Attrs.erase(Attrs.begin() + i);
        --e;
        continue;
      }

      VersionTuple MergedIntroduced2 = MergedIntroduced;
      VersionTuple MergedDeprecated2 = MergedDeprecated;
      VersionTuple MergedObsoleted2 = MergedObsoleted;

      if (MergedIntroduced2.empty())
        MergedIntroduced2 = OldIntroduced;
      if (MergedDeprecated2.empty())
        MergedDeprecated2 = OldDeprecated;
      if (MergedObsoleted2.empty())
        MergedObsoleted2 = OldObsoleted;

      if (checkAvailabilityAttr(*this, OldAA->getRange(), Platform,
                                MergedIntroduced2, MergedDeprecated2,
                                MergedObsoleted2)) {
        Attrs.erase(Attrs.begin() + i);
        --e;
        continue;
      }

      MergedIntroduced = MergedIntroduced2;
      MergedDeprecated = MergedDeprecated2;
      MergedObsoleted = MergedObsoleted2;
      ++i;
    }
  }

  if (FoundAny &&
      MergedIntroduced == Introduced &&
      MergedDeprecated == Deprecated &&
      MergedObsoleted == Obsoleted)
    return nullptr;

  // Only create a new attribute if !OverrideOrImpl, but we want to do
  // the checking.
  if (!checkAvailabilityAttr(*this, Range, Platform, MergedIntroduced,
                             MergedDeprecated, MergedObsoleted) &&
      !OverrideOrImpl) {
    return ::new (Context) AvailabilityAttr(Range, Context, Platform,
                                            Introduced, Deprecated,
                                            Obsoleted, IsUnavailable, Message,
                                            AttrSpellingListIndex);
  }
  return nullptr;
}

static void handleAvailabilityAttr(Sema &S, Decl *D,
                                   const AttributeList &Attr) {
  if (!checkAttributeNumArgs(S, Attr, 1))
    return;
  IdentifierLoc *Platform = Attr.getArgAsIdent(0);
  unsigned Index = Attr.getAttributeSpellingListIndex();
  
  IdentifierInfo *II = Platform->Ident;
  if (AvailabilityAttr::getPrettyPlatformName(II->getName()).empty())
    S.Diag(Platform->Loc, diag::warn_availability_unknown_platform)
      << Platform->Ident;

  NamedDecl *ND = dyn_cast<NamedDecl>(D);
  if (!ND) {
    S.Diag(Attr.getLoc(), diag::warn_attribute_ignored) << Attr.getName();
    return;
  }

  AvailabilityChange Introduced = Attr.getAvailabilityIntroduced();
  AvailabilityChange Deprecated = Attr.getAvailabilityDeprecated();
  AvailabilityChange Obsoleted = Attr.getAvailabilityObsoleted();
  bool IsUnavailable = Attr.getUnavailableLoc().isValid();
  StringRef Str;
  if (const StringLiteral *SE =
          dyn_cast_or_null<StringLiteral>(Attr.getMessageExpr()))
    Str = SE->getString();

  if (II->getName() == "swift") {
    if (Introduced.isValid() || Deprecated.isValid() || Obsoleted.isValid() ||
        !IsUnavailable) {
      S.Diag(Attr.getLoc(), diag::warn_availability_swift_unavailable_only);
      return;
    }
  }

  AvailabilityAttr *NewAttr = S.mergeAvailabilityAttr(ND, Attr.getRange(), II,
                                                      Introduced.Version,
                                                      Deprecated.Version,
                                                      Obsoleted.Version,
                                                      IsUnavailable, Str,
                                                      Sema::AMK_None,
                                                      Index);
  if (NewAttr)
    D->addAttr(NewAttr);

  // Transcribe "ios" to "watchos" (and add a new attribute) if the versioning
  // matches before the start of the watchOS platform.
  if (S.Context.getTargetInfo().getTriple().isWatchOS()) {
    IdentifierInfo *NewII = nullptr;
    if (II->getName() == "ios")
      NewII = &S.Context.Idents.get("watchos");
    else if (II->getName() == "ios_app_extension")
      NewII = &S.Context.Idents.get("watchos_app_extension");

    if (NewII) {
        auto adjustWatchOSVersion = [](VersionTuple Version) -> VersionTuple {
          if (Version.empty())
            return Version;
          auto Major = Version.getMajor();
          auto NewMajor = Major >= 9 ? Major - 7 : 0;
          if (NewMajor >= 2) {
            if (Version.getMinor().hasValue()) {
              if (Version.getSubminor().hasValue())
                return VersionTuple(NewMajor, Version.getMinor().getValue(),
                                    Version.getSubminor().getValue());
              else
                return VersionTuple(NewMajor, Version.getMinor().getValue());
            }
          }

          return VersionTuple(2, 0);
        };

        auto NewIntroduced = adjustWatchOSVersion(Introduced.Version);
        auto NewDeprecated = adjustWatchOSVersion(Deprecated.Version);
        auto NewObsoleted = adjustWatchOSVersion(Obsoleted.Version);

        AvailabilityAttr *NewAttr = S.mergeAvailabilityAttr(ND,
                                                            SourceRange(),
                                                            NewII,
                                                            NewIntroduced,
                                                            NewDeprecated,
                                                            NewObsoleted,
                                                            IsUnavailable, Str,
                                                            Sema::AMK_None,
                                                            Index);
        if (NewAttr)
          D->addAttr(NewAttr);
      }
  } else if (S.Context.getTargetInfo().getTriple().isTvOS()) {
    // Transcribe "ios" to "tvos" (and add a new attribute) if the versioning
    // matches before the start of the tvOS platform.
    IdentifierInfo *NewII = nullptr;
    if (II->getName() == "ios")
      NewII = &S.Context.Idents.get("tvos");
    else if (II->getName() == "ios_app_extension")
      NewII = &S.Context.Idents.get("tvos_app_extension");

    if (NewII) {
        AvailabilityAttr *NewAttr = S.mergeAvailabilityAttr(ND,
                                                            SourceRange(),
                                                            NewII,
                                                            Introduced.Version,
                                                            Deprecated.Version,
                                                            Obsoleted.Version,
                                                            IsUnavailable, Str,
                                                            Sema::AMK_None,
                                                            Index);
        if (NewAttr)
          D->addAttr(NewAttr);
      }
  }
}

template <class T>
static T *mergeVisibilityAttr(Sema &S, Decl *D, SourceRange range,
                              typename T::VisibilityType value,
                              unsigned attrSpellingListIndex) {
  T *existingAttr = D->getAttr<T>();
  if (existingAttr) {
    typename T::VisibilityType existingValue = existingAttr->getVisibility();
    if (existingValue == value)
      return nullptr;
    S.Diag(existingAttr->getLocation(), diag::err_mismatched_visibility);
    S.Diag(range.getBegin(), diag::note_previous_attribute);
    D->dropAttr<T>();
  }
  return ::new (S.Context) T(range, S.Context, value, attrSpellingListIndex);
}

VisibilityAttr *Sema::mergeVisibilityAttr(Decl *D, SourceRange Range,
                                          VisibilityAttr::VisibilityType Vis,
                                          unsigned AttrSpellingListIndex) {
  return ::mergeVisibilityAttr<VisibilityAttr>(*this, D, Range, Vis,
                                               AttrSpellingListIndex);
}

TypeVisibilityAttr *Sema::mergeTypeVisibilityAttr(Decl *D, SourceRange Range,
                                      TypeVisibilityAttr::VisibilityType Vis,
                                      unsigned AttrSpellingListIndex) {
  return ::mergeVisibilityAttr<TypeVisibilityAttr>(*this, D, Range, Vis,
                                                   AttrSpellingListIndex);
}

static void handleVisibilityAttr(Sema &S, Decl *D, const AttributeList &Attr,
                                 bool isTypeVisibility) {
  // Visibility attributes don't mean anything on a typedef.
  if (isa<TypedefNameDecl>(D)) {
    S.Diag(Attr.getRange().getBegin(), diag::warn_attribute_ignored)
      << Attr.getName();
    return;
  }

  // 'type_visibility' can only go on a type or namespace.
  if (isTypeVisibility &&
      !(isa<TagDecl>(D) ||
        isa<ObjCInterfaceDecl>(D) ||
        isa<NamespaceDecl>(D))) {
    S.Diag(Attr.getRange().getBegin(), diag::err_attribute_wrong_decl_type)
      << Attr.getName() << ExpectedTypeOrNamespace;
    return;
  }

  // Check that the argument is a string literal.
  StringRef TypeStr;
  SourceLocation LiteralLoc;
  if (!S.checkStringLiteralArgumentAttr(Attr, 0, TypeStr, &LiteralLoc))
    return;

  VisibilityAttr::VisibilityType type;
  if (!VisibilityAttr::ConvertStrToVisibilityType(TypeStr, type)) {
    S.Diag(LiteralLoc, diag::warn_attribute_type_not_supported)
      << Attr.getName() << TypeStr;
    return;
  }
  
  // Complain about attempts to use protected visibility on targets
  // (like Darwin) that don't support it.
  if (type == VisibilityAttr::Protected &&
      !S.Context.getTargetInfo().hasProtectedVisibility()) {
    S.Diag(Attr.getLoc(), diag::warn_attribute_protected_visibility);
    type = VisibilityAttr::Default;
  }

  unsigned Index = Attr.getAttributeSpellingListIndex();
  clang::Attr *newAttr;
  if (isTypeVisibility) {
    newAttr = S.mergeTypeVisibilityAttr(D, Attr.getRange(),
                                    (TypeVisibilityAttr::VisibilityType) type,
                                        Index);
  } else {
    newAttr = S.mergeVisibilityAttr(D, Attr.getRange(), type, Index);
  }
  if (newAttr)
    D->addAttr(newAttr);
}

static void handleObjCMethodFamilyAttr(Sema &S, Decl *decl,
                                       const AttributeList &Attr) {
  ObjCMethodDecl *method = cast<ObjCMethodDecl>(decl);
  if (!Attr.isArgIdent(0)) {
    S.Diag(Attr.getLoc(), diag::err_attribute_argument_n_type)
      << Attr.getName() << 1 << AANT_ArgumentIdentifier;
    return;
  }

  IdentifierLoc *IL = Attr.getArgAsIdent(0);
  ObjCMethodFamilyAttr::FamilyKind F;
  if (!ObjCMethodFamilyAttr::ConvertStrToFamilyKind(IL->Ident->getName(), F)) {
    S.Diag(IL->Loc, diag::warn_attribute_type_not_supported) << Attr.getName()
      << IL->Ident;
    return;
  }

  if (F == ObjCMethodFamilyAttr::OMF_init &&
      !method->getReturnType()->isObjCObjectPointerType()) {
    S.Diag(method->getLocation(), diag::err_init_method_bad_return_type)
        << method->getReturnType();
    // Ignore the attribute.
    return;
  }

  method->addAttr(new (S.Context) ObjCMethodFamilyAttr(Attr.getRange(),
                                                       S.Context, F,
                                        Attr.getAttributeSpellingListIndex()));
}

static void handleObjCNSObject(Sema &S, Decl *D, const AttributeList &Attr) {
  if (TypedefNameDecl *TD = dyn_cast<TypedefNameDecl>(D)) {
    QualType T = TD->getUnderlyingType();
    if (!T->isCARCBridgableType()) {
      S.Diag(TD->getLocation(), diag::err_nsobject_attribute);
      return;
    }
  }
  else if (ObjCPropertyDecl *PD = dyn_cast<ObjCPropertyDecl>(D)) {
    QualType T = PD->getType();
    if (!T->isCARCBridgableType()) {
      S.Diag(PD->getLocation(), diag::err_nsobject_attribute);
      return;
    }
  }
  else {
    // It is okay to include this attribute on properties, e.g.:
    //
    //  @property (retain, nonatomic) struct Bork *Q __attribute__((NSObject));
    //
    // In this case it follows tradition and suppresses an error in the above
    // case.    
    S.Diag(D->getLocation(), diag::warn_nsobject_attribute);
  }
  D->addAttr(::new (S.Context)
             ObjCNSObjectAttr(Attr.getRange(), S.Context,
                              Attr.getAttributeSpellingListIndex()));
}

static void handleObjCIndependentClass(Sema &S, Decl *D, const AttributeList &Attr) {
  if (TypedefNameDecl *TD = dyn_cast<TypedefNameDecl>(D)) {
    QualType T = TD->getUnderlyingType();
    if (!T->isObjCObjectPointerType()) {
      S.Diag(TD->getLocation(), diag::warn_ptr_independentclass_attribute);
      return;
    }
  } else {
    S.Diag(D->getLocation(), diag::warn_independentclass_attribute);
    return;
  }
  D->addAttr(::new (S.Context)
             ObjCIndependentClassAttr(Attr.getRange(), S.Context,
                              Attr.getAttributeSpellingListIndex()));
}

static void handleBlocksAttr(Sema &S, Decl *D, const AttributeList &Attr) {
  if (!Attr.isArgIdent(0)) {
    S.Diag(Attr.getLoc(), diag::err_attribute_argument_n_type)
      << Attr.getName() << 1 << AANT_ArgumentIdentifier;
    return;
  }

  IdentifierInfo *II = Attr.getArgAsIdent(0)->Ident;
  BlocksAttr::BlockType type;
  if (!BlocksAttr::ConvertStrToBlockType(II->getName(), type)) {
    S.Diag(Attr.getLoc(), diag::warn_attribute_type_not_supported)
      << Attr.getName() << II;
    return;
  }

  D->addAttr(::new (S.Context)
             BlocksAttr(Attr.getRange(), S.Context, type,
                        Attr.getAttributeSpellingListIndex()));
}

static void handleSentinelAttr(Sema &S, Decl *D, const AttributeList &Attr) {
  unsigned sentinel = (unsigned)SentinelAttr::DefaultSentinel;
  if (Attr.getNumArgs() > 0) {
    Expr *E = Attr.getArgAsExpr(0);
    llvm::APSInt Idx(32);
    if (E->isTypeDependent() || E->isValueDependent() ||
        !E->isIntegerConstantExpr(Idx, S.Context)) {
      S.Diag(Attr.getLoc(), diag::err_attribute_argument_n_type)
        << Attr.getName() << 1 << AANT_ArgumentIntegerConstant
        << E->getSourceRange();
      return;
    }

    if (Idx.isSigned() && Idx.isNegative()) {
      S.Diag(Attr.getLoc(), diag::err_attribute_sentinel_less_than_zero)
        << E->getSourceRange();
      return;
    }

    sentinel = Idx.getZExtValue();
  }

  unsigned nullPos = (unsigned)SentinelAttr::DefaultNullPos;
  if (Attr.getNumArgs() > 1) {
    Expr *E = Attr.getArgAsExpr(1);
    llvm::APSInt Idx(32);
    if (E->isTypeDependent() || E->isValueDependent() ||
        !E->isIntegerConstantExpr(Idx, S.Context)) {
      S.Diag(Attr.getLoc(), diag::err_attribute_argument_n_type)
        << Attr.getName() << 2 << AANT_ArgumentIntegerConstant
        << E->getSourceRange();
      return;
    }
    nullPos = Idx.getZExtValue();

    if ((Idx.isSigned() && Idx.isNegative()) || nullPos > 1) {
      // FIXME: This error message could be improved, it would be nice
      // to say what the bounds actually are.
      S.Diag(Attr.getLoc(), diag::err_attribute_sentinel_not_zero_or_one)
        << E->getSourceRange();
      return;
    }
  }

  if (FunctionDecl *FD = dyn_cast<FunctionDecl>(D)) {
    const FunctionType *FT = FD->getType()->castAs<FunctionType>();
    if (isa<FunctionNoProtoType>(FT)) {
      S.Diag(Attr.getLoc(), diag::warn_attribute_sentinel_named_arguments);
      return;
    }

    if (!cast<FunctionProtoType>(FT)->isVariadic()) {
      S.Diag(Attr.getLoc(), diag::warn_attribute_sentinel_not_variadic) << 0;
      return;
    }
  } else if (ObjCMethodDecl *MD = dyn_cast<ObjCMethodDecl>(D)) {
    if (!MD->isVariadic()) {
      S.Diag(Attr.getLoc(), diag::warn_attribute_sentinel_not_variadic) << 0;
      return;
    }
  } else if (BlockDecl *BD = dyn_cast<BlockDecl>(D)) {
    if (!BD->isVariadic()) {
      S.Diag(Attr.getLoc(), diag::warn_attribute_sentinel_not_variadic) << 1;
      return;
    }
  } else if (const VarDecl *V = dyn_cast<VarDecl>(D)) {
    QualType Ty = V->getType();
    if (Ty->isBlockPointerType() || Ty->isFunctionPointerType()) {
      const FunctionType *FT = Ty->isFunctionPointerType()
       ? D->getFunctionType()
       : Ty->getAs<BlockPointerType>()->getPointeeType()->getAs<FunctionType>();
      if (!cast<FunctionProtoType>(FT)->isVariadic()) {
        int m = Ty->isFunctionPointerType() ? 0 : 1;
        S.Diag(Attr.getLoc(), diag::warn_attribute_sentinel_not_variadic) << m;
        return;
      }
    } else {
      S.Diag(Attr.getLoc(), diag::warn_attribute_wrong_decl_type)
        << Attr.getName() << ExpectedFunctionMethodOrBlock;
      return;
    }
  } else {
    S.Diag(Attr.getLoc(), diag::warn_attribute_wrong_decl_type)
      << Attr.getName() << ExpectedFunctionMethodOrBlock;
    return;
  }
  D->addAttr(::new (S.Context)
             SentinelAttr(Attr.getRange(), S.Context, sentinel, nullPos,
                          Attr.getAttributeSpellingListIndex()));
}

static void handleWarnUnusedResult(Sema &S, Decl *D, const AttributeList &Attr) {
  if (D->getFunctionType() &&
      D->getFunctionType()->getReturnType()->isVoidType()) {
    S.Diag(Attr.getLoc(), diag::warn_attribute_void_function_method)
      << Attr.getName() << 0;
    return;
  }
  if (const ObjCMethodDecl *MD = dyn_cast<ObjCMethodDecl>(D))
    if (MD->getReturnType()->isVoidType()) {
      S.Diag(Attr.getLoc(), diag::warn_attribute_void_function_method)
      << Attr.getName() << 1;
      return;
    }
  
  D->addAttr(::new (S.Context) 
             WarnUnusedResultAttr(Attr.getRange(), S.Context,
                                  Attr.getAttributeSpellingListIndex()));
}

static void handleWeakImportAttr(Sema &S, Decl *D, const AttributeList &Attr) {
  // weak_import only applies to variable & function declarations.
  bool isDef = false;
  if (!D->canBeWeakImported(isDef)) {
    if (isDef)
      S.Diag(Attr.getLoc(), diag::warn_attribute_invalid_on_definition)
        << "weak_import";
    else if (isa<ObjCPropertyDecl>(D) || isa<ObjCMethodDecl>(D) ||
             (S.Context.getTargetInfo().getTriple().isOSDarwin() &&
              (isa<ObjCInterfaceDecl>(D) || isa<EnumDecl>(D)))) {
      // Nothing to warn about here.
    } else
      S.Diag(Attr.getLoc(), diag::warn_attribute_wrong_decl_type)
        << Attr.getName() << ExpectedVariableOrFunction;

    return;
  }

  D->addAttr(::new (S.Context)
             WeakImportAttr(Attr.getRange(), S.Context,
                            Attr.getAttributeSpellingListIndex()));
}

// Handles reqd_work_group_size and work_group_size_hint.
template <typename WorkGroupAttr>
static void handleWorkGroupSize(Sema &S, Decl *D,
                                const AttributeList &Attr) {
  uint32_t WGSize[3];
  for (unsigned i = 0; i < 3; ++i) {
    const Expr *E = Attr.getArgAsExpr(i);
    if (!checkUInt32Argument(S, Attr, E, WGSize[i], i))
      return;
    if (WGSize[i] == 0) {
      S.Diag(Attr.getLoc(), diag::err_attribute_argument_is_zero)
        << Attr.getName() << E->getSourceRange();
      return;
    }
  }

  WorkGroupAttr *Existing = D->getAttr<WorkGroupAttr>();
  if (Existing && !(Existing->getXDim() == WGSize[0] &&
                    Existing->getYDim() == WGSize[1] &&
                    Existing->getZDim() == WGSize[2]))
    S.Diag(Attr.getLoc(), diag::warn_duplicate_attribute) << Attr.getName();

  D->addAttr(::new (S.Context) WorkGroupAttr(Attr.getRange(), S.Context,
                                             WGSize[0], WGSize[1], WGSize[2],
                                       Attr.getAttributeSpellingListIndex()));
}

static void handleVecTypeHint(Sema &S, Decl *D, const AttributeList &Attr) {
  if (!Attr.hasParsedType()) {
    S.Diag(Attr.getLoc(), diag::err_attribute_wrong_number_arguments)
      << Attr.getName() << 1;
    return;
  }

  TypeSourceInfo *ParmTSI = nullptr;
  QualType ParmType = S.GetTypeFromParser(Attr.getTypeArg(), &ParmTSI);
  assert(ParmTSI && "no type source info for attribute argument");

  if (!ParmType->isExtVectorType() && !ParmType->isFloatingType() &&
      (ParmType->isBooleanType() ||
       !ParmType->isIntegralType(S.getASTContext()))) {
    S.Diag(Attr.getLoc(), diag::err_attribute_argument_vec_type_hint)
        << ParmType;
    return;
  }

  if (VecTypeHintAttr *A = D->getAttr<VecTypeHintAttr>()) {
    if (!S.Context.hasSameType(A->getTypeHint(), ParmType)) {
      S.Diag(Attr.getLoc(), diag::warn_duplicate_attribute) << Attr.getName();
      return;
    }
  }

  D->addAttr(::new (S.Context) VecTypeHintAttr(Attr.getLoc(), S.Context,
                                               ParmTSI,
                                        Attr.getAttributeSpellingListIndex()));
}

SectionAttr *Sema::mergeSectionAttr(Decl *D, SourceRange Range,
                                    StringRef Name,
                                    unsigned AttrSpellingListIndex) {
  if (SectionAttr *ExistingAttr = D->getAttr<SectionAttr>()) {
    if (ExistingAttr->getName() == Name)
      return nullptr;
    Diag(ExistingAttr->getLocation(), diag::warn_mismatched_section);
    Diag(Range.getBegin(), diag::note_previous_attribute);
    return nullptr;
  }
  return ::new (Context) SectionAttr(Range, Context, Name,
                                     AttrSpellingListIndex);
}

bool Sema::checkSectionName(SourceLocation LiteralLoc, StringRef SecName) {
  std::string Error = Context.getTargetInfo().isValidSectionSpecifier(SecName);
  if (!Error.empty()) {
    Diag(LiteralLoc, diag::err_attribute_section_invalid_for_target) << Error;
    return false;
  }
  return true;
}

static void handleSectionAttr(Sema &S, Decl *D, const AttributeList &Attr) {
  // Make sure that there is a string literal as the sections's single
  // argument.
  StringRef Str;
  SourceLocation LiteralLoc;
  if (!S.checkStringLiteralArgumentAttr(Attr, 0, Str, &LiteralLoc))
    return;

  if (!S.checkSectionName(LiteralLoc, Str))
    return;

  // If the target wants to validate the section specifier, make it happen.
  std::string Error = S.Context.getTargetInfo().isValidSectionSpecifier(Str);
  if (!Error.empty()) {
    S.Diag(LiteralLoc, diag::err_attribute_section_invalid_for_target)
    << Error;
    return;
  }

  unsigned Index = Attr.getAttributeSpellingListIndex();
  SectionAttr *NewAttr = S.mergeSectionAttr(D, Attr.getRange(), Str, Index);
  if (NewAttr)
    D->addAttr(NewAttr);
}

// Check for things we'd like to warn about, no errors or validation for now.
// TODO: Validation should use a backend target library that specifies
// the allowable subtarget features and cpus. We could use something like a
// TargetCodeGenInfo hook here to do validation.
void Sema::checkTargetAttr(SourceLocation LiteralLoc, StringRef AttrStr) {
  for (auto Str : {"tune=", "fpmath="})
    if (AttrStr.find(Str) != StringRef::npos)
      Diag(LiteralLoc, diag::warn_unsupported_target_attribute) << Str;
}

static void handleTargetAttr(Sema &S, Decl *D, const AttributeList &Attr) {
  StringRef Str;
  SourceLocation LiteralLoc;
  if (!S.checkStringLiteralArgumentAttr(Attr, 0, Str, &LiteralLoc))
    return;
  S.checkTargetAttr(LiteralLoc, Str);
  unsigned Index = Attr.getAttributeSpellingListIndex();
  TargetAttr *NewAttr =
      ::new (S.Context) TargetAttr(Attr.getRange(), S.Context, Str, Index);
  D->addAttr(NewAttr);
}

static void handleCleanupAttr(Sema &S, Decl *D, const AttributeList &Attr) {
  VarDecl *VD = cast<VarDecl>(D);
  if (!VD->hasLocalStorage()) {
    S.Diag(Attr.getLoc(), diag::warn_attribute_ignored) << Attr.getName();
    return;
  }

  Expr *E = Attr.getArgAsExpr(0);
  SourceLocation Loc = E->getExprLoc();
  FunctionDecl *FD = nullptr;
  DeclarationNameInfo NI;

  // gcc only allows for simple identifiers. Since we support more than gcc, we
  // will warn the user.
  if (DeclRefExpr *DRE = dyn_cast<DeclRefExpr>(E)) {
    if (DRE->hasQualifier())
      S.Diag(Loc, diag::warn_cleanup_ext);
    FD = dyn_cast<FunctionDecl>(DRE->getDecl());
    NI = DRE->getNameInfo();
    if (!FD) {
      S.Diag(Loc, diag::err_attribute_cleanup_arg_not_function) << 1
        << NI.getName();
      return;
    }
  } else if (UnresolvedLookupExpr *ULE = dyn_cast<UnresolvedLookupExpr>(E)) {
    if (ULE->hasExplicitTemplateArgs())
      S.Diag(Loc, diag::warn_cleanup_ext);
    FD = S.ResolveSingleFunctionTemplateSpecialization(ULE, true);
    NI = ULE->getNameInfo();
    if (!FD) {
      S.Diag(Loc, diag::err_attribute_cleanup_arg_not_function) << 2
        << NI.getName();
      if (ULE->getType() == S.Context.OverloadTy)
        S.NoteAllOverloadCandidates(ULE);
      return;
    }
  } else {
    S.Diag(Loc, diag::err_attribute_cleanup_arg_not_function) << 0;
    return;
  }

  if (FD->getNumParams() != 1) {
    S.Diag(Loc, diag::err_attribute_cleanup_func_must_take_one_arg)
      << NI.getName();
    return;
  }

  // We're currently more strict than GCC about what function types we accept.
  // If this ever proves to be a problem it should be easy to fix.
  QualType Ty = S.Context.getPointerType(VD->getType());
  QualType ParamTy = FD->getParamDecl(0)->getType();
  if (S.CheckAssignmentConstraints(FD->getParamDecl(0)->getLocation(),
                                   ParamTy, Ty) != Sema::Compatible) {
    S.Diag(Loc, diag::err_attribute_cleanup_func_arg_incompatible_type)
      << NI.getName() << ParamTy << Ty;
    return;
  }

  D->addAttr(::new (S.Context)
             CleanupAttr(Attr.getRange(), S.Context, FD,
                         Attr.getAttributeSpellingListIndex()));
}

/// Handle __attribute__((format_arg((idx)))) attribute based on
/// http://gcc.gnu.org/onlinedocs/gcc/Function-Attributes.html
static void handleFormatArgAttr(Sema &S, Decl *D, const AttributeList &Attr) {
  Expr *IdxExpr = Attr.getArgAsExpr(0);
  uint64_t Idx;
  if (!checkFunctionOrMethodParameterIndex(S, D, Attr, 1, IdxExpr, Idx))
    return;

  // Make sure the format string is really a string.
  QualType Ty = getFunctionOrMethodParamType(D, Idx);

  bool NotNSStringTy = !isNSStringType(Ty, S.Context);
  if (NotNSStringTy &&
      !isCFStringType(Ty, S.Context) &&
      (!Ty->isPointerType() ||
       !Ty->getAs<PointerType>()->getPointeeType()->isCharType())) {
    S.Diag(Attr.getLoc(), diag::err_format_attribute_not)
        << "a string type" << IdxExpr->getSourceRange()
        << getFunctionOrMethodParamRange(D, 0);
    return;
  }
  Ty = getFunctionOrMethodResultType(D);
  if (!isNSStringType(Ty, S.Context) &&
      !isCFStringType(Ty, S.Context) &&
      (!Ty->isPointerType() ||
       !Ty->getAs<PointerType>()->getPointeeType()->isCharType())) {
    S.Diag(Attr.getLoc(), diag::err_format_attribute_result_not)
        << (NotNSStringTy ? "string type" : "NSString")
        << IdxExpr->getSourceRange() << getFunctionOrMethodParamRange(D, 0);
    return;
  }

  // We cannot use the Idx returned from checkFunctionOrMethodParameterIndex
  // because that has corrected for the implicit this parameter, and is zero-
  // based.  The attribute expects what the user wrote explicitly.
  llvm::APSInt Val;
  IdxExpr->EvaluateAsInt(Val, S.Context);

  D->addAttr(::new (S.Context)
             FormatArgAttr(Attr.getRange(), S.Context, Val.getZExtValue(),
                           Attr.getAttributeSpellingListIndex()));
}

enum FormatAttrKind {
  CFStringFormat,
  NSStringFormat,
  StrftimeFormat,
  SupportedFormat,
  IgnoredFormat,
  InvalidFormat
};

/// getFormatAttrKind - Map from format attribute names to supported format
/// types.
static FormatAttrKind getFormatAttrKind(StringRef Format) {
  return llvm::StringSwitch<FormatAttrKind>(Format)
    // Check for formats that get handled specially.
    .Case("NSString", NSStringFormat)
    .Case("CFString", CFStringFormat)
    .Case("strftime", StrftimeFormat)

    // Otherwise, check for supported formats.
    .Cases("scanf", "printf", "printf0", "strfmon", SupportedFormat)
    .Cases("cmn_err", "vcmn_err", "zcmn_err", SupportedFormat)
    .Case("kprintf", SupportedFormat) // OpenBSD.
    .Case("freebsd_kprintf", SupportedFormat) // FreeBSD.
    .Case("os_trace", SupportedFormat)

    .Cases("gcc_diag", "gcc_cdiag", "gcc_cxxdiag", "gcc_tdiag", IgnoredFormat)
    .Default(InvalidFormat);
}

/// Handle __attribute__((init_priority(priority))) attributes based on
/// http://gcc.gnu.org/onlinedocs/gcc/C_002b_002b-Attributes.html
static void handleInitPriorityAttr(Sema &S, Decl *D,
                                   const AttributeList &Attr) {
  if (!S.getLangOpts().CPlusPlus) {
    S.Diag(Attr.getLoc(), diag::warn_attribute_ignored) << Attr.getName();
    return;
  }
  
  if (S.getCurFunctionOrMethodDecl()) {
    S.Diag(Attr.getLoc(), diag::err_init_priority_object_attr);
    Attr.setInvalid();
    return;
  }
  QualType T = cast<VarDecl>(D)->getType();
  if (S.Context.getAsArrayType(T))
    T = S.Context.getBaseElementType(T);
  if (!T->getAs<RecordType>()) {
    S.Diag(Attr.getLoc(), diag::err_init_priority_object_attr);
    Attr.setInvalid();
    return;
  }

  Expr *E = Attr.getArgAsExpr(0);
  uint32_t prioritynum;
  if (!checkUInt32Argument(S, Attr, E, prioritynum)) {
    Attr.setInvalid();
    return;
  }

  if (prioritynum < 101 || prioritynum > 65535) {
    S.Diag(Attr.getLoc(), diag::err_attribute_argument_outof_range)
      << E->getSourceRange() << Attr.getName() << 101 << 65535;
    Attr.setInvalid();
    return;
  }
  D->addAttr(::new (S.Context)
             InitPriorityAttr(Attr.getRange(), S.Context, prioritynum,
                              Attr.getAttributeSpellingListIndex()));
}

FormatAttr *Sema::mergeFormatAttr(Decl *D, SourceRange Range,
                                  IdentifierInfo *Format, int FormatIdx,
                                  int FirstArg,
                                  unsigned AttrSpellingListIndex) {
  // Check whether we already have an equivalent format attribute.
  for (auto *F : D->specific_attrs<FormatAttr>()) {
    if (F->getType() == Format &&
        F->getFormatIdx() == FormatIdx &&
        F->getFirstArg() == FirstArg) {
      // If we don't have a valid location for this attribute, adopt the
      // location.
      if (F->getLocation().isInvalid())
        F->setRange(Range);
      return nullptr;
    }
  }

  return ::new (Context) FormatAttr(Range, Context, Format, FormatIdx,
                                    FirstArg, AttrSpellingListIndex);
}

/// Handle __attribute__((format(type,idx,firstarg))) attributes based on
/// http://gcc.gnu.org/onlinedocs/gcc/Function-Attributes.html
static void handleFormatAttr(Sema &S, Decl *D, const AttributeList &Attr) {
  if (!Attr.isArgIdent(0)) {
    S.Diag(Attr.getLoc(), diag::err_attribute_argument_n_type)
      << Attr.getName() << 1 << AANT_ArgumentIdentifier;
    return;
  }

  // In C++ the implicit 'this' function parameter also counts, and they are
  // counted from one.
  bool HasImplicitThisParam = isInstanceMethod(D);
  unsigned NumArgs = getFunctionOrMethodNumParams(D) + HasImplicitThisParam;

  IdentifierInfo *II = Attr.getArgAsIdent(0)->Ident;
  StringRef Format = II->getName();

  if (normalizeName(Format)) {
    // If we've modified the string name, we need a new identifier for it.
    II = &S.Context.Idents.get(Format);
  }

  // Check for supported formats.
  FormatAttrKind Kind = getFormatAttrKind(Format);
  
  if (Kind == IgnoredFormat)
    return;
  
  if (Kind == InvalidFormat) {
    S.Diag(Attr.getLoc(), diag::warn_attribute_type_not_supported)
      << Attr.getName() << II->getName();
    return;
  }

  // checks for the 2nd argument
  Expr *IdxExpr = Attr.getArgAsExpr(1);
  uint32_t Idx;
  if (!checkUInt32Argument(S, Attr, IdxExpr, Idx, 2))
    return;

  if (Idx < 1 || Idx > NumArgs) {
    S.Diag(Attr.getLoc(), diag::err_attribute_argument_out_of_bounds)
      << Attr.getName() << 2 << IdxExpr->getSourceRange();
    return;
  }

  // FIXME: Do we need to bounds check?
  unsigned ArgIdx = Idx - 1;

  if (HasImplicitThisParam) {
    if (ArgIdx == 0) {
      S.Diag(Attr.getLoc(),
             diag::err_format_attribute_implicit_this_format_string)
        << IdxExpr->getSourceRange();
      return;
    }
    ArgIdx--;
  }

  // make sure the format string is really a string
  QualType Ty = getFunctionOrMethodParamType(D, ArgIdx);

  if (Kind == CFStringFormat) {
    if (!isCFStringType(Ty, S.Context)) {
      S.Diag(Attr.getLoc(), diag::err_format_attribute_not)
        << "a CFString" << IdxExpr->getSourceRange()
        << getFunctionOrMethodParamRange(D, ArgIdx);
      return;
    }
  } else if (Kind == NSStringFormat) {
    // FIXME: do we need to check if the type is NSString*?  What are the
    // semantics?
    if (!isNSStringType(Ty, S.Context)) {
      S.Diag(Attr.getLoc(), diag::err_format_attribute_not)
        << "an NSString" << IdxExpr->getSourceRange()
        << getFunctionOrMethodParamRange(D, ArgIdx);
      return;
    }
  } else if (!Ty->isPointerType() ||
             !Ty->getAs<PointerType>()->getPointeeType()->isCharType()) {
    S.Diag(Attr.getLoc(), diag::err_format_attribute_not)
      << "a string type" << IdxExpr->getSourceRange()
      << getFunctionOrMethodParamRange(D, ArgIdx);
    return;
  }

  // check the 3rd argument
  Expr *FirstArgExpr = Attr.getArgAsExpr(2);
  uint32_t FirstArg;
  if (!checkUInt32Argument(S, Attr, FirstArgExpr, FirstArg, 3))
    return;

  // check if the function is variadic if the 3rd argument non-zero
  if (FirstArg != 0) {
    if (isFunctionOrMethodVariadic(D)) {
      ++NumArgs; // +1 for ...
    } else {
      S.Diag(D->getLocation(), diag::err_format_attribute_requires_variadic);
      return;
    }
  }

  // strftime requires FirstArg to be 0 because it doesn't read from any
  // variable the input is just the current time + the format string.
  if (Kind == StrftimeFormat) {
    if (FirstArg != 0) {
      S.Diag(Attr.getLoc(), diag::err_format_strftime_third_parameter)
        << FirstArgExpr->getSourceRange();
      return;
    }
  // if 0 it disables parameter checking (to use with e.g. va_list)
  } else if (FirstArg != 0 && FirstArg != NumArgs) {
    S.Diag(Attr.getLoc(), diag::err_attribute_argument_out_of_bounds)
      << Attr.getName() << 3 << FirstArgExpr->getSourceRange();
    return;
  }

  FormatAttr *NewAttr = S.mergeFormatAttr(D, Attr.getRange(), II,
                                          Idx, FirstArg,
                                          Attr.getAttributeSpellingListIndex());
  if (NewAttr)
    D->addAttr(NewAttr);
}

static void handleTransparentUnionAttr(Sema &S, Decl *D,
                                       const AttributeList &Attr) {
  // Try to find the underlying union declaration.
  RecordDecl *RD = nullptr;
  TypedefNameDecl *TD = dyn_cast<TypedefNameDecl>(D);
  if (TD && TD->getUnderlyingType()->isUnionType())
    RD = TD->getUnderlyingType()->getAsUnionType()->getDecl();
  else
    RD = dyn_cast<RecordDecl>(D);

  if (!RD || !RD->isUnion()) {
    S.Diag(Attr.getLoc(), diag::warn_attribute_wrong_decl_type)
      << Attr.getName() << ExpectedUnion;
    return;
  }

  if (!RD->isCompleteDefinition()) {
    S.Diag(Attr.getLoc(),
        diag::warn_transparent_union_attribute_not_definition);
    return;
  }

  RecordDecl::field_iterator Field = RD->field_begin(),
                          FieldEnd = RD->field_end();
  if (Field == FieldEnd) {
    S.Diag(Attr.getLoc(), diag::warn_transparent_union_attribute_zero_fields);
    return;
  }

  FieldDecl *FirstField = *Field;
  QualType FirstType = FirstField->getType();
  if (FirstType->hasFloatingRepresentation() || FirstType->isVectorType()) {
    S.Diag(FirstField->getLocation(),
           diag::warn_transparent_union_attribute_floating)
      << FirstType->isVectorType() << FirstType;
    return;
  }

  uint64_t FirstSize = S.Context.getTypeSize(FirstType);
  uint64_t FirstAlign = S.Context.getTypeAlign(FirstType);
  for (; Field != FieldEnd; ++Field) {
    QualType FieldType = Field->getType();
    // FIXME: this isn't fully correct; we also need to test whether the
    // members of the union would all have the same calling convention as the
    // first member of the union. Checking just the size and alignment isn't
    // sufficient (consider structs passed on the stack instead of in registers
    // as an example).
    if (S.Context.getTypeSize(FieldType) != FirstSize ||
        S.Context.getTypeAlign(FieldType) > FirstAlign) {
      // Warn if we drop the attribute.
      bool isSize = S.Context.getTypeSize(FieldType) != FirstSize;
      unsigned FieldBits = isSize? S.Context.getTypeSize(FieldType)
                                 : S.Context.getTypeAlign(FieldType);
      S.Diag(Field->getLocation(),
          diag::warn_transparent_union_attribute_field_size_align)
        << isSize << Field->getDeclName() << FieldBits;
      unsigned FirstBits = isSize? FirstSize : FirstAlign;
      S.Diag(FirstField->getLocation(),
             diag::note_transparent_union_first_field_size_align)
        << isSize << FirstBits;
      return;
    }
  }

  RD->addAttr(::new (S.Context)
              TransparentUnionAttr(Attr.getRange(), S.Context,
                                   Attr.getAttributeSpellingListIndex()));
}

static void handleAnnotateAttr(Sema &S, Decl *D, const AttributeList &Attr) {
  // Make sure that there is a string literal as the annotation's single
  // argument.
  StringRef Str;
  if (!S.checkStringLiteralArgumentAttr(Attr, 0, Str))
    return;

  // Don't duplicate annotations that are already set.
  for (const auto *I : D->specific_attrs<AnnotateAttr>()) {
    if (I->getAnnotation() == Str)
      return;
  }
  
  D->addAttr(::new (S.Context)
             AnnotateAttr(Attr.getRange(), S.Context, Str,
                          Attr.getAttributeSpellingListIndex()));
}

static void handleAlignValueAttr(Sema &S, Decl *D,
                                 const AttributeList &Attr) {
  S.AddAlignValueAttr(Attr.getRange(), D, Attr.getArgAsExpr(0),
                      Attr.getAttributeSpellingListIndex());
}

void Sema::AddAlignValueAttr(SourceRange AttrRange, Decl *D, Expr *E,
                             unsigned SpellingListIndex) {
  AlignValueAttr TmpAttr(AttrRange, Context, E, SpellingListIndex);
  SourceLocation AttrLoc = AttrRange.getBegin();

  QualType T;
  if (TypedefNameDecl *TD = dyn_cast<TypedefNameDecl>(D))
    T = TD->getUnderlyingType();
  else if (ValueDecl *VD = dyn_cast<ValueDecl>(D))
    T = VD->getType();
  else
    llvm_unreachable("Unknown decl type for align_value");

  if (!T->isDependentType() && !T->isAnyPointerType() &&
      !T->isReferenceType() && !T->isMemberPointerType()) {
    Diag(AttrLoc, diag::warn_attribute_pointer_or_reference_only)
      << &TmpAttr /*TmpAttr.getName()*/ << T << D->getSourceRange();
    return;
  }

  if (!E->isValueDependent()) {
    llvm::APSInt Alignment;
    ExprResult ICE
      = VerifyIntegerConstantExpression(E, &Alignment,
          diag::err_align_value_attribute_argument_not_int,
            /*AllowFold*/ false);
    if (ICE.isInvalid())
      return;

    if (!Alignment.isPowerOf2()) {
      Diag(AttrLoc, diag::err_alignment_not_power_of_two)
        << E->getSourceRange();
      return;
    }

    D->addAttr(::new (Context)
               AlignValueAttr(AttrRange, Context, ICE.get(),
               SpellingListIndex));
    return;
  }

  // Save dependent expressions in the AST to be instantiated.
  D->addAttr(::new (Context) AlignValueAttr(TmpAttr));
}

static void handleAlignedAttr(Sema &S, Decl *D, const AttributeList &Attr) {
  // check the attribute arguments.
  if (Attr.getNumArgs() > 1) {
    S.Diag(Attr.getLoc(), diag::err_attribute_wrong_number_arguments)
      << Attr.getName() << 1;
    return;
  }

  if (Attr.getNumArgs() == 0) {
    D->addAttr(::new (S.Context) AlignedAttr(Attr.getRange(), S.Context,
               true, nullptr, Attr.getAttributeSpellingListIndex()));
    return;
  }

  Expr *E = Attr.getArgAsExpr(0);
  if (Attr.isPackExpansion() && !E->containsUnexpandedParameterPack()) {
    S.Diag(Attr.getEllipsisLoc(),
           diag::err_pack_expansion_without_parameter_packs);
    return;
  }

  if (!Attr.isPackExpansion() && S.DiagnoseUnexpandedParameterPack(E))
    return;

  if (E->isValueDependent()) {
    if (const auto *TND = dyn_cast<TypedefNameDecl>(D)) {
      if (!TND->getUnderlyingType()->isDependentType()) {
        S.Diag(Attr.getLoc(), diag::err_alignment_dependent_typedef_name)
            << E->getSourceRange();
        return;
      }
    }
  }

  S.AddAlignedAttr(Attr.getRange(), D, E, Attr.getAttributeSpellingListIndex(),
                   Attr.isPackExpansion());
}

void Sema::AddAlignedAttr(SourceRange AttrRange, Decl *D, Expr *E,
                          unsigned SpellingListIndex, bool IsPackExpansion) {
  AlignedAttr TmpAttr(AttrRange, Context, true, E, SpellingListIndex);
  SourceLocation AttrLoc = AttrRange.getBegin();

  // C++11 alignas(...) and C11 _Alignas(...) have additional requirements.
  if (TmpAttr.isAlignas()) {
    // C++11 [dcl.align]p1:
    //   An alignment-specifier may be applied to a variable or to a class
    //   data member, but it shall not be applied to a bit-field, a function
    //   parameter, the formal parameter of a catch clause, or a variable
    //   declared with the register storage class specifier. An
    //   alignment-specifier may also be applied to the declaration of a class
    //   or enumeration type.
    // C11 6.7.5/2:
    //   An alignment attribute shall not be specified in a declaration of
    //   a typedef, or a bit-field, or a function, or a parameter, or an
    //   object declared with the register storage-class specifier.
    int DiagKind = -1;
    if (isa<ParmVarDecl>(D)) {
      DiagKind = 0;
    } else if (VarDecl *VD = dyn_cast<VarDecl>(D)) {
      if (VD->getStorageClass() == SC_Register)
        DiagKind = 1;
      if (VD->isExceptionVariable())
        DiagKind = 2;
    } else if (FieldDecl *FD = dyn_cast<FieldDecl>(D)) {
      if (FD->isBitField())
        DiagKind = 3;
    } else if (!isa<TagDecl>(D)) {
      Diag(AttrLoc, diag::err_attribute_wrong_decl_type) << &TmpAttr
        << (TmpAttr.isC11() ? ExpectedVariableOrField
                            : ExpectedVariableFieldOrTag);
      return;
    }
    if (DiagKind != -1) {
      Diag(AttrLoc, diag::err_alignas_attribute_wrong_decl_type)
        << &TmpAttr << DiagKind;
      return;
    }
  }

  if (E->isTypeDependent() || E->isValueDependent()) {
    // Save dependent expressions in the AST to be instantiated.
    AlignedAttr *AA = ::new (Context) AlignedAttr(TmpAttr);
    AA->setPackExpansion(IsPackExpansion);
    D->addAttr(AA);
    return;
  }

  // FIXME: Cache the number on the Attr object?
  llvm::APSInt Alignment;
  ExprResult ICE
    = VerifyIntegerConstantExpression(E, &Alignment,
        diag::err_aligned_attribute_argument_not_int,
        /*AllowFold*/ false);
  if (ICE.isInvalid())
    return;

  uint64_t AlignVal = Alignment.getZExtValue();

  // C++11 [dcl.align]p2:
  //   -- if the constant expression evaluates to zero, the alignment
  //      specifier shall have no effect
  // C11 6.7.5p6:
  //   An alignment specification of zero has no effect.
  if (!(TmpAttr.isAlignas() && !Alignment)) {
    if (!llvm::isPowerOf2_64(AlignVal)) {
      Diag(AttrLoc, diag::err_alignment_not_power_of_two)
        << E->getSourceRange();
      return;
    }
  }

  // Alignment calculations can wrap around if it's greater than 2**28.
  unsigned MaxValidAlignment =
      Context.getTargetInfo().getTriple().isOSBinFormatCOFF() ? 8192
                                                              : 268435456;
  if (AlignVal > MaxValidAlignment) {
    Diag(AttrLoc, diag::err_attribute_aligned_too_great) << MaxValidAlignment
                                                         << E->getSourceRange();
    return;
  }

  if (Context.getTargetInfo().isTLSSupported()) {
    unsigned MaxTLSAlign =
        Context.toCharUnitsFromBits(Context.getTargetInfo().getMaxTLSAlign())
            .getQuantity();
    auto *VD = dyn_cast<VarDecl>(D);
    if (MaxTLSAlign && AlignVal > MaxTLSAlign && VD &&
        VD->getTLSKind() != VarDecl::TLS_None) {
      Diag(VD->getLocation(), diag::err_tls_var_aligned_over_maximum)
          << (unsigned)AlignVal << VD << MaxTLSAlign;
      return;
    }
  }

  AlignedAttr *AA = ::new (Context) AlignedAttr(AttrRange, Context, true,
                                                ICE.get(), SpellingListIndex);
  AA->setPackExpansion(IsPackExpansion);
  D->addAttr(AA);
}

void Sema::AddAlignedAttr(SourceRange AttrRange, Decl *D, TypeSourceInfo *TS,
                          unsigned SpellingListIndex, bool IsPackExpansion) {
  // FIXME: Cache the number on the Attr object if non-dependent?
  // FIXME: Perform checking of type validity
  AlignedAttr *AA = ::new (Context) AlignedAttr(AttrRange, Context, false, TS,
                                                SpellingListIndex);
  AA->setPackExpansion(IsPackExpansion);
  D->addAttr(AA);
}

void Sema::CheckAlignasUnderalignment(Decl *D) {
  assert(D->hasAttrs() && "no attributes on decl");

  QualType UnderlyingTy, DiagTy;
  if (ValueDecl *VD = dyn_cast<ValueDecl>(D)) {
    UnderlyingTy = DiagTy = VD->getType();
  } else {
    UnderlyingTy = DiagTy = Context.getTagDeclType(cast<TagDecl>(D));
    if (EnumDecl *ED = dyn_cast<EnumDecl>(D))
      UnderlyingTy = ED->getIntegerType();
  }
  if (DiagTy->isDependentType() || DiagTy->isIncompleteType())
    return;

  // C++11 [dcl.align]p5, C11 6.7.5/4:
  //   The combined effect of all alignment attributes in a declaration shall
  //   not specify an alignment that is less strict than the alignment that
  //   would otherwise be required for the entity being declared.
  AlignedAttr *AlignasAttr = nullptr;
  unsigned Align = 0;
  for (auto *I : D->specific_attrs<AlignedAttr>()) {
    if (I->isAlignmentDependent())
      return;
    if (I->isAlignas())
      AlignasAttr = I;
    Align = std::max(Align, I->getAlignment(Context));
  }

  if (AlignasAttr && Align) {
    CharUnits RequestedAlign = Context.toCharUnitsFromBits(Align);
    CharUnits NaturalAlign = Context.getTypeAlignInChars(UnderlyingTy);
    if (NaturalAlign > RequestedAlign)
      Diag(AlignasAttr->getLocation(), diag::err_alignas_underaligned)
        << DiagTy << (unsigned)NaturalAlign.getQuantity();
  }
}

bool Sema::checkMSInheritanceAttrOnDefinition(
    CXXRecordDecl *RD, SourceRange Range, bool BestCase,
    MSInheritanceAttr::Spelling SemanticSpelling) {
  assert(RD->hasDefinition() && "RD has no definition!");

  // We may not have seen base specifiers or any virtual methods yet.  We will
  // have to wait until the record is defined to catch any mismatches.
  if (!RD->getDefinition()->isCompleteDefinition())
    return false;

  // The unspecified model never matches what a definition could need.
  if (SemanticSpelling == MSInheritanceAttr::Keyword_unspecified_inheritance)
    return false;

  if (BestCase) {
    if (RD->calculateInheritanceModel() == SemanticSpelling)
      return false;
  } else {
    if (RD->calculateInheritanceModel() <= SemanticSpelling)
      return false;
  }

  Diag(Range.getBegin(), diag::err_mismatched_ms_inheritance)
      << 0 /*definition*/;
  Diag(RD->getDefinition()->getLocation(), diag::note_defined_here)
      << RD->getNameAsString();
  return true;
}

/// parseModeAttrArg - Parses attribute mode string and returns parsed type
/// attribute.
static void parseModeAttrArg(Sema &S, StringRef Str, unsigned &DestWidth,
                             bool &IntegerMode, bool &ComplexMode) {
  IntegerMode = true;
  ComplexMode = false;
  switch (Str.size()) {
  case 2:
    switch (Str[0]) {
    case 'Q':
      DestWidth = 8;
      break;
    case 'H':
      DestWidth = 16;
      break;
    case 'S':
      DestWidth = 32;
      break;
    case 'D':
      DestWidth = 64;
      break;
    case 'X':
      DestWidth = 96;
      break;
    case 'T':
      DestWidth = 128;
      break;
    }
    if (Str[1] == 'F') {
      IntegerMode = false;
    } else if (Str[1] == 'C') {
      IntegerMode = false;
      ComplexMode = true;
    } else if (Str[1] != 'I') {
      DestWidth = 0;
    }
    break;
  case 4:
    // FIXME: glibc uses 'word' to define register_t; this is narrower than a
    // pointer on PIC16 and other embedded platforms.
    if (Str == "word")
      DestWidth = S.Context.getTargetInfo().getRegisterWidth();
    else if (Str == "byte")
      DestWidth = S.Context.getTargetInfo().getCharWidth();
    break;
  case 7:
    if (Str == "pointer")
      DestWidth = S.Context.getTargetInfo().getPointerWidth(0);
    break;
  case 11:
    if (Str == "unwind_word")
      DestWidth = S.Context.getTargetInfo().getUnwindWordWidth();
    break;
  }
}

/// handleModeAttr - This attribute modifies the width of a decl with primitive
/// type.
///
/// Despite what would be logical, the mode attribute is a decl attribute, not a
/// type attribute: 'int ** __attribute((mode(HI))) *G;' tries to make 'G' be
/// HImode, not an intermediate pointer.
static void handleModeAttr(Sema &S, Decl *D, const AttributeList &Attr) {
  // This attribute isn't documented, but glibc uses it.  It changes
  // the width of an int or unsigned int to the specified size.
  if (!Attr.isArgIdent(0)) {
    S.Diag(Attr.getLoc(), diag::err_attribute_argument_type) << Attr.getName()
      << AANT_ArgumentIdentifier;
    return;
  }

  IdentifierInfo *Name = Attr.getArgAsIdent(0)->Ident;

  S.AddModeAttr(Attr.getRange(), D, Name, Attr.getAttributeSpellingListIndex());
}

void Sema::AddModeAttr(SourceRange AttrRange, Decl *D, IdentifierInfo *Name,
                       unsigned SpellingListIndex, bool InInstantiation) {
  StringRef Str = Name->getName();
  normalizeName(Str);
  SourceLocation AttrLoc = AttrRange.getBegin();

  unsigned DestWidth = 0;
  bool IntegerMode = true;
  bool ComplexMode = false;
  llvm::APInt VectorSize(64, 0);
  if (Str.size() >= 4 && Str[0] == 'V') {
    // Minimal length of vector mode is 4: 'V' + NUMBER(>=1) + TYPE(>=2).
    size_t StrSize = Str.size();
    size_t VectorStringLength = 0;
    while ((VectorStringLength + 1) < StrSize &&
           isdigit(Str[VectorStringLength + 1]))
      ++VectorStringLength;
    if (VectorStringLength &&
        !Str.substr(1, VectorStringLength).getAsInteger(10, VectorSize) &&
        VectorSize.isPowerOf2()) {
      parseModeAttrArg(*this, Str.substr(VectorStringLength + 1), DestWidth,
                       IntegerMode, ComplexMode);
      // Avoid duplicate warning from template instantiation.
      if (!InInstantiation)
        Diag(AttrLoc, diag::warn_vector_mode_deprecated);
    } else {
      VectorSize = 0;
    }
  }

  if (!VectorSize)
    parseModeAttrArg(*this, Str, DestWidth, IntegerMode, ComplexMode);

  // FIXME: Sync this with InitializePredefinedMacros; we need to match int8_t
  // and friends, at least with glibc.
  // FIXME: Make sure floating-point mappings are accurate
  // FIXME: Support XF and TF types
  if (!DestWidth) {
    Diag(AttrLoc, diag::err_machine_mode) << 0 /*Unknown*/ << Name;
    return;
  }

  QualType OldTy;
  if (TypedefNameDecl *TD = dyn_cast<TypedefNameDecl>(D))
    OldTy = TD->getUnderlyingType();
  else if (EnumDecl *ED = dyn_cast<EnumDecl>(D)) {
    // Something like 'typedef enum { X } __attribute__((mode(XX))) T;'.
    // Try to get type from enum declaration, default to int.
    OldTy = ED->getIntegerType();
    if (OldTy.isNull())
      OldTy = Context.IntTy;
  } else
    OldTy = cast<ValueDecl>(D)->getType();

  if (OldTy->isDependentType()) {
    D->addAttr(::new (Context)
               ModeAttr(AttrRange, Context, Name, SpellingListIndex));
    return;
  }

  // Base type can also be a vector type (see PR17453).
  // Distinguish between base type and base element type.
  QualType OldElemTy = OldTy;
  if (const VectorType *VT = OldTy->getAs<VectorType>())
    OldElemTy = VT->getElementType();

  // GCC allows 'mode' attribute on enumeration types (even incomplete), except
  // for vector modes. So, 'enum X __attribute__((mode(QI)));' forms a complete
  // type, 'enum { A } __attribute__((mode(V4SI)))' is rejected.
  if ((isa<EnumDecl>(D) || OldElemTy->getAs<EnumType>()) &&
      VectorSize.getBoolValue()) {
    Diag(AttrLoc, diag::err_enum_mode_vector_type) << Name << AttrRange;
    return;
  }
  bool IntegralOrAnyEnumType =
      OldElemTy->isIntegralOrEnumerationType() || OldElemTy->getAs<EnumType>();

  if (!OldElemTy->getAs<BuiltinType>() && !OldElemTy->isComplexType() &&
      !IntegralOrAnyEnumType)
    Diag(AttrLoc, diag::err_mode_not_primitive);
  else if (IntegerMode) {
    if (!IntegralOrAnyEnumType)
      Diag(AttrLoc, diag::err_mode_wrong_type);
  } else if (ComplexMode) {
    if (!OldElemTy->isComplexType())
      Diag(AttrLoc, diag::err_mode_wrong_type);
  } else {
    if (!OldElemTy->isFloatingType())
      Diag(AttrLoc, diag::err_mode_wrong_type);
  }

  QualType NewElemTy;

  if (IntegerMode)
    NewElemTy = Context.getIntTypeForBitwidth(DestWidth,
                                              OldElemTy->isSignedIntegerType());
  else
    NewElemTy = Context.getRealTypeForBitwidth(DestWidth);

  if (NewElemTy.isNull()) {
    Diag(AttrLoc, diag::err_machine_mode) << 1 /*Unsupported*/ << Name;
    return;
  }

  if (ComplexMode) {
    NewElemTy = Context.getComplexType(NewElemTy);
  }

  QualType NewTy = NewElemTy;
  if (VectorSize.getBoolValue()) {
    NewTy = Context.getVectorType(NewTy, VectorSize.getZExtValue(),
                                  VectorType::GenericVector);
  } else if (const VectorType *OldVT = OldTy->getAs<VectorType>()) {
    // Complex machine mode does not support base vector types.
    if (ComplexMode) {
      Diag(AttrLoc, diag::err_complex_mode_vector_type);
      return;
    }
    unsigned NumElements = Context.getTypeSize(OldElemTy) *
                           OldVT->getNumElements() /
                           Context.getTypeSize(NewElemTy);
    NewTy =
        Context.getVectorType(NewElemTy, NumElements, OldVT->getVectorKind());
  }

  if (NewTy.isNull()) {
    Diag(AttrLoc, diag::err_mode_wrong_type);
    return;
  }

  // Install the new type.
  if (TypedefNameDecl *TD = dyn_cast<TypedefNameDecl>(D))
    TD->setModedTypeSourceInfo(TD->getTypeSourceInfo(), NewTy);
  else if (EnumDecl *ED = dyn_cast<EnumDecl>(D))
    ED->setIntegerType(NewTy);
  else
    cast<ValueDecl>(D)->setType(NewTy);

  D->addAttr(::new (Context)
             ModeAttr(AttrRange, Context, Name, SpellingListIndex));
}

static void handleNoDebugAttr(Sema &S, Decl *D, const AttributeList &Attr) {
  if (const VarDecl *VD = dyn_cast<VarDecl>(D)) {
    if (!VD->hasGlobalStorage())
      S.Diag(Attr.getLoc(),
             diag::warn_attribute_requires_functions_or_static_globals)
        << Attr.getName();
  } else if (!isFunctionOrMethod(D)) {
    S.Diag(Attr.getLoc(),
           diag::warn_attribute_requires_functions_or_static_globals)
      << Attr.getName();
    return;
  }

  D->addAttr(::new (S.Context)
             NoDebugAttr(Attr.getRange(), S.Context,
                         Attr.getAttributeSpellingListIndex()));
}

AlwaysInlineAttr *Sema::mergeAlwaysInlineAttr(Decl *D, SourceRange Range,
                                              IdentifierInfo *Ident,
                                              unsigned AttrSpellingListIndex) {
  if (OptimizeNoneAttr *Optnone = D->getAttr<OptimizeNoneAttr>()) {
    Diag(Range.getBegin(), diag::warn_attribute_ignored) << Ident;
    Diag(Optnone->getLocation(), diag::note_conflicting_attribute);
    return nullptr;
  }

  if (D->hasAttr<AlwaysInlineAttr>())
    return nullptr;

  return ::new (Context) AlwaysInlineAttr(Range, Context,
                                          AttrSpellingListIndex);
}

CommonAttr *Sema::mergeCommonAttr(Decl *D, SourceRange Range,
                                  IdentifierInfo *Ident,
                                  unsigned AttrSpellingListIndex) {
  if (checkAttrMutualExclusion<InternalLinkageAttr>(*this, D, Range, Ident))
    return nullptr;

  return ::new (Context) CommonAttr(Range, Context, AttrSpellingListIndex);
}

InternalLinkageAttr *
Sema::mergeInternalLinkageAttr(Decl *D, SourceRange Range,
                               IdentifierInfo *Ident,
                               unsigned AttrSpellingListIndex) {
  if (auto VD = dyn_cast<VarDecl>(D)) {
    // Attribute applies to Var but not any subclass of it (like ParmVar,
    // ImplicitParm or VarTemplateSpecialization).
    if (VD->getKind() != Decl::Var) {
      Diag(Range.getBegin(), diag::warn_attribute_wrong_decl_type)
          << Ident << (getLangOpts().CPlusPlus ? ExpectedFunctionVariableOrClass
                                               : ExpectedVariableOrFunction);
      return nullptr;
    }
    // Attribute does not apply to non-static local variables.
    if (VD->hasLocalStorage()) {
      Diag(VD->getLocation(), diag::warn_internal_linkage_local_storage);
      return nullptr;
    }
  }

  if (checkAttrMutualExclusion<CommonAttr>(*this, D, Range, Ident))
    return nullptr;

  return ::new (Context)
      InternalLinkageAttr(Range, Context, AttrSpellingListIndex);
}

MinSizeAttr *Sema::mergeMinSizeAttr(Decl *D, SourceRange Range,
                                    unsigned AttrSpellingListIndex) {
  if (OptimizeNoneAttr *Optnone = D->getAttr<OptimizeNoneAttr>()) {
    Diag(Range.getBegin(), diag::warn_attribute_ignored) << "'minsize'";
    Diag(Optnone->getLocation(), diag::note_conflicting_attribute);
    return nullptr;
  }

  if (D->hasAttr<MinSizeAttr>())
    return nullptr;

  return ::new (Context) MinSizeAttr(Range, Context, AttrSpellingListIndex);
}

OptimizeNoneAttr *Sema::mergeOptimizeNoneAttr(Decl *D, SourceRange Range,
                                              unsigned AttrSpellingListIndex) {
  if (AlwaysInlineAttr *Inline = D->getAttr<AlwaysInlineAttr>()) {
    Diag(Inline->getLocation(), diag::warn_attribute_ignored) << Inline;
    Diag(Range.getBegin(), diag::note_conflicting_attribute);
    D->dropAttr<AlwaysInlineAttr>();
  }
  if (MinSizeAttr *MinSize = D->getAttr<MinSizeAttr>()) {
    Diag(MinSize->getLocation(), diag::warn_attribute_ignored) << MinSize;
    Diag(Range.getBegin(), diag::note_conflicting_attribute);
    D->dropAttr<MinSizeAttr>();
  }

  if (D->hasAttr<OptimizeNoneAttr>())
    return nullptr;

  return ::new (Context) OptimizeNoneAttr(Range, Context,
                                          AttrSpellingListIndex);
}

SwiftNameAttr *Sema::mergeSwiftNameAttr(Decl *D, SourceRange Range,
                                        StringRef Name, bool Override,
                                        unsigned AttrSpellingListIndex) {
  if (SwiftNameAttr *Inline = D->getAttr<SwiftNameAttr>()) {
    if (Override) {
      // FIXME: Warn about an incompatible override.
      return nullptr;
    }
    Diag(Inline->getLocation(), diag::warn_attribute_ignored) << Inline;
    Diag(Range.getBegin(), diag::note_conflicting_attribute);
    D->dropAttr<SwiftNameAttr>();
  }

  return ::new (Context) SwiftNameAttr(Range, Context, Name,
                                       AttrSpellingListIndex);
}

static void handleAlwaysInlineAttr(Sema &S, Decl *D,
                                   const AttributeList &Attr) {
  if (checkAttrMutualExclusion<NotTailCalledAttr>(S, D, Attr.getRange(),
                                                  Attr.getName()))
    return;

  if (AlwaysInlineAttr *Inline = S.mergeAlwaysInlineAttr(
          D, Attr.getRange(), Attr.getName(),
          Attr.getAttributeSpellingListIndex()))
    D->addAttr(Inline);
}

static void handleMinSizeAttr(Sema &S, Decl *D, const AttributeList &Attr) {
  if (MinSizeAttr *MinSize = S.mergeMinSizeAttr(
          D, Attr.getRange(), Attr.getAttributeSpellingListIndex()))
    D->addAttr(MinSize);
}

static void handleOptimizeNoneAttr(Sema &S, Decl *D,
                                   const AttributeList &Attr) {
  if (OptimizeNoneAttr *Optnone = S.mergeOptimizeNoneAttr(
          D, Attr.getRange(), Attr.getAttributeSpellingListIndex()))
    D->addAttr(Optnone);
}

static void handleGlobalAttr(Sema &S, Decl *D, const AttributeList &Attr) {
  if (checkAttrMutualExclusion<CUDADeviceAttr>(S, D, Attr.getRange(),
                                               Attr.getName()) ||
      checkAttrMutualExclusion<CUDAHostAttr>(S, D, Attr.getRange(),
                                             Attr.getName())) {
    return;
  }
  FunctionDecl *FD = cast<FunctionDecl>(D);
  if (!FD->getReturnType()->isVoidType()) {
    SourceRange RTRange = FD->getReturnTypeSourceRange();
    S.Diag(FD->getTypeSpecStartLoc(), diag::err_kern_type_not_void_return)
        << FD->getType()
        << (RTRange.isValid() ? FixItHint::CreateReplacement(RTRange, "void")
                              : FixItHint());
    return;
  }
  if (const auto *Method = dyn_cast<CXXMethodDecl>(FD)) {
    if (Method->isInstance()) {
      S.Diag(Method->getLocStart(), diag::err_kern_is_nonstatic_method)
          << Method;
      return;
    }
    S.Diag(Method->getLocStart(), diag::warn_kern_is_method) << Method;
  }
  // Only warn for "inline" when compiling for host, to cut down on noise.
  if (FD->isInlineSpecified() && !S.getLangOpts().CUDAIsDevice)
    S.Diag(FD->getLocStart(), diag::warn_kern_is_inline) << FD;

  D->addAttr(::new (S.Context)
              CUDAGlobalAttr(Attr.getRange(), S.Context,
                             Attr.getAttributeSpellingListIndex()));
}

static void handleGNUInlineAttr(Sema &S, Decl *D, const AttributeList &Attr) {
  FunctionDecl *Fn = cast<FunctionDecl>(D);
  if (!Fn->isInlineSpecified()) {
    S.Diag(Attr.getLoc(), diag::warn_gnu_inline_attribute_requires_inline);
    return;
  }

  D->addAttr(::new (S.Context)
             GNUInlineAttr(Attr.getRange(), S.Context,
                           Attr.getAttributeSpellingListIndex()));
}

static void handleCallConvAttr(Sema &S, Decl *D, const AttributeList &Attr) {
  if (hasDeclarator(D)) return;

  // Diagnostic is emitted elsewhere: here we store the (valid) Attr
  // in the Decl node for syntactic reasoning, e.g., pretty-printing.
  CallingConv CC;
  if (S.CheckCallingConvAttr(Attr, CC, /*FD*/nullptr))
    return;

  if (!isa<ObjCMethodDecl>(D)) {
    S.Diag(Attr.getLoc(), diag::warn_attribute_wrong_decl_type)
      << Attr.getName() << ExpectedFunctionOrMethod;
    return;
  }

  switch (Attr.getKind()) {
  case AttributeList::AT_FastCall:
    D->addAttr(::new (S.Context)
               FastCallAttr(Attr.getRange(), S.Context,
                            Attr.getAttributeSpellingListIndex()));
    return;
  case AttributeList::AT_StdCall:
    D->addAttr(::new (S.Context)
               StdCallAttr(Attr.getRange(), S.Context,
                           Attr.getAttributeSpellingListIndex()));
    return;
  case AttributeList::AT_ThisCall:
    D->addAttr(::new (S.Context)
               ThisCallAttr(Attr.getRange(), S.Context,
                            Attr.getAttributeSpellingListIndex()));
    return;
  case AttributeList::AT_CDecl:
    D->addAttr(::new (S.Context)
               CDeclAttr(Attr.getRange(), S.Context,
                         Attr.getAttributeSpellingListIndex()));
    return;
  case AttributeList::AT_Pascal:
    D->addAttr(::new (S.Context)
               PascalAttr(Attr.getRange(), S.Context,
                          Attr.getAttributeSpellingListIndex()));
    return;
  case AttributeList::AT_VectorCall:
    D->addAttr(::new (S.Context)
               VectorCallAttr(Attr.getRange(), S.Context,
                              Attr.getAttributeSpellingListIndex()));
    return;
  case AttributeList::AT_MSABI:
    D->addAttr(::new (S.Context)
               MSABIAttr(Attr.getRange(), S.Context,
                         Attr.getAttributeSpellingListIndex()));
    return;
  case AttributeList::AT_SysVABI:
    D->addAttr(::new (S.Context)
               SysVABIAttr(Attr.getRange(), S.Context,
                           Attr.getAttributeSpellingListIndex()));
    return;
  case AttributeList::AT_Pcs: {
    PcsAttr::PCSType PCS;
    switch (CC) {
    case CC_AAPCS:
      PCS = PcsAttr::AAPCS;
      break;
    case CC_AAPCS_VFP:
      PCS = PcsAttr::AAPCS_VFP;
      break;
    default:
      llvm_unreachable("unexpected calling convention in pcs attribute");
    }

    D->addAttr(::new (S.Context)
               PcsAttr(Attr.getRange(), S.Context, PCS,
                       Attr.getAttributeSpellingListIndex()));
    return;
  }
  case AttributeList::AT_IntelOclBicc:
    D->addAttr(::new (S.Context)
               IntelOclBiccAttr(Attr.getRange(), S.Context,
                                Attr.getAttributeSpellingListIndex()));
    return;

  default:
    llvm_unreachable("unexpected attribute kind");
  }
}

bool Sema::CheckCallingConvAttr(const AttributeList &attr, CallingConv &CC, 
                                const FunctionDecl *FD) {
  if (attr.isInvalid())
    return true;

  unsigned ReqArgs = attr.getKind() == AttributeList::AT_Pcs ? 1 : 0;
  if (!checkAttributeNumArgs(*this, attr, ReqArgs)) {
    attr.setInvalid();
    return true;
  }

  // TODO: diagnose uses of these conventions on the wrong target.
  switch (attr.getKind()) {
  case AttributeList::AT_CDecl: CC = CC_C; break;
  case AttributeList::AT_FastCall: CC = CC_X86FastCall; break;
  case AttributeList::AT_StdCall: CC = CC_X86StdCall; break;
  case AttributeList::AT_ThisCall: CC = CC_X86ThisCall; break;
  case AttributeList::AT_Pascal: CC = CC_X86Pascal; break;
  case AttributeList::AT_VectorCall: CC = CC_X86VectorCall; break;
  case AttributeList::AT_MSABI:
    CC = Context.getTargetInfo().getTriple().isOSWindows() ? CC_C :
                                                             CC_X86_64Win64;
    break;
  case AttributeList::AT_SysVABI:
    CC = Context.getTargetInfo().getTriple().isOSWindows() ? CC_X86_64SysV :
                                                             CC_C;
    break;
  case AttributeList::AT_Pcs: {
    StringRef StrRef;
    if (!checkStringLiteralArgumentAttr(attr, 0, StrRef)) {
      attr.setInvalid();
      return true;
    }
    if (StrRef == "aapcs") {
      CC = CC_AAPCS;
      break;
    } else if (StrRef == "aapcs-vfp") {
      CC = CC_AAPCS_VFP;
      break;
    }

    attr.setInvalid();
    Diag(attr.getLoc(), diag::err_invalid_pcs);
    return true;
  }
  case AttributeList::AT_IntelOclBicc: CC = CC_IntelOclBicc; break;
  default: llvm_unreachable("unexpected attribute kind");
  }

  const TargetInfo &TI = Context.getTargetInfo();
  TargetInfo::CallingConvCheckResult A = TI.checkCallingConvention(CC);
  if (A != TargetInfo::CCCR_OK) {
    if (A == TargetInfo::CCCR_Warning)
      Diag(attr.getLoc(), diag::warn_cconv_ignored) << attr.getName();

    // This convention is not valid for the target. Use the default function or
    // method calling convention.
    TargetInfo::CallingConvMethodType MT = TargetInfo::CCMT_Unknown;
    if (FD)
      MT = FD->isCXXInstanceMember() ? TargetInfo::CCMT_Member : 
                                    TargetInfo::CCMT_NonMember;
    CC = TI.getDefaultCallingConv(MT);
  }

  return false;
}

/// Checks a regparm attribute, returning true if it is ill-formed and
/// otherwise setting numParams to the appropriate value.
bool Sema::CheckRegparmAttr(const AttributeList &Attr, unsigned &numParams) {
  if (Attr.isInvalid())
    return true;

  if (!checkAttributeNumArgs(*this, Attr, 1)) {
    Attr.setInvalid();
    return true;
  }

  uint32_t NP;
  Expr *NumParamsExpr = Attr.getArgAsExpr(0);
  if (!checkUInt32Argument(*this, Attr, NumParamsExpr, NP)) {
    Attr.setInvalid();
    return true;
  }

  if (Context.getTargetInfo().getRegParmMax() == 0) {
    Diag(Attr.getLoc(), diag::err_attribute_regparm_wrong_platform)
      << NumParamsExpr->getSourceRange();
    Attr.setInvalid();
    return true;
  }

  numParams = NP;
  if (numParams > Context.getTargetInfo().getRegParmMax()) {
    Diag(Attr.getLoc(), diag::err_attribute_regparm_invalid_number)
      << Context.getTargetInfo().getRegParmMax() << NumParamsExpr->getSourceRange();
    Attr.setInvalid();
    return true;
  }

  return false;
}

// Checks whether an argument of launch_bounds attribute is acceptable
// May output an error.
static bool checkLaunchBoundsArgument(Sema &S, Expr *E,
                                      const CUDALaunchBoundsAttr &Attr,
                                      const unsigned Idx) {
  if (S.DiagnoseUnexpandedParameterPack(E))
    return false;

  // Accept template arguments for now as they depend on something else.
  // We'll get to check them when they eventually get instantiated.
  if (E->isValueDependent())
    return true;

  llvm::APSInt I(64);
  if (!E->isIntegerConstantExpr(I, S.Context)) {
    S.Diag(E->getExprLoc(), diag::err_attribute_argument_n_type)
        << &Attr << Idx << AANT_ArgumentIntegerConstant << E->getSourceRange();
    return false;
  }
  // Make sure we can fit it in 32 bits.
  if (!I.isIntN(32)) {
    S.Diag(E->getExprLoc(), diag::err_ice_too_large) << I.toString(10, false)
                                                     << 32 << /* Unsigned */ 1;
    return false;
  }
  if (I < 0)
    S.Diag(E->getExprLoc(), diag::warn_attribute_argument_n_negative)
        << &Attr << Idx << E->getSourceRange();

  return true;
}

void Sema::AddLaunchBoundsAttr(SourceRange AttrRange, Decl *D, Expr *MaxThreads,
                               Expr *MinBlocks, unsigned SpellingListIndex) {
  CUDALaunchBoundsAttr TmpAttr(AttrRange, Context, MaxThreads, MinBlocks,
                               SpellingListIndex);

  if (!checkLaunchBoundsArgument(*this, MaxThreads, TmpAttr, 0))
    return;

  if (MinBlocks && !checkLaunchBoundsArgument(*this, MinBlocks, TmpAttr, 1))
    return;

  D->addAttr(::new (Context) CUDALaunchBoundsAttr(
      AttrRange, Context, MaxThreads, MinBlocks, SpellingListIndex));
}

static void handleLaunchBoundsAttr(Sema &S, Decl *D,
                                   const AttributeList &Attr) {
  if (!checkAttributeAtLeastNumArgs(S, Attr, 1) ||
      !checkAttributeAtMostNumArgs(S, Attr, 2))
    return;

  S.AddLaunchBoundsAttr(Attr.getRange(), D, Attr.getArgAsExpr(0),
                        Attr.getNumArgs() > 1 ? Attr.getArgAsExpr(1) : nullptr,
                        Attr.getAttributeSpellingListIndex());
}

static void handleArgumentWithTypeTagAttr(Sema &S, Decl *D,
                                          const AttributeList &Attr) {
  if (!Attr.isArgIdent(0)) {
    S.Diag(Attr.getLoc(), diag::err_attribute_argument_n_type)
      << Attr.getName() << /* arg num = */ 1 << AANT_ArgumentIdentifier;
    return;
  }
  
  if (!checkAttributeNumArgs(S, Attr, 3))
    return;

  IdentifierInfo *ArgumentKind = Attr.getArgAsIdent(0)->Ident;

  if (!isFunctionOrMethod(D) || !hasFunctionProto(D)) {
    S.Diag(Attr.getLoc(), diag::err_attribute_wrong_decl_type)
      << Attr.getName() << ExpectedFunctionOrMethod;
    return;
  }

  uint64_t ArgumentIdx;
  if (!checkFunctionOrMethodParameterIndex(S, D, Attr, 2, Attr.getArgAsExpr(1),
                                           ArgumentIdx))
    return;

  uint64_t TypeTagIdx;
  if (!checkFunctionOrMethodParameterIndex(S, D, Attr, 3, Attr.getArgAsExpr(2),
                                           TypeTagIdx))
    return;

  bool IsPointer = (Attr.getName()->getName() == "pointer_with_type_tag");
  if (IsPointer) {
    // Ensure that buffer has a pointer type.
    QualType BufferTy = getFunctionOrMethodParamType(D, ArgumentIdx);
    if (!BufferTy->isPointerType()) {
      S.Diag(Attr.getLoc(), diag::err_attribute_pointers_only)
        << Attr.getName() << 0;
    }
  }

  D->addAttr(::new (S.Context)
             ArgumentWithTypeTagAttr(Attr.getRange(), S.Context, ArgumentKind,
                                     ArgumentIdx, TypeTagIdx, IsPointer,
                                     Attr.getAttributeSpellingListIndex()));
}

static void handleTypeTagForDatatypeAttr(Sema &S, Decl *D,
                                         const AttributeList &Attr) {
  if (!Attr.isArgIdent(0)) {
    S.Diag(Attr.getLoc(), diag::err_attribute_argument_n_type)
      << Attr.getName() << 1 << AANT_ArgumentIdentifier;
    return;
  }
  
  if (!checkAttributeNumArgs(S, Attr, 1))
    return;

  if (!isa<VarDecl>(D)) {
    S.Diag(Attr.getLoc(), diag::err_attribute_wrong_decl_type)
      << Attr.getName() << ExpectedVariable;
    return;
  }

  IdentifierInfo *PointerKind = Attr.getArgAsIdent(0)->Ident;
  TypeSourceInfo *MatchingCTypeLoc = nullptr;
  S.GetTypeFromParser(Attr.getMatchingCType(), &MatchingCTypeLoc);
  assert(MatchingCTypeLoc && "no type source info for attribute argument");

  D->addAttr(::new (S.Context)
             TypeTagForDatatypeAttr(Attr.getRange(), S.Context, PointerKind,
                                    MatchingCTypeLoc,
                                    Attr.getLayoutCompatible(),
                                    Attr.getMustBeNull(),
                                    Attr.getAttributeSpellingListIndex()));
}

//===----------------------------------------------------------------------===//
// Checker-specific attribute handlers.
//===----------------------------------------------------------------------===//

static bool isValidSubjectOfNSReturnsRetainedAttribute(QualType type) {
  return type->isDependentType() ||
         type->isObjCRetainableType();
}

static bool isValidSubjectOfNSAttribute(Sema &S, QualType type) {
  return type->isDependentType() || 
         type->isObjCObjectPointerType() || 
         S.Context.isObjCNSObjectType(type);
}

static bool isValidSubjectOfCFAttribute(Sema &S, QualType type) {
  return type->isDependentType() || 
         type->isPointerType() || 
         isValidSubjectOfNSAttribute(S, type);
}

static void handleNSConsumedAttr(Sema &S, Decl *D, const AttributeList &Attr) {
  ParmVarDecl *param = cast<ParmVarDecl>(D);
  bool typeOK, cf;

  if (Attr.getKind() == AttributeList::AT_NSConsumed) {
    typeOK = isValidSubjectOfNSAttribute(S, param->getType());
    cf = false;
  } else {
    typeOK = isValidSubjectOfCFAttribute(S, param->getType());
    cf = true;
  }

  if (!typeOK) {
    S.Diag(D->getLocStart(), diag::warn_ns_attribute_wrong_parameter_type)
      << Attr.getRange() << Attr.getName() << cf;
    return;
  }

  if (cf)
    param->addAttr(::new (S.Context)
                   CFConsumedAttr(Attr.getRange(), S.Context,
                                  Attr.getAttributeSpellingListIndex()));
  else
    param->addAttr(::new (S.Context)
                   NSConsumedAttr(Attr.getRange(), S.Context,
                                  Attr.getAttributeSpellingListIndex()));
}

static void handleNSReturnsRetainedAttr(Sema &S, Decl *D,
                                        const AttributeList &Attr) {
  QualType returnType;

  if (ObjCMethodDecl *MD = dyn_cast<ObjCMethodDecl>(D))
    returnType = MD->getReturnType();
  else if (S.getLangOpts().ObjCAutoRefCount && hasDeclarator(D) &&
           (Attr.getKind() == AttributeList::AT_NSReturnsRetained))
    return; // ignore: was handled as a type attribute
  else if (ObjCPropertyDecl *PD = dyn_cast<ObjCPropertyDecl>(D))
    returnType = PD->getType();
  else if (FunctionDecl *FD = dyn_cast<FunctionDecl>(D))
    returnType = FD->getReturnType();
  else if (auto *Param = dyn_cast<ParmVarDecl>(D)) {
    returnType = Param->getType()->getPointeeType();
    if (returnType.isNull()) {
      S.Diag(D->getLocStart(), diag::warn_ns_attribute_wrong_parameter_type)
          << Attr.getName() << /*pointer-to-CF*/2
          << Attr.getRange();
      return;
    }
  } else {
    AttributeDeclKind ExpectedDeclKind;
    switch (Attr.getKind()) {
    default: llvm_unreachable("invalid ownership attribute");
    case AttributeList::AT_NSReturnsRetained:
    case AttributeList::AT_NSReturnsAutoreleased:
    case AttributeList::AT_NSReturnsNotRetained:
      ExpectedDeclKind = ExpectedFunctionOrMethod;
      break;

    case AttributeList::AT_CFReturnsRetained:
    case AttributeList::AT_CFReturnsNotRetained:
      ExpectedDeclKind = ExpectedFunctionMethodOrParameter;
      break;
    }
    S.Diag(D->getLocStart(), diag::warn_attribute_wrong_decl_type)
        << Attr.getRange() << Attr.getName() << ExpectedDeclKind;
    return;
  }

  bool typeOK;
  bool cf;
  switch (Attr.getKind()) {
  default: llvm_unreachable("invalid ownership attribute");
  case AttributeList::AT_NSReturnsRetained:
    typeOK = isValidSubjectOfNSReturnsRetainedAttribute(returnType);
    cf = false;
    break;
      
  case AttributeList::AT_NSReturnsAutoreleased:
  case AttributeList::AT_NSReturnsNotRetained:
    typeOK = isValidSubjectOfNSAttribute(S, returnType);
    cf = false;
    break;

  case AttributeList::AT_CFReturnsRetained:
  case AttributeList::AT_CFReturnsNotRetained:
    typeOK = isValidSubjectOfCFAttribute(S, returnType);
    cf = true;
    break;
  }

  if (!typeOK) {
    if (isa<ParmVarDecl>(D)) {
      S.Diag(D->getLocStart(), diag::warn_ns_attribute_wrong_parameter_type)
          << Attr.getName() << /*pointer-to-CF*/2
          << Attr.getRange();
    } else {
      // Needs to be kept in sync with warn_ns_attribute_wrong_return_type.
      enum : unsigned {
        Function,
        Method,
        Property
      } SubjectKind = Function;
      if (isa<ObjCMethodDecl>(D))
        SubjectKind = Method;
      else if (isa<ObjCPropertyDecl>(D))
        SubjectKind = Property;
      S.Diag(D->getLocStart(), diag::warn_ns_attribute_wrong_return_type)
          << Attr.getName() << SubjectKind << cf
          << Attr.getRange();
    }
    return;
  }

  switch (Attr.getKind()) {
    default:
      llvm_unreachable("invalid ownership attribute");
    case AttributeList::AT_NSReturnsAutoreleased:
      D->addAttr(::new (S.Context) NSReturnsAutoreleasedAttr(
          Attr.getRange(), S.Context, Attr.getAttributeSpellingListIndex()));
      return;
    case AttributeList::AT_CFReturnsNotRetained:
      D->addAttr(::new (S.Context) CFReturnsNotRetainedAttr(
          Attr.getRange(), S.Context, Attr.getAttributeSpellingListIndex()));
      return;
    case AttributeList::AT_NSReturnsNotRetained:
      D->addAttr(::new (S.Context) NSReturnsNotRetainedAttr(
          Attr.getRange(), S.Context, Attr.getAttributeSpellingListIndex()));
      return;
    case AttributeList::AT_CFReturnsRetained:
      D->addAttr(::new (S.Context) CFReturnsRetainedAttr(
          Attr.getRange(), S.Context, Attr.getAttributeSpellingListIndex()));
      return;
    case AttributeList::AT_NSReturnsRetained:
      D->addAttr(::new (S.Context) NSReturnsRetainedAttr(
          Attr.getRange(), S.Context, Attr.getAttributeSpellingListIndex()));
      return;
  };
}

static void handleObjCReturnsInnerPointerAttr(Sema &S, Decl *D,
                                              const AttributeList &attr) {
  const int EP_ObjCMethod = 1;
  const int EP_ObjCProperty = 2;
  
  SourceLocation loc = attr.getLoc();
  QualType resultType;
  if (isa<ObjCMethodDecl>(D))
    resultType = cast<ObjCMethodDecl>(D)->getReturnType();
  else
    resultType = cast<ObjCPropertyDecl>(D)->getType();

  if (!resultType->isReferenceType() &&
      (!resultType->isPointerType() || resultType->isObjCRetainableType())) {
    S.Diag(D->getLocStart(), diag::warn_ns_attribute_wrong_return_type)
      << SourceRange(loc)
    << attr.getName()
    << (isa<ObjCMethodDecl>(D) ? EP_ObjCMethod : EP_ObjCProperty)
    << /*non-retainable pointer*/ 2;

    // Drop the attribute.
    return;
  }

  D->addAttr(::new (S.Context) ObjCReturnsInnerPointerAttr(
      attr.getRange(), S.Context, attr.getAttributeSpellingListIndex()));
}

static void handleObjCRequiresSuperAttr(Sema &S, Decl *D,
                                        const AttributeList &attr) {
  ObjCMethodDecl *method = cast<ObjCMethodDecl>(D);
  
  DeclContext *DC = method->getDeclContext();
  if (const ObjCProtocolDecl *PDecl = dyn_cast_or_null<ObjCProtocolDecl>(DC)) {
    S.Diag(D->getLocStart(), diag::warn_objc_requires_super_protocol)
    << attr.getName() << 0;
    S.Diag(PDecl->getLocation(), diag::note_protocol_decl);
    return;
  }
  if (method->getMethodFamily() == OMF_dealloc) {
    S.Diag(D->getLocStart(), diag::warn_objc_requires_super_protocol)
    << attr.getName() << 1;
    return;
  }
  
  method->addAttr(::new (S.Context)
                  ObjCRequiresSuperAttr(attr.getRange(), S.Context,
                                        attr.getAttributeSpellingListIndex()));
}

static void handleNSErrorDomain(Sema &S, Decl *D, const AttributeList &Attr) {
  if (!isa<TagDecl>(D)) {
    S.Diag(D->getLocStart(), diag::err_nserrordomain_not_tagdecl)
        << S.getLangOpts().CPlusPlus;
    return;
  }
  IdentifierLoc *identLoc =
      Attr.isArgIdent(0) ? Attr.getArgAsIdent(0) : nullptr;
  if (!identLoc || !identLoc->Ident) {
    // Try to locate the argument directly
    SourceLocation loc = Attr.getLoc();
    if (Attr.isArgExpr(0) && Attr.getArgAsExpr(0))
      loc = Attr.getArgAsExpr(0)->getLocStart();

    S.Diag(loc, diag::err_nserrordomain_requires_identifier);
    return;
  }

  // Verify that the identifier is a valid decl in the C decl namespace
  LookupResult lookupResult(S, DeclarationName(identLoc->Ident),
                            SourceLocation(),
                            Sema::LookupNameKind::LookupOrdinaryName);
  if (!S.LookupName(lookupResult, S.TUScope) ||
      !lookupResult.getAsSingle<VarDecl>()) {
    S.Diag(identLoc->Loc, diag::err_nserrordomain_invalid_decl)
        << identLoc->Ident;
    return;
  }

  D->addAttr(::new (S.Context)
                 NSErrorDomainAttr(Attr.getRange(), S.Context, identLoc->Ident,
                                   Attr.getAttributeSpellingListIndex()));
}

static void handleCFAuditedTransferAttr(Sema &S, Decl *D,
                                        const AttributeList &Attr) {
  if (checkAttrMutualExclusion<CFUnknownTransferAttr>(S, D, Attr.getRange(),
                                                      Attr.getName()))
    return;

  D->addAttr(::new (S.Context)
             CFAuditedTransferAttr(Attr.getRange(), S.Context,
                                   Attr.getAttributeSpellingListIndex()));
}

static void handleCFUnknownTransferAttr(Sema &S, Decl *D,
                                        const AttributeList &Attr) {
  if (checkAttrMutualExclusion<CFAuditedTransferAttr>(S, D, Attr.getRange(),
                                                      Attr.getName()))
    return;

  D->addAttr(::new (S.Context)
             CFUnknownTransferAttr(Attr.getRange(), S.Context,
             Attr.getAttributeSpellingListIndex()));
}

static void handleObjCBridgeAttr(Sema &S, Scope *Sc, Decl *D,
                                const AttributeList &Attr) {
  IdentifierLoc * Parm = Attr.isArgIdent(0) ? Attr.getArgAsIdent(0) : nullptr;

  if (!Parm) {
    S.Diag(D->getLocStart(), diag::err_objc_attr_not_id) << Attr.getName() << 0;
    return;
  }

  // Typedefs only allow objc_bridge(id) and have some additional checking.
  if (auto TD = dyn_cast<TypedefNameDecl>(D)) {
    if (!Parm->Ident->isStr("id")) {
      S.Diag(Attr.getLoc(), diag::err_objc_attr_typedef_not_id)
        << Attr.getName();
      return;
    }

    // Only allow 'cv void *'.
    QualType T = TD->getUnderlyingType();
    if (!T->isVoidPointerType()) {
      S.Diag(Attr.getLoc(), diag::err_objc_attr_typedef_not_void_pointer);
      return;
    }
  }
  
  D->addAttr(::new (S.Context)
             ObjCBridgeAttr(Attr.getRange(), S.Context, Parm->Ident,
                           Attr.getAttributeSpellingListIndex()));
}

static void handleObjCBridgeMutableAttr(Sema &S, Scope *Sc, Decl *D,
                                        const AttributeList &Attr) {
  IdentifierLoc * Parm = Attr.isArgIdent(0) ? Attr.getArgAsIdent(0) : nullptr;

  if (!Parm) {
    S.Diag(D->getLocStart(), diag::err_objc_attr_not_id) << Attr.getName() << 0;
    return;
  }
  
  D->addAttr(::new (S.Context)
             ObjCBridgeMutableAttr(Attr.getRange(), S.Context, Parm->Ident,
                            Attr.getAttributeSpellingListIndex()));
}

static void handleObjCBridgeRelatedAttr(Sema &S, Scope *Sc, Decl *D,
                                 const AttributeList &Attr) {
  IdentifierInfo *RelatedClass =
    Attr.isArgIdent(0) ? Attr.getArgAsIdent(0)->Ident : nullptr;
  if (!RelatedClass) {
    S.Diag(D->getLocStart(), diag::err_objc_attr_not_id) << Attr.getName() << 0;
    return;
  }
  IdentifierInfo *ClassMethod =
    Attr.getArgAsIdent(1) ? Attr.getArgAsIdent(1)->Ident : nullptr;
  IdentifierInfo *InstanceMethod =
    Attr.getArgAsIdent(2) ? Attr.getArgAsIdent(2)->Ident : nullptr;
  D->addAttr(::new (S.Context)
             ObjCBridgeRelatedAttr(Attr.getRange(), S.Context, RelatedClass,
                                   ClassMethod, InstanceMethod,
                                   Attr.getAttributeSpellingListIndex()));
}

static void handleObjCDesignatedInitializer(Sema &S, Decl *D,
                                            const AttributeList &Attr) {
  ObjCInterfaceDecl *IFace;
  if (ObjCCategoryDecl *CatDecl =
          dyn_cast<ObjCCategoryDecl>(D->getDeclContext()))
    IFace = CatDecl->getClassInterface();
  else
    IFace = cast<ObjCInterfaceDecl>(D->getDeclContext());

  if (!IFace)
    return;

  IFace->setHasDesignatedInitializers();
  D->addAttr(::new (S.Context)
                  ObjCDesignatedInitializerAttr(Attr.getRange(), S.Context,
                                         Attr.getAttributeSpellingListIndex()));
}

static void handleObjCRuntimeName(Sema &S, Decl *D,
                                  const AttributeList &Attr) {
  StringRef MetaDataName;
  if (!S.checkStringLiteralArgumentAttr(Attr, 0, MetaDataName))
    return;
  D->addAttr(::new (S.Context)
             ObjCRuntimeNameAttr(Attr.getRange(), S.Context,
                                 MetaDataName,
                                 Attr.getAttributeSpellingListIndex()));
}

// when a user wants to use objc_boxable with a union or struct
// but she doesn't have access to the declaration (legacy/third-party code)
// then she can 'enable' this feature via trick with a typedef
// e.g.:
// typedef struct __attribute((objc_boxable)) legacy_struct legacy_struct;
static void handleObjCBoxable(Sema &S, Decl *D, const AttributeList &Attr) {
  bool notify = false;

  RecordDecl *RD = dyn_cast<RecordDecl>(D);
  if (RD && RD->getDefinition()) {
    RD = RD->getDefinition();
    notify = true;
  }

  if (RD) {
    ObjCBoxableAttr *BoxableAttr = ::new (S.Context)
                          ObjCBoxableAttr(Attr.getRange(), S.Context,
                                          Attr.getAttributeSpellingListIndex());
    RD->addAttr(BoxableAttr);
    if (notify) {
      // we need to notify ASTReader/ASTWriter about
      // modification of existing declaration
      if (ASTMutationListener *L = S.getASTMutationListener())
        L->AddedAttributeToRecord(BoxableAttr, RD);
    }
  }
}

static void handleObjCOwnershipAttr(Sema &S, Decl *D,
                                    const AttributeList &Attr) {
  if (hasDeclarator(D)) return;

  S.Diag(D->getLocStart(), diag::err_attribute_wrong_decl_type)
    << Attr.getRange() << Attr.getName() << ExpectedVariable;
}

static void handleObjCPreciseLifetimeAttr(Sema &S, Decl *D,
                                          const AttributeList &Attr) {
  ValueDecl *vd = cast<ValueDecl>(D);
  QualType type = vd->getType();

  if (!type->isDependentType() &&
      !type->isObjCLifetimeType()) {
    S.Diag(Attr.getLoc(), diag::err_objc_precise_lifetime_bad_type)
      << type;
    return;
  }

  Qualifiers::ObjCLifetime lifetime = type.getObjCLifetime();

  // If we have no lifetime yet, check the lifetime we're presumably
  // going to infer.
  if (lifetime == Qualifiers::OCL_None && !type->isDependentType())
    lifetime = type->getObjCARCImplicitLifetime();

  switch (lifetime) {
  case Qualifiers::OCL_None:
    assert(type->isDependentType() &&
           "didn't infer lifetime for non-dependent type?");
    break;

  case Qualifiers::OCL_Weak:   // meaningful
  case Qualifiers::OCL_Strong: // meaningful
    break;

  case Qualifiers::OCL_ExplicitNone:
  case Qualifiers::OCL_Autoreleasing:
    S.Diag(Attr.getLoc(), diag::warn_objc_precise_lifetime_meaningless)
      << (lifetime == Qualifiers::OCL_Autoreleasing);
    break;
  }

  D->addAttr(::new (S.Context)
             ObjCPreciseLifetimeAttr(Attr.getRange(), S.Context,
                                     Attr.getAttributeSpellingListIndex()));
}

/// Do a very rough check to make sure \p Name looks like a Swift function name,
/// e.g. <code>init(foo:bar:baz:)</code> or <code>controllerForName(_:)</code>,
/// and return the number of parameter names.
static bool validateSwiftFunctionName(StringRef Name,
                                      unsigned &ParamCount,
                                      bool &IsSingleParamInit) {
  ParamCount = 0;
  if (Name.back() != ')')
    return false;

  StringRef BaseName, Parameters;
  std::tie(BaseName, Parameters) = Name.split('(');
  if (!isValidIdentifier(BaseName) || BaseName == "_")
    return false;

  if (Parameters.empty())
    return false;
  Parameters = Parameters.drop_back(); // ')'
  if (Parameters.empty())
    return true;

  if (Parameters.back() != ':')
    return false;

  StringRef NextParam;
  do {
    std::tie(NextParam, Parameters) = Parameters.split(':');

    if (!isValidIdentifier(NextParam))
      return false;
    ++ParamCount;
  } while (!Parameters.empty());

  IsSingleParamInit =
      (ParamCount == 1 && BaseName == "init" && NextParam != "_");

  return true;
}

static void handleSwiftName(Sema &S, Decl *D, const AttributeList &Attr) {
  StringRef Name;
  SourceLocation ArgLoc;
  if (!S.checkStringLiteralArgumentAttr(Attr, 0, Name, &ArgLoc))
    return;

  if (isa<ObjCMethodDecl>(D) || isa<FunctionDecl>(D)) {
    ArrayRef<ParmVarDecl*> Params;
    unsigned ParamCount;

    if (const auto *Method = dyn_cast<ObjCMethodDecl>(D)) {
      ParamCount = Method->getSelector().getNumArgs();
      Params = Method->parameters().slice(0, ParamCount);
    } else {
      const auto *Function = cast<FunctionDecl>(D);
      ParamCount = Function->getNumParams();
      Params = Function->parameters();
    }

    bool IsSingleParamInit;
    unsigned SwiftParamCount;
    if (!validateSwiftFunctionName(Name, SwiftParamCount, IsSingleParamInit)) {
      S.Diag(ArgLoc, diag::err_attr_swift_name_function) << Attr.getName();
      return;
    }

    bool ParamsOK;
    if (SwiftParamCount == ParamCount) {
      ParamsOK = true;
    } else if (SwiftParamCount > ParamCount) {
      ParamsOK = IsSingleParamInit && ParamCount == 0;
    } else {
      // We have fewer Swift parameters than Objective-C parameters, but that
      // might be because we've transformed some of them. Check for potential
      // "out" parameters and err on the side of not warning.
      unsigned MaybeOutParamCount =
          std::count_if(Params.begin(), Params.end(),
                        [](const ParmVarDecl *Param) -> bool {
        QualType ParamTy = Param->getType();
        if (ParamTy->isReferenceType() || ParamTy->isPointerType())
          return !ParamTy->getPointeeType().isConstQualified();
        return false;
      });
      ParamsOK = (SwiftParamCount + MaybeOutParamCount >= ParamCount);
    }

    if (!ParamsOK) {
      S.Diag(ArgLoc, diag::warn_attr_swift_name_num_params)
          << (SwiftParamCount > ParamCount) << Attr.getName()
          << ParamCount << SwiftParamCount;
      return;
    }

  } else if (isa<EnumConstantDecl>(D) || isa<ObjCProtocolDecl>(D) ||
             isa<ObjCInterfaceDecl>(D) || isa<ObjCPropertyDecl>(D) ||
             isa<VarDecl>(D) || isa<TypedefNameDecl>(D) || isa<TagDecl>(D) ||
             isa<IndirectFieldDecl>(D) || isa<FieldDecl>(D)) {
    if (!isValidIdentifier(Name)) {
      S.Diag(ArgLoc, diag::err_attr_swift_name_identifier) << Attr.getName();
      return;
    }

  } else {
    S.Diag(Attr.getLoc(), diag::err_attr_swift_name_decl_kind)
        << Attr.getName();
    return;
  }

  D->addAttr(::new (S.Context)
             SwiftNameAttr(Attr.getRange(), S.Context, Name,
                           Attr.getAttributeSpellingListIndex()));
}

static bool isErrorParameter(Sema &S, QualType paramType) {
  if (auto ptr = paramType->getAs<PointerType>()) {
    auto outerPointee = ptr->getPointeeType();

    // NSError**.
    if (auto objcPtr = outerPointee->getAs<ObjCObjectPointerType>()) {
      if (auto iface = objcPtr->getInterfaceDecl())
        if (iface->getIdentifier() == S.getNSErrorIdent())
          return true;
    }

    // CFErrorRef*.
    if (auto cPtr = outerPointee->getAs<PointerType>()) {
      auto innerPointee = cPtr->getPointeeType();
      if (auto recordType = innerPointee->getAs<RecordType>()) {
        if (S.isCFError(recordType->getDecl()))
          return true;
      }
    }
  }

  return false;
}

static void handleSwiftError(Sema &S, Decl *D, const AttributeList &attr) {
  SwiftErrorAttr::ConventionKind convention;
  IdentifierLoc *conventionLoc = attr.getArgAsIdent(0);
  StringRef conventionStr = conventionLoc->Ident->getName();
  if (!SwiftErrorAttr::ConvertStrToConventionKind(conventionStr, convention)) {
    S.Diag(attr.getLoc(), diag::warn_attribute_type_not_supported)
      << attr.getName() << conventionLoc->Ident;
    return;
  }

  auto requireErrorParameter = [&]() -> bool {
    if (D->isInvalidDecl()) return true;

    for (unsigned i = 0, e = getFunctionOrMethodNumParams(D); i != e; ++i) {
      if (isErrorParameter(S, getFunctionOrMethodParamType(D, i)))
        return true;
    }

    S.Diag(attr.getLoc(), diag::err_attr_swift_error_no_error_parameter)
      << attr.getName() << isa<ObjCMethodDecl>(D);
    return false;
  };

  auto requirePointerResult = [&] {
    if (D->isInvalidDecl()) return true;

    // C, ObjC, and block pointers are definitely okay.
    // References are definitely not okay.
    // nullptr_t is weird but acceptable.
    QualType returnType = getFunctionOrMethodResultType(D);
    if (returnType->hasPointerRepresentation() &&
        !returnType->isReferenceType()) return true;

    S.Diag(attr.getLoc(), diag::err_attr_swift_error_return_type)
      << attr.getName() << conventionStr
      << isa<ObjCMethodDecl>(D) << /*pointer*/ 1;
    return false;
  };

  auto requireIntegerResult = [&] {
    if (D->isInvalidDecl()) return true;

    QualType returnType = getFunctionOrMethodResultType(D);
    if (returnType->isIntegralType(S.Context)) return true;

    S.Diag(attr.getLoc(), diag::err_attr_swift_error_return_type)
      << attr.getName() << conventionStr
      << isa<ObjCMethodDecl>(D) << /*integral*/ 0;
    return false;
  };

  switch (convention) {
  case SwiftErrorAttr::None:
    // No additional validation required.
    break;

  case SwiftErrorAttr::NonNullError:
    if (!requireErrorParameter()) return;
    break;

  case SwiftErrorAttr::NullResult:
    if (!requireErrorParameter()) return;
    if (!requirePointerResult()) return;
    break;

  case SwiftErrorAttr::NonZeroResult:
  case SwiftErrorAttr::ZeroResult:
    if (!requireErrorParameter()) return;
    if (!requireIntegerResult()) return;
    break;
  }

  D->addAttr(::new (S.Context)
             SwiftErrorAttr(attr.getRange(), S.Context, convention,
                            attr.getAttributeSpellingListIndex()));
}

//===----------------------------------------------------------------------===//
// Microsoft specific attribute handlers.
//===----------------------------------------------------------------------===//

static void handleUuidAttr(Sema &S, Decl *D, const AttributeList &Attr) {
  if (!S.LangOpts.CPlusPlus) {
    S.Diag(Attr.getLoc(), diag::err_attribute_not_supported_in_lang)
      << Attr.getName() << AttributeLangSupport::C;
    return;
  }

  if (!isa<CXXRecordDecl>(D)) {
    S.Diag(Attr.getLoc(), diag::warn_attribute_wrong_decl_type)
      << Attr.getName() << ExpectedClass;
    return;
  }

  StringRef StrRef;
  SourceLocation LiteralLoc;
  if (!S.checkStringLiteralArgumentAttr(Attr, 0, StrRef, &LiteralLoc))
    return;

  // GUID format is "XXXXXXXX-XXXX-XXXX-XXXX-XXXXXXXXXXXX" or
  // "{XXXXXXXX-XXXX-XXXX-XXXX-XXXXXXXXXXXX}", normalize to the former.
  if (StrRef.size() == 38 && StrRef.front() == '{' && StrRef.back() == '}')
    StrRef = StrRef.drop_front().drop_back();

  // Validate GUID length.
  if (StrRef.size() != 36) {
    S.Diag(LiteralLoc, diag::err_attribute_uuid_malformed_guid);
    return;
  }

  for (unsigned i = 0; i < 36; ++i) {
    if (i == 8 || i == 13 || i == 18 || i == 23) {
      if (StrRef[i] != '-') {
        S.Diag(LiteralLoc, diag::err_attribute_uuid_malformed_guid);
        return;
      }
    } else if (!isHexDigit(StrRef[i])) {
      S.Diag(LiteralLoc, diag::err_attribute_uuid_malformed_guid);
      return;
    }
  }

  D->addAttr(::new (S.Context) UuidAttr(Attr.getRange(), S.Context, StrRef,
                                        Attr.getAttributeSpellingListIndex()));
}

static void handleMSInheritanceAttr(Sema &S, Decl *D, const AttributeList &Attr) {
  if (!S.LangOpts.CPlusPlus) {
    S.Diag(Attr.getLoc(), diag::err_attribute_not_supported_in_lang)
      << Attr.getName() << AttributeLangSupport::C;
    return;
  }
  MSInheritanceAttr *IA = S.mergeMSInheritanceAttr(
      D, Attr.getRange(), /*BestCase=*/true,
      Attr.getAttributeSpellingListIndex(),
      (MSInheritanceAttr::Spelling)Attr.getSemanticSpelling());
  if (IA) {
    D->addAttr(IA);
    S.Consumer.AssignInheritanceModel(cast<CXXRecordDecl>(D));
  }
}

static void handleDeclspecThreadAttr(Sema &S, Decl *D,
                                     const AttributeList &Attr) {
  VarDecl *VD = cast<VarDecl>(D);
  if (!S.Context.getTargetInfo().isTLSSupported()) {
    S.Diag(Attr.getLoc(), diag::err_thread_unsupported);
    return;
  }
  if (VD->getTSCSpec() != TSCS_unspecified) {
    S.Diag(Attr.getLoc(), diag::err_declspec_thread_on_thread_variable);
    return;
  }
  if (VD->hasLocalStorage()) {
    S.Diag(Attr.getLoc(), diag::err_thread_non_global) << "__declspec(thread)";
    return;
  }
  VD->addAttr(::new (S.Context) ThreadAttr(
      Attr.getRange(), S.Context, Attr.getAttributeSpellingListIndex()));
}

static void handleARMInterruptAttr(Sema &S, Decl *D,
                                   const AttributeList &Attr) {
  // Check the attribute arguments.
  if (Attr.getNumArgs() > 1) {
    S.Diag(Attr.getLoc(), diag::err_attribute_too_many_arguments)
      << Attr.getName() << 1;
    return;
  }

  StringRef Str;
  SourceLocation ArgLoc;

  if (Attr.getNumArgs() == 0)
    Str = "";
  else if (!S.checkStringLiteralArgumentAttr(Attr, 0, Str, &ArgLoc))
    return;

  ARMInterruptAttr::InterruptType Kind;
  if (!ARMInterruptAttr::ConvertStrToInterruptType(Str, Kind)) {
    S.Diag(Attr.getLoc(), diag::warn_attribute_type_not_supported)
      << Attr.getName() << Str << ArgLoc;
    return;
  }

  unsigned Index = Attr.getAttributeSpellingListIndex();
  D->addAttr(::new (S.Context)
             ARMInterruptAttr(Attr.getLoc(), S.Context, Kind, Index));
}

static void handleMSP430InterruptAttr(Sema &S, Decl *D,
                                      const AttributeList &Attr) {
  if (!checkAttributeNumArgs(S, Attr, 1))
    return;

  if (!Attr.isArgExpr(0)) {
    S.Diag(Attr.getLoc(), diag::err_attribute_argument_type) << Attr.getName()
      << AANT_ArgumentIntegerConstant;
    return;    
  }

  // FIXME: Check for decl - it should be void ()(void).

  Expr *NumParamsExpr = static_cast<Expr *>(Attr.getArgAsExpr(0));
  llvm::APSInt NumParams(32);
  if (!NumParamsExpr->isIntegerConstantExpr(NumParams, S.Context)) {
    S.Diag(Attr.getLoc(), diag::err_attribute_argument_type)
      << Attr.getName() << AANT_ArgumentIntegerConstant
      << NumParamsExpr->getSourceRange();
    return;
  }

  unsigned Num = NumParams.getLimitedValue(255);
  if ((Num & 1) || Num > 30) {
    S.Diag(Attr.getLoc(), diag::err_attribute_argument_out_of_bounds)
      << Attr.getName() << (int)NumParams.getSExtValue()
      << NumParamsExpr->getSourceRange();
    return;
  }

  D->addAttr(::new (S.Context)
              MSP430InterruptAttr(Attr.getLoc(), S.Context, Num,
                                  Attr.getAttributeSpellingListIndex()));
  D->addAttr(UsedAttr::CreateImplicit(S.Context));
}

static void handleMipsInterruptAttr(Sema &S, Decl *D,
                                    const AttributeList &Attr) {
  // Only one optional argument permitted.
  if (Attr.getNumArgs() > 1) {
    S.Diag(Attr.getLoc(), diag::err_attribute_too_many_arguments)
        << Attr.getName() << 1;
    return;
  }

  StringRef Str;
  SourceLocation ArgLoc;

  if (Attr.getNumArgs() == 0)
    Str = "";
  else if (!S.checkStringLiteralArgumentAttr(Attr, 0, Str, &ArgLoc))
    return;

  // Semantic checks for a function with the 'interrupt' attribute for MIPS:
  // a) Must be a function.
  // b) Must have no parameters.
  // c) Must have the 'void' return type.
  // d) Cannot have the 'mips16' attribute, as that instruction set
  //    lacks the 'eret' instruction.
  // e) The attribute itself must either have no argument or one of the
  //    valid interrupt types, see [MipsInterruptDocs].

  if (!isFunctionOrMethod(D)) {
    S.Diag(D->getLocation(), diag::warn_attribute_wrong_decl_type)
        << "'interrupt'" << ExpectedFunctionOrMethod;
    return;
  }

  if (hasFunctionProto(D) && getFunctionOrMethodNumParams(D) != 0) {
    S.Diag(D->getLocation(), diag::warn_mips_interrupt_attribute)
        << 0;
    return;
  }

  if (!getFunctionOrMethodResultType(D)->isVoidType()) {
    S.Diag(D->getLocation(), diag::warn_mips_interrupt_attribute)
        << 1;
    return;
  }

  if (checkAttrMutualExclusion<Mips16Attr>(S, D, Attr.getRange(),
                                           Attr.getName()))
    return;

  MipsInterruptAttr::InterruptType Kind;
  if (!MipsInterruptAttr::ConvertStrToInterruptType(Str, Kind)) {
    S.Diag(Attr.getLoc(), diag::warn_attribute_type_not_supported)
        << Attr.getName() << "'" + std::string(Str) + "'";
    return;
  }

  D->addAttr(::new (S.Context) MipsInterruptAttr(
      Attr.getLoc(), S.Context, Kind, Attr.getAttributeSpellingListIndex()));
}

static void handleAnyX86InterruptAttr(Sema &S, Decl *D,
                                      const AttributeList &Attr) {
  // Semantic checks for a function with the 'interrupt' attribute.
  // a) Must be a function.
  // b) Must have the 'void' return type.
  // c) Must take 1 or 2 arguments.
  // d) The 1st argument must be a pointer.
  // e) The 2nd argument (if any) must be an unsigned integer.
  if (!isFunctionOrMethod(D) || !hasFunctionProto(D) || isInstanceMethod(D) ||
      CXXMethodDecl::isStaticOverloadedOperator(
          cast<NamedDecl>(D)->getDeclName().getCXXOverloadedOperator())) {
    S.Diag(Attr.getLoc(), diag::warn_attribute_wrong_decl_type)
        << Attr.getName() << ExpectedFunctionWithProtoType;
    return;
  }
  // Interrupt handler must have void return type.
  if (!getFunctionOrMethodResultType(D)->isVoidType()) {
    S.Diag(getFunctionOrMethodResultSourceRange(D).getBegin(),
           diag::err_anyx86_interrupt_attribute)
        << (S.Context.getTargetInfo().getTriple().getArch() == llvm::Triple::x86
                ? 0
                : 1)
        << 0;
    return;
  }
  // Interrupt handler must have 1 or 2 parameters.
  unsigned NumParams = getFunctionOrMethodNumParams(D);
  if (NumParams < 1 || NumParams > 2) {
    S.Diag(D->getLocStart(), diag::err_anyx86_interrupt_attribute)
        << (S.Context.getTargetInfo().getTriple().getArch() == llvm::Triple::x86
                ? 0
                : 1)
        << 1;
    return;
  }
  // The first argument must be a pointer.
  if (!getFunctionOrMethodParamType(D, 0)->isPointerType()) {
    S.Diag(getFunctionOrMethodParamRange(D, 0).getBegin(),
           diag::err_anyx86_interrupt_attribute)
        << (S.Context.getTargetInfo().getTriple().getArch() == llvm::Triple::x86
                ? 0
                : 1)
        << 2;
    return;
  }
  // The second argument, if present, must be an unsigned integer.
  unsigned TypeSize =
      S.Context.getTargetInfo().getTriple().getArch() == llvm::Triple::x86_64
          ? 64
          : 32;
  if (NumParams == 2 &&
      (!getFunctionOrMethodParamType(D, 1)->isUnsignedIntegerType() ||
       S.Context.getTypeSize(getFunctionOrMethodParamType(D, 1)) != TypeSize)) {
    S.Diag(getFunctionOrMethodParamRange(D, 1).getBegin(),
           diag::err_anyx86_interrupt_attribute)
        << (S.Context.getTargetInfo().getTriple().getArch() == llvm::Triple::x86
                ? 0
                : 1)
        << 3 << S.Context.getIntTypeForBitwidth(TypeSize, /*Signed=*/false);
    return;
  }
  D->addAttr(::new (S.Context) AnyX86InterruptAttr(
      Attr.getLoc(), S.Context, Attr.getAttributeSpellingListIndex()));
  D->addAttr(UsedAttr::CreateImplicit(S.Context));
}

static void handleInterruptAttr(Sema &S, Decl *D, const AttributeList &Attr) {
  // Dispatch the interrupt attribute based on the current target.
  switch (S.Context.getTargetInfo().getTriple().getArch()) {
  case llvm::Triple::msp430:
    handleMSP430InterruptAttr(S, D, Attr);
    break;
  case llvm::Triple::mipsel:
  case llvm::Triple::mips:
    handleMipsInterruptAttr(S, D, Attr);
    break;
  case llvm::Triple::x86:
  case llvm::Triple::x86_64:
    handleAnyX86InterruptAttr(S, D, Attr);
    break;
  default:
    handleARMInterruptAttr(S, D, Attr);
    break;
  }
}

static void handleAMDGPUNumVGPRAttr(Sema &S, Decl *D,
                                    const AttributeList &Attr) {
  uint32_t NumRegs;
  Expr *NumRegsExpr = static_cast<Expr *>(Attr.getArgAsExpr(0));
  if (!checkUInt32Argument(S, Attr, NumRegsExpr, NumRegs))
    return;

  D->addAttr(::new (S.Context)
             AMDGPUNumVGPRAttr(Attr.getLoc(), S.Context,
                               NumRegs,
                               Attr.getAttributeSpellingListIndex()));
}

static void handleAMDGPUNumSGPRAttr(Sema &S, Decl *D,
                                    const AttributeList &Attr) {
  uint32_t NumRegs;
  Expr *NumRegsExpr = static_cast<Expr *>(Attr.getArgAsExpr(0));
  if (!checkUInt32Argument(S, Attr, NumRegsExpr, NumRegs))
    return;

  D->addAttr(::new (S.Context)
             AMDGPUNumSGPRAttr(Attr.getLoc(), S.Context,
                               NumRegs,
                               Attr.getAttributeSpellingListIndex()));
}

static void handleX86ForceAlignArgPointerAttr(Sema &S, Decl *D,
                                              const AttributeList& Attr) {
  // If we try to apply it to a function pointer, don't warn, but don't
  // do anything, either. It doesn't matter anyway, because there's nothing
  // special about calling a force_align_arg_pointer function.
  ValueDecl *VD = dyn_cast<ValueDecl>(D);
  if (VD && VD->getType()->isFunctionPointerType())
    return;
  // Also don't warn on function pointer typedefs.
  TypedefNameDecl *TD = dyn_cast<TypedefNameDecl>(D);
  if (TD && (TD->getUnderlyingType()->isFunctionPointerType() ||
    TD->getUnderlyingType()->isFunctionType()))
    return;
  // Attribute can only be applied to function types.
  if (!isa<FunctionDecl>(D)) {
    S.Diag(Attr.getLoc(), diag::warn_attribute_wrong_decl_type)
      << Attr.getName() << /* function */0;
    return;
  }

  D->addAttr(::new (S.Context)
              X86ForceAlignArgPointerAttr(Attr.getRange(), S.Context,
                                        Attr.getAttributeSpellingListIndex()));
}

DLLImportAttr *Sema::mergeDLLImportAttr(Decl *D, SourceRange Range,
                                        unsigned AttrSpellingListIndex) {
  if (D->hasAttr<DLLExportAttr>()) {
    Diag(Range.getBegin(), diag::warn_attribute_ignored) << "'dllimport'";
    return nullptr;
  }

  if (D->hasAttr<DLLImportAttr>())
    return nullptr;

  return ::new (Context) DLLImportAttr(Range, Context, AttrSpellingListIndex);
}

DLLExportAttr *Sema::mergeDLLExportAttr(Decl *D, SourceRange Range,
                                        unsigned AttrSpellingListIndex) {
  if (DLLImportAttr *Import = D->getAttr<DLLImportAttr>()) {
    Diag(Import->getLocation(), diag::warn_attribute_ignored) << Import;
    D->dropAttr<DLLImportAttr>();
  }

  if (D->hasAttr<DLLExportAttr>())
    return nullptr;

  return ::new (Context) DLLExportAttr(Range, Context, AttrSpellingListIndex);
}

static void handleDLLAttr(Sema &S, Decl *D, const AttributeList &A) {
  if (isa<ClassTemplatePartialSpecializationDecl>(D) &&
      S.Context.getTargetInfo().getCXXABI().isMicrosoft()) {
    S.Diag(A.getRange().getBegin(), diag::warn_attribute_ignored)
        << A.getName();
    return;
  }

  if (FunctionDecl *FD = dyn_cast<FunctionDecl>(D)) {
    if (FD->isInlined() && A.getKind() == AttributeList::AT_DLLImport &&
        !S.Context.getTargetInfo().getCXXABI().isMicrosoft()) {
      // MinGW doesn't allow dllimport on inline functions.
      S.Diag(A.getRange().getBegin(), diag::warn_attribute_ignored_on_inline)
          << A.getName();
      return;
    }
  }

  if (auto *MD = dyn_cast<CXXMethodDecl>(D)) {
    if (S.Context.getTargetInfo().getCXXABI().isMicrosoft() &&
        MD->getParent()->isLambda()) {
      S.Diag(A.getRange().getBegin(), diag::err_attribute_dll_lambda) << A.getName();
      return;
    }
  }

  unsigned Index = A.getAttributeSpellingListIndex();
  Attr *NewAttr = A.getKind() == AttributeList::AT_DLLExport
                      ? (Attr *)S.mergeDLLExportAttr(D, A.getRange(), Index)
                      : (Attr *)S.mergeDLLImportAttr(D, A.getRange(), Index);
  if (NewAttr)
    D->addAttr(NewAttr);
}

MSInheritanceAttr *
Sema::mergeMSInheritanceAttr(Decl *D, SourceRange Range, bool BestCase,
                             unsigned AttrSpellingListIndex,
                             MSInheritanceAttr::Spelling SemanticSpelling) {
  if (MSInheritanceAttr *IA = D->getAttr<MSInheritanceAttr>()) {
    if (IA->getSemanticSpelling() == SemanticSpelling)
      return nullptr;
    Diag(IA->getLocation(), diag::err_mismatched_ms_inheritance)
        << 1 /*previous declaration*/;
    Diag(Range.getBegin(), diag::note_previous_ms_inheritance);
    D->dropAttr<MSInheritanceAttr>();
  }

  CXXRecordDecl *RD = cast<CXXRecordDecl>(D);
  if (RD->hasDefinition()) {
    if (checkMSInheritanceAttrOnDefinition(RD, Range, BestCase,
                                           SemanticSpelling)) {
      return nullptr;
    }
  } else {
    if (isa<ClassTemplatePartialSpecializationDecl>(RD)) {
      Diag(Range.getBegin(), diag::warn_ignored_ms_inheritance)
          << 1 /*partial specialization*/;
      return nullptr;
    }
    if (RD->getDescribedClassTemplate()) {
      Diag(Range.getBegin(), diag::warn_ignored_ms_inheritance)
          << 0 /*primary template*/;
      return nullptr;
    }
  }

  return ::new (Context)
      MSInheritanceAttr(Range, Context, BestCase, AttrSpellingListIndex);
}

static void handleCapabilityAttr(Sema &S, Decl *D, const AttributeList &Attr) {
  // The capability attributes take a single string parameter for the name of
  // the capability they represent. The lockable attribute does not take any
  // parameters. However, semantically, both attributes represent the same
  // concept, and so they use the same semantic attribute. Eventually, the
  // lockable attribute will be removed.
  //
  // For backward compatibility, any capability which has no specified string
  // literal will be considered a "mutex."
  StringRef N("mutex");
  SourceLocation LiteralLoc;
  if (Attr.getKind() == AttributeList::AT_Capability &&
      !S.checkStringLiteralArgumentAttr(Attr, 0, N, &LiteralLoc))
    return;

  // Currently, there are only two names allowed for a capability: role and
  // mutex (case insensitive). Diagnose other capability names.
  if (!N.equals_lower("mutex") && !N.equals_lower("role"))
    S.Diag(LiteralLoc, diag::warn_invalid_capability_name) << N;

  D->addAttr(::new (S.Context) CapabilityAttr(Attr.getRange(), S.Context, N,
                                        Attr.getAttributeSpellingListIndex()));
}

static void handleAssertCapabilityAttr(Sema &S, Decl *D,
                                       const AttributeList &Attr) {
  D->addAttr(::new (S.Context) AssertCapabilityAttr(Attr.getRange(), S.Context,
                                                    Attr.getArgAsExpr(0),
                                        Attr.getAttributeSpellingListIndex()));
}

static void handleAcquireCapabilityAttr(Sema &S, Decl *D,
                                        const AttributeList &Attr) {
  SmallVector<Expr*, 1> Args;
  if (!checkLockFunAttrCommon(S, D, Attr, Args))
    return;

  D->addAttr(::new (S.Context) AcquireCapabilityAttr(Attr.getRange(),
                                                     S.Context,
                                                     Args.data(), Args.size(),
                                        Attr.getAttributeSpellingListIndex()));
}

static void handleTryAcquireCapabilityAttr(Sema &S, Decl *D,
                                           const AttributeList &Attr) {
  SmallVector<Expr*, 2> Args;
  if (!checkTryLockFunAttrCommon(S, D, Attr, Args))
    return;

  D->addAttr(::new (S.Context) TryAcquireCapabilityAttr(Attr.getRange(),
                                                        S.Context,
                                                        Attr.getArgAsExpr(0),
                                                        Args.data(),
                                                        Args.size(),
                                        Attr.getAttributeSpellingListIndex()));
}

static void handleReleaseCapabilityAttr(Sema &S, Decl *D,
                                        const AttributeList &Attr) {
  // Check that all arguments are lockable objects.
  SmallVector<Expr *, 1> Args;
  checkAttrArgsAreCapabilityObjs(S, D, Attr, Args, 0, true);

  D->addAttr(::new (S.Context) ReleaseCapabilityAttr(
      Attr.getRange(), S.Context, Args.data(), Args.size(),
      Attr.getAttributeSpellingListIndex()));
}

static void handleRequiresCapabilityAttr(Sema &S, Decl *D,
                                         const AttributeList &Attr) {
  if (!checkAttributeAtLeastNumArgs(S, Attr, 1))
    return;

  // check that all arguments are lockable objects
  SmallVector<Expr*, 1> Args;
  checkAttrArgsAreCapabilityObjs(S, D, Attr, Args);
  if (Args.empty())
    return;

  RequiresCapabilityAttr *RCA = ::new (S.Context)
    RequiresCapabilityAttr(Attr.getRange(), S.Context, Args.data(),
                           Args.size(), Attr.getAttributeSpellingListIndex());

  D->addAttr(RCA);
}

static void handleDeprecatedAttr(Sema &S, Decl *D, const AttributeList &Attr) {
  if (auto *NSD = dyn_cast<NamespaceDecl>(D)) {
    if (NSD->isAnonymousNamespace()) {
      S.Diag(Attr.getLoc(), diag::warn_deprecated_anonymous_namespace);
      // Do not want to attach the attribute to the namespace because that will
      // cause confusing diagnostic reports for uses of declarations within the
      // namespace.
      return;
    }
  }

  if (!S.getLangOpts().CPlusPlus14)
    if (Attr.isCXX11Attribute() &&
        !(Attr.hasScope() && Attr.getScopeName()->isStr("gnu")))
      S.Diag(Attr.getLoc(), diag::ext_deprecated_attr_is_a_cxx14_extension);

  handleAttrWithMessage<DeprecatedAttr>(S, D, Attr);
}

static void handleNoSanitizeAttr(Sema &S, Decl *D, const AttributeList &Attr) {
  if (!checkAttributeAtLeastNumArgs(S, Attr, 1))
    return;

  std::vector<std::string> Sanitizers;

  for (unsigned I = 0, E = Attr.getNumArgs(); I != E; ++I) {
    StringRef SanitizerName;
    SourceLocation LiteralLoc;

    if (!S.checkStringLiteralArgumentAttr(Attr, I, SanitizerName, &LiteralLoc))
      return;

    if (parseSanitizerValue(SanitizerName, /*AllowGroups=*/true) == 0)
      S.Diag(LiteralLoc, diag::warn_unknown_sanitizer_ignored) << SanitizerName;

    Sanitizers.push_back(SanitizerName);
  }

  D->addAttr(::new (S.Context) NoSanitizeAttr(
      Attr.getRange(), S.Context, Sanitizers.data(), Sanitizers.size(),
      Attr.getAttributeSpellingListIndex()));
}

static void handleNoSanitizeSpecificAttr(Sema &S, Decl *D,
                                         const AttributeList &Attr) {
  StringRef AttrName = Attr.getName()->getName();
  normalizeName(AttrName);
  std::string SanitizerName =
      llvm::StringSwitch<std::string>(AttrName)
          .Case("no_address_safety_analysis", "address")
          .Case("no_sanitize_address", "address")
          .Case("no_sanitize_thread", "thread")
          .Case("no_sanitize_memory", "memory");
  D->addAttr(::new (S.Context)
                 NoSanitizeAttr(Attr.getRange(), S.Context, &SanitizerName, 1,
                                Attr.getAttributeSpellingListIndex()));
}

static void handleInternalLinkageAttr(Sema &S, Decl *D,
                                      const AttributeList &Attr) {
  if (InternalLinkageAttr *Internal =
          S.mergeInternalLinkageAttr(D, Attr.getRange(), Attr.getName(),
                                     Attr.getAttributeSpellingListIndex()))
    D->addAttr(Internal);
}

/// Handles semantic checking for features that are common to all attributes,
/// such as checking whether a parameter was properly specified, or the correct
/// number of arguments were passed, etc.
static bool handleCommonAttributeFeatures(Sema &S, Scope *scope, Decl *D,
                                          const AttributeList &Attr) {
  // Several attributes carry different semantics than the parsing requires, so
  // those are opted out of the common handling.
  //
  // We also bail on unknown and ignored attributes because those are handled
  // as part of the target-specific handling logic.
  if (Attr.hasCustomParsing() ||
      Attr.getKind() == AttributeList::UnknownAttribute)
    return false;

  // Check whether the attribute requires specific language extensions to be
  // enabled.
  if (!Attr.diagnoseLangOpts(S))
    return true;

  if (Attr.getMinArgs() == Attr.getMaxArgs()) {
    // If there are no optional arguments, then checking for the argument count
    // is trivial.
    if (!checkAttributeNumArgs(S, Attr, Attr.getMinArgs()))
      return true;
  } else {
    // There are optional arguments, so checking is slightly more involved.
    if (Attr.getMinArgs() &&
        !checkAttributeAtLeastNumArgs(S, Attr, Attr.getMinArgs()))
      return true;
    else if (!Attr.hasVariadicArg() && Attr.getMaxArgs() &&
             !checkAttributeAtMostNumArgs(S, Attr, Attr.getMaxArgs()))
      return true;
  }

  // Check whether the attribute appertains to the given subject.
  if (!Attr.diagnoseAppertainsTo(S, D))
    return true;

  return false;
}

//===----------------------------------------------------------------------===//
// Top Level Sema Entry Points
//===----------------------------------------------------------------------===//

/// ProcessDeclAttribute - Apply the specific attribute to the specified decl if
/// the attribute applies to decls.  If the attribute is a type attribute, just
/// silently ignore it if a GNU attribute.
static void ProcessDeclAttribute(Sema &S, Scope *scope, Decl *D,
                                 const AttributeList &Attr,
                                 bool IncludeCXX11Attributes) {
  if (Attr.isInvalid() || Attr.getKind() == AttributeList::IgnoredAttribute)
    return;

  // Ignore C++11 attributes on declarator chunks: they appertain to the type
  // instead.
  if (Attr.isCXX11Attribute() && !IncludeCXX11Attributes)
    return;

  // Unknown attributes are automatically warned on. Target-specific attributes
  // which do not apply to the current target architecture are treated as
  // though they were unknown attributes.
  if (Attr.getKind() == AttributeList::UnknownAttribute ||
      !Attr.existsInTarget(S.Context.getTargetInfo())) {
    S.Diag(Attr.getLoc(), Attr.isDeclspecAttribute()
                              ? diag::warn_unhandled_ms_attribute_ignored
                              : diag::warn_unknown_attribute_ignored)
        << Attr.getName();
    return;
  }

  if (handleCommonAttributeFeatures(S, scope, D, Attr))
    return;

  switch (Attr.getKind()) {
  default:
    // Type attributes are handled elsewhere; silently move on.
    assert(Attr.isTypeAttr() && "Non-type attribute not handled");
    break;
  case AttributeList::AT_Interrupt:
    handleInterruptAttr(S, D, Attr);
    break;
  case AttributeList::AT_X86ForceAlignArgPointer:
    handleX86ForceAlignArgPointerAttr(S, D, Attr);
    break;
  case AttributeList::AT_DLLExport:
  case AttributeList::AT_DLLImport:
    handleDLLAttr(S, D, Attr);
    break;
  case AttributeList::AT_Mips16:
    handleSimpleAttributeWithExclusions<Mips16Attr, MipsInterruptAttr>(S, D,
                                                                       Attr);
    break;
  case AttributeList::AT_NoMips16:
    handleSimpleAttribute<NoMips16Attr>(S, D, Attr);
    break;
  case AttributeList::AT_AMDGPUNumVGPR:
    handleAMDGPUNumVGPRAttr(S, D, Attr);
    break;
  case AttributeList::AT_AMDGPUNumSGPR:
    handleAMDGPUNumSGPRAttr(S, D, Attr);
    break;
  case AttributeList::AT_IBAction:
    handleSimpleAttribute<IBActionAttr>(S, D, Attr);
    break;
  case AttributeList::AT_IBOutlet:
    handleIBOutlet(S, D, Attr);
    break;
  case AttributeList::AT_IBOutletCollection:
    handleIBOutletCollection(S, D, Attr);
    break;
  case AttributeList::AT_Alias:
    handleAliasAttr(S, D, Attr);
    break;
  case AttributeList::AT_Aligned:
    handleAlignedAttr(S, D, Attr);
    break;
  case AttributeList::AT_AlignValue:
    handleAlignValueAttr(S, D, Attr);
    break;
  case AttributeList::AT_AlwaysInline:
    handleAlwaysInlineAttr(S, D, Attr);
    break;
  case AttributeList::AT_AnalyzerNoReturn:
    handleAnalyzerNoReturnAttr(S, D, Attr);
    break;
  case AttributeList::AT_TLSModel:
    handleTLSModelAttr(S, D, Attr);
    break;
  case AttributeList::AT_Annotate:
    handleAnnotateAttr(S, D, Attr);
    break;
  case AttributeList::AT_Availability:
    handleAvailabilityAttr(S, D, Attr);
    break;
  case AttributeList::AT_CarriesDependency:
    handleDependencyAttr(S, scope, D, Attr);
    break;
  case AttributeList::AT_Common:
    handleCommonAttr(S, D, Attr);
    break;
  case AttributeList::AT_CUDAConstant:
    handleSimpleAttributeWithExclusions<CUDAConstantAttr, CUDASharedAttr>(S, D,
                                                                          Attr);
    break;
  case AttributeList::AT_PassObjectSize:
    handlePassObjectSizeAttr(S, D, Attr);
    break;
  case AttributeList::AT_Constructor:
    handleConstructorAttr(S, D, Attr);
    break;
  case AttributeList::AT_CXX11NoReturn:
    handleSimpleAttribute<CXX11NoReturnAttr>(S, D, Attr);
    break;
  case AttributeList::AT_Deprecated:
    handleDeprecatedAttr(S, D, Attr);
    break;
  case AttributeList::AT_Destructor:
    handleDestructorAttr(S, D, Attr);
    break;
  case AttributeList::AT_EnableIf:
    handleEnableIfAttr(S, D, Attr);
    break;
  case AttributeList::AT_ExtVectorType:
    handleExtVectorTypeAttr(S, scope, D, Attr);
    break;
  case AttributeList::AT_MinSize:
    handleMinSizeAttr(S, D, Attr);
    break;
  case AttributeList::AT_OptimizeNone:
    handleOptimizeNoneAttr(S, D, Attr);
    break;
  case AttributeList::AT_FlagEnum:
    handleSimpleAttribute<FlagEnumAttr>(S, D, Attr);
    break;
  case AttributeList::AT_Flatten:
    handleSimpleAttribute<FlattenAttr>(S, D, Attr);
    break;
  case AttributeList::AT_Format:
    handleFormatAttr(S, D, Attr);
    break;
  case AttributeList::AT_FormatArg:
    handleFormatArgAttr(S, D, Attr);
    break;
  case AttributeList::AT_CUDAGlobal:
    handleGlobalAttr(S, D, Attr);
    break;
  case AttributeList::AT_CUDADevice:
    handleSimpleAttributeWithExclusions<CUDADeviceAttr, CUDAGlobalAttr>(S, D,
                                                                        Attr);
    break;
  case AttributeList::AT_CUDAHost:
    handleSimpleAttributeWithExclusions<CUDAHostAttr, CUDAGlobalAttr>(S, D,
                                                                      Attr);
    break;
  case AttributeList::AT_GNUInline:
    handleGNUInlineAttr(S, D, Attr);
    break;
  case AttributeList::AT_CUDALaunchBounds:
    handleLaunchBoundsAttr(S, D, Attr);
    break;
  case AttributeList::AT_Restrict:
    handleRestrictAttr(S, D, Attr);
    break;
  case AttributeList::AT_MayAlias:
    handleSimpleAttribute<MayAliasAttr>(S, D, Attr);
    break;
  case AttributeList::AT_Mode:
    handleModeAttr(S, D, Attr);
    break;
  case AttributeList::AT_NoAlias:
    handleSimpleAttribute<NoAliasAttr>(S, D, Attr);
    break;
  case AttributeList::AT_NoCommon:
    handleSimpleAttribute<NoCommonAttr>(S, D, Attr);
    break;
  case AttributeList::AT_NoSplitStack:
    handleSimpleAttribute<NoSplitStackAttr>(S, D, Attr);
    break;
  case AttributeList::AT_NonNull:
    if (ParmVarDecl *PVD = dyn_cast<ParmVarDecl>(D))
      handleNonNullAttrParameter(S, PVD, Attr);
    else
      handleNonNullAttr(S, D, Attr);
    break;
  case AttributeList::AT_ReturnsNonNull:
    handleReturnsNonNullAttr(S, D, Attr);
    break;
  case AttributeList::AT_NoEscape:
    handleNoEscapeAttr(S, D, Attr);
    break;
  case AttributeList::AT_AssumeAligned:
    handleAssumeAlignedAttr(S, D, Attr);
    break;
  case AttributeList::AT_Overloadable:
    handleSimpleAttribute<OverloadableAttr>(S, D, Attr);
    break;
  case AttributeList::AT_Ownership:
    handleOwnershipAttr(S, D, Attr);
    break;
  case AttributeList::AT_Cold:
    handleColdAttr(S, D, Attr);
    break;
  case AttributeList::AT_Hot:
    handleHotAttr(S, D, Attr);
    break;
  case AttributeList::AT_Naked:
    handleNakedAttr(S, D, Attr);
    break;
  case AttributeList::AT_NoReturn:
    handleNoReturnAttr(S, D, Attr);
    break;
  case AttributeList::AT_NoThrow:
    handleSimpleAttribute<NoThrowAttr>(S, D, Attr);
    break;
  case AttributeList::AT_CUDAShared:
    handleSimpleAttributeWithExclusions<CUDASharedAttr, CUDAConstantAttr>(S, D,
                                                                          Attr);
    break;
  case AttributeList::AT_VecReturn:
    handleVecReturnAttr(S, D, Attr);
    break;
  case AttributeList::AT_ObjCOwnership:
    handleObjCOwnershipAttr(S, D, Attr);
    break;
  case AttributeList::AT_ObjCPreciseLifetime:
    handleObjCPreciseLifetimeAttr(S, D, Attr);
    break;
  case AttributeList::AT_ObjCReturnsInnerPointer:
    handleObjCReturnsInnerPointerAttr(S, D, Attr);
    break;
  case AttributeList::AT_ObjCRequiresSuper:
    handleObjCRequiresSuperAttr(S, D, Attr);
    break;
  case AttributeList::AT_ObjCBridge:
    handleObjCBridgeAttr(S, scope, D, Attr);
    break;
  case AttributeList::AT_ObjCBridgeMutable:
    handleObjCBridgeMutableAttr(S, scope, D, Attr);
    break;
  case AttributeList::AT_ObjCBridgeRelated:
    handleObjCBridgeRelatedAttr(S, scope, D, Attr);
    break;
  case AttributeList::AT_ObjCDesignatedInitializer:
    handleObjCDesignatedInitializer(S, D, Attr);
    break;
  case AttributeList::AT_ObjCRuntimeName:
    handleObjCRuntimeName(S, D, Attr);
    break;
  case AttributeList::AT_ObjCBoxable:
    handleObjCBoxable(S, D, Attr);
    break;
<<<<<<< HEAD

  case AttributeList::AT_NSErrorDomain:
    handleNSErrorDomain(S, D, Attr);
    break;
          
=======
>>>>>>> 1ced5095
  case AttributeList::AT_CFAuditedTransfer:
    handleCFAuditedTransferAttr(S, D, Attr);
    break;
  case AttributeList::AT_CFUnknownTransfer:
    handleCFUnknownTransferAttr(S, D, Attr);
    break;
  case AttributeList::AT_CFConsumed:
  case AttributeList::AT_NSConsumed:
    handleNSConsumedAttr(S, D, Attr);
    break;
  case AttributeList::AT_NSConsumesSelf:
    handleSimpleAttribute<NSConsumesSelfAttr>(S, D, Attr);
    break;
  case AttributeList::AT_NSReturnsAutoreleased:
  case AttributeList::AT_NSReturnsNotRetained:
  case AttributeList::AT_CFReturnsNotRetained:
  case AttributeList::AT_NSReturnsRetained:
  case AttributeList::AT_CFReturnsRetained:
    handleNSReturnsRetainedAttr(S, D, Attr);
    break;
  case AttributeList::AT_WorkGroupSizeHint:
    handleWorkGroupSize<WorkGroupSizeHintAttr>(S, D, Attr);
    break;
  case AttributeList::AT_ReqdWorkGroupSize:
    handleWorkGroupSize<ReqdWorkGroupSizeAttr>(S, D, Attr);
    break;
  case AttributeList::AT_VecTypeHint:
    handleVecTypeHint(S, D, Attr);
    break;
  case AttributeList::AT_InitPriority:
    handleInitPriorityAttr(S, D, Attr);
    break;
  case AttributeList::AT_Packed:
    handlePackedAttr(S, D, Attr);
    break;
  case AttributeList::AT_Section:
    handleSectionAttr(S, D, Attr);
    break;
  case AttributeList::AT_Target:
    handleTargetAttr(S, D, Attr);
    break;
  case AttributeList::AT_Unavailable:
    handleAttrWithMessage<UnavailableAttr>(S, D, Attr);
    break;
  case AttributeList::AT_ArcWeakrefUnavailable:
    handleSimpleAttribute<ArcWeakrefUnavailableAttr>(S, D, Attr);
    break;
  case AttributeList::AT_ObjCRootClass:
    handleSimpleAttribute<ObjCRootClassAttr>(S, D, Attr);
    break;
  case AttributeList::AT_ObjCSubclassingRestricted:
    handleSimpleAttribute<ObjCSubclassingRestrictedAttr>(S, D, Attr);
    break;
  case AttributeList::AT_ObjCCompleteDefinition:
    handleSimpleAttribute<ObjCCompleteDefinitionAttr>(S, D, Attr);
    break;
  case AttributeList::AT_ObjCExplicitProtocolImpl:
    handleObjCSuppresProtocolAttr(S, D, Attr);
    break;
  case AttributeList::AT_ObjCRequiresPropertyDefs:
    handleSimpleAttribute<ObjCRequiresPropertyDefsAttr>(S, D, Attr);
    break;
  case AttributeList::AT_Unused:
    handleSimpleAttribute<UnusedAttr>(S, D, Attr);
    break;
  case AttributeList::AT_ReturnsTwice:
    handleSimpleAttribute<ReturnsTwiceAttr>(S, D, Attr);
    break;
  case AttributeList::AT_NotTailCalled:
    handleNotTailCalledAttr(S, D, Attr);
    break;
  case AttributeList::AT_DisableTailCalls:
    handleDisableTailCallsAttr(S, D, Attr);
    break;
  case AttributeList::AT_Used:
    handleUsedAttr(S, D, Attr);
    break;
  case AttributeList::AT_Visibility:
    handleVisibilityAttr(S, D, Attr, false);
    break;
  case AttributeList::AT_TypeVisibility:
    handleVisibilityAttr(S, D, Attr, true);
    break;
  case AttributeList::AT_WarnUnused:
    handleSimpleAttribute<WarnUnusedAttr>(S, D, Attr);
    break;
  case AttributeList::AT_WarnUnusedResult:
    handleWarnUnusedResult(S, D, Attr);
    break;
  case AttributeList::AT_Weak:
    handleSimpleAttribute<WeakAttr>(S, D, Attr);
    break;
  case AttributeList::AT_WeakRef:
    handleWeakRefAttr(S, D, Attr);
    break;
  case AttributeList::AT_WeakImport:
    handleWeakImportAttr(S, D, Attr);
    break;
  case AttributeList::AT_TransparentUnion:
    handleTransparentUnionAttr(S, D, Attr);
    break;
  case AttributeList::AT_ObjCException:
    handleSimpleAttribute<ObjCExceptionAttr>(S, D, Attr);
    break;
  case AttributeList::AT_ObjCMethodFamily:
    handleObjCMethodFamilyAttr(S, D, Attr);
    break;
  case AttributeList::AT_ObjCNSObject:
    handleObjCNSObject(S, D, Attr);
    break;
  case AttributeList::AT_ObjCIndependentClass:
    handleObjCIndependentClass(S, D, Attr);
    break;
  case AttributeList::AT_Blocks:
    handleBlocksAttr(S, D, Attr);
    break;
  case AttributeList::AT_Sentinel:
    handleSentinelAttr(S, D, Attr);
    break;
  case AttributeList::AT_Const:
    handleSimpleAttribute<ConstAttr>(S, D, Attr);
    break;
  case AttributeList::AT_Pure:
    handleSimpleAttribute<PureAttr>(S, D, Attr);
    break;
  case AttributeList::AT_Cleanup:
    handleCleanupAttr(S, D, Attr);
    break;
  case AttributeList::AT_NoDebug:
    handleNoDebugAttr(S, D, Attr);
    break;
  case AttributeList::AT_NoDuplicate:
    handleSimpleAttribute<NoDuplicateAttr>(S, D, Attr);
    break;
  case AttributeList::AT_NoInline:
    handleSimpleAttribute<NoInlineAttr>(S, D, Attr);
    break;
  case AttributeList::AT_NoInstrumentFunction: // Interacts with -pg.
    handleSimpleAttribute<NoInstrumentFunctionAttr>(S, D, Attr);
    break;
  case AttributeList::AT_StdCall:
  case AttributeList::AT_CDecl:
  case AttributeList::AT_FastCall:
  case AttributeList::AT_ThisCall:
  case AttributeList::AT_Pascal:
  case AttributeList::AT_VectorCall:
  case AttributeList::AT_MSABI:
  case AttributeList::AT_SysVABI:
  case AttributeList::AT_Pcs:
  case AttributeList::AT_IntelOclBicc:
    handleCallConvAttr(S, D, Attr);
    break;
  case AttributeList::AT_OpenCLKernel:
    handleSimpleAttribute<OpenCLKernelAttr>(S, D, Attr);
    break;
  case AttributeList::AT_OpenCLImageAccess:
    handleSimpleAttribute<OpenCLImageAccessAttr>(S, D, Attr);
    break;
  case AttributeList::AT_InternalLinkage:
    handleInternalLinkageAttr(S, D, Attr);
    break;

  // Microsoft attributes:
  case AttributeList::AT_MSNoVTable:
    handleSimpleAttribute<MSNoVTableAttr>(S, D, Attr);
    break;
  case AttributeList::AT_MSStruct:
    handleSimpleAttribute<MSStructAttr>(S, D, Attr);
    break;
  case AttributeList::AT_Uuid:
    handleUuidAttr(S, D, Attr);
    break;
  case AttributeList::AT_MSInheritance:
    handleMSInheritanceAttr(S, D, Attr);
    break;
  case AttributeList::AT_SelectAny:
    handleSimpleAttribute<SelectAnyAttr>(S, D, Attr);
    break;
  case AttributeList::AT_Thread:
    handleDeclspecThreadAttr(S, D, Attr);
    break;

  // Thread safety attributes:
  case AttributeList::AT_AssertExclusiveLock:
    handleAssertExclusiveLockAttr(S, D, Attr);
    break;
  case AttributeList::AT_AssertSharedLock:
    handleAssertSharedLockAttr(S, D, Attr);
    break;
  case AttributeList::AT_GuardedVar:
    handleSimpleAttribute<GuardedVarAttr>(S, D, Attr);
    break;
  case AttributeList::AT_PtGuardedVar:
    handlePtGuardedVarAttr(S, D, Attr);
    break;
  case AttributeList::AT_ScopedLockable:
    handleSimpleAttribute<ScopedLockableAttr>(S, D, Attr);
    break;
  case AttributeList::AT_NoSanitize:
    handleNoSanitizeAttr(S, D, Attr);
    break;
  case AttributeList::AT_NoSanitizeSpecific:
    handleNoSanitizeSpecificAttr(S, D, Attr);
    break;
  case AttributeList::AT_NoThreadSafetyAnalysis:
    handleSimpleAttribute<NoThreadSafetyAnalysisAttr>(S, D, Attr);
    break;
  case AttributeList::AT_GuardedBy:
    handleGuardedByAttr(S, D, Attr);
    break;
  case AttributeList::AT_PtGuardedBy:
    handlePtGuardedByAttr(S, D, Attr);
    break;
  case AttributeList::AT_ExclusiveTrylockFunction:
    handleExclusiveTrylockFunctionAttr(S, D, Attr);
    break;
  case AttributeList::AT_LockReturned:
    handleLockReturnedAttr(S, D, Attr);
    break;
  case AttributeList::AT_LocksExcluded:
    handleLocksExcludedAttr(S, D, Attr);
    break;
  case AttributeList::AT_SharedTrylockFunction:
    handleSharedTrylockFunctionAttr(S, D, Attr);
    break;
  case AttributeList::AT_AcquiredBefore:
    handleAcquiredBeforeAttr(S, D, Attr);
    break;
  case AttributeList::AT_AcquiredAfter:
    handleAcquiredAfterAttr(S, D, Attr);
    break;

  // Capability analysis attributes.
  case AttributeList::AT_Capability:
  case AttributeList::AT_Lockable:
    handleCapabilityAttr(S, D, Attr);
    break;
  case AttributeList::AT_RequiresCapability:
    handleRequiresCapabilityAttr(S, D, Attr);
    break;

  case AttributeList::AT_AssertCapability:
    handleAssertCapabilityAttr(S, D, Attr);
    break;
  case AttributeList::AT_AcquireCapability:
    handleAcquireCapabilityAttr(S, D, Attr);
    break;
  case AttributeList::AT_ReleaseCapability:
    handleReleaseCapabilityAttr(S, D, Attr);
    break;
  case AttributeList::AT_TryAcquireCapability:
    handleTryAcquireCapabilityAttr(S, D, Attr);
    break;

  // Consumed analysis attributes.
  case AttributeList::AT_Consumable:
    handleConsumableAttr(S, D, Attr);
    break;
  case AttributeList::AT_ConsumableAutoCast:
    handleSimpleAttribute<ConsumableAutoCastAttr>(S, D, Attr);
    break;
  case AttributeList::AT_ConsumableSetOnRead:
    handleSimpleAttribute<ConsumableSetOnReadAttr>(S, D, Attr);
    break;
  case AttributeList::AT_CallableWhen:
    handleCallableWhenAttr(S, D, Attr);
    break;
  case AttributeList::AT_ParamTypestate:
    handleParamTypestateAttr(S, D, Attr);
    break;
  case AttributeList::AT_ReturnTypestate:
    handleReturnTypestateAttr(S, D, Attr);
    break;
  case AttributeList::AT_SetTypestate:
    handleSetTypestateAttr(S, D, Attr);
    break;
  case AttributeList::AT_TestTypestate:
    handleTestTypestateAttr(S, D, Attr);
    break;

  // Type safety attributes.
  case AttributeList::AT_ArgumentWithTypeTag:
    handleArgumentWithTypeTagAttr(S, D, Attr);
    break;
  case AttributeList::AT_TypeTagForDatatype:
    handleTypeTagForDatatypeAttr(S, D, Attr);
    break;

  // Swift attributes.
  case AttributeList::AT_SwiftPrivate:
    handleSimpleAttribute<SwiftPrivateAttr>(S, D, Attr);
    break;
  case AttributeList::AT_SwiftName:
    handleSwiftName(S, D, Attr);
    break;
  case AttributeList::AT_SwiftError:
    handleSwiftError(S, D, Attr);
    break;
  }
}

/// ProcessDeclAttributeList - Apply all the decl attributes in the specified
/// attribute list to the specified decl, ignoring any type attributes.
void Sema::ProcessDeclAttributeList(Scope *S, Decl *D,
                                    const AttributeList *AttrList,
                                    bool IncludeCXX11Attributes) {
  for (const AttributeList* l = AttrList; l; l = l->getNext())
    ProcessDeclAttribute(*this, S, D, *l, IncludeCXX11Attributes);

  // FIXME: We should be able to handle these cases in TableGen.
  // GCC accepts
  // static int a9 __attribute__((weakref));
  // but that looks really pointless. We reject it.
  if (D->hasAttr<WeakRefAttr>() && !D->hasAttr<AliasAttr>()) {
    Diag(AttrList->getLoc(), diag::err_attribute_weakref_without_alias)
      << cast<NamedDecl>(D);
    D->dropAttr<WeakRefAttr>();
    return;
  }

  // FIXME: We should be able to handle this in TableGen as well. It would be
  // good to have a way to specify "these attributes must appear as a group",
  // for these. Additionally, it would be good to have a way to specify "these
  // attribute must never appear as a group" for attributes like cold and hot.
  if (!D->hasAttr<OpenCLKernelAttr>()) {
    // These attributes cannot be applied to a non-kernel function.
    if (Attr *A = D->getAttr<ReqdWorkGroupSizeAttr>()) {
      // FIXME: This emits a different error message than
      // diag::err_attribute_wrong_decl_type + ExpectedKernelFunction.
      Diag(D->getLocation(), diag::err_opencl_kernel_attr) << A;
      D->setInvalidDecl();
    } else if (Attr *A = D->getAttr<WorkGroupSizeHintAttr>()) {
      Diag(D->getLocation(), diag::err_opencl_kernel_attr) << A;
      D->setInvalidDecl();
    } else if (Attr *A = D->getAttr<VecTypeHintAttr>()) {
      Diag(D->getLocation(), diag::err_opencl_kernel_attr) << A;
      D->setInvalidDecl();
    } else if (Attr *A = D->getAttr<AMDGPUNumVGPRAttr>()) {
      Diag(D->getLocation(), diag::err_attribute_wrong_decl_type)
        << A << ExpectedKernelFunction;
      D->setInvalidDecl();
    } else if (Attr *A = D->getAttr<AMDGPUNumSGPRAttr>()) {
      Diag(D->getLocation(), diag::err_attribute_wrong_decl_type)
        << A << ExpectedKernelFunction;
      D->setInvalidDecl();
    }
  }
}

// Annotation attributes are the only attributes allowed after an access
// specifier.
bool Sema::ProcessAccessDeclAttributeList(AccessSpecDecl *ASDecl,
                                          const AttributeList *AttrList) {
  for (const AttributeList* l = AttrList; l; l = l->getNext()) {
    if (l->getKind() == AttributeList::AT_Annotate) {
      ProcessDeclAttribute(*this, nullptr, ASDecl, *l, l->isCXX11Attribute());
    } else {
      Diag(l->getLoc(), diag::err_only_annotate_after_access_spec);
      return true;
    }
  }

  return false;
}

/// checkUnusedDeclAttributes - Check a list of attributes to see if it
/// contains any decl attributes that we should warn about.
static void checkUnusedDeclAttributes(Sema &S, const AttributeList *A) {
  for ( ; A; A = A->getNext()) {
    // Only warn if the attribute is an unignored, non-type attribute.
    if (A->isUsedAsTypeAttr() || A->isInvalid()) continue;
    if (A->getKind() == AttributeList::IgnoredAttribute) continue;

    if (A->getKind() == AttributeList::UnknownAttribute) {
      S.Diag(A->getLoc(), diag::warn_unknown_attribute_ignored)
        << A->getName() << A->getRange();
    } else {
      S.Diag(A->getLoc(), diag::warn_attribute_not_on_decl)
        << A->getName() << A->getRange();
    }
  }
}

/// checkUnusedDeclAttributes - Given a declarator which is not being
/// used to build a declaration, complain about any decl attributes
/// which might be lying around on it.
void Sema::checkUnusedDeclAttributes(Declarator &D) {
  ::checkUnusedDeclAttributes(*this, D.getDeclSpec().getAttributes().getList());
  ::checkUnusedDeclAttributes(*this, D.getAttributes());
  for (unsigned i = 0, e = D.getNumTypeObjects(); i != e; ++i)
    ::checkUnusedDeclAttributes(*this, D.getTypeObject(i).getAttrs());
}

/// DeclClonePragmaWeak - clone existing decl (maybe definition),
/// \#pragma weak needs a non-definition decl and source may not have one.
NamedDecl * Sema::DeclClonePragmaWeak(NamedDecl *ND, IdentifierInfo *II,
                                      SourceLocation Loc) {
  assert(isa<FunctionDecl>(ND) || isa<VarDecl>(ND));
  NamedDecl *NewD = nullptr;
  if (FunctionDecl *FD = dyn_cast<FunctionDecl>(ND)) {
    FunctionDecl *NewFD;
    // FIXME: Missing call to CheckFunctionDeclaration().
    // FIXME: Mangling?
    // FIXME: Is the qualifier info correct?
    // FIXME: Is the DeclContext correct?
    NewFD = FunctionDecl::Create(FD->getASTContext(), FD->getDeclContext(),
                                 Loc, Loc, DeclarationName(II),
                                 FD->getType(), FD->getTypeSourceInfo(),
                                 SC_None, false/*isInlineSpecified*/,
                                 FD->hasPrototype(),
                                 false/*isConstexprSpecified*/);
    NewD = NewFD;

    if (FD->getQualifier())
      NewFD->setQualifierInfo(FD->getQualifierLoc());

    // Fake up parameter variables; they are declared as if this were
    // a typedef.
    QualType FDTy = FD->getType();
    if (const FunctionProtoType *FT = FDTy->getAs<FunctionProtoType>()) {
      SmallVector<ParmVarDecl*, 16> Params;
      for (const auto &AI : FT->param_types()) {
        ParmVarDecl *Param = BuildParmVarDeclForTypedef(NewFD, Loc, AI);
        Param->setScopeInfo(0, Params.size());
        Params.push_back(Param);
      }
      NewFD->setParams(Params);
    }
  } else if (VarDecl *VD = dyn_cast<VarDecl>(ND)) {
    NewD = VarDecl::Create(VD->getASTContext(), VD->getDeclContext(),
                           VD->getInnerLocStart(), VD->getLocation(), II,
                           VD->getType(), VD->getTypeSourceInfo(),
                           VD->getStorageClass());
    if (VD->getQualifier()) {
      VarDecl *NewVD = cast<VarDecl>(NewD);
      NewVD->setQualifierInfo(VD->getQualifierLoc());
    }
  }
  return NewD;
}

/// DeclApplyPragmaWeak - A declaration (maybe definition) needs \#pragma weak
/// applied to it, possibly with an alias.
void Sema::DeclApplyPragmaWeak(Scope *S, NamedDecl *ND, WeakInfo &W) {
  if (W.getUsed()) return; // only do this once
  W.setUsed(true);
  if (W.getAlias()) { // clone decl, impersonate __attribute(weak,alias(...))
    IdentifierInfo *NDId = ND->getIdentifier();
    NamedDecl *NewD = DeclClonePragmaWeak(ND, W.getAlias(), W.getLocation());
    NewD->addAttr(AliasAttr::CreateImplicit(Context, NDId->getName(),
                                            W.getLocation()));
    NewD->addAttr(WeakAttr::CreateImplicit(Context, W.getLocation()));
    WeakTopLevelDecl.push_back(NewD);
    // FIXME: "hideous" code from Sema::LazilyCreateBuiltin
    // to insert Decl at TU scope, sorry.
    DeclContext *SavedContext = CurContext;
    CurContext = Context.getTranslationUnitDecl();
    NewD->setDeclContext(CurContext);
    NewD->setLexicalDeclContext(CurContext);
    PushOnScopeChains(NewD, S);
    CurContext = SavedContext;
  } else { // just add weak to existing
    ND->addAttr(WeakAttr::CreateImplicit(Context, W.getLocation()));
  }
}

void Sema::ProcessPragmaWeak(Scope *S, Decl *D) {
  // It's valid to "forward-declare" #pragma weak, in which case we
  // have to do this.
  LoadExternalWeakUndeclaredIdentifiers();
  if (!WeakUndeclaredIdentifiers.empty()) {
    NamedDecl *ND = nullptr;
    if (VarDecl *VD = dyn_cast<VarDecl>(D))
      if (VD->isExternC())
        ND = VD;
    if (FunctionDecl *FD = dyn_cast<FunctionDecl>(D))
      if (FD->isExternC())
        ND = FD;
    if (ND) {
      if (IdentifierInfo *Id = ND->getIdentifier()) {
        auto I = WeakUndeclaredIdentifiers.find(Id);
        if (I != WeakUndeclaredIdentifiers.end()) {
          WeakInfo W = I->second;
          DeclApplyPragmaWeak(S, ND, W);
          WeakUndeclaredIdentifiers[Id] = W;
        }
      }
    }
  }
}

/// ProcessDeclAttributes - Given a declarator (PD) with attributes indicated in
/// it, apply them to D.  This is a bit tricky because PD can have attributes
/// specified in many different places, and we need to find and apply them all.
void Sema::ProcessDeclAttributes(Scope *S, Decl *D, const Declarator &PD) {
  // Apply decl attributes from the DeclSpec if present.
  if (const AttributeList *Attrs = PD.getDeclSpec().getAttributes().getList())
    ProcessDeclAttributeList(S, D, Attrs);

  // Walk the declarator structure, applying decl attributes that were in a type
  // position to the decl itself.  This handles cases like:
  //   int *__attr__(x)** D;
  // when X is a decl attribute.
  for (unsigned i = 0, e = PD.getNumTypeObjects(); i != e; ++i)
    if (const AttributeList *Attrs = PD.getTypeObject(i).getAttrs())
      ProcessDeclAttributeList(S, D, Attrs, /*IncludeCXX11Attributes=*/false);

  // Finally, apply any attributes on the decl itself.
  if (const AttributeList *Attrs = PD.getAttributes())
    ProcessDeclAttributeList(S, D, Attrs);

  // Look for API notes that map to attributes.
  ProcessAPINotes(D);
}

/// Is the given declaration allowed to use a forbidden type?
/// If so, it'll still be annotated with an attribute that makes it
/// illegal to actually use.
static bool isForbiddenTypeAllowed(Sema &S, Decl *decl,
                                   const DelayedDiagnostic &diag,
                                   UnavailableAttr::ImplicitReason &reason) {
  // Private ivars are always okay.  Unfortunately, people don't
  // always properly make their ivars private, even in system headers.
  // Plus we need to make fields okay, too.
  if (!isa<FieldDecl>(decl) && !isa<ObjCPropertyDecl>(decl) &&
      !isa<FunctionDecl>(decl))
    return false;

  // Silently accept unsupported uses of __weak in both user and system
  // declarations when it's been disabled, for ease of integration with
  // -fno-objc-arc files.  We do have to take some care against attempts
  // to define such things;  for now, we've only done that for ivars
  // and properties.
  if ((isa<ObjCIvarDecl>(decl) || isa<ObjCPropertyDecl>(decl))) {
    if (diag.getForbiddenTypeDiagnostic() == diag::err_arc_weak_disabled ||
        diag.getForbiddenTypeDiagnostic() == diag::err_arc_weak_no_runtime) {
      reason = UnavailableAttr::IR_ForbiddenWeak;
      return true;
    }
  }

  // Allow all sorts of things in system headers.
  if (S.Context.getSourceManager().isInSystemHeader(decl->getLocation())) {
    // Currently, all the failures dealt with this way are due to ARC
    // restrictions.
    reason = UnavailableAttr::IR_ARCForbiddenType;
    return true;
  }

  return false;
}

/// Handle a delayed forbidden-type diagnostic.
static void handleDelayedForbiddenType(Sema &S, DelayedDiagnostic &diag,
                                       Decl *decl) {
  auto reason = UnavailableAttr::IR_None;
  if (decl && isForbiddenTypeAllowed(S, decl, diag, reason)) {
    assert(reason && "didn't set reason?");
    decl->addAttr(UnavailableAttr::CreateImplicit(S.Context, "", reason,
                                                  diag.Loc));
    return;
  }
  if (S.getLangOpts().ObjCAutoRefCount)
    if (const FunctionDecl *FD = dyn_cast<FunctionDecl>(decl)) {
      // FIXME: we may want to suppress diagnostics for all
      // kind of forbidden type messages on unavailable functions. 
      if (FD->hasAttr<UnavailableAttr>() &&
          diag.getForbiddenTypeDiagnostic() == 
          diag::err_arc_array_param_no_ownership) {
        diag.Triggered = true;
        return;
      }
    }

  S.Diag(diag.Loc, diag.getForbiddenTypeDiagnostic())
    << diag.getForbiddenTypeOperand() << diag.getForbiddenTypeArgument();
  diag.Triggered = true;
}

static bool isDeclDeprecated(Decl *D) {
  do {
    if (D->isDeprecated())
      return true;
    // A category implicitly has the availability of the interface.
    if (const ObjCCategoryDecl *CatD = dyn_cast<ObjCCategoryDecl>(D))
      if (const ObjCInterfaceDecl *Interface = CatD->getClassInterface())
        return Interface->isDeprecated();
  } while ((D = cast_or_null<Decl>(D->getDeclContext())));
  return false;
}

static bool isDeclUnavailable(Decl *D) {
  do {
    if (D->isUnavailable())
      return true;
    // A category implicitly has the availability of the interface.
    if (const ObjCCategoryDecl *CatD = dyn_cast<ObjCCategoryDecl>(D))
      if (const ObjCInterfaceDecl *Interface = CatD->getClassInterface())
        return Interface->isUnavailable();
  } while ((D = cast_or_null<Decl>(D->getDeclContext())));
  return false;
}

static void DoEmitAvailabilityWarning(Sema &S, Sema::AvailabilityDiagnostic K,
                                      Decl *Ctx, const NamedDecl *D,
                                      StringRef Message, SourceLocation Loc,
                                      const ObjCInterfaceDecl *UnknownObjCClass,
                                      const ObjCPropertyDecl *ObjCProperty,
                                      bool ObjCPropertyAccess) {
  // Diagnostics for deprecated or unavailable.
  unsigned diag, diag_message, diag_fwdclass_message;
  unsigned diag_available_here = diag::note_availability_specified_here;

  // Matches 'diag::note_property_attribute' options.
  unsigned property_note_select;

  // Matches diag::note_availability_specified_here.
  unsigned available_here_select_kind;

  // Don't warn if our current context is deprecated or unavailable.
  switch (K) {
  case Sema::AD_Deprecation:
    if (isDeclDeprecated(Ctx) || isDeclUnavailable(Ctx))
      return;
    diag = !ObjCPropertyAccess ? diag::warn_deprecated
                               : diag::warn_property_method_deprecated;
    diag_message = diag::warn_deprecated_message;
    diag_fwdclass_message = diag::warn_deprecated_fwdclass_message;
    property_note_select = /* deprecated */ 0;
    available_here_select_kind = /* deprecated */ 2;
    break;

  case Sema::AD_Unavailable:
    if (isDeclUnavailable(Ctx))
      return;
    diag = !ObjCPropertyAccess ? diag::err_unavailable
                               : diag::err_property_method_unavailable;
    diag_message = diag::err_unavailable_message;
    diag_fwdclass_message = diag::warn_unavailable_fwdclass_message;
    property_note_select = /* unavailable */ 1;
    available_here_select_kind = /* unavailable */ 0;

    if (auto attr = D->getAttr<UnavailableAttr>()) {
      if (attr->isImplicit() && attr->getImplicitReason()) {
        // Most of these failures are due to extra restrictions in ARC;
        // reflect that in the primary diagnostic when applicable.
        auto flagARCError = [&] {
          if (S.getLangOpts().ObjCAutoRefCount &&
              S.getSourceManager().isInSystemHeader(D->getLocation()))
            diag = diag::err_unavailable_in_arc;
        };

        switch (attr->getImplicitReason()) {
        case UnavailableAttr::IR_None: break;

        case UnavailableAttr::IR_ARCForbiddenType:
          flagARCError();
          diag_available_here = diag::note_arc_forbidden_type;
          break;

        case UnavailableAttr::IR_ForbiddenWeak:
          if (S.getLangOpts().ObjCWeakRuntime)
            diag_available_here = diag::note_arc_weak_disabled;
          else
            diag_available_here = diag::note_arc_weak_no_runtime;
          break;

        case UnavailableAttr::IR_ARCForbiddenConversion:
          flagARCError();
          diag_available_here = diag::note_performs_forbidden_arc_conversion;
          break;

        case UnavailableAttr::IR_ARCInitReturnsUnrelated:
          flagARCError();
          diag_available_here = diag::note_arc_init_returns_unrelated;
          break;

        case UnavailableAttr::IR_ARCFieldWithOwnership:
          flagARCError();
          diag_available_here = diag::note_arc_field_with_ownership;
          break;
        }
      }
    }
    break;

  case Sema::AD_Partial:
    diag = diag::warn_partial_availability;
    diag_message = diag::warn_partial_message;
    diag_fwdclass_message = diag::warn_partial_fwdclass_message;
    property_note_select = /* partial */ 2;
    available_here_select_kind = /* partial */ 3;
    break;
  }

  if (!Message.empty()) {
    S.Diag(Loc, diag_message) << D << Message;
    if (ObjCProperty)
      S.Diag(ObjCProperty->getLocation(), diag::note_property_attribute)
          << ObjCProperty->getDeclName() << property_note_select;
  } else if (!UnknownObjCClass) {
    S.Diag(Loc, diag) << D;
    if (ObjCProperty)
      S.Diag(ObjCProperty->getLocation(), diag::note_property_attribute)
          << ObjCProperty->getDeclName() << property_note_select;
  } else {
    S.Diag(Loc, diag_fwdclass_message) << D;
    S.Diag(UnknownObjCClass->getLocation(), diag::note_forward_class);
  }

  S.Diag(D->getLocation(), diag_available_here)
      << D << available_here_select_kind;
  if (K == Sema::AD_Partial)
    S.Diag(Loc, diag::note_partial_availability_silence) << D;
}

static void handleDelayedAvailabilityCheck(Sema &S, DelayedDiagnostic &DD,
                                           Decl *Ctx) {
  assert(DD.Kind == DelayedDiagnostic::Deprecation ||
         DD.Kind == DelayedDiagnostic::Unavailable);
  Sema::AvailabilityDiagnostic AD = DD.Kind == DelayedDiagnostic::Deprecation
                                        ? Sema::AD_Deprecation
                                        : Sema::AD_Unavailable;
  DD.Triggered = true;
  DoEmitAvailabilityWarning(
      S, AD, Ctx, DD.getDeprecationDecl(), DD.getDeprecationMessage(), DD.Loc,
      DD.getUnknownObjCClass(), DD.getObjCProperty(), false);
}

void Sema::PopParsingDeclaration(ParsingDeclState state, Decl *decl) {
  assert(DelayedDiagnostics.getCurrentPool());
  DelayedDiagnosticPool &poppedPool = *DelayedDiagnostics.getCurrentPool();
  DelayedDiagnostics.popWithoutEmitting(state);

  // When delaying diagnostics to run in the context of a parsed
  // declaration, we only want to actually emit anything if parsing
  // succeeds.
  if (!decl) return;

  // We emit all the active diagnostics in this pool or any of its
  // parents.  In general, we'll get one pool for the decl spec
  // and a child pool for each declarator; in a decl group like:
  //   deprecated_typedef foo, *bar, baz();
  // only the declarator pops will be passed decls.  This is correct;
  // we really do need to consider delayed diagnostics from the decl spec
  // for each of the different declarations.
  const DelayedDiagnosticPool *pool = &poppedPool;
  do {
    for (DelayedDiagnosticPool::pool_iterator
           i = pool->pool_begin(), e = pool->pool_end(); i != e; ++i) {
      // This const_cast is a bit lame.  Really, Triggered should be mutable.
      DelayedDiagnostic &diag = const_cast<DelayedDiagnostic&>(*i);
      if (diag.Triggered)
        continue;

      switch (diag.Kind) {
      case DelayedDiagnostic::Deprecation:
      case DelayedDiagnostic::Unavailable:
        // Don't bother giving deprecation/unavailable diagnostics if
        // the decl is invalid.
        if (!decl->isInvalidDecl())
          handleDelayedAvailabilityCheck(*this, diag, decl);
        break;

      case DelayedDiagnostic::Access:
        HandleDelayedAccessCheck(diag, decl);
        break;

      case DelayedDiagnostic::ForbiddenType:
        handleDelayedForbiddenType(*this, diag, decl);
        break;
      }
    }
  } while ((pool = pool->getParent()));
}

/// Given a set of delayed diagnostics, re-emit them as if they had
/// been delayed in the current context instead of in the given pool.
/// Essentially, this just moves them to the current pool.
void Sema::redelayDiagnostics(DelayedDiagnosticPool &pool) {
  DelayedDiagnosticPool *curPool = DelayedDiagnostics.getCurrentPool();
  assert(curPool && "re-emitting in undelayed context not supported");
  curPool->steal(pool);
}

void Sema::EmitAvailabilityWarning(AvailabilityDiagnostic AD,
                                   NamedDecl *D, StringRef Message,
                                   SourceLocation Loc,
                                   const ObjCInterfaceDecl *UnknownObjCClass,
                                   const ObjCPropertyDecl  *ObjCProperty,
                                   bool ObjCPropertyAccess) {
  // Delay if we're currently parsing a declaration.
  if (DelayedDiagnostics.shouldDelayDiagnostics() && AD != AD_Partial) {
    DelayedDiagnostics.add(DelayedDiagnostic::makeAvailability(
        AD, Loc, D, UnknownObjCClass, ObjCProperty, Message,
        ObjCPropertyAccess));
    return;
  }

  Decl *Ctx = cast<Decl>(getCurLexicalContext());
  DoEmitAvailabilityWarning(*this, AD, Ctx, D, Message, Loc, UnknownObjCClass,
                            ObjCProperty, ObjCPropertyAccess);
}<|MERGE_RESOLUTION|>--- conflicted
+++ resolved
@@ -5579,14 +5579,9 @@
   case AttributeList::AT_ObjCBoxable:
     handleObjCBoxable(S, D, Attr);
     break;
-<<<<<<< HEAD
-
   case AttributeList::AT_NSErrorDomain:
     handleNSErrorDomain(S, D, Attr);
     break;
-          
-=======
->>>>>>> 1ced5095
   case AttributeList::AT_CFAuditedTransfer:
     handleCFAuditedTransferAttr(S, D, Attr);
     break;
