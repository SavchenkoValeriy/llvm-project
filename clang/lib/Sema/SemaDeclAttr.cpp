//===--- SemaDeclAttr.cpp - Declaration Attribute Handling ----------------===//
//
// Part of the LLVM Project, under the Apache License v2.0 with LLVM Exceptions.
// See https://llvm.org/LICENSE.txt for license information.
// SPDX-License-Identifier: Apache-2.0 WITH LLVM-exception
//
//===----------------------------------------------------------------------===//
//
//  This file implements decl-related attribute processing.
//
//===----------------------------------------------------------------------===//

#include "clang/AST/ASTConsumer.h"
#include "clang/AST/ASTContext.h"
#include "clang/AST/ASTMutationListener.h"
#include "clang/AST/CXXInheritance.h"
#include "clang/AST/DeclCXX.h"
#include "clang/AST/DeclObjC.h"
#include "clang/AST/DeclTemplate.h"
#include "clang/AST/Expr.h"
#include "clang/AST/ExprCXX.h"
#include "clang/AST/Mangle.h"
#include "clang/AST/RecursiveASTVisitor.h"
#include "clang/Basic/CharInfo.h"
#include "clang/Basic/SourceManager.h"
#include "clang/Basic/TargetBuiltins.h"
#include "clang/Basic/TargetInfo.h"
#include "clang/Lex/Preprocessor.h"
#include "clang/Sema/DeclSpec.h"
#include "clang/Sema/DelayedDiagnostic.h"
#include "clang/Sema/Initialization.h"
#include "clang/Sema/Lookup.h"
#include "clang/Sema/Scope.h"
#include "clang/Sema/ScopeInfo.h"
#include "clang/Sema/SemaInternal.h"
#include "llvm/ADT/STLExtras.h"
#include "llvm/ADT/StringExtras.h"
#include "llvm/Support/MathExtras.h"

using namespace clang;
using namespace sema;

namespace AttributeLangSupport {
  enum LANG {
    C,
    Cpp,
    ObjC
  };
} // end namespace AttributeLangSupport

//===----------------------------------------------------------------------===//
//  Helper functions
//===----------------------------------------------------------------------===//

/// isFunctionOrMethod - Return true if the given decl has function
/// type (function or function-typed variable) or an Objective-C
/// method.
static bool isFunctionOrMethod(const Decl *D) {
  return (D->getFunctionType() != nullptr) || isa<ObjCMethodDecl>(D);
}

/// Return true if the given decl has function type (function or
/// function-typed variable) or an Objective-C method or a block.
static bool isFunctionOrMethodOrBlock(const Decl *D) {
  return isFunctionOrMethod(D) || isa<BlockDecl>(D);
}

/// Return true if the given decl has a declarator that should have
/// been processed by Sema::GetTypeForDeclarator.
static bool hasDeclarator(const Decl *D) {
  // In some sense, TypedefDecl really *ought* to be a DeclaratorDecl.
  return isa<DeclaratorDecl>(D) || isa<BlockDecl>(D) || isa<TypedefNameDecl>(D) ||
         isa<ObjCPropertyDecl>(D);
}

/// hasFunctionProto - Return true if the given decl has a argument
/// information. This decl should have already passed
/// isFunctionOrMethod or isFunctionOrMethodOrBlock.
static bool hasFunctionProto(const Decl *D) {
  if (const FunctionType *FnTy = D->getFunctionType())
    return isa<FunctionProtoType>(FnTy);
  return isa<ObjCMethodDecl>(D) || isa<BlockDecl>(D);
}

/// getFunctionOrMethodNumParams - Return number of function or method
/// parameters. It is an error to call this on a K&R function (use
/// hasFunctionProto first).
static unsigned getFunctionOrMethodNumParams(const Decl *D) {
  if (const FunctionType *FnTy = D->getFunctionType())
    return cast<FunctionProtoType>(FnTy)->getNumParams();
  if (const auto *BD = dyn_cast<BlockDecl>(D))
    return BD->getNumParams();
  return cast<ObjCMethodDecl>(D)->param_size();
}

static const ParmVarDecl *getFunctionOrMethodParam(const Decl *D,
                                                   unsigned Idx) {
  if (const auto *FD = dyn_cast<FunctionDecl>(D))
    return FD->getParamDecl(Idx);
  if (const auto *MD = dyn_cast<ObjCMethodDecl>(D))
    return MD->getParamDecl(Idx);
  if (const auto *BD = dyn_cast<BlockDecl>(D))
    return BD->getParamDecl(Idx);
  return nullptr;
}

static QualType getFunctionOrMethodParamType(const Decl *D, unsigned Idx) {
  if (const FunctionType *FnTy = D->getFunctionType())
    return cast<FunctionProtoType>(FnTy)->getParamType(Idx);
  if (const auto *BD = dyn_cast<BlockDecl>(D))
    return BD->getParamDecl(Idx)->getType();

  return cast<ObjCMethodDecl>(D)->parameters()[Idx]->getType();
}

static SourceRange getFunctionOrMethodParamRange(const Decl *D, unsigned Idx) {
  if (auto *PVD = getFunctionOrMethodParam(D, Idx))
    return PVD->getSourceRange();
  return SourceRange();
}

static QualType getFunctionOrMethodResultType(const Decl *D) {
  if (const FunctionType *FnTy = D->getFunctionType())
    return FnTy->getReturnType();
  return cast<ObjCMethodDecl>(D)->getReturnType();
}

static SourceRange getFunctionOrMethodResultSourceRange(const Decl *D) {
  if (const auto *FD = dyn_cast<FunctionDecl>(D))
    return FD->getReturnTypeSourceRange();
  if (const auto *MD = dyn_cast<ObjCMethodDecl>(D))
    return MD->getReturnTypeSourceRange();
  return SourceRange();
}

static bool isFunctionOrMethodVariadic(const Decl *D) {
  if (const FunctionType *FnTy = D->getFunctionType())
    return cast<FunctionProtoType>(FnTy)->isVariadic();
  if (const auto *BD = dyn_cast<BlockDecl>(D))
    return BD->isVariadic();
  return cast<ObjCMethodDecl>(D)->isVariadic();
}

static bool isInstanceMethod(const Decl *D) {
  if (const auto *MethodDecl = dyn_cast<CXXMethodDecl>(D))
    return MethodDecl->isInstance();
  return false;
}

static inline bool isNSStringType(QualType T, ASTContext &Ctx) {
  const auto *PT = T->getAs<ObjCObjectPointerType>();
  if (!PT)
    return false;

  ObjCInterfaceDecl *Cls = PT->getObjectType()->getInterface();
  if (!Cls)
    return false;

  IdentifierInfo* ClsName = Cls->getIdentifier();

  // FIXME: Should we walk the chain of classes?
  return ClsName == &Ctx.Idents.get("NSString") ||
         ClsName == &Ctx.Idents.get("NSMutableString");
}

static inline bool isCFStringType(QualType T, ASTContext &Ctx) {
  const auto *PT = T->getAs<PointerType>();
  if (!PT)
    return false;

  const auto *RT = PT->getPointeeType()->getAs<RecordType>();
  if (!RT)
    return false;

  const RecordDecl *RD = RT->getDecl();
  if (RD->getTagKind() != TTK_Struct)
    return false;

  return RD->getIdentifier() == &Ctx.Idents.get("__CFString");
}

static unsigned getNumAttributeArgs(const ParsedAttr &AL) {
  // FIXME: Include the type in the argument list.
  return AL.getNumArgs() + AL.hasParsedType();
}

template <typename Compare>
static bool checkAttributeNumArgsImpl(Sema &S, const ParsedAttr &AL,
                                      unsigned Num, unsigned Diag,
                                      Compare Comp) {
  if (Comp(getNumAttributeArgs(AL), Num)) {
    S.Diag(AL.getLoc(), Diag) << AL << Num;
    return false;
  }

  return true;
}

/// Check if the attribute has exactly as many args as Num. May
/// output an error.
static bool checkAttributeNumArgs(Sema &S, const ParsedAttr &AL, unsigned Num) {
  return checkAttributeNumArgsImpl(S, AL, Num,
                                   diag::err_attribute_wrong_number_arguments,
                                   std::not_equal_to<unsigned>());
}

/// Check if the attribute has at least as many args as Num. May
/// output an error.
static bool checkAttributeAtLeastNumArgs(Sema &S, const ParsedAttr &AL,
                                         unsigned Num) {
  return checkAttributeNumArgsImpl(S, AL, Num,
                                   diag::err_attribute_too_few_arguments,
                                   std::less<unsigned>());
}

/// Check if the attribute has at most as many args as Num. May
/// output an error.
static bool checkAttributeAtMostNumArgs(Sema &S, const ParsedAttr &AL,
                                        unsigned Num) {
  return checkAttributeNumArgsImpl(S, AL, Num,
                                   diag::err_attribute_too_many_arguments,
                                   std::greater<unsigned>());
}

/// A helper function to provide Attribute Location for the Attr types
/// AND the ParsedAttr.
template <typename AttrInfo>
static std::enable_if_t<std::is_base_of<Attr, AttrInfo>::value, SourceLocation>
getAttrLoc(const AttrInfo &AL) {
  return AL.getLocation();
}
static SourceLocation getAttrLoc(const ParsedAttr &AL) { return AL.getLoc(); }

/// If Expr is a valid integer constant, get the value of the integer
/// expression and return success or failure. May output an error.
///
/// Negative argument is implicitly converted to unsigned, unless
/// \p StrictlyUnsigned is true.
template <typename AttrInfo>
static bool checkUInt32Argument(Sema &S, const AttrInfo &AI, const Expr *Expr,
                                uint32_t &Val, unsigned Idx = UINT_MAX,
                                bool StrictlyUnsigned = false) {
  llvm::APSInt I(32);
  if (Expr->isTypeDependent() || Expr->isValueDependent() ||
      !Expr->isIntegerConstantExpr(I, S.Context)) {
    if (Idx != UINT_MAX)
      S.Diag(getAttrLoc(AI), diag::err_attribute_argument_n_type)
          << &AI << Idx << AANT_ArgumentIntegerConstant
          << Expr->getSourceRange();
    else
      S.Diag(getAttrLoc(AI), diag::err_attribute_argument_type)
          << &AI << AANT_ArgumentIntegerConstant << Expr->getSourceRange();
    return false;
  }

  if (!I.isIntN(32)) {
    S.Diag(Expr->getExprLoc(), diag::err_ice_too_large)
        << I.toString(10, false) << 32 << /* Unsigned */ 1;
    return false;
  }

  if (StrictlyUnsigned && I.isSigned() && I.isNegative()) {
    S.Diag(getAttrLoc(AI), diag::err_attribute_requires_positive_integer)
        << &AI << /*non-negative*/ 1;
    return false;
  }

  Val = (uint32_t)I.getZExtValue();
  return true;
}

/// Wrapper around checkUInt32Argument, with an extra check to be sure
/// that the result will fit into a regular (signed) int. All args have the same
/// purpose as they do in checkUInt32Argument.
template <typename AttrInfo>
static bool checkPositiveIntArgument(Sema &S, const AttrInfo &AI, const Expr *Expr,
                                     int &Val, unsigned Idx = UINT_MAX) {
  uint32_t UVal;
  if (!checkUInt32Argument(S, AI, Expr, UVal, Idx))
    return false;

  if (UVal > (uint32_t)std::numeric_limits<int>::max()) {
    llvm::APSInt I(32); // for toString
    I = UVal;
    S.Diag(Expr->getExprLoc(), diag::err_ice_too_large)
        << I.toString(10, false) << 32 << /* Unsigned */ 0;
    return false;
  }

  Val = UVal;
  return true;
}

/// Diagnose mutually exclusive attributes when present on a given
/// declaration. Returns true if diagnosed.
template <typename AttrTy>
static bool checkAttrMutualExclusion(Sema &S, Decl *D, const ParsedAttr &AL) {
  if (const auto *A = D->getAttr<AttrTy>()) {
    S.Diag(AL.getLoc(), diag::err_attributes_are_not_compatible) << AL << A;
    S.Diag(A->getLocation(), diag::note_conflicting_attribute);
    return true;
  }
  return false;
}

template <typename AttrTy>
static bool checkAttrMutualExclusion(Sema &S, Decl *D, const Attr &AL) {
  if (const auto *A = D->getAttr<AttrTy>()) {
    S.Diag(AL.getLocation(), diag::err_attributes_are_not_compatible) << &AL
                                                                      << A;
    S.Diag(A->getLocation(), diag::note_conflicting_attribute);
    return true;
  }
  return false;
}

/// Check if IdxExpr is a valid parameter index for a function or
/// instance method D.  May output an error.
///
/// \returns true if IdxExpr is a valid index.
template <typename AttrInfo>
static bool checkFunctionOrMethodParameterIndex(
    Sema &S, const Decl *D, const AttrInfo &AI, unsigned AttrArgNum,
    const Expr *IdxExpr, ParamIdx &Idx, bool CanIndexImplicitThis = false) {
  assert(isFunctionOrMethodOrBlock(D));

  // In C++ the implicit 'this' function parameter also counts.
  // Parameters are counted from one.
  bool HP = hasFunctionProto(D);
  bool HasImplicitThisParam = isInstanceMethod(D);
  bool IV = HP && isFunctionOrMethodVariadic(D);
  unsigned NumParams =
      (HP ? getFunctionOrMethodNumParams(D) : 0) + HasImplicitThisParam;

  llvm::APSInt IdxInt;
  if (IdxExpr->isTypeDependent() || IdxExpr->isValueDependent() ||
      !IdxExpr->isIntegerConstantExpr(IdxInt, S.Context)) {
    S.Diag(getAttrLoc(AI), diag::err_attribute_argument_n_type)
        << &AI << AttrArgNum << AANT_ArgumentIntegerConstant
        << IdxExpr->getSourceRange();
    return false;
  }

  unsigned IdxSource = IdxInt.getLimitedValue(UINT_MAX);
  if (IdxSource < 1 || (!IV && IdxSource > NumParams)) {
    S.Diag(getAttrLoc(AI), diag::err_attribute_argument_out_of_bounds)
        << &AI << AttrArgNum << IdxExpr->getSourceRange();
    return false;
  }
  if (HasImplicitThisParam && !CanIndexImplicitThis) {
    if (IdxSource == 1) {
      S.Diag(getAttrLoc(AI), diag::err_attribute_invalid_implicit_this_argument)
          << &AI << IdxExpr->getSourceRange();
      return false;
    }
  }

  Idx = ParamIdx(IdxSource, D);
  return true;
}

/// Check if the argument \p ArgNum of \p Attr is a ASCII string literal.
/// If not emit an error and return false. If the argument is an identifier it
/// will emit an error with a fixit hint and treat it as if it was a string
/// literal.
bool Sema::checkStringLiteralArgumentAttr(const ParsedAttr &AL, unsigned ArgNum,
                                          StringRef &Str,
                                          SourceLocation *ArgLocation) {
  // Look for identifiers. If we have one emit a hint to fix it to a literal.
  if (AL.isArgIdent(ArgNum)) {
    IdentifierLoc *Loc = AL.getArgAsIdent(ArgNum);
    Diag(Loc->Loc, diag::err_attribute_argument_type)
        << AL << AANT_ArgumentString
        << FixItHint::CreateInsertion(Loc->Loc, "\"")
        << FixItHint::CreateInsertion(getLocForEndOfToken(Loc->Loc), "\"");
    Str = Loc->Ident->getName();
    if (ArgLocation)
      *ArgLocation = Loc->Loc;
    return true;
  }

  // Now check for an actual string literal.
  Expr *ArgExpr = AL.getArgAsExpr(ArgNum);
  const auto *Literal = dyn_cast<StringLiteral>(ArgExpr->IgnoreParenCasts());
  if (ArgLocation)
    *ArgLocation = ArgExpr->getBeginLoc();

  if (!Literal || !Literal->isAscii()) {
    Diag(ArgExpr->getBeginLoc(), diag::err_attribute_argument_type)
        << AL << AANT_ArgumentString;
    return false;
  }

  Str = Literal->getString();
  return true;
}

/// Applies the given attribute to the Decl without performing any
/// additional semantic checking.
template <typename AttrType>
static void handleSimpleAttribute(Sema &S, Decl *D,
                                  const AttributeCommonInfo &CI) {
  D->addAttr(::new (S.Context) AttrType(S.Context, CI));
}

template <typename... DiagnosticArgs>
static const Sema::SemaDiagnosticBuilder&
appendDiagnostics(const Sema::SemaDiagnosticBuilder &Bldr) {
  return Bldr;
}

template <typename T, typename... DiagnosticArgs>
static const Sema::SemaDiagnosticBuilder&
appendDiagnostics(const Sema::SemaDiagnosticBuilder &Bldr, T &&ExtraArg,
                  DiagnosticArgs &&... ExtraArgs) {
  return appendDiagnostics(Bldr << std::forward<T>(ExtraArg),
                           std::forward<DiagnosticArgs>(ExtraArgs)...);
}

/// Add an attribute {@code AttrType} to declaration {@code D}, provided that
/// {@code PassesCheck} is true.
/// Otherwise, emit diagnostic {@code DiagID}, passing in all parameters
/// specified in {@code ExtraArgs}.
template <typename AttrType, typename... DiagnosticArgs>
static void handleSimpleAttributeOrDiagnose(Sema &S, Decl *D,
                                            const AttributeCommonInfo &CI,
                                            bool PassesCheck, unsigned DiagID,
                                            DiagnosticArgs &&... ExtraArgs) {
  if (!PassesCheck) {
    Sema::SemaDiagnosticBuilder DB = S.Diag(D->getBeginLoc(), DiagID);
    appendDiagnostics(DB, std::forward<DiagnosticArgs>(ExtraArgs)...);
    return;
  }
  handleSimpleAttribute<AttrType>(S, D, CI);
}

template <typename AttrType>
static void handleSimpleAttributeWithExclusions(Sema &S, Decl *D,
                                                const ParsedAttr &AL) {
  handleSimpleAttribute<AttrType>(S, D, AL);
}

/// Applies the given attribute to the Decl so long as the Decl doesn't
/// already have one of the given incompatible attributes.
template <typename AttrType, typename IncompatibleAttrType,
          typename... IncompatibleAttrTypes>
static void handleSimpleAttributeWithExclusions(Sema &S, Decl *D,
                                                const ParsedAttr &AL) {
  if (checkAttrMutualExclusion<IncompatibleAttrType>(S, D, AL))
    return;
  handleSimpleAttributeWithExclusions<AttrType, IncompatibleAttrTypes...>(S, D,
                                                                          AL);
}

/// Check if the passed-in expression is of type int or bool.
static bool isIntOrBool(Expr *Exp) {
  QualType QT = Exp->getType();
  return QT->isBooleanType() || QT->isIntegerType();
}


// Check to see if the type is a smart pointer of some kind.  We assume
// it's a smart pointer if it defines both operator-> and operator*.
static bool threadSafetyCheckIsSmartPointer(Sema &S, const RecordType* RT) {
  auto IsOverloadedOperatorPresent = [&S](const RecordDecl *Record,
                                          OverloadedOperatorKind Op) {
    DeclContextLookupResult Result =
        Record->lookup(S.Context.DeclarationNames.getCXXOperatorName(Op));
    return !Result.empty();
  };

  const RecordDecl *Record = RT->getDecl();
  bool foundStarOperator = IsOverloadedOperatorPresent(Record, OO_Star);
  bool foundArrowOperator = IsOverloadedOperatorPresent(Record, OO_Arrow);
  if (foundStarOperator && foundArrowOperator)
    return true;

  const CXXRecordDecl *CXXRecord = dyn_cast<CXXRecordDecl>(Record);
  if (!CXXRecord)
    return false;

  for (auto BaseSpecifier : CXXRecord->bases()) {
    if (!foundStarOperator)
      foundStarOperator = IsOverloadedOperatorPresent(
          BaseSpecifier.getType()->getAsRecordDecl(), OO_Star);
    if (!foundArrowOperator)
      foundArrowOperator = IsOverloadedOperatorPresent(
          BaseSpecifier.getType()->getAsRecordDecl(), OO_Arrow);
  }

  if (foundStarOperator && foundArrowOperator)
    return true;

  return false;
}

/// Check if passed in Decl is a pointer type.
/// Note that this function may produce an error message.
/// \return true if the Decl is a pointer type; false otherwise
static bool threadSafetyCheckIsPointer(Sema &S, const Decl *D,
                                       const ParsedAttr &AL) {
  const auto *VD = cast<ValueDecl>(D);
  QualType QT = VD->getType();
  if (QT->isAnyPointerType())
    return true;

  if (const auto *RT = QT->getAs<RecordType>()) {
    // If it's an incomplete type, it could be a smart pointer; skip it.
    // (We don't want to force template instantiation if we can avoid it,
    // since that would alter the order in which templates are instantiated.)
    if (RT->isIncompleteType())
      return true;

    if (threadSafetyCheckIsSmartPointer(S, RT))
      return true;
  }

  S.Diag(AL.getLoc(), diag::warn_thread_attribute_decl_not_pointer) << AL << QT;
  return false;
}

/// Checks that the passed in QualType either is of RecordType or points
/// to RecordType. Returns the relevant RecordType, null if it does not exit.
static const RecordType *getRecordType(QualType QT) {
  if (const auto *RT = QT->getAs<RecordType>())
    return RT;

  // Now check if we point to record type.
  if (const auto *PT = QT->getAs<PointerType>())
    return PT->getPointeeType()->getAs<RecordType>();

  return nullptr;
}

template <typename AttrType>
static bool checkRecordDeclForAttr(const RecordDecl *RD) {
  // Check if the record itself has the attribute.
  if (RD->hasAttr<AttrType>())
    return true;

  // Else check if any base classes have the attribute.
  if (const auto *CRD = dyn_cast<CXXRecordDecl>(RD)) {
    CXXBasePaths BPaths(false, false);
    if (CRD->lookupInBases(
            [](const CXXBaseSpecifier *BS, CXXBasePath &) {
              const auto &Ty = *BS->getType();
              // If it's type-dependent, we assume it could have the attribute.
              if (Ty.isDependentType())
                return true;
              return Ty.castAs<RecordType>()->getDecl()->hasAttr<AttrType>();
            },
            BPaths, true))
      return true;
  }
  return false;
}

static bool checkRecordTypeForCapability(Sema &S, QualType Ty) {
  const RecordType *RT = getRecordType(Ty);

  if (!RT)
    return false;

  // Don't check for the capability if the class hasn't been defined yet.
  if (RT->isIncompleteType())
    return true;

  // Allow smart pointers to be used as capability objects.
  // FIXME -- Check the type that the smart pointer points to.
  if (threadSafetyCheckIsSmartPointer(S, RT))
    return true;

  return checkRecordDeclForAttr<CapabilityAttr>(RT->getDecl());
}

static bool checkTypedefTypeForCapability(QualType Ty) {
  const auto *TD = Ty->getAs<TypedefType>();
  if (!TD)
    return false;

  TypedefNameDecl *TN = TD->getDecl();
  if (!TN)
    return false;

  return TN->hasAttr<CapabilityAttr>();
}

static bool typeHasCapability(Sema &S, QualType Ty) {
  if (checkTypedefTypeForCapability(Ty))
    return true;

  if (checkRecordTypeForCapability(S, Ty))
    return true;

  return false;
}

static bool isCapabilityExpr(Sema &S, const Expr *Ex) {
  // Capability expressions are simple expressions involving the boolean logic
  // operators &&, || or !, a simple DeclRefExpr, CastExpr or a ParenExpr. Once
  // a DeclRefExpr is found, its type should be checked to determine whether it
  // is a capability or not.

  if (const auto *E = dyn_cast<CastExpr>(Ex))
    return isCapabilityExpr(S, E->getSubExpr());
  else if (const auto *E = dyn_cast<ParenExpr>(Ex))
    return isCapabilityExpr(S, E->getSubExpr());
  else if (const auto *E = dyn_cast<UnaryOperator>(Ex)) {
    if (E->getOpcode() == UO_LNot || E->getOpcode() == UO_AddrOf ||
        E->getOpcode() == UO_Deref)
      return isCapabilityExpr(S, E->getSubExpr());
    return false;
  } else if (const auto *E = dyn_cast<BinaryOperator>(Ex)) {
    if (E->getOpcode() == BO_LAnd || E->getOpcode() == BO_LOr)
      return isCapabilityExpr(S, E->getLHS()) &&
             isCapabilityExpr(S, E->getRHS());
    return false;
  }

  return typeHasCapability(S, Ex->getType());
}

/// Checks that all attribute arguments, starting from Sidx, resolve to
/// a capability object.
/// \param Sidx The attribute argument index to start checking with.
/// \param ParamIdxOk Whether an argument can be indexing into a function
/// parameter list.
static void checkAttrArgsAreCapabilityObjs(Sema &S, Decl *D,
                                           const ParsedAttr &AL,
                                           SmallVectorImpl<Expr *> &Args,
                                           unsigned Sidx = 0,
                                           bool ParamIdxOk = false) {
  if (Sidx == AL.getNumArgs()) {
    // If we don't have any capability arguments, the attribute implicitly
    // refers to 'this'. So we need to make sure that 'this' exists, i.e. we're
    // a non-static method, and that the class is a (scoped) capability.
    const auto *MD = dyn_cast<const CXXMethodDecl>(D);
    if (MD && !MD->isStatic()) {
      const CXXRecordDecl *RD = MD->getParent();
      // FIXME -- need to check this again on template instantiation
      if (!checkRecordDeclForAttr<CapabilityAttr>(RD) &&
          !checkRecordDeclForAttr<ScopedLockableAttr>(RD))
        S.Diag(AL.getLoc(),
               diag::warn_thread_attribute_not_on_capability_member)
            << AL << MD->getParent();
    } else {
      S.Diag(AL.getLoc(), diag::warn_thread_attribute_not_on_non_static_member)
          << AL;
    }
  }

  for (unsigned Idx = Sidx; Idx < AL.getNumArgs(); ++Idx) {
    Expr *ArgExp = AL.getArgAsExpr(Idx);

    if (ArgExp->isTypeDependent()) {
      // FIXME -- need to check this again on template instantiation
      Args.push_back(ArgExp);
      continue;
    }

    if (const auto *StrLit = dyn_cast<StringLiteral>(ArgExp)) {
      if (StrLit->getLength() == 0 ||
          (StrLit->isAscii() && StrLit->getString() == StringRef("*"))) {
        // Pass empty strings to the analyzer without warnings.
        // Treat "*" as the universal lock.
        Args.push_back(ArgExp);
        continue;
      }

      // We allow constant strings to be used as a placeholder for expressions
      // that are not valid C++ syntax, but warn that they are ignored.
      S.Diag(AL.getLoc(), diag::warn_thread_attribute_ignored) << AL;
      Args.push_back(ArgExp);
      continue;
    }

    QualType ArgTy = ArgExp->getType();

    // A pointer to member expression of the form  &MyClass::mu is treated
    // specially -- we need to look at the type of the member.
    if (const auto *UOp = dyn_cast<UnaryOperator>(ArgExp))
      if (UOp->getOpcode() == UO_AddrOf)
        if (const auto *DRE = dyn_cast<DeclRefExpr>(UOp->getSubExpr()))
          if (DRE->getDecl()->isCXXInstanceMember())
            ArgTy = DRE->getDecl()->getType();

    // First see if we can just cast to record type, or pointer to record type.
    const RecordType *RT = getRecordType(ArgTy);

    // Now check if we index into a record type function param.
    if(!RT && ParamIdxOk) {
      const auto *FD = dyn_cast<FunctionDecl>(D);
      const auto *IL = dyn_cast<IntegerLiteral>(ArgExp);
      if(FD && IL) {
        unsigned int NumParams = FD->getNumParams();
        llvm::APInt ArgValue = IL->getValue();
        uint64_t ParamIdxFromOne = ArgValue.getZExtValue();
        uint64_t ParamIdxFromZero = ParamIdxFromOne - 1;
        if (!ArgValue.isStrictlyPositive() || ParamIdxFromOne > NumParams) {
          S.Diag(AL.getLoc(),
                 diag::err_attribute_argument_out_of_bounds_extra_info)
              << AL << Idx + 1 << NumParams;
          continue;
        }
        ArgTy = FD->getParamDecl(ParamIdxFromZero)->getType();
      }
    }

    // If the type does not have a capability, see if the components of the
    // expression have capabilities. This allows for writing C code where the
    // capability may be on the type, and the expression is a capability
    // boolean logic expression. Eg) requires_capability(A || B && !C)
    if (!typeHasCapability(S, ArgTy) && !isCapabilityExpr(S, ArgExp))
      S.Diag(AL.getLoc(), diag::warn_thread_attribute_argument_not_lockable)
          << AL << ArgTy;

    Args.push_back(ArgExp);
  }
}

//===----------------------------------------------------------------------===//
// Attribute Implementations
//===----------------------------------------------------------------------===//

static void handlePtGuardedVarAttr(Sema &S, Decl *D, const ParsedAttr &AL) {
  if (!threadSafetyCheckIsPointer(S, D, AL))
    return;

  D->addAttr(::new (S.Context) PtGuardedVarAttr(S.Context, AL));
}

static bool checkGuardedByAttrCommon(Sema &S, Decl *D, const ParsedAttr &AL,
                                     Expr *&Arg) {
  SmallVector<Expr *, 1> Args;
  // check that all arguments are lockable objects
  checkAttrArgsAreCapabilityObjs(S, D, AL, Args);
  unsigned Size = Args.size();
  if (Size != 1)
    return false;

  Arg = Args[0];

  return true;
}

static void handleGuardedByAttr(Sema &S, Decl *D, const ParsedAttr &AL) {
  Expr *Arg = nullptr;
  if (!checkGuardedByAttrCommon(S, D, AL, Arg))
    return;

  D->addAttr(::new (S.Context) GuardedByAttr(S.Context, AL, Arg));
}

static void handlePtGuardedByAttr(Sema &S, Decl *D, const ParsedAttr &AL) {
  Expr *Arg = nullptr;
  if (!checkGuardedByAttrCommon(S, D, AL, Arg))
    return;

  if (!threadSafetyCheckIsPointer(S, D, AL))
    return;

  D->addAttr(::new (S.Context) PtGuardedByAttr(S.Context, AL, Arg));
}

static bool checkAcquireOrderAttrCommon(Sema &S, Decl *D, const ParsedAttr &AL,
                                        SmallVectorImpl<Expr *> &Args) {
  if (!checkAttributeAtLeastNumArgs(S, AL, 1))
    return false;

  // Check that this attribute only applies to lockable types.
  QualType QT = cast<ValueDecl>(D)->getType();
  if (!QT->isDependentType() && !typeHasCapability(S, QT)) {
    S.Diag(AL.getLoc(), diag::warn_thread_attribute_decl_not_lockable) << AL;
    return false;
  }

  // Check that all arguments are lockable objects.
  checkAttrArgsAreCapabilityObjs(S, D, AL, Args);
  if (Args.empty())
    return false;

  return true;
}

static void handleAcquiredAfterAttr(Sema &S, Decl *D, const ParsedAttr &AL) {
  SmallVector<Expr *, 1> Args;
  if (!checkAcquireOrderAttrCommon(S, D, AL, Args))
    return;

  Expr **StartArg = &Args[0];
  D->addAttr(::new (S.Context)
                 AcquiredAfterAttr(S.Context, AL, StartArg, Args.size()));
}

static void handleAcquiredBeforeAttr(Sema &S, Decl *D, const ParsedAttr &AL) {
  SmallVector<Expr *, 1> Args;
  if (!checkAcquireOrderAttrCommon(S, D, AL, Args))
    return;

  Expr **StartArg = &Args[0];
  D->addAttr(::new (S.Context)
                 AcquiredBeforeAttr(S.Context, AL, StartArg, Args.size()));
}

static bool checkLockFunAttrCommon(Sema &S, Decl *D, const ParsedAttr &AL,
                                   SmallVectorImpl<Expr *> &Args) {
  // zero or more arguments ok
  // check that all arguments are lockable objects
  checkAttrArgsAreCapabilityObjs(S, D, AL, Args, 0, /*ParamIdxOk=*/true);

  return true;
}

static void handleAssertSharedLockAttr(Sema &S, Decl *D, const ParsedAttr &AL) {
  SmallVector<Expr *, 1> Args;
  if (!checkLockFunAttrCommon(S, D, AL, Args))
    return;

  unsigned Size = Args.size();
  Expr **StartArg = Size == 0 ? nullptr : &Args[0];
  D->addAttr(::new (S.Context)
                 AssertSharedLockAttr(S.Context, AL, StartArg, Size));
}

static void handleAssertExclusiveLockAttr(Sema &S, Decl *D,
                                          const ParsedAttr &AL) {
  SmallVector<Expr *, 1> Args;
  if (!checkLockFunAttrCommon(S, D, AL, Args))
    return;

  unsigned Size = Args.size();
  Expr **StartArg = Size == 0 ? nullptr : &Args[0];
  D->addAttr(::new (S.Context)
                 AssertExclusiveLockAttr(S.Context, AL, StartArg, Size));
}

/// Checks to be sure that the given parameter number is in bounds, and
/// is an integral type. Will emit appropriate diagnostics if this returns
/// false.
///
/// AttrArgNo is used to actually retrieve the argument, so it's base-0.
template <typename AttrInfo>
static bool checkParamIsIntegerType(Sema &S, const FunctionDecl *FD,
                                    const AttrInfo &AI, unsigned AttrArgNo) {
  assert(AI.isArgExpr(AttrArgNo) && "Expected expression argument");
  Expr *AttrArg = AI.getArgAsExpr(AttrArgNo);
  ParamIdx Idx;
  if (!checkFunctionOrMethodParameterIndex(S, FD, AI, AttrArgNo + 1, AttrArg,
                                           Idx))
    return false;

  const ParmVarDecl *Param = FD->getParamDecl(Idx.getASTIndex());
  if (!Param->getType()->isIntegerType() && !Param->getType()->isCharType()) {
    SourceLocation SrcLoc = AttrArg->getBeginLoc();
    S.Diag(SrcLoc, diag::err_attribute_integers_only)
        << AI << Param->getSourceRange();
    return false;
  }
  return true;
}

static void handleAllocSizeAttr(Sema &S, Decl *D, const ParsedAttr &AL) {
  if (!checkAttributeAtLeastNumArgs(S, AL, 1) ||
      !checkAttributeAtMostNumArgs(S, AL, 2))
    return;

  const auto *FD = cast<FunctionDecl>(D);
  if (!FD->getReturnType()->isPointerType()) {
    S.Diag(AL.getLoc(), diag::warn_attribute_return_pointers_only) << AL;
    return;
  }

  const Expr *SizeExpr = AL.getArgAsExpr(0);
  int SizeArgNoVal;
  // Parameter indices are 1-indexed, hence Index=1
  if (!checkPositiveIntArgument(S, AL, SizeExpr, SizeArgNoVal, /*Idx=*/1))
    return;
  if (!checkParamIsIntegerType(S, FD, AL, /*AttrArgNo=*/0))
    return;
  ParamIdx SizeArgNo(SizeArgNoVal, D);

  ParamIdx NumberArgNo;
  if (AL.getNumArgs() == 2) {
    const Expr *NumberExpr = AL.getArgAsExpr(1);
    int Val;
    // Parameter indices are 1-based, hence Index=2
    if (!checkPositiveIntArgument(S, AL, NumberExpr, Val, /*Idx=*/2))
      return;
    if (!checkParamIsIntegerType(S, FD, AL, /*AttrArgNo=*/1))
      return;
    NumberArgNo = ParamIdx(Val, D);
  }

  D->addAttr(::new (S.Context)
                 AllocSizeAttr(S.Context, AL, SizeArgNo, NumberArgNo));
}

static bool checkTryLockFunAttrCommon(Sema &S, Decl *D, const ParsedAttr &AL,
                                      SmallVectorImpl<Expr *> &Args) {
  if (!checkAttributeAtLeastNumArgs(S, AL, 1))
    return false;

  if (!isIntOrBool(AL.getArgAsExpr(0))) {
    S.Diag(AL.getLoc(), diag::err_attribute_argument_n_type)
        << AL << 1 << AANT_ArgumentIntOrBool;
    return false;
  }

  // check that all arguments are lockable objects
  checkAttrArgsAreCapabilityObjs(S, D, AL, Args, 1);

  return true;
}

static void handleSharedTrylockFunctionAttr(Sema &S, Decl *D,
                                            const ParsedAttr &AL) {
  SmallVector<Expr*, 2> Args;
  if (!checkTryLockFunAttrCommon(S, D, AL, Args))
    return;

  D->addAttr(::new (S.Context) SharedTrylockFunctionAttr(
      S.Context, AL, AL.getArgAsExpr(0), Args.data(), Args.size()));
}

static void handleExclusiveTrylockFunctionAttr(Sema &S, Decl *D,
                                               const ParsedAttr &AL) {
  SmallVector<Expr*, 2> Args;
  if (!checkTryLockFunAttrCommon(S, D, AL, Args))
    return;

  D->addAttr(::new (S.Context) ExclusiveTrylockFunctionAttr(
      S.Context, AL, AL.getArgAsExpr(0), Args.data(), Args.size()));
}

static void handleLockReturnedAttr(Sema &S, Decl *D, const ParsedAttr &AL) {
  // check that the argument is lockable object
  SmallVector<Expr*, 1> Args;
  checkAttrArgsAreCapabilityObjs(S, D, AL, Args);
  unsigned Size = Args.size();
  if (Size == 0)
    return;

  D->addAttr(::new (S.Context) LockReturnedAttr(S.Context, AL, Args[0]));
}

static void handleLocksExcludedAttr(Sema &S, Decl *D, const ParsedAttr &AL) {
  if (!checkAttributeAtLeastNumArgs(S, AL, 1))
    return;

  // check that all arguments are lockable objects
  SmallVector<Expr*, 1> Args;
  checkAttrArgsAreCapabilityObjs(S, D, AL, Args);
  unsigned Size = Args.size();
  if (Size == 0)
    return;
  Expr **StartArg = &Args[0];

  D->addAttr(::new (S.Context)
                 LocksExcludedAttr(S.Context, AL, StartArg, Size));
}

static bool checkFunctionConditionAttr(Sema &S, Decl *D, const ParsedAttr &AL,
                                       Expr *&Cond, StringRef &Msg) {
  Cond = AL.getArgAsExpr(0);
  if (!Cond->isTypeDependent()) {
    ExprResult Converted = S.PerformContextuallyConvertToBool(Cond);
    if (Converted.isInvalid())
      return false;
    Cond = Converted.get();
  }

  if (!S.checkStringLiteralArgumentAttr(AL, 1, Msg))
    return false;

  if (Msg.empty())
    Msg = "<no message provided>";

  SmallVector<PartialDiagnosticAt, 8> Diags;
  if (isa<FunctionDecl>(D) && !Cond->isValueDependent() &&
      !Expr::isPotentialConstantExprUnevaluated(Cond, cast<FunctionDecl>(D),
                                                Diags)) {
    S.Diag(AL.getLoc(), diag::err_attr_cond_never_constant_expr) << AL;
    for (const PartialDiagnosticAt &PDiag : Diags)
      S.Diag(PDiag.first, PDiag.second);
    return false;
  }
  return true;
}

static void handleEnableIfAttr(Sema &S, Decl *D, const ParsedAttr &AL) {
  S.Diag(AL.getLoc(), diag::ext_clang_enable_if);

  Expr *Cond;
  StringRef Msg;
  if (checkFunctionConditionAttr(S, D, AL, Cond, Msg))
    D->addAttr(::new (S.Context) EnableIfAttr(S.Context, AL, Cond, Msg));
}

namespace {
/// Determines if a given Expr references any of the given function's
/// ParmVarDecls, or the function's implicit `this` parameter (if applicable).
class ArgumentDependenceChecker
    : public RecursiveASTVisitor<ArgumentDependenceChecker> {
#ifndef NDEBUG
  const CXXRecordDecl *ClassType;
#endif
  llvm::SmallPtrSet<const ParmVarDecl *, 16> Parms;
  bool Result;

public:
  ArgumentDependenceChecker(const FunctionDecl *FD) {
#ifndef NDEBUG
    if (const auto *MD = dyn_cast<CXXMethodDecl>(FD))
      ClassType = MD->getParent();
    else
      ClassType = nullptr;
#endif
    Parms.insert(FD->param_begin(), FD->param_end());
  }

  bool referencesArgs(Expr *E) {
    Result = false;
    TraverseStmt(E);
    return Result;
  }

  bool VisitCXXThisExpr(CXXThisExpr *E) {
    assert(E->getType()->getPointeeCXXRecordDecl() == ClassType &&
           "`this` doesn't refer to the enclosing class?");
    Result = true;
    return false;
  }

  bool VisitDeclRefExpr(DeclRefExpr *DRE) {
    if (const auto *PVD = dyn_cast<ParmVarDecl>(DRE->getDecl()))
      if (Parms.count(PVD)) {
        Result = true;
        return false;
      }
    return true;
  }
};
}

static void handleDiagnoseIfAttr(Sema &S, Decl *D, const ParsedAttr &AL) {
  S.Diag(AL.getLoc(), diag::ext_clang_diagnose_if);

  Expr *Cond;
  StringRef Msg;
  if (!checkFunctionConditionAttr(S, D, AL, Cond, Msg))
    return;

  StringRef DiagTypeStr;
  if (!S.checkStringLiteralArgumentAttr(AL, 2, DiagTypeStr))
    return;

  DiagnoseIfAttr::DiagnosticType DiagType;
  if (!DiagnoseIfAttr::ConvertStrToDiagnosticType(DiagTypeStr, DiagType)) {
    S.Diag(AL.getArgAsExpr(2)->getBeginLoc(),
           diag::err_diagnose_if_invalid_diagnostic_type);
    return;
  }

  bool ArgDependent = false;
  if (const auto *FD = dyn_cast<FunctionDecl>(D))
    ArgDependent = ArgumentDependenceChecker(FD).referencesArgs(Cond);
  D->addAttr(::new (S.Context) DiagnoseIfAttr(
      S.Context, AL, Cond, Msg, DiagType, ArgDependent, cast<NamedDecl>(D)));
}

static void handleNoBuiltinAttr(Sema &S, Decl *D, const ParsedAttr &AL) {
  static constexpr const StringRef kWildcard = "*";

  llvm::SmallVector<StringRef, 16> Names;
  bool HasWildcard = false;

  const auto AddBuiltinName = [&Names, &HasWildcard](StringRef Name) {
    if (Name == kWildcard)
      HasWildcard = true;
    Names.push_back(Name);
  };

  // Add previously defined attributes.
  if (const auto *NBA = D->getAttr<NoBuiltinAttr>())
    for (StringRef BuiltinName : NBA->builtinNames())
      AddBuiltinName(BuiltinName);

  // Add current attributes.
  if (AL.getNumArgs() == 0)
    AddBuiltinName(kWildcard);
  else
    for (unsigned I = 0, E = AL.getNumArgs(); I != E; ++I) {
      StringRef BuiltinName;
      SourceLocation LiteralLoc;
      if (!S.checkStringLiteralArgumentAttr(AL, I, BuiltinName, &LiteralLoc))
        return;

      if (Builtin::Context::isBuiltinFunc(BuiltinName))
        AddBuiltinName(BuiltinName);
      else
        S.Diag(LiteralLoc, diag::warn_attribute_no_builtin_invalid_builtin_name)
            << BuiltinName << AL;
    }

  // Repeating the same attribute is fine.
  llvm::sort(Names);
  Names.erase(std::unique(Names.begin(), Names.end()), Names.end());

  // Empty no_builtin must be on its own.
  if (HasWildcard && Names.size() > 1)
    S.Diag(D->getLocation(),
           diag::err_attribute_no_builtin_wildcard_or_builtin_name)
        << AL;

  if (D->hasAttr<NoBuiltinAttr>())
    D->dropAttr<NoBuiltinAttr>();
  D->addAttr(::new (S.Context)
                 NoBuiltinAttr(S.Context, AL, Names.data(), Names.size()));
}

static void handlePassObjectSizeAttr(Sema &S, Decl *D, const ParsedAttr &AL) {
  if (D->hasAttr<PassObjectSizeAttr>()) {
    S.Diag(D->getBeginLoc(), diag::err_attribute_only_once_per_parameter) << AL;
    return;
  }

  Expr *E = AL.getArgAsExpr(0);
  uint32_t Type;
  if (!checkUInt32Argument(S, AL, E, Type, /*Idx=*/1))
    return;

  // pass_object_size's argument is passed in as the second argument of
  // __builtin_object_size. So, it has the same constraints as that second
  // argument; namely, it must be in the range [0, 3].
  if (Type > 3) {
    S.Diag(E->getBeginLoc(), diag::err_attribute_argument_out_of_range)
        << AL << 0 << 3 << E->getSourceRange();
    return;
  }

  // pass_object_size is only supported on constant pointer parameters; as a
  // kindness to users, we allow the parameter to be non-const for declarations.
  // At this point, we have no clue if `D` belongs to a function declaration or
  // definition, so we defer the constness check until later.
  if (!cast<ParmVarDecl>(D)->getType()->isPointerType()) {
    S.Diag(D->getBeginLoc(), diag::err_attribute_pointers_only) << AL << 1;
    return;
  }

  D->addAttr(::new (S.Context) PassObjectSizeAttr(S.Context, AL, (int)Type));
}

static void handleConsumableAttr(Sema &S, Decl *D, const ParsedAttr &AL) {
  ConsumableAttr::ConsumedState DefaultState;

  if (AL.isArgIdent(0)) {
    IdentifierLoc *IL = AL.getArgAsIdent(0);
    if (!ConsumableAttr::ConvertStrToConsumedState(IL->Ident->getName(),
                                                   DefaultState)) {
      S.Diag(IL->Loc, diag::warn_attribute_type_not_supported) << AL
                                                               << IL->Ident;
      return;
    }
  } else {
    S.Diag(AL.getLoc(), diag::err_attribute_argument_type)
        << AL << AANT_ArgumentIdentifier;
    return;
  }

  D->addAttr(::new (S.Context) ConsumableAttr(S.Context, AL, DefaultState));
}

static bool checkForConsumableClass(Sema &S, const CXXMethodDecl *MD,
                                    const ParsedAttr &AL) {
  QualType ThisType = MD->getThisType()->getPointeeType();

  if (const CXXRecordDecl *RD = ThisType->getAsCXXRecordDecl()) {
    if (!RD->hasAttr<ConsumableAttr>()) {
      S.Diag(AL.getLoc(), diag::warn_attr_on_unconsumable_class) << RD;

      return false;
    }
  }

  return true;
}

static void handleCallableWhenAttr(Sema &S, Decl *D, const ParsedAttr &AL) {
  if (!checkAttributeAtLeastNumArgs(S, AL, 1))
    return;

  if (!checkForConsumableClass(S, cast<CXXMethodDecl>(D), AL))
    return;

  SmallVector<CallableWhenAttr::ConsumedState, 3> States;
  for (unsigned ArgIndex = 0; ArgIndex < AL.getNumArgs(); ++ArgIndex) {
    CallableWhenAttr::ConsumedState CallableState;

    StringRef StateString;
    SourceLocation Loc;
    if (AL.isArgIdent(ArgIndex)) {
      IdentifierLoc *Ident = AL.getArgAsIdent(ArgIndex);
      StateString = Ident->Ident->getName();
      Loc = Ident->Loc;
    } else {
      if (!S.checkStringLiteralArgumentAttr(AL, ArgIndex, StateString, &Loc))
        return;
    }

    if (!CallableWhenAttr::ConvertStrToConsumedState(StateString,
                                                     CallableState)) {
      S.Diag(Loc, diag::warn_attribute_type_not_supported) << AL << StateString;
      return;
    }

    States.push_back(CallableState);
  }

  D->addAttr(::new (S.Context)
                 CallableWhenAttr(S.Context, AL, States.data(), States.size()));
}

static void handleParamTypestateAttr(Sema &S, Decl *D, const ParsedAttr &AL) {
  ParamTypestateAttr::ConsumedState ParamState;

  if (AL.isArgIdent(0)) {
    IdentifierLoc *Ident = AL.getArgAsIdent(0);
    StringRef StateString = Ident->Ident->getName();

    if (!ParamTypestateAttr::ConvertStrToConsumedState(StateString,
                                                       ParamState)) {
      S.Diag(Ident->Loc, diag::warn_attribute_type_not_supported)
          << AL << StateString;
      return;
    }
  } else {
    S.Diag(AL.getLoc(), diag::err_attribute_argument_type)
        << AL << AANT_ArgumentIdentifier;
    return;
  }

  // FIXME: This check is currently being done in the analysis.  It can be
  //        enabled here only after the parser propagates attributes at
  //        template specialization definition, not declaration.
  //QualType ReturnType = cast<ParmVarDecl>(D)->getType();
  //const CXXRecordDecl *RD = ReturnType->getAsCXXRecordDecl();
  //
  //if (!RD || !RD->hasAttr<ConsumableAttr>()) {
  //    S.Diag(AL.getLoc(), diag::warn_return_state_for_unconsumable_type) <<
  //      ReturnType.getAsString();
  //    return;
  //}

  D->addAttr(::new (S.Context) ParamTypestateAttr(S.Context, AL, ParamState));
}

static void handleReturnTypestateAttr(Sema &S, Decl *D, const ParsedAttr &AL) {
  ReturnTypestateAttr::ConsumedState ReturnState;

  if (AL.isArgIdent(0)) {
    IdentifierLoc *IL = AL.getArgAsIdent(0);
    if (!ReturnTypestateAttr::ConvertStrToConsumedState(IL->Ident->getName(),
                                                        ReturnState)) {
      S.Diag(IL->Loc, diag::warn_attribute_type_not_supported) << AL
                                                               << IL->Ident;
      return;
    }
  } else {
    S.Diag(AL.getLoc(), diag::err_attribute_argument_type)
        << AL << AANT_ArgumentIdentifier;
    return;
  }

  // FIXME: This check is currently being done in the analysis.  It can be
  //        enabled here only after the parser propagates attributes at
  //        template specialization definition, not declaration.
  //QualType ReturnType;
  //
  //if (const ParmVarDecl *Param = dyn_cast<ParmVarDecl>(D)) {
  //  ReturnType = Param->getType();
  //
  //} else if (const CXXConstructorDecl *Constructor =
  //             dyn_cast<CXXConstructorDecl>(D)) {
  //  ReturnType = Constructor->getThisType()->getPointeeType();
  //
  //} else {
  //
  //  ReturnType = cast<FunctionDecl>(D)->getCallResultType();
  //}
  //
  //const CXXRecordDecl *RD = ReturnType->getAsCXXRecordDecl();
  //
  //if (!RD || !RD->hasAttr<ConsumableAttr>()) {
  //    S.Diag(Attr.getLoc(), diag::warn_return_state_for_unconsumable_type) <<
  //      ReturnType.getAsString();
  //    return;
  //}

  D->addAttr(::new (S.Context) ReturnTypestateAttr(S.Context, AL, ReturnState));
}

static void handleSetTypestateAttr(Sema &S, Decl *D, const ParsedAttr &AL) {
  if (!checkForConsumableClass(S, cast<CXXMethodDecl>(D), AL))
    return;

  SetTypestateAttr::ConsumedState NewState;
  if (AL.isArgIdent(0)) {
    IdentifierLoc *Ident = AL.getArgAsIdent(0);
    StringRef Param = Ident->Ident->getName();
    if (!SetTypestateAttr::ConvertStrToConsumedState(Param, NewState)) {
      S.Diag(Ident->Loc, diag::warn_attribute_type_not_supported) << AL
                                                                  << Param;
      return;
    }
  } else {
    S.Diag(AL.getLoc(), diag::err_attribute_argument_type)
        << AL << AANT_ArgumentIdentifier;
    return;
  }

  D->addAttr(::new (S.Context) SetTypestateAttr(S.Context, AL, NewState));
}

static void handleTestTypestateAttr(Sema &S, Decl *D, const ParsedAttr &AL) {
  if (!checkForConsumableClass(S, cast<CXXMethodDecl>(D), AL))
    return;

  TestTypestateAttr::ConsumedState TestState;
  if (AL.isArgIdent(0)) {
    IdentifierLoc *Ident = AL.getArgAsIdent(0);
    StringRef Param = Ident->Ident->getName();
    if (!TestTypestateAttr::ConvertStrToConsumedState(Param, TestState)) {
      S.Diag(Ident->Loc, diag::warn_attribute_type_not_supported) << AL
                                                                  << Param;
      return;
    }
  } else {
    S.Diag(AL.getLoc(), diag::err_attribute_argument_type)
        << AL << AANT_ArgumentIdentifier;
    return;
  }

  D->addAttr(::new (S.Context) TestTypestateAttr(S.Context, AL, TestState));
}

static void handleExtVectorTypeAttr(Sema &S, Decl *D, const ParsedAttr &AL) {
  // Remember this typedef decl, we will need it later for diagnostics.
  S.ExtVectorDecls.push_back(cast<TypedefNameDecl>(D));
}

static void handlePackedAttr(Sema &S, Decl *D, const ParsedAttr &AL) {
  if (auto *TD = dyn_cast<TagDecl>(D))
    TD->addAttr(::new (S.Context) PackedAttr(S.Context, AL));
  else if (auto *FD = dyn_cast<FieldDecl>(D)) {
    bool BitfieldByteAligned = (!FD->getType()->isDependentType() &&
                                !FD->getType()->isIncompleteType() &&
                                FD->isBitField() &&
                                S.Context.getTypeAlign(FD->getType()) <= 8);

    if (S.getASTContext().getTargetInfo().getTriple().isPS4()) {
      if (BitfieldByteAligned)
        // The PS4 target needs to maintain ABI backwards compatibility.
        S.Diag(AL.getLoc(), diag::warn_attribute_ignored_for_field_of_type)
            << AL << FD->getType();
      else
        FD->addAttr(::new (S.Context) PackedAttr(S.Context, AL));
    } else {
      // Report warning about changed offset in the newer compiler versions.
      if (BitfieldByteAligned)
        S.Diag(AL.getLoc(), diag::warn_attribute_packed_for_bitfield);

      FD->addAttr(::new (S.Context) PackedAttr(S.Context, AL));
    }

  } else
    S.Diag(AL.getLoc(), diag::warn_attribute_ignored) << AL;
}

static bool checkIBOutletCommon(Sema &S, Decl *D, const ParsedAttr &AL) {
  // The IBOutlet/IBOutletCollection attributes only apply to instance
  // variables or properties of Objective-C classes.  The outlet must also
  // have an object reference type.
  if (const auto *VD = dyn_cast<ObjCIvarDecl>(D)) {
    if (!VD->getType()->getAs<ObjCObjectPointerType>()) {
      S.Diag(AL.getLoc(), diag::warn_iboutlet_object_type)
          << AL << VD->getType() << 0;
      return false;
    }
  }
  else if (const auto *PD = dyn_cast<ObjCPropertyDecl>(D)) {
    if (!PD->getType()->getAs<ObjCObjectPointerType>()) {
      S.Diag(AL.getLoc(), diag::warn_iboutlet_object_type)
          << AL << PD->getType() << 1;
      return false;
    }
  }
  else {
    S.Diag(AL.getLoc(), diag::warn_attribute_iboutlet) << AL;
    return false;
  }

  return true;
}

static void handleIBOutlet(Sema &S, Decl *D, const ParsedAttr &AL) {
  if (!checkIBOutletCommon(S, D, AL))
    return;

  D->addAttr(::new (S.Context) IBOutletAttr(S.Context, AL));
}

static void handleIBOutletCollection(Sema &S, Decl *D, const ParsedAttr &AL) {

  // The iboutletcollection attribute can have zero or one arguments.
  if (AL.getNumArgs() > 1) {
    S.Diag(AL.getLoc(), diag::err_attribute_wrong_number_arguments) << AL << 1;
    return;
  }

  if (!checkIBOutletCommon(S, D, AL))
    return;

  ParsedType PT;

  if (AL.hasParsedType())
    PT = AL.getTypeArg();
  else {
    PT = S.getTypeName(S.Context.Idents.get("NSObject"), AL.getLoc(),
                       S.getScopeForContext(D->getDeclContext()->getParent()));
    if (!PT) {
      S.Diag(AL.getLoc(), diag::err_iboutletcollection_type) << "NSObject";
      return;
    }
  }

  TypeSourceInfo *QTLoc = nullptr;
  QualType QT = S.GetTypeFromParser(PT, &QTLoc);
  if (!QTLoc)
    QTLoc = S.Context.getTrivialTypeSourceInfo(QT, AL.getLoc());

  // Diagnose use of non-object type in iboutletcollection attribute.
  // FIXME. Gnu attribute extension ignores use of builtin types in
  // attributes. So, __attribute__((iboutletcollection(char))) will be
  // treated as __attribute__((iboutletcollection())).
  if (!QT->isObjCIdType() && !QT->isObjCObjectType()) {
    S.Diag(AL.getLoc(),
           QT->isBuiltinType() ? diag::err_iboutletcollection_builtintype
                               : diag::err_iboutletcollection_type) << QT;
    return;
  }

  D->addAttr(::new (S.Context) IBOutletCollectionAttr(S.Context, AL, QTLoc));
}

bool Sema::isValidPointerAttrType(QualType T, bool RefOkay) {
  if (RefOkay) {
    if (T->isReferenceType())
      return true;
  } else {
    T = T.getNonReferenceType();
  }

  // The nonnull attribute, and other similar attributes, can be applied to a
  // transparent union that contains a pointer type.
  if (const RecordType *UT = T->getAsUnionType()) {
    if (UT && UT->getDecl()->hasAttr<TransparentUnionAttr>()) {
      RecordDecl *UD = UT->getDecl();
      for (const auto *I : UD->fields()) {
        QualType QT = I->getType();
        if (QT->isAnyPointerType() || QT->isBlockPointerType())
          return true;
      }
    }
  }

  return T->isAnyPointerType() || T->isBlockPointerType();
}

static bool attrNonNullArgCheck(Sema &S, QualType T, const ParsedAttr &AL,
                                SourceRange AttrParmRange,
                                SourceRange TypeRange,
                                bool isReturnValue = false) {
  if (!S.isValidPointerAttrType(T)) {
    if (isReturnValue)
      S.Diag(AL.getLoc(), diag::warn_attribute_return_pointers_only)
          << AL << AttrParmRange << TypeRange;
    else
      S.Diag(AL.getLoc(), diag::warn_attribute_pointers_only)
          << AL << AttrParmRange << TypeRange << 0;
    return false;
  }
  return true;
}

static void handleNonNullAttr(Sema &S, Decl *D, const ParsedAttr &AL) {
  SmallVector<ParamIdx, 8> NonNullArgs;
  for (unsigned I = 0; I < AL.getNumArgs(); ++I) {
    Expr *Ex = AL.getArgAsExpr(I);
    ParamIdx Idx;
    if (!checkFunctionOrMethodParameterIndex(S, D, AL, I + 1, Ex, Idx))
      return;

    // Is the function argument a pointer type?
    if (Idx.getASTIndex() < getFunctionOrMethodNumParams(D) &&
        !attrNonNullArgCheck(
            S, getFunctionOrMethodParamType(D, Idx.getASTIndex()), AL,
            Ex->getSourceRange(),
            getFunctionOrMethodParamRange(D, Idx.getASTIndex())))
      continue;

    NonNullArgs.push_back(Idx);
  }

  // If no arguments were specified to __attribute__((nonnull)) then all pointer
  // arguments have a nonnull attribute; warn if there aren't any. Skip this
  // check if the attribute came from a macro expansion or a template
  // instantiation.
  if (NonNullArgs.empty() && AL.getLoc().isFileID() &&
      !S.inTemplateInstantiation()) {
    bool AnyPointers = isFunctionOrMethodVariadic(D);
    for (unsigned I = 0, E = getFunctionOrMethodNumParams(D);
         I != E && !AnyPointers; ++I) {
      QualType T = getFunctionOrMethodParamType(D, I);
      if (T->isDependentType() || S.isValidPointerAttrType(T))
        AnyPointers = true;
    }

    if (!AnyPointers)
      S.Diag(AL.getLoc(), diag::warn_attribute_nonnull_no_pointers);
  }

  ParamIdx *Start = NonNullArgs.data();
  unsigned Size = NonNullArgs.size();
  llvm::array_pod_sort(Start, Start + Size);
  D->addAttr(::new (S.Context) NonNullAttr(S.Context, AL, Start, Size));
}

static void handleNonNullAttrParameter(Sema &S, ParmVarDecl *D,
                                       const ParsedAttr &AL) {
  if (AL.getNumArgs() > 0) {
    if (D->getFunctionType()) {
      handleNonNullAttr(S, D, AL);
    } else {
      S.Diag(AL.getLoc(), diag::warn_attribute_nonnull_parm_no_args)
        << D->getSourceRange();
    }
    return;
  }

  // Is the argument a pointer type?
  if (!attrNonNullArgCheck(S, D->getType(), AL, SourceRange(),
                           D->getSourceRange()))
    return;

  D->addAttr(::new (S.Context) NonNullAttr(S.Context, AL, nullptr, 0));
}

static void handleReturnsNonNullAttr(Sema &S, Decl *D, const ParsedAttr &AL) {
  QualType ResultType = getFunctionOrMethodResultType(D);
  SourceRange SR = getFunctionOrMethodResultSourceRange(D);
  if (!attrNonNullArgCheck(S, ResultType, AL, SourceRange(), SR,
                           /* isReturnValue */ true))
    return;

  D->addAttr(::new (S.Context) ReturnsNonNullAttr(S.Context, AL));
}

static void handleNoEscapeAttr(Sema &S, Decl *D, const ParsedAttr &AL) {
  if (D->isInvalidDecl())
    return;

  // noescape only applies to pointer types.
  QualType T = cast<ParmVarDecl>(D)->getType();
  if (!S.isValidPointerAttrType(T, /* RefOkay */ true)) {
    S.Diag(AL.getLoc(), diag::warn_attribute_pointers_only)
        << AL << AL.getRange() << 0;
    return;
  }

  D->addAttr(::new (S.Context) NoEscapeAttr(S.Context, AL));
}

static void handleAssumeAlignedAttr(Sema &S, Decl *D, const ParsedAttr &AL) {
  Expr *E = AL.getArgAsExpr(0),
       *OE = AL.getNumArgs() > 1 ? AL.getArgAsExpr(1) : nullptr;
  S.AddAssumeAlignedAttr(D, AL, E, OE);
}

static void handleAllocAlignAttr(Sema &S, Decl *D, const ParsedAttr &AL) {
  S.AddAllocAlignAttr(D, AL, AL.getArgAsExpr(0));
}

void Sema::AddAssumeAlignedAttr(Decl *D, const AttributeCommonInfo &CI, Expr *E,
                                Expr *OE) {
  QualType ResultType = getFunctionOrMethodResultType(D);
  SourceRange SR = getFunctionOrMethodResultSourceRange(D);

  AssumeAlignedAttr TmpAttr(Context, CI, E, OE);
  SourceLocation AttrLoc = TmpAttr.getLocation();

  if (!isValidPointerAttrType(ResultType, /* RefOkay */ true)) {
    Diag(AttrLoc, diag::warn_attribute_return_pointers_refs_only)
        << &TmpAttr << TmpAttr.getRange() << SR;
    return;
  }

  if (!E->isValueDependent()) {
    llvm::APSInt I(64);
    if (!E->isIntegerConstantExpr(I, Context)) {
      if (OE)
        Diag(AttrLoc, diag::err_attribute_argument_n_type)
          << &TmpAttr << 1 << AANT_ArgumentIntegerConstant
          << E->getSourceRange();
      else
        Diag(AttrLoc, diag::err_attribute_argument_type)
          << &TmpAttr << AANT_ArgumentIntegerConstant
          << E->getSourceRange();
      return;
    }

    if (!I.isPowerOf2()) {
      Diag(AttrLoc, diag::err_alignment_not_power_of_two)
        << E->getSourceRange();
      return;
    }

    if (I > Sema::MaximumAlignment)
      Diag(CI.getLoc(), diag::warn_assume_aligned_too_great)
          << CI.getRange() << Sema::MaximumAlignment;
  }

  if (OE) {
    if (!OE->isValueDependent()) {
      llvm::APSInt I(64);
      if (!OE->isIntegerConstantExpr(I, Context)) {
        Diag(AttrLoc, diag::err_attribute_argument_n_type)
          << &TmpAttr << 2 << AANT_ArgumentIntegerConstant
          << OE->getSourceRange();
        return;
      }
    }
  }

  D->addAttr(::new (Context) AssumeAlignedAttr(Context, CI, E, OE));
}

void Sema::AddAllocAlignAttr(Decl *D, const AttributeCommonInfo &CI,
                             Expr *ParamExpr) {
  QualType ResultType = getFunctionOrMethodResultType(D);

  AllocAlignAttr TmpAttr(Context, CI, ParamIdx());
  SourceLocation AttrLoc = CI.getLoc();

  if (!ResultType->isDependentType() &&
      !isValidPointerAttrType(ResultType, /* RefOkay */ true)) {
    Diag(AttrLoc, diag::warn_attribute_return_pointers_refs_only)
        << &TmpAttr << CI.getRange() << getFunctionOrMethodResultSourceRange(D);
    return;
  }

  ParamIdx Idx;
  const auto *FuncDecl = cast<FunctionDecl>(D);
  if (!checkFunctionOrMethodParameterIndex(*this, FuncDecl, TmpAttr,
                                           /*AttrArgNum=*/1, ParamExpr, Idx))
    return;

  QualType Ty = getFunctionOrMethodParamType(D, Idx.getASTIndex());
  if (!Ty->isDependentType() && !Ty->isIntegralType(Context) &&
      !Ty->isAlignValT()) {
    Diag(ParamExpr->getBeginLoc(), diag::err_attribute_integers_only)
        << &TmpAttr
        << FuncDecl->getParamDecl(Idx.getASTIndex())->getSourceRange();
    return;
  }

  D->addAttr(::new (Context) AllocAlignAttr(Context, CI, Idx));
}

/// Normalize the attribute, __foo__ becomes foo.
/// Returns true if normalization was applied.
static bool normalizeName(StringRef &AttrName) {
  if (AttrName.size() > 4 && AttrName.startswith("__") &&
      AttrName.endswith("__")) {
    AttrName = AttrName.drop_front(2).drop_back(2);
    return true;
  }
  return false;
}

static void handleOwnershipAttr(Sema &S, Decl *D, const ParsedAttr &AL) {
  // This attribute must be applied to a function declaration. The first
  // argument to the attribute must be an identifier, the name of the resource,
  // for example: malloc. The following arguments must be argument indexes, the
  // arguments must be of integer type for Returns, otherwise of pointer type.
  // The difference between Holds and Takes is that a pointer may still be used
  // after being held. free() should be __attribute((ownership_takes)), whereas
  // a list append function may well be __attribute((ownership_holds)).

  if (!AL.isArgIdent(0)) {
    S.Diag(AL.getLoc(), diag::err_attribute_argument_n_type)
        << AL << 1 << AANT_ArgumentIdentifier;
    return;
  }

  // Figure out our Kind.
  OwnershipAttr::OwnershipKind K =
      OwnershipAttr(S.Context, AL, nullptr, nullptr, 0).getOwnKind();

  // Check arguments.
  switch (K) {
  case OwnershipAttr::Takes:
  case OwnershipAttr::Holds:
    if (AL.getNumArgs() < 2) {
      S.Diag(AL.getLoc(), diag::err_attribute_too_few_arguments) << AL << 2;
      return;
    }
    break;
  case OwnershipAttr::Returns:
    if (AL.getNumArgs() > 2) {
      S.Diag(AL.getLoc(), diag::err_attribute_too_many_arguments) << AL << 1;
      return;
    }
    break;
  }

  IdentifierInfo *Module = AL.getArgAsIdent(0)->Ident;

  StringRef ModuleName = Module->getName();
  if (normalizeName(ModuleName)) {
    Module = &S.PP.getIdentifierTable().get(ModuleName);
  }

  SmallVector<ParamIdx, 8> OwnershipArgs;
  for (unsigned i = 1; i < AL.getNumArgs(); ++i) {
    Expr *Ex = AL.getArgAsExpr(i);
    ParamIdx Idx;
    if (!checkFunctionOrMethodParameterIndex(S, D, AL, i, Ex, Idx))
      return;

    // Is the function argument a pointer type?
    QualType T = getFunctionOrMethodParamType(D, Idx.getASTIndex());
    int Err = -1;  // No error
    switch (K) {
      case OwnershipAttr::Takes:
      case OwnershipAttr::Holds:
        if (!T->isAnyPointerType() && !T->isBlockPointerType())
          Err = 0;
        break;
      case OwnershipAttr::Returns:
        if (!T->isIntegerType())
          Err = 1;
        break;
    }
    if (-1 != Err) {
      S.Diag(AL.getLoc(), diag::err_ownership_type) << AL << Err
                                                    << Ex->getSourceRange();
      return;
    }

    // Check we don't have a conflict with another ownership attribute.
    for (const auto *I : D->specific_attrs<OwnershipAttr>()) {
      // Cannot have two ownership attributes of different kinds for the same
      // index.
      if (I->getOwnKind() != K && I->args_end() !=
          std::find(I->args_begin(), I->args_end(), Idx)) {
        S.Diag(AL.getLoc(), diag::err_attributes_are_not_compatible) << AL << I;
        return;
      } else if (K == OwnershipAttr::Returns &&
                 I->getOwnKind() == OwnershipAttr::Returns) {
        // A returns attribute conflicts with any other returns attribute using
        // a different index.
        if (std::find(I->args_begin(), I->args_end(), Idx) == I->args_end()) {
          S.Diag(I->getLocation(), diag::err_ownership_returns_index_mismatch)
              << I->args_begin()->getSourceIndex();
          if (I->args_size())
            S.Diag(AL.getLoc(), diag::note_ownership_returns_index_mismatch)
                << Idx.getSourceIndex() << Ex->getSourceRange();
          return;
        }
      }
    }
    OwnershipArgs.push_back(Idx);
  }

  ParamIdx *Start = OwnershipArgs.data();
  unsigned Size = OwnershipArgs.size();
  llvm::array_pod_sort(Start, Start + Size);
  D->addAttr(::new (S.Context)
                 OwnershipAttr(S.Context, AL, Module, Start, Size));
}

static void handleWeakRefAttr(Sema &S, Decl *D, const ParsedAttr &AL) {
  // Check the attribute arguments.
  if (AL.getNumArgs() > 1) {
    S.Diag(AL.getLoc(), diag::err_attribute_wrong_number_arguments) << AL << 1;
    return;
  }

  // gcc rejects
  // class c {
  //   static int a __attribute__((weakref ("v2")));
  //   static int b() __attribute__((weakref ("f3")));
  // };
  // and ignores the attributes of
  // void f(void) {
  //   static int a __attribute__((weakref ("v2")));
  // }
  // we reject them
  const DeclContext *Ctx = D->getDeclContext()->getRedeclContext();
  if (!Ctx->isFileContext()) {
    S.Diag(AL.getLoc(), diag::err_attribute_weakref_not_global_context)
        << cast<NamedDecl>(D);
    return;
  }

  // The GCC manual says
  //
  // At present, a declaration to which `weakref' is attached can only
  // be `static'.
  //
  // It also says
  //
  // Without a TARGET,
  // given as an argument to `weakref' or to `alias', `weakref' is
  // equivalent to `weak'.
  //
  // gcc 4.4.1 will accept
  // int a7 __attribute__((weakref));
  // as
  // int a7 __attribute__((weak));
  // This looks like a bug in gcc. We reject that for now. We should revisit
  // it if this behaviour is actually used.

  // GCC rejects
  // static ((alias ("y"), weakref)).
  // Should we? How to check that weakref is before or after alias?

  // FIXME: it would be good for us to keep the WeakRefAttr as-written instead
  // of transforming it into an AliasAttr.  The WeakRefAttr never uses the
  // StringRef parameter it was given anyway.
  StringRef Str;
  if (AL.getNumArgs() && S.checkStringLiteralArgumentAttr(AL, 0, Str))
    // GCC will accept anything as the argument of weakref. Should we
    // check for an existing decl?
    D->addAttr(::new (S.Context) AliasAttr(S.Context, AL, Str));

  D->addAttr(::new (S.Context) WeakRefAttr(S.Context, AL));
}

static void handleIFuncAttr(Sema &S, Decl *D, const ParsedAttr &AL) {
  StringRef Str;
  if (!S.checkStringLiteralArgumentAttr(AL, 0, Str))
    return;

  // Aliases should be on declarations, not definitions.
  const auto *FD = cast<FunctionDecl>(D);
  if (FD->isThisDeclarationADefinition()) {
    S.Diag(AL.getLoc(), diag::err_alias_is_definition) << FD << 1;
    return;
  }

  D->addAttr(::new (S.Context) IFuncAttr(S.Context, AL, Str));
}

static void handleAliasAttr(Sema &S, Decl *D, const ParsedAttr &AL) {
  StringRef Str;
  if (!S.checkStringLiteralArgumentAttr(AL, 0, Str))
    return;

  if (S.Context.getTargetInfo().getTriple().isOSDarwin()) {
    S.Diag(AL.getLoc(), diag::err_alias_not_supported_on_darwin);
    return;
  }
  if (S.Context.getTargetInfo().getTriple().isNVPTX()) {
    S.Diag(AL.getLoc(), diag::err_alias_not_supported_on_nvptx);
  }

  // Aliases should be on declarations, not definitions.
  if (const auto *FD = dyn_cast<FunctionDecl>(D)) {
    if (FD->isThisDeclarationADefinition()) {
      S.Diag(AL.getLoc(), diag::err_alias_is_definition) << FD << 0;
      return;
    }
  } else {
    const auto *VD = cast<VarDecl>(D);
    if (VD->isThisDeclarationADefinition() && VD->isExternallyVisible()) {
      S.Diag(AL.getLoc(), diag::err_alias_is_definition) << VD << 0;
      return;
    }
  }

  // Mark target used to prevent unneeded-internal-declaration warnings.
  if (!S.LangOpts.CPlusPlus) {
    // FIXME: demangle Str for C++, as the attribute refers to the mangled
    // linkage name, not the pre-mangled identifier.
    const DeclarationNameInfo target(&S.Context.Idents.get(Str), AL.getLoc());
    LookupResult LR(S, target, Sema::LookupOrdinaryName);
    if (S.LookupQualifiedName(LR, S.getCurLexicalContext()))
      for (NamedDecl *ND : LR)
        ND->markUsed(S.Context);
  }

  D->addAttr(::new (S.Context) AliasAttr(S.Context, AL, Str));
}

static void handleTLSModelAttr(Sema &S, Decl *D, const ParsedAttr &AL) {
  StringRef Model;
  SourceLocation LiteralLoc;
  // Check that it is a string.
  if (!S.checkStringLiteralArgumentAttr(AL, 0, Model, &LiteralLoc))
    return;

  // Check that the value.
  if (Model != "global-dynamic" && Model != "local-dynamic"
      && Model != "initial-exec" && Model != "local-exec") {
    S.Diag(LiteralLoc, diag::err_attr_tlsmodel_arg);
    return;
  }

  D->addAttr(::new (S.Context) TLSModelAttr(S.Context, AL, Model));
}

static void handleRestrictAttr(Sema &S, Decl *D, const ParsedAttr &AL) {
  QualType ResultType = getFunctionOrMethodResultType(D);
  if (ResultType->isAnyPointerType() || ResultType->isBlockPointerType()) {
    D->addAttr(::new (S.Context) RestrictAttr(S.Context, AL));
    return;
  }

  S.Diag(AL.getLoc(), diag::warn_attribute_return_pointers_only)
      << AL << getFunctionOrMethodResultSourceRange(D);
}

static void handleCPUSpecificAttr(Sema &S, Decl *D, const ParsedAttr &AL) {
  FunctionDecl *FD = cast<FunctionDecl>(D);

  if (const auto *MD = dyn_cast<CXXMethodDecl>(D)) {
    if (MD->getParent()->isLambda()) {
      S.Diag(AL.getLoc(), diag::err_attribute_dll_lambda) << AL;
      return;
    }
  }

  if (!checkAttributeAtLeastNumArgs(S, AL, 1))
    return;

  SmallVector<IdentifierInfo *, 8> CPUs;
  for (unsigned ArgNo = 0; ArgNo < getNumAttributeArgs(AL); ++ArgNo) {
    if (!AL.isArgIdent(ArgNo)) {
      S.Diag(AL.getLoc(), diag::err_attribute_argument_type)
          << AL << AANT_ArgumentIdentifier;
      return;
    }

    IdentifierLoc *CPUArg = AL.getArgAsIdent(ArgNo);
    StringRef CPUName = CPUArg->Ident->getName().trim();

    if (!S.Context.getTargetInfo().validateCPUSpecificCPUDispatch(CPUName)) {
      S.Diag(CPUArg->Loc, diag::err_invalid_cpu_specific_dispatch_value)
          << CPUName << (AL.getKind() == ParsedAttr::AT_CPUDispatch);
      return;
    }

    const TargetInfo &Target = S.Context.getTargetInfo();
    if (llvm::any_of(CPUs, [CPUName, &Target](const IdentifierInfo *Cur) {
          return Target.CPUSpecificManglingCharacter(CPUName) ==
                 Target.CPUSpecificManglingCharacter(Cur->getName());
        })) {
      S.Diag(AL.getLoc(), diag::warn_multiversion_duplicate_entries);
      return;
    }
    CPUs.push_back(CPUArg->Ident);
  }

  FD->setIsMultiVersion(true);
  if (AL.getKind() == ParsedAttr::AT_CPUSpecific)
    D->addAttr(::new (S.Context)
                   CPUSpecificAttr(S.Context, AL, CPUs.data(), CPUs.size()));
  else
    D->addAttr(::new (S.Context)
                   CPUDispatchAttr(S.Context, AL, CPUs.data(), CPUs.size()));
}

static void handleCommonAttr(Sema &S, Decl *D, const ParsedAttr &AL) {
  if (S.LangOpts.CPlusPlus) {
    S.Diag(AL.getLoc(), diag::err_attribute_not_supported_in_lang)
        << AL << AttributeLangSupport::Cpp;
    return;
  }

  if (CommonAttr *CA = S.mergeCommonAttr(D, AL))
    D->addAttr(CA);
}

static void handleNakedAttr(Sema &S, Decl *D, const ParsedAttr &AL) {
  if (checkAttrMutualExclusion<DisableTailCallsAttr>(S, D, AL))
    return;

  if (AL.isDeclspecAttribute()) {
    const auto &Triple = S.getASTContext().getTargetInfo().getTriple();
    const auto &Arch = Triple.getArch();
    if (Arch != llvm::Triple::x86 &&
        (Arch != llvm::Triple::arm && Arch != llvm::Triple::thumb)) {
      S.Diag(AL.getLoc(), diag::err_attribute_not_supported_on_arch)
          << AL << Triple.getArchName();
      return;
    }
  }

  D->addAttr(::new (S.Context) NakedAttr(S.Context, AL));
}

static void handleNoReturnAttr(Sema &S, Decl *D, const ParsedAttr &Attrs) {
  if (hasDeclarator(D)) return;

  if (!isa<ObjCMethodDecl>(D)) {
    S.Diag(Attrs.getLoc(), diag::warn_attribute_wrong_decl_type)
        << Attrs << ExpectedFunctionOrMethod;
    return;
  }

  D->addAttr(::new (S.Context) NoReturnAttr(S.Context, Attrs));
}

static void handleNoCfCheckAttr(Sema &S, Decl *D, const ParsedAttr &Attrs) {
  if (!S.getLangOpts().CFProtectionBranch)
    S.Diag(Attrs.getLoc(), diag::warn_nocf_check_attribute_ignored);
  else
    handleSimpleAttribute<AnyX86NoCfCheckAttr>(S, D, Attrs);
}

bool Sema::CheckAttrNoArgs(const ParsedAttr &Attrs) {
  if (!checkAttributeNumArgs(*this, Attrs, 0)) {
    Attrs.setInvalid();
    return true;
  }

  return false;
}

bool Sema::CheckAttrTarget(const ParsedAttr &AL) {
  // Check whether the attribute is valid on the current target.
  if (!AL.existsInTarget(Context.getTargetInfo())) {
    Diag(AL.getLoc(), diag::warn_unknown_attribute_ignored) << AL;
    AL.setInvalid();
    return true;
  }

  return false;
}

static void handleAnalyzerNoReturnAttr(Sema &S, Decl *D, const ParsedAttr &AL) {

  // The checking path for 'noreturn' and 'analyzer_noreturn' are different
  // because 'analyzer_noreturn' does not impact the type.
  if (!isFunctionOrMethodOrBlock(D)) {
    ValueDecl *VD = dyn_cast<ValueDecl>(D);
    if (!VD || (!VD->getType()->isBlockPointerType() &&
                !VD->getType()->isFunctionPointerType())) {
      S.Diag(AL.getLoc(), AL.isCXX11Attribute()
                              ? diag::err_attribute_wrong_decl_type
                              : diag::warn_attribute_wrong_decl_type)
          << AL << ExpectedFunctionMethodOrBlock;
      return;
    }
  }

  D->addAttr(::new (S.Context) AnalyzerNoReturnAttr(S.Context, AL));
}

// PS3 PPU-specific.
static void handleVecReturnAttr(Sema &S, Decl *D, const ParsedAttr &AL) {
  /*
    Returning a Vector Class in Registers

    According to the PPU ABI specifications, a class with a single member of
    vector type is returned in memory when used as the return value of a
    function.
    This results in inefficient code when implementing vector classes. To return
    the value in a single vector register, add the vecreturn attribute to the
    class definition. This attribute is also applicable to struct types.

    Example:

    struct Vector
    {
      __vector float xyzw;
    } __attribute__((vecreturn));

    Vector Add(Vector lhs, Vector rhs)
    {
      Vector result;
      result.xyzw = vec_add(lhs.xyzw, rhs.xyzw);
      return result; // This will be returned in a register
    }
  */
  if (VecReturnAttr *A = D->getAttr<VecReturnAttr>()) {
    S.Diag(AL.getLoc(), diag::err_repeat_attribute) << A;
    return;
  }

  const auto *R = cast<RecordDecl>(D);
  int count = 0;

  if (!isa<CXXRecordDecl>(R)) {
    S.Diag(AL.getLoc(), diag::err_attribute_vecreturn_only_vector_member);
    return;
  }

  if (!cast<CXXRecordDecl>(R)->isPOD()) {
    S.Diag(AL.getLoc(), diag::err_attribute_vecreturn_only_pod_record);
    return;
  }

  for (const auto *I : R->fields()) {
    if ((count == 1) || !I->getType()->isVectorType()) {
      S.Diag(AL.getLoc(), diag::err_attribute_vecreturn_only_vector_member);
      return;
    }
    count++;
  }

  D->addAttr(::new (S.Context) VecReturnAttr(S.Context, AL));
}

static void handleDependencyAttr(Sema &S, Scope *Scope, Decl *D,
                                 const ParsedAttr &AL) {
  if (isa<ParmVarDecl>(D)) {
    // [[carries_dependency]] can only be applied to a parameter if it is a
    // parameter of a function declaration or lambda.
    if (!(Scope->getFlags() & clang::Scope::FunctionDeclarationScope)) {
      S.Diag(AL.getLoc(),
             diag::err_carries_dependency_param_not_function_decl);
      return;
    }
  }

  D->addAttr(::new (S.Context) CarriesDependencyAttr(S.Context, AL));
}

static void handleUnusedAttr(Sema &S, Decl *D, const ParsedAttr &AL) {
  bool IsCXX17Attr = AL.isCXX11Attribute() && !AL.getScopeName();

  // If this is spelled as the standard C++17 attribute, but not in C++17, warn
  // about using it as an extension.
  if (!S.getLangOpts().CPlusPlus17 && IsCXX17Attr)
    S.Diag(AL.getLoc(), diag::ext_cxx17_attr) << AL;

  D->addAttr(::new (S.Context) UnusedAttr(S.Context, AL));
}

static void handleConstructorAttr(Sema &S, Decl *D, const ParsedAttr &AL) {
  uint32_t priority = ConstructorAttr::DefaultPriority;
  if (AL.getNumArgs() &&
      !checkUInt32Argument(S, AL, AL.getArgAsExpr(0), priority))
    return;

  D->addAttr(::new (S.Context) ConstructorAttr(S.Context, AL, priority));
}

static void handleDestructorAttr(Sema &S, Decl *D, const ParsedAttr &AL) {
  uint32_t priority = DestructorAttr::DefaultPriority;
  if (AL.getNumArgs() &&
      !checkUInt32Argument(S, AL, AL.getArgAsExpr(0), priority))
    return;

  D->addAttr(::new (S.Context) DestructorAttr(S.Context, AL, priority));
}

template <typename AttrTy>
static void handleAttrWithMessage(Sema &S, Decl *D, const ParsedAttr &AL) {
  // Handle the case where the attribute has a text message.
  StringRef Str;
  if (AL.getNumArgs() == 1 && !S.checkStringLiteralArgumentAttr(AL, 0, Str))
    return;

  D->addAttr(::new (S.Context) AttrTy(S.Context, AL, Str));
}

static void handleObjCSuppresProtocolAttr(Sema &S, Decl *D,
                                          const ParsedAttr &AL) {
  if (!cast<ObjCProtocolDecl>(D)->isThisDeclarationADefinition()) {
    S.Diag(AL.getLoc(), diag::err_objc_attr_protocol_requires_definition)
        << AL << AL.getRange();
    return;
  }

  D->addAttr(::new (S.Context) ObjCExplicitProtocolImplAttr(S.Context, AL));
}

static bool checkAvailabilityAttr(Sema &S, SourceRange Range,
                                  IdentifierInfo *Platform,
                                  VersionTuple Introduced,
                                  VersionTuple Deprecated,
                                  VersionTuple Obsoleted) {
  StringRef PlatformName
    = AvailabilityAttr::getPrettyPlatformName(Platform->getName());
  if (PlatformName.empty())
    PlatformName = Platform->getName();

  // Ensure that Introduced <= Deprecated <= Obsoleted (although not all
  // of these steps are needed).
  if (!Introduced.empty() && !Deprecated.empty() &&
      !(Introduced <= Deprecated)) {
    S.Diag(Range.getBegin(), diag::warn_availability_version_ordering)
      << 1 << PlatformName << Deprecated.getAsString()
      << 0 << Introduced.getAsString();
    return true;
  }

  if (!Introduced.empty() && !Obsoleted.empty() &&
      !(Introduced <= Obsoleted)) {
    S.Diag(Range.getBegin(), diag::warn_availability_version_ordering)
      << 2 << PlatformName << Obsoleted.getAsString()
      << 0 << Introduced.getAsString();
    return true;
  }

  if (!Deprecated.empty() && !Obsoleted.empty() &&
      !(Deprecated <= Obsoleted)) {
    S.Diag(Range.getBegin(), diag::warn_availability_version_ordering)
      << 2 << PlatformName << Obsoleted.getAsString()
      << 1 << Deprecated.getAsString();
    return true;
  }

  return false;
}

/// Check whether the two versions match.
///
/// If either version tuple is empty, then they are assumed to match. If
/// \p BeforeIsOkay is true, then \p X can be less than or equal to \p Y.
static bool versionsMatch(const VersionTuple &X, const VersionTuple &Y,
                          bool BeforeIsOkay) {
  if (X.empty() || Y.empty())
    return true;

  if (X == Y)
    return true;

  if (BeforeIsOkay && X < Y)
    return true;

  return false;
}

AvailabilityAttr *Sema::mergeAvailabilityAttr(
    NamedDecl *D, const AttributeCommonInfo &CI, IdentifierInfo *Platform,
    bool Implicit, VersionTuple Introduced, VersionTuple Deprecated,
    VersionTuple Obsoleted, bool IsUnavailable, StringRef Message,
    bool IsStrict, StringRef Replacement, AvailabilityMergeKind AMK,
    int Priority) {
  VersionTuple MergedIntroduced = Introduced;
  VersionTuple MergedDeprecated = Deprecated;
  VersionTuple MergedObsoleted = Obsoleted;
  bool FoundAny = false;
  bool OverrideOrImpl = false;
  switch (AMK) {
  case AMK_None:
  case AMK_Redeclaration:
    OverrideOrImpl = false;
    break;

  case AMK_Override:
  case AMK_ProtocolImplementation:
    OverrideOrImpl = true;
    break;
  }

  if (D->hasAttrs()) {
    AttrVec &Attrs = D->getAttrs();
    for (unsigned i = 0, e = Attrs.size(); i != e;) {
      const auto *OldAA = dyn_cast<AvailabilityAttr>(Attrs[i]);
      if (!OldAA) {
        ++i;
        continue;
      }

      IdentifierInfo *OldPlatform = OldAA->getPlatform();
      if (OldPlatform != Platform) {
        ++i;
        continue;
      }

      // If there is an existing availability attribute for this platform that
      // has a lower priority use the existing one and discard the new
      // attribute.
      if (OldAA->getPriority() < Priority)
        return nullptr;

      // If there is an existing attribute for this platform that has a higher
      // priority than the new attribute then erase the old one and continue
      // processing the attributes.
      if (OldAA->getPriority() > Priority) {
        Attrs.erase(Attrs.begin() + i);
        --e;
        continue;
      }

      FoundAny = true;
      VersionTuple OldIntroduced = OldAA->getIntroduced();
      VersionTuple OldDeprecated = OldAA->getDeprecated();
      VersionTuple OldObsoleted = OldAA->getObsoleted();
      bool OldIsUnavailable = OldAA->getUnavailable();

      if (!versionsMatch(OldIntroduced, Introduced, OverrideOrImpl) ||
          !versionsMatch(Deprecated, OldDeprecated, OverrideOrImpl) ||
          !versionsMatch(Obsoleted, OldObsoleted, OverrideOrImpl) ||
          !(OldIsUnavailable == IsUnavailable ||
            (OverrideOrImpl && !OldIsUnavailable && IsUnavailable))) {
        if (OverrideOrImpl) {
          int Which = -1;
          VersionTuple FirstVersion;
          VersionTuple SecondVersion;
          if (!versionsMatch(OldIntroduced, Introduced, OverrideOrImpl)) {
            Which = 0;
            FirstVersion = OldIntroduced;
            SecondVersion = Introduced;
          } else if (!versionsMatch(Deprecated, OldDeprecated, OverrideOrImpl)) {
            Which = 1;
            FirstVersion = Deprecated;
            SecondVersion = OldDeprecated;
          } else if (!versionsMatch(Obsoleted, OldObsoleted, OverrideOrImpl)) {
            Which = 2;
            FirstVersion = Obsoleted;
            SecondVersion = OldObsoleted;
          }

          if (Which == -1) {
            Diag(OldAA->getLocation(),
                 diag::warn_mismatched_availability_override_unavail)
              << AvailabilityAttr::getPrettyPlatformName(Platform->getName())
              << (AMK == AMK_Override);
          } else {
            Diag(OldAA->getLocation(),
                 diag::warn_mismatched_availability_override)
              << Which
              << AvailabilityAttr::getPrettyPlatformName(Platform->getName())
              << FirstVersion.getAsString() << SecondVersion.getAsString()
              << (AMK == AMK_Override);
          }
          if (AMK == AMK_Override)
            Diag(CI.getLoc(), diag::note_overridden_method);
          else
            Diag(CI.getLoc(), diag::note_protocol_method);
        } else {
          Diag(OldAA->getLocation(), diag::warn_mismatched_availability);
          Diag(CI.getLoc(), diag::note_previous_attribute);
        }

        Attrs.erase(Attrs.begin() + i);
        --e;
        continue;
      }

      VersionTuple MergedIntroduced2 = MergedIntroduced;
      VersionTuple MergedDeprecated2 = MergedDeprecated;
      VersionTuple MergedObsoleted2 = MergedObsoleted;

      if (MergedIntroduced2.empty())
        MergedIntroduced2 = OldIntroduced;
      if (MergedDeprecated2.empty())
        MergedDeprecated2 = OldDeprecated;
      if (MergedObsoleted2.empty())
        MergedObsoleted2 = OldObsoleted;

      if (checkAvailabilityAttr(*this, OldAA->getRange(), Platform,
                                MergedIntroduced2, MergedDeprecated2,
                                MergedObsoleted2)) {
        Attrs.erase(Attrs.begin() + i);
        --e;
        continue;
      }

      MergedIntroduced = MergedIntroduced2;
      MergedDeprecated = MergedDeprecated2;
      MergedObsoleted = MergedObsoleted2;
      ++i;
    }
  }

  if (FoundAny &&
      MergedIntroduced == Introduced &&
      MergedDeprecated == Deprecated &&
      MergedObsoleted == Obsoleted)
    return nullptr;

  // Only create a new attribute if !OverrideOrImpl, but we want to do
  // the checking.
  if (!checkAvailabilityAttr(*this, CI.getRange(), Platform, MergedIntroduced,
                             MergedDeprecated, MergedObsoleted) &&
      !OverrideOrImpl) {
    auto *Avail = ::new (Context) AvailabilityAttr(
        Context, CI, Platform, Introduced, Deprecated, Obsoleted, IsUnavailable,
        Message, IsStrict, Replacement, Priority);
    Avail->setImplicit(Implicit);
    return Avail;
  }
  return nullptr;
}

static void handleAvailabilityAttr(Sema &S, Decl *D, const ParsedAttr &AL) {
  if (!checkAttributeNumArgs(S, AL, 1))
    return;
  IdentifierLoc *Platform = AL.getArgAsIdent(0);

  IdentifierInfo *II = Platform->Ident;
  if (AvailabilityAttr::getPrettyPlatformName(II->getName()).empty())
    S.Diag(Platform->Loc, diag::warn_availability_unknown_platform)
      << Platform->Ident;

  auto *ND = dyn_cast<NamedDecl>(D);
  if (!ND) // We warned about this already, so just return.
    return;

  AvailabilityChange Introduced = AL.getAvailabilityIntroduced();
  AvailabilityChange Deprecated = AL.getAvailabilityDeprecated();
  AvailabilityChange Obsoleted = AL.getAvailabilityObsoleted();
  bool IsUnavailable = AL.getUnavailableLoc().isValid();
  bool IsStrict = AL.getStrictLoc().isValid();
  StringRef Str;
  if (const auto *SE = dyn_cast_or_null<StringLiteral>(AL.getMessageExpr()))
    Str = SE->getString();
  StringRef Replacement;
  if (const auto *SE = dyn_cast_or_null<StringLiteral>(AL.getReplacementExpr()))
    Replacement = SE->getString();

  if (II->isStr("swift")) {
    if (Introduced.isValid() || Obsoleted.isValid() ||
        (!IsUnavailable && !Deprecated.isValid())) {
      S.Diag(AL.getLoc(),
             diag::warn_availability_swift_unavailable_deprecated_only);
      return;
    }
  }

  int PriorityModifier = AL.isPragmaClangAttribute()
                             ? Sema::AP_PragmaClangAttribute
                             : Sema::AP_Explicit;
  AvailabilityAttr *NewAttr = S.mergeAvailabilityAttr(
      ND, AL, II, false /*Implicit*/, Introduced.Version, Deprecated.Version,
      Obsoleted.Version, IsUnavailable, Str, IsStrict, Replacement,
      Sema::AMK_None, PriorityModifier);
  if (NewAttr)
    D->addAttr(NewAttr);

  // Transcribe "ios" to "watchos" (and add a new attribute) if the versioning
  // matches before the start of the watchOS platform.
  if (S.Context.getTargetInfo().getTriple().isWatchOS()) {
    IdentifierInfo *NewII = nullptr;
    if (II->getName() == "ios")
      NewII = &S.Context.Idents.get("watchos");
    else if (II->getName() == "ios_app_extension")
      NewII = &S.Context.Idents.get("watchos_app_extension");

    if (NewII) {
        auto adjustWatchOSVersion = [](VersionTuple Version) -> VersionTuple {
          if (Version.empty())
            return Version;
          auto Major = Version.getMajor();
          auto NewMajor = Major >= 9 ? Major - 7 : 0;
          if (NewMajor >= 2) {
            if (Version.getMinor().hasValue()) {
              if (Version.getSubminor().hasValue())
                return VersionTuple(NewMajor, Version.getMinor().getValue(),
                                    Version.getSubminor().getValue());
              else
                return VersionTuple(NewMajor, Version.getMinor().getValue());
            }
            return VersionTuple(NewMajor);
          }

          return VersionTuple(2, 0);
        };

        auto NewIntroduced = adjustWatchOSVersion(Introduced.Version);
        auto NewDeprecated = adjustWatchOSVersion(Deprecated.Version);
        auto NewObsoleted = adjustWatchOSVersion(Obsoleted.Version);

        AvailabilityAttr *NewAttr = S.mergeAvailabilityAttr(
            ND, AL, NewII, true /*Implicit*/, NewIntroduced, NewDeprecated,
            NewObsoleted, IsUnavailable, Str, IsStrict, Replacement,
            Sema::AMK_None,
            PriorityModifier + Sema::AP_InferredFromOtherPlatform);
        if (NewAttr)
          D->addAttr(NewAttr);
      }
  } else if (S.Context.getTargetInfo().getTriple().isTvOS()) {
    // Transcribe "ios" to "tvos" (and add a new attribute) if the versioning
    // matches before the start of the tvOS platform.
    IdentifierInfo *NewII = nullptr;
    if (II->getName() == "ios")
      NewII = &S.Context.Idents.get("tvos");
    else if (II->getName() == "ios_app_extension")
      NewII = &S.Context.Idents.get("tvos_app_extension");

    if (NewII) {
      AvailabilityAttr *NewAttr = S.mergeAvailabilityAttr(
          ND, AL, NewII, true /*Implicit*/, Introduced.Version,
          Deprecated.Version, Obsoleted.Version, IsUnavailable, Str, IsStrict,
          Replacement, Sema::AMK_None,
          PriorityModifier + Sema::AP_InferredFromOtherPlatform);
      if (NewAttr)
        D->addAttr(NewAttr);
      }
  }
}

static void handleExternalSourceSymbolAttr(Sema &S, Decl *D,
                                           const ParsedAttr &AL) {
  if (!checkAttributeAtLeastNumArgs(S, AL, 1))
    return;
  assert(checkAttributeAtMostNumArgs(S, AL, 3) &&
         "Invalid number of arguments in an external_source_symbol attribute");

  StringRef Language;
  if (const auto *SE = dyn_cast_or_null<StringLiteral>(AL.getArgAsExpr(0)))
    Language = SE->getString();
  StringRef DefinedIn;
  if (const auto *SE = dyn_cast_or_null<StringLiteral>(AL.getArgAsExpr(1)))
    DefinedIn = SE->getString();
  bool IsGeneratedDeclaration = AL.getArgAsIdent(2) != nullptr;

  D->addAttr(::new (S.Context) ExternalSourceSymbolAttr(
      S.Context, AL, Language, DefinedIn, IsGeneratedDeclaration));
}

template <class T>
static T *mergeVisibilityAttr(Sema &S, Decl *D, const AttributeCommonInfo &CI,
                              typename T::VisibilityType value) {
  T *existingAttr = D->getAttr<T>();
  if (existingAttr) {
    typename T::VisibilityType existingValue = existingAttr->getVisibility();
    if (existingValue == value)
      return nullptr;
    S.Diag(existingAttr->getLocation(), diag::err_mismatched_visibility);
    S.Diag(CI.getLoc(), diag::note_previous_attribute);
    D->dropAttr<T>();
  }
  return ::new (S.Context) T(S.Context, CI, value);
}

VisibilityAttr *Sema::mergeVisibilityAttr(Decl *D,
                                          const AttributeCommonInfo &CI,
                                          VisibilityAttr::VisibilityType Vis) {
  return ::mergeVisibilityAttr<VisibilityAttr>(*this, D, CI, Vis);
}

TypeVisibilityAttr *
Sema::mergeTypeVisibilityAttr(Decl *D, const AttributeCommonInfo &CI,
                              TypeVisibilityAttr::VisibilityType Vis) {
  return ::mergeVisibilityAttr<TypeVisibilityAttr>(*this, D, CI, Vis);
}

static void handleVisibilityAttr(Sema &S, Decl *D, const ParsedAttr &AL,
                                 bool isTypeVisibility) {
  // Visibility attributes don't mean anything on a typedef.
  if (isa<TypedefNameDecl>(D)) {
    S.Diag(AL.getRange().getBegin(), diag::warn_attribute_ignored) << AL;
    return;
  }

  // 'type_visibility' can only go on a type or namespace.
  if (isTypeVisibility &&
      !(isa<TagDecl>(D) ||
        isa<ObjCInterfaceDecl>(D) ||
        isa<NamespaceDecl>(D))) {
    S.Diag(AL.getRange().getBegin(), diag::err_attribute_wrong_decl_type)
        << AL << ExpectedTypeOrNamespace;
    return;
  }

  // Check that the argument is a string literal.
  StringRef TypeStr;
  SourceLocation LiteralLoc;
  if (!S.checkStringLiteralArgumentAttr(AL, 0, TypeStr, &LiteralLoc))
    return;

  VisibilityAttr::VisibilityType type;
  if (!VisibilityAttr::ConvertStrToVisibilityType(TypeStr, type)) {
    S.Diag(LiteralLoc, diag::warn_attribute_type_not_supported) << AL
                                                                << TypeStr;
    return;
  }

  // Complain about attempts to use protected visibility on targets
  // (like Darwin) that don't support it.
  if (type == VisibilityAttr::Protected &&
      !S.Context.getTargetInfo().hasProtectedVisibility()) {
    S.Diag(AL.getLoc(), diag::warn_attribute_protected_visibility);
    type = VisibilityAttr::Default;
  }

  Attr *newAttr;
  if (isTypeVisibility) {
    newAttr = S.mergeTypeVisibilityAttr(
        D, AL, (TypeVisibilityAttr::VisibilityType)type);
  } else {
    newAttr = S.mergeVisibilityAttr(D, AL, type);
  }
  if (newAttr)
    D->addAttr(newAttr);
}

static void handleObjCDirectAttr(Sema &S, Decl *D, const ParsedAttr &AL) {
  // objc_direct cannot be set on methods declared in the context of a protocol
  if (isa<ObjCProtocolDecl>(D->getDeclContext())) {
    S.Diag(AL.getLoc(), diag::err_objc_direct_on_protocol) << false;
    return;
  }

  if (S.getLangOpts().ObjCRuntime.allowsDirectDispatch()) {
    handleSimpleAttribute<ObjCDirectAttr>(S, D, AL);
  } else {
    S.Diag(AL.getLoc(), diag::warn_objc_direct_ignored) << AL;
  }
}

static void handleObjCDirectMembersAttr(Sema &S, Decl *D,
                                        const ParsedAttr &AL) {
  if (S.getLangOpts().ObjCRuntime.allowsDirectDispatch()) {
    handleSimpleAttribute<ObjCDirectMembersAttr>(S, D, AL);
  } else {
    S.Diag(AL.getLoc(), diag::warn_objc_direct_ignored) << AL;
  }
}

static void handleObjCMethodFamilyAttr(Sema &S, Decl *D, const ParsedAttr &AL) {
  const auto *M = cast<ObjCMethodDecl>(D);
  if (!AL.isArgIdent(0)) {
    S.Diag(AL.getLoc(), diag::err_attribute_argument_n_type)
        << AL << 1 << AANT_ArgumentIdentifier;
    return;
  }

  IdentifierLoc *IL = AL.getArgAsIdent(0);
  ObjCMethodFamilyAttr::FamilyKind F;
  if (!ObjCMethodFamilyAttr::ConvertStrToFamilyKind(IL->Ident->getName(), F)) {
    S.Diag(IL->Loc, diag::warn_attribute_type_not_supported) << AL << IL->Ident;
    return;
  }

  if (F == ObjCMethodFamilyAttr::OMF_init &&
      !M->getReturnType()->isObjCObjectPointerType()) {
    S.Diag(M->getLocation(), diag::err_init_method_bad_return_type)
        << M->getReturnType();
    // Ignore the attribute.
    return;
  }

  D->addAttr(new (S.Context) ObjCMethodFamilyAttr(S.Context, AL, F));
}

static void handleObjCNSObject(Sema &S, Decl *D, const ParsedAttr &AL) {
  if (const auto *TD = dyn_cast<TypedefNameDecl>(D)) {
    QualType T = TD->getUnderlyingType();
    if (!T->isCARCBridgableType()) {
      S.Diag(TD->getLocation(), diag::err_nsobject_attribute);
      return;
    }
  }
  else if (const auto *PD = dyn_cast<ObjCPropertyDecl>(D)) {
    QualType T = PD->getType();
    if (!T->isCARCBridgableType()) {
      S.Diag(PD->getLocation(), diag::err_nsobject_attribute);
      return;
    }
  }
  else {
    // It is okay to include this attribute on properties, e.g.:
    //
    //  @property (retain, nonatomic) struct Bork *Q __attribute__((NSObject));
    //
    // In this case it follows tradition and suppresses an error in the above
    // case.
    S.Diag(D->getLocation(), diag::warn_nsobject_attribute);
  }
  D->addAttr(::new (S.Context) ObjCNSObjectAttr(S.Context, AL));
}

static void handleObjCIndependentClass(Sema &S, Decl *D, const ParsedAttr &AL) {
  if (const auto *TD = dyn_cast<TypedefNameDecl>(D)) {
    QualType T = TD->getUnderlyingType();
    if (!T->isObjCObjectPointerType()) {
      S.Diag(TD->getLocation(), diag::warn_ptr_independentclass_attribute);
      return;
    }
  } else {
    S.Diag(D->getLocation(), diag::warn_independentclass_attribute);
    return;
  }
  D->addAttr(::new (S.Context) ObjCIndependentClassAttr(S.Context, AL));
}

static void handleBlocksAttr(Sema &S, Decl *D, const ParsedAttr &AL) {
  if (!AL.isArgIdent(0)) {
    S.Diag(AL.getLoc(), diag::err_attribute_argument_n_type)
        << AL << 1 << AANT_ArgumentIdentifier;
    return;
  }

  IdentifierInfo *II = AL.getArgAsIdent(0)->Ident;
  BlocksAttr::BlockType type;
  if (!BlocksAttr::ConvertStrToBlockType(II->getName(), type)) {
    S.Diag(AL.getLoc(), diag::warn_attribute_type_not_supported) << AL << II;
    return;
  }

  D->addAttr(::new (S.Context) BlocksAttr(S.Context, AL, type));
}

static void handleSentinelAttr(Sema &S, Decl *D, const ParsedAttr &AL) {
  unsigned sentinel = (unsigned)SentinelAttr::DefaultSentinel;
  if (AL.getNumArgs() > 0) {
    Expr *E = AL.getArgAsExpr(0);
    llvm::APSInt Idx(32);
    if (E->isTypeDependent() || E->isValueDependent() ||
        !E->isIntegerConstantExpr(Idx, S.Context)) {
      S.Diag(AL.getLoc(), diag::err_attribute_argument_n_type)
          << AL << 1 << AANT_ArgumentIntegerConstant << E->getSourceRange();
      return;
    }

    if (Idx.isSigned() && Idx.isNegative()) {
      S.Diag(AL.getLoc(), diag::err_attribute_sentinel_less_than_zero)
        << E->getSourceRange();
      return;
    }

    sentinel = Idx.getZExtValue();
  }

  unsigned nullPos = (unsigned)SentinelAttr::DefaultNullPos;
  if (AL.getNumArgs() > 1) {
    Expr *E = AL.getArgAsExpr(1);
    llvm::APSInt Idx(32);
    if (E->isTypeDependent() || E->isValueDependent() ||
        !E->isIntegerConstantExpr(Idx, S.Context)) {
      S.Diag(AL.getLoc(), diag::err_attribute_argument_n_type)
          << AL << 2 << AANT_ArgumentIntegerConstant << E->getSourceRange();
      return;
    }
    nullPos = Idx.getZExtValue();

    if ((Idx.isSigned() && Idx.isNegative()) || nullPos > 1) {
      // FIXME: This error message could be improved, it would be nice
      // to say what the bounds actually are.
      S.Diag(AL.getLoc(), diag::err_attribute_sentinel_not_zero_or_one)
        << E->getSourceRange();
      return;
    }
  }

  if (const auto *FD = dyn_cast<FunctionDecl>(D)) {
    const FunctionType *FT = FD->getType()->castAs<FunctionType>();
    if (isa<FunctionNoProtoType>(FT)) {
      S.Diag(AL.getLoc(), diag::warn_attribute_sentinel_named_arguments);
      return;
    }

    if (!cast<FunctionProtoType>(FT)->isVariadic()) {
      S.Diag(AL.getLoc(), diag::warn_attribute_sentinel_not_variadic) << 0;
      return;
    }
  } else if (const auto *MD = dyn_cast<ObjCMethodDecl>(D)) {
    if (!MD->isVariadic()) {
      S.Diag(AL.getLoc(), diag::warn_attribute_sentinel_not_variadic) << 0;
      return;
    }
  } else if (const auto *BD = dyn_cast<BlockDecl>(D)) {
    if (!BD->isVariadic()) {
      S.Diag(AL.getLoc(), diag::warn_attribute_sentinel_not_variadic) << 1;
      return;
    }
  } else if (const auto *V = dyn_cast<VarDecl>(D)) {
    QualType Ty = V->getType();
    if (Ty->isBlockPointerType() || Ty->isFunctionPointerType()) {
      const FunctionType *FT = Ty->isFunctionPointerType()
       ? D->getFunctionType()
       : Ty->castAs<BlockPointerType>()->getPointeeType()->getAs<FunctionType>();
      if (!cast<FunctionProtoType>(FT)->isVariadic()) {
        int m = Ty->isFunctionPointerType() ? 0 : 1;
        S.Diag(AL.getLoc(), diag::warn_attribute_sentinel_not_variadic) << m;
        return;
      }
    } else {
      S.Diag(AL.getLoc(), diag::warn_attribute_wrong_decl_type)
          << AL << ExpectedFunctionMethodOrBlock;
      return;
    }
  } else {
    S.Diag(AL.getLoc(), diag::warn_attribute_wrong_decl_type)
        << AL << ExpectedFunctionMethodOrBlock;
    return;
  }
  D->addAttr(::new (S.Context) SentinelAttr(S.Context, AL, sentinel, nullPos));
}

static void handleWarnUnusedResult(Sema &S, Decl *D, const ParsedAttr &AL) {
  if (D->getFunctionType() &&
      D->getFunctionType()->getReturnType()->isVoidType() &&
      !isa<CXXConstructorDecl>(D)) {
    S.Diag(AL.getLoc(), diag::warn_attribute_void_function_method) << AL << 0;
    return;
  }
  if (const auto *MD = dyn_cast<ObjCMethodDecl>(D))
    if (MD->getReturnType()->isVoidType()) {
      S.Diag(AL.getLoc(), diag::warn_attribute_void_function_method) << AL << 1;
      return;
    }

  StringRef Str;
  if ((AL.isCXX11Attribute() || AL.isC2xAttribute()) && !AL.getScopeName()) {
    // If this is spelled as the standard C++17 attribute, but not in C++17,
    // warn about using it as an extension. If there are attribute arguments,
    // then claim it's a C++2a extension instead.
    // FIXME: If WG14 does not seem likely to adopt the same feature, add an
    // extension warning for C2x mode.
    const LangOptions &LO = S.getLangOpts();
    if (AL.getNumArgs() == 1) {
      if (LO.CPlusPlus && !LO.CPlusPlus2a)
        S.Diag(AL.getLoc(), diag::ext_cxx2a_attr) << AL;

      // Since this this is spelled [[nodiscard]], get the optional string
      // literal. If in C++ mode, but not in C++2a mode, diagnose as an
      // extension.
      // FIXME: C2x should support this feature as well, even as an extension.
      if (!S.checkStringLiteralArgumentAttr(AL, 0, Str, nullptr))
        return;
    } else if (LO.CPlusPlus && !LO.CPlusPlus17)
      S.Diag(AL.getLoc(), diag::ext_cxx17_attr) << AL;
  }

  D->addAttr(::new (S.Context) WarnUnusedResultAttr(S.Context, AL, Str));
}

static void handleWeakImportAttr(Sema &S, Decl *D, const ParsedAttr &AL) {
  // weak_import only applies to variable & function declarations.
  bool isDef = false;
  if (!D->canBeWeakImported(isDef)) {
    if (isDef)
      S.Diag(AL.getLoc(), diag::warn_attribute_invalid_on_definition)
        << "weak_import";
    else if (isa<ObjCPropertyDecl>(D) || isa<ObjCMethodDecl>(D) ||
             (S.Context.getTargetInfo().getTriple().isOSDarwin() &&
              (isa<ObjCInterfaceDecl>(D) || isa<EnumDecl>(D)))) {
      // Nothing to warn about here.
    } else
      S.Diag(AL.getLoc(), diag::warn_attribute_wrong_decl_type)
          << AL << ExpectedVariableOrFunction;

    return;
  }

  D->addAttr(::new (S.Context) WeakImportAttr(S.Context, AL));
}

// Handles reqd_work_group_size and work_group_size_hint.
template <typename WorkGroupAttr>
static void handleWorkGroupSize(Sema &S, Decl *D, const ParsedAttr &AL) {
  uint32_t WGSize[3];
  for (unsigned i = 0; i < 3; ++i) {
    const Expr *E = AL.getArgAsExpr(i);
    if (!checkUInt32Argument(S, AL, E, WGSize[i], i,
                             /*StrictlyUnsigned=*/true))
      return;
    if (WGSize[i] == 0) {
      S.Diag(AL.getLoc(), diag::err_attribute_argument_is_zero)
          << AL << E->getSourceRange();
      return;
    }
  }

  WorkGroupAttr *Existing = D->getAttr<WorkGroupAttr>();
  if (Existing && !(Existing->getXDim() == WGSize[0] &&
                    Existing->getYDim() == WGSize[1] &&
                    Existing->getZDim() == WGSize[2]))
    S.Diag(AL.getLoc(), diag::warn_duplicate_attribute) << AL;

  D->addAttr(::new (S.Context)
                 WorkGroupAttr(S.Context, AL, WGSize[0], WGSize[1], WGSize[2]));
}

// Handles intel_reqd_sub_group_size.
static void handleSubGroupSize(Sema &S, Decl *D, const ParsedAttr &AL) {
  uint32_t SGSize;
  const Expr *E = AL.getArgAsExpr(0);
  if (!checkUInt32Argument(S, AL, E, SGSize))
    return;
  if (SGSize == 0) {
    S.Diag(AL.getLoc(), diag::err_attribute_argument_is_zero)
        << AL << E->getSourceRange();
    return;
  }

  OpenCLIntelReqdSubGroupSizeAttr *Existing =
      D->getAttr<OpenCLIntelReqdSubGroupSizeAttr>();
  if (Existing && Existing->getSubGroupSize() != SGSize)
    S.Diag(AL.getLoc(), diag::warn_duplicate_attribute) << AL;

  D->addAttr(::new (S.Context)
                 OpenCLIntelReqdSubGroupSizeAttr(S.Context, AL, SGSize));
}

static void handleVecTypeHint(Sema &S, Decl *D, const ParsedAttr &AL) {
  if (!AL.hasParsedType()) {
    S.Diag(AL.getLoc(), diag::err_attribute_wrong_number_arguments) << AL << 1;
    return;
  }

  TypeSourceInfo *ParmTSI = nullptr;
  QualType ParmType = S.GetTypeFromParser(AL.getTypeArg(), &ParmTSI);
  assert(ParmTSI && "no type source info for attribute argument");

  if (!ParmType->isExtVectorType() && !ParmType->isFloatingType() &&
      (ParmType->isBooleanType() ||
       !ParmType->isIntegralType(S.getASTContext()))) {
    S.Diag(AL.getLoc(), diag::err_attribute_invalid_argument) << 2 << AL;
    return;
  }

  if (VecTypeHintAttr *A = D->getAttr<VecTypeHintAttr>()) {
    if (!S.Context.hasSameType(A->getTypeHint(), ParmType)) {
      S.Diag(AL.getLoc(), diag::warn_duplicate_attribute) << AL;
      return;
    }
  }

  D->addAttr(::new (S.Context) VecTypeHintAttr(S.Context, AL, ParmTSI));
}

SectionAttr *Sema::mergeSectionAttr(Decl *D, const AttributeCommonInfo &CI,
                                    StringRef Name) {
  // Explicit or partial specializations do not inherit
  // the section attribute from the primary template.
  if (const auto *FD = dyn_cast<FunctionDecl>(D)) {
    if (CI.getAttributeSpellingListIndex() == SectionAttr::Declspec_allocate &&
        FD->isFunctionTemplateSpecialization())
      return nullptr;
  }
  if (SectionAttr *ExistingAttr = D->getAttr<SectionAttr>()) {
    if (ExistingAttr->getName() == Name)
      return nullptr;
    Diag(ExistingAttr->getLocation(), diag::warn_mismatched_section)
         << 1 /*section*/;
    Diag(CI.getLoc(), diag::note_previous_attribute);
    return nullptr;
  }
  return ::new (Context) SectionAttr(Context, CI, Name);
}

bool Sema::checkSectionName(SourceLocation LiteralLoc, StringRef SecName) {
  std::string Error = Context.getTargetInfo().isValidSectionSpecifier(SecName);
  if (!Error.empty()) {
    Diag(LiteralLoc, diag::err_attribute_section_invalid_for_target) << Error
         << 1 /*'section'*/;
    return false;
  }
  return true;
}

static void handleSectionAttr(Sema &S, Decl *D, const ParsedAttr &AL) {
  // Make sure that there is a string literal as the sections's single
  // argument.
  StringRef Str;
  SourceLocation LiteralLoc;
  if (!S.checkStringLiteralArgumentAttr(AL, 0, Str, &LiteralLoc))
    return;

  if (!S.checkSectionName(LiteralLoc, Str))
    return;

  // If the target wants to validate the section specifier, make it happen.
  std::string Error = S.Context.getTargetInfo().isValidSectionSpecifier(Str);
  if (!Error.empty()) {
    S.Diag(LiteralLoc, diag::err_attribute_section_invalid_for_target)
    << Error;
    return;
  }

  SectionAttr *NewAttr = S.mergeSectionAttr(D, AL, Str);
  if (NewAttr)
    D->addAttr(NewAttr);
}

// This is used for `__declspec(code_seg("segname"))` on a decl.
// `#pragma code_seg("segname")` uses checkSectionName() instead.
static bool checkCodeSegName(Sema &S, SourceLocation LiteralLoc,
                             StringRef CodeSegName) {
  std::string Error =
      S.Context.getTargetInfo().isValidSectionSpecifier(CodeSegName);
  if (!Error.empty()) {
    S.Diag(LiteralLoc, diag::err_attribute_section_invalid_for_target)
        << Error << 0 /*'code-seg'*/;
    return false;
  }

  return true;
}

CodeSegAttr *Sema::mergeCodeSegAttr(Decl *D, const AttributeCommonInfo &CI,
                                    StringRef Name) {
  // Explicit or partial specializations do not inherit
  // the code_seg attribute from the primary template.
  if (const auto *FD = dyn_cast<FunctionDecl>(D)) {
    if (FD->isFunctionTemplateSpecialization())
      return nullptr;
  }
  if (const auto *ExistingAttr = D->getAttr<CodeSegAttr>()) {
    if (ExistingAttr->getName() == Name)
      return nullptr;
    Diag(ExistingAttr->getLocation(), diag::warn_mismatched_section)
         << 0 /*codeseg*/;
    Diag(CI.getLoc(), diag::note_previous_attribute);
    return nullptr;
  }
  return ::new (Context) CodeSegAttr(Context, CI, Name);
}

static void handleCodeSegAttr(Sema &S, Decl *D, const ParsedAttr &AL) {
  StringRef Str;
  SourceLocation LiteralLoc;
  if (!S.checkStringLiteralArgumentAttr(AL, 0, Str, &LiteralLoc))
    return;
  if (!checkCodeSegName(S, LiteralLoc, Str))
    return;
  if (const auto *ExistingAttr = D->getAttr<CodeSegAttr>()) {
    if (!ExistingAttr->isImplicit()) {
      S.Diag(AL.getLoc(),
             ExistingAttr->getName() == Str
             ? diag::warn_duplicate_codeseg_attribute
             : diag::err_conflicting_codeseg_attribute);
      return;
    }
    D->dropAttr<CodeSegAttr>();
  }
  if (CodeSegAttr *CSA = S.mergeCodeSegAttr(D, AL, Str))
    D->addAttr(CSA);
}

// Check for things we'd like to warn about. Multiversioning issues are
// handled later in the process, once we know how many exist.
bool Sema::checkTargetAttr(SourceLocation LiteralLoc, StringRef AttrStr) {
  enum FirstParam { Unsupported, Duplicate };
  enum SecondParam { None, Architecture };
  for (auto Str : {"tune=", "fpmath="})
    if (AttrStr.find(Str) != StringRef::npos)
      return Diag(LiteralLoc, diag::warn_unsupported_target_attribute)
             << Unsupported << None << Str;

  ParsedTargetAttr ParsedAttrs = TargetAttr::parse(AttrStr);

  if (!ParsedAttrs.Architecture.empty() &&
      !Context.getTargetInfo().isValidCPUName(ParsedAttrs.Architecture))
    return Diag(LiteralLoc, diag::warn_unsupported_target_attribute)
           << Unsupported << Architecture << ParsedAttrs.Architecture;

  if (ParsedAttrs.DuplicateArchitecture)
    return Diag(LiteralLoc, diag::warn_unsupported_target_attribute)
           << Duplicate << None << "arch=";

  for (const auto &Feature : ParsedAttrs.Features) {
    auto CurFeature = StringRef(Feature).drop_front(); // remove + or -.
    if (!Context.getTargetInfo().isValidFeatureName(CurFeature))
      return Diag(LiteralLoc, diag::warn_unsupported_target_attribute)
             << Unsupported << None << CurFeature;
  }

  TargetInfo::BranchProtectionInfo BPI;
  StringRef Error;
  if (!ParsedAttrs.BranchProtection.empty() &&
      !Context.getTargetInfo().validateBranchProtection(
          ParsedAttrs.BranchProtection, BPI, Error)) {
    if (Error.empty())
      return Diag(LiteralLoc, diag::warn_unsupported_target_attribute)
             << Unsupported << None << "branch-protection";
    else
      return Diag(LiteralLoc, diag::err_invalid_branch_protection_spec)
             << Error;
  }

  return false;
}

static void handleTargetAttr(Sema &S, Decl *D, const ParsedAttr &AL) {
  StringRef Str;
  SourceLocation LiteralLoc;
  if (!S.checkStringLiteralArgumentAttr(AL, 0, Str, &LiteralLoc) ||
      S.checkTargetAttr(LiteralLoc, Str))
    return;

  TargetAttr *NewAttr = ::new (S.Context) TargetAttr(S.Context, AL, Str);
  D->addAttr(NewAttr);
}

static void handleMinVectorWidthAttr(Sema &S, Decl *D, const ParsedAttr &AL) {
  Expr *E = AL.getArgAsExpr(0);
  uint32_t VecWidth;
  if (!checkUInt32Argument(S, AL, E, VecWidth)) {
    AL.setInvalid();
    return;
  }

  MinVectorWidthAttr *Existing = D->getAttr<MinVectorWidthAttr>();
  if (Existing && Existing->getVectorWidth() != VecWidth) {
    S.Diag(AL.getLoc(), diag::warn_duplicate_attribute) << AL;
    return;
  }

  D->addAttr(::new (S.Context) MinVectorWidthAttr(S.Context, AL, VecWidth));
}

static void handleCleanupAttr(Sema &S, Decl *D, const ParsedAttr &AL) {
  Expr *E = AL.getArgAsExpr(0);
  SourceLocation Loc = E->getExprLoc();
  FunctionDecl *FD = nullptr;
  DeclarationNameInfo NI;

  // gcc only allows for simple identifiers. Since we support more than gcc, we
  // will warn the user.
  if (auto *DRE = dyn_cast<DeclRefExpr>(E)) {
    if (DRE->hasQualifier())
      S.Diag(Loc, diag::warn_cleanup_ext);
    FD = dyn_cast<FunctionDecl>(DRE->getDecl());
    NI = DRE->getNameInfo();
    if (!FD) {
      S.Diag(Loc, diag::err_attribute_cleanup_arg_not_function) << 1
        << NI.getName();
      return;
    }
  } else if (auto *ULE = dyn_cast<UnresolvedLookupExpr>(E)) {
    if (ULE->hasExplicitTemplateArgs())
      S.Diag(Loc, diag::warn_cleanup_ext);
    FD = S.ResolveSingleFunctionTemplateSpecialization(ULE, true);
    NI = ULE->getNameInfo();
    if (!FD) {
      S.Diag(Loc, diag::err_attribute_cleanup_arg_not_function) << 2
        << NI.getName();
      if (ULE->getType() == S.Context.OverloadTy)
        S.NoteAllOverloadCandidates(ULE);
      return;
    }
  } else {
    S.Diag(Loc, diag::err_attribute_cleanup_arg_not_function) << 0;
    return;
  }

  if (FD->getNumParams() != 1) {
    S.Diag(Loc, diag::err_attribute_cleanup_func_must_take_one_arg)
      << NI.getName();
    return;
  }

  // We're currently more strict than GCC about what function types we accept.
  // If this ever proves to be a problem it should be easy to fix.
  QualType Ty = S.Context.getPointerType(cast<VarDecl>(D)->getType());
  QualType ParamTy = FD->getParamDecl(0)->getType();
  if (S.CheckAssignmentConstraints(FD->getParamDecl(0)->getLocation(),
                                   ParamTy, Ty) != Sema::Compatible) {
    S.Diag(Loc, diag::err_attribute_cleanup_func_arg_incompatible_type)
      << NI.getName() << ParamTy << Ty;
    return;
  }

  D->addAttr(::new (S.Context) CleanupAttr(S.Context, AL, FD));
}

static void handleEnumExtensibilityAttr(Sema &S, Decl *D,
                                        const ParsedAttr &AL) {
  if (!AL.isArgIdent(0)) {
    S.Diag(AL.getLoc(), diag::err_attribute_argument_n_type)
        << AL << 0 << AANT_ArgumentIdentifier;
    return;
  }

  EnumExtensibilityAttr::Kind ExtensibilityKind;
  IdentifierInfo *II = AL.getArgAsIdent(0)->Ident;
  if (!EnumExtensibilityAttr::ConvertStrToKind(II->getName(),
                                               ExtensibilityKind)) {
    S.Diag(AL.getLoc(), diag::warn_attribute_type_not_supported) << AL << II;
    return;
  }

  D->addAttr(::new (S.Context)
                 EnumExtensibilityAttr(S.Context, AL, ExtensibilityKind));
}

/// Handle __attribute__((format_arg((idx)))) attribute based on
/// http://gcc.gnu.org/onlinedocs/gcc/Function-Attributes.html
static void handleFormatArgAttr(Sema &S, Decl *D, const ParsedAttr &AL) {
  Expr *IdxExpr = AL.getArgAsExpr(0);
  ParamIdx Idx;
  if (!checkFunctionOrMethodParameterIndex(S, D, AL, 1, IdxExpr, Idx))
    return;

  // Make sure the format string is really a string.
  QualType Ty = getFunctionOrMethodParamType(D, Idx.getASTIndex());

  bool NotNSStringTy = !isNSStringType(Ty, S.Context);
  if (NotNSStringTy &&
      !isCFStringType(Ty, S.Context) &&
      (!Ty->isPointerType() ||
       !Ty->castAs<PointerType>()->getPointeeType()->isCharType())) {
    S.Diag(AL.getLoc(), diag::err_format_attribute_not)
        << "a string type" << IdxExpr->getSourceRange()
        << getFunctionOrMethodParamRange(D, 0);
    return;
  }
  Ty = getFunctionOrMethodResultType(D);
  if (!isNSStringType(Ty, S.Context) &&
      !isCFStringType(Ty, S.Context) &&
      (!Ty->isPointerType() ||
       !Ty->castAs<PointerType>()->getPointeeType()->isCharType())) {
    S.Diag(AL.getLoc(), diag::err_format_attribute_result_not)
        << (NotNSStringTy ? "string type" : "NSString")
        << IdxExpr->getSourceRange() << getFunctionOrMethodParamRange(D, 0);
    return;
  }

  D->addAttr(::new (S.Context) FormatArgAttr(S.Context, AL, Idx));
}

enum FormatAttrKind {
  CFStringFormat,
  NSStringFormat,
  StrftimeFormat,
  SupportedFormat,
  IgnoredFormat,
  InvalidFormat
};

/// getFormatAttrKind - Map from format attribute names to supported format
/// types.
static FormatAttrKind getFormatAttrKind(StringRef Format) {
  return llvm::StringSwitch<FormatAttrKind>(Format)
      // Check for formats that get handled specially.
      .Case("NSString", NSStringFormat)
      .Case("CFString", CFStringFormat)
      .Case("strftime", StrftimeFormat)

      // Otherwise, check for supported formats.
      .Cases("scanf", "printf", "printf0", "strfmon", SupportedFormat)
      .Cases("cmn_err", "vcmn_err", "zcmn_err", SupportedFormat)
      .Case("kprintf", SupportedFormat)         // OpenBSD.
      .Case("freebsd_kprintf", SupportedFormat) // FreeBSD.
      .Case("os_trace", SupportedFormat)
      .Case("os_log", SupportedFormat)

      .Cases("gcc_diag", "gcc_cdiag", "gcc_cxxdiag", "gcc_tdiag", IgnoredFormat)
      .Default(InvalidFormat);
}

/// Handle __attribute__((init_priority(priority))) attributes based on
/// http://gcc.gnu.org/onlinedocs/gcc/C_002b_002b-Attributes.html
static void handleInitPriorityAttr(Sema &S, Decl *D, const ParsedAttr &AL) {
  if (!S.getLangOpts().CPlusPlus) {
    S.Diag(AL.getLoc(), diag::warn_attribute_ignored) << AL;
    return;
  }

  if (S.getCurFunctionOrMethodDecl()) {
    S.Diag(AL.getLoc(), diag::err_init_priority_object_attr);
    AL.setInvalid();
    return;
  }
  QualType T = cast<VarDecl>(D)->getType();
  if (S.Context.getAsArrayType(T))
    T = S.Context.getBaseElementType(T);
  if (!T->getAs<RecordType>()) {
    S.Diag(AL.getLoc(), diag::err_init_priority_object_attr);
    AL.setInvalid();
    return;
  }

  Expr *E = AL.getArgAsExpr(0);
  uint32_t prioritynum;
  if (!checkUInt32Argument(S, AL, E, prioritynum)) {
    AL.setInvalid();
    return;
  }

  if (prioritynum < 101 || prioritynum > 65535) {
    S.Diag(AL.getLoc(), diag::err_attribute_argument_out_of_range)
        << E->getSourceRange() << AL << 101 << 65535;
    AL.setInvalid();
    return;
  }
  D->addAttr(::new (S.Context) InitPriorityAttr(S.Context, AL, prioritynum));
}

FormatAttr *Sema::mergeFormatAttr(Decl *D, const AttributeCommonInfo &CI,
                                  IdentifierInfo *Format, int FormatIdx,
                                  int FirstArg) {
  // Check whether we already have an equivalent format attribute.
  for (auto *F : D->specific_attrs<FormatAttr>()) {
    if (F->getType() == Format &&
        F->getFormatIdx() == FormatIdx &&
        F->getFirstArg() == FirstArg) {
      // If we don't have a valid location for this attribute, adopt the
      // location.
      if (F->getLocation().isInvalid())
        F->setRange(CI.getRange());
      return nullptr;
    }
  }

  return ::new (Context) FormatAttr(Context, CI, Format, FormatIdx, FirstArg);
}

/// Handle __attribute__((format(type,idx,firstarg))) attributes based on
/// http://gcc.gnu.org/onlinedocs/gcc/Function-Attributes.html
static void handleFormatAttr(Sema &S, Decl *D, const ParsedAttr &AL) {
  if (!AL.isArgIdent(0)) {
    S.Diag(AL.getLoc(), diag::err_attribute_argument_n_type)
        << AL << 1 << AANT_ArgumentIdentifier;
    return;
  }

  // In C++ the implicit 'this' function parameter also counts, and they are
  // counted from one.
  bool HasImplicitThisParam = isInstanceMethod(D);
  unsigned NumArgs = getFunctionOrMethodNumParams(D) + HasImplicitThisParam;

  IdentifierInfo *II = AL.getArgAsIdent(0)->Ident;
  StringRef Format = II->getName();

  if (normalizeName(Format)) {
    // If we've modified the string name, we need a new identifier for it.
    II = &S.Context.Idents.get(Format);
  }

  // Check for supported formats.
  FormatAttrKind Kind = getFormatAttrKind(Format);

  if (Kind == IgnoredFormat)
    return;

  if (Kind == InvalidFormat) {
    S.Diag(AL.getLoc(), diag::warn_attribute_type_not_supported)
        << AL << II->getName();
    return;
  }

  // checks for the 2nd argument
  Expr *IdxExpr = AL.getArgAsExpr(1);
  uint32_t Idx;
  if (!checkUInt32Argument(S, AL, IdxExpr, Idx, 2))
    return;

  if (Idx < 1 || Idx > NumArgs) {
    S.Diag(AL.getLoc(), diag::err_attribute_argument_out_of_bounds)
        << AL << 2 << IdxExpr->getSourceRange();
    return;
  }

  // FIXME: Do we need to bounds check?
  unsigned ArgIdx = Idx - 1;

  if (HasImplicitThisParam) {
    if (ArgIdx == 0) {
      S.Diag(AL.getLoc(),
             diag::err_format_attribute_implicit_this_format_string)
        << IdxExpr->getSourceRange();
      return;
    }
    ArgIdx--;
  }

  // make sure the format string is really a string
  QualType Ty = getFunctionOrMethodParamType(D, ArgIdx);

  if (Kind == CFStringFormat) {
    if (!isCFStringType(Ty, S.Context)) {
      S.Diag(AL.getLoc(), diag::err_format_attribute_not)
        << "a CFString" << IdxExpr->getSourceRange()
        << getFunctionOrMethodParamRange(D, ArgIdx);
      return;
    }
  } else if (Kind == NSStringFormat) {
    // FIXME: do we need to check if the type is NSString*?  What are the
    // semantics?
    if (!isNSStringType(Ty, S.Context)) {
      S.Diag(AL.getLoc(), diag::err_format_attribute_not)
        << "an NSString" << IdxExpr->getSourceRange()
        << getFunctionOrMethodParamRange(D, ArgIdx);
      return;
    }
  } else if (!Ty->isPointerType() ||
             !Ty->castAs<PointerType>()->getPointeeType()->isCharType()) {
    S.Diag(AL.getLoc(), diag::err_format_attribute_not)
      << "a string type" << IdxExpr->getSourceRange()
      << getFunctionOrMethodParamRange(D, ArgIdx);
    return;
  }

  // check the 3rd argument
  Expr *FirstArgExpr = AL.getArgAsExpr(2);
  uint32_t FirstArg;
  if (!checkUInt32Argument(S, AL, FirstArgExpr, FirstArg, 3))
    return;

  // check if the function is variadic if the 3rd argument non-zero
  if (FirstArg != 0) {
    if (isFunctionOrMethodVariadic(D)) {
      ++NumArgs; // +1 for ...
    } else {
      S.Diag(D->getLocation(), diag::err_format_attribute_requires_variadic);
      return;
    }
  }

  // strftime requires FirstArg to be 0 because it doesn't read from any
  // variable the input is just the current time + the format string.
  if (Kind == StrftimeFormat) {
    if (FirstArg != 0) {
      S.Diag(AL.getLoc(), diag::err_format_strftime_third_parameter)
        << FirstArgExpr->getSourceRange();
      return;
    }
  // if 0 it disables parameter checking (to use with e.g. va_list)
  } else if (FirstArg != 0 && FirstArg != NumArgs) {
    S.Diag(AL.getLoc(), diag::err_attribute_argument_out_of_bounds)
        << AL << 3 << FirstArgExpr->getSourceRange();
    return;
  }

  FormatAttr *NewAttr = S.mergeFormatAttr(D, AL, II, Idx, FirstArg);
  if (NewAttr)
    D->addAttr(NewAttr);
}

/// Handle __attribute__((callback(CalleeIdx, PayloadIdx0, ...))) attributes.
static void handleCallbackAttr(Sema &S, Decl *D, const ParsedAttr &AL) {
  // The index that identifies the callback callee is mandatory.
  if (AL.getNumArgs() == 0) {
    S.Diag(AL.getLoc(), diag::err_callback_attribute_no_callee)
        << AL.getRange();
    return;
  }

  bool HasImplicitThisParam = isInstanceMethod(D);
  int32_t NumArgs = getFunctionOrMethodNumParams(D);

  FunctionDecl *FD = D->getAsFunction();
  assert(FD && "Expected a function declaration!");

  llvm::StringMap<int> NameIdxMapping;
  NameIdxMapping["__"] = -1;

  NameIdxMapping["this"] = 0;

  int Idx = 1;
  for (const ParmVarDecl *PVD : FD->parameters())
    NameIdxMapping[PVD->getName()] = Idx++;

  auto UnknownName = NameIdxMapping.end();

  SmallVector<int, 8> EncodingIndices;
  for (unsigned I = 0, E = AL.getNumArgs(); I < E; ++I) {
    SourceRange SR;
    int32_t ArgIdx;

    if (AL.isArgIdent(I)) {
      IdentifierLoc *IdLoc = AL.getArgAsIdent(I);
      auto It = NameIdxMapping.find(IdLoc->Ident->getName());
      if (It == UnknownName) {
        S.Diag(AL.getLoc(), diag::err_callback_attribute_argument_unknown)
            << IdLoc->Ident << IdLoc->Loc;
        return;
      }

      SR = SourceRange(IdLoc->Loc);
      ArgIdx = It->second;
    } else if (AL.isArgExpr(I)) {
      Expr *IdxExpr = AL.getArgAsExpr(I);

      // If the expression is not parseable as an int32_t we have a problem.
      if (!checkUInt32Argument(S, AL, IdxExpr, (uint32_t &)ArgIdx, I + 1,
                               false)) {
        S.Diag(AL.getLoc(), diag::err_attribute_argument_out_of_bounds)
            << AL << (I + 1) << IdxExpr->getSourceRange();
        return;
      }

      // Check oob, excluding the special values, 0 and -1.
      if (ArgIdx < -1 || ArgIdx > NumArgs) {
        S.Diag(AL.getLoc(), diag::err_attribute_argument_out_of_bounds)
            << AL << (I + 1) << IdxExpr->getSourceRange();
        return;
      }

      SR = IdxExpr->getSourceRange();
    } else {
      llvm_unreachable("Unexpected ParsedAttr argument type!");
    }

    if (ArgIdx == 0 && !HasImplicitThisParam) {
      S.Diag(AL.getLoc(), diag::err_callback_implicit_this_not_available)
          << (I + 1) << SR;
      return;
    }

    // Adjust for the case we do not have an implicit "this" parameter. In this
    // case we decrease all positive values by 1 to get LLVM argument indices.
    if (!HasImplicitThisParam && ArgIdx > 0)
      ArgIdx -= 1;

    EncodingIndices.push_back(ArgIdx);
  }

  int CalleeIdx = EncodingIndices.front();
  // Check if the callee index is proper, thus not "this" and not "unknown".
  // This means the "CalleeIdx" has to be non-negative if "HasImplicitThisParam"
  // is false and positive if "HasImplicitThisParam" is true.
  if (CalleeIdx < (int)HasImplicitThisParam) {
    S.Diag(AL.getLoc(), diag::err_callback_attribute_invalid_callee)
        << AL.getRange();
    return;
  }

  // Get the callee type, note the index adjustment as the AST doesn't contain
  // the this type (which the callee cannot reference anyway!).
  const Type *CalleeType =
      getFunctionOrMethodParamType(D, CalleeIdx - HasImplicitThisParam)
          .getTypePtr();
  if (!CalleeType || !CalleeType->isFunctionPointerType()) {
    S.Diag(AL.getLoc(), diag::err_callback_callee_no_function_type)
        << AL.getRange();
    return;
  }

  const Type *CalleeFnType =
      CalleeType->getPointeeType()->getUnqualifiedDesugaredType();

  // TODO: Check the type of the callee arguments.

  const auto *CalleeFnProtoType = dyn_cast<FunctionProtoType>(CalleeFnType);
  if (!CalleeFnProtoType) {
    S.Diag(AL.getLoc(), diag::err_callback_callee_no_function_type)
        << AL.getRange();
    return;
  }

  if (CalleeFnProtoType->getNumParams() > EncodingIndices.size() - 1) {
    S.Diag(AL.getLoc(), diag::err_attribute_wrong_number_arguments)
        << AL << (unsigned)(EncodingIndices.size() - 1);
    return;
  }

  if (CalleeFnProtoType->getNumParams() < EncodingIndices.size() - 1) {
    S.Diag(AL.getLoc(), diag::err_attribute_wrong_number_arguments)
        << AL << (unsigned)(EncodingIndices.size() - 1);
    return;
  }

  if (CalleeFnProtoType->isVariadic()) {
    S.Diag(AL.getLoc(), diag::err_callback_callee_is_variadic) << AL.getRange();
    return;
  }

  // Do not allow multiple callback attributes.
  if (D->hasAttr<CallbackAttr>()) {
    S.Diag(AL.getLoc(), diag::err_callback_attribute_multiple) << AL.getRange();
    return;
  }

  D->addAttr(::new (S.Context) CallbackAttr(
      S.Context, AL, EncodingIndices.data(), EncodingIndices.size()));
}

static void handleTransparentUnionAttr(Sema &S, Decl *D, const ParsedAttr &AL) {
  // Try to find the underlying union declaration.
  RecordDecl *RD = nullptr;
  const auto *TD = dyn_cast<TypedefNameDecl>(D);
  if (TD && TD->getUnderlyingType()->isUnionType())
    RD = TD->getUnderlyingType()->getAsUnionType()->getDecl();
  else
    RD = dyn_cast<RecordDecl>(D);

  if (!RD || !RD->isUnion()) {
    S.Diag(AL.getLoc(), diag::warn_attribute_wrong_decl_type) << AL
                                                              << ExpectedUnion;
    return;
  }

  if (!RD->isCompleteDefinition()) {
    if (!RD->isBeingDefined())
      S.Diag(AL.getLoc(),
             diag::warn_transparent_union_attribute_not_definition);
    return;
  }

  RecordDecl::field_iterator Field = RD->field_begin(),
                          FieldEnd = RD->field_end();
  if (Field == FieldEnd) {
    S.Diag(AL.getLoc(), diag::warn_transparent_union_attribute_zero_fields);
    return;
  }

  FieldDecl *FirstField = *Field;
  QualType FirstType = FirstField->getType();
  if (FirstType->hasFloatingRepresentation() || FirstType->isVectorType()) {
    S.Diag(FirstField->getLocation(),
           diag::warn_transparent_union_attribute_floating)
      << FirstType->isVectorType() << FirstType;
    return;
  }

  if (FirstType->isIncompleteType())
    return;
  uint64_t FirstSize = S.Context.getTypeSize(FirstType);
  uint64_t FirstAlign = S.Context.getTypeAlign(FirstType);
  for (; Field != FieldEnd; ++Field) {
    QualType FieldType = Field->getType();
    if (FieldType->isIncompleteType())
      return;
    // FIXME: this isn't fully correct; we also need to test whether the
    // members of the union would all have the same calling convention as the
    // first member of the union. Checking just the size and alignment isn't
    // sufficient (consider structs passed on the stack instead of in registers
    // as an example).
    if (S.Context.getTypeSize(FieldType) != FirstSize ||
        S.Context.getTypeAlign(FieldType) > FirstAlign) {
      // Warn if we drop the attribute.
      bool isSize = S.Context.getTypeSize(FieldType) != FirstSize;
      unsigned FieldBits = isSize? S.Context.getTypeSize(FieldType)
                                 : S.Context.getTypeAlign(FieldType);
      S.Diag(Field->getLocation(),
          diag::warn_transparent_union_attribute_field_size_align)
        << isSize << Field->getDeclName() << FieldBits;
      unsigned FirstBits = isSize? FirstSize : FirstAlign;
      S.Diag(FirstField->getLocation(),
             diag::note_transparent_union_first_field_size_align)
        << isSize << FirstBits;
      return;
    }
  }

  RD->addAttr(::new (S.Context) TransparentUnionAttr(S.Context, AL));
}

static void handleAnnotateAttr(Sema &S, Decl *D, const ParsedAttr &AL) {
  // Make sure that there is a string literal as the annotation's single
  // argument.
  StringRef Str;
  if (!S.checkStringLiteralArgumentAttr(AL, 0, Str))
    return;

  // Don't duplicate annotations that are already set.
  for (const auto *I : D->specific_attrs<AnnotateAttr>()) {
    if (I->getAnnotation() == Str)
      return;
  }

  D->addAttr(::new (S.Context) AnnotateAttr(S.Context, AL, Str));
}

static void handleAlignValueAttr(Sema &S, Decl *D, const ParsedAttr &AL) {
  S.AddAlignValueAttr(D, AL, AL.getArgAsExpr(0));
}

void Sema::AddAlignValueAttr(Decl *D, const AttributeCommonInfo &CI, Expr *E) {
  AlignValueAttr TmpAttr(Context, CI, E);
  SourceLocation AttrLoc = CI.getLoc();

  QualType T;
  if (const auto *TD = dyn_cast<TypedefNameDecl>(D))
    T = TD->getUnderlyingType();
  else if (const auto *VD = dyn_cast<ValueDecl>(D))
    T = VD->getType();
  else
    llvm_unreachable("Unknown decl type for align_value");

  if (!T->isDependentType() && !T->isAnyPointerType() &&
      !T->isReferenceType() && !T->isMemberPointerType()) {
    Diag(AttrLoc, diag::warn_attribute_pointer_or_reference_only)
      << &TmpAttr << T << D->getSourceRange();
    return;
  }

  if (!E->isValueDependent()) {
    llvm::APSInt Alignment;
    ExprResult ICE
      = VerifyIntegerConstantExpression(E, &Alignment,
          diag::err_align_value_attribute_argument_not_int,
            /*AllowFold*/ false);
    if (ICE.isInvalid())
      return;

    if (!Alignment.isPowerOf2()) {
      Diag(AttrLoc, diag::err_alignment_not_power_of_two)
        << E->getSourceRange();
      return;
    }

    D->addAttr(::new (Context) AlignValueAttr(Context, CI, ICE.get()));
    return;
  }

  // Save dependent expressions in the AST to be instantiated.
  D->addAttr(::new (Context) AlignValueAttr(Context, CI, E));
}

static void handleAlignedAttr(Sema &S, Decl *D, const ParsedAttr &AL) {
  // check the attribute arguments.
  if (AL.getNumArgs() > 1) {
    S.Diag(AL.getLoc(), diag::err_attribute_wrong_number_arguments) << AL << 1;
    return;
  }

  if (AL.getNumArgs() == 0) {
    D->addAttr(::new (S.Context) AlignedAttr(S.Context, AL, true, nullptr));
    return;
  }

  Expr *E = AL.getArgAsExpr(0);
  if (AL.isPackExpansion() && !E->containsUnexpandedParameterPack()) {
    S.Diag(AL.getEllipsisLoc(),
           diag::err_pack_expansion_without_parameter_packs);
    return;
  }

  if (!AL.isPackExpansion() && S.DiagnoseUnexpandedParameterPack(E))
    return;

  S.AddAlignedAttr(D, AL, E, AL.isPackExpansion());
}

void Sema::AddAlignedAttr(Decl *D, const AttributeCommonInfo &CI, Expr *E,
                          bool IsPackExpansion) {
  AlignedAttr TmpAttr(Context, CI, true, E);
  SourceLocation AttrLoc = CI.getLoc();

  // C++11 alignas(...) and C11 _Alignas(...) have additional requirements.
  if (TmpAttr.isAlignas()) {
    // C++11 [dcl.align]p1:
    //   An alignment-specifier may be applied to a variable or to a class
    //   data member, but it shall not be applied to a bit-field, a function
    //   parameter, the formal parameter of a catch clause, or a variable
    //   declared with the register storage class specifier. An
    //   alignment-specifier may also be applied to the declaration of a class
    //   or enumeration type.
    // C11 6.7.5/2:
    //   An alignment attribute shall not be specified in a declaration of
    //   a typedef, or a bit-field, or a function, or a parameter, or an
    //   object declared with the register storage-class specifier.
    int DiagKind = -1;
    if (isa<ParmVarDecl>(D)) {
      DiagKind = 0;
    } else if (const auto *VD = dyn_cast<VarDecl>(D)) {
      if (VD->getStorageClass() == SC_Register)
        DiagKind = 1;
      if (VD->isExceptionVariable())
        DiagKind = 2;
    } else if (const auto *FD = dyn_cast<FieldDecl>(D)) {
      if (FD->isBitField())
        DiagKind = 3;
    } else if (!isa<TagDecl>(D)) {
      Diag(AttrLoc, diag::err_attribute_wrong_decl_type) << &TmpAttr
        << (TmpAttr.isC11() ? ExpectedVariableOrField
                            : ExpectedVariableFieldOrTag);
      return;
    }
    if (DiagKind != -1) {
      Diag(AttrLoc, diag::err_alignas_attribute_wrong_decl_type)
        << &TmpAttr << DiagKind;
      return;
    }
  }

  if (E->isValueDependent()) {
    // We can't support a dependent alignment on a non-dependent type,
    // because we have no way to model that a type is "alignment-dependent"
    // but not dependent in any other way.
    if (const auto *TND = dyn_cast<TypedefNameDecl>(D)) {
      if (!TND->getUnderlyingType()->isDependentType()) {
        Diag(AttrLoc, diag::err_alignment_dependent_typedef_name)
            << E->getSourceRange();
        return;
      }
    }

    // Save dependent expressions in the AST to be instantiated.
    AlignedAttr *AA = ::new (Context) AlignedAttr(Context, CI, true, E);
    AA->setPackExpansion(IsPackExpansion);
    D->addAttr(AA);
    return;
  }

  // FIXME: Cache the number on the AL object?
  llvm::APSInt Alignment;
  ExprResult ICE
    = VerifyIntegerConstantExpression(E, &Alignment,
        diag::err_aligned_attribute_argument_not_int,
        /*AllowFold*/ false);
  if (ICE.isInvalid())
    return;

  uint64_t AlignVal = Alignment.getZExtValue();

  // C++11 [dcl.align]p2:
  //   -- if the constant expression evaluates to zero, the alignment
  //      specifier shall have no effect
  // C11 6.7.5p6:
  //   An alignment specification of zero has no effect.
  if (!(TmpAttr.isAlignas() && !Alignment)) {
    if (!llvm::isPowerOf2_64(AlignVal)) {
      Diag(AttrLoc, diag::err_alignment_not_power_of_two)
        << E->getSourceRange();
      return;
    }
  }

  unsigned MaximumAlignment = Sema::MaximumAlignment;
  if (Context.getTargetInfo().getTriple().isOSBinFormatCOFF())
    MaximumAlignment = std::min(MaximumAlignment, 8192u);
  if (AlignVal > MaximumAlignment) {
    Diag(AttrLoc, diag::err_attribute_aligned_too_great)
        << MaximumAlignment << E->getSourceRange();
    return;
  }

  if (Context.getTargetInfo().isTLSSupported()) {
    unsigned MaxTLSAlign =
        Context.toCharUnitsFromBits(Context.getTargetInfo().getMaxTLSAlign())
            .getQuantity();
    const auto *VD = dyn_cast<VarDecl>(D);
    if (MaxTLSAlign && AlignVal > MaxTLSAlign && VD &&
        VD->getTLSKind() != VarDecl::TLS_None) {
      Diag(VD->getLocation(), diag::err_tls_var_aligned_over_maximum)
          << (unsigned)AlignVal << VD << MaxTLSAlign;
      return;
    }
  }

  AlignedAttr *AA = ::new (Context) AlignedAttr(Context, CI, true, ICE.get());
  AA->setPackExpansion(IsPackExpansion);
  D->addAttr(AA);
}

void Sema::AddAlignedAttr(Decl *D, const AttributeCommonInfo &CI,
                          TypeSourceInfo *TS, bool IsPackExpansion) {
  // FIXME: Cache the number on the AL object if non-dependent?
  // FIXME: Perform checking of type validity
  AlignedAttr *AA = ::new (Context) AlignedAttr(Context, CI, false, TS);
  AA->setPackExpansion(IsPackExpansion);
  D->addAttr(AA);
}

void Sema::CheckAlignasUnderalignment(Decl *D) {
  assert(D->hasAttrs() && "no attributes on decl");

  QualType UnderlyingTy, DiagTy;
  if (const auto *VD = dyn_cast<ValueDecl>(D)) {
    UnderlyingTy = DiagTy = VD->getType();
  } else {
    UnderlyingTy = DiagTy = Context.getTagDeclType(cast<TagDecl>(D));
    if (const auto *ED = dyn_cast<EnumDecl>(D))
      UnderlyingTy = ED->getIntegerType();
  }
  if (DiagTy->isDependentType() || DiagTy->isIncompleteType())
    return;

  // C++11 [dcl.align]p5, C11 6.7.5/4:
  //   The combined effect of all alignment attributes in a declaration shall
  //   not specify an alignment that is less strict than the alignment that
  //   would otherwise be required for the entity being declared.
  AlignedAttr *AlignasAttr = nullptr;
  AlignedAttr *LastAlignedAttr = nullptr;
  unsigned Align = 0;
  for (auto *I : D->specific_attrs<AlignedAttr>()) {
    if (I->isAlignmentDependent())
      return;
    if (I->isAlignas())
      AlignasAttr = I;
    Align = std::max(Align, I->getAlignment(Context));
    LastAlignedAttr = I;
  }

  if (Align && DiagTy->isSizelessType()) {
    Diag(LastAlignedAttr->getLocation(), diag::err_attribute_sizeless_type)
        << LastAlignedAttr << DiagTy;
  } else if (AlignasAttr && Align) {
    CharUnits RequestedAlign = Context.toCharUnitsFromBits(Align);
    CharUnits NaturalAlign = Context.getTypeAlignInChars(UnderlyingTy);
    if (NaturalAlign > RequestedAlign)
      Diag(AlignasAttr->getLocation(), diag::err_alignas_underaligned)
        << DiagTy << (unsigned)NaturalAlign.getQuantity();
  }
}

bool Sema::checkMSInheritanceAttrOnDefinition(
    CXXRecordDecl *RD, SourceRange Range, bool BestCase,
    MSInheritanceModel ExplicitModel) {
  assert(RD->hasDefinition() && "RD has no definition!");

  // We may not have seen base specifiers or any virtual methods yet.  We will
  // have to wait until the record is defined to catch any mismatches.
  if (!RD->getDefinition()->isCompleteDefinition())
    return false;

  // The unspecified model never matches what a definition could need.
  if (ExplicitModel == MSInheritanceModel::Unspecified)
    return false;

  if (BestCase) {
    if (RD->calculateInheritanceModel() == ExplicitModel)
      return false;
  } else {
    if (RD->calculateInheritanceModel() <= ExplicitModel)
      return false;
  }

  Diag(Range.getBegin(), diag::err_mismatched_ms_inheritance)
      << 0 /*definition*/;
  Diag(RD->getDefinition()->getLocation(), diag::note_defined_here) << RD;
  return true;
}

/// parseModeAttrArg - Parses attribute mode string and returns parsed type
/// attribute.
static void parseModeAttrArg(Sema &S, StringRef Str, unsigned &DestWidth,
                             bool &IntegerMode, bool &ComplexMode) {
  IntegerMode = true;
  ComplexMode = false;
  switch (Str.size()) {
  case 2:
    switch (Str[0]) {
    case 'Q':
      DestWidth = 8;
      break;
    case 'H':
      DestWidth = 16;
      break;
    case 'S':
      DestWidth = 32;
      break;
    case 'D':
      DestWidth = 64;
      break;
    case 'X':
      DestWidth = 96;
      break;
    case 'T':
      DestWidth = 128;
      break;
    }
    if (Str[1] == 'F') {
      IntegerMode = false;
    } else if (Str[1] == 'C') {
      IntegerMode = false;
      ComplexMode = true;
    } else if (Str[1] != 'I') {
      DestWidth = 0;
    }
    break;
  case 4:
    // FIXME: glibc uses 'word' to define register_t; this is narrower than a
    // pointer on PIC16 and other embedded platforms.
    if (Str == "word")
      DestWidth = S.Context.getTargetInfo().getRegisterWidth();
    else if (Str == "byte")
      DestWidth = S.Context.getTargetInfo().getCharWidth();
    break;
  case 7:
    if (Str == "pointer")
      DestWidth = S.Context.getTargetInfo().getPointerWidth(0);
    break;
  case 11:
    if (Str == "unwind_word")
      DestWidth = S.Context.getTargetInfo().getUnwindWordWidth();
    break;
  }
}

/// handleModeAttr - This attribute modifies the width of a decl with primitive
/// type.
///
/// Despite what would be logical, the mode attribute is a decl attribute, not a
/// type attribute: 'int ** __attribute((mode(HI))) *G;' tries to make 'G' be
/// HImode, not an intermediate pointer.
static void handleModeAttr(Sema &S, Decl *D, const ParsedAttr &AL) {
  // This attribute isn't documented, but glibc uses it.  It changes
  // the width of an int or unsigned int to the specified size.
  if (!AL.isArgIdent(0)) {
    S.Diag(AL.getLoc(), diag::err_attribute_argument_type)
        << AL << AANT_ArgumentIdentifier;
    return;
  }

  IdentifierInfo *Name = AL.getArgAsIdent(0)->Ident;

  S.AddModeAttr(D, AL, Name);
}

void Sema::AddModeAttr(Decl *D, const AttributeCommonInfo &CI,
                       IdentifierInfo *Name, bool InInstantiation) {
  StringRef Str = Name->getName();
  normalizeName(Str);
  SourceLocation AttrLoc = CI.getLoc();

  unsigned DestWidth = 0;
  bool IntegerMode = true;
  bool ComplexMode = false;
  llvm::APInt VectorSize(64, 0);
  if (Str.size() >= 4 && Str[0] == 'V') {
    // Minimal length of vector mode is 4: 'V' + NUMBER(>=1) + TYPE(>=2).
    size_t StrSize = Str.size();
    size_t VectorStringLength = 0;
    while ((VectorStringLength + 1) < StrSize &&
           isdigit(Str[VectorStringLength + 1]))
      ++VectorStringLength;
    if (VectorStringLength &&
        !Str.substr(1, VectorStringLength).getAsInteger(10, VectorSize) &&
        VectorSize.isPowerOf2()) {
      parseModeAttrArg(*this, Str.substr(VectorStringLength + 1), DestWidth,
                       IntegerMode, ComplexMode);
      // Avoid duplicate warning from template instantiation.
      if (!InInstantiation)
        Diag(AttrLoc, diag::warn_vector_mode_deprecated);
    } else {
      VectorSize = 0;
    }
  }

  if (!VectorSize)
    parseModeAttrArg(*this, Str, DestWidth, IntegerMode, ComplexMode);

  // FIXME: Sync this with InitializePredefinedMacros; we need to match int8_t
  // and friends, at least with glibc.
  // FIXME: Make sure floating-point mappings are accurate
  // FIXME: Support XF and TF types
  if (!DestWidth) {
    Diag(AttrLoc, diag::err_machine_mode) << 0 /*Unknown*/ << Name;
    return;
  }

  QualType OldTy;
  if (const auto *TD = dyn_cast<TypedefNameDecl>(D))
    OldTy = TD->getUnderlyingType();
  else if (const auto *ED = dyn_cast<EnumDecl>(D)) {
    // Something like 'typedef enum { X } __attribute__((mode(XX))) T;'.
    // Try to get type from enum declaration, default to int.
    OldTy = ED->getIntegerType();
    if (OldTy.isNull())
      OldTy = Context.IntTy;
  } else
    OldTy = cast<ValueDecl>(D)->getType();

  if (OldTy->isDependentType()) {
    D->addAttr(::new (Context) ModeAttr(Context, CI, Name));
    return;
  }

  // Base type can also be a vector type (see PR17453).
  // Distinguish between base type and base element type.
  QualType OldElemTy = OldTy;
  if (const auto *VT = OldTy->getAs<VectorType>())
    OldElemTy = VT->getElementType();

  // GCC allows 'mode' attribute on enumeration types (even incomplete), except
  // for vector modes. So, 'enum X __attribute__((mode(QI)));' forms a complete
  // type, 'enum { A } __attribute__((mode(V4SI)))' is rejected.
  if ((isa<EnumDecl>(D) || OldElemTy->getAs<EnumType>()) &&
      VectorSize.getBoolValue()) {
    Diag(AttrLoc, diag::err_enum_mode_vector_type) << Name << CI.getRange();
    return;
  }
  bool IntegralOrAnyEnumType =
      OldElemTy->isIntegralOrEnumerationType() || OldElemTy->getAs<EnumType>();

  if (!OldElemTy->getAs<BuiltinType>() && !OldElemTy->isComplexType() &&
      !IntegralOrAnyEnumType)
    Diag(AttrLoc, diag::err_mode_not_primitive);
  else if (IntegerMode) {
    if (!IntegralOrAnyEnumType)
      Diag(AttrLoc, diag::err_mode_wrong_type);
  } else if (ComplexMode) {
    if (!OldElemTy->isComplexType())
      Diag(AttrLoc, diag::err_mode_wrong_type);
  } else {
    if (!OldElemTy->isFloatingType())
      Diag(AttrLoc, diag::err_mode_wrong_type);
  }

  QualType NewElemTy;

  if (IntegerMode)
    NewElemTy = Context.getIntTypeForBitwidth(DestWidth,
                                              OldElemTy->isSignedIntegerType());
  else
    NewElemTy = Context.getRealTypeForBitwidth(DestWidth);

  if (NewElemTy.isNull()) {
    Diag(AttrLoc, diag::err_machine_mode) << 1 /*Unsupported*/ << Name;
    return;
  }

  if (ComplexMode) {
    NewElemTy = Context.getComplexType(NewElemTy);
  }

  QualType NewTy = NewElemTy;
  if (VectorSize.getBoolValue()) {
    NewTy = Context.getVectorType(NewTy, VectorSize.getZExtValue(),
                                  VectorType::GenericVector);
  } else if (const auto *OldVT = OldTy->getAs<VectorType>()) {
    // Complex machine mode does not support base vector types.
    if (ComplexMode) {
      Diag(AttrLoc, diag::err_complex_mode_vector_type);
      return;
    }
    unsigned NumElements = Context.getTypeSize(OldElemTy) *
                           OldVT->getNumElements() /
                           Context.getTypeSize(NewElemTy);
    NewTy =
        Context.getVectorType(NewElemTy, NumElements, OldVT->getVectorKind());
  }

  if (NewTy.isNull()) {
    Diag(AttrLoc, diag::err_mode_wrong_type);
    return;
  }

  // Install the new type.
  if (auto *TD = dyn_cast<TypedefNameDecl>(D))
    TD->setModedTypeSourceInfo(TD->getTypeSourceInfo(), NewTy);
  else if (auto *ED = dyn_cast<EnumDecl>(D))
    ED->setIntegerType(NewTy);
  else
    cast<ValueDecl>(D)->setType(NewTy);

  D->addAttr(::new (Context) ModeAttr(Context, CI, Name));
}

static void handleNoDebugAttr(Sema &S, Decl *D, const ParsedAttr &AL) {
  D->addAttr(::new (S.Context) NoDebugAttr(S.Context, AL));
}

AlwaysInlineAttr *Sema::mergeAlwaysInlineAttr(Decl *D,
                                              const AttributeCommonInfo &CI,
                                              const IdentifierInfo *Ident) {
  if (OptimizeNoneAttr *Optnone = D->getAttr<OptimizeNoneAttr>()) {
    Diag(CI.getLoc(), diag::warn_attribute_ignored) << Ident;
    Diag(Optnone->getLocation(), diag::note_conflicting_attribute);
    return nullptr;
  }

  if (D->hasAttr<AlwaysInlineAttr>())
    return nullptr;

  return ::new (Context) AlwaysInlineAttr(Context, CI);
}

CommonAttr *Sema::mergeCommonAttr(Decl *D, const ParsedAttr &AL) {
  if (checkAttrMutualExclusion<InternalLinkageAttr>(*this, D, AL))
    return nullptr;

  return ::new (Context) CommonAttr(Context, AL);
}

CommonAttr *Sema::mergeCommonAttr(Decl *D, const CommonAttr &AL) {
  if (checkAttrMutualExclusion<InternalLinkageAttr>(*this, D, AL))
    return nullptr;

  return ::new (Context) CommonAttr(Context, AL);
}

InternalLinkageAttr *Sema::mergeInternalLinkageAttr(Decl *D,
                                                    const ParsedAttr &AL) {
  if (const auto *VD = dyn_cast<VarDecl>(D)) {
    // Attribute applies to Var but not any subclass of it (like ParmVar,
    // ImplicitParm or VarTemplateSpecialization).
    if (VD->getKind() != Decl::Var) {
      Diag(AL.getLoc(), diag::warn_attribute_wrong_decl_type)
          << AL << (getLangOpts().CPlusPlus ? ExpectedFunctionVariableOrClass
                                            : ExpectedVariableOrFunction);
      return nullptr;
    }
    // Attribute does not apply to non-static local variables.
    if (VD->hasLocalStorage()) {
      Diag(VD->getLocation(), diag::warn_internal_linkage_local_storage);
      return nullptr;
    }
  }

  if (checkAttrMutualExclusion<CommonAttr>(*this, D, AL))
    return nullptr;

  return ::new (Context) InternalLinkageAttr(Context, AL);
}
InternalLinkageAttr *
Sema::mergeInternalLinkageAttr(Decl *D, const InternalLinkageAttr &AL) {
  if (const auto *VD = dyn_cast<VarDecl>(D)) {
    // Attribute applies to Var but not any subclass of it (like ParmVar,
    // ImplicitParm or VarTemplateSpecialization).
    if (VD->getKind() != Decl::Var) {
      Diag(AL.getLocation(), diag::warn_attribute_wrong_decl_type)
          << &AL << (getLangOpts().CPlusPlus ? ExpectedFunctionVariableOrClass
                                             : ExpectedVariableOrFunction);
      return nullptr;
    }
    // Attribute does not apply to non-static local variables.
    if (VD->hasLocalStorage()) {
      Diag(VD->getLocation(), diag::warn_internal_linkage_local_storage);
      return nullptr;
    }
  }

  if (checkAttrMutualExclusion<CommonAttr>(*this, D, AL))
    return nullptr;

  return ::new (Context) InternalLinkageAttr(Context, AL);
}

MinSizeAttr *Sema::mergeMinSizeAttr(Decl *D, const AttributeCommonInfo &CI) {
  if (OptimizeNoneAttr *Optnone = D->getAttr<OptimizeNoneAttr>()) {
    Diag(CI.getLoc(), diag::warn_attribute_ignored) << "'minsize'";
    Diag(Optnone->getLocation(), diag::note_conflicting_attribute);
    return nullptr;
  }

  if (D->hasAttr<MinSizeAttr>())
    return nullptr;

  return ::new (Context) MinSizeAttr(Context, CI);
}

NoSpeculativeLoadHardeningAttr *Sema::mergeNoSpeculativeLoadHardeningAttr(
    Decl *D, const NoSpeculativeLoadHardeningAttr &AL) {
  if (checkAttrMutualExclusion<SpeculativeLoadHardeningAttr>(*this, D, AL))
    return nullptr;

  return ::new (Context) NoSpeculativeLoadHardeningAttr(Context, AL);
}

OptimizeNoneAttr *Sema::mergeOptimizeNoneAttr(Decl *D,
                                              const AttributeCommonInfo &CI) {
  if (AlwaysInlineAttr *Inline = D->getAttr<AlwaysInlineAttr>()) {
    Diag(Inline->getLocation(), diag::warn_attribute_ignored) << Inline;
    Diag(CI.getLoc(), diag::note_conflicting_attribute);
    D->dropAttr<AlwaysInlineAttr>();
  }
  if (MinSizeAttr *MinSize = D->getAttr<MinSizeAttr>()) {
    Diag(MinSize->getLocation(), diag::warn_attribute_ignored) << MinSize;
    Diag(CI.getLoc(), diag::note_conflicting_attribute);
    D->dropAttr<MinSizeAttr>();
  }

  if (D->hasAttr<OptimizeNoneAttr>())
    return nullptr;

  return ::new (Context) OptimizeNoneAttr(Context, CI);
}

SwiftNameAttr *Sema::mergeSwiftNameAttr(Decl *D, const AttributeCommonInfo &CI,
                                        StringRef Name, bool Override) {
  if (SwiftNameAttr *Inline = D->getAttr<SwiftNameAttr>()) {
    if (Override) {
      // FIXME: Warn about an incompatible override.
      return nullptr;
    }

    if (Inline->getName() != Name && !Inline->isImplicit()) {
      Diag(Inline->getLocation(), diag::warn_attribute_ignored) << Inline;
      Diag(CI.getLoc(), diag::note_conflicting_attribute);
    }

    D->dropAttr<SwiftNameAttr>();
  }

  return ::new (Context) SwiftNameAttr(Context, CI, Name);
}

SpeculativeLoadHardeningAttr *Sema::mergeSpeculativeLoadHardeningAttr(
    Decl *D, const SpeculativeLoadHardeningAttr &AL) {
  if (checkAttrMutualExclusion<NoSpeculativeLoadHardeningAttr>(*this, D, AL))
    return nullptr;

  return ::new (Context) SpeculativeLoadHardeningAttr(Context, AL);
}

static void handleAlwaysInlineAttr(Sema &S, Decl *D, const ParsedAttr &AL) {
  if (checkAttrMutualExclusion<NotTailCalledAttr>(S, D, AL))
    return;

  if (AlwaysInlineAttr *Inline =
          S.mergeAlwaysInlineAttr(D, AL, AL.getAttrName()))
    D->addAttr(Inline);
}

static void handleMinSizeAttr(Sema &S, Decl *D, const ParsedAttr &AL) {
  if (MinSizeAttr *MinSize = S.mergeMinSizeAttr(D, AL))
    D->addAttr(MinSize);
}

static void handleOptimizeNoneAttr(Sema &S, Decl *D, const ParsedAttr &AL) {
  if (OptimizeNoneAttr *Optnone = S.mergeOptimizeNoneAttr(D, AL))
    D->addAttr(Optnone);
}

static void handleConstantAttr(Sema &S, Decl *D, const ParsedAttr &AL) {
  if (checkAttrMutualExclusion<CUDASharedAttr>(S, D, AL))
    return;
  const auto *VD = cast<VarDecl>(D);
  if (!VD->hasGlobalStorage()) {
    S.Diag(AL.getLoc(), diag::err_cuda_nonglobal_constant);
    return;
  }
  D->addAttr(::new (S.Context) CUDAConstantAttr(S.Context, AL));
}

static void handleSharedAttr(Sema &S, Decl *D, const ParsedAttr &AL) {
  if (checkAttrMutualExclusion<CUDAConstantAttr>(S, D, AL))
    return;
  const auto *VD = cast<VarDecl>(D);
  // extern __shared__ is only allowed on arrays with no length (e.g.
  // "int x[]").
  if (!S.getLangOpts().GPURelocatableDeviceCode && VD->hasExternalStorage() &&
      !isa<IncompleteArrayType>(VD->getType())) {
    S.Diag(AL.getLoc(), diag::err_cuda_extern_shared) << VD;
    return;
  }
  if (S.getLangOpts().CUDA && VD->hasLocalStorage() &&
      S.CUDADiagIfHostCode(AL.getLoc(), diag::err_cuda_host_shared)
          << S.CurrentCUDATarget())
    return;
  D->addAttr(::new (S.Context) CUDASharedAttr(S.Context, AL));
}

static void handleGlobalAttr(Sema &S, Decl *D, const ParsedAttr &AL) {
  if (checkAttrMutualExclusion<CUDADeviceAttr>(S, D, AL) ||
      checkAttrMutualExclusion<CUDAHostAttr>(S, D, AL)) {
    return;
  }
  const auto *FD = cast<FunctionDecl>(D);
  if (!FD->getReturnType()->isVoidType() &&
      !FD->getReturnType()->getAs<AutoType>() &&
      !FD->getReturnType()->isInstantiationDependentType()) {
    SourceRange RTRange = FD->getReturnTypeSourceRange();
    S.Diag(FD->getTypeSpecStartLoc(), diag::err_kern_type_not_void_return)
        << FD->getType()
        << (RTRange.isValid() ? FixItHint::CreateReplacement(RTRange, "void")
                              : FixItHint());
    return;
  }
  if (const auto *Method = dyn_cast<CXXMethodDecl>(FD)) {
    if (Method->isInstance()) {
      S.Diag(Method->getBeginLoc(), diag::err_kern_is_nonstatic_method)
          << Method;
      return;
    }
    S.Diag(Method->getBeginLoc(), diag::warn_kern_is_method) << Method;
  }
  // Only warn for "inline" when compiling for host, to cut down on noise.
  if (FD->isInlineSpecified() && !S.getLangOpts().CUDAIsDevice)
    S.Diag(FD->getBeginLoc(), diag::warn_kern_is_inline) << FD;

  D->addAttr(::new (S.Context) CUDAGlobalAttr(S.Context, AL));
}

static void handleGNUInlineAttr(Sema &S, Decl *D, const ParsedAttr &AL) {
  const auto *Fn = cast<FunctionDecl>(D);
  if (!Fn->isInlineSpecified()) {
    S.Diag(AL.getLoc(), diag::warn_gnu_inline_attribute_requires_inline);
    return;
  }

  if (S.LangOpts.CPlusPlus && Fn->getStorageClass() != SC_Extern)
    S.Diag(AL.getLoc(), diag::warn_gnu_inline_cplusplus_without_extern);

  D->addAttr(::new (S.Context) GNUInlineAttr(S.Context, AL));
}

static void handleCallConvAttr(Sema &S, Decl *D, const ParsedAttr &AL) {
  if (hasDeclarator(D)) return;

  // Diagnostic is emitted elsewhere: here we store the (valid) AL
  // in the Decl node for syntactic reasoning, e.g., pretty-printing.
  CallingConv CC;
  if (S.CheckCallingConvAttr(AL, CC, /*FD*/nullptr))
    return;

  if (!isa<ObjCMethodDecl>(D)) {
    S.Diag(AL.getLoc(), diag::warn_attribute_wrong_decl_type)
        << AL << ExpectedFunctionOrMethod;
    return;
  }

  switch (AL.getKind()) {
  case ParsedAttr::AT_FastCall:
    D->addAttr(::new (S.Context) FastCallAttr(S.Context, AL));
    return;
  case ParsedAttr::AT_StdCall:
    D->addAttr(::new (S.Context) StdCallAttr(S.Context, AL));
    return;
  case ParsedAttr::AT_ThisCall:
    D->addAttr(::new (S.Context) ThisCallAttr(S.Context, AL));
    return;
  case ParsedAttr::AT_CDecl:
    D->addAttr(::new (S.Context) CDeclAttr(S.Context, AL));
    return;
  case ParsedAttr::AT_Pascal:
    D->addAttr(::new (S.Context) PascalAttr(S.Context, AL));
    return;
  case ParsedAttr::AT_SwiftCall:
    D->addAttr(::new (S.Context) SwiftCallAttr(S.Context, AL));
    return;
  case ParsedAttr::AT_VectorCall:
    D->addAttr(::new (S.Context) VectorCallAttr(S.Context, AL));
    return;
  case ParsedAttr::AT_MSABI:
    D->addAttr(::new (S.Context) MSABIAttr(S.Context, AL));
    return;
  case ParsedAttr::AT_SysVABI:
    D->addAttr(::new (S.Context) SysVABIAttr(S.Context, AL));
    return;
  case ParsedAttr::AT_RegCall:
    D->addAttr(::new (S.Context) RegCallAttr(S.Context, AL));
    return;
  case ParsedAttr::AT_Pcs: {
    PcsAttr::PCSType PCS;
    switch (CC) {
    case CC_AAPCS:
      PCS = PcsAttr::AAPCS;
      break;
    case CC_AAPCS_VFP:
      PCS = PcsAttr::AAPCS_VFP;
      break;
    default:
      llvm_unreachable("unexpected calling convention in pcs attribute");
    }

    D->addAttr(::new (S.Context) PcsAttr(S.Context, AL, PCS));
    return;
  }
  case ParsedAttr::AT_AArch64VectorPcs:
    D->addAttr(::new (S.Context) AArch64VectorPcsAttr(S.Context, AL));
    return;
  case ParsedAttr::AT_IntelOclBicc:
    D->addAttr(::new (S.Context) IntelOclBiccAttr(S.Context, AL));
    return;
  case ParsedAttr::AT_PreserveMost:
    D->addAttr(::new (S.Context) PreserveMostAttr(S.Context, AL));
    return;
  case ParsedAttr::AT_PreserveAll:
    D->addAttr(::new (S.Context) PreserveAllAttr(S.Context, AL));
    return;
  default:
    llvm_unreachable("unexpected attribute kind");
  }
}

static void handleSuppressAttr(Sema &S, Decl *D, const ParsedAttr &AL) {
  if (!checkAttributeAtLeastNumArgs(S, AL, 1))
    return;

  std::vector<StringRef> DiagnosticIdentifiers;
  for (unsigned I = 0, E = AL.getNumArgs(); I != E; ++I) {
    StringRef RuleName;

    if (!S.checkStringLiteralArgumentAttr(AL, I, RuleName, nullptr))
      return;

    // FIXME: Warn if the rule name is unknown. This is tricky because only
    // clang-tidy knows about available rules.
    DiagnosticIdentifiers.push_back(RuleName);
  }
  D->addAttr(::new (S.Context)
                 SuppressAttr(S.Context, AL, DiagnosticIdentifiers.data(),
                              DiagnosticIdentifiers.size()));
}

static void handleLifetimeCategoryAttr(Sema &S, Decl *D, const ParsedAttr &AL) {
  TypeSourceInfo *DerefTypeLoc = nullptr;
  QualType ParmType;
  if (AL.hasParsedType()) {
    ParmType = S.GetTypeFromParser(AL.getTypeArg(), &DerefTypeLoc);

    unsigned SelectIdx = ~0U;
    if (ParmType->isReferenceType())
      SelectIdx = 0;
    else if (ParmType->isArrayType())
      SelectIdx = 1;

    if (SelectIdx != ~0U) {
      S.Diag(AL.getLoc(), diag::err_attribute_invalid_argument)
          << SelectIdx << AL;
      return;
    }
  }

  // To check if earlier decl attributes do not conflict the newly parsed ones
  // we always add (and check) the attribute to the cannonical decl.
  D = D->getCanonicalDecl();
  if (AL.getKind() == ParsedAttr::AT_Owner) {
    if (checkAttrMutualExclusion<PointerAttr>(S, D, AL))
      return;
    if (const auto *OAttr = D->getAttr<OwnerAttr>()) {
      const Type *ExistingDerefType = OAttr->getDerefTypeLoc()
                                          ? OAttr->getDerefType().getTypePtr()
                                          : nullptr;
      if (ExistingDerefType != ParmType.getTypePtrOrNull()) {
        S.Diag(AL.getLoc(), diag::err_attributes_are_not_compatible)
            << AL << OAttr;
        S.Diag(OAttr->getLocation(), diag::note_conflicting_attribute);
      }
      return;
    }
    for (Decl *Redecl : D->redecls()) {
      Redecl->addAttr(::new (S.Context) OwnerAttr(S.Context, AL, DerefTypeLoc));
    }
  } else {
    if (checkAttrMutualExclusion<OwnerAttr>(S, D, AL))
      return;
    if (const auto *PAttr = D->getAttr<PointerAttr>()) {
      const Type *ExistingDerefType = PAttr->getDerefTypeLoc()
                                          ? PAttr->getDerefType().getTypePtr()
                                          : nullptr;
      if (ExistingDerefType != ParmType.getTypePtrOrNull()) {
        S.Diag(AL.getLoc(), diag::err_attributes_are_not_compatible)
            << AL << PAttr;
        S.Diag(PAttr->getLocation(), diag::note_conflicting_attribute);
      }
      return;
    }
    for (Decl *Redecl : D->redecls()) {
      Redecl->addAttr(::new (S.Context)
                          PointerAttr(S.Context, AL, DerefTypeLoc));
    }
  }
}

bool Sema::CheckCallingConvAttr(const ParsedAttr &Attrs, CallingConv &CC,
                                const FunctionDecl *FD) {
  if (Attrs.isInvalid())
    return true;

  if (Attrs.hasProcessingCache()) {
    CC = (CallingConv) Attrs.getProcessingCache();
    return false;
  }

  unsigned ReqArgs = Attrs.getKind() == ParsedAttr::AT_Pcs ? 1 : 0;
  if (!checkAttributeNumArgs(*this, Attrs, ReqArgs)) {
    Attrs.setInvalid();
    return true;
  }

  // TODO: diagnose uses of these conventions on the wrong target.
  switch (Attrs.getKind()) {
  case ParsedAttr::AT_CDecl:
    CC = CC_C;
    break;
  case ParsedAttr::AT_FastCall:
    CC = CC_X86FastCall;
    break;
  case ParsedAttr::AT_StdCall:
    CC = CC_X86StdCall;
    break;
  case ParsedAttr::AT_ThisCall:
    CC = CC_X86ThisCall;
    break;
  case ParsedAttr::AT_Pascal:
    CC = CC_X86Pascal;
    break;
  case ParsedAttr::AT_SwiftCall:
    CC = CC_Swift;
    break;
  case ParsedAttr::AT_VectorCall:
    CC = CC_X86VectorCall;
    break;
  case ParsedAttr::AT_AArch64VectorPcs:
    CC = CC_AArch64VectorCall;
    break;
  case ParsedAttr::AT_RegCall:
    CC = CC_X86RegCall;
    break;
  case ParsedAttr::AT_MSABI:
    CC = Context.getTargetInfo().getTriple().isOSWindows() ? CC_C :
                                                             CC_Win64;
    break;
  case ParsedAttr::AT_SysVABI:
    CC = Context.getTargetInfo().getTriple().isOSWindows() ? CC_X86_64SysV :
                                                             CC_C;
    break;
  case ParsedAttr::AT_Pcs: {
    StringRef StrRef;
    if (!checkStringLiteralArgumentAttr(Attrs, 0, StrRef)) {
      Attrs.setInvalid();
      return true;
    }
    if (StrRef == "aapcs") {
      CC = CC_AAPCS;
      break;
    } else if (StrRef == "aapcs-vfp") {
      CC = CC_AAPCS_VFP;
      break;
    }

    Attrs.setInvalid();
    Diag(Attrs.getLoc(), diag::err_invalid_pcs);
    return true;
  }
  case ParsedAttr::AT_IntelOclBicc:
    CC = CC_IntelOclBicc;
    break;
  case ParsedAttr::AT_PreserveMost:
    CC = CC_PreserveMost;
    break;
  case ParsedAttr::AT_PreserveAll:
    CC = CC_PreserveAll;
    break;
  default: llvm_unreachable("unexpected attribute kind");
  }

  TargetInfo::CallingConvCheckResult A = TargetInfo::CCCR_OK;
  const TargetInfo &TI = Context.getTargetInfo();
  // CUDA functions may have host and/or device attributes which indicate
  // their targeted execution environment, therefore the calling convention
  // of functions in CUDA should be checked against the target deduced based
  // on their host/device attributes.
  if (LangOpts.CUDA) {
    auto *Aux = Context.getAuxTargetInfo();
    auto CudaTarget = IdentifyCUDATarget(FD);
    bool CheckHost = false, CheckDevice = false;
    switch (CudaTarget) {
    case CFT_HostDevice:
      CheckHost = true;
      CheckDevice = true;
      break;
    case CFT_Host:
      CheckHost = true;
      break;
    case CFT_Device:
    case CFT_Global:
      CheckDevice = true;
      break;
    case CFT_InvalidTarget:
      llvm_unreachable("unexpected cuda target");
    }
    auto *HostTI = LangOpts.CUDAIsDevice ? Aux : &TI;
    auto *DeviceTI = LangOpts.CUDAIsDevice ? &TI : Aux;
    if (CheckHost && HostTI)
      A = HostTI->checkCallingConvention(CC);
    if (A == TargetInfo::CCCR_OK && CheckDevice && DeviceTI)
      A = DeviceTI->checkCallingConvention(CC);
  } else {
    A = TI.checkCallingConvention(CC);
  }

  switch (A) {
  case TargetInfo::CCCR_OK:
    break;

  case TargetInfo::CCCR_Ignore:
    // Treat an ignored convention as if it was an explicit C calling convention
    // attribute. For example, __stdcall on Win x64 functions as __cdecl, so
    // that command line flags that change the default convention to
    // __vectorcall don't affect declarations marked __stdcall.
    CC = CC_C;
    break;

  case TargetInfo::CCCR_Error:
    Diag(Attrs.getLoc(), diag::error_cconv_unsupported)
        << Attrs << (int)CallingConventionIgnoredReason::ForThisTarget;
    break;

  case TargetInfo::CCCR_Warning: {
    Diag(Attrs.getLoc(), diag::warn_cconv_unsupported)
        << Attrs << (int)CallingConventionIgnoredReason::ForThisTarget;

    // This convention is not valid for the target. Use the default function or
    // method calling convention.
    bool IsCXXMethod = false, IsVariadic = false;
    if (FD) {
      IsCXXMethod = FD->isCXXInstanceMember();
      IsVariadic = FD->isVariadic();
    }
    CC = Context.getDefaultCallingConvention(IsVariadic, IsCXXMethod);
    break;
  }
  }

  Attrs.setProcessingCache((unsigned) CC);
  return false;
}

/// Pointer-like types in the default address space.
static bool isValidSwiftContextType(QualType Ty) {
  if (!Ty->hasPointerRepresentation())
    return Ty->isDependentType();
  return Ty->getPointeeType().getAddressSpace() == LangAS::Default;
}

/// Pointers and references in the default address space.
static bool isValidSwiftIndirectResultType(QualType Ty) {
  if (const auto *PtrType = Ty->getAs<PointerType>()) {
    Ty = PtrType->getPointeeType();
  } else if (const auto *RefType = Ty->getAs<ReferenceType>()) {
    Ty = RefType->getPointeeType();
  } else {
    return Ty->isDependentType();
  }
  return Ty.getAddressSpace() == LangAS::Default;
}

/// Pointers and references to pointers in the default address space.
static bool isValidSwiftErrorResultType(QualType Ty) {
  if (const auto *PtrType = Ty->getAs<PointerType>()) {
    Ty = PtrType->getPointeeType();
  } else if (const auto *RefType = Ty->getAs<ReferenceType>()) {
    Ty = RefType->getPointeeType();
  } else {
    return Ty->isDependentType();
  }
  if (!Ty.getQualifiers().empty())
    return false;
  return isValidSwiftContextType(Ty);
}

void Sema::AddParameterABIAttr(Decl *D, const AttributeCommonInfo &CI,
                               ParameterABI abi) {

  QualType type = cast<ParmVarDecl>(D)->getType();

  if (auto existingAttr = D->getAttr<ParameterABIAttr>()) {
    if (existingAttr->getABI() != abi) {
      Diag(CI.getLoc(), diag::err_attributes_are_not_compatible)
          << getParameterABISpelling(abi) << existingAttr;
      Diag(existingAttr->getLocation(), diag::note_conflicting_attribute);
      return;
    }
  }

  switch (abi) {
  case ParameterABI::Ordinary:
    llvm_unreachable("explicit attribute for ordinary parameter ABI?");

  case ParameterABI::SwiftContext:
    if (!isValidSwiftContextType(type)) {
      Diag(CI.getLoc(), diag::err_swift_abi_parameter_wrong_type)
          << getParameterABISpelling(abi) << /*pointer to pointer */ 0 << type;
    }
    D->addAttr(::new (Context) SwiftContextAttr(Context, CI));
    return;

  case ParameterABI::SwiftErrorResult:
    if (!isValidSwiftErrorResultType(type)) {
      Diag(CI.getLoc(), diag::err_swift_abi_parameter_wrong_type)
          << getParameterABISpelling(abi) << /*pointer to pointer */ 1 << type;
    }
    D->addAttr(::new (Context) SwiftErrorResultAttr(Context, CI));
    return;

  case ParameterABI::SwiftIndirectResult:
    if (!isValidSwiftIndirectResultType(type)) {
      Diag(CI.getLoc(), diag::err_swift_abi_parameter_wrong_type)
          << getParameterABISpelling(abi) << /*pointer*/ 0 << type;
    }
    D->addAttr(::new (Context) SwiftIndirectResultAttr(Context, CI));
    return;
  }
  llvm_unreachable("bad parameter ABI attribute");
}

/// Checks a regparm attribute, returning true if it is ill-formed and
/// otherwise setting numParams to the appropriate value.
bool Sema::CheckRegparmAttr(const ParsedAttr &AL, unsigned &numParams) {
  if (AL.isInvalid())
    return true;

  if (!checkAttributeNumArgs(*this, AL, 1)) {
    AL.setInvalid();
    return true;
  }

  uint32_t NP;
  Expr *NumParamsExpr = AL.getArgAsExpr(0);
  if (!checkUInt32Argument(*this, AL, NumParamsExpr, NP)) {
    AL.setInvalid();
    return true;
  }

  if (Context.getTargetInfo().getRegParmMax() == 0) {
    Diag(AL.getLoc(), diag::err_attribute_regparm_wrong_platform)
      << NumParamsExpr->getSourceRange();
    AL.setInvalid();
    return true;
  }

  numParams = NP;
  if (numParams > Context.getTargetInfo().getRegParmMax()) {
    Diag(AL.getLoc(), diag::err_attribute_regparm_invalid_number)
      << Context.getTargetInfo().getRegParmMax() << NumParamsExpr->getSourceRange();
    AL.setInvalid();
    return true;
  }

  return false;
}

// Checks whether an argument of launch_bounds attribute is
// acceptable, performs implicit conversion to Rvalue, and returns
// non-nullptr Expr result on success. Otherwise, it returns nullptr
// and may output an error.
static Expr *makeLaunchBoundsArgExpr(Sema &S, Expr *E,
                                     const CUDALaunchBoundsAttr &AL,
                                     const unsigned Idx) {
  if (S.DiagnoseUnexpandedParameterPack(E))
    return nullptr;

  // Accept template arguments for now as they depend on something else.
  // We'll get to check them when they eventually get instantiated.
  if (E->isValueDependent())
    return E;

  llvm::APSInt I(64);
  if (!E->isIntegerConstantExpr(I, S.Context)) {
    S.Diag(E->getExprLoc(), diag::err_attribute_argument_n_type)
        << &AL << Idx << AANT_ArgumentIntegerConstant << E->getSourceRange();
    return nullptr;
  }
  // Make sure we can fit it in 32 bits.
  if (!I.isIntN(32)) {
    S.Diag(E->getExprLoc(), diag::err_ice_too_large) << I.toString(10, false)
                                                     << 32 << /* Unsigned */ 1;
    return nullptr;
  }
  if (I < 0)
    S.Diag(E->getExprLoc(), diag::warn_attribute_argument_n_negative)
        << &AL << Idx << E->getSourceRange();

  // We may need to perform implicit conversion of the argument.
  InitializedEntity Entity = InitializedEntity::InitializeParameter(
      S.Context, S.Context.getConstType(S.Context.IntTy), /*consume*/ false);
  ExprResult ValArg = S.PerformCopyInitialization(Entity, SourceLocation(), E);
  assert(!ValArg.isInvalid() &&
         "Unexpected PerformCopyInitialization() failure.");

  return ValArg.getAs<Expr>();
}

void Sema::AddLaunchBoundsAttr(Decl *D, const AttributeCommonInfo &CI,
                               Expr *MaxThreads, Expr *MinBlocks) {
  CUDALaunchBoundsAttr TmpAttr(Context, CI, MaxThreads, MinBlocks);
  MaxThreads = makeLaunchBoundsArgExpr(*this, MaxThreads, TmpAttr, 0);
  if (MaxThreads == nullptr)
    return;

  if (MinBlocks) {
    MinBlocks = makeLaunchBoundsArgExpr(*this, MinBlocks, TmpAttr, 1);
    if (MinBlocks == nullptr)
      return;
  }

  D->addAttr(::new (Context)
                 CUDALaunchBoundsAttr(Context, CI, MaxThreads, MinBlocks));
}

static void handleLaunchBoundsAttr(Sema &S, Decl *D, const ParsedAttr &AL) {
  if (!checkAttributeAtLeastNumArgs(S, AL, 1) ||
      !checkAttributeAtMostNumArgs(S, AL, 2))
    return;

  S.AddLaunchBoundsAttr(D, AL, AL.getArgAsExpr(0),
                        AL.getNumArgs() > 1 ? AL.getArgAsExpr(1) : nullptr);
}

static void handleArgumentWithTypeTagAttr(Sema &S, Decl *D,
                                          const ParsedAttr &AL) {
  if (!AL.isArgIdent(0)) {
    S.Diag(AL.getLoc(), diag::err_attribute_argument_n_type)
        << AL << /* arg num = */ 1 << AANT_ArgumentIdentifier;
    return;
  }

  ParamIdx ArgumentIdx;
  if (!checkFunctionOrMethodParameterIndex(S, D, AL, 2, AL.getArgAsExpr(1),
                                           ArgumentIdx))
    return;

  ParamIdx TypeTagIdx;
  if (!checkFunctionOrMethodParameterIndex(S, D, AL, 3, AL.getArgAsExpr(2),
                                           TypeTagIdx))
    return;

  bool IsPointer = AL.getAttrName()->getName() == "pointer_with_type_tag";
  if (IsPointer) {
    // Ensure that buffer has a pointer type.
    unsigned ArgumentIdxAST = ArgumentIdx.getASTIndex();
    if (ArgumentIdxAST >= getFunctionOrMethodNumParams(D) ||
        !getFunctionOrMethodParamType(D, ArgumentIdxAST)->isPointerType())
      S.Diag(AL.getLoc(), diag::err_attribute_pointers_only) << AL << 0;
  }

  D->addAttr(::new (S.Context) ArgumentWithTypeTagAttr(
      S.Context, AL, AL.getArgAsIdent(0)->Ident, ArgumentIdx, TypeTagIdx,
      IsPointer));
}

static void handleTypeTagForDatatypeAttr(Sema &S, Decl *D,
                                         const ParsedAttr &AL) {
  if (!AL.isArgIdent(0)) {
    S.Diag(AL.getLoc(), diag::err_attribute_argument_n_type)
        << AL << 1 << AANT_ArgumentIdentifier;
    return;
  }

  if (!checkAttributeNumArgs(S, AL, 1))
    return;

  if (!isa<VarDecl>(D)) {
    S.Diag(AL.getLoc(), diag::err_attribute_wrong_decl_type)
        << AL << ExpectedVariable;
    return;
  }

  IdentifierInfo *PointerKind = AL.getArgAsIdent(0)->Ident;
  TypeSourceInfo *MatchingCTypeLoc = nullptr;
  S.GetTypeFromParser(AL.getMatchingCType(), &MatchingCTypeLoc);
  assert(MatchingCTypeLoc && "no type source info for attribute argument");

  D->addAttr(::new (S.Context) TypeTagForDatatypeAttr(
      S.Context, AL, PointerKind, MatchingCTypeLoc, AL.getLayoutCompatible(),
      AL.getMustBeNull()));
}

static void handleXRayLogArgsAttr(Sema &S, Decl *D, const ParsedAttr &AL) {
  ParamIdx ArgCount;

  if (!checkFunctionOrMethodParameterIndex(S, D, AL, 1, AL.getArgAsExpr(0),
                                           ArgCount,
                                           true /* CanIndexImplicitThis */))
    return;

  // ArgCount isn't a parameter index [0;n), it's a count [1;n]
  D->addAttr(::new (S.Context)
                 XRayLogArgsAttr(S.Context, AL, ArgCount.getSourceIndex()));
}

static void handlePatchableFunctionEntryAttr(Sema &S, Decl *D,
                                             const ParsedAttr &AL) {
  uint32_t Count = 0, Offset = 0;
  if (!checkUInt32Argument(S, AL, AL.getArgAsExpr(0), Count, 0, true))
    return;
  if (AL.getNumArgs() == 2) {
    Expr *Arg = AL.getArgAsExpr(1);
    if (!checkUInt32Argument(S, AL, Arg, Offset, 1, true))
      return;
    if (Count < Offset) {
      S.Diag(getAttrLoc(AL), diag::err_attribute_argument_out_of_range)
          << &AL << 0 << Count << Arg->getBeginLoc();
      return;
    }
  }
  D->addAttr(::new (S.Context)
                 PatchableFunctionEntryAttr(S.Context, AL, Count, Offset));
}

namespace {
struct IntrinToName {
  uint32_t Id;
  int32_t FullName;
  int32_t ShortName;
};
} // unnamed namespace

static bool ArmBuiltinAliasValid(unsigned BuiltinID, StringRef AliasName,
                                 ArrayRef<IntrinToName> Map,
                                 const char *IntrinNames) {
  if (AliasName.startswith("__arm_"))
    AliasName = AliasName.substr(6);
  const IntrinToName *It = std::lower_bound(
      Map.begin(), Map.end(), BuiltinID,
      [](const IntrinToName &L, unsigned Id) { return L.Id < Id; });
  if (It == Map.end() || It->Id != BuiltinID)
    return false;
  StringRef FullName(&IntrinNames[It->FullName]);
  if (AliasName == FullName)
    return true;
  if (It->ShortName == -1)
    return false;
  StringRef ShortName(&IntrinNames[It->ShortName]);
  return AliasName == ShortName;
}

static bool ArmMveAliasValid(unsigned BuiltinID, StringRef AliasName) {
#include "clang/Basic/arm_mve_builtin_aliases.inc"
  // The included file defines:
  // - ArrayRef<IntrinToName> Map
  // - const char IntrinNames[]
  return ArmBuiltinAliasValid(BuiltinID, AliasName, Map, IntrinNames);
}

static bool ArmCdeAliasValid(unsigned BuiltinID, StringRef AliasName) {
#include "clang/Basic/arm_cde_builtin_aliases.inc"
  return ArmBuiltinAliasValid(BuiltinID, AliasName, Map, IntrinNames);
}

static bool ArmSveAliasValid(unsigned BuiltinID, StringRef AliasName) {
  switch (BuiltinID) {
  default:
    return false;
#define GET_SVE_BUILTINS
#define BUILTIN(name, types, attr) case SVE::BI##name:
#include "clang/Basic/arm_sve_builtins.inc"
    return true;
  }
}

static void handleArmBuiltinAliasAttr(Sema &S, Decl *D, const ParsedAttr &AL) {
  if (!AL.isArgIdent(0)) {
    S.Diag(AL.getLoc(), diag::err_attribute_argument_n_type)
        << AL << 1 << AANT_ArgumentIdentifier;
    return;
  }

  IdentifierInfo *Ident = AL.getArgAsIdent(0)->Ident;
  unsigned BuiltinID = Ident->getBuiltinID();
  StringRef AliasName = cast<FunctionDecl>(D)->getIdentifier()->getName();

  bool IsAArch64 = S.Context.getTargetInfo().getTriple().isAArch64();
  if ((IsAArch64 && !ArmSveAliasValid(BuiltinID, AliasName)) ||
      (!IsAArch64 && !ArmMveAliasValid(BuiltinID, AliasName) &&
       !ArmCdeAliasValid(BuiltinID, AliasName))) {
    S.Diag(AL.getLoc(), diag::err_attribute_arm_builtin_alias);
    return;
  }

  D->addAttr(::new (S.Context) ArmBuiltinAliasAttr(S.Context, AL, Ident));
}

//===----------------------------------------------------------------------===//
// Checker-specific attribute handlers.
//===----------------------------------------------------------------------===//
static bool isValidSubjectOfNSReturnsRetainedAttribute(QualType QT) {
  return QT->isDependentType() || QT->isObjCRetainableType();
}

static bool isValidSubjectOfNSAttribute(QualType QT) {
  return QT->isDependentType() || QT->isObjCObjectPointerType() ||
         QT->isObjCNSObjectType();
}

static bool isValidSubjectOfCFAttribute(QualType QT) {
  return QT->isDependentType() || QT->isPointerType() ||
         isValidSubjectOfNSAttribute(QT);
}

static bool isValidSubjectOfOSAttribute(QualType QT) {
  if (QT->isDependentType())
    return true;
  QualType PT = QT->getPointeeType();
  return !PT.isNull() && PT->getAsCXXRecordDecl() != nullptr;
}

void Sema::AddXConsumedAttr(Decl *D, const AttributeCommonInfo &CI,
                            RetainOwnershipKind K,
                            bool IsTemplateInstantiation) {
  ValueDecl *VD = cast<ValueDecl>(D);
  switch (K) {
  case RetainOwnershipKind::OS:
    handleSimpleAttributeOrDiagnose<OSConsumedAttr>(
        *this, VD, CI, isValidSubjectOfOSAttribute(VD->getType()),
        diag::warn_ns_attribute_wrong_parameter_type,
        /*ExtraArgs=*/CI.getRange(), "os_consumed", /*pointers*/ 1);
    return;
  case RetainOwnershipKind::NS:
    handleSimpleAttributeOrDiagnose<NSConsumedAttr>(
        *this, VD, CI, isValidSubjectOfNSAttribute(VD->getType()),

        // These attributes are normally just advisory, but in ARC, ns_consumed
        // is significant.  Allow non-dependent code to contain inappropriate
        // attributes even in ARC, but require template instantiations to be
        // set up correctly.
        ((IsTemplateInstantiation && getLangOpts().ObjCAutoRefCount)
             ? diag::err_ns_attribute_wrong_parameter_type
             : diag::warn_ns_attribute_wrong_parameter_type),
        /*ExtraArgs=*/CI.getRange(), "ns_consumed", /*objc pointers*/ 0);
    return;
  case RetainOwnershipKind::CF:
    handleSimpleAttributeOrDiagnose<CFConsumedAttr>(
        *this, VD, CI, isValidSubjectOfCFAttribute(VD->getType()),
        diag::warn_ns_attribute_wrong_parameter_type,
        /*ExtraArgs=*/CI.getRange(), "cf_consumed", /*pointers*/ 1);
    return;
  }
}

static Sema::RetainOwnershipKind
parsedAttrToRetainOwnershipKind(const ParsedAttr &AL) {
  switch (AL.getKind()) {
  case ParsedAttr::AT_CFConsumed:
  case ParsedAttr::AT_CFReturnsRetained:
  case ParsedAttr::AT_CFReturnsNotRetained:
    return Sema::RetainOwnershipKind::CF;
  case ParsedAttr::AT_OSConsumesThis:
  case ParsedAttr::AT_OSConsumed:
  case ParsedAttr::AT_OSReturnsRetained:
  case ParsedAttr::AT_OSReturnsNotRetained:
  case ParsedAttr::AT_OSReturnsRetainedOnZero:
  case ParsedAttr::AT_OSReturnsRetainedOnNonZero:
    return Sema::RetainOwnershipKind::OS;
  case ParsedAttr::AT_NSConsumesSelf:
  case ParsedAttr::AT_NSConsumed:
  case ParsedAttr::AT_NSReturnsRetained:
  case ParsedAttr::AT_NSReturnsNotRetained:
  case ParsedAttr::AT_NSReturnsAutoreleased:
    return Sema::RetainOwnershipKind::NS;
  default:
    llvm_unreachable("Wrong argument supplied");
  }
}

bool Sema::checkNSReturnsRetainedReturnType(SourceLocation Loc, QualType QT) {
  if (isValidSubjectOfNSReturnsRetainedAttribute(QT))
    return false;

  Diag(Loc, diag::warn_ns_attribute_wrong_return_type)
      << "'ns_returns_retained'" << 0 << 0;
  return true;
}

/// \return whether the parameter is a pointer to OSObject pointer.
static bool isValidOSObjectOutParameter(const Decl *D) {
  const auto *PVD = dyn_cast<ParmVarDecl>(D);
  if (!PVD)
    return false;
  QualType QT = PVD->getType();
  QualType PT = QT->getPointeeType();
  return !PT.isNull() && isValidSubjectOfOSAttribute(PT);
}

static void handleXReturnsXRetainedAttr(Sema &S, Decl *D,
                                        const ParsedAttr &AL) {
  QualType ReturnType;
  Sema::RetainOwnershipKind K = parsedAttrToRetainOwnershipKind(AL);

  if (const auto *MD = dyn_cast<ObjCMethodDecl>(D)) {
    ReturnType = MD->getReturnType();
  } else if (S.getLangOpts().ObjCAutoRefCount && hasDeclarator(D) &&
             (AL.getKind() == ParsedAttr::AT_NSReturnsRetained)) {
    return; // ignore: was handled as a type attribute
  } else if (const auto *PD = dyn_cast<ObjCPropertyDecl>(D)) {
    ReturnType = PD->getType();
  } else if (const auto *FD = dyn_cast<FunctionDecl>(D)) {
    ReturnType = FD->getReturnType();
  } else if (const auto *Param = dyn_cast<ParmVarDecl>(D)) {
    // Attributes on parameters are used for out-parameters,
    // passed as pointers-to-pointers.
    unsigned DiagID = K == Sema::RetainOwnershipKind::CF
            ? /*pointer-to-CF-pointer*/2
            : /*pointer-to-OSObject-pointer*/3;
    ReturnType = Param->getType()->getPointeeType();
    if (ReturnType.isNull()) {
      S.Diag(D->getBeginLoc(), diag::warn_ns_attribute_wrong_parameter_type)
          << AL << DiagID << AL.getRange();
      return;
    }
  } else if (AL.isUsedAsTypeAttr()) {
    return;
  } else {
    AttributeDeclKind ExpectedDeclKind;
    switch (AL.getKind()) {
    default: llvm_unreachable("invalid ownership attribute");
    case ParsedAttr::AT_NSReturnsRetained:
    case ParsedAttr::AT_NSReturnsAutoreleased:
    case ParsedAttr::AT_NSReturnsNotRetained:
      ExpectedDeclKind = ExpectedFunctionOrMethod;
      break;

    case ParsedAttr::AT_OSReturnsRetained:
    case ParsedAttr::AT_OSReturnsNotRetained:
    case ParsedAttr::AT_CFReturnsRetained:
    case ParsedAttr::AT_CFReturnsNotRetained:
      ExpectedDeclKind = ExpectedFunctionMethodOrParameter;
      break;
    }
    S.Diag(D->getBeginLoc(), diag::warn_attribute_wrong_decl_type)
        << AL.getRange() << AL << ExpectedDeclKind;
    return;
  }

  bool TypeOK;
  bool Cf;
  unsigned ParmDiagID = 2; // Pointer-to-CF-pointer
  switch (AL.getKind()) {
  default: llvm_unreachable("invalid ownership attribute");
  case ParsedAttr::AT_NSReturnsRetained:
    TypeOK = isValidSubjectOfNSReturnsRetainedAttribute(ReturnType);
    Cf = false;
    break;

  case ParsedAttr::AT_NSReturnsAutoreleased:
  case ParsedAttr::AT_NSReturnsNotRetained:
    TypeOK = isValidSubjectOfNSAttribute(ReturnType);
    Cf = false;
    break;

  case ParsedAttr::AT_CFReturnsRetained:
  case ParsedAttr::AT_CFReturnsNotRetained:
    TypeOK = isValidSubjectOfCFAttribute(ReturnType);
    Cf = true;
    break;

  case ParsedAttr::AT_OSReturnsRetained:
  case ParsedAttr::AT_OSReturnsNotRetained:
    TypeOK = isValidSubjectOfOSAttribute(ReturnType);
    Cf = true;
    ParmDiagID = 3; // Pointer-to-OSObject-pointer
    break;
  }

  if (!TypeOK) {
    if (AL.isUsedAsTypeAttr())
      return;

    if (isa<ParmVarDecl>(D)) {
      S.Diag(D->getBeginLoc(), diag::warn_ns_attribute_wrong_parameter_type)
          << AL << ParmDiagID << AL.getRange();
    } else {
      // Needs to be kept in sync with warn_ns_attribute_wrong_return_type.
      enum : unsigned {
        Function,
        Method,
        Property
      } SubjectKind = Function;
      if (isa<ObjCMethodDecl>(D))
        SubjectKind = Method;
      else if (isa<ObjCPropertyDecl>(D))
        SubjectKind = Property;
      S.Diag(D->getBeginLoc(), diag::warn_ns_attribute_wrong_return_type)
          << AL << SubjectKind << Cf << AL.getRange();
    }
    return;
  }

  switch (AL.getKind()) {
    default:
      llvm_unreachable("invalid ownership attribute");
    case ParsedAttr::AT_NSReturnsAutoreleased:
      handleSimpleAttribute<NSReturnsAutoreleasedAttr>(S, D, AL);
      return;
    case ParsedAttr::AT_CFReturnsNotRetained:
      handleSimpleAttribute<CFReturnsNotRetainedAttr>(S, D, AL);
      return;
    case ParsedAttr::AT_NSReturnsNotRetained:
      handleSimpleAttribute<NSReturnsNotRetainedAttr>(S, D, AL);
      return;
    case ParsedAttr::AT_CFReturnsRetained:
      handleSimpleAttribute<CFReturnsRetainedAttr>(S, D, AL);
      return;
    case ParsedAttr::AT_NSReturnsRetained:
      handleSimpleAttribute<NSReturnsRetainedAttr>(S, D, AL);
      return;
    case ParsedAttr::AT_OSReturnsRetained:
      handleSimpleAttribute<OSReturnsRetainedAttr>(S, D, AL);
      return;
    case ParsedAttr::AT_OSReturnsNotRetained:
      handleSimpleAttribute<OSReturnsNotRetainedAttr>(S, D, AL);
      return;
  };
}

static void handleObjCReturnsInnerPointerAttr(Sema &S, Decl *D,
                                              const ParsedAttr &Attrs) {
  const int EP_ObjCMethod = 1;
  const int EP_ObjCProperty = 2;

  SourceLocation loc = Attrs.getLoc();
  QualType resultType;
  if (isa<ObjCMethodDecl>(D))
    resultType = cast<ObjCMethodDecl>(D)->getReturnType();
  else
    resultType = cast<ObjCPropertyDecl>(D)->getType();

  if (!resultType->isReferenceType() &&
      (!resultType->isPointerType() || resultType->isObjCRetainableType())) {
    S.Diag(D->getBeginLoc(), diag::warn_ns_attribute_wrong_return_type)
        << SourceRange(loc) << Attrs
        << (isa<ObjCMethodDecl>(D) ? EP_ObjCMethod : EP_ObjCProperty)
        << /*non-retainable pointer*/ 2;

    // Drop the attribute.
    return;
  }

  D->addAttr(::new (S.Context) ObjCReturnsInnerPointerAttr(S.Context, Attrs));
}

static void handleObjCRequiresSuperAttr(Sema &S, Decl *D,
                                        const ParsedAttr &Attrs) {
  const auto *Method = cast<ObjCMethodDecl>(D);

  const DeclContext *DC = Method->getDeclContext();
  if (const auto *PDecl = dyn_cast_or_null<ObjCProtocolDecl>(DC)) {
    S.Diag(D->getBeginLoc(), diag::warn_objc_requires_super_protocol) << Attrs
                                                                      << 0;
    S.Diag(PDecl->getLocation(), diag::note_protocol_decl);
    return;
  }
  if (Method->getMethodFamily() == OMF_dealloc) {
    S.Diag(D->getBeginLoc(), diag::warn_objc_requires_super_protocol) << Attrs
                                                                      << 1;
    return;
  }

  D->addAttr(::new (S.Context) ObjCRequiresSuperAttr(S.Context, Attrs));
}

static void handleNSErrorDomain(Sema &S, Decl *D, const ParsedAttr &Attr) {
  if (!isa<TagDecl>(D)) {
    S.Diag(D->getBeginLoc(), diag::err_nserrordomain_not_tagdecl)
        << S.getLangOpts().CPlusPlus;
    return;
  }
  IdentifierLoc *identLoc =
      Attr.isArgIdent(0) ? Attr.getArgAsIdent(0) : nullptr;
  if (!identLoc || !identLoc->Ident) {
    // Try to locate the argument directly
    SourceLocation loc = Attr.getLoc();
    if (Attr.isArgExpr(0) && Attr.getArgAsExpr(0))
      loc = Attr.getArgAsExpr(0)->getBeginLoc();

    S.Diag(loc, diag::err_nserrordomain_requires_identifier);
    return;
  }

  // Verify that the identifier is a valid decl in the C decl namespace
  LookupResult lookupResult(S, DeclarationName(identLoc->Ident),
                            SourceLocation(),
                            Sema::LookupNameKind::LookupOrdinaryName);
  if (!S.LookupName(lookupResult, S.TUScope) ||
      !lookupResult.getAsSingle<VarDecl>()) {
    S.Diag(identLoc->Loc, diag::err_nserrordomain_invalid_decl)
        << identLoc->Ident;
    return;
  }

  D->addAttr(::new (S.Context)
                 NSErrorDomainAttr(S.Context, Attr, identLoc->Ident));
}

static void handleObjCBridgeAttr(Sema &S, Decl *D, const ParsedAttr &AL) {
  IdentifierLoc *Parm = AL.isArgIdent(0) ? AL.getArgAsIdent(0) : nullptr;

  if (!Parm) {
    S.Diag(D->getBeginLoc(), diag::err_objc_attr_not_id) << AL << 0;
    return;
  }

  // Typedefs only allow objc_bridge(id) and have some additional checking.
  if (const auto *TD = dyn_cast<TypedefNameDecl>(D)) {
    if (!Parm->Ident->isStr("id")) {
      S.Diag(AL.getLoc(), diag::err_objc_attr_typedef_not_id) << AL;
      return;
    }

    // Only allow 'cv void *'.
    QualType T = TD->getUnderlyingType();
    if (!T->isVoidPointerType()) {
      S.Diag(AL.getLoc(), diag::err_objc_attr_typedef_not_void_pointer);
      return;
    }
  }

  D->addAttr(::new (S.Context) ObjCBridgeAttr(S.Context, AL, Parm->Ident));
}

static void handleObjCBridgeMutableAttr(Sema &S, Decl *D,
                                        const ParsedAttr &AL) {
  IdentifierLoc *Parm = AL.isArgIdent(0) ? AL.getArgAsIdent(0) : nullptr;

  if (!Parm) {
    S.Diag(D->getBeginLoc(), diag::err_objc_attr_not_id) << AL << 0;
    return;
  }

  D->addAttr(::new (S.Context)
                 ObjCBridgeMutableAttr(S.Context, AL, Parm->Ident));
}

static void handleObjCBridgeRelatedAttr(Sema &S, Decl *D,
                                        const ParsedAttr &AL) {
  IdentifierInfo *RelatedClass =
      AL.isArgIdent(0) ? AL.getArgAsIdent(0)->Ident : nullptr;
  if (!RelatedClass) {
    S.Diag(D->getBeginLoc(), diag::err_objc_attr_not_id) << AL << 0;
    return;
  }
  IdentifierInfo *ClassMethod =
    AL.getArgAsIdent(1) ? AL.getArgAsIdent(1)->Ident : nullptr;
  IdentifierInfo *InstanceMethod =
    AL.getArgAsIdent(2) ? AL.getArgAsIdent(2)->Ident : nullptr;
  D->addAttr(::new (S.Context) ObjCBridgeRelatedAttr(
      S.Context, AL, RelatedClass, ClassMethod, InstanceMethod));
}

static void handleObjCDesignatedInitializer(Sema &S, Decl *D,
                                            const ParsedAttr &AL) {
  DeclContext *Ctx = D->getDeclContext();

  // This attribute can only be applied to methods in interfaces or class
  // extensions.
  if (!isa<ObjCInterfaceDecl>(Ctx) &&
      !(isa<ObjCCategoryDecl>(Ctx) &&
        cast<ObjCCategoryDecl>(Ctx)->IsClassExtension())) {
    S.Diag(D->getLocation(), diag::err_designated_init_attr_non_init);
    return;
  }

  ObjCInterfaceDecl *IFace;
  if (auto *CatDecl = dyn_cast<ObjCCategoryDecl>(Ctx))
    IFace = CatDecl->getClassInterface();
  else
    IFace = cast<ObjCInterfaceDecl>(Ctx);

  if (!IFace)
    return;

  IFace->setHasDesignatedInitializers();
  D->addAttr(::new (S.Context) ObjCDesignatedInitializerAttr(S.Context, AL));
}

static void handleObjCRuntimeName(Sema &S, Decl *D, const ParsedAttr &AL) {
  StringRef MetaDataName;
  if (!S.checkStringLiteralArgumentAttr(AL, 0, MetaDataName))
    return;
  D->addAttr(::new (S.Context)
                 ObjCRuntimeNameAttr(S.Context, AL, MetaDataName));
}

// When a user wants to use objc_boxable with a union or struct
// but they don't have access to the declaration (legacy/third-party code)
// then they can 'enable' this feature with a typedef:
// typedef struct __attribute((objc_boxable)) legacy_struct legacy_struct;
static void handleObjCBoxable(Sema &S, Decl *D, const ParsedAttr &AL) {
  bool notify = false;

  auto *RD = dyn_cast<RecordDecl>(D);
  if (RD && RD->getDefinition()) {
    RD = RD->getDefinition();
    notify = true;
  }

  if (RD) {
    ObjCBoxableAttr *BoxableAttr =
        ::new (S.Context) ObjCBoxableAttr(S.Context, AL);
    RD->addAttr(BoxableAttr);
    if (notify) {
      // we need to notify ASTReader/ASTWriter about
      // modification of existing declaration
      if (ASTMutationListener *L = S.getASTMutationListener())
        L->AddedAttributeToRecord(BoxableAttr, RD);
    }
  }
}

static void handleObjCOwnershipAttr(Sema &S, Decl *D, const ParsedAttr &AL) {
  if (hasDeclarator(D)) return;

  S.Diag(D->getBeginLoc(), diag::err_attribute_wrong_decl_type)
      << AL.getRange() << AL << ExpectedVariable;
}

static void handleObjCPreciseLifetimeAttr(Sema &S, Decl *D,
                                          const ParsedAttr &AL) {
  const auto *VD = cast<ValueDecl>(D);
  QualType QT = VD->getType();

  if (!QT->isDependentType() &&
      !QT->isObjCLifetimeType()) {
    S.Diag(AL.getLoc(), diag::err_objc_precise_lifetime_bad_type)
      << QT;
    return;
  }

  Qualifiers::ObjCLifetime Lifetime = QT.getObjCLifetime();

  // If we have no lifetime yet, check the lifetime we're presumably
  // going to infer.
  if (Lifetime == Qualifiers::OCL_None && !QT->isDependentType())
    Lifetime = QT->getObjCARCImplicitLifetime();

  switch (Lifetime) {
  case Qualifiers::OCL_None:
    assert(QT->isDependentType() &&
           "didn't infer lifetime for non-dependent type?");
    break;

  case Qualifiers::OCL_Weak:   // meaningful
  case Qualifiers::OCL_Strong: // meaningful
    break;

  case Qualifiers::OCL_ExplicitNone:
  case Qualifiers::OCL_Autoreleasing:
    S.Diag(AL.getLoc(), diag::warn_objc_precise_lifetime_meaningless)
        << (Lifetime == Qualifiers::OCL_Autoreleasing);
    break;
  }

  D->addAttr(::new (S.Context) ObjCPreciseLifetimeAttr(S.Context, AL));
}

static Optional<unsigned>
validateSwiftFunctionName(StringRef Name,
                          unsigned &SwiftParamCount,
                          bool &IsSingleParamInit) {
  SwiftParamCount = 0;

  // Check whether this will be mapped to a getter or setter of a
  // property.
  bool isGetter = false;
  bool isSetter = false;
  if (Name.startswith("getter:")) {
    isGetter = true;
    Name = Name.substr(7);
  } else if (Name.startswith("setter:")) {
    isSetter = true;
    Name = Name.substr(7);
  }

  if (Name.back() != ')')
    return diag::warn_attr_swift_name_function;

  StringRef BaseName, Parameters;
  std::tie(BaseName, Parameters) = Name.split('(');

  // Split at the first '.', if it exists, which separates the context
  // name from the base name.
  StringRef ContextName;
  bool IsMember = false;
  std::tie(ContextName, BaseName) = BaseName.split('.');
  if (BaseName.empty()) {
    BaseName = ContextName;
    ContextName = StringRef();
  } else if (ContextName.empty() || !isValidIdentifier(ContextName)) {
    return diag::warn_attr_swift_name_context_name_invalid_identifier;
  } else {
    IsMember = true;
  }

  if (!isValidIdentifier(BaseName) || BaseName == "_")
    return diag::warn_attr_swift_name_basename_invalid_identifier;

  bool IsSubscript = BaseName == "subscript";
  // A subscript accessor must be a getter or setter.
  if (IsSubscript && !isGetter && !isSetter)
    return diag::warn_attr_swift_name_subscript_not_accessor;
  
  if (Parameters.empty())
    return diag::warn_attr_swift_name_missing_parameters;
  Parameters = Parameters.drop_back(); // ')'

  if (Parameters.empty()) {
    // Setters and subscripts must have at least one parameter.
    if (IsSubscript)
      return diag::warn_attr_swift_name_subscript_no_parameter;
    if (isSetter)
      return diag::warn_attr_swift_name_setter_parameters;
    
    return None;
  }

  if (Parameters.back() != ':')
    return diag::warn_attr_swift_name_function;

  Optional<unsigned> SelfLocation;
  Optional<unsigned> NewValueLocation;
  unsigned NewValueCount = 0;
  StringRef NextParam;
  do {
    std::tie(NextParam, Parameters) = Parameters.split(':');

    if (!isValidIdentifier(NextParam))
      return diag::warn_attr_swift_name_parameter_invalid_identifier;

    // "self" indicates the "self" argument for a member.
    if (IsMember && NextParam == "self") {
      // More than one "self"?
      if (SelfLocation) return diag::warn_attr_swift_name_multiple_selfs;

      // The "self" location is the current parameter.
      SelfLocation = SwiftParamCount;
    }
    
    // "newValue" indicates the "newValue" argument for a setter.
    if (NextParam == "newValue") {
      // There should only be one 'newValue', but it's only significant for
      // subscript accessors, so don't error right away.
      ++NewValueCount;
      
      NewValueLocation = SwiftParamCount;
    }
    ++SwiftParamCount;
  } while (!Parameters.empty());

  // Only instance subscripts are currently supported.
  if (IsSubscript && !SelfLocation)
    return diag::warn_attr_swift_name_static_subscript;

  IsSingleParamInit =
      (SwiftParamCount == 1 && BaseName == "init" && NextParam != "_");

  // Check the number of parameters for a getter/setter.
  if (isGetter || isSetter) {
    // Setters have one parameter for the new value.
    unsigned NumExpectedParams;
    unsigned ParamDiag;
    
    if (isSetter) {
      NumExpectedParams = 1;
      ParamDiag = diag::warn_attr_swift_name_setter_parameters;
    } else {
      NumExpectedParams = 0;
      ParamDiag = diag::warn_attr_swift_name_getter_parameters;
    }

    // Instance methods have one parameter for "self".
    if (SelfLocation) ++NumExpectedParams;
    
    // Subscripts may have additional parameters beyond the expected params for
    // the index.
    if (IsSubscript) {
      if (SwiftParamCount < NumExpectedParams)
        return ParamDiag;
      // A subscript setter must explicitly label its newValue parameter to
      // distinguish it from index parameters.
      if (isSetter) {
        if (!NewValueLocation)
          return diag::warn_attr_swift_name_subscript_setter_no_newValue;
        // There can only be one.
        if (NewValueCount > 1)
          return diag::warn_attr_swift_name_subscript_setter_multiple_newValues;
      } else {
        // Subscript getters should have no 'newValue:' parameter.
        if (NewValueLocation)
          return diag::warn_attr_swift_name_subscript_getter_newValue;
      }
    } else {
      // Property accessors must have exactly the number of expected params.
      if (SwiftParamCount != NumExpectedParams)
        return ParamDiag;
    }
  }
  
  return None;
}

/// Do a check to make sure \p Name looks like a legal swift_name
/// attribute for the decl \p D. Raise a diagnostic if the name is invalid
/// for the given declaration.
///
/// For a function, this will validate a compound Swift name,
/// e.g. <code>init(foo:bar:baz:)</code> or <code>controllerForName(_:)</code>,
/// and the function will output the number of parameter names, and whether this
/// is a single-arg initializer.
///
/// For a type, enum constant, property, or variable declaration, this will
/// validate either a simple identifier, or a qualified
/// <code>context.identifier</code> name.
///
/// \returns true if the name is a valid swift name for \p D, false otherwise.
bool Sema::DiagnoseSwiftName(Decl *D, StringRef Name,
                             SourceLocation ArgLoc,
                             const IdentifierInfo *AttrName) {
  if (isa<ObjCMethodDecl>(D) || isa<FunctionDecl>(D)) {
    ArrayRef<ParmVarDecl*> Params;
    unsigned ParamCount;

    if (const auto *Method = dyn_cast<ObjCMethodDecl>(D)) {
      ParamCount = Method->getSelector().getNumArgs();
      Params = Method->parameters().slice(0, ParamCount);
    } else {
      const auto *Function = cast<FunctionDecl>(D);
      ParamCount = Function->getNumParams();
      Params = Function->parameters();
      
      if (!Function->hasWrittenPrototype()) {
        Diag(ArgLoc, diag::warn_attr_swift_name_function_no_prototype)
          << AttrName;
        return false;
      }
    }

    unsigned SwiftParamCount;
    bool IsSingleParamInit;
    if (auto diagID = validateSwiftFunctionName(Name, SwiftParamCount,
                                                IsSingleParamInit)) {
      Diag(ArgLoc, *diagID) << AttrName;
      return false;
    }
  
    bool ParamsOK;
    if (SwiftParamCount == ParamCount) {
      ParamsOK = true;
    } else if (SwiftParamCount > ParamCount) {
      ParamsOK = IsSingleParamInit && ParamCount == 0;
    } else {
      // We have fewer Swift parameters than Objective-C parameters, but that
      // might be because we've transformed some of them. Check for potential
      // "out" parameters and err on the side of not warning.
      unsigned MaybeOutParamCount =
          std::count_if(Params.begin(), Params.end(),
                        [](const ParmVarDecl *Param) -> bool {
        QualType ParamTy = Param->getType();
        if (ParamTy->isReferenceType() || ParamTy->isPointerType())
          return !ParamTy->getPointeeType().isConstQualified();
        return false;
      });
      ParamsOK = (SwiftParamCount + MaybeOutParamCount >= ParamCount);
    }

    if (!ParamsOK) {
      Diag(ArgLoc, diag::warn_attr_swift_name_num_params)
          << (SwiftParamCount > ParamCount) << AttrName
          << ParamCount << SwiftParamCount;
      return false;
    }

  } else if (isa<EnumConstantDecl>(D) || isa<ObjCProtocolDecl>(D) ||
             isa<ObjCInterfaceDecl>(D) || isa<ObjCPropertyDecl>(D) ||
             isa<VarDecl>(D) || isa<TypedefNameDecl>(D) || isa<TagDecl>(D) ||
             isa<IndirectFieldDecl>(D) || isa<FieldDecl>(D)) {
    StringRef ContextName, BaseName;
    std::tie(ContextName, BaseName) = Name.split('.');
    if (BaseName.empty()) {
      BaseName = ContextName;
      ContextName = StringRef();
    } else if (!isValidIdentifier(ContextName)) {
      Diag(ArgLoc, diag::warn_attr_swift_name_context_name_invalid_identifier)
        << AttrName;
      return false;
    }

    if (!isValidIdentifier(BaseName)) {
      Diag(ArgLoc, diag::warn_attr_swift_name_basename_invalid_identifier)
        << AttrName;
      return false;
    }

  } else {
    Diag(ArgLoc, diag::warn_attr_swift_name_decl_kind) << AttrName;
    return false;
  }
  return true;
}

static void handleSwiftName(Sema &S, Decl *D, const ParsedAttr &Attr) {
  StringRef Name;
  SourceLocation ArgLoc;
  if (!S.checkStringLiteralArgumentAttr(Attr, 0, Name, &ArgLoc))
    return;

  if (!S.DiagnoseSwiftName(D, Name, ArgLoc, Attr.getAttrName()))
    return;

  D->addAttr(::new (S.Context) SwiftNameAttr(S.Context, Attr, Name));
}

static bool isErrorParameter(Sema &S, QualType paramType) {
  if (auto ptr = paramType->getAs<PointerType>()) {
    auto outerPointee = ptr->getPointeeType();

    // NSError**.
    if (auto objcPtr = outerPointee->getAs<ObjCObjectPointerType>()) {
      if (auto iface = objcPtr->getInterfaceDecl())
        if (iface->getIdentifier() == S.getNSErrorIdent())
          return true;
    }

    // CFErrorRef*.
    if (auto cPtr = outerPointee->getAs<PointerType>()) {
      auto innerPointee = cPtr->getPointeeType();
      if (auto recordType = innerPointee->getAs<RecordType>()) {
        if (S.isCFError(recordType->getDecl()))
          return true;
      }
    }
  }

  return false;
}

static void handleSwiftError(Sema &S, Decl *D, const ParsedAttr &attr) {
  SwiftErrorAttr::ConventionKind convention;
  IdentifierLoc *conventionLoc = attr.getArgAsIdent(0);
  StringRef conventionStr = conventionLoc->Ident->getName();
  if (!SwiftErrorAttr::ConvertStrToConventionKind(conventionStr, convention)) {
    S.Diag(attr.getLoc(), diag::warn_attribute_type_not_supported)
      << attr.getAttrName() << conventionLoc->Ident;
    return;
  }

  auto requireErrorParameter = [&]() -> bool {
    if (D->isInvalidDecl()) return true;

    for (unsigned i = 0, e = getFunctionOrMethodNumParams(D); i != e; ++i) {
      if (isErrorParameter(S, getFunctionOrMethodParamType(D, i)))
        return true;
    }

    S.Diag(attr.getLoc(), diag::err_attr_swift_error_no_error_parameter)
      << attr.getAttrName() << isa<ObjCMethodDecl>(D);
    return false;
  };

  auto requirePointerResult = [&] {
    if (D->isInvalidDecl()) return true;

    // C, ObjC, and block pointers are definitely okay.
    // References are definitely not okay.
    // nullptr_t is weird but acceptable.
    QualType returnType = getFunctionOrMethodResultType(D);
    if (returnType->hasPointerRepresentation() &&
        !returnType->isReferenceType()) return true;

    S.Diag(attr.getLoc(), diag::err_attr_swift_error_return_type)
      << attr.getAttrName() << conventionStr
      << isa<ObjCMethodDecl>(D) << /*pointer*/ 1;
    return false;
  };

  auto requireIntegerResult = [&] {
    if (D->isInvalidDecl()) return true;

    QualType returnType = getFunctionOrMethodResultType(D);
    if (returnType->isIntegralType(S.Context)) return true;

    S.Diag(attr.getLoc(), diag::err_attr_swift_error_return_type)
      << attr.getAttrName() << conventionStr
      << isa<ObjCMethodDecl>(D) << /*integral*/ 0;
    return false;
  };

  switch (convention) {
  case SwiftErrorAttr::None:
    // No additional validation required.
    break;

  case SwiftErrorAttr::NonNullError:
    if (!requireErrorParameter()) return;
    break;

  case SwiftErrorAttr::NullResult:
    if (!requireErrorParameter()) return;
    if (!requirePointerResult()) return;
    break;

  case SwiftErrorAttr::NonZeroResult:
  case SwiftErrorAttr::ZeroResult:
    if (!requireErrorParameter()) return;
    if (!requireIntegerResult()) return;
    break;
  }

  D->addAttr(::new (S.Context) SwiftErrorAttr(S.Context, attr, convention));
}

static void handleSwiftBridgeAttr(Sema &S, Decl *D, const ParsedAttr &Attr) {
  // Make sure that there is a string literal as the annotation's single
  // argument.
  StringRef Str;
  if (!S.checkStringLiteralArgumentAttr(Attr, 0, Str))
    return;

  // Don't duplicate annotations that are already set.
  if (D->hasAttr<SwiftBridgeAttr>()) {
    S.Diag(Attr.getLoc(), diag::warn_duplicate_attribute) << Attr.getAttrName();
    return;
  }

  D->addAttr(::new (S.Context) SwiftBridgeAttr(S.Context, Attr, Str));
}

static void handleSwiftNewtypeAttr(Sema &S, Decl *D, const ParsedAttr &Attr) {
  // Make sure that there is an identifier as the annotation's single
  // argument.
  if (Attr.getNumArgs() != 1) {
    S.Diag(Attr.getLoc(), diag::err_attribute_wrong_number_arguments)
      << Attr.getAttrName() << 1;
    Attr.setInvalid();
    return;
  }
  if (!Attr.isArgIdent(0)) {
    S.Diag(Attr.getLoc(), diag::err_attribute_argument_type)
      << Attr.getAttrName() << AANT_ArgumentIdentifier;
    Attr.setInvalid();
    return;
  }

  IdentifierInfo *II = Attr.getArgAsIdent(0)->Ident;
  SwiftNewtypeAttr::NewtypeKind Kind;
  if (II->isStr("struct"))
    Kind = SwiftNewtypeAttr::NK_Struct;
  else if (II->isStr("enum"))
    Kind = SwiftNewtypeAttr::NK_Enum;
  else {
    S.Diag(Attr.getLoc(), diag::warn_attribute_type_not_supported)
      << Attr.getAttrName() << II;
    Attr.setInvalid();
    return;
  }

  if (!isa<TypedefNameDecl>(D)) {
    S.Diag(Attr.getLoc(), diag::warn_swift_newtype_attribute_non_typedef);
    return;
  }

  D->addAttr(::new (S.Context) SwiftNewtypeAttr(S.Context, Attr, Kind));
}

//===----------------------------------------------------------------------===//
// Microsoft specific attribute handlers.
//===----------------------------------------------------------------------===//

UuidAttr *Sema::mergeUuidAttr(Decl *D, const AttributeCommonInfo &CI,
                              StringRef Uuid) {
  if (const auto *UA = D->getAttr<UuidAttr>()) {
    if (UA->getGuid().equals_lower(Uuid))
      return nullptr;
    if (!UA->getGuid().empty()) {
      Diag(UA->getLocation(), diag::err_mismatched_uuid);
      Diag(CI.getLoc(), diag::note_previous_uuid);
      D->dropAttr<UuidAttr>();
    }
  }

  return ::new (Context) UuidAttr(Context, CI, Uuid);
}

static void handleUuidAttr(Sema &S, Decl *D, const ParsedAttr &AL) {
  if (!S.LangOpts.CPlusPlus) {
    S.Diag(AL.getLoc(), diag::err_attribute_not_supported_in_lang)
        << AL << AttributeLangSupport::C;
    return;
  }

  StringRef StrRef;
  SourceLocation LiteralLoc;
  if (!S.checkStringLiteralArgumentAttr(AL, 0, StrRef, &LiteralLoc))
    return;

  // GUID format is "XXXXXXXX-XXXX-XXXX-XXXX-XXXXXXXXXXXX" or
  // "{XXXXXXXX-XXXX-XXXX-XXXX-XXXXXXXXXXXX}", normalize to the former.
  if (StrRef.size() == 38 && StrRef.front() == '{' && StrRef.back() == '}')
    StrRef = StrRef.drop_front().drop_back();

  // Validate GUID length.
  if (StrRef.size() != 36) {
    S.Diag(LiteralLoc, diag::err_attribute_uuid_malformed_guid);
    return;
  }

  for (unsigned i = 0; i < 36; ++i) {
    if (i == 8 || i == 13 || i == 18 || i == 23) {
      if (StrRef[i] != '-') {
        S.Diag(LiteralLoc, diag::err_attribute_uuid_malformed_guid);
        return;
      }
    } else if (!isHexDigit(StrRef[i])) {
      S.Diag(LiteralLoc, diag::err_attribute_uuid_malformed_guid);
      return;
    }
  }

  // FIXME: It'd be nice to also emit a fixit removing uuid(...) (and, if it's
  // the only thing in the [] list, the [] too), and add an insertion of
  // __declspec(uuid(...)).  But sadly, neither the SourceLocs of the commas
  // separating attributes nor of the [ and the ] are in the AST.
  // Cf "SourceLocations of attribute list delimiters - [[ ... , ... ]] etc"
  // on cfe-dev.
  if (AL.isMicrosoftAttribute()) // Check for [uuid(...)] spelling.
    S.Diag(AL.getLoc(), diag::warn_atl_uuid_deprecated);

  UuidAttr *UA = S.mergeUuidAttr(D, AL, StrRef);
  if (UA)
    D->addAttr(UA);
}

static void handleMSInheritanceAttr(Sema &S, Decl *D, const ParsedAttr &AL) {
  if (!S.LangOpts.CPlusPlus) {
    S.Diag(AL.getLoc(), diag::err_attribute_not_supported_in_lang)
        << AL << AttributeLangSupport::C;
    return;
  }
  MSInheritanceAttr *IA = S.mergeMSInheritanceAttr(
      D, AL, /*BestCase=*/true, (MSInheritanceModel)AL.getSemanticSpelling());
  if (IA) {
    D->addAttr(IA);
    S.Consumer.AssignInheritanceModel(cast<CXXRecordDecl>(D));
  }
}

static void handleDeclspecThreadAttr(Sema &S, Decl *D, const ParsedAttr &AL) {
  const auto *VD = cast<VarDecl>(D);
  if (!S.Context.getTargetInfo().isTLSSupported()) {
    S.Diag(AL.getLoc(), diag::err_thread_unsupported);
    return;
  }
  if (VD->getTSCSpec() != TSCS_unspecified) {
    S.Diag(AL.getLoc(), diag::err_declspec_thread_on_thread_variable);
    return;
  }
  if (VD->hasLocalStorage()) {
    S.Diag(AL.getLoc(), diag::err_thread_non_global) << "__declspec(thread)";
    return;
  }
  D->addAttr(::new (S.Context) ThreadAttr(S.Context, AL));
}

static void handleAbiTagAttr(Sema &S, Decl *D, const ParsedAttr &AL) {
  SmallVector<StringRef, 4> Tags;
  for (unsigned I = 0, E = AL.getNumArgs(); I != E; ++I) {
    StringRef Tag;
    if (!S.checkStringLiteralArgumentAttr(AL, I, Tag))
      return;
    Tags.push_back(Tag);
  }

  if (const auto *NS = dyn_cast<NamespaceDecl>(D)) {
    if (!NS->isInline()) {
      S.Diag(AL.getLoc(), diag::warn_attr_abi_tag_namespace) << 0;
      return;
    }
    if (NS->isAnonymousNamespace()) {
      S.Diag(AL.getLoc(), diag::warn_attr_abi_tag_namespace) << 1;
      return;
    }
    if (AL.getNumArgs() == 0)
      Tags.push_back(NS->getName());
  } else if (!checkAttributeAtLeastNumArgs(S, AL, 1))
    return;

  // Store tags sorted and without duplicates.
  llvm::sort(Tags);
  Tags.erase(std::unique(Tags.begin(), Tags.end()), Tags.end());

  D->addAttr(::new (S.Context)
                 AbiTagAttr(S.Context, AL, Tags.data(), Tags.size()));
}

static void handleARMInterruptAttr(Sema &S, Decl *D, const ParsedAttr &AL) {
  // Check the attribute arguments.
  if (AL.getNumArgs() > 1) {
    S.Diag(AL.getLoc(), diag::err_attribute_too_many_arguments) << AL << 1;
    return;
  }

  StringRef Str;
  SourceLocation ArgLoc;

  if (AL.getNumArgs() == 0)
    Str = "";
  else if (!S.checkStringLiteralArgumentAttr(AL, 0, Str, &ArgLoc))
    return;

  ARMInterruptAttr::InterruptType Kind;
  if (!ARMInterruptAttr::ConvertStrToInterruptType(Str, Kind)) {
    S.Diag(AL.getLoc(), diag::warn_attribute_type_not_supported) << AL << Str
                                                                 << ArgLoc;
    return;
  }

  D->addAttr(::new (S.Context) ARMInterruptAttr(S.Context, AL, Kind));
}

static void handleMSP430InterruptAttr(Sema &S, Decl *D, const ParsedAttr &AL) {
  // MSP430 'interrupt' attribute is applied to
  // a function with no parameters and void return type.
  if (!isFunctionOrMethod(D)) {
    S.Diag(D->getLocation(), diag::warn_attribute_wrong_decl_type)
        << "'interrupt'" << ExpectedFunctionOrMethod;
    return;
  }

  if (hasFunctionProto(D) && getFunctionOrMethodNumParams(D) != 0) {
    S.Diag(D->getLocation(), diag::warn_interrupt_attribute_invalid)
        << /*MSP430*/ 1 << 0;
    return;
  }

  if (!getFunctionOrMethodResultType(D)->isVoidType()) {
    S.Diag(D->getLocation(), diag::warn_interrupt_attribute_invalid)
        << /*MSP430*/ 1 << 1;
    return;
  }

  // The attribute takes one integer argument.
  if (!checkAttributeNumArgs(S, AL, 1))
    return;

  if (!AL.isArgExpr(0)) {
    S.Diag(AL.getLoc(), diag::err_attribute_argument_type)
        << AL << AANT_ArgumentIntegerConstant;
    return;
  }

  Expr *NumParamsExpr = static_cast<Expr *>(AL.getArgAsExpr(0));
  llvm::APSInt NumParams(32);
  if (!NumParamsExpr->isIntegerConstantExpr(NumParams, S.Context)) {
    S.Diag(AL.getLoc(), diag::err_attribute_argument_type)
        << AL << AANT_ArgumentIntegerConstant
        << NumParamsExpr->getSourceRange();
    return;
  }
  // The argument should be in range 0..63.
  unsigned Num = NumParams.getLimitedValue(255);
  if (Num > 63) {
    S.Diag(AL.getLoc(), diag::err_attribute_argument_out_of_bounds)
        << AL << (int)NumParams.getSExtValue()
        << NumParamsExpr->getSourceRange();
    return;
  }

  D->addAttr(::new (S.Context) MSP430InterruptAttr(S.Context, AL, Num));
  D->addAttr(UsedAttr::CreateImplicit(S.Context));
}

static void handleMipsInterruptAttr(Sema &S, Decl *D, const ParsedAttr &AL) {
  // Only one optional argument permitted.
  if (AL.getNumArgs() > 1) {
    S.Diag(AL.getLoc(), diag::err_attribute_too_many_arguments) << AL << 1;
    return;
  }

  StringRef Str;
  SourceLocation ArgLoc;

  if (AL.getNumArgs() == 0)
    Str = "";
  else if (!S.checkStringLiteralArgumentAttr(AL, 0, Str, &ArgLoc))
    return;

  // Semantic checks for a function with the 'interrupt' attribute for MIPS:
  // a) Must be a function.
  // b) Must have no parameters.
  // c) Must have the 'void' return type.
  // d) Cannot have the 'mips16' attribute, as that instruction set
  //    lacks the 'eret' instruction.
  // e) The attribute itself must either have no argument or one of the
  //    valid interrupt types, see [MipsInterruptDocs].

  if (!isFunctionOrMethod(D)) {
    S.Diag(D->getLocation(), diag::warn_attribute_wrong_decl_type)
        << "'interrupt'" << ExpectedFunctionOrMethod;
    return;
  }

  if (hasFunctionProto(D) && getFunctionOrMethodNumParams(D) != 0) {
    S.Diag(D->getLocation(), diag::warn_interrupt_attribute_invalid)
        << /*MIPS*/ 0 << 0;
    return;
  }

  if (!getFunctionOrMethodResultType(D)->isVoidType()) {
    S.Diag(D->getLocation(), diag::warn_interrupt_attribute_invalid)
        << /*MIPS*/ 0 << 1;
    return;
  }

  if (checkAttrMutualExclusion<Mips16Attr>(S, D, AL))
    return;

  MipsInterruptAttr::InterruptType Kind;
  if (!MipsInterruptAttr::ConvertStrToInterruptType(Str, Kind)) {
    S.Diag(AL.getLoc(), diag::warn_attribute_type_not_supported)
        << AL << "'" + std::string(Str) + "'";
    return;
  }

  D->addAttr(::new (S.Context) MipsInterruptAttr(S.Context, AL, Kind));
}

static void handleAnyX86InterruptAttr(Sema &S, Decl *D, const ParsedAttr &AL) {
  // Semantic checks for a function with the 'interrupt' attribute.
  // a) Must be a function.
  // b) Must have the 'void' return type.
  // c) Must take 1 or 2 arguments.
  // d) The 1st argument must be a pointer.
  // e) The 2nd argument (if any) must be an unsigned integer.
  if (!isFunctionOrMethod(D) || !hasFunctionProto(D) || isInstanceMethod(D) ||
      CXXMethodDecl::isStaticOverloadedOperator(
          cast<NamedDecl>(D)->getDeclName().getCXXOverloadedOperator())) {
    S.Diag(AL.getLoc(), diag::warn_attribute_wrong_decl_type)
        << AL << ExpectedFunctionWithProtoType;
    return;
  }
  // Interrupt handler must have void return type.
  if (!getFunctionOrMethodResultType(D)->isVoidType()) {
    S.Diag(getFunctionOrMethodResultSourceRange(D).getBegin(),
           diag::err_anyx86_interrupt_attribute)
        << (S.Context.getTargetInfo().getTriple().getArch() == llvm::Triple::x86
                ? 0
                : 1)
        << 0;
    return;
  }
  // Interrupt handler must have 1 or 2 parameters.
  unsigned NumParams = getFunctionOrMethodNumParams(D);
  if (NumParams < 1 || NumParams > 2) {
    S.Diag(D->getBeginLoc(), diag::err_anyx86_interrupt_attribute)
        << (S.Context.getTargetInfo().getTriple().getArch() == llvm::Triple::x86
                ? 0
                : 1)
        << 1;
    return;
  }
  // The first argument must be a pointer.
  if (!getFunctionOrMethodParamType(D, 0)->isPointerType()) {
    S.Diag(getFunctionOrMethodParamRange(D, 0).getBegin(),
           diag::err_anyx86_interrupt_attribute)
        << (S.Context.getTargetInfo().getTriple().getArch() == llvm::Triple::x86
                ? 0
                : 1)
        << 2;
    return;
  }
  // The second argument, if present, must be an unsigned integer.
  unsigned TypeSize =
      S.Context.getTargetInfo().getTriple().getArch() == llvm::Triple::x86_64
          ? 64
          : 32;
  if (NumParams == 2 &&
      (!getFunctionOrMethodParamType(D, 1)->isUnsignedIntegerType() ||
       S.Context.getTypeSize(getFunctionOrMethodParamType(D, 1)) != TypeSize)) {
    S.Diag(getFunctionOrMethodParamRange(D, 1).getBegin(),
           diag::err_anyx86_interrupt_attribute)
        << (S.Context.getTargetInfo().getTriple().getArch() == llvm::Triple::x86
                ? 0
                : 1)
        << 3 << S.Context.getIntTypeForBitwidth(TypeSize, /*Signed=*/false);
    return;
  }
  D->addAttr(::new (S.Context) AnyX86InterruptAttr(S.Context, AL));
  D->addAttr(UsedAttr::CreateImplicit(S.Context));
}

static void handleAVRInterruptAttr(Sema &S, Decl *D, const ParsedAttr &AL) {
  if (!isFunctionOrMethod(D)) {
    S.Diag(D->getLocation(), diag::warn_attribute_wrong_decl_type)
        << "'interrupt'" << ExpectedFunction;
    return;
  }

  if (!checkAttributeNumArgs(S, AL, 0))
    return;

  handleSimpleAttribute<AVRInterruptAttr>(S, D, AL);
}

static void handleAVRSignalAttr(Sema &S, Decl *D, const ParsedAttr &AL) {
  if (!isFunctionOrMethod(D)) {
    S.Diag(D->getLocation(), diag::warn_attribute_wrong_decl_type)
        << "'signal'" << ExpectedFunction;
    return;
  }

  if (!checkAttributeNumArgs(S, AL, 0))
    return;

  handleSimpleAttribute<AVRSignalAttr>(S, D, AL);
}

static void handleBPFPreserveAIRecord(Sema &S, RecordDecl *RD) {
  // Add preserve_access_index attribute to all fields and inner records.
  for (auto D : RD->decls()) {
    if (D->hasAttr<BPFPreserveAccessIndexAttr>())
      continue;

    D->addAttr(BPFPreserveAccessIndexAttr::CreateImplicit(S.Context));
    if (auto *Rec = dyn_cast<RecordDecl>(D))
      handleBPFPreserveAIRecord(S, Rec);
  }
}

static void handleBPFPreserveAccessIndexAttr(Sema &S, Decl *D,
    const ParsedAttr &AL) {
  auto *Rec = cast<RecordDecl>(D);
  handleBPFPreserveAIRecord(S, Rec);
  Rec->addAttr(::new (S.Context) BPFPreserveAccessIndexAttr(S.Context, AL));
}

static void handleWebAssemblyExportNameAttr(Sema &S, Decl *D, const ParsedAttr &AL) {
  if (!isFunctionOrMethod(D)) {
    S.Diag(D->getLocation(), diag::warn_attribute_wrong_decl_type)
        << "'export_name'" << ExpectedFunction;
    return;
  }

  auto *FD = cast<FunctionDecl>(D);
  if (FD->isThisDeclarationADefinition()) {
    S.Diag(D->getLocation(), diag::err_alias_is_definition) << FD << 0;
    return;
  }

  StringRef Str;
  SourceLocation ArgLoc;
  if (!S.checkStringLiteralArgumentAttr(AL, 0, Str, &ArgLoc))
    return;

  D->addAttr(::new (S.Context) WebAssemblyExportNameAttr(S.Context, AL, Str));
  D->addAttr(UsedAttr::CreateImplicit(S.Context));
}

static void handleWebAssemblyImportModuleAttr(Sema &S, Decl *D, const ParsedAttr &AL) {
  if (!isFunctionOrMethod(D)) {
    S.Diag(D->getLocation(), diag::warn_attribute_wrong_decl_type)
        << "'import_module'" << ExpectedFunction;
    return;
  }

  auto *FD = cast<FunctionDecl>(D);
  if (FD->isThisDeclarationADefinition()) {
    S.Diag(D->getLocation(), diag::err_alias_is_definition) << FD << 0;
    return;
  }

  StringRef Str;
  SourceLocation ArgLoc;
  if (!S.checkStringLiteralArgumentAttr(AL, 0, Str, &ArgLoc))
    return;

  FD->addAttr(::new (S.Context)
                  WebAssemblyImportModuleAttr(S.Context, AL, Str));
}

static void handleWebAssemblyImportNameAttr(Sema &S, Decl *D, const ParsedAttr &AL) {
  if (!isFunctionOrMethod(D)) {
    S.Diag(D->getLocation(), diag::warn_attribute_wrong_decl_type)
        << "'import_name'" << ExpectedFunction;
    return;
  }

  auto *FD = cast<FunctionDecl>(D);
  if (FD->isThisDeclarationADefinition()) {
    S.Diag(D->getLocation(), diag::err_alias_is_definition) << FD << 0;
    return;
  }

  StringRef Str;
  SourceLocation ArgLoc;
  if (!S.checkStringLiteralArgumentAttr(AL, 0, Str, &ArgLoc))
    return;

  FD->addAttr(::new (S.Context) WebAssemblyImportNameAttr(S.Context, AL, Str));
}

static void handleRISCVInterruptAttr(Sema &S, Decl *D,
                                     const ParsedAttr &AL) {
  // Warn about repeated attributes.
  if (const auto *A = D->getAttr<RISCVInterruptAttr>()) {
    S.Diag(AL.getRange().getBegin(),
      diag::warn_riscv_repeated_interrupt_attribute);
    S.Diag(A->getLocation(), diag::note_riscv_repeated_interrupt_attribute);
    return;
  }

  // Check the attribute argument. Argument is optional.
  if (!checkAttributeAtMostNumArgs(S, AL, 1))
    return;

  StringRef Str;
  SourceLocation ArgLoc;

  // 'machine'is the default interrupt mode.
  if (AL.getNumArgs() == 0)
    Str = "machine";
  else if (!S.checkStringLiteralArgumentAttr(AL, 0, Str, &ArgLoc))
    return;

  // Semantic checks for a function with the 'interrupt' attribute:
  // - Must be a function.
  // - Must have no parameters.
  // - Must have the 'void' return type.
  // - The attribute itself must either have no argument or one of the
  //   valid interrupt types, see [RISCVInterruptDocs].

  if (D->getFunctionType() == nullptr) {
    S.Diag(D->getLocation(), diag::warn_attribute_wrong_decl_type)
      << "'interrupt'" << ExpectedFunction;
    return;
  }

  if (hasFunctionProto(D) && getFunctionOrMethodNumParams(D) != 0) {
    S.Diag(D->getLocation(), diag::warn_interrupt_attribute_invalid)
      << /*RISC-V*/ 2 << 0;
    return;
  }

  if (!getFunctionOrMethodResultType(D)->isVoidType()) {
    S.Diag(D->getLocation(), diag::warn_interrupt_attribute_invalid)
      << /*RISC-V*/ 2 << 1;
    return;
  }

  RISCVInterruptAttr::InterruptType Kind;
  if (!RISCVInterruptAttr::ConvertStrToInterruptType(Str, Kind)) {
    S.Diag(AL.getLoc(), diag::warn_attribute_type_not_supported) << AL << Str
                                                                 << ArgLoc;
    return;
  }

  D->addAttr(::new (S.Context) RISCVInterruptAttr(S.Context, AL, Kind));
}

static void handleInterruptAttr(Sema &S, Decl *D, const ParsedAttr &AL) {
  // Dispatch the interrupt attribute based on the current target.
  switch (S.Context.getTargetInfo().getTriple().getArch()) {
  case llvm::Triple::msp430:
    handleMSP430InterruptAttr(S, D, AL);
    break;
  case llvm::Triple::mipsel:
  case llvm::Triple::mips:
    handleMipsInterruptAttr(S, D, AL);
    break;
  case llvm::Triple::x86:
  case llvm::Triple::x86_64:
    handleAnyX86InterruptAttr(S, D, AL);
    break;
  case llvm::Triple::avr:
    handleAVRInterruptAttr(S, D, AL);
    break;
  case llvm::Triple::riscv32:
  case llvm::Triple::riscv64:
    handleRISCVInterruptAttr(S, D, AL);
    break;
  default:
    handleARMInterruptAttr(S, D, AL);
    break;
  }
}

static bool
checkAMDGPUFlatWorkGroupSizeArguments(Sema &S, Expr *MinExpr, Expr *MaxExpr,
                                      const AMDGPUFlatWorkGroupSizeAttr &Attr) {
  // Accept template arguments for now as they depend on something else.
  // We'll get to check them when they eventually get instantiated.
  if (MinExpr->isValueDependent() || MaxExpr->isValueDependent())
    return false;

  uint32_t Min = 0;
  if (!checkUInt32Argument(S, Attr, MinExpr, Min, 0))
    return true;

  uint32_t Max = 0;
  if (!checkUInt32Argument(S, Attr, MaxExpr, Max, 1))
    return true;

  if (Min == 0 && Max != 0) {
    S.Diag(Attr.getLocation(), diag::err_attribute_argument_invalid)
        << &Attr << 0;
    return true;
  }
  if (Min > Max) {
    S.Diag(Attr.getLocation(), diag::err_attribute_argument_invalid)
        << &Attr << 1;
    return true;
  }

  return false;
}

void Sema::addAMDGPUFlatWorkGroupSizeAttr(Decl *D,
                                          const AttributeCommonInfo &CI,
                                          Expr *MinExpr, Expr *MaxExpr) {
  AMDGPUFlatWorkGroupSizeAttr TmpAttr(Context, CI, MinExpr, MaxExpr);

  if (checkAMDGPUFlatWorkGroupSizeArguments(*this, MinExpr, MaxExpr, TmpAttr))
    return;

  D->addAttr(::new (Context)
                 AMDGPUFlatWorkGroupSizeAttr(Context, CI, MinExpr, MaxExpr));
}

static void handleAMDGPUFlatWorkGroupSizeAttr(Sema &S, Decl *D,
                                              const ParsedAttr &AL) {
  Expr *MinExpr = AL.getArgAsExpr(0);
  Expr *MaxExpr = AL.getArgAsExpr(1);

  S.addAMDGPUFlatWorkGroupSizeAttr(D, AL, MinExpr, MaxExpr);
}

static bool checkAMDGPUWavesPerEUArguments(Sema &S, Expr *MinExpr,
                                           Expr *MaxExpr,
                                           const AMDGPUWavesPerEUAttr &Attr) {
  if (S.DiagnoseUnexpandedParameterPack(MinExpr) ||
      (MaxExpr && S.DiagnoseUnexpandedParameterPack(MaxExpr)))
    return true;

  // Accept template arguments for now as they depend on something else.
  // We'll get to check them when they eventually get instantiated.
  if (MinExpr->isValueDependent() || (MaxExpr && MaxExpr->isValueDependent()))
    return false;

  uint32_t Min = 0;
  if (!checkUInt32Argument(S, Attr, MinExpr, Min, 0))
    return true;

  uint32_t Max = 0;
  if (MaxExpr && !checkUInt32Argument(S, Attr, MaxExpr, Max, 1))
    return true;

  if (Min == 0 && Max != 0) {
    S.Diag(Attr.getLocation(), diag::err_attribute_argument_invalid)
        << &Attr << 0;
    return true;
  }
  if (Max != 0 && Min > Max) {
    S.Diag(Attr.getLocation(), diag::err_attribute_argument_invalid)
        << &Attr << 1;
    return true;
  }

  return false;
}

void Sema::addAMDGPUWavesPerEUAttr(Decl *D, const AttributeCommonInfo &CI,
                                   Expr *MinExpr, Expr *MaxExpr) {
  AMDGPUWavesPerEUAttr TmpAttr(Context, CI, MinExpr, MaxExpr);

  if (checkAMDGPUWavesPerEUArguments(*this, MinExpr, MaxExpr, TmpAttr))
    return;

  D->addAttr(::new (Context)
                 AMDGPUWavesPerEUAttr(Context, CI, MinExpr, MaxExpr));
}

static void handleAMDGPUWavesPerEUAttr(Sema &S, Decl *D, const ParsedAttr &AL) {
  if (!checkAttributeAtLeastNumArgs(S, AL, 1) ||
      !checkAttributeAtMostNumArgs(S, AL, 2))
    return;

  Expr *MinExpr = AL.getArgAsExpr(0);
  Expr *MaxExpr = (AL.getNumArgs() > 1) ? AL.getArgAsExpr(1) : nullptr;

  S.addAMDGPUWavesPerEUAttr(D, AL, MinExpr, MaxExpr);
}

static void handleAMDGPUNumSGPRAttr(Sema &S, Decl *D, const ParsedAttr &AL) {
  uint32_t NumSGPR = 0;
  Expr *NumSGPRExpr = AL.getArgAsExpr(0);
  if (!checkUInt32Argument(S, AL, NumSGPRExpr, NumSGPR))
    return;

  D->addAttr(::new (S.Context) AMDGPUNumSGPRAttr(S.Context, AL, NumSGPR));
}

static void handleAMDGPUNumVGPRAttr(Sema &S, Decl *D, const ParsedAttr &AL) {
  uint32_t NumVGPR = 0;
  Expr *NumVGPRExpr = AL.getArgAsExpr(0);
  if (!checkUInt32Argument(S, AL, NumVGPRExpr, NumVGPR))
    return;

  D->addAttr(::new (S.Context) AMDGPUNumVGPRAttr(S.Context, AL, NumVGPR));
}

static void handleX86ForceAlignArgPointerAttr(Sema &S, Decl *D,
                                              const ParsedAttr &AL) {
  // If we try to apply it to a function pointer, don't warn, but don't
  // do anything, either. It doesn't matter anyway, because there's nothing
  // special about calling a force_align_arg_pointer function.
  const auto *VD = dyn_cast<ValueDecl>(D);
  if (VD && VD->getType()->isFunctionPointerType())
    return;
  // Also don't warn on function pointer typedefs.
  const auto *TD = dyn_cast<TypedefNameDecl>(D);
  if (TD && (TD->getUnderlyingType()->isFunctionPointerType() ||
    TD->getUnderlyingType()->isFunctionType()))
    return;
  // Attribute can only be applied to function types.
  if (!isa<FunctionDecl>(D)) {
    S.Diag(AL.getLoc(), diag::warn_attribute_wrong_decl_type)
        << AL << ExpectedFunction;
    return;
  }

  D->addAttr(::new (S.Context) X86ForceAlignArgPointerAttr(S.Context, AL));
}

static void handleLayoutVersion(Sema &S, Decl *D, const ParsedAttr &AL) {
  uint32_t Version;
  Expr *VersionExpr = static_cast<Expr *>(AL.getArgAsExpr(0));
  if (!checkUInt32Argument(S, AL, AL.getArgAsExpr(0), Version))
    return;

  // TODO: Investigate what happens with the next major version of MSVC.
  if (Version != LangOptions::MSVC2015 / 100) {
    S.Diag(AL.getLoc(), diag::err_attribute_argument_out_of_bounds)
        << AL << Version << VersionExpr->getSourceRange();
    return;
  }

  // The attribute expects a "major" version number like 19, but new versions of
  // MSVC have moved to updating the "minor", or less significant numbers, so we
  // have to multiply by 100 now.
  Version *= 100;

  D->addAttr(::new (S.Context) LayoutVersionAttr(S.Context, AL, Version));
}

DLLImportAttr *Sema::mergeDLLImportAttr(Decl *D,
                                        const AttributeCommonInfo &CI) {
  if (D->hasAttr<DLLExportAttr>()) {
    Diag(CI.getLoc(), diag::warn_attribute_ignored) << "'dllimport'";
    return nullptr;
  }

  if (D->hasAttr<DLLImportAttr>())
    return nullptr;

  return ::new (Context) DLLImportAttr(Context, CI);
}

DLLExportAttr *Sema::mergeDLLExportAttr(Decl *D,
                                        const AttributeCommonInfo &CI) {
  if (DLLImportAttr *Import = D->getAttr<DLLImportAttr>()) {
    Diag(Import->getLocation(), diag::warn_attribute_ignored) << Import;
    D->dropAttr<DLLImportAttr>();
  }

  if (D->hasAttr<DLLExportAttr>())
    return nullptr;

  return ::new (Context) DLLExportAttr(Context, CI);
}

static void handleDLLAttr(Sema &S, Decl *D, const ParsedAttr &A) {
  if (isa<ClassTemplatePartialSpecializationDecl>(D) &&
      S.Context.getTargetInfo().getCXXABI().isMicrosoft()) {
    S.Diag(A.getRange().getBegin(), diag::warn_attribute_ignored) << A;
    return;
  }

  if (const auto *FD = dyn_cast<FunctionDecl>(D)) {
    if (FD->isInlined() && A.getKind() == ParsedAttr::AT_DLLImport &&
        !S.Context.getTargetInfo().getCXXABI().isMicrosoft()) {
      // MinGW doesn't allow dllimport on inline functions.
      S.Diag(A.getRange().getBegin(), diag::warn_attribute_ignored_on_inline)
          << A;
      return;
    }
  }

  if (const auto *MD = dyn_cast<CXXMethodDecl>(D)) {
    if (S.Context.getTargetInfo().getCXXABI().isMicrosoft() &&
        MD->getParent()->isLambda()) {
      S.Diag(A.getRange().getBegin(), diag::err_attribute_dll_lambda) << A;
      return;
    }
  }

  Attr *NewAttr = A.getKind() == ParsedAttr::AT_DLLExport
                      ? (Attr *)S.mergeDLLExportAttr(D, A)
                      : (Attr *)S.mergeDLLImportAttr(D, A);
  if (NewAttr)
    D->addAttr(NewAttr);
}

MSInheritanceAttr *
Sema::mergeMSInheritanceAttr(Decl *D, const AttributeCommonInfo &CI,
                             bool BestCase,
                             MSInheritanceModel Model) {
  if (MSInheritanceAttr *IA = D->getAttr<MSInheritanceAttr>()) {
    if (IA->getInheritanceModel() == Model)
      return nullptr;
    Diag(IA->getLocation(), diag::err_mismatched_ms_inheritance)
        << 1 /*previous declaration*/;
    Diag(CI.getLoc(), diag::note_previous_ms_inheritance);
    D->dropAttr<MSInheritanceAttr>();
  }

  auto *RD = cast<CXXRecordDecl>(D);
  if (RD->hasDefinition()) {
    if (checkMSInheritanceAttrOnDefinition(RD, CI.getRange(), BestCase,
                                           Model)) {
      return nullptr;
    }
  } else {
    if (isa<ClassTemplatePartialSpecializationDecl>(RD)) {
      Diag(CI.getLoc(), diag::warn_ignored_ms_inheritance)
          << 1 /*partial specialization*/;
      return nullptr;
    }
    if (RD->getDescribedClassTemplate()) {
      Diag(CI.getLoc(), diag::warn_ignored_ms_inheritance)
          << 0 /*primary template*/;
      return nullptr;
    }
  }

  return ::new (Context) MSInheritanceAttr(Context, CI, BestCase);
}

static void handleCapabilityAttr(Sema &S, Decl *D, const ParsedAttr &AL) {
  // The capability attributes take a single string parameter for the name of
  // the capability they represent. The lockable attribute does not take any
  // parameters. However, semantically, both attributes represent the same
  // concept, and so they use the same semantic attribute. Eventually, the
  // lockable attribute will be removed.
  //
  // For backward compatibility, any capability which has no specified string
  // literal will be considered a "mutex."
  StringRef N("mutex");
  SourceLocation LiteralLoc;
  if (AL.getKind() == ParsedAttr::AT_Capability &&
      !S.checkStringLiteralArgumentAttr(AL, 0, N, &LiteralLoc))
    return;

  D->addAttr(::new (S.Context) CapabilityAttr(S.Context, AL, N));
}

static void handleAssertCapabilityAttr(Sema &S, Decl *D, const ParsedAttr &AL) {
  SmallVector<Expr*, 1> Args;
  if (!checkLockFunAttrCommon(S, D, AL, Args))
    return;

  D->addAttr(::new (S.Context)
                 AssertCapabilityAttr(S.Context, AL, Args.data(), Args.size()));
}

static void handleAcquireCapabilityAttr(Sema &S, Decl *D,
                                        const ParsedAttr &AL) {
  SmallVector<Expr*, 1> Args;
  if (!checkLockFunAttrCommon(S, D, AL, Args))
    return;

  D->addAttr(::new (S.Context) AcquireCapabilityAttr(S.Context, AL, Args.data(),
                                                     Args.size()));
}

static void handleTryAcquireCapabilityAttr(Sema &S, Decl *D,
                                           const ParsedAttr &AL) {
  SmallVector<Expr*, 2> Args;
  if (!checkTryLockFunAttrCommon(S, D, AL, Args))
    return;

  D->addAttr(::new (S.Context) TryAcquireCapabilityAttr(
      S.Context, AL, AL.getArgAsExpr(0), Args.data(), Args.size()));
}

static void handleReleaseCapabilityAttr(Sema &S, Decl *D,
                                        const ParsedAttr &AL) {
  // Check that all arguments are lockable objects.
  SmallVector<Expr *, 1> Args;
  checkAttrArgsAreCapabilityObjs(S, D, AL, Args, 0, true);

  D->addAttr(::new (S.Context) ReleaseCapabilityAttr(S.Context, AL, Args.data(),
                                                     Args.size()));
}

static void handleRequiresCapabilityAttr(Sema &S, Decl *D,
                                         const ParsedAttr &AL) {
  if (!checkAttributeAtLeastNumArgs(S, AL, 1))
    return;

  // check that all arguments are lockable objects
  SmallVector<Expr*, 1> Args;
  checkAttrArgsAreCapabilityObjs(S, D, AL, Args);
  if (Args.empty())
    return;

  RequiresCapabilityAttr *RCA = ::new (S.Context)
      RequiresCapabilityAttr(S.Context, AL, Args.data(), Args.size());

  D->addAttr(RCA);
}

static void handleDeprecatedAttr(Sema &S, Decl *D, const ParsedAttr &AL) {
  if (const auto *NSD = dyn_cast<NamespaceDecl>(D)) {
    if (NSD->isAnonymousNamespace()) {
      S.Diag(AL.getLoc(), diag::warn_deprecated_anonymous_namespace);
      // Do not want to attach the attribute to the namespace because that will
      // cause confusing diagnostic reports for uses of declarations within the
      // namespace.
      return;
    }
  }

  // Handle the cases where the attribute has a text message.
  StringRef Str, Replacement;
  if (AL.isArgExpr(0) && AL.getArgAsExpr(0) &&
      !S.checkStringLiteralArgumentAttr(AL, 0, Str))
    return;

  // Only support a single optional message for Declspec and CXX11.
  if (AL.isDeclspecAttribute() || AL.isCXX11Attribute())
    checkAttributeAtMostNumArgs(S, AL, 1);
  else if (AL.isArgExpr(1) && AL.getArgAsExpr(1) &&
           !S.checkStringLiteralArgumentAttr(AL, 1, Replacement))
    return;

  if (!S.getLangOpts().CPlusPlus14 && AL.isCXX11Attribute() && !AL.isGNUScope())
    S.Diag(AL.getLoc(), diag::ext_cxx14_attr) << AL;

  D->addAttr(::new (S.Context) DeprecatedAttr(S.Context, AL, Str, Replacement));
}

static bool isGlobalVar(const Decl *D) {
  if (const auto *S = dyn_cast<VarDecl>(D))
    return S->hasGlobalStorage();
  return false;
}

static void handleNoSanitizeAttr(Sema &S, Decl *D, const ParsedAttr &AL) {
  if (!checkAttributeAtLeastNumArgs(S, AL, 1))
    return;

  std::vector<StringRef> Sanitizers;

  for (unsigned I = 0, E = AL.getNumArgs(); I != E; ++I) {
    StringRef SanitizerName;
    SourceLocation LiteralLoc;

    if (!S.checkStringLiteralArgumentAttr(AL, I, SanitizerName, &LiteralLoc))
      return;

    if (parseSanitizerValue(SanitizerName, /*AllowGroups=*/true) ==
        SanitizerMask())
      S.Diag(LiteralLoc, diag::warn_unknown_sanitizer_ignored) << SanitizerName;
    else if (isGlobalVar(D) && SanitizerName != "address")
      S.Diag(D->getLocation(), diag::err_attribute_wrong_decl_type)
          << AL << ExpectedFunctionOrMethod;
    Sanitizers.push_back(SanitizerName);
  }

  D->addAttr(::new (S.Context) NoSanitizeAttr(S.Context, AL, Sanitizers.data(),
                                              Sanitizers.size()));
}

static void handleNoSanitizeSpecificAttr(Sema &S, Decl *D,
                                         const ParsedAttr &AL) {
  StringRef AttrName = AL.getAttrName()->getName();
  normalizeName(AttrName);
  StringRef SanitizerName = llvm::StringSwitch<StringRef>(AttrName)
                                .Case("no_address_safety_analysis", "address")
                                .Case("no_sanitize_address", "address")
                                .Case("no_sanitize_thread", "thread")
                                .Case("no_sanitize_memory", "memory");
  if (isGlobalVar(D) && SanitizerName != "address")
    S.Diag(D->getLocation(), diag::err_attribute_wrong_decl_type)
        << AL << ExpectedFunction;

  // FIXME: Rather than create a NoSanitizeSpecificAttr, this creates a
  // NoSanitizeAttr object; but we need to calculate the correct spelling list
  // index rather than incorrectly assume the index for NoSanitizeSpecificAttr
  // has the same spellings as the index for NoSanitizeAttr. We don't have a
  // general way to "translate" between the two, so this hack attempts to work
  // around the issue with hard-coded indicies. This is critical for calling
  // getSpelling() or prettyPrint() on the resulting semantic attribute object
  // without failing assertions.
  unsigned TranslatedSpellingIndex = 0;
  if (AL.isC2xAttribute() || AL.isCXX11Attribute())
    TranslatedSpellingIndex = 1;

  AttributeCommonInfo Info = AL;
  Info.setAttributeSpellingListIndex(TranslatedSpellingIndex);
  D->addAttr(::new (S.Context)
                 NoSanitizeAttr(S.Context, Info, &SanitizerName, 1));
}

static void handleInternalLinkageAttr(Sema &S, Decl *D, const ParsedAttr &AL) {
  if (InternalLinkageAttr *Internal = S.mergeInternalLinkageAttr(D, AL))
    D->addAttr(Internal);
}

static void handleOpenCLNoSVMAttr(Sema &S, Decl *D, const ParsedAttr &AL) {
  if (S.LangOpts.OpenCLVersion != 200)
    S.Diag(AL.getLoc(), diag::err_attribute_requires_opencl_version)
        << AL << "2.0" << 0;
  else
    S.Diag(AL.getLoc(), diag::warn_opencl_attr_deprecated_ignored) << AL
                                                                   << "2.0";
}

/// Handles semantic checking for features that are common to all attributes,
/// such as checking whether a parameter was properly specified, or the correct
/// number of arguments were passed, etc.
static bool handleCommonAttributeFeatures(Sema &S, Decl *D,
                                          const ParsedAttr &AL) {
  // Several attributes carry different semantics than the parsing requires, so
  // those are opted out of the common argument checks.
  //
  // We also bail on unknown and ignored attributes because those are handled
  // as part of the target-specific handling logic.
  if (AL.getKind() == ParsedAttr::UnknownAttribute)
    return false;
  // Check whether the attribute requires specific language extensions to be
  // enabled.
  if (!AL.diagnoseLangOpts(S))
    return true;
  // Check whether the attribute appertains to the given subject.
  if (!AL.diagnoseAppertainsTo(S, D))
    return true;
  if (AL.hasCustomParsing())
    return false;

  if (AL.getMinArgs() == AL.getMaxArgs()) {
    // If there are no optional arguments, then checking for the argument count
    // is trivial.
    if (!checkAttributeNumArgs(S, AL, AL.getMinArgs()))
      return true;
  } else {
    // There are optional arguments, so checking is slightly more involved.
    if (AL.getMinArgs() &&
        !checkAttributeAtLeastNumArgs(S, AL, AL.getMinArgs()))
      return true;
    else if (!AL.hasVariadicArg() && AL.getMaxArgs() &&
             !checkAttributeAtMostNumArgs(S, AL, AL.getMaxArgs()))
      return true;
  }

  if (S.CheckAttrTarget(AL))
    return true;

  return false;
}

static void handleOpenCLAccessAttr(Sema &S, Decl *D, const ParsedAttr &AL) {
  if (D->isInvalidDecl())
    return;

  // Check if there is only one access qualifier.
  if (D->hasAttr<OpenCLAccessAttr>()) {
    if (D->getAttr<OpenCLAccessAttr>()->getSemanticSpelling() ==
        AL.getSemanticSpelling()) {
      S.Diag(AL.getLoc(), diag::warn_duplicate_declspec)
          << AL.getAttrName()->getName() << AL.getRange();
    } else {
      S.Diag(AL.getLoc(), diag::err_opencl_multiple_access_qualifiers)
          << D->getSourceRange();
      D->setInvalidDecl(true);
      return;
    }
  }

  // OpenCL v2.0 s6.6 - read_write can be used for image types to specify that an
  // image object can be read and written.
  // OpenCL v2.0 s6.13.6 - A kernel cannot read from and write to the same pipe
  // object. Using the read_write (or __read_write) qualifier with the pipe
  // qualifier is a compilation error.
  if (const auto *PDecl = dyn_cast<ParmVarDecl>(D)) {
    const Type *DeclTy = PDecl->getType().getCanonicalType().getTypePtr();
    if (AL.getAttrName()->getName().find("read_write") != StringRef::npos) {
      if ((!S.getLangOpts().OpenCLCPlusPlus &&
           S.getLangOpts().OpenCLVersion < 200) ||
          DeclTy->isPipeType()) {
        S.Diag(AL.getLoc(), diag::err_opencl_invalid_read_write)
            << AL << PDecl->getType() << DeclTy->isImageType();
        D->setInvalidDecl(true);
        return;
      }
    }
  }

  D->addAttr(::new (S.Context) OpenCLAccessAttr(S.Context, AL));
}

static void handleSYCLKernelAttr(Sema &S, Decl *D, const ParsedAttr &AL) {
  // The 'sycl_kernel' attribute applies only to function templates.
  const auto *FD = cast<FunctionDecl>(D);
  const FunctionTemplateDecl *FT = FD->getDescribedFunctionTemplate();
  assert(FT && "Function template is expected");

  // Function template must have at least two template parameters.
  const TemplateParameterList *TL = FT->getTemplateParameters();
  if (TL->size() < 2) {
    S.Diag(FT->getLocation(), diag::warn_sycl_kernel_num_of_template_params);
    return;
  }

  // Template parameters must be typenames.
  for (unsigned I = 0; I < 2; ++I) {
    const NamedDecl *TParam = TL->getParam(I);
    if (isa<NonTypeTemplateParmDecl>(TParam)) {
      S.Diag(FT->getLocation(),
             diag::warn_sycl_kernel_invalid_template_param_type);
      return;
    }
  }

  // Function must have at least one argument.
  if (getFunctionOrMethodNumParams(D) != 1) {
    S.Diag(FT->getLocation(), diag::warn_sycl_kernel_num_of_function_params);
    return;
  }

  // Function must return void.
  QualType RetTy = getFunctionOrMethodResultType(D);
  if (!RetTy->isVoidType()) {
    S.Diag(FT->getLocation(), diag::warn_sycl_kernel_return_type);
    return;
  }

  handleSimpleAttribute<SYCLKernelAttr>(S, D, AL);
}

static void handleDestroyAttr(Sema &S, Decl *D, const ParsedAttr &A) {
  if (!cast<VarDecl>(D)->hasGlobalStorage()) {
    S.Diag(D->getLocation(), diag::err_destroy_attr_on_non_static_var)
        << (A.getKind() == ParsedAttr::AT_AlwaysDestroy);
    return;
  }

  if (A.getKind() == ParsedAttr::AT_AlwaysDestroy)
    handleSimpleAttributeWithExclusions<AlwaysDestroyAttr, NoDestroyAttr>(S, D, A);
  else
    handleSimpleAttributeWithExclusions<NoDestroyAttr, AlwaysDestroyAttr>(S, D, A);
}

static void handleUninitializedAttr(Sema &S, Decl *D, const ParsedAttr &AL) {
  assert(cast<VarDecl>(D)->getStorageDuration() == SD_Automatic &&
         "uninitialized is only valid on automatic duration variables");
  D->addAttr(::new (S.Context) UninitializedAttr(S.Context, AL));
}

static bool tryMakeVariablePseudoStrong(Sema &S, VarDecl *VD,
                                        bool DiagnoseFailure) {
  QualType Ty = VD->getType();
  if (!Ty->isObjCRetainableType()) {
    if (DiagnoseFailure) {
      S.Diag(VD->getBeginLoc(), diag::warn_ignored_objc_externally_retained)
          << 0;
    }
    return false;
  }

  Qualifiers::ObjCLifetime LifetimeQual = Ty.getQualifiers().getObjCLifetime();

  // Sema::inferObjCARCLifetime must run after processing decl attributes
  // (because __block lowers to an attribute), so if the lifetime hasn't been
  // explicitly specified, infer it locally now.
  if (LifetimeQual == Qualifiers::OCL_None)
    LifetimeQual = Ty->getObjCARCImplicitLifetime();

  // The attributes only really makes sense for __strong variables; ignore any
  // attempts to annotate a parameter with any other lifetime qualifier.
  if (LifetimeQual != Qualifiers::OCL_Strong) {
    if (DiagnoseFailure) {
      S.Diag(VD->getBeginLoc(), diag::warn_ignored_objc_externally_retained)
          << 1;
    }
    return false;
  }

  // Tampering with the type of a VarDecl here is a bit of a hack, but we need
  // to ensure that the variable is 'const' so that we can error on
  // modification, which can otherwise over-release.
  VD->setType(Ty.withConst());
  VD->setARCPseudoStrong(true);
  return true;
}

static void handleObjCExternallyRetainedAttr(Sema &S, Decl *D,
                                             const ParsedAttr &AL) {
  if (auto *VD = dyn_cast<VarDecl>(D)) {
    assert(!isa<ParmVarDecl>(VD) && "should be diagnosed automatically");
    if (!VD->hasLocalStorage()) {
      S.Diag(D->getBeginLoc(), diag::warn_ignored_objc_externally_retained)
          << 0;
      return;
    }

    if (!tryMakeVariablePseudoStrong(S, VD, /*DiagnoseFailure=*/true))
      return;

    handleSimpleAttribute<ObjCExternallyRetainedAttr>(S, D, AL);
    return;
  }

  // If D is a function-like declaration (method, block, or function), then we
  // make every parameter psuedo-strong.
  unsigned NumParams =
      hasFunctionProto(D) ? getFunctionOrMethodNumParams(D) : 0;
  for (unsigned I = 0; I != NumParams; ++I) {
    auto *PVD = const_cast<ParmVarDecl *>(getFunctionOrMethodParam(D, I));
    QualType Ty = PVD->getType();

    // If a user wrote a parameter with __strong explicitly, then assume they
    // want "real" strong semantics for that parameter. This works because if
    // the parameter was written with __strong, then the strong qualifier will
    // be non-local.
    if (Ty.getLocalUnqualifiedType().getQualifiers().getObjCLifetime() ==
        Qualifiers::OCL_Strong)
      continue;

    tryMakeVariablePseudoStrong(S, PVD, /*DiagnoseFailure=*/false);
  }
  handleSimpleAttribute<ObjCExternallyRetainedAttr>(S, D, AL);
}

static void handleMIGServerRoutineAttr(Sema &S, Decl *D, const ParsedAttr &AL) {
  // Check that the return type is a `typedef int kern_return_t` or a typedef
  // around it, because otherwise MIG convention checks make no sense.
  // BlockDecl doesn't store a return type, so it's annoying to check,
  // so let's skip it for now.
  if (!isa<BlockDecl>(D)) {
    QualType T = getFunctionOrMethodResultType(D);
    bool IsKernReturnT = false;
    while (const auto *TT = T->getAs<TypedefType>()) {
      IsKernReturnT = (TT->getDecl()->getName() == "kern_return_t");
      T = TT->desugar();
    }
    if (!IsKernReturnT || T.getCanonicalType() != S.getASTContext().IntTy) {
      S.Diag(D->getBeginLoc(),
             diag::warn_mig_server_routine_does_not_return_kern_return_t);
      return;
    }
  }

  handleSimpleAttribute<MIGServerRoutineAttr>(S, D, AL);
}

static void handleMSAllocatorAttr(Sema &S, Decl *D, const ParsedAttr &AL) {
  // Warn if the return type is not a pointer or reference type.
  if (auto *FD = dyn_cast<FunctionDecl>(D)) {
    QualType RetTy = FD->getReturnType();
    if (!RetTy->isPointerType() && !RetTy->isReferenceType()) {
      S.Diag(AL.getLoc(), diag::warn_declspec_allocator_nonpointer)
          << AL.getRange() << RetTy;
      return;
    }
  }

  handleSimpleAttribute<MSAllocatorAttr>(S, D, AL);
}

static void handeAcquireHandleAttr(Sema &S, Decl *D, const ParsedAttr &AL) {
  if (AL.isUsedAsTypeAttr())
    return;
  // Warn if the parameter is definitely not an output parameter.
  if (const auto *PVD = dyn_cast<ParmVarDecl>(D)) {
    if (PVD->getType()->isIntegerType()) {
      S.Diag(AL.getLoc(), diag::err_attribute_output_parameter)
          << AL.getRange();
      return;
    }
  }
  StringRef Argument;
  if (!S.checkStringLiteralArgumentAttr(AL, 0, Argument))
    return;
  D->addAttr(AcquireHandleAttr::Create(S.Context, Argument, AL));
}

template<typename Attr>
static void handleHandleAttr(Sema &S, Decl *D, const ParsedAttr &AL) {
  StringRef Argument;
  if (!S.checkStringLiteralArgumentAttr(AL, 0, Argument))
    return;
  D->addAttr(Attr::Create(S.Context, Argument, AL));
}

static void handleCFGuardAttr(Sema &S, Decl *D, const ParsedAttr &AL) {
  // The guard attribute takes a single identifier argument.

  if (!AL.isArgIdent(0)) {
    S.Diag(AL.getLoc(), diag::err_attribute_argument_type)
        << AL << AANT_ArgumentIdentifier;
    return;
  }

  CFGuardAttr::GuardArg Arg;
  IdentifierInfo *II = AL.getArgAsIdent(0)->Ident;
  if (!CFGuardAttr::ConvertStrToGuardArg(II->getName(), Arg)) {
    S.Diag(AL.getLoc(), diag::warn_attribute_type_not_supported) << AL << II;
    return;
  }

  D->addAttr(::new (S.Context) CFGuardAttr(S.Context, AL, Arg));
}

//===----------------------------------------------------------------------===//
// Top Level Sema Entry Points
//===----------------------------------------------------------------------===//

/// ProcessDeclAttribute - Apply the specific attribute to the specified decl if
/// the attribute applies to decls.  If the attribute is a type attribute, just
/// silently ignore it if a GNU attribute.
static void ProcessDeclAttribute(Sema &S, Scope *scope, Decl *D,
                                 const ParsedAttr &AL,
                                 bool IncludeCXX11Attributes) {
  if (AL.isInvalid() || AL.getKind() == ParsedAttr::IgnoredAttribute)
    return;

  // Ignore C++11 attributes on declarator chunks: they appertain to the type
  // instead.
  if (AL.isCXX11Attribute() && !IncludeCXX11Attributes)
    return;

  // Unknown attributes are automatically warned on. Target-specific attributes
  // which do not apply to the current target architecture are treated as
  // though they were unknown attributes.
  if (AL.getKind() == ParsedAttr::UnknownAttribute ||
      !AL.existsInTarget(S.Context.getTargetInfo())) {
    S.Diag(AL.getLoc(),
           AL.isDeclspecAttribute()
               ? (unsigned)diag::warn_unhandled_ms_attribute_ignored
               : (unsigned)diag::warn_unknown_attribute_ignored)
        << AL;
    return;
  }

  if (handleCommonAttributeFeatures(S, D, AL))
    return;

  switch (AL.getKind()) {
  default:
    if (AL.getInfo().handleDeclAttribute(S, D, AL) != ParsedAttrInfo::NotHandled)
      break;
    if (!AL.isStmtAttr()) {
      // Type attributes are handled elsewhere; silently move on.
      assert(AL.isTypeAttr() && "Non-type attribute not handled");
      break;
    }
    S.Diag(AL.getLoc(), diag::err_stmt_attribute_invalid_on_decl)
        << AL << D->getLocation();
    break;
  case ParsedAttr::AT_Interrupt:
    handleInterruptAttr(S, D, AL);
    break;
  case ParsedAttr::AT_X86ForceAlignArgPointer:
    handleX86ForceAlignArgPointerAttr(S, D, AL);
    break;
  case ParsedAttr::AT_DLLExport:
  case ParsedAttr::AT_DLLImport:
    handleDLLAttr(S, D, AL);
    break;
  case ParsedAttr::AT_Mips16:
    handleSimpleAttributeWithExclusions<Mips16Attr, MicroMipsAttr,
                                        MipsInterruptAttr>(S, D, AL);
    break;
  case ParsedAttr::AT_MicroMips:
    handleSimpleAttributeWithExclusions<MicroMipsAttr, Mips16Attr>(S, D, AL);
    break;
  case ParsedAttr::AT_MipsLongCall:
    handleSimpleAttributeWithExclusions<MipsLongCallAttr, MipsShortCallAttr>(
        S, D, AL);
    break;
  case ParsedAttr::AT_MipsShortCall:
    handleSimpleAttributeWithExclusions<MipsShortCallAttr, MipsLongCallAttr>(
        S, D, AL);
    break;
  case ParsedAttr::AT_AMDGPUFlatWorkGroupSize:
    handleAMDGPUFlatWorkGroupSizeAttr(S, D, AL);
    break;
  case ParsedAttr::AT_AMDGPUWavesPerEU:
    handleAMDGPUWavesPerEUAttr(S, D, AL);
    break;
  case ParsedAttr::AT_AMDGPUNumSGPR:
    handleAMDGPUNumSGPRAttr(S, D, AL);
    break;
  case ParsedAttr::AT_AMDGPUNumVGPR:
    handleAMDGPUNumVGPRAttr(S, D, AL);
    break;
  case ParsedAttr::AT_AVRSignal:
    handleAVRSignalAttr(S, D, AL);
    break;
  case ParsedAttr::AT_BPFPreserveAccessIndex:
    handleBPFPreserveAccessIndexAttr(S, D, AL);
    break;
  case ParsedAttr::AT_WebAssemblyExportName:
    handleWebAssemblyExportNameAttr(S, D, AL);
    break;
  case ParsedAttr::AT_WebAssemblyImportModule:
    handleWebAssemblyImportModuleAttr(S, D, AL);
    break;
  case ParsedAttr::AT_WebAssemblyImportName:
    handleWebAssemblyImportNameAttr(S, D, AL);
    break;
  case ParsedAttr::AT_IBOutlet:
    handleIBOutlet(S, D, AL);
    break;
  case ParsedAttr::AT_IBOutletCollection:
    handleIBOutletCollection(S, D, AL);
    break;
  case ParsedAttr::AT_IFunc:
    handleIFuncAttr(S, D, AL);
    break;
  case ParsedAttr::AT_Alias:
    handleAliasAttr(S, D, AL);
    break;
  case ParsedAttr::AT_Aligned:
    handleAlignedAttr(S, D, AL);
    break;
  case ParsedAttr::AT_AlignValue:
    handleAlignValueAttr(S, D, AL);
    break;
  case ParsedAttr::AT_AllocSize:
    handleAllocSizeAttr(S, D, AL);
    break;
  case ParsedAttr::AT_AlwaysInline:
    handleAlwaysInlineAttr(S, D, AL);
    break;
  case ParsedAttr::AT_AnalyzerNoReturn:
    handleAnalyzerNoReturnAttr(S, D, AL);
    break;
  case ParsedAttr::AT_TLSModel:
    handleTLSModelAttr(S, D, AL);
    break;
  case ParsedAttr::AT_Annotate:
    handleAnnotateAttr(S, D, AL);
    break;
  case ParsedAttr::AT_Availability:
    handleAvailabilityAttr(S, D, AL);
    break;
  case ParsedAttr::AT_CarriesDependency:
    handleDependencyAttr(S, scope, D, AL);
    break;
  case ParsedAttr::AT_CPUDispatch:
  case ParsedAttr::AT_CPUSpecific:
    handleCPUSpecificAttr(S, D, AL);
    break;
  case ParsedAttr::AT_Common:
    handleCommonAttr(S, D, AL);
    break;
  case ParsedAttr::AT_CUDAConstant:
    handleConstantAttr(S, D, AL);
    break;
  case ParsedAttr::AT_PassObjectSize:
    handlePassObjectSizeAttr(S, D, AL);
    break;
  case ParsedAttr::AT_Constructor:
    handleConstructorAttr(S, D, AL);
    break;
  case ParsedAttr::AT_Deprecated:
    handleDeprecatedAttr(S, D, AL);
    break;
  case ParsedAttr::AT_Destructor:
    handleDestructorAttr(S, D, AL);
    break;
  case ParsedAttr::AT_EnableIf:
    handleEnableIfAttr(S, D, AL);
    break;
  case ParsedAttr::AT_DiagnoseIf:
    handleDiagnoseIfAttr(S, D, AL);
    break;
  case ParsedAttr::AT_NoBuiltin:
    handleNoBuiltinAttr(S, D, AL);
    break;
  case ParsedAttr::AT_ExtVectorType:
    handleExtVectorTypeAttr(S, D, AL);
    break;
  case ParsedAttr::AT_ExternalSourceSymbol:
    handleExternalSourceSymbolAttr(S, D, AL);
    break;
  case ParsedAttr::AT_MinSize:
    handleMinSizeAttr(S, D, AL);
    break;
  case ParsedAttr::AT_OptimizeNone:
    handleOptimizeNoneAttr(S, D, AL);
    break;
  case ParsedAttr::AT_EnumExtensibility:
    handleEnumExtensibilityAttr(S, D, AL);
    break;
  case ParsedAttr::AT_SYCLKernel:
    handleSYCLKernelAttr(S, D, AL);
    break;
  case ParsedAttr::AT_Format:
    handleFormatAttr(S, D, AL);
    break;
  case ParsedAttr::AT_FormatArg:
    handleFormatArgAttr(S, D, AL);
    break;
  case ParsedAttr::AT_Callback:
    handleCallbackAttr(S, D, AL);
    break;
  case ParsedAttr::AT_CUDAGlobal:
    handleGlobalAttr(S, D, AL);
    break;
  case ParsedAttr::AT_CUDADevice:
    handleSimpleAttributeWithExclusions<CUDADeviceAttr, CUDAGlobalAttr>(S, D,
                                                                        AL);
    break;
  case ParsedAttr::AT_CUDAHost:
    handleSimpleAttributeWithExclusions<CUDAHostAttr, CUDAGlobalAttr>(S, D, AL);
    break;
  case ParsedAttr::AT_HIPPinnedShadow:
    handleSimpleAttributeWithExclusions<HIPPinnedShadowAttr, CUDADeviceAttr,
                                        CUDAConstantAttr>(S, D, AL);
    break;
  case ParsedAttr::AT_GNUInline:
    handleGNUInlineAttr(S, D, AL);
    break;
  case ParsedAttr::AT_CUDALaunchBounds:
    handleLaunchBoundsAttr(S, D, AL);
    break;
  case ParsedAttr::AT_Restrict:
    handleRestrictAttr(S, D, AL);
    break;
  case ParsedAttr::AT_Mode:
    handleModeAttr(S, D, AL);
    break;
  case ParsedAttr::AT_NonNull:
    if (auto *PVD = dyn_cast<ParmVarDecl>(D))
      handleNonNullAttrParameter(S, PVD, AL);
    else
      handleNonNullAttr(S, D, AL);
    break;
  case ParsedAttr::AT_ReturnsNonNull:
    handleReturnsNonNullAttr(S, D, AL);
    break;
  case ParsedAttr::AT_NoEscape:
    handleNoEscapeAttr(S, D, AL);
    break;
  case ParsedAttr::AT_AssumeAligned:
    handleAssumeAlignedAttr(S, D, AL);
    break;
  case ParsedAttr::AT_AllocAlign:
    handleAllocAlignAttr(S, D, AL);
    break;
  case ParsedAttr::AT_Ownership:
    handleOwnershipAttr(S, D, AL);
    break;
  case ParsedAttr::AT_Cold:
    handleSimpleAttributeWithExclusions<ColdAttr, HotAttr>(S, D, AL);
    break;
  case ParsedAttr::AT_Hot:
    handleSimpleAttributeWithExclusions<HotAttr, ColdAttr>(S, D, AL);
    break;
  case ParsedAttr::AT_Naked:
    handleNakedAttr(S, D, AL);
    break;
  case ParsedAttr::AT_NoReturn:
    handleNoReturnAttr(S, D, AL);
    break;
  case ParsedAttr::AT_AnyX86NoCfCheck:
    handleNoCfCheckAttr(S, D, AL);
    break;
  case ParsedAttr::AT_NoThrow:
    if (!AL.isUsedAsTypeAttr())
      handleSimpleAttribute<NoThrowAttr>(S, D, AL);
    break;
  case ParsedAttr::AT_CUDAShared:
    handleSharedAttr(S, D, AL);
    break;
  case ParsedAttr::AT_VecReturn:
    handleVecReturnAttr(S, D, AL);
    break;
  case ParsedAttr::AT_ObjCOwnership:
    handleObjCOwnershipAttr(S, D, AL);
    break;
  case ParsedAttr::AT_ObjCPreciseLifetime:
    handleObjCPreciseLifetimeAttr(S, D, AL);
    break;
  case ParsedAttr::AT_ObjCReturnsInnerPointer:
    handleObjCReturnsInnerPointerAttr(S, D, AL);
    break;
  case ParsedAttr::AT_ObjCRequiresSuper:
    handleObjCRequiresSuperAttr(S, D, AL);
    break;
  case ParsedAttr::AT_ObjCBridge:
    handleObjCBridgeAttr(S, D, AL);
    break;
  case ParsedAttr::AT_ObjCBridgeMutable:
    handleObjCBridgeMutableAttr(S, D, AL);
    break;
  case ParsedAttr::AT_ObjCBridgeRelated:
    handleObjCBridgeRelatedAttr(S, D, AL);
    break;
  case ParsedAttr::AT_ObjCDesignatedInitializer:
    handleObjCDesignatedInitializer(S, D, AL);
    break;
  case ParsedAttr::AT_ObjCRuntimeName:
    handleObjCRuntimeName(S, D, AL);
    break;
  case ParsedAttr::AT_ObjCBoxable:
    handleObjCBoxable(S, D, AL);
    break;
  case ParsedAttr::AT_NSErrorDomain:
    handleNSErrorDomain(S, D, AL);
    break;
  case ParsedAttr::AT_CFAuditedTransfer:
    handleSimpleAttributeWithExclusions<CFAuditedTransferAttr,
                                        CFUnknownTransferAttr>(S, D, AL);
    break;
  case ParsedAttr::AT_CFUnknownTransfer:
    handleSimpleAttributeWithExclusions<CFUnknownTransferAttr,
                                        CFAuditedTransferAttr>(S, D, AL);
    break;
  case ParsedAttr::AT_CFConsumed:
  case ParsedAttr::AT_NSConsumed:
  case ParsedAttr::AT_OSConsumed:
    S.AddXConsumedAttr(D, AL, parsedAttrToRetainOwnershipKind(AL),
                       /*IsTemplateInstantiation=*/false);
    break;
  case ParsedAttr::AT_OSReturnsRetainedOnZero:
    handleSimpleAttributeOrDiagnose<OSReturnsRetainedOnZeroAttr>(
        S, D, AL, isValidOSObjectOutParameter(D),
        diag::warn_ns_attribute_wrong_parameter_type,
        /*Extra Args=*/AL, /*pointer-to-OSObject-pointer*/ 3, AL.getRange());
    break;
  case ParsedAttr::AT_OSReturnsRetainedOnNonZero:
    handleSimpleAttributeOrDiagnose<OSReturnsRetainedOnNonZeroAttr>(
        S, D, AL, isValidOSObjectOutParameter(D),
        diag::warn_ns_attribute_wrong_parameter_type,
        /*Extra Args=*/AL, /*pointer-to-OSObject-poointer*/ 3, AL.getRange());
    break;
  case ParsedAttr::AT_NSReturnsAutoreleased:
  case ParsedAttr::AT_NSReturnsNotRetained:
  case ParsedAttr::AT_NSReturnsRetained:
  case ParsedAttr::AT_CFReturnsNotRetained:
  case ParsedAttr::AT_CFReturnsRetained:
  case ParsedAttr::AT_OSReturnsNotRetained:
  case ParsedAttr::AT_OSReturnsRetained:
    handleXReturnsXRetainedAttr(S, D, AL);
    break;
  case ParsedAttr::AT_WorkGroupSizeHint:
    handleWorkGroupSize<WorkGroupSizeHintAttr>(S, D, AL);
    break;
  case ParsedAttr::AT_ReqdWorkGroupSize:
    handleWorkGroupSize<ReqdWorkGroupSizeAttr>(S, D, AL);
    break;
  case ParsedAttr::AT_OpenCLIntelReqdSubGroupSize:
    handleSubGroupSize(S, D, AL);
    break;
  case ParsedAttr::AT_VecTypeHint:
    handleVecTypeHint(S, D, AL);
    break;
  case ParsedAttr::AT_InitPriority:
    handleInitPriorityAttr(S, D, AL);
    break;
  case ParsedAttr::AT_Packed:
    handlePackedAttr(S, D, AL);
    break;
  case ParsedAttr::AT_Section:
    handleSectionAttr(S, D, AL);
    break;
  case ParsedAttr::AT_SpeculativeLoadHardening:
    handleSimpleAttributeWithExclusions<SpeculativeLoadHardeningAttr,
                                        NoSpeculativeLoadHardeningAttr>(S, D,
                                                                        AL);
    break;
  case ParsedAttr::AT_NoSpeculativeLoadHardening:
    handleSimpleAttributeWithExclusions<NoSpeculativeLoadHardeningAttr,
                                        SpeculativeLoadHardeningAttr>(S, D, AL);
    break;
  case ParsedAttr::AT_CodeSeg:
    handleCodeSegAttr(S, D, AL);
    break;
  case ParsedAttr::AT_Target:
    handleTargetAttr(S, D, AL);
    break;
  case ParsedAttr::AT_MinVectorWidth:
    handleMinVectorWidthAttr(S, D, AL);
    break;
  case ParsedAttr::AT_Unavailable:
    handleAttrWithMessage<UnavailableAttr>(S, D, AL);
    break;
  case ParsedAttr::AT_ObjCDirect:
    handleObjCDirectAttr(S, D, AL);
    break;
  case ParsedAttr::AT_ObjCDirectMembers:
    handleObjCDirectMembersAttr(S, D, AL);
    handleSimpleAttribute<ObjCDirectMembersAttr>(S, D, AL);
    break;
<<<<<<< HEAD
  case ParsedAttr::AT_ObjCNonLazyClass:
    handleSimpleAttribute<ObjCNonLazyClassAttr>(S, D, AL);
    break;
  case ParsedAttr::AT_ObjCSubclassingRestricted:
    handleSimpleAttribute<ObjCSubclassingRestrictedAttr>(S, D, AL);
    break;
  case ParsedAttr::AT_ObjCClassStub:
    handleSimpleAttribute<ObjCClassStubAttr>(S, D, AL);
    break;
  case ParsedAttr::AT_ObjCCompleteDefinition:
    handleSimpleAttribute<ObjCCompleteDefinitionAttr>(S, D, AL);
    break;
=======
>>>>>>> fa0320dd
  case ParsedAttr::AT_ObjCExplicitProtocolImpl:
    handleObjCSuppresProtocolAttr(S, D, AL);
    break;
  case ParsedAttr::AT_Unused:
    handleUnusedAttr(S, D, AL);
    break;
  case ParsedAttr::AT_NotTailCalled:
    handleSimpleAttributeWithExclusions<NotTailCalledAttr, AlwaysInlineAttr>(
        S, D, AL);
    break;
  case ParsedAttr::AT_DisableTailCalls:
    handleSimpleAttributeWithExclusions<DisableTailCallsAttr, NakedAttr>(S, D,
                                                                         AL);
    break;
  case ParsedAttr::AT_Visibility:
    handleVisibilityAttr(S, D, AL, false);
    break;
  case ParsedAttr::AT_TypeVisibility:
    handleVisibilityAttr(S, D, AL, true);
    break;
  case ParsedAttr::AT_WarnUnusedResult:
    handleWarnUnusedResult(S, D, AL);
    break;
  case ParsedAttr::AT_WeakRef:
    handleWeakRefAttr(S, D, AL);
    break;
  case ParsedAttr::AT_WeakImport:
    handleWeakImportAttr(S, D, AL);
    break;
  case ParsedAttr::AT_TransparentUnion:
    handleTransparentUnionAttr(S, D, AL);
    break;
  case ParsedAttr::AT_ObjCMethodFamily:
    handleObjCMethodFamilyAttr(S, D, AL);
    break;
  case ParsedAttr::AT_ObjCNSObject:
    handleObjCNSObject(S, D, AL);
    break;
  case ParsedAttr::AT_ObjCIndependentClass:
    handleObjCIndependentClass(S, D, AL);
    break;
  case ParsedAttr::AT_Blocks:
    handleBlocksAttr(S, D, AL);
    break;
  case ParsedAttr::AT_Sentinel:
    handleSentinelAttr(S, D, AL);
    break;
  case ParsedAttr::AT_Cleanup:
    handleCleanupAttr(S, D, AL);
    break;
  case ParsedAttr::AT_NoDebug:
    handleNoDebugAttr(S, D, AL);
    break;
  case ParsedAttr::AT_StdCall:
  case ParsedAttr::AT_CDecl:
  case ParsedAttr::AT_FastCall:
  case ParsedAttr::AT_ThisCall:
  case ParsedAttr::AT_Pascal:
  case ParsedAttr::AT_RegCall:
  case ParsedAttr::AT_SwiftCall:
  case ParsedAttr::AT_VectorCall:
  case ParsedAttr::AT_MSABI:
  case ParsedAttr::AT_SysVABI:
  case ParsedAttr::AT_Pcs:
  case ParsedAttr::AT_IntelOclBicc:
  case ParsedAttr::AT_PreserveMost:
  case ParsedAttr::AT_PreserveAll:
  case ParsedAttr::AT_AArch64VectorPcs:
    handleCallConvAttr(S, D, AL);
    break;
  case ParsedAttr::AT_Suppress:
    handleSuppressAttr(S, D, AL);
    break;
  case ParsedAttr::AT_Owner:
  case ParsedAttr::AT_Pointer:
    handleLifetimeCategoryAttr(S, D, AL);
    break;
  case ParsedAttr::AT_OpenCLAccess:
    handleOpenCLAccessAttr(S, D, AL);
    break;
  case ParsedAttr::AT_OpenCLNoSVM:
    handleOpenCLNoSVMAttr(S, D, AL);
    break;
  case ParsedAttr::AT_SwiftContext:
    S.AddParameterABIAttr(D, AL, ParameterABI::SwiftContext);
    break;
  case ParsedAttr::AT_SwiftErrorResult:
    S.AddParameterABIAttr(D, AL, ParameterABI::SwiftErrorResult);
    break;
  case ParsedAttr::AT_SwiftIndirectResult:
    S.AddParameterABIAttr(D, AL, ParameterABI::SwiftIndirectResult);
    break;
  case ParsedAttr::AT_InternalLinkage:
    handleInternalLinkageAttr(S, D, AL);
    break;

  // Microsoft attributes:
  case ParsedAttr::AT_LayoutVersion:
    handleLayoutVersion(S, D, AL);
    break;
  case ParsedAttr::AT_Uuid:
    handleUuidAttr(S, D, AL);
    break;
  case ParsedAttr::AT_MSInheritance:
    handleMSInheritanceAttr(S, D, AL);
    break;
  case ParsedAttr::AT_Thread:
    handleDeclspecThreadAttr(S, D, AL);
    break;

  case ParsedAttr::AT_AbiTag:
    handleAbiTagAttr(S, D, AL);
    break;
  case ParsedAttr::AT_CFGuard:
    handleCFGuardAttr(S, D, AL);
    break;

  // Thread safety attributes:
  case ParsedAttr::AT_AssertExclusiveLock:
    handleAssertExclusiveLockAttr(S, D, AL);
    break;
  case ParsedAttr::AT_AssertSharedLock:
    handleAssertSharedLockAttr(S, D, AL);
    break;
  case ParsedAttr::AT_PtGuardedVar:
    handlePtGuardedVarAttr(S, D, AL);
    break;
  case ParsedAttr::AT_NoSanitize:
    handleNoSanitizeAttr(S, D, AL);
    break;
  case ParsedAttr::AT_NoSanitizeSpecific:
    handleNoSanitizeSpecificAttr(S, D, AL);
    break;
  case ParsedAttr::AT_GuardedBy:
    handleGuardedByAttr(S, D, AL);
    break;
  case ParsedAttr::AT_PtGuardedBy:
    handlePtGuardedByAttr(S, D, AL);
    break;
  case ParsedAttr::AT_ExclusiveTrylockFunction:
    handleExclusiveTrylockFunctionAttr(S, D, AL);
    break;
  case ParsedAttr::AT_LockReturned:
    handleLockReturnedAttr(S, D, AL);
    break;
  case ParsedAttr::AT_LocksExcluded:
    handleLocksExcludedAttr(S, D, AL);
    break;
  case ParsedAttr::AT_SharedTrylockFunction:
    handleSharedTrylockFunctionAttr(S, D, AL);
    break;
  case ParsedAttr::AT_AcquiredBefore:
    handleAcquiredBeforeAttr(S, D, AL);
    break;
  case ParsedAttr::AT_AcquiredAfter:
    handleAcquiredAfterAttr(S, D, AL);
    break;

  // Capability analysis attributes.
  case ParsedAttr::AT_Capability:
  case ParsedAttr::AT_Lockable:
    handleCapabilityAttr(S, D, AL);
    break;
  case ParsedAttr::AT_RequiresCapability:
    handleRequiresCapabilityAttr(S, D, AL);
    break;

  case ParsedAttr::AT_AssertCapability:
    handleAssertCapabilityAttr(S, D, AL);
    break;
  case ParsedAttr::AT_AcquireCapability:
    handleAcquireCapabilityAttr(S, D, AL);
    break;
  case ParsedAttr::AT_ReleaseCapability:
    handleReleaseCapabilityAttr(S, D, AL);
    break;
  case ParsedAttr::AT_TryAcquireCapability:
    handleTryAcquireCapabilityAttr(S, D, AL);
    break;

  // Consumed analysis attributes.
  case ParsedAttr::AT_Consumable:
    handleConsumableAttr(S, D, AL);
    break;
  case ParsedAttr::AT_CallableWhen:
    handleCallableWhenAttr(S, D, AL);
    break;
  case ParsedAttr::AT_ParamTypestate:
    handleParamTypestateAttr(S, D, AL);
    break;
  case ParsedAttr::AT_ReturnTypestate:
    handleReturnTypestateAttr(S, D, AL);
    break;
  case ParsedAttr::AT_SetTypestate:
    handleSetTypestateAttr(S, D, AL);
    break;
  case ParsedAttr::AT_TestTypestate:
    handleTestTypestateAttr(S, D, AL);
    break;

  // Type safety attributes.
  case ParsedAttr::AT_ArgumentWithTypeTag:
    handleArgumentWithTypeTagAttr(S, D, AL);
    break;
  case ParsedAttr::AT_TypeTagForDatatype:
    handleTypeTagForDatatypeAttr(S, D, AL);
    break;
<<<<<<< HEAD
  case ParsedAttr::AT_AnyX86NoCallerSavedRegisters:
    handleSimpleAttribute<AnyX86NoCallerSavedRegistersAttr>(S, D, AL);
    break;
  case ParsedAttr::AT_RenderScriptKernel:
    handleSimpleAttribute<RenderScriptKernelAttr>(S, D, AL);
    break;
  // Swift attributes.
  case ParsedAttr::AT_SwiftPrivate:
    handleSimpleAttribute<SwiftPrivateAttr>(S, D, AL);
    break;
  case ParsedAttr::AT_SwiftName:
    handleSwiftName(S, D, AL);
    break;
  case ParsedAttr::AT_SwiftError:
    handleSwiftError(S, D, AL);
    break;
  case ParsedAttr::AT_SwiftBridge:
    handleSwiftBridgeAttr(S, D, AL);
    break;
  case ParsedAttr::AT_SwiftBridgedTypedef:
    handleSimpleAttribute<SwiftBridgedTypedefAttr>(S, D, AL);
    break;
  case ParsedAttr::AT_SwiftObjCMembers:
    handleSimpleAttribute<SwiftObjCMembersAttr>(S, D, AL);
    break;
  case ParsedAttr::AT_SwiftNewtype:
    handleSwiftNewtypeAttr(S, D, AL);
    break;
=======

>>>>>>> fa0320dd
  // XRay attributes.
  case ParsedAttr::AT_XRayLogArgs:
    handleXRayLogArgsAttr(S, D, AL);
    break;

  case ParsedAttr::AT_PatchableFunctionEntry:
    handlePatchableFunctionEntryAttr(S, D, AL);
    break;

  case ParsedAttr::AT_AlwaysDestroy:
  case ParsedAttr::AT_NoDestroy:
    handleDestroyAttr(S, D, AL);
    break;

  case ParsedAttr::AT_Uninitialized:
    handleUninitializedAttr(S, D, AL);
    break;

  case ParsedAttr::AT_LoaderUninitialized:
    handleSimpleAttribute<LoaderUninitializedAttr>(S, D, AL);
    break;

  case ParsedAttr::AT_ObjCExternallyRetained:
    handleObjCExternallyRetainedAttr(S, D, AL);
    break;

  case ParsedAttr::AT_MIGServerRoutine:
    handleMIGServerRoutineAttr(S, D, AL);
    break;

  case ParsedAttr::AT_MSAllocator:
    handleMSAllocatorAttr(S, D, AL);
    break;

  case ParsedAttr::AT_ArmBuiltinAlias:
    handleArmBuiltinAliasAttr(S, D, AL);
    break;

  case ParsedAttr::AT_AcquireHandle:
    handeAcquireHandleAttr(S, D, AL);
    break;

  case ParsedAttr::AT_ReleaseHandle:
    handleHandleAttr<ReleaseHandleAttr>(S, D, AL);
    break;

  case ParsedAttr::AT_UseHandle:
    handleHandleAttr<UseHandleAttr>(S, D, AL);
    break;
  }
}

/// ProcessDeclAttributeList - Apply all the decl attributes in the specified
/// attribute list to the specified decl, ignoring any type attributes.
void Sema::ProcessDeclAttributeList(Scope *S, Decl *D,
                                    const ParsedAttributesView &AttrList,
                                    bool IncludeCXX11Attributes) {
  if (AttrList.empty())
    return;

  for (const ParsedAttr &AL : AttrList)
    ProcessDeclAttribute(*this, S, D, AL, IncludeCXX11Attributes);

  // FIXME: We should be able to handle these cases in TableGen.
  // GCC accepts
  // static int a9 __attribute__((weakref));
  // but that looks really pointless. We reject it.
  if (D->hasAttr<WeakRefAttr>() && !D->hasAttr<AliasAttr>()) {
    Diag(AttrList.begin()->getLoc(), diag::err_attribute_weakref_without_alias)
        << cast<NamedDecl>(D);
    D->dropAttr<WeakRefAttr>();
    return;
  }

  // FIXME: We should be able to handle this in TableGen as well. It would be
  // good to have a way to specify "these attributes must appear as a group",
  // for these. Additionally, it would be good to have a way to specify "these
  // attribute must never appear as a group" for attributes like cold and hot.
  if (!D->hasAttr<OpenCLKernelAttr>()) {
    // These attributes cannot be applied to a non-kernel function.
    if (const auto *A = D->getAttr<ReqdWorkGroupSizeAttr>()) {
      // FIXME: This emits a different error message than
      // diag::err_attribute_wrong_decl_type + ExpectedKernelFunction.
      Diag(D->getLocation(), diag::err_opencl_kernel_attr) << A;
      D->setInvalidDecl();
    } else if (const auto *A = D->getAttr<WorkGroupSizeHintAttr>()) {
      Diag(D->getLocation(), diag::err_opencl_kernel_attr) << A;
      D->setInvalidDecl();
    } else if (const auto *A = D->getAttr<VecTypeHintAttr>()) {
      Diag(D->getLocation(), diag::err_opencl_kernel_attr) << A;
      D->setInvalidDecl();
    } else if (const auto *A = D->getAttr<OpenCLIntelReqdSubGroupSizeAttr>()) {
      Diag(D->getLocation(), diag::err_opencl_kernel_attr) << A;
      D->setInvalidDecl();
    } else if (!D->hasAttr<CUDAGlobalAttr>()) {
      if (const auto *A = D->getAttr<AMDGPUFlatWorkGroupSizeAttr>()) {
        Diag(D->getLocation(), diag::err_attribute_wrong_decl_type)
            << A << ExpectedKernelFunction;
        D->setInvalidDecl();
      } else if (const auto *A = D->getAttr<AMDGPUWavesPerEUAttr>()) {
        Diag(D->getLocation(), diag::err_attribute_wrong_decl_type)
            << A << ExpectedKernelFunction;
        D->setInvalidDecl();
      } else if (const auto *A = D->getAttr<AMDGPUNumSGPRAttr>()) {
        Diag(D->getLocation(), diag::err_attribute_wrong_decl_type)
            << A << ExpectedKernelFunction;
        D->setInvalidDecl();
      } else if (const auto *A = D->getAttr<AMDGPUNumVGPRAttr>()) {
        Diag(D->getLocation(), diag::err_attribute_wrong_decl_type)
            << A << ExpectedKernelFunction;
        D->setInvalidDecl();
      }
    }
  }

  // Do this check after processing D's attributes because the attribute
  // objc_method_family can change whether the given method is in the init
  // family, and it can be applied after objc_designated_initializer. This is a
  // bit of a hack, but we need it to be compatible with versions of clang that
  // processed the attribute list in the wrong order.
  if (D->hasAttr<ObjCDesignatedInitializerAttr>() &&
      cast<ObjCMethodDecl>(D)->getMethodFamily() != OMF_init) {
    Diag(D->getLocation(), diag::err_designated_init_attr_non_init);
    D->dropAttr<ObjCDesignatedInitializerAttr>();
  }
}

// Helper for delayed processing TransparentUnion or BPFPreserveAccessIndexAttr
// attribute.
void Sema::ProcessDeclAttributeDelayed(Decl *D,
                                       const ParsedAttributesView &AttrList) {
  for (const ParsedAttr &AL : AttrList)
    if (AL.getKind() == ParsedAttr::AT_TransparentUnion) {
      handleTransparentUnionAttr(*this, D, AL);
      break;
    }

  // For BPFPreserveAccessIndexAttr, we want to populate the attributes
  // to fields and inner records as well.
  if (D && D->hasAttr<BPFPreserveAccessIndexAttr>())
    handleBPFPreserveAIRecord(*this, cast<RecordDecl>(D));
}

// Annotation attributes are the only attributes allowed after an access
// specifier.
bool Sema::ProcessAccessDeclAttributeList(
    AccessSpecDecl *ASDecl, const ParsedAttributesView &AttrList) {
  for (const ParsedAttr &AL : AttrList) {
    if (AL.getKind() == ParsedAttr::AT_Annotate) {
      ProcessDeclAttribute(*this, nullptr, ASDecl, AL, AL.isCXX11Attribute());
    } else {
      Diag(AL.getLoc(), diag::err_only_annotate_after_access_spec);
      return true;
    }
  }
  return false;
}

/// checkUnusedDeclAttributes - Check a list of attributes to see if it
/// contains any decl attributes that we should warn about.
static void checkUnusedDeclAttributes(Sema &S, const ParsedAttributesView &A) {
  for (const ParsedAttr &AL : A) {
    // Only warn if the attribute is an unignored, non-type attribute.
    if (AL.isUsedAsTypeAttr() || AL.isInvalid())
      continue;
    if (AL.getKind() == ParsedAttr::IgnoredAttribute)
      continue;

    if (AL.getKind() == ParsedAttr::UnknownAttribute) {
      S.Diag(AL.getLoc(), diag::warn_unknown_attribute_ignored)
          << AL << AL.getRange();
    } else {
      S.Diag(AL.getLoc(), diag::warn_attribute_not_on_decl) << AL
                                                            << AL.getRange();
    }
  }
}

/// checkUnusedDeclAttributes - Given a declarator which is not being
/// used to build a declaration, complain about any decl attributes
/// which might be lying around on it.
void Sema::checkUnusedDeclAttributes(Declarator &D) {
  ::checkUnusedDeclAttributes(*this, D.getDeclSpec().getAttributes());
  ::checkUnusedDeclAttributes(*this, D.getAttributes());
  for (unsigned i = 0, e = D.getNumTypeObjects(); i != e; ++i)
    ::checkUnusedDeclAttributes(*this, D.getTypeObject(i).getAttrs());
}

/// DeclClonePragmaWeak - clone existing decl (maybe definition),
/// \#pragma weak needs a non-definition decl and source may not have one.
NamedDecl * Sema::DeclClonePragmaWeak(NamedDecl *ND, IdentifierInfo *II,
                                      SourceLocation Loc) {
  assert(isa<FunctionDecl>(ND) || isa<VarDecl>(ND));
  NamedDecl *NewD = nullptr;
  if (auto *FD = dyn_cast<FunctionDecl>(ND)) {
    FunctionDecl *NewFD;
    // FIXME: Missing call to CheckFunctionDeclaration().
    // FIXME: Mangling?
    // FIXME: Is the qualifier info correct?
    // FIXME: Is the DeclContext correct?
    NewFD = FunctionDecl::Create(
        FD->getASTContext(), FD->getDeclContext(), Loc, Loc,
        DeclarationName(II), FD->getType(), FD->getTypeSourceInfo(), SC_None,
        false /*isInlineSpecified*/, FD->hasPrototype(), CSK_unspecified,
        FD->getTrailingRequiresClause());
    NewD = NewFD;

    if (FD->getQualifier())
      NewFD->setQualifierInfo(FD->getQualifierLoc());

    // Fake up parameter variables; they are declared as if this were
    // a typedef.
    QualType FDTy = FD->getType();
    if (const auto *FT = FDTy->getAs<FunctionProtoType>()) {
      SmallVector<ParmVarDecl*, 16> Params;
      for (const auto &AI : FT->param_types()) {
        ParmVarDecl *Param = BuildParmVarDeclForTypedef(NewFD, Loc, AI);
        Param->setScopeInfo(0, Params.size());
        Params.push_back(Param);
      }
      NewFD->setParams(Params);
    }
  } else if (auto *VD = dyn_cast<VarDecl>(ND)) {
    NewD = VarDecl::Create(VD->getASTContext(), VD->getDeclContext(),
                           VD->getInnerLocStart(), VD->getLocation(), II,
                           VD->getType(), VD->getTypeSourceInfo(),
                           VD->getStorageClass());
    if (VD->getQualifier())
      cast<VarDecl>(NewD)->setQualifierInfo(VD->getQualifierLoc());
  }
  return NewD;
}

/// DeclApplyPragmaWeak - A declaration (maybe definition) needs \#pragma weak
/// applied to it, possibly with an alias.
void Sema::DeclApplyPragmaWeak(Scope *S, NamedDecl *ND, WeakInfo &W) {
  if (W.getUsed()) return; // only do this once
  W.setUsed(true);
  if (W.getAlias()) { // clone decl, impersonate __attribute(weak,alias(...))
    IdentifierInfo *NDId = ND->getIdentifier();
    NamedDecl *NewD = DeclClonePragmaWeak(ND, W.getAlias(), W.getLocation());
    NewD->addAttr(
        AliasAttr::CreateImplicit(Context, NDId->getName(), W.getLocation()));
    NewD->addAttr(WeakAttr::CreateImplicit(Context, W.getLocation(),
                                           AttributeCommonInfo::AS_Pragma));
    WeakTopLevelDecl.push_back(NewD);
    // FIXME: "hideous" code from Sema::LazilyCreateBuiltin
    // to insert Decl at TU scope, sorry.
    DeclContext *SavedContext = CurContext;
    CurContext = Context.getTranslationUnitDecl();
    NewD->setDeclContext(CurContext);
    NewD->setLexicalDeclContext(CurContext);
    PushOnScopeChains(NewD, S);
    CurContext = SavedContext;
  } else { // just add weak to existing
    ND->addAttr(WeakAttr::CreateImplicit(Context, W.getLocation(),
                                         AttributeCommonInfo::AS_Pragma));
  }
}

void Sema::ProcessPragmaWeak(Scope *S, Decl *D) {
  // It's valid to "forward-declare" #pragma weak, in which case we
  // have to do this.
  LoadExternalWeakUndeclaredIdentifiers();
  if (!WeakUndeclaredIdentifiers.empty()) {
    NamedDecl *ND = nullptr;
    if (auto *VD = dyn_cast<VarDecl>(D))
      if (VD->isExternC())
        ND = VD;
    if (auto *FD = dyn_cast<FunctionDecl>(D))
      if (FD->isExternC())
        ND = FD;
    if (ND) {
      if (IdentifierInfo *Id = ND->getIdentifier()) {
        auto I = WeakUndeclaredIdentifiers.find(Id);
        if (I != WeakUndeclaredIdentifiers.end()) {
          WeakInfo W = I->second;
          DeclApplyPragmaWeak(S, ND, W);
          WeakUndeclaredIdentifiers[Id] = W;
        }
      }
    }
  }
}

/// ProcessDeclAttributes - Given a declarator (PD) with attributes indicated in
/// it, apply them to D.  This is a bit tricky because PD can have attributes
/// specified in many different places, and we need to find and apply them all.
void Sema::ProcessDeclAttributes(Scope *S, Decl *D, const Declarator &PD) {
  // Apply decl attributes from the DeclSpec if present.
  if (!PD.getDeclSpec().getAttributes().empty())
    ProcessDeclAttributeList(S, D, PD.getDeclSpec().getAttributes());

  // Walk the declarator structure, applying decl attributes that were in a type
  // position to the decl itself.  This handles cases like:
  //   int *__attr__(x)** D;
  // when X is a decl attribute.
  for (unsigned i = 0, e = PD.getNumTypeObjects(); i != e; ++i)
    ProcessDeclAttributeList(S, D, PD.getTypeObject(i).getAttrs(),
                             /*IncludeCXX11Attributes=*/false);

  // Finally, apply any attributes on the decl itself.
  ProcessDeclAttributeList(S, D, PD.getAttributes());

  // Apply additional attributes specified by '#pragma clang attribute'.
  AddPragmaAttributes(S, D);

  // Look for API notes that map to attributes.
  ProcessAPINotes(D);
}

/// Is the given declaration allowed to use a forbidden type?
/// If so, it'll still be annotated with an attribute that makes it
/// illegal to actually use.
static bool isForbiddenTypeAllowed(Sema &S, Decl *D,
                                   const DelayedDiagnostic &diag,
                                   UnavailableAttr::ImplicitReason &reason) {
  // Private ivars are always okay.  Unfortunately, people don't
  // always properly make their ivars private, even in system headers.
  // Plus we need to make fields okay, too.
  if (!isa<FieldDecl>(D) && !isa<ObjCPropertyDecl>(D) &&
      !isa<FunctionDecl>(D))
    return false;

  // Silently accept unsupported uses of __weak in both user and system
  // declarations when it's been disabled, for ease of integration with
  // -fno-objc-arc files.  We do have to take some care against attempts
  // to define such things;  for now, we've only done that for ivars
  // and properties.
  if ((isa<ObjCIvarDecl>(D) || isa<ObjCPropertyDecl>(D))) {
    if (diag.getForbiddenTypeDiagnostic() == diag::err_arc_weak_disabled ||
        diag.getForbiddenTypeDiagnostic() == diag::err_arc_weak_no_runtime) {
      reason = UnavailableAttr::IR_ForbiddenWeak;
      return true;
    }
  }

  // Allow all sorts of things in system headers.
  if (S.Context.getSourceManager().isInSystemHeader(D->getLocation())) {
    // Currently, all the failures dealt with this way are due to ARC
    // restrictions.
    reason = UnavailableAttr::IR_ARCForbiddenType;
    return true;
  }

  return false;
}

/// Handle a delayed forbidden-type diagnostic.
static void handleDelayedForbiddenType(Sema &S, DelayedDiagnostic &DD,
                                       Decl *D) {
  auto Reason = UnavailableAttr::IR_None;
  if (D && isForbiddenTypeAllowed(S, D, DD, Reason)) {
    assert(Reason && "didn't set reason?");
    D->addAttr(UnavailableAttr::CreateImplicit(S.Context, "", Reason, DD.Loc));
    return;
  }
  if (S.getLangOpts().ObjCAutoRefCount)
    if (const auto *FD = dyn_cast<FunctionDecl>(D)) {
      // FIXME: we may want to suppress diagnostics for all
      // kind of forbidden type messages on unavailable functions.
      if (FD->hasAttr<UnavailableAttr>() &&
          DD.getForbiddenTypeDiagnostic() ==
              diag::err_arc_array_param_no_ownership) {
        DD.Triggered = true;
        return;
      }
    }

  S.Diag(DD.Loc, DD.getForbiddenTypeDiagnostic())
      << DD.getForbiddenTypeOperand() << DD.getForbiddenTypeArgument();
  DD.Triggered = true;
}


void Sema::PopParsingDeclaration(ParsingDeclState state, Decl *decl) {
  assert(DelayedDiagnostics.getCurrentPool());
  DelayedDiagnosticPool &poppedPool = *DelayedDiagnostics.getCurrentPool();
  DelayedDiagnostics.popWithoutEmitting(state);

  // When delaying diagnostics to run in the context of a parsed
  // declaration, we only want to actually emit anything if parsing
  // succeeds.
  if (!decl) return;

  // We emit all the active diagnostics in this pool or any of its
  // parents.  In general, we'll get one pool for the decl spec
  // and a child pool for each declarator; in a decl group like:
  //   deprecated_typedef foo, *bar, baz();
  // only the declarator pops will be passed decls.  This is correct;
  // we really do need to consider delayed diagnostics from the decl spec
  // for each of the different declarations.
  const DelayedDiagnosticPool *pool = &poppedPool;
  do {
    bool AnyAccessFailures = false;
    for (DelayedDiagnosticPool::pool_iterator
           i = pool->pool_begin(), e = pool->pool_end(); i != e; ++i) {
      // This const_cast is a bit lame.  Really, Triggered should be mutable.
      DelayedDiagnostic &diag = const_cast<DelayedDiagnostic&>(*i);
      if (diag.Triggered)
        continue;

      switch (diag.Kind) {
      case DelayedDiagnostic::Availability:
        // Don't bother giving deprecation/unavailable diagnostics if
        // the decl is invalid.
        if (!decl->isInvalidDecl())
          handleDelayedAvailabilityCheck(diag, decl);
        break;

      case DelayedDiagnostic::Access:
        // Only produce one access control diagnostic for a structured binding
        // declaration: we don't need to tell the user that all the fields are
        // inaccessible one at a time.
        if (AnyAccessFailures && isa<DecompositionDecl>(decl))
          continue;
        HandleDelayedAccessCheck(diag, decl);
        if (diag.Triggered)
          AnyAccessFailures = true;
        break;

      case DelayedDiagnostic::ForbiddenType:
        handleDelayedForbiddenType(*this, diag, decl);
        break;
      }
    }
  } while ((pool = pool->getParent()));
}

/// Given a set of delayed diagnostics, re-emit them as if they had
/// been delayed in the current context instead of in the given pool.
/// Essentially, this just moves them to the current pool.
void Sema::redelayDiagnostics(DelayedDiagnosticPool &pool) {
  DelayedDiagnosticPool *curPool = DelayedDiagnostics.getCurrentPool();
  assert(curPool && "re-emitting in undelayed context not supported");
  curPool->steal(pool);
}<|MERGE_RESOLUTION|>--- conflicted
+++ resolved
@@ -7555,21 +7555,9 @@
     handleObjCDirectMembersAttr(S, D, AL);
     handleSimpleAttribute<ObjCDirectMembersAttr>(S, D, AL);
     break;
-<<<<<<< HEAD
-  case ParsedAttr::AT_ObjCNonLazyClass:
-    handleSimpleAttribute<ObjCNonLazyClassAttr>(S, D, AL);
-    break;
-  case ParsedAttr::AT_ObjCSubclassingRestricted:
-    handleSimpleAttribute<ObjCSubclassingRestrictedAttr>(S, D, AL);
-    break;
-  case ParsedAttr::AT_ObjCClassStub:
-    handleSimpleAttribute<ObjCClassStubAttr>(S, D, AL);
-    break;
   case ParsedAttr::AT_ObjCCompleteDefinition:
     handleSimpleAttribute<ObjCCompleteDefinitionAttr>(S, D, AL);
     break;
-=======
->>>>>>> fa0320dd
   case ParsedAttr::AT_ObjCExplicitProtocolImpl:
     handleObjCSuppresProtocolAttr(S, D, AL);
     break;
@@ -7777,13 +7765,7 @@
   case ParsedAttr::AT_TypeTagForDatatype:
     handleTypeTagForDatatypeAttr(S, D, AL);
     break;
-<<<<<<< HEAD
-  case ParsedAttr::AT_AnyX86NoCallerSavedRegisters:
-    handleSimpleAttribute<AnyX86NoCallerSavedRegistersAttr>(S, D, AL);
-    break;
-  case ParsedAttr::AT_RenderScriptKernel:
-    handleSimpleAttribute<RenderScriptKernelAttr>(S, D, AL);
-    break;
+
   // Swift attributes.
   case ParsedAttr::AT_SwiftPrivate:
     handleSimpleAttribute<SwiftPrivateAttr>(S, D, AL);
@@ -7806,9 +7788,7 @@
   case ParsedAttr::AT_SwiftNewtype:
     handleSwiftNewtypeAttr(S, D, AL);
     break;
-=======
-
->>>>>>> fa0320dd
+
   // XRay attributes.
   case ParsedAttr::AT_XRayLogArgs:
     handleXRayLogArgsAttr(S, D, AL);
