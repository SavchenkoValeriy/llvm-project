/*===---- avx512vlintrin.h - AVX512VL intrinsics ---------------------------===
 *
 * Permission is hereby granted, free of charge, to any person obtaining a copy
 * of this software and associated documentation files (the "Software"), to deal
 * in the Software without restriction, including without limitation the rights
 * to use, copy, modify, merge, publish, distribute, sublicense, and/or sell
 * copies of the Software, and to permit persons to whom the Software is
 * furnished to do so, subject to the following conditions:
 *
 * The above copyright notice and this permission notice shall be included in
 * all copies or substantial portions of the Software.
 *
 * THE SOFTWARE IS PROVIDED "AS IS", WITHOUT WARRANTY OF ANY KIND, EXPRESS OR
 * IMPLIED, INCLUDING BUT NOT LIMITED TO THE WARRANTIES OF MERCHANTABILITY,
 * FITNESS FOR A PARTICULAR PURPOSE AND NONINFRINGEMENT. IN NO EVENT SHALL THE
 * AUTHORS OR COPYRIGHT HOLDERS BE LIABLE FOR ANY CLAIM, DAMAGES OR OTHER
 * LIABILITY, WHETHER IN AN ACTION OF CONTRACT, TORT OR OTHERWISE, ARISING FROM,
 * OUT OF OR IN CONNECTION WITH THE SOFTWARE OR THE USE OR OTHER DEALINGS IN
 * THE SOFTWARE.
 *
 *===-----------------------------------------------------------------------===
 */

#ifndef __IMMINTRIN_H
#error "Never use <avx512vlintrin.h> directly; include <immintrin.h> instead."
#endif

#ifndef __AVX512VLINTRIN_H
#define __AVX512VLINTRIN_H

#define __DEFAULT_FN_ATTRS __attribute__((__always_inline__, __nodebug__, __target__("avx512vl")))
#define __DEFAULT_FN_ATTRS_BOTH __attribute__((__always_inline__, __nodebug__, __target__("avx512vl, avx512bw")))

static  __inline __v2di __DEFAULT_FN_ATTRS
_mm_setzero_di(void) {
  return (__v2di){ 0, 0};
}

/* Integer compare */

static __inline__ __mmask8 __DEFAULT_FN_ATTRS_BOTH
_mm_cmpeq_epi32_mask(__m128i __a, __m128i __b) {
  return (__mmask8)__builtin_ia32_pcmpeqd128_mask((__v4si)__a, (__v4si)__b,
                                                  (__mmask8)-1);
}

static __inline__ __mmask8 __DEFAULT_FN_ATTRS_BOTH
_mm_mask_cmpeq_epi32_mask(__mmask8 __u, __m128i __a, __m128i __b) {
  return (__mmask8)__builtin_ia32_pcmpeqd128_mask((__v4si)__a, (__v4si)__b,
                                                  __u);
}

static __inline__ __mmask8 __DEFAULT_FN_ATTRS
_mm_cmpeq_epu32_mask(__m128i __a, __m128i __b) {
  return (__mmask8)__builtin_ia32_ucmpd128_mask((__v4si)__a, (__v4si)__b, 0,
                                                (__mmask8)-1);
}

static __inline__ __mmask8 __DEFAULT_FN_ATTRS
_mm_mask_cmpeq_epu32_mask(__mmask8 __u, __m128i __a, __m128i __b) {
  return (__mmask8)__builtin_ia32_ucmpd128_mask((__v4si)__a, (__v4si)__b, 0,
                                                __u);
}

static __inline__ __mmask8 __DEFAULT_FN_ATTRS_BOTH
_mm256_cmpeq_epi32_mask(__m256i __a, __m256i __b) {
  return (__mmask8)__builtin_ia32_pcmpeqd256_mask((__v8si)__a, (__v8si)__b,
                                                  (__mmask8)-1);
}

static __inline__ __mmask8 __DEFAULT_FN_ATTRS_BOTH
_mm256_mask_cmpeq_epi32_mask(__mmask8 __u, __m256i __a, __m256i __b) {
  return (__mmask8)__builtin_ia32_pcmpeqd256_mask((__v8si)__a, (__v8si)__b,
                                                  __u);
}

static __inline__ __mmask8 __DEFAULT_FN_ATTRS
_mm256_cmpeq_epu32_mask(__m256i __a, __m256i __b) {
  return (__mmask8)__builtin_ia32_ucmpd256_mask((__v8si)__a, (__v8si)__b, 0,
                                                (__mmask8)-1);
}

static __inline__ __mmask8 __DEFAULT_FN_ATTRS
_mm256_mask_cmpeq_epu32_mask(__mmask8 __u, __m256i __a, __m256i __b) {
  return (__mmask8)__builtin_ia32_ucmpd256_mask((__v8si)__a, (__v8si)__b, 0,
                                                __u);
}

static __inline__ __mmask8 __DEFAULT_FN_ATTRS_BOTH
_mm_cmpeq_epi64_mask(__m128i __a, __m128i __b) {
  return (__mmask8)__builtin_ia32_pcmpeqq128_mask((__v2di)__a, (__v2di)__b,
                                                  (__mmask8)-1);
}

static __inline__ __mmask8 __DEFAULT_FN_ATTRS_BOTH
_mm_mask_cmpeq_epi64_mask(__mmask8 __u, __m128i __a, __m128i __b) {
  return (__mmask8)__builtin_ia32_pcmpeqq128_mask((__v2di)__a, (__v2di)__b,
                                                  __u);
}

static __inline__ __mmask8 __DEFAULT_FN_ATTRS
_mm_cmpeq_epu64_mask(__m128i __a, __m128i __b) {
  return (__mmask8)__builtin_ia32_ucmpq128_mask((__v2di)__a, (__v2di)__b, 0,
                                                (__mmask8)-1);
}

static __inline__ __mmask8 __DEFAULT_FN_ATTRS
_mm_mask_cmpeq_epu64_mask(__mmask8 __u, __m128i __a, __m128i __b) {
  return (__mmask8)__builtin_ia32_ucmpq128_mask((__v2di)__a, (__v2di)__b, 0,
                                                __u);
}

static __inline__ __mmask8 __DEFAULT_FN_ATTRS_BOTH
_mm256_cmpeq_epi64_mask(__m256i __a, __m256i __b) {
  return (__mmask8)__builtin_ia32_pcmpeqq256_mask((__v4di)__a, (__v4di)__b,
                                                  (__mmask8)-1);
}

static __inline__ __mmask8 __DEFAULT_FN_ATTRS_BOTH
_mm256_mask_cmpeq_epi64_mask(__mmask8 __u, __m256i __a, __m256i __b) {
  return (__mmask8)__builtin_ia32_pcmpeqq256_mask((__v4di)__a, (__v4di)__b,
                                                  __u);
}

static __inline__ __mmask8 __DEFAULT_FN_ATTRS
_mm256_cmpeq_epu64_mask(__m256i __a, __m256i __b) {
  return (__mmask8)__builtin_ia32_ucmpq256_mask((__v4di)__a, (__v4di)__b, 0,
                                                (__mmask8)-1);
}

static __inline__ __mmask8 __DEFAULT_FN_ATTRS
_mm256_mask_cmpeq_epu64_mask(__mmask8 __u, __m256i __a, __m256i __b) {
  return (__mmask8)__builtin_ia32_ucmpq256_mask((__v4di)__a, (__v4di)__b, 0,
                                                __u);
}


static __inline__ __mmask8 __DEFAULT_FN_ATTRS
_mm_cmpge_epi32_mask(__m128i __a, __m128i __b) {
  return (__mmask8)__builtin_ia32_cmpd128_mask((__v4si)__a, (__v4si)__b, 5,
                                               (__mmask8)-1);
}

static __inline__ __mmask8 __DEFAULT_FN_ATTRS
_mm_mask_cmpge_epi32_mask(__mmask8 __u, __m128i __a, __m128i __b) {
  return (__mmask8)__builtin_ia32_cmpd128_mask((__v4si)__a, (__v4si)__b, 5,
                                               __u);
}

static __inline__ __mmask8 __DEFAULT_FN_ATTRS
_mm_cmpge_epu32_mask(__m128i __a, __m128i __b) {
  return (__mmask8)__builtin_ia32_ucmpd128_mask((__v4si)__a, (__v4si)__b, 5,
                                                (__mmask8)-1);
}

static __inline__ __mmask8 __DEFAULT_FN_ATTRS
_mm_mask_cmpge_epu32_mask(__mmask8 __u, __m128i __a, __m128i __b) {
  return (__mmask8)__builtin_ia32_ucmpd128_mask((__v4si)__a, (__v4si)__b, 5,
                                                __u);
}

static __inline__ __mmask8 __DEFAULT_FN_ATTRS
_mm256_cmpge_epi32_mask(__m256i __a, __m256i __b) {
  return (__mmask8)__builtin_ia32_cmpd256_mask((__v8si)__a, (__v8si)__b, 5,
                                               (__mmask8)-1);
}

static __inline__ __mmask8 __DEFAULT_FN_ATTRS
_mm256_mask_cmpge_epi32_mask(__mmask8 __u, __m256i __a, __m256i __b) {
  return (__mmask8)__builtin_ia32_cmpd256_mask((__v8si)__a, (__v8si)__b, 5,
                                               __u);
}

static __inline__ __mmask8 __DEFAULT_FN_ATTRS
_mm256_cmpge_epu32_mask(__m256i __a, __m256i __b) {
  return (__mmask8)__builtin_ia32_ucmpd256_mask((__v8si)__a, (__v8si)__b, 5,
                                                (__mmask8)-1);
}

static __inline__ __mmask8 __DEFAULT_FN_ATTRS
_mm256_mask_cmpge_epu32_mask(__mmask8 __u, __m256i __a, __m256i __b) {
  return (__mmask8)__builtin_ia32_ucmpd256_mask((__v8si)__a, (__v8si)__b, 5,
                                                __u);
}

static __inline__ __mmask8 __DEFAULT_FN_ATTRS
_mm_cmpge_epi64_mask(__m128i __a, __m128i __b) {
  return (__mmask8)__builtin_ia32_cmpq128_mask((__v2di)__a, (__v2di)__b, 5,
                                               (__mmask8)-1);
}

static __inline__ __mmask8 __DEFAULT_FN_ATTRS
_mm_mask_cmpge_epi64_mask(__mmask8 __u, __m128i __a, __m128i __b) {
  return (__mmask8)__builtin_ia32_cmpq128_mask((__v2di)__a, (__v2di)__b, 5,
                                               __u);
}

static __inline__ __mmask8 __DEFAULT_FN_ATTRS
_mm_cmpge_epu64_mask(__m128i __a, __m128i __b) {
  return (__mmask8)__builtin_ia32_ucmpq128_mask((__v2di)__a, (__v2di)__b, 5,
                                                (__mmask8)-1);
}

static __inline__ __mmask8 __DEFAULT_FN_ATTRS
_mm_mask_cmpge_epu64_mask(__mmask8 __u, __m128i __a, __m128i __b) {
  return (__mmask8)__builtin_ia32_ucmpq128_mask((__v2di)__a, (__v2di)__b, 5,
                                                __u);
}

static __inline__ __mmask8 __DEFAULT_FN_ATTRS
_mm256_cmpge_epi64_mask(__m256i __a, __m256i __b) {
  return (__mmask8)__builtin_ia32_cmpq256_mask((__v4di)__a, (__v4di)__b, 5,
                                               (__mmask8)-1);
}

static __inline__ __mmask8 __DEFAULT_FN_ATTRS
_mm256_mask_cmpge_epi64_mask(__mmask8 __u, __m256i __a, __m256i __b) {
  return (__mmask8)__builtin_ia32_cmpq256_mask((__v4di)__a, (__v4di)__b, 5,
                                               __u);
}

static __inline__ __mmask8 __DEFAULT_FN_ATTRS
_mm256_cmpge_epu64_mask(__m256i __a, __m256i __b) {
  return (__mmask8)__builtin_ia32_ucmpq256_mask((__v4di)__a, (__v4di)__b, 5,
                                                (__mmask8)-1);
}

static __inline__ __mmask8 __DEFAULT_FN_ATTRS
_mm256_mask_cmpge_epu64_mask(__mmask8 __u, __m256i __a, __m256i __b) {
  return (__mmask8)__builtin_ia32_ucmpq256_mask((__v4di)__a, (__v4di)__b, 5,
                                                __u);
}

static __inline__ __mmask8 __DEFAULT_FN_ATTRS_BOTH
_mm_cmpgt_epi32_mask(__m128i __a, __m128i __b) {
  return (__mmask8)__builtin_ia32_pcmpgtd128_mask((__v4si)__a, (__v4si)__b,
                                                  (__mmask8)-1);
}

static __inline__ __mmask8 __DEFAULT_FN_ATTRS_BOTH
_mm_mask_cmpgt_epi32_mask(__mmask8 __u, __m128i __a, __m128i __b) {
  return (__mmask8)__builtin_ia32_pcmpgtd128_mask((__v4si)__a, (__v4si)__b,
                                                  __u);
}

static __inline__ __mmask8 __DEFAULT_FN_ATTRS
_mm_cmpgt_epu32_mask(__m128i __a, __m128i __b) {
  return (__mmask8)__builtin_ia32_ucmpd128_mask((__v4si)__a, (__v4si)__b, 6,
                                                (__mmask8)-1);
}

static __inline__ __mmask8 __DEFAULT_FN_ATTRS
_mm_mask_cmpgt_epu32_mask(__mmask8 __u, __m128i __a, __m128i __b) {
  return (__mmask8)__builtin_ia32_ucmpd128_mask((__v4si)__a, (__v4si)__b, 6,
                                                __u);
}

static __inline__ __mmask8 __DEFAULT_FN_ATTRS_BOTH
_mm256_cmpgt_epi32_mask(__m256i __a, __m256i __b) {
  return (__mmask8)__builtin_ia32_pcmpgtd256_mask((__v8si)__a, (__v8si)__b,
                                                  (__mmask8)-1);
}

static __inline__ __mmask8 __DEFAULT_FN_ATTRS_BOTH
_mm256_mask_cmpgt_epi32_mask(__mmask8 __u, __m256i __a, __m256i __b) {
  return (__mmask8)__builtin_ia32_pcmpgtd256_mask((__v8si)__a, (__v8si)__b,
                                                  __u);
}

static __inline__ __mmask8 __DEFAULT_FN_ATTRS
_mm256_cmpgt_epu32_mask(__m256i __a, __m256i __b) {
  return (__mmask8)__builtin_ia32_ucmpd256_mask((__v8si)__a, (__v8si)__b, 6,
                                                (__mmask8)-1);
}

static __inline__ __mmask8 __DEFAULT_FN_ATTRS
_mm256_mask_cmpgt_epu32_mask(__mmask8 __u, __m256i __a, __m256i __b) {
  return (__mmask8)__builtin_ia32_ucmpd256_mask((__v8si)__a, (__v8si)__b, 6,
                                                __u);
}

static __inline__ __mmask8 __DEFAULT_FN_ATTRS_BOTH
_mm_cmpgt_epi64_mask(__m128i __a, __m128i __b) {
  return (__mmask8)__builtin_ia32_pcmpgtq128_mask((__v2di)__a, (__v2di)__b,
                                                  (__mmask8)-1);
}

static __inline__ __mmask8 __DEFAULT_FN_ATTRS_BOTH
_mm_mask_cmpgt_epi64_mask(__mmask8 __u, __m128i __a, __m128i __b) {
  return (__mmask8)__builtin_ia32_pcmpgtq128_mask((__v2di)__a, (__v2di)__b,
                                                  __u);
}

static __inline__ __mmask8 __DEFAULT_FN_ATTRS
_mm_cmpgt_epu64_mask(__m128i __a, __m128i __b) {
  return (__mmask8)__builtin_ia32_ucmpq128_mask((__v2di)__a, (__v2di)__b, 6,
                                                (__mmask8)-1);
}

static __inline__ __mmask8 __DEFAULT_FN_ATTRS
_mm_mask_cmpgt_epu64_mask(__mmask8 __u, __m128i __a, __m128i __b) {
  return (__mmask8)__builtin_ia32_ucmpq128_mask((__v2di)__a, (__v2di)__b, 6,
                                                __u);
}

static __inline__ __mmask8 __DEFAULT_FN_ATTRS_BOTH
_mm256_cmpgt_epi64_mask(__m256i __a, __m256i __b) {
  return (__mmask8)__builtin_ia32_pcmpgtq256_mask((__v4di)__a, (__v4di)__b,
                                                  (__mmask8)-1);
}

static __inline__ __mmask8 __DEFAULT_FN_ATTRS_BOTH
_mm256_mask_cmpgt_epi64_mask(__mmask8 __u, __m256i __a, __m256i __b) {
  return (__mmask8)__builtin_ia32_pcmpgtq256_mask((__v4di)__a, (__v4di)__b,
                                                  __u);
}

static __inline__ __mmask8 __DEFAULT_FN_ATTRS
_mm256_cmpgt_epu64_mask(__m256i __a, __m256i __b) {
  return (__mmask8)__builtin_ia32_ucmpq256_mask((__v4di)__a, (__v4di)__b, 6,
                                                (__mmask8)-1);
}

static __inline__ __mmask8 __DEFAULT_FN_ATTRS
_mm256_mask_cmpgt_epu64_mask(__mmask8 __u, __m256i __a, __m256i __b) {
  return (__mmask8)__builtin_ia32_ucmpq256_mask((__v4di)__a, (__v4di)__b, 6,
                                                __u);
}

static __inline__ __mmask8 __DEFAULT_FN_ATTRS
_mm_cmple_epi32_mask(__m128i __a, __m128i __b) {
  return (__mmask8)__builtin_ia32_cmpd128_mask((__v4si)__a, (__v4si)__b, 2,
                                               (__mmask8)-1);
}

static __inline__ __mmask8 __DEFAULT_FN_ATTRS
_mm_mask_cmple_epi32_mask(__mmask8 __u, __m128i __a, __m128i __b) {
  return (__mmask8)__builtin_ia32_cmpd128_mask((__v4si)__a, (__v4si)__b, 2,
                                               __u);
}

static __inline__ __mmask8 __DEFAULT_FN_ATTRS
_mm_cmple_epu32_mask(__m128i __a, __m128i __b) {
  return (__mmask8)__builtin_ia32_ucmpd128_mask((__v4si)__a, (__v4si)__b, 2,
                                                (__mmask8)-1);
}

static __inline__ __mmask8 __DEFAULT_FN_ATTRS
_mm_mask_cmple_epu32_mask(__mmask8 __u, __m128i __a, __m128i __b) {
  return (__mmask8)__builtin_ia32_ucmpd128_mask((__v4si)__a, (__v4si)__b, 2,
                                                __u);
}

static __inline__ __mmask8 __DEFAULT_FN_ATTRS
_mm256_cmple_epi32_mask(__m256i __a, __m256i __b) {
  return (__mmask8)__builtin_ia32_cmpd256_mask((__v8si)__a, (__v8si)__b, 2,
                                               (__mmask8)-1);
}

static __inline__ __mmask8 __DEFAULT_FN_ATTRS
_mm256_mask_cmple_epi32_mask(__mmask8 __u, __m256i __a, __m256i __b) {
  return (__mmask8)__builtin_ia32_cmpd256_mask((__v8si)__a, (__v8si)__b, 2,
                                               __u);
}

static __inline__ __mmask8 __DEFAULT_FN_ATTRS
_mm256_cmple_epu32_mask(__m256i __a, __m256i __b) {
  return (__mmask8)__builtin_ia32_ucmpd256_mask((__v8si)__a, (__v8si)__b, 2,
                                                (__mmask8)-1);
}

static __inline__ __mmask8 __DEFAULT_FN_ATTRS
_mm256_mask_cmple_epu32_mask(__mmask8 __u, __m256i __a, __m256i __b) {
  return (__mmask8)__builtin_ia32_ucmpd256_mask((__v8si)__a, (__v8si)__b, 2,
                                                __u);
}

static __inline__ __mmask8 __DEFAULT_FN_ATTRS
_mm_cmple_epi64_mask(__m128i __a, __m128i __b) {
  return (__mmask8)__builtin_ia32_cmpq128_mask((__v2di)__a, (__v2di)__b, 2,
                                               (__mmask8)-1);
}

static __inline__ __mmask8 __DEFAULT_FN_ATTRS
_mm_mask_cmple_epi64_mask(__mmask8 __u, __m128i __a, __m128i __b) {
  return (__mmask8)__builtin_ia32_cmpq128_mask((__v2di)__a, (__v2di)__b, 2,
                                               __u);
}

static __inline__ __mmask8 __DEFAULT_FN_ATTRS
_mm_cmple_epu64_mask(__m128i __a, __m128i __b) {
  return (__mmask8)__builtin_ia32_ucmpq128_mask((__v2di)__a, (__v2di)__b, 2,
                                                (__mmask8)-1);
}

static __inline__ __mmask8 __DEFAULT_FN_ATTRS
_mm_mask_cmple_epu64_mask(__mmask8 __u, __m128i __a, __m128i __b) {
  return (__mmask8)__builtin_ia32_ucmpq128_mask((__v2di)__a, (__v2di)__b, 2,
                                                __u);
}

static __inline__ __mmask8 __DEFAULT_FN_ATTRS
_mm256_cmple_epi64_mask(__m256i __a, __m256i __b) {
  return (__mmask8)__builtin_ia32_cmpq256_mask((__v4di)__a, (__v4di)__b, 2,
                                               (__mmask8)-1);
}

static __inline__ __mmask8 __DEFAULT_FN_ATTRS
_mm256_mask_cmple_epi64_mask(__mmask8 __u, __m256i __a, __m256i __b) {
  return (__mmask8)__builtin_ia32_cmpq256_mask((__v4di)__a, (__v4di)__b, 2,
                                               __u);
}

static __inline__ __mmask8 __DEFAULT_FN_ATTRS
_mm256_cmple_epu64_mask(__m256i __a, __m256i __b) {
  return (__mmask8)__builtin_ia32_ucmpq256_mask((__v4di)__a, (__v4di)__b, 2,
                                                (__mmask8)-1);
}

static __inline__ __mmask8 __DEFAULT_FN_ATTRS
_mm256_mask_cmple_epu64_mask(__mmask8 __u, __m256i __a, __m256i __b) {
  return (__mmask8)__builtin_ia32_ucmpq256_mask((__v4di)__a, (__v4di)__b, 2,
                                                __u);
}

static __inline__ __mmask8 __DEFAULT_FN_ATTRS
_mm_cmplt_epi32_mask(__m128i __a, __m128i __b) {
  return (__mmask8)__builtin_ia32_cmpd128_mask((__v4si)__a, (__v4si)__b, 1,
                                               (__mmask8)-1);
}

static __inline__ __mmask8 __DEFAULT_FN_ATTRS
_mm_mask_cmplt_epi32_mask(__mmask8 __u, __m128i __a, __m128i __b) {
  return (__mmask8)__builtin_ia32_cmpd128_mask((__v4si)__a, (__v4si)__b, 1,
                                               __u);
}

static __inline__ __mmask8 __DEFAULT_FN_ATTRS
_mm_cmplt_epu32_mask(__m128i __a, __m128i __b) {
  return (__mmask8)__builtin_ia32_ucmpd128_mask((__v4si)__a, (__v4si)__b, 1,
                                                (__mmask8)-1);
}

static __inline__ __mmask8 __DEFAULT_FN_ATTRS
_mm_mask_cmplt_epu32_mask(__mmask8 __u, __m128i __a, __m128i __b) {
  return (__mmask8)__builtin_ia32_ucmpd128_mask((__v4si)__a, (__v4si)__b, 1,
                                                __u);
}

static __inline__ __mmask8 __DEFAULT_FN_ATTRS
_mm256_cmplt_epi32_mask(__m256i __a, __m256i __b) {
  return (__mmask8)__builtin_ia32_cmpd256_mask((__v8si)__a, (__v8si)__b, 1,
                                               (__mmask8)-1);
}

static __inline__ __mmask8 __DEFAULT_FN_ATTRS
_mm256_mask_cmplt_epi32_mask(__mmask8 __u, __m256i __a, __m256i __b) {
  return (__mmask8)__builtin_ia32_cmpd256_mask((__v8si)__a, (__v8si)__b, 1,
                                               __u);
}

static __inline__ __mmask8 __DEFAULT_FN_ATTRS
_mm256_cmplt_epu32_mask(__m256i __a, __m256i __b) {
  return (__mmask8)__builtin_ia32_ucmpd256_mask((__v8si)__a, (__v8si)__b, 1,
                                                (__mmask8)-1);
}

static __inline__ __mmask8 __DEFAULT_FN_ATTRS
_mm256_mask_cmplt_epu32_mask(__mmask8 __u, __m256i __a, __m256i __b) {
  return (__mmask8)__builtin_ia32_ucmpd256_mask((__v8si)__a, (__v8si)__b, 1,
                                                __u);
}

static __inline__ __mmask8 __DEFAULT_FN_ATTRS
_mm_cmplt_epi64_mask(__m128i __a, __m128i __b) {
  return (__mmask8)__builtin_ia32_cmpq128_mask((__v2di)__a, (__v2di)__b, 1,
                                               (__mmask8)-1);
}

static __inline__ __mmask8 __DEFAULT_FN_ATTRS
_mm_mask_cmplt_epi64_mask(__mmask8 __u, __m128i __a, __m128i __b) {
  return (__mmask8)__builtin_ia32_cmpq128_mask((__v2di)__a, (__v2di)__b, 1,
                                               __u);
}

static __inline__ __mmask8 __DEFAULT_FN_ATTRS
_mm_cmplt_epu64_mask(__m128i __a, __m128i __b) {
  return (__mmask8)__builtin_ia32_ucmpq128_mask((__v2di)__a, (__v2di)__b, 1,
                                                (__mmask8)-1);
}

static __inline__ __mmask8 __DEFAULT_FN_ATTRS
_mm_mask_cmplt_epu64_mask(__mmask8 __u, __m128i __a, __m128i __b) {
  return (__mmask8)__builtin_ia32_ucmpq128_mask((__v2di)__a, (__v2di)__b, 1,
                                                __u);
}

static __inline__ __mmask8 __DEFAULT_FN_ATTRS
_mm256_cmplt_epi64_mask(__m256i __a, __m256i __b) {
  return (__mmask8)__builtin_ia32_cmpq256_mask((__v4di)__a, (__v4di)__b, 1,
                                               (__mmask8)-1);
}

static __inline__ __mmask8 __DEFAULT_FN_ATTRS
_mm256_mask_cmplt_epi64_mask(__mmask8 __u, __m256i __a, __m256i __b) {
  return (__mmask8)__builtin_ia32_cmpq256_mask((__v4di)__a, (__v4di)__b, 1,
                                               __u);
}

static __inline__ __mmask8 __DEFAULT_FN_ATTRS
_mm256_cmplt_epu64_mask(__m256i __a, __m256i __b) {
  return (__mmask8)__builtin_ia32_ucmpq256_mask((__v4di)__a, (__v4di)__b, 1,
                                                (__mmask8)-1);
}

static __inline__ __mmask8 __DEFAULT_FN_ATTRS
_mm256_mask_cmplt_epu64_mask(__mmask8 __u, __m256i __a, __m256i __b) {
  return (__mmask8)__builtin_ia32_ucmpq256_mask((__v4di)__a, (__v4di)__b, 1,
                                                __u);
}

static __inline__ __mmask8 __DEFAULT_FN_ATTRS
_mm_cmpneq_epi32_mask(__m128i __a, __m128i __b) {
  return (__mmask8)__builtin_ia32_cmpd128_mask((__v4si)__a, (__v4si)__b, 4,
                                               (__mmask8)-1);
}

static __inline__ __mmask8 __DEFAULT_FN_ATTRS
_mm_mask_cmpneq_epi32_mask(__mmask8 __u, __m128i __a, __m128i __b) {
  return (__mmask8)__builtin_ia32_cmpd128_mask((__v4si)__a, (__v4si)__b, 4,
                                               __u);
}

static __inline__ __mmask8 __DEFAULT_FN_ATTRS
_mm_cmpneq_epu32_mask(__m128i __a, __m128i __b) {
  return (__mmask8)__builtin_ia32_ucmpd128_mask((__v4si)__a, (__v4si)__b, 4,
                                                (__mmask8)-1);
}

static __inline__ __mmask8 __DEFAULT_FN_ATTRS
_mm_mask_cmpneq_epu32_mask(__mmask8 __u, __m128i __a, __m128i __b) {
  return (__mmask8)__builtin_ia32_ucmpd128_mask((__v4si)__a, (__v4si)__b, 4,
                                                __u);
}

static __inline__ __mmask8 __DEFAULT_FN_ATTRS
_mm256_cmpneq_epi32_mask(__m256i __a, __m256i __b) {
  return (__mmask8)__builtin_ia32_cmpd256_mask((__v8si)__a, (__v8si)__b, 4,
                                               (__mmask8)-1);
}

static __inline__ __mmask8 __DEFAULT_FN_ATTRS
_mm256_mask_cmpneq_epi32_mask(__mmask8 __u, __m256i __a, __m256i __b) {
  return (__mmask8)__builtin_ia32_cmpd256_mask((__v8si)__a, (__v8si)__b, 4,
                                               __u);
}

static __inline__ __mmask8 __DEFAULT_FN_ATTRS
_mm256_cmpneq_epu32_mask(__m256i __a, __m256i __b) {
  return (__mmask8)__builtin_ia32_ucmpd256_mask((__v8si)__a, (__v8si)__b, 4,
                                                (__mmask8)-1);
}

static __inline__ __mmask8 __DEFAULT_FN_ATTRS
_mm256_mask_cmpneq_epu32_mask(__mmask8 __u, __m256i __a, __m256i __b) {
  return (__mmask8)__builtin_ia32_ucmpd256_mask((__v8si)__a, (__v8si)__b, 4,
                                                __u);
}

static __inline__ __mmask8 __DEFAULT_FN_ATTRS
_mm_cmpneq_epi64_mask(__m128i __a, __m128i __b) {
  return (__mmask8)__builtin_ia32_cmpq128_mask((__v2di)__a, (__v2di)__b, 4,
                                               (__mmask8)-1);
}

static __inline__ __mmask8 __DEFAULT_FN_ATTRS
_mm_mask_cmpneq_epi64_mask(__mmask8 __u, __m128i __a, __m128i __b) {
  return (__mmask8)__builtin_ia32_cmpq128_mask((__v2di)__a, (__v2di)__b, 4,
                                               __u);
}

static __inline__ __mmask8 __DEFAULT_FN_ATTRS
_mm_cmpneq_epu64_mask(__m128i __a, __m128i __b) {
  return (__mmask8)__builtin_ia32_ucmpq128_mask((__v2di)__a, (__v2di)__b, 4,
                                                (__mmask8)-1);
}

static __inline__ __mmask8 __DEFAULT_FN_ATTRS
_mm_mask_cmpneq_epu64_mask(__mmask8 __u, __m128i __a, __m128i __b) {
  return (__mmask8)__builtin_ia32_ucmpq128_mask((__v2di)__a, (__v2di)__b, 4,
                                                __u);
}

static __inline__ __mmask8 __DEFAULT_FN_ATTRS
_mm256_cmpneq_epi64_mask(__m256i __a, __m256i __b) {
  return (__mmask8)__builtin_ia32_cmpq256_mask((__v4di)__a, (__v4di)__b, 4,
                                               (__mmask8)-1);
}

static __inline__ __mmask8 __DEFAULT_FN_ATTRS
_mm256_mask_cmpneq_epi64_mask(__mmask8 __u, __m256i __a, __m256i __b) {
  return (__mmask8)__builtin_ia32_cmpq256_mask((__v4di)__a, (__v4di)__b, 4,
                                               __u);
}

static __inline__ __mmask8 __DEFAULT_FN_ATTRS
_mm256_cmpneq_epu64_mask(__m256i __a, __m256i __b) {
  return (__mmask8)__builtin_ia32_ucmpq256_mask((__v4di)__a, (__v4di)__b, 4,
                                                (__mmask8)-1);
}

static __inline__ __mmask8 __DEFAULT_FN_ATTRS
_mm256_mask_cmpneq_epu64_mask(__mmask8 __u, __m256i __a, __m256i __b) {
  return (__mmask8)__builtin_ia32_ucmpq256_mask((__v4di)__a, (__v4di)__b, 4,
                                                __u);
}

static __inline__ __m256i __DEFAULT_FN_ATTRS
_mm256_mask_add_epi32 (__m256i __W, __mmask8 __U, __m256i __A,
           __m256i __B)
{
  return (__m256i) __builtin_ia32_paddd256_mask ((__v8si) __A,
             (__v8si) __B,
             (__v8si) __W,
             (__mmask8) __U);
}

static __inline__ __m256i __DEFAULT_FN_ATTRS
_mm256_maskz_add_epi32 (__mmask8 __U, __m256i __A, __m256i __B)
{
  return (__m256i) __builtin_ia32_paddd256_mask ((__v8si) __A,
             (__v8si) __B,
             (__v8si)
             _mm256_setzero_si256 (),
             (__mmask8) __U);
}

static __inline__ __m256i __DEFAULT_FN_ATTRS
_mm256_mask_add_epi64 (__m256i __W, __mmask8 __U, __m256i __A,
           __m256i __B)
{
  return (__m256i) __builtin_ia32_paddq256_mask ((__v4di) __A,
             (__v4di) __B,
             (__v4di) __W,
             (__mmask8) __U);
}

static __inline__ __m256i __DEFAULT_FN_ATTRS
_mm256_maskz_add_epi64 (__mmask8 __U, __m256i __A, __m256i __B)
{
  return (__m256i) __builtin_ia32_paddq256_mask ((__v4di) __A,
             (__v4di) __B,
             (__v4di)
             _mm256_setzero_si256 (),
             (__mmask8) __U);
}

static __inline__ __m256i __DEFAULT_FN_ATTRS
_mm256_mask_sub_epi32 (__m256i __W, __mmask8 __U, __m256i __A,
           __m256i __B)
{
  return (__m256i) __builtin_ia32_psubd256_mask ((__v8si) __A,
             (__v8si) __B,
             (__v8si) __W,
             (__mmask8) __U);
}

static __inline__ __m256i __DEFAULT_FN_ATTRS
_mm256_maskz_sub_epi32 (__mmask8 __U, __m256i __A, __m256i __B)
{
  return (__m256i) __builtin_ia32_psubd256_mask ((__v8si) __A,
             (__v8si) __B,
             (__v8si)
             _mm256_setzero_si256 (),
             (__mmask8) __U);
}

static __inline__ __m256i __DEFAULT_FN_ATTRS
_mm256_mask_sub_epi64 (__m256i __W, __mmask8 __U, __m256i __A,
           __m256i __B)
{
  return (__m256i) __builtin_ia32_psubq256_mask ((__v4di) __A,
             (__v4di) __B,
             (__v4di) __W,
             (__mmask8) __U);
}

static __inline__ __m256i __DEFAULT_FN_ATTRS
_mm256_maskz_sub_epi64 (__mmask8 __U, __m256i __A, __m256i __B)
{
  return (__m256i) __builtin_ia32_psubq256_mask ((__v4di) __A,
             (__v4di) __B,
             (__v4di)
             _mm256_setzero_si256 (),
             (__mmask8) __U);
}

static __inline__ __m128i __DEFAULT_FN_ATTRS
_mm_mask_add_epi32 (__m128i __W, __mmask8 __U, __m128i __A,
        __m128i __B)
{
  return (__m128i) __builtin_ia32_paddd128_mask ((__v4si) __A,
             (__v4si) __B,
             (__v4si) __W,
             (__mmask8) __U);
}

static __inline__ __m128i __DEFAULT_FN_ATTRS
_mm_maskz_add_epi32 (__mmask8 __U, __m128i __A, __m128i __B)
{
  return (__m128i) __builtin_ia32_paddd128_mask ((__v4si) __A,
             (__v4si) __B,
             (__v4si)
             _mm_setzero_si128 (),
             (__mmask8) __U);
}

static __inline__ __m128i __DEFAULT_FN_ATTRS
_mm_mask_add_epi64 (__m128i __W, __mmask8 __U, __m128i __A,
        __m128i __B)
{
  return (__m128i) __builtin_ia32_paddq128_mask ((__v2di) __A,
             (__v2di) __B,
             (__v2di) __W,
             (__mmask8) __U);
}

static __inline__ __m128i __DEFAULT_FN_ATTRS
_mm_maskz_add_epi64 (__mmask8 __U, __m128i __A, __m128i __B)
{
  return (__m128i) __builtin_ia32_paddq128_mask ((__v2di) __A,
             (__v2di) __B,
             (__v2di)
             _mm_setzero_si128 (),
             (__mmask8) __U);
}

static __inline__ __m128i __DEFAULT_FN_ATTRS
_mm_mask_sub_epi32 (__m128i __W, __mmask8 __U, __m128i __A,
        __m128i __B)
{
  return (__m128i) __builtin_ia32_psubd128_mask ((__v4si) __A,
             (__v4si) __B,
             (__v4si) __W,
             (__mmask8) __U);
}

static __inline__ __m128i __DEFAULT_FN_ATTRS
_mm_maskz_sub_epi32 (__mmask8 __U, __m128i __A, __m128i __B)
{
  return (__m128i) __builtin_ia32_psubd128_mask ((__v4si) __A,
             (__v4si) __B,
             (__v4si)
             _mm_setzero_si128 (),
             (__mmask8) __U);
}

static __inline__ __m128i __DEFAULT_FN_ATTRS
_mm_mask_sub_epi64 (__m128i __W, __mmask8 __U, __m128i __A,
        __m128i __B)
{
  return (__m128i) __builtin_ia32_psubq128_mask ((__v2di) __A,
             (__v2di) __B,
             (__v2di) __W,
             (__mmask8) __U);
}

static __inline__ __m128i __DEFAULT_FN_ATTRS
_mm_maskz_sub_epi64 (__mmask8 __U, __m128i __A, __m128i __B)
{
  return (__m128i) __builtin_ia32_psubq128_mask ((__v2di) __A,
             (__v2di) __B,
             (__v2di)
             _mm_setzero_si128 (),
             (__mmask8) __U);
}

static __inline__ __m256i __DEFAULT_FN_ATTRS
_mm256_mask_mul_epi32 (__m256i __W, __mmask8 __M, __m256i __X,
           __m256i __Y)
{
  return (__m256i) __builtin_ia32_pmuldq256_mask ((__v8si) __X,
              (__v8si) __Y,
              (__v4di) __W, __M);
}

static __inline__ __m256i __DEFAULT_FN_ATTRS
_mm256_maskz_mul_epi32 (__mmask8 __M, __m256i __X, __m256i __Y)
{
  return (__m256i) __builtin_ia32_pmuldq256_mask ((__v8si) __X,
              (__v8si) __Y,
              (__v4di)
              _mm256_setzero_si256 (),
              __M);
}

static __inline__ __m128i __DEFAULT_FN_ATTRS
_mm_mask_mul_epi32 (__m128i __W, __mmask8 __M, __m128i __X,
        __m128i __Y)
{
  return (__m128i) __builtin_ia32_pmuldq128_mask ((__v4si) __X,
              (__v4si) __Y,
              (__v2di) __W, __M);
}

static __inline__ __m128i __DEFAULT_FN_ATTRS
_mm_maskz_mul_epi32 (__mmask8 __M, __m128i __X, __m128i __Y)
{
  return (__m128i) __builtin_ia32_pmuldq128_mask ((__v4si) __X,
              (__v4si) __Y,
              (__v2di)
              _mm_setzero_si128 (),
              __M);
}

static __inline__ __m256i __DEFAULT_FN_ATTRS
_mm256_mask_mul_epu32 (__m256i __W, __mmask8 __M, __m256i __X,
           __m256i __Y)
{
  return (__m256i) __builtin_ia32_pmuludq256_mask ((__v8si) __X,
               (__v8si) __Y,
               (__v4di) __W, __M);
}

static __inline__ __m256i __DEFAULT_FN_ATTRS
_mm256_maskz_mul_epu32 (__mmask8 __M, __m256i __X, __m256i __Y)
{
  return (__m256i) __builtin_ia32_pmuludq256_mask ((__v8si) __X,
               (__v8si) __Y,
               (__v4di)
               _mm256_setzero_si256 (),
               __M);
}

static __inline__ __m128i __DEFAULT_FN_ATTRS
_mm_mask_mul_epu32 (__m128i __W, __mmask8 __M, __m128i __X,
        __m128i __Y)
{
  return (__m128i) __builtin_ia32_pmuludq128_mask ((__v4si) __X,
               (__v4si) __Y,
               (__v2di) __W, __M);
}

static __inline__ __m128i __DEFAULT_FN_ATTRS
_mm_maskz_mul_epu32 (__mmask8 __M, __m128i __X, __m128i __Y)
{
  return (__m128i) __builtin_ia32_pmuludq128_mask ((__v4si) __X,
               (__v4si) __Y,
               (__v2di)
               _mm_setzero_si128 (),
               __M);
}

static __inline__ __m256i __DEFAULT_FN_ATTRS
_mm256_maskz_mullo_epi32 (__mmask8 __M, __m256i __A, __m256i __B)
{
  return (__m256i) __builtin_ia32_pmulld256_mask ((__v8si) __A,
              (__v8si) __B,
              (__v8si)
              _mm256_setzero_si256 (),
              __M);
}

static __inline__ __m256i __DEFAULT_FN_ATTRS
_mm256_mask_mullo_epi32 (__m256i __W, __mmask8 __M, __m256i __A,
       __m256i __B)
{
  return (__m256i) __builtin_ia32_pmulld256_mask ((__v8si) __A,
              (__v8si) __B,
              (__v8si) __W, __M);
}

static __inline__ __m128i __DEFAULT_FN_ATTRS
_mm_maskz_mullo_epi32 (__mmask8 __M, __m128i __A, __m128i __B)
{
  return (__m128i) __builtin_ia32_pmulld128_mask ((__v4si) __A,
              (__v4si) __B,
              (__v4si)
              _mm_setzero_si128 (),
              __M);
}

static __inline__ __m128i __DEFAULT_FN_ATTRS
_mm_mask_mullo_epi32 (__m128i __W, __mmask16 __M, __m128i __A,
          __m128i __B)
{
  return (__m128i) __builtin_ia32_pmulld128_mask ((__v4si) __A,
              (__v4si) __B,
              (__v4si) __W, __M);
}

static __inline__ __m256i __DEFAULT_FN_ATTRS
_mm256_mask_and_epi32 (__m256i __W, __mmask8 __U, __m256i __A,
           __m256i __B)
{
  return (__m256i) __builtin_ia32_pandd256_mask ((__v8si) __A,
             (__v8si) __B,
             (__v8si) __W,
             (__mmask8) __U);
}

static __inline__ __m256i __DEFAULT_FN_ATTRS
_mm256_maskz_and_epi32 (__mmask8 __U, __m256i __A, __m256i __B)
{
  return (__m256i) __builtin_ia32_pandd256_mask ((__v8si) __A,
             (__v8si) __B,
             (__v8si)
             _mm256_setzero_si256 (),
             (__mmask8) __U);
}

static __inline__ __m128i __DEFAULT_FN_ATTRS
_mm_mask_and_epi32 (__m128i __W, __mmask8 __U, __m128i __A, __m128i __B)
{
  return (__m128i) __builtin_ia32_pandd128_mask ((__v4si) __A,
             (__v4si) __B,
             (__v4si) __W,
             (__mmask8) __U);
}

static __inline__ __m128i __DEFAULT_FN_ATTRS
_mm_maskz_and_epi32 (__mmask8 __U, __m128i __A, __m128i __B)
{
  return (__m128i) __builtin_ia32_pandd128_mask ((__v4si) __A,
             (__v4si) __B,
             (__v4si)
             _mm_setzero_si128 (),
             (__mmask8) __U);
}

static __inline__ __m256i __DEFAULT_FN_ATTRS
_mm256_mask_andnot_epi32 (__m256i __W, __mmask8 __U, __m256i __A,
        __m256i __B)
{
  return (__m256i) __builtin_ia32_pandnd256_mask ((__v8si) __A,
              (__v8si) __B,
              (__v8si) __W,
              (__mmask8) __U);
}

static __inline__ __m256i __DEFAULT_FN_ATTRS
_mm256_maskz_andnot_epi32 (__mmask8 __U, __m256i __A, __m256i __B)
{
  return (__m256i) __builtin_ia32_pandnd256_mask ((__v8si) __A,
              (__v8si) __B,
              (__v8si)
              _mm256_setzero_si256 (),
              (__mmask8) __U);
}

static __inline__ __m128i __DEFAULT_FN_ATTRS
_mm_mask_andnot_epi32 (__m128i __W, __mmask8 __U, __m128i __A,
           __m128i __B)
{
  return (__m128i) __builtin_ia32_pandnd128_mask ((__v4si) __A,
              (__v4si) __B,
              (__v4si) __W,
              (__mmask8) __U);
}

static __inline__ __m128i __DEFAULT_FN_ATTRS
_mm_maskz_andnot_epi32 (__mmask8 __U, __m128i __A, __m128i __B)
{
  return (__m128i) __builtin_ia32_pandnd128_mask ((__v4si) __A,
              (__v4si) __B,
              (__v4si)
              _mm_setzero_si128 (),
              (__mmask8) __U);
}

static __inline__ __m256i __DEFAULT_FN_ATTRS
_mm256_mask_or_epi32 (__m256i __W, __mmask8 __U, __m256i __A,
          __m256i __B)
{
  return (__m256i) __builtin_ia32_pord256_mask ((__v8si) __A,
            (__v8si) __B,
            (__v8si) __W,
            (__mmask8) __U);
}

static __inline__ __m256i __DEFAULT_FN_ATTRS
_mm256_maskz_or_epi32 (__mmask8 __U, __m256i __A, __m256i __B)
{
  return (__m256i) __builtin_ia32_pord256_mask ((__v8si) __A,
            (__v8si) __B,
            (__v8si)
            _mm256_setzero_si256 (),
            (__mmask8) __U);
}

static __inline__ __m128i __DEFAULT_FN_ATTRS
_mm_mask_or_epi32 (__m128i __W, __mmask8 __U, __m128i __A, __m128i __B)
{
  return (__m128i) __builtin_ia32_pord128_mask ((__v4si) __A,
            (__v4si) __B,
            (__v4si) __W,
            (__mmask8) __U);
}

static __inline__ __m128i __DEFAULT_FN_ATTRS
_mm_maskz_or_epi32 (__mmask8 __U, __m128i __A, __m128i __B)
{
  return (__m128i) __builtin_ia32_pord128_mask ((__v4si) __A,
            (__v4si) __B,
            (__v4si)
            _mm_setzero_si128 (),
            (__mmask8) __U);
}

static __inline__ __m256i __DEFAULT_FN_ATTRS
_mm256_mask_xor_epi32 (__m256i __W, __mmask8 __U, __m256i __A,
           __m256i __B)
{
  return (__m256i) __builtin_ia32_pxord256_mask ((__v8si) __A,
             (__v8si) __B,
             (__v8si) __W,
             (__mmask8) __U);
}

static __inline__ __m256i __DEFAULT_FN_ATTRS
_mm256_maskz_xor_epi32 (__mmask8 __U, __m256i __A, __m256i __B)
{
  return (__m256i) __builtin_ia32_pxord256_mask ((__v8si) __A,
             (__v8si) __B,
             (__v8si)
             _mm256_setzero_si256 (),
             (__mmask8) __U);
}

static __inline__ __m128i __DEFAULT_FN_ATTRS
_mm_mask_xor_epi32 (__m128i __W, __mmask8 __U, __m128i __A,
        __m128i __B)
{
  return (__m128i) __builtin_ia32_pxord128_mask ((__v4si) __A,
             (__v4si) __B,
             (__v4si) __W,
             (__mmask8) __U);
}

static __inline__ __m128i __DEFAULT_FN_ATTRS
_mm_maskz_xor_epi32 (__mmask8 __U, __m128i __A, __m128i __B)
{
  return (__m128i) __builtin_ia32_pxord128_mask ((__v4si) __A,
             (__v4si) __B,
             (__v4si)
             _mm_setzero_si128 (),
             (__mmask8) __U);
}

static __inline__ __m256i __DEFAULT_FN_ATTRS
_mm256_mask_and_epi64 (__m256i __W, __mmask8 __U, __m256i __A,
           __m256i __B)
{
  return (__m256i) __builtin_ia32_pandq256_mask ((__v4di) __A,
             (__v4di) __B,
             (__v4di) __W, __U);
}

static __inline__ __m256i __DEFAULT_FN_ATTRS
_mm256_maskz_and_epi64 (__mmask8 __U, __m256i __A, __m256i __B)
{
  return (__m256i) __builtin_ia32_pandq256_mask ((__v4di) __A,
             (__v4di) __B,
             (__v4di)
             _mm256_setzero_pd (),
             __U);
}

static __inline__ __m128i __DEFAULT_FN_ATTRS
_mm_mask_and_epi64 (__m128i __W, __mmask8 __U, __m128i __A,
        __m128i __B)
{
  return (__m128i) __builtin_ia32_pandq128_mask ((__v2di) __A,
             (__v2di) __B,
             (__v2di) __W, __U);
}

static __inline__ __m128i __DEFAULT_FN_ATTRS
_mm_maskz_and_epi64 (__mmask8 __U, __m128i __A, __m128i __B)
{
  return (__m128i) __builtin_ia32_pandq128_mask ((__v2di) __A,
             (__v2di) __B,
             (__v2di)
             _mm_setzero_pd (),
             __U);
}

static __inline__ __m256i __DEFAULT_FN_ATTRS
_mm256_mask_andnot_epi64 (__m256i __W, __mmask8 __U, __m256i __A,
        __m256i __B)
{
  return (__m256i) __builtin_ia32_pandnq256_mask ((__v4di) __A,
              (__v4di) __B,
              (__v4di) __W, __U);
}

static __inline__ __m256i __DEFAULT_FN_ATTRS
_mm256_maskz_andnot_epi64 (__mmask8 __U, __m256i __A, __m256i __B)
{
  return (__m256i) __builtin_ia32_pandnq256_mask ((__v4di) __A,
              (__v4di) __B,
              (__v4di)
              _mm256_setzero_pd (),
              __U);
}

static __inline__ __m128i __DEFAULT_FN_ATTRS
_mm_mask_andnot_epi64 (__m128i __W, __mmask8 __U, __m128i __A,
           __m128i __B)
{
  return (__m128i) __builtin_ia32_pandnq128_mask ((__v2di) __A,
              (__v2di) __B,
              (__v2di) __W, __U);
}

static __inline__ __m128i __DEFAULT_FN_ATTRS
_mm_maskz_andnot_epi64 (__mmask8 __U, __m128i __A, __m128i __B)
{
  return (__m128i) __builtin_ia32_pandnq128_mask ((__v2di) __A,
              (__v2di) __B,
              (__v2di)
              _mm_setzero_pd (),
              __U);
}

static __inline__ __m256i __DEFAULT_FN_ATTRS
_mm256_mask_or_epi64 (__m256i __W, __mmask8 __U, __m256i __A,
          __m256i __B)
{
  return (__m256i) __builtin_ia32_porq256_mask ((__v4di) __A,
            (__v4di) __B,
            (__v4di) __W,
            (__mmask8) __U);
}

static __inline__ __m256i __DEFAULT_FN_ATTRS
_mm256_maskz_or_epi64 (__mmask8 __U, __m256i __A, __m256i __B)
{
  return (__m256i) __builtin_ia32_porq256_mask ((__v4di) __A,
            (__v4di) __B,
            (__v4di)
            _mm256_setzero_si256 (),
            (__mmask8) __U);
}

static __inline__ __m128i __DEFAULT_FN_ATTRS
_mm_mask_or_epi64 (__m128i __W, __mmask8 __U, __m128i __A, __m128i __B)
{
  return (__m128i) __builtin_ia32_porq128_mask ((__v2di) __A,
            (__v2di) __B,
            (__v2di) __W,
            (__mmask8) __U);
}

static __inline__ __m128i __DEFAULT_FN_ATTRS
_mm_maskz_or_epi64 (__mmask8 __U, __m128i __A, __m128i __B)
{
  return (__m128i) __builtin_ia32_porq128_mask ((__v2di) __A,
            (__v2di) __B,
            (__v2di)
            _mm_setzero_si128 (),
            (__mmask8) __U);
}

static __inline__ __m256i __DEFAULT_FN_ATTRS
_mm256_mask_xor_epi64 (__m256i __W, __mmask8 __U, __m256i __A,
           __m256i __B)
{
  return (__m256i) __builtin_ia32_pxorq256_mask ((__v4di) __A,
             (__v4di) __B,
             (__v4di) __W,
             (__mmask8) __U);
}

static __inline__ __m256i __DEFAULT_FN_ATTRS
_mm256_maskz_xor_epi64 (__mmask8 __U, __m256i __A, __m256i __B)
{
  return (__m256i) __builtin_ia32_pxorq256_mask ((__v4di) __A,
             (__v4di) __B,
             (__v4di)
             _mm256_setzero_si256 (),
             (__mmask8) __U);
}

static __inline__ __m128i __DEFAULT_FN_ATTRS
_mm_mask_xor_epi64 (__m128i __W, __mmask8 __U, __m128i __A,
        __m128i __B)
{
  return (__m128i) __builtin_ia32_pxorq128_mask ((__v2di) __A,
             (__v2di) __B,
             (__v2di) __W,
             (__mmask8) __U);
}

static __inline__ __m128i __DEFAULT_FN_ATTRS
_mm_maskz_xor_epi64 (__mmask8 __U, __m128i __A, __m128i __B)
{
  return (__m128i) __builtin_ia32_pxorq128_mask ((__v2di) __A,
             (__v2di) __B,
             (__v2di)
             _mm_setzero_si128 (),
             (__mmask8) __U);
}

#define _mm_cmp_epi32_mask(a, b, p) __extension__ ({ \
  (__mmask8)__builtin_ia32_cmpd128_mask((__v4si)(__m128i)(a), \
                                        (__v4si)(__m128i)(b), \
                                        (p), (__mmask8)-1); })

#define _mm_mask_cmp_epi32_mask(m, a, b, p) __extension__ ({ \
  (__mmask8)__builtin_ia32_cmpd128_mask((__v4si)(__m128i)(a), \
                                        (__v4si)(__m128i)(b), \
                                        (p), (__mmask8)(m)); })

#define _mm_cmp_epu32_mask(a, b, p) __extension__ ({ \
  (__mmask8)__builtin_ia32_ucmpd128_mask((__v4si)(__m128i)(a), \
                                         (__v4si)(__m128i)(b), \
                                         (p), (__mmask8)-1); })

#define _mm_mask_cmp_epu32_mask(m, a, b, p) __extension__ ({ \
  (__mmask8)__builtin_ia32_ucmpd128_mask((__v4si)(__m128i)(a), \
                                         (__v4si)(__m128i)(b), \
                                         (p), (__mmask8)(m)); })

#define _mm256_cmp_epi32_mask(a, b, p) __extension__ ({ \
  (__mmask8)__builtin_ia32_cmpd256_mask((__v8si)(__m256i)(a), \
                                        (__v8si)(__m256i)(b), \
                                        (p), (__mmask8)-1); })

#define _mm256_mask_cmp_epi32_mask(m, a, b, p) __extension__ ({ \
  (__mmask8)__builtin_ia32_cmpd256_mask((__v8si)(__m256i)(a), \
                                        (__v8si)(__m256i)(b), \
                                        (p), (__mmask8)(m)); })

#define _mm256_cmp_epu32_mask(a, b, p) __extension__ ({ \
  (__mmask8)__builtin_ia32_ucmpd256_mask((__v8si)(__m256i)(a), \
                                         (__v8si)(__m256i)(b), \
                                         (p), (__mmask8)-1); })

#define _mm256_mask_cmp_epu32_mask(m, a, b, p) __extension__ ({ \
  (__mmask8)__builtin_ia32_ucmpd256_mask((__v8si)(__m256i)(a), \
                                         (__v8si)(__m256i)(b), \
                                         (p), (__mmask8)(m)); })

#define _mm_cmp_epi64_mask(a, b, p) __extension__ ({ \
  (__mmask8)__builtin_ia32_cmpq128_mask((__v2di)(__m128i)(a), \
                                        (__v2di)(__m128i)(b), \
                                        (p), (__mmask8)-1); })

#define _mm_mask_cmp_epi64_mask(m, a, b, p) __extension__ ({ \
  (__mmask8)__builtin_ia32_cmpq128_mask((__v2di)(__m128i)(a), \
                                        (__v2di)(__m128i)(b), \
                                        (p), (__mmask8)(m)); })

#define _mm_cmp_epu64_mask(a, b, p) __extension__ ({ \
  (__mmask8)__builtin_ia32_ucmpq128_mask((__v2di)(__m128i)(a), \
                                         (__v2di)(__m128i)(b), \
                                         (p), (__mmask8)-1); })

#define _mm_mask_cmp_epu64_mask(m, a, b, p) __extension__ ({ \
  (__mmask8)__builtin_ia32_ucmpq128_mask((__v2di)(__m128i)(a), \
                                         (__v2di)(__m128i)(b), \
                                         (p), (__mmask8)(m)); })

#define _mm256_cmp_epi64_mask(a, b, p) __extension__ ({ \
  (__mmask8)__builtin_ia32_cmpq256_mask((__v4di)(__m256i)(a), \
                                        (__v4di)(__m256i)(b), \
                                        (p), (__mmask8)-1); })

#define _mm256_mask_cmp_epi64_mask(m, a, b, p) __extension__ ({ \
  (__mmask8)__builtin_ia32_cmpq256_mask((__v4di)(__m256i)(a), \
                                        (__v4di)(__m256i)(b), \
                                        (p), (__mmask8)(m)); })

#define _mm256_cmp_epu64_mask(a, b, p) __extension__ ({ \
  (__mmask8)__builtin_ia32_ucmpq256_mask((__v4di)(__m256i)(a), \
                                         (__v4di)(__m256i)(b), \
                                         (p), (__mmask8)-1); })

#define _mm256_mask_cmp_epu64_mask(m, a, b, p) __extension__ ({ \
  (__mmask8)__builtin_ia32_ucmpq256_mask((__v4di)(__m256i)(a), \
                                         (__v4di)(__m256i)(b), \
                                         (p), (__mmask8)(m)); })

#define _mm256_cmp_ps_mask(a, b, p)  __extension__ ({ \
  (__mmask8)__builtin_ia32_cmpps256_mask((__v8sf)(__m256)(a), \
                                         (__v8sf)(__m256)(b), \
                                         (p), (__mmask8)-1); })

#define _mm256_mask_cmp_ps_mask(m, a, b, p)  __extension__ ({ \
  (__mmask8)__builtin_ia32_cmpps256_mask((__v8sf)(__m256)(a), \
                                         (__v8sf)(__m256)(b), \
                                         (p), (__mmask8)(m)); })

#define _mm256_cmp_pd_mask(a, b, p)  __extension__ ({ \
  (__mmask8)__builtin_ia32_cmppd256_mask((__v4df)(__m256)(a), \
                                         (__v4df)(__m256)(b), \
                                         (p), (__mmask8)-1); })

#define _mm256_mask_cmp_pd_mask(m, a, b, p)  __extension__ ({ \
  (__mmask8)__builtin_ia32_cmppd256_mask((__v4df)(__m256)(a), \
                                         (__v4df)(__m256)(b), \
                                         (p), (__mmask8)(m)); })

#define _mm128_cmp_ps_mask(a, b, p)  __extension__ ({ \
  (__mmask8)__builtin_ia32_cmpps128_mask((__v4sf)(__m128)(a), \
                                         (__v4sf)(__m128)(b), \
                                         (p), (__mmask8)-1); })

#define _mm128_mask_cmp_ps_mask(m, a, b, p)  __extension__ ({ \
  (__mmask8)__builtin_ia32_cmpps128_mask((__v4sf)(__m128)(a), \
                                         (__v4sf)(__m128)(b), \
                                         (p), (__mmask8)(m)); })

#define _mm128_cmp_pd_mask(a, b, p)  __extension__ ({ \
  (__mmask8)__builtin_ia32_cmppd128_mask((__v2df)(__m128)(a), \
                                         (__v2df)(__m128)(b), \
                                         (p), (__mmask8)-1); })

#define _mm128_mask_cmp_pd_mask(m, a, b, p)  __extension__ ({ \
  (__mmask8)__builtin_ia32_cmppd128_mask((__v2df)(__m128)(a), \
                                         (__v2df)(__m128)(b), \
                                         (p), (__mmask8)(m)); })

static __inline__ __m128d __DEFAULT_FN_ATTRS
_mm_mask_fmadd_pd(__m128d __A, __mmask8 __U, __m128d __B, __m128d __C)
{
  return (__m128d) __builtin_ia32_vfmaddpd128_mask ((__v2df) __A,
                                                    (__v2df) __B,
                                                    (__v2df) __C,
                                                    (__mmask8) __U);
}

static __inline__ __m128d __DEFAULT_FN_ATTRS
_mm_mask3_fmadd_pd(__m128d __A, __m128d __B, __m128d __C, __mmask8 __U)
{
  return (__m128d) __builtin_ia32_vfmaddpd128_mask3 ((__v2df) __A,
                                                     (__v2df) __B,
                                                     (__v2df) __C,
                                                     (__mmask8) __U);
}

static __inline__ __m128d __DEFAULT_FN_ATTRS
_mm_maskz_fmadd_pd(__mmask8 __U, __m128d __A, __m128d __B, __m128d __C)
{
  return (__m128d) __builtin_ia32_vfmaddpd128_maskz ((__v2df) __A,
                                                     (__v2df) __B,
                                                     (__v2df) __C,
                                                     (__mmask8) __U);
}

static __inline__ __m128d __DEFAULT_FN_ATTRS
_mm_mask_fmsub_pd(__m128d __A, __mmask8 __U, __m128d __B, __m128d __C)
{
  return (__m128d) __builtin_ia32_vfmaddpd128_mask ((__v2df) __A,
                                                    (__v2df) __B,
                                                    -(__v2df) __C,
                                                    (__mmask8) __U);
}

static __inline__ __m128d __DEFAULT_FN_ATTRS
_mm_maskz_fmsub_pd(__mmask8 __U, __m128d __A, __m128d __B, __m128d __C)
{
  return (__m128d) __builtin_ia32_vfmaddpd128_maskz ((__v2df) __A,
                                                     (__v2df) __B,
                                                     -(__v2df) __C,
                                                     (__mmask8) __U);
}

static __inline__ __m128d __DEFAULT_FN_ATTRS
_mm_mask3_fnmadd_pd(__m128d __A, __m128d __B, __m128d __C, __mmask8 __U)
{
  return (__m128d) __builtin_ia32_vfmaddpd128_mask3 (-(__v2df) __A,
                                                     (__v2df) __B,
                                                     (__v2df) __C,
                                                     (__mmask8) __U);
}

static __inline__ __m128d __DEFAULT_FN_ATTRS
_mm_maskz_fnmadd_pd(__mmask8 __U, __m128d __A, __m128d __B, __m128d __C)
{
  return (__m128d) __builtin_ia32_vfmaddpd128_maskz (-(__v2df) __A,
                                                     (__v2df) __B,
                                                     (__v2df) __C,
                                                     (__mmask8) __U);
}

static __inline__ __m128d __DEFAULT_FN_ATTRS
_mm_maskz_fnmsub_pd(__mmask8 __U, __m128d __A, __m128d __B, __m128d __C)
{
  return (__m128d) __builtin_ia32_vfmaddpd128_maskz (-(__v2df) __A,
                                                     (__v2df) __B,
                                                     -(__v2df) __C,
                                                     (__mmask8) __U);
}

static __inline__ __m256d __DEFAULT_FN_ATTRS
_mm256_mask_fmadd_pd(__m256d __A, __mmask8 __U, __m256d __B, __m256d __C)
{
  return (__m256d) __builtin_ia32_vfmaddpd256_mask ((__v4df) __A,
                                                    (__v4df) __B,
                                                    (__v4df) __C,
                                                    (__mmask8) __U);
}

static __inline__ __m256d __DEFAULT_FN_ATTRS
_mm256_mask3_fmadd_pd(__m256d __A, __m256d __B, __m256d __C, __mmask8 __U)
{
  return (__m256d) __builtin_ia32_vfmaddpd256_mask3 ((__v4df) __A,
                                                     (__v4df) __B,
                                                     (__v4df) __C,
                                                     (__mmask8) __U);
}

static __inline__ __m256d __DEFAULT_FN_ATTRS
_mm256_maskz_fmadd_pd(__mmask8 __U, __m256d __A, __m256d __B, __m256d __C)
{
  return (__m256d) __builtin_ia32_vfmaddpd256_maskz ((__v4df) __A,
                                                     (__v4df) __B,
                                                     (__v4df) __C,
                                                     (__mmask8) __U);
}

static __inline__ __m256d __DEFAULT_FN_ATTRS
_mm256_mask_fmsub_pd(__m256d __A, __mmask8 __U, __m256d __B, __m256d __C)
{
  return (__m256d) __builtin_ia32_vfmaddpd256_mask ((__v4df) __A,
                                                    (__v4df) __B,
                                                    -(__v4df) __C,
                                                    (__mmask8) __U);
}

static __inline__ __m256d __DEFAULT_FN_ATTRS
_mm256_maskz_fmsub_pd(__mmask8 __U, __m256d __A, __m256d __B, __m256d __C)
{
  return (__m256d) __builtin_ia32_vfmaddpd256_maskz ((__v4df) __A,
                                                     (__v4df) __B,
                                                     -(__v4df) __C,
                                                     (__mmask8) __U);
}

static __inline__ __m256d __DEFAULT_FN_ATTRS
_mm256_mask3_fnmadd_pd(__m256d __A, __m256d __B, __m256d __C, __mmask8 __U)
{
  return (__m256d) __builtin_ia32_vfmaddpd256_mask3 (-(__v4df) __A,
                                                     (__v4df) __B,
                                                     (__v4df) __C,
                                                     (__mmask8) __U);
}

static __inline__ __m256d __DEFAULT_FN_ATTRS
_mm256_maskz_fnmadd_pd(__mmask8 __U, __m256d __A, __m256d __B, __m256d __C)
{
  return (__m256d) __builtin_ia32_vfmaddpd256_maskz (-(__v4df) __A,
                                                     (__v4df) __B,
                                                     (__v4df) __C,
                                                     (__mmask8) __U);
}

static __inline__ __m256d __DEFAULT_FN_ATTRS
_mm256_maskz_fnmsub_pd(__mmask8 __U, __m256d __A, __m256d __B, __m256d __C)
{
  return (__m256d) __builtin_ia32_vfmaddpd256_maskz (-(__v4df) __A,
                                                     (__v4df) __B,
                                                     -(__v4df) __C,
                                                     (__mmask8) __U);
}

static __inline__ __m128 __DEFAULT_FN_ATTRS
_mm_mask_fmadd_ps(__m128 __A, __mmask8 __U, __m128 __B, __m128 __C)
{
  return (__m128) __builtin_ia32_vfmaddps128_mask ((__v4sf) __A,
                                                   (__v4sf) __B,
                                                   (__v4sf) __C,
                                                   (__mmask8) __U);
}

static __inline__ __m128 __DEFAULT_FN_ATTRS
_mm_mask3_fmadd_ps(__m128 __A, __m128 __B, __m128 __C, __mmask8 __U)
{
  return (__m128) __builtin_ia32_vfmaddps128_mask3 ((__v4sf) __A,
                                                    (__v4sf) __B,
                                                    (__v4sf) __C,
                                                    (__mmask8) __U);
}

static __inline__ __m128 __DEFAULT_FN_ATTRS
_mm_maskz_fmadd_ps(__mmask8 __U, __m128 __A, __m128 __B, __m128 __C)
{
  return (__m128) __builtin_ia32_vfmaddps128_maskz ((__v4sf) __A,
                                                    (__v4sf) __B,
                                                    (__v4sf) __C,
                                                    (__mmask8) __U);
}

static __inline__ __m128 __DEFAULT_FN_ATTRS
_mm_mask_fmsub_ps(__m128 __A, __mmask8 __U, __m128 __B, __m128 __C)
{
  return (__m128) __builtin_ia32_vfmaddps128_mask ((__v4sf) __A,
                                                   (__v4sf) __B,
                                                   -(__v4sf) __C,
                                                   (__mmask8) __U);
}

static __inline__ __m128 __DEFAULT_FN_ATTRS
_mm_maskz_fmsub_ps(__mmask8 __U, __m128 __A, __m128 __B, __m128 __C)
{
  return (__m128) __builtin_ia32_vfmaddps128_maskz ((__v4sf) __A,
                                                    (__v4sf) __B,
                                                    -(__v4sf) __C,
                                                    (__mmask8) __U);
}

static __inline__ __m128 __DEFAULT_FN_ATTRS
_mm_mask3_fnmadd_ps(__m128 __A, __m128 __B, __m128 __C, __mmask8 __U)
{
  return (__m128) __builtin_ia32_vfmaddps128_mask3 (-(__v4sf) __A,
                                                    (__v4sf) __B,
                                                    (__v4sf) __C,
                                                    (__mmask8) __U);
}

static __inline__ __m128 __DEFAULT_FN_ATTRS
_mm_maskz_fnmadd_ps(__mmask8 __U, __m128 __A, __m128 __B, __m128 __C)
{
  return (__m128) __builtin_ia32_vfmaddps128_maskz (-(__v4sf) __A,
                                                    (__v4sf) __B,
                                                    (__v4sf) __C,
                                                    (__mmask8) __U);
}

static __inline__ __m128 __DEFAULT_FN_ATTRS
_mm_maskz_fnmsub_ps(__mmask8 __U, __m128 __A, __m128 __B, __m128 __C)
{
  return (__m128) __builtin_ia32_vfmaddps128_maskz (-(__v4sf) __A,
                                                    (__v4sf) __B,
                                                    -(__v4sf) __C,
                                                    (__mmask8) __U);
}

static __inline__ __m256 __DEFAULT_FN_ATTRS
_mm256_mask_fmadd_ps(__m256 __A, __mmask8 __U, __m256 __B, __m256 __C)
{
  return (__m256) __builtin_ia32_vfmaddps256_mask ((__v8sf) __A,
                                                   (__v8sf) __B,
                                                   (__v8sf) __C,
                                                   (__mmask8) __U);
}

static __inline__ __m256 __DEFAULT_FN_ATTRS
_mm256_mask3_fmadd_ps(__m256 __A, __m256 __B, __m256 __C, __mmask8 __U)
{
  return (__m256) __builtin_ia32_vfmaddps256_mask3 ((__v8sf) __A,
                                                    (__v8sf) __B,
                                                    (__v8sf) __C,
                                                    (__mmask8) __U);
}

static __inline__ __m256 __DEFAULT_FN_ATTRS
_mm256_maskz_fmadd_ps(__mmask8 __U, __m256 __A, __m256 __B, __m256 __C)
{
  return (__m256) __builtin_ia32_vfmaddps256_maskz ((__v8sf) __A,
                                                    (__v8sf) __B,
                                                    (__v8sf) __C,
                                                    (__mmask8) __U);
}

static __inline__ __m256 __DEFAULT_FN_ATTRS
_mm256_mask_fmsub_ps(__m256 __A, __mmask8 __U, __m256 __B, __m256 __C)
{
  return (__m256) __builtin_ia32_vfmaddps256_mask ((__v8sf) __A,
                                                   (__v8sf) __B,
                                                   -(__v8sf) __C,
                                                   (__mmask8) __U);
}

static __inline__ __m256 __DEFAULT_FN_ATTRS
_mm256_maskz_fmsub_ps(__mmask8 __U, __m256 __A, __m256 __B, __m256 __C)
{
  return (__m256) __builtin_ia32_vfmaddps256_maskz ((__v8sf) __A,
                                                    (__v8sf) __B,
                                                    -(__v8sf) __C,
                                                    (__mmask8) __U);
}

static __inline__ __m256 __DEFAULT_FN_ATTRS
_mm256_mask3_fnmadd_ps(__m256 __A, __m256 __B, __m256 __C, __mmask8 __U)
{
  return (__m256) __builtin_ia32_vfmaddps256_mask3 (-(__v8sf) __A,
                                                    (__v8sf) __B,
                                                    (__v8sf) __C,
                                                    (__mmask8) __U);
}

static __inline__ __m256 __DEFAULT_FN_ATTRS
_mm256_maskz_fnmadd_ps(__mmask8 __U, __m256 __A, __m256 __B, __m256 __C)
{
  return (__m256) __builtin_ia32_vfmaddps256_maskz (-(__v8sf) __A,
                                                    (__v8sf) __B,
                                                    (__v8sf) __C,
                                                    (__mmask8) __U);
}

static __inline__ __m256 __DEFAULT_FN_ATTRS
_mm256_maskz_fnmsub_ps(__mmask8 __U, __m256 __A, __m256 __B, __m256 __C)
{
  return (__m256) __builtin_ia32_vfmaddps256_maskz (-(__v8sf) __A,
                                                    (__v8sf) __B,
                                                    -(__v8sf) __C,
                                                    (__mmask8) __U);
}

static __inline__ __m128d __DEFAULT_FN_ATTRS
_mm_mask_fmaddsub_pd(__m128d __A, __mmask8 __U, __m128d __B, __m128d __C)
{
  return (__m128d) __builtin_ia32_vfmaddsubpd128_mask ((__v2df) __A,
                                                       (__v2df) __B,
                                                       (__v2df) __C,
                                                       (__mmask8) __U);
}

static __inline__ __m128d __DEFAULT_FN_ATTRS
_mm_mask3_fmaddsub_pd(__m128d __A, __m128d __B, __m128d __C, __mmask8 __U)
{
  return (__m128d) __builtin_ia32_vfmaddsubpd128_mask3 ((__v2df) __A,
                                                        (__v2df) __B,
                                                        (__v2df) __C,
                                                        (__mmask8)
                                                        __U);
}

static __inline__ __m128d __DEFAULT_FN_ATTRS
_mm_maskz_fmaddsub_pd(__mmask8 __U, __m128d __A, __m128d __B, __m128d __C)
{
  return (__m128d) __builtin_ia32_vfmaddsubpd128_maskz ((__v2df) __A,
                                                        (__v2df) __B,
                                                        (__v2df) __C,
                                                        (__mmask8)
                                                        __U);
}

static __inline__ __m128d __DEFAULT_FN_ATTRS
_mm_mask_fmsubadd_pd(__m128d __A, __mmask8 __U, __m128d __B, __m128d __C)
{
  return (__m128d) __builtin_ia32_vfmaddsubpd128_mask ((__v2df) __A,
                                                       (__v2df) __B,
                                                       -(__v2df) __C,
                                                       (__mmask8) __U);
}

static __inline__ __m128d __DEFAULT_FN_ATTRS
_mm_maskz_fmsubadd_pd(__mmask8 __U, __m128d __A, __m128d __B, __m128d __C)
{
  return (__m128d) __builtin_ia32_vfmaddsubpd128_maskz ((__v2df) __A,
                                                        (__v2df) __B,
                                                        -(__v2df) __C,
                                                        (__mmask8)
                                                        __U);
}

static __inline__ __m256d __DEFAULT_FN_ATTRS
_mm256_mask_fmaddsub_pd(__m256d __A, __mmask8 __U, __m256d __B, __m256d __C)
{
  return (__m256d) __builtin_ia32_vfmaddsubpd256_mask ((__v4df) __A,
                                                       (__v4df) __B,
                                                       (__v4df) __C,
                                                       (__mmask8) __U);
}

static __inline__ __m256d __DEFAULT_FN_ATTRS
_mm256_mask3_fmaddsub_pd(__m256d __A, __m256d __B, __m256d __C, __mmask8 __U)
{
  return (__m256d) __builtin_ia32_vfmaddsubpd256_mask3 ((__v4df) __A,
                                                        (__v4df) __B,
                                                        (__v4df) __C,
                                                        (__mmask8)
                                                        __U);
}

static __inline__ __m256d __DEFAULT_FN_ATTRS
_mm256_maskz_fmaddsub_pd(__mmask8 __U, __m256d __A, __m256d __B, __m256d __C)
{
  return (__m256d) __builtin_ia32_vfmaddsubpd256_maskz ((__v4df) __A,
                                                        (__v4df) __B,
                                                        (__v4df) __C,
                                                        (__mmask8)
                                                        __U);
}

static __inline__ __m256d __DEFAULT_FN_ATTRS
_mm256_mask_fmsubadd_pd(__m256d __A, __mmask8 __U, __m256d __B, __m256d __C)
{
  return (__m256d) __builtin_ia32_vfmaddsubpd256_mask ((__v4df) __A,
                                                       (__v4df) __B,
                                                       -(__v4df) __C,
                                                       (__mmask8) __U);
}

static __inline__ __m256d __DEFAULT_FN_ATTRS
_mm256_maskz_fmsubadd_pd(__mmask8 __U, __m256d __A, __m256d __B, __m256d __C)
{
  return (__m256d) __builtin_ia32_vfmaddsubpd256_maskz ((__v4df) __A,
                                                        (__v4df) __B,
                                                        -(__v4df) __C,
                                                        (__mmask8)
                                                        __U);
}

static __inline__ __m128 __DEFAULT_FN_ATTRS
_mm_mask_fmaddsub_ps(__m128 __A, __mmask8 __U, __m128 __B, __m128 __C)
{
  return (__m128) __builtin_ia32_vfmaddsubps128_mask ((__v4sf) __A,
                                                      (__v4sf) __B,
                                                      (__v4sf) __C,
                                                      (__mmask8) __U);
}

static __inline__ __m128 __DEFAULT_FN_ATTRS
_mm_mask3_fmaddsub_ps(__m128 __A, __m128 __B, __m128 __C, __mmask8 __U)
{
  return (__m128) __builtin_ia32_vfmaddsubps128_mask3 ((__v4sf) __A,
                                                       (__v4sf) __B,
                                                       (__v4sf) __C,
                                                       (__mmask8) __U);
}

static __inline__ __m128 __DEFAULT_FN_ATTRS
_mm_maskz_fmaddsub_ps(__mmask8 __U, __m128 __A, __m128 __B, __m128 __C)
{
  return (__m128) __builtin_ia32_vfmaddsubps128_maskz ((__v4sf) __A,
                                                       (__v4sf) __B,
                                                       (__v4sf) __C,
                                                       (__mmask8) __U);
}

static __inline__ __m128 __DEFAULT_FN_ATTRS
_mm_mask_fmsubadd_ps(__m128 __A, __mmask8 __U, __m128 __B, __m128 __C)
{
  return (__m128) __builtin_ia32_vfmaddsubps128_mask ((__v4sf) __A,
                                                      (__v4sf) __B,
                                                      -(__v4sf) __C,
                                                      (__mmask8) __U);
}

static __inline__ __m128 __DEFAULT_FN_ATTRS
_mm_maskz_fmsubadd_ps(__mmask8 __U, __m128 __A, __m128 __B, __m128 __C)
{
  return (__m128) __builtin_ia32_vfmaddsubps128_maskz ((__v4sf) __A,
                                                       (__v4sf) __B,
                                                       -(__v4sf) __C,
                                                       (__mmask8) __U);
}

static __inline__ __m256 __DEFAULT_FN_ATTRS
_mm256_mask_fmaddsub_ps(__m256 __A, __mmask8 __U, __m256 __B,
                         __m256 __C)
{
  return (__m256) __builtin_ia32_vfmaddsubps256_mask ((__v8sf) __A,
                                                      (__v8sf) __B,
                                                      (__v8sf) __C,
                                                      (__mmask8) __U);
}

static __inline__ __m256 __DEFAULT_FN_ATTRS
_mm256_mask3_fmaddsub_ps(__m256 __A, __m256 __B, __m256 __C, __mmask8 __U)
{
  return (__m256) __builtin_ia32_vfmaddsubps256_mask3 ((__v8sf) __A,
                                                       (__v8sf) __B,
                                                       (__v8sf) __C,
                                                       (__mmask8) __U);
}

static __inline__ __m256 __DEFAULT_FN_ATTRS
_mm256_maskz_fmaddsub_ps(__mmask8 __U, __m256 __A, __m256 __B, __m256 __C)
{
  return (__m256) __builtin_ia32_vfmaddsubps256_maskz ((__v8sf) __A,
                                                       (__v8sf) __B,
                                                       (__v8sf) __C,
                                                       (__mmask8) __U);
}

static __inline__ __m256 __DEFAULT_FN_ATTRS
_mm256_mask_fmsubadd_ps(__m256 __A, __mmask8 __U, __m256 __B, __m256 __C)
{
  return (__m256) __builtin_ia32_vfmaddsubps256_mask ((__v8sf) __A,
                                                      (__v8sf) __B,
                                                      -(__v8sf) __C,
                                                      (__mmask8) __U);
}

static __inline__ __m256 __DEFAULT_FN_ATTRS
_mm256_maskz_fmsubadd_ps(__mmask8 __U, __m256 __A, __m256 __B, __m256 __C)
{
  return (__m256) __builtin_ia32_vfmaddsubps256_maskz ((__v8sf) __A,
                                                       (__v8sf) __B,
                                                       -(__v8sf) __C,
                                                       (__mmask8) __U);
}

static __inline__ __m128d __DEFAULT_FN_ATTRS
_mm_mask3_fmsub_pd(__m128d __A, __m128d __B, __m128d __C, __mmask8 __U)
{
  return (__m128d) __builtin_ia32_vfmsubpd128_mask3 ((__v2df) __A,
                                                     (__v2df) __B,
                                                     (__v2df) __C,
                                                     (__mmask8) __U);
}

static __inline__ __m256d __DEFAULT_FN_ATTRS
_mm256_mask3_fmsub_pd(__m256d __A, __m256d __B, __m256d __C, __mmask8 __U)
{
  return (__m256d) __builtin_ia32_vfmsubpd256_mask3 ((__v4df) __A,
                                                     (__v4df) __B,
                                                     (__v4df) __C,
                                                     (__mmask8) __U);
}

static __inline__ __m128 __DEFAULT_FN_ATTRS
_mm_mask3_fmsub_ps(__m128 __A, __m128 __B, __m128 __C, __mmask8 __U)
{
  return (__m128) __builtin_ia32_vfmsubps128_mask3 ((__v4sf) __A,
                                                    (__v4sf) __B,
                                                    (__v4sf) __C,
                                                    (__mmask8) __U);
}

static __inline__ __m256 __DEFAULT_FN_ATTRS
_mm256_mask3_fmsub_ps(__m256 __A, __m256 __B, __m256 __C, __mmask8 __U)
{
  return (__m256) __builtin_ia32_vfmsubps256_mask3 ((__v8sf) __A,
                                                    (__v8sf) __B,
                                                    (__v8sf) __C,
                                                    (__mmask8) __U);
}

static __inline__ __m128d __DEFAULT_FN_ATTRS
_mm_mask3_fmsubadd_pd(__m128d __A, __m128d __B, __m128d __C, __mmask8 __U)
{
  return (__m128d) __builtin_ia32_vfmsubaddpd128_mask3 ((__v2df) __A,
                                                        (__v2df) __B,
                                                        (__v2df) __C,
                                                        (__mmask8)
                                                        __U);
}

static __inline__ __m256d __DEFAULT_FN_ATTRS
_mm256_mask3_fmsubadd_pd(__m256d __A, __m256d __B, __m256d __C, __mmask8 __U)
{
  return (__m256d) __builtin_ia32_vfmsubaddpd256_mask3 ((__v4df) __A,
                                                        (__v4df) __B,
                                                        (__v4df) __C,
                                                        (__mmask8)
                                                        __U);
}

static __inline__ __m128 __DEFAULT_FN_ATTRS
_mm_mask3_fmsubadd_ps(__m128 __A, __m128 __B, __m128 __C, __mmask8 __U)
{
  return (__m128) __builtin_ia32_vfmsubaddps128_mask3 ((__v4sf) __A,
                                                       (__v4sf) __B,
                                                       (__v4sf) __C,
                                                       (__mmask8) __U);
}

static __inline__ __m256 __DEFAULT_FN_ATTRS
_mm256_mask3_fmsubadd_ps(__m256 __A, __m256 __B, __m256 __C, __mmask8 __U)
{
  return (__m256) __builtin_ia32_vfmsubaddps256_mask3 ((__v8sf) __A,
                                                       (__v8sf) __B,
                                                       (__v8sf) __C,
                                                       (__mmask8) __U);
}

static __inline__ __m128d __DEFAULT_FN_ATTRS
_mm_mask_fnmadd_pd(__m128d __A, __mmask8 __U, __m128d __B, __m128d __C)
{
  return (__m128d) __builtin_ia32_vfnmaddpd128_mask ((__v2df) __A,
                                                     (__v2df) __B,
                                                     (__v2df) __C,
                                                     (__mmask8) __U);
}

static __inline__ __m256d __DEFAULT_FN_ATTRS
_mm256_mask_fnmadd_pd(__m256d __A, __mmask8 __U, __m256d __B, __m256d __C)
{
  return (__m256d) __builtin_ia32_vfnmaddpd256_mask ((__v4df) __A,
                                                     (__v4df) __B,
                                                     (__v4df) __C,
                                                     (__mmask8) __U);
}

static __inline__ __m128 __DEFAULT_FN_ATTRS
_mm_mask_fnmadd_ps(__m128 __A, __mmask8 __U, __m128 __B, __m128 __C)
{
  return (__m128) __builtin_ia32_vfnmaddps128_mask ((__v4sf) __A,
                                                    (__v4sf) __B,
                                                    (__v4sf) __C,
                                                    (__mmask8) __U);
}

static __inline__ __m256 __DEFAULT_FN_ATTRS
_mm256_mask_fnmadd_ps(__m256 __A, __mmask8 __U, __m256 __B, __m256 __C)
{
  return (__m256) __builtin_ia32_vfnmaddps256_mask ((__v8sf) __A,
                                                    (__v8sf) __B,
                                                    (__v8sf) __C,
                                                    (__mmask8) __U);
}

static __inline__ __m128d __DEFAULT_FN_ATTRS
_mm_mask_fnmsub_pd(__m128d __A, __mmask8 __U, __m128d __B, __m128d __C)
{
  return (__m128d) __builtin_ia32_vfnmsubpd128_mask ((__v2df) __A,
                                                     (__v2df) __B,
                                                     (__v2df) __C,
                                                     (__mmask8) __U);
}

static __inline__ __m128d __DEFAULT_FN_ATTRS
_mm_mask3_fnmsub_pd(__m128d __A, __m128d __B, __m128d __C, __mmask8 __U)
{
  return (__m128d) __builtin_ia32_vfnmsubpd128_mask3 ((__v2df) __A,
                                                      (__v2df) __B,
                                                      (__v2df) __C,
                                                      (__mmask8) __U);
}

static __inline__ __m256d __DEFAULT_FN_ATTRS
_mm256_mask_fnmsub_pd(__m256d __A, __mmask8 __U, __m256d __B, __m256d __C)
{
  return (__m256d) __builtin_ia32_vfnmsubpd256_mask ((__v4df) __A,
                                                     (__v4df) __B,
                                                     (__v4df) __C,
                                                     (__mmask8) __U);
}

static __inline__ __m256d __DEFAULT_FN_ATTRS
_mm256_mask3_fnmsub_pd(__m256d __A, __m256d __B, __m256d __C, __mmask8 __U)
{
  return (__m256d) __builtin_ia32_vfnmsubpd256_mask3 ((__v4df) __A,
                                                      (__v4df) __B,
                                                      (__v4df) __C,
                                                      (__mmask8) __U);
}

static __inline__ __m128 __DEFAULT_FN_ATTRS
_mm_mask_fnmsub_ps(__m128 __A, __mmask8 __U, __m128 __B, __m128 __C)
{
  return (__m128) __builtin_ia32_vfnmsubps128_mask ((__v4sf) __A,
                                                    (__v4sf) __B,
                                                    (__v4sf) __C,
                                                    (__mmask8) __U);
}

static __inline__ __m128 __DEFAULT_FN_ATTRS
_mm_mask3_fnmsub_ps(__m128 __A, __m128 __B, __m128 __C, __mmask8 __U)
{
  return (__m128) __builtin_ia32_vfnmsubps128_mask3 ((__v4sf) __A,
                                                     (__v4sf) __B,
                                                     (__v4sf) __C,
                                                     (__mmask8) __U);
}

static __inline__ __m256 __DEFAULT_FN_ATTRS
_mm256_mask_fnmsub_ps(__m256 __A, __mmask8 __U, __m256 __B, __m256 __C)
{
  return (__m256) __builtin_ia32_vfnmsubps256_mask ((__v8sf) __A,
                                                    (__v8sf) __B,
                                                    (__v8sf) __C,
                                                    (__mmask8) __U);
}

static __inline__ __m256 __DEFAULT_FN_ATTRS
_mm256_mask3_fnmsub_ps(__m256 __A, __m256 __B, __m256 __C, __mmask8 __U)
{
  return (__m256) __builtin_ia32_vfnmsubps256_mask3 ((__v8sf) __A,
                                                     (__v8sf) __B,
                                                     (__v8sf) __C,
                                                     (__mmask8) __U);
}

static __inline__ __m128d __DEFAULT_FN_ATTRS
_mm_mask_add_pd (__m128d __W, __mmask8 __U, __m128d __A, __m128d __B) {
  return (__m128d) __builtin_ia32_addpd128_mask ((__v2df) __A,
             (__v2df) __B,
             (__v2df) __W,
             (__mmask8) __U);
}

static __inline__ __m128d __DEFAULT_FN_ATTRS
_mm_maskz_add_pd (__mmask8 __U, __m128d __A, __m128d __B) {
  return (__m128d) __builtin_ia32_addpd128_mask ((__v2df) __A,
             (__v2df) __B,
             (__v2df)
             _mm_setzero_pd (),
             (__mmask8) __U);
}

static __inline__ __m256d __DEFAULT_FN_ATTRS
_mm256_mask_add_pd (__m256d __W, __mmask8 __U, __m256d __A, __m256d __B) {
  return (__m256d) __builtin_ia32_addpd256_mask ((__v4df) __A,
             (__v4df) __B,
             (__v4df) __W,
             (__mmask8) __U);
}

static __inline__ __m256d __DEFAULT_FN_ATTRS
_mm256_maskz_add_pd (__mmask8 __U, __m256d __A, __m256d __B) {
  return (__m256d) __builtin_ia32_addpd256_mask ((__v4df) __A,
             (__v4df) __B,
             (__v4df)
             _mm256_setzero_pd (),
             (__mmask8) __U);
}

static __inline__ __m128 __DEFAULT_FN_ATTRS
_mm_mask_add_ps (__m128 __W, __mmask16 __U, __m128 __A, __m128 __B) {
  return (__m128) __builtin_ia32_addps128_mask ((__v4sf) __A,
            (__v4sf) __B,
            (__v4sf) __W,
            (__mmask8) __U);
}

static __inline__ __m128 __DEFAULT_FN_ATTRS
_mm_maskz_add_ps (__mmask16 __U, __m128 __A, __m128 __B) {
  return (__m128) __builtin_ia32_addps128_mask ((__v4sf) __A,
            (__v4sf) __B,
            (__v4sf)
            _mm_setzero_ps (),
            (__mmask8) __U);
}

static __inline__ __m256 __DEFAULT_FN_ATTRS
_mm256_mask_add_ps (__m256 __W, __mmask16 __U, __m256 __A, __m256 __B) {
  return (__m256) __builtin_ia32_addps256_mask ((__v8sf) __A,
            (__v8sf) __B,
            (__v8sf) __W,
            (__mmask8) __U);
}

static __inline__ __m256 __DEFAULT_FN_ATTRS
_mm256_maskz_add_ps (__mmask16 __U, __m256 __A, __m256 __B) {
  return (__m256) __builtin_ia32_addps256_mask ((__v8sf) __A,
            (__v8sf) __B,
            (__v8sf)
            _mm256_setzero_ps (),
            (__mmask8) __U);
}

static __inline__ __m128i __DEFAULT_FN_ATTRS
_mm_mask_blend_epi32 (__mmask8 __U, __m128i __A, __m128i __W) {
  return (__m128i) __builtin_ia32_blendmd_128_mask ((__v4si) __A,
                (__v4si) __W,
                (__mmask8) __U);
}

static __inline__ __m256i __DEFAULT_FN_ATTRS
_mm256_mask_blend_epi32 (__mmask8 __U, __m256i __A, __m256i __W) {
  return (__m256i) __builtin_ia32_blendmd_256_mask ((__v8si) __A,
                (__v8si) __W,
                (__mmask8) __U);
}

static __inline__ __m128d __DEFAULT_FN_ATTRS
_mm_mask_blend_pd (__mmask8 __U, __m128d __A, __m128d __W) {
  return (__m128d) __builtin_ia32_blendmpd_128_mask ((__v2df) __A,
                 (__v2df) __W,
                 (__mmask8) __U);
}

static __inline__ __m256d __DEFAULT_FN_ATTRS
_mm256_mask_blend_pd (__mmask8 __U, __m256d __A, __m256d __W) {
  return (__m256d) __builtin_ia32_blendmpd_256_mask ((__v4df) __A,
                 (__v4df) __W,
                 (__mmask8) __U);
}

static __inline__ __m128 __DEFAULT_FN_ATTRS
_mm_mask_blend_ps (__mmask8 __U, __m128 __A, __m128 __W) {
  return (__m128) __builtin_ia32_blendmps_128_mask ((__v4sf) __A,
                (__v4sf) __W,
                (__mmask8) __U);
}

static __inline__ __m256 __DEFAULT_FN_ATTRS
_mm256_mask_blend_ps (__mmask8 __U, __m256 __A, __m256 __W) {
  return (__m256) __builtin_ia32_blendmps_256_mask ((__v8sf) __A,
                (__v8sf) __W,
                (__mmask8) __U);
}

static __inline__ __m128i __DEFAULT_FN_ATTRS
_mm_mask_blend_epi64 (__mmask8 __U, __m128i __A, __m128i __W) {
  return (__m128i) __builtin_ia32_blendmq_128_mask ((__v2di) __A,
                (__v2di) __W,
                (__mmask8) __U);
}

static __inline__ __m256i __DEFAULT_FN_ATTRS
_mm256_mask_blend_epi64 (__mmask8 __U, __m256i __A, __m256i __W) {
  return (__m256i) __builtin_ia32_blendmq_256_mask ((__v4di) __A,
                (__v4di) __W,
                (__mmask8) __U);
}

static __inline__ __m128d __DEFAULT_FN_ATTRS
_mm_mask_compress_pd (__m128d __W, __mmask8 __U, __m128d __A) {
  return (__m128d) __builtin_ia32_compressdf128_mask ((__v2df) __A,
                  (__v2df) __W,
                  (__mmask8) __U);
}

static __inline__ __m128d __DEFAULT_FN_ATTRS
_mm_maskz_compress_pd (__mmask8 __U, __m128d __A) {
  return (__m128d) __builtin_ia32_compressdf128_mask ((__v2df) __A,
                  (__v2df)
                  _mm_setzero_pd (),
                  (__mmask8) __U);
}

static __inline__ __m256d __DEFAULT_FN_ATTRS
_mm256_mask_compress_pd (__m256d __W, __mmask8 __U, __m256d __A) {
  return (__m256d) __builtin_ia32_compressdf256_mask ((__v4df) __A,
                  (__v4df) __W,
                  (__mmask8) __U);
}

static __inline__ __m256d __DEFAULT_FN_ATTRS
_mm256_maskz_compress_pd (__mmask8 __U, __m256d __A) {
  return (__m256d) __builtin_ia32_compressdf256_mask ((__v4df) __A,
                  (__v4df)
                  _mm256_setzero_pd (),
                  (__mmask8) __U);
}

static __inline__ __m128i __DEFAULT_FN_ATTRS
_mm_mask_compress_epi64 (__m128i __W, __mmask8 __U, __m128i __A) {
  return (__m128i) __builtin_ia32_compressdi128_mask ((__v2di) __A,
                  (__v2di) __W,
                  (__mmask8) __U);
}

static __inline__ __m128i __DEFAULT_FN_ATTRS
_mm_maskz_compress_epi64 (__mmask8 __U, __m128i __A) {
  return (__m128i) __builtin_ia32_compressdi128_mask ((__v2di) __A,
                  (__v2di)
                  _mm_setzero_si128 (),
                  (__mmask8) __U);
}

static __inline__ __m256i __DEFAULT_FN_ATTRS
_mm256_mask_compress_epi64 (__m256i __W, __mmask8 __U, __m256i __A) {
  return (__m256i) __builtin_ia32_compressdi256_mask ((__v4di) __A,
                  (__v4di) __W,
                  (__mmask8) __U);
}

static __inline__ __m256i __DEFAULT_FN_ATTRS
_mm256_maskz_compress_epi64 (__mmask8 __U, __m256i __A) {
  return (__m256i) __builtin_ia32_compressdi256_mask ((__v4di) __A,
                  (__v4di)
                  _mm256_setzero_si256 (),
                  (__mmask8) __U);
}

static __inline__ __m128 __DEFAULT_FN_ATTRS
_mm_mask_compress_ps (__m128 __W, __mmask8 __U, __m128 __A) {
  return (__m128) __builtin_ia32_compresssf128_mask ((__v4sf) __A,
                 (__v4sf) __W,
                 (__mmask8) __U);
}

static __inline__ __m128 __DEFAULT_FN_ATTRS
_mm_maskz_compress_ps (__mmask8 __U, __m128 __A) {
  return (__m128) __builtin_ia32_compresssf128_mask ((__v4sf) __A,
                 (__v4sf)
                 _mm_setzero_ps (),
                 (__mmask8) __U);
}

static __inline__ __m256 __DEFAULT_FN_ATTRS
_mm256_mask_compress_ps (__m256 __W, __mmask8 __U, __m256 __A) {
  return (__m256) __builtin_ia32_compresssf256_mask ((__v8sf) __A,
                 (__v8sf) __W,
                 (__mmask8) __U);
}

static __inline__ __m256 __DEFAULT_FN_ATTRS
_mm256_maskz_compress_ps (__mmask8 __U, __m256 __A) {
  return (__m256) __builtin_ia32_compresssf256_mask ((__v8sf) __A,
                 (__v8sf)
                 _mm256_setzero_ps (),
                 (__mmask8) __U);
}

static __inline__ __m128i __DEFAULT_FN_ATTRS
_mm_mask_compress_epi32 (__m128i __W, __mmask8 __U, __m128i __A) {
  return (__m128i) __builtin_ia32_compresssi128_mask ((__v4si) __A,
                  (__v4si) __W,
                  (__mmask8) __U);
}

static __inline__ __m128i __DEFAULT_FN_ATTRS
_mm_maskz_compress_epi32 (__mmask8 __U, __m128i __A) {
  return (__m128i) __builtin_ia32_compresssi128_mask ((__v4si) __A,
                  (__v4si)
                  _mm_setzero_si128 (),
                  (__mmask8) __U);
}

static __inline__ __m256i __DEFAULT_FN_ATTRS
_mm256_mask_compress_epi32 (__m256i __W, __mmask8 __U, __m256i __A) {
  return (__m256i) __builtin_ia32_compresssi256_mask ((__v8si) __A,
                  (__v8si) __W,
                  (__mmask8) __U);
}

static __inline__ __m256i __DEFAULT_FN_ATTRS
_mm256_maskz_compress_epi32 (__mmask8 __U, __m256i __A) {
  return (__m256i) __builtin_ia32_compresssi256_mask ((__v8si) __A,
                  (__v8si)
                  _mm256_setzero_si256 (),
                  (__mmask8) __U);
}

static __inline__ void __DEFAULT_FN_ATTRS
_mm_mask_compressstoreu_pd (void *__P, __mmask8 __U, __m128d __A) {
  __builtin_ia32_compressstoredf128_mask ((__v2df *) __P,
            (__v2df) __A,
            (__mmask8) __U);
}

static __inline__ void __DEFAULT_FN_ATTRS
_mm256_mask_compressstoreu_pd (void *__P, __mmask8 __U, __m256d __A) {
  __builtin_ia32_compressstoredf256_mask ((__v4df *) __P,
            (__v4df) __A,
            (__mmask8) __U);
}

static __inline__ void __DEFAULT_FN_ATTRS
_mm_mask_compressstoreu_epi64 (void *__P, __mmask8 __U, __m128i __A) {
  __builtin_ia32_compressstoredi128_mask ((__v2di *) __P,
            (__v2di) __A,
            (__mmask8) __U);
}

static __inline__ void __DEFAULT_FN_ATTRS
_mm256_mask_compressstoreu_epi64 (void *__P, __mmask8 __U, __m256i __A) {
  __builtin_ia32_compressstoredi256_mask ((__v4di *) __P,
            (__v4di) __A,
            (__mmask8) __U);
}

static __inline__ void __DEFAULT_FN_ATTRS
_mm_mask_compressstoreu_ps (void *__P, __mmask8 __U, __m128 __A) {
  __builtin_ia32_compressstoresf128_mask ((__v4sf *) __P,
            (__v4sf) __A,
            (__mmask8) __U);
}

static __inline__ void __DEFAULT_FN_ATTRS
_mm256_mask_compressstoreu_ps (void *__P, __mmask8 __U, __m256 __A) {
  __builtin_ia32_compressstoresf256_mask ((__v8sf *) __P,
            (__v8sf) __A,
            (__mmask8) __U);
}

static __inline__ void __DEFAULT_FN_ATTRS
_mm_mask_compressstoreu_epi32 (void *__P, __mmask8 __U, __m128i __A) {
  __builtin_ia32_compressstoresi128_mask ((__v4si *) __P,
            (__v4si) __A,
            (__mmask8) __U);
}

static __inline__ void __DEFAULT_FN_ATTRS
_mm256_mask_compressstoreu_epi32 (void *__P, __mmask8 __U, __m256i __A) {
  __builtin_ia32_compressstoresi256_mask ((__v8si *) __P,
            (__v8si) __A,
            (__mmask8) __U);
}

static __inline__ __m128d __DEFAULT_FN_ATTRS
_mm_mask_cvtepi32_pd (__m128d __W, __mmask8 __U, __m128i __A) {
  return (__m128d) __builtin_ia32_cvtdq2pd128_mask ((__v4si) __A,
                (__v2df) __W,
                (__mmask8) __U);
}

static __inline__ __m128d __DEFAULT_FN_ATTRS
_mm_maskz_cvtepi32_pd (__mmask8 __U, __m128i __A) {
  return (__m128d) __builtin_ia32_cvtdq2pd128_mask ((__v4si) __A,
                (__v2df)
                _mm_setzero_pd (),
                (__mmask8) __U);
}

static __inline__ __m256d __DEFAULT_FN_ATTRS
_mm256_mask_cvtepi32_pd (__m256d __W, __mmask8 __U, __m128i __A) {
  return (__m256d) __builtin_ia32_cvtdq2pd256_mask ((__v4si) __A,
                (__v4df) __W,
                (__mmask8) __U);
}

static __inline__ __m256d __DEFAULT_FN_ATTRS
_mm256_maskz_cvtepi32_pd (__mmask8 __U, __m128i __A) {
  return (__m256d) __builtin_ia32_cvtdq2pd256_mask ((__v4si) __A,
                (__v4df)
                _mm256_setzero_pd (),
                (__mmask8) __U);
}

static __inline__ __m128 __DEFAULT_FN_ATTRS
_mm_mask_cvtepi32_ps (__m128 __W, __mmask8 __U, __m128i __A) {
  return (__m128) __builtin_ia32_cvtdq2ps128_mask ((__v4si) __A,
               (__v4sf) __W,
               (__mmask8) __U);
}

static __inline__ __m128 __DEFAULT_FN_ATTRS
_mm_maskz_cvtepi32_ps (__mmask16 __U, __m128i __A) {
  return (__m128) __builtin_ia32_cvtdq2ps128_mask ((__v4si) __A,
               (__v4sf)
               _mm_setzero_ps (),
               (__mmask8) __U);
}

static __inline__ __m256 __DEFAULT_FN_ATTRS
_mm256_mask_cvtepi32_ps (__m256 __W, __mmask8 __U, __m256i __A) {
  return (__m256) __builtin_ia32_cvtdq2ps256_mask ((__v8si) __A,
               (__v8sf) __W,
               (__mmask8) __U);
}

static __inline__ __m256 __DEFAULT_FN_ATTRS
_mm256_maskz_cvtepi32_ps (__mmask16 __U, __m256i __A) {
  return (__m256) __builtin_ia32_cvtdq2ps256_mask ((__v8si) __A,
               (__v8sf)
               _mm256_setzero_ps (),
               (__mmask8) __U);
}

static __inline__ __m128i __DEFAULT_FN_ATTRS
_mm_mask_cvtpd_epi32 (__m128i __W, __mmask8 __U, __m128d __A) {
  return (__m128i) __builtin_ia32_cvtpd2dq128_mask ((__v2df) __A,
                (__v4si) __W,
                (__mmask8) __U);
}

static __inline__ __m128i __DEFAULT_FN_ATTRS
_mm_maskz_cvtpd_epi32 (__mmask8 __U, __m128d __A) {
  return (__m128i) __builtin_ia32_cvtpd2dq128_mask ((__v2df) __A,
                (__v4si)
                _mm_setzero_si128 (),
                (__mmask8) __U);
}

static __inline__ __m128i __DEFAULT_FN_ATTRS
_mm256_mask_cvtpd_epi32 (__m128i __W, __mmask8 __U, __m256d __A) {
  return (__m128i) __builtin_ia32_cvtpd2dq256_mask ((__v4df) __A,
                (__v4si) __W,
                (__mmask8) __U);
}

static __inline__ __m128i __DEFAULT_FN_ATTRS
_mm256_maskz_cvtpd_epi32 (__mmask8 __U, __m256d __A) {
  return (__m128i) __builtin_ia32_cvtpd2dq256_mask ((__v4df) __A,
                (__v4si)
                _mm_setzero_si128 (),
                (__mmask8) __U);
}

static __inline__ __m128 __DEFAULT_FN_ATTRS
_mm_mask_cvtpd_ps (__m128 __W, __mmask8 __U, __m128d __A) {
  return (__m128) __builtin_ia32_cvtpd2ps_mask ((__v2df) __A,
            (__v4sf) __W,
            (__mmask8) __U);
}

static __inline__ __m128 __DEFAULT_FN_ATTRS
_mm_maskz_cvtpd_ps (__mmask8 __U, __m128d __A) {
  return (__m128) __builtin_ia32_cvtpd2ps_mask ((__v2df) __A,
            (__v4sf)
            _mm_setzero_ps (),
            (__mmask8) __U);
}

static __inline__ __m128 __DEFAULT_FN_ATTRS
_mm256_mask_cvtpd_ps (__m128 __W, __mmask8 __U, __m256d __A) {
  return (__m128) __builtin_ia32_cvtpd2ps256_mask ((__v4df) __A,
               (__v4sf) __W,
               (__mmask8) __U);
}

static __inline__ __m128 __DEFAULT_FN_ATTRS
_mm256_maskz_cvtpd_ps (__mmask8 __U, __m256d __A) {
  return (__m128) __builtin_ia32_cvtpd2ps256_mask ((__v4df) __A,
               (__v4sf)
               _mm_setzero_ps (),
               (__mmask8) __U);
}

static __inline__ __m128i __DEFAULT_FN_ATTRS
_mm_cvtpd_epu32 (__m128d __A) {
  return (__m128i) __builtin_ia32_cvtpd2udq128_mask ((__v2df) __A,
                 (__v4si)
                 _mm_setzero_si128 (),
                 (__mmask8) -1);
}

static __inline__ __m128i __DEFAULT_FN_ATTRS
_mm_mask_cvtpd_epu32 (__m128i __W, __mmask8 __U, __m128d __A) {
  return (__m128i) __builtin_ia32_cvtpd2udq128_mask ((__v2df) __A,
                 (__v4si) __W,
                 (__mmask8) __U);
}

static __inline__ __m128i __DEFAULT_FN_ATTRS
_mm_maskz_cvtpd_epu32 (__mmask8 __U, __m128d __A) {
  return (__m128i) __builtin_ia32_cvtpd2udq128_mask ((__v2df) __A,
                 (__v4si)
                 _mm_setzero_si128 (),
                 (__mmask8) __U);
}

static __inline__ __m128i __DEFAULT_FN_ATTRS
_mm256_cvtpd_epu32 (__m256d __A) {
  return (__m128i) __builtin_ia32_cvtpd2udq256_mask ((__v4df) __A,
                 (__v4si)
                 _mm_setzero_si128 (),
                 (__mmask8) -1);
}

static __inline__ __m128i __DEFAULT_FN_ATTRS
_mm256_mask_cvtpd_epu32 (__m128i __W, __mmask8 __U, __m256d __A) {
  return (__m128i) __builtin_ia32_cvtpd2udq256_mask ((__v4df) __A,
                 (__v4si) __W,
                 (__mmask8) __U);
}

static __inline__ __m128i __DEFAULT_FN_ATTRS
_mm256_maskz_cvtpd_epu32 (__mmask8 __U, __m256d __A) {
  return (__m128i) __builtin_ia32_cvtpd2udq256_mask ((__v4df) __A,
                 (__v4si)
                 _mm_setzero_si128 (),
                 (__mmask8) __U);
}

static __inline__ __m128i __DEFAULT_FN_ATTRS
_mm_mask_cvtps_epi32 (__m128i __W, __mmask8 __U, __m128 __A) {
  return (__m128i) __builtin_ia32_cvtps2dq128_mask ((__v4sf) __A,
                (__v4si) __W,
                (__mmask8) __U);
}

static __inline__ __m128i __DEFAULT_FN_ATTRS
_mm_maskz_cvtps_epi32 (__mmask8 __U, __m128 __A) {
  return (__m128i) __builtin_ia32_cvtps2dq128_mask ((__v4sf) __A,
                (__v4si)
                _mm_setzero_si128 (),
                (__mmask8) __U);
}

static __inline__ __m256i __DEFAULT_FN_ATTRS
_mm256_mask_cvtps_epi32 (__m256i __W, __mmask8 __U, __m256 __A) {
  return (__m256i) __builtin_ia32_cvtps2dq256_mask ((__v8sf) __A,
                (__v8si) __W,
                (__mmask8) __U);
}

static __inline__ __m256i __DEFAULT_FN_ATTRS
_mm256_maskz_cvtps_epi32 (__mmask8 __U, __m256 __A) {
  return (__m256i) __builtin_ia32_cvtps2dq256_mask ((__v8sf) __A,
                (__v8si)
                _mm256_setzero_si256 (),
                (__mmask8) __U);
}

static __inline__ __m128d __DEFAULT_FN_ATTRS
_mm_mask_cvtps_pd (__m128d __W, __mmask8 __U, __m128 __A) {
  return (__m128d) __builtin_ia32_cvtps2pd128_mask ((__v4sf) __A,
                (__v2df) __W,
                (__mmask8) __U);
}

static __inline__ __m128d __DEFAULT_FN_ATTRS
_mm_maskz_cvtps_pd (__mmask8 __U, __m128 __A) {
  return (__m128d) __builtin_ia32_cvtps2pd128_mask ((__v4sf) __A,
                (__v2df)
                _mm_setzero_pd (),
                (__mmask8) __U);
}

static __inline__ __m256d __DEFAULT_FN_ATTRS
_mm256_mask_cvtps_pd (__m256d __W, __mmask8 __U, __m128 __A) {
  return (__m256d) __builtin_ia32_cvtps2pd256_mask ((__v4sf) __A,
                (__v4df) __W,
                (__mmask8) __U);
}

static __inline__ __m256d __DEFAULT_FN_ATTRS
_mm256_maskz_cvtps_pd (__mmask8 __U, __m128 __A) {
  return (__m256d) __builtin_ia32_cvtps2pd256_mask ((__v4sf) __A,
                (__v4df)
                _mm256_setzero_pd (),
                (__mmask8) __U);
}

static __inline__ __m128i __DEFAULT_FN_ATTRS
_mm_cvtps_epu32 (__m128 __A) {
  return (__m128i) __builtin_ia32_cvtps2udq128_mask ((__v4sf) __A,
                 (__v4si)
                 _mm_setzero_si128 (),
                 (__mmask8) -1);
}

static __inline__ __m128i __DEFAULT_FN_ATTRS
_mm_mask_cvtps_epu32 (__m128i __W, __mmask8 __U, __m128 __A) {
  return (__m128i) __builtin_ia32_cvtps2udq128_mask ((__v4sf) __A,
                 (__v4si) __W,
                 (__mmask8) __U);
}

static __inline__ __m128i __DEFAULT_FN_ATTRS
_mm_maskz_cvtps_epu32 (__mmask8 __U, __m128 __A) {
  return (__m128i) __builtin_ia32_cvtps2udq128_mask ((__v4sf) __A,
                 (__v4si)
                 _mm_setzero_si128 (),
                 (__mmask8) __U);
}

static __inline__ __m256i __DEFAULT_FN_ATTRS
_mm256_cvtps_epu32 (__m256 __A) {
  return (__m256i) __builtin_ia32_cvtps2udq256_mask ((__v8sf) __A,
                 (__v8si)
                 _mm256_setzero_si256 (),
                 (__mmask8) -1);
}

static __inline__ __m256i __DEFAULT_FN_ATTRS
_mm256_mask_cvtps_epu32 (__m256i __W, __mmask8 __U, __m256 __A) {
  return (__m256i) __builtin_ia32_cvtps2udq256_mask ((__v8sf) __A,
                 (__v8si) __W,
                 (__mmask8) __U);
}

static __inline__ __m256i __DEFAULT_FN_ATTRS
_mm256_maskz_cvtps_epu32 (__mmask8 __U, __m256 __A) {
  return (__m256i) __builtin_ia32_cvtps2udq256_mask ((__v8sf) __A,
                 (__v8si)
                 _mm256_setzero_si256 (),
                 (__mmask8) __U);
}

static __inline__ __m128i __DEFAULT_FN_ATTRS
_mm_mask_cvttpd_epi32 (__m128i __W, __mmask8 __U, __m128d __A) {
  return (__m128i) __builtin_ia32_cvttpd2dq128_mask ((__v2df) __A,
                 (__v4si) __W,
                 (__mmask8) __U);
}

static __inline__ __m128i __DEFAULT_FN_ATTRS
_mm_maskz_cvttpd_epi32 (__mmask8 __U, __m128d __A) {
  return (__m128i) __builtin_ia32_cvttpd2dq128_mask ((__v2df) __A,
                 (__v4si)
                 _mm_setzero_si128 (),
                 (__mmask8) __U);
}

static __inline__ __m128i __DEFAULT_FN_ATTRS
_mm256_mask_cvttpd_epi32 (__m128i __W, __mmask8 __U, __m256d __A) {
  return (__m128i) __builtin_ia32_cvttpd2dq256_mask ((__v4df) __A,
                 (__v4si) __W,
                 (__mmask8) __U);
}

static __inline__ __m128i __DEFAULT_FN_ATTRS
_mm256_maskz_cvttpd_epi32 (__mmask8 __U, __m256d __A) {
  return (__m128i) __builtin_ia32_cvttpd2dq256_mask ((__v4df) __A,
                 (__v4si)
                 _mm_setzero_si128 (),
                 (__mmask8) __U);
}

static __inline__ __m128i __DEFAULT_FN_ATTRS
_mm_cvttpd_epu32 (__m128d __A) {
  return (__m128i) __builtin_ia32_cvttpd2udq128_mask ((__v2df) __A,
                  (__v4si)
                  _mm_setzero_si128 (),
                  (__mmask8) -1);
}

static __inline__ __m128i __DEFAULT_FN_ATTRS
_mm_mask_cvttpd_epu32 (__m128i __W, __mmask8 __U, __m128d __A) {
  return (__m128i) __builtin_ia32_cvttpd2udq128_mask ((__v2df) __A,
                  (__v4si) __W,
                  (__mmask8) __U);
}

static __inline__ __m128i __DEFAULT_FN_ATTRS
_mm_maskz_cvttpd_epu32 (__mmask8 __U, __m128d __A) {
  return (__m128i) __builtin_ia32_cvttpd2udq128_mask ((__v2df) __A,
                  (__v4si)
                  _mm_setzero_si128 (),
                  (__mmask8) __U);
}

static __inline__ __m128i __DEFAULT_FN_ATTRS
_mm256_cvttpd_epu32 (__m256d __A) {
  return (__m128i) __builtin_ia32_cvttpd2udq256_mask ((__v4df) __A,
                  (__v4si)
                  _mm_setzero_si128 (),
                  (__mmask8) -1);
}

static __inline__ __m128i __DEFAULT_FN_ATTRS
_mm256_mask_cvttpd_epu32 (__m128i __W, __mmask8 __U, __m256d __A) {
  return (__m128i) __builtin_ia32_cvttpd2udq256_mask ((__v4df) __A,
                  (__v4si) __W,
                  (__mmask8) __U);
}

static __inline__ __m128i __DEFAULT_FN_ATTRS
_mm256_maskz_cvttpd_epu32 (__mmask8 __U, __m256d __A) {
  return (__m128i) __builtin_ia32_cvttpd2udq256_mask ((__v4df) __A,
                  (__v4si)
                  _mm_setzero_si128 (),
                  (__mmask8) __U);
}

static __inline__ __m128i __DEFAULT_FN_ATTRS
_mm_mask_cvttps_epi32 (__m128i __W, __mmask8 __U, __m128 __A) {
  return (__m128i) __builtin_ia32_cvttps2dq128_mask ((__v4sf) __A,
                 (__v4si) __W,
                 (__mmask8) __U);
}

static __inline__ __m128i __DEFAULT_FN_ATTRS
_mm_maskz_cvttps_epi32 (__mmask8 __U, __m128 __A) {
  return (__m128i) __builtin_ia32_cvttps2dq128_mask ((__v4sf) __A,
                 (__v4si)
                 _mm_setzero_si128 (),
                 (__mmask8) __U);
}

static __inline__ __m256i __DEFAULT_FN_ATTRS
_mm256_mask_cvttps_epi32 (__m256i __W, __mmask8 __U, __m256 __A) {
  return (__m256i) __builtin_ia32_cvttps2dq256_mask ((__v8sf) __A,
                 (__v8si) __W,
                 (__mmask8) __U);
}

static __inline__ __m256i __DEFAULT_FN_ATTRS
_mm256_maskz_cvttps_epi32 (__mmask8 __U, __m256 __A) {
  return (__m256i) __builtin_ia32_cvttps2dq256_mask ((__v8sf) __A,
                 (__v8si)
                 _mm256_setzero_si256 (),
                 (__mmask8) __U);
}

static __inline__ __m128i __DEFAULT_FN_ATTRS
_mm_cvttps_epu32 (__m128 __A) {
  return (__m128i) __builtin_ia32_cvttps2udq128_mask ((__v4sf) __A,
                  (__v4si)
                  _mm_setzero_si128 (),
                  (__mmask8) -1);
}

static __inline__ __m128i __DEFAULT_FN_ATTRS
_mm_mask_cvttps_epu32 (__m128i __W, __mmask8 __U, __m128 __A) {
  return (__m128i) __builtin_ia32_cvttps2udq128_mask ((__v4sf) __A,
                  (__v4si) __W,
                  (__mmask8) __U);
}

static __inline__ __m128i __DEFAULT_FN_ATTRS
_mm_maskz_cvttps_epu32 (__mmask8 __U, __m128 __A) {
  return (__m128i) __builtin_ia32_cvttps2udq128_mask ((__v4sf) __A,
                  (__v4si)
                  _mm_setzero_si128 (),
                  (__mmask8) __U);
}

static __inline__ __m256i __DEFAULT_FN_ATTRS
_mm256_cvttps_epu32 (__m256 __A) {
  return (__m256i) __builtin_ia32_cvttps2udq256_mask ((__v8sf) __A,
                  (__v8si)
                  _mm256_setzero_si256 (),
                  (__mmask8) -1);
}

static __inline__ __m256i __DEFAULT_FN_ATTRS
_mm256_mask_cvttps_epu32 (__m256i __W, __mmask8 __U, __m256 __A) {
  return (__m256i) __builtin_ia32_cvttps2udq256_mask ((__v8sf) __A,
                  (__v8si) __W,
                  (__mmask8) __U);
}

static __inline__ __m256i __DEFAULT_FN_ATTRS
_mm256_maskz_cvttps_epu32 (__mmask8 __U, __m256 __A) {
  return (__m256i) __builtin_ia32_cvttps2udq256_mask ((__v8sf) __A,
                  (__v8si)
                  _mm256_setzero_si256 (),
                  (__mmask8) __U);
}

static __inline__ __m128d __DEFAULT_FN_ATTRS
_mm_cvtepu32_pd (__m128i __A) {
  return (__m128d) __builtin_ia32_cvtudq2pd128_mask ((__v4si) __A,
                 (__v2df)
                 _mm_setzero_pd (),
                 (__mmask8) -1);
}

static __inline__ __m128d __DEFAULT_FN_ATTRS
_mm_mask_cvtepu32_pd (__m128d __W, __mmask8 __U, __m128i __A) {
  return (__m128d) __builtin_ia32_cvtudq2pd128_mask ((__v4si) __A,
                 (__v2df) __W,
                 (__mmask8) __U);
}

static __inline__ __m128d __DEFAULT_FN_ATTRS
_mm_maskz_cvtepu32_pd (__mmask8 __U, __m128i __A) {
  return (__m128d) __builtin_ia32_cvtudq2pd128_mask ((__v4si) __A,
                 (__v2df)
                 _mm_setzero_pd (),
                 (__mmask8) __U);
}

static __inline__ __m256d __DEFAULT_FN_ATTRS
_mm256_cvtepu32_pd (__m128i __A) {
  return (__m256d) __builtin_ia32_cvtudq2pd256_mask ((__v4si) __A,
                 (__v4df)
                 _mm256_setzero_pd (),
                 (__mmask8) -1);
}

static __inline__ __m256d __DEFAULT_FN_ATTRS
_mm256_mask_cvtepu32_pd (__m256d __W, __mmask8 __U, __m128i __A) {
  return (__m256d) __builtin_ia32_cvtudq2pd256_mask ((__v4si) __A,
                 (__v4df) __W,
                 (__mmask8) __U);
}

static __inline__ __m256d __DEFAULT_FN_ATTRS
_mm256_maskz_cvtepu32_pd (__mmask8 __U, __m128i __A) {
  return (__m256d) __builtin_ia32_cvtudq2pd256_mask ((__v4si) __A,
                 (__v4df)
                 _mm256_setzero_pd (),
                 (__mmask8) __U);
}

static __inline__ __m128 __DEFAULT_FN_ATTRS
_mm_cvtepu32_ps (__m128i __A) {
  return (__m128) __builtin_ia32_cvtudq2ps128_mask ((__v4si) __A,
                (__v4sf)
                _mm_setzero_ps (),
                (__mmask8) -1);
}

static __inline__ __m128 __DEFAULT_FN_ATTRS
_mm_mask_cvtepu32_ps (__m128 __W, __mmask8 __U, __m128i __A) {
  return (__m128) __builtin_ia32_cvtudq2ps128_mask ((__v4si) __A,
                (__v4sf) __W,
                (__mmask8) __U);
}

static __inline__ __m128 __DEFAULT_FN_ATTRS
_mm_maskz_cvtepu32_ps (__mmask8 __U, __m128i __A) {
  return (__m128) __builtin_ia32_cvtudq2ps128_mask ((__v4si) __A,
                (__v4sf)
                _mm_setzero_ps (),
                (__mmask8) __U);
}

static __inline__ __m256 __DEFAULT_FN_ATTRS
_mm256_cvtepu32_ps (__m256i __A) {
  return (__m256) __builtin_ia32_cvtudq2ps256_mask ((__v8si) __A,
                (__v8sf)
                _mm256_setzero_ps (),
                (__mmask8) -1);
}

static __inline__ __m256 __DEFAULT_FN_ATTRS
_mm256_mask_cvtepu32_ps (__m256 __W, __mmask8 __U, __m256i __A) {
  return (__m256) __builtin_ia32_cvtudq2ps256_mask ((__v8si) __A,
                (__v8sf) __W,
                (__mmask8) __U);
}

static __inline__ __m256 __DEFAULT_FN_ATTRS
_mm256_maskz_cvtepu32_ps (__mmask8 __U, __m256i __A) {
  return (__m256) __builtin_ia32_cvtudq2ps256_mask ((__v8si) __A,
                (__v8sf)
                _mm256_setzero_ps (),
                (__mmask8) __U);
}

static __inline__ __m128d __DEFAULT_FN_ATTRS
_mm_mask_div_pd (__m128d __W, __mmask8 __U, __m128d __A, __m128d __B) {
  return (__m128d) __builtin_ia32_divpd_mask ((__v2df) __A,
                (__v2df) __B,
                (__v2df) __W,
                (__mmask8) __U);
}

static __inline__ __m128d __DEFAULT_FN_ATTRS
_mm_maskz_div_pd (__mmask8 __U, __m128d __A, __m128d __B) {
  return (__m128d) __builtin_ia32_divpd_mask ((__v2df) __A,
                (__v2df) __B,
                (__v2df)
                _mm_setzero_pd (),
                (__mmask8) __U);
}

static __inline__ __m256d __DEFAULT_FN_ATTRS
_mm256_mask_div_pd (__m256d __W, __mmask8 __U, __m256d __A,
        __m256d __B) {
  return (__m256d) __builtin_ia32_divpd256_mask ((__v4df) __A,
             (__v4df) __B,
             (__v4df) __W,
             (__mmask8) __U);
}

static __inline__ __m256d __DEFAULT_FN_ATTRS
_mm256_maskz_div_pd (__mmask8 __U, __m256d __A, __m256d __B) {
  return (__m256d) __builtin_ia32_divpd256_mask ((__v4df) __A,
             (__v4df) __B,
             (__v4df)
             _mm256_setzero_pd (),
             (__mmask8) __U);
}

static __inline__ __m128 __DEFAULT_FN_ATTRS
_mm_mask_div_ps (__m128 __W, __mmask8 __U, __m128 __A, __m128 __B) {
  return (__m128) __builtin_ia32_divps_mask ((__v4sf) __A,
               (__v4sf) __B,
               (__v4sf) __W,
               (__mmask8) __U);
}

static __inline__ __m128 __DEFAULT_FN_ATTRS
_mm_maskz_div_ps (__mmask8 __U, __m128 __A, __m128 __B) {
  return (__m128) __builtin_ia32_divps_mask ((__v4sf) __A,
               (__v4sf) __B,
               (__v4sf)
               _mm_setzero_ps (),
               (__mmask8) __U);
}

static __inline__ __m256 __DEFAULT_FN_ATTRS
_mm256_mask_div_ps (__m256 __W, __mmask8 __U, __m256 __A, __m256 __B) {
  return (__m256) __builtin_ia32_divps256_mask ((__v8sf) __A,
            (__v8sf) __B,
            (__v8sf) __W,
            (__mmask8) __U);
}

static __inline__ __m256 __DEFAULT_FN_ATTRS
_mm256_maskz_div_ps (__mmask8 __U, __m256 __A, __m256 __B) {
  return (__m256) __builtin_ia32_divps256_mask ((__v8sf) __A,
            (__v8sf) __B,
            (__v8sf)
            _mm256_setzero_ps (),
            (__mmask8) __U);
}

static __inline__ __m128d __DEFAULT_FN_ATTRS
_mm_mask_expand_pd (__m128d __W, __mmask8 __U, __m128d __A) {
  return (__m128d) __builtin_ia32_expanddf128_mask ((__v2df) __A,
                (__v2df) __W,
                (__mmask8) __U);
}

static __inline__ __m128d __DEFAULT_FN_ATTRS
_mm_maskz_expand_pd (__mmask8 __U, __m128d __A) {
  return (__m128d) __builtin_ia32_expanddf128_mask ((__v2df) __A,
                 (__v2df)
                 _mm_setzero_pd (),
                 (__mmask8) __U);
}

static __inline__ __m256d __DEFAULT_FN_ATTRS
_mm256_mask_expand_pd (__m256d __W, __mmask8 __U, __m256d __A) {
  return (__m256d) __builtin_ia32_expanddf256_mask ((__v4df) __A,
                (__v4df) __W,
                (__mmask8) __U);
}

static __inline__ __m256d __DEFAULT_FN_ATTRS
_mm256_maskz_expand_pd (__mmask8 __U, __m256d __A) {
  return (__m256d) __builtin_ia32_expanddf256_mask ((__v4df) __A,
                 (__v4df)
                 _mm256_setzero_pd (),
                 (__mmask8) __U);
}

static __inline__ __m128i __DEFAULT_FN_ATTRS
_mm_mask_expand_epi64 (__m128i __W, __mmask8 __U, __m128i __A) {
  return (__m128i) __builtin_ia32_expanddi128_mask ((__v2di) __A,
                (__v2di) __W,
                (__mmask8) __U);
}

static __inline__ __m128i __DEFAULT_FN_ATTRS
_mm_maskz_expand_epi64 (__mmask8 __U, __m128i __A) {
  return (__m128i) __builtin_ia32_expanddi128_mask ((__v2di) __A,
                 (__v2di)
                 _mm_setzero_si128 (),
                 (__mmask8) __U);
}

static __inline__ __m256i __DEFAULT_FN_ATTRS
_mm256_mask_expand_epi64 (__m256i __W, __mmask8 __U, __m256i __A) {
  return (__m256i) __builtin_ia32_expanddi256_mask ((__v4di) __A,
                (__v4di) __W,
                (__mmask8) __U);
}

static __inline__ __m256i __DEFAULT_FN_ATTRS
_mm256_maskz_expand_epi64 (__mmask8 __U, __m256i __A) {
  return (__m256i) __builtin_ia32_expanddi256_mask ((__v4di) __A,
                 (__v4di)
                 _mm256_setzero_si256 (),
                 (__mmask8) __U);
}

static __inline__ __m128d __DEFAULT_FN_ATTRS
_mm_mask_expandloadu_pd (__m128d __W, __mmask8 __U, void const *__P) {
  return (__m128d) __builtin_ia32_expandloaddf128_mask ((__v2df *) __P,
              (__v2df) __W,
              (__mmask8)
              __U);
}

static __inline__ __m128d __DEFAULT_FN_ATTRS
_mm_maskz_expandloadu_pd (__mmask8 __U, void const *__P) {
  return (__m128d) __builtin_ia32_expandloaddf128_mask ((__v2df *) __P,
               (__v2df)
               _mm_setzero_pd (),
               (__mmask8)
               __U);
}

static __inline__ __m256d __DEFAULT_FN_ATTRS
_mm256_mask_expandloadu_pd (__m256d __W, __mmask8 __U, void const *__P) {
  return (__m256d) __builtin_ia32_expandloaddf256_mask ((__v4df *) __P,
              (__v4df) __W,
              (__mmask8)
              __U);
}

static __inline__ __m256d __DEFAULT_FN_ATTRS
_mm256_maskz_expandloadu_pd (__mmask8 __U, void const *__P) {
  return (__m256d) __builtin_ia32_expandloaddf256_mask ((__v4df *) __P,
               (__v4df)
               _mm256_setzero_pd (),
               (__mmask8)
               __U);
}

static __inline__ __m128i __DEFAULT_FN_ATTRS
_mm_mask_expandloadu_epi64 (__m128i __W, __mmask8 __U, void const *__P) {
  return (__m128i) __builtin_ia32_expandloaddi128_mask ((__v2di *) __P,
              (__v2di) __W,
              (__mmask8)
              __U);
}

static __inline__ __m128i __DEFAULT_FN_ATTRS
_mm_maskz_expandloadu_epi64 (__mmask8 __U, void const *__P) {
  return (__m128i) __builtin_ia32_expandloaddi128_mask ((__v2di *) __P,
               (__v2di)
               _mm_setzero_si128 (),
               (__mmask8)
               __U);
}

static __inline__ __m256i __DEFAULT_FN_ATTRS
_mm256_mask_expandloadu_epi64 (__m256i __W, __mmask8 __U,
             void const *__P) {
  return (__m256i) __builtin_ia32_expandloaddi256_mask ((__v4di *) __P,
              (__v4di) __W,
              (__mmask8)
              __U);
}

static __inline__ __m256i __DEFAULT_FN_ATTRS
_mm256_maskz_expandloadu_epi64 (__mmask8 __U, void const *__P) {
  return (__m256i) __builtin_ia32_expandloaddi256_mask ((__v4di *) __P,
               (__v4di)
               _mm256_setzero_si256 (),
               (__mmask8)
               __U);
}

static __inline__ __m128 __DEFAULT_FN_ATTRS
_mm_mask_expandloadu_ps (__m128 __W, __mmask8 __U, void const *__P) {
  return (__m128) __builtin_ia32_expandloadsf128_mask ((__v4sf *) __P,
                   (__v4sf) __W,
                   (__mmask8) __U);
}

static __inline__ __m128 __DEFAULT_FN_ATTRS
_mm_maskz_expandloadu_ps (__mmask8 __U, void const *__P) {
  return (__m128) __builtin_ia32_expandloadsf128_mask ((__v4sf *) __P,
              (__v4sf)
              _mm_setzero_ps (),
              (__mmask8)
              __U);
}

static __inline__ __m256 __DEFAULT_FN_ATTRS
_mm256_mask_expandloadu_ps (__m256 __W, __mmask8 __U, void const *__P) {
  return (__m256) __builtin_ia32_expandloadsf256_mask ((__v8sf *) __P,
                   (__v8sf) __W,
                   (__mmask8) __U);
}

static __inline__ __m256 __DEFAULT_FN_ATTRS
_mm256_maskz_expandloadu_ps (__mmask8 __U, void const *__P) {
  return (__m256) __builtin_ia32_expandloadsf256_mask ((__v8sf *) __P,
              (__v8sf)
              _mm256_setzero_ps (),
              (__mmask8)
              __U);
}

static __inline__ __m128i __DEFAULT_FN_ATTRS
_mm_mask_expandloadu_epi32 (__m128i __W, __mmask8 __U, void const *__P) {
  return (__m128i) __builtin_ia32_expandloadsi128_mask ((__v4si *) __P,
              (__v4si) __W,
              (__mmask8)
              __U);
}

static __inline__ __m128i __DEFAULT_FN_ATTRS
_mm_maskz_expandloadu_epi32 (__mmask8 __U, void const *__P) {
  return (__m128i) __builtin_ia32_expandloadsi128_mask ((__v4si *) __P,
               (__v4si)
               _mm_setzero_si128 (),
               (__mmask8)     __U);
}

static __inline__ __m256i __DEFAULT_FN_ATTRS
_mm256_mask_expandloadu_epi32 (__m256i __W, __mmask8 __U,
             void const *__P) {
  return (__m256i) __builtin_ia32_expandloadsi256_mask ((__v8si *) __P,
              (__v8si) __W,
              (__mmask8)
              __U);
}

static __inline__ __m256i __DEFAULT_FN_ATTRS
_mm256_maskz_expandloadu_epi32 (__mmask8 __U, void const *__P) {
  return (__m256i) __builtin_ia32_expandloadsi256_mask ((__v8si *) __P,
               (__v8si)
               _mm256_setzero_si256 (),
               (__mmask8)
               __U);
}

static __inline__ __m128 __DEFAULT_FN_ATTRS
_mm_mask_expand_ps (__m128 __W, __mmask8 __U, __m128 __A) {
  return (__m128) __builtin_ia32_expandsf128_mask ((__v4sf) __A,
               (__v4sf) __W,
               (__mmask8) __U);
}

static __inline__ __m128 __DEFAULT_FN_ATTRS
_mm_maskz_expand_ps (__mmask8 __U, __m128 __A) {
  return (__m128) __builtin_ia32_expandsf128_mask ((__v4sf) __A,
                (__v4sf)
                _mm_setzero_ps (),
                (__mmask8) __U);
}

static __inline__ __m256 __DEFAULT_FN_ATTRS
_mm256_mask_expand_ps (__m256 __W, __mmask8 __U, __m256 __A) {
  return (__m256) __builtin_ia32_expandsf256_mask ((__v8sf) __A,
               (__v8sf) __W,
               (__mmask8) __U);
}

static __inline__ __m256 __DEFAULT_FN_ATTRS
_mm256_maskz_expand_ps (__mmask8 __U, __m256 __A) {
  return (__m256) __builtin_ia32_expandsf256_mask ((__v8sf) __A,
                (__v8sf)
                _mm256_setzero_ps (),
                (__mmask8) __U);
}

static __inline__ __m128i __DEFAULT_FN_ATTRS
_mm_mask_expand_epi32 (__m128i __W, __mmask8 __U, __m128i __A) {
  return (__m128i) __builtin_ia32_expandsi128_mask ((__v4si) __A,
                (__v4si) __W,
                (__mmask8) __U);
}

static __inline__ __m128i __DEFAULT_FN_ATTRS
_mm_maskz_expand_epi32 (__mmask8 __U, __m128i __A) {
  return (__m128i) __builtin_ia32_expandsi128_mask ((__v4si) __A,
                 (__v4si)
                 _mm_setzero_si128 (),
                 (__mmask8) __U);
}

static __inline__ __m256i __DEFAULT_FN_ATTRS
_mm256_mask_expand_epi32 (__m256i __W, __mmask8 __U, __m256i __A) {
  return (__m256i) __builtin_ia32_expandsi256_mask ((__v8si) __A,
                (__v8si) __W,
                (__mmask8) __U);
}

static __inline__ __m256i __DEFAULT_FN_ATTRS
_mm256_maskz_expand_epi32 (__mmask8 __U, __m256i __A) {
  return (__m256i) __builtin_ia32_expandsi256_mask ((__v8si) __A,
                 (__v8si)
                 _mm256_setzero_si256 (),
                 (__mmask8) __U);
}

static __inline__ __m128d __DEFAULT_FN_ATTRS
_mm_getexp_pd (__m128d __A) {
  return (__m128d) __builtin_ia32_getexppd128_mask ((__v2df) __A,
                (__v2df)
                _mm_setzero_pd (),
                (__mmask8) -1);
}

static __inline__ __m128d __DEFAULT_FN_ATTRS
_mm_mask_getexp_pd (__m128d __W, __mmask8 __U, __m128d __A) {
  return (__m128d) __builtin_ia32_getexppd128_mask ((__v2df) __A,
                (__v2df) __W,
                (__mmask8) __U);
}

static __inline__ __m128d __DEFAULT_FN_ATTRS
_mm_maskz_getexp_pd (__mmask8 __U, __m128d __A) {
  return (__m128d) __builtin_ia32_getexppd128_mask ((__v2df) __A,
                (__v2df)
                _mm_setzero_pd (),
                (__mmask8) __U);
}

static __inline__ __m256d __DEFAULT_FN_ATTRS
_mm256_getexp_pd (__m256d __A) {
  return (__m256d) __builtin_ia32_getexppd256_mask ((__v4df) __A,
                (__v4df)
                _mm256_setzero_pd (),
                (__mmask8) -1);
}

static __inline__ __m256d __DEFAULT_FN_ATTRS
_mm256_mask_getexp_pd (__m256d __W, __mmask8 __U, __m256d __A) {
  return (__m256d) __builtin_ia32_getexppd256_mask ((__v4df) __A,
                (__v4df) __W,
                (__mmask8) __U);
}

static __inline__ __m256d __DEFAULT_FN_ATTRS
_mm256_maskz_getexp_pd (__mmask8 __U, __m256d __A) {
  return (__m256d) __builtin_ia32_getexppd256_mask ((__v4df) __A,
                (__v4df)
                _mm256_setzero_pd (),
                (__mmask8) __U);
}

static __inline__ __m128 __DEFAULT_FN_ATTRS
_mm_getexp_ps (__m128 __A) {
  return (__m128) __builtin_ia32_getexpps128_mask ((__v4sf) __A,
               (__v4sf)
               _mm_setzero_ps (),
               (__mmask8) -1);
}

static __inline__ __m128 __DEFAULT_FN_ATTRS
_mm_mask_getexp_ps (__m128 __W, __mmask8 __U, __m128 __A) {
  return (__m128) __builtin_ia32_getexpps128_mask ((__v4sf) __A,
               (__v4sf) __W,
               (__mmask8) __U);
}

static __inline__ __m128 __DEFAULT_FN_ATTRS
_mm_maskz_getexp_ps (__mmask8 __U, __m128 __A) {
  return (__m128) __builtin_ia32_getexpps128_mask ((__v4sf) __A,
               (__v4sf)
               _mm_setzero_ps (),
               (__mmask8) __U);
}

static __inline__ __m256 __DEFAULT_FN_ATTRS
_mm256_getexp_ps (__m256 __A) {
  return (__m256) __builtin_ia32_getexpps256_mask ((__v8sf) __A,
               (__v8sf)
               _mm256_setzero_ps (),
               (__mmask8) -1);
}

static __inline__ __m256 __DEFAULT_FN_ATTRS
_mm256_mask_getexp_ps (__m256 __W, __mmask8 __U, __m256 __A) {
  return (__m256) __builtin_ia32_getexpps256_mask ((__v8sf) __A,
               (__v8sf) __W,
               (__mmask8) __U);
}

static __inline__ __m256 __DEFAULT_FN_ATTRS
_mm256_maskz_getexp_ps (__mmask8 __U, __m256 __A) {
  return (__m256) __builtin_ia32_getexpps256_mask ((__v8sf) __A,
               (__v8sf)
               _mm256_setzero_ps (),
               (__mmask8) __U);
}

static __inline__ __m128d __DEFAULT_FN_ATTRS
_mm_mask_max_pd (__m128d __W, __mmask8 __U, __m128d __A, __m128d __B) {
  return (__m128d) __builtin_ia32_maxpd_mask ((__v2df) __A,
                (__v2df) __B,
                (__v2df) __W,
                (__mmask8) __U);
}

static __inline__ __m128d __DEFAULT_FN_ATTRS
_mm_maskz_max_pd (__mmask8 __U, __m128d __A, __m128d __B) {
  return (__m128d) __builtin_ia32_maxpd_mask ((__v2df) __A,
                (__v2df) __B,
                (__v2df)
                _mm_setzero_pd (),
                (__mmask8) __U);
}

static __inline__ __m256d __DEFAULT_FN_ATTRS
_mm256_mask_max_pd (__m256d __W, __mmask8 __U, __m256d __A,
        __m256d __B) {
  return (__m256d) __builtin_ia32_maxpd256_mask ((__v4df) __A,
             (__v4df) __B,
             (__v4df) __W,
             (__mmask8) __U);
}

static __inline__ __m256d __DEFAULT_FN_ATTRS
_mm256_maskz_max_pd (__mmask8 __U, __m256d __A, __m256d __B) {
  return (__m256d) __builtin_ia32_maxpd256_mask ((__v4df) __A,
             (__v4df) __B,
             (__v4df)
             _mm256_setzero_pd (),
             (__mmask8) __U);
}

static __inline__ __m128 __DEFAULT_FN_ATTRS
_mm_mask_max_ps (__m128 __W, __mmask8 __U, __m128 __A, __m128 __B) {
  return (__m128) __builtin_ia32_maxps_mask ((__v4sf) __A,
               (__v4sf) __B,
               (__v4sf) __W,
               (__mmask8) __U);
}

static __inline__ __m128 __DEFAULT_FN_ATTRS
_mm_maskz_max_ps (__mmask8 __U, __m128 __A, __m128 __B) {
  return (__m128) __builtin_ia32_maxps_mask ((__v4sf) __A,
               (__v4sf) __B,
               (__v4sf)
               _mm_setzero_ps (),
               (__mmask8) __U);
}

static __inline__ __m256 __DEFAULT_FN_ATTRS
_mm256_mask_max_ps (__m256 __W, __mmask8 __U, __m256 __A, __m256 __B) {
  return (__m256) __builtin_ia32_maxps256_mask ((__v8sf) __A,
            (__v8sf) __B,
            (__v8sf) __W,
            (__mmask8) __U);
}

static __inline__ __m256 __DEFAULT_FN_ATTRS
_mm256_maskz_max_ps (__mmask8 __U, __m256 __A, __m256 __B) {
  return (__m256) __builtin_ia32_maxps256_mask ((__v8sf) __A,
            (__v8sf) __B,
            (__v8sf)
            _mm256_setzero_ps (),
            (__mmask8) __U);
}

static __inline__ __m128d __DEFAULT_FN_ATTRS
_mm_mask_min_pd (__m128d __W, __mmask8 __U, __m128d __A, __m128d __B) {
  return (__m128d) __builtin_ia32_minpd_mask ((__v2df) __A,
                (__v2df) __B,
                (__v2df) __W,
                (__mmask8) __U);
}

static __inline__ __m128d __DEFAULT_FN_ATTRS
_mm_maskz_min_pd (__mmask8 __U, __m128d __A, __m128d __B) {
  return (__m128d) __builtin_ia32_minpd_mask ((__v2df) __A,
                (__v2df) __B,
                (__v2df)
                _mm_setzero_pd (),
                (__mmask8) __U);
}

static __inline__ __m256d __DEFAULT_FN_ATTRS
_mm256_mask_min_pd (__m256d __W, __mmask8 __U, __m256d __A,
        __m256d __B) {
  return (__m256d) __builtin_ia32_minpd256_mask ((__v4df) __A,
             (__v4df) __B,
             (__v4df) __W,
             (__mmask8) __U);
}

static __inline__ __m256d __DEFAULT_FN_ATTRS
_mm256_maskz_min_pd (__mmask8 __U, __m256d __A, __m256d __B) {
  return (__m256d) __builtin_ia32_minpd256_mask ((__v4df) __A,
             (__v4df) __B,
             (__v4df)
             _mm256_setzero_pd (),
             (__mmask8) __U);
}

static __inline__ __m128 __DEFAULT_FN_ATTRS
_mm_mask_min_ps (__m128 __W, __mmask8 __U, __m128 __A, __m128 __B) {
  return (__m128) __builtin_ia32_minps_mask ((__v4sf) __A,
               (__v4sf) __B,
               (__v4sf) __W,
               (__mmask8) __U);
}

static __inline__ __m128 __DEFAULT_FN_ATTRS
_mm_maskz_min_ps (__mmask8 __U, __m128 __A, __m128 __B) {
  return (__m128) __builtin_ia32_minps_mask ((__v4sf) __A,
               (__v4sf) __B,
               (__v4sf)
               _mm_setzero_ps (),
               (__mmask8) __U);
}

static __inline__ __m256 __DEFAULT_FN_ATTRS
_mm256_mask_min_ps (__m256 __W, __mmask8 __U, __m256 __A, __m256 __B) {
  return (__m256) __builtin_ia32_minps256_mask ((__v8sf) __A,
            (__v8sf) __B,
            (__v8sf) __W,
            (__mmask8) __U);
}

static __inline__ __m256 __DEFAULT_FN_ATTRS
_mm256_maskz_min_ps (__mmask8 __U, __m256 __A, __m256 __B) {
  return (__m256) __builtin_ia32_minps256_mask ((__v8sf) __A,
            (__v8sf) __B,
            (__v8sf)
            _mm256_setzero_ps (),
            (__mmask8) __U);
}

static __inline__ __m128d __DEFAULT_FN_ATTRS
_mm_mask_mul_pd (__m128d __W, __mmask8 __U, __m128d __A, __m128d __B) {
  return (__m128d) __builtin_ia32_mulpd_mask ((__v2df) __A,
                (__v2df) __B,
                (__v2df) __W,
                (__mmask8) __U);
}

static __inline__ __m128d __DEFAULT_FN_ATTRS
_mm_maskz_mul_pd (__mmask8 __U, __m128d __A, __m128d __B) {
  return (__m128d) __builtin_ia32_mulpd_mask ((__v2df) __A,
                (__v2df) __B,
                (__v2df)
                _mm_setzero_pd (),
                (__mmask8) __U);
}

static __inline__ __m256d __DEFAULT_FN_ATTRS
_mm256_mask_mul_pd (__m256d __W, __mmask8 __U, __m256d __A,
        __m256d __B) {
  return (__m256d) __builtin_ia32_mulpd256_mask ((__v4df) __A,
             (__v4df) __B,
             (__v4df) __W,
             (__mmask8) __U);
}

static __inline__ __m256d __DEFAULT_FN_ATTRS
_mm256_maskz_mul_pd (__mmask8 __U, __m256d __A, __m256d __B) {
  return (__m256d) __builtin_ia32_mulpd256_mask ((__v4df) __A,
             (__v4df) __B,
             (__v4df)
             _mm256_setzero_pd (),
             (__mmask8) __U);
}

static __inline__ __m128 __DEFAULT_FN_ATTRS
_mm_mask_mul_ps (__m128 __W, __mmask8 __U, __m128 __A, __m128 __B) {
  return (__m128) __builtin_ia32_mulps_mask ((__v4sf) __A,
               (__v4sf) __B,
               (__v4sf) __W,
               (__mmask8) __U);
}

static __inline__ __m128 __DEFAULT_FN_ATTRS
_mm_maskz_mul_ps (__mmask8 __U, __m128 __A, __m128 __B) {
  return (__m128) __builtin_ia32_mulps_mask ((__v4sf) __A,
               (__v4sf) __B,
               (__v4sf)
               _mm_setzero_ps (),
               (__mmask8) __U);
}

static __inline__ __m256 __DEFAULT_FN_ATTRS
_mm256_mask_mul_ps (__m256 __W, __mmask8 __U, __m256 __A, __m256 __B) {
  return (__m256) __builtin_ia32_mulps256_mask ((__v8sf) __A,
            (__v8sf) __B,
            (__v8sf) __W,
            (__mmask8) __U);
}

static __inline__ __m256 __DEFAULT_FN_ATTRS
_mm256_maskz_mul_ps (__mmask8 __U, __m256 __A, __m256 __B) {
  return (__m256) __builtin_ia32_mulps256_mask ((__v8sf) __A,
            (__v8sf) __B,
            (__v8sf)
            _mm256_setzero_ps (),
            (__mmask8) __U);
}

static __inline__ __m128i __DEFAULT_FN_ATTRS
_mm_mask_abs_epi32 (__m128i __W, __mmask8 __U, __m128i __A) {
  return (__m128i) __builtin_ia32_pabsd128_mask ((__v4si) __A,
             (__v4si) __W,
             (__mmask8) __U);
}

static __inline__ __m128i __DEFAULT_FN_ATTRS
_mm_maskz_abs_epi32 (__mmask8 __U, __m128i __A) {
  return (__m128i) __builtin_ia32_pabsd128_mask ((__v4si) __A,
             (__v4si)
             _mm_setzero_si128 (),
             (__mmask8) __U);
}

static __inline__ __m256i __DEFAULT_FN_ATTRS
_mm256_mask_abs_epi32 (__m256i __W, __mmask8 __U, __m256i __A) {
  return (__m256i) __builtin_ia32_pabsd256_mask ((__v8si) __A,
             (__v8si) __W,
             (__mmask8) __U);
}

static __inline__ __m256i __DEFAULT_FN_ATTRS
_mm256_maskz_abs_epi32 (__mmask8 __U, __m256i __A) {
  return (__m256i) __builtin_ia32_pabsd256_mask ((__v8si) __A,
             (__v8si)
             _mm256_setzero_si256 (),
             (__mmask8) __U);
}

static __inline__ __m128i __DEFAULT_FN_ATTRS
_mm_abs_epi64 (__m128i __A) {
  return (__m128i) __builtin_ia32_pabsq128_mask ((__v2di) __A,
             (__v2di)
             _mm_setzero_si128 (),
             (__mmask8) -1);
}

static __inline__ __m128i __DEFAULT_FN_ATTRS
_mm_mask_abs_epi64 (__m128i __W, __mmask8 __U, __m128i __A) {
  return (__m128i) __builtin_ia32_pabsq128_mask ((__v2di) __A,
             (__v2di) __W,
             (__mmask8) __U);
}

static __inline__ __m128i __DEFAULT_FN_ATTRS
_mm_maskz_abs_epi64 (__mmask8 __U, __m128i __A) {
  return (__m128i) __builtin_ia32_pabsq128_mask ((__v2di) __A,
             (__v2di)
             _mm_setzero_si128 (),
             (__mmask8) __U);
}

static __inline__ __m256i __DEFAULT_FN_ATTRS
_mm256_abs_epi64 (__m256i __A) {
  return (__m256i) __builtin_ia32_pabsq256_mask ((__v4di) __A,
             (__v4di)
             _mm256_setzero_si256 (),
             (__mmask8) -1);
}

static __inline__ __m256i __DEFAULT_FN_ATTRS
_mm256_mask_abs_epi64 (__m256i __W, __mmask8 __U, __m256i __A) {
  return (__m256i) __builtin_ia32_pabsq256_mask ((__v4di) __A,
             (__v4di) __W,
             (__mmask8) __U);
}

static __inline__ __m256i __DEFAULT_FN_ATTRS
_mm256_maskz_abs_epi64 (__mmask8 __U, __m256i __A) {
  return (__m256i) __builtin_ia32_pabsq256_mask ((__v4di) __A,
             (__v4di)
             _mm256_setzero_si256 (),
             (__mmask8) __U);
}

static __inline__ __m128i __DEFAULT_FN_ATTRS
_mm_maskz_max_epi32 (__mmask8 __M, __m128i __A, __m128i __B) {
  return (__m128i) __builtin_ia32_pmaxsd128_mask ((__v4si) __A,
              (__v4si) __B,
              (__v4si)
              _mm_setzero_si128 (),
              __M);
}

static __inline__ __m128i __DEFAULT_FN_ATTRS
_mm_mask_max_epi32 (__m128i __W, __mmask8 __M, __m128i __A,
        __m128i __B) {
  return (__m128i) __builtin_ia32_pmaxsd128_mask ((__v4si) __A,
              (__v4si) __B,
              (__v4si) __W, __M);
}

static __inline__ __m256i __DEFAULT_FN_ATTRS
_mm256_maskz_max_epi32 (__mmask8 __M, __m256i __A, __m256i __B) {
  return (__m256i) __builtin_ia32_pmaxsd256_mask ((__v8si) __A,
              (__v8si) __B,
              (__v8si)
              _mm256_setzero_si256 (),
              __M);
}

static __inline__ __m256i __DEFAULT_FN_ATTRS
_mm256_mask_max_epi32 (__m256i __W, __mmask8 __M, __m256i __A,
           __m256i __B) {
  return (__m256i) __builtin_ia32_pmaxsd256_mask ((__v8si) __A,
              (__v8si) __B,
              (__v8si) __W, __M);
}

static __inline__ __m128i __DEFAULT_FN_ATTRS
_mm_maskz_max_epi64 (__mmask8 __M, __m128i __A, __m128i __B) {
  return (__m128i) __builtin_ia32_pmaxsq128_mask ((__v2di) __A,
              (__v2di) __B,
              (__v2di)
              _mm_setzero_si128 (),
              __M);
}

static __inline__ __m128i __DEFAULT_FN_ATTRS
_mm_mask_max_epi64 (__m128i __W, __mmask8 __M, __m128i __A,
        __m128i __B) {
  return (__m128i) __builtin_ia32_pmaxsq128_mask ((__v2di) __A,
              (__v2di) __B,
              (__v2di) __W, __M);
}

static __inline__ __m128i __DEFAULT_FN_ATTRS
_mm_max_epi64 (__m128i __A, __m128i __B) {
  return (__m128i) __builtin_ia32_pmaxsq128_mask ((__v2di) __A,
              (__v2di) __B,
              (__v2di)
              _mm_setzero_si128 (),
              (__mmask8) -1);
}

static __inline__ __m256i __DEFAULT_FN_ATTRS
_mm256_maskz_max_epi64 (__mmask8 __M, __m256i __A, __m256i __B) {
  return (__m256i) __builtin_ia32_pmaxsq256_mask ((__v4di) __A,
              (__v4di) __B,
              (__v4di)
              _mm256_setzero_si256 (),
              __M);
}

static __inline__ __m256i __DEFAULT_FN_ATTRS
_mm256_mask_max_epi64 (__m256i __W, __mmask8 __M, __m256i __A,
           __m256i __B) {
  return (__m256i) __builtin_ia32_pmaxsq256_mask ((__v4di) __A,
              (__v4di) __B,
              (__v4di) __W, __M);
}

static __inline__ __m256i __DEFAULT_FN_ATTRS
_mm256_max_epi64 (__m256i __A, __m256i __B) {
  return (__m256i) __builtin_ia32_pmaxsq256_mask ((__v4di) __A,
              (__v4di) __B,
              (__v4di)
              _mm256_setzero_si256 (),
              (__mmask8) -1);
}

static __inline__ __m128i __DEFAULT_FN_ATTRS
_mm_maskz_max_epu32 (__mmask8 __M, __m128i __A, __m128i __B) {
  return (__m128i) __builtin_ia32_pmaxud128_mask ((__v4si) __A,
              (__v4si) __B,
              (__v4si)
              _mm_setzero_si128 (),
              __M);
}

static __inline__ __m128i __DEFAULT_FN_ATTRS
_mm_mask_max_epu32 (__m128i __W, __mmask8 __M, __m128i __A,
        __m128i __B) {
  return (__m128i) __builtin_ia32_pmaxud128_mask ((__v4si) __A,
              (__v4si) __B,
              (__v4si) __W, __M);
}

static __inline__ __m256i __DEFAULT_FN_ATTRS
_mm256_maskz_max_epu32 (__mmask8 __M, __m256i __A, __m256i __B) {
  return (__m256i) __builtin_ia32_pmaxud256_mask ((__v8si) __A,
              (__v8si) __B,
              (__v8si)
              _mm256_setzero_si256 (),
              __M);
}

static __inline__ __m256i __DEFAULT_FN_ATTRS
_mm256_mask_max_epu32 (__m256i __W, __mmask8 __M, __m256i __A,
           __m256i __B) {
  return (__m256i) __builtin_ia32_pmaxud256_mask ((__v8si) __A,
              (__v8si) __B,
              (__v8si) __W, __M);
}

static __inline__ __m128i __DEFAULT_FN_ATTRS
_mm_maskz_max_epu64 (__mmask8 __M, __m128i __A, __m128i __B) {
  return (__m128i) __builtin_ia32_pmaxuq128_mask ((__v2di) __A,
              (__v2di) __B,
              (__v2di)
              _mm_setzero_si128 (),
              __M);
}

static __inline__ __m128i __DEFAULT_FN_ATTRS
_mm_max_epu64 (__m128i __A, __m128i __B) {
  return (__m128i) __builtin_ia32_pmaxuq128_mask ((__v2di) __A,
              (__v2di) __B,
              (__v2di)
              _mm_setzero_si128 (),
              (__mmask8) -1);
}

static __inline__ __m128i __DEFAULT_FN_ATTRS
_mm_mask_max_epu64 (__m128i __W, __mmask8 __M, __m128i __A,
        __m128i __B) {
  return (__m128i) __builtin_ia32_pmaxuq128_mask ((__v2di) __A,
              (__v2di) __B,
              (__v2di) __W, __M);
}

static __inline__ __m256i __DEFAULT_FN_ATTRS
_mm256_maskz_max_epu64 (__mmask8 __M, __m256i __A, __m256i __B) {
  return (__m256i) __builtin_ia32_pmaxuq256_mask ((__v4di) __A,
              (__v4di) __B,
              (__v4di)
              _mm256_setzero_si256 (),
              __M);
}

static __inline__ __m256i __DEFAULT_FN_ATTRS
_mm256_max_epu64 (__m256i __A, __m256i __B) {
  return (__m256i) __builtin_ia32_pmaxuq256_mask ((__v4di) __A,
              (__v4di) __B,
              (__v4di)
              _mm256_setzero_si256 (),
              (__mmask8) -1);
}

static __inline__ __m256i __DEFAULT_FN_ATTRS
_mm256_mask_max_epu64 (__m256i __W, __mmask8 __M, __m256i __A,
           __m256i __B) {
  return (__m256i) __builtin_ia32_pmaxuq256_mask ((__v4di) __A,
              (__v4di) __B,
              (__v4di) __W, __M);
}

static __inline__ __m128i __DEFAULT_FN_ATTRS
_mm_maskz_min_epi32 (__mmask8 __M, __m128i __A, __m128i __B) {
  return (__m128i) __builtin_ia32_pminsd128_mask ((__v4si) __A,
              (__v4si) __B,
              (__v4si)
              _mm_setzero_si128 (),
              __M);
}

static __inline__ __m128i __DEFAULT_FN_ATTRS
_mm_mask_min_epi32 (__m128i __W, __mmask8 __M, __m128i __A,
        __m128i __B) {
  return (__m128i) __builtin_ia32_pminsd128_mask ((__v4si) __A,
              (__v4si) __B,
              (__v4si) __W, __M);
}

static __inline__ __m256i __DEFAULT_FN_ATTRS
_mm256_maskz_min_epi32 (__mmask8 __M, __m256i __A, __m256i __B) {
  return (__m256i) __builtin_ia32_pminsd256_mask ((__v8si) __A,
              (__v8si) __B,
              (__v8si)
              _mm256_setzero_si256 (),
              __M);
}

static __inline__ __m256i __DEFAULT_FN_ATTRS
_mm256_mask_min_epi32 (__m256i __W, __mmask8 __M, __m256i __A,
           __m256i __B) {
  return (__m256i) __builtin_ia32_pminsd256_mask ((__v8si) __A,
              (__v8si) __B,
              (__v8si) __W, __M);
}

static __inline__ __m128i __DEFAULT_FN_ATTRS
_mm_min_epi64 (__m128i __A, __m128i __B) {
  return (__m128i) __builtin_ia32_pminsq128_mask ((__v2di) __A,
              (__v2di) __B,
              (__v2di)
              _mm_setzero_si128 (),
              (__mmask8) -1);
}

static __inline__ __m128i __DEFAULT_FN_ATTRS
_mm_mask_min_epi64 (__m128i __W, __mmask8 __M, __m128i __A,
        __m128i __B) {
  return (__m128i) __builtin_ia32_pminsq128_mask ((__v2di) __A,
              (__v2di) __B,
              (__v2di) __W, __M);
}

static __inline__ __m128i __DEFAULT_FN_ATTRS
_mm_maskz_min_epi64 (__mmask8 __M, __m128i __A, __m128i __B) {
  return (__m128i) __builtin_ia32_pminsq128_mask ((__v2di) __A,
              (__v2di) __B,
              (__v2di)
              _mm_setzero_si128 (),
              __M);
}

static __inline__ __m256i __DEFAULT_FN_ATTRS
_mm256_min_epi64 (__m256i __A, __m256i __B) {
  return (__m256i) __builtin_ia32_pminsq256_mask ((__v4di) __A,
              (__v4di) __B,
              (__v4di)
              _mm256_setzero_si256 (),
              (__mmask8) -1);
}

static __inline__ __m256i __DEFAULT_FN_ATTRS
_mm256_mask_min_epi64 (__m256i __W, __mmask8 __M, __m256i __A,
           __m256i __B) {
  return (__m256i) __builtin_ia32_pminsq256_mask ((__v4di) __A,
              (__v4di) __B,
              (__v4di) __W, __M);
}

static __inline__ __m256i __DEFAULT_FN_ATTRS
_mm256_maskz_min_epi64 (__mmask8 __M, __m256i __A, __m256i __B) {
  return (__m256i) __builtin_ia32_pminsq256_mask ((__v4di) __A,
              (__v4di) __B,
              (__v4di)
              _mm256_setzero_si256 (),
              __M);
}

static __inline__ __m128i __DEFAULT_FN_ATTRS
_mm_maskz_min_epu32 (__mmask8 __M, __m128i __A, __m128i __B) {
  return (__m128i) __builtin_ia32_pminud128_mask ((__v4si) __A,
              (__v4si) __B,
              (__v4si)
              _mm_setzero_si128 (),
              __M);
}

static __inline__ __m128i __DEFAULT_FN_ATTRS
_mm_mask_min_epu32 (__m128i __W, __mmask8 __M, __m128i __A,
        __m128i __B) {
  return (__m128i) __builtin_ia32_pminud128_mask ((__v4si) __A,
              (__v4si) __B,
              (__v4si) __W, __M);
}

static __inline__ __m256i __DEFAULT_FN_ATTRS
_mm256_maskz_min_epu32 (__mmask8 __M, __m256i __A, __m256i __B) {
  return (__m256i) __builtin_ia32_pminud256_mask ((__v8si) __A,
              (__v8si) __B,
              (__v8si)
              _mm256_setzero_si256 (),
              __M);
}

static __inline__ __m256i __DEFAULT_FN_ATTRS
_mm256_mask_min_epu32 (__m256i __W, __mmask8 __M, __m256i __A,
           __m256i __B) {
  return (__m256i) __builtin_ia32_pminud256_mask ((__v8si) __A,
              (__v8si) __B,
              (__v8si) __W, __M);
}

static __inline__ __m128i __DEFAULT_FN_ATTRS
_mm_min_epu64 (__m128i __A, __m128i __B) {
  return (__m128i) __builtin_ia32_pminuq128_mask ((__v2di) __A,
              (__v2di) __B,
              (__v2di)
              _mm_setzero_si128 (),
              (__mmask8) -1);
}

static __inline__ __m128i __DEFAULT_FN_ATTRS
_mm_mask_min_epu64 (__m128i __W, __mmask8 __M, __m128i __A,
        __m128i __B) {
  return (__m128i) __builtin_ia32_pminuq128_mask ((__v2di) __A,
              (__v2di) __B,
              (__v2di) __W, __M);
}

static __inline__ __m128i __DEFAULT_FN_ATTRS
_mm_maskz_min_epu64 (__mmask8 __M, __m128i __A, __m128i __B) {
  return (__m128i) __builtin_ia32_pminuq128_mask ((__v2di) __A,
              (__v2di) __B,
              (__v2di)
              _mm_setzero_si128 (),
              __M);
}

static __inline__ __m256i __DEFAULT_FN_ATTRS
_mm256_min_epu64 (__m256i __A, __m256i __B) {
  return (__m256i) __builtin_ia32_pminuq256_mask ((__v4di) __A,
              (__v4di) __B,
              (__v4di)
              _mm256_setzero_si256 (),
              (__mmask8) -1);
}

static __inline__ __m256i __DEFAULT_FN_ATTRS
_mm256_mask_min_epu64 (__m256i __W, __mmask8 __M, __m256i __A,
           __m256i __B) {
  return (__m256i) __builtin_ia32_pminuq256_mask ((__v4di) __A,
              (__v4di) __B,
              (__v4di) __W, __M);
}

static __inline__ __m256i __DEFAULT_FN_ATTRS
_mm256_maskz_min_epu64 (__mmask8 __M, __m256i __A, __m256i __B) {
  return (__m256i) __builtin_ia32_pminuq256_mask ((__v4di) __A,
              (__v4di) __B,
              (__v4di)
              _mm256_setzero_si256 (),
              __M);
}

#define _mm_roundscale_pd(__A, __imm) __extension__ ({ \
  (__m128d) __builtin_ia32_rndscalepd_128_mask ((__v2df) __A, \
                   __imm, (__v2df) _mm_setzero_pd (), (__mmask8) -1); })


#define _mm_mask_roundscale_pd(__W, __U, __A, __imm) __extension__ ({ \
  (__m128d) __builtin_ia32_rndscalepd_128_mask ((__v2df) __A, __imm, \
                   (__v2df) __W, (__mmask8) __U); })


#define _mm_maskz_roundscale_pd(__U, __A, __imm) __extension__ ({ \
  (__m128d) __builtin_ia32_rndscalepd_128_mask ((__v2df) __A, __imm, \
                   (__v2df) _mm_setzero_pd (), (__mmask8) __U); })


#define _mm256_roundscale_pd(__A, __imm) __extension__ ({ \
  (__m256d) __builtin_ia32_rndscalepd_256_mask ((__v4df) __A, __imm, \
                   (__v4df) _mm256_setzero_pd (), (__mmask8) -1); })


#define _mm256_mask_roundscale_pd(__W, __U, __A, __imm) __extension__ ({ \
  (__m256d) __builtin_ia32_rndscalepd_256_mask ((__v4df) __A, __imm, \
                   (__v4df) __W, (__mmask8) __U); })


#define _mm256_maskz_roundscale_pd(__U, __A, __imm)  __extension__ ({ \
  (__m256d) __builtin_ia32_rndscalepd_256_mask ((__v4df) __A, __imm, \
                   (__v4df) _mm256_setzero_pd(), (__mmask8) __U); })

#define _mm_roundscale_ps(__A, __imm)  __extension__ ({ \
  (__m128) __builtin_ia32_rndscaleps_128_mask ((__v4sf) __A, __imm, \
                  (__v4sf) _mm_setzero_ps(), (__mmask8) -1); })


#define _mm_mask_roundscale_ps(__W, __U, __A, __imm)  __extension__ ({ \
  (__m128) __builtin_ia32_rndscaleps_128_mask ((__v4sf) __A, __imm, \
                  (__v4sf) __W, (__mmask8) __U); })


#define _mm_maskz_roundscale_ps(__U, __A, __imm)  __extension__ ({ \
  (__m128) __builtin_ia32_rndscaleps_128_mask ((__v4sf) __A, __imm, \
                  (__v4sf) _mm_setzero_ps(), (__mmask8) __U); })

#define _mm256_roundscale_ps(__A, __imm)  __extension__ ({ \
  (__m256) __builtin_ia32_rndscaleps_256_mask ((__v8sf) __A,__imm, \
                  (__v8sf) _mm256_setzero_ps(), (__mmask8) -1); })

#define _mm256_mask_roundscale_ps(__W, __U, __A,__imm)  __extension__ ({ \
  (__m256) __builtin_ia32_rndscaleps_256_mask ((__v8sf) __A, __imm, \
                  (__v8sf) __W, (__mmask8) __U); })


#define _mm256_maskz_roundscale_ps(__U, __A, __imm)  __extension__ ({ \
  (__m256) __builtin_ia32_rndscaleps_256_mask ((__v8sf) __A, __imm, \
                  (__v8sf) _mm256_setzero_ps(), (__mmask8) __U); })

static __inline__ __m128d __DEFAULT_FN_ATTRS
_mm_scalef_pd (__m128d __A, __m128d __B) {
  return (__m128d) __builtin_ia32_scalefpd128_mask ((__v2df) __A,
                (__v2df) __B,
                (__v2df)
                _mm_setzero_pd (),
                (__mmask8) -1);
}

static __inline__ __m128d __DEFAULT_FN_ATTRS
_mm_mask_scalef_pd (__m128d __W, __mmask8 __U, __m128d __A,
        __m128d __B) {
  return (__m128d) __builtin_ia32_scalefpd128_mask ((__v2df) __A,
                (__v2df) __B,
                (__v2df) __W,
                (__mmask8) __U);
}

static __inline__ __m128d __DEFAULT_FN_ATTRS
_mm_maskz_scalef_pd (__mmask8 __U, __m128d __A, __m128d __B) {
  return (__m128d) __builtin_ia32_scalefpd128_mask ((__v2df) __A,
                (__v2df) __B,
                (__v2df)
                _mm_setzero_pd (),
                (__mmask8) __U);
}

static __inline__ __m256d __DEFAULT_FN_ATTRS
_mm256_scalef_pd (__m256d __A, __m256d __B) {
  return (__m256d) __builtin_ia32_scalefpd256_mask ((__v4df) __A,
                (__v4df) __B,
                (__v4df)
                _mm256_setzero_pd (),
                (__mmask8) -1);
}

static __inline__ __m256d __DEFAULT_FN_ATTRS
_mm256_mask_scalef_pd (__m256d __W, __mmask8 __U, __m256d __A,
           __m256d __B) {
  return (__m256d) __builtin_ia32_scalefpd256_mask ((__v4df) __A,
                (__v4df) __B,
                (__v4df) __W,
                (__mmask8) __U);
}

static __inline__ __m256d __DEFAULT_FN_ATTRS
_mm256_maskz_scalef_pd (__mmask8 __U, __m256d __A, __m256d __B) {
  return (__m256d) __builtin_ia32_scalefpd256_mask ((__v4df) __A,
                (__v4df) __B,
                (__v4df)
                _mm256_setzero_pd (),
                (__mmask8) __U);
}

static __inline__ __m128 __DEFAULT_FN_ATTRS
_mm_scalef_ps (__m128 __A, __m128 __B) {
  return (__m128) __builtin_ia32_scalefps128_mask ((__v4sf) __A,
               (__v4sf) __B,
               (__v4sf)
               _mm_setzero_ps (),
               (__mmask8) -1);
}

static __inline__ __m128 __DEFAULT_FN_ATTRS
_mm_mask_scalef_ps (__m128 __W, __mmask8 __U, __m128 __A, __m128 __B) {
  return (__m128) __builtin_ia32_scalefps128_mask ((__v4sf) __A,
               (__v4sf) __B,
               (__v4sf) __W,
               (__mmask8) __U);
}

static __inline__ __m128 __DEFAULT_FN_ATTRS
_mm_maskz_scalef_ps (__mmask8 __U, __m128 __A, __m128 __B) {
  return (__m128) __builtin_ia32_scalefps128_mask ((__v4sf) __A,
               (__v4sf) __B,
               (__v4sf)
               _mm_setzero_ps (),
               (__mmask8) __U);
}

static __inline__ __m256 __DEFAULT_FN_ATTRS
_mm256_scalef_ps (__m256 __A, __m256 __B) {
  return (__m256) __builtin_ia32_scalefps256_mask ((__v8sf) __A,
               (__v8sf) __B,
               (__v8sf)
               _mm256_setzero_ps (),
               (__mmask8) -1);
}

static __inline__ __m256 __DEFAULT_FN_ATTRS
_mm256_mask_scalef_ps (__m256 __W, __mmask8 __U, __m256 __A,
           __m256 __B) {
  return (__m256) __builtin_ia32_scalefps256_mask ((__v8sf) __A,
               (__v8sf) __B,
               (__v8sf) __W,
               (__mmask8) __U);
}

static __inline__ __m256 __DEFAULT_FN_ATTRS
_mm256_maskz_scalef_ps (__mmask8 __U, __m256 __A, __m256 __B) {
  return (__m256) __builtin_ia32_scalefps256_mask ((__v8sf) __A,
               (__v8sf) __B,
               (__v8sf)
               _mm256_setzero_ps (),
               (__mmask8) __U);
}

#define _mm_i64scatter_pd(__addr,__index, __v1, __scale) __extension__ ({ \
  __builtin_ia32_scatterdiv2df(__addr, (__mmask8) 0xFF, (__v2di) __index, \
                              (__v2df) __v1, __scale); })

#define _mm_mask_i64scatter_pd(__addr, __mask, __index, __v1, \
                               __scale) __extension__ ({ \
  __builtin_ia32_scatterdiv2df (__addr, __mask, (__v2di) __index, \
                               (__v2df) __v1, __scale); })


#define _mm_i64scatter_epi64(__addr, __index, __v1, __scale) __extension__ ({ \
  __builtin_ia32_scatterdiv2di (__addr, (__mmask8) 0xFF, \
        (__v2di) __index, (__v2di) __v1, __scale); })

#define _mm_mask_i64scatter_epi64(__addr, __mask, __index, __v1,\
                                  __scale) __extension__ ({ \
  __builtin_ia32_scatterdiv2di (__addr, __mask, (__v2di) __index,\
        (__v2di) __v1, __scale); })

#define _mm256_i64scatter_pd(__addr, __index, __v1, __scale) __extension__ ({ \
  __builtin_ia32_scatterdiv4df (__addr, (__mmask8) 0xFF,\
        (__v4di) __index, (__v4df) __v1, __scale); })

#define _mm256_mask_i64scatter_pd(__addr, __mask, __index, __v1,\
                                   __scale) __extension__ ({ \
  __builtin_ia32_scatterdiv4df (__addr, __mask, (__v4di) __index,\
        (__v4df) __v1, __scale); })

#define _mm256_i64scatter_epi64(__addr, __index, __v1, __scale) __extension__ ({ \
  __builtin_ia32_scatterdiv4di (__addr, (__mmask8) 0xFF, (__v4di) __index,\
                               (__v4di) __v1, __scale); })

#define _mm256_mask_i64scatter_epi64(__addr, __mask, __index, __v1,\
                                      __scale) __extension__ ({ \
  __builtin_ia32_scatterdiv4di (__addr, __mask, (__v4di) __index,\
        (__v4di) __v1, __scale); })

#define _mm_i64scatter_ps(__addr, __index, __v1, __scale) __extension__ ({ \
  __builtin_ia32_scatterdiv4sf (__addr, (__mmask8) 0xFF,\
        (__v2di) __index, (__v4sf) __v1, __scale); })

#define _mm_mask_i64scatter_ps(__addr, __mask, __index, __v1, \
                                __scale) __extension__ ({ \
  __builtin_ia32_scatterdiv4sf (__addr, __mask, (__v2di) __index,\
        (__v4sf) __v1, __scale); })

#define _mm_i64scatter_epi32(__addr, __index, __v1, \
                              __scale) __extension__ ({ \
  __builtin_ia32_scatterdiv4si (__addr, (__mmask8) 0xFF,\
        (__v2di) __index, (__v4si) __v1, __scale); })

#define _mm_mask_i64scatter_epi32(__addr, __mask, __index, __v1,\
         __scale) __extension__ ({ \
  __builtin_ia32_scatterdiv4si (__addr, __mask, (__v2di) __index,\
        (__v4si) __v1, __scale); })

#define _mm256_i64scatter_ps(__addr, __index, __v1, __scale) __extension__ ({ \
  __builtin_ia32_scatterdiv8sf (__addr, (__mmask8) 0xFF, (__v4di) __index, \
                              (__v4sf) __v1, __scale); })

#define _mm256_mask_i64scatter_ps(__addr, __mask, __index, __v1, \
                                   __scale) __extension__ ({ \
  __builtin_ia32_scatterdiv8sf (__addr, __mask, (__v4di) __index, \
        (__v4sf) __v1, __scale); })

#define _mm256_i64scatter_epi32(__addr, __index, __v1, __scale) __extension__ ({ \
  __builtin_ia32_scatterdiv8si (__addr, (__mmask8) 0xFF, \
        (__v4di) __index, (__v4si) __v1, __scale); })

#define _mm256_mask_i64scatter_epi32(__addr, __mask, __index, __v1, \
                                      __scale) __extension__ ({  \
  __builtin_ia32_scatterdiv8si(__addr, __mask, (__v4di) __index, \
        (__v4si) __v1, __scale); })

#define _mm_i32scatter_pd(__addr, __index, __v1,         \
                          __scale) __extension__ ({      \
  __builtin_ia32_scattersiv2df (__addr, (__mmask8) 0xFF, \
        (__v4si) __index, (__v2df) __v1, __scale); })

#define _mm_mask_i32scatter_pd(__addr, __mask, __index, __v1,    \
                                __scale) __extension__ ({        \
  __builtin_ia32_scattersiv2df (__addr, __mask, (__v4si) __index,\
         (__v2df) __v1, __scale); })

#define _mm_i32scatter_epi64(__addr, __index, __v1, __scale) __extension__ ({ \
  __builtin_ia32_scattersiv2di (__addr, (__mmask8) 0xFF,                       \
        (__v4si) __index, (__v2di) __v1, __scale); })

#define _mm_mask_i32scatter_epi64(__addr, __mask, __index, __v1, \
         __scale) __extension__ ({                                \
  __builtin_ia32_scattersiv2di (__addr, __mask, (__v4si) __index, \
        (__v2di) __v1, __scale); })

#define _mm256_i32scatter_pd(__addr, __index, __v1, __scale) __extension__ ({ \
  __builtin_ia32_scattersiv4df (__addr, (__mmask8) 0xFF,                      \
        (__v4si) __index, (__v4df) __v1, __scale); })

#define _mm256_mask_i32scatter_pd(__addr, __mask, __index, __v1, \
         __scale) __extension__ ({                                \
  __builtin_ia32_scattersiv4df (__addr, __mask, (__v4si) __index, \
        (__v4df) __v1, __scale); })

#define _mm256_i32scatter_epi64(__addr, __index, __v1,    \
                                __scale) __extension__ ({ \
  __builtin_ia32_scattersiv4di (__addr, (__mmask8) 0xFF,  \
        (__v4si) __index, (__v4di) __v1, __scale); })

#define _mm256_mask_i32scatter_epi64(__addr, __mask, __index, __v1, \
            __scale) __extension__ ({                               \
  __builtin_ia32_scattersiv4di (__addr, __mask, (__v4si) __index,   \
        (__v4di) __v1, __scale); })

#define _mm_i32scatter_ps(__addr, __index, __v1, __scale) __extension__ ({ \
  __builtin_ia32_scattersiv4sf (__addr, (__mmask8) 0xFF,                   \
        (__v4si) __index, (__v4sf) __v1, __scale); })

#define _mm_mask_i32scatter_ps(__addr, __mask, __index, __v1,     \
                               __scale) __extension__ ({          \
  __builtin_ia32_scattersiv4sf (__addr, __mask, (__v4si) __index, \
        (__v4sf) __v1, __scale); })

#define _mm_i32scatter_epi32(__addr, __index, __v1, __scale) __extension__ ({ \
  __builtin_ia32_scattersiv4si (__addr, (__mmask8) 0xFF,                       \
        (__v4si) __index, (__v4si) __v1, __scale); })

#define _mm_mask_i32scatter_epi32(__addr, __mask, __index, __v1, \
                                  __scale) __extension__ ({      \
  __builtin_ia32_scattersiv4si (__addr, __mask, (__v4si) __index,\
        (__v4si) __v1, __scale); })

#define _mm256_i32scatter_ps(__addr, __index, __v1, __scale) __extension__ ({ \
  __builtin_ia32_scattersiv8sf (__addr, (__mmask8) 0xFF,                      \
        (__v8si) __index, (__v8sf) __v1, __scale); })

#define _mm256_mask_i32scatter_ps(__addr, __mask, __index, __v1, \
                                   __scale) __extension__ ({     \
  __builtin_ia32_scattersiv8sf (__addr, __mask, (__v8si) __index,\
        (__v8sf) __v1, __scale); })

#define _mm256_i32scatter_epi32(__addr, __index, __v1, __scale) __extension__ ({ \
  __builtin_ia32_scattersiv8si (__addr, (__mmask8) 0xFF,                         \
        (__v8si) __index, (__v8si) __v1, __scale); })

#define _mm256_mask_i32scatter_epi32(__addr, __mask, __index, __v1, \
            __scale) __extension__ ({                                \
  __builtin_ia32_scattersiv8si (__addr, __mask, (__v8si) __index,    \
        (__v8si) __v1, __scale); })

static __inline__ __m128d __DEFAULT_FN_ATTRS
_mm_mask_sqrt_pd (__m128d __W, __mmask8 __U, __m128d __A) {
  return (__m128d) __builtin_ia32_sqrtpd128_mask ((__v2df) __A,
              (__v2df) __W,
              (__mmask8) __U);
}

static __inline__ __m128d __DEFAULT_FN_ATTRS
_mm_maskz_sqrt_pd (__mmask8 __U, __m128d __A) {
  return (__m128d) __builtin_ia32_sqrtpd128_mask ((__v2df) __A,
              (__v2df)
              _mm_setzero_pd (),
              (__mmask8) __U);
}

static __inline__ __m256d __DEFAULT_FN_ATTRS
_mm256_mask_sqrt_pd (__m256d __W, __mmask8 __U, __m256d __A) {
  return (__m256d) __builtin_ia32_sqrtpd256_mask ((__v4df) __A,
              (__v4df) __W,
              (__mmask8) __U);
}

static __inline__ __m256d __DEFAULT_FN_ATTRS
_mm256_maskz_sqrt_pd (__mmask8 __U, __m256d __A) {
  return (__m256d) __builtin_ia32_sqrtpd256_mask ((__v4df) __A,
              (__v4df)
              _mm256_setzero_pd (),
              (__mmask8) __U);
}

static __inline__ __m128 __DEFAULT_FN_ATTRS
_mm_mask_sqrt_ps (__m128 __W, __mmask8 __U, __m128 __A) {
  return (__m128) __builtin_ia32_sqrtps128_mask ((__v4sf) __A,
             (__v4sf) __W,
             (__mmask8) __U);
}

static __inline__ __m128 __DEFAULT_FN_ATTRS
_mm_maskz_sqrt_ps (__mmask8 __U, __m128 __A) {
  return (__m128) __builtin_ia32_sqrtps128_mask ((__v4sf) __A,
             (__v4sf)
             _mm_setzero_ps (),
             (__mmask8) __U);
}

static __inline__ __m256 __DEFAULT_FN_ATTRS
_mm256_mask_sqrt_ps (__m256 __W, __mmask8 __U, __m256 __A) {
  return (__m256) __builtin_ia32_sqrtps256_mask ((__v8sf) __A,
             (__v8sf) __W,
             (__mmask8) __U);
}

static __inline__ __m256 __DEFAULT_FN_ATTRS
_mm256_maskz_sqrt_ps (__mmask8 __U, __m256 __A) {
  return (__m256) __builtin_ia32_sqrtps256_mask ((__v8sf) __A,
             (__v8sf)
             _mm256_setzero_ps (),
             (__mmask8) __U);
}

static __inline__ __m128d __DEFAULT_FN_ATTRS
_mm_mask_sub_pd (__m128d __W, __mmask8 __U, __m128d __A, __m128d __B) {
  return (__m128d) __builtin_ia32_subpd128_mask ((__v2df) __A,
             (__v2df) __B,
             (__v2df) __W,
             (__mmask8) __U);
}

static __inline__ __m128d __DEFAULT_FN_ATTRS
_mm_maskz_sub_pd (__mmask8 __U, __m128d __A, __m128d __B) {
  return (__m128d) __builtin_ia32_subpd128_mask ((__v2df) __A,
             (__v2df) __B,
             (__v2df)
             _mm_setzero_pd (),
             (__mmask8) __U);
}

static __inline__ __m256d __DEFAULT_FN_ATTRS
_mm256_mask_sub_pd (__m256d __W, __mmask8 __U, __m256d __A,
        __m256d __B) {
  return (__m256d) __builtin_ia32_subpd256_mask ((__v4df) __A,
             (__v4df) __B,
             (__v4df) __W,
             (__mmask8) __U);
}

static __inline__ __m256d __DEFAULT_FN_ATTRS
_mm256_maskz_sub_pd (__mmask8 __U, __m256d __A, __m256d __B) {
  return (__m256d) __builtin_ia32_subpd256_mask ((__v4df) __A,
             (__v4df) __B,
             (__v4df)
             _mm256_setzero_pd (),
             (__mmask8) __U);
}

static __inline__ __m128 __DEFAULT_FN_ATTRS
_mm_mask_sub_ps (__m128 __W, __mmask16 __U, __m128 __A, __m128 __B) {
  return (__m128) __builtin_ia32_subps128_mask ((__v4sf) __A,
            (__v4sf) __B,
            (__v4sf) __W,
            (__mmask8) __U);
}

static __inline__ __m128 __DEFAULT_FN_ATTRS
_mm_maskz_sub_ps (__mmask16 __U, __m128 __A, __m128 __B) {
  return (__m128) __builtin_ia32_subps128_mask ((__v4sf) __A,
            (__v4sf) __B,
            (__v4sf)
            _mm_setzero_ps (),
            (__mmask8) __U);
}

static __inline__ __m256 __DEFAULT_FN_ATTRS
_mm256_mask_sub_ps (__m256 __W, __mmask16 __U, __m256 __A, __m256 __B) {
  return (__m256) __builtin_ia32_subps256_mask ((__v8sf) __A,
            (__v8sf) __B,
            (__v8sf) __W,
            (__mmask8) __U);
}

static __inline__ __m256 __DEFAULT_FN_ATTRS
_mm256_maskz_sub_ps (__mmask16 __U, __m256 __A, __m256 __B) {
  return (__m256) __builtin_ia32_subps256_mask ((__v8sf) __A,
            (__v8sf) __B,
            (__v8sf)
            _mm256_setzero_ps (),
            (__mmask8) __U);
}

static __inline__ __m128i __DEFAULT_FN_ATTRS
_mm_mask2_permutex2var_epi32 (__m128i __A, __m128i __I, __mmask8 __U,
            __m128i __B) {
  return (__m128i) __builtin_ia32_vpermi2vard128_mask ((__v4si) __A,
                   (__v4si) __I
                   /* idx */ ,
                   (__v4si) __B,
                   (__mmask8) __U);
}

static __inline__ __m256i __DEFAULT_FN_ATTRS
_mm256_mask2_permutex2var_epi32 (__m256i __A, __m256i __I,
         __mmask8 __U, __m256i __B) {
  return (__m256i) __builtin_ia32_vpermi2vard256_mask ((__v8si) __A,
                   (__v8si) __I
                   /* idx */ ,
                   (__v8si) __B,
                   (__mmask8) __U);
}

static __inline__ __m128d __DEFAULT_FN_ATTRS
_mm_mask2_permutex2var_pd (__m128d __A, __m128i __I, __mmask8 __U,
         __m128d __B) {
  return (__m128d) __builtin_ia32_vpermi2varpd128_mask ((__v2df) __A,
              (__v2di) __I
              /* idx */ ,
              (__v2df) __B,
              (__mmask8)
              __U);
}

static __inline__ __m256d __DEFAULT_FN_ATTRS
_mm256_mask2_permutex2var_pd (__m256d __A, __m256i __I, __mmask8 __U,
            __m256d __B) {
  return (__m256d) __builtin_ia32_vpermi2varpd256_mask ((__v4df) __A,
              (__v4di) __I
              /* idx */ ,
              (__v4df) __B,
              (__mmask8)
              __U);
}

static __inline__ __m128 __DEFAULT_FN_ATTRS
_mm_mask2_permutex2var_ps (__m128 __A, __m128i __I, __mmask8 __U,
         __m128 __B) {
  return (__m128) __builtin_ia32_vpermi2varps128_mask ((__v4sf) __A,
                   (__v4si) __I
                   /* idx */ ,
                   (__v4sf) __B,
                   (__mmask8) __U);
}

static __inline__ __m256 __DEFAULT_FN_ATTRS
_mm256_mask2_permutex2var_ps (__m256 __A, __m256i __I, __mmask8 __U,
            __m256 __B) {
  return (__m256) __builtin_ia32_vpermi2varps256_mask ((__v8sf) __A,
                   (__v8si) __I
                   /* idx */ ,
                   (__v8sf) __B,
                   (__mmask8) __U);
}

static __inline__ __m128i __DEFAULT_FN_ATTRS
_mm_mask2_permutex2var_epi64 (__m128i __A, __m128i __I, __mmask8 __U,
            __m128i __B) {
  return (__m128i) __builtin_ia32_vpermi2varq128_mask ((__v2di) __A,
                   (__v2di) __I
                   /* idx */ ,
                   (__v2di) __B,
                   (__mmask8) __U);
}

static __inline__ __m256i __DEFAULT_FN_ATTRS
_mm256_mask2_permutex2var_epi64 (__m256i __A, __m256i __I,
         __mmask8 __U, __m256i __B) {
  return (__m256i) __builtin_ia32_vpermi2varq256_mask ((__v4di) __A,
                   (__v4di) __I
                   /* idx */ ,
                   (__v4di) __B,
                   (__mmask8) __U);
}

static __inline__ __m128i __DEFAULT_FN_ATTRS
_mm_permutex2var_epi32 (__m128i __A, __m128i __I, __m128i __B) {
  return (__m128i) __builtin_ia32_vpermt2vard128_mask ((__v4si) __I
                   /* idx */ ,
                   (__v4si) __A,
                   (__v4si) __B,
                   (__mmask8) -1);
}

static __inline__ __m128i __DEFAULT_FN_ATTRS
_mm_mask_permutex2var_epi32 (__m128i __A, __mmask8 __U, __m128i __I,
           __m128i __B) {
  return (__m128i) __builtin_ia32_vpermt2vard128_mask ((__v4si) __I
                   /* idx */ ,
                   (__v4si) __A,
                   (__v4si) __B,
                   (__mmask8) __U);
}

static __inline__ __m128i __DEFAULT_FN_ATTRS
_mm_maskz_permutex2var_epi32 (__mmask8 __U, __m128i __A, __m128i __I,
            __m128i __B) {
  return (__m128i) __builtin_ia32_vpermt2vard128_maskz ((__v4si) __I
              /* idx */ ,
              (__v4si) __A,
              (__v4si) __B,
              (__mmask8)
              __U);
}

static __inline__ __m256i __DEFAULT_FN_ATTRS
_mm256_permutex2var_epi32 (__m256i __A, __m256i __I, __m256i __B) {
  return (__m256i) __builtin_ia32_vpermt2vard256_mask ((__v8si) __I
                   /* idx */ ,
                   (__v8si) __A,
                   (__v8si) __B,
                   (__mmask8) -1);
}

static __inline__ __m256i __DEFAULT_FN_ATTRS
_mm256_mask_permutex2var_epi32 (__m256i __A, __mmask8 __U, __m256i __I,
        __m256i __B) {
  return (__m256i) __builtin_ia32_vpermt2vard256_mask ((__v8si) __I
                   /* idx */ ,
                   (__v8si) __A,
                   (__v8si) __B,
                   (__mmask8) __U);
}

static __inline__ __m256i __DEFAULT_FN_ATTRS
_mm256_maskz_permutex2var_epi32 (__mmask8 __U, __m256i __A,
         __m256i __I, __m256i __B) {
  return (__m256i) __builtin_ia32_vpermt2vard256_maskz ((__v8si) __I
              /* idx */ ,
              (__v8si) __A,
              (__v8si) __B,
              (__mmask8)
              __U);
}

static __inline__ __m128d __DEFAULT_FN_ATTRS
_mm_permutex2var_pd (__m128d __A, __m128i __I, __m128d __B) {
  return (__m128d) __builtin_ia32_vpermt2varpd128_mask ((__v2di) __I
              /* idx */ ,
              (__v2df) __A,
              (__v2df) __B,
              (__mmask8) -
              1);
}

static __inline__ __m128d __DEFAULT_FN_ATTRS
_mm_mask_permutex2var_pd (__m128d __A, __mmask8 __U, __m128i __I,
        __m128d __B) {
  return (__m128d) __builtin_ia32_vpermt2varpd128_mask ((__v2di) __I
              /* idx */ ,
              (__v2df) __A,
              (__v2df) __B,
              (__mmask8)
              __U);
}

static __inline__ __m128d __DEFAULT_FN_ATTRS
_mm_maskz_permutex2var_pd (__mmask8 __U, __m128d __A, __m128i __I,
         __m128d __B) {
  return (__m128d) __builtin_ia32_vpermt2varpd128_maskz ((__v2di) __I
               /* idx */ ,
               (__v2df) __A,
               (__v2df) __B,
               (__mmask8)
               __U);
}

static __inline__ __m256d __DEFAULT_FN_ATTRS
_mm256_permutex2var_pd (__m256d __A, __m256i __I, __m256d __B) {
  return (__m256d) __builtin_ia32_vpermt2varpd256_mask ((__v4di) __I
              /* idx */ ,
              (__v4df) __A,
              (__v4df) __B,
              (__mmask8) -
              1);
}

static __inline__ __m256d __DEFAULT_FN_ATTRS
_mm256_mask_permutex2var_pd (__m256d __A, __mmask8 __U, __m256i __I,
           __m256d __B) {
  return (__m256d) __builtin_ia32_vpermt2varpd256_mask ((__v4di) __I
              /* idx */ ,
              (__v4df) __A,
              (__v4df) __B,
              (__mmask8)
              __U);
}

static __inline__ __m256d __DEFAULT_FN_ATTRS
_mm256_maskz_permutex2var_pd (__mmask8 __U, __m256d __A, __m256i __I,
            __m256d __B) {
  return (__m256d) __builtin_ia32_vpermt2varpd256_maskz ((__v4di) __I
               /* idx */ ,
               (__v4df) __A,
               (__v4df) __B,
               (__mmask8)
               __U);
}

static __inline__ __m128 __DEFAULT_FN_ATTRS
_mm_permutex2var_ps (__m128 __A, __m128i __I, __m128 __B) {
  return (__m128) __builtin_ia32_vpermt2varps128_mask ((__v4si) __I
                   /* idx */ ,
                   (__v4sf) __A,
                   (__v4sf) __B,
                   (__mmask8) -1);
}

static __inline__ __m128 __DEFAULT_FN_ATTRS
_mm_mask_permutex2var_ps (__m128 __A, __mmask8 __U, __m128i __I,
        __m128 __B) {
  return (__m128) __builtin_ia32_vpermt2varps128_mask ((__v4si) __I
                   /* idx */ ,
                   (__v4sf) __A,
                   (__v4sf) __B,
                   (__mmask8) __U);
}

static __inline__ __m128 __DEFAULT_FN_ATTRS
_mm_maskz_permutex2var_ps (__mmask8 __U, __m128 __A, __m128i __I,
         __m128 __B) {
  return (__m128) __builtin_ia32_vpermt2varps128_maskz ((__v4si) __I
              /* idx */ ,
              (__v4sf) __A,
              (__v4sf) __B,
              (__mmask8)
              __U);
}

static __inline__ __m256 __DEFAULT_FN_ATTRS
_mm256_permutex2var_ps (__m256 __A, __m256i __I, __m256 __B) {
  return (__m256) __builtin_ia32_vpermt2varps256_mask ((__v8si) __I
                   /* idx */ ,
                   (__v8sf) __A,
                   (__v8sf) __B,
                   (__mmask8) -1);
}

static __inline__ __m256 __DEFAULT_FN_ATTRS
_mm256_mask_permutex2var_ps (__m256 __A, __mmask8 __U, __m256i __I,
           __m256 __B) {
  return (__m256) __builtin_ia32_vpermt2varps256_mask ((__v8si) __I
                   /* idx */ ,
                   (__v8sf) __A,
                   (__v8sf) __B,
                   (__mmask8) __U);
}

static __inline__ __m256 __DEFAULT_FN_ATTRS
_mm256_maskz_permutex2var_ps (__mmask8 __U, __m256 __A, __m256i __I,
            __m256 __B) {
  return (__m256) __builtin_ia32_vpermt2varps256_maskz ((__v8si) __I
              /* idx */ ,
              (__v8sf) __A,
              (__v8sf) __B,
              (__mmask8)
              __U);
}

static __inline__ __m128i __DEFAULT_FN_ATTRS
_mm_permutex2var_epi64 (__m128i __A, __m128i __I, __m128i __B) {
  return (__m128i) __builtin_ia32_vpermt2varq128_mask ((__v2di) __I
                   /* idx */ ,
                   (__v2di) __A,
                   (__v2di) __B,
                   (__mmask8) -1);
}

static __inline__ __m128i __DEFAULT_FN_ATTRS
_mm_mask_permutex2var_epi64 (__m128i __A, __mmask8 __U, __m128i __I,
           __m128i __B) {
  return (__m128i) __builtin_ia32_vpermt2varq128_mask ((__v2di) __I
                   /* idx */ ,
                   (__v2di) __A,
                   (__v2di) __B,
                   (__mmask8) __U);
}

static __inline__ __m128i __DEFAULT_FN_ATTRS
_mm_maskz_permutex2var_epi64 (__mmask8 __U, __m128i __A, __m128i __I,
            __m128i __B) {
  return (__m128i) __builtin_ia32_vpermt2varq128_maskz ((__v2di) __I
              /* idx */ ,
              (__v2di) __A,
              (__v2di) __B,
              (__mmask8)
              __U);
}


static __inline__ __m256i __DEFAULT_FN_ATTRS
_mm256_permutex2var_epi64 (__m256i __A, __m256i __I, __m256i __B) {
  return (__m256i) __builtin_ia32_vpermt2varq256_mask ((__v4di) __I
                   /* idx */ ,
                   (__v4di) __A,
                   (__v4di) __B,
                   (__mmask8) -1);
}

static __inline__ __m256i __DEFAULT_FN_ATTRS
_mm256_mask_permutex2var_epi64 (__m256i __A, __mmask8 __U, __m256i __I,
        __m256i __B) {
  return (__m256i) __builtin_ia32_vpermt2varq256_mask ((__v4di) __I
                   /* idx */ ,
                   (__v4di) __A,
                   (__v4di) __B,
                   (__mmask8) __U);
}

static __inline__ __m256i __DEFAULT_FN_ATTRS
_mm256_maskz_permutex2var_epi64 (__mmask8 __U, __m256i __A,
         __m256i __I, __m256i __B) {
  return (__m256i) __builtin_ia32_vpermt2varq256_maskz ((__v4di) __I
              /* idx */ ,
              (__v4di) __A,
              (__v4di) __B,
              (__mmask8)
              __U);
}

static __inline__ __m128i __DEFAULT_FN_ATTRS
_mm_mask_cvtepi8_epi32 (__m128i __W, __mmask8 __U, __m128i __A)
{
  return (__m128i) __builtin_ia32_pmovsxbd128_mask ((__v16qi) __A,
                (__v4si) __W,
                (__mmask8) __U);
}

static __inline__ __m128i __DEFAULT_FN_ATTRS
_mm_maskz_cvtepi8_epi32 (__mmask8 __U, __m128i __A)
{
  return (__m128i) __builtin_ia32_pmovsxbd128_mask ((__v16qi) __A,
                (__v4si)
                _mm_setzero_si128 (),
                (__mmask8) __U);
}

static __inline__ __m256i __DEFAULT_FN_ATTRS
_mm256_mask_cvtepi8_epi32 (__m256i __W, __mmask8 __U, __m128i __A)
{
  return (__m256i) __builtin_ia32_pmovsxbd256_mask ((__v16qi) __A,
                (__v8si) __W,
                (__mmask8) __U);
}

static __inline__ __m256i __DEFAULT_FN_ATTRS
_mm256_maskz_cvtepi8_epi32 (__mmask8 __U, __m128i __A)
{
  return (__m256i) __builtin_ia32_pmovsxbd256_mask ((__v16qi) __A,
                (__v8si)
                _mm256_setzero_si256 (),
                (__mmask8) __U);
}

static __inline__ __m128i __DEFAULT_FN_ATTRS
_mm_mask_cvtepi8_epi64 (__m128i __W, __mmask8 __U, __m128i __A)
{
  return (__m128i) __builtin_ia32_pmovsxbq128_mask ((__v16qi) __A,
                (__v2di) __W,
                (__mmask8) __U);
}

static __inline__ __m128i __DEFAULT_FN_ATTRS
_mm_maskz_cvtepi8_epi64 (__mmask8 __U, __m128i __A)
{
  return (__m128i) __builtin_ia32_pmovsxbq128_mask ((__v16qi) __A,
                (__v2di)
                _mm_setzero_si128 (),
                (__mmask8) __U);
}

static __inline__ __m256i __DEFAULT_FN_ATTRS
_mm256_mask_cvtepi8_epi64 (__m256i __W, __mmask8 __U, __m128i __A)
{
  return (__m256i) __builtin_ia32_pmovsxbq256_mask ((__v16qi) __A,
                (__v4di) __W,
                (__mmask8) __U);
}

static __inline__ __m256i __DEFAULT_FN_ATTRS
_mm256_maskz_cvtepi8_epi64 (__mmask8 __U, __m128i __A)
{
  return (__m256i) __builtin_ia32_pmovsxbq256_mask ((__v16qi) __A,
                (__v4di)
                _mm256_setzero_si256 (),
                (__mmask8) __U);
}

static __inline__ __m128i __DEFAULT_FN_ATTRS
_mm_mask_cvtepi32_epi64 (__m128i __W, __mmask8 __U, __m128i __X)
{
  return (__m128i) __builtin_ia32_pmovsxdq128_mask ((__v4si) __X,
                (__v2di) __W,
                (__mmask8) __U);
}

static __inline__ __m128i __DEFAULT_FN_ATTRS
_mm_maskz_cvtepi32_epi64 (__mmask8 __U, __m128i __X)
{
  return (__m128i) __builtin_ia32_pmovsxdq128_mask ((__v4si) __X,
                (__v2di)
                _mm_setzero_si128 (),
                (__mmask8) __U);
}

static __inline__ __m256i __DEFAULT_FN_ATTRS
_mm256_mask_cvtepi32_epi64 (__m256i __W, __mmask8 __U, __m128i __X)
{
  return (__m256i) __builtin_ia32_pmovsxdq256_mask ((__v4si) __X,
                (__v4di) __W,
                (__mmask8) __U);
}

static __inline__ __m256i __DEFAULT_FN_ATTRS
_mm256_maskz_cvtepi32_epi64 (__mmask8 __U, __m128i __X)
{
  return (__m256i) __builtin_ia32_pmovsxdq256_mask ((__v4si) __X,
                (__v4di)
                _mm256_setzero_si256 (),
                (__mmask8) __U);
}

static __inline__ __m128i __DEFAULT_FN_ATTRS
_mm_mask_cvtepi16_epi32 (__m128i __W, __mmask8 __U, __m128i __A)
{
  return (__m128i) __builtin_ia32_pmovsxwd128_mask ((__v8hi) __A,
                (__v4si) __W,
                (__mmask8) __U);
}

static __inline__ __m128i __DEFAULT_FN_ATTRS
_mm_maskz_cvtepi16_epi32 (__mmask8 __U, __m128i __A)
{
  return (__m128i) __builtin_ia32_pmovsxwd128_mask ((__v8hi) __A,
                (__v4si)
                _mm_setzero_si128 (),
                (__mmask8) __U);
}

static __inline__ __m256i __DEFAULT_FN_ATTRS
_mm256_mask_cvtepi16_epi32 (__m256i __W, __mmask8 __U, __m128i __A)
{
  return (__m256i) __builtin_ia32_pmovsxwd256_mask ((__v8hi) __A,
                (__v8si) __W,
                (__mmask8) __U);
}

static __inline__ __m256i __DEFAULT_FN_ATTRS
_mm256_maskz_cvtepi16_epi32 (__mmask8 __U, __m128i __A)
{
  return (__m256i) __builtin_ia32_pmovsxwd256_mask ((__v8hi) __A,
                (__v8si)
                _mm256_setzero_si256 (),
                (__mmask8) __U);
}

static __inline__ __m128i __DEFAULT_FN_ATTRS
_mm_mask_cvtepi16_epi64 (__m128i __W, __mmask8 __U, __m128i __A)
{
  return (__m128i) __builtin_ia32_pmovsxwq128_mask ((__v8hi) __A,
                (__v2di) __W,
                (__mmask8) __U);
}

static __inline__ __m128i __DEFAULT_FN_ATTRS
_mm_maskz_cvtepi16_epi64 (__mmask8 __U, __m128i __A)
{
  return (__m128i) __builtin_ia32_pmovsxwq128_mask ((__v8hi) __A,
                (__v2di)
                _mm_setzero_si128 (),
                (__mmask8) __U);
}

static __inline__ __m256i __DEFAULT_FN_ATTRS
_mm256_mask_cvtepi16_epi64 (__m256i __W, __mmask8 __U, __m128i __A)
{
  return (__m256i) __builtin_ia32_pmovsxwq256_mask ((__v8hi) __A,
                (__v4di) __W,
                (__mmask8) __U);
}

static __inline__ __m256i __DEFAULT_FN_ATTRS
_mm256_maskz_cvtepi16_epi64 (__mmask8 __U, __m128i __A)
{
  return (__m256i) __builtin_ia32_pmovsxwq256_mask ((__v8hi) __A,
                (__v4di)
                _mm256_setzero_si256 (),
                (__mmask8) __U);
}


static __inline__ __m128i __DEFAULT_FN_ATTRS
_mm_mask_cvtepu8_epi32 (__m128i __W, __mmask8 __U, __m128i __A)
{
  return (__m128i) __builtin_ia32_pmovzxbd128_mask ((__v16qi) __A,
                (__v4si) __W,
                (__mmask8) __U);
}

static __inline__ __m128i __DEFAULT_FN_ATTRS
_mm_maskz_cvtepu8_epi32 (__mmask8 __U, __m128i __A)
{
  return (__m128i) __builtin_ia32_pmovzxbd128_mask ((__v16qi) __A,
                (__v4si)
                _mm_setzero_si128 (),
                (__mmask8) __U);
}

static __inline__ __m256i __DEFAULT_FN_ATTRS
_mm256_mask_cvtepu8_epi32 (__m256i __W, __mmask8 __U, __m128i __A)
{
  return (__m256i) __builtin_ia32_pmovzxbd256_mask ((__v16qi) __A,
                (__v8si) __W,
                (__mmask8) __U);
}

static __inline__ __m256i __DEFAULT_FN_ATTRS
_mm256_maskz_cvtepu8_epi32 (__mmask8 __U, __m128i __A)
{
  return (__m256i) __builtin_ia32_pmovzxbd256_mask ((__v16qi) __A,
                (__v8si)
                _mm256_setzero_si256 (),
                (__mmask8) __U);
}

static __inline__ __m128i __DEFAULT_FN_ATTRS
_mm_mask_cvtepu8_epi64 (__m128i __W, __mmask8 __U, __m128i __A)
{
  return (__m128i) __builtin_ia32_pmovzxbq128_mask ((__v16qi) __A,
                (__v2di) __W,
                (__mmask8) __U);
}

static __inline__ __m128i __DEFAULT_FN_ATTRS
_mm_maskz_cvtepu8_epi64 (__mmask8 __U, __m128i __A)
{
  return (__m128i) __builtin_ia32_pmovzxbq128_mask ((__v16qi) __A,
                (__v2di)
                _mm_setzero_si128 (),
                (__mmask8) __U);
}

static __inline__ __m256i __DEFAULT_FN_ATTRS
_mm256_mask_cvtepu8_epi64 (__m256i __W, __mmask8 __U, __m128i __A)
{
  return (__m256i) __builtin_ia32_pmovzxbq256_mask ((__v16qi) __A,
                (__v4di) __W,
                (__mmask8) __U);
}

static __inline__ __m256i __DEFAULT_FN_ATTRS
_mm256_maskz_cvtepu8_epi64 (__mmask8 __U, __m128i __A)
{
  return (__m256i) __builtin_ia32_pmovzxbq256_mask ((__v16qi) __A,
                (__v4di)
                _mm256_setzero_si256 (),
                (__mmask8) __U);
}

static __inline__ __m128i __DEFAULT_FN_ATTRS
_mm_mask_cvtepu32_epi64 (__m128i __W, __mmask8 __U, __m128i __X)
{
  return (__m128i) __builtin_ia32_pmovzxdq128_mask ((__v4si) __X,
                (__v2di) __W,
                (__mmask8) __U);
}

static __inline__ __m128i __DEFAULT_FN_ATTRS
_mm_maskz_cvtepu32_epi64 (__mmask8 __U, __m128i __X)
{
  return (__m128i) __builtin_ia32_pmovzxdq128_mask ((__v4si) __X,
                (__v2di)
                _mm_setzero_si128 (),
                (__mmask8) __U);
}

static __inline__ __m256i __DEFAULT_FN_ATTRS
_mm256_mask_cvtepu32_epi64 (__m256i __W, __mmask8 __U, __m128i __X)
{
  return (__m256i) __builtin_ia32_pmovzxdq256_mask ((__v4si) __X,
                (__v4di) __W,
                (__mmask8) __U);
}

static __inline__ __m256i __DEFAULT_FN_ATTRS
_mm256_maskz_cvtepu32_epi64 (__mmask8 __U, __m128i __X)
{
  return (__m256i) __builtin_ia32_pmovzxdq256_mask ((__v4si) __X,
                (__v4di)
                _mm256_setzero_si256 (),
                (__mmask8) __U);
}

static __inline__ __m128i __DEFAULT_FN_ATTRS
_mm_mask_cvtepu16_epi32 (__m128i __W, __mmask8 __U, __m128i __A)
{
  return (__m128i) __builtin_ia32_pmovzxwd128_mask ((__v8hi) __A,
                (__v4si) __W,
                (__mmask8) __U);
}

static __inline__ __m128i __DEFAULT_FN_ATTRS
_mm_maskz_cvtepu16_epi32 (__mmask8 __U, __m128i __A)
{
  return (__m128i) __builtin_ia32_pmovzxwd128_mask ((__v8hi) __A,
                (__v4si)
                _mm_setzero_si128 (),
                (__mmask8) __U);
}

static __inline__ __m256i __DEFAULT_FN_ATTRS
_mm256_mask_cvtepu16_epi32 (__m256i __W, __mmask8 __U, __m128i __A)
{
  return (__m256i) __builtin_ia32_pmovzxwd256_mask ((__v8hi) __A,
                (__v8si) __W,
                (__mmask8) __U);
}

static __inline__ __m256i __DEFAULT_FN_ATTRS
_mm256_maskz_cvtepu16_epi32 (__mmask8 __U, __m128i __A)
{
  return (__m256i) __builtin_ia32_pmovzxwd256_mask ((__v8hi) __A,
                (__v8si)
                _mm256_setzero_si256 (),
                (__mmask8) __U);
}

static __inline__ __m128i __DEFAULT_FN_ATTRS
_mm_mask_cvtepu16_epi64 (__m128i __W, __mmask8 __U, __m128i __A)
{
  return (__m128i) __builtin_ia32_pmovzxwq128_mask ((__v8hi) __A,
                (__v2di) __W,
                (__mmask8) __U);
}

static __inline__ __m128i __DEFAULT_FN_ATTRS
_mm_maskz_cvtepu16_epi64 (__mmask8 __U, __m128i __A)
{
  return (__m128i) __builtin_ia32_pmovzxwq128_mask ((__v8hi) __A,
                (__v2di)
                _mm_setzero_si128 (),
                (__mmask8) __U);
}

static __inline__ __m256i __DEFAULT_FN_ATTRS
_mm256_mask_cvtepu16_epi64 (__m256i __W, __mmask8 __U, __m128i __A)
{
  return (__m256i) __builtin_ia32_pmovzxwq256_mask ((__v8hi) __A,
                (__v4di) __W,
                (__mmask8) __U);
}

static __inline__ __m256i __DEFAULT_FN_ATTRS
_mm256_maskz_cvtepu16_epi64 (__mmask8 __U, __m128i __A)
{
  return (__m256i) __builtin_ia32_pmovzxwq256_mask ((__v8hi) __A,
                (__v4di)
                _mm256_setzero_si256 (),
                (__mmask8) __U);
}


#define _mm_rol_epi32(a, b) __extension__ ({\
   (__m128i)__builtin_ia32_prold128_mask((__v4si) (a), (b),\
                                         (__v4si)\
                                         _mm_setzero_si128 (),\
                                         (__mmask8) -1); })

#define _mm_mask_rol_epi32(w, u, a, b) __extension__ ({\
   (__m128i)__builtin_ia32_prold128_mask((__v4si) (a), (b),\
                                         (__v4si) (w),\
                                         (__mmask8) (u)); })

#define _mm_maskz_rol_epi32(u, a, b) __extension__ ({\
   (__m128i)__builtin_ia32_prold128_mask((__v4si) (a), (b),\
                                         (__v4si)\
                                         _mm_setzero_si128 (),\
                                         (__mmask8) (u)); })

#define _mm256_rol_epi32(a, b) __extension__ ({\
   (__m256i)__builtin_ia32_prold256_mask((__v8si) (a), (b),\
                                         (__v8si)\
                                         _mm256_setzero_si256 (),\
                                         (__mmask8) -1); })

#define _mm256_mask_rol_epi32(w, u, a, b) __extension__ ({\
   (__m256i)__builtin_ia32_prold256_mask((__v8si) (a), (b),\
                                         (__v8si) (w),\
                                         (__mmask8) (u)); })

#define _mm256_maskz_rol_epi32(u, a, b) __extension__ ({\
   (__m256i)__builtin_ia32_prold256_mask((__v8si) (a), (b),\
                                         (__v8si)\
                                         _mm256_setzero_si256 (),\
                                         (__mmask8) (u)); })

#define _mm_rol_epi64(a, b) __extension__ ({\
   (__m128i)__builtin_ia32_prolq128_mask((__v2di) (a), (b),\
                                         (__v2di)\
                                         _mm_setzero_di (),\
                                         (__mmask8) -1); })

#define _mm_mask_rol_epi64(w, u, a, b) __extension__ ({\
   (__m128i)__builtin_ia32_prolq128_mask((__v2di) (a), (b),\
                                         (__v2di) (w),\
                                         (__mmask8) (u)); })

#define _mm_maskz_rol_epi64(u, a, b) __extension__ ({\
   (__m128i)__builtin_ia32_prolq128_mask((__v2di) (a), (b),\
                                         (__v2di)\
                                         _mm_setzero_di(),\
                                         (__mmask8) (u)); })

#define _mm256_rol_epi64(a, b) __extension__ ({\
   (__m256i)__builtin_ia32_prolq256_mask((__v4di) (a), (b),\
                                         (__v4di)\
                                         _mm256_setzero_si256 (),\
                                         (__mmask8) -1); })

#define _mm256_mask_rol_epi64(w, u, a, b) __extension__ ({\
   (__m256i)__builtin_ia32_prolq256_mask((__v4di) (a), (b),\
                                         (__v4di) (w),\
                                         (__mmask8) (u)); })

#define _mm256_maskz_rol_epi64(u, a, b) __extension__ ({\
   (__m256i)__builtin_ia32_prolq256_mask((__v4di) (a), (b),\
                                         (__v4di)\
                                         _mm256_setzero_si256 (),\
                                         (__mmask8) (u)); })

static __inline__ __m128i __DEFAULT_FN_ATTRS
_mm_rolv_epi32 (__m128i __A, __m128i __B)
{
  return (__m128i) __builtin_ia32_prolvd128_mask ((__v4si) __A,
              (__v4si) __B,
              (__v4si)
              _mm_setzero_si128 (),
              (__mmask8) -1);
}

static __inline__ __m128i __DEFAULT_FN_ATTRS
_mm_mask_rolv_epi32 (__m128i __W, __mmask8 __U, __m128i __A,
         __m128i __B)
{
  return (__m128i) __builtin_ia32_prolvd128_mask ((__v4si) __A,
              (__v4si) __B,
              (__v4si) __W,
              (__mmask8) __U);
}

static __inline__ __m128i __DEFAULT_FN_ATTRS
_mm_maskz_rolv_epi32 (__mmask8 __U, __m128i __A, __m128i __B)
{
  return (__m128i) __builtin_ia32_prolvd128_mask ((__v4si) __A,
              (__v4si) __B,
              (__v4si)
              _mm_setzero_si128 (),
              (__mmask8) __U);
}

static __inline__ __m256i __DEFAULT_FN_ATTRS
_mm256_rolv_epi32 (__m256i __A, __m256i __B)
{
  return (__m256i) __builtin_ia32_prolvd256_mask ((__v8si) __A,
              (__v8si) __B,
              (__v8si)
              _mm256_setzero_si256 (),
              (__mmask8) -1);
}

static __inline__ __m256i __DEFAULT_FN_ATTRS
_mm256_mask_rolv_epi32 (__m256i __W, __mmask8 __U, __m256i __A,
      __m256i __B)
{
  return (__m256i) __builtin_ia32_prolvd256_mask ((__v8si) __A,
              (__v8si) __B,
              (__v8si) __W,
              (__mmask8) __U);
}

static __inline__ __m256i __DEFAULT_FN_ATTRS
_mm256_maskz_rolv_epi32 (__mmask8 __U, __m256i __A, __m256i __B)
{
  return (__m256i) __builtin_ia32_prolvd256_mask ((__v8si) __A,
              (__v8si) __B,
              (__v8si)
              _mm256_setzero_si256 (),
              (__mmask8) __U);
}

static __inline__ __m128i __DEFAULT_FN_ATTRS
_mm_rolv_epi64 (__m128i __A, __m128i __B)
{
  return (__m128i) __builtin_ia32_prolvq128_mask ((__v2di) __A,
              (__v2di) __B,
              (__v2di)
              _mm_setzero_di (),
              (__mmask8) -1);
}

static __inline__ __m128i __DEFAULT_FN_ATTRS
_mm_mask_rolv_epi64 (__m128i __W, __mmask8 __U, __m128i __A,
         __m128i __B)
{
  return (__m128i) __builtin_ia32_prolvq128_mask ((__v2di) __A,
              (__v2di) __B,
              (__v2di) __W,
              (__mmask8) __U);
}

static __inline__ __m128i __DEFAULT_FN_ATTRS
_mm_maskz_rolv_epi64 (__mmask8 __U, __m128i __A, __m128i __B)
{
  return (__m128i) __builtin_ia32_prolvq128_mask ((__v2di) __A,
              (__v2di) __B,
              (__v2di)
              _mm_setzero_di (),
              (__mmask8) __U);
}

static __inline__ __m256i __DEFAULT_FN_ATTRS
_mm256_rolv_epi64 (__m256i __A, __m256i __B)
{
  return (__m256i) __builtin_ia32_prolvq256_mask ((__v4di) __A,
              (__v4di) __B,
              (__v4di)
              _mm256_setzero_si256 (),
              (__mmask8) -1);
}

static __inline__ __m256i __DEFAULT_FN_ATTRS
_mm256_mask_rolv_epi64 (__m256i __W, __mmask8 __U, __m256i __A,
      __m256i __B)
{
  return (__m256i) __builtin_ia32_prolvq256_mask ((__v4di) __A,
              (__v4di) __B,
              (__v4di) __W,
              (__mmask8) __U);
}

static __inline__ __m256i __DEFAULT_FN_ATTRS
_mm256_maskz_rolv_epi64 (__mmask8 __U, __m256i __A, __m256i __B)
{
  return (__m256i) __builtin_ia32_prolvq256_mask ((__v4di) __A,
              (__v4di) __B,
              (__v4di)
              _mm256_setzero_si256 (),
              (__mmask8) __U);
}

#define _mm_ror_epi32( __A, __B) __extension__ ({ \
__builtin_ia32_prord128_mask ((__v4si)( __A),( __B),\
             (__v4si)\
             _mm_setzero_si128 (),\
             (__mmask8) -1);\
})

#define _mm_mask_ror_epi32( __W, __U, __A ,__B) __extension__ ({ \
__builtin_ia32_prord128_mask ((__v4si) __A, __B,\
             (__v4si)( __W),\
             (__mmask8)( __U));\
})

#define _mm_maskz_ror_epi32( __U, __A, __B) __extension__ ({ \
__builtin_ia32_prord128_mask ((__v4si)( __A),( __B),\
             (__v4si)\
             _mm_setzero_si128 (),\
             (__mmask8)( __U));\
})

#define _mm256_ror_epi32( __A, __B) __extension__ ({ \
__builtin_ia32_prord256_mask ((__v8si)( __A),( __B),\
             (__v8si)\
             _mm256_setzero_si256 (),\
             (__mmask8) -1);\
})

#define _mm256_mask_ror_epi32( __W, __U, __A ,__B) __extension__ ({ \
__builtin_ia32_prord256_mask ((__v8si) __A, __B,\
             (__v8si)( __W),\
             (__mmask8)( __U));\
})

#define _mm256_maskz_ror_epi32( __U, __A, __B) __extension__ ({ \
__builtin_ia32_prord256_mask ((__v8si)( __A),( __B),\
             (__v8si)\
             _mm256_setzero_si256 (),\
             (__mmask8)( __U));\
})

#define _mm_ror_epi64( __A, __B) __extension__ ({ \
__builtin_ia32_prorq128_mask ((__v2di)( __A),( __B),\
             (__v2di)\
             _mm_setzero_di (),\
             (__mmask8) -1);\
})

#define _mm_mask_ror_epi64( __W, __U, __A ,__B) __extension__ ({ \
__builtin_ia32_prorq128_mask ((__v2di) __A, __B,\
             (__v2di)( __W),\
             (__mmask8)( __U));\
})

#define _mm_maskz_ror_epi64( __U, __A, __B) __extension__ ({ \
__builtin_ia32_prorq128_mask ((__v2di)( __A),( __B),\
             (__v2di)\
             _mm_setzero_di (),\
             (__mmask8)( __U));\
})

#define _mm256_ror_epi64( __A, __B) __extension__ ({ \
__builtin_ia32_prorq256_mask ((__v4di)( __A),( __B),\
             (__v4di)\
             _mm256_setzero_si256 (),\
             (__mmask8) -1);\
})

#define _mm256_mask_ror_epi64( __W, __U, __A ,__B) __extension__ ({ \
__builtin_ia32_prorq256_mask ((__v4di) __A, __B,\
             (__v4di)( __W),\
             (__mmask8)( __U));\
})

#define _mm256_maskz_ror_epi64( __U, __A, __B) __extension__ ({ \
__builtin_ia32_prorq256_mask ((__v4di)( __A),( __B),\
             (__v4di)\
             _mm256_setzero_si256 (),\
             (__mmask8)( __U));\
})

static __inline__ __m128i __DEFAULT_FN_ATTRS
_mm_mask_sll_epi32 (__m128i __W, __mmask8 __U, __m128i __A,
        __m128i __B)
{
  return (__m128i) __builtin_ia32_pslld128_mask ((__v4si) __A,
             (__v4si) __B,
             (__v4si) __W,
             (__mmask8) __U);
}

static __inline__ __m128i __DEFAULT_FN_ATTRS
_mm_maskz_sll_epi32 (__mmask8 __U, __m128i __A, __m128i __B)
{
  return (__m128i) __builtin_ia32_pslld128_mask ((__v4si) __A,
             (__v4si) __B,
             (__v4si)
             _mm_setzero_si128 (),
             (__mmask8) __U);
}

static __inline__ __m256i __DEFAULT_FN_ATTRS
_mm256_mask_sll_epi32 (__m256i __W, __mmask8 __U, __m256i __A,
           __m128i __B)
{
  return (__m256i) __builtin_ia32_pslld256_mask ((__v8si) __A,
             (__v4si) __B,
             (__v8si) __W,
             (__mmask8) __U);
}

static __inline__ __m256i __DEFAULT_FN_ATTRS
_mm256_maskz_sll_epi32 (__mmask8 __U, __m256i __A, __m128i __B)
{
  return (__m256i) __builtin_ia32_pslld256_mask ((__v8si) __A,
             (__v4si) __B,
             (__v8si)
             _mm256_setzero_si256 (),
             (__mmask8) __U);
}

#define _mm_mask_slli_epi32( __W, __U, __A, __B) __extension__ ({ \
__builtin_ia32_pslldi128_mask ((__v4si)( __A),( __B),\
              (__v4si)( __W),\
              (__mmask8)( __U));\
})

#define _mm_maskz_slli_epi32( __U, __A, __B) __extension__ ({ \
__builtin_ia32_pslldi128_mask ((__v4si)( __A),( __B),\
              (__v4si)\
              _mm_setzero_si128 (),\
              (__mmask8)( __U));\
})

#define _mm256_mask_slli_epi32( __W, __U, __A ,__B) __extension__ ({ \
__builtin_ia32_pslldi256_mask ((__v8si) (__A), (__B),\
              (__v8si)( __W),\
              (__mmask8)( __U));\
})

#define _mm256_maskz_slli_epi32( __U, __A, __B) __extension__ ({ \
__builtin_ia32_pslldi256_mask ((__v8si)( __A),( __B),\
              (__v8si)\
              _mm256_setzero_si256 (),\
              (__mmask8)( __U));\
})

static __inline__ __m128i __DEFAULT_FN_ATTRS
_mm_mask_sll_epi64 (__m128i __W, __mmask8 __U, __m128i __A,
        __m128i __B)
{
  return (__m128i) __builtin_ia32_psllq128_mask ((__v2di) __A,
             (__v2di) __B,
             (__v2di) __W,
             (__mmask8) __U);
}

static __inline__ __m128i __DEFAULT_FN_ATTRS
_mm_maskz_sll_epi64 (__mmask8 __U, __m128i __A, __m128i __B)
{
  return (__m128i) __builtin_ia32_psllq128_mask ((__v2di) __A,
             (__v2di) __B,
             (__v2di)
             _mm_setzero_di (),
             (__mmask8) __U);
}

static __inline__ __m256i __DEFAULT_FN_ATTRS
_mm256_mask_sll_epi64 (__m256i __W, __mmask8 __U, __m256i __A,
           __m128i __B)
{
  return (__m256i) __builtin_ia32_psllq256_mask ((__v4di) __A,
             (__v2di) __B,
             (__v4di) __W,
             (__mmask8) __U);
}

static __inline__ __m256i __DEFAULT_FN_ATTRS
_mm256_maskz_sll_epi64 (__mmask8 __U, __m256i __A, __m128i __B)
{
  return (__m256i) __builtin_ia32_psllq256_mask ((__v4di) __A,
             (__v2di) __B,
             (__v4di)
             _mm256_setzero_si256 (),
             (__mmask8) __U);
}

#define _mm_mask_slli_epi64( __W, __U, __A, __B) __extension__ ({ \
__builtin_ia32_psllqi128_mask ((__v2di)( __A),( __B),\
              (__v2di)( __W),\
              (__mmask8)( __U));\
})

#define _mm_maskz_slli_epi64( __U, __A, __B) __extension__ ({ \
__builtin_ia32_psllqi128_mask ((__v2di)( __A),( __B),\
              (__v2di)\
              _mm_setzero_di (),\
              (__mmask8)( __U));\
})

#define _mm256_mask_slli_epi64( __W, __U, __A ,__B) __extension__ ({ \
__builtin_ia32_psllqi256_mask ((__v4di) (__A), (__B),\
              (__v4di)( __W),\
              (__mmask8)( __U));\
})

#define _mm256_maskz_slli_epi64( __U, __A, __B) __extension__ ({ \
__builtin_ia32_psllqi256_mask ((__v4di)( __A),( __B),\
              (__v4di)\
              _mm256_setzero_si256 (),\
              (__mmask8)( __U));\
})


static __inline__ __m128i __DEFAULT_FN_ATTRS
_mm_rorv_epi32 (__m128i __A, __m128i __B)
{
  return (__m128i) __builtin_ia32_prorvd128_mask ((__v4si) __A,
              (__v4si) __B,
              (__v4si)
              _mm_setzero_si128 (),
              (__mmask8) -1);
}

static __inline__ __m128i __DEFAULT_FN_ATTRS
_mm_mask_rorv_epi32 (__m128i __W, __mmask8 __U, __m128i __A,
         __m128i __B)
{
  return (__m128i) __builtin_ia32_prorvd128_mask ((__v4si) __A,
              (__v4si) __B,
              (__v4si) __W,
              (__mmask8) __U);
}

static __inline__ __m128i __DEFAULT_FN_ATTRS
_mm_maskz_rorv_epi32 (__mmask8 __U, __m128i __A, __m128i __B)
{
  return (__m128i) __builtin_ia32_prorvd128_mask ((__v4si) __A,
              (__v4si) __B,
              (__v4si)
              _mm_setzero_si128 (),
              (__mmask8) __U);
}

static __inline__ __m256i __DEFAULT_FN_ATTRS
_mm256_rorv_epi32 (__m256i __A, __m256i __B)
{
  return (__m256i) __builtin_ia32_prorvd256_mask ((__v8si) __A,
              (__v8si) __B,
              (__v8si)
              _mm256_setzero_si256 (),
              (__mmask8) -1);
}

static __inline__ __m256i __DEFAULT_FN_ATTRS
_mm256_mask_rorv_epi32 (__m256i __W, __mmask8 __U, __m256i __A,
      __m256i __B)
{
  return (__m256i) __builtin_ia32_prorvd256_mask ((__v8si) __A,
              (__v8si) __B,
              (__v8si) __W,
              (__mmask8) __U);
}

static __inline__ __m256i __DEFAULT_FN_ATTRS
_mm256_maskz_rorv_epi32 (__mmask8 __U, __m256i __A, __m256i __B)
{
  return (__m256i) __builtin_ia32_prorvd256_mask ((__v8si) __A,
              (__v8si) __B,
              (__v8si)
              _mm256_setzero_si256 (),
              (__mmask8) __U);
}

static __inline__ __m128i __DEFAULT_FN_ATTRS
_mm_rorv_epi64 (__m128i __A, __m128i __B)
{
  return (__m128i) __builtin_ia32_prorvq128_mask ((__v2di) __A,
              (__v2di) __B,
              (__v2di)
              _mm_setzero_di (),
              (__mmask8) -1);
}

static __inline__ __m128i __DEFAULT_FN_ATTRS
_mm_mask_rorv_epi64 (__m128i __W, __mmask8 __U, __m128i __A,
         __m128i __B)
{
  return (__m128i) __builtin_ia32_prorvq128_mask ((__v2di) __A,
              (__v2di) __B,
              (__v2di) __W,
              (__mmask8) __U);
}

static __inline__ __m128i __DEFAULT_FN_ATTRS
_mm_maskz_rorv_epi64 (__mmask8 __U, __m128i __A, __m128i __B)
{
  return (__m128i) __builtin_ia32_prorvq128_mask ((__v2di) __A,
              (__v2di) __B,
              (__v2di)
              _mm_setzero_di (),
              (__mmask8) __U);
}

static __inline__ __m256i __DEFAULT_FN_ATTRS
_mm256_rorv_epi64 (__m256i __A, __m256i __B)
{
  return (__m256i) __builtin_ia32_prorvq256_mask ((__v4di) __A,
              (__v4di) __B,
              (__v4di)
              _mm256_setzero_si256 (),
              (__mmask8) -1);
}

static __inline__ __m256i __DEFAULT_FN_ATTRS
_mm256_mask_rorv_epi64 (__m256i __W, __mmask8 __U, __m256i __A,
      __m256i __B)
{
  return (__m256i) __builtin_ia32_prorvq256_mask ((__v4di) __A,
              (__v4di) __B,
              (__v4di) __W,
              (__mmask8) __U);
}

static __inline__ __m256i __DEFAULT_FN_ATTRS
_mm256_maskz_rorv_epi64 (__mmask8 __U, __m256i __A, __m256i __B)
{
  return (__m256i) __builtin_ia32_prorvq256_mask ((__v4di) __A,
              (__v4di) __B,
              (__v4di)
              _mm256_setzero_si256 (),
              (__mmask8) __U);
}

static __inline__ __m128i __DEFAULT_FN_ATTRS
_mm_mask_sllv_epi64 (__m128i __W, __mmask8 __U, __m128i __X,
         __m128i __Y)
{
  return (__m128i) __builtin_ia32_psllv2di_mask ((__v2di) __X,
             (__v2di) __Y,
             (__v2di) __W,
             (__mmask8) __U);
}

static __inline__ __m128i __DEFAULT_FN_ATTRS
_mm_maskz_sllv_epi64 (__mmask8 __U, __m128i __X, __m128i __Y)
{
  return (__m128i) __builtin_ia32_psllv2di_mask ((__v2di) __X,
             (__v2di) __Y,
             (__v2di)
             _mm_setzero_di (),
             (__mmask8) __U);
}

static __inline__ __m256i __DEFAULT_FN_ATTRS
_mm256_mask_sllv_epi64 (__m256i __W, __mmask8 __U, __m256i __X,
      __m256i __Y)
{
  return (__m256i) __builtin_ia32_psllv4di_mask ((__v4di) __X,
             (__v4di) __Y,
             (__v4di) __W,
             (__mmask8) __U);
}

static __inline__ __m256i __DEFAULT_FN_ATTRS
_mm256_maskz_sllv_epi64 (__mmask8 __U, __m256i __X, __m256i __Y)
{
  return (__m256i) __builtin_ia32_psllv4di_mask ((__v4di) __X,
             (__v4di) __Y,
             (__v4di)
             _mm256_setzero_si256 (),
             (__mmask8) __U);
}

static __inline__ __m128i __DEFAULT_FN_ATTRS
_mm_mask_sllv_epi32 (__m128i __W, __mmask8 __U, __m128i __X,
         __m128i __Y)
{
  return (__m128i) __builtin_ia32_psllv4si_mask ((__v4si) __X,
             (__v4si) __Y,
             (__v4si) __W,
             (__mmask8) __U);
}

static __inline__ __m128i __DEFAULT_FN_ATTRS
_mm_maskz_sllv_epi32 (__mmask8 __U, __m128i __X, __m128i __Y)
{
  return (__m128i) __builtin_ia32_psllv4si_mask ((__v4si) __X,
             (__v4si) __Y,
             (__v4si)
             _mm_setzero_si128 (),
             (__mmask8) __U);
}

static __inline__ __m256i __DEFAULT_FN_ATTRS
_mm256_mask_sllv_epi32 (__m256i __W, __mmask8 __U, __m256i __X,
      __m256i __Y)
{
  return (__m256i) __builtin_ia32_psllv8si_mask ((__v8si) __X,
             (__v8si) __Y,
             (__v8si) __W,
             (__mmask8) __U);
}

static __inline__ __m256i __DEFAULT_FN_ATTRS
_mm256_maskz_sllv_epi32 (__mmask8 __U, __m256i __X, __m256i __Y)
{
  return (__m256i) __builtin_ia32_psllv8si_mask ((__v8si) __X,
             (__v8si) __Y,
             (__v8si)
             _mm256_setzero_si256 (),
             (__mmask8) __U);
}



static __inline__ __m128i __DEFAULT_FN_ATTRS
_mm_mask_srlv_epi64 (__m128i __W, __mmask8 __U, __m128i __X,
         __m128i __Y)
{
  return (__m128i) __builtin_ia32_psrlv2di_mask ((__v2di) __X,
             (__v2di) __Y,
             (__v2di) __W,
             (__mmask8) __U);
}

static __inline__ __m128i __DEFAULT_FN_ATTRS
_mm_maskz_srlv_epi64 (__mmask8 __U, __m128i __X, __m128i __Y)
{
  return (__m128i) __builtin_ia32_psrlv2di_mask ((__v2di) __X,
             (__v2di) __Y,
             (__v2di)
             _mm_setzero_di (),
             (__mmask8) __U);
}

static __inline__ __m256i __DEFAULT_FN_ATTRS
_mm256_mask_srlv_epi64 (__m256i __W, __mmask8 __U, __m256i __X,
      __m256i __Y)
{
  return (__m256i) __builtin_ia32_psrlv4di_mask ((__v4di) __X,
             (__v4di) __Y,
             (__v4di) __W,
             (__mmask8) __U);
}

static __inline__ __m256i __DEFAULT_FN_ATTRS
_mm256_maskz_srlv_epi64 (__mmask8 __U, __m256i __X, __m256i __Y)
{
  return (__m256i) __builtin_ia32_psrlv4di_mask ((__v4di) __X,
             (__v4di) __Y,
             (__v4di)
             _mm256_setzero_si256 (),
             (__mmask8) __U);
}

static __inline__ __m128i __DEFAULT_FN_ATTRS
_mm_mask_srlv_epi32 (__m128i __W, __mmask8 __U, __m128i __X,
         __m128i __Y)
{
  return (__m128i) __builtin_ia32_psrlv4si_mask ((__v4si) __X,
             (__v4si) __Y,
             (__v4si) __W,
             (__mmask8) __U);
}

static __inline__ __m128i __DEFAULT_FN_ATTRS
_mm_maskz_srlv_epi32 (__mmask8 __U, __m128i __X, __m128i __Y)
{
  return (__m128i) __builtin_ia32_psrlv4si_mask ((__v4si) __X,
             (__v4si) __Y,
             (__v4si)
             _mm_setzero_si128 (),
             (__mmask8) __U);
}

static __inline__ __m256i __DEFAULT_FN_ATTRS
_mm256_mask_srlv_epi32 (__m256i __W, __mmask8 __U, __m256i __X,
      __m256i __Y)
{
  return (__m256i) __builtin_ia32_psrlv8si_mask ((__v8si) __X,
             (__v8si) __Y,
             (__v8si) __W,
             (__mmask8) __U);
}

static __inline__ __m256i __DEFAULT_FN_ATTRS
_mm256_maskz_srlv_epi32 (__mmask8 __U, __m256i __X, __m256i __Y)
{
  return (__m256i) __builtin_ia32_psrlv8si_mask ((__v8si) __X,
             (__v8si) __Y,
             (__v8si)
             _mm256_setzero_si256 (),
             (__mmask8) __U);
}



static __inline__ __m128i __DEFAULT_FN_ATTRS
_mm_mask_srl_epi32 (__m128i __W, __mmask8 __U, __m128i __A,
        __m128i __B)
{
  return (__m128i) __builtin_ia32_psrld128_mask ((__v4si) __A,
             (__v4si) __B,
             (__v4si) __W,
             (__mmask8) __U);
}

static __inline__ __m128i __DEFAULT_FN_ATTRS
_mm_maskz_srl_epi32 (__mmask8 __U, __m128i __A, __m128i __B)
{
  return (__m128i) __builtin_ia32_psrld128_mask ((__v4si) __A,
             (__v4si) __B,
             (__v4si)
             _mm_setzero_si128 (),
             (__mmask8) __U);
}

static __inline__ __m256i __DEFAULT_FN_ATTRS
_mm256_mask_srl_epi32 (__m256i __W, __mmask8 __U, __m256i __A,
           __m128i __B)
{
  return (__m256i) __builtin_ia32_psrld256_mask ((__v8si) __A,
             (__v4si) __B,
             (__v8si) __W,
             (__mmask8) __U);
}

static __inline__ __m256i __DEFAULT_FN_ATTRS
_mm256_maskz_srl_epi32 (__mmask8 __U, __m256i __A, __m128i __B)
{
  return (__m256i) __builtin_ia32_psrld256_mask ((__v8si) __A,
             (__v4si) __B,
             (__v8si)
             _mm256_setzero_si256 (),
             (__mmask8) __U);
}

#define _mm_mask_srli_epi32( __W, __U, __A, __imm) __extension__ ({ \
__builtin_ia32_psrldi128_mask ((__v4si)( __A),( __imm),\
              (__v4si)( __W),\
              (__mmask8)( __U));\
})

#define _mm_maskz_srli_epi32( __U, __A, __imm) __extension__ ({ \
__builtin_ia32_psrldi128_mask ((__v4si)( __A),( __imm),\
              (__v4si)\
              _mm_setzero_si128 (),\
              (__mmask8)( __U));\
})

#define _mm256_mask_srli_epi32( __W, __U, __A, __imm) __extension__ ({ \
__builtin_ia32_psrldi256_mask ((__v8si)( __A),( __imm),\
              (__v8si)( __W),\
              (__mmask8)( __U));\
})

#define _mm256_maskz_srli_epi32( __U, __A, __imm) __extension__ ({ \
__builtin_ia32_psrldi256_mask ((__v8si)( __A),( __imm),\
              (__v8si)\
              _mm256_setzero_si256 (),\
              (__mmask8)( __U));\
})

static __inline__ __m128i __DEFAULT_FN_ATTRS
_mm_mask_srl_epi64 (__m128i __W, __mmask8 __U, __m128i __A,
        __m128i __B)
{
  return (__m128i) __builtin_ia32_psrlq128_mask ((__v2di) __A,
             (__v2di) __B,
             (__v2di) __W,
             (__mmask8) __U);
}

static __inline__ __m128i __DEFAULT_FN_ATTRS
_mm_maskz_srl_epi64 (__mmask8 __U, __m128i __A, __m128i __B)
{
  return (__m128i) __builtin_ia32_psrlq128_mask ((__v2di) __A,
             (__v2di) __B,
             (__v2di)
             _mm_setzero_di (),
             (__mmask8) __U);
}

static __inline__ __m256i __DEFAULT_FN_ATTRS
_mm256_mask_srl_epi64 (__m256i __W, __mmask8 __U, __m256i __A,
           __m128i __B)
{
  return (__m256i) __builtin_ia32_psrlq256_mask ((__v4di) __A,
             (__v2di) __B,
             (__v4di) __W,
             (__mmask8) __U);
}

static __inline__ __m256i __DEFAULT_FN_ATTRS
_mm256_maskz_srl_epi64 (__mmask8 __U, __m256i __A, __m128i __B)
{
  return (__m256i) __builtin_ia32_psrlq256_mask ((__v4di) __A,
             (__v2di) __B,
             (__v4di)
             _mm256_setzero_si256 (),
             (__mmask8) __U);
}

#define _mm_mask_srli_epi64( __W, __U, __A, __imm) __extension__ ({ \
__builtin_ia32_psrlqi128_mask ((__v2di)( __A),( __imm),\
              (__v2di)( __W),\
              (__mmask8)( __U));\
})

#define _mm_maskz_srli_epi64( __U, __A, __imm) __extension__ ({ \
__builtin_ia32_psrlqi128_mask ((__v2di)( __A),( __imm),\
              (__v2di)\
              _mm_setzero_si128 (),\
              (__mmask8)( __U));\
})

#define _mm256_mask_srli_epi64( __W, __U, __A, __imm) __extension__ ({ \
__builtin_ia32_psrlqi256_mask ((__v4di)( __A),( __imm),\
              (__v4di)( __W),\
              (__mmask8)( __U));\
})

#define _mm256_maskz_srli_epi64( __U, __A, __imm) __extension__ ({ \
__builtin_ia32_psrlqi256_mask ((__v4di)( __A),( __imm),\
              (__v4di)\
              _mm256_setzero_si256 (),\
              (__mmask8)( __U));\
})

static __inline__ __m128i __DEFAULT_FN_ATTRS
_mm_mask_srav_epi32 (__m128i __W, __mmask8 __U, __m128i __X,
         __m128i __Y)
{
  return (__m128i) __builtin_ia32_psrav4si_mask ((__v4si) __X,
             (__v4si) __Y,
             (__v4si) __W,
             (__mmask8) __U);
}

static __inline__ __m128i __DEFAULT_FN_ATTRS
_mm_maskz_srav_epi32 (__mmask8 __U, __m128i __X, __m128i __Y)
{
  return (__m128i) __builtin_ia32_psrav4si_mask ((__v4si) __X,
             (__v4si) __Y,
             (__v4si)
             _mm_setzero_si128 (),
             (__mmask8) __U);
}

static __inline__ __m256i __DEFAULT_FN_ATTRS
_mm256_mask_srav_epi32 (__m256i __W, __mmask8 __U, __m256i __X,
      __m256i __Y)
{
  return (__m256i) __builtin_ia32_psrav8si_mask ((__v8si) __X,
             (__v8si) __Y,
             (__v8si) __W,
             (__mmask8) __U);
}

static __inline__ __m256i __DEFAULT_FN_ATTRS
_mm256_maskz_srav_epi32 (__mmask8 __U, __m256i __X, __m256i __Y)
{
  return (__m256i) __builtin_ia32_psrav8si_mask ((__v8si) __X,
             (__v8si) __Y,
             (__v8si)
             _mm256_setzero_si256 (),
             (__mmask8) __U);
}

static __inline__ __m128i __DEFAULT_FN_ATTRS
_mm_srav_epi64 (__m128i __X, __m128i __Y)
{
  return (__m128i) __builtin_ia32_psravq128_mask ((__v2di) __X,
              (__v2di) __Y,
              (__v2di)
              _mm_setzero_di (),
              (__mmask8) -1);
}

static __inline__ __m128i __DEFAULT_FN_ATTRS
_mm_mask_srav_epi64 (__m128i __W, __mmask8 __U, __m128i __X,
         __m128i __Y)
{
  return (__m128i) __builtin_ia32_psravq128_mask ((__v2di) __X,
              (__v2di) __Y,
              (__v2di) __W,
              (__mmask8) __U);
}

static __inline__ __m128i __DEFAULT_FN_ATTRS
_mm_maskz_srav_epi64 (__mmask8 __U, __m128i __X, __m128i __Y)
{
  return (__m128i) __builtin_ia32_psravq128_mask ((__v2di) __X,
              (__v2di) __Y,
              (__v2di)
              _mm_setzero_di (),
              (__mmask8) __U);
}

static __inline__ __m256i __DEFAULT_FN_ATTRS
_mm256_srav_epi64 (__m256i __X, __m256i __Y)
{
  return (__m256i) __builtin_ia32_psravq256_mask ((__v4di) __X,
              (__v4di) __Y,
              (__v4di)
              _mm256_setzero_si256 (),
              (__mmask8) -1);
}

static __inline__ __m256i __DEFAULT_FN_ATTRS
_mm256_mask_srav_epi64 (__m256i __W, __mmask8 __U, __m256i __X,
      __m256i __Y)
{
  return (__m256i) __builtin_ia32_psravq256_mask ((__v4di) __X,
              (__v4di) __Y,
              (__v4di) __W,
              (__mmask8) __U);
}

static __inline__ __m256i __DEFAULT_FN_ATTRS
_mm256_maskz_srav_epi64 (__mmask8 __U, __m256i __X, __m256i __Y)
{
  return (__m256i) __builtin_ia32_psravq256_mask ((__v4di) __X,
              (__v4di) __Y,
              (__v4di)
              _mm256_setzero_si256 (),
              (__mmask8) __U);
}



static __inline__ void __DEFAULT_FN_ATTRS
_mm_mask_store_epi32 (void *__P, __mmask8 __U, __m128i __A)
{
  __builtin_ia32_movdqa32store128_mask ((__v4si *) __P,
          (__v4si) __A,
          (__mmask8) __U);
}

static __inline__ void __DEFAULT_FN_ATTRS
_mm256_mask_store_epi32 (void *__P, __mmask8 __U, __m256i __A)
{
  __builtin_ia32_movdqa32store256_mask ((__v8si *) __P,
          (__v8si) __A,
          (__mmask8) __U);
}

static __inline__ __m128i __DEFAULT_FN_ATTRS
_mm_mask_mov_epi64 (__m128i __W, __mmask8 __U, __m128i __A)
{
  return (__m128i) __builtin_ia32_movdqa64_128_mask ((__v2di) __A,
                 (__v2di) __W,
                 (__mmask8) __U);
}

static __inline__ __m128i __DEFAULT_FN_ATTRS
_mm_maskz_mov_epi64 (__mmask8 __U, __m128i __A)
{
  return (__m128i) __builtin_ia32_movdqa64_128_mask ((__v2di) __A,
                 (__v2di)
                 _mm_setzero_di (),
                 (__mmask8) __U);
}

static __inline__ __m256i __DEFAULT_FN_ATTRS
_mm256_mask_mov_epi64 (__m256i __W, __mmask8 __U, __m256i __A)
{
  return (__m256i) __builtin_ia32_movdqa64_256_mask ((__v4di) __A,
                 (__v4di) __W,
                 (__mmask8) __U);
}

static __inline__ __m256i __DEFAULT_FN_ATTRS
_mm256_maskz_mov_epi64 (__mmask8 __U, __m256i __A)
{
  return (__m256i) __builtin_ia32_movdqa64_256_mask ((__v4di) __A,
                 (__v4di)
                 _mm256_setzero_si256 (),
                 (__mmask8) __U);
}

static __inline__ __m128i __DEFAULT_FN_ATTRS
_mm_mask_load_epi64 (__m128i __W, __mmask8 __U, void const *__P)
{
  return (__m128i) __builtin_ia32_movdqa64load128_mask ((__v2di *) __P,
              (__v2di) __W,
              (__mmask8)
              __U);
}

static __inline__ __m128i __DEFAULT_FN_ATTRS
_mm_maskz_load_epi64 (__mmask8 __U, void const *__P)
{
  return (__m128i) __builtin_ia32_movdqa64load128_mask ((__v2di *) __P,
              (__v2di)
              _mm_setzero_di (),
              (__mmask8)
              __U);
}

static __inline__ __m256i __DEFAULT_FN_ATTRS
_mm256_mask_load_epi64 (__m256i __W, __mmask8 __U, void const *__P)
{
  return (__m256i) __builtin_ia32_movdqa64load256_mask ((__v4di *) __P,
              (__v4di) __W,
              (__mmask8)
              __U);
}

static __inline__ __m256i __DEFAULT_FN_ATTRS
_mm256_maskz_load_epi64 (__mmask8 __U, void const *__P)
{
  return (__m256i) __builtin_ia32_movdqa64load256_mask ((__v4di *) __P,
              (__v4di)
              _mm256_setzero_si256 (),
              (__mmask8)
              __U);
}

static __inline__ void __DEFAULT_FN_ATTRS
_mm_mask_store_epi64 (void *__P, __mmask8 __U, __m128i __A)
{
  __builtin_ia32_movdqa64store128_mask ((__v2di *) __P,
          (__v2di) __A,
          (__mmask8) __U);
}

static __inline__ void __DEFAULT_FN_ATTRS
_mm256_mask_store_epi64 (void *__P, __mmask8 __U, __m256i __A)
{
  __builtin_ia32_movdqa64store256_mask ((__v4di *) __P,
          (__v4di) __A,
          (__mmask8) __U);
}

static __inline__ __m128d __DEFAULT_FN_ATTRS
_mm_mask_movedup_pd (__m128d __W, __mmask8 __U, __m128d __A)
{
  return (__m128d) __builtin_ia32_movddup128_mask ((__v2df) __A,
               (__v2df) __W,
               (__mmask8) __U);
}

static __inline__ __m128d __DEFAULT_FN_ATTRS
_mm_maskz_movedup_pd (__mmask8 __U, __m128d __A)
{
  return (__m128d) __builtin_ia32_movddup128_mask ((__v2df) __A,
               (__v2df)
               _mm_setzero_pd (),
               (__mmask8) __U);
}

static __inline__ __m256d __DEFAULT_FN_ATTRS
_mm256_mask_movedup_pd (__m256d __W, __mmask8 __U, __m256d __A)
{
  return (__m256d) __builtin_ia32_movddup256_mask ((__v4df) __A,
               (__v4df) __W,
               (__mmask8) __U);
}

static __inline__ __m256d __DEFAULT_FN_ATTRS
_mm256_maskz_movedup_pd (__mmask8 __U, __m256d __A)
{
  return (__m256d) __builtin_ia32_movddup256_mask ((__v4df) __A,
               (__v4df)
              _mm256_setzero_pd (),
               (__mmask8) __U);
}


#define _mm_mask_set1_epi32( __O, __M, __A) __extension__ ({ \
__builtin_ia32_pbroadcastd128_gpr_mask (__A, (__v4si)( __O),\
                ( __M));\
})

#define _mm_maskz_set1_epi32( __M, __A) __extension__ ({ \
__builtin_ia32_pbroadcastd128_gpr_mask (__A,\
                 (__v4si)\
                 _mm_setzero_si128 (),\
                ( __M));\
})

#define _mm256_mask_set1_epi32( __O, __M, __A) __extension__ ({ \
__builtin_ia32_pbroadcastd256_gpr_mask (__A, (__v8si)( __O),\
                ( __M));\
})

#define _mm256_maskz_set1_epi32( __M, __A) __extension__ ({ \
__builtin_ia32_pbroadcastd256_gpr_mask (__A,\
                 (__v8si)\
                 _mm256_setzero_si256 (),\
                ( __M));\
})

static __inline__ __m128i __DEFAULT_FN_ATTRS
_mm_mask_set1_epi64 (__m128i __O, __mmask8 __M, long long __A)
{
  return (__m128i) __builtin_ia32_pbroadcastq128_gpr_mask (__A, (__v2di) __O,
                 __M);
}

static __inline__ __m128i __DEFAULT_FN_ATTRS
_mm_maskz_set1_epi64 (__mmask8 __M, long long __A)
{
  return (__m128i) __builtin_ia32_pbroadcastq128_gpr_mask (__A,
                 (__v2di)
                 _mm_setzero_si128 (),
                 __M);
}

static __inline__ __m256i __DEFAULT_FN_ATTRS
_mm256_mask_set1_epi64 (__m256i __O, __mmask8 __M, long long __A)
{
  return (__m256i) __builtin_ia32_pbroadcastq256_gpr_mask (__A, (__v4di) __O,
                 __M);
}

static __inline__ __m256i __DEFAULT_FN_ATTRS
_mm256_maskz_set1_epi64 (__mmask8 __M, long long __A)
{
  return (__m256i) __builtin_ia32_pbroadcastq256_gpr_mask (__A,
                 (__v4di)
                 _mm256_setzero_si256 (),
                 __M);
}

#define _mm_fixupimm_pd( __A, __B, __C, __imm) __extension__ ({ \
__builtin_ia32_fixupimmpd128_mask ((__v2df)( __A),\
                  (__v2df)( __B),\
                  (__v2di)( __C),\
                 ( __imm),\
                  (__mmask8) -1);\
})

#define _mm_mask_fixupimm_pd( __A, __U, __B, __C, __imm) __extension__ ({ \
__builtin_ia32_fixupimmpd128_mask ((__v2df)( __A),\
                  (__v2df)( __B),\
                  (__v2di)( __C),\
                 ( __imm),\
                  (__mmask8)( __U));\
})

#define _mm_maskz_fixupimm_pd( __U, __A, __B, __C, __imm) __extension__ ({ \
__builtin_ia32_fixupimmpd128_maskz ((__v2df)( __A),\
                   (__v2df)( __B),\
                   (__v2di)( __C),\
                  ( __imm),\
                   (__mmask8)( __U));\
})

#define _mm256_fixupimm_pd( __A, __B, __C, __imm) __extension__ ({ \
__builtin_ia32_fixupimmpd256_mask ((__v4df)( __A),\
                  (__v4df)( __B),\
                  (__v4di)( __C),\
                 ( __imm),\
                  (__mmask8) -1);\
})

#define _mm256_mask_fixupimm_pd( __A, __U, __B, __C, __imm) __extension__ ({ \
__builtin_ia32_fixupimmpd256_mask ((__v4df)( __A),\
                  (__v4df)( __B),\
                  (__v4di)( __C),\
                 ( __imm),\
                  (__mmask8)( __U));\
})

#define _mm256_maskz_fixupimm_pd( __U, __A, __B, __C, __imm) __extension__ ({ \
__builtin_ia32_fixupimmpd256_maskz ((__v4df)( __A),\
                   (__v4df)( __B),\
                   (__v4di)( __C),\
                  ( __imm),\
                   (__mmask8)( __U));\
})

#define _mm_fixupimm_ps( __A, __B, __C, __imm) __extension__ ({ \
__builtin_ia32_fixupimmps128_mask ((__v4sf)( __A),\
                 (__v4sf)( __B),\
                 (__v4si)( __C),\
                ( __imm),\
                 (__mmask8) -1);\
})

#define _mm_mask_fixupimm_ps( __A, __U, __B, __C, __imm) __extension__ ({ \
__builtin_ia32_fixupimmps128_mask ((__v4sf)( __A),\
                 (__v4sf)( __B),\
                 (__v4si)( __C),\
                ( __imm),\
                 (__mmask8)( __U));\
})

#define _mm_maskz_fixupimm_ps( __U, __A, __B, __C, __imm) __extension__ ({ \
__builtin_ia32_fixupimmps128_maskz ((__v4sf)( __A),\
                  (__v4sf)( __B),\
                  (__v4si)( __C),\
                 ( __imm),\
                  (__mmask8)( __U));\
})

#define _mm256_fixupimm_ps( __A, __B, __C, __imm) __extension__ ({ \
__builtin_ia32_fixupimmps256_mask ((__v8sf)( __A),\
                 (__v8sf)( __B),\
                 (__v8si)( __C),\
                ( __imm),\
                 (__mmask8) -1);\
})

#define _mm256_mask_fixupimm_ps( __A, __U, __B, __C, __imm) __extension__ ({ \
__builtin_ia32_fixupimmps256_mask ((__v8sf)( __A),\
                 (__v8sf)( __B),\
                 (__v8si)( __C),\
                ( __imm),\
                 (__mmask8)( __U));\
})

#define _mm256_maskz_fixupimm_ps( __U, __A, __B, __C, __imm) __extension__ ({ \
__builtin_ia32_fixupimmps256_maskz ((__v8sf)( __A),\
                  (__v8sf)( __B),\
                  (__v8si)( __C),\
                 ( __imm),\
                  (__mmask8)( __U));\
})

static __inline__ __m128d __DEFAULT_FN_ATTRS
_mm_mask_load_pd (__m128d __W, __mmask8 __U, void const *__P)
{
  return (__m128d) __builtin_ia32_loadapd128_mask ((__v2df *) __P,
               (__v2df) __W,
               (__mmask8) __U);
}

static __inline__ __m128d __DEFAULT_FN_ATTRS
_mm_maskz_load_pd (__mmask8 __U, void const *__P)
{
  return (__m128d) __builtin_ia32_loadapd128_mask ((__v2df *) __P,
               (__v2df)
               _mm_setzero_pd (),
               (__mmask8) __U);
}

static __inline__ __m256d __DEFAULT_FN_ATTRS
_mm256_mask_load_pd (__m256d __W, __mmask8 __U, void const *__P)
{
  return (__m256d) __builtin_ia32_loadapd256_mask ((__v4df *) __P,
               (__v4df) __W,
               (__mmask8) __U);
}

static __inline__ __m256d __DEFAULT_FN_ATTRS
_mm256_maskz_load_pd (__mmask8 __U, void const *__P)
{
  return (__m256d) __builtin_ia32_loadapd256_mask ((__v4df *) __P,
               (__v4df)
               _mm256_setzero_pd (),
               (__mmask8) __U);
}

static __inline__ __m128 __DEFAULT_FN_ATTRS
_mm_mask_load_ps (__m128 __W, __mmask8 __U, void const *__P)
{
  return (__m128) __builtin_ia32_loadaps128_mask ((__v4sf *) __P,
              (__v4sf) __W,
              (__mmask8) __U);
}

static __inline__ __m128 __DEFAULT_FN_ATTRS
_mm_maskz_load_ps (__mmask8 __U, void const *__P)
{
  return (__m128) __builtin_ia32_loadaps128_mask ((__v4sf *) __P,
              (__v4sf)
              _mm_setzero_ps (),
              (__mmask8) __U);
}

static __inline__ __m256 __DEFAULT_FN_ATTRS
_mm256_mask_load_ps (__m256 __W, __mmask8 __U, void const *__P)
{
  return (__m256) __builtin_ia32_loadaps256_mask ((__v8sf *) __P,
              (__v8sf) __W,
              (__mmask8) __U);
}

static __inline__ __m256 __DEFAULT_FN_ATTRS
_mm256_maskz_load_ps (__mmask8 __U, void const *__P)
{
  return (__m256) __builtin_ia32_loadaps256_mask ((__v8sf *) __P,
              (__v8sf)
              _mm256_setzero_ps (),
              (__mmask8) __U);
}

static __inline__ __m128i __DEFAULT_FN_ATTRS
_mm_mask_loadu_epi64 (__m128i __W, __mmask8 __U, void const *__P)
{
  return (__m128i) __builtin_ia32_loaddqudi128_mask ((__v2di *) __P,
                 (__v2di) __W,
                 (__mmask8) __U);
}

static __inline__ __m128i __DEFAULT_FN_ATTRS
_mm_maskz_loadu_epi64 (__mmask8 __U, void const *__P)
{
  return (__m128i) __builtin_ia32_loaddqudi128_mask ((__v2di *) __P,
                 (__v2di)
                 _mm_setzero_si128 (),
                 (__mmask8) __U);
}

static __inline__ __m256i __DEFAULT_FN_ATTRS
_mm256_mask_loadu_epi64 (__m256i __W, __mmask8 __U, void const *__P)
{
  return (__m256i) __builtin_ia32_loaddqudi256_mask ((__v4di *) __P,
                 (__v4di) __W,
                 (__mmask8) __U);
}

static __inline__ __m256i __DEFAULT_FN_ATTRS
_mm256_maskz_loadu_epi64 (__mmask8 __U, void const *__P)
{
  return (__m256i) __builtin_ia32_loaddqudi256_mask ((__v4di *) __P,
                 (__v4di)
                 _mm256_setzero_si256 (),
                 (__mmask8) __U);
}

static __inline__ __m128i __DEFAULT_FN_ATTRS
_mm_mask_loadu_epi32 (__m128i __W, __mmask8 __U, void const *__P)
{
  return (__m128i) __builtin_ia32_loaddqusi128_mask ((__v4si *) __P,
                 (__v4si) __W,
                 (__mmask8) __U);
}

static __inline__ __m128i __DEFAULT_FN_ATTRS
_mm_maskz_loadu_epi32 (__mmask8 __U, void const *__P)
{
  return (__m128i) __builtin_ia32_loaddqusi128_mask ((__v4si *) __P,
                 (__v4si)
                 _mm_setzero_si128 (),
                 (__mmask8) __U);
}

static __inline__ __m256i __DEFAULT_FN_ATTRS
_mm256_mask_loadu_epi32 (__m256i __W, __mmask8 __U, void const *__P)
{
  return (__m256i) __builtin_ia32_loaddqusi256_mask ((__v8si *) __P,
                 (__v8si) __W,
                 (__mmask8) __U);
}

static __inline__ __m256i __DEFAULT_FN_ATTRS
_mm256_maskz_loadu_epi32 (__mmask8 __U, void const *__P)
{
  return (__m256i) __builtin_ia32_loaddqusi256_mask ((__v8si *) __P,
                 (__v8si)
                 _mm256_setzero_si256 (),
                 (__mmask8) __U);
}

static __inline__ __m128d __DEFAULT_FN_ATTRS
_mm_mask_loadu_pd (__m128d __W, __mmask8 __U, void const *__P)
{
  return (__m128d) __builtin_ia32_loadupd128_mask ((__v2df *) __P,
               (__v2df) __W,
               (__mmask8) __U);
}

static __inline__ __m128d __DEFAULT_FN_ATTRS
_mm_maskz_loadu_pd (__mmask8 __U, void const *__P)
{
  return (__m128d) __builtin_ia32_loadupd128_mask ((__v2df *) __P,
               (__v2df)
               _mm_setzero_pd (),
               (__mmask8) __U);
}

static __inline__ __m256d __DEFAULT_FN_ATTRS
_mm256_mask_loadu_pd (__m256d __W, __mmask8 __U, void const *__P)
{
  return (__m256d) __builtin_ia32_loadupd256_mask ((__v4df *) __P,
               (__v4df) __W,
               (__mmask8) __U);
}

static __inline__ __m256d __DEFAULT_FN_ATTRS
_mm256_maskz_loadu_pd (__mmask8 __U, void const *__P)
{
  return (__m256d) __builtin_ia32_loadupd256_mask ((__v4df *) __P,
               (__v4df)
               _mm256_setzero_pd (),
               (__mmask8) __U);
}

static __inline__ __m128 __DEFAULT_FN_ATTRS
_mm_mask_loadu_ps (__m128 __W, __mmask8 __U, void const *__P)
{
  return (__m128) __builtin_ia32_loadups128_mask ((__v4sf *) __P,
              (__v4sf) __W,
              (__mmask8) __U);
}

static __inline__ __m128 __DEFAULT_FN_ATTRS
_mm_maskz_loadu_ps (__mmask8 __U, void const *__P)
{
  return (__m128) __builtin_ia32_loadups128_mask ((__v4sf *) __P,
              (__v4sf)
              _mm_setzero_ps (),
              (__mmask8) __U);
}

static __inline__ __m256 __DEFAULT_FN_ATTRS
_mm256_mask_loadu_ps (__m256 __W, __mmask8 __U, void const *__P)
{
  return (__m256) __builtin_ia32_loadups256_mask ((__v8sf *) __P,
              (__v8sf) __W,
              (__mmask8) __U);
}

static __inline__ __m256 __DEFAULT_FN_ATTRS
_mm256_maskz_loadu_ps (__mmask8 __U, void const *__P)
{
  return (__m256) __builtin_ia32_loadups256_mask ((__v8sf *) __P,
              (__v8sf)
              _mm256_setzero_ps (),
              (__mmask8) __U);
}
<<<<<<< HEAD
=======

static __inline__ void __DEFAULT_FN_ATTRS
_mm_mask_store_pd (void *__P, __mmask8 __U, __m128d __A)
{
  __builtin_ia32_storeapd128_mask ((__v2df *) __P,
           (__v2df) __A,
           (__mmask8) __U);
}

static __inline__ void __DEFAULT_FN_ATTRS
_mm256_mask_store_pd (void *__P, __mmask8 __U, __m256d __A)
{
  __builtin_ia32_storeapd256_mask ((__v4df *) __P,
           (__v4df) __A,
           (__mmask8) __U);
}

static __inline__ void __DEFAULT_FN_ATTRS
_mm_mask_store_ps (void *__P, __mmask8 __U, __m128 __A)
{
  __builtin_ia32_storeaps128_mask ((__v4sf *) __P,
           (__v4sf) __A,
           (__mmask8) __U);
}

static __inline__ void __DEFAULT_FN_ATTRS
_mm256_mask_store_ps (void *__P, __mmask8 __U, __m256 __A)
{
  __builtin_ia32_storeaps256_mask ((__v8sf *) __P,
           (__v8sf) __A,
           (__mmask8) __U);
}

static __inline__ void __DEFAULT_FN_ATTRS
_mm_mask_storeu_epi64 (void *__P, __mmask8 __U, __m128i __A)
{
  __builtin_ia32_storedqudi128_mask ((__v2di *) __P,
             (__v2di) __A,
             (__mmask8) __U);
}

static __inline__ void __DEFAULT_FN_ATTRS
_mm256_mask_storeu_epi64 (void *__P, __mmask8 __U, __m256i __A)
{
  __builtin_ia32_storedqudi256_mask ((__v4di *) __P,
             (__v4di) __A,
             (__mmask8) __U);
}

static __inline__ void __DEFAULT_FN_ATTRS
_mm_mask_storeu_epi32 (void *__P, __mmask8 __U, __m128i __A)
{
  __builtin_ia32_storedqusi128_mask ((__v4si *) __P,
             (__v4si) __A,
             (__mmask8) __U);
}

static __inline__ void __DEFAULT_FN_ATTRS
_mm256_mask_storeu_epi32 (void *__P, __mmask8 __U, __m256i __A)
{
  __builtin_ia32_storedqusi256_mask ((__v8si *) __P,
             (__v8si) __A,
             (__mmask8) __U);
}

static __inline__ void __DEFAULT_FN_ATTRS
_mm_mask_storeu_pd (void *__P, __mmask8 __U, __m128d __A)
{
  __builtin_ia32_storeupd128_mask ((__v2df *) __P,
           (__v2df) __A,
           (__mmask8) __U);
}

static __inline__ void __DEFAULT_FN_ATTRS
_mm256_mask_storeu_pd (void *__P, __mmask8 __U, __m256d __A)
{
  __builtin_ia32_storeupd256_mask ((__v4df *) __P,
           (__v4df) __A,
           (__mmask8) __U);
}

static __inline__ void __DEFAULT_FN_ATTRS
_mm_mask_storeu_ps (void *__P, __mmask8 __U, __m128 __A)
{
  __builtin_ia32_storeups128_mask ((__v4sf *) __P,
           (__v4sf) __A,
           (__mmask8) __U);
}

static __inline__ void __DEFAULT_FN_ATTRS
_mm256_mask_storeu_ps (void *__P, __mmask8 __U, __m256 __A)
{
  __builtin_ia32_storeups256_mask ((__v8sf *) __P,
           (__v8sf) __A,
           (__mmask8) __U);
}


static __inline__ __m128d __DEFAULT_FN_ATTRS
_mm_mask_unpackhi_pd (__m128d __W, __mmask8 __U, __m128d __A,
          __m128d __B)
{
  return (__m128d) __builtin_ia32_unpckhpd128_mask ((__v2df) __A,
                (__v2df) __B,
                (__v2df) __W,
                (__mmask8) __U);
}

static __inline__ __m128d __DEFAULT_FN_ATTRS
_mm_maskz_unpackhi_pd (__mmask8 __U, __m128d __A, __m128d __B)
{
  return (__m128d) __builtin_ia32_unpckhpd128_mask ((__v2df) __A,
                (__v2df) __B,
                (__v2df)
                _mm_setzero_pd (),
                (__mmask8) __U);
}

static __inline__ __m256d __DEFAULT_FN_ATTRS
_mm256_mask_unpackhi_pd (__m256d __W, __mmask8 __U, __m256d __A,
       __m256d __B)
{
  return (__m256d) __builtin_ia32_unpckhpd256_mask ((__v4df) __A,
                (__v4df) __B,
                (__v4df) __W,
                (__mmask8) __U);
}

static __inline__ __m256d __DEFAULT_FN_ATTRS
_mm256_maskz_unpackhi_pd (__mmask8 __U, __m256d __A, __m256d __B)
{
  return (__m256d) __builtin_ia32_unpckhpd256_mask ((__v4df) __A,
                (__v4df) __B,
                (__v4df)
                _mm256_setzero_pd (),
                (__mmask8) __U);
}

static __inline__ __m128 __DEFAULT_FN_ATTRS
_mm_mask_unpackhi_ps (__m128 __W, __mmask8 __U, __m128 __A, __m128 __B)
{
  return (__m128) __builtin_ia32_unpckhps128_mask ((__v4sf) __A,
               (__v4sf) __B,
               (__v4sf) __W,
               (__mmask8) __U);
}

static __inline__ __m128 __DEFAULT_FN_ATTRS
_mm_maskz_unpackhi_ps (__mmask8 __U, __m128 __A, __m128 __B)
{
  return (__m128) __builtin_ia32_unpckhps128_mask ((__v4sf) __A,
               (__v4sf) __B,
               (__v4sf)
               _mm_setzero_ps (),
               (__mmask8) __U);
}

static __inline__ __m256 __DEFAULT_FN_ATTRS
_mm256_mask_unpackhi_ps (__m256 __W, __mmask8 __U, __m256 __A,
       __m256 __B)
{
  return (__m256) __builtin_ia32_unpckhps256_mask ((__v8sf) __A,
               (__v8sf) __B,
               (__v8sf) __W,
               (__mmask8) __U);
}

static __inline__ __m256 __DEFAULT_FN_ATTRS
_mm256_maskz_unpackhi_ps (__mmask8 __U, __m256 __A, __m256 __B)
{
  return (__m256) __builtin_ia32_unpckhps256_mask ((__v8sf) __A,
               (__v8sf) __B,
               (__v8sf)
               _mm256_setzero_ps (),
               (__mmask8) __U);
}

static __inline__ __m128d __DEFAULT_FN_ATTRS
_mm_mask_unpacklo_pd (__m128d __W, __mmask8 __U, __m128d __A,
          __m128d __B)
{
  return (__m128d) __builtin_ia32_unpcklpd128_mask ((__v2df) __A,
                (__v2df) __B,
                (__v2df) __W,
                (__mmask8) __U);
}

static __inline__ __m128d __DEFAULT_FN_ATTRS
_mm_maskz_unpacklo_pd (__mmask8 __U, __m128d __A, __m128d __B)
{
  return (__m128d) __builtin_ia32_unpcklpd128_mask ((__v2df) __A,
                (__v2df) __B,
                (__v2df)
                _mm_setzero_pd (),
                (__mmask8) __U);
}

static __inline__ __m256d __DEFAULT_FN_ATTRS
_mm256_mask_unpacklo_pd (__m256d __W, __mmask8 __U, __m256d __A,
       __m256d __B)
{
  return (__m256d) __builtin_ia32_unpcklpd256_mask ((__v4df) __A,
                (__v4df) __B,
                (__v4df) __W,
                (__mmask8) __U);
}

static __inline__ __m256d __DEFAULT_FN_ATTRS
_mm256_maskz_unpacklo_pd (__mmask8 __U, __m256d __A, __m256d __B)
{
  return (__m256d) __builtin_ia32_unpcklpd256_mask ((__v4df) __A,
                (__v4df) __B,
                (__v4df)
                _mm256_setzero_pd (),
                (__mmask8) __U);
}

static __inline__ __m128 __DEFAULT_FN_ATTRS
_mm_mask_unpacklo_ps (__m128 __W, __mmask8 __U, __m128 __A, __m128 __B)
{
  return (__m128) __builtin_ia32_unpcklps128_mask ((__v4sf) __A,
               (__v4sf) __B,
               (__v4sf) __W,
               (__mmask8) __U);
}

static __inline__ __m128 __DEFAULT_FN_ATTRS
_mm_maskz_unpacklo_ps (__mmask8 __U, __m128 __A, __m128 __B)
{
  return (__m128) __builtin_ia32_unpcklps128_mask ((__v4sf) __A,
               (__v4sf) __B,
               (__v4sf)
               _mm_setzero_ps (),
               (__mmask8) __U);
}

static __inline__ __m256 __DEFAULT_FN_ATTRS
_mm256_mask_unpacklo_ps (__m256 __W, __mmask8 __U, __m256 __A,
       __m256 __B)
{
  return (__m256) __builtin_ia32_unpcklps256_mask ((__v8sf) __A,
               (__v8sf) __B,
               (__v8sf) __W,
               (__mmask8) __U);
}

static __inline__ __m256 __DEFAULT_FN_ATTRS
_mm256_maskz_unpacklo_ps (__mmask8 __U, __m256 __A, __m256 __B)
{
  return (__m256) __builtin_ia32_unpcklps256_mask ((__v8sf) __A,
               (__v8sf) __B,
               (__v8sf)
               _mm256_setzero_ps (),
               (__mmask8) __U);
}

static __inline__ __m128d __DEFAULT_FN_ATTRS
_mm_rcp14_pd (__m128d __A)
{
  return (__m128d) __builtin_ia32_rcp14pd128_mask ((__v2df) __A,
                (__v2df)
                _mm_setzero_pd (),
                (__mmask8) -1);
}

static __inline__ __m128d __DEFAULT_FN_ATTRS
_mm_mask_rcp14_pd (__m128d __W, __mmask8 __U, __m128d __A)
{
  return (__m128d) __builtin_ia32_rcp14pd128_mask ((__v2df) __A,
                (__v2df) __W,
                (__mmask8) __U);
}

static __inline__ __m128d __DEFAULT_FN_ATTRS
_mm_maskz_rcp14_pd (__mmask8 __U, __m128d __A)
{
  return (__m128d) __builtin_ia32_rcp14pd128_mask ((__v2df) __A,
                (__v2df)
                _mm_setzero_pd (),
                (__mmask8) __U);
}

static __inline__ __m256d __DEFAULT_FN_ATTRS
_mm256_rcp14_pd (__m256d __A)
{
  return (__m256d) __builtin_ia32_rcp14pd256_mask ((__v4df) __A,
                (__v4df)
                _mm256_setzero_pd (),
                (__mmask8) -1);
}

static __inline__ __m256d __DEFAULT_FN_ATTRS
_mm256_mask_rcp14_pd (__m256d __W, __mmask8 __U, __m256d __A)
{
  return (__m256d) __builtin_ia32_rcp14pd256_mask ((__v4df) __A,
                (__v4df) __W,
                (__mmask8) __U);
}

static __inline__ __m256d __DEFAULT_FN_ATTRS
_mm256_maskz_rcp14_pd (__mmask8 __U, __m256d __A)
{
  return (__m256d) __builtin_ia32_rcp14pd256_mask ((__v4df) __A,
                (__v4df)
                _mm256_setzero_pd (),
                (__mmask8) __U);
}

static __inline__ __m128 __DEFAULT_FN_ATTRS
_mm_rcp14_ps (__m128 __A)
{
  return (__m128) __builtin_ia32_rcp14ps128_mask ((__v4sf) __A,
               (__v4sf)
               _mm_setzero_ps (),
               (__mmask8) -1);
}

static __inline__ __m128 __DEFAULT_FN_ATTRS
_mm_mask_rcp14_ps (__m128 __W, __mmask8 __U, __m128 __A)
{
  return (__m128) __builtin_ia32_rcp14ps128_mask ((__v4sf) __A,
               (__v4sf) __W,
               (__mmask8) __U);
}

static __inline__ __m128 __DEFAULT_FN_ATTRS
_mm_maskz_rcp14_ps (__mmask8 __U, __m128 __A)
{
  return (__m128) __builtin_ia32_rcp14ps128_mask ((__v4sf) __A,
               (__v4sf)
               _mm_setzero_ps (),
               (__mmask8) __U);
}

static __inline__ __m256 __DEFAULT_FN_ATTRS
_mm256_rcp14_ps (__m256 __A)
{
  return (__m256) __builtin_ia32_rcp14ps256_mask ((__v8sf) __A,
               (__v8sf)
               _mm256_setzero_ps (),
               (__mmask8) -1);
}

static __inline__ __m256 __DEFAULT_FN_ATTRS
_mm256_mask_rcp14_ps (__m256 __W, __mmask8 __U, __m256 __A)
{
  return (__m256) __builtin_ia32_rcp14ps256_mask ((__v8sf) __A,
               (__v8sf) __W,
               (__mmask8) __U);
}

static __inline__ __m256 __DEFAULT_FN_ATTRS
_mm256_maskz_rcp14_ps (__mmask8 __U, __m256 __A)
{
  return (__m256) __builtin_ia32_rcp14ps256_mask ((__v8sf) __A,
               (__v8sf)
               _mm256_setzero_ps (),
               (__mmask8) __U);
}

static __inline__ __m128i __DEFAULT_FN_ATTRS
_mm_lzcnt_epi32 (__m128i __A)
{
  return (__m128i) __builtin_ia32_vplzcntd_128_mask ((__v4si) __A,
                 (__v4si)
                 _mm_setzero_si128 (),
                 (__mmask8) -1);
}

static __inline__ __m128i __DEFAULT_FN_ATTRS
_mm_mask_lzcnt_epi32 (__m128i __W, __mmask8 __U, __m128i __A)
{
  return (__m128i) __builtin_ia32_vplzcntd_128_mask ((__v4si) __A,
                 (__v4si) __W,
                 (__mmask8) __U);
}

static __inline__ __m128i __DEFAULT_FN_ATTRS
_mm_maskz_lzcnt_epi32 (__mmask8 __U, __m128i __A)
{
  return (__m128i) __builtin_ia32_vplzcntd_128_mask ((__v4si) __A,
                 (__v4si)
                 _mm_setzero_si128 (),
                 (__mmask8) __U);
}

static __inline__ __m256i __DEFAULT_FN_ATTRS
_mm256_lzcnt_epi32 (__m256i __A)
{
  return (__m256i) __builtin_ia32_vplzcntd_256_mask ((__v8si) __A,
                 (__v8si)
                 _mm256_setzero_si256 (),
                 (__mmask8) -1);
}

static __inline__ __m256i __DEFAULT_FN_ATTRS
_mm256_mask_lzcnt_epi32 (__m256i __W, __mmask8 __U, __m256i __A)
{
  return (__m256i) __builtin_ia32_vplzcntd_256_mask ((__v8si) __A,
                 (__v8si) __W,
                 (__mmask8) __U);
}

static __inline__ __m256i __DEFAULT_FN_ATTRS
_mm256_maskz_lzcnt_epi32 (__mmask8 __U, __m256i __A)
{
  return (__m256i) __builtin_ia32_vplzcntd_256_mask ((__v8si) __A,
                 (__v8si)
                 _mm256_setzero_si256 (),
                 (__mmask8) __U);
}

static __inline__ __m128i __DEFAULT_FN_ATTRS
_mm_lzcnt_epi64 (__m128i __A)
{
  return (__m128i) __builtin_ia32_vplzcntq_128_mask ((__v2di) __A,
                 (__v2di)
                 _mm_setzero_di (),
                 (__mmask8) -1);
}

static __inline__ __m128i __DEFAULT_FN_ATTRS
_mm_mask_lzcnt_epi64 (__m128i __W, __mmask8 __U, __m128i __A)
{
  return (__m128i) __builtin_ia32_vplzcntq_128_mask ((__v2di) __A,
                 (__v2di) __W,
                 (__mmask8) __U);
}

static __inline__ __m128i __DEFAULT_FN_ATTRS
_mm_maskz_lzcnt_epi64 (__mmask8 __U, __m128i __A)
{
  return (__m128i) __builtin_ia32_vplzcntq_128_mask ((__v2di) __A,
                 (__v2di)
                 _mm_setzero_di (),
                 (__mmask8) __U);
}

static __inline__ __m256i __DEFAULT_FN_ATTRS
_mm256_lzcnt_epi64 (__m256i __A)
{
  return (__m256i) __builtin_ia32_vplzcntq_256_mask ((__v4di) __A,
                 (__v4di)
                 _mm256_setzero_si256 (),
                 (__mmask8) -1);
}

static __inline__ __m256i __DEFAULT_FN_ATTRS
_mm256_mask_lzcnt_epi64 (__m256i __W, __mmask8 __U, __m256i __A)
{
  return (__m256i) __builtin_ia32_vplzcntq_256_mask ((__v4di) __A,
                 (__v4di) __W,
                 (__mmask8) __U);
}

static __inline__ __m256i __DEFAULT_FN_ATTRS
_mm256_maskz_lzcnt_epi64 (__mmask8 __U, __m256i __A)
{
  return (__m256i) __builtin_ia32_vplzcntq_256_mask ((__v4di) __A,
                 (__v4di)
                 _mm256_setzero_si256 (),
                 (__mmask8) __U);
}


#define _mm_mask_permute_pd( __W, __U, __X, __C) __extension__ ({ \
__builtin_ia32_vpermilpd_mask ((__v2df)( __X),( __C),\
              (__v2df)( __W),\
              (__mmask8)( __U));\
})

#define _mm_maskz_permute_pd( __U, __X, __C) __extension__ ({ \
__builtin_ia32_vpermilpd_mask ((__v2df)( __X),( __C),\
              (__v2df)\
              _mm_setzero_pd (),\
              (__mmask8)( __U));\
})

#define _mm256_mask_permute_pd( __W, __U, __X, __C) __extension__ ({ \
__builtin_ia32_vpermilpd256_mask ((__v4df)( __X),( __C),\
                 (__v4df)( __W),\
                 (__mmask8)( __U));\
})

#define _mm256_maskz_permute_pd( __U, __X, __C) __extension__ ({ \
__builtin_ia32_vpermilpd256_mask ((__v4df)( __X),( __C),\
                 (__v4df)\
                 _mm256_setzero_pd (),\
                 (__mmask8)( __U));\
})

#define _mm_mask_permute_ps( __W, __U, __X, __C) __extension__ ({ \
__builtin_ia32_vpermilps_mask ((__v4sf)( __X),( __C),\
             (__v4sf)( __W),\
             (__mmask8)( __U));\
})

#define _mm_maskz_permute_ps( __U, __X, __C) __extension__ ({ \
__builtin_ia32_vpermilps_mask ((__v4sf)( __X),( __C),\
             (__v4sf)\
             _mm_setzero_ps (),\
             (__mmask8)( __U));\
})

#define _mm256_mask_permute_ps( __W, __U, __X, __C) __extension__ ({ \
__builtin_ia32_vpermilps256_mask ((__v8sf)( __X),( __C),\
                (__v8sf)( __W),\
                (__mmask8)( __U));\
})

#define _mm256_maskz_permute_ps( __U, __X, __C) __extension__ ({ \
__builtin_ia32_vpermilps256_mask ((__v8sf)( __X),( __C),\
                (__v8sf)\
                _mm256_setzero_ps (),\
                (__mmask8)( __U));\
})

static __inline__ __m128d __DEFAULT_FN_ATTRS
_mm_mask_permutevar_pd (__m128d __W, __mmask8 __U, __m128d __A,
      __m128i __C)
{
  return (__m128d) __builtin_ia32_vpermilvarpd_mask ((__v2df) __A,
                 (__v2di) __C,
                 (__v2df) __W,
                 (__mmask8) __U);
}

static __inline__ __m128d __DEFAULT_FN_ATTRS
_mm_maskz_permutevar_pd (__mmask8 __U, __m128d __A, __m128i __C)
{
  return (__m128d) __builtin_ia32_vpermilvarpd_mask ((__v2df) __A,
                 (__v2di) __C,
                 (__v2df)
                 _mm_setzero_pd (),
                 (__mmask8) __U);
}

static __inline__ __m256d __DEFAULT_FN_ATTRS
_mm256_mask_permutevar_pd (__m256d __W, __mmask8 __U, __m256d __A,
         __m256i __C)
{
  return (__m256d) __builtin_ia32_vpermilvarpd256_mask ((__v4df) __A,
              (__v4di) __C,
              (__v4df) __W,
              (__mmask8)
              __U);
}

static __inline__ __m256d __DEFAULT_FN_ATTRS
_mm256_maskz_permutevar_pd (__mmask8 __U, __m256d __A, __m256i __C)
{
  return (__m256d) __builtin_ia32_vpermilvarpd256_mask ((__v4df) __A,
              (__v4di) __C,
              (__v4df)
              _mm256_setzero_pd (),
              (__mmask8)
              __U);
}

static __inline__ __m128 __DEFAULT_FN_ATTRS
_mm_mask_permutevar_ps (__m128 __W, __mmask8 __U, __m128 __A,
      __m128i __C)
{
  return (__m128) __builtin_ia32_vpermilvarps_mask ((__v4sf) __A,
                (__v4si) __C,
                (__v4sf) __W,
                (__mmask8) __U);
}

static __inline__ __m128 __DEFAULT_FN_ATTRS
_mm_maskz_permutevar_ps (__mmask8 __U, __m128 __A, __m128i __C)
{
  return (__m128) __builtin_ia32_vpermilvarps_mask ((__v4sf) __A,
                (__v4si) __C,
                (__v4sf)
                _mm_setzero_ps (),
                (__mmask8) __U);
}

static __inline__ __m256 __DEFAULT_FN_ATTRS
_mm256_mask_permutevar_ps (__m256 __W, __mmask8 __U, __m256 __A,
         __m256i __C)
{
  return (__m256) __builtin_ia32_vpermilvarps256_mask ((__v8sf) __A,
                   (__v8si) __C,
                   (__v8sf) __W,
                   (__mmask8) __U);
}

static __inline__ __m256 __DEFAULT_FN_ATTRS
_mm256_maskz_permutevar_ps (__mmask8 __U, __m256 __A, __m256i __C)
{
  return (__m256) __builtin_ia32_vpermilvarps256_mask ((__v8sf) __A,
                   (__v8si) __C,
                   (__v8sf)
                   _mm256_setzero_ps (),
                   (__mmask8) __U);
}

>>>>>>> 716a533a
#undef __DEFAULT_FN_ATTRS
#undef __DEFAULT_FN_ATTRS_BOTH

#endif /* __AVX512VLINTRIN_H */<|MERGE_RESOLUTION|>--- conflicted
+++ resolved
@@ -6360,8 +6360,6 @@
               _mm256_setzero_ps (),
               (__mmask8) __U);
 }
-<<<<<<< HEAD
-=======
 
 static __inline__ void __DEFAULT_FN_ATTRS
 _mm_mask_store_pd (void *__P, __mmask8 __U, __m128d __A)
@@ -6961,7 +6959,6 @@
                    (__mmask8) __U);
 }
 
->>>>>>> 716a533a
 #undef __DEFAULT_FN_ATTRS
 #undef __DEFAULT_FN_ATTRS_BOTH
 
