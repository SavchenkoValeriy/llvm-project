/*===---- __clang_cuda_runtime_wrapper.h - CUDA runtime support -------------===
 *
 * Permission is hereby granted, free of charge, to any person obtaining a copy
 * of this software and associated documentation files (the "Software"), to deal
 * in the Software without restriction, including without limitation the rights
 * to use, copy, modify, merge, publish, distribute, sublicense, and/or sell
 * copies of the Software, and to permit persons to whom the Software is
 * furnished to do so, subject to the following conditions:
 *
 * The above copyright notice and this permission notice shall be included in
 * all copies or substantial portions of the Software.
 *
 * THE SOFTWARE IS PROVIDED "AS IS", WITHOUT WARRANTY OF ANY KIND, EXPRESS OR
 * IMPLIED, INCLUDING BUT NOT LIMITED TO THE WARRANTIES OF MERCHANTABILITY,
 * FITNESS FOR A PARTICULAR PURPOSE AND NONINFRINGEMENT. IN NO EVENT SHALL THE
 * AUTHORS OR COPYRIGHT HOLDERS BE LIABLE FOR ANY CLAIM, DAMAGES OR OTHER
 * LIABILITY, WHETHER IN AN ACTION OF CONTRACT, TORT OR OTHERWISE, ARISING FROM,
 * OUT OF OR IN CONNECTION WITH THE SOFTWARE OR THE USE OR OTHER DEALINGS IN
 * THE SOFTWARE.
 *
 *===-----------------------------------------------------------------------===
 */

/*
 * WARNING: This header is intended to be directly -include'd by
 * the compiler and is not supposed to be included by users.
 *
 * CUDA headers are implemented in a way that currently makes it
 * impossible for user code to #include directly when compiling with
 * Clang. They present different view of CUDA-supplied functions
 * depending on where in NVCC's compilation pipeline the headers are
 * included. Neither of these modes provides function definitions with
 * correct attributes, so we use preprocessor to force the headers
 * into a form that Clang can use.
 *
 * Similarly to NVCC which -include's cuda_runtime.h, Clang -include's
 * this file during every CUDA compilation.
 */

#ifndef __CLANG_CUDA_RUNTIME_WRAPPER_H__
#define __CLANG_CUDA_RUNTIME_WRAPPER_H__

#if defined(__CUDA__) && defined(__clang__)

<<<<<<< HEAD
=======
// Include some forward declares that must come before cmath.
#include <__clang_cuda_math_forward_declares.h>

>>>>>>> 63e428f5
// Include some standard headers to avoid CUDA headers including them
// while some required macros (like __THROW) are in a weird state.
#include <cmath>
#include <cstdlib>
#include <stdlib.h>

// Preserve common macros that will be changed below by us or by CUDA
// headers.
#pragma push_macro("__THROW")
#pragma push_macro("__CUDA_ARCH__")

// WARNING: Preprocessor hacks below are based on specific details of
// CUDA-7.x headers and are not expected to work with any other
// version of CUDA headers.
#include "cuda.h"
#if !defined(CUDA_VERSION)
#error "cuda.h did not define CUDA_VERSION"
#elif CUDA_VERSION < 7000 || CUDA_VERSION > 7050
#error "Unsupported CUDA version!"
#endif

// Make largest subset of device functions available during host
// compilation -- SM_35 for the time being.
#ifndef __CUDA_ARCH__
#define __CUDA_ARCH__ 350
#endif

#include "cuda_builtin_vars.h"

// No need for device_launch_parameters.h as cuda_builtin_vars.h above
// has taken care of builtin variables declared in the file.
#define __DEVICE_LAUNCH_PARAMETERS_H__

// {math,device}_functions.h only have declarations of the
// functions. We don't need them as we're going to pull in their
// definitions from .hpp files.
#define __DEVICE_FUNCTIONS_H__
#define __MATH_FUNCTIONS_H__
#define __COMMON_FUNCTIONS_H__

#undef __CUDACC__
#define __CUDABE__
// Disables definitions of device-side runtime support stubs in
// cuda_device_runtime_api.h
#include "driver_types.h"
#include "host_config.h"
#include "host_defines.h"

#undef __CUDABE__
#define __CUDACC__
#include "cuda_runtime.h"

#undef __CUDACC__
#define __CUDABE__

// CUDA headers use __nvvm_memcpy and __nvvm_memset which Clang does
// not have at the moment. Emulate them with a builtin memcpy/memset.
#define __nvvm_memcpy(s, d, n, a) __builtin_memcpy(s, d, n)
#define __nvvm_memset(d, c, n, a) __builtin_memset(d, c, n)

#include "crt/device_runtime.h"
#include "crt/host_runtime.h"
// device_runtime.h defines __cxa_* macros that will conflict with
// cxxabi.h.
// FIXME: redefine these as __device__ functions.
#undef __cxa_vec_ctor
#undef __cxa_vec_cctor
#undef __cxa_vec_dtor
#undef __cxa_vec_new2
#undef __cxa_vec_new3
#undef __cxa_vec_delete2
#undef __cxa_vec_delete
#undef __cxa_vec_delete3
#undef __cxa_pure_virtual

// We need decls for functions in CUDA's libdevice with __device__
// attribute only. Alas they come either as __host__ __device__ or
// with no attributes at all. To work around that, define __CUDA_RTC__
// which produces HD variant and undef __host__ which gives us desided
// decls with __device__ attribute.
#pragma push_macro("__host__")
#define __host__
#define __CUDACC_RTC__
#include "device_functions_decls.h"
#undef __CUDACC_RTC__

// Temporarily poison __host__ macro to ensure it's not used by any of
// the headers we're about to include.
#define __host__ UNEXPECTED_HOST_ATTRIBUTE

// device_functions.hpp and math_functions*.hpp use 'static
// __forceinline__' (with no __device__) for definitions of device
// functions. Temporarily redefine __forceinline__ to include
// __device__.
#pragma push_macro("__forceinline__")
#define __forceinline__ __device__ __inline__ __attribute__((always_inline))
#include "device_functions.hpp"
#include "math_functions.hpp"
#include "math_functions_dbl_ptx3.hpp"
#pragma pop_macro("__forceinline__")

// Pull in host-only functions that are only available when neither
// __CUDACC__ nor __CUDABE__ are defined.
#undef __MATH_FUNCTIONS_HPP__
#undef __CUDABE__
#include "math_functions.hpp"
// Alas, additional overloads for these functions are hard to get to.
// Considering that we only need these overloads for a few functions,
// we can provide them here.
static inline float rsqrt(float __a) { return rsqrtf(__a); }
static inline float rcbrt(float __a) { return rcbrtf(__a); }
static inline float sinpi(float __a) { return sinpif(__a); }
static inline float cospi(float __a) { return cospif(__a); }
static inline void sincospi(float __a, float *__b, float *__c) {
  return sincospif(__a, __b, __c);
}
static inline float erfcinv(float __a) { return erfcinvf(__a); }
static inline float normcdfinv(float __a) { return normcdfinvf(__a); }
static inline float normcdf(float __a) { return normcdff(__a); }
static inline float erfcx(float __a) { return erfcxf(__a); }

// For some reason single-argument variant is not always declared by
// CUDA headers. Alas, device_functions.hpp included below needs it.
static inline __device__ void __brkpt(int __c) { __brkpt(); }

// Now include *.hpp with definitions of various GPU functions.  Alas,
// a lot of thins get declared/defined with __host__ attribute which
// we don't want and we have to define it out. We also have to include
// {device,math}_functions.hpp again in order to extract the other
// branch of #if/else inside.

#define __host__
#undef __CUDABE__
#define __CUDACC__
#undef __DEVICE_FUNCTIONS_HPP__
#include "device_atomic_functions.hpp"
#include "device_functions.hpp"
#include "sm_20_atomic_functions.hpp"
#include "sm_20_intrinsics.hpp"
#include "sm_32_atomic_functions.hpp"
// sm_30_intrinsics.h has declarations that use default argument, so
// we have to include it and it will in turn include .hpp
#include "sm_30_intrinsics.h"
#include "sm_32_intrinsics.hpp"
#undef __MATH_FUNCTIONS_HPP__
#include "math_functions.hpp"
#pragma pop_macro("__host__")

#include "texture_indirect_functions.h"

// Restore state of __CUDA_ARCH__ and __THROW we had on entry.
#pragma pop_macro("__CUDA_ARCH__")
#pragma pop_macro("__THROW")

// Set up compiler macros expected to be seen during compilation.
#undef __CUDABE__
#define __CUDACC__

#if defined(__CUDA_ARCH__)
// We need to emit IR declaration for non-existing __nvvm_reflect() to
// let backend know that it should be treated as const nothrow
// function which is what NVVMReflect pass expects to see.
extern "C" __device__ __attribute__((const)) int __nvvm_reflect(const void *);
static __device__ __attribute__((used)) int __nvvm_reflect_anchor() {
  return __nvvm_reflect("NONE");
}
#endif

extern "C" {
// Device-side CUDA system calls.
// http://docs.nvidia.com/cuda/ptx-writers-guide-to-interoperability/index.html#system-calls
// We need these declarations and wrappers for device-side
// malloc/free/printf calls to work without relying on
// -fcuda-disable-target-call-checks option.
__device__ int vprintf(const char *, const char *);
__device__ void free(void *) __attribute((nothrow));
__device__ void *malloc(size_t) __attribute((nothrow)) __attribute__((malloc));
__device__ void __assertfail(const char *__message, const char *__file,
                             unsigned __line, const char *__function,
                             size_t __charSize) __attribute__((noreturn));

// In order for standard assert() macro on linux to work we need to
// provide device-side __assert_fail()
__device__ static inline void __assert_fail(const char *__message,
                                            const char *__file, unsigned __line,
                                            const char *__function) {
  __assertfail(__message, __file, __line, __function, sizeof(char));
}

// Clang will convert printf into vprintf, but we still need
// device-side declaration for it.
__device__ int printf(const char *, ...);
} // extern "C"

// We also need device-side std::malloc and std::free.
namespace std {
__device__ static inline void free(void *__ptr) { ::free(__ptr); }
__device__ static inline void *malloc(size_t __size) {
  return ::malloc(__size);
}
} // namespace std

// Out-of-line implementations from cuda_builtin_vars.h.  These need to come
// after we've pulled in the definition of uint3 and dim3.

__device__ inline __cuda_builtin_threadIdx_t::operator uint3() const {
  uint3 ret;
  ret.x = x;
  ret.y = y;
  ret.z = z;
  return ret;
}

__device__ inline __cuda_builtin_blockIdx_t::operator uint3() const {
  uint3 ret;
  ret.x = x;
  ret.y = y;
  ret.z = z;
  return ret;
}

__device__ inline __cuda_builtin_blockDim_t::operator dim3() const {
  return dim3(x, y, z);
}

__device__ inline __cuda_builtin_gridDim_t::operator dim3() const {
  return dim3(x, y, z);
}

#include <__clang_cuda_cmath.h>

// curand_mtgp32_kernel helpfully redeclares blockDim and threadIdx in host
// mode, giving them their "proper" types of dim3 and uint3.  This is
// incompatible with the types we give in cuda_builtin_vars.h.  As as hack,
// force-include the header (nvcc doesn't include it by default) but redefine
// dim3 and uint3 to our builtin types.  (Thankfully dim3 and uint3 are only
// used here for the redeclarations of blockDim and threadIdx.)
#pragma push_macro("dim3")
#pragma push_macro("uint3")
#define dim3 __cuda_builtin_blockDim_t
#define uint3 __cuda_builtin_threadIdx_t
#include "curand_mtgp32_kernel.h"
#pragma pop_macro("dim3")
#pragma pop_macro("uint3")

#endif // __CUDA__
#endif // __CLANG_CUDA_RUNTIME_WRAPPER_H__<|MERGE_RESOLUTION|>--- conflicted
+++ resolved
@@ -42,12 +42,9 @@
 
 #if defined(__CUDA__) && defined(__clang__)
 
-<<<<<<< HEAD
-=======
 // Include some forward declares that must come before cmath.
 #include <__clang_cuda_math_forward_declares.h>
 
->>>>>>> 63e428f5
 // Include some standard headers to avoid CUDA headers including them
 // while some required macros (like __THROW) are in a weird state.
 #include <cmath>
