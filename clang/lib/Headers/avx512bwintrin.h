/*===------------- avx512bwintrin.h - AVX512BW intrinsics ------------------===
 *
 *
 * Permission is hereby granted, free of charge, to any person obtaining a copy
 * of this software and associated documentation files (the "Software"), to deal
 * in the Software without restriction, including without limitation the rights
 * to use, copy, modify, merge, publish, distribute, sublicense, and/or sell
 * copies of the Software, and to permit persons to whom the Software is
 * furnished to do so, subject to the following conditions:
 *
 * The above copyright notice and this permission notice shall be included in
 * all copies or substantial portions of the Software.
 *
 * THE SOFTWARE IS PROVIDED "AS IS", WITHOUT WARRANTY OF ANY KIND, EXPRESS OR
 * IMPLIED, INCLUDING BUT NOT LIMITED TO THE WARRANTIES OF MERCHANTABILITY,
 * FITNESS FOR A PARTICULAR PURPOSE AND NONINFRINGEMENT. IN NO EVENT SHALL THE
 * AUTHORS OR COPYRIGHT HOLDERS BE LIABLE FOR ANY CLAIM, DAMAGES OR OTHER
 * LIABILITY, WHETHER IN AN ACTION OF CONTRACT, TORT OR OTHERWISE, ARISING FROM,
 * OUT OF OR IN CONNECTION WITH THE SOFTWARE OR THE USE OR OTHER DEALINGS IN
 * THE SOFTWARE.
 *
 *===-----------------------------------------------------------------------===
 */
#ifndef __IMMINTRIN_H
#error "Never use <avx512bwintrin.h> directly; include <immintrin.h> instead."
#endif

#ifndef __AVX512BWINTRIN_H
#define __AVX512BWINTRIN_H

typedef unsigned int __mmask32;
typedef unsigned long long __mmask64;
typedef char __v64qi __attribute__ ((__vector_size__ (64)));
typedef short __v32hi __attribute__ ((__vector_size__ (64)));

/* Define the default attributes for the functions in this file. */
#define __DEFAULT_FN_ATTRS __attribute__((__always_inline__, __nodebug__, __target__("avx512bw")))

static  __inline __v64qi __DEFAULT_FN_ATTRS
_mm512_setzero_qi(void) {
  return (__v64qi){ 0, 0, 0, 0, 0, 0, 0, 0,
                       0, 0, 0, 0, 0, 0, 0, 0,
                       0, 0, 0, 0, 0, 0, 0, 0,
                       0, 0, 0, 0, 0, 0, 0, 0,
                       0, 0, 0, 0, 0, 0, 0, 0,
                       0, 0, 0, 0, 0, 0, 0, 0,
                       0, 0, 0, 0, 0, 0, 0, 0,
                       0, 0, 0, 0, 0, 0, 0, 0 };
}

static  __inline __v32hi __DEFAULT_FN_ATTRS
_mm512_setzero_hi(void) {
  return (__v32hi){ 0, 0, 0, 0, 0, 0, 0, 0,
                       0, 0, 0, 0, 0, 0, 0, 0,
                       0, 0, 0, 0, 0, 0, 0, 0,
                       0, 0, 0, 0, 0, 0, 0, 0 };
}

/* Integer compare */

static __inline__ __mmask64 __DEFAULT_FN_ATTRS
_mm512_cmpeq_epi8_mask(__m512i __a, __m512i __b) {
  return (__mmask64)__builtin_ia32_pcmpeqb512_mask((__v64qi)__a, (__v64qi)__b,
                                                   (__mmask64)-1);
}

static __inline__ __mmask64 __DEFAULT_FN_ATTRS
_mm512_mask_cmpeq_epi8_mask(__mmask64 __u, __m512i __a, __m512i __b) {
  return (__mmask64)__builtin_ia32_pcmpeqb512_mask((__v64qi)__a, (__v64qi)__b,
                                                   __u);
}

static __inline__ __mmask64 __DEFAULT_FN_ATTRS
_mm512_cmpeq_epu8_mask(__m512i __a, __m512i __b) {
  return (__mmask64)__builtin_ia32_ucmpb512_mask((__v64qi)__a, (__v64qi)__b, 0,
                                                 (__mmask64)-1);
}

static __inline__ __mmask64 __DEFAULT_FN_ATTRS
_mm512_mask_cmpeq_epu8_mask(__mmask64 __u, __m512i __a, __m512i __b) {
  return (__mmask64)__builtin_ia32_ucmpb512_mask((__v64qi)__a, (__v64qi)__b, 0,
                                                 __u);
}

static __inline__ __mmask32 __DEFAULT_FN_ATTRS
_mm512_cmpeq_epi16_mask(__m512i __a, __m512i __b) {
  return (__mmask32)__builtin_ia32_pcmpeqw512_mask((__v32hi)__a, (__v32hi)__b,
                                                   (__mmask32)-1);
}

static __inline__ __mmask32 __DEFAULT_FN_ATTRS
_mm512_mask_cmpeq_epi16_mask(__mmask32 __u, __m512i __a, __m512i __b) {
  return (__mmask32)__builtin_ia32_pcmpeqw512_mask((__v32hi)__a, (__v32hi)__b,
                                                   __u);
}

static __inline__ __mmask32 __DEFAULT_FN_ATTRS
_mm512_cmpeq_epu16_mask(__m512i __a, __m512i __b) {
  return (__mmask32)__builtin_ia32_ucmpw512_mask((__v32hi)__a, (__v32hi)__b, 0,
                                                 (__mmask32)-1);
}

static __inline__ __mmask32 __DEFAULT_FN_ATTRS
_mm512_mask_cmpeq_epu16_mask(__mmask32 __u, __m512i __a, __m512i __b) {
  return (__mmask32)__builtin_ia32_ucmpw512_mask((__v32hi)__a, (__v32hi)__b, 0,
                                                 __u);
}

static __inline__ __mmask64 __DEFAULT_FN_ATTRS
_mm512_cmpge_epi8_mask(__m512i __a, __m512i __b) {
  return (__mmask64)__builtin_ia32_cmpb512_mask((__v64qi)__a, (__v64qi)__b, 5,
                                                (__mmask64)-1);
}

static __inline__ __mmask64 __DEFAULT_FN_ATTRS
_mm512_mask_cmpge_epi8_mask(__mmask64 __u, __m512i __a, __m512i __b) {
  return (__mmask64)__builtin_ia32_cmpb512_mask((__v64qi)__a, (__v64qi)__b, 5,
                                                __u);
}

static __inline__ __mmask64 __DEFAULT_FN_ATTRS
_mm512_cmpge_epu8_mask(__m512i __a, __m512i __b) {
  return (__mmask64)__builtin_ia32_ucmpb512_mask((__v64qi)__a, (__v64qi)__b, 5,
                                                 (__mmask64)-1);
}

static __inline__ __mmask64 __DEFAULT_FN_ATTRS
_mm512_mask_cmpge_epu8_mask(__mmask64 __u, __m512i __a, __m512i __b) {
  return (__mmask64)__builtin_ia32_ucmpb512_mask((__v64qi)__a, (__v64qi)__b, 5,
                                                 __u);
}

static __inline__ __mmask32 __DEFAULT_FN_ATTRS
_mm512_cmpge_epi16_mask(__m512i __a, __m512i __b) {
  return (__mmask32)__builtin_ia32_cmpw512_mask((__v32hi)__a, (__v32hi)__b, 5,
                                                (__mmask32)-1);
}

static __inline__ __mmask32 __DEFAULT_FN_ATTRS
_mm512_mask_cmpge_epi16_mask(__mmask32 __u, __m512i __a, __m512i __b) {
  return (__mmask32)__builtin_ia32_cmpw512_mask((__v32hi)__a, (__v32hi)__b, 5,
                                                __u);
}

static __inline__ __mmask32 __DEFAULT_FN_ATTRS
_mm512_cmpge_epu16_mask(__m512i __a, __m512i __b) {
  return (__mmask32)__builtin_ia32_ucmpw512_mask((__v32hi)__a, (__v32hi)__b, 5,
                                                 (__mmask32)-1);
}

static __inline__ __mmask32 __DEFAULT_FN_ATTRS
_mm512_mask_cmpge_epu16_mask(__mmask32 __u, __m512i __a, __m512i __b) {
  return (__mmask32)__builtin_ia32_ucmpw512_mask((__v32hi)__a, (__v32hi)__b, 5,
                                                 __u);
}

static __inline__ __mmask64 __DEFAULT_FN_ATTRS
_mm512_cmpgt_epi8_mask(__m512i __a, __m512i __b) {
  return (__mmask64)__builtin_ia32_pcmpgtb512_mask((__v64qi)__a, (__v64qi)__b,
                                                   (__mmask64)-1);
}

static __inline__ __mmask64 __DEFAULT_FN_ATTRS
_mm512_mask_cmpgt_epi8_mask(__mmask64 __u, __m512i __a, __m512i __b) {
  return (__mmask64)__builtin_ia32_pcmpgtb512_mask((__v64qi)__a, (__v64qi)__b,
                                                   __u);
}

static __inline__ __mmask64 __DEFAULT_FN_ATTRS
_mm512_cmpgt_epu8_mask(__m512i __a, __m512i __b) {
  return (__mmask64)__builtin_ia32_ucmpb512_mask((__v64qi)__a, (__v64qi)__b, 6,
                                                 (__mmask64)-1);
}

static __inline__ __mmask64 __DEFAULT_FN_ATTRS
_mm512_mask_cmpgt_epu8_mask(__mmask64 __u, __m512i __a, __m512i __b) {
  return (__mmask64)__builtin_ia32_ucmpb512_mask((__v64qi)__a, (__v64qi)__b, 6,
                                                 __u);
}

static __inline__ __mmask32 __DEFAULT_FN_ATTRS
_mm512_cmpgt_epi16_mask(__m512i __a, __m512i __b) {
  return (__mmask32)__builtin_ia32_pcmpgtw512_mask((__v32hi)__a, (__v32hi)__b,
                                                   (__mmask32)-1);
}

static __inline__ __mmask32 __DEFAULT_FN_ATTRS
_mm512_mask_cmpgt_epi16_mask(__mmask32 __u, __m512i __a, __m512i __b) {
  return (__mmask32)__builtin_ia32_pcmpgtw512_mask((__v32hi)__a, (__v32hi)__b,
                                                   __u);
}

static __inline__ __mmask32 __DEFAULT_FN_ATTRS
_mm512_cmpgt_epu16_mask(__m512i __a, __m512i __b) {
  return (__mmask32)__builtin_ia32_ucmpw512_mask((__v32hi)__a, (__v32hi)__b, 6,
                                                 (__mmask32)-1);
}

static __inline__ __mmask32 __DEFAULT_FN_ATTRS
_mm512_mask_cmpgt_epu16_mask(__mmask32 __u, __m512i __a, __m512i __b) {
  return (__mmask32)__builtin_ia32_ucmpw512_mask((__v32hi)__a, (__v32hi)__b, 6,
                                                 __u);
}

static __inline__ __mmask64 __DEFAULT_FN_ATTRS
_mm512_cmple_epi8_mask(__m512i __a, __m512i __b) {
  return (__mmask64)__builtin_ia32_cmpb512_mask((__v64qi)__a, (__v64qi)__b, 2,
                                                (__mmask64)-1);
}

static __inline__ __mmask64 __DEFAULT_FN_ATTRS
_mm512_mask_cmple_epi8_mask(__mmask64 __u, __m512i __a, __m512i __b) {
  return (__mmask64)__builtin_ia32_cmpb512_mask((__v64qi)__a, (__v64qi)__b, 2,
                                                __u);
}

static __inline__ __mmask64 __DEFAULT_FN_ATTRS
_mm512_cmple_epu8_mask(__m512i __a, __m512i __b) {
  return (__mmask64)__builtin_ia32_ucmpb512_mask((__v64qi)__a, (__v64qi)__b, 2,
                                                 (__mmask64)-1);
}

static __inline__ __mmask64 __DEFAULT_FN_ATTRS
_mm512_mask_cmple_epu8_mask(__mmask64 __u, __m512i __a, __m512i __b) {
  return (__mmask64)__builtin_ia32_ucmpb512_mask((__v64qi)__a, (__v64qi)__b, 2,
                                                 __u);
}

static __inline__ __mmask32 __DEFAULT_FN_ATTRS
_mm512_cmple_epi16_mask(__m512i __a, __m512i __b) {
  return (__mmask32)__builtin_ia32_cmpw512_mask((__v32hi)__a, (__v32hi)__b, 2,
                                                (__mmask32)-1);
}

static __inline__ __mmask32 __DEFAULT_FN_ATTRS
_mm512_mask_cmple_epi16_mask(__mmask32 __u, __m512i __a, __m512i __b) {
  return (__mmask32)__builtin_ia32_cmpw512_mask((__v32hi)__a, (__v32hi)__b, 2,
                                                __u);
}

static __inline__ __mmask32 __DEFAULT_FN_ATTRS
_mm512_cmple_epu16_mask(__m512i __a, __m512i __b) {
  return (__mmask32)__builtin_ia32_ucmpw512_mask((__v32hi)__a, (__v32hi)__b, 2,
                                                 (__mmask32)-1);
}

static __inline__ __mmask32 __DEFAULT_FN_ATTRS
_mm512_mask_cmple_epu16_mask(__mmask32 __u, __m512i __a, __m512i __b) {
  return (__mmask32)__builtin_ia32_ucmpw512_mask((__v32hi)__a, (__v32hi)__b, 2,
                                                 __u);
}

static __inline__ __mmask64 __DEFAULT_FN_ATTRS
_mm512_cmplt_epi8_mask(__m512i __a, __m512i __b) {
  return (__mmask64)__builtin_ia32_cmpb512_mask((__v64qi)__a, (__v64qi)__b, 1,
                                                (__mmask64)-1);
}

static __inline__ __mmask64 __DEFAULT_FN_ATTRS
_mm512_mask_cmplt_epi8_mask(__mmask64 __u, __m512i __a, __m512i __b) {
  return (__mmask64)__builtin_ia32_cmpb512_mask((__v64qi)__a, (__v64qi)__b, 1,
                                                __u);
}

static __inline__ __mmask64 __DEFAULT_FN_ATTRS
_mm512_cmplt_epu8_mask(__m512i __a, __m512i __b) {
  return (__mmask64)__builtin_ia32_ucmpb512_mask((__v64qi)__a, (__v64qi)__b, 1,
                                                 (__mmask64)-1);
}

static __inline__ __mmask64 __DEFAULT_FN_ATTRS
_mm512_mask_cmplt_epu8_mask(__mmask64 __u, __m512i __a, __m512i __b) {
  return (__mmask64)__builtin_ia32_ucmpb512_mask((__v64qi)__a, (__v64qi)__b, 1,
                                                 __u);
}

static __inline__ __mmask32 __DEFAULT_FN_ATTRS
_mm512_cmplt_epi16_mask(__m512i __a, __m512i __b) {
  return (__mmask32)__builtin_ia32_cmpw512_mask((__v32hi)__a, (__v32hi)__b, 1,
                                                (__mmask32)-1);
}

static __inline__ __mmask32 __DEFAULT_FN_ATTRS
_mm512_mask_cmplt_epi16_mask(__mmask32 __u, __m512i __a, __m512i __b) {
  return (__mmask32)__builtin_ia32_cmpw512_mask((__v32hi)__a, (__v32hi)__b, 1,
                                                __u);
}

static __inline__ __mmask32 __DEFAULT_FN_ATTRS
_mm512_cmplt_epu16_mask(__m512i __a, __m512i __b) {
  return (__mmask32)__builtin_ia32_ucmpw512_mask((__v32hi)__a, (__v32hi)__b, 1,
                                                 (__mmask32)-1);
}

static __inline__ __mmask32 __DEFAULT_FN_ATTRS
_mm512_mask_cmplt_epu16_mask(__mmask32 __u, __m512i __a, __m512i __b) {
  return (__mmask32)__builtin_ia32_ucmpw512_mask((__v32hi)__a, (__v32hi)__b, 1,
                                                 __u);
}

static __inline__ __mmask64 __DEFAULT_FN_ATTRS
_mm512_cmpneq_epi8_mask(__m512i __a, __m512i __b) {
  return (__mmask64)__builtin_ia32_cmpb512_mask((__v64qi)__a, (__v64qi)__b, 4,
                                                (__mmask64)-1);
}

static __inline__ __mmask64 __DEFAULT_FN_ATTRS
_mm512_mask_cmpneq_epi8_mask(__mmask64 __u, __m512i __a, __m512i __b) {
  return (__mmask64)__builtin_ia32_cmpb512_mask((__v64qi)__a, (__v64qi)__b, 4,
                                                __u);
}

static __inline__ __mmask64 __DEFAULT_FN_ATTRS
_mm512_cmpneq_epu8_mask(__m512i __a, __m512i __b) {
  return (__mmask64)__builtin_ia32_ucmpb512_mask((__v64qi)__a, (__v64qi)__b, 4,
                                                 (__mmask64)-1);
}

static __inline__ __mmask64 __DEFAULT_FN_ATTRS
_mm512_mask_cmpneq_epu8_mask(__mmask64 __u, __m512i __a, __m512i __b) {
  return (__mmask64)__builtin_ia32_ucmpb512_mask((__v64qi)__a, (__v64qi)__b, 4,
                                                 __u);
}

static __inline__ __mmask32 __DEFAULT_FN_ATTRS
_mm512_cmpneq_epi16_mask(__m512i __a, __m512i __b) {
  return (__mmask32)__builtin_ia32_cmpw512_mask((__v32hi)__a, (__v32hi)__b, 4,
                                                (__mmask32)-1);
}

static __inline__ __mmask32 __DEFAULT_FN_ATTRS
_mm512_mask_cmpneq_epi16_mask(__mmask32 __u, __m512i __a, __m512i __b) {
  return (__mmask32)__builtin_ia32_cmpw512_mask((__v32hi)__a, (__v32hi)__b, 4,
                                                __u);
}

static __inline__ __mmask32 __DEFAULT_FN_ATTRS
_mm512_cmpneq_epu16_mask(__m512i __a, __m512i __b) {
  return (__mmask32)__builtin_ia32_ucmpw512_mask((__v32hi)__a, (__v32hi)__b, 4,
                                                 (__mmask32)-1);
}

static __inline__ __mmask32 __DEFAULT_FN_ATTRS
_mm512_mask_cmpneq_epu16_mask(__mmask32 __u, __m512i __a, __m512i __b) {
  return (__mmask32)__builtin_ia32_ucmpw512_mask((__v32hi)__a, (__v32hi)__b, 4,
                                                 __u);
}

static __inline__ __m512i __DEFAULT_FN_ATTRS
_mm512_add_epi8 (__m512i __A, __m512i __B) {
  return (__m512i) ((__v64qi) __A + (__v64qi) __B);
}

static __inline__ __m512i __DEFAULT_FN_ATTRS
_mm512_mask_add_epi8 (__m512i __W, __mmask64 __U, __m512i __A, __m512i __B) {
  return (__m512i) __builtin_ia32_paddb512_mask ((__v64qi) __A,
             (__v64qi) __B,
             (__v64qi) __W,
             (__mmask64) __U);
}

static __inline__ __m512i __DEFAULT_FN_ATTRS
_mm512_maskz_add_epi8 (__mmask64 __U, __m512i __A, __m512i __B) {
  return (__m512i) __builtin_ia32_paddb512_mask ((__v64qi) __A,
             (__v64qi) __B,
             (__v64qi) _mm512_setzero_qi(),
             (__mmask64) __U);
}

static __inline__ __m512i __DEFAULT_FN_ATTRS
_mm512_sub_epi8 (__m512i __A, __m512i __B) {
  return (__m512i) ((__v64qi) __A - (__v64qi) __B);
}

static __inline__ __m512i __DEFAULT_FN_ATTRS
_mm512_mask_sub_epi8 (__m512i __W, __mmask64 __U, __m512i __A, __m512i __B) {
  return (__m512i) __builtin_ia32_psubb512_mask ((__v64qi) __A,
             (__v64qi) __B,
             (__v64qi) __W,
             (__mmask64) __U);
}

static __inline__ __m512i __DEFAULT_FN_ATTRS
_mm512_maskz_sub_epi8 (__mmask64 __U, __m512i __A, __m512i __B) {
  return (__m512i) __builtin_ia32_psubb512_mask ((__v64qi) __A,
             (__v64qi) __B,
             (__v64qi) _mm512_setzero_qi(),
             (__mmask64) __U);
}

static __inline__ __m512i __DEFAULT_FN_ATTRS
_mm512_add_epi16 (__m512i __A, __m512i __B) {
  return (__m512i) ((__v32hi) __A + (__v32hi) __B);
}

static __inline__ __m512i __DEFAULT_FN_ATTRS
_mm512_mask_add_epi16 (__m512i __W, __mmask32 __U, __m512i __A, __m512i __B) {
  return (__m512i) __builtin_ia32_paddw512_mask ((__v32hi) __A,
             (__v32hi) __B,
             (__v32hi) __W,
             (__mmask32) __U);
}

static __inline__ __m512i __DEFAULT_FN_ATTRS
_mm512_maskz_add_epi16 (__mmask32 __U, __m512i __A, __m512i __B) {
  return (__m512i) __builtin_ia32_paddw512_mask ((__v32hi) __A,
             (__v32hi) __B,
             (__v32hi) _mm512_setzero_hi(),
             (__mmask32) __U);
}

static __inline__ __m512i __DEFAULT_FN_ATTRS
_mm512_sub_epi16 (__m512i __A, __m512i __B) {
  return (__m512i) ((__v32hi) __A - (__v32hi) __B);
}

static __inline__ __m512i __DEFAULT_FN_ATTRS
_mm512_mask_sub_epi16 (__m512i __W, __mmask32 __U, __m512i __A, __m512i __B) {
  return (__m512i) __builtin_ia32_psubw512_mask ((__v32hi) __A,
             (__v32hi) __B,
             (__v32hi) __W,
             (__mmask32) __U);
}

static __inline__ __m512i __DEFAULT_FN_ATTRS
_mm512_maskz_sub_epi16 (__mmask32 __U, __m512i __A, __m512i __B) {
  return (__m512i) __builtin_ia32_psubw512_mask ((__v32hi) __A,
             (__v32hi) __B,
             (__v32hi) _mm512_setzero_hi(),
             (__mmask32) __U);
}

static __inline__ __m512i __DEFAULT_FN_ATTRS
_mm512_mullo_epi16 (__m512i __A, __m512i __B) {
  return (__m512i) ((__v32hi) __A * (__v32hi) __B);
}

static __inline__ __m512i __DEFAULT_FN_ATTRS
_mm512_mask_mullo_epi16 (__m512i __W, __mmask32 __U, __m512i __A, __m512i __B) {
  return (__m512i) __builtin_ia32_pmullw512_mask ((__v32hi) __A,
              (__v32hi) __B,
              (__v32hi) __W,
              (__mmask32) __U);
}

static __inline__ __m512i __DEFAULT_FN_ATTRS
_mm512_maskz_mullo_epi16 (__mmask32 __U, __m512i __A, __m512i __B) {
  return (__m512i) __builtin_ia32_pmullw512_mask ((__v32hi) __A,
              (__v32hi) __B,
              (__v32hi) _mm512_setzero_hi(),
              (__mmask32) __U);
}

static __inline__ __m512i __DEFAULT_FN_ATTRS
_mm512_mask_blend_epi8 (__mmask64 __U, __m512i __A, __m512i __W)
{
  return (__m512i) __builtin_ia32_blendmb_512_mask ((__v64qi) __A,
              (__v64qi) __W,
              (__mmask64) __U);
}

static __inline__ __m512i __DEFAULT_FN_ATTRS
_mm512_mask_blend_epi16 (__mmask32 __U, __m512i __A, __m512i __W)
{
  return (__m512i) __builtin_ia32_blendmw_512_mask ((__v32hi) __A,
              (__v32hi) __W,
              (__mmask32) __U);
}

static __inline__ __m512i __DEFAULT_FN_ATTRS
_mm512_abs_epi8 (__m512i __A)
{
  return (__m512i) __builtin_ia32_pabsb512_mask ((__v64qi) __A,
              (__v64qi) _mm512_setzero_qi(),
              (__mmask64) -1);
}

static __inline__ __m512i __DEFAULT_FN_ATTRS
_mm512_mask_abs_epi8 (__m512i __W, __mmask64 __U, __m512i __A)
{
  return (__m512i) __builtin_ia32_pabsb512_mask ((__v64qi) __A,
              (__v64qi) __W,
              (__mmask64) __U);
}

static __inline__ __m512i __DEFAULT_FN_ATTRS
_mm512_maskz_abs_epi8 (__mmask64 __U, __m512i __A)
{
  return (__m512i) __builtin_ia32_pabsb512_mask ((__v64qi) __A,
              (__v64qi) _mm512_setzero_qi(),
              (__mmask64) __U);
}

static __inline__ __m512i __DEFAULT_FN_ATTRS
_mm512_abs_epi16 (__m512i __A)
{
  return (__m512i) __builtin_ia32_pabsw512_mask ((__v32hi) __A,
              (__v32hi) _mm512_setzero_hi(),
              (__mmask32) -1);
}

static __inline__ __m512i __DEFAULT_FN_ATTRS
_mm512_mask_abs_epi16 (__m512i __W, __mmask32 __U, __m512i __A)
{
  return (__m512i) __builtin_ia32_pabsw512_mask ((__v32hi) __A,
              (__v32hi) __W,
              (__mmask32) __U);
}

static __inline__ __m512i __DEFAULT_FN_ATTRS
_mm512_maskz_abs_epi16 (__mmask32 __U, __m512i __A)
{
  return (__m512i) __builtin_ia32_pabsw512_mask ((__v32hi) __A,
              (__v32hi) _mm512_setzero_hi(),
              (__mmask32) __U);
}

static __inline__ __m512i __DEFAULT_FN_ATTRS
_mm512_packs_epi32 (__m512i __A, __m512i __B)
{
  return (__m512i) __builtin_ia32_packssdw512_mask ((__v16si) __A,
              (__v16si) __B,
              (__v32hi) _mm512_setzero_hi(),
              (__mmask32) -1);
}

static __inline__ __m512i __DEFAULT_FN_ATTRS
_mm512_maskz_packs_epi32 (__mmask32 __M, __m512i __A, __m512i __B)
{
  return (__m512i) __builtin_ia32_packssdw512_mask ((__v16si) __A,
              (__v16si) __B,
              (__v32hi) _mm512_setzero_hi(),
              __M);
}

static __inline__ __m512i __DEFAULT_FN_ATTRS
_mm512_mask_packs_epi32 (__m512i __W, __mmask32 __M, __m512i __A,
       __m512i __B)
{
  return (__m512i) __builtin_ia32_packssdw512_mask ((__v16si) __A,
              (__v16si) __B,
              (__v32hi) __W,
              __M);
}

static __inline__ __m512i __DEFAULT_FN_ATTRS
_mm512_packs_epi16 (__m512i __A, __m512i __B)
{
  return (__m512i) __builtin_ia32_packsswb512_mask ((__v32hi) __A,
              (__v32hi) __B,
              (__v64qi) _mm512_setzero_qi(),
              (__mmask64) -1);
}

static __inline__ __m512i __DEFAULT_FN_ATTRS
_mm512_mask_packs_epi16 (__m512i __W, __mmask64 __M, __m512i __A,
       __m512i __B)
{
  return (__m512i) __builtin_ia32_packsswb512_mask ((__v32hi) __A,
              (__v32hi) __B,
              (__v64qi) __W,
              (__mmask64) __M);
}

static __inline__ __m512i __DEFAULT_FN_ATTRS
_mm512_maskz_packs_epi16 (__mmask64 __M, __m512i __A, __m512i __B)
{
  return (__m512i) __builtin_ia32_packsswb512_mask ((__v32hi) __A,
              (__v32hi) __B,
              (__v64qi) _mm512_setzero_qi(),
              __M);
}

static __inline__ __m512i __DEFAULT_FN_ATTRS
_mm512_packus_epi32 (__m512i __A, __m512i __B)
{
  return (__m512i) __builtin_ia32_packusdw512_mask ((__v16si) __A,
              (__v16si) __B,
              (__v32hi) _mm512_setzero_hi(),
              (__mmask32) -1);
}

static __inline__ __m512i __DEFAULT_FN_ATTRS
_mm512_maskz_packus_epi32 (__mmask32 __M, __m512i __A, __m512i __B)
{
  return (__m512i) __builtin_ia32_packusdw512_mask ((__v16si) __A,
              (__v16si) __B,
              (__v32hi) _mm512_setzero_hi(),
              __M);
}

static __inline__ __m512i __DEFAULT_FN_ATTRS
_mm512_mask_packus_epi32 (__m512i __W, __mmask32 __M, __m512i __A,
        __m512i __B)
{
  return (__m512i) __builtin_ia32_packusdw512_mask ((__v16si) __A,
              (__v16si) __B,
              (__v32hi) __W,
              __M);
}

static __inline__ __m512i __DEFAULT_FN_ATTRS
_mm512_packus_epi16 (__m512i __A, __m512i __B)
{
  return (__m512i) __builtin_ia32_packuswb512_mask ((__v32hi) __A,
              (__v32hi) __B,
              (__v64qi) _mm512_setzero_qi(),
              (__mmask64) -1);
}

static __inline__ __m512i __DEFAULT_FN_ATTRS
_mm512_mask_packus_epi16 (__m512i __W, __mmask64 __M, __m512i __A,
        __m512i __B)
{
  return (__m512i) __builtin_ia32_packuswb512_mask ((__v32hi) __A,
              (__v32hi) __B,
              (__v64qi) __W,
              (__mmask64) __M);
}

static __inline__ __m512i __DEFAULT_FN_ATTRS
_mm512_maskz_packus_epi16 (__mmask64 __M, __m512i __A, __m512i __B)
{
  return (__m512i) __builtin_ia32_packuswb512_mask ((__v32hi) __A,
              (__v32hi) __B,
              (__v64qi) _mm512_setzero_qi(),
              (__mmask64) __M);
}

static __inline__ __m512i __DEFAULT_FN_ATTRS
_mm512_adds_epi8 (__m512i __A, __m512i __B)
{
  return (__m512i) __builtin_ia32_paddsb512_mask ((__v64qi) __A,
              (__v64qi) __B,
              (__v64qi) _mm512_setzero_qi(),
              (__mmask64) -1);
}

static __inline__ __m512i __DEFAULT_FN_ATTRS
_mm512_mask_adds_epi8 (__m512i __W, __mmask64 __U, __m512i __A,
           __m512i __B)
{
  return (__m512i) __builtin_ia32_paddsb512_mask ((__v64qi) __A,
              (__v64qi) __B,
              (__v64qi) __W,
              (__mmask64) __U);
}

static __inline__ __m512i __DEFAULT_FN_ATTRS
_mm512_maskz_adds_epi8 (__mmask64 __U, __m512i __A, __m512i __B)
{
  return (__m512i) __builtin_ia32_paddsb512_mask ((__v64qi) __A,
              (__v64qi) __B,
              (__v64qi) _mm512_setzero_qi(),
              (__mmask64) __U);
}

static __inline__ __m512i __DEFAULT_FN_ATTRS
_mm512_adds_epi16 (__m512i __A, __m512i __B)
{
  return (__m512i) __builtin_ia32_paddsw512_mask ((__v32hi) __A,
              (__v32hi) __B,
              (__v32hi) _mm512_setzero_hi(),
              (__mmask32) -1);
}

static __inline__ __m512i __DEFAULT_FN_ATTRS
_mm512_mask_adds_epi16 (__m512i __W, __mmask32 __U, __m512i __A,
      __m512i __B)
{
  return (__m512i) __builtin_ia32_paddsw512_mask ((__v32hi) __A,
              (__v32hi) __B,
              (__v32hi) __W,
              (__mmask32) __U);
}

static __inline__ __m512i __DEFAULT_FN_ATTRS
_mm512_maskz_adds_epi16 (__mmask32 __U, __m512i __A, __m512i __B)
{
  return (__m512i) __builtin_ia32_paddsw512_mask ((__v32hi) __A,
              (__v32hi) __B,
              (__v32hi) _mm512_setzero_hi(),
              (__mmask32) __U);
}

static __inline__ __m512i __DEFAULT_FN_ATTRS
_mm512_adds_epu8 (__m512i __A, __m512i __B)
{
  return (__m512i) __builtin_ia32_paddusb512_mask ((__v64qi) __A,
              (__v64qi) __B,
              (__v64qi) _mm512_setzero_qi(),
              (__mmask64) -1);
}

static __inline__ __m512i __DEFAULT_FN_ATTRS
_mm512_mask_adds_epu8 (__m512i __W, __mmask64 __U, __m512i __A,
           __m512i __B)
{
  return (__m512i) __builtin_ia32_paddusb512_mask ((__v64qi) __A,
              (__v64qi) __B,
              (__v64qi) __W,
              (__mmask64) __U);
}

static __inline__ __m512i __DEFAULT_FN_ATTRS
_mm512_maskz_adds_epu8 (__mmask64 __U, __m512i __A, __m512i __B)
{
  return (__m512i) __builtin_ia32_paddusb512_mask ((__v64qi) __A,
              (__v64qi) __B,
              (__v64qi) _mm512_setzero_qi(),
              (__mmask64) __U);
}

static __inline__ __m512i __DEFAULT_FN_ATTRS
_mm512_adds_epu16 (__m512i __A, __m512i __B)
{
  return (__m512i) __builtin_ia32_paddusw512_mask ((__v32hi) __A,
              (__v32hi) __B,
              (__v32hi) _mm512_setzero_hi(),
              (__mmask32) -1);
}

static __inline__ __m512i __DEFAULT_FN_ATTRS
_mm512_mask_adds_epu16 (__m512i __W, __mmask32 __U, __m512i __A,
      __m512i __B)
{
  return (__m512i) __builtin_ia32_paddusw512_mask ((__v32hi) __A,
              (__v32hi) __B,
              (__v32hi) __W,
              (__mmask32) __U);
}

static __inline__ __m512i __DEFAULT_FN_ATTRS
_mm512_maskz_adds_epu16 (__mmask32 __U, __m512i __A, __m512i __B)
{
  return (__m512i) __builtin_ia32_paddusw512_mask ((__v32hi) __A,
              (__v32hi) __B,
              (__v32hi) _mm512_setzero_hi(),
              (__mmask32) __U);
}

static __inline__ __m512i __DEFAULT_FN_ATTRS
_mm512_avg_epu8 (__m512i __A, __m512i __B)
{
  return (__m512i) __builtin_ia32_pavgb512_mask ((__v64qi) __A,
              (__v64qi) __B,
              (__v64qi) _mm512_setzero_qi(),
              (__mmask64) -1);
}

static __inline__ __m512i __DEFAULT_FN_ATTRS
_mm512_mask_avg_epu8 (__m512i __W, __mmask64 __U, __m512i __A,
          __m512i __B)
{
  return (__m512i) __builtin_ia32_pavgb512_mask ((__v64qi) __A,
              (__v64qi) __B,
              (__v64qi) __W,
              (__mmask64) __U);
}

static __inline__ __m512i __DEFAULT_FN_ATTRS
_mm512_maskz_avg_epu8 (__mmask64 __U, __m512i __A, __m512i __B)
{
  return (__m512i) __builtin_ia32_pavgb512_mask ((__v64qi) __A,
              (__v64qi) __B,
              (__v64qi) _mm512_setzero_qi(),
              (__mmask64) __U);
}

static __inline__ __m512i __DEFAULT_FN_ATTRS
_mm512_avg_epu16 (__m512i __A, __m512i __B)
{
  return (__m512i) __builtin_ia32_pavgw512_mask ((__v32hi) __A,
              (__v32hi) __B,
              (__v32hi) _mm512_setzero_hi(),
              (__mmask32) -1);
}

static __inline__ __m512i __DEFAULT_FN_ATTRS
_mm512_mask_avg_epu16 (__m512i __W, __mmask32 __U, __m512i __A,
           __m512i __B)
{
  return (__m512i) __builtin_ia32_pavgw512_mask ((__v32hi) __A,
              (__v32hi) __B,
              (__v32hi) __W,
              (__mmask32) __U);
}

static __inline__ __m512i __DEFAULT_FN_ATTRS
_mm512_maskz_avg_epu16 (__mmask32 __U, __m512i __A, __m512i __B)
{
  return (__m512i) __builtin_ia32_pavgw512_mask ((__v32hi) __A,
              (__v32hi) __B,
              (__v32hi) _mm512_setzero_hi(),
              (__mmask32) __U);
}

static __inline__ __m512i __DEFAULT_FN_ATTRS
_mm512_max_epi8 (__m512i __A, __m512i __B)
{
  return (__m512i) __builtin_ia32_pmaxsb512_mask ((__v64qi) __A,
              (__v64qi) __B,
              (__v64qi) _mm512_setzero_qi(),
              (__mmask64) -1);
}

static __inline__ __m512i __DEFAULT_FN_ATTRS
_mm512_maskz_max_epi8 (__mmask64 __M, __m512i __A, __m512i __B)
{
  return (__m512i) __builtin_ia32_pmaxsb512_mask ((__v64qi) __A,
              (__v64qi) __B,
              (__v64qi) _mm512_setzero_qi(),
              (__mmask64) __M);
}

static __inline__ __m512i __DEFAULT_FN_ATTRS
_mm512_mask_max_epi8 (__m512i __W, __mmask64 __M, __m512i __A,
          __m512i __B)
{
  return (__m512i) __builtin_ia32_pmaxsb512_mask ((__v64qi) __A,
              (__v64qi) __B,
              (__v64qi) __W,
              (__mmask64) __M);
}

static __inline__ __m512i __DEFAULT_FN_ATTRS
_mm512_max_epi16 (__m512i __A, __m512i __B)
{
  return (__m512i) __builtin_ia32_pmaxsw512_mask ((__v32hi) __A,
              (__v32hi) __B,
              (__v32hi) _mm512_setzero_hi(),
              (__mmask32) -1);
}

static __inline__ __m512i __DEFAULT_FN_ATTRS
_mm512_maskz_max_epi16 (__mmask32 __M, __m512i __A, __m512i __B)
{
  return (__m512i) __builtin_ia32_pmaxsw512_mask ((__v32hi) __A,
              (__v32hi) __B,
              (__v32hi) _mm512_setzero_hi(),
              (__mmask32) __M);
}

static __inline__ __m512i __DEFAULT_FN_ATTRS
_mm512_mask_max_epi16 (__m512i __W, __mmask32 __M, __m512i __A,
           __m512i __B)
{
  return (__m512i) __builtin_ia32_pmaxsw512_mask ((__v32hi) __A,
              (__v32hi) __B,
              (__v32hi) __W,
              (__mmask32) __M);
}

static __inline__ __m512i __DEFAULT_FN_ATTRS
_mm512_max_epu8 (__m512i __A, __m512i __B)
{
  return (__m512i) __builtin_ia32_pmaxub512_mask ((__v64qi) __A,
              (__v64qi) __B,
              (__v64qi) _mm512_setzero_qi(),
              (__mmask64) -1);
}

static __inline__ __m512i __DEFAULT_FN_ATTRS
_mm512_maskz_max_epu8 (__mmask64 __M, __m512i __A, __m512i __B)
{
  return (__m512i) __builtin_ia32_pmaxub512_mask ((__v64qi) __A,
              (__v64qi) __B,
              (__v64qi) _mm512_setzero_qi(),
              (__mmask64) __M);
}

static __inline__ __m512i __DEFAULT_FN_ATTRS
_mm512_mask_max_epu8 (__m512i __W, __mmask64 __M, __m512i __A,
          __m512i __B)
{
  return (__m512i) __builtin_ia32_pmaxub512_mask ((__v64qi) __A,
              (__v64qi) __B,
              (__v64qi) __W,
              (__mmask64) __M);
}

static __inline__ __m512i __DEFAULT_FN_ATTRS
_mm512_max_epu16 (__m512i __A, __m512i __B)
{
  return (__m512i) __builtin_ia32_pmaxuw512_mask ((__v32hi) __A,
              (__v32hi) __B,
              (__v32hi) _mm512_setzero_hi(),
              (__mmask32) -1);
}

static __inline__ __m512i __DEFAULT_FN_ATTRS
_mm512_maskz_max_epu16 (__mmask32 __M, __m512i __A, __m512i __B)
{
  return (__m512i) __builtin_ia32_pmaxuw512_mask ((__v32hi) __A,
              (__v32hi) __B,
              (__v32hi) _mm512_setzero_hi(),
              (__mmask32) __M);
}

static __inline__ __m512i __DEFAULT_FN_ATTRS
_mm512_mask_max_epu16 (__m512i __W, __mmask32 __M, __m512i __A,
           __m512i __B)
{
  return (__m512i) __builtin_ia32_pmaxuw512_mask ((__v32hi) __A,
              (__v32hi) __B,
              (__v32hi) __W,
              (__mmask32) __M);
}

static __inline__ __m512i __DEFAULT_FN_ATTRS
_mm512_min_epi8 (__m512i __A, __m512i __B)
{
  return (__m512i) __builtin_ia32_pminsb512_mask ((__v64qi) __A,
              (__v64qi) __B,
              (__v64qi) _mm512_setzero_qi(),
              (__mmask64) -1);
}

static __inline__ __m512i __DEFAULT_FN_ATTRS
_mm512_maskz_min_epi8 (__mmask64 __M, __m512i __A, __m512i __B)
{
  return (__m512i) __builtin_ia32_pminsb512_mask ((__v64qi) __A,
              (__v64qi) __B,
              (__v64qi) _mm512_setzero_qi(),
              (__mmask64) __M);
}

static __inline__ __m512i __DEFAULT_FN_ATTRS
_mm512_mask_min_epi8 (__m512i __W, __mmask64 __M, __m512i __A,
          __m512i __B)
{
  return (__m512i) __builtin_ia32_pminsb512_mask ((__v64qi) __A,
              (__v64qi) __B,
              (__v64qi) __W,
              (__mmask64) __M);
}

static __inline__ __m512i __DEFAULT_FN_ATTRS
_mm512_min_epi16 (__m512i __A, __m512i __B)
{
  return (__m512i) __builtin_ia32_pminsw512_mask ((__v32hi) __A,
              (__v32hi) __B,
              (__v32hi) _mm512_setzero_hi(),
              (__mmask32) -1);
}

static __inline__ __m512i __DEFAULT_FN_ATTRS
_mm512_maskz_min_epi16 (__mmask32 __M, __m512i __A, __m512i __B)
{
  return (__m512i) __builtin_ia32_pminsw512_mask ((__v32hi) __A,
              (__v32hi) __B,
              (__v32hi) _mm512_setzero_hi(),
              (__mmask32) __M);
}

static __inline__ __m512i __DEFAULT_FN_ATTRS
_mm512_mask_min_epi16 (__m512i __W, __mmask32 __M, __m512i __A,
           __m512i __B)
{
  return (__m512i) __builtin_ia32_pminsw512_mask ((__v32hi) __A,
              (__v32hi) __B,
              (__v32hi) __W,
              (__mmask32) __M);
}

static __inline__ __m512i __DEFAULT_FN_ATTRS
_mm512_min_epu8 (__m512i __A, __m512i __B)
{
  return (__m512i) __builtin_ia32_pminub512_mask ((__v64qi) __A,
              (__v64qi) __B,
              (__v64qi) _mm512_setzero_qi(),
              (__mmask64) -1);
}

static __inline__ __m512i __DEFAULT_FN_ATTRS
_mm512_maskz_min_epu8 (__mmask64 __M, __m512i __A, __m512i __B)
{
  return (__m512i) __builtin_ia32_pminub512_mask ((__v64qi) __A,
              (__v64qi) __B,
              (__v64qi) _mm512_setzero_qi(),
              (__mmask64) __M);
}

static __inline__ __m512i __DEFAULT_FN_ATTRS
_mm512_mask_min_epu8 (__m512i __W, __mmask64 __M, __m512i __A,
          __m512i __B)
{
  return (__m512i) __builtin_ia32_pminub512_mask ((__v64qi) __A,
              (__v64qi) __B,
              (__v64qi) __W,
              (__mmask64) __M);
}

static __inline__ __m512i __DEFAULT_FN_ATTRS
_mm512_min_epu16 (__m512i __A, __m512i __B)
{
  return (__m512i) __builtin_ia32_pminuw512_mask ((__v32hi) __A,
              (__v32hi) __B,
              (__v32hi) _mm512_setzero_hi(),
              (__mmask32) -1);
}

static __inline__ __m512i __DEFAULT_FN_ATTRS
_mm512_maskz_min_epu16 (__mmask32 __M, __m512i __A, __m512i __B)
{
  return (__m512i) __builtin_ia32_pminuw512_mask ((__v32hi) __A,
              (__v32hi) __B,
              (__v32hi) _mm512_setzero_hi(),
              (__mmask32) __M);
}

static __inline__ __m512i __DEFAULT_FN_ATTRS
_mm512_mask_min_epu16 (__m512i __W, __mmask32 __M, __m512i __A,
           __m512i __B)
{
  return (__m512i) __builtin_ia32_pminuw512_mask ((__v32hi) __A,
              (__v32hi) __B,
              (__v32hi) __W,
              (__mmask32) __M);
}

static __inline__ __m512i __DEFAULT_FN_ATTRS
_mm512_shuffle_epi8 (__m512i __A, __m512i __B)
{
  return (__m512i) __builtin_ia32_pshufb512_mask ((__v64qi) __A,
              (__v64qi) __B,
              (__v64qi) _mm512_setzero_qi(),
              (__mmask64) -1);
}

static __inline__ __m512i __DEFAULT_FN_ATTRS
_mm512_mask_shuffle_epi8 (__m512i __W, __mmask64 __U, __m512i __A,
        __m512i __B)
{
  return (__m512i) __builtin_ia32_pshufb512_mask ((__v64qi) __A,
              (__v64qi) __B,
              (__v64qi) __W,
              (__mmask64) __U);
}

static __inline__ __m512i __DEFAULT_FN_ATTRS
_mm512_maskz_shuffle_epi8 (__mmask64 __U, __m512i __A, __m512i __B)
{
  return (__m512i) __builtin_ia32_pshufb512_mask ((__v64qi) __A,
              (__v64qi) __B,
              (__v64qi) _mm512_setzero_qi(),
              (__mmask64) __U);
}

static __inline__ __m512i __DEFAULT_FN_ATTRS
_mm512_subs_epi8 (__m512i __A, __m512i __B)
{
  return (__m512i) __builtin_ia32_psubsb512_mask ((__v64qi) __A,
              (__v64qi) __B,
              (__v64qi) _mm512_setzero_qi(),
              (__mmask64) -1);
}

static __inline__ __m512i __DEFAULT_FN_ATTRS
_mm512_mask_subs_epi8 (__m512i __W, __mmask64 __U, __m512i __A,
           __m512i __B)
{
  return (__m512i) __builtin_ia32_psubsb512_mask ((__v64qi) __A,
              (__v64qi) __B,
              (__v64qi) __W,
              (__mmask64) __U);
}

static __inline__ __m512i __DEFAULT_FN_ATTRS
_mm512_maskz_subs_epi8 (__mmask64 __U, __m512i __A, __m512i __B)
{
  return (__m512i) __builtin_ia32_psubsb512_mask ((__v64qi) __A,
              (__v64qi) __B,
              (__v64qi) _mm512_setzero_qi(),
              (__mmask64) __U);
}

static __inline__ __m512i __DEFAULT_FN_ATTRS
_mm512_subs_epi16 (__m512i __A, __m512i __B)
{
  return (__m512i) __builtin_ia32_psubsw512_mask ((__v32hi) __A,
              (__v32hi) __B,
              (__v32hi) _mm512_setzero_hi(),
              (__mmask32) -1);
}

static __inline__ __m512i __DEFAULT_FN_ATTRS
_mm512_mask_subs_epi16 (__m512i __W, __mmask32 __U, __m512i __A,
      __m512i __B)
{
  return (__m512i) __builtin_ia32_psubsw512_mask ((__v32hi) __A,
              (__v32hi) __B,
              (__v32hi) __W,
              (__mmask32) __U);
}

static __inline__ __m512i __DEFAULT_FN_ATTRS
_mm512_maskz_subs_epi16 (__mmask32 __U, __m512i __A, __m512i __B)
{
  return (__m512i) __builtin_ia32_psubsw512_mask ((__v32hi) __A,
              (__v32hi) __B,
              (__v32hi) _mm512_setzero_hi(),
              (__mmask32) __U);
}

static __inline__ __m512i __DEFAULT_FN_ATTRS
_mm512_subs_epu8 (__m512i __A, __m512i __B)
{
  return (__m512i) __builtin_ia32_psubusb512_mask ((__v64qi) __A,
              (__v64qi) __B,
              (__v64qi) _mm512_setzero_qi(),
              (__mmask64) -1);
}

static __inline__ __m512i __DEFAULT_FN_ATTRS
_mm512_mask_subs_epu8 (__m512i __W, __mmask64 __U, __m512i __A,
           __m512i __B)
{
  return (__m512i) __builtin_ia32_psubusb512_mask ((__v64qi) __A,
              (__v64qi) __B,
              (__v64qi) __W,
              (__mmask64) __U);
}

static __inline__ __m512i __DEFAULT_FN_ATTRS
_mm512_maskz_subs_epu8 (__mmask64 __U, __m512i __A, __m512i __B)
{
  return (__m512i) __builtin_ia32_psubusb512_mask ((__v64qi) __A,
              (__v64qi) __B,
              (__v64qi) _mm512_setzero_qi(),
              (__mmask64) __U);
}

static __inline__ __m512i __DEFAULT_FN_ATTRS
_mm512_subs_epu16 (__m512i __A, __m512i __B)
{
  return (__m512i) __builtin_ia32_psubusw512_mask ((__v32hi) __A,
              (__v32hi) __B,
              (__v32hi) _mm512_setzero_hi(),
              (__mmask32) -1);
}

static __inline__ __m512i __DEFAULT_FN_ATTRS
_mm512_mask_subs_epu16 (__m512i __W, __mmask32 __U, __m512i __A,
      __m512i __B)
{
  return (__m512i) __builtin_ia32_psubusw512_mask ((__v32hi) __A,
              (__v32hi) __B,
              (__v32hi) __W,
              (__mmask32) __U);
}

static __inline__ __m512i __DEFAULT_FN_ATTRS
_mm512_maskz_subs_epu16 (__mmask32 __U, __m512i __A, __m512i __B)
{
  return (__m512i) __builtin_ia32_psubusw512_mask ((__v32hi) __A,
              (__v32hi) __B,
              (__v32hi) _mm512_setzero_hi(),
              (__mmask32) __U);
}

static __inline__ __m512i __DEFAULT_FN_ATTRS
_mm512_mask2_permutex2var_epi16 (__m512i __A, __m512i __I,
         __mmask32 __U, __m512i __B)
{
  return (__m512i) __builtin_ia32_vpermi2varhi512_mask ((__v32hi) __A,
              (__v32hi) __I /* idx */ ,
              (__v32hi) __B,
              (__mmask32) __U);
}

static __inline__ __m512i __DEFAULT_FN_ATTRS
_mm512_permutex2var_epi16 (__m512i __A, __m512i __I, __m512i __B)
{
  return (__m512i) __builtin_ia32_vpermt2varhi512_mask ((__v32hi) __I /* idx */,
              (__v32hi) __A,
              (__v32hi) __B,
              (__mmask32) -1);
}

static __inline__ __m512i __DEFAULT_FN_ATTRS
_mm512_mask_permutex2var_epi16 (__m512i __A, __mmask32 __U,
        __m512i __I, __m512i __B)
{
  return (__m512i) __builtin_ia32_vpermt2varhi512_mask ((__v32hi) __I /* idx */,
              (__v32hi) __A,
              (__v32hi) __B,
              (__mmask32) __U);
}

static __inline__ __m512i __DEFAULT_FN_ATTRS
_mm512_maskz_permutex2var_epi16 (__mmask32 __U, __m512i __A,
         __m512i __I, __m512i __B)
{
  return (__m512i) __builtin_ia32_vpermt2varhi512_maskz ((__v32hi) __I
              /* idx */ ,
              (__v32hi) __A,
              (__v32hi) __B,
              (__mmask32) __U);
}

static __inline__ __m512i __DEFAULT_FN_ATTRS
_mm512_mulhrs_epi16 (__m512i __A, __m512i __B)
{
  return (__m512i) __builtin_ia32_pmulhrsw512_mask ((__v32hi) __A,
                (__v32hi) __B,
                (__v32hi) _mm512_setzero_hi(),
                (__mmask32) -1);
}

static __inline__ __m512i __DEFAULT_FN_ATTRS
_mm512_mask_mulhrs_epi16 (__m512i __W, __mmask32 __U, __m512i __A,
        __m512i __B)
{
  return (__m512i) __builtin_ia32_pmulhrsw512_mask ((__v32hi) __A,
                (__v32hi) __B,
                (__v32hi) __W,
                (__mmask32) __U);
}

static __inline__ __m512i __DEFAULT_FN_ATTRS
_mm512_maskz_mulhrs_epi16 (__mmask32 __U, __m512i __A, __m512i __B)
{
  return (__m512i) __builtin_ia32_pmulhrsw512_mask ((__v32hi) __A,
                (__v32hi) __B,
                (__v32hi) _mm512_setzero_hi(),
                (__mmask32) __U);
}

static __inline__ __m512i __DEFAULT_FN_ATTRS
_mm512_mulhi_epi16 (__m512i __A, __m512i __B)
{
  return (__m512i) __builtin_ia32_pmulhw512_mask ((__v32hi) __A,
              (__v32hi) __B,
              (__v32hi) _mm512_setzero_hi(),
              (__mmask32) -1);
}

static __inline__ __m512i __DEFAULT_FN_ATTRS
_mm512_mask_mulhi_epi16 (__m512i __W, __mmask32 __U, __m512i __A,
       __m512i __B)
{
  return (__m512i) __builtin_ia32_pmulhw512_mask ((__v32hi) __A,
              (__v32hi) __B,
              (__v32hi) __W,
              (__mmask32) __U);
}

static __inline__ __m512i __DEFAULT_FN_ATTRS
_mm512_maskz_mulhi_epi16 (__mmask32 __U, __m512i __A, __m512i __B)
{
  return (__m512i) __builtin_ia32_pmulhw512_mask ((__v32hi) __A,
              (__v32hi) __B,
              (__v32hi) _mm512_setzero_hi(),
              (__mmask32) __U);
}

static __inline__ __m512i __DEFAULT_FN_ATTRS
_mm512_mulhi_epu16 (__m512i __A, __m512i __B)
{
  return (__m512i) __builtin_ia32_pmulhuw512_mask ((__v32hi) __A,
               (__v32hi) __B,
               (__v32hi) _mm512_setzero_hi(),
               (__mmask32) -1);
}

static __inline__ __m512i __DEFAULT_FN_ATTRS
_mm512_mask_mulhi_epu16 (__m512i __W, __mmask32 __U, __m512i __A,
       __m512i __B)
{
  return (__m512i) __builtin_ia32_pmulhuw512_mask ((__v32hi) __A,
               (__v32hi) __B,
               (__v32hi) __W,
               (__mmask32) __U);
}

static __inline__ __m512i __DEFAULT_FN_ATTRS
_mm512_maskz_mulhi_epu16 (__mmask32 __U, __m512i __A, __m512i __B)
{
  return (__m512i) __builtin_ia32_pmulhuw512_mask ((__v32hi) __A,
               (__v32hi) __B,
               (__v32hi) _mm512_setzero_hi(),
               (__mmask32) __U);
}

static __inline__ __m512i __DEFAULT_FN_ATTRS
_mm512_maddubs_epi16 (__m512i __X, __m512i __Y) {
  return (__m512i) __builtin_ia32_pmaddubsw512_mask ((__v64qi) __X,
                 (__v64qi) __Y,
                 (__v32hi) _mm512_setzero_hi(),
                 (__mmask32) -1);
}

static __inline__ __m512i __DEFAULT_FN_ATTRS
_mm512_mask_maddubs_epi16 (__m512i __W, __mmask32 __U, __m512i __X,
         __m512i __Y) {
  return (__m512i) __builtin_ia32_pmaddubsw512_mask ((__v64qi) __X,
                 (__v64qi) __Y,
                 (__v32hi) __W,
                 (__mmask32) __U);
}

static __inline__ __m512i __DEFAULT_FN_ATTRS
_mm512_maskz_maddubs_epi16 (__mmask32 __U, __m512i __X, __m512i __Y) {
  return (__m512i) __builtin_ia32_pmaddubsw512_mask ((__v64qi) __X,
                 (__v64qi) __Y,
                 (__v32hi) _mm512_setzero_hi(),
                 (__mmask32) __U);
}

static __inline__ __m512i __DEFAULT_FN_ATTRS
_mm512_madd_epi16 (__m512i __A, __m512i __B) {
  return (__m512i) __builtin_ia32_pmaddwd512_mask ((__v32hi) __A,
               (__v32hi) __B,
               (__v16si) _mm512_setzero_si512(),
               (__mmask16) -1);
}

static __inline__ __m512i __DEFAULT_FN_ATTRS
_mm512_mask_madd_epi16 (__m512i __W, __mmask16 __U, __m512i __A,
      __m512i __B) {
  return (__m512i) __builtin_ia32_pmaddwd512_mask ((__v32hi) __A,
               (__v32hi) __B,
               (__v16si) __W,
               (__mmask16) __U);
}

static __inline__ __m512i __DEFAULT_FN_ATTRS
_mm512_maskz_madd_epi16 (__mmask16 __U, __m512i __A, __m512i __B) {
  return (__m512i) __builtin_ia32_pmaddwd512_mask ((__v32hi) __A,
               (__v32hi) __B,
               (__v16si) _mm512_setzero_si512(),
               (__mmask16) __U);
}

static __inline__ __m256i __DEFAULT_FN_ATTRS
_mm512_cvtsepi16_epi8 (__m512i __A) {
  return (__m256i) __builtin_ia32_pmovswb512_mask ((__v32hi) __A,
               (__v32qi)_mm256_setzero_si256(),
               (__mmask32) -1);
}

static __inline__ __m256i __DEFAULT_FN_ATTRS
_mm512_mask_cvtsepi16_epi8 (__m256i __O, __mmask32 __M, __m512i __A) {
  return (__m256i) __builtin_ia32_pmovswb512_mask ((__v32hi) __A,
               (__v32qi)__O,
               __M);
}

static __inline__ __m256i __DEFAULT_FN_ATTRS
_mm512_maskz_cvtsepi16_epi8 (__mmask32 __M, __m512i __A) {
  return (__m256i) __builtin_ia32_pmovswb512_mask ((__v32hi) __A,
               (__v32qi) _mm256_setzero_si256(),
               __M);
}

static __inline__ __m256i __DEFAULT_FN_ATTRS
_mm512_cvtusepi16_epi8 (__m512i __A) {
  return (__m256i) __builtin_ia32_pmovuswb512_mask ((__v32hi) __A,
                (__v32qi) _mm256_setzero_si256(),
                (__mmask32) -1);
}

static __inline__ __m256i __DEFAULT_FN_ATTRS
_mm512_mask_cvtusepi16_epi8 (__m256i __O, __mmask32 __M, __m512i __A) {
  return (__m256i) __builtin_ia32_pmovuswb512_mask ((__v32hi) __A,
                (__v32qi) __O,
                __M);
}

static __inline__ __m256i __DEFAULT_FN_ATTRS
_mm512_maskz_cvtusepi16_epi8 (__mmask32 __M, __m512i __A) {
  return (__m256i) __builtin_ia32_pmovuswb512_mask ((__v32hi) __A,
                (__v32qi) _mm256_setzero_si256(),
                __M);
}

static __inline__ __m256i __DEFAULT_FN_ATTRS
_mm512_cvtepi16_epi8 (__m512i __A) {
  return (__m256i) __builtin_ia32_pmovwb512_mask ((__v32hi) __A,
              (__v32qi) _mm256_setzero_si256(),
              (__mmask32) -1);
}

static __inline__ __m256i __DEFAULT_FN_ATTRS
_mm512_mask_cvtepi16_epi8 (__m256i __O, __mmask32 __M, __m512i __A) {
  return (__m256i) __builtin_ia32_pmovwb512_mask ((__v32hi) __A,
              (__v32qi) __O,
              __M);
}

static __inline__ __m256i __DEFAULT_FN_ATTRS
_mm512_maskz_cvtepi16_epi8 (__mmask32 __M, __m512i __A) {
  return (__m256i) __builtin_ia32_pmovwb512_mask ((__v32hi) __A,
              (__v32qi) _mm256_setzero_si256(),
              __M);
}

static __inline__ __m512i __DEFAULT_FN_ATTRS
_mm512_unpackhi_epi8 (__m512i __A, __m512i __B) {
  return (__m512i) __builtin_ia32_punpckhbw512_mask ((__v64qi) __A,
                 (__v64qi) __B,
                 (__v64qi) _mm512_setzero_qi(),
                 (__mmask64) -1);
}

static __inline__ __m512i __DEFAULT_FN_ATTRS
_mm512_mask_unpackhi_epi8 (__m512i __W, __mmask64 __U, __m512i __A,
         __m512i __B) {
  return (__m512i) __builtin_ia32_punpckhbw512_mask ((__v64qi) __A,
                 (__v64qi) __B,
                 (__v64qi) __W,
                 (__mmask64) __U);
}

static __inline__ __m512i __DEFAULT_FN_ATTRS
_mm512_maskz_unpackhi_epi8 (__mmask64 __U, __m512i __A, __m512i __B) {
  return (__m512i) __builtin_ia32_punpckhbw512_mask ((__v64qi) __A,
                 (__v64qi) __B,
                 (__v64qi) _mm512_setzero_qi(),
                 (__mmask64) __U);
}

static __inline__ __m512i __DEFAULT_FN_ATTRS
_mm512_unpackhi_epi16 (__m512i __A, __m512i __B) {
  return (__m512i) __builtin_ia32_punpckhwd512_mask ((__v32hi) __A,
                 (__v32hi) __B,
                 (__v32hi) _mm512_setzero_hi(),
                 (__mmask32) -1);
}

static __inline__ __m512i __DEFAULT_FN_ATTRS
_mm512_mask_unpackhi_epi16 (__m512i __W, __mmask32 __U, __m512i __A,
          __m512i __B) {
  return (__m512i) __builtin_ia32_punpckhwd512_mask ((__v32hi) __A,
                 (__v32hi) __B,
                 (__v32hi) __W,
                 (__mmask32) __U);
}

static __inline__ __m512i __DEFAULT_FN_ATTRS
_mm512_maskz_unpackhi_epi16 (__mmask32 __U, __m512i __A, __m512i __B) {
  return (__m512i) __builtin_ia32_punpckhwd512_mask ((__v32hi) __A,
                 (__v32hi) __B,
                 (__v32hi) _mm512_setzero_hi(),
                 (__mmask32) __U);
}

static __inline__ __m512i __DEFAULT_FN_ATTRS
_mm512_unpacklo_epi8 (__m512i __A, __m512i __B) {
  return (__m512i) __builtin_ia32_punpcklbw512_mask ((__v64qi) __A,
                 (__v64qi) __B,
                 (__v64qi) _mm512_setzero_qi(),
                 (__mmask64) -1);
}

static __inline__ __m512i __DEFAULT_FN_ATTRS
_mm512_mask_unpacklo_epi8 (__m512i __W, __mmask64 __U, __m512i __A,
         __m512i __B) {
  return (__m512i) __builtin_ia32_punpcklbw512_mask ((__v64qi) __A,
                 (__v64qi) __B,
                 (__v64qi) __W,
                 (__mmask64) __U);
}

static __inline__ __m512i __DEFAULT_FN_ATTRS
_mm512_maskz_unpacklo_epi8 (__mmask64 __U, __m512i __A, __m512i __B) {
  return (__m512i) __builtin_ia32_punpcklbw512_mask ((__v64qi) __A,
                 (__v64qi) __B,
                 (__v64qi) _mm512_setzero_qi(),
                 (__mmask64) __U);
}

static __inline__ __m512i __DEFAULT_FN_ATTRS
_mm512_unpacklo_epi16 (__m512i __A, __m512i __B) {
  return (__m512i) __builtin_ia32_punpcklwd512_mask ((__v32hi) __A,
                 (__v32hi) __B,
                 (__v32hi) _mm512_setzero_hi(),
                 (__mmask32) -1);
}

static __inline__ __m512i __DEFAULT_FN_ATTRS
_mm512_mask_unpacklo_epi16 (__m512i __W, __mmask32 __U, __m512i __A,
          __m512i __B) {
  return (__m512i) __builtin_ia32_punpcklwd512_mask ((__v32hi) __A,
                 (__v32hi) __B,
                 (__v32hi) __W,
                 (__mmask32) __U);
}

static __inline__ __m512i __DEFAULT_FN_ATTRS
_mm512_maskz_unpacklo_epi16 (__mmask32 __U, __m512i __A, __m512i __B) {
  return (__m512i) __builtin_ia32_punpcklwd512_mask ((__v32hi) __A,
                 (__v32hi) __B,
                 (__v32hi) _mm512_setzero_hi(),
                 (__mmask32) __U);
}

static __inline__ __m512i __DEFAULT_FN_ATTRS
_mm512_cvtepi8_epi16 (__m256i __A)
{
  return (__m512i) __builtin_ia32_pmovsxbw512_mask ((__v32qi) __A,
                (__v32hi)
                _mm512_setzero_hi (),
                (__mmask32) -1);
}

static __inline__ __m512i __DEFAULT_FN_ATTRS
_mm512_mask_cvtepi8_epi16 (__m512i __W, __mmask32 __U, __m256i __A)
{
  return (__m512i) __builtin_ia32_pmovsxbw512_mask ((__v32qi) __A,
                (__v32hi) __W,
                (__mmask32) __U);
}

static __inline__ __m512i __DEFAULT_FN_ATTRS
_mm512_maskz_cvtepi8_epi16 (__mmask32 __U, __m256i __A)
{
  return (__m512i) __builtin_ia32_pmovsxbw512_mask ((__v32qi) __A,
                (__v32hi)
                _mm512_setzero_hi(),
                (__mmask32) __U);
}

static __inline__ __m512i __DEFAULT_FN_ATTRS
_mm512_cvtepu8_epi16 (__m256i __A)
{
  return (__m512i) __builtin_ia32_pmovzxbw512_mask ((__v32qi) __A,
                (__v32hi)
                _mm512_setzero_hi (),
                (__mmask32) -1);
}

static __inline__ __m512i __DEFAULT_FN_ATTRS
_mm512_mask_cvtepu8_epi16 (__m512i __W, __mmask32 __U, __m256i __A)
{
  return (__m512i) __builtin_ia32_pmovzxbw512_mask ((__v32qi) __A,
                (__v32hi) __W,
                (__mmask32) __U);
}

static __inline__ __m512i __DEFAULT_FN_ATTRS
_mm512_maskz_cvtepu8_epi16 (__mmask32 __U, __m256i __A)
{
  return (__m512i) __builtin_ia32_pmovzxbw512_mask ((__v32qi) __A,
                (__v32hi)
                _mm512_setzero_hi(),
                (__mmask32) __U);
}


#define _mm512_cmp_epi8_mask(a, b, p) __extension__ ({ \
  (__mmask16)__builtin_ia32_cmpb512_mask((__v64qi)(__m512i)(a), \
                                         (__v64qi)(__m512i)(b), \
                                         (p), (__mmask64)-1); })

#define _mm512_mask_cmp_epi8_mask(m, a, b, p) __extension__ ({ \
  (__mmask16)__builtin_ia32_cmpb512_mask((__v64qi)(__m512i)(a), \
                                         (__v64qi)(__m512i)(b), \
                                         (p), (__mmask64)(m)); })

#define _mm512_cmp_epu8_mask(a, b, p) __extension__ ({ \
  (__mmask16)__builtin_ia32_ucmpb512_mask((__v64qi)(__m512i)(a), \
                                          (__v64qi)(__m512i)(b), \
                                          (p), (__mmask64)-1); })

#define _mm512_mask_cmp_epu8_mask(m, a, b, p) __extension__ ({ \
  (__mmask16)__builtin_ia32_ucmpb512_mask((__v64qi)(__m512i)(a), \
                                          (__v64qi)(__m512i)(b), \
                                          (p), (__mmask64)(m)); })

#define _mm512_cmp_epi16_mask(a, b, p) __extension__ ({ \
  (__mmask16)__builtin_ia32_cmpw512_mask((__v32hi)(__m512i)(a), \
                                         (__v32hi)(__m512i)(b), \
                                         (p), (__mmask32)-1); })

#define _mm512_mask_cmp_epi16_mask(m, a, b, p) __extension__ ({ \
  (__mmask16)__builtin_ia32_cmpw512_mask((__v32hi)(__m512i)(a), \
                                         (__v32hi)(__m512i)(b), \
                                         (p), (__mmask32)(m)); })

#define _mm512_cmp_epu16_mask(a, b, p) __extension__ ({ \
  (__mmask16)__builtin_ia32_ucmpw512_mask((__v32hi)(__m512i)(a), \
                                          (__v32hi)(__m512i)(b), \
                                          (p), (__mmask32)-1); })

#define _mm512_mask_cmp_epu16_mask(m, a, b, p) __extension__ ({ \
  (__mmask16)__builtin_ia32_ucmpw512_mask((__v32hi)(__m512i)(a), \
                                          (__v32hi)(__m512i)(b), \
                                          (p), (__mmask32)(m)); })

#define _mm512_shufflehi_epi16( __A, __imm) __extension__ ({ \
__builtin_ia32_pshufhw512_mask ((__v32hi)( __A),\
              ( __imm),\
               (__v32hi)\
               _mm512_setzero_hi (),\
               (__mmask32) -1);\
})

#define _mm512_mask_shufflehi_epi16( __W, __U, __A ,__imm) __extension__ ({ \
__builtin_ia32_pshufhw512_mask ((__v32hi) (__A),\
               (__imm),\
               (__v32hi)( __W),\
               (__mmask32)( __U));\
})


#define _mm512_maskz_shufflehi_epi16( __U, __A ,__imm) __extension__ ({ \
__builtin_ia32_pshufhw512_mask ((__v32hi) (__A),\
               (__imm),\
               (__v32hi)\
               _mm512_setzero_hi (),\
               (__mmask32)( __U));\
})

#define _mm512_shufflelo_epi16( __A, __imm) __extension__ ({ \
__builtin_ia32_pshuflw512_mask ((__v32hi)( __A),\
              ( __imm),\
               (__v32hi)\
               _mm512_setzero_hi (),\
               (__mmask32) -1);\
})


#define _mm512_mask_shufflelo_epi16( __W, __U, __A, __imm) __extension__ ({ \
__builtin_ia32_pshuflw512_mask ((__v32hi) (__A),\
               (__imm),\
               (__v32hi)( __W),\
               (__mmask32)( __U));\
})


#define _mm512_maskz_shufflelo_epi16( __U, __A, __imm) __extension__ ({ \
__builtin_ia32_pshuflw512_mask ((__v32hi) (__A),\
               (__imm),\
               (__v32hi)\
               _mm512_setzero_hi (),\
               (__mmask32)( __U));\
})

static __inline__ __m512i __DEFAULT_FN_ATTRS
_mm512_sllv_epi16 (__m512i __A, __m512i __B)
{
  return (__m512i) __builtin_ia32_psllv32hi_mask ((__v32hi) __A,
              (__v32hi) __B,
              (__v32hi)
              _mm512_setzero_hi (),
              (__mmask32) -1);
}

static __inline__ __m512i __DEFAULT_FN_ATTRS
_mm512_mask_sllv_epi16 (__m512i __W, __mmask32 __U, __m512i __A,
      __m512i __B)
{
  return (__m512i) __builtin_ia32_psllv32hi_mask ((__v32hi) __A,
              (__v32hi) __B,
              (__v32hi) __W,
              (__mmask32) __U);
}

static __inline__ __m512i __DEFAULT_FN_ATTRS
_mm512_maskz_sllv_epi16 (__mmask32 __U, __m512i __A, __m512i __B)
{
  return (__m512i) __builtin_ia32_psllv32hi_mask ((__v32hi) __A,
              (__v32hi) __B,
              (__v32hi)
              _mm512_setzero_hi (),
              (__mmask32) __U);
}

static __inline__ __m512i __DEFAULT_FN_ATTRS
_mm512_sll_epi16 (__m512i __A, __m128i __B)
{
  return (__m512i) __builtin_ia32_psllw512_mask ((__v32hi) __A,
             (__v8hi) __B,
             (__v32hi)
             _mm512_setzero_hi (),
             (__mmask32) -1);
}

static __inline__ __m512i __DEFAULT_FN_ATTRS
_mm512_mask_sll_epi16 (__m512i __W, __mmask32 __U, __m512i __A,
           __m128i __B)
{
  return (__m512i) __builtin_ia32_psllw512_mask ((__v32hi) __A,
             (__v8hi) __B,
             (__v32hi) __W,
             (__mmask32) __U);
}

static __inline__ __m512i __DEFAULT_FN_ATTRS
_mm512_maskz_sll_epi16 (__mmask32 __U, __m512i __A, __m128i __B)
{
  return (__m512i) __builtin_ia32_psllw512_mask ((__v32hi) __A,
             (__v8hi) __B,
             (__v32hi)
             _mm512_setzero_hi (),
             (__mmask32) __U);
}

#define _mm512_slli_epi16( __A, __B) __extension__ ({ \
__builtin_ia32_psllwi512_mask ((__v32hi)( __A),( __B),\
              (__v32hi)\
              _mm512_setzero_hi (),\
              (__mmask32) -1);\
})

#define _mm512_mask_slli_epi16( __W, __U, __A, __B) __extension__ ({ \
__builtin_ia32_psllwi512_mask ((__v32hi)( __A),( __B),\
              (__v32hi)( __W),\
              (__mmask32)( __U));\
})

#define _mm512_maskz_slli_epi16( __U, __A, __B) __extension__ ({ \
__builtin_ia32_psllwi512_mask ((__v32hi)( __A),( __B),\
              (__v32hi)\
              _mm512_setzero_hi (),\
              (__mmask32)( __U));\
})


static __inline__ __m512i __DEFAULT_FN_ATTRS
_mm512_srlv_epi16 (__m512i __A, __m512i __B)
{
  return (__m512i) __builtin_ia32_psrlv32hi_mask ((__v32hi) __A,
              (__v32hi) __B,
              (__v32hi)
              _mm512_setzero_hi (),
              (__mmask32) -1);
}

static __inline__ __m512i __DEFAULT_FN_ATTRS
_mm512_mask_srlv_epi16 (__m512i __W, __mmask32 __U, __m512i __A,
      __m512i __B)
{
  return (__m512i) __builtin_ia32_psrlv32hi_mask ((__v32hi) __A,
              (__v32hi) __B,
              (__v32hi) __W,
              (__mmask32) __U);
}

static __inline__ __m512i __DEFAULT_FN_ATTRS
_mm512_maskz_srlv_epi16 (__mmask32 __U, __m512i __A, __m512i __B)
{
  return (__m512i) __builtin_ia32_psrlv32hi_mask ((__v32hi) __A,
              (__v32hi) __B,
              (__v32hi)
              _mm512_setzero_hi (),
              (__mmask32) __U);
}

static __inline__ __m512i __DEFAULT_FN_ATTRS
_mm512_srav_epi16 (__m512i __A, __m512i __B)
{
  return (__m512i) __builtin_ia32_psrav32hi_mask ((__v32hi) __A,
              (__v32hi) __B,
              (__v32hi)
              _mm512_setzero_hi (),
              (__mmask32) -1);
}

static __inline__ __m512i __DEFAULT_FN_ATTRS
_mm512_mask_srav_epi16 (__m512i __W, __mmask32 __U, __m512i __A,
      __m512i __B)
{
  return (__m512i) __builtin_ia32_psrav32hi_mask ((__v32hi) __A,
              (__v32hi) __B,
              (__v32hi) __W,
              (__mmask32) __U);
}

static __inline__ __m512i __DEFAULT_FN_ATTRS
_mm512_maskz_srav_epi16 (__mmask32 __U, __m512i __A, __m512i __B)
{
  return (__m512i) __builtin_ia32_psrav32hi_mask ((__v32hi) __A,
              (__v32hi) __B,
              (__v32hi)
              _mm512_setzero_hi (),
              (__mmask32) __U);
}

static __inline__ __m512i __DEFAULT_FN_ATTRS
_mm512_sra_epi16 (__m512i __A, __m128i __B)
{
 return (__m512i) __builtin_ia32_psraw512_mask ((__v32hi) __A,
             (__v8hi) __B,
             (__v32hi)
             _mm512_setzero_hi (),
             (__mmask32) -1);
}

static __inline__ __m512i __DEFAULT_FN_ATTRS
_mm512_mask_sra_epi16 (__m512i __W, __mmask32 __U, __m512i __A,
           __m128i __B)
{
  return (__m512i) __builtin_ia32_psraw512_mask ((__v32hi) __A,
             (__v8hi) __B,
             (__v32hi) __W,
            (__mmask32) __U);
}

static __inline__ __m512i __DEFAULT_FN_ATTRS
_mm512_maskz_sra_epi16 (__mmask32 __U, __m512i __A, __m128i __B)
{
  return (__m512i) __builtin_ia32_psraw512_mask ((__v32hi) __A,
             (__v8hi) __B,
             (__v32hi)
             _mm512_setzero_hi (),
            (__mmask32) __U);
}

#define _mm512_srai_epi16( __A, __B) __extension__ ({ \
__builtin_ia32_psrawi512_mask ((__v32hi)( __A),( __B),\
              (__v32hi)\
              _mm512_setzero_hi (),\
              (__mmask32) -2);\
})

#define _mm512_mask_srai_epi16( __W, __U, __A, __B) __extension__ ({ \
__builtin_ia32_psrawi512_mask ((__v32hi)( __A),( __B),\
              (__v32hi)( __W),\
              (__mmask32)( __U));\
})

#define _mm512_maskz_srai_epi16( __U, __A, __B) __extension__ ({ \
__builtin_ia32_psrawi512_mask ((__v32hi)( __A),( __B),\
              (__v32hi)\
              _mm512_setzero_hi (),\
              (__mmask32)( __U));\
})


static __inline__ __m512i __DEFAULT_FN_ATTRS
_mm512_srl_epi16 (__m512i __A, __m128i __B)
{
  return (__m512i) __builtin_ia32_psrlw512_mask ((__v32hi) __A,
             (__v8hi) __B,
             (__v32hi)
             _mm512_setzero_hi (),
             (__mmask32) -1);
}

static __inline__ __m512i __DEFAULT_FN_ATTRS
_mm512_mask_srl_epi16 (__m512i __W, __mmask32 __U, __m512i __A,
           __m128i __B)
{
  return (__m512i) __builtin_ia32_psrlw512_mask ((__v32hi) __A,
             (__v8hi) __B,
             (__v32hi) __W,
             (__mmask32) __U);
}

static __inline__ __m512i __DEFAULT_FN_ATTRS
_mm512_maskz_srl_epi16 (__mmask32 __U, __m512i __A, __m128i __B)
{
  return (__m512i) __builtin_ia32_psrlw512_mask ((__v32hi) __A,
             (__v8hi) __B,
             (__v32hi)
             _mm512_setzero_hi (),
             (__mmask32) __U);
}

#define _mm512_srli_epi16( __A, __imm) __extension__ ({ \
__builtin_ia32_psrlwi512_mask ((__v32hi)( __A),( __imm),\
              (__v32hi)\
              _mm512_setzero_hi (),\
              (__mmask32) -1);\
})

#define _mm512_mask_srli_epi16( __W, __U, __A, __imm) __extension__ ({ \
__builtin_ia32_psrlwi512_mask ((__v32hi)( __A),( __imm),\
              (__v32hi)( __W),\
              (__mmask32)( __U));\
})

#define _mm512_maskz_srli_epi16( __U, __A, __imm) __extension__ ({ \
__builtin_ia32_psrlwi512_mask ((__v32hi)( __A),( __imm),\
              (__v32hi)\
              _mm512_setzero_hi (),\
              (__mmask32)( __U));\
})



static __inline__ __m512i __DEFAULT_FN_ATTRS
_mm512_mask_mov_epi16 (__m512i __W, __mmask32 __U, __m512i __A)
{
  return (__m512i) __builtin_ia32_movdquhi512_mask ((__v32hi) __A,
                (__v32hi) __W,
                (__mmask32) __U);
}

static __inline__ __m512i __DEFAULT_FN_ATTRS
_mm512_maskz_mov_epi16 (__mmask32 __U, __m512i __A)
{
  return (__m512i) __builtin_ia32_movdquhi512_mask ((__v32hi) __A,
                (__v32hi)
                _mm512_setzero_hi (),
                (__mmask32) __U);
}

static __inline__ __m512i __DEFAULT_FN_ATTRS
_mm512_mask_mov_epi8 (__m512i __W, __mmask64 __U, __m512i __A)
{
  return (__m512i) __builtin_ia32_movdquqi512_mask ((__v64qi) __A,
                (__v64qi) __W,
                (__mmask64) __U);
}

static __inline__ __m512i __DEFAULT_FN_ATTRS
_mm512_maskz_mov_epi8 (__mmask64 __U, __m512i __A)
{
  return (__m512i) __builtin_ia32_movdquqi512_mask ((__v64qi) __A,
                (__v64qi)
                _mm512_setzero_hi (),
                (__mmask64) __U);
}


static __inline__ __m512i __DEFAULT_FN_ATTRS
_mm512_mask_set1_epi8 (__m512i __O, __mmask64 __M, char __A)
{
  return (__m512i) __builtin_ia32_pbroadcastb512_gpr_mask (__A,
                 (__v64qi) __O,
                 __M);
}

static __inline__ __m512i __DEFAULT_FN_ATTRS
_mm512_maskz_set1_epi8 (__mmask64 __M, char __A)
{
  return (__m512i) __builtin_ia32_pbroadcastb512_gpr_mask (__A,
                 (__v64qi)
                 _mm512_setzero_qi(),
                 __M);
}

static __inline__ __mmask64 __DEFAULT_FN_ATTRS
_mm512_kunpackd (__mmask64 __A, __mmask64 __B)
{
  return (__mmask64) __builtin_ia32_kunpckdi ((__mmask64) __A,
                (__mmask64) __B);
}

static __inline__ __mmask32 __DEFAULT_FN_ATTRS
_mm512_kunpackw (__mmask32 __A, __mmask32 __B)
{
  return (__mmask32) __builtin_ia32_kunpcksi ((__mmask32) __A,
                (__mmask32) __B);
}

static __inline__ __m512i __DEFAULT_FN_ATTRS
_mm512_mask_loadu_epi16 (__m512i __W, __mmask32 __U, void const *__P)
{
  return (__m512i) __builtin_ia32_loaddquhi512_mask ((__v32hi *) __P,
                 (__v32hi) __W,
                 (__mmask32) __U);
}

static __inline__ __m512i __DEFAULT_FN_ATTRS
_mm512_maskz_loadu_epi16 (__mmask32 __U, void const *__P)
{
  return (__m512i) __builtin_ia32_loaddquhi512_mask ((__v32hi *) __P,
                 (__v32hi)
                 _mm512_setzero_hi (),
                 (__mmask32) __U);
}

static __inline__ __m512i __DEFAULT_FN_ATTRS
_mm512_mask_loadu_epi8 (__m512i __W, __mmask64 __U, void const *__P)
{
  return (__m512i) __builtin_ia32_loaddquqi512_mask ((__v64qi *) __P,
                 (__v64qi) __W,
                 (__mmask64) __U);
}

static __inline__ __m512i __DEFAULT_FN_ATTRS
_mm512_maskz_loadu_epi8 (__mmask64 __U, void const *__P)
{
  return (__m512i) __builtin_ia32_loaddquqi512_mask ((__v64qi *) __P,
                 (__v64qi)
                 _mm512_setzero_hi (),
                 (__mmask64) __U);
}
static __inline__ void __DEFAULT_FN_ATTRS
_mm512_mask_storeu_epi16 (void *__P, __mmask32 __U, __m512i __A)
{
  __builtin_ia32_storedquhi512_mask ((__v32hi *) __P,
             (__v32hi) __A,
             (__mmask32) __U);
}

static __inline__ void __DEFAULT_FN_ATTRS
_mm512_mask_storeu_epi8 (void *__P, __mmask64 __U, __m512i __A)
{
  __builtin_ia32_storedquqi512_mask ((__v64qi *) __P,
             (__v64qi) __A,
             (__mmask64) __U);
}

static __inline__ __mmask64 __DEFAULT_FN_ATTRS
_mm512_test_epi8_mask (__m512i __A, __m512i __B)
{
  return (__mmask64) __builtin_ia32_ptestmb512 ((__v64qi) __A,
            (__v64qi) __B,
            (__mmask64) -1);
}

static __inline__ __mmask64 __DEFAULT_FN_ATTRS
_mm512_mask_test_epi8_mask (__mmask64 __U, __m512i __A, __m512i __B)
{
  return (__mmask64) __builtin_ia32_ptestmb512 ((__v64qi) __A,
            (__v64qi) __B, __U);
}

static __inline__ __mmask32 __DEFAULT_FN_ATTRS
_mm512_test_epi16_mask (__m512i __A, __m512i __B)
{
  return (__mmask32) __builtin_ia32_ptestmw512 ((__v32hi) __A,
            (__v32hi) __B,
            (__mmask32) -1);
}

static __inline__ __mmask32 __DEFAULT_FN_ATTRS
_mm512_mask_test_epi16_mask (__mmask32 __U, __m512i __A, __m512i __B)
{
  return (__mmask32) __builtin_ia32_ptestmw512 ((__v32hi) __A,
            (__v32hi) __B, __U);
}

static __inline__ __mmask64 __DEFAULT_FN_ATTRS
_mm512_testn_epi8_mask (__m512i __A, __m512i __B)
{
  return (__mmask64) __builtin_ia32_ptestnmb512 ((__v64qi) __A,
             (__v64qi) __B,
             (__mmask64) -1);
}

static __inline__ __mmask64 __DEFAULT_FN_ATTRS
_mm512_mask_testn_epi8_mask (__mmask64 __U, __m512i __A, __m512i __B)
{
  return (__mmask64) __builtin_ia32_ptestnmb512 ((__v64qi) __A,
             (__v64qi) __B, __U);
}

static __inline__ __mmask32 __DEFAULT_FN_ATTRS
_mm512_testn_epi16_mask (__m512i __A, __m512i __B)
{
  return (__mmask32) __builtin_ia32_ptestnmw512 ((__v32hi) __A,
             (__v32hi) __B,
             (__mmask32) -1);
}

static __inline__ __mmask32 __DEFAULT_FN_ATTRS
_mm512_mask_testn_epi16_mask (__mmask32 __U, __m512i __A, __m512i __B)
{
  return (__mmask32) __builtin_ia32_ptestnmw512 ((__v32hi) __A,
             (__v32hi) __B, __U);
}

<<<<<<< HEAD
=======
static __inline__ __mmask64 __DEFAULT_FN_ATTRS
_mm512_movepi8_mask (__m512i __A)
{
  return (__mmask64) __builtin_ia32_cvtb2mask512 ((__v64qi) __A);
}

static __inline__ __m512i __DEFAULT_FN_ATTRS
_mm512_movm_epi8 (__mmask64 __A)
{
  return (__m512i) __builtin_ia32_cvtmask2b512 (__A);
}

static __inline__ __m512i __DEFAULT_FN_ATTRS
_mm512_movm_epi16 (__mmask32 __A)
{
  return (__m512i) __builtin_ia32_cvtmask2w512 (__A);
}

static __inline__ __m512i __DEFAULT_FN_ATTRS
_mm512_broadcastb_epi8 (__m128i __A)
{
  return (__m512i) __builtin_ia32_pbroadcastb512_mask ((__v16qi) __A,
                   (__v64qi) _mm512_setzero_si512(),
                   (__mmask64) -1);
}

static __inline__ __m512i __DEFAULT_FN_ATTRS
_mm512_mask_broadcastb_epi8 (__m512i __O, __mmask64 __M, __m128i __A)
{
  return (__m512i) __builtin_ia32_pbroadcastb512_mask ((__v16qi) __A,
                   (__v64qi) __O,
                   __M);
}

static __inline__ __m512i __DEFAULT_FN_ATTRS
_mm512_maskz_broadcastb_epi8 (__mmask64 __M, __m128i __A)
{
  return (__m512i) __builtin_ia32_pbroadcastb512_mask ((__v16qi) __A,
                   (__v64qi) _mm512_setzero_qi(),
                   __M);
}

static __inline__ __m512i __DEFAULT_FN_ATTRS
_mm512_mask_set1_epi16 (__m512i __O, __mmask32 __M, short __A)
{
  return (__m512i) __builtin_ia32_pbroadcastw512_gpr_mask (__A,
                 (__v32hi) __O,
                 __M);
}

static __inline__ __m512i __DEFAULT_FN_ATTRS
_mm512_maskz_set1_epi16 (__mmask32 __M, short __A)
{
  return (__m512i) __builtin_ia32_pbroadcastw512_gpr_mask (__A,
                 (__v32hi) _mm512_setzero_hi(),
                 __M);
}

static __inline__ __m512i __DEFAULT_FN_ATTRS
_mm512_broadcastw_epi16 (__m128i __A)
{
  return (__m512i) __builtin_ia32_pbroadcastw512_mask ((__v8hi) __A,
                   (__v32hi) _mm512_setzero_si512(),
                   (__mmask32) -1);
}

static __inline__ __m512i __DEFAULT_FN_ATTRS
_mm512_mask_broadcastw_epi16 (__m512i __O, __mmask32 __M, __m128i __A)
{
  return (__m512i) __builtin_ia32_pbroadcastw512_mask ((__v8hi) __A,
                   (__v32hi) __O,
                   __M);
}

static __inline__ __m512i __DEFAULT_FN_ATTRS
_mm512_maskz_broadcastw_epi16 (__mmask32 __M, __m128i __A)
{
  return (__m512i) __builtin_ia32_pbroadcastw512_mask ((__v8hi) __A,
                   (__v32hi) _mm512_setzero_hi(),
                   __M);
}
>>>>>>> 35aaee63

#undef __DEFAULT_FN_ATTRS

#endif<|MERGE_RESOLUTION|>--- conflicted
+++ resolved
@@ -2057,8 +2057,6 @@
              (__v32hi) __B, __U);
 }
 
-<<<<<<< HEAD
-=======
 static __inline__ __mmask64 __DEFAULT_FN_ATTRS
 _mm512_movepi8_mask (__m512i __A)
 {
@@ -2140,7 +2138,6 @@
                    (__v32hi) _mm512_setzero_hi(),
                    __M);
 }
->>>>>>> 35aaee63
 
 #undef __DEFAULT_FN_ATTRS
 
