/*===------------- avx512bwintrin.h - AVX512BW intrinsics ------------------===
 *
 *
 * Permission is hereby granted, free of charge, to any person obtaining a copy
 * of this software and associated documentation files (the "Software"), to deal
 * in the Software without restriction, including without limitation the rights
 * to use, copy, modify, merge, publish, distribute, sublicense, and/or sell
 * copies of the Software, and to permit persons to whom the Software is
 * furnished to do so, subject to the following conditions:
 *
 * The above copyright notice and this permission notice shall be included in
 * all copies or substantial portions of the Software.
 *
 * THE SOFTWARE IS PROVIDED "AS IS", WITHOUT WARRANTY OF ANY KIND, EXPRESS OR
 * IMPLIED, INCLUDING BUT NOT LIMITED TO THE WARRANTIES OF MERCHANTABILITY,
 * FITNESS FOR A PARTICULAR PURPOSE AND NONINFRINGEMENT. IN NO EVENT SHALL THE
 * AUTHORS OR COPYRIGHT HOLDERS BE LIABLE FOR ANY CLAIM, DAMAGES OR OTHER
 * LIABILITY, WHETHER IN AN ACTION OF CONTRACT, TORT OR OTHERWISE, ARISING FROM,
 * OUT OF OR IN CONNECTION WITH THE SOFTWARE OR THE USE OR OTHER DEALINGS IN
 * THE SOFTWARE.
 *
 *===-----------------------------------------------------------------------===
 */
#ifndef __IMMINTRIN_H
#error "Never use <avx512bwintrin.h> directly; include <immintrin.h> instead."
#endif

#ifndef __AVX512BWINTRIN_H
#define __AVX512BWINTRIN_H

typedef unsigned int __mmask32;
typedef unsigned long long __mmask64;

/* Define the default attributes for the functions in this file. */
#define __DEFAULT_FN_ATTRS __attribute__((__always_inline__, __nodebug__, __target__("avx512bw")))

static  __inline __m512i __DEFAULT_FN_ATTRS
_mm512_setzero_qi(void) {
  return (__m512i)(__v64qi){ 0, 0, 0, 0, 0, 0, 0, 0,
                             0, 0, 0, 0, 0, 0, 0, 0,
                             0, 0, 0, 0, 0, 0, 0, 0,
                             0, 0, 0, 0, 0, 0, 0, 0,
                             0, 0, 0, 0, 0, 0, 0, 0,
                             0, 0, 0, 0, 0, 0, 0, 0,
                             0, 0, 0, 0, 0, 0, 0, 0,
                             0, 0, 0, 0, 0, 0, 0, 0 };
}

static  __inline __m512i __DEFAULT_FN_ATTRS
_mm512_setzero_hi(void) {
  return (__m512i)(__v32hi){ 0, 0, 0, 0, 0, 0, 0, 0,
                             0, 0, 0, 0, 0, 0, 0, 0,
                             0, 0, 0, 0, 0, 0, 0, 0,
                             0, 0, 0, 0, 0, 0, 0, 0 };
}

/* Integer compare */

#define _mm512_cmp_epi8_mask(a, b, p) __extension__ ({ \
  (__mmask64)__builtin_ia32_cmpb512_mask((__v64qi)(__m512i)(a), \
                                         (__v64qi)(__m512i)(b), (int)(p), \
                                         (__mmask64)-1); })

#define _mm512_mask_cmp_epi8_mask(m, a, b, p) __extension__ ({ \
  (__mmask64)__builtin_ia32_cmpb512_mask((__v64qi)(__m512i)(a), \
                                         (__v64qi)(__m512i)(b), (int)(p), \
                                         (__mmask64)(m)); })

#define _mm512_cmp_epu8_mask(a, b, p) __extension__ ({ \
  (__mmask64)__builtin_ia32_ucmpb512_mask((__v64qi)(__m512i)(a), \
                                          (__v64qi)(__m512i)(b), (int)(p), \
                                          (__mmask64)-1); })

#define _mm512_mask_cmp_epu8_mask(m, a, b, p) __extension__ ({ \
  (__mmask64)__builtin_ia32_ucmpb512_mask((__v64qi)(__m512i)(a), \
                                          (__v64qi)(__m512i)(b), (int)(p), \
                                          (__mmask64)(m)); })

#define _mm512_cmp_epi16_mask(a, b, p) __extension__ ({ \
  (__mmask32)__builtin_ia32_cmpw512_mask((__v32hi)(__m512i)(a), \
                                         (__v32hi)(__m512i)(b), (int)(p), \
                                         (__mmask32)-1); })

#define _mm512_mask_cmp_epi16_mask(m, a, b, p) __extension__ ({ \
  (__mmask32)__builtin_ia32_cmpw512_mask((__v32hi)(__m512i)(a), \
                                         (__v32hi)(__m512i)(b), (int)(p), \
                                         (__mmask32)(m)); })

#define _mm512_cmp_epu16_mask(a, b, p) __extension__ ({ \
  (__mmask32)__builtin_ia32_ucmpw512_mask((__v32hi)(__m512i)(a), \
                                          (__v32hi)(__m512i)(b), (int)(p), \
                                          (__mmask32)-1); })

#define _mm512_mask_cmp_epu16_mask(m, a, b, p) __extension__ ({ \
  (__mmask32)__builtin_ia32_ucmpw512_mask((__v32hi)(__m512i)(a), \
                                          (__v32hi)(__m512i)(b), (int)(p), \
                                          (__mmask32)(m)); })

#define _mm512_cmpeq_epi8_mask(A, B) \
    _mm512_cmp_epi8_mask((A), (B), _MM_CMPINT_EQ)
#define _mm512_mask_cmpeq_epi8_mask(k, A, B) \
    _mm512_mask_cmp_epi8_mask((k), (A), (B), _MM_CMPINT_EQ)
#define _mm512_cmpge_epi8_mask(A, B) \
    _mm512_cmp_epi8_mask((A), (B), _MM_CMPINT_GE)
#define _mm512_mask_cmpge_epi8_mask(k, A, B) \
    _mm512_mask_cmp_epi8_mask((k), (A), (B), _MM_CMPINT_GE)
#define _mm512_cmpgt_epi8_mask(A, B) \
    _mm512_cmp_epi8_mask((A), (B), _MM_CMPINT_GT)
#define _mm512_mask_cmpgt_epi8_mask(k, A, B) \
    _mm512_mask_cmp_epi8_mask((k), (A), (B), _MM_CMPINT_GT)
#define _mm512_cmple_epi8_mask(A, B) \
    _mm512_cmp_epi8_mask((A), (B), _MM_CMPINT_LE)
#define _mm512_mask_cmple_epi8_mask(k, A, B) \
    _mm512_mask_cmp_epi8_mask((k), (A), (B), _MM_CMPINT_LE)
#define _mm512_cmplt_epi8_mask(A, B) \
    _mm512_cmp_epi8_mask((A), (B), _MM_CMPINT_LT)
#define _mm512_mask_cmplt_epi8_mask(k, A, B) \
    _mm512_mask_cmp_epi8_mask((k), (A), (B), _MM_CMPINT_LT)
#define _mm512_cmpneq_epi8_mask(A, B) \
    _mm512_cmp_epi8_mask((A), (B), _MM_CMPINT_NE)
#define _mm512_mask_cmpneq_epi8_mask(k, A, B) \
    _mm512_mask_cmp_epi8_mask((k), (A), (B), _MM_CMPINT_NE)

#define _mm512_cmpeq_epu8_mask(A, B) \
    _mm512_cmp_epu8_mask((A), (B), _MM_CMPINT_EQ)
#define _mm512_mask_cmpeq_epu8_mask(k, A, B) \
    _mm512_mask_cmp_epu8_mask((k), (A), (B), _MM_CMPINT_EQ)
#define _mm512_cmpge_epu8_mask(A, B) \
    _mm512_cmp_epu8_mask((A), (B), _MM_CMPINT_GE)
#define _mm512_mask_cmpge_epu8_mask(k, A, B) \
    _mm512_mask_cmp_epu8_mask((k), (A), (B), _MM_CMPINT_GE)
#define _mm512_cmpgt_epu8_mask(A, B) \
    _mm512_cmp_epu8_mask((A), (B), _MM_CMPINT_GT)
#define _mm512_mask_cmpgt_epu8_mask(k, A, B) \
    _mm512_mask_cmp_epu8_mask((k), (A), (B), _MM_CMPINT_GT)
#define _mm512_cmple_epu8_mask(A, B) \
    _mm512_cmp_epu8_mask((A), (B), _MM_CMPINT_LE)
#define _mm512_mask_cmple_epu8_mask(k, A, B) \
    _mm512_mask_cmp_epu8_mask((k), (A), (B), _MM_CMPINT_LE)
#define _mm512_cmplt_epu8_mask(A, B) \
    _mm512_cmp_epu8_mask((A), (B), _MM_CMPINT_LT)
#define _mm512_mask_cmplt_epu8_mask(k, A, B) \
    _mm512_mask_cmp_epu8_mask((k), (A), (B), _MM_CMPINT_LT)
#define _mm512_cmpneq_epu8_mask(A, B) \
    _mm512_cmp_epu8_mask((A), (B), _MM_CMPINT_NE)
#define _mm512_mask_cmpneq_epu8_mask(k, A, B) \
    _mm512_mask_cmp_epu8_mask((k), (A), (B), _MM_CMPINT_NE)

#define _mm512_cmpeq_epi16_mask(A, B) \
    _mm512_cmp_epi16_mask((A), (B), _MM_CMPINT_EQ)
#define _mm512_mask_cmpeq_epi16_mask(k, A, B) \
    _mm512_mask_cmp_epi16_mask((k), (A), (B), _MM_CMPINT_EQ)
#define _mm512_cmpge_epi16_mask(A, B) \
    _mm512_cmp_epi16_mask((A), (B), _MM_CMPINT_GE)
#define _mm512_mask_cmpge_epi16_mask(k, A, B) \
    _mm512_mask_cmp_epi16_mask((k), (A), (B), _MM_CMPINT_GE)
#define _mm512_cmpgt_epi16_mask(A, B) \
    _mm512_cmp_epi16_mask((A), (B), _MM_CMPINT_GT)
#define _mm512_mask_cmpgt_epi16_mask(k, A, B) \
    _mm512_mask_cmp_epi16_mask((k), (A), (B), _MM_CMPINT_GT)
#define _mm512_cmple_epi16_mask(A, B) \
    _mm512_cmp_epi16_mask((A), (B), _MM_CMPINT_LE)
#define _mm512_mask_cmple_epi16_mask(k, A, B) \
    _mm512_mask_cmp_epi16_mask((k), (A), (B), _MM_CMPINT_LE)
#define _mm512_cmplt_epi16_mask(A, B) \
    _mm512_cmp_epi16_mask((A), (B), _MM_CMPINT_LT)
#define _mm512_mask_cmplt_epi16_mask(k, A, B) \
    _mm512_mask_cmp_epi16_mask((k), (A), (B), _MM_CMPINT_LT)
#define _mm512_cmpneq_epi16_mask(A, B) \
    _mm512_cmp_epi16_mask((A), (B), _MM_CMPINT_NE)
#define _mm512_mask_cmpneq_epi16_mask(k, A, B) \
    _mm512_mask_cmp_epi16_mask((k), (A), (B), _MM_CMPINT_NE)

#define _mm512_cmpeq_epu16_mask(A, B) \
    _mm512_cmp_epu16_mask((A), (B), _MM_CMPINT_EQ)
#define _mm512_mask_cmpeq_epu16_mask(k, A, B) \
    _mm512_mask_cmp_epu16_mask((k), (A), (B), _MM_CMPINT_EQ)
#define _mm512_cmpge_epu16_mask(A, B) \
    _mm512_cmp_epu16_mask((A), (B), _MM_CMPINT_GE)
#define _mm512_mask_cmpge_epu16_mask(k, A, B) \
    _mm512_mask_cmp_epu16_mask((k), (A), (B), _MM_CMPINT_GE)
#define _mm512_cmpgt_epu16_mask(A, B) \
    _mm512_cmp_epu16_mask((A), (B), _MM_CMPINT_GT)
#define _mm512_mask_cmpgt_epu16_mask(k, A, B) \
    _mm512_mask_cmp_epu16_mask((k), (A), (B), _MM_CMPINT_GT)
#define _mm512_cmple_epu16_mask(A, B) \
    _mm512_cmp_epu16_mask((A), (B), _MM_CMPINT_LE)
#define _mm512_mask_cmple_epu16_mask(k, A, B) \
    _mm512_mask_cmp_epu16_mask((k), (A), (B), _MM_CMPINT_LE)
#define _mm512_cmplt_epu16_mask(A, B) \
    _mm512_cmp_epu16_mask((A), (B), _MM_CMPINT_LT)
#define _mm512_mask_cmplt_epu16_mask(k, A, B) \
    _mm512_mask_cmp_epu16_mask((k), (A), (B), _MM_CMPINT_LT)
#define _mm512_cmpneq_epu16_mask(A, B) \
    _mm512_cmp_epu16_mask((A), (B), _MM_CMPINT_NE)
#define _mm512_mask_cmpneq_epu16_mask(k, A, B) \
    _mm512_mask_cmp_epu16_mask((k), (A), (B), _MM_CMPINT_NE)

static __inline__ __m512i __DEFAULT_FN_ATTRS
_mm512_add_epi8 (__m512i __A, __m512i __B) {
  return (__m512i) ((__v64qu) __A + (__v64qu) __B);
}

static __inline__ __m512i __DEFAULT_FN_ATTRS
_mm512_mask_add_epi8(__m512i __W, __mmask64 __U, __m512i __A, __m512i __B) {
  return (__m512i)__builtin_ia32_selectb_512((__mmask64)__U,
                                             (__v64qi)_mm512_add_epi8(__A, __B),
                                             (__v64qi)__W);
}

static __inline__ __m512i __DEFAULT_FN_ATTRS
_mm512_maskz_add_epi8(__mmask64 __U, __m512i __A, __m512i __B) {
  return (__m512i)__builtin_ia32_selectb_512((__mmask64)__U,
                                             (__v64qi)_mm512_add_epi8(__A, __B),
                                             (__v64qi)_mm512_setzero_qi());
}

static __inline__ __m512i __DEFAULT_FN_ATTRS
_mm512_sub_epi8 (__m512i __A, __m512i __B) {
  return (__m512i) ((__v64qu) __A - (__v64qu) __B);
}

static __inline__ __m512i __DEFAULT_FN_ATTRS
_mm512_mask_sub_epi8(__m512i __W, __mmask64 __U, __m512i __A, __m512i __B) {
  return (__m512i)__builtin_ia32_selectb_512((__mmask64)__U,
                                             (__v64qi)_mm512_sub_epi8(__A, __B),
                                             (__v64qi)__W);
}

static __inline__ __m512i __DEFAULT_FN_ATTRS
_mm512_maskz_sub_epi8(__mmask64 __U, __m512i __A, __m512i __B) {
  return (__m512i)__builtin_ia32_selectb_512((__mmask64)__U,
                                             (__v64qi)_mm512_sub_epi8(__A, __B),
                                             (__v64qi)_mm512_setzero_qi());
}

static __inline__ __m512i __DEFAULT_FN_ATTRS
_mm512_add_epi16 (__m512i __A, __m512i __B) {
  return (__m512i) ((__v32hu) __A + (__v32hu) __B);
}

static __inline__ __m512i __DEFAULT_FN_ATTRS
_mm512_mask_add_epi16(__m512i __W, __mmask32 __U, __m512i __A, __m512i __B) {
  return (__m512i)__builtin_ia32_selectw_512((__mmask32)__U,
                                             (__v32hi)_mm512_add_epi16(__A, __B),
                                             (__v32hi)__W);
}

static __inline__ __m512i __DEFAULT_FN_ATTRS
_mm512_maskz_add_epi16(__mmask32 __U, __m512i __A, __m512i __B) {
  return (__m512i)__builtin_ia32_selectw_512((__mmask32)__U,
                                             (__v32hi)_mm512_add_epi16(__A, __B),
                                             (__v32hi)_mm512_setzero_hi());
}

static __inline__ __m512i __DEFAULT_FN_ATTRS
_mm512_sub_epi16 (__m512i __A, __m512i __B) {
  return (__m512i) ((__v32hu) __A - (__v32hu) __B);
}

static __inline__ __m512i __DEFAULT_FN_ATTRS
_mm512_mask_sub_epi16(__m512i __W, __mmask32 __U, __m512i __A, __m512i __B) {
  return (__m512i)__builtin_ia32_selectw_512((__mmask32)__U,
                                             (__v32hi)_mm512_sub_epi16(__A, __B),
                                             (__v32hi)__W);
}

static __inline__ __m512i __DEFAULT_FN_ATTRS
_mm512_maskz_sub_epi16(__mmask32 __U, __m512i __A, __m512i __B) {
  return (__m512i)__builtin_ia32_selectw_512((__mmask32)__U,
                                             (__v32hi)_mm512_sub_epi16(__A, __B),
                                             (__v32hi)_mm512_setzero_hi());
}

static __inline__ __m512i __DEFAULT_FN_ATTRS
_mm512_mullo_epi16 (__m512i __A, __m512i __B) {
  return (__m512i) ((__v32hu) __A * (__v32hu) __B);
}

static __inline__ __m512i __DEFAULT_FN_ATTRS
_mm512_mask_mullo_epi16(__m512i __W, __mmask32 __U, __m512i __A, __m512i __B) {
  return (__m512i)__builtin_ia32_selectw_512((__mmask32)__U,
                                             (__v32hi)_mm512_mullo_epi16(__A, __B),
                                             (__v32hi)__W);
}

static __inline__ __m512i __DEFAULT_FN_ATTRS
_mm512_maskz_mullo_epi16(__mmask32 __U, __m512i __A, __m512i __B) {
  return (__m512i)__builtin_ia32_selectw_512((__mmask32)__U,
                                             (__v32hi)_mm512_mullo_epi16(__A, __B),
                                             (__v32hi)_mm512_setzero_hi());
}

static __inline__ __m512i __DEFAULT_FN_ATTRS
_mm512_mask_blend_epi8 (__mmask64 __U, __m512i __A, __m512i __W)
{
  return (__m512i) __builtin_ia32_selectb_512 ((__mmask64) __U,
              (__v64qi) __W,
              (__v64qi) __A);
}

static __inline__ __m512i __DEFAULT_FN_ATTRS
_mm512_mask_blend_epi16 (__mmask32 __U, __m512i __A, __m512i __W)
{
  return (__m512i) __builtin_ia32_selectw_512 ((__mmask32) __U,
              (__v32hi) __W,
              (__v32hi) __A);
}

static __inline__ __m512i __DEFAULT_FN_ATTRS
_mm512_abs_epi8 (__m512i __A)
{
  return (__m512i) __builtin_ia32_pabsb512_mask ((__v64qi) __A,
              (__v64qi) _mm512_setzero_qi(),
              (__mmask64) -1);
}

static __inline__ __m512i __DEFAULT_FN_ATTRS
_mm512_mask_abs_epi8 (__m512i __W, __mmask64 __U, __m512i __A)
{
  return (__m512i) __builtin_ia32_pabsb512_mask ((__v64qi) __A,
              (__v64qi) __W,
              (__mmask64) __U);
}

static __inline__ __m512i __DEFAULT_FN_ATTRS
_mm512_maskz_abs_epi8 (__mmask64 __U, __m512i __A)
{
  return (__m512i) __builtin_ia32_pabsb512_mask ((__v64qi) __A,
              (__v64qi) _mm512_setzero_qi(),
              (__mmask64) __U);
}

static __inline__ __m512i __DEFAULT_FN_ATTRS
_mm512_abs_epi16 (__m512i __A)
{
  return (__m512i) __builtin_ia32_pabsw512_mask ((__v32hi) __A,
              (__v32hi) _mm512_setzero_hi(),
              (__mmask32) -1);
}

static __inline__ __m512i __DEFAULT_FN_ATTRS
_mm512_mask_abs_epi16 (__m512i __W, __mmask32 __U, __m512i __A)
{
  return (__m512i) __builtin_ia32_pabsw512_mask ((__v32hi) __A,
              (__v32hi) __W,
              (__mmask32) __U);
}

static __inline__ __m512i __DEFAULT_FN_ATTRS
_mm512_maskz_abs_epi16 (__mmask32 __U, __m512i __A)
{
  return (__m512i) __builtin_ia32_pabsw512_mask ((__v32hi) __A,
              (__v32hi) _mm512_setzero_hi(),
              (__mmask32) __U);
}

static __inline__ __m512i __DEFAULT_FN_ATTRS
_mm512_packs_epi32(__m512i __A, __m512i __B)
{
  return (__m512i)__builtin_ia32_packssdw512((__v16si)__A, (__v16si)__B);
}

static __inline__ __m512i __DEFAULT_FN_ATTRS
_mm512_maskz_packs_epi32(__mmask32 __M, __m512i __A, __m512i __B)
{
  return (__m512i)__builtin_ia32_selectw_512((__mmask32)__M,
                                       (__v32hi)_mm512_packs_epi32(__A, __B),
                                       (__v32hi)_mm512_setzero_hi());
}

static __inline__ __m512i __DEFAULT_FN_ATTRS
_mm512_mask_packs_epi32(__m512i __W, __mmask32 __M, __m512i __A, __m512i __B)
{
  return (__m512i)__builtin_ia32_selectw_512((__mmask32)__M,
                                       (__v32hi)_mm512_packs_epi32(__A, __B),
                                       (__v32hi)__W);
}

static __inline__ __m512i __DEFAULT_FN_ATTRS
_mm512_packs_epi16(__m512i __A, __m512i __B)
{
  return (__m512i)__builtin_ia32_packsswb512((__v32hi)__A, (__v32hi) __B);
}

static __inline__ __m512i __DEFAULT_FN_ATTRS
_mm512_mask_packs_epi16(__m512i __W, __mmask64 __M, __m512i __A, __m512i __B)
{
  return (__m512i)__builtin_ia32_selectb_512((__mmask64)__M,
                                        (__v64qi)_mm512_packs_epi16(__A, __B),
                                        (__v64qi)__W);
}

static __inline__ __m512i __DEFAULT_FN_ATTRS
_mm512_maskz_packs_epi16(__mmask64 __M, __m512i __A, __m512i __B)
{
  return (__m512i)__builtin_ia32_selectb_512((__mmask64)__M,
                                        (__v64qi)_mm512_packs_epi16(__A, __B),
                                        (__v64qi)_mm512_setzero_qi());
}

static __inline__ __m512i __DEFAULT_FN_ATTRS
_mm512_packus_epi32(__m512i __A, __m512i __B)
{
  return (__m512i)__builtin_ia32_packusdw512((__v16si) __A, (__v16si) __B);
}

static __inline__ __m512i __DEFAULT_FN_ATTRS
_mm512_maskz_packus_epi32(__mmask32 __M, __m512i __A, __m512i __B)
{
  return (__m512i)__builtin_ia32_selectw_512((__mmask32)__M,
                                       (__v32hi)_mm512_packus_epi32(__A, __B),
                                       (__v32hi)_mm512_setzero_hi());
}

static __inline__ __m512i __DEFAULT_FN_ATTRS
_mm512_mask_packus_epi32(__m512i __W, __mmask32 __M, __m512i __A, __m512i __B)
{
  return (__m512i)__builtin_ia32_selectw_512((__mmask32)__M,
                                       (__v32hi)_mm512_packus_epi32(__A, __B),
                                       (__v32hi)__W);
}

static __inline__ __m512i __DEFAULT_FN_ATTRS
_mm512_packus_epi16(__m512i __A, __m512i __B)
{
  return (__m512i)__builtin_ia32_packuswb512((__v32hi) __A, (__v32hi) __B);
}

static __inline__ __m512i __DEFAULT_FN_ATTRS
_mm512_mask_packus_epi16(__m512i __W, __mmask64 __M, __m512i __A, __m512i __B)
{
  return (__m512i)__builtin_ia32_selectb_512((__mmask64)__M,
                                        (__v64qi)_mm512_packus_epi16(__A, __B),
                                        (__v64qi)__W);
}

static __inline__ __m512i __DEFAULT_FN_ATTRS
_mm512_maskz_packus_epi16(__mmask64 __M, __m512i __A, __m512i __B)
{
  return (__m512i)__builtin_ia32_selectb_512((__mmask64)__M,
                                        (__v64qi)_mm512_packus_epi16(__A, __B),
                                        (__v64qi)_mm512_setzero_qi());
}

static __inline__ __m512i __DEFAULT_FN_ATTRS
_mm512_adds_epi8 (__m512i __A, __m512i __B)
{
  return (__m512i) __builtin_ia32_paddsb512_mask ((__v64qi) __A,
              (__v64qi) __B,
              (__v64qi) _mm512_setzero_qi(),
              (__mmask64) -1);
}

static __inline__ __m512i __DEFAULT_FN_ATTRS
_mm512_mask_adds_epi8 (__m512i __W, __mmask64 __U, __m512i __A,
           __m512i __B)
{
  return (__m512i) __builtin_ia32_paddsb512_mask ((__v64qi) __A,
              (__v64qi) __B,
              (__v64qi) __W,
              (__mmask64) __U);
}

static __inline__ __m512i __DEFAULT_FN_ATTRS
_mm512_maskz_adds_epi8 (__mmask64 __U, __m512i __A, __m512i __B)
{
  return (__m512i) __builtin_ia32_paddsb512_mask ((__v64qi) __A,
              (__v64qi) __B,
              (__v64qi) _mm512_setzero_qi(),
              (__mmask64) __U);
}

static __inline__ __m512i __DEFAULT_FN_ATTRS
_mm512_adds_epi16 (__m512i __A, __m512i __B)
{
  return (__m512i) __builtin_ia32_paddsw512_mask ((__v32hi) __A,
              (__v32hi) __B,
              (__v32hi) _mm512_setzero_hi(),
              (__mmask32) -1);
}

static __inline__ __m512i __DEFAULT_FN_ATTRS
_mm512_mask_adds_epi16 (__m512i __W, __mmask32 __U, __m512i __A,
      __m512i __B)
{
  return (__m512i) __builtin_ia32_paddsw512_mask ((__v32hi) __A,
              (__v32hi) __B,
              (__v32hi) __W,
              (__mmask32) __U);
}

static __inline__ __m512i __DEFAULT_FN_ATTRS
_mm512_maskz_adds_epi16 (__mmask32 __U, __m512i __A, __m512i __B)
{
  return (__m512i) __builtin_ia32_paddsw512_mask ((__v32hi) __A,
              (__v32hi) __B,
              (__v32hi) _mm512_setzero_hi(),
              (__mmask32) __U);
}

static __inline__ __m512i __DEFAULT_FN_ATTRS
_mm512_adds_epu8 (__m512i __A, __m512i __B)
{
  return (__m512i) __builtin_ia32_paddusb512_mask ((__v64qi) __A,
              (__v64qi) __B,
              (__v64qi) _mm512_setzero_qi(),
              (__mmask64) -1);
}

static __inline__ __m512i __DEFAULT_FN_ATTRS
_mm512_mask_adds_epu8 (__m512i __W, __mmask64 __U, __m512i __A,
           __m512i __B)
{
  return (__m512i) __builtin_ia32_paddusb512_mask ((__v64qi) __A,
              (__v64qi) __B,
              (__v64qi) __W,
              (__mmask64) __U);
}

static __inline__ __m512i __DEFAULT_FN_ATTRS
_mm512_maskz_adds_epu8 (__mmask64 __U, __m512i __A, __m512i __B)
{
  return (__m512i) __builtin_ia32_paddusb512_mask ((__v64qi) __A,
              (__v64qi) __B,
              (__v64qi) _mm512_setzero_qi(),
              (__mmask64) __U);
}

static __inline__ __m512i __DEFAULT_FN_ATTRS
_mm512_adds_epu16 (__m512i __A, __m512i __B)
{
  return (__m512i) __builtin_ia32_paddusw512_mask ((__v32hi) __A,
              (__v32hi) __B,
              (__v32hi) _mm512_setzero_hi(),
              (__mmask32) -1);
}

static __inline__ __m512i __DEFAULT_FN_ATTRS
_mm512_mask_adds_epu16 (__m512i __W, __mmask32 __U, __m512i __A,
      __m512i __B)
{
  return (__m512i) __builtin_ia32_paddusw512_mask ((__v32hi) __A,
              (__v32hi) __B,
              (__v32hi) __W,
              (__mmask32) __U);
}

static __inline__ __m512i __DEFAULT_FN_ATTRS
_mm512_maskz_adds_epu16 (__mmask32 __U, __m512i __A, __m512i __B)
{
  return (__m512i) __builtin_ia32_paddusw512_mask ((__v32hi) __A,
              (__v32hi) __B,
              (__v32hi) _mm512_setzero_hi(),
              (__mmask32) __U);
}

static __inline__ __m512i __DEFAULT_FN_ATTRS
_mm512_avg_epu8 (__m512i __A, __m512i __B)
{
  typedef unsigned short __v64hu __attribute__((__vector_size__(128)));
  return (__m512i)__builtin_convertvector(
              ((__builtin_convertvector((__v64qu) __A, __v64hu) +
                __builtin_convertvector((__v64qu) __B, __v64hu)) + 1)
                >> 1, __v64qu);
}

static __inline__ __m512i __DEFAULT_FN_ATTRS
_mm512_mask_avg_epu8 (__m512i __W, __mmask64 __U, __m512i __A,
          __m512i __B)
{
  return (__m512i)__builtin_ia32_selectb_512((__mmask64)__U,
              (__v64qi)_mm512_avg_epu8(__A, __B),
              (__v64qi)__W);
}

static __inline__ __m512i __DEFAULT_FN_ATTRS
_mm512_maskz_avg_epu8 (__mmask64 __U, __m512i __A, __m512i __B)
{
  return (__m512i)__builtin_ia32_selectb_512((__mmask64)__U,
              (__v64qi)_mm512_avg_epu8(__A, __B),
              (__v64qi)_mm512_setzero_qi());
}

static __inline__ __m512i __DEFAULT_FN_ATTRS
_mm512_avg_epu16 (__m512i __A, __m512i __B)
{
  typedef unsigned int __v32su __attribute__((__vector_size__(128)));
  return (__m512i)__builtin_convertvector(
              ((__builtin_convertvector((__v32hu) __A, __v32su) +
                __builtin_convertvector((__v32hu) __B, __v32su)) + 1)
                >> 1, __v32hu);
}

static __inline__ __m512i __DEFAULT_FN_ATTRS
_mm512_mask_avg_epu16 (__m512i __W, __mmask32 __U, __m512i __A,
           __m512i __B)
{
  return (__m512i)__builtin_ia32_selectw_512((__mmask32)__U,
              (__v32hi)_mm512_avg_epu16(__A, __B),
              (__v32hi)__W);
}

static __inline__ __m512i __DEFAULT_FN_ATTRS
_mm512_maskz_avg_epu16 (__mmask32 __U, __m512i __A, __m512i __B)
{
  return (__m512i)__builtin_ia32_selectw_512((__mmask32)__U,
              (__v32hi)_mm512_avg_epu16(__A, __B),
              (__v32hi) _mm512_setzero_hi());
}

static __inline__ __m512i __DEFAULT_FN_ATTRS
_mm512_max_epi8 (__m512i __A, __m512i __B)
{
  return (__m512i) __builtin_ia32_pmaxsb512_mask ((__v64qi) __A,
              (__v64qi) __B,
              (__v64qi) _mm512_setzero_qi(),
              (__mmask64) -1);
}

static __inline__ __m512i __DEFAULT_FN_ATTRS
_mm512_maskz_max_epi8 (__mmask64 __M, __m512i __A, __m512i __B)
{
  return (__m512i) __builtin_ia32_pmaxsb512_mask ((__v64qi) __A,
              (__v64qi) __B,
              (__v64qi) _mm512_setzero_qi(),
              (__mmask64) __M);
}

static __inline__ __m512i __DEFAULT_FN_ATTRS
_mm512_mask_max_epi8 (__m512i __W, __mmask64 __M, __m512i __A,
          __m512i __B)
{
  return (__m512i) __builtin_ia32_pmaxsb512_mask ((__v64qi) __A,
              (__v64qi) __B,
              (__v64qi) __W,
              (__mmask64) __M);
}

static __inline__ __m512i __DEFAULT_FN_ATTRS
_mm512_max_epi16 (__m512i __A, __m512i __B)
{
  return (__m512i) __builtin_ia32_pmaxsw512_mask ((__v32hi) __A,
              (__v32hi) __B,
              (__v32hi) _mm512_setzero_hi(),
              (__mmask32) -1);
}

static __inline__ __m512i __DEFAULT_FN_ATTRS
_mm512_maskz_max_epi16 (__mmask32 __M, __m512i __A, __m512i __B)
{
  return (__m512i) __builtin_ia32_pmaxsw512_mask ((__v32hi) __A,
              (__v32hi) __B,
              (__v32hi) _mm512_setzero_hi(),
              (__mmask32) __M);
}

static __inline__ __m512i __DEFAULT_FN_ATTRS
_mm512_mask_max_epi16 (__m512i __W, __mmask32 __M, __m512i __A,
           __m512i __B)
{
  return (__m512i) __builtin_ia32_pmaxsw512_mask ((__v32hi) __A,
              (__v32hi) __B,
              (__v32hi) __W,
              (__mmask32) __M);
}

static __inline__ __m512i __DEFAULT_FN_ATTRS
_mm512_max_epu8 (__m512i __A, __m512i __B)
{
  return (__m512i) __builtin_ia32_pmaxub512_mask ((__v64qi) __A,
              (__v64qi) __B,
              (__v64qi) _mm512_setzero_qi(),
              (__mmask64) -1);
}

static __inline__ __m512i __DEFAULT_FN_ATTRS
_mm512_maskz_max_epu8 (__mmask64 __M, __m512i __A, __m512i __B)
{
  return (__m512i) __builtin_ia32_pmaxub512_mask ((__v64qi) __A,
              (__v64qi) __B,
              (__v64qi) _mm512_setzero_qi(),
              (__mmask64) __M);
}

static __inline__ __m512i __DEFAULT_FN_ATTRS
_mm512_mask_max_epu8 (__m512i __W, __mmask64 __M, __m512i __A,
          __m512i __B)
{
  return (__m512i) __builtin_ia32_pmaxub512_mask ((__v64qi) __A,
              (__v64qi) __B,
              (__v64qi) __W,
              (__mmask64) __M);
}

static __inline__ __m512i __DEFAULT_FN_ATTRS
_mm512_max_epu16 (__m512i __A, __m512i __B)
{
  return (__m512i) __builtin_ia32_pmaxuw512_mask ((__v32hi) __A,
              (__v32hi) __B,
              (__v32hi) _mm512_setzero_hi(),
              (__mmask32) -1);
}

static __inline__ __m512i __DEFAULT_FN_ATTRS
_mm512_maskz_max_epu16 (__mmask32 __M, __m512i __A, __m512i __B)
{
  return (__m512i) __builtin_ia32_pmaxuw512_mask ((__v32hi) __A,
              (__v32hi) __B,
              (__v32hi) _mm512_setzero_hi(),
              (__mmask32) __M);
}

static __inline__ __m512i __DEFAULT_FN_ATTRS
_mm512_mask_max_epu16 (__m512i __W, __mmask32 __M, __m512i __A,
           __m512i __B)
{
  return (__m512i) __builtin_ia32_pmaxuw512_mask ((__v32hi) __A,
              (__v32hi) __B,
              (__v32hi) __W,
              (__mmask32) __M);
}

static __inline__ __m512i __DEFAULT_FN_ATTRS
_mm512_min_epi8 (__m512i __A, __m512i __B)
{
  return (__m512i) __builtin_ia32_pminsb512_mask ((__v64qi) __A,
              (__v64qi) __B,
              (__v64qi) _mm512_setzero_qi(),
              (__mmask64) -1);
}

static __inline__ __m512i __DEFAULT_FN_ATTRS
_mm512_maskz_min_epi8 (__mmask64 __M, __m512i __A, __m512i __B)
{
  return (__m512i) __builtin_ia32_pminsb512_mask ((__v64qi) __A,
              (__v64qi) __B,
              (__v64qi) _mm512_setzero_qi(),
              (__mmask64) __M);
}

static __inline__ __m512i __DEFAULT_FN_ATTRS
_mm512_mask_min_epi8 (__m512i __W, __mmask64 __M, __m512i __A,
          __m512i __B)
{
  return (__m512i) __builtin_ia32_pminsb512_mask ((__v64qi) __A,
              (__v64qi) __B,
              (__v64qi) __W,
              (__mmask64) __M);
}

static __inline__ __m512i __DEFAULT_FN_ATTRS
_mm512_min_epi16 (__m512i __A, __m512i __B)
{
  return (__m512i) __builtin_ia32_pminsw512_mask ((__v32hi) __A,
              (__v32hi) __B,
              (__v32hi) _mm512_setzero_hi(),
              (__mmask32) -1);
}

static __inline__ __m512i __DEFAULT_FN_ATTRS
_mm512_maskz_min_epi16 (__mmask32 __M, __m512i __A, __m512i __B)
{
  return (__m512i) __builtin_ia32_pminsw512_mask ((__v32hi) __A,
              (__v32hi) __B,
              (__v32hi) _mm512_setzero_hi(),
              (__mmask32) __M);
}

static __inline__ __m512i __DEFAULT_FN_ATTRS
_mm512_mask_min_epi16 (__m512i __W, __mmask32 __M, __m512i __A,
           __m512i __B)
{
  return (__m512i) __builtin_ia32_pminsw512_mask ((__v32hi) __A,
              (__v32hi) __B,
              (__v32hi) __W,
              (__mmask32) __M);
}

static __inline__ __m512i __DEFAULT_FN_ATTRS
_mm512_min_epu8 (__m512i __A, __m512i __B)
{
  return (__m512i) __builtin_ia32_pminub512_mask ((__v64qi) __A,
              (__v64qi) __B,
              (__v64qi) _mm512_setzero_qi(),
              (__mmask64) -1);
}

static __inline__ __m512i __DEFAULT_FN_ATTRS
_mm512_maskz_min_epu8 (__mmask64 __M, __m512i __A, __m512i __B)
{
  return (__m512i) __builtin_ia32_pminub512_mask ((__v64qi) __A,
              (__v64qi) __B,
              (__v64qi) _mm512_setzero_qi(),
              (__mmask64) __M);
}

static __inline__ __m512i __DEFAULT_FN_ATTRS
_mm512_mask_min_epu8 (__m512i __W, __mmask64 __M, __m512i __A,
          __m512i __B)
{
  return (__m512i) __builtin_ia32_pminub512_mask ((__v64qi) __A,
              (__v64qi) __B,
              (__v64qi) __W,
              (__mmask64) __M);
}

static __inline__ __m512i __DEFAULT_FN_ATTRS
_mm512_min_epu16 (__m512i __A, __m512i __B)
{
  return (__m512i) __builtin_ia32_pminuw512_mask ((__v32hi) __A,
              (__v32hi) __B,
              (__v32hi) _mm512_setzero_hi(),
              (__mmask32) -1);
}

static __inline__ __m512i __DEFAULT_FN_ATTRS
_mm512_maskz_min_epu16 (__mmask32 __M, __m512i __A, __m512i __B)
{
  return (__m512i) __builtin_ia32_pminuw512_mask ((__v32hi) __A,
              (__v32hi) __B,
              (__v32hi) _mm512_setzero_hi(),
              (__mmask32) __M);
}

static __inline__ __m512i __DEFAULT_FN_ATTRS
_mm512_mask_min_epu16 (__m512i __W, __mmask32 __M, __m512i __A,
           __m512i __B)
{
  return (__m512i) __builtin_ia32_pminuw512_mask ((__v32hi) __A,
              (__v32hi) __B,
              (__v32hi) __W,
              (__mmask32) __M);
}

static __inline__ __m512i __DEFAULT_FN_ATTRS
_mm512_shuffle_epi8(__m512i __A, __m512i __B)
{
  return (__m512i)__builtin_ia32_pshufb512((__v64qi)__A,(__v64qi)__B);
}

static __inline__ __m512i __DEFAULT_FN_ATTRS
_mm512_mask_shuffle_epi8(__m512i __W, __mmask64 __U, __m512i __A, __m512i __B)
{
  return (__m512i)__builtin_ia32_selectb_512((__mmask64)__U,
                                         (__v64qi)_mm512_shuffle_epi8(__A, __B),
                                         (__v64qi)__W);
}

static __inline__ __m512i __DEFAULT_FN_ATTRS
_mm512_maskz_shuffle_epi8(__mmask64 __U, __m512i __A, __m512i __B)
{
  return (__m512i)__builtin_ia32_selectb_512((__mmask64)__U,
                                         (__v64qi)_mm512_shuffle_epi8(__A, __B),
                                         (__v64qi)_mm512_setzero_qi());
}

static __inline__ __m512i __DEFAULT_FN_ATTRS
_mm512_subs_epi8 (__m512i __A, __m512i __B)
{
  return (__m512i) __builtin_ia32_psubsb512_mask ((__v64qi) __A,
              (__v64qi) __B,
              (__v64qi) _mm512_setzero_qi(),
              (__mmask64) -1);
}

static __inline__ __m512i __DEFAULT_FN_ATTRS
_mm512_mask_subs_epi8 (__m512i __W, __mmask64 __U, __m512i __A,
           __m512i __B)
{
  return (__m512i) __builtin_ia32_psubsb512_mask ((__v64qi) __A,
              (__v64qi) __B,
              (__v64qi) __W,
              (__mmask64) __U);
}

static __inline__ __m512i __DEFAULT_FN_ATTRS
_mm512_maskz_subs_epi8 (__mmask64 __U, __m512i __A, __m512i __B)
{
  return (__m512i) __builtin_ia32_psubsb512_mask ((__v64qi) __A,
              (__v64qi) __B,
              (__v64qi) _mm512_setzero_qi(),
              (__mmask64) __U);
}

static __inline__ __m512i __DEFAULT_FN_ATTRS
_mm512_subs_epi16 (__m512i __A, __m512i __B)
{
  return (__m512i) __builtin_ia32_psubsw512_mask ((__v32hi) __A,
              (__v32hi) __B,
              (__v32hi) _mm512_setzero_hi(),
              (__mmask32) -1);
}

static __inline__ __m512i __DEFAULT_FN_ATTRS
_mm512_mask_subs_epi16 (__m512i __W, __mmask32 __U, __m512i __A,
      __m512i __B)
{
  return (__m512i) __builtin_ia32_psubsw512_mask ((__v32hi) __A,
              (__v32hi) __B,
              (__v32hi) __W,
              (__mmask32) __U);
}

static __inline__ __m512i __DEFAULT_FN_ATTRS
_mm512_maskz_subs_epi16 (__mmask32 __U, __m512i __A, __m512i __B)
{
  return (__m512i) __builtin_ia32_psubsw512_mask ((__v32hi) __A,
              (__v32hi) __B,
              (__v32hi) _mm512_setzero_hi(),
              (__mmask32) __U);
}

static __inline__ __m512i __DEFAULT_FN_ATTRS
_mm512_subs_epu8 (__m512i __A, __m512i __B)
{
  return (__m512i) __builtin_ia32_psubusb512_mask ((__v64qi) __A,
              (__v64qi) __B,
              (__v64qi) _mm512_setzero_qi(),
              (__mmask64) -1);
}

static __inline__ __m512i __DEFAULT_FN_ATTRS
_mm512_mask_subs_epu8 (__m512i __W, __mmask64 __U, __m512i __A,
           __m512i __B)
{
  return (__m512i) __builtin_ia32_psubusb512_mask ((__v64qi) __A,
              (__v64qi) __B,
              (__v64qi) __W,
              (__mmask64) __U);
}

static __inline__ __m512i __DEFAULT_FN_ATTRS
_mm512_maskz_subs_epu8 (__mmask64 __U, __m512i __A, __m512i __B)
{
  return (__m512i) __builtin_ia32_psubusb512_mask ((__v64qi) __A,
              (__v64qi) __B,
              (__v64qi) _mm512_setzero_qi(),
              (__mmask64) __U);
}

static __inline__ __m512i __DEFAULT_FN_ATTRS
_mm512_subs_epu16 (__m512i __A, __m512i __B)
{
  return (__m512i) __builtin_ia32_psubusw512_mask ((__v32hi) __A,
              (__v32hi) __B,
              (__v32hi) _mm512_setzero_hi(),
              (__mmask32) -1);
}

static __inline__ __m512i __DEFAULT_FN_ATTRS
_mm512_mask_subs_epu16 (__m512i __W, __mmask32 __U, __m512i __A,
      __m512i __B)
{
  return (__m512i) __builtin_ia32_psubusw512_mask ((__v32hi) __A,
              (__v32hi) __B,
              (__v32hi) __W,
              (__mmask32) __U);
}

static __inline__ __m512i __DEFAULT_FN_ATTRS
_mm512_maskz_subs_epu16 (__mmask32 __U, __m512i __A, __m512i __B)
{
  return (__m512i) __builtin_ia32_psubusw512_mask ((__v32hi) __A,
              (__v32hi) __B,
              (__v32hi) _mm512_setzero_hi(),
              (__mmask32) __U);
}

static __inline__ __m512i __DEFAULT_FN_ATTRS
_mm512_mask2_permutex2var_epi16 (__m512i __A, __m512i __I,
         __mmask32 __U, __m512i __B)
{
  return (__m512i) __builtin_ia32_vpermi2varhi512_mask ((__v32hi) __A,
              (__v32hi) __I /* idx */ ,
              (__v32hi) __B,
              (__mmask32) __U);
}

static __inline__ __m512i __DEFAULT_FN_ATTRS
_mm512_permutex2var_epi16 (__m512i __A, __m512i __I, __m512i __B)
{
  return (__m512i) __builtin_ia32_vpermt2varhi512_mask ((__v32hi) __I /* idx */,
              (__v32hi) __A,
              (__v32hi) __B,
              (__mmask32) -1);
}

static __inline__ __m512i __DEFAULT_FN_ATTRS
_mm512_mask_permutex2var_epi16 (__m512i __A, __mmask32 __U,
        __m512i __I, __m512i __B)
{
  return (__m512i) __builtin_ia32_vpermt2varhi512_mask ((__v32hi) __I /* idx */,
              (__v32hi) __A,
              (__v32hi) __B,
              (__mmask32) __U);
}

static __inline__ __m512i __DEFAULT_FN_ATTRS
_mm512_maskz_permutex2var_epi16 (__mmask32 __U, __m512i __A,
         __m512i __I, __m512i __B)
{
  return (__m512i) __builtin_ia32_vpermt2varhi512_maskz ((__v32hi) __I
              /* idx */ ,
              (__v32hi) __A,
              (__v32hi) __B,
              (__mmask32) __U);
}

static __inline__ __m512i __DEFAULT_FN_ATTRS
_mm512_mulhrs_epi16(__m512i __A, __m512i __B)
{
  return (__m512i)__builtin_ia32_pmulhrsw512((__v32hi)__A, (__v32hi)__B);
}

static __inline__ __m512i __DEFAULT_FN_ATTRS
_mm512_mask_mulhrs_epi16(__m512i __W, __mmask32 __U, __m512i __A, __m512i __B)
{
  return (__m512i)__builtin_ia32_selectw_512((__mmask32)__U,
                                         (__v32hi)_mm512_mulhrs_epi16(__A, __B),
                                         (__v32hi)__W);
}

static __inline__ __m512i __DEFAULT_FN_ATTRS
_mm512_maskz_mulhrs_epi16(__mmask32 __U, __m512i __A, __m512i __B)
{
  return (__m512i)__builtin_ia32_selectw_512((__mmask32)__U,
                                         (__v32hi)_mm512_mulhrs_epi16(__A, __B),
                                         (__v32hi)_mm512_setzero_hi());
}

static __inline__ __m512i __DEFAULT_FN_ATTRS
_mm512_mulhi_epi16(__m512i __A, __m512i __B)
{
  return (__m512i)__builtin_ia32_pmulhw512((__v32hi) __A, (__v32hi) __B);
}

static __inline__ __m512i __DEFAULT_FN_ATTRS
_mm512_mask_mulhi_epi16(__m512i __W, __mmask32 __U, __m512i __A,
       __m512i __B)
{
  return (__m512i)__builtin_ia32_selectw_512((__mmask32)__U,
                                          (__v32hi)_mm512_mulhi_epi16(__A, __B),
                                          (__v32hi)__W);
}

static __inline__ __m512i __DEFAULT_FN_ATTRS
_mm512_maskz_mulhi_epi16(__mmask32 __U, __m512i __A, __m512i __B)
{
  return (__m512i)__builtin_ia32_selectw_512((__mmask32)__U,
                                          (__v32hi)_mm512_mulhi_epi16(__A, __B),
                                          (__v32hi)_mm512_setzero_hi());
}

static __inline__ __m512i __DEFAULT_FN_ATTRS
_mm512_mulhi_epu16(__m512i __A, __m512i __B)
{
  return (__m512i)__builtin_ia32_pmulhuw512((__v32hi) __A, (__v32hi) __B);
}

static __inline__ __m512i __DEFAULT_FN_ATTRS
_mm512_mask_mulhi_epu16(__m512i __W, __mmask32 __U, __m512i __A, __m512i __B)
{
  return (__m512i)__builtin_ia32_selectw_512((__mmask32)__U,
                                          (__v32hi)_mm512_mulhi_epu16(__A, __B),
                                          (__v32hi)__W);
}

static __inline__ __m512i __DEFAULT_FN_ATTRS
_mm512_maskz_mulhi_epu16 (__mmask32 __U, __m512i __A, __m512i __B)
{
  return (__m512i)__builtin_ia32_selectw_512((__mmask32)__U,
                                          (__v32hi)_mm512_mulhi_epu16(__A, __B),
                                          (__v32hi)_mm512_setzero_hi());
}

static __inline__ __m512i __DEFAULT_FN_ATTRS
_mm512_maddubs_epi16 (__m512i __X, __m512i __Y) {
  return (__m512i) __builtin_ia32_pmaddubsw512_mask ((__v64qi) __X,
                 (__v64qi) __Y,
                 (__v32hi) _mm512_setzero_hi(),
                 (__mmask32) -1);
}

static __inline__ __m512i __DEFAULT_FN_ATTRS
_mm512_mask_maddubs_epi16 (__m512i __W, __mmask32 __U, __m512i __X,
         __m512i __Y) {
  return (__m512i) __builtin_ia32_pmaddubsw512_mask ((__v64qi) __X,
                 (__v64qi) __Y,
                 (__v32hi) __W,
                 (__mmask32) __U);
}

static __inline__ __m512i __DEFAULT_FN_ATTRS
_mm512_maskz_maddubs_epi16 (__mmask32 __U, __m512i __X, __m512i __Y) {
  return (__m512i) __builtin_ia32_pmaddubsw512_mask ((__v64qi) __X,
                 (__v64qi) __Y,
                 (__v32hi) _mm512_setzero_hi(),
                 (__mmask32) __U);
}

static __inline__ __m512i __DEFAULT_FN_ATTRS
_mm512_madd_epi16 (__m512i __A, __m512i __B) {
  return (__m512i) __builtin_ia32_pmaddwd512_mask ((__v32hi) __A,
               (__v32hi) __B,
               (__v16si) _mm512_setzero_si512(),
               (__mmask16) -1);
}

static __inline__ __m512i __DEFAULT_FN_ATTRS
<<<<<<< HEAD
_mm512_mask_madd_epi16 (__m512i __W, __mmask16 __U, __m512i __A,
      __m512i __B) {
  return (__m512i) __builtin_ia32_pmaddwd512_mask ((__v32hi) __A,
               (__v32hi) __B,
               (__v16si) __W,
               (__mmask16) __U);
}

static __inline__ __m512i __DEFAULT_FN_ATTRS
_mm512_maskz_madd_epi16 (__mmask16 __U, __m512i __A, __m512i __B) {
  return (__m512i) __builtin_ia32_pmaddwd512_mask ((__v32hi) __A,
               (__v32hi) __B,
               (__v16si) _mm512_setzero_si512(),
               (__mmask16) __U);
=======
_mm512_mask_madd_epi16(__m512i __W, __mmask16 __U, __m512i __A, __m512i __B) {
  return (__m512i)__builtin_ia32_selectd_512((__mmask16)__U,
                                           (__v16si)_mm512_madd_epi16(__A, __B),
                                           (__v16si)__W);
}

static __inline__ __m512i __DEFAULT_FN_ATTRS
_mm512_maskz_madd_epi16(__mmask16 __U, __m512i __A, __m512i __B) {
  return (__m512i)__builtin_ia32_selectd_512((__mmask16)__U,
                                           (__v16si)_mm512_madd_epi16(__A, __B),
                                           (__v16si)_mm512_setzero_si512());
>>>>>>> 27695da9
}

static __inline__ __m256i __DEFAULT_FN_ATTRS
_mm512_cvtsepi16_epi8 (__m512i __A) {
  return (__m256i) __builtin_ia32_pmovswb512_mask ((__v32hi) __A,
               (__v32qi)_mm256_setzero_si256(),
               (__mmask32) -1);
}

static __inline__ __m256i __DEFAULT_FN_ATTRS
_mm512_mask_cvtsepi16_epi8 (__m256i __O, __mmask32 __M, __m512i __A) {
  return (__m256i) __builtin_ia32_pmovswb512_mask ((__v32hi) __A,
               (__v32qi)__O,
               __M);
}

static __inline__ __m256i __DEFAULT_FN_ATTRS
_mm512_maskz_cvtsepi16_epi8 (__mmask32 __M, __m512i __A) {
  return (__m256i) __builtin_ia32_pmovswb512_mask ((__v32hi) __A,
               (__v32qi) _mm256_setzero_si256(),
               __M);
}

static __inline__ __m256i __DEFAULT_FN_ATTRS
_mm512_cvtusepi16_epi8 (__m512i __A) {
  return (__m256i) __builtin_ia32_pmovuswb512_mask ((__v32hi) __A,
                (__v32qi) _mm256_setzero_si256(),
                (__mmask32) -1);
}

static __inline__ __m256i __DEFAULT_FN_ATTRS
_mm512_mask_cvtusepi16_epi8 (__m256i __O, __mmask32 __M, __m512i __A) {
  return (__m256i) __builtin_ia32_pmovuswb512_mask ((__v32hi) __A,
                (__v32qi) __O,
                __M);
}

static __inline__ __m256i __DEFAULT_FN_ATTRS
_mm512_maskz_cvtusepi16_epi8 (__mmask32 __M, __m512i __A) {
  return (__m256i) __builtin_ia32_pmovuswb512_mask ((__v32hi) __A,
                (__v32qi) _mm256_setzero_si256(),
                __M);
}

static __inline__ __m256i __DEFAULT_FN_ATTRS
_mm512_cvtepi16_epi8 (__m512i __A) {
  return (__m256i) __builtin_ia32_pmovwb512_mask ((__v32hi) __A,
              (__v32qi) _mm256_setzero_si256(),
              (__mmask32) -1);
}

static __inline__ __m256i __DEFAULT_FN_ATTRS
_mm512_mask_cvtepi16_epi8 (__m256i __O, __mmask32 __M, __m512i __A) {
  return (__m256i) __builtin_ia32_pmovwb512_mask ((__v32hi) __A,
              (__v32qi) __O,
              __M);
}

static __inline__ __m256i __DEFAULT_FN_ATTRS
_mm512_maskz_cvtepi16_epi8 (__mmask32 __M, __m512i __A) {
  return (__m256i) __builtin_ia32_pmovwb512_mask ((__v32hi) __A,
              (__v32qi) _mm256_setzero_si256(),
              __M);
}

static __inline__ void __DEFAULT_FN_ATTRS
_mm512_mask_cvtepi16_storeu_epi8 (void * __P, __mmask32 __M, __m512i __A)
{
  __builtin_ia32_pmovwb512mem_mask ((__v32qi *) __P, (__v32hi) __A, __M);
}

static __inline__ void __DEFAULT_FN_ATTRS
_mm512_mask_cvtsepi16_storeu_epi8 (void * __P, __mmask32 __M, __m512i __A)
{
  __builtin_ia32_pmovswb512mem_mask ((__v32qi *) __P, (__v32hi) __A, __M);
}

static __inline__ void __DEFAULT_FN_ATTRS
_mm512_mask_cvtusepi16_storeu_epi8 (void * __P, __mmask32 __M, __m512i __A)
{
  __builtin_ia32_pmovuswb512mem_mask ((__v32qi *) __P, (__v32hi) __A, __M);
}

static __inline__ __m512i __DEFAULT_FN_ATTRS
_mm512_unpackhi_epi8(__m512i __A, __m512i __B) {
  return (__m512i)__builtin_shufflevector((__v64qi)__A, (__v64qi)__B,
                                          8,  64+8,   9, 64+9,
                                          10, 64+10, 11, 64+11,
                                          12, 64+12, 13, 64+13,
                                          14, 64+14, 15, 64+15,
                                          24, 64+24, 25, 64+25,
                                          26, 64+26, 27, 64+27,
                                          28, 64+28, 29, 64+29,
                                          30, 64+30, 31, 64+31,
                                          40, 64+40, 41, 64+41,
                                          42, 64+42, 43, 64+43,
                                          44, 64+44, 45, 64+45,
                                          46, 64+46, 47, 64+47,
                                          56, 64+56, 57, 64+57,
                                          58, 64+58, 59, 64+59,
                                          60, 64+60, 61, 64+61,
                                          62, 64+62, 63, 64+63);
}

static __inline__ __m512i __DEFAULT_FN_ATTRS
_mm512_mask_unpackhi_epi8(__m512i __W, __mmask64 __U, __m512i __A, __m512i __B) {
  return (__m512i)__builtin_ia32_selectb_512((__mmask64)__U,
                                        (__v64qi)_mm512_unpackhi_epi8(__A, __B),
                                        (__v64qi)__W);
}

static __inline__ __m512i __DEFAULT_FN_ATTRS
_mm512_maskz_unpackhi_epi8(__mmask64 __U, __m512i __A, __m512i __B) {
  return (__m512i)__builtin_ia32_selectb_512((__mmask64)__U,
                                        (__v64qi)_mm512_unpackhi_epi8(__A, __B),
                                        (__v64qi)_mm512_setzero_qi());
}

static __inline__ __m512i __DEFAULT_FN_ATTRS
_mm512_unpackhi_epi16(__m512i __A, __m512i __B) {
  return (__m512i)__builtin_shufflevector((__v32hi)__A, (__v32hi)__B,
                                          4,  32+4,   5, 32+5,
                                          6,  32+6,   7, 32+7,
                                          12, 32+12, 13, 32+13,
                                          14, 32+14, 15, 32+15,
                                          20, 32+20, 21, 32+21,
                                          22, 32+22, 23, 32+23,
                                          28, 32+28, 29, 32+29,
                                          30, 32+30, 31, 32+31);
}

static __inline__ __m512i __DEFAULT_FN_ATTRS
_mm512_mask_unpackhi_epi16(__m512i __W, __mmask32 __U, __m512i __A, __m512i __B) {
  return (__m512i)__builtin_ia32_selectw_512((__mmask32)__U,
                                       (__v32hi)_mm512_unpackhi_epi16(__A, __B),
                                       (__v32hi)__W);
}

static __inline__ __m512i __DEFAULT_FN_ATTRS
_mm512_maskz_unpackhi_epi16(__mmask32 __U, __m512i __A, __m512i __B) {
  return (__m512i)__builtin_ia32_selectw_512((__mmask32)__U,
                                       (__v32hi)_mm512_unpackhi_epi16(__A, __B),
                                       (__v32hi)_mm512_setzero_hi());
}

static __inline__ __m512i __DEFAULT_FN_ATTRS
_mm512_unpacklo_epi8(__m512i __A, __m512i __B) {
  return (__m512i)__builtin_shufflevector((__v64qi)__A, (__v64qi)__B,
                                          0,  64+0,   1, 64+1,
                                          2,  64+2,   3, 64+3,
                                          4,  64+4,   5, 64+5,
                                          6,  64+6,   7, 64+7,
                                          16, 64+16, 17, 64+17,
                                          18, 64+18, 19, 64+19,
                                          20, 64+20, 21, 64+21,
                                          22, 64+22, 23, 64+23,
                                          32, 64+32, 33, 64+33,
                                          34, 64+34, 35, 64+35,
                                          36, 64+36, 37, 64+37,
                                          38, 64+38, 39, 64+39,
                                          48, 64+48, 49, 64+49,
                                          50, 64+50, 51, 64+51,
                                          52, 64+52, 53, 64+53,
                                          54, 64+54, 55, 64+55);
}

static __inline__ __m512i __DEFAULT_FN_ATTRS
_mm512_mask_unpacklo_epi8(__m512i __W, __mmask64 __U, __m512i __A, __m512i __B) {
  return (__m512i)__builtin_ia32_selectb_512((__mmask64)__U,
                                        (__v64qi)_mm512_unpacklo_epi8(__A, __B),
                                        (__v64qi)__W);
}

static __inline__ __m512i __DEFAULT_FN_ATTRS
_mm512_maskz_unpacklo_epi8(__mmask64 __U, __m512i __A, __m512i __B) {
  return (__m512i)__builtin_ia32_selectb_512((__mmask64)__U,
                                        (__v64qi)_mm512_unpacklo_epi8(__A, __B),
                                        (__v64qi)_mm512_setzero_qi());
}

static __inline__ __m512i __DEFAULT_FN_ATTRS
_mm512_unpacklo_epi16(__m512i __A, __m512i __B) {
  return (__m512i)__builtin_shufflevector((__v32hi)__A, (__v32hi)__B,
                                          0,  32+0,   1, 32+1,
                                          2,  32+2,   3, 32+3,
                                          8,  32+8,   9, 32+9,
                                          10, 32+10, 11, 32+11,
                                          16, 32+16, 17, 32+17,
                                          18, 32+18, 19, 32+19,
                                          24, 32+24, 25, 32+25,
                                          26, 32+26, 27, 32+27);
}

static __inline__ __m512i __DEFAULT_FN_ATTRS
_mm512_mask_unpacklo_epi16(__m512i __W, __mmask32 __U, __m512i __A, __m512i __B) {
  return (__m512i)__builtin_ia32_selectw_512((__mmask32)__U,
                                       (__v32hi)_mm512_unpacklo_epi16(__A, __B),
                                       (__v32hi)__W);
}

static __inline__ __m512i __DEFAULT_FN_ATTRS
_mm512_maskz_unpacklo_epi16(__mmask32 __U, __m512i __A, __m512i __B) {
  return (__m512i)__builtin_ia32_selectw_512((__mmask32)__U,
                                       (__v32hi)_mm512_unpacklo_epi16(__A, __B),
                                       (__v32hi)_mm512_setzero_hi());
}

static __inline__ __m512i __DEFAULT_FN_ATTRS
_mm512_cvtepi8_epi16(__m256i __A)
{
  /* This function always performs a signed extension, but __v32qi is a char
     which may be signed or unsigned, so use __v32qs. */
  return (__m512i)__builtin_convertvector((__v32qs)__A, __v32hi);
}

static __inline__ __m512i __DEFAULT_FN_ATTRS
_mm512_mask_cvtepi8_epi16(__m512i __W, __mmask32 __U, __m256i __A)
{
  return (__m512i)__builtin_ia32_selectw_512((__mmask32)__U,
                                             (__v32hi)_mm512_cvtepi8_epi16(__A),
                                             (__v32hi)__W);
}

static __inline__ __m512i __DEFAULT_FN_ATTRS
_mm512_maskz_cvtepi8_epi16(__mmask32 __U, __m256i __A)
{
  return (__m512i)__builtin_ia32_selectw_512((__mmask32)__U,
                                             (__v32hi)_mm512_cvtepi8_epi16(__A),
                                             (__v32hi)_mm512_setzero_hi());
}

static __inline__ __m512i __DEFAULT_FN_ATTRS
_mm512_cvtepu8_epi16(__m256i __A)
{
  return (__m512i)__builtin_convertvector((__v32qu)__A, __v32hi);
}

static __inline__ __m512i __DEFAULT_FN_ATTRS
_mm512_mask_cvtepu8_epi16(__m512i __W, __mmask32 __U, __m256i __A)
{
  return (__m512i)__builtin_ia32_selectw_512((__mmask32)__U,
                                             (__v32hi)_mm512_cvtepu8_epi16(__A),
                                             (__v32hi)__W);
}

static __inline__ __m512i __DEFAULT_FN_ATTRS
_mm512_maskz_cvtepu8_epi16(__mmask32 __U, __m256i __A)
{
  return (__m512i)__builtin_ia32_selectw_512((__mmask32)__U,
                                             (__v32hi)_mm512_cvtepu8_epi16(__A),
                                             (__v32hi)_mm512_setzero_hi());
}


#define _mm512_shufflehi_epi16(A, imm) __extension__ ({ \
  (__m512i)__builtin_shufflevector((__v32hi)(__m512i)(A), \
                                   (__v32hi)_mm512_undefined_epi32(), \
                                   0, 1, 2, 3, \
                                   4  + (((imm) >> 0) & 0x3), \
                                   4  + (((imm) >> 2) & 0x3), \
                                   4  + (((imm) >> 4) & 0x3), \
                                   4  + (((imm) >> 6) & 0x3), \
                                   8, 9, 10, 11, \
                                   12 + (((imm) >> 0) & 0x3), \
                                   12 + (((imm) >> 2) & 0x3), \
                                   12 + (((imm) >> 4) & 0x3), \
                                   12 + (((imm) >> 6) & 0x3), \
                                   16, 17, 18, 19, \
                                   20 + (((imm) >> 0) & 0x3), \
                                   20 + (((imm) >> 2) & 0x3), \
                                   20 + (((imm) >> 4) & 0x3), \
                                   20 + (((imm) >> 6) & 0x3), \
                                   24, 25, 26, 27, \
                                   28 + (((imm) >> 0) & 0x3), \
                                   28 + (((imm) >> 2) & 0x3), \
                                   28 + (((imm) >> 4) & 0x3), \
                                   28 + (((imm) >> 6) & 0x3)); })

#define _mm512_mask_shufflehi_epi16(W, U, A, imm) __extension__ ({ \
  (__m512i)__builtin_ia32_selectw_512((__mmask32)(U), \
                                      (__v32hi)_mm512_shufflehi_epi16((A), \
                                                                      (imm)), \
                                      (__v32hi)(__m512i)(W)); })

#define _mm512_maskz_shufflehi_epi16(U, A, imm) __extension__ ({ \
  (__m512i)__builtin_ia32_selectw_512((__mmask32)(U), \
                                      (__v32hi)_mm512_shufflehi_epi16((A), \
                                                                      (imm)), \
                                      (__v32hi)_mm512_setzero_hi()); })

#define _mm512_shufflelo_epi16(A, imm) __extension__ ({ \
  (__m512i)__builtin_shufflevector((__v32hi)(__m512i)(A), \
                                   (__v32hi)_mm512_undefined_epi32(), \
                                   0 + (((imm) >> 0) & 0x3), \
                                   0 + (((imm) >> 2) & 0x3), \
                                   0 + (((imm) >> 4) & 0x3), \
                                   0 + (((imm) >> 6) & 0x3), \
                                   4, 5, 6, 7, \
                                   8 + (((imm) >> 0) & 0x3), \
                                   8 + (((imm) >> 2) & 0x3), \
                                   8 + (((imm) >> 4) & 0x3), \
                                   8 + (((imm) >> 6) & 0x3), \
                                   12, 13, 14, 15, \
                                   16 + (((imm) >> 0) & 0x3), \
                                   16 + (((imm) >> 2) & 0x3), \
                                   16 + (((imm) >> 4) & 0x3), \
                                   16 + (((imm) >> 6) & 0x3), \
                                   20, 21, 22, 23, \
                                   24 + (((imm) >> 0) & 0x3), \
                                   24 + (((imm) >> 2) & 0x3), \
                                   24 + (((imm) >> 4) & 0x3), \
                                   24 + (((imm) >> 6) & 0x3), \
                                   28, 29, 30, 31); })


#define _mm512_mask_shufflelo_epi16(W, U, A, imm) __extension__ ({ \
  (__m512i)__builtin_ia32_selectw_512((__mmask32)(U), \
                                      (__v32hi)_mm512_shufflelo_epi16((A), \
                                                                      (imm)), \
                                      (__v32hi)(__m512i)(W)); })


#define _mm512_maskz_shufflelo_epi16(U, A, imm) __extension__ ({ \
  (__m512i)__builtin_ia32_selectw_512((__mmask32)(U), \
                                      (__v32hi)_mm512_shufflelo_epi16((A), \
                                                                      (imm)), \
                                      (__v32hi)_mm512_setzero_hi()); })

static __inline__ __m512i __DEFAULT_FN_ATTRS
_mm512_sllv_epi16(__m512i __A, __m512i __B)
{
  return (__m512i)__builtin_ia32_psllv32hi((__v32hi) __A, (__v32hi) __B);
}

static __inline__ __m512i __DEFAULT_FN_ATTRS
_mm512_mask_sllv_epi16 (__m512i __W, __mmask32 __U, __m512i __A, __m512i __B)
{
  return (__m512i)__builtin_ia32_selectw_512((__mmask32)__U,
                                           (__v32hi)_mm512_sllv_epi16(__A, __B),
                                           (__v32hi)__W);
}

static __inline__ __m512i __DEFAULT_FN_ATTRS
_mm512_maskz_sllv_epi16(__mmask32 __U, __m512i __A, __m512i __B)
{
  return (__m512i)__builtin_ia32_selectw_512((__mmask32)__U,
                                           (__v32hi)_mm512_sllv_epi16(__A, __B),
                                           (__v32hi)_mm512_setzero_hi());
}

static __inline__ __m512i __DEFAULT_FN_ATTRS
_mm512_sll_epi16(__m512i __A, __m128i __B)
{
  return (__m512i)__builtin_ia32_psllw512((__v32hi) __A, (__v8hi) __B);
}

static __inline__ __m512i __DEFAULT_FN_ATTRS
_mm512_mask_sll_epi16(__m512i __W, __mmask32 __U, __m512i __A, __m128i __B)
{
  return (__m512i)__builtin_ia32_selectw_512((__mmask32)__U,
                                          (__v32hi)_mm512_sll_epi16(__A, __B),
                                          (__v32hi)__W);
}

static __inline__ __m512i __DEFAULT_FN_ATTRS
_mm512_maskz_sll_epi16(__mmask32 __U, __m512i __A, __m128i __B)
{
  return (__m512i)__builtin_ia32_selectw_512((__mmask32)__U,
                                          (__v32hi)_mm512_sll_epi16(__A, __B),
                                          (__v32hi)_mm512_setzero_hi());
}

static __inline__ __m512i __DEFAULT_FN_ATTRS
_mm512_slli_epi16(__m512i __A, int __B)
{
  return (__m512i)__builtin_ia32_psllwi512((__v32hi)__A, __B);
}

static __inline__ __m512i __DEFAULT_FN_ATTRS
_mm512_mask_slli_epi16(__m512i __W, __mmask32 __U, __m512i __A, int __B)
{
  return (__m512i)__builtin_ia32_selectw_512((__mmask32)__U,
                                         (__v32hi)_mm512_slli_epi16(__A, __B),
                                         (__v32hi)__W);
}

static __inline__ __m512i __DEFAULT_FN_ATTRS
_mm512_maskz_slli_epi16(__mmask32 __U, __m512i __A, int __B)
{
  return (__m512i)__builtin_ia32_selectw_512((__mmask32)__U,
                                         (__v32hi)_mm512_slli_epi16(__A, __B),
                                         (__v32hi)_mm512_setzero_hi());
}

#define _mm512_bslli_epi128(a, imm) __extension__ ({ \
  (__m512i)__builtin_shufflevector(                                          \
       (__v64qi)_mm512_setzero_si512(),                                      \
       (__v64qi)(__m512i)(a),                                                \
       ((char)(imm)&0xF0) ?  0 : ((char)(imm)>0x0 ? 16 :  64) - (char)(imm), \
       ((char)(imm)&0xF0) ?  1 : ((char)(imm)>0x1 ? 17 :  65) - (char)(imm), \
       ((char)(imm)&0xF0) ?  2 : ((char)(imm)>0x2 ? 18 :  66) - (char)(imm), \
       ((char)(imm)&0xF0) ?  3 : ((char)(imm)>0x3 ? 19 :  67) - (char)(imm), \
       ((char)(imm)&0xF0) ?  4 : ((char)(imm)>0x4 ? 20 :  68) - (char)(imm), \
       ((char)(imm)&0xF0) ?  5 : ((char)(imm)>0x5 ? 21 :  69) - (char)(imm), \
       ((char)(imm)&0xF0) ?  6 : ((char)(imm)>0x6 ? 22 :  70) - (char)(imm), \
       ((char)(imm)&0xF0) ?  7 : ((char)(imm)>0x7 ? 23 :  71) - (char)(imm), \
       ((char)(imm)&0xF0) ?  8 : ((char)(imm)>0x8 ? 24 :  72) - (char)(imm), \
       ((char)(imm)&0xF0) ?  9 : ((char)(imm)>0x9 ? 25 :  73) - (char)(imm), \
       ((char)(imm)&0xF0) ? 10 : ((char)(imm)>0xA ? 26 :  74) - (char)(imm), \
       ((char)(imm)&0xF0) ? 11 : ((char)(imm)>0xB ? 27 :  75) - (char)(imm), \
       ((char)(imm)&0xF0) ? 12 : ((char)(imm)>0xC ? 28 :  76) - (char)(imm), \
       ((char)(imm)&0xF0) ? 13 : ((char)(imm)>0xD ? 29 :  77) - (char)(imm), \
       ((char)(imm)&0xF0) ? 14 : ((char)(imm)>0xE ? 30 :  78) - (char)(imm), \
       ((char)(imm)&0xF0) ? 15 : ((char)(imm)>0xF ? 31 :  79) - (char)(imm), \
       ((char)(imm)&0xF0) ? 16 : ((char)(imm)>0x0 ? 32 :  80) - (char)(imm), \
       ((char)(imm)&0xF0) ? 17 : ((char)(imm)>0x1 ? 33 :  81) - (char)(imm), \
       ((char)(imm)&0xF0) ? 18 : ((char)(imm)>0x2 ? 34 :  82) - (char)(imm), \
       ((char)(imm)&0xF0) ? 19 : ((char)(imm)>0x3 ? 35 :  83) - (char)(imm), \
       ((char)(imm)&0xF0) ? 20 : ((char)(imm)>0x4 ? 36 :  84) - (char)(imm), \
       ((char)(imm)&0xF0) ? 21 : ((char)(imm)>0x5 ? 37 :  85) - (char)(imm), \
       ((char)(imm)&0xF0) ? 22 : ((char)(imm)>0x6 ? 38 :  86) - (char)(imm), \
       ((char)(imm)&0xF0) ? 23 : ((char)(imm)>0x7 ? 39 :  87) - (char)(imm), \
       ((char)(imm)&0xF0) ? 24 : ((char)(imm)>0x8 ? 40 :  88) - (char)(imm), \
       ((char)(imm)&0xF0) ? 25 : ((char)(imm)>0x9 ? 41 :  89) - (char)(imm), \
       ((char)(imm)&0xF0) ? 26 : ((char)(imm)>0xA ? 42 :  90) - (char)(imm), \
       ((char)(imm)&0xF0) ? 27 : ((char)(imm)>0xB ? 43 :  91) - (char)(imm), \
       ((char)(imm)&0xF0) ? 28 : ((char)(imm)>0xC ? 44 :  92) - (char)(imm), \
       ((char)(imm)&0xF0) ? 29 : ((char)(imm)>0xD ? 45 :  93) - (char)(imm), \
       ((char)(imm)&0xF0) ? 30 : ((char)(imm)>0xE ? 46 :  94) - (char)(imm), \
       ((char)(imm)&0xF0) ? 31 : ((char)(imm)>0xF ? 47 :  95) - (char)(imm), \
       ((char)(imm)&0xF0) ? 32 : ((char)(imm)>0x0 ? 48 :  96) - (char)(imm), \
       ((char)(imm)&0xF0) ? 33 : ((char)(imm)>0x1 ? 49 :  97) - (char)(imm), \
       ((char)(imm)&0xF0) ? 34 : ((char)(imm)>0x2 ? 50 :  98) - (char)(imm), \
       ((char)(imm)&0xF0) ? 35 : ((char)(imm)>0x3 ? 51 :  99) - (char)(imm), \
       ((char)(imm)&0xF0) ? 36 : ((char)(imm)>0x4 ? 52 : 100) - (char)(imm), \
       ((char)(imm)&0xF0) ? 37 : ((char)(imm)>0x5 ? 53 : 101) - (char)(imm), \
       ((char)(imm)&0xF0) ? 38 : ((char)(imm)>0x6 ? 54 : 102) - (char)(imm), \
       ((char)(imm)&0xF0) ? 39 : ((char)(imm)>0x7 ? 55 : 103) - (char)(imm), \
       ((char)(imm)&0xF0) ? 40 : ((char)(imm)>0x8 ? 56 : 104) - (char)(imm), \
       ((char)(imm)&0xF0) ? 41 : ((char)(imm)>0x9 ? 57 : 105) - (char)(imm), \
       ((char)(imm)&0xF0) ? 42 : ((char)(imm)>0xA ? 58 : 106) - (char)(imm), \
       ((char)(imm)&0xF0) ? 43 : ((char)(imm)>0xB ? 59 : 107) - (char)(imm), \
       ((char)(imm)&0xF0) ? 44 : ((char)(imm)>0xC ? 60 : 108) - (char)(imm), \
       ((char)(imm)&0xF0) ? 45 : ((char)(imm)>0xD ? 61 : 109) - (char)(imm), \
       ((char)(imm)&0xF0) ? 46 : ((char)(imm)>0xE ? 62 : 110) - (char)(imm), \
       ((char)(imm)&0xF0) ? 47 : ((char)(imm)>0xF ? 63 : 111) - (char)(imm), \
       ((char)(imm)&0xF0) ? 48 : ((char)(imm)>0x0 ? 64 : 112) - (char)(imm), \
       ((char)(imm)&0xF0) ? 49 : ((char)(imm)>0x1 ? 65 : 113) - (char)(imm), \
       ((char)(imm)&0xF0) ? 50 : ((char)(imm)>0x2 ? 66 : 114) - (char)(imm), \
       ((char)(imm)&0xF0) ? 51 : ((char)(imm)>0x3 ? 67 : 115) - (char)(imm), \
       ((char)(imm)&0xF0) ? 52 : ((char)(imm)>0x4 ? 68 : 116) - (char)(imm), \
       ((char)(imm)&0xF0) ? 53 : ((char)(imm)>0x5 ? 69 : 117) - (char)(imm), \
       ((char)(imm)&0xF0) ? 54 : ((char)(imm)>0x6 ? 70 : 118) - (char)(imm), \
       ((char)(imm)&0xF0) ? 55 : ((char)(imm)>0x7 ? 71 : 119) - (char)(imm), \
       ((char)(imm)&0xF0) ? 56 : ((char)(imm)>0x8 ? 72 : 120) - (char)(imm), \
       ((char)(imm)&0xF0) ? 57 : ((char)(imm)>0x9 ? 73 : 121) - (char)(imm), \
       ((char)(imm)&0xF0) ? 58 : ((char)(imm)>0xA ? 74 : 122) - (char)(imm), \
       ((char)(imm)&0xF0) ? 59 : ((char)(imm)>0xB ? 75 : 123) - (char)(imm), \
       ((char)(imm)&0xF0) ? 60 : ((char)(imm)>0xC ? 76 : 124) - (char)(imm), \
       ((char)(imm)&0xF0) ? 61 : ((char)(imm)>0xD ? 77 : 125) - (char)(imm), \
       ((char)(imm)&0xF0) ? 62 : ((char)(imm)>0xE ? 78 : 126) - (char)(imm), \
       ((char)(imm)&0xF0) ? 63 : ((char)(imm)>0xF ? 79 : 127) - (char)(imm)); })

static __inline__ __m512i __DEFAULT_FN_ATTRS
_mm512_srlv_epi16(__m512i __A, __m512i __B)
{
  return (__m512i)__builtin_ia32_psrlv32hi((__v32hi)__A, (__v32hi)__B);
}

static __inline__ __m512i __DEFAULT_FN_ATTRS
_mm512_mask_srlv_epi16(__m512i __W, __mmask32 __U, __m512i __A, __m512i __B)
{
  return (__m512i)__builtin_ia32_selectw_512((__mmask32)__U,
                                           (__v32hi)_mm512_srlv_epi16(__A, __B),
                                           (__v32hi)__W);
}

static __inline__ __m512i __DEFAULT_FN_ATTRS
_mm512_maskz_srlv_epi16(__mmask32 __U, __m512i __A, __m512i __B)
{
  return (__m512i)__builtin_ia32_selectw_512((__mmask32)__U,
                                           (__v32hi)_mm512_srlv_epi16(__A, __B),
                                           (__v32hi)_mm512_setzero_hi());
}

static __inline__ __m512i __DEFAULT_FN_ATTRS
_mm512_srav_epi16(__m512i __A, __m512i __B)
{
  return (__m512i)__builtin_ia32_psrav32hi((__v32hi)__A, (__v32hi)__B);
}

static __inline__ __m512i __DEFAULT_FN_ATTRS
_mm512_mask_srav_epi16(__m512i __W, __mmask32 __U, __m512i __A, __m512i __B)
{
  return (__m512i)__builtin_ia32_selectw_512((__mmask32)__U,
                                           (__v32hi)_mm512_srav_epi16(__A, __B),
                                           (__v32hi)__W);
}

static __inline__ __m512i __DEFAULT_FN_ATTRS
_mm512_maskz_srav_epi16(__mmask32 __U, __m512i __A, __m512i __B)
{
  return (__m512i)__builtin_ia32_selectw_512((__mmask32)__U,
                                           (__v32hi)_mm512_srav_epi16(__A, __B),
                                           (__v32hi)_mm512_setzero_hi());
}

static __inline__ __m512i __DEFAULT_FN_ATTRS
_mm512_sra_epi16(__m512i __A, __m128i __B)
{
  return (__m512i)__builtin_ia32_psraw512((__v32hi) __A, (__v8hi) __B);
}

static __inline__ __m512i __DEFAULT_FN_ATTRS
_mm512_mask_sra_epi16(__m512i __W, __mmask32 __U, __m512i __A, __m128i __B)
{
  return (__m512i)__builtin_ia32_selectw_512((__mmask32)__U,
                                          (__v32hi)_mm512_sra_epi16(__A, __B),
                                          (__v32hi)__W);
}

static __inline__ __m512i __DEFAULT_FN_ATTRS
_mm512_maskz_sra_epi16(__mmask32 __U, __m512i __A, __m128i __B)
{
  return (__m512i)__builtin_ia32_selectw_512((__mmask32)__U,
                                          (__v32hi)_mm512_sra_epi16(__A, __B),
                                          (__v32hi)_mm512_setzero_hi());
}

static __inline__ __m512i __DEFAULT_FN_ATTRS
_mm512_srai_epi16(__m512i __A, int __B)
{
  return (__m512i)__builtin_ia32_psrawi512((__v32hi)__A, __B);
}

static __inline__ __m512i __DEFAULT_FN_ATTRS
_mm512_mask_srai_epi16(__m512i __W, __mmask32 __U, __m512i __A, int __B)
{
  return (__m512i)__builtin_ia32_selectw_512((__mmask32)__U,
                                         (__v32hi)_mm512_srai_epi16(__A, __B),
                                         (__v32hi)__W);
}

static __inline__ __m512i __DEFAULT_FN_ATTRS
_mm512_maskz_srai_epi16(__mmask32 __U, __m512i __A, int __B)
{
  return (__m512i)__builtin_ia32_selectw_512((__mmask32)__U,
                                         (__v32hi)_mm512_srai_epi16(__A, __B),
                                         (__v32hi)_mm512_setzero_hi());
}

static __inline__ __m512i __DEFAULT_FN_ATTRS
_mm512_srl_epi16(__m512i __A, __m128i __B)
{
  return (__m512i)__builtin_ia32_psrlw512((__v32hi) __A, (__v8hi) __B);
}

static __inline__ __m512i __DEFAULT_FN_ATTRS
_mm512_mask_srl_epi16(__m512i __W, __mmask32 __U, __m512i __A, __m128i __B)
{
  return (__m512i)__builtin_ia32_selectw_512((__mmask32)__U,
                                          (__v32hi)_mm512_srl_epi16(__A, __B),
                                          (__v32hi)__W);
}

static __inline__ __m512i __DEFAULT_FN_ATTRS
_mm512_maskz_srl_epi16(__mmask32 __U, __m512i __A, __m128i __B)
{
  return (__m512i)__builtin_ia32_selectw_512((__mmask32)__U,
                                          (__v32hi)_mm512_srl_epi16(__A, __B),
                                          (__v32hi)_mm512_setzero_hi());
}

static __inline__ __m512i __DEFAULT_FN_ATTRS
_mm512_srli_epi16(__m512i __A, int __B)
{
  return (__m512i)__builtin_ia32_psrlwi512((__v32hi)__A, __B);
}

static __inline__ __m512i __DEFAULT_FN_ATTRS
_mm512_mask_srli_epi16(__m512i __W, __mmask32 __U, __m512i __A, int __B)
{
  return (__m512i)__builtin_ia32_selectw_512((__mmask32)__U,
                                         (__v32hi)_mm512_srli_epi16(__A, __B),
                                         (__v32hi)__W);
}

static __inline__ __m512i __DEFAULT_FN_ATTRS
_mm512_maskz_srli_epi16(__mmask32 __U, __m512i __A, int __B)
{
  return (__m512i)__builtin_ia32_selectw_512((__mmask32)__U,
                                         (__v32hi)_mm512_srli_epi16(__A, __B),
                                         (__v32hi)_mm512_setzero_hi());
}

#define _mm512_bsrli_epi128(a, imm) __extension__ ({ \
  (__m512i)__builtin_shufflevector(                     \
      (__v64qi)(__m512i)(a),                      \
      (__v64qi)_mm512_setzero_si512(),            \
      ((char)(imm)&0xF0) ?  64 : (char)(imm) + ((char)(imm)>0xF ?  48 : 0),  \
      ((char)(imm)&0xF0) ?  65 : (char)(imm) + ((char)(imm)>0xE ?  49 : 1),  \
      ((char)(imm)&0xF0) ?  66 : (char)(imm) + ((char)(imm)>0xD ?  50 : 2),  \
      ((char)(imm)&0xF0) ?  67 : (char)(imm) + ((char)(imm)>0xC ?  51 : 3),  \
      ((char)(imm)&0xF0) ?  68 : (char)(imm) + ((char)(imm)>0xB ?  52 : 4),  \
      ((char)(imm)&0xF0) ?  69 : (char)(imm) + ((char)(imm)>0xA ?  53 : 5),  \
      ((char)(imm)&0xF0) ?  70 : (char)(imm) + ((char)(imm)>0x9 ?  54 : 6),  \
      ((char)(imm)&0xF0) ?  71 : (char)(imm) + ((char)(imm)>0x8 ?  55 : 7),  \
      ((char)(imm)&0xF0) ?  72 : (char)(imm) + ((char)(imm)>0x7 ?  56 : 8),  \
      ((char)(imm)&0xF0) ?  73 : (char)(imm) + ((char)(imm)>0x6 ?  57 : 9),  \
      ((char)(imm)&0xF0) ?  74 : (char)(imm) + ((char)(imm)>0x5 ?  58 : 10), \
      ((char)(imm)&0xF0) ?  75 : (char)(imm) + ((char)(imm)>0x4 ?  59 : 11), \
      ((char)(imm)&0xF0) ?  76 : (char)(imm) + ((char)(imm)>0x3 ?  60 : 12), \
      ((char)(imm)&0xF0) ?  77 : (char)(imm) + ((char)(imm)>0x2 ?  61 : 13), \
      ((char)(imm)&0xF0) ?  78 : (char)(imm) + ((char)(imm)>0x1 ?  62 : 14), \
      ((char)(imm)&0xF0) ?  79 : (char)(imm) + ((char)(imm)>0x0 ?  63 : 15), \
      ((char)(imm)&0xF0) ?  80 : (char)(imm) + ((char)(imm)>0xF ?  64 : 16), \
      ((char)(imm)&0xF0) ?  81 : (char)(imm) + ((char)(imm)>0xE ?  65 : 17), \
      ((char)(imm)&0xF0) ?  82 : (char)(imm) + ((char)(imm)>0xD ?  66 : 18), \
      ((char)(imm)&0xF0) ?  83 : (char)(imm) + ((char)(imm)>0xC ?  67 : 19), \
      ((char)(imm)&0xF0) ?  84 : (char)(imm) + ((char)(imm)>0xB ?  68 : 20), \
      ((char)(imm)&0xF0) ?  85 : (char)(imm) + ((char)(imm)>0xA ?  69 : 21), \
      ((char)(imm)&0xF0) ?  86 : (char)(imm) + ((char)(imm)>0x9 ?  70 : 22), \
      ((char)(imm)&0xF0) ?  87 : (char)(imm) + ((char)(imm)>0x8 ?  71 : 23), \
      ((char)(imm)&0xF0) ?  88 : (char)(imm) + ((char)(imm)>0x7 ?  72 : 24), \
      ((char)(imm)&0xF0) ?  89 : (char)(imm) + ((char)(imm)>0x6 ?  73 : 25), \
      ((char)(imm)&0xF0) ?  90 : (char)(imm) + ((char)(imm)>0x5 ?  74 : 26), \
      ((char)(imm)&0xF0) ?  91 : (char)(imm) + ((char)(imm)>0x4 ?  75 : 27), \
      ((char)(imm)&0xF0) ?  92 : (char)(imm) + ((char)(imm)>0x3 ?  76 : 28), \
      ((char)(imm)&0xF0) ?  93 : (char)(imm) + ((char)(imm)>0x2 ?  77 : 29), \
      ((char)(imm)&0xF0) ?  94 : (char)(imm) + ((char)(imm)>0x1 ?  78 : 30), \
      ((char)(imm)&0xF0) ?  95 : (char)(imm) + ((char)(imm)>0x0 ?  79 : 31), \
      ((char)(imm)&0xF0) ?  96 : (char)(imm) + ((char)(imm)>0xF ?  80 : 32), \
      ((char)(imm)&0xF0) ?  97 : (char)(imm) + ((char)(imm)>0xE ?  81 : 33), \
      ((char)(imm)&0xF0) ?  98 : (char)(imm) + ((char)(imm)>0xD ?  82 : 34), \
      ((char)(imm)&0xF0) ?  99 : (char)(imm) + ((char)(imm)>0xC ?  83 : 35), \
      ((char)(imm)&0xF0) ? 100 : (char)(imm) + ((char)(imm)>0xB ?  84 : 36), \
      ((char)(imm)&0xF0) ? 101 : (char)(imm) + ((char)(imm)>0xA ?  85 : 37), \
      ((char)(imm)&0xF0) ? 102 : (char)(imm) + ((char)(imm)>0x9 ?  86 : 38), \
      ((char)(imm)&0xF0) ? 103 : (char)(imm) + ((char)(imm)>0x8 ?  87 : 39), \
      ((char)(imm)&0xF0) ? 104 : (char)(imm) + ((char)(imm)>0x7 ?  88 : 40), \
      ((char)(imm)&0xF0) ? 105 : (char)(imm) + ((char)(imm)>0x6 ?  89 : 41), \
      ((char)(imm)&0xF0) ? 106 : (char)(imm) + ((char)(imm)>0x5 ?  90 : 42), \
      ((char)(imm)&0xF0) ? 107 : (char)(imm) + ((char)(imm)>0x4 ?  91 : 43), \
      ((char)(imm)&0xF0) ? 108 : (char)(imm) + ((char)(imm)>0x3 ?  92 : 44), \
      ((char)(imm)&0xF0) ? 109 : (char)(imm) + ((char)(imm)>0x2 ?  93 : 45), \
      ((char)(imm)&0xF0) ? 110 : (char)(imm) + ((char)(imm)>0x1 ?  94 : 46), \
      ((char)(imm)&0xF0) ? 111 : (char)(imm) + ((char)(imm)>0x0 ?  95 : 47), \
      ((char)(imm)&0xF0) ? 112 : (char)(imm) + ((char)(imm)>0xF ?  96 : 48), \
      ((char)(imm)&0xF0) ? 113 : (char)(imm) + ((char)(imm)>0xE ?  97 : 49), \
      ((char)(imm)&0xF0) ? 114 : (char)(imm) + ((char)(imm)>0xD ?  98 : 50), \
      ((char)(imm)&0xF0) ? 115 : (char)(imm) + ((char)(imm)>0xC ?  99 : 51), \
      ((char)(imm)&0xF0) ? 116 : (char)(imm) + ((char)(imm)>0xB ? 100 : 52), \
      ((char)(imm)&0xF0) ? 117 : (char)(imm) + ((char)(imm)>0xA ? 101 : 53), \
      ((char)(imm)&0xF0) ? 118 : (char)(imm) + ((char)(imm)>0x9 ? 102 : 54), \
      ((char)(imm)&0xF0) ? 119 : (char)(imm) + ((char)(imm)>0x8 ? 103 : 55), \
      ((char)(imm)&0xF0) ? 120 : (char)(imm) + ((char)(imm)>0x7 ? 104 : 56), \
      ((char)(imm)&0xF0) ? 121 : (char)(imm) + ((char)(imm)>0x6 ? 105 : 57), \
      ((char)(imm)&0xF0) ? 122 : (char)(imm) + ((char)(imm)>0x5 ? 106 : 58), \
      ((char)(imm)&0xF0) ? 123 : (char)(imm) + ((char)(imm)>0x4 ? 107 : 59), \
      ((char)(imm)&0xF0) ? 124 : (char)(imm) + ((char)(imm)>0x3 ? 108 : 60), \
      ((char)(imm)&0xF0) ? 125 : (char)(imm) + ((char)(imm)>0x2 ? 109 : 61), \
      ((char)(imm)&0xF0) ? 126 : (char)(imm) + ((char)(imm)>0x1 ? 110 : 62), \
      ((char)(imm)&0xF0) ? 127 : (char)(imm) + ((char)(imm)>0x0 ? 111 : 63)); })

static __inline__ __m512i __DEFAULT_FN_ATTRS
_mm512_mask_mov_epi16 (__m512i __W, __mmask32 __U, __m512i __A)
{
  return (__m512i) __builtin_ia32_selectw_512 ((__mmask32) __U,
                (__v32hi) __A,
                (__v32hi) __W);
}

static __inline__ __m512i __DEFAULT_FN_ATTRS
_mm512_maskz_mov_epi16 (__mmask32 __U, __m512i __A)
{
  return (__m512i) __builtin_ia32_selectw_512 ((__mmask32) __U,
                (__v32hi) __A,
                (__v32hi) _mm512_setzero_hi ());
}

static __inline__ __m512i __DEFAULT_FN_ATTRS
_mm512_mask_mov_epi8 (__m512i __W, __mmask64 __U, __m512i __A)
{
  return (__m512i) __builtin_ia32_selectb_512 ((__mmask64) __U,
                (__v64qi) __A,
                (__v64qi) __W);
}

static __inline__ __m512i __DEFAULT_FN_ATTRS
_mm512_maskz_mov_epi8 (__mmask64 __U, __m512i __A)
{
  return (__m512i) __builtin_ia32_selectb_512 ((__mmask64) __U,
                (__v64qi) __A,
                (__v64qi) _mm512_setzero_hi ());
}

static __inline__ __m512i __DEFAULT_FN_ATTRS
_mm512_mask_set1_epi8 (__m512i __O, __mmask64 __M, char __A)
{
  return (__m512i) __builtin_ia32_selectb_512(__M,
                                              (__v64qi)_mm512_set1_epi8(__A),
                                              (__v64qi) __O);
}

static __inline__ __m512i __DEFAULT_FN_ATTRS
_mm512_maskz_set1_epi8 (__mmask64 __M, char __A)
{
  return (__m512i) __builtin_ia32_selectb_512(__M,
                                              (__v64qi) _mm512_set1_epi8(__A),
                                              (__v64qi) _mm512_setzero_si512());
}

static __inline__ __mmask64 __DEFAULT_FN_ATTRS
_mm512_kunpackd (__mmask64 __A, __mmask64 __B)
{
  return (__mmask64) __builtin_ia32_kunpckdi ((__mmask64) __A,
                (__mmask64) __B);
}

static __inline__ __mmask32 __DEFAULT_FN_ATTRS
_mm512_kunpackw (__mmask32 __A, __mmask32 __B)
{
  return (__mmask32) __builtin_ia32_kunpcksi ((__mmask32) __A,
                (__mmask32) __B);
}

static __inline__ __m512i __DEFAULT_FN_ATTRS
_mm512_mask_loadu_epi16 (__m512i __W, __mmask32 __U, void const *__P)
{
  return (__m512i) __builtin_ia32_loaddquhi512_mask ((__v32hi *) __P,
                 (__v32hi) __W,
                 (__mmask32) __U);
}

static __inline__ __m512i __DEFAULT_FN_ATTRS
_mm512_maskz_loadu_epi16 (__mmask32 __U, void const *__P)
{
  return (__m512i) __builtin_ia32_loaddquhi512_mask ((__v32hi *) __P,
                 (__v32hi)
                 _mm512_setzero_hi (),
                 (__mmask32) __U);
}

static __inline__ __m512i __DEFAULT_FN_ATTRS
_mm512_mask_loadu_epi8 (__m512i __W, __mmask64 __U, void const *__P)
{
  return (__m512i) __builtin_ia32_loaddquqi512_mask ((__v64qi *) __P,
                 (__v64qi) __W,
                 (__mmask64) __U);
}

static __inline__ __m512i __DEFAULT_FN_ATTRS
_mm512_maskz_loadu_epi8 (__mmask64 __U, void const *__P)
{
  return (__m512i) __builtin_ia32_loaddquqi512_mask ((__v64qi *) __P,
                 (__v64qi)
                 _mm512_setzero_hi (),
                 (__mmask64) __U);
}
static __inline__ void __DEFAULT_FN_ATTRS
_mm512_mask_storeu_epi16 (void *__P, __mmask32 __U, __m512i __A)
{
  __builtin_ia32_storedquhi512_mask ((__v32hi *) __P,
             (__v32hi) __A,
             (__mmask32) __U);
}

static __inline__ void __DEFAULT_FN_ATTRS
_mm512_mask_storeu_epi8 (void *__P, __mmask64 __U, __m512i __A)
{
  __builtin_ia32_storedquqi512_mask ((__v64qi *) __P,
             (__v64qi) __A,
             (__mmask64) __U);
}

static __inline__ __mmask64 __DEFAULT_FN_ATTRS
_mm512_test_epi8_mask (__m512i __A, __m512i __B)
{
  return _mm512_cmpneq_epi8_mask (_mm512_and_epi32 (__A, __B),
                                  _mm512_setzero_qi());
}

static __inline__ __mmask64 __DEFAULT_FN_ATTRS
_mm512_mask_test_epi8_mask (__mmask64 __U, __m512i __A, __m512i __B)
{
  return _mm512_mask_cmpneq_epi8_mask (__U, _mm512_and_epi32 (__A, __B),
                                       _mm512_setzero_qi());
}

static __inline__ __mmask32 __DEFAULT_FN_ATTRS
_mm512_test_epi16_mask (__m512i __A, __m512i __B)
{
  return _mm512_cmpneq_epi16_mask (_mm512_and_epi32 (__A, __B),
                                   _mm512_setzero_qi());
}

static __inline__ __mmask32 __DEFAULT_FN_ATTRS
_mm512_mask_test_epi16_mask (__mmask32 __U, __m512i __A, __m512i __B)
{
  return _mm512_mask_cmpneq_epi16_mask (__U, _mm512_and_epi32 (__A, __B),
                                        _mm512_setzero_qi());
}

static __inline__ __mmask64 __DEFAULT_FN_ATTRS
_mm512_testn_epi8_mask (__m512i __A, __m512i __B)
{
  return _mm512_cmpeq_epi8_mask (_mm512_and_epi32 (__A, __B), _mm512_setzero_qi());
}

static __inline__ __mmask64 __DEFAULT_FN_ATTRS
_mm512_mask_testn_epi8_mask (__mmask64 __U, __m512i __A, __m512i __B)
{
  return _mm512_mask_cmpeq_epi8_mask (__U, _mm512_and_epi32 (__A, __B),
                                      _mm512_setzero_qi());
}

static __inline__ __mmask32 __DEFAULT_FN_ATTRS
_mm512_testn_epi16_mask (__m512i __A, __m512i __B)
{
  return _mm512_cmpeq_epi16_mask (_mm512_and_epi32 (__A, __B),
                                  _mm512_setzero_qi());
}

static __inline__ __mmask32 __DEFAULT_FN_ATTRS
_mm512_mask_testn_epi16_mask (__mmask32 __U, __m512i __A, __m512i __B)
{
  return _mm512_mask_cmpeq_epi16_mask (__U, _mm512_and_epi32 (__A, __B),
                                       _mm512_setzero_qi());
}

static __inline__ __mmask64 __DEFAULT_FN_ATTRS
_mm512_movepi8_mask (__m512i __A)
{
  return (__mmask64) __builtin_ia32_cvtb2mask512 ((__v64qi) __A);
}

static __inline__ __mmask32 __DEFAULT_FN_ATTRS
_mm512_movepi16_mask (__m512i __A)
{
  return (__mmask32) __builtin_ia32_cvtw2mask512 ((__v32hi) __A);
}

static __inline__ __m512i __DEFAULT_FN_ATTRS
_mm512_movm_epi8 (__mmask64 __A)
{
  return (__m512i) __builtin_ia32_cvtmask2b512 (__A);
}

static __inline__ __m512i __DEFAULT_FN_ATTRS
_mm512_movm_epi16 (__mmask32 __A)
{
  return (__m512i) __builtin_ia32_cvtmask2w512 (__A);
}

static __inline__ __m512i __DEFAULT_FN_ATTRS
_mm512_broadcastb_epi8 (__m128i __A)
{
  return (__m512i)__builtin_shufflevector((__v16qi) __A,
                                          (__v16qi)_mm_undefined_si128(),
                                          0, 0, 0, 0, 0, 0, 0, 0, 0, 0, 0, 0, 0, 0, 0, 0,
                                          0, 0, 0, 0, 0, 0, 0, 0, 0, 0, 0, 0, 0, 0, 0, 0,
                                          0, 0, 0, 0, 0, 0, 0, 0, 0, 0, 0, 0, 0, 0, 0, 0,
                                          0, 0, 0, 0, 0, 0, 0, 0, 0, 0, 0, 0, 0, 0, 0, 0);
}

static __inline__ __m512i __DEFAULT_FN_ATTRS
_mm512_mask_broadcastb_epi8 (__m512i __O, __mmask64 __M, __m128i __A)
{
  return (__m512i)__builtin_ia32_selectb_512(__M,
                                             (__v64qi) _mm512_broadcastb_epi8(__A),
                                             (__v64qi) __O);
}

static __inline__ __m512i __DEFAULT_FN_ATTRS
_mm512_maskz_broadcastb_epi8 (__mmask64 __M, __m128i __A)
{
  return (__m512i)__builtin_ia32_selectb_512(__M,
                                             (__v64qi) _mm512_broadcastb_epi8(__A),
                                             (__v64qi) _mm512_setzero_si512());
}

static __inline__ __m512i __DEFAULT_FN_ATTRS
_mm512_mask_set1_epi16 (__m512i __O, __mmask32 __M, short __A)
{
  return (__m512i) __builtin_ia32_selectw_512(__M,
                                              (__v32hi) _mm512_set1_epi16(__A),
                                              (__v32hi) __O);
}

static __inline__ __m512i __DEFAULT_FN_ATTRS
_mm512_maskz_set1_epi16 (__mmask32 __M, short __A)
{
  return (__m512i) __builtin_ia32_selectw_512(__M,
                                              (__v32hi) _mm512_set1_epi16(__A),
                                              (__v32hi) _mm512_setzero_si512());
}

static __inline__ __m512i __DEFAULT_FN_ATTRS
_mm512_broadcastw_epi16 (__m128i __A)
{
  return (__m512i)__builtin_shufflevector((__v8hi) __A,
                                          (__v8hi)_mm_undefined_si128(),
                                          0, 0, 0, 0, 0, 0, 0, 0, 0, 0, 0, 0, 0, 0, 0, 0,
                                          0, 0, 0, 0, 0, 0, 0, 0, 0, 0, 0, 0, 0, 0, 0, 0);
}

static __inline__ __m512i __DEFAULT_FN_ATTRS
_mm512_mask_broadcastw_epi16 (__m512i __O, __mmask32 __M, __m128i __A)
{
  return (__m512i)__builtin_ia32_selectw_512(__M,
                                             (__v32hi) _mm512_broadcastw_epi16(__A),
                                             (__v32hi) __O);
}

static __inline__ __m512i __DEFAULT_FN_ATTRS
_mm512_maskz_broadcastw_epi16 (__mmask32 __M, __m128i __A)
{
  return (__m512i)__builtin_ia32_selectw_512(__M,
                                             (__v32hi) _mm512_broadcastw_epi16(__A),
                                             (__v32hi) _mm512_setzero_si512());
}

static __inline__ __m512i __DEFAULT_FN_ATTRS
_mm512_permutexvar_epi16 (__m512i __A, __m512i __B)
{
  return (__m512i) __builtin_ia32_permvarhi512_mask ((__v32hi) __B,
                 (__v32hi) __A,
                 (__v32hi) _mm512_undefined_epi32 (),
                 (__mmask32) -1);
}

static __inline__ __m512i __DEFAULT_FN_ATTRS
_mm512_maskz_permutexvar_epi16 (__mmask32 __M, __m512i __A,
        __m512i __B)
{
  return (__m512i) __builtin_ia32_permvarhi512_mask ((__v32hi) __B,
                 (__v32hi) __A,
                 (__v32hi) _mm512_setzero_hi(),
                 (__mmask32) __M);
}

static __inline__ __m512i __DEFAULT_FN_ATTRS
_mm512_mask_permutexvar_epi16 (__m512i __W, __mmask32 __M, __m512i __A,
             __m512i __B)
{
  return (__m512i) __builtin_ia32_permvarhi512_mask ((__v32hi) __B,
                 (__v32hi) __A,
                 (__v32hi) __W,
                 (__mmask32) __M);
}

#define _mm512_alignr_epi8(A, B, N) __extension__ ({\
  (__m512i)__builtin_ia32_palignr512_mask((__v64qi)(__m512i)(A), \
                                          (__v64qi)(__m512i)(B), (int)(N), \
                                          (__v64qi)_mm512_undefined_pd(), \
                                          (__mmask64)-1); })

#define _mm512_mask_alignr_epi8(W, U, A, B, N) __extension__({\
  (__m512i)__builtin_ia32_palignr512_mask((__v64qi)(__m512i)(A), \
                                          (__v64qi)(__m512i)(B), (int)(N), \
                                          (__v64qi)(__m512i)(W), \
                                          (__mmask64)(U)); })

#define _mm512_maskz_alignr_epi8(U, A, B, N) __extension__({\
  (__m512i)__builtin_ia32_palignr512_mask((__v64qi)(__m512i)(A), \
                                          (__v64qi)(__m512i)(B), (int)(N), \
                                          (__v64qi)_mm512_setzero_si512(), \
                                          (__mmask64)(U)); })

#define _mm512_dbsad_epu8(A, B, imm) __extension__ ({\
  (__m512i)__builtin_ia32_dbpsadbw512_mask((__v64qi)(__m512i)(A), \
                                           (__v64qi)(__m512i)(B), (int)(imm), \
                                           (__v32hi)_mm512_undefined_epi32(), \
                                           (__mmask32)-1); })

#define _mm512_mask_dbsad_epu8(W, U, A, B, imm) ({\
  (__m512i)__builtin_ia32_dbpsadbw512_mask((__v64qi)(__m512i)(A), \
                                           (__v64qi)(__m512i)(B), (int)(imm), \
                                           (__v32hi)(__m512i)(W), \
                                           (__mmask32)(U)); })

#define _mm512_maskz_dbsad_epu8(U, A, B, imm) ({\
  (__m512i)__builtin_ia32_dbpsadbw512_mask((__v64qi)(__m512i)(A), \
                                           (__v64qi)(__m512i)(B), (int)(imm), \
                                           (__v32hi)_mm512_setzero_hi(), \
                                           (__mmask32)(U)); })

static __inline__ __m512i __DEFAULT_FN_ATTRS
_mm512_sad_epu8 (__m512i __A, __m512i __B)
{
 return (__m512i) __builtin_ia32_psadbw512 ((__v64qi) __A,
               (__v64qi) __B);
}



#undef __DEFAULT_FN_ATTRS

#endif<|MERGE_RESOLUTION|>--- conflicted
+++ resolved
@@ -1075,55 +1075,31 @@
 }
 
 static __inline__ __m512i __DEFAULT_FN_ATTRS
-_mm512_maddubs_epi16 (__m512i __X, __m512i __Y) {
-  return (__m512i) __builtin_ia32_pmaddubsw512_mask ((__v64qi) __X,
-                 (__v64qi) __Y,
-                 (__v32hi) _mm512_setzero_hi(),
-                 (__mmask32) -1);
-}
-
-static __inline__ __m512i __DEFAULT_FN_ATTRS
-_mm512_mask_maddubs_epi16 (__m512i __W, __mmask32 __U, __m512i __X,
-         __m512i __Y) {
-  return (__m512i) __builtin_ia32_pmaddubsw512_mask ((__v64qi) __X,
-                 (__v64qi) __Y,
-                 (__v32hi) __W,
-                 (__mmask32) __U);
-}
-
-static __inline__ __m512i __DEFAULT_FN_ATTRS
-_mm512_maskz_maddubs_epi16 (__mmask32 __U, __m512i __X, __m512i __Y) {
-  return (__m512i) __builtin_ia32_pmaddubsw512_mask ((__v64qi) __X,
-                 (__v64qi) __Y,
-                 (__v32hi) _mm512_setzero_hi(),
-                 (__mmask32) __U);
-}
-
-static __inline__ __m512i __DEFAULT_FN_ATTRS
-_mm512_madd_epi16 (__m512i __A, __m512i __B) {
-  return (__m512i) __builtin_ia32_pmaddwd512_mask ((__v32hi) __A,
-               (__v32hi) __B,
-               (__v16si) _mm512_setzero_si512(),
-               (__mmask16) -1);
-}
-
-static __inline__ __m512i __DEFAULT_FN_ATTRS
-<<<<<<< HEAD
-_mm512_mask_madd_epi16 (__m512i __W, __mmask16 __U, __m512i __A,
-      __m512i __B) {
-  return (__m512i) __builtin_ia32_pmaddwd512_mask ((__v32hi) __A,
-               (__v32hi) __B,
-               (__v16si) __W,
-               (__mmask16) __U);
-}
-
-static __inline__ __m512i __DEFAULT_FN_ATTRS
-_mm512_maskz_madd_epi16 (__mmask16 __U, __m512i __A, __m512i __B) {
-  return (__m512i) __builtin_ia32_pmaddwd512_mask ((__v32hi) __A,
-               (__v32hi) __B,
-               (__v16si) _mm512_setzero_si512(),
-               (__mmask16) __U);
-=======
+_mm512_maddubs_epi16(__m512i __X, __m512i __Y) {
+  return (__m512i)__builtin_ia32_pmaddubsw512((__v64qi)__X, (__v64qi)__Y);
+}
+
+static __inline__ __m512i __DEFAULT_FN_ATTRS
+_mm512_mask_maddubs_epi16(__m512i __W, __mmask32 __U, __m512i __X,
+                          __m512i __Y) {
+  return (__m512i)__builtin_ia32_selectw_512((__mmask32) __U,
+                                        (__v32hi)_mm512_maddubs_epi16(__X, __Y),
+                                        (__v32hi)__W);
+}
+
+static __inline__ __m512i __DEFAULT_FN_ATTRS
+_mm512_maskz_maddubs_epi16(__mmask32 __U, __m512i __X, __m512i __Y) {
+  return (__m512i)__builtin_ia32_selectw_512((__mmask32) __U,
+                                        (__v32hi)_mm512_maddubs_epi16(__X, __Y),
+                                        (__v32hi)_mm512_setzero_hi());
+}
+
+static __inline__ __m512i __DEFAULT_FN_ATTRS
+_mm512_madd_epi16(__m512i __A, __m512i __B) {
+  return (__m512i)__builtin_ia32_pmaddwd512((__v32hi)__A, (__v32hi)__B);
+}
+
+static __inline__ __m512i __DEFAULT_FN_ATTRS
 _mm512_mask_madd_epi16(__m512i __W, __mmask16 __U, __m512i __A, __m512i __B) {
   return (__m512i)__builtin_ia32_selectd_512((__mmask16)__U,
                                            (__v16si)_mm512_madd_epi16(__A, __B),
@@ -1135,7 +1111,6 @@
   return (__m512i)__builtin_ia32_selectd_512((__mmask16)__U,
                                            (__v16si)_mm512_madd_epi16(__A, __B),
                                            (__v16si)_mm512_setzero_si512());
->>>>>>> 27695da9
 }
 
 static __inline__ __m256i __DEFAULT_FN_ATTRS
