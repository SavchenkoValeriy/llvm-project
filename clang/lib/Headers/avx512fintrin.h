--- conflicted
+++ resolved
@@ -3974,8 +3974,6 @@
 __builtin_ia32_vcomiss ((__v4sf) (__A), (__v4sf) (__B), ( __P), ( __R));\
 })
 
-<<<<<<< HEAD
-=======
 static __inline__ __m512d __DEFAULT_FN_ATTRS
 _mm512_mask_unpackhi_pd (__m512d __W, __mmask8 __U, __m512d __A, __m512d __B)
 {
@@ -4244,7 +4242,6 @@
                   __A,
                   _MM_FROUND_CUR_DIRECTION);
 }
->>>>>>> 716a533a
 
 static __inline__ __m512d __DEFAULT_FN_ATTRS
 _mm512_mask2_permutex2var_pd (__m512d __A, __m512i __I, __mmask8 __U,
