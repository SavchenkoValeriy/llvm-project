//===--- FreeBSD.cpp - FreeBSD ToolChain Implementations --------*- C++ -*-===//
//
//                     The LLVM Compiler Infrastructure
//
// This file is distributed under the University of Illinois Open Source
// License. See LICENSE.TXT for details.
//
//===----------------------------------------------------------------------===//

#include "FreeBSD.h"
#include "Arch/ARM.h"
#include "Arch/Mips.h"
#include "Arch/Sparc.h"
#include "CommonArgs.h"
#include "clang/Basic/VirtualFileSystem.h"
#include "clang/Driver/Compilation.h"
#include "clang/Driver/Options.h"
#include "clang/Driver/SanitizerArgs.h"
#include "llvm/Option/ArgList.h"

using namespace clang::driver;
using namespace clang::driver::tools;
using namespace clang::driver::toolchains;
using namespace clang;
using namespace llvm::opt;

void freebsd::Assembler::ConstructJob(Compilation &C, const JobAction &JA,
                                      const InputInfo &Output,
                                      const InputInfoList &Inputs,
                                      const ArgList &Args,
                                      const char *LinkingOutput) const {
  claimNoWarnArgs(Args);
  ArgStringList CmdArgs;

  // When building 32-bit code on FreeBSD/amd64, we have to explicitly
  // instruct as in the base system to assemble 32-bit code.
  switch (getToolChain().getArch()) {
  default:
    break;
  case llvm::Triple::x86:
    CmdArgs.push_back("--32");
    break;
  case llvm::Triple::ppc:
    CmdArgs.push_back("-a32");
    break;
  case llvm::Triple::mips:
  case llvm::Triple::mipsel:
  case llvm::Triple::mips64:
  case llvm::Triple::mips64el: {
    StringRef CPUName;
    StringRef ABIName;
    mips::getMipsCPUAndABI(Args, getToolChain().getTriple(), CPUName, ABIName);

    CmdArgs.push_back("-march");
    CmdArgs.push_back(CPUName.data());

    CmdArgs.push_back("-mabi");
    CmdArgs.push_back(mips::getGnuCompatibleMipsABIName(ABIName).data());

    if (getToolChain().getTriple().isLittleEndian())
      CmdArgs.push_back("-EL");
    else
      CmdArgs.push_back("-EB");

    if (Arg *A = Args.getLastArg(options::OPT_G)) {
      StringRef v = A->getValue();
      CmdArgs.push_back(Args.MakeArgString("-G" + v));
      A->claim();
    }

    AddAssemblerKPIC(getToolChain(), Args, CmdArgs);
    break;
  }
  case llvm::Triple::arm:
  case llvm::Triple::armeb:
  case llvm::Triple::thumb:
  case llvm::Triple::thumbeb: {
    arm::FloatABI ABI = arm::getARMFloatABI(getToolChain(), Args);

    if (ABI == arm::FloatABI::Hard)
      CmdArgs.push_back("-mfpu=vfp");
    else
      CmdArgs.push_back("-mfpu=softvfp");

    switch (getToolChain().getTriple().getEnvironment()) {
    case llvm::Triple::GNUEABIHF:
    case llvm::Triple::GNUEABI:
    case llvm::Triple::EABI:
      CmdArgs.push_back("-meabi=5");
      break;

    default:
      CmdArgs.push_back("-matpcs");
    }
    break;
  }
  case llvm::Triple::sparc:
  case llvm::Triple::sparcel:
  case llvm::Triple::sparcv9: {
    std::string CPU = getCPUName(Args, getToolChain().getTriple());
    CmdArgs.push_back(sparc::getSparcAsmModeForCPU(CPU, getToolChain().getTriple()));
    AddAssemblerKPIC(getToolChain(), Args, CmdArgs);
    break;
  }
  }

  Args.AddAllArgValues(CmdArgs, options::OPT_Wa_COMMA, options::OPT_Xassembler);

  CmdArgs.push_back("-o");
  CmdArgs.push_back(Output.getFilename());

  for (const auto &II : Inputs)
    CmdArgs.push_back(II.getFilename());

  const char *Exec = Args.MakeArgString(getToolChain().GetProgramPath("as"));
  C.addCommand(llvm::make_unique<Command>(JA, *this, Exec, CmdArgs, Inputs));
}

void freebsd::Linker::ConstructJob(Compilation &C, const JobAction &JA,
                                   const InputInfo &Output,
                                   const InputInfoList &Inputs,
                                   const ArgList &Args,
                                   const char *LinkingOutput) const {
  const toolchains::FreeBSD &ToolChain =
      static_cast<const toolchains::FreeBSD &>(getToolChain());
  const Driver &D = ToolChain.getDriver();
  const llvm::Triple::ArchType Arch = ToolChain.getArch();
  const bool IsPIE =
      !Args.hasArg(options::OPT_shared) &&
      (Args.hasArg(options::OPT_pie) || ToolChain.isPIEDefault());
  ArgStringList CmdArgs;

  // Silence warning for "clang -g foo.o -o foo"
  Args.ClaimAllArgs(options::OPT_g_Group);
  // and "clang -emit-llvm foo.o -o foo"
  Args.ClaimAllArgs(options::OPT_emit_llvm);
  // and for "clang -w foo.o -o foo". Other warning options are already
  // handled somewhere else.
  Args.ClaimAllArgs(options::OPT_w);

  if (!D.SysRoot.empty())
    CmdArgs.push_back(Args.MakeArgString("--sysroot=" + D.SysRoot));

  if (IsPIE)
    CmdArgs.push_back("-pie");

  CmdArgs.push_back("--eh-frame-hdr");
  if (Args.hasArg(options::OPT_static)) {
    CmdArgs.push_back("-Bstatic");
  } else {
    if (Args.hasArg(options::OPT_rdynamic))
      CmdArgs.push_back("-export-dynamic");
    if (Args.hasArg(options::OPT_shared)) {
      CmdArgs.push_back("-Bshareable");
    } else {
      CmdArgs.push_back("-dynamic-linker");
      CmdArgs.push_back("/libexec/ld-elf.so.1");
    }
    if (ToolChain.getTriple().getOSMajorVersion() >= 9) {
      if (Arch == llvm::Triple::arm || Arch == llvm::Triple::sparc ||
          Arch == llvm::Triple::x86 || Arch == llvm::Triple::x86_64) {
        CmdArgs.push_back("--hash-style=both");
      }
    }
    CmdArgs.push_back("--enable-new-dtags");
  }

  // When building 32-bit code on FreeBSD/amd64, we have to explicitly
  // instruct ld in the base system to link 32-bit code.
  if (Arch == llvm::Triple::x86) {
    CmdArgs.push_back("-m");
    CmdArgs.push_back("elf_i386_fbsd");
  }

  if (Arch == llvm::Triple::ppc) {
    CmdArgs.push_back("-m");
    CmdArgs.push_back("elf32ppc_fbsd");
<<<<<<< HEAD
=======
    break;
  case llvm::Triple::mips:
    CmdArgs.push_back("-m");
    CmdArgs.push_back("elf32btsmip_fbsd");
    break;
  case llvm::Triple::mipsel:
    CmdArgs.push_back("-m");
    CmdArgs.push_back("elf32ltsmip_fbsd");
    break;
  case llvm::Triple::mips64:
    CmdArgs.push_back("-m");
    if (tools::mips::hasMipsAbiArg(Args, "n32"))
      CmdArgs.push_back("elf32btsmipn32_fbsd");
    else
      CmdArgs.push_back("elf64btsmip_fbsd");
    break;
  case llvm::Triple::mips64el:
    CmdArgs.push_back("-m");
    if (tools::mips::hasMipsAbiArg(Args, "n32"))
      CmdArgs.push_back("elf32ltsmipn32_fbsd");
    else
      CmdArgs.push_back("elf64ltsmip_fbsd");
    break;
  default:
    break;
>>>>>>> 7636840b
  }

  if (Arg *A = Args.getLastArg(options::OPT_G)) {
    if (ToolChain.getTriple().isMIPS()) {
      StringRef v = A->getValue();
      CmdArgs.push_back(Args.MakeArgString("-G" + v));
      A->claim();
    }
  }

  if (Output.isFilename()) {
    CmdArgs.push_back("-o");
    CmdArgs.push_back(Output.getFilename());
  } else {
    assert(Output.isNothing() && "Invalid output.");
  }

  if (!Args.hasArg(options::OPT_nostdlib, options::OPT_nostartfiles)) {
    const char *crt1 = nullptr;
    if (!Args.hasArg(options::OPT_shared)) {
      if (Args.hasArg(options::OPT_pg))
        crt1 = "gcrt1.o";
      else if (IsPIE)
        crt1 = "Scrt1.o";
      else
        crt1 = "crt1.o";
    }
    if (crt1)
      CmdArgs.push_back(Args.MakeArgString(ToolChain.GetFilePath(crt1)));

    CmdArgs.push_back(Args.MakeArgString(ToolChain.GetFilePath("crti.o")));

    const char *crtbegin = nullptr;
    if (Args.hasArg(options::OPT_static))
      crtbegin = "crtbeginT.o";
    else if (Args.hasArg(options::OPT_shared) || IsPIE)
      crtbegin = "crtbeginS.o";
    else
      crtbegin = "crtbegin.o";

    CmdArgs.push_back(Args.MakeArgString(ToolChain.GetFilePath(crtbegin)));
  }

  Args.AddAllArgs(CmdArgs, options::OPT_L);
  ToolChain.AddFilePathLibArgs(Args, CmdArgs);
  Args.AddAllArgs(CmdArgs, options::OPT_T_Group);
  Args.AddAllArgs(CmdArgs, options::OPT_e);
  Args.AddAllArgs(CmdArgs, options::OPT_s);
  Args.AddAllArgs(CmdArgs, options::OPT_t);
  Args.AddAllArgs(CmdArgs, options::OPT_Z_Flag);
  Args.AddAllArgs(CmdArgs, options::OPT_r);

  if (D.isUsingLTO()) {
    assert(!Inputs.empty() && "Must have at least one input.");
    AddGoldPlugin(ToolChain, Args, CmdArgs, Output, Inputs[0],
                  D.getLTOMode() == LTOK_Thin);
  }

  bool NeedsSanitizerDeps = addSanitizerRuntimes(ToolChain, Args, CmdArgs);
  bool NeedsXRayDeps = addXRayRuntime(ToolChain, Args, CmdArgs);
  AddLinkerInputs(ToolChain, Inputs, Args, CmdArgs, JA);

  if (!Args.hasArg(options::OPT_nostdlib, options::OPT_nodefaultlibs)) {
    addOpenMPRuntime(CmdArgs, ToolChain, Args);
    if (D.CCCIsCXX()) {
      if (ToolChain.ShouldLinkCXXStdlib(Args))
        ToolChain.AddCXXStdlibLibArgs(Args, CmdArgs);
      if (Args.hasArg(options::OPT_pg))
        CmdArgs.push_back("-lm_p");
      else
        CmdArgs.push_back("-lm");
    }
    if (NeedsSanitizerDeps)
      linkSanitizerRuntimeDeps(ToolChain, CmdArgs);
    if (NeedsXRayDeps)
      linkXRayRuntimeDeps(ToolChain, CmdArgs);
    // FIXME: For some reason GCC passes -lgcc and -lgcc_s before adding
    // the default system libraries. Just mimic this for now.
    if (Args.hasArg(options::OPT_pg))
      CmdArgs.push_back("-lgcc_p");
    else
      CmdArgs.push_back("-lgcc");
    if (Args.hasArg(options::OPT_static)) {
      CmdArgs.push_back("-lgcc_eh");
    } else if (Args.hasArg(options::OPT_pg)) {
      CmdArgs.push_back("-lgcc_eh_p");
    } else {
      CmdArgs.push_back("--as-needed");
      CmdArgs.push_back("-lgcc_s");
      CmdArgs.push_back("--no-as-needed");
    }

    if (Args.hasArg(options::OPT_pthread)) {
      if (Args.hasArg(options::OPT_pg))
        CmdArgs.push_back("-lpthread_p");
      else
        CmdArgs.push_back("-lpthread");
    }

    if (Args.hasArg(options::OPT_pg)) {
      if (Args.hasArg(options::OPT_shared))
        CmdArgs.push_back("-lc");
      else
        CmdArgs.push_back("-lc_p");
      CmdArgs.push_back("-lgcc_p");
    } else {
      CmdArgs.push_back("-lc");
      CmdArgs.push_back("-lgcc");
    }

    if (Args.hasArg(options::OPT_static)) {
      CmdArgs.push_back("-lgcc_eh");
    } else if (Args.hasArg(options::OPT_pg)) {
      CmdArgs.push_back("-lgcc_eh_p");
    } else {
      CmdArgs.push_back("--as-needed");
      CmdArgs.push_back("-lgcc_s");
      CmdArgs.push_back("--no-as-needed");
    }
  }

  if (!Args.hasArg(options::OPT_nostdlib, options::OPT_nostartfiles)) {
    if (Args.hasArg(options::OPT_shared) || IsPIE)
      CmdArgs.push_back(Args.MakeArgString(ToolChain.GetFilePath("crtendS.o")));
    else
      CmdArgs.push_back(Args.MakeArgString(ToolChain.GetFilePath("crtend.o")));
    CmdArgs.push_back(Args.MakeArgString(ToolChain.GetFilePath("crtn.o")));
  }

  ToolChain.addProfileRTLibs(Args, CmdArgs);

  const char *Exec = Args.MakeArgString(getToolChain().GetLinkerPath());
  C.addCommand(llvm::make_unique<Command>(JA, *this, Exec, CmdArgs, Inputs));
}

/// FreeBSD - FreeBSD tool chain which can call as(1) and ld(1) directly.

FreeBSD::FreeBSD(const Driver &D, const llvm::Triple &Triple,
                 const ArgList &Args)
    : Generic_ELF(D, Triple, Args) {

  // When targeting 32-bit platforms, look for '/usr/lib32/crt1.o' and fall
  // back to '/usr/lib' if it doesn't exist.
  if ((Triple.getArch() == llvm::Triple::x86 || Triple.isMIPS32() ||
       Triple.getArch() == llvm::Triple::ppc) &&
      D.getVFS().exists(getDriver().SysRoot + "/usr/lib32/crt1.o"))
    getFilePaths().push_back(getDriver().SysRoot + "/usr/lib32");
  else
    getFilePaths().push_back(getDriver().SysRoot + "/usr/lib");
}

ToolChain::CXXStdlibType FreeBSD::GetDefaultCXXStdlibType() const {
  if (getTriple().getOSMajorVersion() >= 10)
    return ToolChain::CST_Libcxx;
  return ToolChain::CST_Libstdcxx;
}

void FreeBSD::addLibStdCxxIncludePaths(
    const llvm::opt::ArgList &DriverArgs,
    llvm::opt::ArgStringList &CC1Args) const {
  addLibStdCXXIncludePaths(getDriver().SysRoot, "/usr/include/c++/4.2", "", "",
                           "", "", DriverArgs, CC1Args);
}

void FreeBSD::AddCXXStdlibLibArgs(const ArgList &Args,
                                  ArgStringList &CmdArgs) const {
  CXXStdlibType Type = GetCXXStdlibType(Args);
  bool Profiling = Args.hasArg(options::OPT_pg);

  switch (Type) {
  case ToolChain::CST_Libcxx:
    CmdArgs.push_back(Profiling ? "-lc++_p" : "-lc++");
    break;

  case ToolChain::CST_Libstdcxx:
    CmdArgs.push_back(Profiling ? "-lstdc++_p" : "-lstdc++");
    break;
  }
}

Tool *FreeBSD::buildAssembler() const {
  return new tools::freebsd::Assembler(*this);
}

Tool *FreeBSD::buildLinker() const { return new tools::freebsd::Linker(*this); }

llvm::ExceptionHandling FreeBSD::GetExceptionModel(const ArgList &Args) const {
  // FreeBSD uses SjLj exceptions on ARM oabi.
  switch (getTriple().getEnvironment()) {
  case llvm::Triple::GNUEABIHF:
  case llvm::Triple::GNUEABI:
  case llvm::Triple::EABI:
    return llvm::ExceptionHandling::None;
  default:
    if (getTriple().getArch() == llvm::Triple::arm ||
        getTriple().getArch() == llvm::Triple::thumb)
      return llvm::ExceptionHandling::SjLj;
    return llvm::ExceptionHandling::None;
  }
}

bool FreeBSD::HasNativeLLVMSupport() const { return true; }

bool FreeBSD::isPIEDefault() const { return getSanitizerArgs().requiresPIE(); }

SanitizerMask FreeBSD::getSupportedSanitizers() const {
  const bool IsX86 = getTriple().getArch() == llvm::Triple::x86;
  const bool IsX86_64 = getTriple().getArch() == llvm::Triple::x86_64;
  const bool IsMIPS64 = getTriple().isMIPS32();
  SanitizerMask Res = ToolChain::getSupportedSanitizers();
  Res |= SanitizerKind::Address;
  Res |= SanitizerKind::Vptr;
  if (IsX86_64 || IsMIPS64) {
    Res |= SanitizerKind::Leak;
    Res |= SanitizerKind::Thread;
  }
  if (IsX86 || IsX86_64) {
    Res |= SanitizerKind::Function;
    Res |= SanitizerKind::SafeStack;
    Res |= SanitizerKind::Fuzzer;
    Res |= SanitizerKind::FuzzerNoLink;
  }
  if (IsX86_64)
    Res |= SanitizerKind::Memory;
  return Res;
}<|MERGE_RESOLUTION|>--- conflicted
+++ resolved
@@ -165,18 +165,16 @@
     CmdArgs.push_back("--enable-new-dtags");
   }
 
-  // When building 32-bit code on FreeBSD/amd64, we have to explicitly
-  // instruct ld in the base system to link 32-bit code.
-  if (Arch == llvm::Triple::x86) {
+  // Explicitly set the linker emulation for platforms that might not
+  // be the default emulation for the linker.
+  switch (Arch) {
+  case llvm::Triple::x86:
     CmdArgs.push_back("-m");
     CmdArgs.push_back("elf_i386_fbsd");
-  }
-
-  if (Arch == llvm::Triple::ppc) {
+    break;
+  case llvm::Triple::ppc:
     CmdArgs.push_back("-m");
     CmdArgs.push_back("elf32ppc_fbsd");
-<<<<<<< HEAD
-=======
     break;
   case llvm::Triple::mips:
     CmdArgs.push_back("-m");
@@ -202,7 +200,6 @@
     break;
   default:
     break;
->>>>>>> 7636840b
   }
 
   if (Arg *A = Args.getLastArg(options::OPT_G)) {
