--- conflicted
+++ resolved
@@ -450,17 +450,12 @@
   /// supported macOS version, the deployment target version is compared to the
   /// specifed version instead.
   bool isMacosxVersionLT(unsigned V0, unsigned V1 = 0, unsigned V2 = 0) const {
-<<<<<<< HEAD
-    assert(isTargetMacOSBased() && "Unexpected call for non OS X target!");
-    return TargetVersion < VersionTuple(V0, V1, V2);
-=======
-    assert(isTargetMacOS() && getTriple().isMacOSX() &&
+    assert(isTargetMacOSBased() && getTriple().isMacOSX() &&
            "Unexpected call for non OS X target!");
     VersionTuple MinVers = getTriple().getMinimumSupportedOSVersion();
     return (!MinVers.empty() && MinVers > TargetVersion
                 ? MinVers
                 : TargetVersion) < VersionTuple(V0, V1, V2);
->>>>>>> f7a14514
   }
 
 protected:
