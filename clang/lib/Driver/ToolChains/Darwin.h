//===--- Darwin.h - Darwin ToolChain Implementations ------------*- C++ -*-===//
//
// Part of the LLVM Project, under the Apache License v2.0 with LLVM Exceptions.
// See https://llvm.org/LICENSE.txt for license information.
// SPDX-License-Identifier: Apache-2.0 WITH LLVM-exception
//
//===----------------------------------------------------------------------===//

#ifndef LLVM_CLANG_LIB_DRIVER_TOOLCHAINS_DARWIN_H
#define LLVM_CLANG_LIB_DRIVER_TOOLCHAINS_DARWIN_H

#include "Cuda.h"
#include "ROCm.h"
#include "clang/Basic/LangOptions.h"
#include "clang/Driver/DarwinSDKInfo.h"
#include "clang/Driver/Tool.h"
#include "clang/Driver/ToolChain.h"
#include "clang/Driver/XRayArgs.h"

namespace clang {
namespace driver {

namespace toolchains {
class MachO;
} // end namespace toolchains

namespace tools {

namespace darwin {
llvm::Triple::ArchType getArchTypeForMachOArchName(StringRef Str);
void setTripleTypeForMachOArchName(llvm::Triple &T, StringRef Str);

class LLVM_LIBRARY_VISIBILITY MachOTool : public Tool {
  virtual void anchor();

protected:
  void AddMachOArch(const llvm::opt::ArgList &Args,
                    llvm::opt::ArgStringList &CmdArgs) const;

  const toolchains::MachO &getMachOToolChain() const {
    return reinterpret_cast<const toolchains::MachO &>(getToolChain());
  }

public:
  MachOTool(const char *Name, const char *ShortName, const ToolChain &TC)
      : Tool(Name, ShortName, TC) {}
};

class LLVM_LIBRARY_VISIBILITY Assembler : public MachOTool {
public:
  Assembler(const ToolChain &TC)
      : MachOTool("darwin::Assembler", "assembler", TC) {}

  bool hasIntegratedCPP() const override { return false; }

  void ConstructJob(Compilation &C, const JobAction &JA,
                    const InputInfo &Output, const InputInfoList &Inputs,
                    const llvm::opt::ArgList &TCArgs,
                    const char *LinkingOutput) const override;
};

class LLVM_LIBRARY_VISIBILITY Linker : public MachOTool {
  bool NeedsTempPath(const InputInfoList &Inputs) const;
  void AddLinkArgs(Compilation &C, const llvm::opt::ArgList &Args,
                   llvm::opt::ArgStringList &CmdArgs,
                   const InputInfoList &Inputs, unsigned Version[5]) const;

public:
  Linker(const ToolChain &TC) : MachOTool("darwin::Linker", "linker", TC) {}

  bool hasIntegratedCPP() const override { return false; }
  bool isLinkJob() const override { return true; }

  void ConstructJob(Compilation &C, const JobAction &JA,
                    const InputInfo &Output, const InputInfoList &Inputs,
                    const llvm::opt::ArgList &TCArgs,
                    const char *LinkingOutput) const override;
};

class LLVM_LIBRARY_VISIBILITY Lipo : public MachOTool {
public:
  Lipo(const ToolChain &TC) : MachOTool("darwin::Lipo", "lipo", TC) {}

  bool hasIntegratedCPP() const override { return false; }

  void ConstructJob(Compilation &C, const JobAction &JA,
                    const InputInfo &Output, const InputInfoList &Inputs,
                    const llvm::opt::ArgList &TCArgs,
                    const char *LinkingOutput) const override;
};

class LLVM_LIBRARY_VISIBILITY Dsymutil : public MachOTool {
public:
  Dsymutil(const ToolChain &TC)
      : MachOTool("darwin::Dsymutil", "dsymutil", TC) {}

  bool hasIntegratedCPP() const override { return false; }
  bool isDsymutilJob() const override { return true; }

  void ConstructJob(Compilation &C, const JobAction &JA,
                    const InputInfo &Output, const InputInfoList &Inputs,
                    const llvm::opt::ArgList &TCArgs,
                    const char *LinkingOutput) const override;
};

class LLVM_LIBRARY_VISIBILITY VerifyDebug : public MachOTool {
public:
  VerifyDebug(const ToolChain &TC)
      : MachOTool("darwin::VerifyDebug", "dwarfdump", TC) {}

  bool hasIntegratedCPP() const override { return false; }

  void ConstructJob(Compilation &C, const JobAction &JA,
                    const InputInfo &Output, const InputInfoList &Inputs,
                    const llvm::opt::ArgList &TCArgs,
                    const char *LinkingOutput) const override;
};
} // end namespace darwin
} // end namespace tools

namespace toolchains {

class LLVM_LIBRARY_VISIBILITY MachO : public ToolChain {
protected:
  Tool *buildAssembler() const override;
  Tool *buildLinker() const override;
  Tool *getTool(Action::ActionClass AC) const override;

private:
  mutable std::unique_ptr<tools::darwin::Lipo> Lipo;
  mutable std::unique_ptr<tools::darwin::Dsymutil> Dsymutil;
  mutable std::unique_ptr<tools::darwin::VerifyDebug> VerifyDebug;

public:
  MachO(const Driver &D, const llvm::Triple &Triple,
        const llvm::opt::ArgList &Args);
  ~MachO() override;

  /// @name MachO specific toolchain API
  /// {

  /// Get the "MachO" arch name for a particular compiler invocation. For
  /// example, Apple treats different ARM variations as distinct architectures.
  StringRef getMachOArchName(const llvm::opt::ArgList &Args) const;

  /// Add the linker arguments to link the ARC runtime library.
  virtual void AddLinkARCArgs(const llvm::opt::ArgList &Args,
                              llvm::opt::ArgStringList &CmdArgs) const {}

  /// Add the linker arguments to link the compiler runtime library.
  ///
  /// FIXME: This API is intended for use with embedded libraries only, and is
  /// misleadingly named.
  virtual void AddLinkRuntimeLibArgs(const llvm::opt::ArgList &Args,
                                     llvm::opt::ArgStringList &CmdArgs,
                                     bool ForceLinkBuiltinRT = false) const;

  virtual void addStartObjectFileArgs(const llvm::opt::ArgList &Args,
                                      llvm::opt::ArgStringList &CmdArgs) const {
  }

  virtual void addMinVersionArgs(const llvm::opt::ArgList &Args,
                                 llvm::opt::ArgStringList &CmdArgs) const {}

  virtual void addPlatformVersionArgs(const llvm::opt::ArgList &Args,
                                      llvm::opt::ArgStringList &CmdArgs) const {
  }

  /// On some iOS platforms, kernel and kernel modules were built statically. Is
  /// this such a target?
  virtual bool isKernelStatic() const { return false; }

  /// Is the target either iOS or an iOS simulator?
  bool isTargetIOSBased() const { return false; }

  /// Options to control how a runtime library is linked.
  enum RuntimeLinkOptions : unsigned {
    /// Link the library in even if it can't be found in the VFS.
    RLO_AlwaysLink = 1 << 0,

    /// Use the embedded runtime from the macho_embedded directory.
    RLO_IsEmbedded = 1 << 1,

    /// Emit rpaths for @executable_path as well as the resource directory.
    RLO_AddRPath = 1 << 2,

    /// Link the library in before any others.
    RLO_FirstLink = 1 << 3,
  };

  /// Add a runtime library to the list of items to link.
  void AddLinkRuntimeLib(const llvm::opt::ArgList &Args,
                         llvm::opt::ArgStringList &CmdArgs, StringRef Component,
                         RuntimeLinkOptions Opts = RuntimeLinkOptions(),
                         bool IsShared = false) const;

  /// Add any profiling runtime libraries that are needed. This is essentially a
  /// MachO specific version of addProfileRT in Tools.cpp.
  void addProfileRTLibs(const llvm::opt::ArgList &Args,
                        llvm::opt::ArgStringList &CmdArgs) const override {
    // There aren't any profiling libs for embedded targets currently.
  }

  /// }
  /// @name ToolChain Implementation
  /// {

  types::ID LookupTypeForExtension(StringRef Ext) const override;

  bool HasNativeLLVMSupport() const override;

  llvm::opt::DerivedArgList *
  TranslateArgs(const llvm::opt::DerivedArgList &Args, StringRef BoundArch,
                Action::OffloadKind DeviceOffloadKind) const override;

  bool IsBlocksDefault() const override {
    // Always allow blocks on Apple; users interested in versioning are
    // expected to use /usr/include/Block.h.
    return true;
  }
  bool IsIntegratedAssemblerDefault() const override {
    // Default integrated assembler to on for Apple's MachO targets.
    return true;
  }

  bool IsMathErrnoDefault() const override { return false; }

  bool IsEncodeExtendedBlockSignatureDefault() const override { return true; }

  bool IsObjCNonFragileABIDefault() const override {
    // Non-fragile ABI is default for everything but i386.
    return getTriple().getArch() != llvm::Triple::x86;
  }

  bool UseObjCMixedDispatch() const override { return true; }

  bool IsUnwindTablesDefault(const llvm::opt::ArgList &Args) const override;

  RuntimeLibType GetDefaultRuntimeLibType() const override {
    return ToolChain::RLT_CompilerRT;
  }

  bool isPICDefault() const override;
  bool isPIEDefault() const override;
  bool isPICDefaultForced() const override;

  bool SupportsProfiling() const override;

  bool UseDwarfDebugFlags() const override;

  llvm::ExceptionHandling
  GetExceptionModel(const llvm::opt::ArgList &Args) const override {
    return llvm::ExceptionHandling::None;
  }

  virtual StringRef getOSLibraryNameSuffix(bool IgnoreSim = false) const {
    return "";
  }

  // Darwin toolchain uses legacy thin LTO API, which is not
  // capable of unit splitting.
  bool canSplitThinLTOUnit() const override { return false; }
  /// }
};

/// Darwin - The base Darwin tool chain.
class LLVM_LIBRARY_VISIBILITY Darwin : public MachO {
public:
  /// Whether the information on the target has been initialized.
  //
  // FIXME: This should be eliminated. What we want to do is make this part of
  // the "default target for arguments" selection process, once we get out of
  // the argument translation business.
  mutable bool TargetInitialized;

  enum DarwinPlatformKind {
    MacOS,
    IPhoneOS,
    TvOS,
    WatchOS,
    LastDarwinPlatform = WatchOS
  };
  enum DarwinEnvironmentKind {
    NativeEnvironment,
    Simulator,
    MacABI,
  };

  mutable DarwinPlatformKind TargetPlatform;
  mutable DarwinEnvironmentKind TargetEnvironment;

  /// The native OS version we are targeting.
  mutable VersionTuple TargetVersion;
  /// The OS version we are targeting as specified in the triple.
  mutable VersionTuple OSTargetVersion;

  /// The information about the darwin SDK that was used.
  mutable Optional<DarwinSDKInfo> SDKInfo;

  CudaInstallationDetector CudaInstallation;
  RocmInstallationDetector RocmInstallation;

private:
  void AddDeploymentTarget(llvm::opt::DerivedArgList &Args) const;

public:
  Darwin(const Driver &D, const llvm::Triple &Triple,
         const llvm::opt::ArgList &Args);
  ~Darwin() override;

  std::string ComputeEffectiveClangTriple(const llvm::opt::ArgList &Args,
                                          types::ID InputType) const override;

  /// @name Apple Specific Toolchain Implementation
  /// {

  void addMinVersionArgs(const llvm::opt::ArgList &Args,
                         llvm::opt::ArgStringList &CmdArgs) const override;

  void addPlatformVersionArgs(const llvm::opt::ArgList &Args,
                              llvm::opt::ArgStringList &CmdArgs) const override;

  void addStartObjectFileArgs(const llvm::opt::ArgList &Args,
                              llvm::opt::ArgStringList &CmdArgs) const override;

  bool isKernelStatic() const override {
    return (!(isTargetIPhoneOS() && !isIPhoneOSVersionLT(6, 0)) &&
            !isTargetWatchOS());
  }

  void addProfileRTLibs(const llvm::opt::ArgList &Args,
                        llvm::opt::ArgStringList &CmdArgs) const override;

protected:
  /// }
  /// @name Darwin specific Toolchain functions
  /// {

  // FIXME: Eliminate these ...Target functions and derive separate tool chains
  // for these targets and put version in constructor.
  void setTarget(DarwinPlatformKind Platform, DarwinEnvironmentKind Environment,
                 unsigned Major, unsigned Minor, unsigned Micro,
                 VersionTuple NativeTargetVersion) const {
    // FIXME: For now, allow reinitialization as long as values don't
    // change. This will go away when we move away from argument translation.
    if (TargetInitialized && TargetPlatform == Platform &&
        TargetEnvironment == Environment &&
        (Environment == MacABI ? OSTargetVersion : TargetVersion) ==
            VersionTuple(Major, Minor, Micro))
      return;

    assert(!TargetInitialized && "Target already initialized!");
    TargetInitialized = true;
    TargetPlatform = Platform;
    TargetEnvironment = Environment;
    TargetVersion = VersionTuple(Major, Minor, Micro);
    if (Environment == Simulator)
      const_cast<Darwin *>(this)->setTripleEnvironment(llvm::Triple::Simulator);
    else if (Environment == MacABI) {
      const_cast<Darwin *>(this)->setTripleEnvironment(llvm::Triple::MacABI);
      TargetVersion = NativeTargetVersion;
      OSTargetVersion = VersionTuple(Major, Minor, Micro);
    }
  }

public:
  bool isTargetIPhoneOS() const {
    assert(TargetInitialized && "Target not initialized!");
    return (TargetPlatform == IPhoneOS || TargetPlatform == TvOS) &&
           TargetEnvironment == NativeEnvironment;
  }

  bool isTargetIOSSimulator() const {
    assert(TargetInitialized && "Target not initialized!");
    return (TargetPlatform == IPhoneOS || TargetPlatform == TvOS) &&
           TargetEnvironment == Simulator;
  }

  bool isTargetIOSBased() const {
    assert(TargetInitialized && "Target not initialized!");
    return isTargetIPhoneOS() || isTargetIOSSimulator();
  }

  bool isTargetTvOS() const {
    assert(TargetInitialized && "Target not initialized!");
    return TargetPlatform == TvOS && TargetEnvironment == NativeEnvironment;
  }

  bool isTargetTvOSSimulator() const {
    assert(TargetInitialized && "Target not initialized!");
    return TargetPlatform == TvOS && TargetEnvironment == Simulator;
  }

  bool isTargetTvOSBased() const {
    assert(TargetInitialized && "Target not initialized!");
    return TargetPlatform == TvOS;
  }

  bool isTargetWatchOS() const {
    assert(TargetInitialized && "Target not initialized!");
    return TargetPlatform == WatchOS && TargetEnvironment == NativeEnvironment;
  }

  bool isTargetWatchOSSimulator() const {
    assert(TargetInitialized && "Target not initialized!");
    return TargetPlatform == WatchOS && TargetEnvironment == Simulator;
  }

  bool isTargetWatchOSBased() const {
    assert(TargetInitialized && "Target not initialized!");
    return TargetPlatform == WatchOS;
  }

  bool isTargetMacABI() const {
    assert(TargetInitialized && "Target not initialized!");
    return TargetPlatform == IPhoneOS && TargetEnvironment == MacABI;
  }

  bool isTargetMacOS() const {
    assert(TargetInitialized && "Target not initialized!");
    return TargetPlatform == MacOS;
  }

  bool isTargetMacOSBased() const {
    assert(TargetInitialized && "Target not initialized!");
    return TargetPlatform == MacOS || isTargetMacABI();
  }

  bool isTargetAppleSiliconMac() const {
    assert(TargetInitialized && "Target not initialized!");
    return isTargetMacOSBased() && getArch() == llvm::Triple::aarch64;
  }

  bool isTargetInitialized() const { return TargetInitialized; }

  /// The version of the OS that's used by the OS specified in the target
  /// triple.
  VersionTuple getOSTargetVersion() const {
    assert(TargetInitialized && "Target not initialized!");
    return isTargetMacABI() ? OSTargetVersion : TargetVersion;
  }

  bool isIPhoneOSVersionLT(unsigned V0, unsigned V1 = 0,
                           unsigned V2 = 0) const {
    assert(isTargetIOSBased() && "Unexpected call for non iOS target!");
    return TargetVersion < VersionTuple(V0, V1, V2);
  }

  /// Returns true if the minimum supported macOS version for the slice that's
  /// being built is less than the specified version. If there's no minimum
  /// supported macOS version, the deployment target version is compared to the
  /// specifed version instead.
  bool isMacosxVersionLT(unsigned V0, unsigned V1 = 0, unsigned V2 = 0) const {
    assert(isTargetMacOS() && getTriple().isMacOSX() &&
           "Unexpected call for non OS X target!");
    // The effective triple might not be initialized yet, so construct a
    // pseudo-effective triple to get the minimum supported OS version.
    VersionTuple MinVers =
        llvm::Triple(getTriple().getArchName(), "apple", "macos")
            .getMinimumSupportedOSVersion();
    return (!MinVers.empty() && MinVers > TargetVersion
                ? MinVers
                : TargetVersion) < VersionTuple(V0, V1, V2);
  }

protected:
  /// Return true if c++17 aligned allocation/deallocation functions are not
  /// implemented in the c++ standard library of the deployment target we are
  /// targeting.
  bool isAlignedAllocationUnavailable() const;

  void addClangTargetOptions(const llvm::opt::ArgList &DriverArgs,
                             llvm::opt::ArgStringList &CC1Args,
                             Action::OffloadKind DeviceOffloadKind) const override;

  StringRef getPlatformFamily() const;
  StringRef getOSLibraryNameSuffix(bool IgnoreSim = false) const override;

public:
  static StringRef getSDKName(StringRef isysroot);

  /// }
  /// @name ToolChain Implementation
  /// {

  // Darwin tools support multiple architecture (e.g., i386 and x86_64) and
  // most development is done against SDKs, so compiling for a different
  // architecture should not get any special treatment.
  bool isCrossCompiling() const override { return false; }

  llvm::opt::DerivedArgList *
  TranslateArgs(const llvm::opt::DerivedArgList &Args, StringRef BoundArch,
                Action::OffloadKind DeviceOffloadKind) const override;

  CXXStdlibType GetDefaultCXXStdlibType() const override;
  ObjCRuntime getDefaultObjCRuntime(bool isNonFragile) const override;
  bool hasBlocksRuntime() const override;

  void AddCudaIncludeArgs(const llvm::opt::ArgList &DriverArgs,
                          llvm::opt::ArgStringList &CC1Args) const override;
  void AddHIPIncludeArgs(const llvm::opt::ArgList &DriverArgs,
                         llvm::opt::ArgStringList &CC1Args) const override;

  bool UseObjCMixedDispatch() const override {
    // This is only used with the non-fragile ABI and non-legacy dispatch.

    // Mixed dispatch is used everywhere except OS X before 10.6.
    return !(isTargetMacOS() && isMacosxVersionLT(10, 6));
  }

  LangOptions::StackProtectorMode
  GetDefaultStackProtectorLevel(bool KernelOrKext) const override {
    // Stack protectors default to on for user code on 10.5,
    // and for everything in 10.6 and beyond
    if (isTargetIOSBased() || isTargetWatchOSBased())
<<<<<<< HEAD
      return 1;
    if (isTargetMacABI())
      return 1;
=======
      return LangOptions::SSPOn;
    if (isTargetMacABI())
      return LangOptions::SSPOn;
>>>>>>> 4c71d29b
    else if (isTargetMacOS() && !isMacosxVersionLT(10, 6))
      return LangOptions::SSPOn;
    else if (isTargetMacOS() && !isMacosxVersionLT(10, 5) && !KernelOrKext)
      return LangOptions::SSPOn;

    return LangOptions::SSPOff;
  }

  void CheckObjCARC() const override;

  llvm::ExceptionHandling GetExceptionModel(
      const llvm::opt::ArgList &Args) const override;

  bool SupportsEmbeddedBitcode() const override;

  SanitizerMask getSupportedSanitizers() const override;

  void printVerboseInfo(raw_ostream &OS) const override;
};

/// DarwinClang - The Darwin toolchain used by Clang.
class LLVM_LIBRARY_VISIBILITY DarwinClang : public Darwin {
public:
  DarwinClang(const Driver &D, const llvm::Triple &Triple,
              const llvm::opt::ArgList &Args);

  /// @name Apple ToolChain Implementation
  /// {

  RuntimeLibType GetRuntimeLibType(const llvm::opt::ArgList &Args) const override;

  void AddLinkRuntimeLibArgs(const llvm::opt::ArgList &Args,
                             llvm::opt::ArgStringList &CmdArgs,
                             bool ForceLinkBuiltinRT = false) const override;

  void AddClangCXXStdlibIncludeArgs(
      const llvm::opt::ArgList &DriverArgs,
      llvm::opt::ArgStringList &CC1Args) const override;

  void AddClangSystemIncludeArgs(const llvm::opt::ArgList &DriverArgs,
                                 llvm::opt::ArgStringList &CC1Args) const override;

  void AddCXXStdlibLibArgs(const llvm::opt::ArgList &Args,
                           llvm::opt::ArgStringList &CmdArgs) const override;

  void AddCCKextLibArgs(const llvm::opt::ArgList &Args,
                        llvm::opt::ArgStringList &CmdArgs) const override;

  void addClangWarningOptions(llvm::opt::ArgStringList &CC1Args) const override;

  void addClangTargetOptions(const llvm::opt::ArgList &DriverArgs,
                             llvm::opt::ArgStringList &CC1Args,
                             Action::OffloadKind DeviceOffloadKind) const override;

  void AddLinkARCArgs(const llvm::opt::ArgList &Args,
                      llvm::opt::ArgStringList &CmdArgs) const override;

  unsigned GetDefaultDwarfVersion() const override;
  // Until dtrace (via CTF) and LLDB can deal with distributed debug info,
  // Darwin defaults to standalone/full debug info.
  bool GetDefaultStandaloneDebug() const override { return true; }
  llvm::DebuggerKind getDefaultDebuggerTuning() const override {
    return llvm::DebuggerKind::LLDB;
  }

  /// }

private:
  void AddLinkSanitizerLibArgs(const llvm::opt::ArgList &Args,
                               llvm::opt::ArgStringList &CmdArgs,
                               StringRef Sanitizer,
                               bool shared = true) const;

  bool AddGnuCPlusPlusIncludePaths(const llvm::opt::ArgList &DriverArgs,
                                   llvm::opt::ArgStringList &CC1Args,
                                   llvm::SmallString<128> Base,
                                   llvm::StringRef Version,
                                   llvm::StringRef ArchDir,
                                   llvm::StringRef BitDir) const;

  llvm::StringRef GetHeaderSysroot(const llvm::opt::ArgList &DriverArgs) const;
};

} // end namespace toolchains
} // end namespace driver
} // end namespace clang

#endif // LLVM_CLANG_LIB_DRIVER_TOOLCHAINS_DARWIN_H<|MERGE_RESOLUTION|>--- conflicted
+++ resolved
@@ -513,15 +513,9 @@
     // Stack protectors default to on for user code on 10.5,
     // and for everything in 10.6 and beyond
     if (isTargetIOSBased() || isTargetWatchOSBased())
-<<<<<<< HEAD
-      return 1;
-    if (isTargetMacABI())
-      return 1;
-=======
       return LangOptions::SSPOn;
     if (isTargetMacABI())
       return LangOptions::SSPOn;
->>>>>>> 4c71d29b
     else if (isTargetMacOS() && !isMacosxVersionLT(10, 6))
       return LangOptions::SSPOn;
     else if (isTargetMacOS() && !isMacosxVersionLT(10, 5) && !KernelOrKext)
