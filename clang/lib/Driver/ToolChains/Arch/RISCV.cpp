//===--- RISCV.cpp - RISCV Helpers for Tools --------------------*- C++ -*-===//
//
// Part of the LLVM Project, under the Apache License v2.0 with LLVM Exceptions.
// See https://llvm.org/LICENSE.txt for license information.
// SPDX-License-Identifier: Apache-2.0 WITH LLVM-exception
//
//===----------------------------------------------------------------------===//

#include "RISCV.h"
#include "clang/Basic/CharInfo.h"
#include "clang/Driver/Driver.h"
#include "clang/Driver/DriverDiagnostic.h"
#include "clang/Driver/Options.h"
#include "llvm/Option/ArgList.h"
#include "llvm/ADT/Optional.h"
#include "llvm/Support/TargetParser.h"
#include "llvm/Support/raw_ostream.h"
#include "ToolChains/CommonArgs.h"

using namespace clang::driver;
using namespace clang::driver::tools;
using namespace clang;
using namespace llvm::opt;

static StringRef getExtensionTypeDesc(StringRef Ext) {
  if (Ext.startswith("sx"))
    return "non-standard supervisor-level extension";
  if (Ext.startswith("s"))
    return "standard supervisor-level extension";
  if (Ext.startswith("x"))
    return "non-standard user-level extension";
  return StringRef();
}

static StringRef getExtensionType(StringRef Ext) {
  if (Ext.startswith("sx"))
    return "sx";
  if (Ext.startswith("s"))
    return "s";
  if (Ext.startswith("x"))
    return "x";
  return StringRef();
}

static bool isSupportedExtension(StringRef Ext) {
  // LLVM does not support "sx", "s" nor "x" extensions.
  return false;
}

// Extensions may have a version number, and may be separated by
// an underscore '_' e.g.: rv32i2_m2.
// Version number is divided into major and minor version numbers,
// separated by a 'p'. If the minor version is 0 then 'p0' can be
// omitted from the version string. E.g., rv32i2p0, rv32i2, rv32i2p1.
static bool getExtensionVersion(const Driver &D, StringRef MArch,
                                StringRef Ext, StringRef In,
                                std::string &Major, std::string &Minor) {
  Major = In.take_while(isDigit);
  In = In.substr(Major.size());
  if (Major.empty())
    return true;

  if (In.consume_front("p")) {
    Minor = In.take_while(isDigit);
    In = In.substr(Major.size());

    // Expected 'p' to be followed by minor version number.
    if (Minor.empty()) {
      std::string Error =
        "minor version number missing after 'p' for extension";
      D.Diag(diag::err_drv_invalid_riscv_ext_arch_name)
        << MArch << Error << Ext;
      return false;
    }
  }

  // TODO: Handle extensions with version number.
  std::string Error = "unsupported version number " + Major;
  if (!Minor.empty())
    Error += "." + Minor;
  Error += " for extension";
  D.Diag(diag::err_drv_invalid_riscv_ext_arch_name) << MArch << Error << Ext;

  return false;
}

// Handle other types of extensions other than the standard
// general purpose and standard user-level extensions.
// Parse the ISA string containing non-standard user-level
// extensions, standard supervisor-level extensions and
// non-standard supervisor-level extensions.
// These extensions start with 'x', 's', 'sx' prefixes, follow a
// canonical order, might have a version number (major, minor)
// and are separated by a single underscore '_'.
// Set the hardware features for the extensions that are supported.
static void getExtensionFeatures(const Driver &D,
                                 const ArgList &Args,
                                 std::vector<StringRef> &Features,
                                 StringRef &MArch, StringRef &Exts) {
  if (Exts.empty())
    return;

  // Multi-letter extensions are seperated by a single underscore
  // as described in RISC-V User-Level ISA V2.2.
  SmallVector<StringRef, 8> Split;
  Exts.split(Split, StringRef("_"));

  SmallVector<StringRef, 3> Prefix{"x", "s", "sx"};
  auto I = Prefix.begin();
  auto E = Prefix.end();

  SmallVector<StringRef, 8> AllExts;

  for (StringRef Ext : Split) {
    if (Ext.empty()) {
      D.Diag(diag::err_drv_invalid_riscv_arch_name) << MArch
        << "extension name missing after separator '_'";
      return;
    }

    StringRef Type = getExtensionType(Ext);
    StringRef Name(Ext.substr(Type.size()));
    StringRef Desc = getExtensionTypeDesc(Ext);

    if (Type.empty()) {
      D.Diag(diag::err_drv_invalid_riscv_ext_arch_name)
        << MArch << "invalid extension prefix" << Ext;
      return;
    }

    // Check ISA extensions are specified in the canonical order.
    while (I != E && *I != Type)
      ++I;

    if (I == E) {
      std::string Error = Desc;
      Error += " not given in canonical order";
      D.Diag(diag::err_drv_invalid_riscv_ext_arch_name)
        << MArch <<  Error << Ext;
      return;
    }

    // The order is OK, do not advance I to the next prefix
    // to allow repeated extension type, e.g.: rv32ixabc_xdef.

    if (Name.empty()) {
      std::string Error = Desc;
      Error += " name missing after";
      D.Diag(diag::err_drv_invalid_riscv_ext_arch_name)
        << MArch << Error << Ext;
      return;
    }

    std::string Major, Minor;
    auto Pos = Name.find_if(isDigit);
    if (Pos != StringRef::npos) {
      auto Next =  Name.substr(Pos);
      Name = Name.substr(0, Pos);
      if (!getExtensionVersion(D, MArch, Ext, Next, Major, Minor))
        return;
    }

    // Check if duplicated extension.
    if (llvm::is_contained(AllExts, Ext)) {
      std::string Error = "duplicated ";
      Error += Desc;
      D.Diag(diag::err_drv_invalid_riscv_ext_arch_name)
        << MArch << Error << Ext;
      return;
    }

    // Extension format is correct, keep parsing the extensions.
    // TODO: Save Type, Name, Major, Minor to avoid parsing them later.
    AllExts.push_back(Ext);
  }

  // Set target features.
  // TODO: Hardware features to be handled in Support/TargetParser.cpp.
  // TODO: Use version number when setting target features.
  for (auto Ext : AllExts) {
    if (!isSupportedExtension(Ext)) {
      StringRef Desc = getExtensionTypeDesc(getExtensionType(Ext));
      std::string Error = "unsupported ";
      Error += Desc;
      D.Diag(diag::err_drv_invalid_riscv_ext_arch_name)
        << MArch << Error << Ext;
      return;
    }
    Features.push_back(Args.MakeArgString("+" + Ext));
  }
}

void riscv::getRISCVTargetFeatures(const Driver &D, const ArgList &Args,
                                   std::vector<StringRef> &Features) {
  if (const Arg *A = Args.getLastArg(options::OPT_march_EQ)) {
    StringRef MArch = A->getValue();

    // RISC-V ISA strings must be lowercase.
    if (llvm::any_of(MArch, [](char c) { return isupper(c); })) {
      D.Diag(diag::err_drv_invalid_riscv_arch_name)
          << MArch << "string must be lowercase";
      return;
    }

    // ISA string must begin with rv32 or rv64.
    if (!(MArch.startswith("rv32") || MArch.startswith("rv64")) ||
        (MArch.size() < 5)) {
      D.Diag(diag::err_drv_invalid_riscv_arch_name) << MArch
        << "string must begin with rv32{i,e,g} or rv64{i,g}";
      return;
    }

    bool HasRV64 = MArch.startswith("rv64");

    // The canonical order specified in ISA manual.
    // Ref: Table 22.1 in RISC-V User-Level ISA V2.2
    StringRef StdExts = "mafdqlcbjtpvn";
    bool HasF = false, HasD = false;
    char Baseline = MArch[4];

    // First letter should be 'e', 'i' or 'g'.
    switch (Baseline) {
    default:
      D.Diag(diag::err_drv_invalid_riscv_arch_name) << MArch
        << "first letter should be 'e', 'i' or 'g'";
      return;
    case 'e': {
      StringRef Error;
      // Currently LLVM does not support 'e'.
      // Extension 'e' is not allowed in rv64.
      if (HasRV64)
        Error = "standard user-level extension 'e' requires 'rv32'";
      else
        Error = "unsupported standard user-level extension 'e'";
      D.Diag(diag::err_drv_invalid_riscv_arch_name)
        << MArch << Error;
      return;
    }
    case 'i':
      break;
    case 'g':
      // g = imafd
      StdExts = StdExts.drop_front(4);
      Features.push_back("+m");
      Features.push_back("+a");
      Features.push_back("+f");
      Features.push_back("+d");
      HasF = true;
      HasD = true;
      break;
    }

    // Skip rvxxx
    StringRef Exts = MArch.substr(5);

    // Remove non-standard extensions and supervisor-level extensions.
    // They have 'x', 's', 'sx' prefixes. Parse them at the end.
    // Find the very first occurrence of 's' or 'x'.
    StringRef OtherExts;
    size_t Pos = Exts.find_first_of("sx");
    if (Pos != StringRef::npos) {
      OtherExts = Exts.substr(Pos);
      Exts = Exts.substr(0, Pos);
    }

    std::string Major, Minor;
    if (!getExtensionVersion(D, MArch, std::string(1, Baseline),
                             Exts, Major, Minor))
      return;

    // TODO: Use version number when setting target features
    // and consume the underscore '_' that might follow.

    auto StdExtsItr = StdExts.begin();
    auto StdExtsEnd = StdExts.end();

    for (auto I = Exts.begin(), E = Exts.end(); I != E; ++I)  {
      char c = *I;

      // Check ISA extensions are specified in the canonical order.
      while (StdExtsItr != StdExtsEnd && *StdExtsItr != c)
        ++StdExtsItr;

      if (StdExtsItr == StdExtsEnd) {
        // Either c contains a valid extension but it was not given in
        // canonical order or it is an invalid extension.
        StringRef Error;
        if (StdExts.contains(c))
          Error = "standard user-level extension not given in canonical order";
        else
          Error = "invalid standard user-level extension";
        D.Diag(diag::err_drv_invalid_riscv_ext_arch_name)
          << MArch <<  Error << std::string(1, c);
        return;
      }

<<<<<<< HEAD
      // Move to next char to prevent repeated letter.
      ++StdExtsItr;

      if (std::next(I) != E) {
        // Skip c.
        std::string Next = std::string(std::next(I), E);
        std::string Major, Minor;
        if (!getExtensionVersion(D, MArch, std::string(1, c),
                                 Next, Major, Minor))
          return;

        // TODO: Use version number when setting target features
        // and consume the underscore '_' that might follow.
      }

      // The order is OK, then push it into features.
      switch (c) {
      default:
        // Currently LLVM supports only "mafdc".
        D.Diag(diag::err_drv_invalid_riscv_ext_arch_name)
          << MArch << "unsupported standard user-level extension"
          << std::string(1, c);
        return;
      case 'm':
        Features.push_back("+m");
        break;
      case 'a':
        Features.push_back("+a");
        break;
      case 'f':
        Features.push_back("+f");
        HasF = true;
        break;
      case 'd':
        Features.push_back("+d");
        HasD = true;
        break;
      case 'c':
        Features.push_back("+c");
        break;
      }
    }

    // Dependency check.
    // It's illegal to specify the 'd' (double-precision floating point)
    // extension without also specifying the 'f' (single precision
    // floating-point) extension.
    if (HasD && !HasF)
      D.Diag(diag::err_drv_invalid_riscv_arch_name) << MArch
        << "d requires f extension to also be specified";

    // Additional dependency checks.
    // TODO: The 'q' extension requires rv64.
    // TODO: It is illegal to specify 'e' extensions with 'f' and 'd'.

    // Handle all other types of extensions.
    getExtensionFeatures(D, Args, Features, MArch, OtherExts);
  }
=======
void riscv::getRISCVTargetFeatures(const Driver &D, const llvm::Triple &Triple,
                                   const ArgList &Args,
                                   std::vector<StringRef> &Features) {
  llvm::Optional<StringRef> MArch;
  if (const Arg *A = Args.getLastArg(options::OPT_march_EQ))
    MArch = A->getValue();
  else if (Triple.getOS() == llvm::Triple::Linux)
    // RISC-V Linux defaults to rv{32,64}gc.
    MArch = Triple.getArch() == llvm::Triple::riscv32 ? "rv32gc" : "rv64gc";

  if (MArch.hasValue() && !getArchFeatures(D, *MArch, Features, Args))
    return;
>>>>>>> 3d7e9ab7

  // -mrelax is default, unless -mno-relax is specified.
  if (Args.hasFlag(options::OPT_mrelax, options::OPT_mno_relax, true))
    Features.push_back("+relax");
  else
    Features.push_back("-relax");

  // GCC Compatibility: -mno-save-restore is default, unless -msave-restore is
  // specified...
  if (Args.hasFlag(options::OPT_msave_restore, options::OPT_mno_save_restore, false)) {
    // ... but we don't support -msave-restore, so issue a warning.
    D.Diag(diag::warn_drv_clang_unsupported)
      << Args.getLastArg(options::OPT_msave_restore)->getAsString(Args);
  }

  // Now add any that the user explicitly requested on the command line,
  // which may override the defaults.
  handleTargetFeaturesGroup(Args, Features, options::OPT_m_riscv_Features_Group);
}

StringRef riscv::getRISCVABI(const ArgList &Args, const llvm::Triple &Triple) {
  assert((Triple.getArch() == llvm::Triple::riscv32 ||
          Triple.getArch() == llvm::Triple::riscv64) &&
         "Unexpected triple");

  if (const Arg *A = Args.getLastArg(options::OPT_mabi_EQ))
    return A->getValue();

  // FIXME: currently defaults to the soft-float ABIs. Will need to be
  // expanded to select ilp32f, ilp32d, lp64f, lp64d when appropriate.
  return Triple.getArch() == llvm::Triple::riscv32 ? "ilp32" : "lp64";
}<|MERGE_RESOLUTION|>--- conflicted
+++ resolved
@@ -190,170 +190,170 @@
   }
 }
 
-void riscv::getRISCVTargetFeatures(const Driver &D, const ArgList &Args,
-                                   std::vector<StringRef> &Features) {
-  if (const Arg *A = Args.getLastArg(options::OPT_march_EQ)) {
-    StringRef MArch = A->getValue();
-
-    // RISC-V ISA strings must be lowercase.
-    if (llvm::any_of(MArch, [](char c) { return isupper(c); })) {
-      D.Diag(diag::err_drv_invalid_riscv_arch_name)
-          << MArch << "string must be lowercase";
-      return;
-    }
-
-    // ISA string must begin with rv32 or rv64.
-    if (!(MArch.startswith("rv32") || MArch.startswith("rv64")) ||
-        (MArch.size() < 5)) {
-      D.Diag(diag::err_drv_invalid_riscv_arch_name) << MArch
-        << "string must begin with rv32{i,e,g} or rv64{i,g}";
-      return;
-    }
-
-    bool HasRV64 = MArch.startswith("rv64");
-
-    // The canonical order specified in ISA manual.
-    // Ref: Table 22.1 in RISC-V User-Level ISA V2.2
-    StringRef StdExts = "mafdqlcbjtpvn";
-    bool HasF = false, HasD = false;
-    char Baseline = MArch[4];
-
-    // First letter should be 'e', 'i' or 'g'.
-    switch (Baseline) {
+// Returns false if an error is diagnosed.
+static bool getArchFeatures(const Driver &D, StringRef MArch,
+                            std::vector<StringRef> &Features,
+                            const ArgList &Args) {
+  // RISC-V ISA strings must be lowercase.
+  if (llvm::any_of(MArch, [](char c) { return isupper(c); })) {
+    D.Diag(diag::err_drv_invalid_riscv_arch_name)
+        << MArch << "string must be lowercase";
+    return false;
+  }
+
+  // ISA string must begin with rv32 or rv64.
+  if (!(MArch.startswith("rv32") || MArch.startswith("rv64")) ||
+      (MArch.size() < 5)) {
+    D.Diag(diag::err_drv_invalid_riscv_arch_name)
+        << MArch << "string must begin with rv32{i,e,g} or rv64{i,g}";
+    return false;
+  }
+
+  bool HasRV64 = MArch.startswith("rv64");
+
+  // The canonical order specified in ISA manual.
+  // Ref: Table 22.1 in RISC-V User-Level ISA V2.2
+  StringRef StdExts = "mafdqlcbjtpvn";
+  bool HasF = false, HasD = false;
+  char Baseline = MArch[4];
+
+  // First letter should be 'e', 'i' or 'g'.
+  switch (Baseline) {
+  default:
+    D.Diag(diag::err_drv_invalid_riscv_arch_name)
+        << MArch << "first letter should be 'e', 'i' or 'g'";
+    return false;
+  case 'e': {
+    StringRef Error;
+    // Currently LLVM does not support 'e'.
+    // Extension 'e' is not allowed in rv64.
+    if (HasRV64)
+      Error = "standard user-level extension 'e' requires 'rv32'";
+    else
+      Error = "unsupported standard user-level extension 'e'";
+    D.Diag(diag::err_drv_invalid_riscv_arch_name) << MArch << Error;
+    return false;
+  }
+  case 'i':
+    break;
+  case 'g':
+    // g = imafd
+    StdExts = StdExts.drop_front(4);
+    Features.push_back("+m");
+    Features.push_back("+a");
+    Features.push_back("+f");
+    Features.push_back("+d");
+    HasF = true;
+    HasD = true;
+    break;
+  }
+
+  // Skip rvxxx
+  StringRef Exts = MArch.substr(5);
+
+  // Remove non-standard extensions and supervisor-level extensions.
+  // They have 'x', 's', 'sx' prefixes. Parse them at the end.
+  // Find the very first occurrence of 's' or 'x'.
+  StringRef OtherExts;
+  size_t Pos = Exts.find_first_of("sx");
+  if (Pos != StringRef::npos) {
+    OtherExts = Exts.substr(Pos);
+    Exts = Exts.substr(0, Pos);
+  }
+
+  std::string Major, Minor;
+  if (!getExtensionVersion(D, MArch, std::string(1, Baseline), Exts, Major,
+                           Minor))
+    return false;
+
+  // TODO: Use version number when setting target features
+  // and consume the underscore '_' that might follow.
+
+  auto StdExtsItr = StdExts.begin();
+  auto StdExtsEnd = StdExts.end();
+
+  for (auto I = Exts.begin(), E = Exts.end(); I != E; ++I) {
+    char c = *I;
+
+    // Check ISA extensions are specified in the canonical order.
+    while (StdExtsItr != StdExtsEnd && *StdExtsItr != c)
+      ++StdExtsItr;
+
+    if (StdExtsItr == StdExtsEnd) {
+      // Either c contains a valid extension but it was not given in
+      // canonical order or it is an invalid extension.
+      StringRef Error;
+      if (StdExts.contains(c))
+        Error = "standard user-level extension not given in canonical order";
+      else
+        Error = "invalid standard user-level extension";
+      D.Diag(diag::err_drv_invalid_riscv_ext_arch_name)
+          << MArch << Error << std::string(1, c);
+      return false;
+    }
+
+    // Move to next char to prevent repeated letter.
+    ++StdExtsItr;
+
+    if (std::next(I) != E) {
+      // Skip c.
+      std::string Next = std::string(std::next(I), E);
+      std::string Major, Minor;
+      if (!getExtensionVersion(D, MArch, std::string(1, c), Next, Major, Minor))
+        return false;
+
+      // TODO: Use version number when setting target features
+      // and consume the underscore '_' that might follow.
+    }
+
+    // The order is OK, then push it into features.
+    switch (c) {
     default:
-      D.Diag(diag::err_drv_invalid_riscv_arch_name) << MArch
-        << "first letter should be 'e', 'i' or 'g'";
-      return;
-    case 'e': {
-      StringRef Error;
-      // Currently LLVM does not support 'e'.
-      // Extension 'e' is not allowed in rv64.
-      if (HasRV64)
-        Error = "standard user-level extension 'e' requires 'rv32'";
-      else
-        Error = "unsupported standard user-level extension 'e'";
-      D.Diag(diag::err_drv_invalid_riscv_arch_name)
-        << MArch << Error;
-      return;
-    }
-    case 'i':
+      // Currently LLVM supports only "mafdc".
+      D.Diag(diag::err_drv_invalid_riscv_ext_arch_name)
+          << MArch << "unsupported standard user-level extension"
+          << std::string(1, c);
+      return false;
+    case 'm':
+      Features.push_back("+m");
       break;
-    case 'g':
-      // g = imafd
-      StdExts = StdExts.drop_front(4);
-      Features.push_back("+m");
+    case 'a':
       Features.push_back("+a");
+      break;
+    case 'f':
       Features.push_back("+f");
+      HasF = true;
+      break;
+    case 'd':
       Features.push_back("+d");
-      HasF = true;
       HasD = true;
       break;
-    }
-
-    // Skip rvxxx
-    StringRef Exts = MArch.substr(5);
-
-    // Remove non-standard extensions and supervisor-level extensions.
-    // They have 'x', 's', 'sx' prefixes. Parse them at the end.
-    // Find the very first occurrence of 's' or 'x'.
-    StringRef OtherExts;
-    size_t Pos = Exts.find_first_of("sx");
-    if (Pos != StringRef::npos) {
-      OtherExts = Exts.substr(Pos);
-      Exts = Exts.substr(0, Pos);
-    }
-
-    std::string Major, Minor;
-    if (!getExtensionVersion(D, MArch, std::string(1, Baseline),
-                             Exts, Major, Minor))
-      return;
-
-    // TODO: Use version number when setting target features
-    // and consume the underscore '_' that might follow.
-
-    auto StdExtsItr = StdExts.begin();
-    auto StdExtsEnd = StdExts.end();
-
-    for (auto I = Exts.begin(), E = Exts.end(); I != E; ++I)  {
-      char c = *I;
-
-      // Check ISA extensions are specified in the canonical order.
-      while (StdExtsItr != StdExtsEnd && *StdExtsItr != c)
-        ++StdExtsItr;
-
-      if (StdExtsItr == StdExtsEnd) {
-        // Either c contains a valid extension but it was not given in
-        // canonical order or it is an invalid extension.
-        StringRef Error;
-        if (StdExts.contains(c))
-          Error = "standard user-level extension not given in canonical order";
-        else
-          Error = "invalid standard user-level extension";
-        D.Diag(diag::err_drv_invalid_riscv_ext_arch_name)
-          << MArch <<  Error << std::string(1, c);
-        return;
-      }
-
-<<<<<<< HEAD
-      // Move to next char to prevent repeated letter.
-      ++StdExtsItr;
-
-      if (std::next(I) != E) {
-        // Skip c.
-        std::string Next = std::string(std::next(I), E);
-        std::string Major, Minor;
-        if (!getExtensionVersion(D, MArch, std::string(1, c),
-                                 Next, Major, Minor))
-          return;
-
-        // TODO: Use version number when setting target features
-        // and consume the underscore '_' that might follow.
-      }
-
-      // The order is OK, then push it into features.
-      switch (c) {
-      default:
-        // Currently LLVM supports only "mafdc".
-        D.Diag(diag::err_drv_invalid_riscv_ext_arch_name)
-          << MArch << "unsupported standard user-level extension"
-          << std::string(1, c);
-        return;
-      case 'm':
-        Features.push_back("+m");
-        break;
-      case 'a':
-        Features.push_back("+a");
-        break;
-      case 'f':
-        Features.push_back("+f");
-        HasF = true;
-        break;
-      case 'd':
-        Features.push_back("+d");
-        HasD = true;
-        break;
-      case 'c':
-        Features.push_back("+c");
-        break;
-      }
-    }
-
-    // Dependency check.
-    // It's illegal to specify the 'd' (double-precision floating point)
-    // extension without also specifying the 'f' (single precision
-    // floating-point) extension.
-    if (HasD && !HasF)
-      D.Diag(diag::err_drv_invalid_riscv_arch_name) << MArch
-        << "d requires f extension to also be specified";
-
-    // Additional dependency checks.
-    // TODO: The 'q' extension requires rv64.
-    // TODO: It is illegal to specify 'e' extensions with 'f' and 'd'.
-
-    // Handle all other types of extensions.
-    getExtensionFeatures(D, Args, Features, MArch, OtherExts);
-  }
-=======
+    case 'c':
+      Features.push_back("+c");
+      break;
+    }
+  }
+
+  // Dependency check.
+  // It's illegal to specify the 'd' (double-precision floating point)
+  // extension without also specifying the 'f' (single precision
+  // floating-point) extension.
+  if (HasD && !HasF) {
+    D.Diag(diag::err_drv_invalid_riscv_arch_name)
+        << MArch << "d requires f extension to also be specified";
+    return false;
+  }
+
+  // Additional dependency checks.
+  // TODO: The 'q' extension requires rv64.
+  // TODO: It is illegal to specify 'e' extensions with 'f' and 'd'.
+
+  // Handle all other types of extensions.
+  getExtensionFeatures(D, Args, Features, MArch, OtherExts);
+
+  return true;
+}
+
 void riscv::getRISCVTargetFeatures(const Driver &D, const llvm::Triple &Triple,
                                    const ArgList &Args,
                                    std::vector<StringRef> &Features) {
@@ -366,7 +366,6 @@
 
   if (MArch.hasValue() && !getArchFeatures(D, *MArch, Features, Args))
     return;
->>>>>>> 3d7e9ab7
 
   // -mrelax is default, unless -mno-relax is specified.
   if (Args.hasFlag(options::OPT_mrelax, options::OPT_mno_relax, true))
@@ -395,7 +394,9 @@
   if (const Arg *A = Args.getLastArg(options::OPT_mabi_EQ))
     return A->getValue();
 
-  // FIXME: currently defaults to the soft-float ABIs. Will need to be
-  // expanded to select ilp32f, ilp32d, lp64f, lp64d when appropriate.
-  return Triple.getArch() == llvm::Triple::riscv32 ? "ilp32" : "lp64";
+  // RISC-V Linux defaults to ilp32d/lp64d
+  if (Triple.getOS() == llvm::Triple::Linux)
+    return Triple.getArch() == llvm::Triple::riscv32 ? "ilp32d" : "lp64d";
+  else
+    return Triple.getArch() == llvm::Triple::riscv32 ? "ilp32" : "lp64";
 }