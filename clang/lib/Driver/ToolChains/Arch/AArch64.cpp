//===--- AArch64.cpp - AArch64 (not ARM) Helpers for Tools ------*- C++ -*-===//
//
// Part of the LLVM Project, under the Apache License v2.0 with LLVM Exceptions.
// See https://llvm.org/LICENSE.txt for license information.
// SPDX-License-Identifier: Apache-2.0 WITH LLVM-exception
//
//===----------------------------------------------------------------------===//

#include "AArch64.h"
#include "clang/Driver/Driver.h"
#include "clang/Driver/DriverDiagnostic.h"
#include "clang/Driver/Options.h"
#include "llvm/Option/ArgList.h"
#include "llvm/Support/TargetParser.h"
#include "llvm/Support/Host.h"

using namespace clang::driver;
using namespace clang::driver::tools;
using namespace clang;
using namespace llvm::opt;

/// \returns true if the given triple can determine the default CPU type even
/// if -arch is not specified.
static bool isCPUDeterminedByTriple(const llvm::Triple &Triple) {
  return Triple.isOSDarwin();
}

/// getAArch64TargetCPU - Get the (LLVM) name of the AArch64 cpu we are
/// targeting. Set \p A to the Arg corresponding to the -mcpu argument if it is
/// provided, or to nullptr otherwise.
std::string aarch64::getAArch64TargetCPU(const ArgList &Args,
                                         const llvm::Triple &Triple, Arg *&A) {
  std::string CPU;
  // If we have -mcpu, use that.
  if ((A = Args.getLastArg(options::OPT_mcpu_EQ))) {
    StringRef Mcpu = A->getValue();
    CPU = Mcpu.split("+").first.lower();
  }

  // Handle CPU name is 'native'.
  if (CPU == "native")
<<<<<<< HEAD
    return llvm::sys::getHostCPUName();

  // arm64e requires v8.3a and only runs on vortex and later CPUs.
  if (Triple.getArchName() == "arm64e") {
    // Honor -mcpu as long it doesn't specify an older CPU than "vortex".
    if (CPU.size() && (CPU != "cyclone"))
      return CPU;

    // Otherwise default to "vortex".
    return "vortex";
  }

  if (CPU.size())
=======
    return std::string(llvm::sys::getHostCPUName());
  else if (CPU.size())
>>>>>>> adcd0268
    return CPU;

  // Make sure we pick the appropriate Apple CPU if -arch is used or when
  // targetting a Darwin OS.
  if (Args.getLastArg(options::OPT_arch) || Triple.isOSDarwin())
    return Triple.getArch() == llvm::Triple::aarch64_32 ? "apple-s4"
                                                        : "apple-a7";

  return "generic";
}

// Decode AArch64 features from string like +[no]featureA+[no]featureB+...
static bool DecodeAArch64Features(const Driver &D, StringRef text,
                                  std::vector<StringRef> &Features) {
  SmallVector<StringRef, 8> Split;
  text.split(Split, StringRef("+"), -1, false);

  for (StringRef Feature : Split) {
    StringRef FeatureName = llvm::AArch64::getArchExtFeature(Feature);
    if (!FeatureName.empty())
      Features.push_back(FeatureName);
    else if (Feature == "neon" || Feature == "noneon")
      D.Diag(clang::diag::err_drv_no_neon_modifier);
    else
      return false;
  }
  return true;
}

// Check if the CPU name and feature modifiers in -mcpu are legal. If yes,
// decode CPU and feature.
static bool DecodeAArch64Mcpu(const Driver &D, StringRef Mcpu, StringRef &CPU,
                              std::vector<StringRef> &Features) {
  std::pair<StringRef, StringRef> Split = Mcpu.split("+");
  CPU = Split.first;

  if (CPU == "native")
    CPU = llvm::sys::getHostCPUName();

  if (CPU == "generic") {
    Features.push_back("+neon");
  } else {
    llvm::AArch64::ArchKind ArchKind = llvm::AArch64::parseCPUArch(CPU);
    if (!llvm::AArch64::getArchFeatures(ArchKind, Features))
      return false;

    unsigned Extension = llvm::AArch64::getDefaultExtensions(CPU, ArchKind);
    if (!llvm::AArch64::getExtensionFeatures(Extension, Features))
      return false;
   }

  if (Split.second.size() && !DecodeAArch64Features(D, Split.second, Features))
    return false;

  return true;
}

static bool
getAArch64ArchFeaturesFromMarch(const Driver &D, StringRef March,
                                const ArgList &Args,
                                std::vector<StringRef> &Features) {
  std::string MarchLowerCase = March.lower();
  std::pair<StringRef, StringRef> Split = StringRef(MarchLowerCase).split("+");

  llvm::AArch64::ArchKind ArchKind = llvm::AArch64::parseArch(Split.first);
  if (ArchKind == llvm::AArch64::ArchKind::INVALID ||
      !llvm::AArch64::getArchFeatures(ArchKind, Features) ||
      (Split.second.size() && !DecodeAArch64Features(D, Split.second, Features)))
    return false;

  return true;
}

static bool
getAArch64ArchFeaturesFromMcpu(const Driver &D, StringRef Mcpu,
                               const ArgList &Args,
                               std::vector<StringRef> &Features) {
  StringRef CPU;
  std::string McpuLowerCase = Mcpu.lower();
  if (!DecodeAArch64Mcpu(D, McpuLowerCase, CPU, Features))
    return false;

  return true;
}

static bool
getAArch64MicroArchFeaturesFromMtune(const Driver &D, StringRef Mtune,
                                     const ArgList &Args,
                                     std::vector<StringRef> &Features) {
  std::string MtuneLowerCase = Mtune.lower();
  // Check CPU name is valid
  std::vector<StringRef> MtuneFeatures;
  StringRef Tune;
  if (!DecodeAArch64Mcpu(D, MtuneLowerCase, Tune, MtuneFeatures))
    return false;

  // Handle CPU name is 'native'.
  if (MtuneLowerCase == "native")
<<<<<<< HEAD
    MtuneLowerCase = llvm::sys::getHostCPUName();

  // 'cyclone' and later have zero-cycle register moves and zeroing.
  if (MtuneLowerCase == "cyclone" || MtuneLowerCase == "vortex" ||
      MtuneLowerCase == "lightning" || MtuneLowerCase.find("apple") == 0) {
=======
    MtuneLowerCase = std::string(llvm::sys::getHostCPUName());
  if (MtuneLowerCase == "cyclone" || MtuneLowerCase.find("apple") == 0) {
>>>>>>> adcd0268
    Features.push_back("+zcm");
    Features.push_back("+zcz");
  }

  return true;
}

static bool
getAArch64MicroArchFeaturesFromMcpu(const Driver &D, StringRef Mcpu,
                                    const ArgList &Args,
                                    std::vector<StringRef> &Features) {
  StringRef CPU;
  std::vector<StringRef> DecodedFeature;
  std::string McpuLowerCase = Mcpu.lower();
  if (!DecodeAArch64Mcpu(D, McpuLowerCase, CPU, DecodedFeature))
    return false;

  return getAArch64MicroArchFeaturesFromMtune(D, CPU, Args, Features);
}

void aarch64::getAArch64TargetFeatures(const Driver &D,
                                       const llvm::Triple &Triple,
                                       const ArgList &Args,
                                       std::vector<StringRef> &Features) {
  Arg *A;
  bool success = true;
  // Enable NEON by default.
  Features.push_back("+neon");
  if ((A = Args.getLastArg(options::OPT_march_EQ)))
    success = getAArch64ArchFeaturesFromMarch(D, A->getValue(), Args, Features);
  else if ((A = Args.getLastArg(options::OPT_mcpu_EQ)))
    success = getAArch64ArchFeaturesFromMcpu(D, A->getValue(), Args, Features);
  else if (Args.hasArg(options::OPT_arch) || isCPUDeterminedByTriple(Triple))
    success = getAArch64ArchFeaturesFromMcpu(
        D, getAArch64TargetCPU(Args, Triple, A), Args, Features);

  if (success && (A = Args.getLastArg(clang::driver::options::OPT_mtune_EQ)))
    success =
        getAArch64MicroArchFeaturesFromMtune(D, A->getValue(), Args, Features);
  else if (success && (A = Args.getLastArg(options::OPT_mcpu_EQ)))
    success =
        getAArch64MicroArchFeaturesFromMcpu(D, A->getValue(), Args, Features);
  else if (success &&
           (Args.hasArg(options::OPT_arch) || isCPUDeterminedByTriple(Triple)))
    success = getAArch64MicroArchFeaturesFromMcpu(
        D, getAArch64TargetCPU(Args, Triple, A), Args, Features);

  if (!success)
    D.Diag(diag::err_drv_clang_unsupported) << A->getAsString(Args);

  if (Args.getLastArg(options::OPT_mgeneral_regs_only)) {
    Features.push_back("-fp-armv8");
    Features.push_back("-crypto");
    Features.push_back("-neon");
  }

  if (Arg *A = Args.getLastArg(options::OPT_mtp_mode_EQ)) {
    StringRef Mtp = A->getValue();
    if (Mtp == "el3")
      Features.push_back("+tpidr-el3");
    else if (Mtp == "el2")
      Features.push_back("+tpidr-el2");
    else if (Mtp == "el1")
      Features.push_back("+tpidr-el1");
    else if (Mtp != "el0")
      D.Diag(diag::err_drv_invalid_mtp) << A->getAsString(Args);
  }

  // En/disable crc
  if (Arg *A = Args.getLastArg(options::OPT_mcrc, options::OPT_mnocrc)) {
    if (A->getOption().matches(options::OPT_mcrc))
      Features.push_back("+crc");
    else
      Features.push_back("-crc");
  }

  // Handle (arch-dependent) fp16fml/fullfp16 relationship.
  // FIXME: this fp16fml option handling will be reimplemented after the
  // TargetParser rewrite.
  const auto ItRNoFullFP16 = std::find(Features.rbegin(), Features.rend(), "-fullfp16");
  const auto ItRFP16FML = std::find(Features.rbegin(), Features.rend(), "+fp16fml");
  if (llvm::is_contained(Features, "+v8.4a")) {
    const auto ItRFullFP16  = std::find(Features.rbegin(), Features.rend(), "+fullfp16");
    if (ItRFullFP16 < ItRNoFullFP16 && ItRFullFP16 < ItRFP16FML) {
      // Only entangled feature that can be to the right of this +fullfp16 is -fp16fml.
      // Only append the +fp16fml if there is no -fp16fml after the +fullfp16.
      if (std::find(Features.rbegin(), ItRFullFP16, "-fp16fml") == ItRFullFP16)
        Features.push_back("+fp16fml");
    }
    else
      goto fp16_fml_fallthrough;
  } else {
fp16_fml_fallthrough:
    // In both of these cases, putting the 'other' feature on the end of the vector will
    // result in the same effect as placing it immediately after the current feature.
    if (ItRNoFullFP16 < ItRFP16FML)
      Features.push_back("-fp16fml");
    else if (ItRNoFullFP16 > ItRFP16FML)
      Features.push_back("+fullfp16");
  }

  // FIXME: this needs reimplementation too after the TargetParser rewrite
  //
  // Context sensitive meaning of Crypto:
  // 1) For Arch >= ARMv8.4a:  crypto = sm4 + sha3 + sha2 + aes
  // 2) For Arch <= ARMv8.3a:  crypto = sha2 + aes
  const auto ItBegin = Features.begin();
  const auto ItEnd = Features.end();
  const auto ItRBegin = Features.rbegin();
  const auto ItREnd = Features.rend();
  const auto ItRCrypto = std::find(ItRBegin, ItREnd, "+crypto");
  const auto ItRNoCrypto = std::find(ItRBegin, ItREnd, "-crypto");
  const auto HasCrypto  = ItRCrypto != ItREnd;
  const auto HasNoCrypto = ItRNoCrypto != ItREnd;
  const ptrdiff_t PosCrypto = ItRCrypto - ItRBegin;
  const ptrdiff_t PosNoCrypto = ItRNoCrypto - ItRBegin;

  bool NoCrypto = false;
  if (HasCrypto && HasNoCrypto) {
    if (PosNoCrypto < PosCrypto)
      NoCrypto = true;
  }

  if (std::find(ItBegin, ItEnd, "+v8.4a") != ItEnd) {
    if (HasCrypto && !NoCrypto) {
      // Check if we have NOT disabled an algorithm with something like:
      //   +crypto, -algorithm
      // And if "-algorithm" does not occur, we enable that crypto algorithm.
      const bool HasSM4  = (std::find(ItBegin, ItEnd, "-sm4") == ItEnd);
      const bool HasSHA3 = (std::find(ItBegin, ItEnd, "-sha3") == ItEnd);
      const bool HasSHA2 = (std::find(ItBegin, ItEnd, "-sha2") == ItEnd);
      const bool HasAES  = (std::find(ItBegin, ItEnd, "-aes") == ItEnd);
      if (HasSM4)
        Features.push_back("+sm4");
      if (HasSHA3)
        Features.push_back("+sha3");
      if (HasSHA2)
        Features.push_back("+sha2");
      if (HasAES)
        Features.push_back("+aes");
    } else if (HasNoCrypto) {
      // Check if we have NOT enabled a crypto algorithm with something like:
      //   -crypto, +algorithm
      // And if "+algorithm" does not occur, we disable that crypto algorithm.
      const bool HasSM4  = (std::find(ItBegin, ItEnd, "+sm4") != ItEnd);
      const bool HasSHA3 = (std::find(ItBegin, ItEnd, "+sha3") != ItEnd);
      const bool HasSHA2 = (std::find(ItBegin, ItEnd, "+sha2") != ItEnd);
      const bool HasAES  = (std::find(ItBegin, ItEnd, "+aes") != ItEnd);
      if (!HasSM4)
        Features.push_back("-sm4");
      if (!HasSHA3)
        Features.push_back("-sha3");
      if (!HasSHA2)
        Features.push_back("-sha2");
      if (!HasAES)
        Features.push_back("-aes");
    }
  } else {
    if (HasCrypto && !NoCrypto) {
      const bool HasSHA2 = (std::find(ItBegin, ItEnd, "-sha2") == ItEnd);
      const bool HasAES = (std::find(ItBegin, ItEnd, "-aes") == ItEnd);
      if (HasSHA2)
        Features.push_back("+sha2");
      if (HasAES)
        Features.push_back("+aes");
    } else if (HasNoCrypto) {
      const bool HasSHA2 = (std::find(ItBegin, ItEnd, "+sha2") != ItEnd);
      const bool HasAES  = (std::find(ItBegin, ItEnd, "+aes") != ItEnd);
      const bool HasV82a = (std::find(ItBegin, ItEnd, "+v8.2a") != ItEnd);
      const bool HasV83a = (std::find(ItBegin, ItEnd, "+v8.3a") != ItEnd);
      const bool HasV84a = (std::find(ItBegin, ItEnd, "+v8.4a") != ItEnd);
      if (!HasSHA2)
        Features.push_back("-sha2");
      if (!HasAES)
        Features.push_back("-aes");
      if (HasV82a || HasV83a || HasV84a) {
        Features.push_back("-sm4");
        Features.push_back("-sha3");
      }
    }
  }

  if (Arg *A = Args.getLastArg(options::OPT_mno_unaligned_access,
                               options::OPT_munaligned_access))
    if (A->getOption().matches(options::OPT_mno_unaligned_access))
      Features.push_back("+strict-align");

  if (Args.hasArg(options::OPT_ffixed_x1))
    Features.push_back("+reserve-x1");

  if (Args.hasArg(options::OPT_ffixed_x2))
    Features.push_back("+reserve-x2");

  if (Args.hasArg(options::OPT_ffixed_x3))
    Features.push_back("+reserve-x3");

  if (Args.hasArg(options::OPT_ffixed_x4))
    Features.push_back("+reserve-x4");

  if (Args.hasArg(options::OPT_ffixed_x5))
    Features.push_back("+reserve-x5");

  if (Args.hasArg(options::OPT_ffixed_x6))
    Features.push_back("+reserve-x6");

  if (Args.hasArg(options::OPT_ffixed_x7))
    Features.push_back("+reserve-x7");

  if (Args.hasArg(options::OPT_ffixed_x9))
    Features.push_back("+reserve-x9");

  if (Args.hasArg(options::OPT_ffixed_x10))
    Features.push_back("+reserve-x10");

  if (Args.hasArg(options::OPT_ffixed_x11))
    Features.push_back("+reserve-x11");

  if (Args.hasArg(options::OPT_ffixed_x12))
    Features.push_back("+reserve-x12");

  if (Args.hasArg(options::OPT_ffixed_x13))
    Features.push_back("+reserve-x13");

  if (Args.hasArg(options::OPT_ffixed_x14))
    Features.push_back("+reserve-x14");

  if (Args.hasArg(options::OPT_ffixed_x15))
    Features.push_back("+reserve-x15");

  if (Args.hasArg(options::OPT_ffixed_x18))
    Features.push_back("+reserve-x18");

  if (Args.hasArg(options::OPT_ffixed_x20))
    Features.push_back("+reserve-x20");

  if (Args.hasArg(options::OPT_ffixed_x21))
    Features.push_back("+reserve-x21");

  if (Args.hasArg(options::OPT_ffixed_x22))
    Features.push_back("+reserve-x22");

  if (Args.hasArg(options::OPT_ffixed_x23))
    Features.push_back("+reserve-x23");

  if (Args.hasArg(options::OPT_ffixed_x24))
    Features.push_back("+reserve-x24");

  if (Args.hasArg(options::OPT_ffixed_x25))
    Features.push_back("+reserve-x25");

  if (Args.hasArg(options::OPT_ffixed_x26))
    Features.push_back("+reserve-x26");

  if (Args.hasArg(options::OPT_ffixed_x27))
    Features.push_back("+reserve-x27");

  if (Args.hasArg(options::OPT_ffixed_x28))
    Features.push_back("+reserve-x28");

  if (Args.hasArg(options::OPT_fcall_saved_x8))
    Features.push_back("+call-saved-x8");

  if (Args.hasArg(options::OPT_fcall_saved_x9))
    Features.push_back("+call-saved-x9");

  if (Args.hasArg(options::OPT_fcall_saved_x10))
    Features.push_back("+call-saved-x10");

  if (Args.hasArg(options::OPT_fcall_saved_x11))
    Features.push_back("+call-saved-x11");

  if (Args.hasArg(options::OPT_fcall_saved_x12))
    Features.push_back("+call-saved-x12");

  if (Args.hasArg(options::OPT_fcall_saved_x13))
    Features.push_back("+call-saved-x13");

  if (Args.hasArg(options::OPT_fcall_saved_x14))
    Features.push_back("+call-saved-x14");

  if (Args.hasArg(options::OPT_fcall_saved_x15))
    Features.push_back("+call-saved-x15");

  if (Args.hasArg(options::OPT_fcall_saved_x18))
    Features.push_back("+call-saved-x18");

  if (Args.hasArg(options::OPT_mno_neg_immediates))
    Features.push_back("+no-neg-immediates");
}<|MERGE_RESOLUTION|>--- conflicted
+++ resolved
@@ -39,8 +39,7 @@
 
   // Handle CPU name is 'native'.
   if (CPU == "native")
-<<<<<<< HEAD
-    return llvm::sys::getHostCPUName();
+    return std::string(llvm::sys::getHostCPUName());
 
   // arm64e requires v8.3a and only runs on vortex and later CPUs.
   if (Triple.getArchName() == "arm64e") {
@@ -53,10 +52,6 @@
   }
 
   if (CPU.size())
-=======
-    return std::string(llvm::sys::getHostCPUName());
-  else if (CPU.size())
->>>>>>> adcd0268
     return CPU;
 
   // Make sure we pick the appropriate Apple CPU if -arch is used or when
@@ -155,16 +150,11 @@
 
   // Handle CPU name is 'native'.
   if (MtuneLowerCase == "native")
-<<<<<<< HEAD
-    MtuneLowerCase = llvm::sys::getHostCPUName();
+    MtuneLowerCase = std::string(llvm::sys::getHostCPUName());
 
   // 'cyclone' and later have zero-cycle register moves and zeroing.
   if (MtuneLowerCase == "cyclone" || MtuneLowerCase == "vortex" ||
       MtuneLowerCase == "lightning" || MtuneLowerCase.find("apple") == 0) {
-=======
-    MtuneLowerCase = std::string(llvm::sys::getHostCPUName());
-  if (MtuneLowerCase == "cyclone" || MtuneLowerCase.find("apple") == 0) {
->>>>>>> adcd0268
     Features.push_back("+zcm");
     Features.push_back("+zcz");
   }
