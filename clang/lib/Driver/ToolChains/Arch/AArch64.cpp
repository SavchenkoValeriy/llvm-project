//===--- AArch64.cpp - AArch64 (not ARM) Helpers for Tools ------*- C++ -*-===//
//
// Part of the LLVM Project, under the Apache License v2.0 with LLVM Exceptions.
// See https://llvm.org/LICENSE.txt for license information.
// SPDX-License-Identifier: Apache-2.0 WITH LLVM-exception
//
//===----------------------------------------------------------------------===//

#include "AArch64.h"
#include "clang/Driver/Driver.h"
#include "clang/Driver/DriverDiagnostic.h"
#include "clang/Driver/Options.h"
#include "llvm/Option/ArgList.h"
#include "llvm/Support/TargetParser.h"
#include "llvm/Support/Host.h"

using namespace clang::driver;
using namespace clang::driver::tools;
using namespace clang;
using namespace llvm::opt;

/// \returns true if the given triple can determine the default CPU type even
/// if -arch is not specified.
static bool isCPUDeterminedByTriple(const llvm::Triple &Triple) {
  return Triple.isOSDarwin();
}

/// getAArch64TargetCPU - Get the (LLVM) name of the AArch64 cpu we are
/// targeting. Set \p A to the Arg corresponding to the -mcpu argument if it is
/// provided, or to nullptr otherwise.
std::string aarch64::getAArch64TargetCPU(const ArgList &Args,
                                         const llvm::Triple &Triple, Arg *&A) {
  std::string CPU;
  // If we have -mcpu, use that.
  if ((A = Args.getLastArg(options::OPT_mcpu_EQ))) {
    StringRef Mcpu = A->getValue();
    CPU = Mcpu.split("+").first.lower();
  }

  // Handle CPU name is 'native'.
  if (CPU == "native")
<<<<<<< HEAD
    return llvm::sys::getHostCPUName();
=======
    return std::string(llvm::sys::getHostCPUName());
>>>>>>> b5f8626e

  // arm64e requires v8.3a and only runs on vortex and later CPUs.
  if (Triple.getArchName() == "arm64e") {
    // Honor -mcpu as long it doesn't specify an older CPU than "vortex".
    if (CPU.size() && (CPU != "cyclone"))
      return CPU;

    // Otherwise default to "vortex".
    return "vortex";
  }

  if (CPU.size())
    return CPU;

  // Make sure we pick the appropriate Apple CPU if -arch is used or when
  // targetting a Darwin OS.
  if (Args.getLastArg(options::OPT_arch) || Triple.isOSDarwin())
    return Triple.getArch() == llvm::Triple::aarch64_32 ? "apple-s4"
                                                        : "apple-a7";

  return "generic";
}

// Decode AArch64 features from string like +[no]featureA+[no]featureB+...
static bool DecodeAArch64Features(const Driver &D, StringRef text,
                                  std::vector<StringRef> &Features) {
  SmallVector<StringRef, 8> Split;
  text.split(Split, StringRef("+"), -1, false);

  for (StringRef Feature : Split) {
    StringRef FeatureName = llvm::AArch64::getArchExtFeature(Feature);
    if (!FeatureName.empty())
      Features.push_back(FeatureName);
    else if (Feature == "neon" || Feature == "noneon")
      D.Diag(clang::diag::err_drv_no_neon_modifier);
    else
      return false;
  }
  return true;
}

// Check if the CPU name and feature modifiers in -mcpu are legal. If yes,
// decode CPU and feature.
static bool DecodeAArch64Mcpu(const Driver &D, StringRef Mcpu, StringRef &CPU,
                              std::vector<StringRef> &Features) {
  std::pair<StringRef, StringRef> Split = Mcpu.split("+");
  CPU = Split.first;

  if (CPU == "native")
    CPU = llvm::sys::getHostCPUName();

  if (CPU == "generic") {
    Features.push_back("+neon");
  } else {
    llvm::AArch64::ArchKind ArchKind = llvm::AArch64::parseCPUArch(CPU);
    if (!llvm::AArch64::getArchFeatures(ArchKind, Features))
      return false;

    unsigned Extension = llvm::AArch64::getDefaultExtensions(CPU, ArchKind);
    if (!llvm::AArch64::getExtensionFeatures(Extension, Features))
      return false;
   }

  if (Split.second.size() && !DecodeAArch64Features(D, Split.second, Features))
    return false;

  return true;
}

static bool
getAArch64ArchFeaturesFromMarch(const Driver &D, StringRef March,
                                const ArgList &Args,
                                std::vector<StringRef> &Features) {
  std::string MarchLowerCase = March.lower();
  std::pair<StringRef, StringRef> Split = StringRef(MarchLowerCase).split("+");

  llvm::AArch64::ArchKind ArchKind = llvm::AArch64::parseArch(Split.first);
  if (ArchKind == llvm::AArch64::ArchKind::INVALID ||
      !llvm::AArch64::getArchFeatures(ArchKind, Features) ||
      (Split.second.size() && !DecodeAArch64Features(D, Split.second, Features)))
    return false;

  return true;
}

static bool
getAArch64ArchFeaturesFromMcpu(const Driver &D, StringRef Mcpu,
                               const ArgList &Args,
                               std::vector<StringRef> &Features) {
  StringRef CPU;
  std::string McpuLowerCase = Mcpu.lower();
  if (!DecodeAArch64Mcpu(D, McpuLowerCase, CPU, Features))
    return false;

  return true;
}

static bool
getAArch64MicroArchFeaturesFromMtune(const Driver &D, StringRef Mtune,
                                     const ArgList &Args,
                                     std::vector<StringRef> &Features) {
  std::string MtuneLowerCase = Mtune.lower();
  // Check CPU name is valid
  std::vector<StringRef> MtuneFeatures;
  StringRef Tune;
  if (!DecodeAArch64Mcpu(D, MtuneLowerCase, Tune, MtuneFeatures))
    return false;

  // Handle CPU name is 'native'.
  if (MtuneLowerCase == "native")
<<<<<<< HEAD
    MtuneLowerCase = llvm::sys::getHostCPUName();
=======
    MtuneLowerCase = std::string(llvm::sys::getHostCPUName());
>>>>>>> b5f8626e

  // 'cyclone' and later have zero-cycle register moves and zeroing.
  if (MtuneLowerCase == "cyclone" || MtuneLowerCase == "vortex" ||
      MtuneLowerCase == "lightning" || MtuneLowerCase.find("apple") == 0) {
    Features.push_back("+zcm");
    Features.push_back("+zcz");
  }

  return true;
}

static bool
getAArch64MicroArchFeaturesFromMcpu(const Driver &D, StringRef Mcpu,
                                    const ArgList &Args,
                                    std::vector<StringRef> &Features) {
  StringRef CPU;
  std::vector<StringRef> DecodedFeature;
  std::string McpuLowerCase = Mcpu.lower();
  if (!DecodeAArch64Mcpu(D, McpuLowerCase, CPU, DecodedFeature))
    return false;

  return getAArch64MicroArchFeaturesFromMtune(D, CPU, Args, Features);
}

void aarch64::getAArch64TargetFeatures(const Driver &D,
                                       const llvm::Triple &Triple,
                                       const ArgList &Args,
                                       std::vector<StringRef> &Features) {
  Arg *A;
  bool success = true;
  // Enable NEON by default.
  Features.push_back("+neon");
  if ((A = Args.getLastArg(options::OPT_march_EQ)))
    success = getAArch64ArchFeaturesFromMarch(D, A->getValue(), Args, Features);
  else if ((A = Args.getLastArg(options::OPT_mcpu_EQ)))
    success = getAArch64ArchFeaturesFromMcpu(D, A->getValue(), Args, Features);
  else if (Args.hasArg(options::OPT_arch) || isCPUDeterminedByTriple(Triple))
    success = getAArch64ArchFeaturesFromMcpu(
        D, getAArch64TargetCPU(Args, Triple, A), Args, Features);

  if (success && (A = Args.getLastArg(clang::driver::options::OPT_mtune_EQ)))
    success =
        getAArch64MicroArchFeaturesFromMtune(D, A->getValue(), Args, Features);
  else if (success && (A = Args.getLastArg(options::OPT_mcpu_EQ)))
    success =
        getAArch64MicroArchFeaturesFromMcpu(D, A->getValue(), Args, Features);
  else if (success &&
           (Args.hasArg(options::OPT_arch) || isCPUDeterminedByTriple(Triple)))
    success = getAArch64MicroArchFeaturesFromMcpu(
        D, getAArch64TargetCPU(Args, Triple, A), Args, Features);

  if (!success)
    D.Diag(diag::err_drv_clang_unsupported) << A->getAsString(Args);

  if (Args.getLastArg(options::OPT_mgeneral_regs_only)) {
    Features.push_back("-fp-armv8");
    Features.push_back("-crypto");
    Features.push_back("-neon");
  }

  if (Arg *A = Args.getLastArg(options::OPT_mtp_mode_EQ)) {
    StringRef Mtp = A->getValue();
    if (Mtp == "el3")
      Features.push_back("+tpidr-el3");
    else if (Mtp == "el2")
      Features.push_back("+tpidr-el2");
    else if (Mtp == "el1")
      Features.push_back("+tpidr-el1");
    else if (Mtp != "el0")
      D.Diag(diag::err_drv_invalid_mtp) << A->getAsString(Args);
  }

  // En/disable crc
  if (Arg *A = Args.getLastArg(options::OPT_mcrc, options::OPT_mnocrc)) {
    if (A->getOption().matches(options::OPT_mcrc))
      Features.push_back("+crc");
    else
      Features.push_back("-crc");
  }

  // Handle (arch-dependent) fp16fml/fullfp16 relationship.
  // FIXME: this fp16fml option handling will be reimplemented after the
  // TargetParser rewrite.
  const auto ItRNoFullFP16 = std::find(Features.rbegin(), Features.rend(), "-fullfp16");
  const auto ItRFP16FML = std::find(Features.rbegin(), Features.rend(), "+fp16fml");
  if (llvm::is_contained(Features, "+v8.4a")) {
    const auto ItRFullFP16  = std::find(Features.rbegin(), Features.rend(), "+fullfp16");
    if (ItRFullFP16 < ItRNoFullFP16 && ItRFullFP16 < ItRFP16FML) {
      // Only entangled feature that can be to the right of this +fullfp16 is -fp16fml.
      // Only append the +fp16fml if there is no -fp16fml after the +fullfp16.
      if (std::find(Features.rbegin(), ItRFullFP16, "-fp16fml") == ItRFullFP16)
        Features.push_back("+fp16fml");
    }
    else
      goto fp16_fml_fallthrough;
  } else {
fp16_fml_fallthrough:
    // In both of these cases, putting the 'other' feature on the end of the vector will
    // result in the same effect as placing it immediately after the current feature.
    if (ItRNoFullFP16 < ItRFP16FML)
      Features.push_back("-fp16fml");
    else if (ItRNoFullFP16 > ItRFP16FML)
      Features.push_back("+fullfp16");
  }

  // FIXME: this needs reimplementation too after the TargetParser rewrite
  //
  // Context sensitive meaning of Crypto:
  // 1) For Arch >= ARMv8.4a:  crypto = sm4 + sha3 + sha2 + aes
  // 2) For Arch <= ARMv8.3a:  crypto = sha2 + aes
  const auto ItBegin = Features.begin();
  const auto ItEnd = Features.end();
  const auto ItRBegin = Features.rbegin();
  const auto ItREnd = Features.rend();
  const auto ItRCrypto = std::find(ItRBegin, ItREnd, "+crypto");
  const auto ItRNoCrypto = std::find(ItRBegin, ItREnd, "-crypto");
  const auto HasCrypto  = ItRCrypto != ItREnd;
  const auto HasNoCrypto = ItRNoCrypto != ItREnd;
  const ptrdiff_t PosCrypto = ItRCrypto - ItRBegin;
  const ptrdiff_t PosNoCrypto = ItRNoCrypto - ItRBegin;

  bool NoCrypto = false;
  if (HasCrypto && HasNoCrypto) {
    if (PosNoCrypto < PosCrypto)
      NoCrypto = true;
  }

  if (std::find(ItBegin, ItEnd, "+v8.4a") != ItEnd) {
    if (HasCrypto && !NoCrypto) {
      // Check if we have NOT disabled an algorithm with something like:
      //   +crypto, -algorithm
      // And if "-algorithm" does not occur, we enable that crypto algorithm.
      const bool HasSM4  = (std::find(ItBegin, ItEnd, "-sm4") == ItEnd);
      const bool HasSHA3 = (std::find(ItBegin, ItEnd, "-sha3") == ItEnd);
      const bool HasSHA2 = (std::find(ItBegin, ItEnd, "-sha2") == ItEnd);
      const bool HasAES  = (std::find(ItBegin, ItEnd, "-aes") == ItEnd);
      if (HasSM4)
        Features.push_back("+sm4");
      if (HasSHA3)
        Features.push_back("+sha3");
      if (HasSHA2)
        Features.push_back("+sha2");
      if (HasAES)
        Features.push_back("+aes");
    } else if (HasNoCrypto) {
      // Check if we have NOT enabled a crypto algorithm with something like:
      //   -crypto, +algorithm
      // And if "+algorithm" does not occur, we disable that crypto algorithm.
      const bool HasSM4  = (std::find(ItBegin, ItEnd, "+sm4") != ItEnd);
      const bool HasSHA3 = (std::find(ItBegin, ItEnd, "+sha3") != ItEnd);
      const bool HasSHA2 = (std::find(ItBegin, ItEnd, "+sha2") != ItEnd);
      const bool HasAES  = (std::find(ItBegin, ItEnd, "+aes") != ItEnd);
      if (!HasSM4)
        Features.push_back("-sm4");
      if (!HasSHA3)
        Features.push_back("-sha3");
      if (!HasSHA2)
        Features.push_back("-sha2");
      if (!HasAES)
        Features.push_back("-aes");
    }
  } else {
    if (HasCrypto && !NoCrypto) {
      const bool HasSHA2 = (std::find(ItBegin, ItEnd, "-sha2") == ItEnd);
      const bool HasAES = (std::find(ItBegin, ItEnd, "-aes") == ItEnd);
      if (HasSHA2)
        Features.push_back("+sha2");
      if (HasAES)
        Features.push_back("+aes");
    } else if (HasNoCrypto) {
      const bool HasSHA2 = (std::find(ItBegin, ItEnd, "+sha2") != ItEnd);
      const bool HasAES  = (std::find(ItBegin, ItEnd, "+aes") != ItEnd);
      const bool HasV82a = (std::find(ItBegin, ItEnd, "+v8.2a") != ItEnd);
      const bool HasV83a = (std::find(ItBegin, ItEnd, "+v8.3a") != ItEnd);
      const bool HasV84a = (std::find(ItBegin, ItEnd, "+v8.4a") != ItEnd);
      if (!HasSHA2)
        Features.push_back("-sha2");
      if (!HasAES)
        Features.push_back("-aes");
      if (HasV82a || HasV83a || HasV84a) {
        Features.push_back("-sm4");
        Features.push_back("-sha3");
      }
    }
  }

  if (Arg *A = Args.getLastArg(options::OPT_mno_unaligned_access,
                               options::OPT_munaligned_access))
    if (A->getOption().matches(options::OPT_mno_unaligned_access))
      Features.push_back("+strict-align");

  if (Args.hasArg(options::OPT_ffixed_x1))
    Features.push_back("+reserve-x1");

  if (Args.hasArg(options::OPT_ffixed_x2))
    Features.push_back("+reserve-x2");

  if (Args.hasArg(options::OPT_ffixed_x3))
    Features.push_back("+reserve-x3");

  if (Args.hasArg(options::OPT_ffixed_x4))
    Features.push_back("+reserve-x4");

  if (Args.hasArg(options::OPT_ffixed_x5))
    Features.push_back("+reserve-x5");

  if (Args.hasArg(options::OPT_ffixed_x6))
    Features.push_back("+reserve-x6");

  if (Args.hasArg(options::OPT_ffixed_x7))
    Features.push_back("+reserve-x7");

  if (Args.hasArg(options::OPT_ffixed_x9))
    Features.push_back("+reserve-x9");

  if (Args.hasArg(options::OPT_ffixed_x10))
    Features.push_back("+reserve-x10");

  if (Args.hasArg(options::OPT_ffixed_x11))
    Features.push_back("+reserve-x11");

  if (Args.hasArg(options::OPT_ffixed_x12))
    Features.push_back("+reserve-x12");

  if (Args.hasArg(options::OPT_ffixed_x13))
    Features.push_back("+reserve-x13");

  if (Args.hasArg(options::OPT_ffixed_x14))
    Features.push_back("+reserve-x14");

  if (Args.hasArg(options::OPT_ffixed_x15))
    Features.push_back("+reserve-x15");

  if (Args.hasArg(options::OPT_ffixed_x18))
    Features.push_back("+reserve-x18");

  if (Args.hasArg(options::OPT_ffixed_x20))
    Features.push_back("+reserve-x20");

  if (Args.hasArg(options::OPT_ffixed_x21))
    Features.push_back("+reserve-x21");

  if (Args.hasArg(options::OPT_ffixed_x22))
    Features.push_back("+reserve-x22");

  if (Args.hasArg(options::OPT_ffixed_x23))
    Features.push_back("+reserve-x23");

  if (Args.hasArg(options::OPT_ffixed_x24))
    Features.push_back("+reserve-x24");

  if (Args.hasArg(options::OPT_ffixed_x25))
    Features.push_back("+reserve-x25");

  if (Args.hasArg(options::OPT_ffixed_x26))
    Features.push_back("+reserve-x26");

  if (Args.hasArg(options::OPT_ffixed_x27))
    Features.push_back("+reserve-x27");

  if (Args.hasArg(options::OPT_ffixed_x28))
    Features.push_back("+reserve-x28");

  if (Args.hasArg(options::OPT_fcall_saved_x8))
    Features.push_back("+call-saved-x8");

  if (Args.hasArg(options::OPT_fcall_saved_x9))
    Features.push_back("+call-saved-x9");

  if (Args.hasArg(options::OPT_fcall_saved_x10))
    Features.push_back("+call-saved-x10");

  if (Args.hasArg(options::OPT_fcall_saved_x11))
    Features.push_back("+call-saved-x11");

  if (Args.hasArg(options::OPT_fcall_saved_x12))
    Features.push_back("+call-saved-x12");

  if (Args.hasArg(options::OPT_fcall_saved_x13))
    Features.push_back("+call-saved-x13");

  if (Args.hasArg(options::OPT_fcall_saved_x14))
    Features.push_back("+call-saved-x14");

  if (Args.hasArg(options::OPT_fcall_saved_x15))
    Features.push_back("+call-saved-x15");

  if (Args.hasArg(options::OPT_fcall_saved_x18))
    Features.push_back("+call-saved-x18");

  if (Args.hasArg(options::OPT_mno_neg_immediates))
    Features.push_back("+no-neg-immediates");
}<|MERGE_RESOLUTION|>--- conflicted
+++ resolved
@@ -39,11 +39,7 @@
 
   // Handle CPU name is 'native'.
   if (CPU == "native")
-<<<<<<< HEAD
-    return llvm::sys::getHostCPUName();
-=======
     return std::string(llvm::sys::getHostCPUName());
->>>>>>> b5f8626e
 
   // arm64e requires v8.3a and only runs on vortex and later CPUs.
   if (Triple.getArchName() == "arm64e") {
@@ -154,11 +150,7 @@
 
   // Handle CPU name is 'native'.
   if (MtuneLowerCase == "native")
-<<<<<<< HEAD
-    MtuneLowerCase = llvm::sys::getHostCPUName();
-=======
     MtuneLowerCase = std::string(llvm::sys::getHostCPUName());
->>>>>>> b5f8626e
 
   // 'cyclone' and later have zero-cycle register moves and zeroing.
   if (MtuneLowerCase == "cyclone" || MtuneLowerCase == "vortex" ||
