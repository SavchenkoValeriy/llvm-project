--- conflicted
+++ resolved
@@ -151,15 +151,11 @@
   // Handle CPU name is 'native'.
   if (MtuneLowerCase == "native")
     MtuneLowerCase = std::string(llvm::sys::getHostCPUName());
-<<<<<<< HEAD
 
   // 'cyclone' and later have zero-cycle register moves and zeroing.
   if (MtuneLowerCase == "cyclone" || MtuneLowerCase == "vortex" ||
-      MtuneLowerCase == "lightning" || MtuneLowerCase.find("apple") == 0) {
-=======
-  if (MtuneLowerCase == "cyclone" ||
+      MtuneLowerCase == "lightning" ||
       StringRef(MtuneLowerCase).startswith("apple")) {
->>>>>>> e8f13f4f
     Features.push_back("+zcm");
     Features.push_back("+zcz");
   }
