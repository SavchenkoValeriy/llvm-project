--- conflicted
+++ resolved
@@ -151,15 +151,10 @@
   // Handle CPU name is 'native'.
   if (MtuneLowerCase == "native")
     MtuneLowerCase = llvm::sys::getHostCPUName();
-<<<<<<< HEAD
 
   // 'cyclone' and later have zero-cycle register moves and zeroing.
-  if (MtuneLowerCase == "cyclone" ||
-      MtuneLowerCase == "vortex" ||
-      MtuneLowerCase == "lightning") {
-=======
-  if (MtuneLowerCase == "cyclone" || MtuneLowerCase.find("apple") == 0) {
->>>>>>> 903e5c30
+  if (MtuneLowerCase == "cyclone" || MtuneLowerCase == "vortex" ||
+      MtuneLowerCase == "lightning" || MtuneLowerCase.find("apple") == 0) {
     Features.push_back("+zcm");
     Features.push_back("+zcz");
   }
