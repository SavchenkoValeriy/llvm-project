//===--- Darwin.cpp - Darwin Tool and ToolChain Implementations -*- C++ -*-===//
//
//                     The LLVM Compiler Infrastructure
//
// This file is distributed under the University of Illinois Open Source
// License. See LICENSE.TXT for details.
//
//===----------------------------------------------------------------------===//

#include "Darwin.h"
#include "Arch/ARM.h"
#include "CommonArgs.h"
#include "clang/Basic/AlignedAllocation.h"
#include "clang/Basic/ObjCRuntime.h"
#include "clang/Basic/VirtualFileSystem.h"
#include "clang/Driver/Compilation.h"
#include "clang/Driver/Driver.h"
#include "clang/Driver/DriverDiagnostic.h"
#include "clang/Driver/Options.h"
#include "clang/Driver/SanitizerArgs.h"
#include "llvm/ADT/StringSwitch.h"
#include "llvm/Option/ArgList.h"
#include "llvm/Support/Path.h"
#include "llvm/Support/ScopedPrinter.h"
#include "llvm/Support/TargetParser.h"
#include <cstdlib> // ::getenv

using namespace clang::driver;
using namespace clang::driver::tools;
using namespace clang::driver::toolchains;
using namespace clang;
using namespace llvm::opt;

llvm::Triple::ArchType darwin::getArchTypeForMachOArchName(StringRef Str) {
  // See arch(3) and llvm-gcc's driver-driver.c. We don't implement support for
  // archs which Darwin doesn't use.

  // The matching this routine does is fairly pointless, since it is neither the
  // complete architecture list, nor a reasonable subset. The problem is that
  // historically the driver driver accepts this and also ties its -march=
  // handling to the architecture name, so we need to be careful before removing
  // support for it.

  // This code must be kept in sync with Clang's Darwin specific argument
  // translation.

  return llvm::StringSwitch<llvm::Triple::ArchType>(Str)
      .Cases("ppc", "ppc601", "ppc603", "ppc604", "ppc604e", llvm::Triple::ppc)
      .Cases("ppc750", "ppc7400", "ppc7450", "ppc970", llvm::Triple::ppc)
      .Case("ppc64", llvm::Triple::ppc64)
      .Cases("i386", "i486", "i486SX", "i586", "i686", llvm::Triple::x86)
      .Cases("pentium", "pentpro", "pentIIm3", "pentIIm5", "pentium4",
             llvm::Triple::x86)
      .Cases("x86_64", "x86_64h", llvm::Triple::x86_64)
      // This is derived from the driver driver.
      .Cases("arm", "armv4t", "armv5", "armv6", "armv6m", llvm::Triple::arm)
      .Cases("armv7", "armv7em", "armv7k", "armv7m", llvm::Triple::arm)
      .Cases("armv7s", "xscale", llvm::Triple::arm)
      .Case("arm64", llvm::Triple::aarch64)
      .Case("r600", llvm::Triple::r600)
      .Case("amdgcn", llvm::Triple::amdgcn)
      .Case("nvptx", llvm::Triple::nvptx)
      .Case("nvptx64", llvm::Triple::nvptx64)
      .Case("amdil", llvm::Triple::amdil)
      .Case("spir", llvm::Triple::spir)
      .Default(llvm::Triple::UnknownArch);
}

void darwin::setTripleTypeForMachOArchName(llvm::Triple &T, StringRef Str) {
  const llvm::Triple::ArchType Arch = getArchTypeForMachOArchName(Str);
  llvm::ARM::ArchKind ArchKind = llvm::ARM::parseArch(Str);
  T.setArch(Arch);

  if (Str == "x86_64h")
    T.setArchName(Str);
  else if (ArchKind == llvm::ARM::ArchKind::ARMV6M ||
           ArchKind == llvm::ARM::ArchKind::ARMV7M ||
           ArchKind == llvm::ARM::ArchKind::ARMV7EM) {
    T.setOS(llvm::Triple::UnknownOS);
    T.setObjectFormat(llvm::Triple::MachO);
  }
}

void darwin::Assembler::ConstructJob(Compilation &C, const JobAction &JA,
                                     const InputInfo &Output,
                                     const InputInfoList &Inputs,
                                     const ArgList &Args,
                                     const char *LinkingOutput) const {
  ArgStringList CmdArgs;

  assert(Inputs.size() == 1 && "Unexpected number of inputs.");
  const InputInfo &Input = Inputs[0];

  // Determine the original source input.
  const Action *SourceAction = &JA;
  while (SourceAction->getKind() != Action::InputClass) {
    assert(!SourceAction->getInputs().empty() && "unexpected root action!");
    SourceAction = SourceAction->getInputs()[0];
  }

  // If -fno-integrated-as is used add -Q to the darwin assember driver to make
  // sure it runs its system assembler not clang's integrated assembler.
  // Applicable to darwin11+ and Xcode 4+.  darwin<10 lacked integrated-as.
  // FIXME: at run-time detect assembler capabilities or rely on version
  // information forwarded by -target-assembler-version.
  if (Args.hasArg(options::OPT_fno_integrated_as)) {
    const llvm::Triple &T(getToolChain().getTriple());
    if (!(T.isMacOSX() && T.isMacOSXVersionLT(10, 7)))
      CmdArgs.push_back("-Q");
  }

  // Forward -g, assuming we are dealing with an actual assembly file.
  if (SourceAction->getType() == types::TY_Asm ||
      SourceAction->getType() == types::TY_PP_Asm) {
    if (Args.hasArg(options::OPT_gstabs))
      CmdArgs.push_back("--gstabs");
    else if (Args.hasArg(options::OPT_g_Group))
      CmdArgs.push_back("-g");
  }

  // Derived from asm spec.
  AddMachOArch(Args, CmdArgs);

  // Use -force_cpusubtype_ALL on x86 by default.
  if (getToolChain().getArch() == llvm::Triple::x86 ||
      getToolChain().getArch() == llvm::Triple::x86_64 ||
      Args.hasArg(options::OPT_force__cpusubtype__ALL))
    CmdArgs.push_back("-force_cpusubtype_ALL");

  if (getToolChain().getArch() != llvm::Triple::x86_64 &&
      (((Args.hasArg(options::OPT_mkernel) ||
         Args.hasArg(options::OPT_fapple_kext)) &&
        getMachOToolChain().isKernelStatic()) ||
       Args.hasArg(options::OPT_static)))
    CmdArgs.push_back("-static");

  Args.AddAllArgValues(CmdArgs, options::OPT_Wa_COMMA, options::OPT_Xassembler);

  assert(Output.isFilename() && "Unexpected lipo output.");
  CmdArgs.push_back("-o");
  CmdArgs.push_back(Output.getFilename());

  assert(Input.isFilename() && "Invalid input.");
  CmdArgs.push_back(Input.getFilename());

  // asm_final spec is empty.

  const char *Exec = Args.MakeArgString(getToolChain().GetProgramPath("as"));
  C.addCommand(llvm::make_unique<Command>(JA, *this, Exec, CmdArgs, Inputs));
}

void darwin::MachOTool::anchor() {}

void darwin::MachOTool::AddMachOArch(const ArgList &Args,
                                     ArgStringList &CmdArgs) const {
  StringRef ArchName = getMachOToolChain().getMachOArchName(Args);

  // Derived from darwin_arch spec.
  CmdArgs.push_back("-arch");
  CmdArgs.push_back(Args.MakeArgString(ArchName));

  // FIXME: Is this needed anymore?
  if (ArchName == "arm")
    CmdArgs.push_back("-force_cpusubtype_ALL");
}

bool darwin::Linker::NeedsTempPath(const InputInfoList &Inputs) const {
  // We only need to generate a temp path for LTO if we aren't compiling object
  // files. When compiling source files, we run 'dsymutil' after linking. We
  // don't run 'dsymutil' when compiling object files.
  for (const auto &Input : Inputs)
    if (Input.getType() != types::TY_Object)
      return true;

  return false;
}

/// Pass -no_deduplicate to ld64 under certain conditions:
///
/// - Either -O0 or -O1 is explicitly specified
/// - No -O option is specified *and* this is a compile+link (implicit -O0)
///
/// Also do *not* add -no_deduplicate when no -O option is specified and this
/// is just a link (we can't imply -O0)
static bool shouldLinkerNotDedup(bool IsLinkerOnlyAction, const ArgList &Args) {
  if (Arg *A = Args.getLastArg(options::OPT_O_Group)) {
    if (A->getOption().matches(options::OPT_O0))
      return true;
    if (A->getOption().matches(options::OPT_O))
      return llvm::StringSwitch<bool>(A->getValue())
                    .Case("1", true)
                    .Default(false);
    return false; // OPT_Ofast & OPT_O4
  }

  if (!IsLinkerOnlyAction) // Implicit -O0 for compile+linker only.
    return true;
  return false;
}

void darwin::Linker::AddLinkArgs(Compilation &C, const ArgList &Args,
                                 ArgStringList &CmdArgs,
                                 const InputInfoList &Inputs) const {
  const Driver &D = getToolChain().getDriver();
  const toolchains::MachO &MachOTC = getMachOToolChain();

  unsigned Version[5] = {0, 0, 0, 0, 0};
  if (Arg *A = Args.getLastArg(options::OPT_mlinker_version_EQ)) {
    if (!Driver::GetReleaseVersion(A->getValue(), Version))
      D.Diag(diag::err_drv_invalid_version_number) << A->getAsString(Args);
  }

  // Newer linkers support -demangle. Pass it if supported and not disabled by
  // the user.
  if (Version[0] >= 100 && !Args.hasArg(options::OPT_Z_Xlinker__no_demangle))
    CmdArgs.push_back("-demangle");

  if (Args.hasArg(options::OPT_rdynamic) && Version[0] >= 137)
    CmdArgs.push_back("-export_dynamic");

  // If we are using App Extension restrictions, pass a flag to the linker
  // telling it that the compiled code has been audited.
  if (Args.hasFlag(options::OPT_fapplication_extension,
                   options::OPT_fno_application_extension, false))
    CmdArgs.push_back("-application_extension");

  if (D.isUsingLTO()) {
    // If we are using LTO, then automatically create a temporary file path for
    // the linker to use, so that it's lifetime will extend past a possible
    // dsymutil step.
    if (Version[0] >= 116 && NeedsTempPath(Inputs)) {
      const char *TmpPath = C.getArgs().MakeArgString(
          D.GetTemporaryPath("cc", types::getTypeTempSuffix(types::TY_Object)));
      C.addTempFile(TmpPath);
      CmdArgs.push_back("-object_path_lto");
      CmdArgs.push_back(TmpPath);
    }
  }

  // Use -lto_library option to specify the libLTO.dylib path. Try to find
  // it in clang installed libraries. ld64 will only look at this argument
  // when it actually uses LTO, so libLTO.dylib only needs to exist at link
  // time if ld64 decides that it needs to use LTO.
  // Since this is passed unconditionally, ld64 will never look for libLTO.dylib
  // next to it. That's ok since ld64 using a libLTO.dylib not matching the
  // clang version won't work anyways.
  if (Version[0] >= 133) {
    // Search for libLTO in <InstalledDir>/../lib/libLTO.dylib
    StringRef P = llvm::sys::path::parent_path(D.Dir);
    SmallString<128> LibLTOPath(P);
    llvm::sys::path::append(LibLTOPath, "lib");
    llvm::sys::path::append(LibLTOPath, "libLTO.dylib");
    CmdArgs.push_back("-lto_library");
    CmdArgs.push_back(C.getArgs().MakeArgString(LibLTOPath));
  }

  // ld64 version 262 and above run the deduplicate pass by default.
  if (Version[0] >= 262 && shouldLinkerNotDedup(C.getJobs().empty(), Args))
    CmdArgs.push_back("-no_deduplicate");

  // Derived from the "link" spec.
  Args.AddAllArgs(CmdArgs, options::OPT_static);
  if (!Args.hasArg(options::OPT_static))
    CmdArgs.push_back("-dynamic");
  if (Args.hasArg(options::OPT_fgnu_runtime)) {
    // FIXME: gcc replaces -lobjc in forward args with -lobjc-gnu
    // here. How do we wish to handle such things?
  }

  if (!Args.hasArg(options::OPT_dynamiclib)) {
    AddMachOArch(Args, CmdArgs);
    // FIXME: Why do this only on this path?
    Args.AddLastArg(CmdArgs, options::OPT_force__cpusubtype__ALL);

    Args.AddLastArg(CmdArgs, options::OPT_bundle);
    Args.AddAllArgs(CmdArgs, options::OPT_bundle__loader);
    Args.AddAllArgs(CmdArgs, options::OPT_client__name);

    Arg *A;
    if ((A = Args.getLastArg(options::OPT_compatibility__version)) ||
        (A = Args.getLastArg(options::OPT_current__version)) ||
        (A = Args.getLastArg(options::OPT_install__name)))
      D.Diag(diag::err_drv_argument_only_allowed_with) << A->getAsString(Args)
                                                       << "-dynamiclib";

    Args.AddLastArg(CmdArgs, options::OPT_force__flat__namespace);
    Args.AddLastArg(CmdArgs, options::OPT_keep__private__externs);
    Args.AddLastArg(CmdArgs, options::OPT_private__bundle);
  } else {
    CmdArgs.push_back("-dylib");

    Arg *A;
    if ((A = Args.getLastArg(options::OPT_bundle)) ||
        (A = Args.getLastArg(options::OPT_bundle__loader)) ||
        (A = Args.getLastArg(options::OPT_client__name)) ||
        (A = Args.getLastArg(options::OPT_force__flat__namespace)) ||
        (A = Args.getLastArg(options::OPT_keep__private__externs)) ||
        (A = Args.getLastArg(options::OPT_private__bundle)))
      D.Diag(diag::err_drv_argument_not_allowed_with) << A->getAsString(Args)
                                                      << "-dynamiclib";

    Args.AddAllArgsTranslated(CmdArgs, options::OPT_compatibility__version,
                              "-dylib_compatibility_version");
    Args.AddAllArgsTranslated(CmdArgs, options::OPT_current__version,
                              "-dylib_current_version");

    AddMachOArch(Args, CmdArgs);

    Args.AddAllArgsTranslated(CmdArgs, options::OPT_install__name,
                              "-dylib_install_name");
  }

  Args.AddLastArg(CmdArgs, options::OPT_all__load);
  Args.AddAllArgs(CmdArgs, options::OPT_allowable__client);
  Args.AddLastArg(CmdArgs, options::OPT_bind__at__load);
  if (MachOTC.isTargetIOSBased())
    Args.AddLastArg(CmdArgs, options::OPT_arch__errors__fatal);
  Args.AddLastArg(CmdArgs, options::OPT_dead__strip);
  Args.AddLastArg(CmdArgs, options::OPT_no__dead__strip__inits__and__terms);
  Args.AddAllArgs(CmdArgs, options::OPT_dylib__file);
  Args.AddLastArg(CmdArgs, options::OPT_dynamic);
  Args.AddAllArgs(CmdArgs, options::OPT_exported__symbols__list);
  Args.AddLastArg(CmdArgs, options::OPT_flat__namespace);
  Args.AddAllArgs(CmdArgs, options::OPT_force__load);
  Args.AddAllArgs(CmdArgs, options::OPT_headerpad__max__install__names);
  Args.AddAllArgs(CmdArgs, options::OPT_image__base);
  Args.AddAllArgs(CmdArgs, options::OPT_init);

  // Add the deployment target.
  MachOTC.addMinVersionArgs(Args, CmdArgs);

  Args.AddLastArg(CmdArgs, options::OPT_nomultidefs);
  Args.AddLastArg(CmdArgs, options::OPT_multi__module);
  Args.AddLastArg(CmdArgs, options::OPT_single__module);
  Args.AddAllArgs(CmdArgs, options::OPT_multiply__defined);
  Args.AddAllArgs(CmdArgs, options::OPT_multiply__defined__unused);

  if (const Arg *A =
          Args.getLastArg(options::OPT_fpie, options::OPT_fPIE,
                          options::OPT_fno_pie, options::OPT_fno_PIE)) {
    if (A->getOption().matches(options::OPT_fpie) ||
        A->getOption().matches(options::OPT_fPIE))
      CmdArgs.push_back("-pie");
    else
      CmdArgs.push_back("-no_pie");
  }

  // for embed-bitcode, use -bitcode_bundle in linker command
  if (C.getDriver().embedBitcodeEnabled()) {
    // Check if the toolchain supports bitcode build flow.
    if (MachOTC.SupportsEmbeddedBitcode()) {
      CmdArgs.push_back("-bitcode_bundle");
      if (C.getDriver().embedBitcodeMarkerOnly() && Version[0] >= 278) {
        CmdArgs.push_back("-bitcode_process_mode");
        CmdArgs.push_back("marker");
      }
    } else
      D.Diag(diag::err_drv_bitcode_unsupported_on_toolchain);
  }

  Args.AddLastArg(CmdArgs, options::OPT_prebind);
  Args.AddLastArg(CmdArgs, options::OPT_noprebind);
  Args.AddLastArg(CmdArgs, options::OPT_nofixprebinding);
  Args.AddLastArg(CmdArgs, options::OPT_prebind__all__twolevel__modules);
  Args.AddLastArg(CmdArgs, options::OPT_read__only__relocs);
  Args.AddAllArgs(CmdArgs, options::OPT_sectcreate);
  Args.AddAllArgs(CmdArgs, options::OPT_sectorder);
  Args.AddAllArgs(CmdArgs, options::OPT_seg1addr);
  Args.AddAllArgs(CmdArgs, options::OPT_segprot);
  Args.AddAllArgs(CmdArgs, options::OPT_segaddr);
  Args.AddAllArgs(CmdArgs, options::OPT_segs__read__only__addr);
  Args.AddAllArgs(CmdArgs, options::OPT_segs__read__write__addr);
  Args.AddAllArgs(CmdArgs, options::OPT_seg__addr__table);
  Args.AddAllArgs(CmdArgs, options::OPT_seg__addr__table__filename);
  Args.AddAllArgs(CmdArgs, options::OPT_sub__library);
  Args.AddAllArgs(CmdArgs, options::OPT_sub__umbrella);

  // Give --sysroot= preference, over the Apple specific behavior to also use
  // --isysroot as the syslibroot.
  StringRef sysroot = C.getSysRoot();
  if (sysroot != "") {
    CmdArgs.push_back("-syslibroot");
    CmdArgs.push_back(C.getArgs().MakeArgString(sysroot));
  } else if (const Arg *A = Args.getLastArg(options::OPT_isysroot)) {
    CmdArgs.push_back("-syslibroot");
    CmdArgs.push_back(A->getValue());
  }

  Args.AddLastArg(CmdArgs, options::OPT_twolevel__namespace);
  Args.AddLastArg(CmdArgs, options::OPT_twolevel__namespace__hints);
  Args.AddAllArgs(CmdArgs, options::OPT_umbrella);
  Args.AddAllArgs(CmdArgs, options::OPT_undefined);
  Args.AddAllArgs(CmdArgs, options::OPT_unexported__symbols__list);
  Args.AddAllArgs(CmdArgs, options::OPT_weak__reference__mismatches);
  Args.AddLastArg(CmdArgs, options::OPT_X_Flag);
  Args.AddAllArgs(CmdArgs, options::OPT_y);
  Args.AddLastArg(CmdArgs, options::OPT_w);
  Args.AddAllArgs(CmdArgs, options::OPT_pagezero__size);
  Args.AddAllArgs(CmdArgs, options::OPT_segs__read__);
  Args.AddLastArg(CmdArgs, options::OPT_seglinkedit);
  Args.AddLastArg(CmdArgs, options::OPT_noseglinkedit);
  Args.AddAllArgs(CmdArgs, options::OPT_sectalign);
  Args.AddAllArgs(CmdArgs, options::OPT_sectobjectsymbols);
  Args.AddAllArgs(CmdArgs, options::OPT_segcreate);
  Args.AddLastArg(CmdArgs, options::OPT_whyload);
  Args.AddLastArg(CmdArgs, options::OPT_whatsloaded);
  Args.AddAllArgs(CmdArgs, options::OPT_dylinker__install__name);
  Args.AddLastArg(CmdArgs, options::OPT_dylinker);
  Args.AddLastArg(CmdArgs, options::OPT_Mach);
}

/// Determine whether we are linking the ObjC runtime.
static bool isObjCRuntimeLinked(const ArgList &Args) {
  if (isObjCAutoRefCount(Args)) {
    Args.ClaimAllArgs(options::OPT_fobjc_link_runtime);
    return true;
  }
  return Args.hasArg(options::OPT_fobjc_link_runtime);
}

void darwin::Linker::ConstructJob(Compilation &C, const JobAction &JA,
                                  const InputInfo &Output,
                                  const InputInfoList &Inputs,
                                  const ArgList &Args,
                                  const char *LinkingOutput) const {
  assert(Output.getType() == types::TY_Image && "Invalid linker output type.");

  // If the number of arguments surpasses the system limits, we will encode the
  // input files in a separate file, shortening the command line. To this end,
  // build a list of input file names that can be passed via a file with the
  // -filelist linker option.
  llvm::opt::ArgStringList InputFileList;

  // The logic here is derived from gcc's behavior; most of which
  // comes from specs (starting with link_command). Consult gcc for
  // more information.
  ArgStringList CmdArgs;

  Args.ClaimAllArgs(options::OPT_index_store_path);
  Args.ClaimAllArgs(options::OPT_index_ignore_system_symbols);
  Args.ClaimAllArgs(options::OPT_index_record_codegen_name);

  /// Hack(tm) to ignore linking errors when we are doing ARC migration.
  if (Args.hasArg(options::OPT_ccc_arcmt_check,
                  options::OPT_ccc_arcmt_migrate)) {
    for (const auto &Arg : Args)
      Arg->claim();
    const char *Exec =
        Args.MakeArgString(getToolChain().GetProgramPath("touch"));
    CmdArgs.push_back(Output.getFilename());
    C.addCommand(llvm::make_unique<Command>(JA, *this, Exec, CmdArgs, None));
    return;
  }

  // I'm not sure why this particular decomposition exists in gcc, but
  // we follow suite for ease of comparison.
  AddLinkArgs(C, Args, CmdArgs, Inputs);

  // For LTO, pass the name of the optimization record file and other
  // opt-remarks flags.
  if (Args.hasFlag(options::OPT_fsave_optimization_record,
                   options::OPT_fno_save_optimization_record, false)) {
    CmdArgs.push_back("-mllvm");
    CmdArgs.push_back("-lto-pass-remarks-output");
    CmdArgs.push_back("-mllvm");

    SmallString<128> F;
    F = Output.getFilename();
    F += ".opt.yaml";
    CmdArgs.push_back(Args.MakeArgString(F));

    if (getLastProfileUseArg(Args)) {
      CmdArgs.push_back("-mllvm");
      CmdArgs.push_back("-lto-pass-remarks-with-hotness");

      if (const Arg *A =
              Args.getLastArg(options::OPT_fdiagnostics_hotness_threshold_EQ)) {
        CmdArgs.push_back("-mllvm");
        std::string Opt =
            std::string("-lto-pass-remarks-hotness-threshold=") + A->getValue();
        CmdArgs.push_back(Args.MakeArgString(Opt));
      }
    }
  }

  // Propagate the -moutline flag to the linker in LTO.
  if (Args.hasFlag(options::OPT_moutline, options::OPT_mno_outline, false)) {
    if (getMachOToolChain().getMachOArchName(Args) == "arm64") {
      CmdArgs.push_back("-mllvm");
      CmdArgs.push_back("-enable-machine-outliner");

      // Outline from linkonceodr functions by default in LTO.
      CmdArgs.push_back("-mllvm");
      CmdArgs.push_back("-enable-linkonceodr-outlining");
    }
  }

  // It seems that the 'e' option is completely ignored for dynamic executables
  // (the default), and with static executables, the last one wins, as expected.
  Args.AddAllArgs(CmdArgs, {options::OPT_d_Flag, options::OPT_s, options::OPT_t,
                            options::OPT_Z_Flag, options::OPT_u_Group,
                            options::OPT_e, options::OPT_r});

  // Forward -ObjC when either -ObjC or -ObjC++ is used, to force loading
  // members of static archive libraries which implement Objective-C classes or
  // categories.
  if (Args.hasArg(options::OPT_ObjC) || Args.hasArg(options::OPT_ObjCXX))
    CmdArgs.push_back("-ObjC");

  CmdArgs.push_back("-o");
  CmdArgs.push_back(Output.getFilename());

  if (!Args.hasArg(options::OPT_nostdlib, options::OPT_nostartfiles))
    getMachOToolChain().addStartObjectFileArgs(Args, CmdArgs);

  Args.AddAllArgs(CmdArgs, options::OPT_L);

  AddLinkerInputs(getToolChain(), Inputs, Args, CmdArgs, JA);
  // Build the input file for -filelist (list of linker input files) in case we
  // need it later
  for (const auto &II : Inputs) {
    if (!II.isFilename()) {
      // This is a linker input argument.
      // We cannot mix input arguments and file names in a -filelist input, thus
      // we prematurely stop our list (remaining files shall be passed as
      // arguments).
      if (InputFileList.size() > 0)
        break;

      continue;
    }

    InputFileList.push_back(II.getFilename());
  }

  if (!Args.hasArg(options::OPT_nostdlib, options::OPT_nodefaultlibs))
    addOpenMPRuntime(CmdArgs, getToolChain(), Args);

  if (isObjCRuntimeLinked(Args) &&
      !Args.hasArg(options::OPT_nostdlib, options::OPT_nodefaultlibs)) {
    // We use arclite library for both ARC and subscripting support.
    getMachOToolChain().AddLinkARCArgs(Args, CmdArgs);

    CmdArgs.push_back("-framework");
    CmdArgs.push_back("Foundation");
    // Link libobj.
    CmdArgs.push_back("-lobjc");
  }

  if (LinkingOutput) {
    CmdArgs.push_back("-arch_multiple");
    CmdArgs.push_back("-final_output");
    CmdArgs.push_back(LinkingOutput);
  }

  if (Args.hasArg(options::OPT_fnested_functions))
    CmdArgs.push_back("-allow_stack_execute");

  getMachOToolChain().addProfileRTLibs(Args, CmdArgs);

  if (unsigned Parallelism =
          getLTOParallelism(Args, getToolChain().getDriver())) {
    CmdArgs.push_back("-mllvm");
    CmdArgs.push_back(Args.MakeArgString("-threads=" + Twine(Parallelism)));
  }

  if (getToolChain().ShouldLinkCXXStdlib(Args))
    getToolChain().AddCXXStdlibLibArgs(Args, CmdArgs);
  if (!Args.hasArg(options::OPT_nostdlib, options::OPT_nodefaultlibs)) {
    // link_ssp spec is empty.

    // Let the tool chain choose which runtime library to link.
    getMachOToolChain().AddLinkRuntimeLibArgs(Args, CmdArgs);

    // No need to do anything for pthreads. Claim argument to avoid warning.
    Args.ClaimAllArgs(options::OPT_pthread);
    Args.ClaimAllArgs(options::OPT_pthreads);
  }

  if (!Args.hasArg(options::OPT_nostdlib, options::OPT_nostartfiles)) {
    // endfile_spec is empty.
  }

  Args.AddAllArgs(CmdArgs, options::OPT_T_Group);
  Args.AddAllArgs(CmdArgs, options::OPT_F);

  // -iframework should be forwarded as -F.
  for (const Arg *A : Args.filtered(options::OPT_iframework))
    CmdArgs.push_back(Args.MakeArgString(std::string("-F") + A->getValue()));

  if (!Args.hasArg(options::OPT_nostdlib, options::OPT_nodefaultlibs)) {
    if (Arg *A = Args.getLastArg(options::OPT_fveclib)) {
      if (A->getValue() == StringRef("Accelerate")) {
        CmdArgs.push_back("-framework");
        CmdArgs.push_back("Accelerate");
      }
    }
  }

  const char *Exec = Args.MakeArgString(getToolChain().GetLinkerPath());
  std::unique_ptr<Command> Cmd =
      llvm::make_unique<Command>(JA, *this, Exec, CmdArgs, Inputs);
  Cmd->setInputFileList(std::move(InputFileList));
  C.addCommand(std::move(Cmd));
}

void darwin::Lipo::ConstructJob(Compilation &C, const JobAction &JA,
                                const InputInfo &Output,
                                const InputInfoList &Inputs,
                                const ArgList &Args,
                                const char *LinkingOutput) const {
  ArgStringList CmdArgs;

  CmdArgs.push_back("-create");
  assert(Output.isFilename() && "Unexpected lipo output.");

  CmdArgs.push_back("-output");
  CmdArgs.push_back(Output.getFilename());

  for (const auto &II : Inputs) {
    assert(II.isFilename() && "Unexpected lipo input.");
    CmdArgs.push_back(II.getFilename());
  }

  const char *Exec = Args.MakeArgString(getToolChain().GetProgramPath("lipo"));
  C.addCommand(llvm::make_unique<Command>(JA, *this, Exec, CmdArgs, Inputs));
}

void darwin::Dsymutil::ConstructJob(Compilation &C, const JobAction &JA,
                                    const InputInfo &Output,
                                    const InputInfoList &Inputs,
                                    const ArgList &Args,
                                    const char *LinkingOutput) const {
  ArgStringList CmdArgs;

  CmdArgs.push_back("-o");
  CmdArgs.push_back(Output.getFilename());

  assert(Inputs.size() == 1 && "Unable to handle multiple inputs.");
  const InputInfo &Input = Inputs[0];
  assert(Input.isFilename() && "Unexpected dsymutil input.");
  CmdArgs.push_back(Input.getFilename());

  const char *Exec =
      Args.MakeArgString(getToolChain().GetProgramPath("dsymutil"));
  C.addCommand(llvm::make_unique<Command>(JA, *this, Exec, CmdArgs, Inputs));
}

void darwin::VerifyDebug::ConstructJob(Compilation &C, const JobAction &JA,
                                       const InputInfo &Output,
                                       const InputInfoList &Inputs,
                                       const ArgList &Args,
                                       const char *LinkingOutput) const {
  ArgStringList CmdArgs;
  CmdArgs.push_back("--verify");
  CmdArgs.push_back("--debug-info");
  CmdArgs.push_back("--eh-frame");
  CmdArgs.push_back("--quiet");

  assert(Inputs.size() == 1 && "Unable to handle multiple inputs.");
  const InputInfo &Input = Inputs[0];
  assert(Input.isFilename() && "Unexpected verify input");

  // Grabbing the output of the earlier dsymutil run.
  CmdArgs.push_back(Input.getFilename());

  const char *Exec =
      Args.MakeArgString(getToolChain().GetProgramPath("dwarfdump"));
  C.addCommand(llvm::make_unique<Command>(JA, *this, Exec, CmdArgs, Inputs));
}

MachO::MachO(const Driver &D, const llvm::Triple &Triple, const ArgList &Args)
    : ToolChain(D, Triple, Args) {
  // We expect 'as', 'ld', etc. to be adjacent to our install dir.
  getProgramPaths().push_back(getDriver().getInstalledDir());
  if (getDriver().getInstalledDir() != getDriver().Dir)
    getProgramPaths().push_back(getDriver().Dir);
}

/// Darwin - Darwin tool chain for i386 and x86_64.
Darwin::Darwin(const Driver &D, const llvm::Triple &Triple, const ArgList &Args)
    : MachO(D, Triple, Args), TargetInitialized(false),
      CudaInstallation(D, Triple, Args) {}

types::ID MachO::LookupTypeForExtension(StringRef Ext) const {
  types::ID Ty = types::lookupTypeForExtension(Ext);

  // Darwin always preprocesses assembly files (unless -x is used explicitly).
  if (Ty == types::TY_PP_Asm)
    return types::TY_Asm;

  return Ty;
}

bool MachO::HasNativeLLVMSupport() const { return true; }

ToolChain::CXXStdlibType Darwin::GetDefaultCXXStdlibType() const {
  // Default to use libc++ on OS X 10.9+ and iOS 7+.
  if ((isTargetMacOS() && !isMacosxVersionLT(10, 9)) ||
       (isTargetIOSBased() && !isIPhoneOSVersionLT(7, 0)) ||
       isTargetWatchOSBased())
    return ToolChain::CST_Libcxx;

  return ToolChain::CST_Libstdcxx;
}

/// Darwin provides an ARC runtime starting in MacOS X 10.7 and iOS 5.0.
ObjCRuntime Darwin::getDefaultObjCRuntime(bool isNonFragile) const {
  if (isTargetWatchOSBased())
    return ObjCRuntime(ObjCRuntime::WatchOS, TargetVersion);
  if (isTargetIOSBased())
    return ObjCRuntime(ObjCRuntime::iOS, TargetVersion);
  if (isNonFragile)
    return ObjCRuntime(ObjCRuntime::MacOSX, TargetVersion);
  return ObjCRuntime(ObjCRuntime::FragileMacOSX, TargetVersion);
}

/// Darwin provides a blocks runtime starting in MacOS X 10.6 and iOS 3.2.
bool Darwin::hasBlocksRuntime() const {
  if (isTargetWatchOSBased())
    return true;
  else if (isTargetIOSBased())
    return !isIPhoneOSVersionLT(3, 2);
  else {
    assert(isTargetMacOS() && "unexpected darwin target");
    return !isMacosxVersionLT(10, 6);
  }
}

void Darwin::AddCudaIncludeArgs(const ArgList &DriverArgs,
                                ArgStringList &CC1Args) const {
  CudaInstallation.AddCudaIncludeArgs(DriverArgs, CC1Args);
}

// This is just a MachO name translation routine and there's no
// way to join this into ARMTargetParser without breaking all
// other assumptions. Maybe MachO should consider standardising
// their nomenclature.
static const char *ArmMachOArchName(StringRef Arch) {
  return llvm::StringSwitch<const char *>(Arch)
      .Case("armv6k", "armv6")
      .Case("armv6m", "armv6m")
      .Case("armv5tej", "armv5")
      .Case("xscale", "xscale")
      .Case("armv4t", "armv4t")
      .Case("armv7", "armv7")
      .Cases("armv7a", "armv7-a", "armv7")
      .Cases("armv7r", "armv7-r", "armv7")
      .Cases("armv7em", "armv7e-m", "armv7em")
      .Cases("armv7k", "armv7-k", "armv7k")
      .Cases("armv7m", "armv7-m", "armv7m")
      .Cases("armv7s", "armv7-s", "armv7s")
      .Default(nullptr);
}

static const char *ArmMachOArchNameCPU(StringRef CPU) {
  llvm::ARM::ArchKind ArchKind = llvm::ARM::parseCPUArch(CPU);
  if (ArchKind == llvm::ARM::ArchKind::INVALID)
    return nullptr;
  StringRef Arch = llvm::ARM::getArchName(ArchKind);

  // FIXME: Make sure this MachO triple mangling is really necessary.
  // ARMv5* normalises to ARMv5.
  if (Arch.startswith("armv5"))
    Arch = Arch.substr(0, 5);
  // ARMv6*, except ARMv6M, normalises to ARMv6.
  else if (Arch.startswith("armv6") && !Arch.endswith("6m"))
    Arch = Arch.substr(0, 5);
  // ARMv7A normalises to ARMv7.
  else if (Arch.endswith("v7a"))
    Arch = Arch.substr(0, 5);
  return Arch.data();
}

StringRef MachO::getMachOArchName(const ArgList &Args) const {
  switch (getTriple().getArch()) {
  default:
    return getDefaultUniversalArchName();

  case llvm::Triple::aarch64:
    return "arm64";

  case llvm::Triple::thumb:
  case llvm::Triple::arm:
    if (const Arg *A = Args.getLastArg(clang::driver::options::OPT_march_EQ))
      if (const char *Arch = ArmMachOArchName(A->getValue()))
        return Arch;

    if (const Arg *A = Args.getLastArg(options::OPT_mcpu_EQ))
      if (const char *Arch = ArmMachOArchNameCPU(A->getValue()))
        return Arch;

    return "arm";
  }
}

Darwin::~Darwin() {}

MachO::~MachO() {}

std::string Darwin::ComputeEffectiveClangTriple(const ArgList &Args,
                                                types::ID InputType) const {
  llvm::Triple Triple(ComputeLLVMTriple(Args, InputType));

  // If the target isn't initialized (e.g., an unknown Darwin platform, return
  // the default triple).
  if (!isTargetInitialized())
    return Triple.getTriple();

  SmallString<16> Str;
  if (isTargetWatchOSBased())
    Str += "watchos";
  else if (isTargetTvOSBased())
    Str += "tvos";
  else if (isTargetIOSBased())
    Str += "ios";
  else
    Str += "macosx";
  Str += getTargetVersion().getAsString();
  Triple.setOSName(Str);

  return Triple.getTriple();
}

Tool *MachO::getTool(Action::ActionClass AC) const {
  switch (AC) {
  case Action::LipoJobClass:
    if (!Lipo)
      Lipo.reset(new tools::darwin::Lipo(*this));
    return Lipo.get();
  case Action::DsymutilJobClass:
    if (!Dsymutil)
      Dsymutil.reset(new tools::darwin::Dsymutil(*this));
    return Dsymutil.get();
  case Action::VerifyDebugInfoJobClass:
    if (!VerifyDebug)
      VerifyDebug.reset(new tools::darwin::VerifyDebug(*this));
    return VerifyDebug.get();
  default:
    return ToolChain::getTool(AC);
  }
}

Tool *MachO::buildLinker() const { return new tools::darwin::Linker(*this); }

Tool *MachO::buildAssembler() const {
  return new tools::darwin::Assembler(*this);
}

DarwinClang::DarwinClang(const Driver &D, const llvm::Triple &Triple,
                         const ArgList &Args)
    : Darwin(D, Triple, Args) {}

void DarwinClang::addClangWarningOptions(ArgStringList &CC1Args) const {
  // For modern targets, promote certain warnings to errors.
  if (isTargetWatchOSBased() || getTriple().isArch64Bit()) {
    // Always enable -Wdeprecated-objc-isa-usage and promote it
    // to an error.
    CC1Args.push_back("-Wdeprecated-objc-isa-usage");
    CC1Args.push_back("-Werror=deprecated-objc-isa-usage");

    // For iOS and watchOS, also error about implicit function declarations,
    // as that can impact calling conventions.
    if (!isTargetMacOS())
      CC1Args.push_back("-Werror=implicit-function-declaration");
  }
}

void DarwinClang::AddLinkARCArgs(const ArgList &Args,
                                 ArgStringList &CmdArgs) const {
  // Avoid linking compatibility stubs on i386 mac.
  if (isTargetMacOS() && getArch() == llvm::Triple::x86)
    return;

  ObjCRuntime runtime = getDefaultObjCRuntime(/*nonfragile*/ true);

  if ((runtime.hasNativeARC() || !isObjCAutoRefCount(Args)) &&
      runtime.hasSubscripting())
    return;

  CmdArgs.push_back("-force_load");
  SmallString<128> P(getDriver().ClangExecutable);
  llvm::sys::path::remove_filename(P); // 'clang'
  llvm::sys::path::remove_filename(P); // 'bin'
  llvm::sys::path::append(P, "lib", "arc", "libarclite_");
  // Mash in the platform.
  if (isTargetWatchOSSimulator())
    P += "watchsimulator";
  else if (isTargetWatchOS())
    P += "watchos";
  else if (isTargetTvOSSimulator())
    P += "appletvsimulator";
  else if (isTargetTvOS())
    P += "appletvos";
  else if (isTargetIOSSimulator())
    P += "iphonesimulator";
  else if (isTargetIPhoneOS())
    P += "iphoneos";
  else
    P += "macosx";
  P += ".a";

  CmdArgs.push_back(Args.MakeArgString(P));
}

unsigned DarwinClang::GetDefaultDwarfVersion() const {
  // Default to use DWARF 2 on OS X 10.10 / iOS 8 and lower.
  if ((isTargetMacOS() && isMacosxVersionLT(10, 11)) ||
      (isTargetIOSBased() && isIPhoneOSVersionLT(9)))
    return 2;
  return 4;
}

void MachO::AddLinkRuntimeLib(const ArgList &Args, ArgStringList &CmdArgs,
<<<<<<< HEAD
                              StringRef DarwinLibName,
                              RuntimeLinkOptions Opts) const {
=======
                              StringRef Component, RuntimeLinkOptions Opts,
                              bool IsShared) const {
  SmallString<64> DarwinLibName = StringRef("libclang_rt.");
  // an Darwin the builtins compomnent is not in the library name
  if (Component != "builtins") {
    DarwinLibName += Component;
    if (!(Opts & RLO_IsEmbedded))
      DarwinLibName += "_";
    DarwinLibName += getOSLibraryNameSuffix();
  } else
    DarwinLibName += getOSLibraryNameSuffix(true);

  DarwinLibName += IsShared ? "_dynamic.dylib" : ".a";
>>>>>>> 72a76064
  SmallString<128> Dir(getDriver().ResourceDir);
  llvm::sys::path::append(
      Dir, "lib", (Opts & RLO_IsEmbedded) ? "macho_embedded" : "darwin");

  SmallString<128> P(Dir);
  llvm::sys::path::append(P, DarwinLibName);

  // For now, allow missing resource libraries to support developers who may
  // not have compiler-rt checked out or integrated into their build (unless
  // we explicitly force linking with this library).
  if ((Opts & RLO_AlwaysLink) || getVFS().exists(P)) {
    const char *LibArg = Args.MakeArgString(P);
    if (Opts & RLO_FirstLink)
      CmdArgs.insert(CmdArgs.begin(), LibArg);
    else
      CmdArgs.push_back(LibArg);
  }

  // Adding the rpaths might negatively interact when other rpaths are involved,
  // so we should make sure we add the rpaths last, after all user-specified
  // rpaths. This is currently true from this place, but we need to be
  // careful if this function is ever called before user's rpaths are emitted.
  if (Opts & RLO_AddRPath) {
    assert(DarwinLibName.endswith(".dylib") && "must be a dynamic library");

    // Add @executable_path to rpath to support having the dylib copied with
    // the executable.
    CmdArgs.push_back("-rpath");
    CmdArgs.push_back("@executable_path");

    // Add the path to the resource dir to rpath to support using the dylib
    // from the default location without copying.
    CmdArgs.push_back("-rpath");
    CmdArgs.push_back(Args.MakeArgString(Dir));
  }
}

StringRef Darwin::getPlatformFamily() const {
  switch (TargetPlatform) {
    case DarwinPlatformKind::MacOS:
      return "MacOSX";
    case DarwinPlatformKind::IPhoneOS:
      return "iPhone";
    case DarwinPlatformKind::TvOS:
      return "AppleTV";
    case DarwinPlatformKind::WatchOS:
      return "Watch";
  }
  llvm_unreachable("Unsupported platform");
}

StringRef Darwin::getSDKName(StringRef isysroot) {
  // Assume SDK has path: SOME_PATH/SDKs/PlatformXX.YY.sdk
  llvm::sys::path::const_iterator SDKDir;
  auto BeginSDK = llvm::sys::path::begin(isysroot);
  auto EndSDK = llvm::sys::path::end(isysroot);
  for (auto IT = BeginSDK; IT != EndSDK; ++IT) {
    StringRef SDK = *IT;
    if (SDK.endswith(".sdk"))
      return SDK.slice(0, SDK.size() - 4);
  }
  return "";
}

StringRef Darwin::getOSLibraryNameSuffix(bool IgnoreSim) const {
  switch (TargetPlatform) {
  case DarwinPlatformKind::MacOS:
    return "osx";
  case DarwinPlatformKind::IPhoneOS:
    return TargetEnvironment == NativeEnvironment || IgnoreSim ? "ios"
                                                               : "iossim";
  case DarwinPlatformKind::TvOS:
    return TargetEnvironment == NativeEnvironment || IgnoreSim ? "tvos"
                                                               : "tvossim";
  case DarwinPlatformKind::WatchOS:
    return TargetEnvironment == NativeEnvironment || IgnoreSim ? "watchos"
                                                               : "watchossim";
  }
  llvm_unreachable("Unsupported platform");
}

/// Check if the link command contains a symbol export directive.
static bool hasExportSymbolDirective(const ArgList &Args) {
  for (Arg *A : Args) {
    if (A->getOption().matches(options::OPT_exported__symbols__list))
      return true;
    if (!A->getOption().matches(options::OPT_Wl_COMMA) &&
        !A->getOption().matches(options::OPT_Xlinker))
      continue;
    if (A->containsValue("-exported_symbols_list") ||
        A->containsValue("-exported_symbol"))
      return true;
  }
  return false;
}

/// Add an export directive for \p Symbol to the link command.
static void addExportedSymbol(ArgStringList &CmdArgs, const char *Symbol) {
  CmdArgs.push_back("-exported_symbol");
  CmdArgs.push_back(Symbol);
}

void Darwin::addProfileRTLibs(const ArgList &Args,
                              ArgStringList &CmdArgs) const {
  if (!needsProfileRT(Args)) return;

  AddLinkRuntimeLib(
      Args, CmdArgs,
      (Twine("libclang_rt.profile_") + getOSLibraryNameSuffix() + ".a").str(),
      RuntimeLinkOptions(RLO_AlwaysLink | RLO_FirstLink));

  // If we have a symbol export directive and we're linking in the profile
  // runtime, automatically export symbols necessary to implement some of the
  // runtime's functionality.
  if (hasExportSymbolDirective(Args)) {
    addExportedSymbol(CmdArgs, "___llvm_profile_filename");
    addExportedSymbol(CmdArgs, "___llvm_profile_raw_version");
    addExportedSymbol(CmdArgs, "_lprofCurFilename");
  }
}

void DarwinClang::AddLinkSanitizerLibArgs(const ArgList &Args,
                                          ArgStringList &CmdArgs,
                                          StringRef Sanitizer,
                                          bool Shared) const {
  auto RLO = RuntimeLinkOptions(RLO_AlwaysLink | (Shared ? RLO_AddRPath : 0U));
  AddLinkRuntimeLib(Args, CmdArgs,
                    (Twine("libclang_rt.") + Sanitizer + "_" +
                     getOSLibraryNameSuffix() +
                     (Shared ? "_dynamic.dylib" : ".a"))
                        .str(),
                    RLO);
}

ToolChain::RuntimeLibType DarwinClang::GetRuntimeLibType(
    const ArgList &Args) const {
  if (Arg* A = Args.getLastArg(options::OPT_rtlib_EQ)) {
    StringRef Value = A->getValue();
    if (Value != "compiler-rt")
      getDriver().Diag(clang::diag::err_drv_unsupported_rtlib_for_platform)
          << Value << "darwin";
  }

  return ToolChain::RLT_CompilerRT;
}

void DarwinClang::AddLinkRuntimeLibArgs(const ArgList &Args,
                                        ArgStringList &CmdArgs) const {
  // Call once to ensure diagnostic is printed if wrong value was specified
  GetRuntimeLibType(Args);

  // Darwin doesn't support real static executables, don't link any runtime
  // libraries with -static.
  if (Args.hasArg(options::OPT_static) ||
      Args.hasArg(options::OPT_fapple_kext) ||
      Args.hasArg(options::OPT_mkernel))
    return;

  // Reject -static-libgcc for now, we can deal with this when and if someone
  // cares. This is useful in situations where someone wants to statically link
  // something like libstdc++, and needs its runtime support routines.
  if (const Arg *A = Args.getLastArg(options::OPT_static_libgcc)) {
    getDriver().Diag(diag::err_drv_unsupported_opt) << A->getAsString(Args);
    return;
  }

  const SanitizerArgs &Sanitize = getSanitizerArgs();
  if (Sanitize.needsAsanRt())
    AddLinkSanitizerLibArgs(Args, CmdArgs, "asan");
  if (Sanitize.needsLsanRt())
    AddLinkSanitizerLibArgs(Args, CmdArgs, "lsan");
  if (Sanitize.needsUbsanRt())
    AddLinkSanitizerLibArgs(Args, CmdArgs,
                            Sanitize.requiresMinimalRuntime() ? "ubsan_minimal"
                                                              : "ubsan",
                            Sanitize.needsSharedRt());
  if (Sanitize.needsTsanRt())
    AddLinkSanitizerLibArgs(Args, CmdArgs, "tsan");
  if (Sanitize.needsFuzzer() && !Args.hasArg(options::OPT_dynamiclib)) {
    AddLinkSanitizerLibArgs(Args, CmdArgs, "fuzzer", /*shared=*/false);

    // Libfuzzer is written in C++ and requires libcxx.
    AddCXXStdlibLibArgs(Args, CmdArgs);
  }
  if (Sanitize.needsStatsRt()) {
    StringRef OS = isTargetMacOS() ? "osx" : "iossim";
    AddLinkRuntimeLib(Args, CmdArgs,
                      (Twine("libclang_rt.stats_client_") + OS + ".a").str(),
                      RLO_AlwaysLink);
    AddLinkSanitizerLibArgs(Args, CmdArgs, "stats");
  }
  if (Sanitize.needsEsanRt())
    AddLinkSanitizerLibArgs(Args, CmdArgs, "esan");

  // Otherwise link libSystem, then the dynamic runtime library, and finally any
  // target specific static runtime library.
  CmdArgs.push_back("-lSystem");

  // Select the dynamic runtime library and the target specific static library.
  if (isTargetWatchOSBased()) {
    // We currently always need a static runtime library for watchOS.
    AddLinkRuntimeLib(Args, CmdArgs, "libclang_rt.watchos.a");
  } else if (isTargetTvOSBased()) {
    // We currently always need a static runtime library for tvOS.
    AddLinkRuntimeLib(Args, CmdArgs, "libclang_rt.tvos.a");
  } else if (isTargetIOSBased()) {
    // If we are compiling as iOS / simulator, don't attempt to link libgcc_s.1,
    // it never went into the SDK.
    // Linking against libgcc_s.1 isn't needed for iOS 5.0+
    if (isIPhoneOSVersionLT(5, 0) && !isTargetIOSSimulator() &&
        getTriple().getArch() != llvm::Triple::aarch64)
      CmdArgs.push_back("-lgcc_s.1");

    // We currently always need a static runtime library for iOS.
    AddLinkRuntimeLib(Args, CmdArgs, "libclang_rt.ios.a");
  } else {
    assert(isTargetMacOS() && "unexpected non MacOS platform");
    // The dynamic runtime library was merged with libSystem for 10.6 and
    // beyond; only 10.4 and 10.5 need an additional runtime library.
    if (isMacosxVersionLT(10, 5))
      CmdArgs.push_back("-lgcc_s.10.4");
    else if (isMacosxVersionLT(10, 6))
      CmdArgs.push_back("-lgcc_s.10.5");

    // Originally for OS X, we thought we would only need a static runtime
    // library when targeting 10.4, to provide versions of the static functions
    // which were omitted from 10.4.dylib. This led to the creation of the 10.4
    // builtins library.
    //
    // Unfortunately, that turned out to not be true, because Darwin system
    // headers can still use eprintf on i386, and it is not exported from
    // libSystem. Therefore, we still must provide a runtime library just for
    // the tiny tiny handful of projects that *might* use that symbol.
    //
    // Then over time, we figured out it was useful to add more things to the
    // runtime so we created libclang_rt.osx.a to provide new functions when
    // deploying to old OS builds, and for a long time we had both eprintf and
    // osx builtin libraries. Which just seems excessive. So with PR 28855, we
    // are removing the eprintf library and expecting eprintf to be provided by
    // the OS X builtins library.
    if (isMacosxVersionLT(10, 5))
      AddLinkRuntimeLib(Args, CmdArgs, "libclang_rt.10.4.a");
    else
      AddLinkRuntimeLib(Args, CmdArgs, "libclang_rt.osx.a");
  }
}

/// Returns the most appropriate macOS target version for the current process.
///
/// If the macOS SDK version is the same or earlier than the system version,
/// then the SDK version is returned. Otherwise the system version is returned.
static std::string getSystemOrSDKMacOSVersion(StringRef MacOSSDKVersion) {
  unsigned Major, Minor, Micro;
  llvm::Triple SystemTriple(llvm::sys::getProcessTriple());
  if (!SystemTriple.isMacOSX())
    return MacOSSDKVersion;
  SystemTriple.getMacOSXVersion(Major, Minor, Micro);
  VersionTuple SystemVersion(Major, Minor, Micro);
  bool HadExtra;
  if (!Driver::GetReleaseVersion(MacOSSDKVersion, Major, Minor, Micro,
                                 HadExtra))
    return MacOSSDKVersion;
  VersionTuple SDKVersion(Major, Minor, Micro);
  if (SDKVersion > SystemVersion)
    return SystemVersion.getAsString();
  return MacOSSDKVersion;
}

namespace {

/// The Darwin OS that was selected or inferred from arguments / environment.
struct DarwinPlatform {
  enum SourceKind {
    /// The OS was specified using the -target argument.
    TargetArg,
    /// The OS was specified using the -m<os>-version-min argument.
    OSVersionArg,
    /// The OS was specified using the OS_DEPLOYMENT_TARGET environment.
    DeploymentTargetEnv,
    /// The OS was inferred from the SDK.
    InferredFromSDK,
    /// The OS was inferred from the -arch.
    InferredFromArch
  };

  using DarwinPlatformKind = Darwin::DarwinPlatformKind;
  using DarwinEnvironmentKind = Darwin::DarwinEnvironmentKind;

  DarwinPlatformKind getPlatform() const { return Platform; }

  DarwinEnvironmentKind getEnvironment() const { return Environment; }

  void setEnvironment(DarwinEnvironmentKind Kind) {
    Environment = Kind;
    InferSimulatorFromArch = false;
  }

  StringRef getOSVersion() const {
    if (Kind == OSVersionArg)
      return Argument->getValue();
    return OSVersion;
  }

  void setOSVersion(StringRef S) {
    assert(Kind == TargetArg && "Unexpected kind!");
    OSVersion = S;
  }

  bool hasOSVersion() const { return HasOSVersion; }

  /// Returns true if the target OS was explicitly specified.
  bool isExplicitlySpecified() const { return Kind <= DeploymentTargetEnv; }

  /// Returns true if the simulator environment can be inferred from the arch.
  bool canInferSimulatorFromArch() const { return InferSimulatorFromArch; }

  /// Adds the -m<os>-version-min argument to the compiler invocation.
  void addOSVersionMinArgument(DerivedArgList &Args, const OptTable &Opts) {
    if (Argument)
      return;
    assert(Kind != TargetArg && Kind != OSVersionArg && "Invalid kind");
    options::ID Opt;
    switch (Platform) {
    case DarwinPlatformKind::MacOS:
      Opt = options::OPT_mmacosx_version_min_EQ;
      break;
    case DarwinPlatformKind::IPhoneOS:
      Opt = options::OPT_miphoneos_version_min_EQ;
      break;
    case DarwinPlatformKind::TvOS:
      Opt = options::OPT_mtvos_version_min_EQ;
      break;
    case DarwinPlatformKind::WatchOS:
      Opt = options::OPT_mwatchos_version_min_EQ;
      break;
    }
    Argument = Args.MakeJoinedArg(nullptr, Opts.getOption(Opt), OSVersion);
    Args.append(Argument);
  }

  /// Returns the OS version with the argument / environment variable that
  /// specified it.
  std::string getAsString(DerivedArgList &Args, const OptTable &Opts) {
    switch (Kind) {
    case TargetArg:
    case OSVersionArg:
    case InferredFromSDK:
    case InferredFromArch:
      assert(Argument && "OS version argument not yet inferred");
      return Argument->getAsString(Args);
    case DeploymentTargetEnv:
      return (llvm::Twine(EnvVarName) + "=" + OSVersion).str();
    }
    llvm_unreachable("Unsupported Darwin Source Kind");
  }

  static DarwinPlatform createFromTarget(const llvm::Triple &TT,
                                         StringRef OSVersion, Arg *A) {
    DarwinPlatform Result(TargetArg, getPlatformFromOS(TT.getOS()), OSVersion,
                          A);
    switch (TT.getEnvironment()) {
    case llvm::Triple::Simulator:
      Result.Environment = DarwinEnvironmentKind::Simulator;
      break;
    default:
      break;
    }
    unsigned Major, Minor, Micro;
    TT.getOSVersion(Major, Minor, Micro);
    if (Major == 0)
      Result.HasOSVersion = false;
    return Result;
  }
  static DarwinPlatform createOSVersionArg(DarwinPlatformKind Platform,
                                           Arg *A) {
    return DarwinPlatform(OSVersionArg, Platform, A);
  }
  static DarwinPlatform createDeploymentTargetEnv(DarwinPlatformKind Platform,
                                                  StringRef EnvVarName,
                                                  StringRef Value) {
    DarwinPlatform Result(DeploymentTargetEnv, Platform, Value);
    Result.EnvVarName = EnvVarName;
    return Result;
  }
  static DarwinPlatform createFromSDK(DarwinPlatformKind Platform,
                                      StringRef Value,
                                      bool IsSimulator = false) {
    DarwinPlatform Result(InferredFromSDK, Platform, Value);
    if (IsSimulator)
      Result.Environment = DarwinEnvironmentKind::Simulator;
    Result.InferSimulatorFromArch = false;
    return Result;
  }
  static DarwinPlatform createFromArch(llvm::Triple::OSType OS,
                                       StringRef Value) {
    return DarwinPlatform(InferredFromArch, getPlatformFromOS(OS), Value);
  }

private:
  DarwinPlatform(SourceKind Kind, DarwinPlatformKind Platform, Arg *Argument)
      : Kind(Kind), Platform(Platform), Argument(Argument) {}
  DarwinPlatform(SourceKind Kind, DarwinPlatformKind Platform, StringRef Value,
                 Arg *Argument = nullptr)
      : Kind(Kind), Platform(Platform), OSVersion(Value), Argument(Argument) {}

  static DarwinPlatformKind getPlatformFromOS(llvm::Triple::OSType OS) {
    switch (OS) {
    case llvm::Triple::Darwin:
    case llvm::Triple::MacOSX:
      return DarwinPlatformKind::MacOS;
    case llvm::Triple::IOS:
      return DarwinPlatformKind::IPhoneOS;
    case llvm::Triple::TvOS:
      return DarwinPlatformKind::TvOS;
    case llvm::Triple::WatchOS:
      return DarwinPlatformKind::WatchOS;
    default:
      llvm_unreachable("Unable to infer Darwin variant");
    }
  }

  SourceKind Kind;
  DarwinPlatformKind Platform;
  DarwinEnvironmentKind Environment = DarwinEnvironmentKind::NativeEnvironment;
  std::string OSVersion;
  bool HasOSVersion = true, InferSimulatorFromArch = true;
  Arg *Argument;
  StringRef EnvVarName;
};

/// Returns the deployment target that's specified using the -m<os>-version-min
/// argument.
Optional<DarwinPlatform>
getDeploymentTargetFromOSVersionArg(DerivedArgList &Args,
                                    const Driver &TheDriver) {
  Arg *OSXVersion = Args.getLastArg(options::OPT_mmacosx_version_min_EQ);
  Arg *iOSVersion = Args.getLastArg(options::OPT_miphoneos_version_min_EQ,
                                    options::OPT_mios_simulator_version_min_EQ);
  Arg *TvOSVersion =
      Args.getLastArg(options::OPT_mtvos_version_min_EQ,
                      options::OPT_mtvos_simulator_version_min_EQ);
  Arg *WatchOSVersion =
      Args.getLastArg(options::OPT_mwatchos_version_min_EQ,
                      options::OPT_mwatchos_simulator_version_min_EQ);
  if (OSXVersion) {
    if (iOSVersion || TvOSVersion || WatchOSVersion) {
      TheDriver.Diag(diag::err_drv_argument_not_allowed_with)
          << OSXVersion->getAsString(Args)
          << (iOSVersion ? iOSVersion
                         : TvOSVersion ? TvOSVersion : WatchOSVersion)
                 ->getAsString(Args);
    }
    return DarwinPlatform::createOSVersionArg(Darwin::MacOS, OSXVersion);
  } else if (iOSVersion) {
    if (TvOSVersion || WatchOSVersion) {
      TheDriver.Diag(diag::err_drv_argument_not_allowed_with)
          << iOSVersion->getAsString(Args)
          << (TvOSVersion ? TvOSVersion : WatchOSVersion)->getAsString(Args);
    }
    return DarwinPlatform::createOSVersionArg(Darwin::IPhoneOS, iOSVersion);
  } else if (TvOSVersion) {
    if (WatchOSVersion) {
      TheDriver.Diag(diag::err_drv_argument_not_allowed_with)
          << TvOSVersion->getAsString(Args)
          << WatchOSVersion->getAsString(Args);
    }
    return DarwinPlatform::createOSVersionArg(Darwin::TvOS, TvOSVersion);
  } else if (WatchOSVersion)
    return DarwinPlatform::createOSVersionArg(Darwin::WatchOS, WatchOSVersion);
  return None;
}

/// Returns the deployment target that's specified using the
/// OS_DEPLOYMENT_TARGET environment variable.
Optional<DarwinPlatform>
getDeploymentTargetFromEnvironmentVariables(const Driver &TheDriver,
                                            const llvm::Triple &Triple) {
  std::string Targets[Darwin::LastDarwinPlatform + 1];
  const char *EnvVars[] = {
      "MACOSX_DEPLOYMENT_TARGET",
      "IPHONEOS_DEPLOYMENT_TARGET",
      "TVOS_DEPLOYMENT_TARGET",
      "WATCHOS_DEPLOYMENT_TARGET",
  };
  static_assert(llvm::array_lengthof(EnvVars) == Darwin::LastDarwinPlatform + 1,
                "Missing platform");
  for (const auto &I : llvm::enumerate(llvm::makeArrayRef(EnvVars))) {
    if (char *Env = ::getenv(I.value()))
      Targets[I.index()] = Env;
  }

  // Do not allow conflicts with the watchOS target.
  if (!Targets[Darwin::WatchOS].empty() &&
      (!Targets[Darwin::IPhoneOS].empty() || !Targets[Darwin::TvOS].empty())) {
    TheDriver.Diag(diag::err_drv_conflicting_deployment_targets)
        << "WATCHOS_DEPLOYMENT_TARGET"
        << (!Targets[Darwin::IPhoneOS].empty() ? "IPHONEOS_DEPLOYMENT_TARGET"
                                               : "TVOS_DEPLOYMENT_TARGET");
  }

  // Do not allow conflicts with the tvOS target.
  if (!Targets[Darwin::TvOS].empty() && !Targets[Darwin::IPhoneOS].empty()) {
    TheDriver.Diag(diag::err_drv_conflicting_deployment_targets)
        << "TVOS_DEPLOYMENT_TARGET"
        << "IPHONEOS_DEPLOYMENT_TARGET";
  }

  // Allow conflicts among OSX and iOS for historical reasons, but choose the
  // default platform.
  if (!Targets[Darwin::MacOS].empty() &&
      (!Targets[Darwin::IPhoneOS].empty() ||
       !Targets[Darwin::WatchOS].empty() || !Targets[Darwin::TvOS].empty())) {
    if (Triple.getArch() == llvm::Triple::arm ||
        Triple.getArch() == llvm::Triple::aarch64 ||
        Triple.getArch() == llvm::Triple::thumb)
      Targets[Darwin::MacOS] = "";
    else
      Targets[Darwin::IPhoneOS] = Targets[Darwin::WatchOS] =
          Targets[Darwin::TvOS] = "";
  }

  for (const auto &Target : llvm::enumerate(llvm::makeArrayRef(Targets))) {
    if (!Target.value().empty())
      return DarwinPlatform::createDeploymentTargetEnv(
          (Darwin::DarwinPlatformKind)Target.index(), EnvVars[Target.index()],
          Target.value());
  }
  return None;
}

/// Tries to infer the deployment target from the SDK specified by -isysroot
/// (or SDKROOT).
Optional<DarwinPlatform> inferDeploymentTargetFromSDK(DerivedArgList &Args) {
  const Arg *A = Args.getLastArg(options::OPT_isysroot);
  if (!A)
    return None;
  StringRef isysroot = A->getValue();
  StringRef SDK = Darwin::getSDKName(isysroot);
  if (!SDK.size())
    return None;
  // Slice the version number out.
  // Version number is between the first and the last number.
  size_t StartVer = SDK.find_first_of("0123456789");
  size_t EndVer = SDK.find_last_of("0123456789");
  if (StartVer != StringRef::npos && EndVer > StartVer) {
    StringRef Version = SDK.slice(StartVer, EndVer + 1);
    if (SDK.startswith("iPhoneOS") || SDK.startswith("iPhoneSimulator"))
      return DarwinPlatform::createFromSDK(
          Darwin::IPhoneOS, Version,
          /*IsSimulator=*/SDK.startswith("iPhoneSimulator"));
    else if (SDK.startswith("MacOSX"))
      return DarwinPlatform::createFromSDK(Darwin::MacOS,
                                           getSystemOrSDKMacOSVersion(Version));
    else if (SDK.startswith("WatchOS") || SDK.startswith("WatchSimulator"))
      return DarwinPlatform::createFromSDK(
          Darwin::WatchOS, Version,
          /*IsSimulator=*/SDK.startswith("WatchSimulator"));
    else if (SDK.startswith("AppleTVOS") || SDK.startswith("AppleTVSimulator"))
      return DarwinPlatform::createFromSDK(
          Darwin::TvOS, Version,
          /*IsSimulator=*/SDK.startswith("AppleTVSimulator"));
  }
  return None;
}

std::string getOSVersion(llvm::Triple::OSType OS, const llvm::Triple &Triple,
                         const Driver &TheDriver) {
  unsigned Major, Minor, Micro;
  llvm::Triple SystemTriple(llvm::sys::getProcessTriple());
  switch (OS) {
  case llvm::Triple::Darwin:
  case llvm::Triple::MacOSX:
    // If there is no version specified on triple, and both host and target are
    // macos, use the host triple to infer OS version.
    if (Triple.isMacOSX() && SystemTriple.isMacOSX() &&
        !Triple.getOSMajorVersion())
      SystemTriple.getMacOSXVersion(Major, Minor, Micro);
    else if (!Triple.getMacOSXVersion(Major, Minor, Micro))
      TheDriver.Diag(diag::err_drv_invalid_darwin_version)
          << Triple.getOSName();
    break;
  case llvm::Triple::IOS:
    Triple.getiOSVersion(Major, Minor, Micro);
    break;
  case llvm::Triple::TvOS:
    Triple.getOSVersion(Major, Minor, Micro);
    break;
  case llvm::Triple::WatchOS:
    Triple.getWatchOSVersion(Major, Minor, Micro);
    break;
  default:
    llvm_unreachable("Unexpected OS type");
    break;
  }

  std::string OSVersion;
  llvm::raw_string_ostream(OSVersion) << Major << '.' << Minor << '.' << Micro;
  return OSVersion;
}

/// Tries to infer the target OS from the -arch.
Optional<DarwinPlatform>
inferDeploymentTargetFromArch(DerivedArgList &Args, const Darwin &Toolchain,
                              const llvm::Triple &Triple,
                              const Driver &TheDriver) {
  llvm::Triple::OSType OSTy = llvm::Triple::UnknownOS;

  StringRef MachOArchName = Toolchain.getMachOArchName(Args);
  if (MachOArchName == "armv7" || MachOArchName == "armv7s" ||
      MachOArchName == "arm64")
    OSTy = llvm::Triple::IOS;
  else if (MachOArchName == "armv7k")
    OSTy = llvm::Triple::WatchOS;
  else if (MachOArchName != "armv6m" && MachOArchName != "armv7m" &&
           MachOArchName != "armv7em")
    OSTy = llvm::Triple::MacOSX;

  if (OSTy == llvm::Triple::UnknownOS)
    return None;
  return DarwinPlatform::createFromArch(OSTy,
                                        getOSVersion(OSTy, Triple, TheDriver));
}

/// Returns the deployment target that's specified using the -target option.
Optional<DarwinPlatform> getDeploymentTargetFromTargetArg(
    DerivedArgList &Args, const llvm::Triple &Triple, const Driver &TheDriver) {
  if (!Args.hasArg(options::OPT_target))
    return None;
  if (Triple.getOS() == llvm::Triple::Darwin ||
      Triple.getOS() == llvm::Triple::UnknownOS)
    return None;
  std::string OSVersion = getOSVersion(Triple.getOS(), Triple, TheDriver);
  return DarwinPlatform::createFromTarget(Triple, OSVersion,
                                          Args.getLastArg(options::OPT_target));
}

} // namespace

void Darwin::AddDeploymentTarget(DerivedArgList &Args) const {
  const OptTable &Opts = getDriver().getOpts();

  // Support allowing the SDKROOT environment variable used by xcrun and other
  // Xcode tools to define the default sysroot, by making it the default for
  // isysroot.
  if (const Arg *A = Args.getLastArg(options::OPT_isysroot)) {
    // Warn if the path does not exist.
    if (!getVFS().exists(A->getValue()))
      getDriver().Diag(clang::diag::warn_missing_sysroot) << A->getValue();
  } else {
    if (char *env = ::getenv("SDKROOT")) {
      // We only use this value as the default if it is an absolute path,
      // exists, and it is not the root path.
      if (llvm::sys::path::is_absolute(env) && getVFS().exists(env) &&
          StringRef(env) != "/") {
        Args.append(Args.MakeSeparateArg(
            nullptr, Opts.getOption(options::OPT_isysroot), env));
      }
    }
  }

  // The OS and the version can be specified using the -target argument.
  Optional<DarwinPlatform> OSTarget =
      getDeploymentTargetFromTargetArg(Args, getTriple(), getDriver());
  if (OSTarget) {
    Optional<DarwinPlatform> OSVersionArgTarget =
        getDeploymentTargetFromOSVersionArg(Args, getDriver());
    if (OSVersionArgTarget) {
      unsigned TargetMajor, TargetMinor, TargetMicro;
      bool TargetExtra;
      unsigned ArgMajor, ArgMinor, ArgMicro;
      bool ArgExtra;
      if (OSTarget->getPlatform() != OSVersionArgTarget->getPlatform() ||
          (Driver::GetReleaseVersion(OSTarget->getOSVersion(), TargetMajor,
                                     TargetMinor, TargetMicro, TargetExtra) &&
           Driver::GetReleaseVersion(OSVersionArgTarget->getOSVersion(),
                                     ArgMajor, ArgMinor, ArgMicro, ArgExtra) &&
           (VersionTuple(TargetMajor, TargetMinor, TargetMicro) !=
                VersionTuple(ArgMajor, ArgMinor, ArgMicro) ||
            TargetExtra != ArgExtra))) {
        // Select the OS version from the -m<os>-version-min argument when
        // the -target does not include an OS version.
        if (OSTarget->getPlatform() == OSVersionArgTarget->getPlatform() &&
            !OSTarget->hasOSVersion()) {
          OSTarget->setOSVersion(OSVersionArgTarget->getOSVersion());
        } else {
          // Warn about -m<os>-version-min that doesn't match the OS version
          // that's specified in the target.
          std::string OSVersionArg =
              OSVersionArgTarget->getAsString(Args, Opts);
          std::string TargetArg = OSTarget->getAsString(Args, Opts);
          getDriver().Diag(clang::diag::warn_drv_overriding_flag_option)
              << OSVersionArg << TargetArg;
        }
      }
    }
  } else {
    // The OS target can be specified using the -m<os>version-min argument.
    OSTarget = getDeploymentTargetFromOSVersionArg(Args, getDriver());
    // If no deployment target was specified on the command line, check for
    // environment defines.
    if (!OSTarget) {
      OSTarget =
          getDeploymentTargetFromEnvironmentVariables(getDriver(), getTriple());
      if (OSTarget) {
        // Don't infer simulator from the arch when the SDK is also specified.
        Optional<DarwinPlatform> SDKTarget = inferDeploymentTargetFromSDK(Args);
        if (SDKTarget)
          OSTarget->setEnvironment(SDKTarget->getEnvironment());
      }
    }
    // If there is no command-line argument to specify the Target version and
    // no environment variable defined, see if we can set the default based
    // on -isysroot.
    if (!OSTarget)
      OSTarget = inferDeploymentTargetFromSDK(Args);
    // If no OS targets have been specified, try to guess platform from -target
    // or arch name and compute the version from the triple.
    if (!OSTarget)
      OSTarget =
          inferDeploymentTargetFromArch(Args, *this, getTriple(), getDriver());
  }

  assert(OSTarget && "Unable to infer Darwin variant");
  OSTarget->addOSVersionMinArgument(Args, Opts);
  DarwinPlatformKind Platform = OSTarget->getPlatform();

  unsigned Major, Minor, Micro;
  bool HadExtra;
  // Set the tool chain target information.
  if (Platform == MacOS) {
    if (!Driver::GetReleaseVersion(OSTarget->getOSVersion(), Major, Minor,
                                   Micro, HadExtra) ||
        HadExtra || Major != 10 || Minor >= 100 || Micro >= 100)
      getDriver().Diag(diag::err_drv_invalid_version_number)
          << OSTarget->getAsString(Args, Opts);
  } else if (Platform == IPhoneOS) {
    if (!Driver::GetReleaseVersion(OSTarget->getOSVersion(), Major, Minor,
                                   Micro, HadExtra) ||
        HadExtra || Major >= 100 || Minor >= 100 || Micro >= 100)
      getDriver().Diag(diag::err_drv_invalid_version_number)
          << OSTarget->getAsString(Args, Opts);
    ;
    // For 32-bit targets, the deployment target for iOS has to be earlier than
    // iOS 11.
    if (getTriple().isArch32Bit() && Major >= 11) {
      // If the deployment target is explicitly specified, print a diagnostic.
      if (OSTarget->isExplicitlySpecified()) {
        getDriver().Diag(diag::warn_invalid_ios_deployment_target)
            << OSTarget->getAsString(Args, Opts);
        // Otherwise, set it to 10.99.99.
      } else {
        Major = 10;
        Minor = 99;
        Micro = 99;
      }
    }
  } else if (Platform == TvOS) {
    if (!Driver::GetReleaseVersion(OSTarget->getOSVersion(), Major, Minor,
                                   Micro, HadExtra) ||
        HadExtra || Major >= 100 || Minor >= 100 || Micro >= 100)
      getDriver().Diag(diag::err_drv_invalid_version_number)
          << OSTarget->getAsString(Args, Opts);
  } else if (Platform == WatchOS) {
    if (!Driver::GetReleaseVersion(OSTarget->getOSVersion(), Major, Minor,
                                   Micro, HadExtra) ||
        HadExtra || Major >= 10 || Minor >= 100 || Micro >= 100)
      getDriver().Diag(diag::err_drv_invalid_version_number)
          << OSTarget->getAsString(Args, Opts);
  } else
    llvm_unreachable("unknown kind of Darwin platform");

  DarwinEnvironmentKind Environment = OSTarget->getEnvironment();
  // Recognize iOS targets with an x86 architecture as the iOS simulator.
  if (Environment == NativeEnvironment && Platform != MacOS &&
      OSTarget->canInferSimulatorFromArch() &&
      (getTriple().getArch() == llvm::Triple::x86 ||
       getTriple().getArch() == llvm::Triple::x86_64))
    Environment = Simulator;

  setTarget(Platform, Environment, Major, Minor, Micro);

  if (const Arg *A = Args.getLastArg(options::OPT_isysroot)) {
    StringRef SDK = getSDKName(A->getValue());
    if (SDK.size() > 0) {
      size_t StartVer = SDK.find_first_of("0123456789");
      StringRef SDKName = SDK.slice(0, StartVer);
      if (!SDKName.startswith(getPlatformFamily()))
        getDriver().Diag(diag::warn_incompatible_sysroot)
            << SDKName << getPlatformFamily();
    }
  }
}

void DarwinClang::AddCXXStdlibLibArgs(const ArgList &Args,
                                      ArgStringList &CmdArgs) const {
  CXXStdlibType Type = GetCXXStdlibType(Args);

  switch (Type) {
  case ToolChain::CST_Libcxx:
    CmdArgs.push_back("-lc++");
    break;

  case ToolChain::CST_Libstdcxx:
    // Unfortunately, -lstdc++ doesn't always exist in the standard search path;
    // it was previously found in the gcc lib dir. However, for all the Darwin
    // platforms we care about it was -lstdc++.6, so we search for that
    // explicitly if we can't see an obvious -lstdc++ candidate.

    // Check in the sysroot first.
    if (const Arg *A = Args.getLastArg(options::OPT_isysroot)) {
      SmallString<128> P(A->getValue());
      llvm::sys::path::append(P, "usr", "lib", "libstdc++.dylib");

      if (!getVFS().exists(P)) {
        llvm::sys::path::remove_filename(P);
        llvm::sys::path::append(P, "libstdc++.6.dylib");
        if (getVFS().exists(P)) {
          CmdArgs.push_back(Args.MakeArgString(P));
          return;
        }
      }
    }

    // Otherwise, look in the root.
    // FIXME: This should be removed someday when we don't have to care about
    // 10.6 and earlier, where /usr/lib/libstdc++.dylib does not exist.
    if (!getVFS().exists("/usr/lib/libstdc++.dylib") &&
        getVFS().exists("/usr/lib/libstdc++.6.dylib")) {
      CmdArgs.push_back("/usr/lib/libstdc++.6.dylib");
      return;
    }

    // Otherwise, let the linker search.
    CmdArgs.push_back("-lstdc++");
    break;
  }
}

void DarwinClang::AddCCKextLibArgs(const ArgList &Args,
                                   ArgStringList &CmdArgs) const {
  // For Darwin platforms, use the compiler-rt-based support library
  // instead of the gcc-provided one (which is also incidentally
  // only present in the gcc lib dir, which makes it hard to find).

  SmallString<128> P(getDriver().ResourceDir);
  llvm::sys::path::append(P, "lib", "darwin");

  // Use the newer cc_kext for iOS ARM after 6.0.
  if (isTargetWatchOS()) {
    llvm::sys::path::append(P, "libclang_rt.cc_kext_watchos.a");
  } else if (isTargetTvOS()) {
    llvm::sys::path::append(P, "libclang_rt.cc_kext_tvos.a");
  } else if (isTargetIPhoneOS()) {
    llvm::sys::path::append(P, "libclang_rt.cc_kext_ios.a");
  } else {
    llvm::sys::path::append(P, "libclang_rt.cc_kext.a");
  }

  // For now, allow missing resource libraries to support developers who may
  // not have compiler-rt checked out or integrated into their build.
  if (getVFS().exists(P))
    CmdArgs.push_back(Args.MakeArgString(P));
}

DerivedArgList *MachO::TranslateArgs(const DerivedArgList &Args,
                                     StringRef BoundArch,
                                     Action::OffloadKind) const {
  DerivedArgList *DAL = new DerivedArgList(Args.getBaseArgs());
  const OptTable &Opts = getDriver().getOpts();

  // FIXME: We really want to get out of the tool chain level argument
  // translation business, as it makes the driver functionality much
  // more opaque. For now, we follow gcc closely solely for the
  // purpose of easily achieving feature parity & testability. Once we
  // have something that works, we should reevaluate each translation
  // and try to push it down into tool specific logic.

  for (Arg *A : Args) {
    if (A->getOption().matches(options::OPT_Xarch__)) {
      // Skip this argument unless the architecture matches either the toolchain
      // triple arch, or the arch being bound.
      llvm::Triple::ArchType XarchArch =
          tools::darwin::getArchTypeForMachOArchName(A->getValue(0));
      if (!(XarchArch == getArch() ||
            (!BoundArch.empty() &&
             XarchArch ==
                 tools::darwin::getArchTypeForMachOArchName(BoundArch))))
        continue;

      Arg *OriginalArg = A;
      unsigned Index = Args.getBaseArgs().MakeIndex(A->getValue(1));
      unsigned Prev = Index;
      std::unique_ptr<Arg> XarchArg(Opts.ParseOneArg(Args, Index));

      // If the argument parsing failed or more than one argument was
      // consumed, the -Xarch_ argument's parameter tried to consume
      // extra arguments. Emit an error and ignore.
      //
      // We also want to disallow any options which would alter the
      // driver behavior; that isn't going to work in our model. We
      // use isDriverOption() as an approximation, although things
      // like -O4 are going to slip through.
      if (!XarchArg || Index > Prev + 1) {
        getDriver().Diag(diag::err_drv_invalid_Xarch_argument_with_args)
            << A->getAsString(Args);
        continue;
      } else if (XarchArg->getOption().hasFlag(options::DriverOption)) {
        getDriver().Diag(diag::err_drv_invalid_Xarch_argument_isdriver)
            << A->getAsString(Args);
        continue;
      }

      XarchArg->setBaseArg(A);

      A = XarchArg.release();
      DAL->AddSynthesizedArg(A);

      // Linker input arguments require custom handling. The problem is that we
      // have already constructed the phase actions, so we can not treat them as
      // "input arguments".
      if (A->getOption().hasFlag(options::LinkerInput)) {
        // Convert the argument into individual Zlinker_input_args.
        for (const char *Value : A->getValues()) {
          DAL->AddSeparateArg(
              OriginalArg, Opts.getOption(options::OPT_Zlinker_input), Value);
        }
        continue;
      }
    }

    // Sob. These is strictly gcc compatible for the time being. Apple
    // gcc translates options twice, which means that self-expanding
    // options add duplicates.
    switch ((options::ID)A->getOption().getID()) {
    default:
      DAL->append(A);
      break;

    case options::OPT_mkernel:
    case options::OPT_fapple_kext:
      DAL->append(A);
      DAL->AddFlagArg(A, Opts.getOption(options::OPT_static));
      break;

    case options::OPT_dependency_file:
      DAL->AddSeparateArg(A, Opts.getOption(options::OPT_MF), A->getValue());
      break;

    case options::OPT_gfull:
      DAL->AddFlagArg(A, Opts.getOption(options::OPT_g_Flag));
      DAL->AddFlagArg(
          A, Opts.getOption(options::OPT_fno_eliminate_unused_debug_symbols));
      break;

    case options::OPT_gused:
      DAL->AddFlagArg(A, Opts.getOption(options::OPT_g_Flag));
      DAL->AddFlagArg(
          A, Opts.getOption(options::OPT_feliminate_unused_debug_symbols));
      break;

    case options::OPT_shared:
      DAL->AddFlagArg(A, Opts.getOption(options::OPT_dynamiclib));
      break;

    case options::OPT_fconstant_cfstrings:
      DAL->AddFlagArg(A, Opts.getOption(options::OPT_mconstant_cfstrings));
      break;

    case options::OPT_fno_constant_cfstrings:
      DAL->AddFlagArg(A, Opts.getOption(options::OPT_mno_constant_cfstrings));
      break;

    case options::OPT_Wnonportable_cfstrings:
      DAL->AddFlagArg(A,
                      Opts.getOption(options::OPT_mwarn_nonportable_cfstrings));
      break;

    case options::OPT_Wno_nonportable_cfstrings:
      DAL->AddFlagArg(
          A, Opts.getOption(options::OPT_mno_warn_nonportable_cfstrings));
      break;

    case options::OPT_fpascal_strings:
      DAL->AddFlagArg(A, Opts.getOption(options::OPT_mpascal_strings));
      break;

    case options::OPT_fno_pascal_strings:
      DAL->AddFlagArg(A, Opts.getOption(options::OPT_mno_pascal_strings));
      break;
    }
  }

  if (getTriple().getArch() == llvm::Triple::x86 ||
      getTriple().getArch() == llvm::Triple::x86_64)
    if (!Args.hasArgNoClaim(options::OPT_mtune_EQ))
      DAL->AddJoinedArg(nullptr, Opts.getOption(options::OPT_mtune_EQ),
                        "core2");

  // Add the arch options based on the particular spelling of -arch, to match
  // how the driver driver works.
  if (!BoundArch.empty()) {
    StringRef Name = BoundArch;
    const Option MCpu = Opts.getOption(options::OPT_mcpu_EQ);
    const Option MArch = Opts.getOption(clang::driver::options::OPT_march_EQ);

    // This code must be kept in sync with LLVM's getArchTypeForDarwinArch,
    // which defines the list of which architectures we accept.
    if (Name == "ppc")
      ;
    else if (Name == "ppc601")
      DAL->AddJoinedArg(nullptr, MCpu, "601");
    else if (Name == "ppc603")
      DAL->AddJoinedArg(nullptr, MCpu, "603");
    else if (Name == "ppc604")
      DAL->AddJoinedArg(nullptr, MCpu, "604");
    else if (Name == "ppc604e")
      DAL->AddJoinedArg(nullptr, MCpu, "604e");
    else if (Name == "ppc750")
      DAL->AddJoinedArg(nullptr, MCpu, "750");
    else if (Name == "ppc7400")
      DAL->AddJoinedArg(nullptr, MCpu, "7400");
    else if (Name == "ppc7450")
      DAL->AddJoinedArg(nullptr, MCpu, "7450");
    else if (Name == "ppc970")
      DAL->AddJoinedArg(nullptr, MCpu, "970");

    else if (Name == "ppc64" || Name == "ppc64le")
      DAL->AddFlagArg(nullptr, Opts.getOption(options::OPT_m64));

    else if (Name == "i386")
      ;
    else if (Name == "i486")
      DAL->AddJoinedArg(nullptr, MArch, "i486");
    else if (Name == "i586")
      DAL->AddJoinedArg(nullptr, MArch, "i586");
    else if (Name == "i686")
      DAL->AddJoinedArg(nullptr, MArch, "i686");
    else if (Name == "pentium")
      DAL->AddJoinedArg(nullptr, MArch, "pentium");
    else if (Name == "pentium2")
      DAL->AddJoinedArg(nullptr, MArch, "pentium2");
    else if (Name == "pentpro")
      DAL->AddJoinedArg(nullptr, MArch, "pentiumpro");
    else if (Name == "pentIIm3")
      DAL->AddJoinedArg(nullptr, MArch, "pentium2");

    else if (Name == "x86_64")
      DAL->AddFlagArg(nullptr, Opts.getOption(options::OPT_m64));
    else if (Name == "x86_64h") {
      DAL->AddFlagArg(nullptr, Opts.getOption(options::OPT_m64));
      DAL->AddJoinedArg(nullptr, MArch, "x86_64h");
    }

    else if (Name == "arm")
      DAL->AddJoinedArg(nullptr, MArch, "armv4t");
    else if (Name == "armv4t")
      DAL->AddJoinedArg(nullptr, MArch, "armv4t");
    else if (Name == "armv5")
      DAL->AddJoinedArg(nullptr, MArch, "armv5tej");
    else if (Name == "xscale")
      DAL->AddJoinedArg(nullptr, MArch, "xscale");
    else if (Name == "armv6")
      DAL->AddJoinedArg(nullptr, MArch, "armv6k");
    else if (Name == "armv6m")
      DAL->AddJoinedArg(nullptr, MArch, "armv6m");
    else if (Name == "armv7")
      DAL->AddJoinedArg(nullptr, MArch, "armv7a");
    else if (Name == "armv7em")
      DAL->AddJoinedArg(nullptr, MArch, "armv7em");
    else if (Name == "armv7k")
      DAL->AddJoinedArg(nullptr, MArch, "armv7k");
    else if (Name == "armv7m")
      DAL->AddJoinedArg(nullptr, MArch, "armv7m");
    else if (Name == "armv7s")
      DAL->AddJoinedArg(nullptr, MArch, "armv7s");
  }

  return DAL;
}

void MachO::AddLinkRuntimeLibArgs(const ArgList &Args,
                                  ArgStringList &CmdArgs) const {
  // Embedded targets are simple at the moment, not supporting sanitizers and
  // with different libraries for each member of the product { static, PIC } x
  // { hard-float, soft-float }
  llvm::SmallString<32> CompilerRT = StringRef("libclang_rt.");
  CompilerRT +=
      (tools::arm::getARMFloatABI(*this, Args) == tools::arm::FloatABI::Hard)
          ? "hard"
          : "soft";
  CompilerRT += Args.hasArg(options::OPT_fPIC) ? "_pic.a" : "_static.a";

  AddLinkRuntimeLib(Args, CmdArgs, CompilerRT, RLO_IsEmbedded);
}

bool Darwin::isAlignedAllocationUnavailable() const {
  llvm::Triple::OSType OS;

  switch (TargetPlatform) {
  case MacOS: // Earlier than 10.13.
    OS = llvm::Triple::MacOSX;
    break;
  case IPhoneOS:
    OS = llvm::Triple::IOS;
    break;
  case TvOS: // Earlier than 11.0.
    OS = llvm::Triple::TvOS;
    break;
  case WatchOS: // Earlier than 4.0.
    OS = llvm::Triple::WatchOS;
    break;
  }

  return TargetVersion < alignedAllocMinVersion(OS);
}

void Darwin::addClangTargetOptions(const llvm::opt::ArgList &DriverArgs,
                                   llvm::opt::ArgStringList &CC1Args,
                                   Action::OffloadKind DeviceOffloadKind) const {
  // Pass "-faligned-alloc-unavailable" only when the user hasn't manually
  // enabled or disabled aligned allocations.
  if (!DriverArgs.hasArgNoClaim(options::OPT_faligned_allocation,
                                options::OPT_fno_aligned_allocation) &&
      isAlignedAllocationUnavailable())
    CC1Args.push_back("-faligned-alloc-unavailable");
}

DerivedArgList *
Darwin::TranslateArgs(const DerivedArgList &Args, StringRef BoundArch,
                      Action::OffloadKind DeviceOffloadKind) const {
  // First get the generic Apple args, before moving onto Darwin-specific ones.
  DerivedArgList *DAL =
      MachO::TranslateArgs(Args, BoundArch, DeviceOffloadKind);
  const OptTable &Opts = getDriver().getOpts();

  // If no architecture is bound, none of the translations here are relevant.
  if (BoundArch.empty())
    return DAL;

  // Add an explicit version min argument for the deployment target. We do this
  // after argument translation because -Xarch_ arguments may add a version min
  // argument.
  AddDeploymentTarget(*DAL);

  // For iOS 6, undo the translation to add -static for -mkernel/-fapple-kext.
  // FIXME: It would be far better to avoid inserting those -static arguments,
  // but we can't check the deployment target in the translation code until
  // it is set here.
  if (isTargetWatchOSBased() ||
      (isTargetIOSBased() && !isIPhoneOSVersionLT(6, 0))) {
    for (ArgList::iterator it = DAL->begin(), ie = DAL->end(); it != ie; ) {
      Arg *A = *it;
      ++it;
      if (A->getOption().getID() != options::OPT_mkernel &&
          A->getOption().getID() != options::OPT_fapple_kext)
        continue;
      assert(it != ie && "unexpected argument translation");
      A = *it;
      assert(A->getOption().getID() == options::OPT_static &&
             "missing expected -static argument");
      *it = nullptr;
      ++it;
    }
  }

  if (!Args.getLastArg(options::OPT_stdlib_EQ) &&
      GetCXXStdlibType(Args) == ToolChain::CST_Libcxx)
    DAL->AddJoinedArg(nullptr, Opts.getOption(options::OPT_stdlib_EQ),
                      "libc++");

  // Validate the C++ standard library choice.
  CXXStdlibType Type = GetCXXStdlibType(*DAL);
  if (Type == ToolChain::CST_Libcxx) {
    // Check whether the target provides libc++.
    StringRef where;

    // Complain about targeting iOS < 5.0 in any way.
    if (isTargetIOSBased() && isIPhoneOSVersionLT(5, 0))
      where = "iOS 5.0";

    if (where != StringRef()) {
      getDriver().Diag(clang::diag::err_drv_invalid_libcxx_deployment) << where;
    }
  }

  auto Arch = tools::darwin::getArchTypeForMachOArchName(BoundArch);
  if ((Arch == llvm::Triple::arm || Arch == llvm::Triple::thumb)) {
    if (Args.hasFlag(options::OPT_fomit_frame_pointer,
                     options::OPT_fno_omit_frame_pointer, false))
      getDriver().Diag(clang::diag::warn_drv_unsupported_opt_for_target)
          << "-fomit-frame-pointer" << BoundArch;
  }

  return DAL;
}

bool MachO::IsUnwindTablesDefault(const ArgList &Args) const {
  // Unwind tables are not emitted if -fno-exceptions is supplied (except when
  // targeting x86_64).
  return getArch() == llvm::Triple::x86_64 ||
         (GetExceptionModel(Args) != llvm::ExceptionHandling::SjLj &&
          Args.hasFlag(options::OPT_fexceptions, options::OPT_fno_exceptions,
                       true));
}

bool MachO::UseDwarfDebugFlags() const {
  if (const char *S = ::getenv("RC_DEBUG_OPTIONS"))
    return S[0] != '\0';
  return false;
}

llvm::ExceptionHandling Darwin::GetExceptionModel(const ArgList &Args) const {
  // Darwin uses SjLj exceptions on ARM.
  if (getTriple().getArch() != llvm::Triple::arm &&
      getTriple().getArch() != llvm::Triple::thumb)
    return llvm::ExceptionHandling::None;

  // Only watchOS uses the new DWARF/Compact unwinding method.
  llvm::Triple Triple(ComputeLLVMTriple(Args));
  if(Triple.isWatchABI())
    return llvm::ExceptionHandling::DwarfCFI;

  return llvm::ExceptionHandling::SjLj;
}

bool Darwin::SupportsEmbeddedBitcode() const {
  assert(TargetInitialized && "Target not initialized!");
  if (isTargetIPhoneOS() && isIPhoneOSVersionLT(6, 0))
    return false;
  return true;
}

bool MachO::isPICDefault() const { return true; }

bool MachO::isPIEDefault() const { return false; }

bool MachO::isPICDefaultForced() const {
  return (getArch() == llvm::Triple::x86_64 ||
          getArch() == llvm::Triple::aarch64);
}

bool MachO::SupportsProfiling() const {
  // Profiling instrumentation is only supported on x86.
  return getArch() == llvm::Triple::x86 || getArch() == llvm::Triple::x86_64;
}

void Darwin::addMinVersionArgs(const ArgList &Args,
                               ArgStringList &CmdArgs) const {
  VersionTuple TargetVersion = getTargetVersion();

  if (isTargetWatchOS())
    CmdArgs.push_back("-watchos_version_min");
  else if (isTargetWatchOSSimulator())
    CmdArgs.push_back("-watchos_simulator_version_min");
  else if (isTargetTvOS())
    CmdArgs.push_back("-tvos_version_min");
  else if (isTargetTvOSSimulator())
    CmdArgs.push_back("-tvos_simulator_version_min");
  else if (isTargetIOSSimulator())
    CmdArgs.push_back("-ios_simulator_version_min");
  else if (isTargetIOSBased())
    CmdArgs.push_back("-iphoneos_version_min");
  else {
    assert(isTargetMacOS() && "unexpected target");
    CmdArgs.push_back("-macosx_version_min");
  }

  CmdArgs.push_back(Args.MakeArgString(TargetVersion.getAsString()));
}

void Darwin::addStartObjectFileArgs(const ArgList &Args,
                                    ArgStringList &CmdArgs) const {
  // Derived from startfile spec.
  if (Args.hasArg(options::OPT_dynamiclib)) {
    // Derived from darwin_dylib1 spec.
    if (isTargetWatchOSBased()) {
      ; // watchOS does not need dylib1.o.
    } else if (isTargetIOSSimulator()) {
      ; // iOS simulator does not need dylib1.o.
    } else if (isTargetIPhoneOS()) {
      if (isIPhoneOSVersionLT(3, 1))
        CmdArgs.push_back("-ldylib1.o");
    } else {
      if (isMacosxVersionLT(10, 5))
        CmdArgs.push_back("-ldylib1.o");
      else if (isMacosxVersionLT(10, 6))
        CmdArgs.push_back("-ldylib1.10.5.o");
    }
  } else {
    if (Args.hasArg(options::OPT_bundle)) {
      if (!Args.hasArg(options::OPT_static)) {
        // Derived from darwin_bundle1 spec.
        if (isTargetWatchOSBased()) {
          ; // watchOS does not need bundle1.o.
        } else if (isTargetIOSSimulator()) {
          ; // iOS simulator does not need bundle1.o.
        } else if (isTargetIPhoneOS()) {
          if (isIPhoneOSVersionLT(3, 1))
            CmdArgs.push_back("-lbundle1.o");
        } else {
          if (isMacosxVersionLT(10, 6))
            CmdArgs.push_back("-lbundle1.o");
        }
      }
    } else {
      if (Args.hasArg(options::OPT_pg) && SupportsProfiling()) {
        if (Args.hasArg(options::OPT_static) ||
            Args.hasArg(options::OPT_object) ||
            Args.hasArg(options::OPT_preload)) {
          CmdArgs.push_back("-lgcrt0.o");
        } else {
          CmdArgs.push_back("-lgcrt1.o");

          // darwin_crt2 spec is empty.
        }
        // By default on OS X 10.8 and later, we don't link with a crt1.o
        // file and the linker knows to use _main as the entry point.  But,
        // when compiling with -pg, we need to link with the gcrt1.o file,
        // so pass the -no_new_main option to tell the linker to use the
        // "start" symbol as the entry point.
        if (isTargetMacOS() && !isMacosxVersionLT(10, 8))
          CmdArgs.push_back("-no_new_main");
      } else {
        if (Args.hasArg(options::OPT_static) ||
            Args.hasArg(options::OPT_object) ||
            Args.hasArg(options::OPT_preload)) {
          CmdArgs.push_back("-lcrt0.o");
        } else {
          // Derived from darwin_crt1 spec.
          if (isTargetWatchOSBased()) {
            ; // watchOS does not need crt1.o.
          } else if (isTargetIOSSimulator()) {
            ; // iOS simulator does not need crt1.o.
          } else if (isTargetIPhoneOS()) {
            if (getArch() == llvm::Triple::aarch64)
              ; // iOS does not need any crt1 files for arm64
            else if (isIPhoneOSVersionLT(3, 1))
              CmdArgs.push_back("-lcrt1.o");
            else if (isIPhoneOSVersionLT(6, 0))
              CmdArgs.push_back("-lcrt1.3.1.o");
          } else {
            if (isMacosxVersionLT(10, 5))
              CmdArgs.push_back("-lcrt1.o");
            else if (isMacosxVersionLT(10, 6))
              CmdArgs.push_back("-lcrt1.10.5.o");
            else if (isMacosxVersionLT(10, 8))
              CmdArgs.push_back("-lcrt1.10.6.o");

            // darwin_crt2 spec is empty.
          }
        }
      }
    }
  }

  if (!isTargetIPhoneOS() && Args.hasArg(options::OPT_shared_libgcc) &&
      !isTargetWatchOS() &&
      isMacosxVersionLT(10, 5)) {
    const char *Str = Args.MakeArgString(GetFilePath("crt3.o"));
    CmdArgs.push_back(Str);
  }
}

void Darwin::CheckObjCARC() const {
  if (isTargetIOSBased() || isTargetWatchOSBased() ||
      (isTargetMacOS() && !isMacosxVersionLT(10, 6)))
    return;
  getDriver().Diag(diag::err_arc_unsupported_on_toolchain);
}

SanitizerMask Darwin::getSupportedSanitizers() const {
  const bool IsX86_64 = getTriple().getArch() == llvm::Triple::x86_64;
  SanitizerMask Res = ToolChain::getSupportedSanitizers();
  Res |= SanitizerKind::Address;
  Res |= SanitizerKind::Leak;
  Res |= SanitizerKind::Fuzzer;
  Res |= SanitizerKind::FuzzerNoLink;
  Res |= SanitizerKind::Function;
  if (isTargetMacOS()) {
    if (!isMacosxVersionLT(10, 9))
      Res |= SanitizerKind::Vptr;
    if (IsX86_64)
      Res |= SanitizerKind::Thread;
  } else if (isTargetIOSSimulator() || isTargetTvOSSimulator()) {
    if (IsX86_64)
      Res |= SanitizerKind::Thread;
  }
  return Res;
}

void Darwin::printVerboseInfo(raw_ostream &OS) const {
  CudaInstallation.print(OS);
}<|MERGE_RESOLUTION|>--- conflicted
+++ resolved
@@ -912,10 +912,6 @@
 }
 
 void MachO::AddLinkRuntimeLib(const ArgList &Args, ArgStringList &CmdArgs,
-<<<<<<< HEAD
-                              StringRef DarwinLibName,
-                              RuntimeLinkOptions Opts) const {
-=======
                               StringRef Component, RuntimeLinkOptions Opts,
                               bool IsShared) const {
   SmallString<64> DarwinLibName = StringRef("libclang_rt.");
@@ -929,7 +925,6 @@
     DarwinLibName += getOSLibraryNameSuffix(true);
 
   DarwinLibName += IsShared ? "_dynamic.dylib" : ".a";
->>>>>>> 72a76064
   SmallString<128> Dir(getDriver().ResourceDir);
   llvm::sys::path::append(
       Dir, "lib", (Opts & RLO_IsEmbedded) ? "macho_embedded" : "darwin");
@@ -1036,10 +1031,8 @@
                               ArgStringList &CmdArgs) const {
   if (!needsProfileRT(Args)) return;
 
-  AddLinkRuntimeLib(
-      Args, CmdArgs,
-      (Twine("libclang_rt.profile_") + getOSLibraryNameSuffix() + ".a").str(),
-      RuntimeLinkOptions(RLO_AlwaysLink | RLO_FirstLink));
+  AddLinkRuntimeLib(Args, CmdArgs, "profile",
+                    RuntimeLinkOptions(RLO_AlwaysLink | RLO_FirstLink));
 
   // If we have a symbol export directive and we're linking in the profile
   // runtime, automatically export symbols necessary to implement some of the
@@ -1056,12 +1049,7 @@
                                           StringRef Sanitizer,
                                           bool Shared) const {
   auto RLO = RuntimeLinkOptions(RLO_AlwaysLink | (Shared ? RLO_AddRPath : 0U));
-  AddLinkRuntimeLib(Args, CmdArgs,
-                    (Twine("libclang_rt.") + Sanitizer + "_" +
-                     getOSLibraryNameSuffix() +
-                     (Shared ? "_dynamic.dylib" : ".a"))
-                        .str(),
-                    RLO);
+  AddLinkRuntimeLib(Args, CmdArgs, Sanitizer, RLO, Shared);
 }
 
 ToolChain::RuntimeLibType DarwinClang::GetRuntimeLibType(
@@ -1115,10 +1103,7 @@
     AddCXXStdlibLibArgs(Args, CmdArgs);
   }
   if (Sanitize.needsStatsRt()) {
-    StringRef OS = isTargetMacOS() ? "osx" : "iossim";
-    AddLinkRuntimeLib(Args, CmdArgs,
-                      (Twine("libclang_rt.stats_client_") + OS + ".a").str(),
-                      RLO_AlwaysLink);
+    AddLinkRuntimeLib(Args, CmdArgs, "stats_client", RLO_AlwaysLink);
     AddLinkSanitizerLibArgs(Args, CmdArgs, "stats");
   }
   if (Sanitize.needsEsanRt())
@@ -1129,52 +1114,15 @@
   CmdArgs.push_back("-lSystem");
 
   // Select the dynamic runtime library and the target specific static library.
-  if (isTargetWatchOSBased()) {
-    // We currently always need a static runtime library for watchOS.
-    AddLinkRuntimeLib(Args, CmdArgs, "libclang_rt.watchos.a");
-  } else if (isTargetTvOSBased()) {
-    // We currently always need a static runtime library for tvOS.
-    AddLinkRuntimeLib(Args, CmdArgs, "libclang_rt.tvos.a");
-  } else if (isTargetIOSBased()) {
+  if (isTargetIOSBased()) {
     // If we are compiling as iOS / simulator, don't attempt to link libgcc_s.1,
     // it never went into the SDK.
     // Linking against libgcc_s.1 isn't needed for iOS 5.0+
     if (isIPhoneOSVersionLT(5, 0) && !isTargetIOSSimulator() &&
         getTriple().getArch() != llvm::Triple::aarch64)
       CmdArgs.push_back("-lgcc_s.1");
-
-    // We currently always need a static runtime library for iOS.
-    AddLinkRuntimeLib(Args, CmdArgs, "libclang_rt.ios.a");
-  } else {
-    assert(isTargetMacOS() && "unexpected non MacOS platform");
-    // The dynamic runtime library was merged with libSystem for 10.6 and
-    // beyond; only 10.4 and 10.5 need an additional runtime library.
-    if (isMacosxVersionLT(10, 5))
-      CmdArgs.push_back("-lgcc_s.10.4");
-    else if (isMacosxVersionLT(10, 6))
-      CmdArgs.push_back("-lgcc_s.10.5");
-
-    // Originally for OS X, we thought we would only need a static runtime
-    // library when targeting 10.4, to provide versions of the static functions
-    // which were omitted from 10.4.dylib. This led to the creation of the 10.4
-    // builtins library.
-    //
-    // Unfortunately, that turned out to not be true, because Darwin system
-    // headers can still use eprintf on i386, and it is not exported from
-    // libSystem. Therefore, we still must provide a runtime library just for
-    // the tiny tiny handful of projects that *might* use that symbol.
-    //
-    // Then over time, we figured out it was useful to add more things to the
-    // runtime so we created libclang_rt.osx.a to provide new functions when
-    // deploying to old OS builds, and for a long time we had both eprintf and
-    // osx builtin libraries. Which just seems excessive. So with PR 28855, we
-    // are removing the eprintf library and expecting eprintf to be provided by
-    // the OS X builtins library.
-    if (isMacosxVersionLT(10, 5))
-      AddLinkRuntimeLib(Args, CmdArgs, "libclang_rt.10.4.a");
-    else
-      AddLinkRuntimeLib(Args, CmdArgs, "libclang_rt.osx.a");
-  }
+  }
+  AddLinkRuntimeLib(Args, CmdArgs, "builtins");
 }
 
 /// Returns the most appropriate macOS target version for the current process.
@@ -2015,12 +1963,12 @@
   // Embedded targets are simple at the moment, not supporting sanitizers and
   // with different libraries for each member of the product { static, PIC } x
   // { hard-float, soft-float }
-  llvm::SmallString<32> CompilerRT = StringRef("libclang_rt.");
+  llvm::SmallString<32> CompilerRT = StringRef("");
   CompilerRT +=
       (tools::arm::getARMFloatABI(*this, Args) == tools::arm::FloatABI::Hard)
           ? "hard"
           : "soft";
-  CompilerRT += Args.hasArg(options::OPT_fPIC) ? "_pic.a" : "_static.a";
+  CompilerRT += Args.hasArg(options::OPT_fPIC) ? "_pic" : "_static";
 
   AddLinkRuntimeLib(Args, CmdArgs, CompilerRT, RLO_IsEmbedded);
 }
@@ -2149,7 +2097,7 @@
 
   // Only watchOS uses the new DWARF/Compact unwinding method.
   llvm::Triple Triple(ComputeLLVMTriple(Args));
-  if(Triple.isWatchABI())
+  if (Triple.isWatchABI())
     return llvm::ExceptionHandling::DwarfCFI;
 
   return llvm::ExceptionHandling::SjLj;
@@ -2286,8 +2234,7 @@
   }
 
   if (!isTargetIPhoneOS() && Args.hasArg(options::OPT_shared_libgcc) &&
-      !isTargetWatchOS() &&
-      isMacosxVersionLT(10, 5)) {
+      !isTargetWatchOS() && isMacosxVersionLT(10, 5)) {
     const char *Str = Args.MakeArgString(GetFilePath("crt3.o"));
     CmdArgs.push_back(Str);
   }
