--- conflicted
+++ resolved
@@ -2668,7 +2668,6 @@
 
 void Darwin::addPlatformVersionArgs(const llvm::opt::ArgList &Args,
                                     llvm::opt::ArgStringList &CmdArgs) const {
-<<<<<<< HEAD
   auto EmitPlatformVersionArg = [&](const VersionTuple &TV,
                                     Darwin::DarwinPlatformKind Platform,
                                     Darwin::DarwinEnvironmentKind Environment) {
@@ -2684,6 +2683,9 @@
     if (Platform == Darwin::IPhoneOS && Environment == Darwin::MacABI &&
         TargetVersion.getMajor() < 13)
       TargetVersion = VersionTuple(13, 0);
+    VersionTuple MinTgtVers = getEffectiveTriple().getMinimumSupportedOSVersion();
+    if (!MinTgtVers.empty() && MinTgtVers > TargetVersion)
+      TargetVersion = MinTgtVers;
     CmdArgs.push_back(Args.MakeArgString(TargetVersion.getAsString()));
     if (SDKInfo) {
       VersionTuple SDKVersion = SDKInfo->getVersion().withoutBuild();
@@ -2704,27 +2706,6 @@
   };
   EmitPlatformVersionArg(getOSTargetVersion(), TargetPlatform,
                          TargetEnvironment);
-=======
-  // -platform_version <platform> <target_version> <sdk_version>
-  // Both the target and SDK version support only up to 3 components.
-  CmdArgs.push_back("-platform_version");
-  std::string PlatformName = getPlatformName(TargetPlatform, TargetEnvironment);
-  if (TargetEnvironment == Darwin::Simulator)
-    PlatformName += "-simulator";
-  CmdArgs.push_back(Args.MakeArgString(PlatformName));
-  VersionTuple TargetVersion = getTargetVersion().withoutBuild();
-  VersionTuple MinTgtVers = getEffectiveTriple().getMinimumSupportedOSVersion();
-  if (!MinTgtVers.empty() && MinTgtVers > TargetVersion)
-    TargetVersion = MinTgtVers;
-  CmdArgs.push_back(Args.MakeArgString(TargetVersion.getAsString()));
-  if (SDKInfo) {
-    VersionTuple SDKVersion = SDKInfo->getVersion().withoutBuild();
-    CmdArgs.push_back(Args.MakeArgString(SDKVersion.getAsString()));
-  } else {
-    // Use a blank SDK version if it's not present.
-    CmdArgs.push_back("0.0.0");
-  }
->>>>>>> 6792a607
 }
 
 // Add additional link args for the -dynamiclib option.
