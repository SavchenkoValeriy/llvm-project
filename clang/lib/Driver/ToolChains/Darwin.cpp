--- conflicted
+++ resolved
@@ -1740,11 +1740,7 @@
   llvm::Triple::OSType OSTy = llvm::Triple::UnknownOS;
 
   StringRef MachOArchName = Toolchain.getMachOArchName(Args);
-<<<<<<< HEAD
-  if (MachOArchName == "armv7" || MachOArchName == "armv7s" ||
-      MachOArchName == "arm64" || MachOArchName == "arm64e")
-=======
-  if (MachOArchName == "arm64") {
+  if (MachOArchName == "arm64" || MachOArchName == "arm64e") {
 #if __arm64__
     // A clang running on an Apple Silicon mac defaults
     // to building for mac when building for arm64 rather than
@@ -1754,7 +1750,6 @@
     OSTy = llvm::Triple::IOS;
 #endif
   } else if (MachOArchName == "armv7" || MachOArchName == "armv7s")
->>>>>>> 565603cc
     OSTy = llvm::Triple::IOS;
   else if (MachOArchName == "armv7k" || MachOArchName == "arm64_32")
     OSTy = llvm::Triple::WatchOS;
