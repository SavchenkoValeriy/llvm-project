--- conflicted
+++ resolved
@@ -2369,17 +2369,10 @@
       Style.Standard == FormatStyle::LS_Auto ? FormatStyle::LS_Cpp11
                                              : Style.Standard;
   LangOpts.CPlusPlus = 1;
-<<<<<<< HEAD
-  LangOpts.CPlusPlus11 = Style.Standard == FormatStyle::LS_Cpp03 ? 0 : 1;
-  LangOpts.CPlusPlus14 = Style.Standard == FormatStyle::LS_Cpp03 ? 0 : 1;
-  LangOpts.CPlusPlus17 = Style.Standard == FormatStyle::LS_Cpp03 ? 0 : 1;
-  LangOpts.CPlusPlus2a = Style.Standard == FormatStyle::LS_Cpp03 ? 0 : 1;
-=======
   LangOpts.CPlusPlus11 = LexingStd >= FormatStyle::LS_Cpp11;
   LangOpts.CPlusPlus14 = LexingStd >= FormatStyle::LS_Cpp11;
   LangOpts.CPlusPlus17 = LexingStd >= FormatStyle::LS_Cpp11;
   LangOpts.CPlusPlus2a = LexingStd >= FormatStyle::LS_Cpp11;
->>>>>>> 5a43ba8a
   LangOpts.LineComment = 1;
   bool AlternativeOperators = Style.isCpp();
   LangOpts.CXXOperatorNames = AlternativeOperators ? 1 : 0;
