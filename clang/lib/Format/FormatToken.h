//===--- FormatToken.h - Format C++ code ------------------------*- C++ -*-===//
//
// Part of the LLVM Project, under the Apache License v2.0 with LLVM Exceptions.
// See https://llvm.org/LICENSE.txt for license information.
// SPDX-License-Identifier: Apache-2.0 WITH LLVM-exception
//
//===----------------------------------------------------------------------===//
///
/// \file
/// This file contains the declaration of the FormatToken, a wrapper
/// around Token with additional information related to formatting.
///
//===----------------------------------------------------------------------===//

#ifndef LLVM_CLANG_LIB_FORMAT_FORMATTOKEN_H
#define LLVM_CLANG_LIB_FORMAT_FORMATTOKEN_H

#include "clang/Basic/IdentifierTable.h"
#include "clang/Basic/OperatorPrecedence.h"
#include "clang/Format/Format.h"
#include "clang/Lex/Lexer.h"
#include <memory>
#include <unordered_set>

namespace clang {
namespace format {

#define LIST_TOKEN_TYPES                                                       \
  TYPE(ArrayInitializerLSquare)                                                \
  TYPE(ArraySubscriptLSquare)                                                  \
  TYPE(AttributeColon)                                                         \
  TYPE(AttributeMacro)                                                         \
  TYPE(AttributeParen)                                                         \
  TYPE(AttributeSquare)                                                        \
  TYPE(BinaryOperator)                                                         \
  TYPE(BitFieldColon)                                                          \
  TYPE(BlockComment)                                                           \
  TYPE(CastRParen)                                                             \
  TYPE(ConditionalExpr)                                                        \
  TYPE(ConflictAlternative)                                                    \
  TYPE(ConflictEnd)                                                            \
  TYPE(ConflictStart)                                                          \
  TYPE(CtorInitializerColon)                                                   \
  TYPE(CtorInitializerComma)                                                   \
  TYPE(DesignatedInitializerLSquare)                                           \
  TYPE(DesignatedInitializerPeriod)                                            \
  TYPE(DictLiteral)                                                            \
  TYPE(ForEachMacro)                                                           \
  TYPE(FunctionAnnotationRParen)                                               \
  TYPE(FunctionDeclarationName)                                                \
  TYPE(FunctionLBrace)                                                         \
  TYPE(FunctionTypeLParen)                                                     \
  TYPE(ImplicitStringLiteral)                                                  \
  TYPE(InheritanceColon)                                                       \
  TYPE(InheritanceComma)                                                       \
  TYPE(InlineASMBrace)                                                         \
  TYPE(InlineASMColon)                                                         \
  TYPE(InlineASMSymbolicNameLSquare)                                           \
  TYPE(JavaAnnotation)                                                         \
  TYPE(JsComputedPropertyName)                                                 \
  TYPE(JsExponentiation)                                                       \
  TYPE(JsExponentiationEqual)                                                  \
  TYPE(JsFatArrow)                                                             \
  TYPE(JsNonNullAssertion)                                                     \
  TYPE(JsNullishCoalescingOperator)                                            \
  TYPE(JsNullPropagatingOperator)                                              \
  TYPE(JsPrivateIdentifier)                                                    \
  TYPE(JsTypeColon)                                                            \
  TYPE(JsTypeOperator)                                                         \
  TYPE(JsTypeOptionalQuestion)                                                 \
  TYPE(LambdaArrow)                                                            \
  TYPE(LambdaLBrace)                                                           \
  TYPE(LambdaLSquare)                                                          \
  TYPE(LeadingJavaAnnotation)                                                  \
  TYPE(LineComment)                                                            \
  TYPE(MacroBlockBegin)                                                        \
  TYPE(MacroBlockEnd)                                                          \
  TYPE(NamespaceMacro)                                                         \
  TYPE(ObjCBlockLBrace)                                                        \
  TYPE(ObjCBlockLParen)                                                        \
  TYPE(ObjCDecl)                                                               \
  TYPE(ObjCForIn)                                                              \
  TYPE(ObjCMethodExpr)                                                         \
  TYPE(ObjCMethodSpecifier)                                                    \
  TYPE(ObjCProperty)                                                           \
  TYPE(ObjCStringLiteral)                                                      \
  TYPE(OverloadedOperator)                                                     \
  TYPE(OverloadedOperatorLParen)                                               \
  TYPE(PointerOrReference)                                                     \
  TYPE(PureVirtualSpecifier)                                                   \
  TYPE(RangeBasedForLoopColon)                                                 \
  TYPE(RegexLiteral)                                                           \
  TYPE(SelectorName)                                                           \
  TYPE(StartOfName)                                                            \
  TYPE(StatementMacro)                                                         \
  TYPE(StructuredBindingLSquare)                                               \
  TYPE(TemplateCloser)                                                         \
  TYPE(TemplateOpener)                                                         \
  TYPE(TemplateString)                                                         \
  TYPE(ProtoExtensionLSquare)                                                  \
  TYPE(TrailingAnnotation)                                                     \
  TYPE(TrailingReturnArrow)                                                    \
  TYPE(TrailingUnaryOperator)                                                  \
  TYPE(TypeDeclarationParen)                                                   \
  TYPE(TypenameMacro)                                                          \
  TYPE(UnaryOperator)                                                          \
  TYPE(UntouchableMacroFunc)                                                   \
  TYPE(CSharpStringLiteral)                                                    \
  TYPE(CSharpNamedArgumentColon)                                               \
  TYPE(CSharpNullable)                                                         \
  TYPE(CSharpNullCoalescing)                                                   \
  TYPE(CSharpNullConditional)                                                  \
  TYPE(CSharpNullConditionalLSquare)                                           \
  TYPE(CSharpGenericTypeConstraint)                                            \
  TYPE(CSharpGenericTypeConstraintColon)                                       \
  TYPE(CSharpGenericTypeConstraintComma)                                       \
  TYPE(Unknown)

/// Determines the semantic type of a syntactic token, e.g. whether "<" is a
/// template opener or binary operator.
enum TokenType {
#define TYPE(X) TT_##X,
  LIST_TOKEN_TYPES
#undef TYPE
      NUM_TOKEN_TYPES
};

/// Determines the name of a token type.
const char *getTokenTypeName(TokenType Type);

// Represents what type of block a set of braces open.
enum BraceBlockKind { BK_Unknown, BK_Block, BK_BracedInit };

// The packing kind of a function's parameters.
enum ParameterPackingKind { PPK_BinPacked, PPK_OnePerLine, PPK_Inconclusive };

enum FormatDecision { FD_Unformatted, FD_Continue, FD_Break };

class TokenRole;
class AnnotatedLine;

/// A wrapper around a \c Token storing information about the
/// whitespace characters preceding it.
struct FormatToken {
  FormatToken()
      : HasUnescapedNewline(false), IsMultiline(false), IsFirst(false),
        MustBreakBefore(false), MustBreakAlignBefore(false),
        IsUnterminatedLiteral(false), CanBreakBefore(false),
        ClosesTemplateDeclaration(false), StartsBinaryExpression(false),
        EndsBinaryExpression(false), PartOfMultiVariableDeclStmt(false),
        ContinuesLineCommentSection(false), Finalized(false),
        BlockKind(BK_Unknown), Type(TT_Unknown), Decision(FD_Unformatted),
        PackingKind(PPK_Inconclusive) {}

  /// The \c Token.
  Token Tok;

  /// The raw text of the token.
  ///
  /// Contains the raw token text without leading whitespace and without leading
  /// escaped newlines.
  StringRef TokenText;

  /// A token can have a special role that can carry extra information
  /// about the token's formatting.
  std::unique_ptr<TokenRole> Role;

  /// The range of the whitespace immediately preceding the \c Token.
  SourceRange WhitespaceRange;

  /// Whether there is at least one unescaped newline before the \c
  /// Token.
  unsigned HasUnescapedNewline : 1;

  /// Whether the token text contains newlines (escaped or not).
  unsigned IsMultiline : 1;

  /// Indicates that this is the first token of the file.
  unsigned IsFirst : 1;

  /// Whether there must be a line break before this token.
  ///
  /// This happens for example when a preprocessor directive ended directly
  /// before the token.
  unsigned MustBreakBefore : 1;

  /// Whether to not align across this token
  ///
  /// This happens for example when a preprocessor directive ended directly
  /// before the token, but very rarely otherwise.
  unsigned MustBreakAlignBefore : 1;

  /// Set to \c true if this token is an unterminated literal.
  unsigned IsUnterminatedLiteral : 1;

  /// \c true if it is allowed to break before this token.
  unsigned CanBreakBefore : 1;

  /// \c true if this is the ">" of "template<..>".
  unsigned ClosesTemplateDeclaration : 1;

  /// \c true if this token starts a binary expression, i.e. has at least
  /// one fake l_paren with a precedence greater than prec::Unknown.
  unsigned StartsBinaryExpression : 1;
  /// \c true if this token ends a binary expression.
  unsigned EndsBinaryExpression : 1;

  /// Is this token part of a \c DeclStmt defining multiple variables?
  ///
  /// Only set if \c Type == \c TT_StartOfName.
  unsigned PartOfMultiVariableDeclStmt : 1;

  /// Does this line comment continue a line comment section?
  ///
  /// Only set to true if \c Type == \c TT_LineComment.
  unsigned ContinuesLineCommentSection : 1;

  /// If \c true, this token has been fully formatted (indented and
  /// potentially re-formatted inside), and we do not allow further formatting
  /// changes.
  unsigned Finalized : 1;

private:
  /// Contains the kind of block if this token is a brace.
  unsigned BlockKind : 2;

public:
  BraceBlockKind getBlockKind() const {
    return static_cast<BraceBlockKind>(BlockKind);
  }
  void setBlockKind(BraceBlockKind BBK) {
    BlockKind = BBK;
    assert(getBlockKind() == BBK && "BraceBlockKind overflow!");
  }

private:
  unsigned Type : 8;

public:
  /// Returns the token's type, e.g. whether "<" is a template opener or
  /// binary operator.
  TokenType getType() const { return static_cast<TokenType>(Type); }
  void setType(TokenType T) {
    Type = T;
    assert(getType() == T && "TokenType overflow!");
  }

private:
  /// Stores the formatting decision for the token once it was made.
  unsigned Decision : 2;

public:
  FormatDecision getDecision() const {
    return static_cast<FormatDecision>(Decision);
  }
  void setDecision(FormatDecision D) {
    Decision = D;
    assert(getDecision() == D && "FormatDecision overflow!");
  }

private:
  /// If this is an opening parenthesis, how are the parameters packed?
  unsigned PackingKind : 2;

public:
  ParameterPackingKind getPackingKind() const {
    return static_cast<ParameterPackingKind>(PackingKind);
  }
  void setPackingKind(ParameterPackingKind K) {
    PackingKind = K;
    assert(getPackingKind() == K && "ParameterPackingKind overflow!");
  }

  /// The number of newlines immediately before the \c Token.
  ///
  /// This can be used to determine what the user wrote in the original code
  /// and thereby e.g. leave an empty line between two function definitions.
  unsigned NewlinesBefore = 0;

  /// The offset just past the last '\n' in this token's leading
  /// whitespace (relative to \c WhiteSpaceStart). 0 if there is no '\n'.
  unsigned LastNewlineOffset = 0;

  /// The width of the non-whitespace parts of the token (or its first
  /// line for multi-line tokens) in columns.
  /// We need this to correctly measure number of columns a token spans.
  unsigned ColumnWidth = 0;

  /// Contains the width in columns of the last line of a multi-line
  /// token.
  unsigned LastLineColumnWidth = 0;

  /// The number of spaces that should be inserted before this token.
  unsigned SpacesRequiredBefore = 0;

  /// Number of parameters, if this is "(", "[" or "<".
  unsigned ParameterCount = 0;

  /// Number of parameters that are nested blocks,
  /// if this is "(", "[" or "<".
  unsigned BlockParameterCount = 0;

  /// If this is a bracket ("<", "(", "[" or "{"), contains the kind of
  /// the surrounding bracket.
  tok::TokenKind ParentBracket = tok::unknown;

  /// The total length of the unwrapped line up to and including this
  /// token.
  unsigned TotalLength = 0;

  /// The original 0-based column of this token, including expanded tabs.
  /// The configured TabWidth is used as tab width.
  unsigned OriginalColumn = 0;

  /// The length of following tokens until the next natural split point,
  /// or the next token that can be broken.
  unsigned UnbreakableTailLength = 0;

  // FIXME: Come up with a 'cleaner' concept.
  /// The binding strength of a token. This is a combined value of
  /// operator precedence, parenthesis nesting, etc.
  unsigned BindingStrength = 0;

  /// The nesting level of this token, i.e. the number of surrounding (),
  /// [], {} or <>.
  unsigned NestingLevel = 0;

  /// The indent level of this token. Copied from the surrounding line.
  unsigned IndentLevel = 0;

  /// Penalty for inserting a line break before this token.
  unsigned SplitPenalty = 0;

  /// If this is the first ObjC selector name in an ObjC method
  /// definition or call, this contains the length of the longest name.
  ///
  /// This being set to 0 means that the selectors should not be colon-aligned,
  /// e.g. because several of them are block-type.
  unsigned LongestObjCSelectorName = 0;

  /// If this is the first ObjC selector name in an ObjC method
  /// definition or call, this contains the number of parts that the whole
  /// selector consist of.
  unsigned ObjCSelectorNameParts = 0;

  /// The 0-based index of the parameter/argument. For ObjC it is set
  /// for the selector name token.
  /// For now calculated only for ObjC.
  unsigned ParameterIndex = 0;

  /// Stores the number of required fake parentheses and the
  /// corresponding operator precedence.
  ///
  /// If multiple fake parentheses start at a token, this vector stores them in
  /// reverse order, i.e. inner fake parenthesis first.
  SmallVector<prec::Level, 4> FakeLParens;
  /// Insert this many fake ) after this token for correct indentation.
  unsigned FakeRParens = 0;

  /// If this is an operator (or "."/"->") in a sequence of operators
  /// with the same precedence, contains the 0-based operator index.
  unsigned OperatorIndex = 0;

  /// If this is an operator (or "."/"->") in a sequence of operators
  /// with the same precedence, points to the next operator.
  FormatToken *NextOperator = nullptr;

  /// If this is a bracket, this points to the matching one.
  FormatToken *MatchingParen = nullptr;

  /// The previous token in the unwrapped line.
  FormatToken *Previous = nullptr;

  /// The next token in the unwrapped line.
  FormatToken *Next = nullptr;

  /// If this token starts a block, this contains all the unwrapped lines
  /// in it.
  SmallVector<AnnotatedLine *, 1> Children;

  bool is(tok::TokenKind Kind) const { return Tok.is(Kind); }
  bool is(TokenType TT) const { return getType() == TT; }
  bool is(const IdentifierInfo *II) const {
    return II && II == Tok.getIdentifierInfo();
  }
  bool is(tok::PPKeywordKind Kind) const {
    return Tok.getIdentifierInfo() &&
           Tok.getIdentifierInfo()->getPPKeywordID() == Kind;
  }
  bool is(BraceBlockKind BBK) const { return getBlockKind() == BBK; }
  bool is(ParameterPackingKind PPK) const { return getPackingKind() == PPK; }

  template <typename A, typename B> bool isOneOf(A K1, B K2) const {
    return is(K1) || is(K2);
  }
  template <typename A, typename B, typename... Ts>
  bool isOneOf(A K1, B K2, Ts... Ks) const {
    return is(K1) || isOneOf(K2, Ks...);
  }
  template <typename T> bool isNot(T Kind) const { return !is(Kind); }

  bool isIf(bool AllowConstexprMacro = true) const {
    return is(tok::kw_if) || endsSequence(tok::kw_constexpr, tok::kw_if) ||
           (endsSequence(tok::identifier, tok::kw_if) && AllowConstexprMacro);
  }

  bool closesScopeAfterBlock() const {
    if (getBlockKind() == BK_Block)
      return true;
    if (closesScope())
      return Previous->closesScopeAfterBlock();
    return false;
  }

  /// \c true if this token starts a sequence with the given tokens in order,
  /// following the ``Next`` pointers, ignoring comments.
  template <typename A, typename... Ts>
  bool startsSequence(A K1, Ts... Tokens) const {
    return startsSequenceInternal(K1, Tokens...);
  }

  /// \c true if this token ends a sequence with the given tokens in order,
  /// following the ``Previous`` pointers, ignoring comments.
  /// For example, given tokens [T1, T2, T3], the function returns true if
  /// 3 tokens ending at this (ignoring comments) are [T3, T2, T1]. In other
  /// words, the tokens passed to this function need to the reverse of the
  /// order the tokens appear in code.
  template <typename A, typename... Ts>
  bool endsSequence(A K1, Ts... Tokens) const {
    return endsSequenceInternal(K1, Tokens...);
  }

  bool isStringLiteral() const { return tok::isStringLiteral(Tok.getKind()); }

  bool isObjCAtKeyword(tok::ObjCKeywordKind Kind) const {
    return Tok.isObjCAtKeyword(Kind);
  }

  bool isAccessSpecifier(bool ColonRequired = true) const {
    return isOneOf(tok::kw_public, tok::kw_protected, tok::kw_private) &&
           (!ColonRequired || (Next && Next->is(tok::colon)));
  }

  bool canBePointerOrReferenceQualifier() const {
    return isOneOf(tok::kw_const, tok::kw_restrict, tok::kw_volatile,
                   tok::kw___attribute, tok::kw__Nonnull, tok::kw__Nullable,
                   tok::kw__Null_unspecified, tok::kw___ptr32, tok::kw___ptr64,
                   TT_AttributeMacro);
  }

  /// Determine whether the token is a simple-type-specifier.
  bool isSimpleTypeSpecifier() const;

  bool isObjCAccessSpecifier() const {
    return is(tok::at) && Next &&
           (Next->isObjCAtKeyword(tok::objc_public) ||
            Next->isObjCAtKeyword(tok::objc_protected) ||
            Next->isObjCAtKeyword(tok::objc_package) ||
            Next->isObjCAtKeyword(tok::objc_private));
  }

  /// Returns whether \p Tok is ([{ or an opening < of a template or in
  /// protos.
  bool opensScope() const {
    if (is(TT_TemplateString) && TokenText.endswith("${"))
      return true;
    if (is(TT_DictLiteral) && is(tok::less))
      return true;
    return isOneOf(tok::l_paren, tok::l_brace, tok::l_square,
                   TT_TemplateOpener);
  }
  /// Returns whether \p Tok is )]} or a closing > of a template or in
  /// protos.
  bool closesScope() const {
    if (is(TT_TemplateString) && TokenText.startswith("}"))
      return true;
    if (is(TT_DictLiteral) && is(tok::greater))
      return true;
    return isOneOf(tok::r_paren, tok::r_brace, tok::r_square,
                   TT_TemplateCloser);
  }

  /// Returns \c true if this is a "." or "->" accessing a member.
  bool isMemberAccess() const {
    return isOneOf(tok::arrow, tok::period, tok::arrowstar) &&
           !isOneOf(TT_DesignatedInitializerPeriod, TT_TrailingReturnArrow,
                    TT_LambdaArrow, TT_LeadingJavaAnnotation);
  }

  bool isUnaryOperator() const {
    switch (Tok.getKind()) {
    case tok::plus:
    case tok::plusplus:
    case tok::minus:
    case tok::minusminus:
    case tok::exclaim:
    case tok::tilde:
    case tok::kw_sizeof:
    case tok::kw_alignof:
      return true;
    default:
      return false;
    }
  }

  bool isBinaryOperator() const {
    // Comma is a binary operator, but does not behave as such wrt. formatting.
    return getPrecedence() > prec::Comma;
  }

  bool isTrailingComment() const {
    return is(tok::comment) &&
           (is(TT_LineComment) || !Next || Next->NewlinesBefore > 0);
  }

  /// Returns \c true if this is a keyword that can be used
  /// like a function call (e.g. sizeof, typeid, ...).
  bool isFunctionLikeKeyword() const {
    switch (Tok.getKind()) {
    case tok::kw_throw:
    case tok::kw_typeid:
    case tok::kw_return:
    case tok::kw_sizeof:
    case tok::kw_alignof:
    case tok::kw_alignas:
    case tok::kw_decltype:
    case tok::kw_noexcept:
    case tok::kw_static_assert:
    case tok::kw__Atomic:
    case tok::kw___attribute:
<<<<<<< HEAD
    case tok::kw___ptrauth:
=======
    case tok::kw___underlying_type:
>>>>>>> 9a22eba1
      return true;
    default:
      return false;
    }
  }

  /// Returns \c true if this is a string literal that's like a label,
  /// e.g. ends with "=" or ":".
  bool isLabelString() const {
    if (!is(tok::string_literal))
      return false;
    StringRef Content = TokenText;
    if (Content.startswith("\"") || Content.startswith("'"))
      Content = Content.drop_front(1);
    if (Content.endswith("\"") || Content.endswith("'"))
      Content = Content.drop_back(1);
    Content = Content.trim();
    return Content.size() > 1 &&
           (Content.back() == ':' || Content.back() == '=');
  }

  /// Returns actual token start location without leading escaped
  /// newlines and whitespace.
  ///
  /// This can be different to Tok.getLocation(), which includes leading escaped
  /// newlines.
  SourceLocation getStartOfNonWhitespace() const {
    return WhitespaceRange.getEnd();
  }

  prec::Level getPrecedence() const {
    return getBinOpPrecedence(Tok.getKind(), /*GreaterThanIsOperator=*/true,
                              /*CPlusPlus11=*/true);
  }

  /// Returns the previous token ignoring comments.
  FormatToken *getPreviousNonComment() const {
    FormatToken *Tok = Previous;
    while (Tok && Tok->is(tok::comment))
      Tok = Tok->Previous;
    return Tok;
  }

  /// Returns the next token ignoring comments.
  const FormatToken *getNextNonComment() const {
    const FormatToken *Tok = Next;
    while (Tok && Tok->is(tok::comment))
      Tok = Tok->Next;
    return Tok;
  }

  /// Returns \c true if this tokens starts a block-type list, i.e. a
  /// list that should be indented with a block indent.
  bool opensBlockOrBlockTypeList(const FormatStyle &Style) const {
    // C# Does not indent object initialisers as continuations.
    if (is(tok::l_brace) && getBlockKind() == BK_BracedInit && Style.isCSharp())
      return true;
    if (is(TT_TemplateString) && opensScope())
      return true;
    return is(TT_ArrayInitializerLSquare) || is(TT_ProtoExtensionLSquare) ||
           (is(tok::l_brace) &&
            (getBlockKind() == BK_Block || is(TT_DictLiteral) ||
             (!Style.Cpp11BracedListStyle && NestingLevel == 0))) ||
           (is(tok::less) && (Style.Language == FormatStyle::LK_Proto ||
                              Style.Language == FormatStyle::LK_TextProto));
  }

  /// Returns whether the token is the left square bracket of a C++
  /// structured binding declaration.
  bool isCppStructuredBinding(const FormatStyle &Style) const {
    if (!Style.isCpp() || isNot(tok::l_square))
      return false;
    const FormatToken *T = this;
    do {
      T = T->getPreviousNonComment();
    } while (T && T->isOneOf(tok::kw_const, tok::kw_volatile, tok::amp,
                             tok::ampamp));
    return T && T->is(tok::kw_auto);
  }

  /// Same as opensBlockOrBlockTypeList, but for the closing token.
  bool closesBlockOrBlockTypeList(const FormatStyle &Style) const {
    if (is(TT_TemplateString) && closesScope())
      return true;
    return MatchingParen && MatchingParen->opensBlockOrBlockTypeList(Style);
  }

  /// Return the actual namespace token, if this token starts a namespace
  /// block.
  const FormatToken *getNamespaceToken() const {
    const FormatToken *NamespaceTok = this;
    if (is(tok::comment))
      NamespaceTok = NamespaceTok->getNextNonComment();
    // Detect "(inline|export)? namespace" in the beginning of a line.
    if (NamespaceTok && NamespaceTok->isOneOf(tok::kw_inline, tok::kw_export))
      NamespaceTok = NamespaceTok->getNextNonComment();
    return NamespaceTok &&
                   NamespaceTok->isOneOf(tok::kw_namespace, TT_NamespaceMacro)
               ? NamespaceTok
               : nullptr;
  }

private:
  // Disallow copying.
  FormatToken(const FormatToken &) = delete;
  void operator=(const FormatToken &) = delete;

  template <typename A, typename... Ts>
  bool startsSequenceInternal(A K1, Ts... Tokens) const {
    if (is(tok::comment) && Next)
      return Next->startsSequenceInternal(K1, Tokens...);
    return is(K1) && Next && Next->startsSequenceInternal(Tokens...);
  }

  template <typename A> bool startsSequenceInternal(A K1) const {
    if (is(tok::comment) && Next)
      return Next->startsSequenceInternal(K1);
    return is(K1);
  }

  template <typename A, typename... Ts> bool endsSequenceInternal(A K1) const {
    if (is(tok::comment) && Previous)
      return Previous->endsSequenceInternal(K1);
    return is(K1);
  }

  template <typename A, typename... Ts>
  bool endsSequenceInternal(A K1, Ts... Tokens) const {
    if (is(tok::comment) && Previous)
      return Previous->endsSequenceInternal(K1, Tokens...);
    return is(K1) && Previous && Previous->endsSequenceInternal(Tokens...);
  }
};

class ContinuationIndenter;
struct LineState;

class TokenRole {
public:
  TokenRole(const FormatStyle &Style) : Style(Style) {}
  virtual ~TokenRole();

  /// After the \c TokenAnnotator has finished annotating all the tokens,
  /// this function precomputes required information for formatting.
  virtual void precomputeFormattingInfos(const FormatToken *Token);

  /// Apply the special formatting that the given role demands.
  ///
  /// Assumes that the token having this role is already formatted.
  ///
  /// Continues formatting from \p State leaving indentation to \p Indenter and
  /// returns the total penalty that this formatting incurs.
  virtual unsigned formatFromToken(LineState &State,
                                   ContinuationIndenter *Indenter,
                                   bool DryRun) {
    return 0;
  }

  /// Same as \c formatFromToken, but assumes that the first token has
  /// already been set thereby deciding on the first line break.
  virtual unsigned formatAfterToken(LineState &State,
                                    ContinuationIndenter *Indenter,
                                    bool DryRun) {
    return 0;
  }

  /// Notifies the \c Role that a comma was found.
  virtual void CommaFound(const FormatToken *Token) {}

  virtual const FormatToken *lastComma() { return nullptr; }

protected:
  const FormatStyle &Style;
};

class CommaSeparatedList : public TokenRole {
public:
  CommaSeparatedList(const FormatStyle &Style)
      : TokenRole(Style), HasNestedBracedList(false) {}

  void precomputeFormattingInfos(const FormatToken *Token) override;

  unsigned formatAfterToken(LineState &State, ContinuationIndenter *Indenter,
                            bool DryRun) override;

  unsigned formatFromToken(LineState &State, ContinuationIndenter *Indenter,
                           bool DryRun) override;

  /// Adds \p Token as the next comma to the \c CommaSeparated list.
  void CommaFound(const FormatToken *Token) override {
    Commas.push_back(Token);
  }

  const FormatToken *lastComma() override {
    if (Commas.empty())
      return nullptr;
    return Commas.back();
  }

private:
  /// A struct that holds information on how to format a given list with
  /// a specific number of columns.
  struct ColumnFormat {
    /// The number of columns to use.
    unsigned Columns;

    /// The total width in characters.
    unsigned TotalWidth;

    /// The number of lines required for this format.
    unsigned LineCount;

    /// The size of each column in characters.
    SmallVector<unsigned, 8> ColumnSizes;
  };

  /// Calculate which \c ColumnFormat fits best into
  /// \p RemainingCharacters.
  const ColumnFormat *getColumnFormat(unsigned RemainingCharacters) const;

  /// The ordered \c FormatTokens making up the commas of this list.
  SmallVector<const FormatToken *, 8> Commas;

  /// The length of each of the list's items in characters including the
  /// trailing comma.
  SmallVector<unsigned, 8> ItemLengths;

  /// Precomputed formats that can be used for this list.
  SmallVector<ColumnFormat, 4> Formats;

  bool HasNestedBracedList;
};

/// Encapsulates keywords that are context sensitive or for languages not
/// properly supported by Clang's lexer.
struct AdditionalKeywords {
  AdditionalKeywords(IdentifierTable &IdentTable) {
    kw_final = &IdentTable.get("final");
    kw_override = &IdentTable.get("override");
    kw_in = &IdentTable.get("in");
    kw_of = &IdentTable.get("of");
    kw_CF_CLOSED_ENUM = &IdentTable.get("CF_CLOSED_ENUM");
    kw_CF_ENUM = &IdentTable.get("CF_ENUM");
    kw_CF_OPTIONS = &IdentTable.get("CF_OPTIONS");
    kw_NS_CLOSED_ENUM = &IdentTable.get("NS_CLOSED_ENUM");
    kw_NS_ENUM = &IdentTable.get("NS_ENUM");
    kw_NS_OPTIONS = &IdentTable.get("NS_OPTIONS");

    kw_as = &IdentTable.get("as");
    kw_async = &IdentTable.get("async");
    kw_await = &IdentTable.get("await");
    kw_declare = &IdentTable.get("declare");
    kw_finally = &IdentTable.get("finally");
    kw_from = &IdentTable.get("from");
    kw_function = &IdentTable.get("function");
    kw_get = &IdentTable.get("get");
    kw_import = &IdentTable.get("import");
    kw_infer = &IdentTable.get("infer");
    kw_is = &IdentTable.get("is");
    kw_let = &IdentTable.get("let");
    kw_module = &IdentTable.get("module");
    kw_readonly = &IdentTable.get("readonly");
    kw_set = &IdentTable.get("set");
    kw_type = &IdentTable.get("type");
    kw_typeof = &IdentTable.get("typeof");
    kw_var = &IdentTable.get("var");
    kw_yield = &IdentTable.get("yield");

    kw_abstract = &IdentTable.get("abstract");
    kw_assert = &IdentTable.get("assert");
    kw_extends = &IdentTable.get("extends");
    kw_implements = &IdentTable.get("implements");
    kw_instanceof = &IdentTable.get("instanceof");
    kw_interface = &IdentTable.get("interface");
    kw_native = &IdentTable.get("native");
    kw_package = &IdentTable.get("package");
    kw_synchronized = &IdentTable.get("synchronized");
    kw_throws = &IdentTable.get("throws");
    kw___except = &IdentTable.get("__except");
    kw___has_include = &IdentTable.get("__has_include");
    kw___has_include_next = &IdentTable.get("__has_include_next");

    kw_mark = &IdentTable.get("mark");

    kw_extend = &IdentTable.get("extend");
    kw_option = &IdentTable.get("option");
    kw_optional = &IdentTable.get("optional");
    kw_repeated = &IdentTable.get("repeated");
    kw_required = &IdentTable.get("required");
    kw_returns = &IdentTable.get("returns");

    kw_signals = &IdentTable.get("signals");
    kw_qsignals = &IdentTable.get("Q_SIGNALS");
    kw_slots = &IdentTable.get("slots");
    kw_qslots = &IdentTable.get("Q_SLOTS");

    // C# keywords
    kw_dollar = &IdentTable.get("dollar");
    kw_base = &IdentTable.get("base");
    kw_byte = &IdentTable.get("byte");
    kw_checked = &IdentTable.get("checked");
    kw_decimal = &IdentTable.get("decimal");
    kw_delegate = &IdentTable.get("delegate");
    kw_event = &IdentTable.get("event");
    kw_fixed = &IdentTable.get("fixed");
    kw_foreach = &IdentTable.get("foreach");
    kw_implicit = &IdentTable.get("implicit");
    kw_internal = &IdentTable.get("internal");
    kw_lock = &IdentTable.get("lock");
    kw_null = &IdentTable.get("null");
    kw_object = &IdentTable.get("object");
    kw_out = &IdentTable.get("out");
    kw_params = &IdentTable.get("params");
    kw_ref = &IdentTable.get("ref");
    kw_string = &IdentTable.get("string");
    kw_stackalloc = &IdentTable.get("stackalloc");
    kw_sbyte = &IdentTable.get("sbyte");
    kw_sealed = &IdentTable.get("sealed");
    kw_uint = &IdentTable.get("uint");
    kw_ulong = &IdentTable.get("ulong");
    kw_unchecked = &IdentTable.get("unchecked");
    kw_unsafe = &IdentTable.get("unsafe");
    kw_ushort = &IdentTable.get("ushort");
    kw_when = &IdentTable.get("when");
    kw_where = &IdentTable.get("where");

    // Keep this at the end of the constructor to make sure everything here
    // is
    // already initialized.
    JsExtraKeywords = std::unordered_set<IdentifierInfo *>(
        {kw_as, kw_async, kw_await, kw_declare, kw_finally, kw_from,
         kw_function, kw_get, kw_import, kw_is, kw_let, kw_module, kw_readonly,
         kw_set, kw_type, kw_typeof, kw_var, kw_yield,
         // Keywords from the Java section.
         kw_abstract, kw_extends, kw_implements, kw_instanceof, kw_interface});

    CSharpExtraKeywords = std::unordered_set<IdentifierInfo *>(
        {kw_base, kw_byte, kw_checked, kw_decimal, kw_delegate, kw_event,
         kw_fixed, kw_foreach, kw_implicit, kw_in, kw_interface, kw_internal,
         kw_is, kw_lock, kw_null, kw_object, kw_out, kw_override, kw_params,
         kw_readonly, kw_ref, kw_string, kw_stackalloc, kw_sbyte, kw_sealed,
         kw_uint, kw_ulong, kw_unchecked, kw_unsafe, kw_ushort, kw_when,
         kw_where,
         // Keywords from the JavaScript section.
         kw_as, kw_async, kw_await, kw_declare, kw_finally, kw_from,
         kw_function, kw_get, kw_import, kw_is, kw_let, kw_module, kw_readonly,
         kw_set, kw_type, kw_typeof, kw_var, kw_yield,
         // Keywords from the Java section.
         kw_abstract, kw_extends, kw_implements, kw_instanceof, kw_interface});
  }

  // Context sensitive keywords.
  IdentifierInfo *kw_final;
  IdentifierInfo *kw_override;
  IdentifierInfo *kw_in;
  IdentifierInfo *kw_of;
  IdentifierInfo *kw_CF_CLOSED_ENUM;
  IdentifierInfo *kw_CF_ENUM;
  IdentifierInfo *kw_CF_OPTIONS;
  IdentifierInfo *kw_NS_CLOSED_ENUM;
  IdentifierInfo *kw_NS_ENUM;
  IdentifierInfo *kw_NS_OPTIONS;
  IdentifierInfo *kw___except;
  IdentifierInfo *kw___has_include;
  IdentifierInfo *kw___has_include_next;

  // JavaScript keywords.
  IdentifierInfo *kw_as;
  IdentifierInfo *kw_async;
  IdentifierInfo *kw_await;
  IdentifierInfo *kw_declare;
  IdentifierInfo *kw_finally;
  IdentifierInfo *kw_from;
  IdentifierInfo *kw_function;
  IdentifierInfo *kw_get;
  IdentifierInfo *kw_import;
  IdentifierInfo *kw_infer;
  IdentifierInfo *kw_is;
  IdentifierInfo *kw_let;
  IdentifierInfo *kw_module;
  IdentifierInfo *kw_readonly;
  IdentifierInfo *kw_set;
  IdentifierInfo *kw_type;
  IdentifierInfo *kw_typeof;
  IdentifierInfo *kw_var;
  IdentifierInfo *kw_yield;

  // Java keywords.
  IdentifierInfo *kw_abstract;
  IdentifierInfo *kw_assert;
  IdentifierInfo *kw_extends;
  IdentifierInfo *kw_implements;
  IdentifierInfo *kw_instanceof;
  IdentifierInfo *kw_interface;
  IdentifierInfo *kw_native;
  IdentifierInfo *kw_package;
  IdentifierInfo *kw_synchronized;
  IdentifierInfo *kw_throws;

  // Pragma keywords.
  IdentifierInfo *kw_mark;

  // Proto keywords.
  IdentifierInfo *kw_extend;
  IdentifierInfo *kw_option;
  IdentifierInfo *kw_optional;
  IdentifierInfo *kw_repeated;
  IdentifierInfo *kw_required;
  IdentifierInfo *kw_returns;

  // QT keywords.
  IdentifierInfo *kw_signals;
  IdentifierInfo *kw_qsignals;
  IdentifierInfo *kw_slots;
  IdentifierInfo *kw_qslots;

  // C# keywords
  IdentifierInfo *kw_dollar;
  IdentifierInfo *kw_base;
  IdentifierInfo *kw_byte;
  IdentifierInfo *kw_checked;
  IdentifierInfo *kw_decimal;
  IdentifierInfo *kw_delegate;
  IdentifierInfo *kw_event;
  IdentifierInfo *kw_fixed;
  IdentifierInfo *kw_foreach;
  IdentifierInfo *kw_implicit;
  IdentifierInfo *kw_internal;

  IdentifierInfo *kw_lock;
  IdentifierInfo *kw_null;
  IdentifierInfo *kw_object;
  IdentifierInfo *kw_out;

  IdentifierInfo *kw_params;

  IdentifierInfo *kw_ref;
  IdentifierInfo *kw_string;
  IdentifierInfo *kw_stackalloc;
  IdentifierInfo *kw_sbyte;
  IdentifierInfo *kw_sealed;
  IdentifierInfo *kw_uint;
  IdentifierInfo *kw_ulong;
  IdentifierInfo *kw_unchecked;
  IdentifierInfo *kw_unsafe;
  IdentifierInfo *kw_ushort;
  IdentifierInfo *kw_when;
  IdentifierInfo *kw_where;

  /// Returns \c true if \p Tok is a true JavaScript identifier, returns
  /// \c false if it is a keyword or a pseudo keyword.
  /// If \c AcceptIdentifierName is true, returns true not only for keywords,
  // but also for IdentifierName tokens (aka pseudo-keywords), such as
  // ``yield``.
  bool IsJavaScriptIdentifier(const FormatToken &Tok,
                              bool AcceptIdentifierName = true) const {
    // Based on the list of JavaScript & TypeScript keywords here:
    // https://github.com/microsoft/TypeScript/blob/master/src/compiler/scanner.ts#L74
    switch (Tok.Tok.getKind()) {
    case tok::kw_break:
    case tok::kw_case:
    case tok::kw_catch:
    case tok::kw_class:
    case tok::kw_continue:
    case tok::kw_const:
    case tok::kw_default:
    case tok::kw_delete:
    case tok::kw_do:
    case tok::kw_else:
    case tok::kw_enum:
    case tok::kw_export:
    case tok::kw_false:
    case tok::kw_for:
    case tok::kw_if:
    case tok::kw_import:
    case tok::kw_module:
    case tok::kw_new:
    case tok::kw_private:
    case tok::kw_protected:
    case tok::kw_public:
    case tok::kw_return:
    case tok::kw_static:
    case tok::kw_switch:
    case tok::kw_this:
    case tok::kw_throw:
    case tok::kw_true:
    case tok::kw_try:
    case tok::kw_typeof:
    case tok::kw_void:
    case tok::kw_while:
      // These are JS keywords that are lexed by LLVM/clang as keywords.
      return false;
    case tok::identifier: {
      // For identifiers, make sure they are true identifiers, excluding the
      // JavaScript pseudo-keywords (not lexed by LLVM/clang as keywords).
      bool IsPseudoKeyword =
          JsExtraKeywords.find(Tok.Tok.getIdentifierInfo()) !=
          JsExtraKeywords.end();
      return AcceptIdentifierName || !IsPseudoKeyword;
    }
    default:
      // Other keywords are handled in the switch below, to avoid problems due
      // to duplicate case labels when using the #include trick.
      break;
    }

    switch (Tok.Tok.getKind()) {
      // Handle C++ keywords not included above: these are all JS identifiers.
#define KEYWORD(X, Y) case tok::kw_##X:
#include "clang/Basic/TokenKinds.def"
      // #undef KEYWORD is not needed -- it's #undef-ed at the end of
      // TokenKinds.def
      return true;
    default:
      // All other tokens (punctuation etc) are not JS identifiers.
      return false;
    }
  }

  /// Returns \c true if \p Tok is a C# keyword, returns
  /// \c false if it is a anything else.
  bool isCSharpKeyword(const FormatToken &Tok) const {
    switch (Tok.Tok.getKind()) {
    case tok::kw_bool:
    case tok::kw_break:
    case tok::kw_case:
    case tok::kw_catch:
    case tok::kw_char:
    case tok::kw_class:
    case tok::kw_const:
    case tok::kw_continue:
    case tok::kw_default:
    case tok::kw_do:
    case tok::kw_double:
    case tok::kw_else:
    case tok::kw_enum:
    case tok::kw_explicit:
    case tok::kw_extern:
    case tok::kw_false:
    case tok::kw_float:
    case tok::kw_for:
    case tok::kw_goto:
    case tok::kw_if:
    case tok::kw_int:
    case tok::kw_long:
    case tok::kw_namespace:
    case tok::kw_new:
    case tok::kw_operator:
    case tok::kw_private:
    case tok::kw_protected:
    case tok::kw_public:
    case tok::kw_return:
    case tok::kw_short:
    case tok::kw_sizeof:
    case tok::kw_static:
    case tok::kw_struct:
    case tok::kw_switch:
    case tok::kw_this:
    case tok::kw_throw:
    case tok::kw_true:
    case tok::kw_try:
    case tok::kw_typeof:
    case tok::kw_using:
    case tok::kw_virtual:
    case tok::kw_void:
    case tok::kw_volatile:
    case tok::kw_while:
      return true;
    default:
      return Tok.is(tok::identifier) &&
             CSharpExtraKeywords.find(Tok.Tok.getIdentifierInfo()) ==
                 CSharpExtraKeywords.end();
    }
  }

private:
  /// The JavaScript keywords beyond the C++ keyword set.
  std::unordered_set<IdentifierInfo *> JsExtraKeywords;

  /// The C# keywords beyond the C++ keyword set
  std::unordered_set<IdentifierInfo *> CSharpExtraKeywords;
};

} // namespace format
} // namespace clang

#endif<|MERGE_RESOLUTION|>--- conflicted
+++ resolved
@@ -528,11 +528,8 @@
     case tok::kw_static_assert:
     case tok::kw__Atomic:
     case tok::kw___attribute:
-<<<<<<< HEAD
+    case tok::kw___underlying_type:
     case tok::kw___ptrauth:
-=======
-    case tok::kw___underlying_type:
->>>>>>> 9a22eba1
       return true;
     default:
       return false;
