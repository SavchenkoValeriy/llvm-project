//===--- UnwrappedLineParser.cpp - Format C++ code ------------------------===//
//
// Part of the LLVM Project, under the Apache License v2.0 with LLVM Exceptions.
// See https://llvm.org/LICENSE.txt for license information.
// SPDX-License-Identifier: Apache-2.0 WITH LLVM-exception
//
//===----------------------------------------------------------------------===//
///
/// \file
/// This file contains the implementation of the UnwrappedLineParser,
/// which turns a stream of tokens into UnwrappedLines.
///
//===----------------------------------------------------------------------===//

#include "UnwrappedLineParser.h"
#include "FormatToken.h"
#include "llvm/ADT/STLExtras.h"
#include "llvm/Support/Debug.h"
#include "llvm/Support/raw_ostream.h"

#include <algorithm>

#define DEBUG_TYPE "format-parser"

namespace clang {
namespace format {

class FormatTokenSource {
public:
  virtual ~FormatTokenSource() {}
  virtual FormatToken *getNextToken() = 0;

  virtual unsigned getPosition() = 0;
  virtual FormatToken *setPosition(unsigned Position) = 0;
};

namespace {

class ScopedDeclarationState {
public:
  ScopedDeclarationState(UnwrappedLine &Line, std::vector<bool> &Stack,
                         bool MustBeDeclaration)
      : Line(Line), Stack(Stack) {
    Line.MustBeDeclaration = MustBeDeclaration;
    Stack.push_back(MustBeDeclaration);
  }
  ~ScopedDeclarationState() {
    Stack.pop_back();
    if (!Stack.empty())
      Line.MustBeDeclaration = Stack.back();
    else
      Line.MustBeDeclaration = true;
  }

private:
  UnwrappedLine &Line;
  std::vector<bool> &Stack;
};

static bool isLineComment(const FormatToken &FormatTok) {
  return FormatTok.is(tok::comment) && !FormatTok.TokenText.startswith("/*");
}

// Checks if \p FormatTok is a line comment that continues the line comment
// \p Previous. The original column of \p MinColumnToken is used to determine
// whether \p FormatTok is indented enough to the right to continue \p Previous.
static bool continuesLineComment(const FormatToken &FormatTok,
                                 const FormatToken *Previous,
                                 const FormatToken *MinColumnToken) {
  if (!Previous || !MinColumnToken)
    return false;
  unsigned MinContinueColumn =
      MinColumnToken->OriginalColumn + (isLineComment(*MinColumnToken) ? 0 : 1);
  return isLineComment(FormatTok) && FormatTok.NewlinesBefore == 1 &&
         isLineComment(*Previous) &&
         FormatTok.OriginalColumn >= MinContinueColumn;
}

class ScopedMacroState : public FormatTokenSource {
public:
  ScopedMacroState(UnwrappedLine &Line, FormatTokenSource *&TokenSource,
                   FormatToken *&ResetToken)
      : Line(Line), TokenSource(TokenSource), ResetToken(ResetToken),
        PreviousLineLevel(Line.Level), PreviousTokenSource(TokenSource),
        Token(nullptr), PreviousToken(nullptr) {
    FakeEOF.Tok.startToken();
    FakeEOF.Tok.setKind(tok::eof);
    TokenSource = this;
    Line.Level = 0;
    Line.InPPDirective = true;
  }

  ~ScopedMacroState() override {
    TokenSource = PreviousTokenSource;
    ResetToken = Token;
    Line.InPPDirective = false;
    Line.Level = PreviousLineLevel;
  }

  FormatToken *getNextToken() override {
    // The \c UnwrappedLineParser guards against this by never calling
    // \c getNextToken() after it has encountered the first eof token.
    assert(!eof());
    PreviousToken = Token;
    Token = PreviousTokenSource->getNextToken();
    if (eof())
      return &FakeEOF;
    return Token;
  }

  unsigned getPosition() override { return PreviousTokenSource->getPosition(); }

  FormatToken *setPosition(unsigned Position) override {
    PreviousToken = nullptr;
    Token = PreviousTokenSource->setPosition(Position);
    return Token;
  }

private:
  bool eof() {
    return Token && Token->HasUnescapedNewline &&
           !continuesLineComment(*Token, PreviousToken,
                                 /*MinColumnToken=*/PreviousToken);
  }

  FormatToken FakeEOF;
  UnwrappedLine &Line;
  FormatTokenSource *&TokenSource;
  FormatToken *&ResetToken;
  unsigned PreviousLineLevel;
  FormatTokenSource *PreviousTokenSource;

  FormatToken *Token;
  FormatToken *PreviousToken;
};

} // end anonymous namespace

class ScopedLineState {
public:
  ScopedLineState(UnwrappedLineParser &Parser,
                  bool SwitchToPreprocessorLines = false)
      : Parser(Parser), OriginalLines(Parser.CurrentLines) {
    if (SwitchToPreprocessorLines)
      Parser.CurrentLines = &Parser.PreprocessorDirectives;
    else if (!Parser.Line->Tokens.empty())
      Parser.CurrentLines = &Parser.Line->Tokens.back().Children;
    PreBlockLine = std::move(Parser.Line);
    Parser.Line = std::make_unique<UnwrappedLine>();
    Parser.Line->Level = PreBlockLine->Level;
    Parser.Line->InPPDirective = PreBlockLine->InPPDirective;
  }

  ~ScopedLineState() {
    if (!Parser.Line->Tokens.empty()) {
      Parser.addUnwrappedLine();
    }
    assert(Parser.Line->Tokens.empty());
    Parser.Line = std::move(PreBlockLine);
    if (Parser.CurrentLines == &Parser.PreprocessorDirectives)
      Parser.MustBreakBeforeNextToken = true;
    Parser.CurrentLines = OriginalLines;
  }

private:
  UnwrappedLineParser &Parser;

  std::unique_ptr<UnwrappedLine> PreBlockLine;
  SmallVectorImpl<UnwrappedLine> *OriginalLines;
};

class CompoundStatementIndenter {
public:
  CompoundStatementIndenter(UnwrappedLineParser *Parser,
                            const FormatStyle &Style, unsigned &LineLevel)
      : CompoundStatementIndenter(Parser, LineLevel,
                                  Style.BraceWrapping.AfterControlStatement,
                                  Style.BraceWrapping.IndentBraces) {}
  CompoundStatementIndenter(UnwrappedLineParser *Parser, unsigned &LineLevel,
                            bool WrapBrace, bool IndentBrace)
      : LineLevel(LineLevel), OldLineLevel(LineLevel) {
    if (WrapBrace)
      Parser->addUnwrappedLine();
    if (IndentBrace)
      ++LineLevel;
  }
  ~CompoundStatementIndenter() { LineLevel = OldLineLevel; }

private:
  unsigned &LineLevel;
  unsigned OldLineLevel;
};

namespace {

class IndexedTokenSource : public FormatTokenSource {
public:
  IndexedTokenSource(ArrayRef<FormatToken *> Tokens)
      : Tokens(Tokens), Position(-1) {}

  FormatToken *getNextToken() override {
    ++Position;
    return Tokens[Position];
  }

  unsigned getPosition() override {
    assert(Position >= 0);
    return Position;
  }

  FormatToken *setPosition(unsigned P) override {
    Position = P;
    return Tokens[Position];
  }

  void reset() { Position = -1; }

private:
  ArrayRef<FormatToken *> Tokens;
  int Position;
};

} // end anonymous namespace

UnwrappedLineParser::UnwrappedLineParser(const FormatStyle &Style,
                                         const AdditionalKeywords &Keywords,
                                         unsigned FirstStartColumn,
                                         ArrayRef<FormatToken *> Tokens,
                                         UnwrappedLineConsumer &Callback)
    : Line(new UnwrappedLine), MustBreakBeforeNextToken(false),
      CurrentLines(&Lines), Style(Style), Keywords(Keywords),
      CommentPragmasRegex(Style.CommentPragmas), Tokens(nullptr),
      Callback(Callback), AllTokens(Tokens), PPBranchLevel(-1),
      IncludeGuard(Style.IndentPPDirectives == FormatStyle::PPDIS_None
                       ? IG_Rejected
                       : IG_Inited),
      IncludeGuardToken(nullptr), FirstStartColumn(FirstStartColumn) {}

void UnwrappedLineParser::reset() {
  PPBranchLevel = -1;
  IncludeGuard = Style.IndentPPDirectives == FormatStyle::PPDIS_None
                     ? IG_Rejected
                     : IG_Inited;
  IncludeGuardToken = nullptr;
  Line.reset(new UnwrappedLine);
  CommentsBeforeNextToken.clear();
  FormatTok = nullptr;
  MustBreakBeforeNextToken = false;
  PreprocessorDirectives.clear();
  CurrentLines = &Lines;
  DeclarationScopeStack.clear();
  PPStack.clear();
  Line->FirstStartColumn = FirstStartColumn;
}

void UnwrappedLineParser::parse() {
  IndexedTokenSource TokenSource(AllTokens);
  Line->FirstStartColumn = FirstStartColumn;
  do {
    LLVM_DEBUG(llvm::dbgs() << "----\n");
    reset();
    Tokens = &TokenSource;
    TokenSource.reset();

    readToken();
    parseFile();

    // If we found an include guard then all preprocessor directives (other than
    // the guard) are over-indented by one.
    if (IncludeGuard == IG_Found)
      for (auto &Line : Lines)
        if (Line.InPPDirective && Line.Level > 0)
          --Line.Level;

    // Create line with eof token.
    pushToken(FormatTok);
    addUnwrappedLine();

    for (SmallVectorImpl<UnwrappedLine>::iterator I = Lines.begin(),
                                                  E = Lines.end();
         I != E; ++I) {
      Callback.consumeUnwrappedLine(*I);
    }
    Callback.finishRun();
    Lines.clear();
    while (!PPLevelBranchIndex.empty() &&
           PPLevelBranchIndex.back() + 1 >= PPLevelBranchCount.back()) {
      PPLevelBranchIndex.resize(PPLevelBranchIndex.size() - 1);
      PPLevelBranchCount.resize(PPLevelBranchCount.size() - 1);
    }
    if (!PPLevelBranchIndex.empty()) {
      ++PPLevelBranchIndex.back();
      assert(PPLevelBranchIndex.size() == PPLevelBranchCount.size());
      assert(PPLevelBranchIndex.back() <= PPLevelBranchCount.back());
    }
  } while (!PPLevelBranchIndex.empty());
}

void UnwrappedLineParser::parseFile() {
  // The top-level context in a file always has declarations, except for pre-
  // processor directives and JavaScript files.
  bool MustBeDeclaration =
      !Line->InPPDirective && Style.Language != FormatStyle::LK_JavaScript;
  ScopedDeclarationState DeclarationState(*Line, DeclarationScopeStack,
                                          MustBeDeclaration);
  if (Style.Language == FormatStyle::LK_TextProto)
    parseBracedList();
  else
    parseLevel(/*HasOpeningBrace=*/false);
  // Make sure to format the remaining tokens.
  //
  // LK_TextProto is special since its top-level is parsed as the body of a
  // braced list, which does not necessarily have natural line separators such
  // as a semicolon. Comments after the last entry that have been determined to
  // not belong to that line, as in:
  //   key: value
  //   // endfile comment
  // do not have a chance to be put on a line of their own until this point.
  // Here we add this newline before end-of-file comments.
  if (Style.Language == FormatStyle::LK_TextProto &&
      !CommentsBeforeNextToken.empty())
    addUnwrappedLine();
  flushComments(true);
  addUnwrappedLine();
}

void UnwrappedLineParser::parseCSharpGenericTypeConstraint() {
  do {
    switch (FormatTok->Tok.getKind()) {
    case tok::l_brace:
      return;
    default:
      if (FormatTok->is(Keywords.kw_where)) {
        addUnwrappedLine();
        nextToken();
        parseCSharpGenericTypeConstraint();
        break;
      }
      nextToken();
      break;
    }
  } while (!eof());
}

void UnwrappedLineParser::parseCSharpAttribute() {
  int UnpairedSquareBrackets = 1;
  do {
    switch (FormatTok->Tok.getKind()) {
    case tok::r_square:
      nextToken();
      --UnpairedSquareBrackets;
      if (UnpairedSquareBrackets == 0) {
        addUnwrappedLine();
        return;
      }
      break;
    case tok::l_square:
      ++UnpairedSquareBrackets;
      nextToken();
      break;
    default:
      nextToken();
      break;
    }
  } while (!eof());
}

void UnwrappedLineParser::parseLevel(bool HasOpeningBrace) {
  bool SwitchLabelEncountered = false;
  do {
    tok::TokenKind kind = FormatTok->Tok.getKind();
    if (FormatTok->getType() == TT_MacroBlockBegin) {
      kind = tok::l_brace;
    } else if (FormatTok->getType() == TT_MacroBlockEnd) {
      kind = tok::r_brace;
    }

    switch (kind) {
    case tok::comment:
      nextToken();
      addUnwrappedLine();
      break;
    case tok::l_brace:
      // FIXME: Add parameter whether this can happen - if this happens, we must
      // be in a non-declaration context.
      if (!FormatTok->is(TT_MacroBlockBegin) && tryToParseBracedList())
        continue;
      parseBlock(/*MustBeDeclaration=*/false);
      addUnwrappedLine();
      break;
    case tok::r_brace:
      if (HasOpeningBrace)
        return;
      nextToken();
      addUnwrappedLine();
      break;
    case tok::kw_default: {
      unsigned StoredPosition = Tokens->getPosition();
      FormatToken *Next;
      do {
        Next = Tokens->getNextToken();
      } while (Next && Next->is(tok::comment));
      FormatTok = Tokens->setPosition(StoredPosition);
      if (Next && Next->isNot(tok::colon)) {
        // default not followed by ':' is not a case label; treat it like
        // an identifier.
        parseStructuralElement();
        break;
      }
      // Else, if it is 'default:', fall through to the case handling.
      LLVM_FALLTHROUGH;
    }
    case tok::kw_case:
      if (Style.Language == FormatStyle::LK_JavaScript &&
          Line->MustBeDeclaration) {
        // A 'case: string' style field declaration.
        parseStructuralElement();
        break;
      }
      if (!SwitchLabelEncountered &&
          (Style.IndentCaseLabels || (Line->InPPDirective && Line->Level == 1)))
        ++Line->Level;
      SwitchLabelEncountered = true;
      parseStructuralElement();
      break;
    case tok::l_square:
      if (Style.isCSharp()) {
        nextToken();
        parseCSharpAttribute();
        break;
      }
      LLVM_FALLTHROUGH;
    default:
      parseStructuralElement();
      break;
    }
  } while (!eof());
}

void UnwrappedLineParser::calculateBraceTypes(bool ExpectClassBody) {
  // We'll parse forward through the tokens until we hit
  // a closing brace or eof - note that getNextToken() will
  // parse macros, so this will magically work inside macro
  // definitions, too.
  unsigned StoredPosition = Tokens->getPosition();
  FormatToken *Tok = FormatTok;
  const FormatToken *PrevTok = Tok->Previous;
  // Keep a stack of positions of lbrace tokens. We will
  // update information about whether an lbrace starts a
  // braced init list or a different block during the loop.
  SmallVector<FormatToken *, 8> LBraceStack;
  assert(Tok->Tok.is(tok::l_brace));
  do {
    // Get next non-comment token.
    FormatToken *NextTok;
    unsigned ReadTokens = 0;
    do {
      NextTok = Tokens->getNextToken();
      ++ReadTokens;
    } while (NextTok->is(tok::comment));

    switch (Tok->Tok.getKind()) {
    case tok::l_brace:
      if (Style.Language == FormatStyle::LK_JavaScript && PrevTok) {
        if (PrevTok->isOneOf(tok::colon, tok::less))
          // A ':' indicates this code is in a type, or a braced list
          // following a label in an object literal ({a: {b: 1}}).
          // A '<' could be an object used in a comparison, but that is nonsense
          // code (can never return true), so more likely it is a generic type
          // argument (`X<{a: string; b: number}>`).
          // The code below could be confused by semicolons between the
          // individual members in a type member list, which would normally
          // trigger BK_Block. In both cases, this must be parsed as an inline
          // braced init.
          Tok->BlockKind = BK_BracedInit;
        else if (PrevTok->is(tok::r_paren))
          // `) { }` can only occur in function or method declarations in JS.
          Tok->BlockKind = BK_Block;
      } else {
        Tok->BlockKind = BK_Unknown;
      }
      LBraceStack.push_back(Tok);
      break;
    case tok::r_brace:
      if (LBraceStack.empty())
        break;
      if (LBraceStack.back()->BlockKind == BK_Unknown) {
        bool ProbablyBracedList = false;
        if (Style.Language == FormatStyle::LK_Proto) {
          ProbablyBracedList = NextTok->isOneOf(tok::comma, tok::r_square);
        } else {
          // Using OriginalColumn to distinguish between ObjC methods and
          // binary operators is a bit hacky.
          bool NextIsObjCMethod = NextTok->isOneOf(tok::plus, tok::minus) &&
                                  NextTok->OriginalColumn == 0;

          // If there is a comma, semicolon or right paren after the closing
          // brace, we assume this is a braced initializer list.  Note that
          // regardless how we mark inner braces here, we will overwrite the
          // BlockKind later if we parse a braced list (where all blocks
          // inside are by default braced lists), or when we explicitly detect
          // blocks (for example while parsing lambdas).
          // FIXME: Some of these do not apply to JS, e.g. "} {" can never be a
          // braced list in JS.
          ProbablyBracedList =
              (Style.Language == FormatStyle::LK_JavaScript &&
               NextTok->isOneOf(Keywords.kw_of, Keywords.kw_in,
                                Keywords.kw_as)) ||
              (Style.isCpp() && NextTok->is(tok::l_paren)) ||
              NextTok->isOneOf(tok::comma, tok::period, tok::colon,
                               tok::r_paren, tok::r_square, tok::l_brace,
                               tok::ellipsis) ||
              (NextTok->is(tok::identifier) &&
               !PrevTok->isOneOf(tok::semi, tok::r_brace, tok::l_brace)) ||
              (NextTok->is(tok::semi) &&
               (!ExpectClassBody || LBraceStack.size() != 1)) ||
              (NextTok->isBinaryOperator() && !NextIsObjCMethod);
          if (!Style.isCSharp() && NextTok->is(tok::l_square)) {
            // We can have an array subscript after a braced init
            // list, but C++11 attributes are expected after blocks.
            NextTok = Tokens->getNextToken();
            ++ReadTokens;
            ProbablyBracedList = NextTok->isNot(tok::l_square);
          }
        }
        if (ProbablyBracedList) {
          Tok->BlockKind = BK_BracedInit;
          LBraceStack.back()->BlockKind = BK_BracedInit;
        } else {
          Tok->BlockKind = BK_Block;
          LBraceStack.back()->BlockKind = BK_Block;
        }
      }
      LBraceStack.pop_back();
      break;
    case tok::identifier:
      if (!Tok->is(TT_StatementMacro))
        break;
      LLVM_FALLTHROUGH;
    case tok::at:
    case tok::semi:
    case tok::kw_if:
    case tok::kw_while:
    case tok::kw_for:
    case tok::kw_switch:
    case tok::kw_try:
    case tok::kw___try:
      if (!LBraceStack.empty() && LBraceStack.back()->BlockKind == BK_Unknown)
        LBraceStack.back()->BlockKind = BK_Block;
      break;
    default:
      break;
    }
    PrevTok = Tok;
    Tok = NextTok;
  } while (Tok->Tok.isNot(tok::eof) && !LBraceStack.empty());

  // Assume other blocks for all unclosed opening braces.
  for (unsigned i = 0, e = LBraceStack.size(); i != e; ++i) {
    if (LBraceStack[i]->BlockKind == BK_Unknown)
      LBraceStack[i]->BlockKind = BK_Block;
  }

  FormatTok = Tokens->setPosition(StoredPosition);
}

template <class T>
static inline void hash_combine(std::size_t &seed, const T &v) {
  std::hash<T> hasher;
  seed ^= hasher(v) + 0x9e3779b9 + (seed << 6) + (seed >> 2);
}

size_t UnwrappedLineParser::computePPHash() const {
  size_t h = 0;
  for (const auto &i : PPStack) {
    hash_combine(h, size_t(i.Kind));
    hash_combine(h, i.Line);
  }
  return h;
}

void UnwrappedLineParser::parseBlock(bool MustBeDeclaration, bool AddLevel,
                                     bool MunchSemi) {
  assert(FormatTok->isOneOf(tok::l_brace, TT_MacroBlockBegin) &&
         "'{' or macro block token expected");
  const bool MacroBlock = FormatTok->is(TT_MacroBlockBegin);
  FormatTok->BlockKind = BK_Block;

  size_t PPStartHash = computePPHash();

  unsigned InitialLevel = Line->Level;
  nextToken(/*LevelDifference=*/AddLevel ? 1 : 0);

  if (MacroBlock && FormatTok->is(tok::l_paren))
    parseParens();

  size_t NbPreprocessorDirectives =
      CurrentLines == &Lines ? PreprocessorDirectives.size() : 0;
  addUnwrappedLine();
  size_t OpeningLineIndex =
      CurrentLines->empty()
          ? (UnwrappedLine::kInvalidIndex)
          : (CurrentLines->size() - 1 - NbPreprocessorDirectives);

  ScopedDeclarationState DeclarationState(*Line, DeclarationScopeStack,
                                          MustBeDeclaration);
  if (AddLevel)
    ++Line->Level;
  parseLevel(/*HasOpeningBrace=*/true);

  if (eof())
    return;

  if (MacroBlock ? !FormatTok->is(TT_MacroBlockEnd)
                 : !FormatTok->is(tok::r_brace)) {
    Line->Level = InitialLevel;
    FormatTok->BlockKind = BK_Block;
    return;
  }

  size_t PPEndHash = computePPHash();

  // Munch the closing brace.
  nextToken(/*LevelDifference=*/AddLevel ? -1 : 0);

  if (MacroBlock && FormatTok->is(tok::l_paren))
    parseParens();

  if (MunchSemi && FormatTok->Tok.is(tok::semi))
    nextToken();
  Line->Level = InitialLevel;

  if (PPStartHash == PPEndHash) {
    Line->MatchingOpeningBlockLineIndex = OpeningLineIndex;
    if (OpeningLineIndex != UnwrappedLine::kInvalidIndex) {
      // Update the opening line to add the forward reference as well
      (*CurrentLines)[OpeningLineIndex].MatchingClosingBlockLineIndex =
          CurrentLines->size() - 1;
    }
  }
}

static bool isGoogScope(const UnwrappedLine &Line) {
  // FIXME: Closure-library specific stuff should not be hard-coded but be
  // configurable.
  if (Line.Tokens.size() < 4)
    return false;
  auto I = Line.Tokens.begin();
  if (I->Tok->TokenText != "goog")
    return false;
  ++I;
  if (I->Tok->isNot(tok::period))
    return false;
  ++I;
  if (I->Tok->TokenText != "scope")
    return false;
  ++I;
  return I->Tok->is(tok::l_paren);
}

static bool isIIFE(const UnwrappedLine &Line,
                   const AdditionalKeywords &Keywords) {
  // Look for the start of an immediately invoked anonymous function.
  // https://en.wikipedia.org/wiki/Immediately-invoked_function_expression
  // This is commonly done in JavaScript to create a new, anonymous scope.
  // Example: (function() { ... })()
  if (Line.Tokens.size() < 3)
    return false;
  auto I = Line.Tokens.begin();
  if (I->Tok->isNot(tok::l_paren))
    return false;
  ++I;
  if (I->Tok->isNot(Keywords.kw_function))
    return false;
  ++I;
  return I->Tok->is(tok::l_paren);
}

static bool ShouldBreakBeforeBrace(const FormatStyle &Style,
                                   const FormatToken &InitialToken) {
  if (InitialToken.isOneOf(tok::kw_namespace, TT_NamespaceMacro))
    return Style.BraceWrapping.AfterNamespace;
  if (InitialToken.is(tok::kw_class))
    return Style.BraceWrapping.AfterClass;
  if (InitialToken.is(tok::kw_union))
    return Style.BraceWrapping.AfterUnion;
  if (InitialToken.is(tok::kw_struct))
    return Style.BraceWrapping.AfterStruct;
  return false;
}

void UnwrappedLineParser::parseChildBlock() {
  FormatTok->BlockKind = BK_Block;
  nextToken();
  {
    bool SkipIndent = (Style.Language == FormatStyle::LK_JavaScript &&
                       (isGoogScope(*Line) || isIIFE(*Line, Keywords)));
    ScopedLineState LineState(*this);
    ScopedDeclarationState DeclarationState(*Line, DeclarationScopeStack,
                                            /*MustBeDeclaration=*/false);
    Line->Level += SkipIndent ? 0 : 1;
    parseLevel(/*HasOpeningBrace=*/true);
    flushComments(isOnNewLine(*FormatTok));
    Line->Level -= SkipIndent ? 0 : 1;
  }
  nextToken();
}

void UnwrappedLineParser::parsePPDirective() {
  assert(FormatTok->Tok.is(tok::hash) && "'#' expected");
  ScopedMacroState MacroState(*Line, Tokens, FormatTok);

  nextToken();

  if (!FormatTok->Tok.getIdentifierInfo()) {
    parsePPUnknown();
    return;
  }

  switch (FormatTok->Tok.getIdentifierInfo()->getPPKeywordID()) {
  case tok::pp_define:
    parsePPDefine();
    return;
  case tok::pp_if:
    parsePPIf(/*IfDef=*/false);
    break;
  case tok::pp_ifdef:
  case tok::pp_ifndef:
    parsePPIf(/*IfDef=*/true);
    break;
  case tok::pp_else:
    parsePPElse();
    break;
  case tok::pp_elif:
    parsePPElIf();
    break;
  case tok::pp_endif:
    parsePPEndIf();
    break;
  default:
    parsePPUnknown();
    break;
  }
}

void UnwrappedLineParser::conditionalCompilationCondition(bool Unreachable) {
  size_t Line = CurrentLines->size();
  if (CurrentLines == &PreprocessorDirectives)
    Line += Lines.size();

  if (Unreachable ||
      (!PPStack.empty() && PPStack.back().Kind == PP_Unreachable))
    PPStack.push_back({PP_Unreachable, Line});
  else
    PPStack.push_back({PP_Conditional, Line});
}

void UnwrappedLineParser::conditionalCompilationStart(bool Unreachable) {
  ++PPBranchLevel;
  assert(PPBranchLevel >= 0 && PPBranchLevel <= (int)PPLevelBranchIndex.size());
  if (PPBranchLevel == (int)PPLevelBranchIndex.size()) {
    PPLevelBranchIndex.push_back(0);
    PPLevelBranchCount.push_back(0);
  }
  PPChainBranchIndex.push(0);
  bool Skip = PPLevelBranchIndex[PPBranchLevel] > 0;
  conditionalCompilationCondition(Unreachable || Skip);
}

void UnwrappedLineParser::conditionalCompilationAlternative() {
  if (!PPStack.empty())
    PPStack.pop_back();
  assert(PPBranchLevel < (int)PPLevelBranchIndex.size());
  if (!PPChainBranchIndex.empty())
    ++PPChainBranchIndex.top();
  conditionalCompilationCondition(
      PPBranchLevel >= 0 && !PPChainBranchIndex.empty() &&
      PPLevelBranchIndex[PPBranchLevel] != PPChainBranchIndex.top());
}

void UnwrappedLineParser::conditionalCompilationEnd() {
  assert(PPBranchLevel < (int)PPLevelBranchIndex.size());
  if (PPBranchLevel >= 0 && !PPChainBranchIndex.empty()) {
    if (PPChainBranchIndex.top() + 1 > PPLevelBranchCount[PPBranchLevel]) {
      PPLevelBranchCount[PPBranchLevel] = PPChainBranchIndex.top() + 1;
    }
  }
  // Guard against #endif's without #if.
  if (PPBranchLevel > -1)
    --PPBranchLevel;
  if (!PPChainBranchIndex.empty())
    PPChainBranchIndex.pop();
  if (!PPStack.empty())
    PPStack.pop_back();
}

void UnwrappedLineParser::parsePPIf(bool IfDef) {
  bool IfNDef = FormatTok->is(tok::pp_ifndef);
  nextToken();
  bool Unreachable = false;
  if (!IfDef && (FormatTok->is(tok::kw_false) || FormatTok->TokenText == "0"))
    Unreachable = true;
  if (IfDef && !IfNDef && FormatTok->TokenText == "SWIG")
    Unreachable = true;
  conditionalCompilationStart(Unreachable);
  FormatToken *IfCondition = FormatTok;
  // If there's a #ifndef on the first line, and the only lines before it are
  // comments, it could be an include guard.
  bool MaybeIncludeGuard = IfNDef;
  if (IncludeGuard == IG_Inited && MaybeIncludeGuard)
    for (auto &Line : Lines) {
      if (!Line.Tokens.front().Tok->is(tok::comment)) {
        MaybeIncludeGuard = false;
        IncludeGuard = IG_Rejected;
        break;
      }
    }
  --PPBranchLevel;
  parsePPUnknown();
  ++PPBranchLevel;
  if (IncludeGuard == IG_Inited && MaybeIncludeGuard) {
    IncludeGuard = IG_IfNdefed;
    IncludeGuardToken = IfCondition;
  }
}

void UnwrappedLineParser::parsePPElse() {
  // If a potential include guard has an #else, it's not an include guard.
  if (IncludeGuard == IG_Defined && PPBranchLevel == 0)
    IncludeGuard = IG_Rejected;
  conditionalCompilationAlternative();
  if (PPBranchLevel > -1)
    --PPBranchLevel;
  parsePPUnknown();
  ++PPBranchLevel;
}

void UnwrappedLineParser::parsePPElIf() { parsePPElse(); }

void UnwrappedLineParser::parsePPEndIf() {
  conditionalCompilationEnd();
  parsePPUnknown();
  // If the #endif of a potential include guard is the last thing in the file,
  // then we found an include guard.
  unsigned TokenPosition = Tokens->getPosition();
  FormatToken *PeekNext = AllTokens[TokenPosition];
  if (IncludeGuard == IG_Defined && PPBranchLevel == -1 &&
      PeekNext->is(tok::eof) &&
      Style.IndentPPDirectives != FormatStyle::PPDIS_None)
    IncludeGuard = IG_Found;
}

void UnwrappedLineParser::parsePPDefine() {
  nextToken();

  if (!FormatTok->Tok.getIdentifierInfo()) {
    IncludeGuard = IG_Rejected;
    IncludeGuardToken = nullptr;
    parsePPUnknown();
    return;
  }

  if (IncludeGuard == IG_IfNdefed &&
      IncludeGuardToken->TokenText == FormatTok->TokenText) {
    IncludeGuard = IG_Defined;
    IncludeGuardToken = nullptr;
    for (auto &Line : Lines) {
      if (!Line.Tokens.front().Tok->isOneOf(tok::comment, tok::hash)) {
        IncludeGuard = IG_Rejected;
        break;
      }
    }
  }

  nextToken();
  if (FormatTok->Tok.getKind() == tok::l_paren &&
      FormatTok->WhitespaceRange.getBegin() ==
          FormatTok->WhitespaceRange.getEnd()) {
    parseParens();
  }
  if (Style.IndentPPDirectives != FormatStyle::PPDIS_None)
    Line->Level += PPBranchLevel + 1;
  addUnwrappedLine();
  ++Line->Level;

  // Errors during a preprocessor directive can only affect the layout of the
  // preprocessor directive, and thus we ignore them. An alternative approach
  // would be to use the same approach we use on the file level (no
  // re-indentation if there was a structural error) within the macro
  // definition.
  parseFile();
}

void UnwrappedLineParser::parsePPUnknown() {
  do {
    nextToken();
  } while (!eof());
  if (Style.IndentPPDirectives != FormatStyle::PPDIS_None)
    Line->Level += PPBranchLevel + 1;
  addUnwrappedLine();
}

// Here we blacklist certain tokens that are not usually the first token in an
// unwrapped line. This is used in attempt to distinguish macro calls without
// trailing semicolons from other constructs split to several lines.
static bool tokenCanStartNewLine(const clang::Token &Tok) {
  // Semicolon can be a null-statement, l_square can be a start of a macro or
  // a C++11 attribute, but this doesn't seem to be common.
  return Tok.isNot(tok::semi) && Tok.isNot(tok::l_brace) &&
         Tok.isNot(tok::l_square) &&
         // Tokens that can only be used as binary operators and a part of
         // overloaded operator names.
         Tok.isNot(tok::period) && Tok.isNot(tok::periodstar) &&
         Tok.isNot(tok::arrow) && Tok.isNot(tok::arrowstar) &&
         Tok.isNot(tok::less) && Tok.isNot(tok::greater) &&
         Tok.isNot(tok::slash) && Tok.isNot(tok::percent) &&
         Tok.isNot(tok::lessless) && Tok.isNot(tok::greatergreater) &&
         Tok.isNot(tok::equal) && Tok.isNot(tok::plusequal) &&
         Tok.isNot(tok::minusequal) && Tok.isNot(tok::starequal) &&
         Tok.isNot(tok::slashequal) && Tok.isNot(tok::percentequal) &&
         Tok.isNot(tok::ampequal) && Tok.isNot(tok::pipeequal) &&
         Tok.isNot(tok::caretequal) && Tok.isNot(tok::greatergreaterequal) &&
         Tok.isNot(tok::lesslessequal) &&
         // Colon is used in labels, base class lists, initializer lists,
         // range-based for loops, ternary operator, but should never be the
         // first token in an unwrapped line.
         Tok.isNot(tok::colon) &&
         // 'noexcept' is a trailing annotation.
         Tok.isNot(tok::kw_noexcept);
}

static bool mustBeJSIdent(const AdditionalKeywords &Keywords,
                          const FormatToken *FormatTok) {
  // FIXME: This returns true for C/C++ keywords like 'struct'.
  return FormatTok->is(tok::identifier) &&
         (FormatTok->Tok.getIdentifierInfo() == nullptr ||
          !FormatTok->isOneOf(
              Keywords.kw_in, Keywords.kw_of, Keywords.kw_as, Keywords.kw_async,
              Keywords.kw_await, Keywords.kw_yield, Keywords.kw_finally,
              Keywords.kw_function, Keywords.kw_import, Keywords.kw_is,
              Keywords.kw_let, Keywords.kw_var, tok::kw_const,
              Keywords.kw_abstract, Keywords.kw_extends, Keywords.kw_implements,
              Keywords.kw_instanceof, Keywords.kw_interface, Keywords.kw_throws,
              Keywords.kw_from));
}

static bool mustBeJSIdentOrValue(const AdditionalKeywords &Keywords,
                                 const FormatToken *FormatTok) {
  return FormatTok->Tok.isLiteral() ||
         FormatTok->isOneOf(tok::kw_true, tok::kw_false) ||
         mustBeJSIdent(Keywords, FormatTok);
}

// isJSDeclOrStmt returns true if |FormatTok| starts a declaration or statement
// when encountered after a value (see mustBeJSIdentOrValue).
static bool isJSDeclOrStmt(const AdditionalKeywords &Keywords,
                           const FormatToken *FormatTok) {
  return FormatTok->isOneOf(
      tok::kw_return, Keywords.kw_yield,
      // conditionals
      tok::kw_if, tok::kw_else,
      // loops
      tok::kw_for, tok::kw_while, tok::kw_do, tok::kw_continue, tok::kw_break,
      // switch/case
      tok::kw_switch, tok::kw_case,
      // exceptions
      tok::kw_throw, tok::kw_try, tok::kw_catch, Keywords.kw_finally,
      // declaration
      tok::kw_const, tok::kw_class, Keywords.kw_var, Keywords.kw_let,
      Keywords.kw_async, Keywords.kw_function,
      // import/export
      Keywords.kw_import, tok::kw_export);
}

// readTokenWithJavaScriptASI reads the next token and terminates the current
// line if JavaScript Automatic Semicolon Insertion must
// happen between the current token and the next token.
//
// This method is conservative - it cannot cover all edge cases of JavaScript,
// but only aims to correctly handle certain well known cases. It *must not*
// return true in speculative cases.
void UnwrappedLineParser::readTokenWithJavaScriptASI() {
  FormatToken *Previous = FormatTok;
  readToken();
  FormatToken *Next = FormatTok;

  bool IsOnSameLine =
      CommentsBeforeNextToken.empty()
          ? Next->NewlinesBefore == 0
          : CommentsBeforeNextToken.front()->NewlinesBefore == 0;
  if (IsOnSameLine)
    return;

  bool PreviousMustBeValue = mustBeJSIdentOrValue(Keywords, Previous);
  bool PreviousStartsTemplateExpr =
      Previous->is(TT_TemplateString) && Previous->TokenText.endswith("${");
  if (PreviousMustBeValue || Previous->is(tok::r_paren)) {
    // If the line contains an '@' sign, the previous token might be an
    // annotation, which can precede another identifier/value.
    bool HasAt = std::find_if(Line->Tokens.begin(), Line->Tokens.end(),
                              [](UnwrappedLineNode &LineNode) {
                                return LineNode.Tok->is(tok::at);
                              }) != Line->Tokens.end();
    if (HasAt)
      return;
  }
  if (Next->is(tok::exclaim) && PreviousMustBeValue)
    return addUnwrappedLine();
  bool NextMustBeValue = mustBeJSIdentOrValue(Keywords, Next);
  bool NextEndsTemplateExpr =
      Next->is(TT_TemplateString) && Next->TokenText.startswith("}");
  if (NextMustBeValue && !NextEndsTemplateExpr && !PreviousStartsTemplateExpr &&
      (PreviousMustBeValue ||
       Previous->isOneOf(tok::r_square, tok::r_paren, tok::plusplus,
                         tok::minusminus)))
    return addUnwrappedLine();
  if ((PreviousMustBeValue || Previous->is(tok::r_paren)) &&
      isJSDeclOrStmt(Keywords, Next))
    return addUnwrappedLine();
}

void UnwrappedLineParser::parseStructuralElement() {
  assert(!FormatTok->is(tok::l_brace));
  if (Style.Language == FormatStyle::LK_TableGen &&
      FormatTok->is(tok::pp_include)) {
    nextToken();
    if (FormatTok->is(tok::string_literal))
      nextToken();
    addUnwrappedLine();
    return;
  }
  switch (FormatTok->Tok.getKind()) {
  case tok::kw_asm:
    nextToken();
    if (FormatTok->is(tok::l_brace)) {
      FormatTok->setType(TT_InlineASMBrace);
      nextToken();
      while (FormatTok && FormatTok->isNot(tok::eof)) {
        if (FormatTok->is(tok::r_brace)) {
          FormatTok->setType(TT_InlineASMBrace);
          nextToken();
          addUnwrappedLine();
          break;
        }
        FormatTok->Finalized = true;
        nextToken();
      }
    }
    break;
  case tok::kw_namespace:
    parseNamespace();
    return;
  case tok::kw_public:
  case tok::kw_protected:
  case tok::kw_private:
    if (Style.Language == FormatStyle::LK_Java ||
        Style.Language == FormatStyle::LK_JavaScript || Style.isCSharp())
      nextToken();
    else
      parseAccessSpecifier();
    return;
  case tok::kw_if:
    if (Style.Language == FormatStyle::LK_JavaScript && Line->MustBeDeclaration)
      // field/method declaration.
      break;
    parseIfThenElse();
    return;
  case tok::kw_for:
  case tok::kw_while:
    if (Style.Language == FormatStyle::LK_JavaScript && Line->MustBeDeclaration)
      // field/method declaration.
      break;
    parseForOrWhileLoop();
    return;
  case tok::kw_do:
    if (Style.Language == FormatStyle::LK_JavaScript && Line->MustBeDeclaration)
      // field/method declaration.
      break;
    parseDoWhile();
    return;
  case tok::kw_switch:
    if (Style.Language == FormatStyle::LK_JavaScript && Line->MustBeDeclaration)
      // 'switch: string' field declaration.
      break;
    parseSwitch();
    return;
  case tok::kw_default:
    if (Style.Language == FormatStyle::LK_JavaScript && Line->MustBeDeclaration)
      // 'default: string' field declaration.
      break;
    nextToken();
    if (FormatTok->is(tok::colon)) {
      parseLabel();
      return;
    }
    // e.g. "default void f() {}" in a Java interface.
    break;
  case tok::kw_case:
    if (Style.Language == FormatStyle::LK_JavaScript && Line->MustBeDeclaration)
      // 'case: string' field declaration.
      break;
    parseCaseLabel();
    return;
  case tok::kw_try:
  case tok::kw___try:
    if (Style.Language == FormatStyle::LK_JavaScript && Line->MustBeDeclaration)
      // field/method declaration.
      break;
    parseTryCatch();
    return;
  case tok::kw_extern:
    nextToken();
    if (FormatTok->Tok.is(tok::string_literal)) {
      nextToken();
      if (FormatTok->Tok.is(tok::l_brace)) {
        if (Style.BraceWrapping.AfterExternBlock) {
          addUnwrappedLine();
          parseBlock(/*MustBeDeclaration=*/true);
        } else {
          parseBlock(/*MustBeDeclaration=*/true, /*AddLevel=*/false);
        }
        addUnwrappedLine();
        return;
      }
    }
    break;
  case tok::kw_export:
    if (Style.Language == FormatStyle::LK_JavaScript) {
      parseJavaScriptEs6ImportExport();
      return;
    }
    if (!Style.isCpp())
      break;
    // Handle C++ "(inline|export) namespace".
    LLVM_FALLTHROUGH;
  case tok::kw_inline:
    nextToken();
    if (FormatTok->Tok.is(tok::kw_namespace)) {
      parseNamespace();
      return;
    }
    break;
  case tok::identifier:
    if (FormatTok->is(TT_ForEachMacro)) {
      parseForOrWhileLoop();
      return;
    }
    if (FormatTok->is(TT_MacroBlockBegin)) {
      parseBlock(/*MustBeDeclaration=*/false, /*AddLevel=*/true,
                 /*MunchSemi=*/false);
      return;
    }
    if (FormatTok->is(Keywords.kw_import)) {
      if (Style.Language == FormatStyle::LK_JavaScript) {
        parseJavaScriptEs6ImportExport();
        return;
      }
      if (Style.Language == FormatStyle::LK_Proto) {
        nextToken();
        if (FormatTok->is(tok::kw_public))
          nextToken();
        if (!FormatTok->is(tok::string_literal))
          return;
        nextToken();
        if (FormatTok->is(tok::semi))
          nextToken();
        addUnwrappedLine();
        return;
      }
    }
    if (Style.isCpp() &&
        FormatTok->isOneOf(Keywords.kw_signals, Keywords.kw_qsignals,
                           Keywords.kw_slots, Keywords.kw_qslots)) {
      nextToken();
      if (FormatTok->is(tok::colon)) {
        nextToken();
        addUnwrappedLine();
        return;
      }
    }
    if (Style.isCpp() && FormatTok->is(TT_StatementMacro)) {
      parseStatementMacro();
      return;
    }
    if (Style.isCpp() && FormatTok->is(TT_NamespaceMacro)) {
      parseNamespace();
      return;
    }
    // In all other cases, parse the declaration.
    break;
  default:
    break;
  }
  do {
    const FormatToken *Previous = FormatTok->Previous;
    switch (FormatTok->Tok.getKind()) {
    case tok::at:
      nextToken();
      if (FormatTok->Tok.is(tok::l_brace)) {
        nextToken();
        parseBracedList();
        break;
      } else if (Style.Language == FormatStyle::LK_Java &&
                 FormatTok->is(Keywords.kw_interface)) {
        nextToken();
        break;
      }
      switch (FormatTok->Tok.getObjCKeywordID()) {
      case tok::objc_public:
      case tok::objc_protected:
      case tok::objc_package:
      case tok::objc_private:
        return parseAccessSpecifier();
      case tok::objc_interface:
      case tok::objc_implementation:
        return parseObjCInterfaceOrImplementation();
      case tok::objc_protocol:
        if (parseObjCProtocol())
          return;
        break;
      case tok::objc_end:
        return; // Handled by the caller.
      case tok::objc_optional:
      case tok::objc_required:
        nextToken();
        addUnwrappedLine();
        return;
      case tok::objc_autoreleasepool:
        nextToken();
        if (FormatTok->Tok.is(tok::l_brace)) {
          if (Style.BraceWrapping.AfterControlStatement ==
              FormatStyle::BWACS_Always)
            addUnwrappedLine();
          parseBlock(/*MustBeDeclaration=*/false);
        }
        addUnwrappedLine();
        return;
      case tok::objc_synchronized:
        nextToken();
        if (FormatTok->Tok.is(tok::l_paren))
          // Skip synchronization object
          parseParens();
        if (FormatTok->Tok.is(tok::l_brace)) {
          if (Style.BraceWrapping.AfterControlStatement ==
              FormatStyle::BWACS_Always)
            addUnwrappedLine();
          parseBlock(/*MustBeDeclaration=*/false);
        }
        addUnwrappedLine();
        return;
      case tok::objc_try:
        // This branch isn't strictly necessary (the kw_try case below would
        // do this too after the tok::at is parsed above).  But be explicit.
        parseTryCatch();
        return;
      default:
        break;
      }
      break;
    case tok::kw_enum:
      // Ignore if this is part of "template <enum ...".
      if (Previous && Previous->is(tok::less)) {
        nextToken();
        break;
      }

      // parseEnum falls through and does not yet add an unwrapped line as an
      // enum definition can start a structural element.
      if (!parseEnum())
        break;
      // This only applies for C++.
      if (!Style.isCpp()) {
        addUnwrappedLine();
        return;
      }
      break;
    case tok::kw_typedef:
      nextToken();
      if (FormatTok->isOneOf(Keywords.kw_NS_ENUM, Keywords.kw_NS_OPTIONS,
                             Keywords.kw_CF_ENUM, Keywords.kw_CF_OPTIONS,
                             Keywords.kw_CF_CLOSED_ENUM,
                             Keywords.kw_NS_CLOSED_ENUM))
        parseEnum();
      break;
    case tok::kw_struct:
    case tok::kw_union:
    case tok::kw_class:
      // parseRecord falls through and does not yet add an unwrapped line as a
      // record declaration or definition can start a structural element.
      parseRecord();
      // This does not apply for Java, JavaScript and C#.
      if (Style.Language == FormatStyle::LK_Java ||
          Style.Language == FormatStyle::LK_JavaScript || Style.isCSharp()) {
        if (FormatTok->is(tok::semi))
          nextToken();
        addUnwrappedLine();
        return;
      }
      break;
    case tok::period:
      nextToken();
      // In Java, classes have an implicit static member "class".
      if (Style.Language == FormatStyle::LK_Java && FormatTok &&
          FormatTok->is(tok::kw_class))
        nextToken();
      if (Style.Language == FormatStyle::LK_JavaScript && FormatTok &&
          FormatTok->Tok.getIdentifierInfo())
        // JavaScript only has pseudo keywords, all keywords are allowed to
        // appear in "IdentifierName" positions. See http://es5.github.io/#x7.6
        nextToken();
      break;
    case tok::semi:
      nextToken();
      addUnwrappedLine();
      return;
    case tok::r_brace:
      addUnwrappedLine();
      return;
    case tok::l_paren:
      parseParens();
      break;
    case tok::kw_operator:
      nextToken();
      if (FormatTok->isBinaryOperator())
        nextToken();
      break;
    case tok::caret:
      nextToken();
      if (FormatTok->Tok.isAnyIdentifier() ||
          FormatTok->isSimpleTypeSpecifier())
        nextToken();
      if (FormatTok->is(tok::l_paren))
        parseParens();
      if (FormatTok->is(tok::l_brace))
        parseChildBlock();
      break;
    case tok::l_brace:
      if (!tryToParsePropertyAccessor() && !tryToParseBracedList()) {
        // A block outside of parentheses must be the last part of a
        // structural element.
        // FIXME: Figure out cases where this is not true, and add projections
        // for them (the one we know is missing are lambdas).
        if (Style.BraceWrapping.AfterFunction)
          addUnwrappedLine();
        FormatTok->setType(TT_FunctionLBrace);
        parseBlock(/*MustBeDeclaration=*/false);
        addUnwrappedLine();
        return;
      }
      // Otherwise this was a braced init list, and the structural
      // element continues.
      break;
    case tok::kw_try:
      if (Style.Language == FormatStyle::LK_JavaScript &&
          Line->MustBeDeclaration) {
        // field/method declaration.
        nextToken();
        break;
      }
      // We arrive here when parsing function-try blocks.
      if (Style.BraceWrapping.AfterFunction)
        addUnwrappedLine();
      parseTryCatch();
      return;
    case tok::identifier: {
      if (Style.isCSharp() && FormatTok->is(Keywords.kw_where) &&
          Line->MustBeDeclaration) {
        addUnwrappedLine();
        parseCSharpGenericTypeConstraint();
        break;
      }
      if (FormatTok->is(TT_MacroBlockEnd)) {
        addUnwrappedLine();
        return;
      }

      // Function declarations (as opposed to function expressions) are parsed
      // on their own unwrapped line by continuing this loop. Function
      // expressions (functions that are not on their own line) must not create
      // a new unwrapped line, so they are special cased below.
      size_t TokenCount = Line->Tokens.size();
      if (Style.Language == FormatStyle::LK_JavaScript &&
          FormatTok->is(Keywords.kw_function) &&
          (TokenCount > 1 || (TokenCount == 1 && !Line->Tokens.front().Tok->is(
                                                     Keywords.kw_async)))) {
        tryToParseJSFunction();
        break;
      }
      if ((Style.Language == FormatStyle::LK_JavaScript ||
           Style.Language == FormatStyle::LK_Java) &&
          FormatTok->is(Keywords.kw_interface)) {
        if (Style.Language == FormatStyle::LK_JavaScript) {
          // In JavaScript/TypeScript, "interface" can be used as a standalone
          // identifier, e.g. in `var interface = 1;`. If "interface" is
          // followed by another identifier, it is very like to be an actual
          // interface declaration.
          unsigned StoredPosition = Tokens->getPosition();
          FormatToken *Next = Tokens->getNextToken();
          FormatTok = Tokens->setPosition(StoredPosition);
          if (Next && !mustBeJSIdent(Keywords, Next)) {
            nextToken();
            break;
          }
        }
        parseRecord();
        addUnwrappedLine();
        return;
      }

      if (Style.isCpp() && FormatTok->is(TT_StatementMacro)) {
        parseStatementMacro();
        return;
      }

      // See if the following token should start a new unwrapped line.
      StringRef Text = FormatTok->TokenText;
      nextToken();

      // JS doesn't have macros, and within classes colons indicate fields, not
      // labels.
      if (Style.Language == FormatStyle::LK_JavaScript)
        break;

      TokenCount = Line->Tokens.size();
      if (TokenCount == 1 ||
          (TokenCount == 2 && Line->Tokens.front().Tok->is(tok::comment))) {
        if (FormatTok->Tok.is(tok::colon) && !Line->MustBeDeclaration) {
          Line->Tokens.begin()->Tok->MustBreakBefore = true;
          parseLabel(!Style.IndentGotoLabels);
          return;
        }
        // Recognize function-like macro usages without trailing semicolon as
        // well as free-standing macros like Q_OBJECT.
        bool FunctionLike = FormatTok->is(tok::l_paren);
        if (FunctionLike)
          parseParens();

        bool FollowedByNewline =
            CommentsBeforeNextToken.empty()
                ? FormatTok->NewlinesBefore > 0
                : CommentsBeforeNextToken.front()->NewlinesBefore > 0;

        if (FollowedByNewline && (Text.size() >= 5 || FunctionLike) &&
            tokenCanStartNewLine(FormatTok->Tok) && Text == Text.upper()) {
          addUnwrappedLine();
          return;
        }
      }
      break;
    }
    case tok::equal:
      // Fat arrows (=>) have tok::TokenKind tok::equal but TokenType
      // TT_JsFatArrow. The always start an expression or a child block if
      // followed by a curly.
      if (FormatTok->is(TT_JsFatArrow)) {
        nextToken();
        if (FormatTok->is(tok::l_brace))
          parseChildBlock();
        break;
      }

      nextToken();
      if (FormatTok->Tok.is(tok::l_brace)) {
        // Block kind should probably be set to BK_BracedInit for any language.
        // C# needs this change to ensure that array initialisers and object
        // initialisers are indented the same way.
        if (Style.isCSharp())
          FormatTok->BlockKind = BK_BracedInit;
        nextToken();
        parseBracedList();
      } else if (Style.Language == FormatStyle::LK_Proto &&
                 FormatTok->Tok.is(tok::less)) {
        nextToken();
        parseBracedList(/*ContinueOnSemicolons=*/false, /*IsEnum=*/false,
                        /*ClosingBraceKind=*/tok::greater);
      }
      break;
    case tok::l_square:
      parseSquare();
      break;
    case tok::kw_new:
      parseNew();
      break;
    default:
      nextToken();
      break;
    }
  } while (!eof());
}

bool UnwrappedLineParser::tryToParsePropertyAccessor() {
  assert(FormatTok->is(tok::l_brace));
  if (!Style.isCSharp())
    return false;
  // See if it's a property accessor.
  if (FormatTok->Previous->isNot(tok::identifier))
    return false;

  // See if we are inside a property accessor.
  //
  // Record the current tokenPosition so that we can advance and
  // reset the current token. `Next` is not set yet so we need
  // another way to advance along the token stream.
  unsigned int StoredPosition = Tokens->getPosition();
  FormatToken *Tok = Tokens->getNextToken();

  // A trivial property accessor is of the form:
  // { [ACCESS_SPECIFIER] [get]; [ACCESS_SPECIFIER] [set] }
  // Track these as they do not require line breaks to be introduced.
  bool HasGetOrSet = false;
  bool IsTrivialPropertyAccessor = true;
  while (!eof()) {
    if (Tok->isOneOf(tok::semi, tok::kw_public, tok::kw_private,
                     tok::kw_protected, Keywords.kw_internal, Keywords.kw_get,
                     Keywords.kw_set)) {
      if (Tok->isOneOf(Keywords.kw_get, Keywords.kw_set))
        HasGetOrSet = true;
      Tok = Tokens->getNextToken();
      continue;
    }
    if (Tok->isNot(tok::r_brace))
      IsTrivialPropertyAccessor = false;
    break;
  }

  if (!HasGetOrSet) {
    Tokens->setPosition(StoredPosition);
    return false;
  }

  // Try to parse the property accessor:
  // https://docs.microsoft.com/en-us/dotnet/csharp/programming-guide/classes-and-structs/properties
  Tokens->setPosition(StoredPosition);
  if (Style.BraceWrapping.AfterFunction == true)
    addUnwrappedLine();
  nextToken();
  do {
    switch (FormatTok->Tok.getKind()) {
    case tok::r_brace:
      nextToken();
      if (FormatTok->is(tok::equal)) {
        while (!eof() && FormatTok->isNot(tok::semi))
          nextToken();
        nextToken();
      }
      addUnwrappedLine();
      return true;
    case tok::l_brace:
      ++Line->Level;
      parseBlock(/*MustBeDeclaration=*/true);
      addUnwrappedLine();
      --Line->Level;
      break;
    case tok::equal:
      if (FormatTok->is(TT_JsFatArrow)) {
        ++Line->Level;
        do {
          nextToken();
        } while (!eof() && FormatTok->isNot(tok::semi));
        nextToken();
        addUnwrappedLine();
        --Line->Level;
        break;
      }
      nextToken();
      break;
    default:
      if (FormatTok->isOneOf(Keywords.kw_get, Keywords.kw_set) &&
          !IsTrivialPropertyAccessor) {
        // Non-trivial get/set needs to be on its own line.
        addUnwrappedLine();
      }
      nextToken();
    }
  } while (!eof());

  // Unreachable for well-formed code (paired '{' and '}').
  return true;
}

bool UnwrappedLineParser::tryToParseLambda() {
  if (!Style.isCpp()) {
    nextToken();
    return false;
  }
  assert(FormatTok->is(tok::l_square));
  FormatToken &LSquare = *FormatTok;
  if (!tryToParseLambdaIntroducer())
    return false;

  bool SeenArrow = false;

  while (FormatTok->isNot(tok::l_brace)) {
    if (FormatTok->isSimpleTypeSpecifier()) {
      nextToken();
      continue;
    }
    switch (FormatTok->Tok.getKind()) {
    case tok::l_brace:
      break;
    case tok::l_paren:
      parseParens();
      break;
    case tok::amp:
    case tok::star:
    case tok::kw_const:
    case tok::comma:
    case tok::less:
    case tok::greater:
    case tok::identifier:
    case tok::numeric_constant:
    case tok::coloncolon:
    case tok::kw_class:
    case tok::kw_mutable:
    case tok::kw_noexcept:
    case tok::kw_template:
    case tok::kw_typename:
      nextToken();
      break;
    // Specialization of a template with an integer parameter can contain
    // arithmetic, logical, comparison and ternary operators.
    //
    // FIXME: This also accepts sequences of operators that are not in the scope
    // of a template argument list.
    //
    // In a C++ lambda a template type can only occur after an arrow. We use
    // this as an heuristic to distinguish between Objective-C expressions
    // followed by an `a->b` expression, such as:
    // ([obj func:arg] + a->b)
    // Otherwise the code below would parse as a lambda.
    //
    // FIXME: This heuristic is incorrect for C++20 generic lambdas with
    // explicit template lists: []<bool b = true && false>(U &&u){}
    case tok::plus:
    case tok::minus:
    case tok::exclaim:
    case tok::tilde:
    case tok::slash:
    case tok::percent:
    case tok::lessless:
    case tok::pipe:
    case tok::pipepipe:
    case tok::ampamp:
    case tok::caret:
    case tok::equalequal:
    case tok::exclaimequal:
    case tok::greaterequal:
    case tok::lessequal:
    case tok::question:
    case tok::colon:
    case tok::ellipsis:
    case tok::kw_true:
    case tok::kw_false:
      if (SeenArrow) {
        nextToken();
        break;
      }
      return true;
    case tok::arrow:
      // This might or might not actually be a lambda arrow (this could be an
      // ObjC method invocation followed by a dereferencing arrow). We might
      // reset this back to TT_Unknown in TokenAnnotator.
      FormatTok->setType(TT_LambdaArrow);
      SeenArrow = true;
      nextToken();
      break;
    default:
      return true;
    }
  }
  FormatTok->setType(TT_LambdaLBrace);
  LSquare.setType(TT_LambdaLSquare);
  parseChildBlock();
  return true;
}

bool UnwrappedLineParser::tryToParseLambdaIntroducer() {
  const FormatToken *Previous = FormatTok->Previous;
  if (Previous &&
      (Previous->isOneOf(tok::identifier, tok::kw_operator, tok::kw_new,
                         tok::kw_delete, tok::l_square) ||
       FormatTok->isCppStructuredBinding(Style) || Previous->closesScope() ||
       Previous->isSimpleTypeSpecifier())) {
    nextToken();
    return false;
  }
  nextToken();
  if (FormatTok->is(tok::l_square)) {
    return false;
  }
  parseSquare(/*LambdaIntroducer=*/true);
  return true;
}

void UnwrappedLineParser::tryToParseJSFunction() {
  assert(FormatTok->is(Keywords.kw_function) ||
         FormatTok->startsSequence(Keywords.kw_async, Keywords.kw_function));
  if (FormatTok->is(Keywords.kw_async))
    nextToken();
  // Consume "function".
  nextToken();

  // Consume * (generator function). Treat it like C++'s overloaded operators.
  if (FormatTok->is(tok::star)) {
    FormatTok->setType(TT_OverloadedOperator);
    nextToken();
  }

  // Consume function name.
  if (FormatTok->is(tok::identifier))
    nextToken();

  if (FormatTok->isNot(tok::l_paren))
    return;

  // Parse formal parameter list.
  parseParens();

  if (FormatTok->is(tok::colon)) {
    // Parse a type definition.
    nextToken();

    // Eat the type declaration. For braced inline object types, balance braces,
    // otherwise just parse until finding an l_brace for the function body.
    if (FormatTok->is(tok::l_brace))
      tryToParseBracedList();
    else
      while (!FormatTok->isOneOf(tok::l_brace, tok::semi) && !eof())
        nextToken();
  }

  if (FormatTok->is(tok::semi))
    return;

  parseChildBlock();
}

bool UnwrappedLineParser::tryToParseBracedList() {
  if (FormatTok->BlockKind == BK_Unknown)
    calculateBraceTypes();
  assert(FormatTok->BlockKind != BK_Unknown);
  if (FormatTok->BlockKind == BK_Block)
    return false;
  nextToken();
  parseBracedList();
  return true;
}

bool UnwrappedLineParser::parseBracedList(bool ContinueOnSemicolons,
                                          bool IsEnum,
                                          tok::TokenKind ClosingBraceKind) {
  bool HasError = false;

  // FIXME: Once we have an expression parser in the UnwrappedLineParser,
  // replace this by using parseAssigmentExpression() inside.
  do {
    if (Style.isCSharp()) {
      if (FormatTok->is(TT_JsFatArrow)) {
        nextToken();
        // Fat arrows can be followed by simple expressions or by child blocks
        // in curly braces.
        if (FormatTok->is(tok::l_brace)) {
          parseChildBlock();
          continue;
        }
      }
    }
    if (Style.Language == FormatStyle::LK_JavaScript) {
      if (FormatTok->is(Keywords.kw_function) ||
          FormatTok->startsSequence(Keywords.kw_async, Keywords.kw_function)) {
        tryToParseJSFunction();
        continue;
      }
      if (FormatTok->is(TT_JsFatArrow)) {
        nextToken();
        // Fat arrows can be followed by simple expressions or by child blocks
        // in curly braces.
        if (FormatTok->is(tok::l_brace)) {
          parseChildBlock();
          continue;
        }
      }
      if (FormatTok->is(tok::l_brace)) {
        // Could be a method inside of a braced list `{a() { return 1; }}`.
        if (tryToParseBracedList())
          continue;
        parseChildBlock();
      }
    }
    if (FormatTok->Tok.getKind() == ClosingBraceKind) {
      if (IsEnum && !Style.AllowShortEnumsOnASingleLine)
        addUnwrappedLine();
      nextToken();
      return !HasError;
    }
    switch (FormatTok->Tok.getKind()) {
    case tok::caret:
      nextToken();
      if (FormatTok->is(tok::l_brace)) {
        parseChildBlock();
      }
      break;
    case tok::l_square:
      if (Style.isCSharp())
        parseSquare();
      else
        tryToParseLambda();
      break;
    case tok::l_paren:
      parseParens();
      // JavaScript can just have free standing methods and getters/setters in
      // object literals. Detect them by a "{" following ")".
      if (Style.Language == FormatStyle::LK_JavaScript) {
        if (FormatTok->is(tok::l_brace))
          parseChildBlock();
        break;
      }
      break;
    case tok::l_brace:
      // Assume there are no blocks inside a braced init list apart
      // from the ones we explicitly parse out (like lambdas).
      FormatTok->BlockKind = BK_BracedInit;
      nextToken();
      parseBracedList();
      break;
    case tok::less:
      if (Style.Language == FormatStyle::LK_Proto) {
        nextToken();
        parseBracedList(/*ContinueOnSemicolons=*/false, /*IsEnum=*/false,
                        /*ClosingBraceKind=*/tok::greater);
      } else {
        nextToken();
      }
      break;
    case tok::semi:
      // JavaScript (or more precisely TypeScript) can have semicolons in braced
      // lists (in so-called TypeMemberLists). Thus, the semicolon cannot be
      // used for error recovery if we have otherwise determined that this is
      // a braced list.
      if (Style.Language == FormatStyle::LK_JavaScript) {
        nextToken();
        break;
      }
      HasError = true;
      if (!ContinueOnSemicolons)
        return !HasError;
      nextToken();
      break;
    case tok::comma:
      nextToken();
      if (IsEnum && !Style.AllowShortEnumsOnASingleLine)
        addUnwrappedLine();
      break;
    default:
      nextToken();
      break;
    }
  } while (!eof());
  return false;
}

void UnwrappedLineParser::parseParens() {
  assert(FormatTok->Tok.is(tok::l_paren) && "'(' expected.");
  nextToken();
  do {
    switch (FormatTok->Tok.getKind()) {
    case tok::l_paren:
      parseParens();
      if (Style.Language == FormatStyle::LK_Java && FormatTok->is(tok::l_brace))
        parseChildBlock();
      break;
    case tok::r_paren:
      nextToken();
      return;
    case tok::r_brace:
      // A "}" inside parenthesis is an error if there wasn't a matching "{".
      return;
    case tok::l_square:
      tryToParseLambda();
      break;
    case tok::l_brace:
      if (!tryToParseBracedList())
        parseChildBlock();
      break;
    case tok::at:
      nextToken();
      if (FormatTok->Tok.is(tok::l_brace)) {
        nextToken();
        parseBracedList();
      }
      break;
    case tok::kw_class:
      if (Style.Language == FormatStyle::LK_JavaScript)
        parseRecord(/*ParseAsExpr=*/true);
      else
        nextToken();
      break;
    case tok::identifier:
      if (Style.Language == FormatStyle::LK_JavaScript &&
          (FormatTok->is(Keywords.kw_function) ||
           FormatTok->startsSequence(Keywords.kw_async, Keywords.kw_function)))
        tryToParseJSFunction();
      else
        nextToken();
      break;
    default:
      nextToken();
      break;
    }
  } while (!eof());
}

void UnwrappedLineParser::parseSquare(bool LambdaIntroducer) {
  if (!LambdaIntroducer) {
    assert(FormatTok->Tok.is(tok::l_square) && "'[' expected.");
    if (tryToParseLambda())
      return;
  }
  do {
    switch (FormatTok->Tok.getKind()) {
    case tok::l_paren:
      parseParens();
      break;
    case tok::r_square:
      nextToken();
      return;
    case tok::r_brace:
      // A "}" inside parenthesis is an error if there wasn't a matching "{".
      return;
    case tok::l_square:
      parseSquare();
      break;
    case tok::l_brace: {
      if (!tryToParseBracedList())
        parseChildBlock();
      break;
    }
    case tok::at:
      nextToken();
      if (FormatTok->Tok.is(tok::l_brace)) {
        nextToken();
        parseBracedList();
      }
      break;
    default:
      nextToken();
      break;
    }
  } while (!eof());
}

void UnwrappedLineParser::parseIfThenElse() {
  assert(FormatTok->Tok.is(tok::kw_if) && "'if' expected");
  nextToken();
  if (FormatTok->Tok.isOneOf(tok::kw_constexpr, tok::identifier))
    nextToken();
  if (FormatTok->Tok.is(tok::l_paren))
    parseParens();
  bool NeedsUnwrappedLine = false;
  if (FormatTok->Tok.is(tok::l_brace)) {
    CompoundStatementIndenter Indenter(this, Style, Line->Level);
    parseBlock(/*MustBeDeclaration=*/false);
    if (Style.BraceWrapping.BeforeElse)
      addUnwrappedLine();
    else
      NeedsUnwrappedLine = true;
  } else {
    addUnwrappedLine();
    ++Line->Level;
    parseStructuralElement();
    --Line->Level;
  }
  if (FormatTok->Tok.is(tok::kw_else)) {
    nextToken();
    if (FormatTok->Tok.is(tok::l_brace)) {
      CompoundStatementIndenter Indenter(this, Style, Line->Level);
      parseBlock(/*MustBeDeclaration=*/false);
      addUnwrappedLine();
    } else if (FormatTok->Tok.is(tok::kw_if)) {
      parseIfThenElse();
    } else {
      addUnwrappedLine();
      ++Line->Level;
      parseStructuralElement();
      if (FormatTok->is(tok::eof))
        addUnwrappedLine();
      --Line->Level;
    }
  } else if (NeedsUnwrappedLine) {
    addUnwrappedLine();
  }
}

void UnwrappedLineParser::parseTryCatch() {
  assert(FormatTok->isOneOf(tok::kw_try, tok::kw___try) && "'try' expected");
  nextToken();
  bool NeedsUnwrappedLine = false;
  if (FormatTok->is(tok::colon)) {
    // We are in a function try block, what comes is an initializer list.
    nextToken();

    // In case identifiers were removed by clang-tidy, what might follow is
    // multiple commas in sequence - before the first identifier.
    while (FormatTok->is(tok::comma))
      nextToken();

    while (FormatTok->is(tok::identifier)) {
      nextToken();
      if (FormatTok->is(tok::l_paren))
        parseParens();

      // In case identifiers were removed by clang-tidy, what might follow is
      // multiple commas in sequence - after the first identifier.
      while (FormatTok->is(tok::comma))
        nextToken();
    }
  }
  // Parse try with resource.
  if (Style.Language == FormatStyle::LK_Java && FormatTok->is(tok::l_paren)) {
    parseParens();
  }
  if (FormatTok->is(tok::l_brace)) {
    CompoundStatementIndenter Indenter(this, Style, Line->Level);
    parseBlock(/*MustBeDeclaration=*/false);
    if (Style.BraceWrapping.BeforeCatch) {
      addUnwrappedLine();
    } else {
      NeedsUnwrappedLine = true;
    }
  } else if (!FormatTok->is(tok::kw_catch)) {
    // The C++ standard requires a compound-statement after a try.
    // If there's none, we try to assume there's a structuralElement
    // and try to continue.
    addUnwrappedLine();
    ++Line->Level;
    parseStructuralElement();
    --Line->Level;
  }
  while (1) {
    if (FormatTok->is(tok::at))
      nextToken();
    if (!(FormatTok->isOneOf(tok::kw_catch, Keywords.kw___except,
                             tok::kw___finally) ||
          ((Style.Language == FormatStyle::LK_Java ||
            Style.Language == FormatStyle::LK_JavaScript) &&
           FormatTok->is(Keywords.kw_finally)) ||
          (FormatTok->Tok.isObjCAtKeyword(tok::objc_catch) ||
           FormatTok->Tok.isObjCAtKeyword(tok::objc_finally))))
      break;
    nextToken();
    while (FormatTok->isNot(tok::l_brace)) {
      if (FormatTok->is(tok::l_paren)) {
        parseParens();
        continue;
      }
      if (FormatTok->isOneOf(tok::semi, tok::r_brace, tok::eof))
        return;
      nextToken();
    }
    NeedsUnwrappedLine = false;
    CompoundStatementIndenter Indenter(this, Style, Line->Level);
    parseBlock(/*MustBeDeclaration=*/false);
    if (Style.BraceWrapping.BeforeCatch)
      addUnwrappedLine();
    else
      NeedsUnwrappedLine = true;
  }
  if (NeedsUnwrappedLine)
    addUnwrappedLine();
}

void UnwrappedLineParser::parseNamespace() {
  assert(FormatTok->isOneOf(tok::kw_namespace, TT_NamespaceMacro) &&
         "'namespace' expected");

  const FormatToken &InitialToken = *FormatTok;
  nextToken();
  if (InitialToken.is(TT_NamespaceMacro)) {
    parseParens();
  } else {
    while (FormatTok->isOneOf(tok::identifier, tok::coloncolon, tok::kw_inline,
                              tok::l_square)) {
      if (FormatTok->is(tok::l_square))
        parseSquare();
      else
        nextToken();
    }
  }
  if (FormatTok->Tok.is(tok::l_brace)) {
    if (ShouldBreakBeforeBrace(Style, InitialToken))
      addUnwrappedLine();

    bool AddLevel = Style.NamespaceIndentation == FormatStyle::NI_All ||
                    (Style.NamespaceIndentation == FormatStyle::NI_Inner &&
                     DeclarationScopeStack.size() > 1);
    parseBlock(/*MustBeDeclaration=*/true, AddLevel);
    // Munch the semicolon after a namespace. This is more common than one would
    // think. Putting the semicolon into its own line is very ugly.
    if (FormatTok->Tok.is(tok::semi))
      nextToken();
    addUnwrappedLine();
  }
  // FIXME: Add error handling.
}

void UnwrappedLineParser::parseNew() {
  assert(FormatTok->is(tok::kw_new) && "'new' expected");
  nextToken();

  if (Style.isCSharp()) {
    do {
      if (FormatTok->is(tok::l_brace))
        parseBracedList();

      if (FormatTok->isOneOf(tok::semi, tok::comma))
        return;

      nextToken();
    } while (!eof());
  }

  if (Style.Language != FormatStyle::LK_Java)
    return;

  // In Java, we can parse everything up to the parens, which aren't optional.
  do {
    // There should not be a ;, { or } before the new's open paren.
    if (FormatTok->isOneOf(tok::semi, tok::l_brace, tok::r_brace))
      return;

    // Consume the parens.
    if (FormatTok->is(tok::l_paren)) {
      parseParens();

      // If there is a class body of an anonymous class, consume that as child.
      if (FormatTok->is(tok::l_brace))
        parseChildBlock();
      return;
    }
    nextToken();
  } while (!eof());
}

void UnwrappedLineParser::parseForOrWhileLoop() {
  assert(FormatTok->isOneOf(tok::kw_for, tok::kw_while, TT_ForEachMacro) &&
         "'for', 'while' or foreach macro expected");
  nextToken();
  // JS' for await ( ...
  if (Style.Language == FormatStyle::LK_JavaScript &&
      FormatTok->is(Keywords.kw_await))
    nextToken();
  if (FormatTok->Tok.is(tok::l_paren))
    parseParens();
  if (FormatTok->Tok.is(tok::l_brace)) {
    CompoundStatementIndenter Indenter(this, Style, Line->Level);
    parseBlock(/*MustBeDeclaration=*/false);
    addUnwrappedLine();
  } else {
    addUnwrappedLine();
    ++Line->Level;
    parseStructuralElement();
    --Line->Level;
  }
}

void UnwrappedLineParser::parseDoWhile() {
  assert(FormatTok->Tok.is(tok::kw_do) && "'do' expected");
  nextToken();
  if (FormatTok->Tok.is(tok::l_brace)) {
    CompoundStatementIndenter Indenter(this, Style, Line->Level);
    parseBlock(/*MustBeDeclaration=*/false);
    if (Style.BraceWrapping.IndentBraces)
      addUnwrappedLine();
  } else {
    addUnwrappedLine();
    ++Line->Level;
    parseStructuralElement();
    --Line->Level;
  }

  // FIXME: Add error handling.
  if (!FormatTok->Tok.is(tok::kw_while)) {
    addUnwrappedLine();
    return;
  }

  nextToken();
  parseStructuralElement();
}

void UnwrappedLineParser::parseLabel(bool LeftAlignLabel) {
  nextToken();
  unsigned OldLineLevel = Line->Level;
  if (Line->Level > 1 || (!Line->InPPDirective && Line->Level > 0))
    --Line->Level;
  if (LeftAlignLabel)
    Line->Level = 0;
  if (!Style.IndentCaseBlocks && CommentsBeforeNextToken.empty() &&
      FormatTok->Tok.is(tok::l_brace)) {
    CompoundStatementIndenter Indenter(this, Line->Level,
                                       Style.BraceWrapping.AfterCaseLabel,
                                       Style.BraceWrapping.IndentBraces);
    parseBlock(/*MustBeDeclaration=*/false);
    if (FormatTok->Tok.is(tok::kw_break)) {
      if (Style.BraceWrapping.AfterControlStatement ==
          FormatStyle::BWACS_Always)
        addUnwrappedLine();
      parseStructuralElement();
    }
    addUnwrappedLine();
  } else {
    if (FormatTok->is(tok::semi))
      nextToken();
    addUnwrappedLine();
  }
  Line->Level = OldLineLevel;
  if (FormatTok->isNot(tok::l_brace)) {
    parseStructuralElement();
    addUnwrappedLine();
  }
}

void UnwrappedLineParser::parseCaseLabel() {
  assert(FormatTok->Tok.is(tok::kw_case) && "'case' expected");
  // FIXME: fix handling of complex expressions here.
  do {
    nextToken();
  } while (!eof() && !FormatTok->Tok.is(tok::colon));
  parseLabel();
}

void UnwrappedLineParser::parseSwitch() {
  assert(FormatTok->Tok.is(tok::kw_switch) && "'switch' expected");
  nextToken();
  if (FormatTok->Tok.is(tok::l_paren))
    parseParens();
  if (FormatTok->Tok.is(tok::l_brace)) {
    CompoundStatementIndenter Indenter(this, Style, Line->Level);
    parseBlock(/*MustBeDeclaration=*/false);
    addUnwrappedLine();
  } else {
    addUnwrappedLine();
    ++Line->Level;
    parseStructuralElement();
    --Line->Level;
  }
}

void UnwrappedLineParser::parseAccessSpecifier() {
  nextToken();
  // Understand Qt's slots.
  if (FormatTok->isOneOf(Keywords.kw_slots, Keywords.kw_qslots))
    nextToken();
  // Otherwise, we don't know what it is, and we'd better keep the next token.
  if (FormatTok->Tok.is(tok::colon))
    nextToken();
  addUnwrappedLine();
}

bool UnwrappedLineParser::parseEnum() {
  // Won't be 'enum' for NS_ENUMs.
  if (FormatTok->Tok.is(tok::kw_enum))
    nextToken();

  // In TypeScript, "enum" can also be used as property name, e.g. in interface
  // declarations. An "enum" keyword followed by a colon would be a syntax
  // error and thus assume it is just an identifier.
  if (Style.Language == FormatStyle::LK_JavaScript &&
      FormatTok->isOneOf(tok::colon, tok::question))
    return false;

  // In protobuf, "enum" can be used as a field name.
  if (Style.Language == FormatStyle::LK_Proto && FormatTok->is(tok::equal))
    return false;

  // Eat up enum class ...
  if (FormatTok->Tok.is(tok::kw_class) || FormatTok->Tok.is(tok::kw_struct))
    nextToken();

  while (FormatTok->Tok.getIdentifierInfo() ||
         FormatTok->isOneOf(tok::colon, tok::coloncolon, tok::less,
                            tok::greater, tok::comma, tok::question)) {
    nextToken();
    // We can have macros or attributes in between 'enum' and the enum name.
    if (FormatTok->is(tok::l_paren))
      parseParens();
    if (FormatTok->is(tok::identifier)) {
      nextToken();
      // If there are two identifiers in a row, this is likely an elaborate
      // return type. In Java, this can be "implements", etc.
      if (Style.isCpp() && FormatTok->is(tok::identifier))
        return false;
    }
  }

  // Just a declaration or something is wrong.
  if (FormatTok->isNot(tok::l_brace))
    return true;
  FormatTok->BlockKind = BK_Block;

  if (Style.Language == FormatStyle::LK_Java) {
    // Java enums are different.
    parseJavaEnumBody();
    return true;
  }
  if (Style.Language == FormatStyle::LK_Proto) {
    parseBlock(/*MustBeDeclaration=*/true);
    return true;
  }

  if (!Style.AllowShortEnumsOnASingleLine)
    addUnwrappedLine();
  // Parse enum body.
  nextToken();
  if (!Style.AllowShortEnumsOnASingleLine) {
    addUnwrappedLine();
    Line->Level += 1;
  }
  bool HasError = !parseBracedList(/*ContinueOnSemicolons=*/true,
                                   /*IsEnum=*/true);
  if (!Style.AllowShortEnumsOnASingleLine)
    Line->Level -= 1;
  if (HasError) {
    if (FormatTok->is(tok::semi))
      nextToken();
    addUnwrappedLine();
  }
  return true;

  // There is no addUnwrappedLine() here so that we fall through to parsing a
  // structural element afterwards. Thus, in "enum A {} n, m;",
  // "} n, m;" will end up in one unwrapped line.
}

void UnwrappedLineParser::parseJavaEnumBody() {
  // Determine whether the enum is simple, i.e. does not have a semicolon or
  // constants with class bodies. Simple enums can be formatted like braced
  // lists, contracted to a single line, etc.
  unsigned StoredPosition = Tokens->getPosition();
  bool IsSimple = true;
  FormatToken *Tok = Tokens->getNextToken();
  while (Tok) {
    if (Tok->is(tok::r_brace))
      break;
    if (Tok->isOneOf(tok::l_brace, tok::semi)) {
      IsSimple = false;
      break;
    }
    // FIXME: This will also mark enums with braces in the arguments to enum
    // constants as "not simple". This is probably fine in practice, though.
    Tok = Tokens->getNextToken();
  }
  FormatTok = Tokens->setPosition(StoredPosition);

  if (IsSimple) {
    nextToken();
    parseBracedList();
    addUnwrappedLine();
    return;
  }

  // Parse the body of a more complex enum.
  // First add a line for everything up to the "{".
  nextToken();
  addUnwrappedLine();
  ++Line->Level;

  // Parse the enum constants.
  while (FormatTok) {
    if (FormatTok->is(tok::l_brace)) {
      // Parse the constant's class body.
      parseBlock(/*MustBeDeclaration=*/true, /*AddLevel=*/true,
                 /*MunchSemi=*/false);
    } else if (FormatTok->is(tok::l_paren)) {
      parseParens();
    } else if (FormatTok->is(tok::comma)) {
      nextToken();
      addUnwrappedLine();
    } else if (FormatTok->is(tok::semi)) {
      nextToken();
      addUnwrappedLine();
      break;
    } else if (FormatTok->is(tok::r_brace)) {
      addUnwrappedLine();
      break;
    } else {
      nextToken();
    }
  }

  // Parse the class body after the enum's ";" if any.
  parseLevel(/*HasOpeningBrace=*/true);
  nextToken();
  --Line->Level;
  addUnwrappedLine();
}

void UnwrappedLineParser::parseRecord(bool ParseAsExpr) {
  const FormatToken &InitialToken = *FormatTok;
  nextToken();

  // The actual identifier can be a nested name specifier, and in macros
  // it is often token-pasted.
  // An [[attribute]] can be before the identifier.
  while (FormatTok->isOneOf(tok::identifier, tok::coloncolon, tok::hashhash,
                            tok::kw___attribute, tok::kw___declspec,
<<<<<<< HEAD
                            tok::kw_alignas, tok::kw___ptrauth,
			    TT_AttributeSquare) ||
=======
                            tok::kw_alignas, tok::l_square, tok::r_square) ||
>>>>>>> 6189dd06
         ((Style.Language == FormatStyle::LK_Java ||
           Style.Language == FormatStyle::LK_JavaScript) &&
          FormatTok->isOneOf(tok::period, tok::comma))) {
    if (Style.Language == FormatStyle::LK_JavaScript &&
        FormatTok->isOneOf(Keywords.kw_extends, Keywords.kw_implements)) {
      // JavaScript/TypeScript supports inline object types in
      // extends/implements positions:
      //     class Foo implements {bar: number} { }
      nextToken();
      if (FormatTok->is(tok::l_brace)) {
        tryToParseBracedList();
        continue;
      }
    }
    bool IsNonMacroIdentifier =
        FormatTok->is(tok::identifier) &&
        FormatTok->TokenText != FormatTok->TokenText.upper();
    nextToken();
    // We can have macros or attributes in between 'class' and the class name.
    if (!IsNonMacroIdentifier) {
      if (FormatTok->Tok.is(tok::l_paren)) {
        parseParens();
      } else if (FormatTok->is(TT_AttributeSquare)) {
        parseSquare();
        // Consume the closing TT_AttributeSquare.
        if (FormatTok->Next && FormatTok->is(TT_AttributeSquare))
          nextToken();
      }
    }
  }

  // Note that parsing away template declarations here leads to incorrectly
  // accepting function declarations as record declarations.
  // In general, we cannot solve this problem. Consider:
  // class A<int> B() {}
  // which can be a function definition or a class definition when B() is a
  // macro. If we find enough real-world cases where this is a problem, we
  // can parse for the 'template' keyword in the beginning of the statement,
  // and thus rule out the record production in case there is no template
  // (this would still leave us with an ambiguity between template function
  // and class declarations).
  if (FormatTok->isOneOf(tok::colon, tok::less)) {
    while (!eof()) {
      if (FormatTok->is(tok::l_brace)) {
        calculateBraceTypes(/*ExpectClassBody=*/true);
        if (!tryToParseBracedList())
          break;
      }
      if (FormatTok->Tok.is(tok::semi))
        return;
      if (Style.isCSharp() && FormatTok->is(Keywords.kw_where)) {
        addUnwrappedLine();
        nextToken();
        parseCSharpGenericTypeConstraint();
        break;
      }
      nextToken();
    }
  }
  if (FormatTok->Tok.is(tok::l_brace)) {
    if (ParseAsExpr) {
      parseChildBlock();
    } else {
      if (ShouldBreakBeforeBrace(Style, InitialToken))
        addUnwrappedLine();

      parseBlock(/*MustBeDeclaration=*/true, /*AddLevel=*/true,
                 /*MunchSemi=*/false);
    }
  }
  // There is no addUnwrappedLine() here so that we fall through to parsing a
  // structural element afterwards. Thus, in "class A {} n, m;",
  // "} n, m;" will end up in one unwrapped line.
}

void UnwrappedLineParser::parseObjCMethod() {
  assert(FormatTok->Tok.isOneOf(tok::l_paren, tok::identifier) &&
         "'(' or identifier expected.");
  do {
    if (FormatTok->Tok.is(tok::semi)) {
      nextToken();
      addUnwrappedLine();
      return;
    } else if (FormatTok->Tok.is(tok::l_brace)) {
      if (Style.BraceWrapping.AfterFunction)
        addUnwrappedLine();
      parseBlock(/*MustBeDeclaration=*/false);
      addUnwrappedLine();
      return;
    } else {
      nextToken();
    }
  } while (!eof());
}

void UnwrappedLineParser::parseObjCProtocolList() {
  assert(FormatTok->Tok.is(tok::less) && "'<' expected.");
  do {
    nextToken();
    // Early exit in case someone forgot a close angle.
    if (FormatTok->isOneOf(tok::semi, tok::l_brace) ||
        FormatTok->Tok.isObjCAtKeyword(tok::objc_end))
      return;
  } while (!eof() && FormatTok->Tok.isNot(tok::greater));
  nextToken(); // Skip '>'.
}

void UnwrappedLineParser::parseObjCUntilAtEnd() {
  do {
    if (FormatTok->Tok.isObjCAtKeyword(tok::objc_end)) {
      nextToken();
      addUnwrappedLine();
      break;
    }
    if (FormatTok->is(tok::l_brace)) {
      parseBlock(/*MustBeDeclaration=*/false);
      // In ObjC interfaces, nothing should be following the "}".
      addUnwrappedLine();
    } else if (FormatTok->is(tok::r_brace)) {
      // Ignore stray "}". parseStructuralElement doesn't consume them.
      nextToken();
      addUnwrappedLine();
    } else if (FormatTok->isOneOf(tok::minus, tok::plus)) {
      nextToken();
      parseObjCMethod();
    } else {
      parseStructuralElement();
    }
  } while (!eof());
}

void UnwrappedLineParser::parseObjCInterfaceOrImplementation() {
  assert(FormatTok->Tok.getObjCKeywordID() == tok::objc_interface ||
         FormatTok->Tok.getObjCKeywordID() == tok::objc_implementation);
  nextToken();
  nextToken(); // interface name

  // @interface can be followed by a lightweight generic
  // specialization list, then either a base class or a category.
  if (FormatTok->Tok.is(tok::less)) {
    // Unlike protocol lists, generic parameterizations support
    // nested angles:
    //
    // @interface Foo<ValueType : id <NSCopying, NSSecureCoding>> :
    //     NSObject <NSCopying, NSSecureCoding>
    //
    // so we need to count how many open angles we have left.
    unsigned NumOpenAngles = 1;
    do {
      nextToken();
      // Early exit in case someone forgot a close angle.
      if (FormatTok->isOneOf(tok::semi, tok::l_brace) ||
          FormatTok->Tok.isObjCAtKeyword(tok::objc_end))
        break;
      if (FormatTok->Tok.is(tok::less))
        ++NumOpenAngles;
      else if (FormatTok->Tok.is(tok::greater)) {
        assert(NumOpenAngles > 0 && "'>' makes NumOpenAngles negative");
        --NumOpenAngles;
      }
    } while (!eof() && NumOpenAngles != 0);
    nextToken(); // Skip '>'.
  }
  if (FormatTok->Tok.is(tok::colon)) {
    nextToken();
    nextToken(); // base class name
  } else if (FormatTok->Tok.is(tok::l_paren))
    // Skip category, if present.
    parseParens();

  if (FormatTok->Tok.is(tok::less))
    parseObjCProtocolList();

  if (FormatTok->Tok.is(tok::l_brace)) {
    if (Style.BraceWrapping.AfterObjCDeclaration)
      addUnwrappedLine();
    parseBlock(/*MustBeDeclaration=*/true);
  }

  // With instance variables, this puts '}' on its own line.  Without instance
  // variables, this ends the @interface line.
  addUnwrappedLine();

  parseObjCUntilAtEnd();
}

// Returns true for the declaration/definition form of @protocol,
// false for the expression form.
bool UnwrappedLineParser::parseObjCProtocol() {
  assert(FormatTok->Tok.getObjCKeywordID() == tok::objc_protocol);
  nextToken();

  if (FormatTok->is(tok::l_paren))
    // The expression form of @protocol, e.g. "Protocol* p = @protocol(foo);".
    return false;

  // The definition/declaration form,
  // @protocol Foo
  // - (int)someMethod;
  // @end

  nextToken(); // protocol name

  if (FormatTok->Tok.is(tok::less))
    parseObjCProtocolList();

  // Check for protocol declaration.
  if (FormatTok->Tok.is(tok::semi)) {
    nextToken();
    addUnwrappedLine();
    return true;
  }

  addUnwrappedLine();
  parseObjCUntilAtEnd();
  return true;
}

void UnwrappedLineParser::parseJavaScriptEs6ImportExport() {
  bool IsImport = FormatTok->is(Keywords.kw_import);
  assert(IsImport || FormatTok->is(tok::kw_export));
  nextToken();

  // Consume the "default" in "export default class/function".
  if (FormatTok->is(tok::kw_default))
    nextToken();

  // Consume "async function", "function" and "default function", so that these
  // get parsed as free-standing JS functions, i.e. do not require a trailing
  // semicolon.
  if (FormatTok->is(Keywords.kw_async))
    nextToken();
  if (FormatTok->is(Keywords.kw_function)) {
    nextToken();
    return;
  }

  // For imports, `export *`, `export {...}`, consume the rest of the line up
  // to the terminating `;`. For everything else, just return and continue
  // parsing the structural element, i.e. the declaration or expression for
  // `export default`.
  if (!IsImport && !FormatTok->isOneOf(tok::l_brace, tok::star) &&
      !FormatTok->isStringLiteral())
    return;

  while (!eof()) {
    if (FormatTok->is(tok::semi))
      return;
    if (Line->Tokens.empty()) {
      // Common issue: Automatic Semicolon Insertion wrapped the line, so the
      // import statement should terminate.
      return;
    }
    if (FormatTok->is(tok::l_brace)) {
      FormatTok->BlockKind = BK_Block;
      nextToken();
      parseBracedList();
    } else {
      nextToken();
    }
  }
}

void UnwrappedLineParser::parseStatementMacro() {
  nextToken();
  if (FormatTok->is(tok::l_paren))
    parseParens();
  if (FormatTok->is(tok::semi))
    nextToken();
  addUnwrappedLine();
}

LLVM_ATTRIBUTE_UNUSED static void printDebugInfo(const UnwrappedLine &Line,
                                                 StringRef Prefix = "") {
  llvm::dbgs() << Prefix << "Line(" << Line.Level
               << ", FSC=" << Line.FirstStartColumn << ")"
               << (Line.InPPDirective ? " MACRO" : "") << ": ";
  for (std::list<UnwrappedLineNode>::const_iterator I = Line.Tokens.begin(),
                                                    E = Line.Tokens.end();
       I != E; ++I) {
    llvm::dbgs() << I->Tok->Tok.getName() << "["
                 << "T=" << I->Tok->getType()
                 << ", OC=" << I->Tok->OriginalColumn << "] ";
  }
  for (std::list<UnwrappedLineNode>::const_iterator I = Line.Tokens.begin(),
                                                    E = Line.Tokens.end();
       I != E; ++I) {
    const UnwrappedLineNode &Node = *I;
    for (SmallVectorImpl<UnwrappedLine>::const_iterator
             I = Node.Children.begin(),
             E = Node.Children.end();
         I != E; ++I) {
      printDebugInfo(*I, "\nChild: ");
    }
  }
  llvm::dbgs() << "\n";
}

void UnwrappedLineParser::addUnwrappedLine() {
  if (Line->Tokens.empty())
    return;
  LLVM_DEBUG({
    if (CurrentLines == &Lines)
      printDebugInfo(*Line);
  });
  CurrentLines->push_back(std::move(*Line));
  Line->Tokens.clear();
  Line->MatchingOpeningBlockLineIndex = UnwrappedLine::kInvalidIndex;
  Line->FirstStartColumn = 0;
  if (CurrentLines == &Lines && !PreprocessorDirectives.empty()) {
    CurrentLines->append(
        std::make_move_iterator(PreprocessorDirectives.begin()),
        std::make_move_iterator(PreprocessorDirectives.end()));
    PreprocessorDirectives.clear();
  }
  // Disconnect the current token from the last token on the previous line.
  FormatTok->Previous = nullptr;
}

bool UnwrappedLineParser::eof() const { return FormatTok->Tok.is(tok::eof); }

bool UnwrappedLineParser::isOnNewLine(const FormatToken &FormatTok) {
  return (Line->InPPDirective || FormatTok.HasUnescapedNewline) &&
         FormatTok.NewlinesBefore > 0;
}

// Checks if \p FormatTok is a line comment that continues the line comment
// section on \p Line.
static bool
continuesLineCommentSection(const FormatToken &FormatTok,
                            const UnwrappedLine &Line,
                            const llvm::Regex &CommentPragmasRegex) {
  if (Line.Tokens.empty())
    return false;

  StringRef IndentContent = FormatTok.TokenText;
  if (FormatTok.TokenText.startswith("//") ||
      FormatTok.TokenText.startswith("/*"))
    IndentContent = FormatTok.TokenText.substr(2);
  if (CommentPragmasRegex.match(IndentContent))
    return false;

  // If Line starts with a line comment, then FormatTok continues the comment
  // section if its original column is greater or equal to the original start
  // column of the line.
  //
  // Define the min column token of a line as follows: if a line ends in '{' or
  // contains a '{' followed by a line comment, then the min column token is
  // that '{'. Otherwise, the min column token of the line is the first token of
  // the line.
  //
  // If Line starts with a token other than a line comment, then FormatTok
  // continues the comment section if its original column is greater than the
  // original start column of the min column token of the line.
  //
  // For example, the second line comment continues the first in these cases:
  //
  // // first line
  // // second line
  //
  // and:
  //
  // // first line
  //  // second line
  //
  // and:
  //
  // int i; // first line
  //  // second line
  //
  // and:
  //
  // do { // first line
  //      // second line
  //   int i;
  // } while (true);
  //
  // and:
  //
  // enum {
  //   a, // first line
  //    // second line
  //   b
  // };
  //
  // The second line comment doesn't continue the first in these cases:
  //
  //   // first line
  //  // second line
  //
  // and:
  //
  // int i; // first line
  // // second line
  //
  // and:
  //
  // do { // first line
  //   // second line
  //   int i;
  // } while (true);
  //
  // and:
  //
  // enum {
  //   a, // first line
  //   // second line
  // };
  const FormatToken *MinColumnToken = Line.Tokens.front().Tok;

  // Scan for '{//'. If found, use the column of '{' as a min column for line
  // comment section continuation.
  const FormatToken *PreviousToken = nullptr;
  for (const UnwrappedLineNode &Node : Line.Tokens) {
    if (PreviousToken && PreviousToken->is(tok::l_brace) &&
        isLineComment(*Node.Tok)) {
      MinColumnToken = PreviousToken;
      break;
    }
    PreviousToken = Node.Tok;

    // Grab the last newline preceding a token in this unwrapped line.
    if (Node.Tok->NewlinesBefore > 0) {
      MinColumnToken = Node.Tok;
    }
  }
  if (PreviousToken && PreviousToken->is(tok::l_brace)) {
    MinColumnToken = PreviousToken;
  }

  return continuesLineComment(FormatTok, /*Previous=*/Line.Tokens.back().Tok,
                              MinColumnToken);
}

void UnwrappedLineParser::flushComments(bool NewlineBeforeNext) {
  bool JustComments = Line->Tokens.empty();
  for (SmallVectorImpl<FormatToken *>::const_iterator
           I = CommentsBeforeNextToken.begin(),
           E = CommentsBeforeNextToken.end();
       I != E; ++I) {
    // Line comments that belong to the same line comment section are put on the
    // same line since later we might want to reflow content between them.
    // Additional fine-grained breaking of line comment sections is controlled
    // by the class BreakableLineCommentSection in case it is desirable to keep
    // several line comment sections in the same unwrapped line.
    //
    // FIXME: Consider putting separate line comment sections as children to the
    // unwrapped line instead.
    (*I)->ContinuesLineCommentSection =
        continuesLineCommentSection(**I, *Line, CommentPragmasRegex);
    if (isOnNewLine(**I) && JustComments && !(*I)->ContinuesLineCommentSection)
      addUnwrappedLine();
    pushToken(*I);
  }
  if (NewlineBeforeNext && JustComments)
    addUnwrappedLine();
  CommentsBeforeNextToken.clear();
}

void UnwrappedLineParser::nextToken(int LevelDifference) {
  if (eof())
    return;
  flushComments(isOnNewLine(*FormatTok));
  pushToken(FormatTok);
  FormatToken *Previous = FormatTok;
  if (Style.Language != FormatStyle::LK_JavaScript)
    readToken(LevelDifference);
  else
    readTokenWithJavaScriptASI();
  FormatTok->Previous = Previous;
}

void UnwrappedLineParser::distributeComments(
    const SmallVectorImpl<FormatToken *> &Comments,
    const FormatToken *NextTok) {
  // Whether or not a line comment token continues a line is controlled by
  // the method continuesLineCommentSection, with the following caveat:
  //
  // Define a trail of Comments to be a nonempty proper postfix of Comments such
  // that each comment line from the trail is aligned with the next token, if
  // the next token exists. If a trail exists, the beginning of the maximal
  // trail is marked as a start of a new comment section.
  //
  // For example in this code:
  //
  // int a; // line about a
  //   // line 1 about b
  //   // line 2 about b
  //   int b;
  //
  // the two lines about b form a maximal trail, so there are two sections, the
  // first one consisting of the single comment "// line about a" and the
  // second one consisting of the next two comments.
  if (Comments.empty())
    return;
  bool ShouldPushCommentsInCurrentLine = true;
  bool HasTrailAlignedWithNextToken = false;
  unsigned StartOfTrailAlignedWithNextToken = 0;
  if (NextTok) {
    // We are skipping the first element intentionally.
    for (unsigned i = Comments.size() - 1; i > 0; --i) {
      if (Comments[i]->OriginalColumn == NextTok->OriginalColumn) {
        HasTrailAlignedWithNextToken = true;
        StartOfTrailAlignedWithNextToken = i;
      }
    }
  }
  for (unsigned i = 0, e = Comments.size(); i < e; ++i) {
    FormatToken *FormatTok = Comments[i];
    if (HasTrailAlignedWithNextToken && i == StartOfTrailAlignedWithNextToken) {
      FormatTok->ContinuesLineCommentSection = false;
    } else {
      FormatTok->ContinuesLineCommentSection =
          continuesLineCommentSection(*FormatTok, *Line, CommentPragmasRegex);
    }
    if (!FormatTok->ContinuesLineCommentSection &&
        (isOnNewLine(*FormatTok) || FormatTok->IsFirst)) {
      ShouldPushCommentsInCurrentLine = false;
    }
    if (ShouldPushCommentsInCurrentLine) {
      pushToken(FormatTok);
    } else {
      CommentsBeforeNextToken.push_back(FormatTok);
    }
  }
}

void UnwrappedLineParser::readToken(int LevelDifference) {
  SmallVector<FormatToken *, 1> Comments;
  do {
    FormatTok = Tokens->getNextToken();
    assert(FormatTok);
    while (!Line->InPPDirective && FormatTok->Tok.is(tok::hash) &&
           (FormatTok->HasUnescapedNewline || FormatTok->IsFirst)) {
      distributeComments(Comments, FormatTok);
      Comments.clear();
      // If there is an unfinished unwrapped line, we flush the preprocessor
      // directives only after that unwrapped line was finished later.
      bool SwitchToPreprocessorLines = !Line->Tokens.empty();
      ScopedLineState BlockState(*this, SwitchToPreprocessorLines);
      assert((LevelDifference >= 0 ||
              static_cast<unsigned>(-LevelDifference) <= Line->Level) &&
             "LevelDifference makes Line->Level negative");
      Line->Level += LevelDifference;
      // Comments stored before the preprocessor directive need to be output
      // before the preprocessor directive, at the same level as the
      // preprocessor directive, as we consider them to apply to the directive.
      if (Style.IndentPPDirectives == FormatStyle::PPDIS_BeforeHash &&
          PPBranchLevel > 0)
        Line->Level += PPBranchLevel;
      flushComments(isOnNewLine(*FormatTok));
      parsePPDirective();
    }
    while (FormatTok->getType() == TT_ConflictStart ||
           FormatTok->getType() == TT_ConflictEnd ||
           FormatTok->getType() == TT_ConflictAlternative) {
      if (FormatTok->getType() == TT_ConflictStart) {
        conditionalCompilationStart(/*Unreachable=*/false);
      } else if (FormatTok->getType() == TT_ConflictAlternative) {
        conditionalCompilationAlternative();
      } else if (FormatTok->getType() == TT_ConflictEnd) {
        conditionalCompilationEnd();
      }
      FormatTok = Tokens->getNextToken();
      FormatTok->MustBreakBefore = true;
      FormatTok->MustBreakAlignBefore = true;
    }

    if (!PPStack.empty() && (PPStack.back().Kind == PP_Unreachable) &&
        !Line->InPPDirective) {
      continue;
    }

    if (!FormatTok->Tok.is(tok::comment)) {
      distributeComments(Comments, FormatTok);
      Comments.clear();
      return;
    }

    Comments.push_back(FormatTok);
  } while (!eof());

  distributeComments(Comments, nullptr);
  Comments.clear();
}

void UnwrappedLineParser::pushToken(FormatToken *Tok) {
  Line->Tokens.push_back(UnwrappedLineNode(Tok));
  if (MustBreakBeforeNextToken) {
    Line->Tokens.back().Tok->MustBreakBefore = true;
    Line->Tokens.back().Tok->MustBreakAlignBefore = true;
    MustBreakBeforeNextToken = false;
  }
}

} // end namespace format
} // end namespace clang<|MERGE_RESOLUTION|>--- conflicted
+++ resolved
@@ -2404,12 +2404,8 @@
   // An [[attribute]] can be before the identifier.
   while (FormatTok->isOneOf(tok::identifier, tok::coloncolon, tok::hashhash,
                             tok::kw___attribute, tok::kw___declspec,
-<<<<<<< HEAD
-                            tok::kw_alignas, tok::kw___ptrauth,
-			    TT_AttributeSquare) ||
-=======
-                            tok::kw_alignas, tok::l_square, tok::r_square) ||
->>>>>>> 6189dd06
+                            tok::kw_alignas, tok::l_square, tok::r_square,
+                            tok::kw___ptrauth) ||
          ((Style.Language == FormatStyle::LK_Java ||
            Style.Language == FormatStyle::LK_JavaScript) &&
           FormatTok->isOneOf(tok::period, tok::comma))) {
