--- conflicted
+++ resolved
@@ -1524,21 +1524,10 @@
         Load->getContext(), llvm::ConstantAsMetadata::get(Builder.getInt32(1)));
     Load->setMetadata(CGM.getModule().getMDKindID("nontemporal"), Node);
   }
-<<<<<<< HEAD
-  if (TBAAInfo.AccessType) {
-    bool MayAlias = BaseInfo.getMayAlias();
-    llvm::MDNode *TBAA = MayAlias
-        ? CGM.getTBAAMayAliasTypeInfo()
-        : CGM.getTBAAStructTagInfo(TBAAInfo);
-    if (TBAA)
-      CGM.DecorateInstructionWithTBAA(Load, TBAA, MayAlias);
-  }
-=======
 
   if (BaseInfo.getMayAlias())
     TBAAInfo = CGM.getTBAAMayAliasAccessInfo();
   CGM.DecorateInstructionWithTBAA(Load, TBAAInfo);
->>>>>>> 17efb6a9
 
   if (EmitScalarRangeCheck(Load, Ty, Loc)) {
     // In order to prevent the optimizer from throwing away the check, don't
@@ -1619,21 +1608,10 @@
                           llvm::ConstantAsMetadata::get(Builder.getInt32(1)));
     Store->setMetadata(CGM.getModule().getMDKindID("nontemporal"), Node);
   }
-<<<<<<< HEAD
-  if (TBAAInfo.AccessType) {
-    bool MayAlias = BaseInfo.getMayAlias();
-    llvm::MDNode *TBAA = MayAlias
-        ? CGM.getTBAAMayAliasTypeInfo()
-        : CGM.getTBAAStructTagInfo(TBAAInfo);
-    if (TBAA)
-      CGM.DecorateInstructionWithTBAA(Store, TBAA, MayAlias);
-  }
-=======
 
   if (BaseInfo.getMayAlias())
     TBAAInfo = CGM.getTBAAMayAliasAccessInfo();
   CGM.DecorateInstructionWithTBAA(Store, TBAAInfo);
->>>>>>> 17efb6a9
 }
 
 void CodeGenFunction::EmitStoreOfScalar(llvm::Value *value, LValue lvalue,
@@ -3740,12 +3718,9 @@
 
       // Loading the reference will disable path-aware TBAA.
       TBAAPath = false;
-      if (CGM.shouldUseTBAA()) {
-        llvm::MDNode *tbaa = mayAlias ? CGM.getTBAAMayAliasTypeInfo() :
-                                        CGM.getTBAATypeInfo(type);
-        if (tbaa)
-          CGM.DecorateInstructionWithTBAA(load, tbaa);
-      }
+      TBAAAccessInfo TBAAInfo = mayAlias ? CGM.getTBAAMayAliasAccessInfo() :
+                                           CGM.getTBAAAccessInfo(type);
+      CGM.DecorateInstructionWithTBAA(load, TBAAInfo);
 
       mayAlias = false;
       type = refType->getPointeeType();
@@ -3795,13 +3770,6 @@
     const ASTRecordLayout &Layout =
         getContext().getASTRecordLayout(field->getParent());
     unsigned CharWidth = getContext().getCharWidth();
-<<<<<<< HEAD
-    TBAAAccessInfo TBAAInfo = mayAlias ?
-      TBAAAccessInfo(CGM.getTBAAMayAliasTypeInfo()) :
-      TBAAAccessInfo(base.getTBAAInfo().BaseType, CGM.getTBAATypeInfo(type),
-                     base.getTBAAInfo().Offset + Layout.getFieldOffset(
-                         field->getFieldIndex()) / CharWidth);
-=======
     if (TBAAInfo.BaseType)
       TBAAInfo.Offset +=
           Layout.getFieldOffset(field->getFieldIndex()) / CharWidth;
@@ -3809,7 +3777,6 @@
     // Update the final access type.
     TBAAInfo.AccessType = LV.getTBAAInfo().AccessType;
 
->>>>>>> 17efb6a9
     LV.setTBAAInfo(TBAAInfo);
   }
 
@@ -3817,15 +3784,6 @@
   if (LV.getQuals().getObjCGCAttr() == Qualifiers::Weak)
     LV.getQuals().removeObjCGCAttr();
 
-<<<<<<< HEAD
-  // Fields of may_alias structs act like 'char' for TBAA purposes.
-  // FIXME: this should get propagated down through anonymous structs
-  // and unions.
-  if (mayAlias && LV.getTBAAAccessType())
-    LV.setTBAAAccessType(CGM.getTBAAMayAliasTypeInfo());
-
-=======
->>>>>>> 17efb6a9
   return LV;
 }
 
