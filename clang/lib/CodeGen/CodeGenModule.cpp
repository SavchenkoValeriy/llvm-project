--- conflicted
+++ resolved
@@ -3257,125 +3257,6 @@
   return ConstantAddress(GV, Alignment);
 }
 
-<<<<<<< HEAD
-ConstantAddress
-CodeGenModule::GetAddrOfConstantString(const StringLiteral *Literal) {
-  unsigned StringLength = 0;
-  llvm::StringMapEntry<llvm::GlobalVariable *> &Entry =
-      GetConstantStringEntry(CFConstantStringMap, Literal, StringLength);
-
-  if (auto *C = Entry.second)
-    return ConstantAddress(C, CharUnits::fromQuantity(C->getAlignment()));
-  
-  llvm::Constant *Zero = llvm::Constant::getNullValue(Int32Ty);
-  llvm::Constant *Zeros[] = { Zero, Zero };
-  llvm::Value *V;
-  // If we don't already have it, get _NSConstantStringClassReference.
-  if (!ConstantStringClassRef) {
-    std::string StringClass(getLangOpts().ObjCConstantStringClass);
-    llvm::Type *Ty = getTypes().ConvertType(getContext().IntTy);
-    llvm::Constant *GV;
-    if (LangOpts.ObjCRuntime.isNonFragile()) {
-      std::string str = 
-        StringClass.empty() ? "OBJC_CLASS_$_NSConstantString" 
-                            : "OBJC_CLASS_$_" + StringClass;
-      GV = getObjCRuntime().GetClassGlobal(str,
-                                           /*ForDefinition=*/false,
-                                           /*Weak=*/false);
-      // Make sure the result is of the correct type.
-      llvm::Type *PTy = llvm::PointerType::getUnqual(Ty);
-      V = llvm::ConstantExpr::getBitCast(GV, PTy);
-      ConstantStringClassRef = V;
-    } else {
-      std::string str =
-        StringClass.empty() ? "_NSConstantStringClassReference"
-                            : "_" + StringClass + "ClassReference";
-      llvm::Type *PTy = llvm::ArrayType::get(Ty, 0);
-      GV = CreateRuntimeVariable(PTy, str);
-      // Decay array -> ptr
-      V = llvm::ConstantExpr::getGetElementPtr(PTy, GV, Zeros);
-      ConstantStringClassRef = V;
-    }
-  } else
-    V = ConstantStringClassRef;
-
-  if (!NSConstantStringType) {
-    // Construct the type for a constant NSString.
-    RecordDecl *D = Context.buildImplicitRecord("__builtin_NSString");
-    D->startDefinition();
-      
-    QualType FieldTypes[3];
-    
-    // const int *isa;
-    FieldTypes[0] = Context.getPointerType(Context.IntTy.withConst());
-    // const char *str;
-    FieldTypes[1] = Context.getPointerType(Context.CharTy.withConst());
-    // unsigned int length;
-    FieldTypes[2] = Context.UnsignedIntTy;
-    
-    // Create fields
-    for (unsigned i = 0; i < 3; ++i) {
-      FieldDecl *Field = FieldDecl::Create(Context, D,
-                                           SourceLocation(),
-                                           SourceLocation(), nullptr,
-                                           FieldTypes[i], /*TInfo=*/nullptr,
-                                           /*BitWidth=*/nullptr,
-                                           /*Mutable=*/false,
-                                           ICIS_NoInit);
-      Field->setAccess(AS_public);
-      D->addDecl(Field);
-    }
-    
-    D->completeDefinition();
-    QualType NSTy = Context.getTagDeclType(D);
-    NSConstantStringType = cast<llvm::StructType>(getTypes().ConvertType(NSTy));
-  }
-  
-  ConstantInitBuilder Builder(*this);
-  auto Fields = Builder.beginStruct(NSConstantStringType);
-  
-  // Class pointer.
-  Fields.add(cast<llvm::ConstantExpr>(V));
-  
-  // String pointer.
-  llvm::Constant *C =
-      llvm::ConstantDataArray::getString(VMContext, Entry.first());
-
-  llvm::GlobalValue::LinkageTypes Linkage = llvm::GlobalValue::PrivateLinkage;
-  bool isConstant = !LangOpts.WritableStrings;
-
-  auto *GV = new llvm::GlobalVariable(getModule(), C->getType(), isConstant,
-                                      Linkage, C, ".str");
-  GV->setUnnamedAddr(llvm::GlobalValue::UnnamedAddr::Global);
-  // Don't enforce the target's minimum global alignment, since the only use
-  // of the string is via this class initializer.
-  CharUnits Align = getContext().getTypeAlignInChars(getContext().CharTy);
-  GV->setAlignment(Align.getQuantity());
-  Fields.add(
-      llvm::ConstantExpr::getGetElementPtr(GV->getValueType(), GV, Zeros));
-
-  // String length.
-  Fields.addInt(IntTy, StringLength);
-  
-  // The struct.
-  CharUnits Alignment = getPointerAlign();
-  GV = Fields.finishAndCreateGlobal("_unnamed_nsstring_", Alignment,
-                                    /*constant*/ true,
-                                    llvm::GlobalVariable::PrivateLinkage);
-  const char *NSStringSection = "__OBJC,__cstring_object,regular,no_dead_strip";
-  const char *NSStringNonFragileABISection =
-      "__DATA,__objc_stringobj,regular,no_dead_strip";
-  // FIXME. Fix section.
-  GV->setSection(LangOpts.ObjCRuntime.isNonFragile()
-                     ? NSStringNonFragileABISection
-                     : NSStringSection);
-  Entry.second = GV;
-
-  return ConstantAddress(GV, Alignment);
-}
-
-=======
->>>>>>> 1881a573
 QualType CodeGenModule::getObjCFastEnumerationStateType() {
   if (ObjCFastEnumerationStateType.isNull()) {
     RecordDecl *D = Context.buildImplicitRecord("__objcFastEnumerationState");
