--- conflicted
+++ resolved
@@ -578,10 +578,14 @@
   return TBAA->getTypeInfo(QTy);
 }
 
-llvm::MDNode *CodeGenModule::getTBAAInfoForVTablePtr() {
+TBAAAccessInfo CodeGenModule::getTBAAAccessInfo(QualType AccessType) {
+  return TBAAAccessInfo(getTBAATypeInfo(AccessType));
+}
+
+TBAAAccessInfo CodeGenModule::getTBAAVTablePtrAccessInfo() {
   if (!TBAA)
-    return nullptr;
-  return TBAA->getTBAAInfoForVTablePtr();
+    return TBAAAccessInfo();
+  return TBAA->getVTablePtrAccessInfo();
 }
 
 llvm::MDNode *CodeGenModule::getTBAAStructInfo(QualType QTy) {
@@ -590,9 +594,6 @@
   return TBAA->getTBAAStructInfo(QTy);
 }
 
-<<<<<<< HEAD
-llvm::MDNode *CodeGenModule::getTBAAStructTagInfo(TBAAAccessInfo Info) {
-=======
 llvm::MDNode *CodeGenModule::getTBAABaseTypeInfo(QualType QTy) {
   if (!TBAA)
     return nullptr;
@@ -600,30 +601,21 @@
 }
 
 llvm::MDNode *CodeGenModule::getTBAAAccessTagInfo(TBAAAccessInfo Info) {
->>>>>>> 17efb6a9
   if (!TBAA)
     return nullptr;
-  return TBAA->getTBAAStructTagInfo(Info);
-}
-
-llvm::MDNode *CodeGenModule::getTBAAMayAliasTypeInfo() {
+  return TBAA->getAccessTagInfo(Info);
+}
+
+TBAAAccessInfo CodeGenModule::getTBAAMayAliasAccessInfo() {
   if (!TBAA)
-    return nullptr;
-  return TBAA->getMayAliasTypeInfo();
-}
-
-/// Decorate the instruction with a TBAA tag. For both scalar TBAA
-/// and struct-path aware TBAA, the tag has the same format:
-/// base type, access type and offset.
-/// When ConvertTypeToTag is true, we create a tag based on the scalar type.
+    return TBAAAccessInfo();
+  return TBAA->getMayAliasAccessInfo();
+}
+
 void CodeGenModule::DecorateInstructionWithTBAA(llvm::Instruction *Inst,
-                                                llvm::MDNode *TBAAInfo,
-                                                bool ConvertTypeToTag) {
-  if (ConvertTypeToTag && TBAA)
-    Inst->setMetadata(llvm::LLVMContext::MD_tbaa,
-                      TBAA->getTBAAScalarTagInfo(TBAAInfo));
-  else
-    Inst->setMetadata(llvm::LLVMContext::MD_tbaa, TBAAInfo);
+                                                TBAAAccessInfo TBAAInfo) {
+  if (llvm::MDNode *Tag = getTBAAAccessTagInfo(TBAAInfo))
+    Inst->setMetadata(llvm::LLVMContext::MD_tbaa, Tag);
 }
 
 void CodeGenModule::DecorateInstructionWithInvariantGroup(
