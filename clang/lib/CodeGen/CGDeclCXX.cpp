//===--- CGDeclCXX.cpp - Emit LLVM Code for C++ declarations --------------===//
//
// Part of the LLVM Project, under the Apache License v2.0 with LLVM Exceptions.
// See https://llvm.org/LICENSE.txt for license information.
// SPDX-License-Identifier: Apache-2.0 WITH LLVM-exception
//
//===----------------------------------------------------------------------===//
//
// This contains code dealing with code generation of C++ declarations
//
//===----------------------------------------------------------------------===//

#include "CGCXXABI.h"
#include "CGObjCRuntime.h"
#include "CGOpenMPRuntime.h"
#include "CodeGenFunction.h"
#include "TargetInfo.h"
#include "clang/AST/Attr.h"
#include "clang/Basic/LangOptions.h"
#include "llvm/ADT/StringExtras.h"
#include "llvm/IR/Intrinsics.h"
#include "llvm/IR/MDBuilder.h"
#include "llvm/Support/Path.h"

using namespace clang;
using namespace CodeGen;

static void EmitDeclInit(CodeGenFunction &CGF, const VarDecl &D,
                         ConstantAddress DeclPtr) {
  assert(
      (D.hasGlobalStorage() ||
       (D.hasLocalStorage() && CGF.getContext().getLangOpts().OpenCLCPlusPlus)) &&
      "VarDecl must have global or local (in the case of OpenCL) storage!");
  assert(!D.getType()->isReferenceType() &&
         "Should not call EmitDeclInit on a reference!");

  QualType type = D.getType();
  LValue lv = CGF.MakeAddrLValue(DeclPtr, type);

  const Expr *Init = D.getInit();
  switch (CGF.getEvaluationKind(type)) {
  case TEK_Scalar: {
    CodeGenModule &CGM = CGF.CGM;
    if (lv.isObjCStrong())
      CGM.getObjCRuntime().EmitObjCGlobalAssign(CGF, CGF.EmitScalarExpr(Init),
                                                DeclPtr, D.getTLSKind());
    else if (lv.isObjCWeak())
      CGM.getObjCRuntime().EmitObjCWeakAssign(CGF, CGF.EmitScalarExpr(Init),
                                              DeclPtr);
    else
      CGF.EmitScalarInit(Init, &D, lv, false);
    return;
  }
  case TEK_Complex:
    CGF.EmitComplexExprIntoLValue(Init, lv, /*isInit*/ true);
    return;
  case TEK_Aggregate:
    CGF.EmitAggExpr(Init,
                    AggValueSlot::forLValue(lv, CGF, AggValueSlot::IsDestructed,
                                            AggValueSlot::DoesNotNeedGCBarriers,
                                            AggValueSlot::IsNotAliased,
                                            AggValueSlot::DoesNotOverlap));
    return;
  }
  llvm_unreachable("bad evaluation kind");
}

/// Emit code to cause the destruction of the given variable with
/// static storage duration.
static void EmitDeclDestroy(CodeGenFunction &CGF, const VarDecl &D,
                            ConstantAddress Addr) {
  // Honor __attribute__((no_destroy)) and bail instead of attempting
  // to emit a reference to a possibly nonexistent destructor, which
  // in turn can cause a crash. This will result in a global constructor
  // that isn't balanced out by a destructor call as intended by the
  // attribute. This also checks for -fno-c++-static-destructors and
  // bails even if the attribute is not present.
  QualType::DestructionKind DtorKind = D.needsDestruction(CGF.getContext());

  // FIXME:  __attribute__((cleanup)) ?

  switch (DtorKind) {
  case QualType::DK_none:
    return;

  case QualType::DK_cxx_destructor:
    break;

  case QualType::DK_objc_strong_lifetime:
  case QualType::DK_objc_weak_lifetime:
  case QualType::DK_nontrivial_c_struct:
    // We don't care about releasing objects during process teardown.
    assert(!D.getTLSKind() && "should have rejected this");
    return;
  }

  llvm::FunctionCallee Func;
  llvm::Constant *Argument;

  CodeGenModule &CGM = CGF.CGM;
  QualType Type = D.getType();

  // Special-case non-array C++ destructors, if they have the right signature.
  // Under some ABIs, destructors return this instead of void, and cannot be
  // passed directly to __cxa_atexit if the target does not allow this
  // mismatch.
  const CXXRecordDecl *Record = Type->getAsCXXRecordDecl();
  bool CanRegisterDestructor =
      Record && (!CGM.getCXXABI().HasThisReturn(
                     GlobalDecl(Record->getDestructor(), Dtor_Complete)) ||
                 CGM.getCXXABI().canCallMismatchedFunctionType());
  // If __cxa_atexit is disabled via a flag, a different helper function is
  // generated elsewhere which uses atexit instead, and it takes the destructor
  // directly.
  bool UsingExternalHelper = !CGM.getCodeGenOpts().CXAAtExit;
  if (Record && (CanRegisterDestructor || UsingExternalHelper)) {
    assert(!Record->hasTrivialDestructor());
    CXXDestructorDecl *Dtor = Record->getDestructor();

    Func = CGM.getAddrAndTypeOfCXXStructor(GlobalDecl(Dtor, Dtor_Complete));
    if (CGF.getContext().getLangOpts().OpenCL) {
      auto DestAS =
          CGM.getTargetCodeGenInfo().getAddrSpaceOfCxaAtexitPtrParam();
      auto DestTy = CGF.getTypes().ConvertType(Type)->getPointerTo(
          CGM.getContext().getTargetAddressSpace(DestAS));
      auto SrcAS = D.getType().getQualifiers().getAddressSpace();
      if (DestAS == SrcAS)
        Argument = llvm::ConstantExpr::getBitCast(Addr.getPointer(), DestTy);
      else
        // FIXME: On addr space mismatch we are passing NULL. The generation
        // of the global destructor function should be adjusted accordingly.
        Argument = llvm::ConstantPointerNull::get(DestTy);
    } else {
      Argument = llvm::ConstantExpr::getBitCast(
          Addr.getPointer(), CGF.getTypes().ConvertType(Type)->getPointerTo());
    }
  // Otherwise, the standard logic requires a helper function.
  } else {
    Func = CodeGenFunction(CGM)
           .generateDestroyHelper(Addr, Type, CGF.getDestroyer(DtorKind),
                                  CGF.needsEHCleanup(DtorKind), &D);
    Argument = llvm::Constant::getNullValue(CGF.Int8PtrTy);
  }

  CGM.getCXXABI().registerGlobalDtor(CGF, D, Func, Argument);
}

/// Emit code to cause the variable at the given address to be considered as
/// constant from this point onwards.
static void EmitDeclInvariant(CodeGenFunction &CGF, const VarDecl &D,
                              llvm::Constant *Addr) {
  return CGF.EmitInvariantStart(
      Addr, CGF.getContext().getTypeSizeInChars(D.getType()));
}

void CodeGenFunction::EmitInvariantStart(llvm::Constant *Addr, CharUnits Size) {
  // Do not emit the intrinsic if we're not optimizing.
  if (!CGM.getCodeGenOpts().OptimizationLevel)
    return;

  // Grab the llvm.invariant.start intrinsic.
  llvm::Intrinsic::ID InvStartID = llvm::Intrinsic::invariant_start;
  // Overloaded address space type.
  llvm::Type *ObjectPtr[1] = {Int8PtrTy};
  llvm::Function *InvariantStart = CGM.getIntrinsic(InvStartID, ObjectPtr);

  // Emit a call with the size in bytes of the object.
  uint64_t Width = Size.getQuantity();
  llvm::Value *Args[2] = { llvm::ConstantInt::getSigned(Int64Ty, Width),
                           llvm::ConstantExpr::getBitCast(Addr, Int8PtrTy)};
  Builder.CreateCall(InvariantStart, Args);
}

void CodeGenFunction::EmitCXXGlobalVarDeclInit(const VarDecl &D,
                                               llvm::Constant *DeclPtr,
                                               bool PerformInit) {

  const Expr *Init = D.getInit();
  QualType T = D.getType();

  // The address space of a static local variable (DeclPtr) may be different
  // from the address space of the "this" argument of the constructor. In that
  // case, we need an addrspacecast before calling the constructor.
  //
  // struct StructWithCtor {
  //   __device__ StructWithCtor() {...}
  // };
  // __device__ void foo() {
  //   __shared__ StructWithCtor s;
  //   ...
  // }
  //
  // For example, in the above CUDA code, the static local variable s has a
  // "shared" address space qualifier, but the constructor of StructWithCtor
  // expects "this" in the "generic" address space.
  unsigned ExpectedAddrSpace = getContext().getTargetAddressSpace(T);
  unsigned ActualAddrSpace = DeclPtr->getType()->getPointerAddressSpace();
  if (ActualAddrSpace != ExpectedAddrSpace) {
    llvm::Type *LTy = CGM.getTypes().ConvertTypeForMem(T);
    llvm::PointerType *PTy = llvm::PointerType::get(LTy, ExpectedAddrSpace);
    DeclPtr = llvm::ConstantExpr::getAddrSpaceCast(DeclPtr, PTy);
  }

  ConstantAddress DeclAddr(DeclPtr, getContext().getDeclAlign(&D));

  if (!T->isReferenceType()) {
    if (getLangOpts().OpenMP && !getLangOpts().OpenMPSimd &&
        D.hasAttr<OMPThreadPrivateDeclAttr>()) {
      (void)CGM.getOpenMPRuntime().emitThreadPrivateVarDefinition(
          &D, DeclAddr, D.getAttr<OMPThreadPrivateDeclAttr>()->getLocation(),
          PerformInit, this);
    }
    if (PerformInit)
      EmitDeclInit(*this, D, DeclAddr);
    if (CGM.isTypeConstant(D.getType(), true))
      EmitDeclInvariant(*this, D, DeclPtr);
    else
      EmitDeclDestroy(*this, D, DeclAddr);
    return;
  }

  assert(PerformInit && "cannot have constant initializer which needs "
         "destruction for reference");
  RValue RV = EmitReferenceBindingToExpr(Init);
  EmitStoreOfScalar(RV.getScalarVal(), DeclAddr, false, T);
}

/// Create a stub function, suitable for being passed to atexit,
/// which passes the given address to the given destructor function.
llvm::Constant *CodeGenFunction::createAtExitStub(const VarDecl &VD,
                                                  llvm::FunctionCallee dtor,
                                                  llvm::Constant *addr) {
  // Get the destructor function type, void(*)(void).
  llvm::FunctionType *ty = llvm::FunctionType::get(CGM.VoidTy, false);
  SmallString<256> FnName;
  {
    llvm::raw_svector_ostream Out(FnName);
    CGM.getCXXABI().getMangleContext().mangleDynamicAtExitDestructor(&VD, Out);
  }

  const CGFunctionInfo &FI = CGM.getTypes().arrangeNullaryFunction();
  llvm::Function *fn = CGM.CreateGlobalInitOrCleanUpFunction(
      ty, FnName.str(), FI, VD.getLocation());

  CodeGenFunction CGF(CGM);

  CGF.StartFunction(GlobalDecl(&VD, DynamicInitKind::AtExit),
                    CGM.getContext().VoidTy, fn, FI, FunctionArgList(),
                    VD.getLocation(), VD.getInit()->getExprLoc());
  // Emit an artificial location for this function.
  auto AL = ApplyDebugLocation::CreateArtificial(CGF);

  llvm::CallInst *call = CGF.Builder.CreateCall(dtor, addr);

  // Make sure the call and the callee agree on calling convention.
  if (auto *dtorFn = dyn_cast<llvm::Function>(
          dtor.getCallee()->stripPointerCastsAndAliases()))
    call->setCallingConv(dtorFn->getCallingConv());

  CGF.FinishFunction();

  // Get a proper function pointer.
  FunctionProtoType::ExtProtoInfo EPI(getContext().getDefaultCallingConvention(
      /*IsVariadic=*/false, /*IsCXXMethod=*/false));
  QualType fnType = getContext().getFunctionType(getContext().VoidTy,
                                                 {getContext().VoidPtrTy}, EPI);
  return CGM.getFunctionPointer(fn, fnType);
}

/// Register a global destructor using the C atexit runtime function.
void CodeGenFunction::registerGlobalDtorWithAtExit(const VarDecl &VD,
                                                   llvm::FunctionCallee dtor,
                                                   llvm::Constant *addr) {
  // Create a function which calls the destructor.
  llvm::Constant *dtorStub = createAtExitStub(VD, dtor, addr);
  registerGlobalDtorWithAtExit(dtorStub);
}

void CodeGenFunction::registerGlobalDtorWithAtExit(llvm::Constant *dtorStub) {
  // extern "C" int atexit(void (*f)(void));
<<<<<<< HEAD
  assert(cast<llvm::PointerType>(dtorStub->getType())->getElementType() ==
             llvm::FunctionType::get(CGM.VoidTy, false) &&
=======
  assert(dtorStub->getType() ==
             llvm::PointerType::get(
                 llvm::FunctionType::get(CGM.VoidTy, false),
                 dtorStub->getType()->getPointerAddressSpace()) &&
>>>>>>> c237cf7d
         "Argument to atexit has a wrong type.");

  llvm::FunctionType *atexitTy =
      llvm::FunctionType::get(IntTy, dtorStub->getType(), false);

  llvm::FunctionCallee atexit =
      CGM.CreateRuntimeFunction(atexitTy, "atexit", llvm::AttributeList(),
                                /*Local=*/true);
  if (llvm::Function *atexitFn = dyn_cast<llvm::Function>(atexit.getCallee()))
    atexitFn->setDoesNotThrow();

  EmitNounwindRuntimeCall(atexit, dtorStub);
}

llvm::Value *
CodeGenFunction::unregisterGlobalDtorWithUnAtExit(llvm::Constant *dtorStub) {
  // The unatexit subroutine unregisters __dtor functions that were previously
  // registered by the atexit subroutine. If the referenced function is found,
  // it is removed from the list of functions that are called at normal program
  // termination and the unatexit returns a value of 0, otherwise a non-zero
  // value is returned.
  //
  // extern "C" int unatexit(void (*f)(void));
  assert(dtorStub->getType() ==
             llvm::PointerType::get(
                 llvm::FunctionType::get(CGM.VoidTy, false),
                 dtorStub->getType()->getPointerAddressSpace()) &&
         "Argument to unatexit has a wrong type.");

  llvm::FunctionType *unatexitTy =
      llvm::FunctionType::get(IntTy, {dtorStub->getType()}, /*isVarArg=*/false);

  llvm::FunctionCallee unatexit =
      CGM.CreateRuntimeFunction(unatexitTy, "unatexit", llvm::AttributeList());

  cast<llvm::Function>(unatexit.getCallee())->setDoesNotThrow();

  return EmitNounwindRuntimeCall(unatexit, dtorStub);
}

void CodeGenFunction::EmitCXXGuardedInit(const VarDecl &D,
                                         llvm::GlobalVariable *DeclPtr,
                                         bool PerformInit) {
  // If we've been asked to forbid guard variables, emit an error now.
  // This diagnostic is hard-coded for Darwin's use case;  we can find
  // better phrasing if someone else needs it.
  if (CGM.getCodeGenOpts().ForbidGuardVariables)
    CGM.Error(D.getLocation(),
              "this initialization requires a guard variable, which "
              "the kernel does not support");

  CGM.getCXXABI().EmitGuardedInit(*this, D, DeclPtr, PerformInit);
}

void CodeGenFunction::EmitCXXGuardedInitBranch(llvm::Value *NeedsInit,
                                               llvm::BasicBlock *InitBlock,
                                               llvm::BasicBlock *NoInitBlock,
                                               GuardKind Kind,
                                               const VarDecl *D) {
  assert((Kind == GuardKind::TlsGuard || D) && "no guarded variable");

  // A guess at how many times we will enter the initialization of a
  // variable, depending on the kind of variable.
  static const uint64_t InitsPerTLSVar = 1024;
  static const uint64_t InitsPerLocalVar = 1024 * 1024;

  llvm::MDNode *Weights;
  if (Kind == GuardKind::VariableGuard && !D->isLocalVarDecl()) {
    // For non-local variables, don't apply any weighting for now. Due to our
    // use of COMDATs, we expect there to be at most one initialization of the
    // variable per DSO, but we have no way to know how many DSOs will try to
    // initialize the variable.
    Weights = nullptr;
  } else {
    uint64_t NumInits;
    // FIXME: For the TLS case, collect and use profiling information to
    // determine a more accurate brach weight.
    if (Kind == GuardKind::TlsGuard || D->getTLSKind())
      NumInits = InitsPerTLSVar;
    else
      NumInits = InitsPerLocalVar;

    // The probability of us entering the initializer is
    //   1 / (total number of times we attempt to initialize the variable).
    llvm::MDBuilder MDHelper(CGM.getLLVMContext());
    Weights = MDHelper.createBranchWeights(1, NumInits - 1);
  }

  Builder.CreateCondBr(NeedsInit, InitBlock, NoInitBlock, Weights);
}

llvm::Function *CodeGenModule::CreateGlobalInitOrCleanUpFunction(
    llvm::FunctionType *FTy, const Twine &Name, const CGFunctionInfo &FI,
    SourceLocation Loc, bool TLS) {
  llvm::Function *Fn = llvm::Function::Create(
      FTy, llvm::GlobalValue::InternalLinkage, Name, &getModule());

  if (!getLangOpts().AppleKext && !TLS) {
    // Set the section if needed.
    if (const char *Section = getTarget().getStaticInitSectionSpecifier())
      Fn->setSection(Section);
  }

  SetInternalFunctionAttributes(GlobalDecl(), Fn, FI);

  Fn->setCallingConv(getRuntimeCC());

  if (!getLangOpts().Exceptions)
    Fn->setDoesNotThrow();

  if (getLangOpts().Sanitize.has(SanitizerKind::Address) &&
      !isInSanitizerBlacklist(SanitizerKind::Address, Fn, Loc))
    Fn->addFnAttr(llvm::Attribute::SanitizeAddress);

  if (getLangOpts().Sanitize.has(SanitizerKind::KernelAddress) &&
      !isInSanitizerBlacklist(SanitizerKind::KernelAddress, Fn, Loc))
    Fn->addFnAttr(llvm::Attribute::SanitizeAddress);

  if (getLangOpts().Sanitize.has(SanitizerKind::HWAddress) &&
      !isInSanitizerBlacklist(SanitizerKind::HWAddress, Fn, Loc))
    Fn->addFnAttr(llvm::Attribute::SanitizeHWAddress);

  if (getLangOpts().Sanitize.has(SanitizerKind::KernelHWAddress) &&
      !isInSanitizerBlacklist(SanitizerKind::KernelHWAddress, Fn, Loc))
    Fn->addFnAttr(llvm::Attribute::SanitizeHWAddress);

  if (getLangOpts().Sanitize.has(SanitizerKind::MemTag) &&
      !isInSanitizerBlacklist(SanitizerKind::MemTag, Fn, Loc))
    Fn->addFnAttr(llvm::Attribute::SanitizeMemTag);

  if (getLangOpts().Sanitize.has(SanitizerKind::Thread) &&
      !isInSanitizerBlacklist(SanitizerKind::Thread, Fn, Loc))
    Fn->addFnAttr(llvm::Attribute::SanitizeThread);

  if (getLangOpts().Sanitize.has(SanitizerKind::Memory) &&
      !isInSanitizerBlacklist(SanitizerKind::Memory, Fn, Loc))
    Fn->addFnAttr(llvm::Attribute::SanitizeMemory);

  if (getLangOpts().Sanitize.has(SanitizerKind::KernelMemory) &&
      !isInSanitizerBlacklist(SanitizerKind::KernelMemory, Fn, Loc))
    Fn->addFnAttr(llvm::Attribute::SanitizeMemory);

  if (getLangOpts().Sanitize.has(SanitizerKind::SafeStack) &&
      !isInSanitizerBlacklist(SanitizerKind::SafeStack, Fn, Loc))
    Fn->addFnAttr(llvm::Attribute::SafeStack);

  if (getLangOpts().Sanitize.has(SanitizerKind::ShadowCallStack) &&
      !isInSanitizerBlacklist(SanitizerKind::ShadowCallStack, Fn, Loc))
    Fn->addFnAttr(llvm::Attribute::ShadowCallStack);

  return Fn;
}

/// Create a global pointer to a function that will initialize a global
/// variable.  The user has requested that this pointer be emitted in a specific
/// section.
void CodeGenModule::EmitPointerToInitFunc(const VarDecl *D,
                                          llvm::GlobalVariable *GV,
                                          llvm::Function *InitFunc,
                                          InitSegAttr *ISA) {
  llvm::GlobalVariable *PtrArray = new llvm::GlobalVariable(
      TheModule, InitFunc->getType(), /*isConstant=*/true,
      llvm::GlobalValue::PrivateLinkage, InitFunc, "__cxx_init_fn_ptr");
  PtrArray->setSection(ISA->getSection());
  addUsedGlobal(PtrArray);

  // If the GV is already in a comdat group, then we have to join it.
  if (llvm::Comdat *C = GV->getComdat())
    PtrArray->setComdat(C);
}

void
CodeGenModule::EmitCXXGlobalVarDeclInitFunc(const VarDecl *D,
                                            llvm::GlobalVariable *Addr,
                                            bool PerformInit) {

  // According to E.2.3.1 in CUDA-7.5 Programming guide: __device__,
  // __constant__ and __shared__ variables defined in namespace scope,
  // that are of class type, cannot have a non-empty constructor. All
  // the checks have been done in Sema by now. Whatever initializers
  // are allowed are empty and we just need to ignore them here.
  if (getLangOpts().CUDAIsDevice && !getLangOpts().GPUAllowDeviceInit &&
      (D->hasAttr<CUDADeviceAttr>() || D->hasAttr<CUDAConstantAttr>() ||
       D->hasAttr<CUDASharedAttr>()))
    return;

  if (getLangOpts().OpenMP &&
      getOpenMPRuntime().emitDeclareTargetVarDefinition(D, Addr, PerformInit))
    return;

  // Check if we've already initialized this decl.
  auto I = DelayedCXXInitPosition.find(D);
  if (I != DelayedCXXInitPosition.end() && I->second == ~0U)
    return;

  llvm::FunctionType *FTy = llvm::FunctionType::get(VoidTy, false);
  SmallString<256> FnName;
  {
    llvm::raw_svector_ostream Out(FnName);
    getCXXABI().getMangleContext().mangleDynamicInitializer(D, Out);
  }

  // Create a variable initialization function.
  llvm::Function *Fn = CreateGlobalInitOrCleanUpFunction(
      FTy, FnName.str(), getTypes().arrangeNullaryFunction(), D->getLocation());

  auto *ISA = D->getAttr<InitSegAttr>();
  CodeGenFunction(*this).GenerateCXXGlobalVarDeclInitFunc(Fn, D, Addr,
                                                          PerformInit);

  llvm::GlobalVariable *COMDATKey =
      supportsCOMDAT() && D->isExternallyVisible() ? Addr : nullptr;

  if (D->getTLSKind()) {
    // FIXME: Should we support init_priority for thread_local?
    // FIXME: We only need to register one __cxa_thread_atexit function for the
    // entire TU.
    CXXThreadLocalInits.push_back(Fn);
    CXXThreadLocalInitVars.push_back(D);
  } else if (PerformInit && ISA) {
    EmitPointerToInitFunc(D, Addr, Fn, ISA);
  } else if (auto *IPA = D->getAttr<InitPriorityAttr>()) {
    OrderGlobalInits Key(IPA->getPriority(), PrioritizedCXXGlobalInits.size());
    PrioritizedCXXGlobalInits.push_back(std::make_pair(Key, Fn));
  } else if (isTemplateInstantiation(D->getTemplateSpecializationKind()) ||
             getContext().GetGVALinkageForVariable(D) == GVA_DiscardableODR) {
    // C++ [basic.start.init]p2:
    //   Definitions of explicitly specialized class template static data
    //   members have ordered initialization. Other class template static data
    //   members (i.e., implicitly or explicitly instantiated specializations)
    //   have unordered initialization.
    //
    // As a consequence, we can put them into their own llvm.global_ctors entry.
    //
    // If the global is externally visible, put the initializer into a COMDAT
    // group with the global being initialized.  On most platforms, this is a
    // minor startup time optimization.  In the MS C++ ABI, there are no guard
    // variables, so this COMDAT key is required for correctness.
    AddGlobalCtor(Fn, 65535, COMDATKey);
    if (getTarget().getCXXABI().isMicrosoft() && COMDATKey) {
      // In The MS C++, MS add template static data member in the linker
      // drective.
      addUsedGlobal(COMDATKey);
    }
  } else if (D->hasAttr<SelectAnyAttr>()) {
    // SelectAny globals will be comdat-folded. Put the initializer into a
    // COMDAT group associated with the global, so the initializers get folded
    // too.
    AddGlobalCtor(Fn, 65535, COMDATKey);
  } else {
    I = DelayedCXXInitPosition.find(D); // Re-do lookup in case of re-hash.
    if (I == DelayedCXXInitPosition.end()) {
      CXXGlobalInits.push_back(Fn);
    } else if (I->second != ~0U) {
      assert(I->second < CXXGlobalInits.size() &&
             CXXGlobalInits[I->second] == nullptr);
      CXXGlobalInits[I->second] = Fn;
    }
  }

  // Remember that we already emitted the initializer for this global.
  DelayedCXXInitPosition[D] = ~0U;
}

void CodeGenModule::EmitCXXThreadLocalInitFunc() {
  getCXXABI().EmitThreadLocalInitFuncs(
      *this, CXXThreadLocals, CXXThreadLocalInits, CXXThreadLocalInitVars);

  CXXThreadLocalInits.clear();
  CXXThreadLocalInitVars.clear();
  CXXThreadLocals.clear();
}

static SmallString<128> getTransformedFileName(llvm::Module &M) {
  SmallString<128> FileName = llvm::sys::path::filename(M.getName());

  if (FileName.empty())
    FileName = "<null>";

  for (size_t i = 0; i < FileName.size(); ++i) {
    // Replace everything that's not [a-zA-Z0-9._] with a _. This set happens
    // to be the set of C preprocessing numbers.
    if (!isPreprocessingNumberBody(FileName[i]))
      FileName[i] = '_';
  }

  return FileName;
}

void
CodeGenModule::EmitCXXGlobalInitFunc() {
  while (!CXXGlobalInits.empty() && !CXXGlobalInits.back())
    CXXGlobalInits.pop_back();

  if (CXXGlobalInits.empty() && PrioritizedCXXGlobalInits.empty())
    return;

  llvm::FunctionType *FTy = llvm::FunctionType::get(VoidTy, false);
  const CGFunctionInfo &FI = getTypes().arrangeNullaryFunction();

  const bool UseSinitAndSterm = getCXXABI().useSinitAndSterm();
  // Create our global prioritized initialization function.
  if (!PrioritizedCXXGlobalInits.empty()) {
    assert(!UseSinitAndSterm && "Prioritized sinit and sterm functions are not"
                                " supported yet.");

    SmallVector<llvm::Function *, 8> LocalCXXGlobalInits;
    llvm::array_pod_sort(PrioritizedCXXGlobalInits.begin(),
                         PrioritizedCXXGlobalInits.end());
    // Iterate over "chunks" of ctors with same priority and emit each chunk
    // into separate function. Note - everything is sorted first by priority,
    // second - by lex order, so we emit ctor functions in proper order.
    for (SmallVectorImpl<GlobalInitData >::iterator
           I = PrioritizedCXXGlobalInits.begin(),
           E = PrioritizedCXXGlobalInits.end(); I != E; ) {
      SmallVectorImpl<GlobalInitData >::iterator
        PrioE = std::upper_bound(I + 1, E, *I, GlobalInitPriorityCmp());

      LocalCXXGlobalInits.clear();
      unsigned Priority = I->first.priority;
      // Compute the function suffix from priority. Prepend with zeroes to make
      // sure the function names are also ordered as priorities.
      std::string PrioritySuffix = llvm::utostr(Priority);
      // Priority is always <= 65535 (enforced by sema).
      PrioritySuffix = std::string(6-PrioritySuffix.size(), '0')+PrioritySuffix;
      llvm::Function *Fn = CreateGlobalInitOrCleanUpFunction(
          FTy, "_GLOBAL__I_" + PrioritySuffix, FI);

      for (; I < PrioE; ++I)
        LocalCXXGlobalInits.push_back(I->second);

      CodeGenFunction(*this).GenerateCXXGlobalInitFunc(Fn, LocalCXXGlobalInits);
      AddGlobalCtor(Fn, Priority);
    }
    PrioritizedCXXGlobalInits.clear();
  }

  if (UseSinitAndSterm && CXXGlobalInits.empty())
    return;

  // Include the filename in the symbol name. Including "sub_" matches gcc
  // and makes sure these symbols appear lexicographically behind the symbols
  // with priority emitted above.
  llvm::Function *Fn = CreateGlobalInitOrCleanUpFunction(
      FTy, llvm::Twine("_GLOBAL__sub_I_", getTransformedFileName(getModule())),
      FI);

  CodeGenFunction(*this).GenerateCXXGlobalInitFunc(Fn, CXXGlobalInits);
  AddGlobalCtor(Fn);

  // In OpenCL global init functions must be converted to kernels in order to
  // be able to launch them from the host.
  // FIXME: Some more work might be needed to handle destructors correctly.
  // Current initialization function makes use of function pointers callbacks.
  // We can't support function pointers especially between host and device.
  // However it seems global destruction has little meaning without any
  // dynamic resource allocation on the device and program scope variables are
  // destroyed by the runtime when program is released.
  if (getLangOpts().OpenCL) {
    GenOpenCLArgMetadata(Fn);
    Fn->setCallingConv(llvm::CallingConv::SPIR_KERNEL);
  }

  if (getLangOpts().HIP) {
    Fn->setCallingConv(llvm::CallingConv::AMDGPU_KERNEL);
    Fn->addFnAttr("device-init");
  }

  CXXGlobalInits.clear();
}

void CodeGenModule::EmitCXXGlobalCleanUpFunc() {
  if (CXXGlobalDtorsOrStermFinalizers.empty())
    return;

  llvm::FunctionType *FTy = llvm::FunctionType::get(VoidTy, false);
  const CGFunctionInfo &FI = getTypes().arrangeNullaryFunction();

  // Create our global cleanup function.
  llvm::Function *Fn =
      CreateGlobalInitOrCleanUpFunction(FTy, "_GLOBAL__D_a", FI);

  CodeGenFunction(*this).GenerateCXXGlobalCleanUpFunc(
      Fn, CXXGlobalDtorsOrStermFinalizers);
  AddGlobalDtor(Fn);
  CXXGlobalDtorsOrStermFinalizers.clear();
}

/// Emit the code necessary to initialize the given global variable.
void CodeGenFunction::GenerateCXXGlobalVarDeclInitFunc(llvm::Function *Fn,
                                                       const VarDecl *D,
                                                 llvm::GlobalVariable *Addr,
                                                       bool PerformInit) {
  // Check if we need to emit debug info for variable initializer.
  if (D->hasAttr<NoDebugAttr>())
    DebugInfo = nullptr; // disable debug info indefinitely for this function

  CurEHLocation = D->getBeginLoc();

  StartFunction(GlobalDecl(D, DynamicInitKind::Initializer),
                getContext().VoidTy, Fn, getTypes().arrangeNullaryFunction(),
                FunctionArgList());
  // Emit an artificial location for this function.
  auto AL = ApplyDebugLocation::CreateArtificial(*this);

  // Use guarded initialization if the global variable is weak. This
  // occurs for, e.g., instantiated static data members and
  // definitions explicitly marked weak.
  //
  // Also use guarded initialization for a variable with dynamic TLS and
  // unordered initialization. (If the initialization is ordered, the ABI
  // layer will guard the whole-TU initialization for us.)
  if (Addr->hasWeakLinkage() || Addr->hasLinkOnceLinkage() ||
      (D->getTLSKind() == VarDecl::TLS_Dynamic &&
       isTemplateInstantiation(D->getTemplateSpecializationKind()))) {
    EmitCXXGuardedInit(*D, Addr, PerformInit);
  } else {
    EmitCXXGlobalVarDeclInit(*D, Addr, PerformInit);
  }

  FinishFunction();
}

void
CodeGenFunction::GenerateCXXGlobalInitFunc(llvm::Function *Fn,
                                           ArrayRef<llvm::Function *> Decls,
                                           ConstantAddress Guard) {
  {
    auto NL = ApplyDebugLocation::CreateEmpty(*this);
    StartFunction(GlobalDecl(), getContext().VoidTy, Fn,
                  getTypes().arrangeNullaryFunction(), FunctionArgList());
    // Emit an artificial location for this function.
    auto AL = ApplyDebugLocation::CreateArtificial(*this);

    llvm::BasicBlock *ExitBlock = nullptr;
    if (Guard.isValid()) {
      // If we have a guard variable, check whether we've already performed
      // these initializations. This happens for TLS initialization functions.
      llvm::Value *GuardVal = Builder.CreateLoad(Guard);
      llvm::Value *Uninit = Builder.CreateIsNull(GuardVal,
                                                 "guard.uninitialized");
      llvm::BasicBlock *InitBlock = createBasicBlock("init");
      ExitBlock = createBasicBlock("exit");
      EmitCXXGuardedInitBranch(Uninit, InitBlock, ExitBlock,
                               GuardKind::TlsGuard, nullptr);
      EmitBlock(InitBlock);
      // Mark as initialized before initializing anything else. If the
      // initializers use previously-initialized thread_local vars, that's
      // probably supposed to be OK, but the standard doesn't say.
      Builder.CreateStore(llvm::ConstantInt::get(GuardVal->getType(),1), Guard);

      // The guard variable can't ever change again.
      EmitInvariantStart(
          Guard.getPointer(),
          CharUnits::fromQuantity(
              CGM.getDataLayout().getTypeAllocSize(GuardVal->getType())));
    }

    RunCleanupsScope Scope(*this);

    // When building in Objective-C++ ARC mode, create an autorelease pool
    // around the global initializers.
    if (getLangOpts().ObjCAutoRefCount && getLangOpts().CPlusPlus) {
      llvm::Value *token = EmitObjCAutoreleasePoolPush();
      EmitObjCAutoreleasePoolCleanup(token);
    }

    for (unsigned i = 0, e = Decls.size(); i != e; ++i)
      if (Decls[i])
        EmitRuntimeCall(Decls[i]);

    Scope.ForceCleanup();

    if (ExitBlock) {
      Builder.CreateBr(ExitBlock);
      EmitBlock(ExitBlock);
    }
  }

  FinishFunction();
}

void CodeGenFunction::GenerateCXXGlobalCleanUpFunc(
    llvm::Function *Fn,
    const std::vector<std::tuple<llvm::FunctionType *, llvm::WeakTrackingVH,
                                 llvm::Constant *>> &DtorsOrStermFinalizers) {
  {
    auto NL = ApplyDebugLocation::CreateEmpty(*this);
    StartFunction(GlobalDecl(), getContext().VoidTy, Fn,
                  getTypes().arrangeNullaryFunction(), FunctionArgList());
    // Emit an artificial location for this function.
    auto AL = ApplyDebugLocation::CreateArtificial(*this);

    // Emit the cleanups, in reverse order from construction.
    for (unsigned i = 0, e = DtorsOrStermFinalizers.size(); i != e; ++i) {
      llvm::FunctionType *CalleeTy;
      llvm::Value *Callee;
      llvm::Constant *Arg;
      std::tie(CalleeTy, Callee, Arg) = DtorsOrStermFinalizers[e - i - 1];

      llvm::CallInst *CI = nullptr;
      if (Arg == nullptr) {
        assert(
            CGM.getCXXABI().useSinitAndSterm() &&
            "Arg could not be nullptr unless using sinit and sterm functions.");
        CI = Builder.CreateCall(CalleeTy, Callee);
      } else
        CI = Builder.CreateCall(CalleeTy, Callee, Arg);

      // Make sure the call and the callee agree on calling convention.
      if (llvm::Function *F = dyn_cast<llvm::Function>(Callee))
        CI->setCallingConv(F->getCallingConv());
    }
  }

  FinishFunction();
}

/// generateDestroyHelper - Generates a helper function which, when
/// invoked, destroys the given object.  The address of the object
/// should be in global memory.
llvm::Function *CodeGenFunction::generateDestroyHelper(
    Address addr, QualType type, Destroyer *destroyer,
    bool useEHCleanupForArray, const VarDecl *VD) {
  FunctionArgList args;
  ImplicitParamDecl Dst(getContext(), getContext().VoidPtrTy,
                        ImplicitParamDecl::Other);
  args.push_back(&Dst);

  const CGFunctionInfo &FI =
    CGM.getTypes().arrangeBuiltinFunctionDeclaration(getContext().VoidTy, args);
  llvm::FunctionType *FTy = CGM.getTypes().GetFunctionType(FI);
  llvm::Function *fn = CGM.CreateGlobalInitOrCleanUpFunction(
      FTy, "__cxx_global_array_dtor", FI, VD->getLocation());

  CurEHLocation = VD->getBeginLoc();

  StartFunction(GlobalDecl(VD, DynamicInitKind::GlobalArrayDestructor),
                getContext().VoidTy, fn, FI, args);
  // Emit an artificial location for this function.
  auto AL = ApplyDebugLocation::CreateArtificial(*this);

  emitDestroy(addr, type, destroyer, useEHCleanupForArray);

  FinishFunction();

  return fn;
}<|MERGE_RESOLUTION|>--- conflicted
+++ resolved
@@ -278,15 +278,10 @@
 
 void CodeGenFunction::registerGlobalDtorWithAtExit(llvm::Constant *dtorStub) {
   // extern "C" int atexit(void (*f)(void));
-<<<<<<< HEAD
-  assert(cast<llvm::PointerType>(dtorStub->getType())->getElementType() ==
-             llvm::FunctionType::get(CGM.VoidTy, false) &&
-=======
   assert(dtorStub->getType() ==
              llvm::PointerType::get(
                  llvm::FunctionType::get(CGM.VoidTy, false),
                  dtorStub->getType()->getPointerAddressSpace()) &&
->>>>>>> c237cf7d
          "Argument to atexit has a wrong type.");
 
   llvm::FunctionType *atexitTy =
