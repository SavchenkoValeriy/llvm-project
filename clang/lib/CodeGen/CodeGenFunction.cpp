//===--- CodeGenFunction.cpp - Emit LLVM Code from ASTs for a Function ----===//
//
// Part of the LLVM Project, under the Apache License v2.0 with LLVM Exceptions.
// See https://llvm.org/LICENSE.txt for license information.
// SPDX-License-Identifier: Apache-2.0 WITH LLVM-exception
//
//===----------------------------------------------------------------------===//
//
// This coordinates the per-function state used while generating code.
//
//===----------------------------------------------------------------------===//

#include "CodeGenFunction.h"
#include "CGBlocks.h"
#include "CGCUDARuntime.h"
#include "CGCXXABI.h"
#include "CGCleanup.h"
#include "CGDebugInfo.h"
#include "CGOpenMPRuntime.h"
#include "CodeGenModule.h"
#include "CodeGenPGO.h"
#include "TargetInfo.h"
#include "clang/AST/ASTContext.h"
#include "clang/AST/ASTLambda.h"
#include "clang/AST/Attr.h"
#include "clang/AST/Decl.h"
#include "clang/AST/DeclCXX.h"
#include "clang/AST/StmtCXX.h"
#include "clang/AST/StmtObjC.h"
#include "clang/Basic/Builtins.h"
#include "clang/Basic/CodeGenOptions.h"
#include "clang/Basic/TargetInfo.h"
#include "clang/CodeGen/CGFunctionInfo.h"
#include "clang/Frontend/FrontendDiagnostic.h"
#include "llvm/ADT/ArrayRef.h"
#include "llvm/Frontend/OpenMP/OMPIRBuilder.h"
#include "llvm/IR/DataLayout.h"
#include "llvm/IR/Dominators.h"
#include "llvm/IR/FPEnv.h"
#include "llvm/IR/IntrinsicInst.h"
#include "llvm/IR/Intrinsics.h"
#include "llvm/IR/MDBuilder.h"
#include "llvm/IR/Operator.h"
#include "llvm/Support/CRC.h"
#include "llvm/Transforms/Scalar/LowerExpectIntrinsic.h"
#include "llvm/Transforms/Utils/PromoteMemToReg.h"
using namespace clang;
using namespace CodeGen;

/// shouldEmitLifetimeMarkers - Decide whether we need emit the life-time
/// markers.
static bool shouldEmitLifetimeMarkers(const CodeGenOptions &CGOpts,
                                      const LangOptions &LangOpts) {
  if (CGOpts.DisableLifetimeMarkers)
    return false;

  // Sanitizers may use markers.
  if (CGOpts.SanitizeAddressUseAfterScope ||
      LangOpts.Sanitize.has(SanitizerKind::HWAddress) ||
      LangOpts.Sanitize.has(SanitizerKind::Memory))
    return true;

  // For now, only in optimized builds.
  return CGOpts.OptimizationLevel != 0;
}

CodeGenFunction::CodeGenFunction(CodeGenModule &cgm, bool suppressNewContext)
    : CodeGenTypeCache(cgm), CGM(cgm), Target(cgm.getTarget()),
      Builder(cgm, cgm.getModule().getContext(), llvm::ConstantFolder(),
              CGBuilderInserterTy(this)),
      SanOpts(CGM.getLangOpts().Sanitize), CurFPFeatures(CGM.getLangOpts()),
      DebugInfo(CGM.getModuleDebugInfo()), PGO(cgm),
      ShouldEmitLifetimeMarkers(
          shouldEmitLifetimeMarkers(CGM.getCodeGenOpts(), CGM.getLangOpts())) {
  if (!suppressNewContext)
    CGM.getCXXABI().getMangleContext().startNewFunction();

  SetFastMathFlags(CurFPFeatures);
  SetFPModel();
}

CodeGenFunction::~CodeGenFunction() {
  assert(LifetimeExtendedCleanupStack.empty() && "failed to emit a cleanup");

  if (getLangOpts().OpenMP && CurFn)
    CGM.getOpenMPRuntime().functionFinished(*this);

  // If we have an OpenMPIRBuilder we want to finalize functions (incl.
  // outlining etc) at some point. Doing it once the function codegen is done
  // seems to be a reasonable spot. We do it here, as opposed to the deletion
  // time of the CodeGenModule, because we have to ensure the IR has not yet
  // been "emitted" to the outside, thus, modifications are still sensible.
  if (CGM.getLangOpts().OpenMPIRBuilder)
    CGM.getOpenMPRuntime().getOMPBuilder().finalize();
}

// Map the LangOption for exception behavior into
// the corresponding enum in the IR.
llvm::fp::ExceptionBehavior
clang::ToConstrainedExceptMD(LangOptions::FPExceptionModeKind Kind) {

  switch (Kind) {
  case LangOptions::FPE_Ignore:  return llvm::fp::ebIgnore;
  case LangOptions::FPE_MayTrap: return llvm::fp::ebMayTrap;
  case LangOptions::FPE_Strict:  return llvm::fp::ebStrict;
  }
  llvm_unreachable("Unsupported FP Exception Behavior");
}

void CodeGenFunction::SetFPModel() {
  llvm::RoundingMode RM = getLangOpts().getFPRoundingMode();
  auto fpExceptionBehavior = ToConstrainedExceptMD(
                               getLangOpts().getFPExceptionMode());

  Builder.setDefaultConstrainedRounding(RM);
  Builder.setDefaultConstrainedExcept(fpExceptionBehavior);
  Builder.setIsFPConstrained(fpExceptionBehavior != llvm::fp::ebIgnore ||
                             RM != llvm::RoundingMode::NearestTiesToEven);
}

void CodeGenFunction::SetFastMathFlags(FPOptions FPFeatures) {
  llvm::FastMathFlags FMF;
  FMF.setAllowReassoc(FPFeatures.getAllowFPReassociate());
  FMF.setNoNaNs(FPFeatures.getNoHonorNaNs());
  FMF.setNoInfs(FPFeatures.getNoHonorInfs());
  FMF.setNoSignedZeros(FPFeatures.getNoSignedZero());
  FMF.setAllowReciprocal(FPFeatures.getAllowReciprocal());
  FMF.setApproxFunc(FPFeatures.getAllowApproxFunc());
  FMF.setAllowContract(FPFeatures.allowFPContractAcrossStatement());
  Builder.setFastMathFlags(FMF);
}

CodeGenFunction::CGFPOptionsRAII::CGFPOptionsRAII(CodeGenFunction &CGF,
                                                  FPOptions FPFeatures)
    : CGF(CGF), OldFPFeatures(CGF.CurFPFeatures) {
  CGF.CurFPFeatures = FPFeatures;

  if (OldFPFeatures == FPFeatures)
    return;

  FMFGuard.emplace(CGF.Builder);

  llvm::RoundingMode NewRoundingBehavior =
      static_cast<llvm::RoundingMode>(FPFeatures.getRoundingMode());
  CGF.Builder.setDefaultConstrainedRounding(NewRoundingBehavior);
  auto NewExceptionBehavior =
      ToConstrainedExceptMD(static_cast<LangOptions::FPExceptionModeKind>(
          FPFeatures.getFPExceptionMode()));
  CGF.Builder.setDefaultConstrainedExcept(NewExceptionBehavior);

  CGF.SetFastMathFlags(FPFeatures);

  assert((CGF.CurFuncDecl == nullptr || CGF.Builder.getIsFPConstrained() ||
          isa<CXXConstructorDecl>(CGF.CurFuncDecl) ||
          isa<CXXDestructorDecl>(CGF.CurFuncDecl) ||
          (NewExceptionBehavior == llvm::fp::ebIgnore &&
           NewRoundingBehavior == llvm::RoundingMode::NearestTiesToEven)) &&
         "FPConstrained should be enabled on entire function");

  auto mergeFnAttrValue = [&](StringRef Name, bool Value) {
    auto OldValue =
        CGF.CurFn->getFnAttribute(Name).getValueAsString() == "true";
    auto NewValue = OldValue & Value;
    if (OldValue != NewValue)
      CGF.CurFn->addFnAttr(Name, llvm::toStringRef(NewValue));
  };
  mergeFnAttrValue("no-infs-fp-math", FPFeatures.getNoHonorInfs());
  mergeFnAttrValue("no-nans-fp-math", FPFeatures.getNoHonorNaNs());
  mergeFnAttrValue("no-signed-zeros-fp-math", FPFeatures.getNoSignedZero());
  mergeFnAttrValue("unsafe-fp-math", FPFeatures.getAllowFPReassociate() &&
                                         FPFeatures.getAllowReciprocal() &&
                                         FPFeatures.getAllowApproxFunc() &&
                                         FPFeatures.getNoSignedZero());
}

CodeGenFunction::CGFPOptionsRAII::~CGFPOptionsRAII() {
  CGF.CurFPFeatures = OldFPFeatures;
}

LValue CodeGenFunction::MakeNaturalAlignAddrLValue(llvm::Value *V, QualType T) {
  LValueBaseInfo BaseInfo;
  TBAAAccessInfo TBAAInfo;
  CharUnits Alignment = CGM.getNaturalTypeAlignment(T, &BaseInfo, &TBAAInfo);
  return LValue::MakeAddr(Address(V, Alignment), T, getContext(), BaseInfo,
                          TBAAInfo);
}

/// Given a value of type T* that may not be to a complete object,
/// construct an l-value with the natural pointee alignment of T.
LValue
CodeGenFunction::MakeNaturalAlignPointeeAddrLValue(llvm::Value *V, QualType T) {
  LValueBaseInfo BaseInfo;
  TBAAAccessInfo TBAAInfo;
  CharUnits Align = CGM.getNaturalTypeAlignment(T, &BaseInfo, &TBAAInfo,
                                                /* forPointeeType= */ true);
  return MakeAddrLValue(Address(V, Align), T, BaseInfo, TBAAInfo);
}


llvm::Type *CodeGenFunction::ConvertTypeForMem(QualType T) {
  return CGM.getTypes().ConvertTypeForMem(T);
}

llvm::Type *CodeGenFunction::ConvertType(QualType T) {
  return CGM.getTypes().ConvertType(T);
}

TypeEvaluationKind CodeGenFunction::getEvaluationKind(QualType type) {
  type = type.getCanonicalType();
  while (true) {
    switch (type->getTypeClass()) {
#define TYPE(name, parent)
#define ABSTRACT_TYPE(name, parent)
#define NON_CANONICAL_TYPE(name, parent) case Type::name:
#define DEPENDENT_TYPE(name, parent) case Type::name:
#define NON_CANONICAL_UNLESS_DEPENDENT_TYPE(name, parent) case Type::name:
#include "clang/AST/TypeNodes.inc"
      llvm_unreachable("non-canonical or dependent type in IR-generation");

    case Type::Auto:
    case Type::DeducedTemplateSpecialization:
      llvm_unreachable("undeduced type in IR-generation");

    // Various scalar types.
    case Type::Builtin:
    case Type::Pointer:
    case Type::BlockPointer:
    case Type::LValueReference:
    case Type::RValueReference:
    case Type::MemberPointer:
    case Type::Vector:
    case Type::ExtVector:
    case Type::ConstantMatrix:
    case Type::FunctionProto:
    case Type::FunctionNoProto:
    case Type::Enum:
    case Type::ObjCObjectPointer:
    case Type::Pipe:
    case Type::ExtInt:
      return TEK_Scalar;

    // Complexes.
    case Type::Complex:
      return TEK_Complex;

    // Arrays, records, and Objective-C objects.
    case Type::ConstantArray:
    case Type::IncompleteArray:
    case Type::VariableArray:
    case Type::Record:
    case Type::ObjCObject:
    case Type::ObjCInterface:
      return TEK_Aggregate;

    // We operate on atomic values according to their underlying type.
    case Type::Atomic:
      type = cast<AtomicType>(type)->getValueType();
      continue;
    }
    llvm_unreachable("unknown type kind!");
  }
}

llvm::DebugLoc CodeGenFunction::EmitReturnBlock() {
  // For cleanliness, we try to avoid emitting the return block for
  // simple cases.
  llvm::BasicBlock *CurBB = Builder.GetInsertBlock();

  if (CurBB) {
    assert(!CurBB->getTerminator() && "Unexpected terminated block.");

    // We have a valid insert point, reuse it if it is empty or there are no
    // explicit jumps to the return block.
    if (CurBB->empty() || ReturnBlock.getBlock()->use_empty()) {
      ReturnBlock.getBlock()->replaceAllUsesWith(CurBB);
      delete ReturnBlock.getBlock();
      ReturnBlock = JumpDest();
    } else
      EmitBlock(ReturnBlock.getBlock());
    return llvm::DebugLoc();
  }

  // Otherwise, if the return block is the target of a single direct
  // branch then we can just put the code in that block instead. This
  // cleans up functions which started with a unified return block.
  if (ReturnBlock.getBlock()->hasOneUse()) {
    llvm::BranchInst *BI =
      dyn_cast<llvm::BranchInst>(*ReturnBlock.getBlock()->user_begin());
    if (BI && BI->isUnconditional() &&
        BI->getSuccessor(0) == ReturnBlock.getBlock()) {
      // Record/return the DebugLoc of the simple 'return' expression to be used
      // later by the actual 'ret' instruction.
      llvm::DebugLoc Loc = BI->getDebugLoc();
      Builder.SetInsertPoint(BI->getParent());
      BI->eraseFromParent();
      delete ReturnBlock.getBlock();
      ReturnBlock = JumpDest();
      return Loc;
    }
  }

  // FIXME: We are at an unreachable point, there is no reason to emit the block
  // unless it has uses. However, we still need a place to put the debug
  // region.end for now.

  EmitBlock(ReturnBlock.getBlock());
  return llvm::DebugLoc();
}

static void EmitIfUsed(CodeGenFunction &CGF, llvm::BasicBlock *BB) {
  if (!BB) return;
  if (!BB->use_empty())
    return CGF.CurFn->getBasicBlockList().push_back(BB);
  delete BB;
}

void CodeGenFunction::FinishFunction(SourceLocation EndLoc) {
  assert(BreakContinueStack.empty() &&
         "mismatched push/pop in break/continue stack!");

  bool OnlySimpleReturnStmts = NumSimpleReturnExprs > 0
    && NumSimpleReturnExprs == NumReturnExprs
    && ReturnBlock.getBlock()->use_empty();
  // Usually the return expression is evaluated before the cleanup
  // code.  If the function contains only a simple return statement,
  // such as a constant, the location before the cleanup code becomes
  // the last useful breakpoint in the function, because the simple
  // return expression will be evaluated after the cleanup code. To be
  // safe, set the debug location for cleanup code to the location of
  // the return statement.  Otherwise the cleanup code should be at the
  // end of the function's lexical scope.
  //
  // If there are multiple branches to the return block, the branch
  // instructions will get the location of the return statements and
  // all will be fine.
  if (CGDebugInfo *DI = getDebugInfo()) {
    if (OnlySimpleReturnStmts)
      DI->EmitLocation(Builder, LastStopPoint);
    else
      DI->EmitLocation(Builder, EndLoc);
  }

  // Pop any cleanups that might have been associated with the
  // parameters.  Do this in whatever block we're currently in; it's
  // important to do this before we enter the return block or return
  // edges will be *really* confused.
  bool HasCleanups = EHStack.stable_begin() != PrologueCleanupDepth;
  bool HasOnlyLifetimeMarkers =
      HasCleanups && EHStack.containsOnlyLifetimeMarkers(PrologueCleanupDepth);
  bool EmitRetDbgLoc = !HasCleanups || HasOnlyLifetimeMarkers;
  if (HasCleanups) {
    // Make sure the line table doesn't jump back into the body for
    // the ret after it's been at EndLoc.
    Optional<ApplyDebugLocation> AL;
    if (CGDebugInfo *DI = getDebugInfo()) {
      if (OnlySimpleReturnStmts)
        DI->EmitLocation(Builder, EndLoc);
      else
        // We may not have a valid end location. Try to apply it anyway, and
        // fall back to an artificial location if needed.
        AL = ApplyDebugLocation::CreateDefaultArtificial(*this, EndLoc);
    }

    PopCleanupBlocks(PrologueCleanupDepth);
  }

  // Emit function epilog (to return).
  llvm::DebugLoc Loc = EmitReturnBlock();

  if (ShouldInstrumentFunction()) {
    if (CGM.getCodeGenOpts().InstrumentFunctions)
      CurFn->addFnAttr("instrument-function-exit", "__cyg_profile_func_exit");
    if (CGM.getCodeGenOpts().InstrumentFunctionsAfterInlining)
      CurFn->addFnAttr("instrument-function-exit-inlined",
                       "__cyg_profile_func_exit");
  }

  // Emit debug descriptor for function end.
  if (CGDebugInfo *DI = getDebugInfo())
    DI->EmitFunctionEnd(Builder, CurFn);

  // Reset the debug location to that of the simple 'return' expression, if any
  // rather than that of the end of the function's scope '}'.
  ApplyDebugLocation AL(*this, Loc);
  EmitFunctionEpilog(*CurFnInfo, EmitRetDbgLoc, EndLoc);
  EmitEndEHSpec(CurCodeDecl);

  assert(EHStack.empty() &&
         "did not remove all scopes from cleanup stack!");

  // If someone did an indirect goto, emit the indirect goto block at the end of
  // the function.
  if (IndirectBranch) {
    EmitBlock(IndirectBranch->getParent());
    Builder.ClearInsertionPoint();
  }

  // If some of our locals escaped, insert a call to llvm.localescape in the
  // entry block.
  if (!EscapedLocals.empty()) {
    // Invert the map from local to index into a simple vector. There should be
    // no holes.
    SmallVector<llvm::Value *, 4> EscapeArgs;
    EscapeArgs.resize(EscapedLocals.size());
    for (auto &Pair : EscapedLocals)
      EscapeArgs[Pair.second] = Pair.first;
    llvm::Function *FrameEscapeFn = llvm::Intrinsic::getDeclaration(
        &CGM.getModule(), llvm::Intrinsic::localescape);
    CGBuilderTy(*this, AllocaInsertPt).CreateCall(FrameEscapeFn, EscapeArgs);
  }

  // Remove the AllocaInsertPt instruction, which is just a convenience for us.
  llvm::Instruction *Ptr = AllocaInsertPt;
  AllocaInsertPt = nullptr;
  Ptr->eraseFromParent();

  // If someone took the address of a label but never did an indirect goto, we
  // made a zero entry PHI node, which is illegal, zap it now.
  if (IndirectBranch) {
    llvm::PHINode *PN = cast<llvm::PHINode>(IndirectBranch->getAddress());
    if (PN->getNumIncomingValues() == 0) {
      PN->replaceAllUsesWith(llvm::UndefValue::get(PN->getType()));
      PN->eraseFromParent();
    }
  }

  EmitIfUsed(*this, EHResumeBlock);
  EmitIfUsed(*this, TerminateLandingPad);
  EmitIfUsed(*this, TerminateHandler);
  EmitIfUsed(*this, UnreachableBlock);

  for (const auto &FuncletAndParent : TerminateFunclets)
    EmitIfUsed(*this, FuncletAndParent.second);

  if (CGM.getCodeGenOpts().EmitDeclMetadata)
    EmitDeclMetadata();

  for (SmallVectorImpl<std::pair<llvm::Instruction *, llvm::Value *> >::iterator
           I = DeferredReplacements.begin(),
           E = DeferredReplacements.end();
       I != E; ++I) {
    I->first->replaceAllUsesWith(I->second);
    I->first->eraseFromParent();
  }

  // Eliminate CleanupDestSlot alloca by replacing it with SSA values and
  // PHIs if the current function is a coroutine. We don't do it for all
  // functions as it may result in slight increase in numbers of instructions
  // if compiled with no optimizations. We do it for coroutine as the lifetime
  // of CleanupDestSlot alloca make correct coroutine frame building very
  // difficult.
  if (NormalCleanupDest.isValid() && isCoroutine()) {
    llvm::DominatorTree DT(*CurFn);
    llvm::PromoteMemToReg(
        cast<llvm::AllocaInst>(NormalCleanupDest.getPointer()), DT);
    NormalCleanupDest = Address::invalid();
  }

  // Scan function arguments for vector width.
  for (llvm::Argument &A : CurFn->args())
    if (auto *VT = dyn_cast<llvm::VectorType>(A.getType()))
      LargestVectorWidth =
          std::max((uint64_t)LargestVectorWidth,
                   VT->getPrimitiveSizeInBits().getKnownMinSize());

  // Update vector width based on return type.
  if (auto *VT = dyn_cast<llvm::VectorType>(CurFn->getReturnType()))
    LargestVectorWidth =
        std::max((uint64_t)LargestVectorWidth,
                 VT->getPrimitiveSizeInBits().getKnownMinSize());

  // Add the required-vector-width attribute. This contains the max width from:
  // 1. min-vector-width attribute used in the source program.
  // 2. Any builtins used that have a vector width specified.
  // 3. Values passed in and out of inline assembly.
  // 4. Width of vector arguments and return types for this function.
  // 5. Width of vector aguments and return types for functions called by this
  //    function.
  CurFn->addFnAttr("min-legal-vector-width", llvm::utostr(LargestVectorWidth));

  // If we generated an unreachable return block, delete it now.
  if (ReturnBlock.isValid() && ReturnBlock.getBlock()->use_empty()) {
    Builder.ClearInsertionPoint();
    ReturnBlock.getBlock()->eraseFromParent();
  }
  if (ReturnValue.isValid()) {
    auto *RetAlloca = dyn_cast<llvm::AllocaInst>(ReturnValue.getPointer());
    if (RetAlloca && RetAlloca->use_empty()) {
      RetAlloca->eraseFromParent();
      ReturnValue = Address::invalid();
    }
  }
}

/// ShouldInstrumentFunction - Return true if the current function should be
/// instrumented with __cyg_profile_func_* calls
bool CodeGenFunction::ShouldInstrumentFunction() {
  if (!CGM.getCodeGenOpts().InstrumentFunctions &&
      !CGM.getCodeGenOpts().InstrumentFunctionsAfterInlining &&
      !CGM.getCodeGenOpts().InstrumentFunctionEntryBare)
    return false;
  if (!CurFuncDecl || CurFuncDecl->hasAttr<NoInstrumentFunctionAttr>())
    return false;
  return true;
}

/// ShouldXRayInstrument - Return true if the current function should be
/// instrumented with XRay nop sleds.
bool CodeGenFunction::ShouldXRayInstrumentFunction() const {
  return CGM.getCodeGenOpts().XRayInstrumentFunctions;
}

/// AlwaysEmitXRayCustomEvents - Return true if we should emit IR for calls to
/// the __xray_customevent(...) builtin calls, when doing XRay instrumentation.
bool CodeGenFunction::AlwaysEmitXRayCustomEvents() const {
  return CGM.getCodeGenOpts().XRayInstrumentFunctions &&
         (CGM.getCodeGenOpts().XRayAlwaysEmitCustomEvents ||
          CGM.getCodeGenOpts().XRayInstrumentationBundle.Mask ==
              XRayInstrKind::Custom);
}

bool CodeGenFunction::AlwaysEmitXRayTypedEvents() const {
  return CGM.getCodeGenOpts().XRayInstrumentFunctions &&
         (CGM.getCodeGenOpts().XRayAlwaysEmitTypedEvents ||
          CGM.getCodeGenOpts().XRayInstrumentationBundle.Mask ==
              XRayInstrKind::Typed);
}

llvm::Constant *
CodeGenFunction::EncodeAddrForUseInPrologue(llvm::Function *F,
                                            llvm::Constant *Addr) {
  // Addresses stored in prologue data can't require run-time fixups and must
  // be PC-relative. Run-time fixups are undesirable because they necessitate
  // writable text segments, which are unsafe. And absolute addresses are
  // undesirable because they break PIE mode.

  // Add a layer of indirection through a private global. Taking its address
  // won't result in a run-time fixup, even if Addr has linkonce_odr linkage.
  auto *GV = new llvm::GlobalVariable(CGM.getModule(), Addr->getType(),
                                      /*isConstant=*/true,
                                      llvm::GlobalValue::PrivateLinkage, Addr);

  // Create a PC-relative address.
  auto *GOTAsInt = llvm::ConstantExpr::getPtrToInt(GV, IntPtrTy);
  auto *FuncAsInt = llvm::ConstantExpr::getPtrToInt(F, IntPtrTy);
  auto *PCRelAsInt = llvm::ConstantExpr::getSub(GOTAsInt, FuncAsInt);
  return (IntPtrTy == Int32Ty)
             ? PCRelAsInt
             : llvm::ConstantExpr::getTrunc(PCRelAsInt, Int32Ty);
}

llvm::Value *
CodeGenFunction::DecodeAddrUsedInPrologue(llvm::Value *F,
                                          llvm::Value *EncodedAddr) {
  // Reconstruct the address of the global.
  auto *PCRelAsInt = Builder.CreateSExt(EncodedAddr, IntPtrTy);
  auto *FuncAsInt = Builder.CreatePtrToInt(F, IntPtrTy, "func_addr.int");
  auto *GOTAsInt = Builder.CreateAdd(PCRelAsInt, FuncAsInt, "global_addr.int");
  auto *GOTAddr = Builder.CreateIntToPtr(GOTAsInt, Int8PtrPtrTy, "global_addr");

  // Load the original pointer through the global.
  return Builder.CreateLoad(Address(GOTAddr, getPointerAlign()),
                            "decoded_addr");
}

void CodeGenFunction::EmitOpenCLKernelMetadata(const FunctionDecl *FD,
                                               llvm::Function *Fn)
{
  if (!FD->hasAttr<OpenCLKernelAttr>())
    return;

  llvm::LLVMContext &Context = getLLVMContext();

  CGM.GenOpenCLArgMetadata(Fn, FD, this);

  if (const VecTypeHintAttr *A = FD->getAttr<VecTypeHintAttr>()) {
    QualType HintQTy = A->getTypeHint();
    const ExtVectorType *HintEltQTy = HintQTy->getAs<ExtVectorType>();
    bool IsSignedInteger =
        HintQTy->isSignedIntegerType() ||
        (HintEltQTy && HintEltQTy->getElementType()->isSignedIntegerType());
    llvm::Metadata *AttrMDArgs[] = {
        llvm::ConstantAsMetadata::get(llvm::UndefValue::get(
            CGM.getTypes().ConvertType(A->getTypeHint()))),
        llvm::ConstantAsMetadata::get(llvm::ConstantInt::get(
            llvm::IntegerType::get(Context, 32),
            llvm::APInt(32, (uint64_t)(IsSignedInteger ? 1 : 0))))};
    Fn->setMetadata("vec_type_hint", llvm::MDNode::get(Context, AttrMDArgs));
  }

  if (const WorkGroupSizeHintAttr *A = FD->getAttr<WorkGroupSizeHintAttr>()) {
    llvm::Metadata *AttrMDArgs[] = {
        llvm::ConstantAsMetadata::get(Builder.getInt32(A->getXDim())),
        llvm::ConstantAsMetadata::get(Builder.getInt32(A->getYDim())),
        llvm::ConstantAsMetadata::get(Builder.getInt32(A->getZDim()))};
    Fn->setMetadata("work_group_size_hint", llvm::MDNode::get(Context, AttrMDArgs));
  }

  if (const ReqdWorkGroupSizeAttr *A = FD->getAttr<ReqdWorkGroupSizeAttr>()) {
    llvm::Metadata *AttrMDArgs[] = {
        llvm::ConstantAsMetadata::get(Builder.getInt32(A->getXDim())),
        llvm::ConstantAsMetadata::get(Builder.getInt32(A->getYDim())),
        llvm::ConstantAsMetadata::get(Builder.getInt32(A->getZDim()))};
    Fn->setMetadata("reqd_work_group_size", llvm::MDNode::get(Context, AttrMDArgs));
  }

  if (const OpenCLIntelReqdSubGroupSizeAttr *A =
          FD->getAttr<OpenCLIntelReqdSubGroupSizeAttr>()) {
    llvm::Metadata *AttrMDArgs[] = {
        llvm::ConstantAsMetadata::get(Builder.getInt32(A->getSubGroupSize()))};
    Fn->setMetadata("intel_reqd_sub_group_size",
                    llvm::MDNode::get(Context, AttrMDArgs));
  }
}

/// Determine whether the function F ends with a return stmt.
static bool endsWithReturn(const Decl* F) {
  const Stmt *Body = nullptr;
  if (auto *FD = dyn_cast_or_null<FunctionDecl>(F))
    Body = FD->getBody();
  else if (auto *OMD = dyn_cast_or_null<ObjCMethodDecl>(F))
    Body = OMD->getBody();

  if (auto *CS = dyn_cast_or_null<CompoundStmt>(Body)) {
    auto LastStmt = CS->body_rbegin();
    if (LastStmt != CS->body_rend())
      return isa<ReturnStmt>(*LastStmt);
  }
  return false;
}

void CodeGenFunction::markAsIgnoreThreadCheckingAtRuntime(llvm::Function *Fn) {
  if (SanOpts.has(SanitizerKind::Thread)) {
    Fn->addFnAttr("sanitize_thread_no_checking_at_run_time");
    Fn->removeFnAttr(llvm::Attribute::SanitizeThread);
  }
}

/// Check if the return value of this function requires sanitization.
bool CodeGenFunction::requiresReturnValueCheck() const {
  return requiresReturnValueNullabilityCheck() ||
         (SanOpts.has(SanitizerKind::ReturnsNonnullAttribute) && CurCodeDecl &&
          CurCodeDecl->getAttr<ReturnsNonNullAttr>());
}

static bool matchesStlAllocatorFn(const Decl *D, const ASTContext &Ctx) {
  auto *MD = dyn_cast_or_null<CXXMethodDecl>(D);
  if (!MD || !MD->getDeclName().getAsIdentifierInfo() ||
      !MD->getDeclName().getAsIdentifierInfo()->isStr("allocate") ||
      (MD->getNumParams() != 1 && MD->getNumParams() != 2))
    return false;

  if (MD->parameters()[0]->getType().getCanonicalType() != Ctx.getSizeType())
    return false;

  if (MD->getNumParams() == 2) {
    auto *PT = MD->parameters()[1]->getType()->getAs<PointerType>();
    if (!PT || !PT->isVoidPointerType() ||
        !PT->getPointeeType().isConstQualified())
      return false;
  }

  return true;
}

/// Return the UBSan prologue signature for \p FD if one is available.
static llvm::Constant *getPrologueSignature(CodeGenModule &CGM,
                                            const FunctionDecl *FD) {
  if (const auto *MD = dyn_cast<CXXMethodDecl>(FD))
    if (!MD->isStatic())
      return nullptr;
  return CGM.getTargetCodeGenInfo().getUBSanFunctionSignature(CGM);
}

void CodeGenFunction::StartFunction(GlobalDecl GD, QualType RetTy,
                                    llvm::Function *Fn,
                                    const CGFunctionInfo &FnInfo,
                                    const FunctionArgList &Args,
                                    SourceLocation Loc,
                                    SourceLocation StartLoc) {
  assert(!CurFn &&
         "Do not use a CodeGenFunction object for more than one function");

  const Decl *D = GD.getDecl();

  DidCallStackSave = false;
  CurCodeDecl = D;
  if (const auto *FD = dyn_cast_or_null<FunctionDecl>(D))
    if (FD->usesSEHTry())
      CurSEHParent = FD;
  CurFuncDecl = (D ? D->getNonClosureContext() : nullptr);
  FnRetTy = RetTy;
  CurFn = Fn;
  CurFnInfo = &FnInfo;
  assert(CurFn->isDeclaration() && "Function already has body?");

  // If this function has been blacklisted for any of the enabled sanitizers,
  // disable the sanitizer for the function.
  do {
#define SANITIZER(NAME, ID)                                                    \
  if (SanOpts.empty())                                                         \
    break;                                                                     \
  if (SanOpts.has(SanitizerKind::ID))                                          \
    if (CGM.isInSanitizerBlacklist(SanitizerKind::ID, Fn, Loc))                \
      SanOpts.set(SanitizerKind::ID, false);

#include "clang/Basic/Sanitizers.def"
#undef SANITIZER
  } while (0);

  if (D) {
    // Apply the no_sanitize* attributes to SanOpts.
    for (auto Attr : D->specific_attrs<NoSanitizeAttr>()) {
      SanitizerMask mask = Attr->getMask();
      SanOpts.Mask &= ~mask;
      if (mask & SanitizerKind::Address)
        SanOpts.set(SanitizerKind::KernelAddress, false);
      if (mask & SanitizerKind::KernelAddress)
        SanOpts.set(SanitizerKind::Address, false);
      if (mask & SanitizerKind::HWAddress)
        SanOpts.set(SanitizerKind::KernelHWAddress, false);
      if (mask & SanitizerKind::KernelHWAddress)
        SanOpts.set(SanitizerKind::HWAddress, false);
    }
  }

  // Apply sanitizer attributes to the function.
  if (SanOpts.hasOneOf(SanitizerKind::Address | SanitizerKind::KernelAddress))
    Fn->addFnAttr(llvm::Attribute::SanitizeAddress);
  if (SanOpts.hasOneOf(SanitizerKind::HWAddress | SanitizerKind::KernelHWAddress))
    Fn->addFnAttr(llvm::Attribute::SanitizeHWAddress);
  if (SanOpts.has(SanitizerKind::MemTag))
    Fn->addFnAttr(llvm::Attribute::SanitizeMemTag);
  if (SanOpts.has(SanitizerKind::Thread))
    Fn->addFnAttr(llvm::Attribute::SanitizeThread);
  if (SanOpts.hasOneOf(SanitizerKind::Memory | SanitizerKind::KernelMemory))
    Fn->addFnAttr(llvm::Attribute::SanitizeMemory);
  if (SanOpts.has(SanitizerKind::SafeStack))
    Fn->addFnAttr(llvm::Attribute::SafeStack);
  if (SanOpts.has(SanitizerKind::ShadowCallStack))
    Fn->addFnAttr(llvm::Attribute::ShadowCallStack);

  // Apply fuzzing attribute to the function.
  if (SanOpts.hasOneOf(SanitizerKind::Fuzzer | SanitizerKind::FuzzerNoLink))
    Fn->addFnAttr(llvm::Attribute::OptForFuzzing);

  // Ignore TSan memory acesses from within ObjC/ObjC++ dealloc, initialize,
  // .cxx_destruct, __destroy_helper_block_ and all of their calees at run time.
  if (SanOpts.has(SanitizerKind::Thread)) {
    if (const auto *OMD = dyn_cast_or_null<ObjCMethodDecl>(D)) {
      IdentifierInfo *II = OMD->getSelector().getIdentifierInfoForSlot(0);
      if (OMD->getMethodFamily() == OMF_dealloc ||
          OMD->getMethodFamily() == OMF_initialize ||
          (OMD->getSelector().isUnarySelector() && II->isStr(".cxx_destruct"))) {
        markAsIgnoreThreadCheckingAtRuntime(Fn);
      }
    }
  }

  // Ignore unrelated casts in STL allocate() since the allocator must cast
  // from void* to T* before object initialization completes. Don't match on the
  // namespace because not all allocators are in std::
  if (D && SanOpts.has(SanitizerKind::CFIUnrelatedCast)) {
    if (matchesStlAllocatorFn(D, getContext()))
      SanOpts.Mask &= ~SanitizerKind::CFIUnrelatedCast;
  }

  // Ignore null checks in coroutine functions since the coroutines passes
  // are not aware of how to move the extra UBSan instructions across the split
  // coroutine boundaries.
  if (D && SanOpts.has(SanitizerKind::Null))
    if (const auto *FD = dyn_cast<FunctionDecl>(D))
      if (FD->getBody() &&
          FD->getBody()->getStmtClass() == Stmt::CoroutineBodyStmtClass)
        SanOpts.Mask &= ~SanitizerKind::Null;

  // Apply xray attributes to the function (as a string, for now)
  bool AlwaysXRayAttr = false;
  if (const auto *XRayAttr = D ? D->getAttr<XRayInstrumentAttr>() : nullptr) {
    if (CGM.getCodeGenOpts().XRayInstrumentationBundle.has(
            XRayInstrKind::FunctionEntry) ||
        CGM.getCodeGenOpts().XRayInstrumentationBundle.has(
            XRayInstrKind::FunctionExit)) {
      if (XRayAttr->alwaysXRayInstrument() && ShouldXRayInstrumentFunction()) {
        Fn->addFnAttr("function-instrument", "xray-always");
        AlwaysXRayAttr = true;
      }
      if (XRayAttr->neverXRayInstrument())
        Fn->addFnAttr("function-instrument", "xray-never");
      if (const auto *LogArgs = D->getAttr<XRayLogArgsAttr>())
        if (ShouldXRayInstrumentFunction())
          Fn->addFnAttr("xray-log-args",
                        llvm::utostr(LogArgs->getArgumentCount()));
    }
  } else {
    if (ShouldXRayInstrumentFunction() && !CGM.imbueXRayAttrs(Fn, Loc))
      Fn->addFnAttr(
          "xray-instruction-threshold",
          llvm::itostr(CGM.getCodeGenOpts().XRayInstructionThreshold));
  }

  if (ShouldXRayInstrumentFunction()) {
    if (CGM.getCodeGenOpts().XRayIgnoreLoops)
      Fn->addFnAttr("xray-ignore-loops");

    if (!CGM.getCodeGenOpts().XRayInstrumentationBundle.has(
            XRayInstrKind::FunctionExit))
      Fn->addFnAttr("xray-skip-exit");

    if (!CGM.getCodeGenOpts().XRayInstrumentationBundle.has(
            XRayInstrKind::FunctionEntry))
      Fn->addFnAttr("xray-skip-entry");

    auto FuncGroups = CGM.getCodeGenOpts().XRayTotalFunctionGroups;
    if (FuncGroups > 1) {
      auto FuncName = llvm::makeArrayRef<uint8_t>(
          CurFn->getName().bytes_begin(), CurFn->getName().bytes_end());
      auto Group = crc32(FuncName) % FuncGroups;
      if (Group != CGM.getCodeGenOpts().XRaySelectedFunctionGroup &&
          !AlwaysXRayAttr)
        Fn->addFnAttr("function-instrument", "xray-never");
    }
  }

  unsigned Count, Offset;
  if (const auto *Attr =
          D ? D->getAttr<PatchableFunctionEntryAttr>() : nullptr) {
    Count = Attr->getCount();
    Offset = Attr->getOffset();
  } else {
    Count = CGM.getCodeGenOpts().PatchableFunctionEntryCount;
    Offset = CGM.getCodeGenOpts().PatchableFunctionEntryOffset;
  }
  if (Count && Offset <= Count) {
    Fn->addFnAttr("patchable-function-entry", std::to_string(Count - Offset));
    if (Offset)
      Fn->addFnAttr("patchable-function-prefix", std::to_string(Offset));
  }

  // Add no-jump-tables value.
  Fn->addFnAttr("no-jump-tables",
                llvm::toStringRef(CGM.getCodeGenOpts().NoUseJumpTables));

  // Add no-inline-line-tables value.
  if (CGM.getCodeGenOpts().NoInlineLineTables)
    Fn->addFnAttr("no-inline-line-tables");

  // Add profile-sample-accurate value.
  if (CGM.getCodeGenOpts().ProfileSampleAccurate)
    Fn->addFnAttr("profile-sample-accurate");

  if (!CGM.getCodeGenOpts().SampleProfileFile.empty())
    Fn->addFnAttr("use-sample-profile");

  if (D && D->hasAttr<CFICanonicalJumpTableAttr>())
    Fn->addFnAttr("cfi-canonical-jump-table");

  if (getLangOpts().OpenCL) {
    // Add metadata for a kernel function.
    if (const FunctionDecl *FD = dyn_cast_or_null<FunctionDecl>(D))
      EmitOpenCLKernelMetadata(FD, Fn);
  }

  // If we are checking function types, emit a function type signature as
  // prologue data.
  if (getLangOpts().CPlusPlus && SanOpts.has(SanitizerKind::Function)) {
    if (const FunctionDecl *FD = dyn_cast_or_null<FunctionDecl>(D)) {
      if (llvm::Constant *PrologueSig = getPrologueSignature(CGM, FD)) {
        // Remove any (C++17) exception specifications, to allow calling e.g. a
        // noexcept function through a non-noexcept pointer.
        auto ProtoTy =
          getContext().getFunctionTypeWithExceptionSpec(FD->getType(),
                                                        EST_None);
        llvm::Constant *FTRTTIConst =
            CGM.GetAddrOfRTTIDescriptor(ProtoTy, /*ForEH=*/true);
        llvm::Constant *FTRTTIConstEncoded =
            EncodeAddrForUseInPrologue(Fn, FTRTTIConst);
        llvm::Constant *PrologueStructElems[] = {PrologueSig,
                                                 FTRTTIConstEncoded};
        llvm::Constant *PrologueStructConst =
            llvm::ConstantStruct::getAnon(PrologueStructElems, /*Packed=*/true);
        Fn->setPrologueData(PrologueStructConst);
      }
    }
  }

  // If we're checking nullability, we need to know whether we can check the
  // return value. Initialize the flag to 'true' and refine it in EmitParmDecl.
  if (SanOpts.has(SanitizerKind::NullabilityReturn)) {
    auto Nullability = FnRetTy->getNullability(getContext());
    if (Nullability && *Nullability == NullabilityKind::NonNull) {
      if (!(SanOpts.has(SanitizerKind::ReturnsNonnullAttribute) &&
            CurCodeDecl && CurCodeDecl->getAttr<ReturnsNonNullAttr>()))
        RetValNullabilityPrecondition =
            llvm::ConstantInt::getTrue(getLLVMContext());
    }
  }

  // If we're in C++ mode and the function name is "main", it is guaranteed
  // to be norecurse by the standard (3.6.1.3 "The function main shall not be
  // used within a program").
  //
  // OpenCL C 2.0 v2.2-11 s6.9.i:
  //     Recursion is not supported.
  //
  // SYCL v1.2.1 s3.10:
  //     kernels cannot include RTTI information, exception classes,
  //     recursive code, virtual functions or make use of C++ libraries that
  //     are not compiled for the device.
  if (const FunctionDecl *FD = dyn_cast_or_null<FunctionDecl>(D)) {
    if ((getLangOpts().CPlusPlus && FD->isMain()) || getLangOpts().OpenCL ||
        getLangOpts().SYCLIsDevice ||
        (getLangOpts().CUDA && FD->hasAttr<CUDAGlobalAttr>()))
      Fn->addFnAttr(llvm::Attribute::NoRecurse);
  }

  if (const FunctionDecl *FD = dyn_cast_or_null<FunctionDecl>(D)) {
    Builder.setIsFPConstrained(FD->usesFPIntrin());
    if (FD->usesFPIntrin())
      Fn->addFnAttr(llvm::Attribute::StrictFP);
  }

  // If a custom alignment is used, force realigning to this alignment on
  // any main function which certainly will need it.
  if (const FunctionDecl *FD = dyn_cast_or_null<FunctionDecl>(D))
    if ((FD->isMain() || FD->isMSVCRTEntryPoint()) &&
        CGM.getCodeGenOpts().StackAlignment)
      Fn->addFnAttr("stackrealign");

  llvm::BasicBlock *EntryBB = createBasicBlock("entry", CurFn);

  // Create a marker to make it easy to insert allocas into the entryblock
  // later.  Don't create this with the builder, because we don't want it
  // folded.
  llvm::Value *Undef = llvm::UndefValue::get(Int32Ty);
  AllocaInsertPt = new llvm::BitCastInst(Undef, Int32Ty, "allocapt", EntryBB);

  ReturnBlock = getJumpDestInCurrentScope("return");

  Builder.SetInsertPoint(EntryBB);

  // If we're checking the return value, allocate space for a pointer to a
  // precise source location of the checked return statement.
  if (requiresReturnValueCheck()) {
    ReturnLocation = CreateDefaultAlignTempAlloca(Int8PtrTy, "return.sloc.ptr");
    InitTempAlloca(ReturnLocation, llvm::ConstantPointerNull::get(Int8PtrTy));
  }

  // Emit subprogram debug descriptor.
  if (CGDebugInfo *DI = getDebugInfo()) {
    // Reconstruct the type from the argument list so that implicit parameters,
    // such as 'this' and 'vtt', show up in the debug info. Preserve the calling
    // convention.
    CallingConv CC = CallingConv::CC_C;
    if (auto *FD = dyn_cast_or_null<FunctionDecl>(D))
      if (const auto *SrcFnTy = FD->getType()->getAs<FunctionType>())
        CC = SrcFnTy->getCallConv();
    SmallVector<QualType, 16> ArgTypes;
    for (const VarDecl *VD : Args)
      ArgTypes.push_back(VD->getType());
    QualType FnType = getContext().getFunctionType(
        RetTy, ArgTypes, FunctionProtoType::ExtProtoInfo(CC));
    DI->EmitFunctionStart(GD, Loc, StartLoc, FnType, CurFn, CurFuncIsThunk,
                          Builder);
  }

  if (ShouldInstrumentFunction()) {
    if (CGM.getCodeGenOpts().InstrumentFunctions)
      CurFn->addFnAttr("instrument-function-entry", "__cyg_profile_func_enter");
    if (CGM.getCodeGenOpts().InstrumentFunctionsAfterInlining)
      CurFn->addFnAttr("instrument-function-entry-inlined",
                       "__cyg_profile_func_enter");
    if (CGM.getCodeGenOpts().InstrumentFunctionEntryBare)
      CurFn->addFnAttr("instrument-function-entry-inlined",
                       "__cyg_profile_func_enter_bare");
  }

  // Since emitting the mcount call here impacts optimizations such as function
  // inlining, we just add an attribute to insert a mcount call in backend.
  // The attribute "counting-function" is set to mcount function name which is
  // architecture dependent.
  if (CGM.getCodeGenOpts().InstrumentForProfiling) {
    // Calls to fentry/mcount should not be generated if function has
    // the no_instrument_function attribute.
    if (!CurFuncDecl || !CurFuncDecl->hasAttr<NoInstrumentFunctionAttr>()) {
      if (CGM.getCodeGenOpts().CallFEntry)
        Fn->addFnAttr("fentry-call", "true");
      else {
        Fn->addFnAttr("instrument-function-entry-inlined",
                      getTarget().getMCountName());
      }
      if (CGM.getCodeGenOpts().MNopMCount) {
        if (!CGM.getCodeGenOpts().CallFEntry)
          CGM.getDiags().Report(diag::err_opt_not_valid_without_opt)
            << "-mnop-mcount" << "-mfentry";
        Fn->addFnAttr("mnop-mcount");
      }

      if (CGM.getCodeGenOpts().RecordMCount) {
        if (!CGM.getCodeGenOpts().CallFEntry)
          CGM.getDiags().Report(diag::err_opt_not_valid_without_opt)
            << "-mrecord-mcount" << "-mfentry";
        Fn->addFnAttr("mrecord-mcount");
      }
    }
  }

  if (CGM.getCodeGenOpts().PackedStack) {
    if (getContext().getTargetInfo().getTriple().getArch() !=
        llvm::Triple::systemz)
      CGM.getDiags().Report(diag::err_opt_not_valid_on_target)
        << "-mpacked-stack";
    Fn->addFnAttr("packed-stack");
  }

  if (RetTy->isVoidType()) {
    // Void type; nothing to return.
    ReturnValue = Address::invalid();

    // Count the implicit return.
    if (!endsWithReturn(D))
      ++NumReturnExprs;
  } else if (CurFnInfo->getReturnInfo().getKind() == ABIArgInfo::Indirect) {
    // Indirect return; emit returned value directly into sret slot.
    // This reduces code size, and affects correctness in C++.
    auto AI = CurFn->arg_begin();
    if (CurFnInfo->getReturnInfo().isSRetAfterThis())
      ++AI;
    ReturnValue = Address(&*AI, CurFnInfo->getReturnInfo().getIndirectAlign());
    if (!CurFnInfo->getReturnInfo().getIndirectByVal()) {
      ReturnValuePointer =
          CreateDefaultAlignTempAlloca(Int8PtrTy, "result.ptr");
      Builder.CreateStore(Builder.CreatePointerBitCastOrAddrSpaceCast(
                              ReturnValue.getPointer(), Int8PtrTy),
                          ReturnValuePointer);
    }
  } else if (CurFnInfo->getReturnInfo().getKind() == ABIArgInfo::InAlloca &&
             !hasScalarEvaluationKind(CurFnInfo->getReturnType())) {
    // Load the sret pointer from the argument struct and return into that.
    unsigned Idx = CurFnInfo->getReturnInfo().getInAllocaFieldIndex();
    llvm::Function::arg_iterator EI = CurFn->arg_end();
    --EI;
    llvm::Value *Addr = Builder.CreateStructGEP(nullptr, &*EI, Idx);
    ReturnValuePointer = Address(Addr, getPointerAlign());
    Addr = Builder.CreateAlignedLoad(Addr, getPointerAlign(), "agg.result");
    ReturnValue = Address(Addr, CGM.getNaturalTypeAlignment(RetTy));
  } else {
    ReturnValue = CreateIRTemp(RetTy, "retval");

    // Tell the epilog emitter to autorelease the result.  We do this
    // now so that various specialized functions can suppress it
    // during their IR-generation.
    if (getLangOpts().ObjCAutoRefCount &&
        !CurFnInfo->isReturnsRetained() &&
        RetTy->isObjCRetainableType())
      AutoreleaseResult = true;
  }

  EmitStartEHSpec(CurCodeDecl);

  PrologueCleanupDepth = EHStack.stable_begin();

  // Emit OpenMP specific initialization of the device functions.
  if (getLangOpts().OpenMP && CurCodeDecl)
    CGM.getOpenMPRuntime().emitFunctionProlog(*this, CurCodeDecl);

  EmitFunctionProlog(*CurFnInfo, CurFn, Args);

  if (D && isa<CXXMethodDecl>(D) && cast<CXXMethodDecl>(D)->isInstance()) {
    CGM.getCXXABI().EmitInstanceFunctionProlog(*this);
    const CXXMethodDecl *MD = cast<CXXMethodDecl>(D);
    if (MD->getParent()->isLambda() &&
        MD->getOverloadedOperator() == OO_Call) {
      // We're in a lambda; figure out the captures.
      MD->getParent()->getCaptureFields(LambdaCaptureFields,
                                        LambdaThisCaptureField);
      if (LambdaThisCaptureField) {
        // If the lambda captures the object referred to by '*this' - either by
        // value or by reference, make sure CXXThisValue points to the correct
        // object.

        // Get the lvalue for the field (which is a copy of the enclosing object
        // or contains the address of the enclosing object).
        LValue ThisFieldLValue = EmitLValueForLambdaField(LambdaThisCaptureField);
        if (!LambdaThisCaptureField->getType()->isPointerType()) {
          // If the enclosing object was captured by value, just use its address.
          CXXThisValue = ThisFieldLValue.getAddress(*this).getPointer();
        } else {
          // Load the lvalue pointed to by the field, since '*this' was captured
          // by reference.
          CXXThisValue =
              EmitLoadOfLValue(ThisFieldLValue, SourceLocation()).getScalarVal();
        }
      }
      for (auto *FD : MD->getParent()->fields()) {
        if (FD->hasCapturedVLAType()) {
          auto *ExprArg = EmitLoadOfLValue(EmitLValueForLambdaField(FD),
                                           SourceLocation()).getScalarVal();
          auto VAT = FD->getCapturedVLAType();
          VLASizeMap[VAT->getSizeExpr()] = ExprArg;
        }
      }
    } else {
      // Not in a lambda; just use 'this' from the method.
      // FIXME: Should we generate a new load for each use of 'this'?  The
      // fast register allocator would be happier...
      CXXThisValue = CXXABIThisValue;
    }

    // Check the 'this' pointer once per function, if it's available.
    if (CXXABIThisValue) {
      SanitizerSet SkippedChecks;
      SkippedChecks.set(SanitizerKind::ObjectSize, true);
      QualType ThisTy = MD->getThisType();

      // If this is the call operator of a lambda with no capture-default, it
      // may have a static invoker function, which may call this operator with
      // a null 'this' pointer.
      if (isLambdaCallOperator(MD) &&
          MD->getParent()->getLambdaCaptureDefault() == LCD_None)
        SkippedChecks.set(SanitizerKind::Null, true);

      EmitTypeCheck(isa<CXXConstructorDecl>(MD) ? TCK_ConstructorCall
                                                : TCK_MemberCall,
                    Loc, CXXABIThisValue, ThisTy,
                    getContext().getTypeAlignInChars(ThisTy->getPointeeType()),
                    SkippedChecks);
    }
  }

  // If any of the arguments have a variably modified type, make sure to
  // emit the type size.
  for (FunctionArgList::const_iterator i = Args.begin(), e = Args.end();
       i != e; ++i) {
    const VarDecl *VD = *i;

    // Dig out the type as written from ParmVarDecls; it's unclear whether
    // the standard (C99 6.9.1p10) requires this, but we're following the
    // precedent set by gcc.
    QualType Ty;
    if (const ParmVarDecl *PVD = dyn_cast<ParmVarDecl>(VD))
      Ty = PVD->getOriginalType();
    else
      Ty = VD->getType();

    if (Ty->isVariablyModifiedType())
      EmitVariablyModifiedType(Ty);
  }
  // Emit a location at the end of the prologue.
  if (CGDebugInfo *DI = getDebugInfo())
    DI->EmitLocation(Builder, StartLoc);

  // TODO: Do we need to handle this in two places like we do with
  // target-features/target-cpu?
  if (CurFuncDecl)
    if (const auto *VecWidth = CurFuncDecl->getAttr<MinVectorWidthAttr>())
      LargestVectorWidth = VecWidth->getVectorWidth();
}

void CodeGenFunction::EmitFunctionBody(const Stmt *Body) {
  incrementProfileCounter(Body);
  if (const CompoundStmt *S = dyn_cast<CompoundStmt>(Body))
    EmitCompoundStmtWithoutScope(*S);
  else
    EmitStmt(Body);
}

/// When instrumenting to collect profile data, the counts for some blocks
/// such as switch cases need to not include the fall-through counts, so
/// emit a branch around the instrumentation code. When not instrumenting,
/// this just calls EmitBlock().
void CodeGenFunction::EmitBlockWithFallThrough(llvm::BasicBlock *BB,
                                               const Stmt *S) {
  llvm::BasicBlock *SkipCountBB = nullptr;
  if (HaveInsertPoint() && CGM.getCodeGenOpts().hasProfileClangInstr()) {
    // When instrumenting for profiling, the fallthrough to certain
    // statements needs to skip over the instrumentation code so that we
    // get an accurate count.
    SkipCountBB = createBasicBlock("skipcount");
    EmitBranch(SkipCountBB);
  }
  EmitBlock(BB);
  uint64_t CurrentCount = getCurrentProfileCount();
  incrementProfileCounter(S);
  setCurrentProfileCount(getCurrentProfileCount() + CurrentCount);
  if (SkipCountBB)
    EmitBlock(SkipCountBB);
}

/// Tries to mark the given function nounwind based on the
/// non-existence of any throwing calls within it.  We believe this is
/// lightweight enough to do at -O0.
static void TryMarkNoThrow(llvm::Function *F) {
  // LLVM treats 'nounwind' on a function as part of the type, so we
  // can't do this on functions that can be overwritten.
  if (F->isInterposable()) return;

  for (llvm::BasicBlock &BB : *F)
    for (llvm::Instruction &I : BB)
      if (I.mayThrow())
        return;

  F->setDoesNotThrow();
}

QualType CodeGenFunction::BuildFunctionArgList(GlobalDecl GD,
                                               FunctionArgList &Args) {
  const FunctionDecl *FD = cast<FunctionDecl>(GD.getDecl());
  QualType ResTy = FD->getReturnType();

  const CXXMethodDecl *MD = dyn_cast<CXXMethodDecl>(FD);
  if (MD && MD->isInstance()) {
    if (CGM.getCXXABI().HasThisReturn(GD))
      ResTy = MD->getThisType();
    else if (CGM.getCXXABI().hasMostDerivedReturn(GD))
      ResTy = CGM.getContext().VoidPtrTy;
    CGM.getCXXABI().buildThisParam(*this, Args);
  }

  // The base version of an inheriting constructor whose constructed base is a
  // virtual base is not passed any arguments (because it doesn't actually call
  // the inherited constructor).
  bool PassedParams = true;
  if (const CXXConstructorDecl *CD = dyn_cast<CXXConstructorDecl>(FD))
    if (auto Inherited = CD->getInheritedConstructor())
      PassedParams =
          getTypes().inheritingCtorHasParams(Inherited, GD.getCtorType());

  if (PassedParams) {
    for (auto *Param : FD->parameters()) {
      Args.push_back(Param);
      if (!Param->hasAttr<PassObjectSizeAttr>())
        continue;

      auto *Implicit = ImplicitParamDecl::Create(
          getContext(), Param->getDeclContext(), Param->getLocation(),
          /*Id=*/nullptr, getContext().getSizeType(), ImplicitParamDecl::Other);
      SizeArguments[Param] = Implicit;
      Args.push_back(Implicit);
    }
  }

  if (MD && (isa<CXXConstructorDecl>(MD) || isa<CXXDestructorDecl>(MD)))
    CGM.getCXXABI().addImplicitStructorParams(*this, ResTy, Args);

  return ResTy;
}

static bool
shouldUseUndefinedBehaviorReturnOptimization(const FunctionDecl *FD,
                                             const ASTContext &Context) {
  QualType T = FD->getReturnType();
  // Avoid the optimization for functions that return a record type with a
  // trivial destructor or another trivially copyable type.
  if (const RecordType *RT = T.getCanonicalType()->getAs<RecordType>()) {
    if (const auto *ClassDecl = dyn_cast<CXXRecordDecl>(RT->getDecl()))
      return !ClassDecl->hasTrivialDestructor();
  }
  return !T.isTriviallyCopyableType(Context);
}

void CodeGenFunction::GenerateCode(GlobalDecl GD, llvm::Function *Fn,
                                   const CGFunctionInfo &FnInfo) {
  const FunctionDecl *FD = cast<FunctionDecl>(GD.getDecl());
  CurGD = GD;

  FunctionArgList Args;
  QualType ResTy = BuildFunctionArgList(GD, Args);

  // Check if we should generate debug info for this function.
  if (FD->hasAttr<NoDebugAttr>())
    DebugInfo = nullptr; // disable debug info indefinitely for this function

  // The function might not have a body if we're generating thunks for a
  // function declaration.
  SourceRange BodyRange;
  if (Stmt *Body = FD->getBody())
    BodyRange = Body->getSourceRange();
  else
    BodyRange = FD->getLocation();
  CurEHLocation = BodyRange.getEnd();

  // Use the location of the start of the function to determine where
  // the function definition is located. By default use the location
  // of the declaration as the location for the subprogram. A function
  // may lack a declaration in the source code if it is created by code
  // gen. (examples: _GLOBAL__I_a, __cxx_global_array_dtor, thunk).
  SourceLocation Loc = FD->getLocation();

  // If this is a function specialization then use the pattern body
  // as the location for the function.
  if (const FunctionDecl *SpecDecl = FD->getTemplateInstantiationPattern())
    if (SpecDecl->hasBody(SpecDecl))
      Loc = SpecDecl->getLocation();

  Stmt *Body = FD->getBody();

  // Initialize helper which will detect jumps which can cause invalid lifetime
  // markers.
  if (Body && ShouldEmitLifetimeMarkers)
    Bypasses.Init(Body);

  // Emit the standard function prologue.
  StartFunction(GD, ResTy, Fn, FnInfo, Args, Loc, BodyRange.getBegin());

  // Generate the body of the function.
  PGO.assignRegionCounters(GD, CurFn);
  if (isa<CXXDestructorDecl>(FD))
    EmitDestructorBody(Args);
  else if (isa<CXXConstructorDecl>(FD))
    EmitConstructorBody(Args);
  else if (getLangOpts().CUDA &&
           !getLangOpts().CUDAIsDevice &&
           FD->hasAttr<CUDAGlobalAttr>())
    CGM.getCUDARuntime().emitDeviceStub(*this, Args);
  else if (isa<CXXMethodDecl>(FD) &&
           cast<CXXMethodDecl>(FD)->isLambdaStaticInvoker()) {
    // The lambda static invoker function is special, because it forwards or
    // clones the body of the function call operator (but is actually static).
    EmitLambdaStaticInvokeBody(cast<CXXMethodDecl>(FD));
  } else if (FD->isDefaulted() && isa<CXXMethodDecl>(FD) &&
             (cast<CXXMethodDecl>(FD)->isCopyAssignmentOperator() ||
              cast<CXXMethodDecl>(FD)->isMoveAssignmentOperator())) {
    // Implicit copy-assignment gets the same special treatment as implicit
    // copy-constructors.
    emitImplicitAssignmentOperatorBody(Args);
  } else if (Body) {
    EmitFunctionBody(Body);
  } else
    llvm_unreachable("no definition for emitted function");

  // C++11 [stmt.return]p2:
  //   Flowing off the end of a function [...] results in undefined behavior in
  //   a value-returning function.
  // C11 6.9.1p12:
  //   If the '}' that terminates a function is reached, and the value of the
  //   function call is used by the caller, the behavior is undefined.
  if (getLangOpts().CPlusPlus && !FD->hasImplicitReturnZero() && !SawAsmBlock &&
      !FD->getReturnType()->isVoidType() && Builder.GetInsertBlock()) {
    bool ShouldEmitUnreachable =
        CGM.getCodeGenOpts().StrictReturn ||
        shouldUseUndefinedBehaviorReturnOptimization(FD, getContext());
    if (SanOpts.has(SanitizerKind::Return)) {
      SanitizerScope SanScope(this);
      llvm::Value *IsFalse = Builder.getFalse();
      EmitCheck(std::make_pair(IsFalse, SanitizerKind::Return),
                SanitizerHandler::MissingReturn,
                EmitCheckSourceLocation(FD->getLocation()), None);
    } else if (ShouldEmitUnreachable) {
      if (CGM.getCodeGenOpts().OptimizationLevel == 0)
        EmitTrapCall(llvm::Intrinsic::trap);
    }
    if (SanOpts.has(SanitizerKind::Return) || ShouldEmitUnreachable) {
      Builder.CreateUnreachable();
      Builder.ClearInsertionPoint();
    }
  }

  // Emit the standard function epilogue.
  FinishFunction(BodyRange.getEnd());

  // If we haven't marked the function nothrow through other means, do
  // a quick pass now to see if we can.
  if (!CurFn->doesNotThrow())
    TryMarkNoThrow(CurFn);
}

/// ContainsLabel - Return true if the statement contains a label in it.  If
/// this statement is not executed normally, it not containing a label means
/// that we can just remove the code.
bool CodeGenFunction::ContainsLabel(const Stmt *S, bool IgnoreCaseStmts) {
  // Null statement, not a label!
  if (!S) return false;

  // If this is a label, we have to emit the code, consider something like:
  // if (0) {  ...  foo:  bar(); }  goto foo;
  //
  // TODO: If anyone cared, we could track __label__'s, since we know that you
  // can't jump to one from outside their declared region.
  if (isa<LabelStmt>(S))
    return true;

  // If this is a case/default statement, and we haven't seen a switch, we have
  // to emit the code.
  if (isa<SwitchCase>(S) && !IgnoreCaseStmts)
    return true;

  // If this is a switch statement, we want to ignore cases below it.
  if (isa<SwitchStmt>(S))
    IgnoreCaseStmts = true;

  // Scan subexpressions for verboten labels.
  for (const Stmt *SubStmt : S->children())
    if (ContainsLabel(SubStmt, IgnoreCaseStmts))
      return true;

  return false;
}

/// containsBreak - Return true if the statement contains a break out of it.
/// If the statement (recursively) contains a switch or loop with a break
/// inside of it, this is fine.
bool CodeGenFunction::containsBreak(const Stmt *S) {
  // Null statement, not a label!
  if (!S) return false;

  // If this is a switch or loop that defines its own break scope, then we can
  // include it and anything inside of it.
  if (isa<SwitchStmt>(S) || isa<WhileStmt>(S) || isa<DoStmt>(S) ||
      isa<ForStmt>(S))
    return false;

  if (isa<BreakStmt>(S))
    return true;

  // Scan subexpressions for verboten breaks.
  for (const Stmt *SubStmt : S->children())
    if (containsBreak(SubStmt))
      return true;

  return false;
}

bool CodeGenFunction::mightAddDeclToScope(const Stmt *S) {
  if (!S) return false;

  // Some statement kinds add a scope and thus never add a decl to the current
  // scope. Note, this list is longer than the list of statements that might
  // have an unscoped decl nested within them, but this way is conservatively
  // correct even if more statement kinds are added.
  if (isa<IfStmt>(S) || isa<SwitchStmt>(S) || isa<WhileStmt>(S) ||
      isa<DoStmt>(S) || isa<ForStmt>(S) || isa<CompoundStmt>(S) ||
      isa<CXXForRangeStmt>(S) || isa<CXXTryStmt>(S) ||
      isa<ObjCForCollectionStmt>(S) || isa<ObjCAtTryStmt>(S))
    return false;

  if (isa<DeclStmt>(S))
    return true;

  for (const Stmt *SubStmt : S->children())
    if (mightAddDeclToScope(SubStmt))
      return true;

  return false;
}

/// ConstantFoldsToSimpleInteger - If the specified expression does not fold
/// to a constant, or if it does but contains a label, return false.  If it
/// constant folds return true and set the boolean result in Result.
bool CodeGenFunction::ConstantFoldsToSimpleInteger(const Expr *Cond,
                                                   bool &ResultBool,
                                                   bool AllowLabels) {
  llvm::APSInt ResultInt;
  if (!ConstantFoldsToSimpleInteger(Cond, ResultInt, AllowLabels))
    return false;

  ResultBool = ResultInt.getBoolValue();
  return true;
}

/// ConstantFoldsToSimpleInteger - If the specified expression does not fold
/// to a constant, or if it does but contains a label, return false.  If it
/// constant folds return true and set the folded value.
bool CodeGenFunction::ConstantFoldsToSimpleInteger(const Expr *Cond,
                                                   llvm::APSInt &ResultInt,
                                                   bool AllowLabels) {
  // FIXME: Rename and handle conversion of other evaluatable things
  // to bool.
  Expr::EvalResult Result;
  if (!Cond->EvaluateAsInt(Result, getContext()))
    return false;  // Not foldable, not integer or not fully evaluatable.

  llvm::APSInt Int = Result.Val.getInt();
  if (!AllowLabels && CodeGenFunction::ContainsLabel(Cond))
    return false;  // Contains a label.

  ResultInt = Int;
  return true;
}

/// EmitBranchOnBoolExpr - Emit a branch on a boolean condition (e.g. for an if
/// statement) to the specified blocks.  Based on the condition, this might try
/// to simplify the codegen of the conditional based on the branch.
/// \param LH The value of the likelihood attribute on the True branch.
void CodeGenFunction::EmitBranchOnBoolExpr(const Expr *Cond,
                                           llvm::BasicBlock *TrueBlock,
                                           llvm::BasicBlock *FalseBlock,
                                           uint64_t TrueCount,
                                           Stmt::Likelihood LH) {
  Cond = Cond->IgnoreParens();

  if (const BinaryOperator *CondBOp = dyn_cast<BinaryOperator>(Cond)) {

    // Handle X && Y in a condition.
    if (CondBOp->getOpcode() == BO_LAnd) {
      // If we have "1 && X", simplify the code.  "0 && X" would have constant
      // folded if the case was simple enough.
      bool ConstantBool = false;
      if (ConstantFoldsToSimpleInteger(CondBOp->getLHS(), ConstantBool) &&
          ConstantBool) {
        // br(1 && X) -> br(X).
        incrementProfileCounter(CondBOp);
        return EmitBranchOnBoolExpr(CondBOp->getRHS(), TrueBlock, FalseBlock,
                                    TrueCount, LH);
      }

      // If we have "X && 1", simplify the code to use an uncond branch.
      // "X && 0" would have been constant folded to 0.
      if (ConstantFoldsToSimpleInteger(CondBOp->getRHS(), ConstantBool) &&
          ConstantBool) {
        // br(X && 1) -> br(X).
        return EmitBranchOnBoolExpr(CondBOp->getLHS(), TrueBlock, FalseBlock,
                                    TrueCount, LH);
      }

      // Emit the LHS as a conditional.  If the LHS conditional is false, we
      // want to jump to the FalseBlock.
      llvm::BasicBlock *LHSTrue = createBasicBlock("land.lhs.true");
      // The counter tells us how often we evaluate RHS, and all of TrueCount
      // can be propagated to that branch.
      uint64_t RHSCount = getProfileCount(CondBOp->getRHS());

      ConditionalEvaluation eval(*this);
      {
        ApplyDebugLocation DL(*this, Cond);
        // Propagate the likelihood attribute like __builtin_expect
        // __builtin_expect(X && Y, 1) -> X and Y are likely
        // __builtin_expect(X && Y, 0) -> only Y is unlikely
        EmitBranchOnBoolExpr(CondBOp->getLHS(), LHSTrue, FalseBlock, RHSCount,
                             LH == Stmt::LH_Unlikely ? Stmt::LH_None : LH);
        EmitBlock(LHSTrue);
      }

      incrementProfileCounter(CondBOp);
      setCurrentProfileCount(getProfileCount(CondBOp->getRHS()));

      // Any temporaries created here are conditional.
      eval.begin(*this);
      EmitBranchOnBoolExpr(CondBOp->getRHS(), TrueBlock, FalseBlock, TrueCount,
                           LH);
      eval.end(*this);

      return;
    }

    if (CondBOp->getOpcode() == BO_LOr) {
      // If we have "0 || X", simplify the code.  "1 || X" would have constant
      // folded if the case was simple enough.
      bool ConstantBool = false;
      if (ConstantFoldsToSimpleInteger(CondBOp->getLHS(), ConstantBool) &&
          !ConstantBool) {
        // br(0 || X) -> br(X).
        incrementProfileCounter(CondBOp);
        return EmitBranchOnBoolExpr(CondBOp->getRHS(), TrueBlock, FalseBlock,
                                    TrueCount, LH);
      }

      // If we have "X || 0", simplify the code to use an uncond branch.
      // "X || 1" would have been constant folded to 1.
      if (ConstantFoldsToSimpleInteger(CondBOp->getRHS(), ConstantBool) &&
          !ConstantBool) {
        // br(X || 0) -> br(X).
        return EmitBranchOnBoolExpr(CondBOp->getLHS(), TrueBlock, FalseBlock,
                                    TrueCount, LH);
      }

      // Emit the LHS as a conditional.  If the LHS conditional is true, we
      // want to jump to the TrueBlock.
      llvm::BasicBlock *LHSFalse = createBasicBlock("lor.lhs.false");
      // We have the count for entry to the RHS and for the whole expression
      // being true, so we can divy up True count between the short circuit and
      // the RHS.
      uint64_t LHSCount =
          getCurrentProfileCount() - getProfileCount(CondBOp->getRHS());
      uint64_t RHSCount = TrueCount - LHSCount;

      ConditionalEvaluation eval(*this);
      {
        // Propagate the likelihood attribute like __builtin_expect
        // __builtin_expect(X || Y, 1) -> only Y is likely
        // __builtin_expect(X || Y, 0) -> both X and Y are unlikely
        ApplyDebugLocation DL(*this, Cond);
        EmitBranchOnBoolExpr(CondBOp->getLHS(), TrueBlock, LHSFalse, LHSCount,
                             LH == Stmt::LH_Likely ? Stmt::LH_None : LH);
        EmitBlock(LHSFalse);
      }

      incrementProfileCounter(CondBOp);
      setCurrentProfileCount(getProfileCount(CondBOp->getRHS()));

      // Any temporaries created here are conditional.
      eval.begin(*this);
      EmitBranchOnBoolExpr(CondBOp->getRHS(), TrueBlock, FalseBlock, RHSCount,
                           LH);

      eval.end(*this);

      return;
    }
  }

  if (const UnaryOperator *CondUOp = dyn_cast<UnaryOperator>(Cond)) {
    // br(!x, t, f) -> br(x, f, t)
    if (CondUOp->getOpcode() == UO_LNot) {
      // Negate the count.
      uint64_t FalseCount = getCurrentProfileCount() - TrueCount;
      // The values of the enum are chosen to make this negation possible.
      LH = static_cast<Stmt::Likelihood>(-LH);
      // Negate the condition and swap the destination blocks.
      return EmitBranchOnBoolExpr(CondUOp->getSubExpr(), FalseBlock, TrueBlock,
                                  FalseCount, LH);
    }
  }

  if (const ConditionalOperator *CondOp = dyn_cast<ConditionalOperator>(Cond)) {
    // br(c ? x : y, t, f) -> br(c, br(x, t, f), br(y, t, f))
    llvm::BasicBlock *LHSBlock = createBasicBlock("cond.true");
    llvm::BasicBlock *RHSBlock = createBasicBlock("cond.false");

    // The ConditionalOperator itself has no likelihood information for its
    // true and false branches. This matches the behavior of __builtin_expect.
    ConditionalEvaluation cond(*this);
    EmitBranchOnBoolExpr(CondOp->getCond(), LHSBlock, RHSBlock,
                         getProfileCount(CondOp), Stmt::LH_None);

    // When computing PGO branch weights, we only know the overall count for
    // the true block. This code is essentially doing tail duplication of the
    // naive code-gen, introducing new edges for which counts are not
    // available. Divide the counts proportionally between the LHS and RHS of
    // the conditional operator.
    uint64_t LHSScaledTrueCount = 0;
    if (TrueCount) {
      double LHSRatio =
          getProfileCount(CondOp) / (double)getCurrentProfileCount();
      LHSScaledTrueCount = TrueCount * LHSRatio;
    }

    cond.begin(*this);
    EmitBlock(LHSBlock);
    incrementProfileCounter(CondOp);
    {
      ApplyDebugLocation DL(*this, Cond);
      EmitBranchOnBoolExpr(CondOp->getLHS(), TrueBlock, FalseBlock,
                           LHSScaledTrueCount, LH);
    }
    cond.end(*this);

    cond.begin(*this);
    EmitBlock(RHSBlock);
    EmitBranchOnBoolExpr(CondOp->getRHS(), TrueBlock, FalseBlock,
                         TrueCount - LHSScaledTrueCount, LH);
    cond.end(*this);

    return;
  }

  if (const CXXThrowExpr *Throw = dyn_cast<CXXThrowExpr>(Cond)) {
    // Conditional operator handling can give us a throw expression as a
    // condition for a case like:
    //   br(c ? throw x : y, t, f) -> br(c, br(throw x, t, f), br(y, t, f)
    // Fold this to:
    //   br(c, throw x, br(y, t, f))
    EmitCXXThrowExpr(Throw, /*KeepInsertionPoint*/false);
    return;
  }

  // If the branch has a condition wrapped by __builtin_unpredictable,
  // create metadata that specifies that the branch is unpredictable.
  // Don't bother if not optimizing because that metadata would not be used.
  llvm::MDNode *Unpredictable = nullptr;
  auto *Call = dyn_cast<CallExpr>(Cond->IgnoreImpCasts());
  if (Call && CGM.getCodeGenOpts().OptimizationLevel != 0) {
    auto *FD = dyn_cast_or_null<FunctionDecl>(Call->getCalleeDecl());
    if (FD && FD->getBuiltinID() == Builtin::BI__builtin_unpredictable) {
      llvm::MDBuilder MDHelper(getLLVMContext());
      Unpredictable = MDHelper.createUnpredictable();
    }
  }

  llvm::MDNode *Weights = createBranchWeights(LH);
  if (!Weights) {
    uint64_t CurrentCount = std::max(getCurrentProfileCount(), TrueCount);
    Weights = createProfileWeights(TrueCount, CurrentCount - TrueCount);
  }

  // Emit the code with the fully general case.
  llvm::Value *CondV;
  {
    ApplyDebugLocation DL(*this, Cond);
    CondV = EvaluateExprAsBool(Cond);
  }
  Builder.CreateCondBr(CondV, TrueBlock, FalseBlock, Weights, Unpredictable);
}

/// ErrorUnsupported - Print out an error that codegen doesn't support the
/// specified stmt yet.
void CodeGenFunction::ErrorUnsupported(const Stmt *S, const char *Type) {
  CGM.ErrorUnsupported(S, Type);
}

/// emitNonZeroVLAInit - Emit the "zero" initialization of a
/// variable-length array whose elements have a non-zero bit-pattern.
///
/// \param baseType the inner-most element type of the array
/// \param src - a char* pointing to the bit-pattern for a single
/// base element of the array
/// \param sizeInChars - the total size of the VLA, in chars
static void emitNonZeroVLAInit(CodeGenFunction &CGF, QualType baseType,
                               Address dest, Address src,
                               llvm::Value *sizeInChars) {
  CGBuilderTy &Builder = CGF.Builder;

  CharUnits baseSize = CGF.getContext().getTypeSizeInChars(baseType);
  llvm::Value *baseSizeInChars
    = llvm::ConstantInt::get(CGF.IntPtrTy, baseSize.getQuantity());

  Address begin =
    Builder.CreateElementBitCast(dest, CGF.Int8Ty, "vla.begin");
  llvm::Value *end =
    Builder.CreateInBoundsGEP(begin.getPointer(), sizeInChars, "vla.end");

  llvm::BasicBlock *originBB = CGF.Builder.GetInsertBlock();
  llvm::BasicBlock *loopBB = CGF.createBasicBlock("vla-init.loop");
  llvm::BasicBlock *contBB = CGF.createBasicBlock("vla-init.cont");

  // Make a loop over the VLA.  C99 guarantees that the VLA element
  // count must be nonzero.
  CGF.EmitBlock(loopBB);

  llvm::PHINode *cur = Builder.CreatePHI(begin.getType(), 2, "vla.cur");
  cur->addIncoming(begin.getPointer(), originBB);

  CharUnits curAlign =
    dest.getAlignment().alignmentOfArrayElement(baseSize);

  // memcpy the individual element bit-pattern.
  Builder.CreateMemCpy(Address(cur, curAlign), src, baseSizeInChars,
                       /*volatile*/ false);

  // Go to the next element.
  llvm::Value *next =
    Builder.CreateInBoundsGEP(CGF.Int8Ty, cur, baseSizeInChars, "vla.next");

  // Leave if that's the end of the VLA.
  llvm::Value *done = Builder.CreateICmpEQ(next, end, "vla-init.isdone");
  Builder.CreateCondBr(done, contBB, loopBB);
  cur->addIncoming(next, loopBB);

  CGF.EmitBlock(contBB);
}

void
CodeGenFunction::EmitNullInitialization(Address DestPtr, QualType Ty) {
  // Ignore empty classes in C++.
  if (getLangOpts().CPlusPlus) {
    if (const RecordType *RT = Ty->getAs<RecordType>()) {
      if (cast<CXXRecordDecl>(RT->getDecl())->isEmpty())
        return;
    }
  }

  // Cast the dest ptr to the appropriate i8 pointer type.
  if (DestPtr.getElementType() != Int8Ty)
    DestPtr = Builder.CreateElementBitCast(DestPtr, Int8Ty);

  // Get size and alignment info for this aggregate.
  CharUnits size = getContext().getTypeSizeInChars(Ty);

  llvm::Value *SizeVal;
  const VariableArrayType *vla;

  // Don't bother emitting a zero-byte memset.
  if (size.isZero()) {
    // But note that getTypeInfo returns 0 for a VLA.
    if (const VariableArrayType *vlaType =
          dyn_cast_or_null<VariableArrayType>(
                                          getContext().getAsArrayType(Ty))) {
      auto VlaSize = getVLASize(vlaType);
      SizeVal = VlaSize.NumElts;
      CharUnits eltSize = getContext().getTypeSizeInChars(VlaSize.Type);
      if (!eltSize.isOne())
        SizeVal = Builder.CreateNUWMul(SizeVal, CGM.getSize(eltSize));
      vla = vlaType;
    } else {
      return;
    }
  } else {
    SizeVal = CGM.getSize(size);
    vla = nullptr;
  }

  // If the type contains a pointer to data member we can't memset it to zero.
  // Instead, create a null constant and copy it to the destination.
  // TODO: there are other patterns besides zero that we can usefully memset,
  // like -1, which happens to be the pattern used by member-pointers.
  if (!CGM.getTypes().isZeroInitializable(Ty)) {
    // For a VLA, emit a single element, then splat that over the VLA.
    if (vla) Ty = getContext().getBaseElementType(vla);

    llvm::Constant *NullConstant = CGM.EmitNullConstant(Ty);

    llvm::GlobalVariable *NullVariable =
      new llvm::GlobalVariable(CGM.getModule(), NullConstant->getType(),
                               /*isConstant=*/true,
                               llvm::GlobalVariable::PrivateLinkage,
                               NullConstant, Twine());
    CharUnits NullAlign = DestPtr.getAlignment();
    NullVariable->setAlignment(NullAlign.getAsAlign());
    Address SrcPtr(Builder.CreateBitCast(NullVariable, Builder.getInt8PtrTy()),
                   NullAlign);

    if (vla) return emitNonZeroVLAInit(*this, Ty, DestPtr, SrcPtr, SizeVal);

    // Get and call the appropriate llvm.memcpy overload.
    Builder.CreateMemCpy(DestPtr, SrcPtr, SizeVal, false);
    return;
  }

  // Otherwise, just memset the whole thing to zero.  This is legal
  // because in LLVM, all default initializers (other than the ones we just
  // handled above) are guaranteed to have a bit pattern of all zeros.
  Builder.CreateMemSet(DestPtr, Builder.getInt8(0), SizeVal, false);
}

llvm::BlockAddress *CodeGenFunction::GetAddrOfLabel(const LabelDecl *L) {
  // Make sure that there is a block for the indirect goto.
  if (!IndirectBranch)
    GetIndirectGotoBlock();

  llvm::BasicBlock *BB = getJumpDestForLabel(L).getBlock();

  // Make sure the indirect branch includes all of the address-taken blocks.
  IndirectBranch->addDestination(BB);
  return llvm::BlockAddress::get(CurFn, BB);
}

llvm::BasicBlock *CodeGenFunction::GetIndirectGotoBlock() {
  // If we already made the indirect branch for indirect goto, return its block.
  if (IndirectBranch) return IndirectBranch->getParent();

  CGBuilderTy TmpBuilder(*this, createBasicBlock("indirectgoto"));

  // Create the PHI node that indirect gotos will add entries to.
  llvm::Value *DestVal = TmpBuilder.CreatePHI(Int8PtrTy, 0,
                                              "indirect.goto.dest");

  // Create the indirect branch instruction.
  IndirectBranch = TmpBuilder.CreateIndirectBr(DestVal);
  return IndirectBranch->getParent();
}

/// Computes the length of an array in elements, as well as the base
/// element type and a properly-typed first element pointer.
llvm::Value *CodeGenFunction::emitArrayLength(const ArrayType *origArrayType,
                                              QualType &baseType,
                                              Address &addr) {
  const ArrayType *arrayType = origArrayType;

  // If it's a VLA, we have to load the stored size.  Note that
  // this is the size of the VLA in bytes, not its size in elements.
  llvm::Value *numVLAElements = nullptr;
  if (isa<VariableArrayType>(arrayType)) {
    numVLAElements = getVLASize(cast<VariableArrayType>(arrayType)).NumElts;

    // Walk into all VLAs.  This doesn't require changes to addr,
    // which has type T* where T is the first non-VLA element type.
    do {
      QualType elementType = arrayType->getElementType();
      arrayType = getContext().getAsArrayType(elementType);

      // If we only have VLA components, 'addr' requires no adjustment.
      if (!arrayType) {
        baseType = elementType;
        return numVLAElements;
      }
    } while (isa<VariableArrayType>(arrayType));

    // We get out here only if we find a constant array type
    // inside the VLA.
  }

  // We have some number of constant-length arrays, so addr should
  // have LLVM type [M x [N x [...]]]*.  Build a GEP that walks
  // down to the first element of addr.
  SmallVector<llvm::Value*, 8> gepIndices;

  // GEP down to the array type.
  llvm::ConstantInt *zero = Builder.getInt32(0);
  gepIndices.push_back(zero);

  uint64_t countFromCLAs = 1;
  QualType eltType;

  llvm::ArrayType *llvmArrayType =
    dyn_cast<llvm::ArrayType>(addr.getElementType());
  while (llvmArrayType) {
    assert(isa<ConstantArrayType>(arrayType));
    assert(cast<ConstantArrayType>(arrayType)->getSize().getZExtValue()
             == llvmArrayType->getNumElements());

    gepIndices.push_back(zero);
    countFromCLAs *= llvmArrayType->getNumElements();
    eltType = arrayType->getElementType();

    llvmArrayType =
      dyn_cast<llvm::ArrayType>(llvmArrayType->getElementType());
    arrayType = getContext().getAsArrayType(arrayType->getElementType());
    assert((!llvmArrayType || arrayType) &&
           "LLVM and Clang types are out-of-synch");
  }

  if (arrayType) {
    // From this point onwards, the Clang array type has been emitted
    // as some other type (probably a packed struct). Compute the array
    // size, and just emit the 'begin' expression as a bitcast.
    while (arrayType) {
      countFromCLAs *=
          cast<ConstantArrayType>(arrayType)->getSize().getZExtValue();
      eltType = arrayType->getElementType();
      arrayType = getContext().getAsArrayType(eltType);
    }

    llvm::Type *baseType = ConvertType(eltType);
    addr = Builder.CreateElementBitCast(addr, baseType, "array.begin");
  } else {
    // Create the actual GEP.
    addr = Address(Builder.CreateInBoundsGEP(addr.getPointer(),
                                             gepIndices, "array.begin"),
                   addr.getAlignment());
  }

  baseType = eltType;

  llvm::Value *numElements
    = llvm::ConstantInt::get(SizeTy, countFromCLAs);

  // If we had any VLA dimensions, factor them in.
  if (numVLAElements)
    numElements = Builder.CreateNUWMul(numVLAElements, numElements);

  return numElements;
}

CodeGenFunction::VlaSizePair CodeGenFunction::getVLASize(QualType type) {
  const VariableArrayType *vla = getContext().getAsVariableArrayType(type);
  assert(vla && "type was not a variable array type!");
  return getVLASize(vla);
}

CodeGenFunction::VlaSizePair
CodeGenFunction::getVLASize(const VariableArrayType *type) {
  // The number of elements so far; always size_t.
  llvm::Value *numElements = nullptr;

  QualType elementType;
  do {
    elementType = type->getElementType();
    llvm::Value *vlaSize = VLASizeMap[type->getSizeExpr()];
    assert(vlaSize && "no size for VLA!");
    assert(vlaSize->getType() == SizeTy);

    if (!numElements) {
      numElements = vlaSize;
    } else {
      // It's undefined behavior if this wraps around, so mark it that way.
      // FIXME: Teach -fsanitize=undefined to trap this.
      numElements = Builder.CreateNUWMul(numElements, vlaSize);
    }
  } while ((type = getContext().getAsVariableArrayType(elementType)));

  return { numElements, elementType };
}

CodeGenFunction::VlaSizePair
CodeGenFunction::getVLAElements1D(QualType type) {
  const VariableArrayType *vla = getContext().getAsVariableArrayType(type);
  assert(vla && "type was not a variable array type!");
  return getVLAElements1D(vla);
}

CodeGenFunction::VlaSizePair
CodeGenFunction::getVLAElements1D(const VariableArrayType *Vla) {
  llvm::Value *VlaSize = VLASizeMap[Vla->getSizeExpr()];
  assert(VlaSize && "no size for VLA!");
  assert(VlaSize->getType() == SizeTy);
  return { VlaSize, Vla->getElementType() };
}

void CodeGenFunction::EmitVariablyModifiedType(QualType type) {
  assert(type->isVariablyModifiedType() &&
         "Must pass variably modified type to EmitVLASizes!");

  EnsureInsertPoint();

  // We're going to walk down into the type and look for VLA
  // expressions.
  do {
    assert(type->isVariablyModifiedType());

    const Type *ty = type.getTypePtr();
    switch (ty->getTypeClass()) {

#define TYPE(Class, Base)
#define ABSTRACT_TYPE(Class, Base)
#define NON_CANONICAL_TYPE(Class, Base)
#define DEPENDENT_TYPE(Class, Base) case Type::Class:
#define NON_CANONICAL_UNLESS_DEPENDENT_TYPE(Class, Base)
#include "clang/AST/TypeNodes.inc"
      llvm_unreachable("unexpected dependent type!");

    // These types are never variably-modified.
    case Type::Builtin:
    case Type::Complex:
    case Type::Vector:
    case Type::ExtVector:
    case Type::ConstantMatrix:
    case Type::Record:
    case Type::Enum:
    case Type::Elaborated:
    case Type::TemplateSpecialization:
    case Type::ObjCTypeParam:
    case Type::ObjCObject:
    case Type::ObjCInterface:
    case Type::ObjCObjectPointer:
    case Type::ExtInt:
      llvm_unreachable("type class is never variably-modified!");

    case Type::Adjusted:
      type = cast<AdjustedType>(ty)->getAdjustedType();
      break;

    case Type::Decayed:
      type = cast<DecayedType>(ty)->getPointeeType();
      break;

    case Type::Pointer:
      type = cast<PointerType>(ty)->getPointeeType();
      break;

    case Type::BlockPointer:
      type = cast<BlockPointerType>(ty)->getPointeeType();
      break;

    case Type::LValueReference:
    case Type::RValueReference:
      type = cast<ReferenceType>(ty)->getPointeeType();
      break;

    case Type::MemberPointer:
      type = cast<MemberPointerType>(ty)->getPointeeType();
      break;

    case Type::ConstantArray:
    case Type::IncompleteArray:
      // Losing element qualification here is fine.
      type = cast<ArrayType>(ty)->getElementType();
      break;

    case Type::VariableArray: {
      // Losing element qualification here is fine.
      const VariableArrayType *vat = cast<VariableArrayType>(ty);

      // Unknown size indication requires no size computation.
      // Otherwise, evaluate and record it.
      if (const Expr *size = vat->getSizeExpr()) {
        // It's possible that we might have emitted this already,
        // e.g. with a typedef and a pointer to it.
        llvm::Value *&entry = VLASizeMap[size];
        if (!entry) {
          llvm::Value *Size = EmitScalarExpr(size);

          // C11 6.7.6.2p5:
          //   If the size is an expression that is not an integer constant
          //   expression [...] each time it is evaluated it shall have a value
          //   greater than zero.
          if (SanOpts.has(SanitizerKind::VLABound) &&
              size->getType()->isSignedIntegerType()) {
            SanitizerScope SanScope(this);
            llvm::Value *Zero = llvm::Constant::getNullValue(Size->getType());
            llvm::Constant *StaticArgs[] = {
                EmitCheckSourceLocation(size->getBeginLoc()),
                EmitCheckTypeDescriptor(size->getType())};
            EmitCheck(std::make_pair(Builder.CreateICmpSGT(Size, Zero),
                                     SanitizerKind::VLABound),
                      SanitizerHandler::VLABoundNotPositive, StaticArgs, Size);
          }

          // Always zexting here would be wrong if it weren't
          // undefined behavior to have a negative bound.
          entry = Builder.CreateIntCast(Size, SizeTy, /*signed*/ false);
        }
      }
      type = vat->getElementType();
      break;
    }

    case Type::FunctionProto:
    case Type::FunctionNoProto:
      type = cast<FunctionType>(ty)->getReturnType();
      break;

    case Type::Paren:
    case Type::TypeOf:
    case Type::UnaryTransform:
    case Type::Attributed:
    case Type::SubstTemplateTypeParm:
    case Type::MacroQualified:
      // Keep walking after single level desugaring.
      type = type.getSingleStepDesugaredType(getContext());
      break;

    case Type::Typedef:
    case Type::Decltype:
    case Type::Auto:
    case Type::DeducedTemplateSpecialization:
      // Stop walking: nothing to do.
      return;

    case Type::TypeOfExpr:
      // Stop walking: emit typeof expression.
      EmitIgnoredExpr(cast<TypeOfExprType>(ty)->getUnderlyingExpr());
      return;

    case Type::Atomic:
      type = cast<AtomicType>(ty)->getValueType();
      break;

    case Type::Pipe:
      type = cast<PipeType>(ty)->getElementType();
      break;
    }
  } while (type->isVariablyModifiedType());
}

Address CodeGenFunction::EmitVAListRef(const Expr* E) {
  if (getContext().getBuiltinVaListType()->isArrayType())
    return EmitPointerWithAlignment(E);
  return EmitLValue(E).getAddress(*this);
}

Address CodeGenFunction::EmitMSVAListRef(const Expr *E) {
  return EmitLValue(E).getAddress(*this);
}

void CodeGenFunction::EmitDeclRefExprDbgValue(const DeclRefExpr *E,
                                              const APValue &Init) {
  assert(Init.hasValue() && "Invalid DeclRefExpr initializer!");
  if (CGDebugInfo *Dbg = getDebugInfo())
    if (CGM.getCodeGenOpts().hasReducedDebugInfo())
      Dbg->EmitGlobalVariable(E->getDecl(), Init);
}

CodeGenFunction::PeepholeProtection
CodeGenFunction::protectFromPeepholes(RValue rvalue) {
  // At the moment, the only aggressive peephole we do in IR gen
  // is trunc(zext) folding, but if we add more, we can easily
  // extend this protection.

  if (!rvalue.isScalar()) return PeepholeProtection();
  llvm::Value *value = rvalue.getScalarVal();
  if (!isa<llvm::ZExtInst>(value)) return PeepholeProtection();

  // Just make an extra bitcast.
  assert(HaveInsertPoint());
  llvm::Instruction *inst = new llvm::BitCastInst(value, value->getType(), "",
                                                  Builder.GetInsertBlock());

  PeepholeProtection protection;
  protection.Inst = inst;
  return protection;
}

void CodeGenFunction::unprotectFromPeepholes(PeepholeProtection protection) {
  if (!protection.Inst) return;

  // In theory, we could try to duplicate the peepholes now, but whatever.
  protection.Inst->eraseFromParent();
}

void CodeGenFunction::emitAlignmentAssumption(llvm::Value *PtrValue,
                                              QualType Ty, SourceLocation Loc,
                                              SourceLocation AssumptionLoc,
                                              llvm::Value *Alignment,
                                              llvm::Value *OffsetValue) {
  if (Alignment->getType() != IntPtrTy)
    Alignment =
        Builder.CreateIntCast(Alignment, IntPtrTy, false, "casted.align");
  if (OffsetValue && OffsetValue->getType() != IntPtrTy)
    OffsetValue =
        Builder.CreateIntCast(OffsetValue, IntPtrTy, true, "casted.offset");
  llvm::Value *TheCheck = nullptr;
  if (SanOpts.has(SanitizerKind::Alignment)) {
    llvm::Value *PtrIntValue =
        Builder.CreatePtrToInt(PtrValue, IntPtrTy, "ptrint");

    if (OffsetValue) {
      bool IsOffsetZero = false;
      if (const auto *CI = dyn_cast<llvm::ConstantInt>(OffsetValue))
        IsOffsetZero = CI->isZero();

      if (!IsOffsetZero)
        PtrIntValue = Builder.CreateSub(PtrIntValue, OffsetValue, "offsetptr");
    }

    llvm::Value *Zero = llvm::ConstantInt::get(IntPtrTy, 0);
    llvm::Value *Mask =
        Builder.CreateSub(Alignment, llvm::ConstantInt::get(IntPtrTy, 1));
    llvm::Value *MaskedPtr = Builder.CreateAnd(PtrIntValue, Mask, "maskedptr");
    TheCheck = Builder.CreateICmpEQ(MaskedPtr, Zero, "maskcond");
  }
  llvm::Instruction *Assumption = Builder.CreateAlignmentAssumption(
      CGM.getDataLayout(), PtrValue, Alignment, OffsetValue);

  if (!SanOpts.has(SanitizerKind::Alignment))
    return;
  emitAlignmentAssumptionCheck(PtrValue, Ty, Loc, AssumptionLoc, Alignment,
                               OffsetValue, TheCheck, Assumption);
}

void CodeGenFunction::emitAlignmentAssumption(llvm::Value *PtrValue,
                                              const Expr *E,
                                              SourceLocation AssumptionLoc,
                                              llvm::Value *Alignment,
                                              llvm::Value *OffsetValue) {
  if (auto *CE = dyn_cast<CastExpr>(E))
    E = CE->getSubExprAsWritten();
  QualType Ty = E->getType();
  SourceLocation Loc = E->getExprLoc();

  emitAlignmentAssumption(PtrValue, Ty, Loc, AssumptionLoc, Alignment,
                          OffsetValue);
}

llvm::Value *CodeGenFunction::EmitAnnotationCall(llvm::Function *AnnotationFn,
                                                 llvm::Value *AnnotatedVal,
                                                 StringRef AnnotationStr,
                                                 SourceLocation Location) {
  llvm::Value *Args[4] = {
    AnnotatedVal,
    Builder.CreateBitCast(CGM.EmitAnnotationString(AnnotationStr), Int8PtrTy),
    Builder.CreateBitCast(CGM.EmitAnnotationUnit(Location), Int8PtrTy),
    CGM.EmitAnnotationLineNo(Location)
  };
  return Builder.CreateCall(AnnotationFn, Args);
}

void CodeGenFunction::EmitVarAnnotations(const VarDecl *D, llvm::Value *V) {
  assert(D->hasAttr<AnnotateAttr>() && "no annotate attribute");
  // FIXME We create a new bitcast for every annotation because that's what
  // llvm-gcc was doing.
  for (const auto *I : D->specific_attrs<AnnotateAttr>())
    EmitAnnotationCall(CGM.getIntrinsic(llvm::Intrinsic::var_annotation),
                       Builder.CreateBitCast(V, CGM.Int8PtrTy, V->getName()),
                       I->getAnnotation(), D->getLocation());
}

Address CodeGenFunction::EmitFieldAnnotations(const FieldDecl *D,
                                              Address Addr) {
  assert(D->hasAttr<AnnotateAttr>() && "no annotate attribute");
  llvm::Value *V = Addr.getPointer();
  llvm::Type *VTy = V->getType();
  llvm::Function *F = CGM.getIntrinsic(llvm::Intrinsic::ptr_annotation,
                                    CGM.Int8PtrTy);

  for (const auto *I : D->specific_attrs<AnnotateAttr>()) {
    // FIXME Always emit the cast inst so we can differentiate between
    // annotation on the first field of a struct and annotation on the struct
    // itself.
    if (VTy != CGM.Int8PtrTy)
      V = Builder.CreateBitCast(V, CGM.Int8PtrTy);
    V = EmitAnnotationCall(F, V, I->getAnnotation(), D->getLocation());
    V = Builder.CreateBitCast(V, VTy);
  }

  return Address(V, Addr.getAlignment());
}

CodeGenFunction::CGCapturedStmtInfo::~CGCapturedStmtInfo() { }

CodeGenFunction::SanitizerScope::SanitizerScope(CodeGenFunction *CGF)
    : CGF(CGF) {
  assert(!CGF->IsSanitizerScope);
  CGF->IsSanitizerScope = true;
}

CodeGenFunction::SanitizerScope::~SanitizerScope() {
  CGF->IsSanitizerScope = false;
}

void CodeGenFunction::InsertHelper(llvm::Instruction *I,
                                   const llvm::Twine &Name,
                                   llvm::BasicBlock *BB,
                                   llvm::BasicBlock::iterator InsertPt) const {
  LoopStack.InsertHelper(I);
  if (IsSanitizerScope)
    CGM.getSanitizerMetadata()->disableSanitizerForInstruction(I);
}

void CGBuilderInserter::InsertHelper(
    llvm::Instruction *I, const llvm::Twine &Name, llvm::BasicBlock *BB,
    llvm::BasicBlock::iterator InsertPt) const {
  llvm::IRBuilderDefaultInserter::InsertHelper(I, Name, BB, InsertPt);
  if (CGF)
    CGF->InsertHelper(I, Name, BB, InsertPt);
}

static bool hasRequiredFeatures(const SmallVectorImpl<StringRef> &ReqFeatures,
                                CodeGenModule &CGM, const FunctionDecl *FD,
                                std::string &FirstMissing) {
  // If there aren't any required features listed then go ahead and return.
  if (ReqFeatures.empty())
    return false;

  // Now build up the set of caller features and verify that all the required
  // features are there.
  llvm::StringMap<bool> CallerFeatureMap;
  CGM.getContext().getFunctionFeatureMap(CallerFeatureMap, FD);

  // If we have at least one of the features in the feature list return
  // true, otherwise return false.
  return std::all_of(
      ReqFeatures.begin(), ReqFeatures.end(), [&](StringRef Feature) {
        SmallVector<StringRef, 1> OrFeatures;
        Feature.split(OrFeatures, '|');
        return llvm::any_of(OrFeatures, [&](StringRef Feature) {
          if (!CallerFeatureMap.lookup(Feature)) {
            FirstMissing = Feature.str();
            return false;
          }
          return true;
        });
      });
}

// Emits an error if we don't have a valid set of target features for the
// called function.
void CodeGenFunction::checkTargetFeatures(const CallExpr *E,
                                          const FunctionDecl *TargetDecl) {
  return checkTargetFeatures(E->getBeginLoc(), TargetDecl);
}

// Emits an error if we don't have a valid set of target features for the
// called function.
void CodeGenFunction::checkTargetFeatures(SourceLocation Loc,
                                          const FunctionDecl *TargetDecl) {
  // Early exit if this is an indirect call.
  if (!TargetDecl)
    return;

  // Get the current enclosing function if it exists. If it doesn't
  // we can't check the target features anyhow.
  const FunctionDecl *FD = dyn_cast_or_null<FunctionDecl>(CurCodeDecl);
  if (!FD)
    return;

  // Grab the required features for the call. For a builtin this is listed in
  // the td file with the default cpu, for an always_inline function this is any
  // listed cpu and any listed features.
  unsigned BuiltinID = TargetDecl->getBuiltinID();
  std::string MissingFeature;
  if (BuiltinID) {
    SmallVector<StringRef, 1> ReqFeatures;
    const char *FeatureList =
        CGM.getContext().BuiltinInfo.getRequiredFeatures(BuiltinID);
    // Return if the builtin doesn't have any required features.
    if (!FeatureList || StringRef(FeatureList) == "")
      return;
    StringRef(FeatureList).split(ReqFeatures, ',');
    if (!hasRequiredFeatures(ReqFeatures, CGM, FD, MissingFeature))
      CGM.getDiags().Report(Loc, diag::err_builtin_needs_feature)
          << TargetDecl->getDeclName()
          << CGM.getContext().BuiltinInfo.getRequiredFeatures(BuiltinID);

  } else if (!TargetDecl->isMultiVersion() &&
             TargetDecl->hasAttr<TargetAttr>()) {
    // Get the required features for the callee.

    const TargetAttr *TD = TargetDecl->getAttr<TargetAttr>();
    ParsedTargetAttr ParsedAttr =
        CGM.getContext().filterFunctionTargetAttrs(TD);

    SmallVector<StringRef, 1> ReqFeatures;
    llvm::StringMap<bool> CalleeFeatureMap;
    CGM.getContext().getFunctionFeatureMap(CalleeFeatureMap, TargetDecl);

    for (const auto &F : ParsedAttr.Features) {
      if (F[0] == '+' && CalleeFeatureMap.lookup(F.substr(1)))
        ReqFeatures.push_back(StringRef(F).substr(1));
    }

    for (const auto &F : CalleeFeatureMap) {
      // Only positive features are "required".
      if (F.getValue())
        ReqFeatures.push_back(F.getKey());
    }
    if (!hasRequiredFeatures(ReqFeatures, CGM, FD, MissingFeature))
      CGM.getDiags().Report(Loc, diag::err_function_needs_feature)
          << FD->getDeclName() << TargetDecl->getDeclName() << MissingFeature;
  }
}

void CodeGenFunction::EmitSanitizerStatReport(llvm::SanitizerStatKind SSK) {
  if (!CGM.getCodeGenOpts().SanitizeStats)
    return;

  llvm::IRBuilder<> IRB(Builder.GetInsertBlock(), Builder.GetInsertPoint());
  IRB.SetCurrentDebugLocation(Builder.getCurrentDebugLocation());
  CGM.getSanStats().create(IRB, SSK);
}

llvm::Value *
CodeGenFunction::FormResolverCondition(const MultiVersionResolverOption &RO) {
  llvm::Value *Condition = nullptr;

  if (!RO.Conditions.Architecture.empty())
    Condition = EmitX86CpuIs(RO.Conditions.Architecture);

  if (!RO.Conditions.Features.empty()) {
    llvm::Value *FeatureCond = EmitX86CpuSupports(RO.Conditions.Features);
    Condition =
        Condition ? Builder.CreateAnd(Condition, FeatureCond) : FeatureCond;
  }
  return Condition;
}

static void CreateMultiVersionResolverReturn(CodeGenModule &CGM,
                                             llvm::Function *Resolver,
                                             CGBuilderTy &Builder,
                                             llvm::Function *FuncToReturn,
                                             bool SupportsIFunc) {
  if (SupportsIFunc) {
    Builder.CreateRet(FuncToReturn);
    return;
  }

  llvm::SmallVector<llvm::Value *, 10> Args;
  llvm::for_each(Resolver->args(),
                 [&](llvm::Argument &Arg) { Args.push_back(&Arg); });

  llvm::CallInst *Result = Builder.CreateCall(FuncToReturn, Args);
  Result->setTailCallKind(llvm::CallInst::TCK_MustTail);

  if (Resolver->getReturnType()->isVoidTy())
    Builder.CreateRetVoid();
  else
    Builder.CreateRet(Result);
}

void CodeGenFunction::EmitMultiVersionResolver(
    llvm::Function *Resolver, ArrayRef<MultiVersionResolverOption> Options) {
  assert(getContext().getTargetInfo().getTriple().isX86() &&
         "Only implemented for x86 targets");

  bool SupportsIFunc = getContext().getTargetInfo().supportsIFunc();

  // Main function's basic block.
  llvm::BasicBlock *CurBlock = createBasicBlock("resolver_entry", Resolver);
  Builder.SetInsertPoint(CurBlock);
  EmitX86CpuInit();

  for (const MultiVersionResolverOption &RO : Options) {
    Builder.SetInsertPoint(CurBlock);
    llvm::Value *Condition = FormResolverCondition(RO);

    // The 'default' or 'generic' case.
    if (!Condition) {
      assert(&RO == Options.end() - 1 &&
             "Default or Generic case must be last");
      CreateMultiVersionResolverReturn(CGM, Resolver, Builder, RO.Function,
                                       SupportsIFunc);
      return;
    }

    llvm::BasicBlock *RetBlock = createBasicBlock("resolver_return", Resolver);
    CGBuilderTy RetBuilder(*this, RetBlock);
    CreateMultiVersionResolverReturn(CGM, Resolver, RetBuilder, RO.Function,
                                     SupportsIFunc);
    CurBlock = createBasicBlock("resolver_else", Resolver);
    Builder.CreateCondBr(Condition, RetBlock, CurBlock);
  }

  // If no generic/default, emit an unreachable.
  Builder.SetInsertPoint(CurBlock);
  llvm::CallInst *TrapCall = EmitTrapCall(llvm::Intrinsic::trap);
  TrapCall->setDoesNotReturn();
  TrapCall->setDoesNotThrow();
  Builder.CreateUnreachable();
  Builder.ClearInsertionPoint();
}

// Loc - where the diagnostic will point, where in the source code this
//  alignment has failed.
// SecondaryLoc - if present (will be present if sufficiently different from
//  Loc), the diagnostic will additionally point a "Note:" to this location.
//  It should be the location where the __attribute__((assume_aligned))
//  was written e.g.
void CodeGenFunction::emitAlignmentAssumptionCheck(
    llvm::Value *Ptr, QualType Ty, SourceLocation Loc,
    SourceLocation SecondaryLoc, llvm::Value *Alignment,
    llvm::Value *OffsetValue, llvm::Value *TheCheck,
    llvm::Instruction *Assumption) {
  assert(Assumption && isa<llvm::CallInst>(Assumption) &&
         cast<llvm::CallInst>(Assumption)->getCalledOperand() ==
             llvm::Intrinsic::getDeclaration(
                 Builder.GetInsertBlock()->getParent()->getParent(),
                 llvm::Intrinsic::assume) &&
         "Assumption should be a call to llvm.assume().");
  assert(&(Builder.GetInsertBlock()->back()) == Assumption &&
         "Assumption should be the last instruction of the basic block, "
         "since the basic block is still being generated.");

  if (!SanOpts.has(SanitizerKind::Alignment))
    return;

  // Don't check pointers to volatile data. The behavior here is implementation-
  // defined.
  if (Ty->getPointeeType().isVolatileQualified())
    return;

  // We need to temorairly remove the assumption so we can insert the
  // sanitizer check before it, else the check will be dropped by optimizations.
  Assumption->removeFromParent();

  {
    SanitizerScope SanScope(this);

    if (!OffsetValue)
      OffsetValue = Builder.getInt1(0); // no offset.

    llvm::Constant *StaticData[] = {EmitCheckSourceLocation(Loc),
                                    EmitCheckSourceLocation(SecondaryLoc),
                                    EmitCheckTypeDescriptor(Ty)};
    llvm::Value *DynamicData[] = {EmitCheckValue(Ptr),
                                  EmitCheckValue(Alignment),
                                  EmitCheckValue(OffsetValue)};
    EmitCheck({std::make_pair(TheCheck, SanitizerKind::Alignment)},
              SanitizerHandler::AlignmentAssumption, StaticData, DynamicData);
  }

  // We are now in the (new, empty) "cont" basic block.
  // Reintroduce the assumption.
  Builder.Insert(Assumption);
  // FIXME: Assumption still has it's original basic block as it's Parent.
}

llvm::DebugLoc CodeGenFunction::SourceLocToDebugLoc(SourceLocation Location) {
  if (CGDebugInfo *DI = getDebugInfo())
    return DI->SourceLocToDebugLoc(Location);

  return llvm::DebugLoc();
}

<<<<<<< HEAD
void CodeGenFunction::EmitPointerAuthOperandBundle(
                          const CGPointerAuthInfo &pointerAuth,
                          SmallVectorImpl<llvm::OperandBundleDef> &bundles) {
  if (!pointerAuth.isSigned()) return;

  auto key = Builder.getInt32(pointerAuth.getKey());

  llvm::Value *discriminator = pointerAuth.getDiscriminator();
  if (!discriminator) {
    discriminator = Builder.getSize(0);
  }

  llvm::Value *args[] = { key, discriminator };
  bundles.emplace_back("ptrauth", args);
}

static llvm::Value *EmitPointerAuthCommon(CodeGenFunction &CGF,
                                          const CGPointerAuthInfo &pointerAuth,
                                          llvm::Value *pointer,
                                          unsigned intrinsicID) {
  if (!pointerAuth) return pointer;

  auto key = CGF.Builder.getInt32(pointerAuth.getKey());

  llvm::Value *discriminator = pointerAuth.getDiscriminator();
  if (!discriminator) {
    discriminator = CGF.Builder.getSize(0);
  }

  // Convert the pointer to intptr_t before signing it.
  auto origType = pointer->getType();
  pointer = CGF.Builder.CreatePtrToInt(pointer, CGF.IntPtrTy);

  // call i64 @llvm.ptrauth.sign.i64(i64 %pointer, i32 %key, i64 %discriminator)
  auto intrinsic =
    CGF.CGM.getIntrinsic(intrinsicID, { CGF.IntPtrTy });
  pointer = CGF.EmitRuntimeCall(intrinsic, { pointer, key, discriminator });

  // Convert back to the original type.
  pointer = CGF.Builder.CreateIntToPtr(pointer, origType);
  return pointer;
}

llvm::Value *
CodeGenFunction::EmitPointerAuthSign(const CGPointerAuthInfo &pointerAuth,
                                     llvm::Value *pointer) {
  return EmitPointerAuthCommon(*this, pointerAuth, pointer,
                               llvm::Intrinsic::ptrauth_sign);
}

llvm::Value *
CodeGenFunction::EmitPointerAuthAuth(const CGPointerAuthInfo &pointerAuth,
                                     llvm::Value *pointer) {
  return EmitPointerAuthCommon(*this, pointerAuth, pointer,
                               llvm::Intrinsic::ptrauth_auth);
}

llvm::Value *
CodeGenFunction::EmitPointerAuthResignCall(llvm::Value *value,
                                           const CGPointerAuthInfo &curAuth,
                                           const CGPointerAuthInfo &newAuth) {
  assert(curAuth && newAuth);

  // Convert the pointer to intptr_t before signing it.
  auto origType = value->getType();
  value = Builder.CreatePtrToInt(value, IntPtrTy);

  auto curKey = Builder.getInt32(curAuth.getKey());
  auto newKey = Builder.getInt32(newAuth.getKey());

  llvm::Value *curDiscriminator = curAuth.getDiscriminator();
  if (!curDiscriminator) curDiscriminator = Builder.getSize(0);

  llvm::Value *newDiscriminator = newAuth.getDiscriminator();
  if (!newDiscriminator) newDiscriminator = Builder.getSize(0);

  // call i64 @llvm.ptrauth.resign.i64(i64 %pointer,
  //                                   i32 %curKey, i64 %curDiscriminator,
  //                                   i32 %newKey, i64 %newDiscriminator)
  auto intrinsic =
    CGM.getIntrinsic(llvm::Intrinsic::ptrauth_resign, { IntPtrTy });
  value = EmitRuntimeCall(intrinsic,
                          { value, curKey, curDiscriminator,
                            newKey, newDiscriminator });

  // Convert back to the original type.
  value = Builder.CreateIntToPtr(value, origType);
  return value;
=======
static Optional<std::pair<uint32_t, uint32_t>>
getLikelihoodWeights(Stmt::Likelihood LH) {
  switch (LH) {
  case Stmt::LH_Unlikely:
    return std::pair<uint32_t, uint32_t>(llvm::UnlikelyBranchWeight,
                                         llvm::LikelyBranchWeight);
  case Stmt::LH_None:
    return None;
  case Stmt::LH_Likely:
    return std::pair<uint32_t, uint32_t>(llvm::LikelyBranchWeight,
                                         llvm::UnlikelyBranchWeight);
  }
  llvm_unreachable("Unknown Likelihood");
}

llvm::MDNode *CodeGenFunction::createBranchWeights(Stmt::Likelihood LH) const {
  Optional<std::pair<uint32_t, uint32_t>> LHW = getLikelihoodWeights(LH);
  if (!LHW)
    return nullptr;

  llvm::MDBuilder MDHelper(CGM.getLLVMContext());
  return MDHelper.createBranchWeights(LHW->first, LHW->second);
>>>>>>> 2bcda6bb
}<|MERGE_RESOLUTION|>--- conflicted
+++ resolved
@@ -2550,7 +2550,6 @@
   return llvm::DebugLoc();
 }
 
-<<<<<<< HEAD
 void CodeGenFunction::EmitPointerAuthOperandBundle(
                           const CGPointerAuthInfo &pointerAuth,
                           SmallVectorImpl<llvm::OperandBundleDef> &bundles) {
@@ -2639,7 +2638,8 @@
   // Convert back to the original type.
   value = Builder.CreateIntToPtr(value, origType);
   return value;
-=======
+}
+
 static Optional<std::pair<uint32_t, uint32_t>>
 getLikelihoodWeights(Stmt::Likelihood LH) {
   switch (LH) {
@@ -2662,5 +2662,4 @@
 
   llvm::MDBuilder MDHelper(CGM.getLLVMContext());
   return MDHelper.createBranchWeights(LHW->first, LHW->second);
->>>>>>> 2bcda6bb
 }