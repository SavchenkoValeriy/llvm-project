//===--- CGCall.cpp - Encapsulate calling convention details --------------===//
//
// Part of the LLVM Project, under the Apache License v2.0 with LLVM Exceptions.
// See https://llvm.org/LICENSE.txt for license information.
// SPDX-License-Identifier: Apache-2.0 WITH LLVM-exception
//
//===----------------------------------------------------------------------===//
//
// These classes wrap the information about a call or function
// definition used to handle ABI compliancy.
//
//===----------------------------------------------------------------------===//

#include "CGCall.h"
#include "ABIInfo.h"
#include "CGBlocks.h"
#include "CGCXXABI.h"
#include "CGCleanup.h"
#include "CodeGenFunction.h"
#include "CodeGenModule.h"
#include "TargetInfo.h"
#include "clang/AST/Decl.h"
#include "clang/AST/DeclCXX.h"
#include "clang/AST/DeclObjC.h"
#include "clang/Basic/CodeGenOptions.h"
#include "clang/Basic/TargetBuiltins.h"
#include "clang/Basic/TargetInfo.h"
#include "clang/CodeGen/CGFunctionInfo.h"
#include "clang/CodeGen/SwiftCallingConv.h"
#include "llvm/ADT/StringExtras.h"
#include "llvm/Transforms/Utils/Local.h"
#include "llvm/Analysis/ValueTracking.h"
#include "llvm/IR/Attributes.h"
#include "llvm/IR/CallingConv.h"
#include "llvm/IR/DataLayout.h"
#include "llvm/IR/InlineAsm.h"
#include "llvm/IR/IntrinsicInst.h"
#include "llvm/IR/Intrinsics.h"
using namespace clang;
using namespace CodeGen;

/***/

unsigned CodeGenTypes::ClangCallConvToLLVMCallConv(CallingConv CC) {
  switch (CC) {
  default: return llvm::CallingConv::C;
  case CC_X86StdCall: return llvm::CallingConv::X86_StdCall;
  case CC_X86FastCall: return llvm::CallingConv::X86_FastCall;
  case CC_X86RegCall: return llvm::CallingConv::X86_RegCall;
  case CC_X86ThisCall: return llvm::CallingConv::X86_ThisCall;
  case CC_Win64: return llvm::CallingConv::Win64;
  case CC_X86_64SysV: return llvm::CallingConv::X86_64_SysV;
  case CC_AAPCS: return llvm::CallingConv::ARM_AAPCS;
  case CC_AAPCS_VFP: return llvm::CallingConv::ARM_AAPCS_VFP;
  case CC_IntelOclBicc: return llvm::CallingConv::Intel_OCL_BI;
  // TODO: Add support for __pascal to LLVM.
  case CC_X86Pascal: return llvm::CallingConv::C;
  // TODO: Add support for __vectorcall to LLVM.
  case CC_X86VectorCall: return llvm::CallingConv::X86_VectorCall;
  case CC_AArch64VectorCall: return llvm::CallingConv::AArch64_VectorCall;
  case CC_SpirFunction: return llvm::CallingConv::SPIR_FUNC;
  case CC_OpenCLKernel: return CGM.getTargetCodeGenInfo().getOpenCLKernelCallingConv();
  case CC_PreserveMost: return llvm::CallingConv::PreserveMost;
  case CC_PreserveAll: return llvm::CallingConv::PreserveAll;
  case CC_Swift: return llvm::CallingConv::Swift;
  }
}

/// Derives the 'this' type for codegen purposes, i.e. ignoring method CVR
/// qualification. Either or both of RD and MD may be null. A null RD indicates
/// that there is no meaningful 'this' type, and a null MD can occur when
/// calling a method pointer.
CanQualType CodeGenTypes::DeriveThisType(const CXXRecordDecl *RD,
                                         const CXXMethodDecl *MD) {
  QualType RecTy;
  if (RD)
    RecTy = Context.getTagDeclType(RD)->getCanonicalTypeInternal();
  else
    RecTy = Context.VoidTy;

  if (MD)
    RecTy = Context.getAddrSpaceQualType(RecTy, MD->getMethodQualifiers().getAddressSpace());
  return Context.getPointerType(CanQualType::CreateUnsafe(RecTy));
}

/// Returns the canonical formal type of the given C++ method.
static CanQual<FunctionProtoType> GetFormalType(const CXXMethodDecl *MD) {
  return MD->getType()->getCanonicalTypeUnqualified()
           .getAs<FunctionProtoType>();
}

/// Returns the "extra-canonicalized" return type, which discards
/// qualifiers on the return type.  Codegen doesn't care about them,
/// and it makes ABI code a little easier to be able to assume that
/// all parameter and return types are top-level unqualified.
static CanQualType GetReturnType(QualType RetTy) {
  return RetTy->getCanonicalTypeUnqualified().getUnqualifiedType();
}

/// Arrange the argument and result information for a value of the given
/// unprototyped freestanding function type.
const CGFunctionInfo &
CodeGenTypes::arrangeFreeFunctionType(CanQual<FunctionNoProtoType> FTNP) {
  // When translating an unprototyped function type, always use a
  // variadic type.
  return arrangeLLVMFunctionInfo(FTNP->getReturnType().getUnqualifiedType(),
                                 /*instanceMethod=*/false,
                                 /*chainCall=*/false, None,
                                 FTNP->getExtInfo(), {}, RequiredArgs(0));
}

static void addExtParameterInfosForCall(
         llvm::SmallVectorImpl<FunctionProtoType::ExtParameterInfo> &paramInfos,
                                        const FunctionProtoType *proto,
                                        unsigned prefixArgs,
                                        unsigned totalArgs) {
  assert(proto->hasExtParameterInfos());
  assert(paramInfos.size() <= prefixArgs);
  assert(proto->getNumParams() + prefixArgs <= totalArgs);

  paramInfos.reserve(totalArgs);

  // Add default infos for any prefix args that don't already have infos.
  paramInfos.resize(prefixArgs);

  // Add infos for the prototype.
  for (const auto &ParamInfo : proto->getExtParameterInfos()) {
    paramInfos.push_back(ParamInfo);
    // pass_object_size params have no parameter info.
    if (ParamInfo.hasPassObjectSize())
      paramInfos.emplace_back();
  }

  assert(paramInfos.size() <= totalArgs &&
         "Did we forget to insert pass_object_size args?");
  // Add default infos for the variadic and/or suffix arguments.
  paramInfos.resize(totalArgs);
}

/// Adds the formal parameters in FPT to the given prefix. If any parameter in
/// FPT has pass_object_size attrs, then we'll add parameters for those, too.
static void appendParameterTypes(const CodeGenTypes &CGT,
                                 SmallVectorImpl<CanQualType> &prefix,
              SmallVectorImpl<FunctionProtoType::ExtParameterInfo> &paramInfos,
                                 CanQual<FunctionProtoType> FPT) {
  // Fast path: don't touch param info if we don't need to.
  if (!FPT->hasExtParameterInfos()) {
    assert(paramInfos.empty() &&
           "We have paramInfos, but the prototype doesn't?");
    prefix.append(FPT->param_type_begin(), FPT->param_type_end());
    return;
  }

  unsigned PrefixSize = prefix.size();
  // In the vast majority of cases, we'll have precisely FPT->getNumParams()
  // parameters; the only thing that can change this is the presence of
  // pass_object_size. So, we preallocate for the common case.
  prefix.reserve(prefix.size() + FPT->getNumParams());

  auto ExtInfos = FPT->getExtParameterInfos();
  assert(ExtInfos.size() == FPT->getNumParams());
  for (unsigned I = 0, E = FPT->getNumParams(); I != E; ++I) {
    prefix.push_back(FPT->getParamType(I));
    if (ExtInfos[I].hasPassObjectSize())
      prefix.push_back(CGT.getContext().getSizeType());
  }

  addExtParameterInfosForCall(paramInfos, FPT.getTypePtr(), PrefixSize,
                              prefix.size());
}

/// Arrange the LLVM function layout for a value of the given function
/// type, on top of any implicit parameters already stored.
static const CGFunctionInfo &
arrangeLLVMFunctionInfo(CodeGenTypes &CGT, bool instanceMethod,
                        SmallVectorImpl<CanQualType> &prefix,
                        CanQual<FunctionProtoType> FTP) {
  SmallVector<FunctionProtoType::ExtParameterInfo, 16> paramInfos;
  RequiredArgs Required = RequiredArgs::forPrototypePlus(FTP, prefix.size());
  // FIXME: Kill copy.
  appendParameterTypes(CGT, prefix, paramInfos, FTP);
  CanQualType resultType = FTP->getReturnType().getUnqualifiedType();

  return CGT.arrangeLLVMFunctionInfo(resultType, instanceMethod,
                                     /*chainCall=*/false, prefix,
                                     FTP->getExtInfo(), paramInfos,
                                     Required);
}

/// Arrange the argument and result information for a value of the
/// given freestanding function type.
const CGFunctionInfo &
CodeGenTypes::arrangeFreeFunctionType(CanQual<FunctionProtoType> FTP) {
  SmallVector<CanQualType, 16> argTypes;
  return ::arrangeLLVMFunctionInfo(*this, /*instanceMethod=*/false, argTypes,
                                   FTP);
}

static CallingConv getCallingConventionForDecl(const Decl *D, bool IsWindows) {
  // Set the appropriate calling convention for the Function.
  if (D->hasAttr<StdCallAttr>())
    return CC_X86StdCall;

  if (D->hasAttr<FastCallAttr>())
    return CC_X86FastCall;

  if (D->hasAttr<RegCallAttr>())
    return CC_X86RegCall;

  if (D->hasAttr<ThisCallAttr>())
    return CC_X86ThisCall;

  if (D->hasAttr<VectorCallAttr>())
    return CC_X86VectorCall;

  if (D->hasAttr<PascalAttr>())
    return CC_X86Pascal;

  if (PcsAttr *PCS = D->getAttr<PcsAttr>())
    return (PCS->getPCS() == PcsAttr::AAPCS ? CC_AAPCS : CC_AAPCS_VFP);

  if (D->hasAttr<AArch64VectorPcsAttr>())
    return CC_AArch64VectorCall;

  if (D->hasAttr<IntelOclBiccAttr>())
    return CC_IntelOclBicc;

  if (D->hasAttr<MSABIAttr>())
    return IsWindows ? CC_C : CC_Win64;

  if (D->hasAttr<SysVABIAttr>())
    return IsWindows ? CC_X86_64SysV : CC_C;

  if (D->hasAttr<PreserveMostAttr>())
    return CC_PreserveMost;

  if (D->hasAttr<PreserveAllAttr>())
    return CC_PreserveAll;

  return CC_C;
}

/// Arrange the argument and result information for a call to an
/// unknown C++ non-static member function of the given abstract type.
/// (A null RD means we don't have any meaningful "this" argument type,
///  so fall back to a generic pointer type).
/// The member function must be an ordinary function, i.e. not a
/// constructor or destructor.
const CGFunctionInfo &
CodeGenTypes::arrangeCXXMethodType(const CXXRecordDecl *RD,
                                   const FunctionProtoType *FTP,
                                   const CXXMethodDecl *MD) {
  SmallVector<CanQualType, 16> argTypes;

  // Add the 'this' pointer.
  argTypes.push_back(DeriveThisType(RD, MD));

  return ::arrangeLLVMFunctionInfo(
      *this, true, argTypes,
      FTP->getCanonicalTypeUnqualified().getAs<FunctionProtoType>());
}

/// Set calling convention for CUDA/HIP kernel.
static void setCUDAKernelCallingConvention(CanQualType &FTy, CodeGenModule &CGM,
                                           const FunctionDecl *FD) {
  if (FD->hasAttr<CUDAGlobalAttr>()) {
    const FunctionType *FT = FTy->getAs<FunctionType>();
    CGM.getTargetCodeGenInfo().setCUDAKernelCallingConvention(FT);
    FTy = FT->getCanonicalTypeUnqualified();
  }
}

/// Arrange the argument and result information for a declaration or
/// definition of the given C++ non-static member function.  The
/// member function must be an ordinary function, i.e. not a
/// constructor or destructor.
const CGFunctionInfo &
CodeGenTypes::arrangeCXXMethodDeclaration(const CXXMethodDecl *MD) {
  assert(!isa<CXXConstructorDecl>(MD) && "wrong method for constructors!");
  assert(!isa<CXXDestructorDecl>(MD) && "wrong method for destructors!");

  CanQualType FT = GetFormalType(MD).getAs<Type>();
  setCUDAKernelCallingConvention(FT, CGM, MD);
  auto prototype = FT.getAs<FunctionProtoType>();

  if (MD->isInstance()) {
    // The abstract case is perfectly fine.
    const CXXRecordDecl *ThisType = TheCXXABI.getThisArgumentTypeForMethod(MD);
    return arrangeCXXMethodType(ThisType, prototype.getTypePtr(), MD);
  }

  return arrangeFreeFunctionType(prototype);
}

bool CodeGenTypes::inheritingCtorHasParams(
    const InheritedConstructor &Inherited, CXXCtorType Type) {
  // Parameters are unnecessary if we're constructing a base class subobject
  // and the inherited constructor lives in a virtual base.
  return Type == Ctor_Complete ||
         !Inherited.getShadowDecl()->constructsVirtualBase() ||
         !Target.getCXXABI().hasConstructorVariants();
}

const CGFunctionInfo &
CodeGenTypes::arrangeCXXStructorDeclaration(GlobalDecl GD) {
  auto *MD = cast<CXXMethodDecl>(GD.getDecl());

  SmallVector<CanQualType, 16> argTypes;
  SmallVector<FunctionProtoType::ExtParameterInfo, 16> paramInfos;
  argTypes.push_back(DeriveThisType(MD->getParent(), MD));

  bool PassParams = true;

  if (auto *CD = dyn_cast<CXXConstructorDecl>(MD)) {
    // A base class inheriting constructor doesn't get forwarded arguments
    // needed to construct a virtual base (or base class thereof).
    if (auto Inherited = CD->getInheritedConstructor())
      PassParams = inheritingCtorHasParams(Inherited, GD.getCtorType());
  }

  CanQual<FunctionProtoType> FTP = GetFormalType(MD);

  // Add the formal parameters.
  if (PassParams)
    appendParameterTypes(*this, argTypes, paramInfos, FTP);

  CGCXXABI::AddedStructorArgs AddedArgs =
      TheCXXABI.buildStructorSignature(GD, argTypes);
  if (!paramInfos.empty()) {
    // Note: prefix implies after the first param.
    if (AddedArgs.Prefix)
      paramInfos.insert(paramInfos.begin() + 1, AddedArgs.Prefix,
                        FunctionProtoType::ExtParameterInfo{});
    if (AddedArgs.Suffix)
      paramInfos.append(AddedArgs.Suffix,
                        FunctionProtoType::ExtParameterInfo{});
  }

  RequiredArgs required =
      (PassParams && MD->isVariadic() ? RequiredArgs(argTypes.size())
                                      : RequiredArgs::All);

  FunctionType::ExtInfo extInfo = FTP->getExtInfo();
  CanQualType resultType = TheCXXABI.HasThisReturn(GD)
                               ? argTypes.front()
                               : TheCXXABI.hasMostDerivedReturn(GD)
                                     ? CGM.getContext().VoidPtrTy
                                     : Context.VoidTy;
  return arrangeLLVMFunctionInfo(resultType, /*instanceMethod=*/true,
                                 /*chainCall=*/false, argTypes, extInfo,
                                 paramInfos, required);
}

static SmallVector<CanQualType, 16>
getArgTypesForCall(ASTContext &ctx, const CallArgList &args) {
  SmallVector<CanQualType, 16> argTypes;
  for (auto &arg : args)
    argTypes.push_back(ctx.getCanonicalParamType(arg.Ty));
  return argTypes;
}

static SmallVector<CanQualType, 16>
getArgTypesForDeclaration(ASTContext &ctx, const FunctionArgList &args) {
  SmallVector<CanQualType, 16> argTypes;
  for (auto &arg : args)
    argTypes.push_back(ctx.getCanonicalParamType(arg->getType()));
  return argTypes;
}

static llvm::SmallVector<FunctionProtoType::ExtParameterInfo, 16>
getExtParameterInfosForCall(const FunctionProtoType *proto,
                            unsigned prefixArgs, unsigned totalArgs) {
  llvm::SmallVector<FunctionProtoType::ExtParameterInfo, 16> result;
  if (proto->hasExtParameterInfos()) {
    addExtParameterInfosForCall(result, proto, prefixArgs, totalArgs);
  }
  return result;
}

/// Arrange a call to a C++ method, passing the given arguments.
///
/// ExtraPrefixArgs is the number of ABI-specific args passed after the `this`
/// parameter.
/// ExtraSuffixArgs is the number of ABI-specific args passed at the end of
/// args.
/// PassProtoArgs indicates whether `args` has args for the parameters in the
/// given CXXConstructorDecl.
const CGFunctionInfo &
CodeGenTypes::arrangeCXXConstructorCall(const CallArgList &args,
                                        const CXXConstructorDecl *D,
                                        CXXCtorType CtorKind,
                                        unsigned ExtraPrefixArgs,
                                        unsigned ExtraSuffixArgs,
                                        bool PassProtoArgs) {
  // FIXME: Kill copy.
  SmallVector<CanQualType, 16> ArgTypes;
  for (const auto &Arg : args)
    ArgTypes.push_back(Context.getCanonicalParamType(Arg.Ty));

  // +1 for implicit this, which should always be args[0].
  unsigned TotalPrefixArgs = 1 + ExtraPrefixArgs;

  CanQual<FunctionProtoType> FPT = GetFormalType(D);
  RequiredArgs Required = PassProtoArgs
                              ? RequiredArgs::forPrototypePlus(
                                    FPT, TotalPrefixArgs + ExtraSuffixArgs)
                              : RequiredArgs::All;

  GlobalDecl GD(D, CtorKind);
  CanQualType ResultType = TheCXXABI.HasThisReturn(GD)
                               ? ArgTypes.front()
                               : TheCXXABI.hasMostDerivedReturn(GD)
                                     ? CGM.getContext().VoidPtrTy
                                     : Context.VoidTy;

  FunctionType::ExtInfo Info = FPT->getExtInfo();
  llvm::SmallVector<FunctionProtoType::ExtParameterInfo, 16> ParamInfos;
  // If the prototype args are elided, we should only have ABI-specific args,
  // which never have param info.
  if (PassProtoArgs && FPT->hasExtParameterInfos()) {
    // ABI-specific suffix arguments are treated the same as variadic arguments.
    addExtParameterInfosForCall(ParamInfos, FPT.getTypePtr(), TotalPrefixArgs,
                                ArgTypes.size());
  }
  return arrangeLLVMFunctionInfo(ResultType, /*instanceMethod=*/true,
                                 /*chainCall=*/false, ArgTypes, Info,
                                 ParamInfos, Required);
}

/// Arrange the argument and result information for the declaration or
/// definition of the given function.
const CGFunctionInfo &
CodeGenTypes::arrangeFunctionDeclaration(const FunctionDecl *FD) {
  if (const CXXMethodDecl *MD = dyn_cast<CXXMethodDecl>(FD))
    if (MD->isInstance())
      return arrangeCXXMethodDeclaration(MD);

  CanQualType FTy = FD->getType()->getCanonicalTypeUnqualified();

  assert(isa<FunctionType>(FTy));
  setCUDAKernelCallingConvention(FTy, CGM, FD);

  // When declaring a function without a prototype, always use a
  // non-variadic type.
  if (CanQual<FunctionNoProtoType> noProto = FTy.getAs<FunctionNoProtoType>()) {
    return arrangeLLVMFunctionInfo(
        noProto->getReturnType(), /*instanceMethod=*/false,
        /*chainCall=*/false, None, noProto->getExtInfo(), {},RequiredArgs::All);
  }

  return arrangeFreeFunctionType(FTy.castAs<FunctionProtoType>());
}

/// Arrange the argument and result information for the declaration or
/// definition of an Objective-C method.
const CGFunctionInfo &
CodeGenTypes::arrangeObjCMethodDeclaration(const ObjCMethodDecl *MD) {
  // It happens that this is the same as a call with no optional
  // arguments, except also using the formal 'self' type.
  return arrangeObjCMessageSendSignature(MD, MD->getSelfDecl()->getType());
}

/// Arrange the argument and result information for the function type
/// through which to perform a send to the given Objective-C method,
/// using the given receiver type.  The receiver type is not always
/// the 'self' type of the method or even an Objective-C pointer type.
/// This is *not* the right method for actually performing such a
/// message send, due to the possibility of optional arguments.
const CGFunctionInfo &
CodeGenTypes::arrangeObjCMessageSendSignature(const ObjCMethodDecl *MD,
                                              QualType receiverType) {
  SmallVector<CanQualType, 16> argTys;
  SmallVector<FunctionProtoType::ExtParameterInfo, 4> extParamInfos(2);
  argTys.push_back(Context.getCanonicalParamType(receiverType));
  argTys.push_back(Context.getCanonicalParamType(Context.getObjCSelType()));
  // FIXME: Kill copy?
  for (const auto *I : MD->parameters()) {
    argTys.push_back(Context.getCanonicalParamType(I->getType()));
    auto extParamInfo = FunctionProtoType::ExtParameterInfo().withIsNoEscape(
        I->hasAttr<NoEscapeAttr>());
    extParamInfos.push_back(extParamInfo);
  }

  FunctionType::ExtInfo einfo;
  bool IsWindows = getContext().getTargetInfo().getTriple().isOSWindows();
  einfo = einfo.withCallingConv(getCallingConventionForDecl(MD, IsWindows));

  if (getContext().getLangOpts().ObjCAutoRefCount &&
      MD->hasAttr<NSReturnsRetainedAttr>())
    einfo = einfo.withProducesResult(true);

  RequiredArgs required =
    (MD->isVariadic() ? RequiredArgs(argTys.size()) : RequiredArgs::All);

  return arrangeLLVMFunctionInfo(
      GetReturnType(MD->getReturnType()), /*instanceMethod=*/false,
      /*chainCall=*/false, argTys, einfo, extParamInfos, required);
}

const CGFunctionInfo &
CodeGenTypes::arrangeUnprototypedObjCMessageSend(QualType returnType,
                                                 const CallArgList &args) {
  auto argTypes = getArgTypesForCall(Context, args);
  FunctionType::ExtInfo einfo;

  return arrangeLLVMFunctionInfo(
      GetReturnType(returnType), /*instanceMethod=*/false,
      /*chainCall=*/false, argTypes, einfo, {}, RequiredArgs::All);
}

const CGFunctionInfo &
CodeGenTypes::arrangeGlobalDeclaration(GlobalDecl GD) {
  // FIXME: Do we need to handle ObjCMethodDecl?
  const FunctionDecl *FD = cast<FunctionDecl>(GD.getDecl());

  if (isa<CXXConstructorDecl>(GD.getDecl()) ||
      isa<CXXDestructorDecl>(GD.getDecl()))
    return arrangeCXXStructorDeclaration(GD);

  return arrangeFunctionDeclaration(FD);
}

/// Arrange a thunk that takes 'this' as the first parameter followed by
/// varargs.  Return a void pointer, regardless of the actual return type.
/// The body of the thunk will end in a musttail call to a function of the
/// correct type, and the caller will bitcast the function to the correct
/// prototype.
const CGFunctionInfo &
CodeGenTypes::arrangeUnprototypedMustTailThunk(const CXXMethodDecl *MD) {
  assert(MD->isVirtual() && "only methods have thunks");
  CanQual<FunctionProtoType> FTP = GetFormalType(MD);
  CanQualType ArgTys[] = {DeriveThisType(MD->getParent(), MD)};
  return arrangeLLVMFunctionInfo(Context.VoidTy, /*instanceMethod=*/false,
                                 /*chainCall=*/false, ArgTys,
                                 FTP->getExtInfo(), {}, RequiredArgs(1));
}

const CGFunctionInfo &
CodeGenTypes::arrangeMSCtorClosure(const CXXConstructorDecl *CD,
                                   CXXCtorType CT) {
  assert(CT == Ctor_CopyingClosure || CT == Ctor_DefaultClosure);

  CanQual<FunctionProtoType> FTP = GetFormalType(CD);
  SmallVector<CanQualType, 2> ArgTys;
  const CXXRecordDecl *RD = CD->getParent();
  ArgTys.push_back(DeriveThisType(RD, CD));
  if (CT == Ctor_CopyingClosure)
    ArgTys.push_back(*FTP->param_type_begin());
  if (RD->getNumVBases() > 0)
    ArgTys.push_back(Context.IntTy);
  CallingConv CC = Context.getDefaultCallingConvention(
      /*IsVariadic=*/false, /*IsCXXMethod=*/true);
  return arrangeLLVMFunctionInfo(Context.VoidTy, /*instanceMethod=*/true,
                                 /*chainCall=*/false, ArgTys,
                                 FunctionType::ExtInfo(CC), {},
                                 RequiredArgs::All);
}

/// Arrange a call as unto a free function, except possibly with an
/// additional number of formal parameters considered required.
static const CGFunctionInfo &
arrangeFreeFunctionLikeCall(CodeGenTypes &CGT,
                            CodeGenModule &CGM,
                            const CallArgList &args,
                            const FunctionType *fnType,
                            unsigned numExtraRequiredArgs,
                            bool chainCall) {
  assert(args.size() >= numExtraRequiredArgs);

  llvm::SmallVector<FunctionProtoType::ExtParameterInfo, 16> paramInfos;

  // In most cases, there are no optional arguments.
  RequiredArgs required = RequiredArgs::All;

  // If we have a variadic prototype, the required arguments are the
  // extra prefix plus the arguments in the prototype.
  if (const FunctionProtoType *proto = dyn_cast<FunctionProtoType>(fnType)) {
    if (proto->isVariadic())
      required = RequiredArgs::forPrototypePlus(proto, numExtraRequiredArgs);

    if (proto->hasExtParameterInfos())
      addExtParameterInfosForCall(paramInfos, proto, numExtraRequiredArgs,
                                  args.size());

  // If we don't have a prototype at all, but we're supposed to
  // explicitly use the variadic convention for unprototyped calls,
  // treat all of the arguments as required but preserve the nominal
  // possibility of variadics.
  } else if (CGM.getTargetCodeGenInfo()
                .isNoProtoCallVariadic(args,
                                       cast<FunctionNoProtoType>(fnType))) {
    required = RequiredArgs(args.size());
  }

  // FIXME: Kill copy.
  SmallVector<CanQualType, 16> argTypes;
  for (const auto &arg : args)
    argTypes.push_back(CGT.getContext().getCanonicalParamType(arg.Ty));
  return CGT.arrangeLLVMFunctionInfo(GetReturnType(fnType->getReturnType()),
                                     /*instanceMethod=*/false, chainCall,
                                     argTypes, fnType->getExtInfo(), paramInfos,
                                     required);
}

/// Figure out the rules for calling a function with the given formal
/// type using the given arguments.  The arguments are necessary
/// because the function might be unprototyped, in which case it's
/// target-dependent in crazy ways.
const CGFunctionInfo &
CodeGenTypes::arrangeFreeFunctionCall(const CallArgList &args,
                                      const FunctionType *fnType,
                                      bool chainCall) {
  return arrangeFreeFunctionLikeCall(*this, CGM, args, fnType,
                                     chainCall ? 1 : 0, chainCall);
}

/// A block function is essentially a free function with an
/// extra implicit argument.
const CGFunctionInfo &
CodeGenTypes::arrangeBlockFunctionCall(const CallArgList &args,
                                       const FunctionType *fnType) {
  return arrangeFreeFunctionLikeCall(*this, CGM, args, fnType, 1,
                                     /*chainCall=*/false);
}

const CGFunctionInfo &
CodeGenTypes::arrangeBlockFunctionDeclaration(const FunctionProtoType *proto,
                                              const FunctionArgList &params) {
  auto paramInfos = getExtParameterInfosForCall(proto, 1, params.size());
  auto argTypes = getArgTypesForDeclaration(Context, params);

  return arrangeLLVMFunctionInfo(GetReturnType(proto->getReturnType()),
                                 /*instanceMethod*/ false, /*chainCall*/ false,
                                 argTypes, proto->getExtInfo(), paramInfos,
                                 RequiredArgs::forPrototypePlus(proto, 1));
}

const CGFunctionInfo &
CodeGenTypes::arrangeBuiltinFunctionCall(QualType resultType,
                                         const CallArgList &args) {
  // FIXME: Kill copy.
  SmallVector<CanQualType, 16> argTypes;
  for (const auto &Arg : args)
    argTypes.push_back(Context.getCanonicalParamType(Arg.Ty));
  return arrangeLLVMFunctionInfo(
      GetReturnType(resultType), /*instanceMethod=*/false,
      /*chainCall=*/false, argTypes, FunctionType::ExtInfo(),
      /*paramInfos=*/ {}, RequiredArgs::All);
}

const CGFunctionInfo &
CodeGenTypes::arrangeBuiltinFunctionDeclaration(QualType resultType,
                                                const FunctionArgList &args) {
  auto argTypes = getArgTypesForDeclaration(Context, args);

  return arrangeLLVMFunctionInfo(
      GetReturnType(resultType), /*instanceMethod=*/false, /*chainCall=*/false,
      argTypes, FunctionType::ExtInfo(), {}, RequiredArgs::All);
}

const CGFunctionInfo &
CodeGenTypes::arrangeBuiltinFunctionDeclaration(CanQualType resultType,
                                              ArrayRef<CanQualType> argTypes) {
  return arrangeLLVMFunctionInfo(
      resultType, /*instanceMethod=*/false, /*chainCall=*/false,
      argTypes, FunctionType::ExtInfo(), {}, RequiredArgs::All);
}

/// Arrange a call to a C++ method, passing the given arguments.
///
/// numPrefixArgs is the number of ABI-specific prefix arguments we have. It
/// does not count `this`.
const CGFunctionInfo &
CodeGenTypes::arrangeCXXMethodCall(const CallArgList &args,
                                   const FunctionProtoType *proto,
                                   RequiredArgs required,
                                   unsigned numPrefixArgs) {
  assert(numPrefixArgs + 1 <= args.size() &&
         "Emitting a call with less args than the required prefix?");
  // Add one to account for `this`. It's a bit awkward here, but we don't count
  // `this` in similar places elsewhere.
  auto paramInfos =
    getExtParameterInfosForCall(proto, numPrefixArgs + 1, args.size());

  // FIXME: Kill copy.
  auto argTypes = getArgTypesForCall(Context, args);

  FunctionType::ExtInfo info = proto->getExtInfo();
  return arrangeLLVMFunctionInfo(
      GetReturnType(proto->getReturnType()), /*instanceMethod=*/true,
      /*chainCall=*/false, argTypes, info, paramInfos, required);
}

const CGFunctionInfo &CodeGenTypes::arrangeNullaryFunction() {
  return arrangeLLVMFunctionInfo(
      getContext().VoidTy, /*instanceMethod=*/false, /*chainCall=*/false,
      None, FunctionType::ExtInfo(), {}, RequiredArgs::All);
}

const CGFunctionInfo &
CodeGenTypes::arrangeCall(const CGFunctionInfo &signature,
                          const CallArgList &args) {
  assert(signature.arg_size() <= args.size());
  if (signature.arg_size() == args.size())
    return signature;

  SmallVector<FunctionProtoType::ExtParameterInfo, 16> paramInfos;
  auto sigParamInfos = signature.getExtParameterInfos();
  if (!sigParamInfos.empty()) {
    paramInfos.append(sigParamInfos.begin(), sigParamInfos.end());
    paramInfos.resize(args.size());
  }

  auto argTypes = getArgTypesForCall(Context, args);

  assert(signature.getRequiredArgs().allowsOptionalArgs());
  return arrangeLLVMFunctionInfo(signature.getReturnType(),
                                 signature.isInstanceMethod(),
                                 signature.isChainCall(),
                                 argTypes,
                                 signature.getExtInfo(),
                                 paramInfos,
                                 signature.getRequiredArgs());
}

namespace clang {
namespace CodeGen {
void computeSPIRKernelABIInfo(CodeGenModule &CGM, CGFunctionInfo &FI);
}
}

/// Arrange the argument and result information for an abstract value
/// of a given function type.  This is the method which all of the
/// above functions ultimately defer to.
const CGFunctionInfo &
CodeGenTypes::arrangeLLVMFunctionInfo(CanQualType resultType,
                                      bool instanceMethod,
                                      bool chainCall,
                                      ArrayRef<CanQualType> argTypes,
                                      FunctionType::ExtInfo info,
                     ArrayRef<FunctionProtoType::ExtParameterInfo> paramInfos,
                                      RequiredArgs required) {
  assert(llvm::all_of(argTypes,
                      [](CanQualType T) { return T.isCanonicalAsParam(); }));

  // Lookup or create unique function info.
  llvm::FoldingSetNodeID ID;
  CGFunctionInfo::Profile(ID, instanceMethod, chainCall, info, paramInfos,
                          required, resultType, argTypes);

  void *insertPos = nullptr;
  CGFunctionInfo *FI = FunctionInfos.FindNodeOrInsertPos(ID, insertPos);
  if (FI)
    return *FI;

  unsigned CC = ClangCallConvToLLVMCallConv(info.getCC());

  // Construct the function info.  We co-allocate the ArgInfos.
  FI = CGFunctionInfo::create(CC, instanceMethod, chainCall, info,
                              paramInfos, resultType, argTypes, required);
  FunctionInfos.InsertNode(FI, insertPos);

  bool inserted = FunctionsBeingProcessed.insert(FI).second;
  (void)inserted;
  assert(inserted && "Recursively being processed?");

  // Compute ABI information.
  if (CC == llvm::CallingConv::SPIR_KERNEL) {
    // Force target independent argument handling for the host visible
    // kernel functions.
    computeSPIRKernelABIInfo(CGM, *FI);
  } else if (info.getCC() == CC_Swift) {
    swiftcall::computeABIInfo(CGM, *FI);
  } else {
    getABIInfo().computeInfo(*FI);
  }

  // Loop over all of the computed argument and return value info.  If any of
  // them are direct or extend without a specified coerce type, specify the
  // default now.
  ABIArgInfo &retInfo = FI->getReturnInfo();
  if (retInfo.canHaveCoerceToType() && retInfo.getCoerceToType() == nullptr)
    retInfo.setCoerceToType(ConvertType(FI->getReturnType()));

  for (auto &I : FI->arguments())
    if (I.info.canHaveCoerceToType() && I.info.getCoerceToType() == nullptr)
      I.info.setCoerceToType(ConvertType(I.type));

  bool erased = FunctionsBeingProcessed.erase(FI); (void)erased;
  assert(erased && "Not in set?");

  return *FI;
}

CGFunctionInfo *CGFunctionInfo::create(unsigned llvmCC,
                                       bool instanceMethod,
                                       bool chainCall,
                                       const FunctionType::ExtInfo &info,
                                       ArrayRef<ExtParameterInfo> paramInfos,
                                       CanQualType resultType,
                                       ArrayRef<CanQualType> argTypes,
                                       RequiredArgs required) {
  assert(paramInfos.empty() || paramInfos.size() == argTypes.size());
  assert(!required.allowsOptionalArgs() ||
         required.getNumRequiredArgs() <= argTypes.size());

  void *buffer =
    operator new(totalSizeToAlloc<ArgInfo,             ExtParameterInfo>(
                                  argTypes.size() + 1, paramInfos.size()));

  CGFunctionInfo *FI = new(buffer) CGFunctionInfo();
  FI->CallingConvention = llvmCC;
  FI->EffectiveCallingConvention = llvmCC;
  FI->ASTCallingConvention = info.getCC();
  FI->InstanceMethod = instanceMethod;
  FI->ChainCall = chainCall;
  FI->NoReturn = info.getNoReturn();
  FI->ReturnsRetained = info.getProducesResult();
  FI->NoCallerSavedRegs = info.getNoCallerSavedRegs();
  FI->NoCfCheck = info.getNoCfCheck();
  FI->Required = required;
  FI->HasRegParm = info.getHasRegParm();
  FI->RegParm = info.getRegParm();
  FI->ArgStruct = nullptr;
  FI->ArgStructAlign = 0;
  FI->NumArgs = argTypes.size();
  FI->HasExtParameterInfos = !paramInfos.empty();
  FI->getArgsBuffer()[0].type = resultType;
  for (unsigned i = 0, e = argTypes.size(); i != e; ++i)
    FI->getArgsBuffer()[i + 1].type = argTypes[i];
  for (unsigned i = 0, e = paramInfos.size(); i != e; ++i)
    FI->getExtParameterInfosBuffer()[i] = paramInfos[i];
  return FI;
}

/***/

namespace {
// ABIArgInfo::Expand implementation.

// Specifies the way QualType passed as ABIArgInfo::Expand is expanded.
struct TypeExpansion {
  enum TypeExpansionKind {
    // Elements of constant arrays are expanded recursively.
    TEK_ConstantArray,
    // Record fields are expanded recursively (but if record is a union, only
    // the field with the largest size is expanded).
    TEK_Record,
    // For complex types, real and imaginary parts are expanded recursively.
    TEK_Complex,
    // All other types are not expandable.
    TEK_None
  };

  const TypeExpansionKind Kind;

  TypeExpansion(TypeExpansionKind K) : Kind(K) {}
  virtual ~TypeExpansion() {}
};

struct ConstantArrayExpansion : TypeExpansion {
  QualType EltTy;
  uint64_t NumElts;

  ConstantArrayExpansion(QualType EltTy, uint64_t NumElts)
      : TypeExpansion(TEK_ConstantArray), EltTy(EltTy), NumElts(NumElts) {}
  static bool classof(const TypeExpansion *TE) {
    return TE->Kind == TEK_ConstantArray;
  }
};

struct RecordExpansion : TypeExpansion {
  SmallVector<const CXXBaseSpecifier *, 1> Bases;

  SmallVector<const FieldDecl *, 1> Fields;

  RecordExpansion(SmallVector<const CXXBaseSpecifier *, 1> &&Bases,
                  SmallVector<const FieldDecl *, 1> &&Fields)
      : TypeExpansion(TEK_Record), Bases(std::move(Bases)),
        Fields(std::move(Fields)) {}
  static bool classof(const TypeExpansion *TE) {
    return TE->Kind == TEK_Record;
  }
};

struct ComplexExpansion : TypeExpansion {
  QualType EltTy;

  ComplexExpansion(QualType EltTy) : TypeExpansion(TEK_Complex), EltTy(EltTy) {}
  static bool classof(const TypeExpansion *TE) {
    return TE->Kind == TEK_Complex;
  }
};

struct NoExpansion : TypeExpansion {
  NoExpansion() : TypeExpansion(TEK_None) {}
  static bool classof(const TypeExpansion *TE) {
    return TE->Kind == TEK_None;
  }
};
}  // namespace

static std::unique_ptr<TypeExpansion>
getTypeExpansion(QualType Ty, const ASTContext &Context) {
  if (const ConstantArrayType *AT = Context.getAsConstantArrayType(Ty)) {
    return std::make_unique<ConstantArrayExpansion>(
        AT->getElementType(), AT->getSize().getZExtValue());
  }
  if (const RecordType *RT = Ty->getAs<RecordType>()) {
    SmallVector<const CXXBaseSpecifier *, 1> Bases;
    SmallVector<const FieldDecl *, 1> Fields;
    const RecordDecl *RD = RT->getDecl();
    assert(!RD->hasFlexibleArrayMember() &&
           "Cannot expand structure with flexible array.");
    if (RD->isUnion()) {
      // Unions can be here only in degenerative cases - all the fields are same
      // after flattening. Thus we have to use the "largest" field.
      const FieldDecl *LargestFD = nullptr;
      CharUnits UnionSize = CharUnits::Zero();

      for (const auto *FD : RD->fields()) {
        if (FD->isZeroLengthBitField(Context))
          continue;
        assert(!FD->isBitField() &&
               "Cannot expand structure with bit-field members.");
        CharUnits FieldSize = Context.getTypeSizeInChars(FD->getType());
        if (UnionSize < FieldSize) {
          UnionSize = FieldSize;
          LargestFD = FD;
        }
      }
      if (LargestFD)
        Fields.push_back(LargestFD);
    } else {
      if (const auto *CXXRD = dyn_cast<CXXRecordDecl>(RD)) {
        assert(!CXXRD->isDynamicClass() &&
               "cannot expand vtable pointers in dynamic classes");
        for (const CXXBaseSpecifier &BS : CXXRD->bases())
          Bases.push_back(&BS);
      }

      for (const auto *FD : RD->fields()) {
        if (FD->isZeroLengthBitField(Context))
          continue;
        assert(!FD->isBitField() &&
               "Cannot expand structure with bit-field members.");
        Fields.push_back(FD);
      }
    }
    return std::make_unique<RecordExpansion>(std::move(Bases),
                                              std::move(Fields));
  }
  if (const ComplexType *CT = Ty->getAs<ComplexType>()) {
    return std::make_unique<ComplexExpansion>(CT->getElementType());
  }
  return std::make_unique<NoExpansion>();
}

static int getExpansionSize(QualType Ty, const ASTContext &Context) {
  auto Exp = getTypeExpansion(Ty, Context);
  if (auto CAExp = dyn_cast<ConstantArrayExpansion>(Exp.get())) {
    return CAExp->NumElts * getExpansionSize(CAExp->EltTy, Context);
  }
  if (auto RExp = dyn_cast<RecordExpansion>(Exp.get())) {
    int Res = 0;
    for (auto BS : RExp->Bases)
      Res += getExpansionSize(BS->getType(), Context);
    for (auto FD : RExp->Fields)
      Res += getExpansionSize(FD->getType(), Context);
    return Res;
  }
  if (isa<ComplexExpansion>(Exp.get()))
    return 2;
  assert(isa<NoExpansion>(Exp.get()));
  return 1;
}

void
CodeGenTypes::getExpandedTypes(QualType Ty,
                               SmallVectorImpl<llvm::Type *>::iterator &TI) {
  auto Exp = getTypeExpansion(Ty, Context);
  if (auto CAExp = dyn_cast<ConstantArrayExpansion>(Exp.get())) {
    for (int i = 0, n = CAExp->NumElts; i < n; i++) {
      getExpandedTypes(CAExp->EltTy, TI);
    }
  } else if (auto RExp = dyn_cast<RecordExpansion>(Exp.get())) {
    for (auto BS : RExp->Bases)
      getExpandedTypes(BS->getType(), TI);
    for (auto FD : RExp->Fields)
      getExpandedTypes(FD->getType(), TI);
  } else if (auto CExp = dyn_cast<ComplexExpansion>(Exp.get())) {
    llvm::Type *EltTy = ConvertType(CExp->EltTy);
    *TI++ = EltTy;
    *TI++ = EltTy;
  } else {
    assert(isa<NoExpansion>(Exp.get()));
    *TI++ = ConvertType(Ty);
  }
}

static void forConstantArrayExpansion(CodeGenFunction &CGF,
                                      ConstantArrayExpansion *CAE,
                                      Address BaseAddr,
                                      llvm::function_ref<void(Address)> Fn) {
  CharUnits EltSize = CGF.getContext().getTypeSizeInChars(CAE->EltTy);
  CharUnits EltAlign =
    BaseAddr.getAlignment().alignmentOfArrayElement(EltSize);

  for (int i = 0, n = CAE->NumElts; i < n; i++) {
    llvm::Value *EltAddr =
      CGF.Builder.CreateConstGEP2_32(nullptr, BaseAddr.getPointer(), 0, i);
    Fn(Address(EltAddr, EltAlign));
  }
}

void CodeGenFunction::ExpandTypeFromArgs(
    QualType Ty, LValue LV, SmallVectorImpl<llvm::Value *>::iterator &AI) {
  assert(LV.isSimple() &&
         "Unexpected non-simple lvalue during struct expansion.");

  auto Exp = getTypeExpansion(Ty, getContext());
  if (auto CAExp = dyn_cast<ConstantArrayExpansion>(Exp.get())) {
    forConstantArrayExpansion(
        *this, CAExp, LV.getAddress(*this), [&](Address EltAddr) {
          LValue LV = MakeAddrLValue(EltAddr, CAExp->EltTy);
          ExpandTypeFromArgs(CAExp->EltTy, LV, AI);
        });
  } else if (auto RExp = dyn_cast<RecordExpansion>(Exp.get())) {
    Address This = LV.getAddress(*this);
    for (const CXXBaseSpecifier *BS : RExp->Bases) {
      // Perform a single step derived-to-base conversion.
      Address Base =
          GetAddressOfBaseClass(This, Ty->getAsCXXRecordDecl(), &BS, &BS + 1,
                                /*NullCheckValue=*/false, SourceLocation());
      LValue SubLV = MakeAddrLValue(Base, BS->getType());

      // Recurse onto bases.
      ExpandTypeFromArgs(BS->getType(), SubLV, AI);
    }
    for (auto FD : RExp->Fields) {
      // FIXME: What are the right qualifiers here?
      LValue SubLV = EmitLValueForFieldInitialization(LV, FD);
      ExpandTypeFromArgs(FD->getType(), SubLV, AI);
    }
  } else if (isa<ComplexExpansion>(Exp.get())) {
    auto realValue = *AI++;
    auto imagValue = *AI++;
    EmitStoreOfComplex(ComplexPairTy(realValue, imagValue), LV, /*init*/ true);
  } else {
    // Call EmitStoreOfScalar except when the lvalue is a bitfield to emit a
    // primitive store.
    assert(isa<NoExpansion>(Exp.get()));
    if (LV.isBitField())
      EmitStoreThroughLValue(RValue::get(*AI++), LV);
    else
      EmitStoreOfScalar(*AI++, LV);
  }
}

void CodeGenFunction::ExpandTypeToArgs(
    QualType Ty, CallArg Arg, llvm::FunctionType *IRFuncTy,
    SmallVectorImpl<llvm::Value *> &IRCallArgs, unsigned &IRCallArgPos) {
  auto Exp = getTypeExpansion(Ty, getContext());
  if (auto CAExp = dyn_cast<ConstantArrayExpansion>(Exp.get())) {
    Address Addr = Arg.hasLValue() ? Arg.getKnownLValue().getAddress(*this)
                                   : Arg.getKnownRValue().getAggregateAddress();
    forConstantArrayExpansion(
        *this, CAExp, Addr, [&](Address EltAddr) {
          CallArg EltArg = CallArg(
              convertTempToRValue(EltAddr, CAExp->EltTy, SourceLocation()),
              CAExp->EltTy);
          ExpandTypeToArgs(CAExp->EltTy, EltArg, IRFuncTy, IRCallArgs,
                           IRCallArgPos);
        });
  } else if (auto RExp = dyn_cast<RecordExpansion>(Exp.get())) {
    Address This = Arg.hasLValue() ? Arg.getKnownLValue().getAddress(*this)
                                   : Arg.getKnownRValue().getAggregateAddress();
    for (const CXXBaseSpecifier *BS : RExp->Bases) {
      // Perform a single step derived-to-base conversion.
      Address Base =
          GetAddressOfBaseClass(This, Ty->getAsCXXRecordDecl(), &BS, &BS + 1,
                                /*NullCheckValue=*/false, SourceLocation());
      CallArg BaseArg = CallArg(RValue::getAggregate(Base), BS->getType());

      // Recurse onto bases.
      ExpandTypeToArgs(BS->getType(), BaseArg, IRFuncTy, IRCallArgs,
                       IRCallArgPos);
    }

    LValue LV = MakeAddrLValue(This, Ty);
    for (auto FD : RExp->Fields) {
      CallArg FldArg =
          CallArg(EmitRValueForField(LV, FD, SourceLocation()), FD->getType());
      ExpandTypeToArgs(FD->getType(), FldArg, IRFuncTy, IRCallArgs,
                       IRCallArgPos);
    }
  } else if (isa<ComplexExpansion>(Exp.get())) {
    ComplexPairTy CV = Arg.getKnownRValue().getComplexVal();
    IRCallArgs[IRCallArgPos++] = CV.first;
    IRCallArgs[IRCallArgPos++] = CV.second;
  } else {
    assert(isa<NoExpansion>(Exp.get()));
    auto RV = Arg.getKnownRValue();
    assert(RV.isScalar() &&
           "Unexpected non-scalar rvalue during struct expansion.");

    // Insert a bitcast as needed.
    llvm::Value *V = RV.getScalarVal();
    if (IRCallArgPos < IRFuncTy->getNumParams() &&
        V->getType() != IRFuncTy->getParamType(IRCallArgPos))
      V = Builder.CreateBitCast(V, IRFuncTy->getParamType(IRCallArgPos));

    IRCallArgs[IRCallArgPos++] = V;
  }
}

/// Create a temporary allocation for the purposes of coercion.
static Address CreateTempAllocaForCoercion(CodeGenFunction &CGF, llvm::Type *Ty,
                                           CharUnits MinAlign) {
  // Don't use an alignment that's worse than what LLVM would prefer.
  auto PrefAlign = CGF.CGM.getDataLayout().getPrefTypeAlignment(Ty);
  CharUnits Align = std::max(MinAlign, CharUnits::fromQuantity(PrefAlign));

  return CGF.CreateTempAlloca(Ty, Align);
}

/// EnterStructPointerForCoercedAccess - Given a struct pointer that we are
/// accessing some number of bytes out of it, try to gep into the struct to get
/// at its inner goodness.  Dive as deep as possible without entering an element
/// with an in-memory size smaller than DstSize.
static Address
EnterStructPointerForCoercedAccess(Address SrcPtr,
                                   llvm::StructType *SrcSTy,
                                   uint64_t DstSize, CodeGenFunction &CGF) {
  // We can't dive into a zero-element struct.
  if (SrcSTy->getNumElements() == 0) return SrcPtr;

  llvm::Type *FirstElt = SrcSTy->getElementType(0);

  // If the first elt is at least as large as what we're looking for, or if the
  // first element is the same size as the whole struct, we can enter it. The
  // comparison must be made on the store size and not the alloca size. Using
  // the alloca size may overstate the size of the load.
  uint64_t FirstEltSize =
    CGF.CGM.getDataLayout().getTypeStoreSize(FirstElt);
  if (FirstEltSize < DstSize &&
      FirstEltSize < CGF.CGM.getDataLayout().getTypeStoreSize(SrcSTy))
    return SrcPtr;

  // GEP into the first element.
  SrcPtr = CGF.Builder.CreateStructGEP(SrcPtr, 0, "coerce.dive");

  // If the first element is a struct, recurse.
  llvm::Type *SrcTy = SrcPtr.getElementType();
  if (llvm::StructType *SrcSTy = dyn_cast<llvm::StructType>(SrcTy))
    return EnterStructPointerForCoercedAccess(SrcPtr, SrcSTy, DstSize, CGF);

  return SrcPtr;
}

/// CoerceIntOrPtrToIntOrPtr - Convert a value Val to the specific Ty where both
/// are either integers or pointers.  This does a truncation of the value if it
/// is too large or a zero extension if it is too small.
///
/// This behaves as if the value were coerced through memory, so on big-endian
/// targets the high bits are preserved in a truncation, while little-endian
/// targets preserve the low bits.
static llvm::Value *CoerceIntOrPtrToIntOrPtr(llvm::Value *Val,
                                             llvm::Type *Ty,
                                             CodeGenFunction &CGF) {
  if (Val->getType() == Ty)
    return Val;

  if (isa<llvm::PointerType>(Val->getType())) {
    // If this is Pointer->Pointer avoid conversion to and from int.
    if (isa<llvm::PointerType>(Ty))
      return CGF.Builder.CreateBitCast(Val, Ty, "coerce.val");

    // Convert the pointer to an integer so we can play with its width.
    Val = CGF.Builder.CreatePtrToInt(Val, CGF.IntPtrTy, "coerce.val.pi");
  }

  llvm::Type *DestIntTy = Ty;
  if (isa<llvm::PointerType>(DestIntTy))
    DestIntTy = CGF.IntPtrTy;

  if (Val->getType() != DestIntTy) {
    const llvm::DataLayout &DL = CGF.CGM.getDataLayout();
    if (DL.isBigEndian()) {
      // Preserve the high bits on big-endian targets.
      // That is what memory coercion does.
      uint64_t SrcSize = DL.getTypeSizeInBits(Val->getType());
      uint64_t DstSize = DL.getTypeSizeInBits(DestIntTy);

      if (SrcSize > DstSize) {
        Val = CGF.Builder.CreateLShr(Val, SrcSize - DstSize, "coerce.highbits");
        Val = CGF.Builder.CreateTrunc(Val, DestIntTy, "coerce.val.ii");
      } else {
        Val = CGF.Builder.CreateZExt(Val, DestIntTy, "coerce.val.ii");
        Val = CGF.Builder.CreateShl(Val, DstSize - SrcSize, "coerce.highbits");
      }
    } else {
      // Little-endian targets preserve the low bits. No shifts required.
      Val = CGF.Builder.CreateIntCast(Val, DestIntTy, false, "coerce.val.ii");
    }
  }

  if (isa<llvm::PointerType>(Ty))
    Val = CGF.Builder.CreateIntToPtr(Val, Ty, "coerce.val.ip");
  return Val;
}



/// CreateCoercedLoad - Create a load from \arg SrcPtr interpreted as
/// a pointer to an object of type \arg Ty, known to be aligned to
/// \arg SrcAlign bytes.
///
/// This safely handles the case when the src type is smaller than the
/// destination type; in this situation the values of bits which not
/// present in the src are undefined.
static llvm::Value *CreateCoercedLoad(Address Src, llvm::Type *Ty,
                                      CodeGenFunction &CGF) {
  llvm::Type *SrcTy = Src.getElementType();

  // If SrcTy and Ty are the same, just do a load.
  if (SrcTy == Ty)
    return CGF.Builder.CreateLoad(Src);

  uint64_t DstSize = CGF.CGM.getDataLayout().getTypeAllocSize(Ty);

  if (llvm::StructType *SrcSTy = dyn_cast<llvm::StructType>(SrcTy)) {
    Src = EnterStructPointerForCoercedAccess(Src, SrcSTy, DstSize, CGF);
    SrcTy = Src.getType()->getElementType();
  }

  uint64_t SrcSize = CGF.CGM.getDataLayout().getTypeAllocSize(SrcTy);

  // If the source and destination are integer or pointer types, just do an
  // extension or truncation to the desired type.
  if ((isa<llvm::IntegerType>(Ty) || isa<llvm::PointerType>(Ty)) &&
      (isa<llvm::IntegerType>(SrcTy) || isa<llvm::PointerType>(SrcTy))) {
    llvm::Value *Load = CGF.Builder.CreateLoad(Src);
    return CoerceIntOrPtrToIntOrPtr(Load, Ty, CGF);
  }

  // If load is legal, just bitcast the src pointer.
  if (SrcSize >= DstSize) {
    // Generally SrcSize is never greater than DstSize, since this means we are
    // losing bits. However, this can happen in cases where the structure has
    // additional padding, for example due to a user specified alignment.
    //
    // FIXME: Assert that we aren't truncating non-padding bits when have access
    // to that information.
    Src = CGF.Builder.CreateBitCast(Src,
                                    Ty->getPointerTo(Src.getAddressSpace()));
    return CGF.Builder.CreateLoad(Src);
  }

  // Otherwise do coercion through memory. This is stupid, but simple.
  Address Tmp = CreateTempAllocaForCoercion(CGF, Ty, Src.getAlignment());
  Address Casted = CGF.Builder.CreateElementBitCast(Tmp,CGF.Int8Ty);
  Address SrcCasted = CGF.Builder.CreateElementBitCast(Src,CGF.Int8Ty);
  CGF.Builder.CreateMemCpy(Casted, SrcCasted,
      llvm::ConstantInt::get(CGF.IntPtrTy, SrcSize),
      false);
  return CGF.Builder.CreateLoad(Tmp);
}

// Function to store a first-class aggregate into memory.  We prefer to
// store the elements rather than the aggregate to be more friendly to
// fast-isel.
// FIXME: Do we need to recurse here?
static void BuildAggStore(CodeGenFunction &CGF, llvm::Value *Val,
                          Address Dest, bool DestIsVolatile) {
  // Prefer scalar stores to first-class aggregate stores.
  if (llvm::StructType *STy =
        dyn_cast<llvm::StructType>(Val->getType())) {
    for (unsigned i = 0, e = STy->getNumElements(); i != e; ++i) {
      Address EltPtr = CGF.Builder.CreateStructGEP(Dest, i);
      llvm::Value *Elt = CGF.Builder.CreateExtractValue(Val, i);
      CGF.Builder.CreateStore(Elt, EltPtr, DestIsVolatile);
    }
  } else {
    CGF.Builder.CreateStore(Val, Dest, DestIsVolatile);
  }
}

/// CreateCoercedStore - Create a store to \arg DstPtr from \arg Src,
/// where the source and destination may have different types.  The
/// destination is known to be aligned to \arg DstAlign bytes.
///
/// This safely handles the case when the src type is larger than the
/// destination type; the upper bits of the src will be lost.
static void CreateCoercedStore(llvm::Value *Src,
                               Address Dst,
                               bool DstIsVolatile,
                               CodeGenFunction &CGF) {
  llvm::Type *SrcTy = Src->getType();
  llvm::Type *DstTy = Dst.getType()->getElementType();
  if (SrcTy == DstTy) {
    CGF.Builder.CreateStore(Src, Dst, DstIsVolatile);
    return;
  }

  uint64_t SrcSize = CGF.CGM.getDataLayout().getTypeAllocSize(SrcTy);

  if (llvm::StructType *DstSTy = dyn_cast<llvm::StructType>(DstTy)) {
    Dst = EnterStructPointerForCoercedAccess(Dst, DstSTy, SrcSize, CGF);
    DstTy = Dst.getType()->getElementType();
  }

  llvm::PointerType *SrcPtrTy = llvm::dyn_cast<llvm::PointerType>(SrcTy);
  llvm::PointerType *DstPtrTy = llvm::dyn_cast<llvm::PointerType>(DstTy);
  if (SrcPtrTy && DstPtrTy &&
      SrcPtrTy->getAddressSpace() != DstPtrTy->getAddressSpace()) {
    Src = CGF.Builder.CreatePointerBitCastOrAddrSpaceCast(Src, DstTy);
    CGF.Builder.CreateStore(Src, Dst, DstIsVolatile);
    return;
  }

  // If the source and destination are integer or pointer types, just do an
  // extension or truncation to the desired type.
  if ((isa<llvm::IntegerType>(SrcTy) || isa<llvm::PointerType>(SrcTy)) &&
      (isa<llvm::IntegerType>(DstTy) || isa<llvm::PointerType>(DstTy))) {
    Src = CoerceIntOrPtrToIntOrPtr(Src, DstTy, CGF);
    CGF.Builder.CreateStore(Src, Dst, DstIsVolatile);
    return;
  }

  uint64_t DstSize = CGF.CGM.getDataLayout().getTypeAllocSize(DstTy);

  // If store is legal, just bitcast the src pointer.
  if (SrcSize <= DstSize) {
    Dst = CGF.Builder.CreateElementBitCast(Dst, SrcTy);
    BuildAggStore(CGF, Src, Dst, DstIsVolatile);
  } else {
    // Otherwise do coercion through memory. This is stupid, but
    // simple.

    // Generally SrcSize is never greater than DstSize, since this means we are
    // losing bits. However, this can happen in cases where the structure has
    // additional padding, for example due to a user specified alignment.
    //
    // FIXME: Assert that we aren't truncating non-padding bits when have access
    // to that information.
    Address Tmp = CreateTempAllocaForCoercion(CGF, SrcTy, Dst.getAlignment());
    CGF.Builder.CreateStore(Src, Tmp);
    Address Casted = CGF.Builder.CreateElementBitCast(Tmp,CGF.Int8Ty);
    Address DstCasted = CGF.Builder.CreateElementBitCast(Dst,CGF.Int8Ty);
    CGF.Builder.CreateMemCpy(DstCasted, Casted,
        llvm::ConstantInt::get(CGF.IntPtrTy, DstSize),
        false);
  }
}

static Address emitAddressAtOffset(CodeGenFunction &CGF, Address addr,
                                   const ABIArgInfo &info) {
  if (unsigned offset = info.getDirectOffset()) {
    addr = CGF.Builder.CreateElementBitCast(addr, CGF.Int8Ty);
    addr = CGF.Builder.CreateConstInBoundsByteGEP(addr,
                                             CharUnits::fromQuantity(offset));
    addr = CGF.Builder.CreateElementBitCast(addr, info.getCoerceToType());
  }
  return addr;
}

namespace {

/// Encapsulates information about the way function arguments from
/// CGFunctionInfo should be passed to actual LLVM IR function.
class ClangToLLVMArgMapping {
  static const unsigned InvalidIndex = ~0U;
  unsigned InallocaArgNo;
  unsigned SRetArgNo;
  unsigned TotalIRArgs;

  /// Arguments of LLVM IR function corresponding to single Clang argument.
  struct IRArgs {
    unsigned PaddingArgIndex;
    // Argument is expanded to IR arguments at positions
    // [FirstArgIndex, FirstArgIndex + NumberOfArgs).
    unsigned FirstArgIndex;
    unsigned NumberOfArgs;

    IRArgs()
        : PaddingArgIndex(InvalidIndex), FirstArgIndex(InvalidIndex),
          NumberOfArgs(0) {}
  };

  SmallVector<IRArgs, 8> ArgInfo;

public:
  ClangToLLVMArgMapping(const ASTContext &Context, const CGFunctionInfo &FI,
                        bool OnlyRequiredArgs = false)
      : InallocaArgNo(InvalidIndex), SRetArgNo(InvalidIndex), TotalIRArgs(0),
        ArgInfo(OnlyRequiredArgs ? FI.getNumRequiredArgs() : FI.arg_size()) {
    construct(Context, FI, OnlyRequiredArgs);
  }

  bool hasInallocaArg() const { return InallocaArgNo != InvalidIndex; }
  unsigned getInallocaArgNo() const {
    assert(hasInallocaArg());
    return InallocaArgNo;
  }

  bool hasSRetArg() const { return SRetArgNo != InvalidIndex; }
  unsigned getSRetArgNo() const {
    assert(hasSRetArg());
    return SRetArgNo;
  }

  unsigned totalIRArgs() const { return TotalIRArgs; }

  bool hasPaddingArg(unsigned ArgNo) const {
    assert(ArgNo < ArgInfo.size());
    return ArgInfo[ArgNo].PaddingArgIndex != InvalidIndex;
  }
  unsigned getPaddingArgNo(unsigned ArgNo) const {
    assert(hasPaddingArg(ArgNo));
    return ArgInfo[ArgNo].PaddingArgIndex;
  }

  /// Returns index of first IR argument corresponding to ArgNo, and their
  /// quantity.
  std::pair<unsigned, unsigned> getIRArgs(unsigned ArgNo) const {
    assert(ArgNo < ArgInfo.size());
    return std::make_pair(ArgInfo[ArgNo].FirstArgIndex,
                          ArgInfo[ArgNo].NumberOfArgs);
  }

private:
  void construct(const ASTContext &Context, const CGFunctionInfo &FI,
                 bool OnlyRequiredArgs);
};

void ClangToLLVMArgMapping::construct(const ASTContext &Context,
                                      const CGFunctionInfo &FI,
                                      bool OnlyRequiredArgs) {
  unsigned IRArgNo = 0;
  bool SwapThisWithSRet = false;
  const ABIArgInfo &RetAI = FI.getReturnInfo();

  if (RetAI.getKind() == ABIArgInfo::Indirect) {
    SwapThisWithSRet = RetAI.isSRetAfterThis();
    SRetArgNo = SwapThisWithSRet ? 1 : IRArgNo++;
  }

  unsigned ArgNo = 0;
  unsigned NumArgs = OnlyRequiredArgs ? FI.getNumRequiredArgs() : FI.arg_size();
  for (CGFunctionInfo::const_arg_iterator I = FI.arg_begin(); ArgNo < NumArgs;
       ++I, ++ArgNo) {
    assert(I != FI.arg_end());
    QualType ArgType = I->type;
    const ABIArgInfo &AI = I->info;
    // Collect data about IR arguments corresponding to Clang argument ArgNo.
    auto &IRArgs = ArgInfo[ArgNo];

    if (AI.getPaddingType())
      IRArgs.PaddingArgIndex = IRArgNo++;

    switch (AI.getKind()) {
    case ABIArgInfo::Extend:
    case ABIArgInfo::Direct: {
      // FIXME: handle sseregparm someday...
      llvm::StructType *STy = dyn_cast<llvm::StructType>(AI.getCoerceToType());
      if (AI.isDirect() && AI.getCanBeFlattened() && STy) {
        IRArgs.NumberOfArgs = STy->getNumElements();
      } else {
        IRArgs.NumberOfArgs = 1;
      }
      break;
    }
    case ABIArgInfo::Indirect:
      IRArgs.NumberOfArgs = 1;
      break;
    case ABIArgInfo::Ignore:
    case ABIArgInfo::InAlloca:
      // ignore and inalloca doesn't have matching LLVM parameters.
      IRArgs.NumberOfArgs = 0;
      break;
    case ABIArgInfo::CoerceAndExpand:
      IRArgs.NumberOfArgs = AI.getCoerceAndExpandTypeSequence().size();
      break;
    case ABIArgInfo::Expand:
      IRArgs.NumberOfArgs = getExpansionSize(ArgType, Context);
      break;
    }

    if (IRArgs.NumberOfArgs > 0) {
      IRArgs.FirstArgIndex = IRArgNo;
      IRArgNo += IRArgs.NumberOfArgs;
    }

    // Skip over the sret parameter when it comes second.  We already handled it
    // above.
    if (IRArgNo == 1 && SwapThisWithSRet)
      IRArgNo++;
  }
  assert(ArgNo == ArgInfo.size());

  if (FI.usesInAlloca())
    InallocaArgNo = IRArgNo++;

  TotalIRArgs = IRArgNo;
}
}  // namespace

/***/

bool CodeGenModule::ReturnTypeUsesSRet(const CGFunctionInfo &FI) {
  const auto &RI = FI.getReturnInfo();
  return RI.isIndirect() || (RI.isInAlloca() && RI.getInAllocaSRet());
}

bool CodeGenModule::ReturnSlotInterferesWithArgs(const CGFunctionInfo &FI) {
  return ReturnTypeUsesSRet(FI) &&
         getTargetCodeGenInfo().doesReturnSlotInterfereWithArgs();
}

bool CodeGenModule::ReturnTypeUsesFPRet(QualType ResultType) {
  if (const BuiltinType *BT = ResultType->getAs<BuiltinType>()) {
    switch (BT->getKind()) {
    default:
      return false;
    case BuiltinType::Float:
      return getTarget().useObjCFPRetForRealType(TargetInfo::Float);
    case BuiltinType::Double:
      return getTarget().useObjCFPRetForRealType(TargetInfo::Double);
    case BuiltinType::LongDouble:
      return getTarget().useObjCFPRetForRealType(TargetInfo::LongDouble);
    }
  }

  return false;
}

bool CodeGenModule::ReturnTypeUsesFP2Ret(QualType ResultType) {
  if (const ComplexType *CT = ResultType->getAs<ComplexType>()) {
    if (const BuiltinType *BT = CT->getElementType()->getAs<BuiltinType>()) {
      if (BT->getKind() == BuiltinType::LongDouble)
        return getTarget().useObjCFP2RetForComplexLongDouble();
    }
  }

  return false;
}

llvm::FunctionType *CodeGenTypes::GetFunctionType(GlobalDecl GD) {
  const CGFunctionInfo &FI = arrangeGlobalDeclaration(GD);
  return GetFunctionType(FI);
}

llvm::FunctionType *
CodeGenTypes::GetFunctionType(const CGFunctionInfo &FI) {

  bool Inserted = FunctionsBeingProcessed.insert(&FI).second;
  (void)Inserted;
  assert(Inserted && "Recursively being processed?");

  llvm::Type *resultType = nullptr;
  const ABIArgInfo &retAI = FI.getReturnInfo();
  switch (retAI.getKind()) {
  case ABIArgInfo::Expand:
    llvm_unreachable("Invalid ABI kind for return argument");

  case ABIArgInfo::Extend:
  case ABIArgInfo::Direct:
    resultType = retAI.getCoerceToType();
    break;

  case ABIArgInfo::InAlloca:
    if (retAI.getInAllocaSRet()) {
      // sret things on win32 aren't void, they return the sret pointer.
      QualType ret = FI.getReturnType();
      llvm::Type *ty = ConvertType(ret);
      unsigned addressSpace = Context.getTargetAddressSpace(ret);
      resultType = llvm::PointerType::get(ty, addressSpace);
    } else {
      resultType = llvm::Type::getVoidTy(getLLVMContext());
    }
    break;

  case ABIArgInfo::Indirect:
  case ABIArgInfo::Ignore:
    resultType = llvm::Type::getVoidTy(getLLVMContext());
    break;

  case ABIArgInfo::CoerceAndExpand:
    resultType = retAI.getUnpaddedCoerceAndExpandType();
    break;
  }

  ClangToLLVMArgMapping IRFunctionArgs(getContext(), FI, true);
  SmallVector<llvm::Type*, 8> ArgTypes(IRFunctionArgs.totalIRArgs());

  // Add type for sret argument.
  if (IRFunctionArgs.hasSRetArg()) {
    QualType Ret = FI.getReturnType();
    llvm::Type *Ty = ConvertType(Ret);
    unsigned AddressSpace = Context.getTargetAddressSpace(Ret);
    ArgTypes[IRFunctionArgs.getSRetArgNo()] =
        llvm::PointerType::get(Ty, AddressSpace);
  }

  // Add type for inalloca argument.
  if (IRFunctionArgs.hasInallocaArg()) {
    auto ArgStruct = FI.getArgStruct();
    assert(ArgStruct);
    ArgTypes[IRFunctionArgs.getInallocaArgNo()] = ArgStruct->getPointerTo();
  }

  // Add in all of the required arguments.
  unsigned ArgNo = 0;
  CGFunctionInfo::const_arg_iterator it = FI.arg_begin(),
                                     ie = it + FI.getNumRequiredArgs();
  for (; it != ie; ++it, ++ArgNo) {
    const ABIArgInfo &ArgInfo = it->info;

    // Insert a padding type to ensure proper alignment.
    if (IRFunctionArgs.hasPaddingArg(ArgNo))
      ArgTypes[IRFunctionArgs.getPaddingArgNo(ArgNo)] =
          ArgInfo.getPaddingType();

    unsigned FirstIRArg, NumIRArgs;
    std::tie(FirstIRArg, NumIRArgs) = IRFunctionArgs.getIRArgs(ArgNo);

    switch (ArgInfo.getKind()) {
    case ABIArgInfo::Ignore:
    case ABIArgInfo::InAlloca:
      assert(NumIRArgs == 0);
      break;

    case ABIArgInfo::Indirect: {
      assert(NumIRArgs == 1);
      // indirect arguments are always on the stack, which is alloca addr space.
      llvm::Type *LTy = ConvertTypeForMem(it->type);
      ArgTypes[FirstIRArg] = LTy->getPointerTo(
          CGM.getDataLayout().getAllocaAddrSpace());
      break;
    }

    case ABIArgInfo::Extend:
    case ABIArgInfo::Direct: {
      // Fast-isel and the optimizer generally like scalar values better than
      // FCAs, so we flatten them if this is safe to do for this argument.
      llvm::Type *argType = ArgInfo.getCoerceToType();
      llvm::StructType *st = dyn_cast<llvm::StructType>(argType);
      if (st && ArgInfo.isDirect() && ArgInfo.getCanBeFlattened()) {
        assert(NumIRArgs == st->getNumElements());
        for (unsigned i = 0, e = st->getNumElements(); i != e; ++i)
          ArgTypes[FirstIRArg + i] = st->getElementType(i);
      } else {
        assert(NumIRArgs == 1);
        ArgTypes[FirstIRArg] = argType;
      }
      break;
    }

    case ABIArgInfo::CoerceAndExpand: {
      auto ArgTypesIter = ArgTypes.begin() + FirstIRArg;
      for (auto EltTy : ArgInfo.getCoerceAndExpandTypeSequence()) {
        *ArgTypesIter++ = EltTy;
      }
      assert(ArgTypesIter == ArgTypes.begin() + FirstIRArg + NumIRArgs);
      break;
    }

    case ABIArgInfo::Expand:
      auto ArgTypesIter = ArgTypes.begin() + FirstIRArg;
      getExpandedTypes(it->type, ArgTypesIter);
      assert(ArgTypesIter == ArgTypes.begin() + FirstIRArg + NumIRArgs);
      break;
    }
  }

  bool Erased = FunctionsBeingProcessed.erase(&FI); (void)Erased;
  assert(Erased && "Not in set?");

  return llvm::FunctionType::get(resultType, ArgTypes, FI.isVariadic());
}

llvm::Type *CodeGenTypes::GetFunctionTypeForVTable(GlobalDecl GD) {
  const CXXMethodDecl *MD = cast<CXXMethodDecl>(GD.getDecl());
  const FunctionProtoType *FPT = MD->getType()->getAs<FunctionProtoType>();

  if (!isFuncTypeConvertible(FPT))
    return llvm::StructType::get(getLLVMContext());

  return GetFunctionType(GD);
}

static void AddAttributesFromFunctionProtoType(ASTContext &Ctx,
                                               llvm::AttrBuilder &FuncAttrs,
                                               const FunctionProtoType *FPT) {
  if (!FPT)
    return;

  if (!isUnresolvedExceptionSpec(FPT->getExceptionSpecType()) &&
      FPT->isNothrow())
    FuncAttrs.addAttribute(llvm::Attribute::NoUnwind);
}

void CodeGenModule::ConstructDefaultFnAttrList(StringRef Name, bool HasOptnone,
                                               bool AttrOnCallSite,
                                               llvm::AttrBuilder &FuncAttrs) {
  // OptimizeNoneAttr takes precedence over -Os or -Oz. No warning needed.
  if (!HasOptnone) {
    if (CodeGenOpts.OptimizeSize)
      FuncAttrs.addAttribute(llvm::Attribute::OptimizeForSize);
    if (CodeGenOpts.OptimizeSize == 2)
      FuncAttrs.addAttribute(llvm::Attribute::MinSize);
  }

  if (CodeGenOpts.DisableRedZone)
    FuncAttrs.addAttribute(llvm::Attribute::NoRedZone);
  if (CodeGenOpts.IndirectTlsSegRefs)
    FuncAttrs.addAttribute("indirect-tls-seg-refs");
  if (CodeGenOpts.NoImplicitFloat)
    FuncAttrs.addAttribute(llvm::Attribute::NoImplicitFloat);

  if (AttrOnCallSite) {
    // Attributes that should go on the call site only.
    if (!CodeGenOpts.SimplifyLibCalls ||
        CodeGenOpts.isNoBuiltinFunc(Name.data()))
      FuncAttrs.addAttribute(llvm::Attribute::NoBuiltin);
    if (!CodeGenOpts.TrapFuncName.empty())
      FuncAttrs.addAttribute("trap-func-name", CodeGenOpts.TrapFuncName);
  } else {
    StringRef FpKind;
    switch (CodeGenOpts.getFramePointer()) {
    case CodeGenOptions::FramePointerKind::None:
      FpKind = "none";
      break;
    case CodeGenOptions::FramePointerKind::NonLeaf:
      FpKind = "non-leaf";
      break;
    case CodeGenOptions::FramePointerKind::All:
      FpKind = "all";
      break;
    }
    FuncAttrs.addAttribute("frame-pointer", FpKind);

    FuncAttrs.addAttribute("less-precise-fpmad",
                           llvm::toStringRef(CodeGenOpts.LessPreciseFPMAD));

    if (CodeGenOpts.NullPointerIsValid)
      FuncAttrs.addAttribute("null-pointer-is-valid", "true");
    if (CodeGenOpts.FPDenormalMode != llvm::DenormalMode::Invalid)
      FuncAttrs.addAttribute("denormal-fp-math",
                             llvm::denormalModeName(CodeGenOpts.FPDenormalMode));

    FuncAttrs.addAttribute("no-trapping-math",
                           llvm::toStringRef(CodeGenOpts.NoTrappingMath));

    // Strict (compliant) code is the default, so only add this attribute to
    // indicate that we are trying to workaround a problem case.
    if (!CodeGenOpts.StrictFloatCastOverflow)
      FuncAttrs.addAttribute("strict-float-cast-overflow", "false");

    // TODO: Are these all needed?
    // unsafe/inf/nan/nsz are handled by instruction-level FastMathFlags.
    FuncAttrs.addAttribute("no-infs-fp-math",
                           llvm::toStringRef(CodeGenOpts.NoInfsFPMath));
    FuncAttrs.addAttribute("no-nans-fp-math",
                           llvm::toStringRef(CodeGenOpts.NoNaNsFPMath));
    FuncAttrs.addAttribute("unsafe-fp-math",
                           llvm::toStringRef(CodeGenOpts.UnsafeFPMath));
    FuncAttrs.addAttribute("use-soft-float",
                           llvm::toStringRef(CodeGenOpts.SoftFloat));
    FuncAttrs.addAttribute("stack-protector-buffer-size",
                           llvm::utostr(CodeGenOpts.SSPBufferSize));
    FuncAttrs.addAttribute("no-signed-zeros-fp-math",
                           llvm::toStringRef(CodeGenOpts.NoSignedZeros));
    FuncAttrs.addAttribute(
        "correctly-rounded-divide-sqrt-fp-math",
        llvm::toStringRef(CodeGenOpts.CorrectlyRoundedDivSqrt));

    if (getLangOpts().OpenCL)
      FuncAttrs.addAttribute("denorms-are-zero",
                             llvm::toStringRef(CodeGenOpts.FlushDenorm));

    // TODO: Reciprocal estimate codegen options should apply to instructions?
    const std::vector<std::string> &Recips = CodeGenOpts.Reciprocals;
    if (!Recips.empty())
      FuncAttrs.addAttribute("reciprocal-estimates",
                             llvm::join(Recips, ","));

    if (!CodeGenOpts.PreferVectorWidth.empty() &&
        CodeGenOpts.PreferVectorWidth != "none")
      FuncAttrs.addAttribute("prefer-vector-width",
                             CodeGenOpts.PreferVectorWidth);

    if (CodeGenOpts.StackRealignment)
      FuncAttrs.addAttribute("stackrealign");
    if (CodeGenOpts.Backchain)
      FuncAttrs.addAttribute("backchain");
    if (CodeGenOpts.PointerAuth.ReturnAddresses)
      FuncAttrs.addAttribute("ptrauth-returns");
    if (CodeGenOpts.PointerAuth.FunctionPointers)
      FuncAttrs.addAttribute("ptrauth-calls");
    if (CodeGenOpts.PointerAuth.IndirectGotos)
      FuncAttrs.addAttribute("ptrauth-indirect-gotos");
    if (CodeGenOpts.PointerAuth.AuthTraps)
      FuncAttrs.addAttribute("ptrauth-auth-traps");

    if (CodeGenOpts.SpeculativeLoadHardening)
      FuncAttrs.addAttribute(llvm::Attribute::SpeculativeLoadHardening);
  }

  if (getLangOpts().assumeFunctionsAreConvergent()) {
    // Conservatively, mark all functions and calls in CUDA and OpenCL as
    // convergent (meaning, they may call an intrinsically convergent op, such
    // as __syncthreads() / barrier(), and so can't have certain optimizations
    // applied around them).  LLVM will remove this attribute where it safely
    // can.
    FuncAttrs.addAttribute(llvm::Attribute::Convergent);
  }

  if (getLangOpts().CUDA && getLangOpts().CUDAIsDevice) {
    // Exceptions aren't supported in CUDA device code.
    FuncAttrs.addAttribute(llvm::Attribute::NoUnwind);

    // Respect -fcuda-flush-denormals-to-zero.
    if (CodeGenOpts.FlushDenorm)
      FuncAttrs.addAttribute("nvptx-f32ftz", "true");
  }

  for (StringRef Attr : CodeGenOpts.DefaultFunctionAttrs) {
    StringRef Var, Value;
    std::tie(Var, Value) = Attr.split('=');
    FuncAttrs.addAttribute(Var, Value);
  }
}

void CodeGenModule::AddDefaultFnAttrs(llvm::Function &F) {
  llvm::AttrBuilder FuncAttrs;
  ConstructDefaultFnAttrList(F.getName(), F.hasOptNone(),
                             /* AttrOnCallSite = */ false, FuncAttrs);
  F.addAttributes(llvm::AttributeList::FunctionIndex, FuncAttrs);
}

void CodeGenModule::ConstructAttributeList(
    StringRef Name, const CGFunctionInfo &FI, CGCalleeInfo CalleeInfo,
    llvm::AttributeList &AttrList, unsigned &CallingConv, bool AttrOnCallSite) {
  llvm::AttrBuilder FuncAttrs;
  llvm::AttrBuilder RetAttrs;

  CallingConv = FI.getEffectiveCallingConvention();
  if (FI.isNoReturn())
    FuncAttrs.addAttribute(llvm::Attribute::NoReturn);

  // If we have information about the function prototype, we can learn
  // attributes from there.
  AddAttributesFromFunctionProtoType(getContext(), FuncAttrs,
                                     CalleeInfo.getCalleeFunctionProtoType());

  const Decl *TargetDecl = CalleeInfo.getCalleeDecl().getDecl();

  bool HasOptnone = false;
  // FIXME: handle sseregparm someday...
  if (TargetDecl) {
    if (TargetDecl->hasAttr<ReturnsTwiceAttr>())
      FuncAttrs.addAttribute(llvm::Attribute::ReturnsTwice);
    if (TargetDecl->hasAttr<NoThrowAttr>())
      FuncAttrs.addAttribute(llvm::Attribute::NoUnwind);
    if (TargetDecl->hasAttr<NoReturnAttr>())
      FuncAttrs.addAttribute(llvm::Attribute::NoReturn);
    if (TargetDecl->hasAttr<ColdAttr>())
      FuncAttrs.addAttribute(llvm::Attribute::Cold);
    if (TargetDecl->hasAttr<NoDuplicateAttr>())
      FuncAttrs.addAttribute(llvm::Attribute::NoDuplicate);
    if (TargetDecl->hasAttr<ConvergentAttr>())
      FuncAttrs.addAttribute(llvm::Attribute::Convergent);

    if (const FunctionDecl *Fn = dyn_cast<FunctionDecl>(TargetDecl)) {
      AddAttributesFromFunctionProtoType(
          getContext(), FuncAttrs, Fn->getType()->getAs<FunctionProtoType>());
      const CXXMethodDecl *MD = dyn_cast<CXXMethodDecl>(Fn);
      const bool IsVirtualCall = MD && MD->isVirtual();
      // Don't use [[noreturn]], _Noreturn or [[no_builtin]] for a call to a
      // virtual function. These attributes are not inherited by overloads.
      if (!(AttrOnCallSite && IsVirtualCall)) {
        if (Fn->isNoReturn())
          FuncAttrs.addAttribute(llvm::Attribute::NoReturn);

        if (const auto *NBA = TargetDecl->getAttr<NoBuiltinAttr>()) {
          bool HasWildcard = llvm::is_contained(NBA->builtinNames(), "*");
          if (HasWildcard)
            FuncAttrs.addAttribute("no-builtins");
          else
            for (StringRef BuiltinName : NBA->builtinNames()) {
              SmallString<32> AttributeName;
              AttributeName += "no-builtin-";
              AttributeName += BuiltinName;
              FuncAttrs.addAttribute(AttributeName);
            }
        }
      }
    }

    // 'const', 'pure' and 'noalias' attributed functions are also nounwind.
    if (TargetDecl->hasAttr<ConstAttr>()) {
      FuncAttrs.addAttribute(llvm::Attribute::ReadNone);
      FuncAttrs.addAttribute(llvm::Attribute::NoUnwind);
    } else if (TargetDecl->hasAttr<PureAttr>()) {
      FuncAttrs.addAttribute(llvm::Attribute::ReadOnly);
      FuncAttrs.addAttribute(llvm::Attribute::NoUnwind);
    } else if (TargetDecl->hasAttr<NoAliasAttr>()) {
      FuncAttrs.addAttribute(llvm::Attribute::ArgMemOnly);
      FuncAttrs.addAttribute(llvm::Attribute::NoUnwind);
    }
    if (TargetDecl->hasAttr<RestrictAttr>())
      RetAttrs.addAttribute(llvm::Attribute::NoAlias);
    if (TargetDecl->hasAttr<ReturnsNonNullAttr>() &&
        !CodeGenOpts.NullPointerIsValid)
      RetAttrs.addAttribute(llvm::Attribute::NonNull);
    if (TargetDecl->hasAttr<AnyX86NoCallerSavedRegistersAttr>())
      FuncAttrs.addAttribute("no_caller_saved_registers");
    if (TargetDecl->hasAttr<AnyX86NoCfCheckAttr>())
      FuncAttrs.addAttribute(llvm::Attribute::NoCfCheck);

    HasOptnone = TargetDecl->hasAttr<OptimizeNoneAttr>();
    if (auto *AllocSize = TargetDecl->getAttr<AllocSizeAttr>()) {
      Optional<unsigned> NumElemsParam;
      if (AllocSize->getNumElemsParam().isValid())
        NumElemsParam = AllocSize->getNumElemsParam().getLLVMIndex();
      FuncAttrs.addAllocSizeAttr(AllocSize->getElemSizeParam().getLLVMIndex(),
                                 NumElemsParam);
    }
  }

  ConstructDefaultFnAttrList(Name, HasOptnone, AttrOnCallSite, FuncAttrs);

  // This must run after constructing the default function attribute list
  // to ensure that the speculative load hardening attribute is removed
  // in the case where the -mspeculative-load-hardening flag was passed.
  if (TargetDecl) {
    if (TargetDecl->hasAttr<NoSpeculativeLoadHardeningAttr>())
      FuncAttrs.removeAttribute(llvm::Attribute::SpeculativeLoadHardening);
    if (TargetDecl->hasAttr<SpeculativeLoadHardeningAttr>())
      FuncAttrs.addAttribute(llvm::Attribute::SpeculativeLoadHardening);
  }

  if (CodeGenOpts.EnableSegmentedStacks &&
      !(TargetDecl && TargetDecl->hasAttr<NoSplitStackAttr>()))
    FuncAttrs.addAttribute("split-stack");

  // Add NonLazyBind attribute to function declarations when -fno-plt
  // is used.
  if (TargetDecl && CodeGenOpts.NoPLT) {
    if (auto *Fn = dyn_cast<FunctionDecl>(TargetDecl)) {
      if (!Fn->isDefined() && !AttrOnCallSite) {
        FuncAttrs.addAttribute(llvm::Attribute::NonLazyBind);
      }
    }
  }

  if (TargetDecl && TargetDecl->hasAttr<OpenCLKernelAttr>()) {
    if (getLangOpts().OpenCLVersion <= 120) {
      // OpenCL v1.2 Work groups are always uniform
      FuncAttrs.addAttribute("uniform-work-group-size", "true");
    } else {
      // OpenCL v2.0 Work groups may be whether uniform or not.
      // '-cl-uniform-work-group-size' compile option gets a hint
      // to the compiler that the global work-size be a multiple of
      // the work-group size specified to clEnqueueNDRangeKernel
      // (i.e. work groups are uniform).
      FuncAttrs.addAttribute("uniform-work-group-size",
                             llvm::toStringRef(CodeGenOpts.UniformWGSize));
    }
  }

  if (!AttrOnCallSite) {
    bool DisableTailCalls = false;

    if (CodeGenOpts.DisableTailCalls)
      DisableTailCalls = true;
    else if (TargetDecl) {
      if (TargetDecl->hasAttr<DisableTailCallsAttr>() ||
          TargetDecl->hasAttr<AnyX86InterruptAttr>())
        DisableTailCalls = true;
      else if (CodeGenOpts.NoEscapingBlockTailCalls) {
        if (const auto *BD = dyn_cast<BlockDecl>(TargetDecl))
          if (!BD->doesNotEscape())
            DisableTailCalls = true;
      }
    }

    FuncAttrs.addAttribute("disable-tail-calls",
                           llvm::toStringRef(DisableTailCalls));
    GetCPUAndFeaturesAttributes(CalleeInfo.getCalleeDecl(), FuncAttrs);
  }

  ClangToLLVMArgMapping IRFunctionArgs(getContext(), FI);

  QualType RetTy = FI.getReturnType();
  const ABIArgInfo &RetAI = FI.getReturnInfo();
  switch (RetAI.getKind()) {
  case ABIArgInfo::Extend:
    if (RetAI.isSignExt())
      RetAttrs.addAttribute(llvm::Attribute::SExt);
    else
      RetAttrs.addAttribute(llvm::Attribute::ZExt);
    LLVM_FALLTHROUGH;
  case ABIArgInfo::Direct:
    if (RetAI.getInReg())
      RetAttrs.addAttribute(llvm::Attribute::InReg);
    break;
  case ABIArgInfo::Ignore:
    break;

  case ABIArgInfo::InAlloca:
  case ABIArgInfo::Indirect: {
    // inalloca and sret disable readnone and readonly
    FuncAttrs.removeAttribute(llvm::Attribute::ReadOnly)
      .removeAttribute(llvm::Attribute::ReadNone);
    break;
  }

  case ABIArgInfo::CoerceAndExpand:
    break;

  case ABIArgInfo::Expand:
    llvm_unreachable("Invalid ABI kind for return argument");
  }

  if (const auto *RefTy = RetTy->getAs<ReferenceType>()) {
    QualType PTy = RefTy->getPointeeType();
    if (!PTy->isIncompleteType() && PTy->isConstantSizeType())
      RetAttrs.addDereferenceableAttr(getContext().getTypeSizeInChars(PTy)
                                        .getQuantity());
    else if (getContext().getTargetAddressSpace(PTy) == 0 &&
             !CodeGenOpts.NullPointerIsValid)
      RetAttrs.addAttribute(llvm::Attribute::NonNull);
  }

  bool hasUsedSRet = false;
  SmallVector<llvm::AttributeSet, 4> ArgAttrs(IRFunctionArgs.totalIRArgs());

  // Attach attributes to sret.
  if (IRFunctionArgs.hasSRetArg()) {
    llvm::AttrBuilder SRETAttrs;
    SRETAttrs.addAttribute(llvm::Attribute::StructRet);
    hasUsedSRet = true;
    if (RetAI.getInReg())
      SRETAttrs.addAttribute(llvm::Attribute::InReg);
    ArgAttrs[IRFunctionArgs.getSRetArgNo()] =
        llvm::AttributeSet::get(getLLVMContext(), SRETAttrs);
  }

  // Attach attributes to inalloca argument.
  if (IRFunctionArgs.hasInallocaArg()) {
    llvm::AttrBuilder Attrs;
    Attrs.addAttribute(llvm::Attribute::InAlloca);
    ArgAttrs[IRFunctionArgs.getInallocaArgNo()] =
        llvm::AttributeSet::get(getLLVMContext(), Attrs);
  }

  unsigned ArgNo = 0;
  for (CGFunctionInfo::const_arg_iterator I = FI.arg_begin(),
                                          E = FI.arg_end();
       I != E; ++I, ++ArgNo) {
    QualType ParamType = I->type;
    const ABIArgInfo &AI = I->info;
    llvm::AttrBuilder Attrs;

    // Add attribute for padding argument, if necessary.
    if (IRFunctionArgs.hasPaddingArg(ArgNo)) {
      if (AI.getPaddingInReg()) {
        ArgAttrs[IRFunctionArgs.getPaddingArgNo(ArgNo)] =
            llvm::AttributeSet::get(
                getLLVMContext(),
                llvm::AttrBuilder().addAttribute(llvm::Attribute::InReg));
      }
    }

    // 'restrict' -> 'noalias' is done in EmitFunctionProlog when we
    // have the corresponding parameter variable.  It doesn't make
    // sense to do it here because parameters are so messed up.
    switch (AI.getKind()) {
    case ABIArgInfo::Extend:
      if (AI.isSignExt())
        Attrs.addAttribute(llvm::Attribute::SExt);
      else
        Attrs.addAttribute(llvm::Attribute::ZExt);
      LLVM_FALLTHROUGH;
    case ABIArgInfo::Direct:
      if (ArgNo == 0 && FI.isChainCall())
        Attrs.addAttribute(llvm::Attribute::Nest);
      else if (AI.getInReg())
        Attrs.addAttribute(llvm::Attribute::InReg);
      break;

    case ABIArgInfo::Indirect: {
      if (AI.getInReg())
        Attrs.addAttribute(llvm::Attribute::InReg);

      if (AI.getIndirectByVal())
        Attrs.addByValAttr(getTypes().ConvertTypeForMem(ParamType));

      CharUnits Align = AI.getIndirectAlign();

      // In a byval argument, it is important that the required
      // alignment of the type is honored, as LLVM might be creating a
      // *new* stack object, and needs to know what alignment to give
      // it. (Sometimes it can deduce a sensible alignment on its own,
      // but not if clang decides it must emit a packed struct, or the
      // user specifies increased alignment requirements.)
      //
      // This is different from indirect *not* byval, where the object
      // exists already, and the align attribute is purely
      // informative.
      assert(!Align.isZero());

      // For now, only add this when we have a byval argument.
      // TODO: be less lazy about updating test cases.
      if (AI.getIndirectByVal())
        Attrs.addAlignmentAttr(Align.getQuantity());

      // byval disables readnone and readonly.
      FuncAttrs.removeAttribute(llvm::Attribute::ReadOnly)
        .removeAttribute(llvm::Attribute::ReadNone);
      break;
    }
    case ABIArgInfo::Ignore:
    case ABIArgInfo::Expand:
    case ABIArgInfo::CoerceAndExpand:
      break;

    case ABIArgInfo::InAlloca:
      // inalloca disables readnone and readonly.
      FuncAttrs.removeAttribute(llvm::Attribute::ReadOnly)
          .removeAttribute(llvm::Attribute::ReadNone);
      continue;
    }

    if (const auto *RefTy = ParamType->getAs<ReferenceType>()) {
      QualType PTy = RefTy->getPointeeType();
      if (!PTy->isIncompleteType() && PTy->isConstantSizeType())
        Attrs.addDereferenceableAttr(getContext().getTypeSizeInChars(PTy)
                                       .getQuantity());
      else if (getContext().getTargetAddressSpace(PTy) == 0 &&
               !CodeGenOpts.NullPointerIsValid)
        Attrs.addAttribute(llvm::Attribute::NonNull);
    }

    switch (FI.getExtParameterInfo(ArgNo).getABI()) {
    case ParameterABI::Ordinary:
      break;

    case ParameterABI::SwiftIndirectResult: {
      // Add 'sret' if we haven't already used it for something, but
      // only if the result is void.
      if (!hasUsedSRet && RetTy->isVoidType()) {
        Attrs.addAttribute(llvm::Attribute::StructRet);
        hasUsedSRet = true;
      }

      // Add 'noalias' in either case.
      Attrs.addAttribute(llvm::Attribute::NoAlias);

      // Add 'dereferenceable' and 'alignment'.
      auto PTy = ParamType->getPointeeType();
      if (!PTy->isIncompleteType() && PTy->isConstantSizeType()) {
        auto info = getContext().getTypeInfoInChars(PTy);
        Attrs.addDereferenceableAttr(info.first.getQuantity());
        Attrs.addAttribute(llvm::Attribute::getWithAlignment(
            getLLVMContext(), info.second.getAsAlign()));
      }
      break;
    }

    case ParameterABI::SwiftErrorResult:
      Attrs.addAttribute(llvm::Attribute::SwiftError);
      break;

    case ParameterABI::SwiftContext:
      Attrs.addAttribute(llvm::Attribute::SwiftSelf);
      break;
    }

    if (FI.getExtParameterInfo(ArgNo).isNoEscape())
      Attrs.addAttribute(llvm::Attribute::NoCapture);

    if (Attrs.hasAttributes()) {
      unsigned FirstIRArg, NumIRArgs;
      std::tie(FirstIRArg, NumIRArgs) = IRFunctionArgs.getIRArgs(ArgNo);
      for (unsigned i = 0; i < NumIRArgs; i++)
        ArgAttrs[FirstIRArg + i] =
            llvm::AttributeSet::get(getLLVMContext(), Attrs);
    }
  }
  assert(ArgNo == FI.arg_size());

  AttrList = llvm::AttributeList::get(
      getLLVMContext(), llvm::AttributeSet::get(getLLVMContext(), FuncAttrs),
      llvm::AttributeSet::get(getLLVMContext(), RetAttrs), ArgAttrs);
}

/// An argument came in as a promoted argument; demote it back to its
/// declared type.
static llvm::Value *emitArgumentDemotion(CodeGenFunction &CGF,
                                         const VarDecl *var,
                                         llvm::Value *value) {
  llvm::Type *varType = CGF.ConvertType(var->getType());

  // This can happen with promotions that actually don't change the
  // underlying type, like the enum promotions.
  if (value->getType() == varType) return value;

  assert((varType->isIntegerTy() || varType->isFloatingPointTy())
         && "unexpected promotion type");

  if (isa<llvm::IntegerType>(varType))
    return CGF.Builder.CreateTrunc(value, varType, "arg.unpromote");

  return CGF.Builder.CreateFPCast(value, varType, "arg.unpromote");
}

/// Returns the attribute (either parameter attribute, or function
/// attribute), which declares argument ArgNo to be non-null.
static const NonNullAttr *getNonNullAttr(const Decl *FD, const ParmVarDecl *PVD,
                                         QualType ArgType, unsigned ArgNo) {
  // FIXME: __attribute__((nonnull)) can also be applied to:
  //   - references to pointers, where the pointee is known to be
  //     nonnull (apparently a Clang extension)
  //   - transparent unions containing pointers
  // In the former case, LLVM IR cannot represent the constraint. In
  // the latter case, we have no guarantee that the transparent union
  // is in fact passed as a pointer.
  if (!ArgType->isAnyPointerType() && !ArgType->isBlockPointerType())
    return nullptr;
  // First, check attribute on parameter itself.
  if (PVD) {
    if (auto ParmNNAttr = PVD->getAttr<NonNullAttr>())
      return ParmNNAttr;
  }
  // Check function attributes.
  if (!FD)
    return nullptr;
  for (const auto *NNAttr : FD->specific_attrs<NonNullAttr>()) {
    if (NNAttr->isNonNull(ArgNo))
      return NNAttr;
  }
  return nullptr;
}

namespace {
  struct CopyBackSwiftError final : EHScopeStack::Cleanup {
    Address Temp;
    Address Arg;
    CopyBackSwiftError(Address temp, Address arg) : Temp(temp), Arg(arg) {}
    void Emit(CodeGenFunction &CGF, Flags flags) override {
      llvm::Value *errorValue = CGF.Builder.CreateLoad(Temp);
      CGF.Builder.CreateStore(errorValue, Arg);
    }
  };
}

void CodeGenFunction::EmitFunctionProlog(const CGFunctionInfo &FI,
                                         llvm::Function *Fn,
                                         const FunctionArgList &Args) {
  if (CurCodeDecl && CurCodeDecl->hasAttr<NakedAttr>())
    // Naked functions don't have prologues.
    return;

  // If this is an implicit-return-zero function, go ahead and
  // initialize the return value.  TODO: it might be nice to have
  // a more general mechanism for this that didn't require synthesized
  // return statements.
  if (const FunctionDecl *FD = dyn_cast_or_null<FunctionDecl>(CurCodeDecl)) {
    if (FD->hasImplicitReturnZero()) {
      QualType RetTy = FD->getReturnType().getUnqualifiedType();
      llvm::Type* LLVMTy = CGM.getTypes().ConvertType(RetTy);
      llvm::Constant* Zero = llvm::Constant::getNullValue(LLVMTy);
      Builder.CreateStore(Zero, ReturnValue);
    }
  }

  // FIXME: We no longer need the types from FunctionArgList; lift up and
  // simplify.

  ClangToLLVMArgMapping IRFunctionArgs(CGM.getContext(), FI);
  // Flattened function arguments.
  SmallVector<llvm::Value *, 16> FnArgs;
  FnArgs.reserve(IRFunctionArgs.totalIRArgs());
  for (auto &Arg : Fn->args()) {
    FnArgs.push_back(&Arg);
  }
  assert(FnArgs.size() == IRFunctionArgs.totalIRArgs());

  // If we're using inalloca, all the memory arguments are GEPs off of the last
  // parameter, which is a pointer to the complete memory area.
  Address ArgStruct = Address::invalid();
  if (IRFunctionArgs.hasInallocaArg()) {
    ArgStruct = Address(FnArgs[IRFunctionArgs.getInallocaArgNo()],
                        FI.getArgStructAlignment());

    assert(ArgStruct.getType() == FI.getArgStruct()->getPointerTo());
  }

  // Name the struct return parameter.
  if (IRFunctionArgs.hasSRetArg()) {
    auto AI = cast<llvm::Argument>(FnArgs[IRFunctionArgs.getSRetArgNo()]);
    AI->setName("agg.result");
    AI->addAttr(llvm::Attribute::NoAlias);
  }

  // Track if we received the parameter as a pointer (indirect, byval, or
  // inalloca).  If already have a pointer, EmitParmDecl doesn't need to copy it
  // into a local alloca for us.
  SmallVector<ParamValue, 16> ArgVals;
  ArgVals.reserve(Args.size());

  // Create a pointer value for every parameter declaration.  This usually
  // entails copying one or more LLVM IR arguments into an alloca.  Don't push
  // any cleanups or do anything that might unwind.  We do that separately, so
  // we can push the cleanups in the correct order for the ABI.
  assert(FI.arg_size() == Args.size() &&
         "Mismatch between function signature & arguments.");
  unsigned ArgNo = 0;
  CGFunctionInfo::const_arg_iterator info_it = FI.arg_begin();
  for (FunctionArgList::const_iterator i = Args.begin(), e = Args.end();
       i != e; ++i, ++info_it, ++ArgNo) {
    const VarDecl *Arg = *i;
    const ABIArgInfo &ArgI = info_it->info;

    bool isPromoted =
      isa<ParmVarDecl>(Arg) && cast<ParmVarDecl>(Arg)->isKNRPromoted();
    // We are converting from ABIArgInfo type to VarDecl type directly, unless
    // the parameter is promoted. In this case we convert to
    // CGFunctionInfo::ArgInfo type with subsequent argument demotion.
    QualType Ty = isPromoted ? info_it->type : Arg->getType();
    assert(hasScalarEvaluationKind(Ty) ==
           hasScalarEvaluationKind(Arg->getType()));

    unsigned FirstIRArg, NumIRArgs;
    std::tie(FirstIRArg, NumIRArgs) = IRFunctionArgs.getIRArgs(ArgNo);

    switch (ArgI.getKind()) {
    case ABIArgInfo::InAlloca: {
      assert(NumIRArgs == 0);
      auto FieldIndex = ArgI.getInAllocaFieldIndex();
      Address V =
          Builder.CreateStructGEP(ArgStruct, FieldIndex, Arg->getName());
      ArgVals.push_back(ParamValue::forIndirect(V));
      break;
    }

    case ABIArgInfo::Indirect: {
      assert(NumIRArgs == 1);
      Address ParamAddr = Address(FnArgs[FirstIRArg], ArgI.getIndirectAlign());

      if (!hasScalarEvaluationKind(Ty)) {
        // Aggregates and complex variables are accessed by reference.  All we
        // need to do is realign the value, if requested.
        Address V = ParamAddr;
        if (ArgI.getIndirectRealign()) {
          Address AlignedTemp = CreateMemTemp(Ty, "coerce");

          // Copy from the incoming argument pointer to the temporary with the
          // appropriate alignment.
          //
          // FIXME: We should have a common utility for generating an aggregate
          // copy.
          CharUnits Size = getContext().getTypeSizeInChars(Ty);
          auto SizeVal = llvm::ConstantInt::get(IntPtrTy, Size.getQuantity());
          Address Dst = Builder.CreateBitCast(AlignedTemp, Int8PtrTy);
          Address Src = Builder.CreateBitCast(ParamAddr, Int8PtrTy);
          Builder.CreateMemCpy(Dst, Src, SizeVal, false);
          V = AlignedTemp;
        }
        ArgVals.push_back(ParamValue::forIndirect(V));
      } else {
        // Load scalar value from indirect argument.
        llvm::Value *V =
            EmitLoadOfScalar(ParamAddr, false, Ty, Arg->getBeginLoc());

        if (isPromoted)
          V = emitArgumentDemotion(*this, Arg, V);
        ArgVals.push_back(ParamValue::forDirect(V));
      }
      break;
    }

    case ABIArgInfo::Extend:
    case ABIArgInfo::Direct: {

      // If we have the trivial case, handle it with no muss and fuss.
      if (!isa<llvm::StructType>(ArgI.getCoerceToType()) &&
          ArgI.getCoerceToType() == ConvertType(Ty) &&
          ArgI.getDirectOffset() == 0) {
        assert(NumIRArgs == 1);
        llvm::Value *V = FnArgs[FirstIRArg];
        auto AI = cast<llvm::Argument>(V);

        if (const ParmVarDecl *PVD = dyn_cast<ParmVarDecl>(Arg)) {
          if (getNonNullAttr(CurCodeDecl, PVD, PVD->getType(),
                             PVD->getFunctionScopeIndex()) &&
              !CGM.getCodeGenOpts().NullPointerIsValid)
            AI->addAttr(llvm::Attribute::NonNull);

          QualType OTy = PVD->getOriginalType();
          if (const auto *ArrTy =
              getContext().getAsConstantArrayType(OTy)) {
            // A C99 array parameter declaration with the static keyword also
            // indicates dereferenceability, and if the size is constant we can
            // use the dereferenceable attribute (which requires the size in
            // bytes).
            if (ArrTy->getSizeModifier() == ArrayType::Static) {
              QualType ETy = ArrTy->getElementType();
              uint64_t ArrSize = ArrTy->getSize().getZExtValue();
              if (!ETy->isIncompleteType() && ETy->isConstantSizeType() &&
                  ArrSize) {
                llvm::AttrBuilder Attrs;
                Attrs.addDereferenceableAttr(
                  getContext().getTypeSizeInChars(ETy).getQuantity()*ArrSize);
                AI->addAttrs(Attrs);
              } else if (getContext().getTargetAddressSpace(ETy) == 0 &&
                         !CGM.getCodeGenOpts().NullPointerIsValid) {
                AI->addAttr(llvm::Attribute::NonNull);
              }
            }
          } else if (const auto *ArrTy =
                     getContext().getAsVariableArrayType(OTy)) {
            // For C99 VLAs with the static keyword, we don't know the size so
            // we can't use the dereferenceable attribute, but in addrspace(0)
            // we know that it must be nonnull.
            if (ArrTy->getSizeModifier() == VariableArrayType::Static &&
                !getContext().getTargetAddressSpace(ArrTy->getElementType()) &&
                !CGM.getCodeGenOpts().NullPointerIsValid)
              AI->addAttr(llvm::Attribute::NonNull);
          }

          const auto *AVAttr = PVD->getAttr<AlignValueAttr>();
          if (!AVAttr)
            if (const auto *TOTy = dyn_cast<TypedefType>(OTy))
              AVAttr = TOTy->getDecl()->getAttr<AlignValueAttr>();
          if (AVAttr && !SanOpts.has(SanitizerKind::Alignment)) {
            // If alignment-assumption sanitizer is enabled, we do *not* add
            // alignment attribute here, but emit normal alignment assumption,
            // so the UBSAN check could function.
            llvm::Value *AlignmentValue =
              EmitScalarExpr(AVAttr->getAlignment());
            llvm::ConstantInt *AlignmentCI =
              cast<llvm::ConstantInt>(AlignmentValue);
            unsigned Alignment = std::min((unsigned)AlignmentCI->getZExtValue(),
                                          +llvm::Value::MaximumAlignment);
            AI->addAttrs(llvm::AttrBuilder().addAlignmentAttr(Alignment));
          }
        }

        if (Arg->getType().isRestrictQualified())
          AI->addAttr(llvm::Attribute::NoAlias);

        // LLVM expects swifterror parameters to be used in very restricted
        // ways.  Copy the value into a less-restricted temporary.
        if (FI.getExtParameterInfo(ArgNo).getABI()
              == ParameterABI::SwiftErrorResult) {
          QualType pointeeTy = Ty->getPointeeType();
          assert(pointeeTy->isPointerType());
          Address temp =
            CreateMemTemp(pointeeTy, getPointerAlign(), "swifterror.temp");
          Address arg = Address(V, getContext().getTypeAlignInChars(pointeeTy));
          llvm::Value *incomingErrorValue = Builder.CreateLoad(arg);
          Builder.CreateStore(incomingErrorValue, temp);
          V = temp.getPointer();

          // Push a cleanup to copy the value back at the end of the function.
          // The convention does not guarantee that the value will be written
          // back if the function exits with an unwind exception.
          EHStack.pushCleanup<CopyBackSwiftError>(NormalCleanup, temp, arg);
        }

        // Ensure the argument is the correct type.
        if (V->getType() != ArgI.getCoerceToType())
          V = Builder.CreateBitCast(V, ArgI.getCoerceToType());

        if (isPromoted)
          V = emitArgumentDemotion(*this, Arg, V);

        // Because of merging of function types from multiple decls it is
        // possible for the type of an argument to not match the corresponding
        // type in the function type. Since we are codegening the callee
        // in here, add a cast to the argument type.
        llvm::Type *LTy = ConvertType(Arg->getType());
        if (V->getType() != LTy)
          V = Builder.CreateBitCast(V, LTy);

        ArgVals.push_back(ParamValue::forDirect(V));
        break;
      }

      Address Alloca = CreateMemTemp(Ty, getContext().getDeclAlign(Arg),
                                     Arg->getName());

      // Pointer to store into.
      Address Ptr = emitAddressAtOffset(*this, Alloca, ArgI);

      // Fast-isel and the optimizer generally like scalar values better than
      // FCAs, so we flatten them if this is safe to do for this argument.
      llvm::StructType *STy = dyn_cast<llvm::StructType>(ArgI.getCoerceToType());
      if (ArgI.isDirect() && ArgI.getCanBeFlattened() && STy &&
          STy->getNumElements() > 1) {
        uint64_t SrcSize = CGM.getDataLayout().getTypeAllocSize(STy);
        llvm::Type *DstTy = Ptr.getElementType();
        uint64_t DstSize = CGM.getDataLayout().getTypeAllocSize(DstTy);

        Address AddrToStoreInto = Address::invalid();
        if (SrcSize <= DstSize) {
          AddrToStoreInto = Builder.CreateElementBitCast(Ptr, STy);
        } else {
          AddrToStoreInto =
            CreateTempAlloca(STy, Alloca.getAlignment(), "coerce");
        }

        assert(STy->getNumElements() == NumIRArgs);
        for (unsigned i = 0, e = STy->getNumElements(); i != e; ++i) {
          auto AI = FnArgs[FirstIRArg + i];
          AI->setName(Arg->getName() + ".coerce" + Twine(i));
          Address EltPtr = Builder.CreateStructGEP(AddrToStoreInto, i);
          Builder.CreateStore(AI, EltPtr);
        }

        if (SrcSize > DstSize) {
          Builder.CreateMemCpy(Ptr, AddrToStoreInto, DstSize);
        }

      } else {
        // Simple case, just do a coerced store of the argument into the alloca.
        assert(NumIRArgs == 1);
        auto AI = FnArgs[FirstIRArg];
        AI->setName(Arg->getName() + ".coerce");
        CreateCoercedStore(AI, Ptr, /*DstIsVolatile=*/false, *this);
      }

      // Match to what EmitParmDecl is expecting for this type.
      if (CodeGenFunction::hasScalarEvaluationKind(Ty)) {
        llvm::Value *V =
            EmitLoadOfScalar(Alloca, false, Ty, Arg->getBeginLoc());
        if (isPromoted)
          V = emitArgumentDemotion(*this, Arg, V);
        ArgVals.push_back(ParamValue::forDirect(V));
      } else {
        ArgVals.push_back(ParamValue::forIndirect(Alloca));
      }
      break;
    }

    case ABIArgInfo::CoerceAndExpand: {
      // Reconstruct into a temporary.
      Address alloca = CreateMemTemp(Ty, getContext().getDeclAlign(Arg));
      ArgVals.push_back(ParamValue::forIndirect(alloca));

      auto coercionType = ArgI.getCoerceAndExpandType();
      alloca = Builder.CreateElementBitCast(alloca, coercionType);

      unsigned argIndex = FirstIRArg;
      for (unsigned i = 0, e = coercionType->getNumElements(); i != e; ++i) {
        llvm::Type *eltType = coercionType->getElementType(i);
        if (ABIArgInfo::isPaddingForCoerceAndExpand(eltType))
          continue;

        auto eltAddr = Builder.CreateStructGEP(alloca, i);
        auto elt = FnArgs[argIndex++];
        Builder.CreateStore(elt, eltAddr);
      }
      assert(argIndex == FirstIRArg + NumIRArgs);
      break;
    }

    case ABIArgInfo::Expand: {
      // If this structure was expanded into multiple arguments then
      // we need to create a temporary and reconstruct it from the
      // arguments.
      Address Alloca = CreateMemTemp(Ty, getContext().getDeclAlign(Arg));
      LValue LV = MakeAddrLValue(Alloca, Ty);
      ArgVals.push_back(ParamValue::forIndirect(Alloca));

      auto FnArgIter = FnArgs.begin() + FirstIRArg;
      ExpandTypeFromArgs(Ty, LV, FnArgIter);
      assert(FnArgIter == FnArgs.begin() + FirstIRArg + NumIRArgs);
      for (unsigned i = 0, e = NumIRArgs; i != e; ++i) {
        auto AI = FnArgs[FirstIRArg + i];
        AI->setName(Arg->getName() + "." + Twine(i));
      }
      break;
    }

    case ABIArgInfo::Ignore:
      assert(NumIRArgs == 0);
      // Initialize the local variable appropriately.
      if (!hasScalarEvaluationKind(Ty)) {
        ArgVals.push_back(ParamValue::forIndirect(CreateMemTemp(Ty)));
      } else {
        llvm::Value *U = llvm::UndefValue::get(ConvertType(Arg->getType()));
        ArgVals.push_back(ParamValue::forDirect(U));
      }
      break;
    }
  }

  if (getTarget().getCXXABI().areArgsDestroyedLeftToRightInCallee()) {
    for (int I = Args.size() - 1; I >= 0; --I)
      EmitParmDecl(*Args[I], ArgVals[I], I + 1);
  } else {
    for (unsigned I = 0, E = Args.size(); I != E; ++I)
      EmitParmDecl(*Args[I], ArgVals[I], I + 1);
  }
}

static void eraseUnusedBitCasts(llvm::Instruction *insn) {
  while (insn->use_empty()) {
    llvm::BitCastInst *bitcast = dyn_cast<llvm::BitCastInst>(insn);
    if (!bitcast) return;

    // This is "safe" because we would have used a ConstantExpr otherwise.
    insn = cast<llvm::Instruction>(bitcast->getOperand(0));
    bitcast->eraseFromParent();
  }
}

/// Try to emit a fused autorelease of a return result.
static llvm::Value *tryEmitFusedAutoreleaseOfResult(CodeGenFunction &CGF,
                                                    llvm::Value *result) {
  // We must be immediately followed the cast.
  llvm::BasicBlock *BB = CGF.Builder.GetInsertBlock();
  if (BB->empty()) return nullptr;
  if (&BB->back() != result) return nullptr;

  llvm::Type *resultType = result->getType();

  // result is in a BasicBlock and is therefore an Instruction.
  llvm::Instruction *generator = cast<llvm::Instruction>(result);

  SmallVector<llvm::Instruction *, 4> InstsToKill;

  // Look for:
  //  %generator = bitcast %type1* %generator2 to %type2*
  while (llvm::BitCastInst *bitcast = dyn_cast<llvm::BitCastInst>(generator)) {
    // We would have emitted this as a constant if the operand weren't
    // an Instruction.
    generator = cast<llvm::Instruction>(bitcast->getOperand(0));

    // Require the generator to be immediately followed by the cast.
    if (generator->getNextNode() != bitcast)
      return nullptr;

    InstsToKill.push_back(bitcast);
  }

  // Look for:
  //   %generator = call i8* @objc_retain(i8* %originalResult)
  // or
  //   %generator = call i8* @objc_retainAutoreleasedReturnValue(i8* %originalResult)
  llvm::CallInst *call = dyn_cast<llvm::CallInst>(generator);
  if (!call) return nullptr;

  bool doRetainAutorelease;

  if (call->getCalledValue() == CGF.CGM.getObjCEntrypoints().objc_retain) {
    doRetainAutorelease = true;
  } else if (call->getCalledValue() == CGF.CGM.getObjCEntrypoints()
                                          .objc_retainAutoreleasedReturnValue) {
    doRetainAutorelease = false;

    // If we emitted an assembly marker for this call (and the
    // ARCEntrypoints field should have been set if so), go looking
    // for that call.  If we can't find it, we can't do this
    // optimization.  But it should always be the immediately previous
    // instruction, unless we needed bitcasts around the call.
    if (CGF.CGM.getObjCEntrypoints().retainAutoreleasedReturnValueMarker) {
      llvm::Instruction *prev = call->getPrevNode();
      assert(prev);
      if (isa<llvm::BitCastInst>(prev)) {
        prev = prev->getPrevNode();
        assert(prev);
      }
      assert(isa<llvm::CallInst>(prev));
      assert(cast<llvm::CallInst>(prev)->getCalledValue() ==
               CGF.CGM.getObjCEntrypoints().retainAutoreleasedReturnValueMarker);
      InstsToKill.push_back(prev);
    }
  } else {
    return nullptr;
  }

  result = call->getArgOperand(0);
  InstsToKill.push_back(call);

  // Keep killing bitcasts, for sanity.  Note that we no longer care
  // about precise ordering as long as there's exactly one use.
  while (llvm::BitCastInst *bitcast = dyn_cast<llvm::BitCastInst>(result)) {
    if (!bitcast->hasOneUse()) break;
    InstsToKill.push_back(bitcast);
    result = bitcast->getOperand(0);
  }

  // Delete all the unnecessary instructions, from latest to earliest.
  for (auto *I : InstsToKill)
    I->eraseFromParent();

  // Do the fused retain/autorelease if we were asked to.
  if (doRetainAutorelease)
    result = CGF.EmitARCRetainAutoreleaseReturnValue(result);

  // Cast back to the result type.
  return CGF.Builder.CreateBitCast(result, resultType);
}

/// If this is a +1 of the value of an immutable 'self', remove it.
static llvm::Value *tryRemoveRetainOfSelf(CodeGenFunction &CGF,
                                          llvm::Value *result) {
  // This is only applicable to a method with an immutable 'self'.
  const ObjCMethodDecl *method =
    dyn_cast_or_null<ObjCMethodDecl>(CGF.CurCodeDecl);
  if (!method) return nullptr;
  const VarDecl *self = method->getSelfDecl();
  if (!self->getType().isConstQualified()) return nullptr;

  // Look for a retain call.
  llvm::CallInst *retainCall =
    dyn_cast<llvm::CallInst>(result->stripPointerCasts());
  if (!retainCall ||
      retainCall->getCalledValue() != CGF.CGM.getObjCEntrypoints().objc_retain)
    return nullptr;

  // Look for an ordinary load of 'self'.
  llvm::Value *retainedValue = retainCall->getArgOperand(0);
  llvm::LoadInst *load =
    dyn_cast<llvm::LoadInst>(retainedValue->stripPointerCasts());
  if (!load || load->isAtomic() || load->isVolatile() ||
      load->getPointerOperand() != CGF.GetAddrOfLocalVar(self).getPointer())
    return nullptr;

  // Okay!  Burn it all down.  This relies for correctness on the
  // assumption that the retain is emitted as part of the return and
  // that thereafter everything is used "linearly".
  llvm::Type *resultType = result->getType();
  eraseUnusedBitCasts(cast<llvm::Instruction>(result));
  assert(retainCall->use_empty());
  retainCall->eraseFromParent();
  eraseUnusedBitCasts(cast<llvm::Instruction>(retainedValue));

  return CGF.Builder.CreateBitCast(load, resultType);
}

/// Emit an ARC autorelease of the result of a function.
///
/// \return the value to actually return from the function
static llvm::Value *emitAutoreleaseOfResult(CodeGenFunction &CGF,
                                            llvm::Value *result) {
  // If we're returning 'self', kill the initial retain.  This is a
  // heuristic attempt to "encourage correctness" in the really unfortunate
  // case where we have a return of self during a dealloc and we desperately
  // need to avoid the possible autorelease.
  if (llvm::Value *self = tryRemoveRetainOfSelf(CGF, result))
    return self;

  // At -O0, try to emit a fused retain/autorelease.
  if (CGF.shouldUseFusedARCCalls())
    if (llvm::Value *fused = tryEmitFusedAutoreleaseOfResult(CGF, result))
      return fused;

  return CGF.EmitARCAutoreleaseReturnValue(result);
}

/// Heuristically search for a dominating store to the return-value slot.
static llvm::StoreInst *findDominatingStoreToReturnValue(CodeGenFunction &CGF) {
  // Check if a User is a store which pointerOperand is the ReturnValue.
  // We are looking for stores to the ReturnValue, not for stores of the
  // ReturnValue to some other location.
  auto GetStoreIfValid = [&CGF](llvm::User *U) -> llvm::StoreInst * {
    auto *SI = dyn_cast<llvm::StoreInst>(U);
    if (!SI || SI->getPointerOperand() != CGF.ReturnValue.getPointer())
      return nullptr;
    // These aren't actually possible for non-coerced returns, and we
    // only care about non-coerced returns on this code path.
    assert(!SI->isAtomic() && !SI->isVolatile());
    return SI;
  };
  // If there are multiple uses of the return-value slot, just check
  // for something immediately preceding the IP.  Sometimes this can
  // happen with how we generate implicit-returns; it can also happen
  // with noreturn cleanups.
  if (!CGF.ReturnValue.getPointer()->hasOneUse()) {
    llvm::BasicBlock *IP = CGF.Builder.GetInsertBlock();
    if (IP->empty()) return nullptr;
    llvm::Instruction *I = &IP->back();

    // Skip lifetime markers
    for (llvm::BasicBlock::reverse_iterator II = IP->rbegin(),
                                            IE = IP->rend();
         II != IE; ++II) {
      if (llvm::IntrinsicInst *Intrinsic =
              dyn_cast<llvm::IntrinsicInst>(&*II)) {
        if (Intrinsic->getIntrinsicID() == llvm::Intrinsic::lifetime_end) {
          const llvm::Value *CastAddr = Intrinsic->getArgOperand(1);
          ++II;
          if (II == IE)
            break;
          if (isa<llvm::BitCastInst>(&*II) && (CastAddr == &*II))
            continue;
        }
      }
      I = &*II;
      break;
    }

    return GetStoreIfValid(I);
  }

  llvm::StoreInst *store =
      GetStoreIfValid(CGF.ReturnValue.getPointer()->user_back());
  if (!store) return nullptr;

  // Now do a first-and-dirty dominance check: just walk up the
  // single-predecessors chain from the current insertion point.
  llvm::BasicBlock *StoreBB = store->getParent();
  llvm::BasicBlock *IP = CGF.Builder.GetInsertBlock();
  while (IP != StoreBB) {
    if (!(IP = IP->getSinglePredecessor()))
      return nullptr;
  }

  // Okay, the store's basic block dominates the insertion point; we
  // can do our thing.
  return store;
}

void CodeGenFunction::EmitFunctionEpilog(const CGFunctionInfo &FI,
                                         bool EmitRetDbgLoc,
                                         SourceLocation EndLoc) {
  if (FI.isNoReturn()) {
    // Noreturn functions don't return.
    EmitUnreachable(EndLoc);
    return;
  }

  if (CurCodeDecl && CurCodeDecl->hasAttr<NakedAttr>()) {
    // Naked functions don't have epilogues.
    Builder.CreateUnreachable();
    return;
  }

  // Functions with no result always return void.
  if (!ReturnValue.isValid()) {
    Builder.CreateRetVoid();
    return;
  }

  llvm::DebugLoc RetDbgLoc;
  llvm::Value *RV = nullptr;
  QualType RetTy = FI.getReturnType();
  const ABIArgInfo &RetAI = FI.getReturnInfo();

  switch (RetAI.getKind()) {
  case ABIArgInfo::InAlloca:
    // Aggregrates get evaluated directly into the destination.  Sometimes we
    // need to return the sret value in a register, though.
    assert(hasAggregateEvaluationKind(RetTy));
    if (RetAI.getInAllocaSRet()) {
      llvm::Function::arg_iterator EI = CurFn->arg_end();
      --EI;
      llvm::Value *ArgStruct = &*EI;
      llvm::Value *SRet = Builder.CreateStructGEP(
          nullptr, ArgStruct, RetAI.getInAllocaFieldIndex());
      RV = Builder.CreateAlignedLoad(SRet, getPointerAlign(), "sret");
    }
    break;

  case ABIArgInfo::Indirect: {
    auto AI = CurFn->arg_begin();
    if (RetAI.isSRetAfterThis())
      ++AI;
    switch (getEvaluationKind(RetTy)) {
    case TEK_Complex: {
      ComplexPairTy RT =
        EmitLoadOfComplex(MakeAddrLValue(ReturnValue, RetTy), EndLoc);
      EmitStoreOfComplex(RT, MakeNaturalAlignAddrLValue(&*AI, RetTy),
                         /*isInit*/ true);
      break;
    }
    case TEK_Aggregate:
      // Do nothing; aggregrates get evaluated directly into the destination.
      break;
    case TEK_Scalar:
      EmitStoreOfScalar(Builder.CreateLoad(ReturnValue),
                        MakeNaturalAlignAddrLValue(&*AI, RetTy),
                        /*isInit*/ true);
      break;
    }
    break;
  }

  case ABIArgInfo::Extend:
  case ABIArgInfo::Direct:
    if (RetAI.getCoerceToType() == ConvertType(RetTy) &&
        RetAI.getDirectOffset() == 0) {
      // The internal return value temp always will have pointer-to-return-type
      // type, just do a load.

      // If there is a dominating store to ReturnValue, we can elide
      // the load, zap the store, and usually zap the alloca.
      if (llvm::StoreInst *SI =
              findDominatingStoreToReturnValue(*this)) {
        // Reuse the debug location from the store unless there is
        // cleanup code to be emitted between the store and return
        // instruction.
        if (EmitRetDbgLoc && !AutoreleaseResult)
          RetDbgLoc = SI->getDebugLoc();
        // Get the stored value and nuke the now-dead store.
        RV = SI->getValueOperand();
        SI->eraseFromParent();

      // Otherwise, we have to do a simple load.
      } else {
        RV = Builder.CreateLoad(ReturnValue);
      }
    } else {
      // If the value is offset in memory, apply the offset now.
      Address V = emitAddressAtOffset(*this, ReturnValue, RetAI);

      RV = CreateCoercedLoad(V, RetAI.getCoerceToType(), *this);
    }

    // In ARC, end functions that return a retainable type with a call
    // to objc_autoreleaseReturnValue.
    if (AutoreleaseResult) {
#ifndef NDEBUG
      // Type::isObjCRetainabletype has to be called on a QualType that hasn't
      // been stripped of the typedefs, so we cannot use RetTy here. Get the
      // original return type of FunctionDecl, CurCodeDecl, and BlockDecl from
      // CurCodeDecl or BlockInfo.
      QualType RT;

      if (auto *FD = dyn_cast<FunctionDecl>(CurCodeDecl))
        RT = FD->getReturnType();
      else if (auto *MD = dyn_cast<ObjCMethodDecl>(CurCodeDecl))
        RT = MD->getReturnType();
      else if (isa<BlockDecl>(CurCodeDecl))
        RT = BlockInfo->BlockExpression->getFunctionType()->getReturnType();
      else
        llvm_unreachable("Unexpected function/method type");

      assert(getLangOpts().ObjCAutoRefCount &&
             !FI.isReturnsRetained() &&
             RT->isObjCRetainableType());
#endif
      RV = emitAutoreleaseOfResult(*this, RV);
    }

    break;

  case ABIArgInfo::Ignore:
    break;

  case ABIArgInfo::CoerceAndExpand: {
    auto coercionType = RetAI.getCoerceAndExpandType();

    // Load all of the coerced elements out into results.
    llvm::SmallVector<llvm::Value*, 4> results;
    Address addr = Builder.CreateElementBitCast(ReturnValue, coercionType);
    for (unsigned i = 0, e = coercionType->getNumElements(); i != e; ++i) {
      auto coercedEltType = coercionType->getElementType(i);
      if (ABIArgInfo::isPaddingForCoerceAndExpand(coercedEltType))
        continue;

      auto eltAddr = Builder.CreateStructGEP(addr, i);
      auto elt = Builder.CreateLoad(eltAddr);
      results.push_back(elt);
    }

    // If we have one result, it's the single direct result type.
    if (results.size() == 1) {
      RV = results[0];

    // Otherwise, we need to make a first-class aggregate.
    } else {
      // Construct a return type that lacks padding elements.
      llvm::Type *returnType = RetAI.getUnpaddedCoerceAndExpandType();

      RV = llvm::UndefValue::get(returnType);
      for (unsigned i = 0, e = results.size(); i != e; ++i) {
        RV = Builder.CreateInsertValue(RV, results[i], i);
      }
    }
    break;
  }

  case ABIArgInfo::Expand:
    llvm_unreachable("Invalid ABI kind for return argument");
  }

  llvm::Instruction *Ret;
  if (RV) {
    EmitReturnValueCheck(RV);
    Ret = Builder.CreateRet(RV);
  } else {
    Ret = Builder.CreateRetVoid();
  }

  if (RetDbgLoc)
    Ret->setDebugLoc(std::move(RetDbgLoc));
}

void CodeGenFunction::EmitReturnValueCheck(llvm::Value *RV) {
  // A current decl may not be available when emitting vtable thunks.
  if (!CurCodeDecl)
    return;

  ReturnsNonNullAttr *RetNNAttr = nullptr;
  if (SanOpts.has(SanitizerKind::ReturnsNonnullAttribute))
    RetNNAttr = CurCodeDecl->getAttr<ReturnsNonNullAttr>();

  if (!RetNNAttr && !requiresReturnValueNullabilityCheck())
    return;

  // Prefer the returns_nonnull attribute if it's present.
  SourceLocation AttrLoc;
  SanitizerMask CheckKind;
  SanitizerHandler Handler;
  if (RetNNAttr) {
    assert(!requiresReturnValueNullabilityCheck() &&
           "Cannot check nullability and the nonnull attribute");
    AttrLoc = RetNNAttr->getLocation();
    CheckKind = SanitizerKind::ReturnsNonnullAttribute;
    Handler = SanitizerHandler::NonnullReturn;
  } else {
    if (auto *DD = dyn_cast<DeclaratorDecl>(CurCodeDecl))
      if (auto *TSI = DD->getTypeSourceInfo())
        if (auto FTL = TSI->getTypeLoc().castAs<FunctionTypeLoc>())
          AttrLoc = FTL.getReturnLoc().findNullabilityLoc();
    CheckKind = SanitizerKind::NullabilityReturn;
    Handler = SanitizerHandler::NullabilityReturn;
  }

  SanitizerScope SanScope(this);

  // Make sure the "return" source location is valid. If we're checking a
  // nullability annotation, make sure the preconditions for the check are met.
  llvm::BasicBlock *Check = createBasicBlock("nullcheck");
  llvm::BasicBlock *NoCheck = createBasicBlock("no.nullcheck");
  llvm::Value *SLocPtr = Builder.CreateLoad(ReturnLocation, "return.sloc.load");
  llvm::Value *CanNullCheck = Builder.CreateIsNotNull(SLocPtr);
  if (requiresReturnValueNullabilityCheck())
    CanNullCheck =
        Builder.CreateAnd(CanNullCheck, RetValNullabilityPrecondition);
  Builder.CreateCondBr(CanNullCheck, Check, NoCheck);
  EmitBlock(Check);

  // Now do the null check.
  llvm::Value *Cond = Builder.CreateIsNotNull(RV);
  llvm::Constant *StaticData[] = {EmitCheckSourceLocation(AttrLoc)};
  llvm::Value *DynamicData[] = {SLocPtr};
  EmitCheck(std::make_pair(Cond, CheckKind), Handler, StaticData, DynamicData);

  EmitBlock(NoCheck);

#ifndef NDEBUG
  // The return location should not be used after the check has been emitted.
  ReturnLocation = Address::invalid();
#endif
}

static bool isInAllocaArgument(CGCXXABI &ABI, QualType type) {
  const CXXRecordDecl *RD = type->getAsCXXRecordDecl();
  return RD && ABI.getRecordArgABI(RD) == CGCXXABI::RAA_DirectInMemory;
}

static AggValueSlot createPlaceholderSlot(CodeGenFunction &CGF,
                                          QualType Ty) {
  // FIXME: Generate IR in one pass, rather than going back and fixing up these
  // placeholders.
  llvm::Type *IRTy = CGF.ConvertTypeForMem(Ty);
  llvm::Type *IRPtrTy = IRTy->getPointerTo();
  llvm::Value *Placeholder = llvm::UndefValue::get(IRPtrTy->getPointerTo());

  // FIXME: When we generate this IR in one pass, we shouldn't need
  // this win32-specific alignment hack.
  CharUnits Align = CharUnits::fromQuantity(4);
  Placeholder = CGF.Builder.CreateAlignedLoad(IRPtrTy, Placeholder, Align);

  return AggValueSlot::forAddr(Address(Placeholder, Align),
                               Ty.getQualifiers(),
                               AggValueSlot::IsNotDestructed,
                               AggValueSlot::DoesNotNeedGCBarriers,
                               AggValueSlot::IsNotAliased,
                               AggValueSlot::DoesNotOverlap);
}

void CodeGenFunction::EmitDelegateCallArg(CallArgList &args,
                                          const VarDecl *param,
                                          SourceLocation loc) {
  // StartFunction converted the ABI-lowered parameter(s) into a
  // local alloca.  We need to turn that into an r-value suitable
  // for EmitCall.
  Address local = GetAddrOfLocalVar(param);

  QualType type = param->getType();

  if (isInAllocaArgument(CGM.getCXXABI(), type)) {
    CGM.ErrorUnsupported(param, "forwarded non-trivially copyable parameter");
  }

  // GetAddrOfLocalVar returns a pointer-to-pointer for references,
  // but the argument needs to be the original pointer.
  if (type->isReferenceType()) {
    args.add(RValue::get(Builder.CreateLoad(local)), type);

  // In ARC, move out of consumed arguments so that the release cleanup
  // entered by StartFunction doesn't cause an over-release.  This isn't
  // optimal -O0 code generation, but it should get cleaned up when
  // optimization is enabled.  This also assumes that delegate calls are
  // performed exactly once for a set of arguments, but that should be safe.
  } else if (getLangOpts().ObjCAutoRefCount &&
             param->hasAttr<NSConsumedAttr>() &&
             type->isObjCRetainableType()) {
    llvm::Value *ptr = Builder.CreateLoad(local);
    auto null =
      llvm::ConstantPointerNull::get(cast<llvm::PointerType>(ptr->getType()));
    Builder.CreateStore(null, local);
    args.add(RValue::get(ptr), type);

  // For the most part, we just need to load the alloca, except that
  // aggregate r-values are actually pointers to temporaries.
  } else {
    args.add(convertTempToRValue(local, type, loc), type);
  }

  // Deactivate the cleanup for the callee-destructed param that was pushed.
  if (hasAggregateEvaluationKind(type) && !CurFuncIsThunk &&
      type->castAs<RecordType>()->getDecl()->isParamDestroyedInCallee() &&
      param->needsDestruction(getContext())) {
    EHScopeStack::stable_iterator cleanup =
        CalleeDestructedParamCleanups.lookup(cast<ParmVarDecl>(param));
    assert(cleanup.isValid() &&
           "cleanup for callee-destructed param not recorded");
    // This unreachable is a temporary marker which will be removed later.
    llvm::Instruction *isActive = Builder.CreateUnreachable();
    args.addArgCleanupDeactivation(cleanup, isActive);
  }
}

static bool isProvablyNull(llvm::Value *addr) {
  return isa<llvm::ConstantPointerNull>(addr);
}

/// Emit the actual writing-back of a writeback.
static void emitWriteback(CodeGenFunction &CGF,
                          const CallArgList::Writeback &writeback) {
  const LValue &srcLV = writeback.Source;
  Address srcAddr = srcLV.getAddress(CGF);
  assert(!isProvablyNull(srcAddr.getPointer()) &&
         "shouldn't have writeback for provably null argument");

  llvm::BasicBlock *contBB = nullptr;

  // If the argument wasn't provably non-null, we need to null check
  // before doing the store.
  bool provablyNonNull = llvm::isKnownNonZero(srcAddr.getPointer(),
                                              CGF.CGM.getDataLayout());
  if (!provablyNonNull) {
    llvm::BasicBlock *writebackBB = CGF.createBasicBlock("icr.writeback");
    contBB = CGF.createBasicBlock("icr.done");

    llvm::Value *isNull =
      CGF.Builder.CreateIsNull(srcAddr.getPointer(), "icr.isnull");
    CGF.Builder.CreateCondBr(isNull, contBB, writebackBB);
    CGF.EmitBlock(writebackBB);
  }

  // Load the value to writeback.
  llvm::Value *value = CGF.Builder.CreateLoad(writeback.Temporary);

  // Cast it back, in case we're writing an id to a Foo* or something.
  value = CGF.Builder.CreateBitCast(value, srcAddr.getElementType(),
                                    "icr.writeback-cast");

  // Perform the writeback.

  // If we have a "to use" value, it's something we need to emit a use
  // of.  This has to be carefully threaded in: if it's done after the
  // release it's potentially undefined behavior (and the optimizer
  // will ignore it), and if it happens before the retain then the
  // optimizer could move the release there.
  if (writeback.ToUse) {
    assert(srcLV.getObjCLifetime() == Qualifiers::OCL_Strong);

    // Retain the new value.  No need to block-copy here:  the block's
    // being passed up the stack.
    value = CGF.EmitARCRetainNonBlock(value);

    // Emit the intrinsic use here.
    CGF.EmitARCIntrinsicUse(writeback.ToUse);

    // Load the old value (primitively).
    llvm::Value *oldValue = CGF.EmitLoadOfScalar(srcLV, SourceLocation());

    // Put the new value in place (primitively).
    CGF.EmitStoreOfScalar(value, srcLV, /*init*/ false);

    // Release the old value.
    CGF.EmitARCRelease(oldValue, srcLV.isARCPreciseLifetime());

  // Otherwise, we can just do a normal lvalue store.
  } else {
    CGF.EmitStoreThroughLValue(RValue::get(value), srcLV);
  }

  // Jump to the continuation block.
  if (!provablyNonNull)
    CGF.EmitBlock(contBB);
}

static void emitWritebacks(CodeGenFunction &CGF,
                           const CallArgList &args) {
  for (const auto &I : args.writebacks())
    emitWriteback(CGF, I);
}

static void deactivateArgCleanupsBeforeCall(CodeGenFunction &CGF,
                                            const CallArgList &CallArgs) {
  ArrayRef<CallArgList::CallArgCleanup> Cleanups =
    CallArgs.getCleanupsToDeactivate();
  // Iterate in reverse to increase the likelihood of popping the cleanup.
  for (const auto &I : llvm::reverse(Cleanups)) {
    CGF.DeactivateCleanupBlock(I.Cleanup, I.IsActiveIP);
    I.IsActiveIP->eraseFromParent();
  }
}

static const Expr *maybeGetUnaryAddrOfOperand(const Expr *E) {
  if (const UnaryOperator *uop = dyn_cast<UnaryOperator>(E->IgnoreParens()))
    if (uop->getOpcode() == UO_AddrOf)
      return uop->getSubExpr();
  return nullptr;
}

/// Emit an argument that's being passed call-by-writeback.  That is,
/// we are passing the address of an __autoreleased temporary; it
/// might be copy-initialized with the current value of the given
/// address, but it will definitely be copied out of after the call.
static void emitWritebackArg(CodeGenFunction &CGF, CallArgList &args,
                             const ObjCIndirectCopyRestoreExpr *CRE) {
  LValue srcLV;

  // Make an optimistic effort to emit the address as an l-value.
  // This can fail if the argument expression is more complicated.
  if (const Expr *lvExpr = maybeGetUnaryAddrOfOperand(CRE->getSubExpr())) {
    srcLV = CGF.EmitLValue(lvExpr);

  // Otherwise, just emit it as a scalar.
  } else {
    Address srcAddr = CGF.EmitPointerWithAlignment(CRE->getSubExpr());

    QualType srcAddrType =
      CRE->getSubExpr()->getType()->castAs<PointerType>()->getPointeeType();
    srcLV = CGF.MakeAddrLValue(srcAddr, srcAddrType);
  }
  Address srcAddr = srcLV.getAddress(CGF);

  // The dest and src types don't necessarily match in LLVM terms
  // because of the crazy ObjC compatibility rules.

  llvm::PointerType *destType =
    cast<llvm::PointerType>(CGF.ConvertType(CRE->getType()));

  // If the address is a constant null, just pass the appropriate null.
  if (isProvablyNull(srcAddr.getPointer())) {
    args.add(RValue::get(llvm::ConstantPointerNull::get(destType)),
             CRE->getType());
    return;
  }

  // Create the temporary.
  Address temp = CGF.CreateTempAlloca(destType->getElementType(),
                                      CGF.getPointerAlign(),
                                      "icr.temp");
  // Loading an l-value can introduce a cleanup if the l-value is __weak,
  // and that cleanup will be conditional if we can't prove that the l-value
  // isn't null, so we need to register a dominating point so that the cleanups
  // system will make valid IR.
  CodeGenFunction::ConditionalEvaluation condEval(CGF);

  // Zero-initialize it if we're not doing a copy-initialization.
  bool shouldCopy = CRE->shouldCopy();
  if (!shouldCopy) {
    llvm::Value *null =
      llvm::ConstantPointerNull::get(
        cast<llvm::PointerType>(destType->getElementType()));
    CGF.Builder.CreateStore(null, temp);
  }

  llvm::BasicBlock *contBB = nullptr;
  llvm::BasicBlock *originBB = nullptr;

  // If the address is *not* known to be non-null, we need to switch.
  llvm::Value *finalArgument;

  bool provablyNonNull = llvm::isKnownNonZero(srcAddr.getPointer(),
                                              CGF.CGM.getDataLayout());
  if (provablyNonNull) {
    finalArgument = temp.getPointer();
  } else {
    llvm::Value *isNull =
      CGF.Builder.CreateIsNull(srcAddr.getPointer(), "icr.isnull");

    finalArgument = CGF.Builder.CreateSelect(isNull,
                                   llvm::ConstantPointerNull::get(destType),
                                             temp.getPointer(), "icr.argument");

    // If we need to copy, then the load has to be conditional, which
    // means we need control flow.
    if (shouldCopy) {
      originBB = CGF.Builder.GetInsertBlock();
      contBB = CGF.createBasicBlock("icr.cont");
      llvm::BasicBlock *copyBB = CGF.createBasicBlock("icr.copy");
      CGF.Builder.CreateCondBr(isNull, contBB, copyBB);
      CGF.EmitBlock(copyBB);
      condEval.begin(CGF);
    }
  }

  llvm::Value *valueToUse = nullptr;

  // Perform a copy if necessary.
  if (shouldCopy) {
    RValue srcRV = CGF.EmitLoadOfLValue(srcLV, SourceLocation());
    assert(srcRV.isScalar());

    llvm::Value *src = srcRV.getScalarVal();
    src = CGF.Builder.CreateBitCast(src, destType->getElementType(),
                                    "icr.cast");

    // Use an ordinary store, not a store-to-lvalue.
    CGF.Builder.CreateStore(src, temp);

    // If optimization is enabled, and the value was held in a
    // __strong variable, we need to tell the optimizer that this
    // value has to stay alive until we're doing the store back.
    // This is because the temporary is effectively unretained,
    // and so otherwise we can violate the high-level semantics.
    if (CGF.CGM.getCodeGenOpts().OptimizationLevel != 0 &&
        srcLV.getObjCLifetime() == Qualifiers::OCL_Strong) {
      valueToUse = src;
    }
  }

  // Finish the control flow if we needed it.
  if (shouldCopy && !provablyNonNull) {
    llvm::BasicBlock *copyBB = CGF.Builder.GetInsertBlock();
    CGF.EmitBlock(contBB);

    // Make a phi for the value to intrinsically use.
    if (valueToUse) {
      llvm::PHINode *phiToUse = CGF.Builder.CreatePHI(valueToUse->getType(), 2,
                                                      "icr.to-use");
      phiToUse->addIncoming(valueToUse, copyBB);
      phiToUse->addIncoming(llvm::UndefValue::get(valueToUse->getType()),
                            originBB);
      valueToUse = phiToUse;
    }

    condEval.end(CGF);
  }

  args.addWriteback(srcLV, temp, valueToUse);
  args.add(RValue::get(finalArgument), CRE->getType());
}

void CallArgList::allocateArgumentMemory(CodeGenFunction &CGF) {
  assert(!StackBase);

  // Save the stack.
  llvm::Function *F = CGF.CGM.getIntrinsic(llvm::Intrinsic::stacksave);
  StackBase = CGF.Builder.CreateCall(F, {}, "inalloca.save");
}

void CallArgList::freeArgumentMemory(CodeGenFunction &CGF) const {
  if (StackBase) {
    // Restore the stack after the call.
    llvm::Function *F = CGF.CGM.getIntrinsic(llvm::Intrinsic::stackrestore);
    CGF.Builder.CreateCall(F, StackBase);
  }
}

void CodeGenFunction::EmitNonNullArgCheck(RValue RV, QualType ArgType,
                                          SourceLocation ArgLoc,
                                          AbstractCallee AC,
                                          unsigned ParmNum) {
  if (!AC.getDecl() || !(SanOpts.has(SanitizerKind::NonnullAttribute) ||
                         SanOpts.has(SanitizerKind::NullabilityArg)))
    return;

  // The param decl may be missing in a variadic function.
  auto PVD = ParmNum < AC.getNumParams() ? AC.getParamDecl(ParmNum) : nullptr;
  unsigned ArgNo = PVD ? PVD->getFunctionScopeIndex() : ParmNum;

  // Prefer the nonnull attribute if it's present.
  const NonNullAttr *NNAttr = nullptr;
  if (SanOpts.has(SanitizerKind::NonnullAttribute))
    NNAttr = getNonNullAttr(AC.getDecl(), PVD, ArgType, ArgNo);

  bool CanCheckNullability = false;
  if (SanOpts.has(SanitizerKind::NullabilityArg) && !NNAttr && PVD) {
    auto Nullability = PVD->getType()->getNullability(getContext());
    CanCheckNullability = Nullability &&
                          *Nullability == NullabilityKind::NonNull &&
                          PVD->getTypeSourceInfo();
  }

  if (!NNAttr && !CanCheckNullability)
    return;

  SourceLocation AttrLoc;
  SanitizerMask CheckKind;
  SanitizerHandler Handler;
  if (NNAttr) {
    AttrLoc = NNAttr->getLocation();
    CheckKind = SanitizerKind::NonnullAttribute;
    Handler = SanitizerHandler::NonnullArg;
  } else {
    AttrLoc = PVD->getTypeSourceInfo()->getTypeLoc().findNullabilityLoc();
    CheckKind = SanitizerKind::NullabilityArg;
    Handler = SanitizerHandler::NullabilityArg;
  }

  SanitizerScope SanScope(this);
  assert(RV.isScalar());
  llvm::Value *V = RV.getScalarVal();
  llvm::Value *Cond =
      Builder.CreateICmpNE(V, llvm::Constant::getNullValue(V->getType()));
  llvm::Constant *StaticData[] = {
      EmitCheckSourceLocation(ArgLoc), EmitCheckSourceLocation(AttrLoc),
      llvm::ConstantInt::get(Int32Ty, ArgNo + 1),
  };
  EmitCheck(std::make_pair(Cond, CheckKind), Handler, StaticData, None);
}

void CodeGenFunction::EmitCallArgs(
    CallArgList &Args, ArrayRef<QualType> ArgTypes,
    llvm::iterator_range<CallExpr::const_arg_iterator> ArgRange,
    AbstractCallee AC, unsigned ParamsToSkip, EvaluationOrder Order) {
  assert((int)ArgTypes.size() == (ArgRange.end() - ArgRange.begin()));

  // We *have* to evaluate arguments from right to left in the MS C++ ABI,
  // because arguments are destroyed left to right in the callee. As a special
  // case, there are certain language constructs that require left-to-right
  // evaluation, and in those cases we consider the evaluation order requirement
  // to trump the "destruction order is reverse construction order" guarantee.
  bool LeftToRight =
      CGM.getTarget().getCXXABI().areArgsDestroyedLeftToRightInCallee()
          ? Order == EvaluationOrder::ForceLeftToRight
          : Order != EvaluationOrder::ForceRightToLeft;

  auto MaybeEmitImplicitObjectSize = [&](unsigned I, const Expr *Arg,
                                         RValue EmittedArg) {
    if (!AC.hasFunctionDecl() || I >= AC.getNumParams())
      return;
    auto *PS = AC.getParamDecl(I)->getAttr<PassObjectSizeAttr>();
    if (PS == nullptr)
      return;

    const auto &Context = getContext();
    auto SizeTy = Context.getSizeType();
    auto T = Builder.getIntNTy(Context.getTypeSize(SizeTy));
    assert(EmittedArg.getScalarVal() && "We emitted nothing for the arg?");
    llvm::Value *V = evaluateOrEmitBuiltinObjectSize(Arg, PS->getType(), T,
                                                     EmittedArg.getScalarVal(),
                                                     PS->isDynamic());
    Args.add(RValue::get(V), SizeTy);
    // If we're emitting args in reverse, be sure to do so with
    // pass_object_size, as well.
    if (!LeftToRight)
      std::swap(Args.back(), *(&Args.back() - 1));
  };

  // Insert a stack save if we're going to need any inalloca args.
  bool HasInAllocaArgs = false;
  if (CGM.getTarget().getCXXABI().isMicrosoft()) {
    for (ArrayRef<QualType>::iterator I = ArgTypes.begin(), E = ArgTypes.end();
         I != E && !HasInAllocaArgs; ++I)
      HasInAllocaArgs = isInAllocaArgument(CGM.getCXXABI(), *I);
    if (HasInAllocaArgs) {
      assert(getTarget().getTriple().getArch() == llvm::Triple::x86);
      Args.allocateArgumentMemory(*this);
    }
  }

  // Evaluate each argument in the appropriate order.
  size_t CallArgsStart = Args.size();
  for (unsigned I = 0, E = ArgTypes.size(); I != E; ++I) {
    unsigned Idx = LeftToRight ? I : E - I - 1;
    CallExpr::const_arg_iterator Arg = ArgRange.begin() + Idx;
    unsigned InitialArgSize = Args.size();
    // If *Arg is an ObjCIndirectCopyRestoreExpr, check that either the types of
    // the argument and parameter match or the objc method is parameterized.
    assert((!isa<ObjCIndirectCopyRestoreExpr>(*Arg) ||
            getContext().hasSameUnqualifiedType((*Arg)->getType(),
                                                ArgTypes[Idx]) ||
            (isa<ObjCMethodDecl>(AC.getDecl()) &&
             isObjCMethodWithTypeParams(cast<ObjCMethodDecl>(AC.getDecl())))) &&
           "Argument and parameter types don't match");
    EmitCallArg(Args, *Arg, ArgTypes[Idx]);
    // In particular, we depend on it being the last arg in Args, and the
    // objectsize bits depend on there only being one arg if !LeftToRight.
    assert(InitialArgSize + 1 == Args.size() &&
           "The code below depends on only adding one arg per EmitCallArg");
    (void)InitialArgSize;
    // Since pointer argument are never emitted as LValue, it is safe to emit
    // non-null argument check for r-value only.
    if (!Args.back().hasLValue()) {
      RValue RVArg = Args.back().getKnownRValue();
      EmitNonNullArgCheck(RVArg, ArgTypes[Idx], (*Arg)->getExprLoc(), AC,
                          ParamsToSkip + Idx);
      // @llvm.objectsize should never have side-effects and shouldn't need
      // destruction/cleanups, so we can safely "emit" it after its arg,
      // regardless of right-to-leftness
      MaybeEmitImplicitObjectSize(Idx, *Arg, RVArg);
    }
  }

  if (!LeftToRight) {
    // Un-reverse the arguments we just evaluated so they match up with the LLVM
    // IR function.
    std::reverse(Args.begin() + CallArgsStart, Args.end());
  }
}

namespace {

struct DestroyUnpassedArg final : EHScopeStack::Cleanup {
  DestroyUnpassedArg(Address Addr, QualType Ty)
      : Addr(Addr), Ty(Ty) {}

  Address Addr;
  QualType Ty;

  void Emit(CodeGenFunction &CGF, Flags flags) override {
    QualType::DestructionKind DtorKind = Ty.isDestructedType();
    if (DtorKind == QualType::DK_cxx_destructor) {
      const CXXDestructorDecl *Dtor = Ty->getAsCXXRecordDecl()->getDestructor();
      assert(!Dtor->isTrivial());
      CGF.EmitCXXDestructorCall(Dtor, Dtor_Complete, /*for vbase*/ false,
                                /*Delegating=*/false, Addr, Ty);
    } else {
      CGF.callCStructDestructor(CGF.MakeAddrLValue(Addr, Ty));
    }
  }
};

struct DisableDebugLocationUpdates {
  CodeGenFunction &CGF;
  bool disabledDebugInfo;
  DisableDebugLocationUpdates(CodeGenFunction &CGF, const Expr *E) : CGF(CGF) {
    if ((disabledDebugInfo = isa<CXXDefaultArgExpr>(E) && CGF.getDebugInfo()))
      CGF.disableDebugInfo();
  }
  ~DisableDebugLocationUpdates() {
    if (disabledDebugInfo)
      CGF.enableDebugInfo();
  }
};

} // end anonymous namespace

RValue CallArg::getRValue(CodeGenFunction &CGF) const {
  if (!HasLV)
    return RV;
  LValue Copy = CGF.MakeAddrLValue(CGF.CreateMemTemp(Ty), Ty);
  CGF.EmitAggregateCopy(Copy, LV, Ty, AggValueSlot::DoesNotOverlap,
                        LV.isVolatile());
  IsUsed = true;
  return RValue::getAggregate(Copy.getAddress(CGF));
}

void CallArg::copyInto(CodeGenFunction &CGF, Address Addr) const {
  LValue Dst = CGF.MakeAddrLValue(Addr, Ty);
  if (!HasLV && RV.isScalar())
    CGF.EmitStoreOfScalar(RV.getScalarVal(), Dst, /*isInit=*/true);
  else if (!HasLV && RV.isComplex())
    CGF.EmitStoreOfComplex(RV.getComplexVal(), Dst, /*init=*/true);
  else {
    auto Addr = HasLV ? LV.getAddress(CGF) : RV.getAggregateAddress();
    LValue SrcLV = CGF.MakeAddrLValue(Addr, Ty);
    // We assume that call args are never copied into subobjects.
    CGF.EmitAggregateCopy(Dst, SrcLV, Ty, AggValueSlot::DoesNotOverlap,
                          HasLV ? LV.isVolatileQualified()
                                : RV.isVolatileQualified());
  }
  IsUsed = true;
}

void CodeGenFunction::EmitCallArg(CallArgList &args, const Expr *E,
                                  QualType type) {
  DisableDebugLocationUpdates Dis(*this, E);
  if (const ObjCIndirectCopyRestoreExpr *CRE
        = dyn_cast<ObjCIndirectCopyRestoreExpr>(E)) {
    assert(getLangOpts().ObjCAutoRefCount);
    return emitWritebackArg(*this, args, CRE);
  }

  assert(type->isReferenceType() == E->isGLValue() &&
         "reference binding to unmaterialized r-value!");

  if (E->isGLValue()) {
    assert(E->getObjectKind() == OK_Ordinary);
    return args.add(EmitReferenceBindingToExpr(E), type);
  }

  bool HasAggregateEvalKind = hasAggregateEvaluationKind(type);

  // In the Microsoft C++ ABI, aggregate arguments are destructed by the callee.
  // However, we still have to push an EH-only cleanup in case we unwind before
  // we make it to the call.
  if (HasAggregateEvalKind &&
      type->castAs<RecordType>()->getDecl()->isParamDestroyedInCallee()) {
    // If we're using inalloca, use the argument memory.  Otherwise, use a
    // temporary.
    AggValueSlot Slot;
    if (args.isUsingInAlloca())
      Slot = createPlaceholderSlot(*this, type);
    else
      Slot = CreateAggTemp(type, "agg.tmp");

    bool DestroyedInCallee = true, NeedsEHCleanup = true;
    if (const auto *RD = type->getAsCXXRecordDecl())
      DestroyedInCallee = RD->hasNonTrivialDestructor();
    else
      NeedsEHCleanup = needsEHCleanup(type.isDestructedType());

    if (DestroyedInCallee)
      Slot.setExternallyDestructed();

    EmitAggExpr(E, Slot);
    RValue RV = Slot.asRValue();
    args.add(RV, type);

    if (DestroyedInCallee && NeedsEHCleanup) {
      // Create a no-op GEP between the placeholder and the cleanup so we can
      // RAUW it successfully.  It also serves as a marker of the first
      // instruction where the cleanup is active.
      pushFullExprCleanup<DestroyUnpassedArg>(EHCleanup, Slot.getAddress(),
                                              type);
      // This unreachable is a temporary marker which will be removed later.
      llvm::Instruction *IsActive = Builder.CreateUnreachable();
      args.addArgCleanupDeactivation(EHStack.getInnermostEHScope(), IsActive);
    }
    return;
  }

  if (HasAggregateEvalKind && isa<ImplicitCastExpr>(E) &&
      cast<CastExpr>(E)->getCastKind() == CK_LValueToRValue &&
      !type.isNonTrivialToPrimitiveCopy()) {
    LValue L = EmitLValue(cast<CastExpr>(E)->getSubExpr());
    assert(L.isSimple());
    args.addUncopiedAggregate(L, type);
    return;
  }

  args.add(EmitAnyExprToTemp(E), type);
}

QualType CodeGenFunction::getVarArgType(const Expr *Arg) {
  // System headers on Windows define NULL to 0 instead of 0LL on Win64. MSVC
  // implicitly widens null pointer constants that are arguments to varargs
  // functions to pointer-sized ints.
  if (!getTarget().getTriple().isOSWindows())
    return Arg->getType();

  if (Arg->getType()->isIntegerType() &&
      getContext().getTypeSize(Arg->getType()) <
          getContext().getTargetInfo().getPointerWidth(0) &&
      Arg->isNullPointerConstant(getContext(),
                                 Expr::NPC_ValueDependentIsNotNull)) {
    return getContext().getIntPtrType();
  }

  return Arg->getType();
}

// In ObjC ARC mode with no ObjC ARC exception safety, tell the ARC
// optimizer it can aggressively ignore unwind edges.
void
CodeGenFunction::AddObjCARCExceptionMetadata(llvm::Instruction *Inst) {
  if (CGM.getCodeGenOpts().OptimizationLevel != 0 &&
      !CGM.getCodeGenOpts().ObjCAutoRefCountExceptions)
    Inst->setMetadata("clang.arc.no_objc_arc_exceptions",
                      CGM.getNoObjCARCExceptionsMetadata());
}

/// Emits a call to the given no-arguments nounwind runtime function.
llvm::CallInst *
CodeGenFunction::EmitNounwindRuntimeCall(llvm::FunctionCallee callee,
                                         const llvm::Twine &name) {
  return EmitNounwindRuntimeCall(callee, None, name);
}

/// Emits a call to the given nounwind runtime function.
llvm::CallInst *
CodeGenFunction::EmitNounwindRuntimeCall(llvm::FunctionCallee callee,
                                         ArrayRef<llvm::Value *> args,
                                         const llvm::Twine &name) {
  llvm::CallInst *call = EmitRuntimeCall(callee, args, name);
  call->setDoesNotThrow();
  return call;
}

/// Emits a simple call (never an invoke) to the given no-arguments
/// runtime function.
llvm::CallInst *CodeGenFunction::EmitRuntimeCall(llvm::FunctionCallee callee,
                                                 const llvm::Twine &name) {
  return EmitRuntimeCall(callee, None, name);
}

// Calls which may throw must have operand bundles indicating which funclet
// they are nested within.
SmallVector<llvm::OperandBundleDef, 1>
CodeGenFunction::getBundlesForFunclet(llvm::Value *Callee) {
  SmallVector<llvm::OperandBundleDef, 1> BundleList;
  // There is no need for a funclet operand bundle if we aren't inside a
  // funclet.
  if (!CurrentFuncletPad)
    return BundleList;

  // Skip intrinsics which cannot throw.
  auto *CalleeFn = dyn_cast<llvm::Function>(Callee->stripPointerCasts());
  if (CalleeFn && CalleeFn->isIntrinsic() && CalleeFn->doesNotThrow())
    return BundleList;

  BundleList.emplace_back("funclet", CurrentFuncletPad);
  return BundleList;
}

/// Emits a simple call (never an invoke) to the given runtime function.
llvm::CallInst *CodeGenFunction::EmitRuntimeCall(llvm::FunctionCallee callee,
                                                 ArrayRef<llvm::Value *> args,
                                                 const llvm::Twine &name) {
  llvm::CallInst *call = Builder.CreateCall(
      callee, args, getBundlesForFunclet(callee.getCallee()), name);
  call->setCallingConv(getRuntimeCC());
  return call;
}

/// Emits a call or invoke to the given noreturn runtime function.
void CodeGenFunction::EmitNoreturnRuntimeCallOrInvoke(
    llvm::FunctionCallee callee, ArrayRef<llvm::Value *> args) {
  SmallVector<llvm::OperandBundleDef, 1> BundleList =
      getBundlesForFunclet(callee.getCallee());

  if (getInvokeDest()) {
    llvm::InvokeInst *invoke =
      Builder.CreateInvoke(callee,
                           getUnreachableBlock(),
                           getInvokeDest(),
                           args,
                           BundleList);
    invoke->setDoesNotReturn();
    invoke->setCallingConv(getRuntimeCC());
  } else {
    llvm::CallInst *call = Builder.CreateCall(callee, args, BundleList);
    call->setDoesNotReturn();
    call->setCallingConv(getRuntimeCC());
    Builder.CreateUnreachable();
  }
}

/// Emits a call or invoke instruction to the given nullary runtime function.
llvm::CallBase *
CodeGenFunction::EmitRuntimeCallOrInvoke(llvm::FunctionCallee callee,
                                         const Twine &name) {
  return EmitRuntimeCallOrInvoke(callee, None, name);
}

/// Emits a call or invoke instruction to the given runtime function.
llvm::CallBase *
CodeGenFunction::EmitRuntimeCallOrInvoke(llvm::FunctionCallee callee,
                                         ArrayRef<llvm::Value *> args,
                                         const Twine &name) {
  llvm::CallBase *call = EmitCallOrInvoke(callee, args, name);
  call->setCallingConv(getRuntimeCC());
  return call;
}

/// Emits a call or invoke instruction to the given function, depending
/// on the current state of the EH stack.
llvm::CallBase *CodeGenFunction::EmitCallOrInvoke(llvm::FunctionCallee Callee,
                                                  ArrayRef<llvm::Value *> Args,
                                                  const Twine &Name) {
  llvm::BasicBlock *InvokeDest = getInvokeDest();
  SmallVector<llvm::OperandBundleDef, 1> BundleList =
      getBundlesForFunclet(Callee.getCallee());

  llvm::CallBase *Inst;
  if (!InvokeDest)
    Inst = Builder.CreateCall(Callee, Args, BundleList, Name);
  else {
    llvm::BasicBlock *ContBB = createBasicBlock("invoke.cont");
    Inst = Builder.CreateInvoke(Callee, ContBB, InvokeDest, Args, BundleList,
                                Name);
    EmitBlock(ContBB);
  }

  // In ObjC ARC mode with no ObjC ARC exception safety, tell the ARC
  // optimizer it can aggressively ignore unwind edges.
  if (CGM.getLangOpts().ObjCAutoRefCount)
    AddObjCARCExceptionMetadata(Inst);

  return Inst;
}

void CodeGenFunction::deferPlaceholderReplacement(llvm::Instruction *Old,
                                                  llvm::Value *New) {
  DeferredReplacements.push_back(std::make_pair(Old, New));
}

RValue CodeGenFunction::EmitCall(const CGFunctionInfo &CallInfo,
                                 const CGCallee &Callee,
                                 ReturnValueSlot ReturnValue,
                                 const CallArgList &CallArgs,
                                 llvm::CallBase **callOrInvoke,
                                 SourceLocation Loc,
                                 bool IsVirtualFunctionPointerThunk) {
  // FIXME: We no longer need the types from CallArgs; lift up and simplify.

  assert(Callee.isOrdinary() || Callee.isVirtual());

  // Handle struct-return functions by passing a pointer to the
  // location that we would like to return into.
  QualType RetTy = CallInfo.getReturnType();
  const ABIArgInfo &RetAI = CallInfo.getReturnInfo();

  llvm::FunctionType *IRFuncTy = getTypes().GetFunctionType(CallInfo);

  const Decl *TargetDecl = Callee.getAbstractInfo().getCalleeDecl().getDecl();
  if (const FunctionDecl *FD = dyn_cast_or_null<FunctionDecl>(TargetDecl))
    // We can only guarantee that a function is called from the correct
    // context/function based on the appropriate target attributes,
    // so only check in the case where we have both always_inline and target
    // since otherwise we could be making a conditional call after a check for
    // the proper cpu features (and it won't cause code generation issues due to
    // function based code generation).
    if (TargetDecl->hasAttr<AlwaysInlineAttr>() &&
        TargetDecl->hasAttr<TargetAttr>())
      checkTargetFeatures(Loc, FD);

#ifndef NDEBUG
  if (!(CallInfo.isVariadic() && CallInfo.getArgStruct())) {
    // For an inalloca varargs function, we don't expect CallInfo to match the
    // function pointer's type, because the inalloca struct a will have extra
    // fields in it for the varargs parameters.  Code later in this function
    // bitcasts the function pointer to the type derived from CallInfo.
    //
    // In other cases, we assert that the types match up (until pointers stop
    // having pointee types).
    llvm::Type *TypeFromVal;
    if (Callee.isVirtual())
      TypeFromVal = Callee.getVirtualFunctionType();
    else
      TypeFromVal =
          Callee.getFunctionPointer()->getType()->getPointerElementType();
    assert(IRFuncTy == TypeFromVal);
  }
#endif

  // 1. Set up the arguments.

  // If we're using inalloca, insert the allocation after the stack save.
  // FIXME: Do this earlier rather than hacking it in here!
  Address ArgMemory = Address::invalid();
  if (llvm::StructType *ArgStruct = CallInfo.getArgStruct()) {
    const llvm::DataLayout &DL = CGM.getDataLayout();
    llvm::Instruction *IP = CallArgs.getStackBase();
    llvm::AllocaInst *AI;
    if (IP) {
      IP = IP->getNextNode();
      AI = new llvm::AllocaInst(ArgStruct, DL.getAllocaAddrSpace(),
                                "argmem", IP);
    } else {
      AI = CreateTempAlloca(ArgStruct, "argmem");
    }
    auto Align = CallInfo.getArgStructAlignment();
    AI->setAlignment(Align.getAsAlign());
    AI->setUsedWithInAlloca(true);
    assert(AI->isUsedWithInAlloca() && !AI->isStaticAlloca());
    ArgMemory = Address(AI, Align);
  }

  ClangToLLVMArgMapping IRFunctionArgs(CGM.getContext(), CallInfo);
  SmallVector<llvm::Value *, 16> IRCallArgs(IRFunctionArgs.totalIRArgs());

  // If the call returns a temporary with struct return, create a temporary
  // alloca to hold the result, unless one is given to us.
  Address SRetPtr = Address::invalid();
  Address SRetAlloca = Address::invalid();
  llvm::Value *UnusedReturnSizePtr = nullptr;
  if (RetAI.isIndirect() || RetAI.isInAlloca() || RetAI.isCoerceAndExpand()) {
    if (IsVirtualFunctionPointerThunk && RetAI.isIndirect()) {
      SRetPtr = Address(CurFn->arg_begin() + IRFunctionArgs.getSRetArgNo(),
                        CharUnits::fromQuantity(1));
    } else if (!ReturnValue.isNull()) {
      SRetPtr = ReturnValue.getValue();
    } else {
      SRetPtr = CreateMemTemp(RetTy, "tmp", &SRetAlloca);
      if (HaveInsertPoint() && ReturnValue.isUnused()) {
        uint64_t size =
            CGM.getDataLayout().getTypeAllocSize(ConvertTypeForMem(RetTy));
        UnusedReturnSizePtr = EmitLifetimeStart(size, SRetAlloca.getPointer());
      }
    }
    if (IRFunctionArgs.hasSRetArg()) {
      IRCallArgs[IRFunctionArgs.getSRetArgNo()] = SRetPtr.getPointer();
    } else if (RetAI.isInAlloca()) {
      Address Addr =
          Builder.CreateStructGEP(ArgMemory, RetAI.getInAllocaFieldIndex());
      Builder.CreateStore(SRetPtr.getPointer(), Addr);
    }
  }

  Address swiftErrorTemp = Address::invalid();
  Address swiftErrorArg = Address::invalid();

  // When passing arguments using temporary allocas, we need to add the
  // appropriate lifetime markers. This vector keeps track of all the lifetime
  // markers that need to be ended right after the call.
  SmallVector<CallLifetimeEnd, 2> CallLifetimeEndAfterCall;

  // Translate all of the arguments as necessary to match the IR lowering.
  assert(CallInfo.arg_size() == CallArgs.size() &&
         "Mismatch between function signature & arguments.");
  unsigned ArgNo = 0;
  CGFunctionInfo::const_arg_iterator info_it = CallInfo.arg_begin();
  for (CallArgList::const_iterator I = CallArgs.begin(), E = CallArgs.end();
       I != E; ++I, ++info_it, ++ArgNo) {
    const ABIArgInfo &ArgInfo = info_it->info;

    // Insert a padding argument to ensure proper alignment.
    if (IRFunctionArgs.hasPaddingArg(ArgNo))
      IRCallArgs[IRFunctionArgs.getPaddingArgNo(ArgNo)] =
          llvm::UndefValue::get(ArgInfo.getPaddingType());

    unsigned FirstIRArg, NumIRArgs;
    std::tie(FirstIRArg, NumIRArgs) = IRFunctionArgs.getIRArgs(ArgNo);

    switch (ArgInfo.getKind()) {
    case ABIArgInfo::InAlloca: {
      assert(NumIRArgs == 0);
      assert(getTarget().getTriple().getArch() == llvm::Triple::x86);
      if (I->isAggregate()) {
        // Replace the placeholder with the appropriate argument slot GEP.
        Address Addr = I->hasLValue()
                           ? I->getKnownLValue().getAddress(*this)
                           : I->getKnownRValue().getAggregateAddress();
        llvm::Instruction *Placeholder =
            cast<llvm::Instruction>(Addr.getPointer());
        CGBuilderTy::InsertPoint IP = Builder.saveIP();
        Builder.SetInsertPoint(Placeholder);
        Addr =
            Builder.CreateStructGEP(ArgMemory, ArgInfo.getInAllocaFieldIndex());
        Builder.restoreIP(IP);
        deferPlaceholderReplacement(Placeholder, Addr.getPointer());
      } else {
        // Store the RValue into the argument struct.
        Address Addr =
            Builder.CreateStructGEP(ArgMemory, ArgInfo.getInAllocaFieldIndex());
        unsigned AS = Addr.getType()->getPointerAddressSpace();
        llvm::Type *MemType = ConvertTypeForMem(I->Ty)->getPointerTo(AS);
        // There are some cases where a trivial bitcast is not avoidable.  The
        // definition of a type later in a translation unit may change it's type
        // from {}* to (%struct.foo*)*.
        if (Addr.getType() != MemType)
          Addr = Builder.CreateBitCast(Addr, MemType);
        I->copyInto(*this, Addr);
      }
      break;
    }

    case ABIArgInfo::Indirect: {
      assert(NumIRArgs == 1);
      if (!I->isAggregate()) {
        // Make a temporary alloca to pass the argument.
        Address Addr = CreateMemTempWithoutCast(
            I->Ty, ArgInfo.getIndirectAlign(), "indirect-arg-temp");
        IRCallArgs[FirstIRArg] = Addr.getPointer();

        I->copyInto(*this, Addr);
      } else {
        // We want to avoid creating an unnecessary temporary+copy here;
        // however, we need one in three cases:
        // 1. If the argument is not byval, and we are required to copy the
        //    source.  (This case doesn't occur on any common architecture.)
        // 2. If the argument is byval, RV is not sufficiently aligned, and
        //    we cannot force it to be sufficiently aligned.
        // 3. If the argument is byval, but RV is not located in default
        //    or alloca address space.
        Address Addr = I->hasLValue()
                           ? I->getKnownLValue().getAddress(*this)
                           : I->getKnownRValue().getAggregateAddress();
        llvm::Value *V = Addr.getPointer();
        CharUnits Align = ArgInfo.getIndirectAlign();
        const llvm::DataLayout *TD = &CGM.getDataLayout();

        assert((FirstIRArg >= IRFuncTy->getNumParams() ||
                IRFuncTy->getParamType(FirstIRArg)->getPointerAddressSpace() ==
                    TD->getAllocaAddrSpace()) &&
               "indirect argument must be in alloca address space");

        bool NeedCopy = false;

        if (Addr.getAlignment() < Align &&
            llvm::getOrEnforceKnownAlignment(V, Align.getQuantity(), *TD) <
                Align.getQuantity()) {
          NeedCopy = true;
        } else if (I->hasLValue()) {
          auto LV = I->getKnownLValue();
          auto AS = LV.getAddressSpace();

          if ((!ArgInfo.getIndirectByVal() &&
               (LV.getAlignment() >=
                getContext().getTypeAlignInChars(I->Ty)))) {
            NeedCopy = true;
          }
          if (!getLangOpts().OpenCL) {
            if ((ArgInfo.getIndirectByVal() &&
                (AS != LangAS::Default &&
                 AS != CGM.getASTAllocaAddressSpace()))) {
              NeedCopy = true;
            }
          }
          // For OpenCL even if RV is located in default or alloca address space
          // we don't want to perform address space cast for it.
          else if ((ArgInfo.getIndirectByVal() &&
                    Addr.getType()->getAddressSpace() != IRFuncTy->
                      getParamType(FirstIRArg)->getPointerAddressSpace())) {
            NeedCopy = true;
          }
        }

        if (NeedCopy) {
          // Create an aligned temporary, and copy to it.
          Address AI = CreateMemTempWithoutCast(
              I->Ty, ArgInfo.getIndirectAlign(), "byval-temp");
          IRCallArgs[FirstIRArg] = AI.getPointer();

          // Emit lifetime markers for the temporary alloca.
          uint64_t ByvalTempElementSize =
              CGM.getDataLayout().getTypeAllocSize(AI.getElementType());
          llvm::Value *LifetimeSize =
              EmitLifetimeStart(ByvalTempElementSize, AI.getPointer());

          // Add cleanup code to emit the end lifetime marker after the call.
          if (LifetimeSize) // In case we disabled lifetime markers.
            CallLifetimeEndAfterCall.emplace_back(AI, LifetimeSize);

          // Generate the copy.
          I->copyInto(*this, AI);
        } else {
          // Skip the extra memcpy call.
          auto *T = V->getType()->getPointerElementType()->getPointerTo(
              CGM.getDataLayout().getAllocaAddrSpace());
          IRCallArgs[FirstIRArg] = getTargetHooks().performAddrSpaceCast(
              *this, V, LangAS::Default, CGM.getASTAllocaAddressSpace(), T,
              true);
        }
      }
      break;
    }

    case ABIArgInfo::Ignore:
      assert(NumIRArgs == 0);
      break;

    case ABIArgInfo::Extend:
    case ABIArgInfo::Direct: {
      if (!isa<llvm::StructType>(ArgInfo.getCoerceToType()) &&
          ArgInfo.getCoerceToType() == ConvertType(info_it->type) &&
          ArgInfo.getDirectOffset() == 0) {
        assert(NumIRArgs == 1);
        llvm::Value *V;
        if (!I->isAggregate())
          V = I->getKnownRValue().getScalarVal();
        else
          V = Builder.CreateLoad(
              I->hasLValue() ? I->getKnownLValue().getAddress(*this)
                             : I->getKnownRValue().getAggregateAddress());

        // Implement swifterror by copying into a new swifterror argument.
        // We'll write back in the normal path out of the call.
        if (CallInfo.getExtParameterInfo(ArgNo).getABI()
              == ParameterABI::SwiftErrorResult) {
          assert(!swiftErrorTemp.isValid() && "multiple swifterror args");

          QualType pointeeTy = I->Ty->getPointeeType();
          swiftErrorArg =
            Address(V, getContext().getTypeAlignInChars(pointeeTy));

          swiftErrorTemp =
            CreateMemTemp(pointeeTy, getPointerAlign(), "swifterror.temp");
          V = swiftErrorTemp.getPointer();
          cast<llvm::AllocaInst>(V)->setSwiftError(true);

          llvm::Value *errorValue = Builder.CreateLoad(swiftErrorArg);
          Builder.CreateStore(errorValue, swiftErrorTemp);
        }

        // We might have to widen integers, but we should never truncate.
        if (ArgInfo.getCoerceToType() != V->getType() &&
            V->getType()->isIntegerTy())
          V = Builder.CreateZExt(V, ArgInfo.getCoerceToType());

        // If the argument doesn't match, perform a bitcast to coerce it.  This
        // can happen due to trivial type mismatches.
        if (FirstIRArg < IRFuncTy->getNumParams() &&
            V->getType() != IRFuncTy->getParamType(FirstIRArg))
          V = Builder.CreateBitCast(V, IRFuncTy->getParamType(FirstIRArg));

        IRCallArgs[FirstIRArg] = V;
        break;
      }

      // FIXME: Avoid the conversion through memory if possible.
      Address Src = Address::invalid();
      if (!I->isAggregate()) {
        Src = CreateMemTemp(I->Ty, "coerce");
        I->copyInto(*this, Src);
      } else {
        Src = I->hasLValue() ? I->getKnownLValue().getAddress(*this)
                             : I->getKnownRValue().getAggregateAddress();
      }

      // If the value is offset in memory, apply the offset now.
      Src = emitAddressAtOffset(*this, Src, ArgInfo);

      // Fast-isel and the optimizer generally like scalar values better than
      // FCAs, so we flatten them if this is safe to do for this argument.
      llvm::StructType *STy =
            dyn_cast<llvm::StructType>(ArgInfo.getCoerceToType());
      if (STy && ArgInfo.isDirect() && ArgInfo.getCanBeFlattened()) {
        llvm::Type *SrcTy = Src.getType()->getElementType();
        uint64_t SrcSize = CGM.getDataLayout().getTypeAllocSize(SrcTy);
        uint64_t DstSize = CGM.getDataLayout().getTypeAllocSize(STy);

        // If the source type is smaller than the destination type of the
        // coerce-to logic, copy the source value into a temp alloca the size
        // of the destination type to allow loading all of it. The bits past
        // the source value are left undef.
        if (SrcSize < DstSize) {
          Address TempAlloca
            = CreateTempAlloca(STy, Src.getAlignment(),
                               Src.getName() + ".coerce");
          Builder.CreateMemCpy(TempAlloca, Src, SrcSize);
          Src = TempAlloca;
        } else {
          Src = Builder.CreateBitCast(Src,
                                      STy->getPointerTo(Src.getAddressSpace()));
        }

        assert(NumIRArgs == STy->getNumElements());
        for (unsigned i = 0, e = STy->getNumElements(); i != e; ++i) {
          Address EltPtr = Builder.CreateStructGEP(Src, i);
          llvm::Value *LI = Builder.CreateLoad(EltPtr);
          IRCallArgs[FirstIRArg + i] = LI;
        }
      } else {
        // In the simple case, just pass the coerced loaded value.
        assert(NumIRArgs == 1);
        IRCallArgs[FirstIRArg] =
          CreateCoercedLoad(Src, ArgInfo.getCoerceToType(), *this);
      }

      break;
    }

    case ABIArgInfo::CoerceAndExpand: {
      auto coercionType = ArgInfo.getCoerceAndExpandType();
      auto layout = CGM.getDataLayout().getStructLayout(coercionType);

      llvm::Value *tempSize = nullptr;
      Address addr = Address::invalid();
      Address AllocaAddr = Address::invalid();
      if (I->isAggregate()) {
        addr = I->hasLValue() ? I->getKnownLValue().getAddress(*this)
                              : I->getKnownRValue().getAggregateAddress();

      } else {
        RValue RV = I->getKnownRValue();
        assert(RV.isScalar()); // complex should always just be direct

        llvm::Type *scalarType = RV.getScalarVal()->getType();
        auto scalarSize = CGM.getDataLayout().getTypeAllocSize(scalarType);
        auto scalarAlign = CGM.getDataLayout().getPrefTypeAlignment(scalarType);

        // Materialize to a temporary.
        addr = CreateTempAlloca(
            RV.getScalarVal()->getType(),
            CharUnits::fromQuantity(std::max(
                (unsigned)layout->getAlignment().value(), scalarAlign)),
            "tmp",
            /*ArraySize=*/nullptr, &AllocaAddr);
        tempSize = EmitLifetimeStart(scalarSize, AllocaAddr.getPointer());

        Builder.CreateStore(RV.getScalarVal(), addr);
      }

      addr = Builder.CreateElementBitCast(addr, coercionType);

      unsigned IRArgPos = FirstIRArg;
      for (unsigned i = 0, e = coercionType->getNumElements(); i != e; ++i) {
        llvm::Type *eltType = coercionType->getElementType(i);
        if (ABIArgInfo::isPaddingForCoerceAndExpand(eltType)) continue;
        Address eltAddr = Builder.CreateStructGEP(addr, i);
        llvm::Value *elt = Builder.CreateLoad(eltAddr);
        IRCallArgs[IRArgPos++] = elt;
      }
      assert(IRArgPos == FirstIRArg + NumIRArgs);

      if (tempSize) {
        EmitLifetimeEnd(tempSize, AllocaAddr.getPointer());
      }

      break;
    }

    case ABIArgInfo::Expand:
      unsigned IRArgPos = FirstIRArg;
      ExpandTypeToArgs(I->Ty, *I, IRFuncTy, IRCallArgs, IRArgPos);
      assert(IRArgPos == FirstIRArg + NumIRArgs);
      break;
    }
  }

  const CGCallee &ConcreteCallee = Callee.prepareConcreteCallee(*this);
  llvm::Value *CalleePtr = ConcreteCallee.getFunctionPointer();

  // If we're using inalloca, set up that argument.
  if (ArgMemory.isValid()) {
    llvm::Value *Arg = ArgMemory.getPointer();
    if (CallInfo.isVariadic()) {
      // When passing non-POD arguments by value to variadic functions, we will
      // end up with a variadic prototype and an inalloca call site.  In such
      // cases, we can't do any parameter mismatch checks.  Give up and bitcast
      // the callee.
      unsigned CalleeAS = CalleePtr->getType()->getPointerAddressSpace();
      CalleePtr =
          Builder.CreateBitCast(CalleePtr, IRFuncTy->getPointerTo(CalleeAS));
    } else {
      llvm::Type *LastParamTy =
          IRFuncTy->getParamType(IRFuncTy->getNumParams() - 1);
      if (Arg->getType() != LastParamTy) {
#ifndef NDEBUG
        // Assert that these structs have equivalent element types.
        llvm::StructType *FullTy = CallInfo.getArgStruct();
        llvm::StructType *DeclaredTy = cast<llvm::StructType>(
            cast<llvm::PointerType>(LastParamTy)->getElementType());
        assert(DeclaredTy->getNumElements() == FullTy->getNumElements());
        for (llvm::StructType::element_iterator DI = DeclaredTy->element_begin(),
                                                DE = DeclaredTy->element_end(),
                                                FI = FullTy->element_begin();
             DI != DE; ++DI, ++FI)
          assert(*DI == *FI);
#endif
        Arg = Builder.CreateBitCast(Arg, LastParamTy);
      }
    }
    assert(IRFunctionArgs.hasInallocaArg());
    IRCallArgs[IRFunctionArgs.getInallocaArgNo()] = Arg;
  }

  // 2. Prepare the function pointer.

  // If the callee is a bitcast of a non-variadic function to have a
  // variadic function pointer type, check to see if we can remove the
  // bitcast.  This comes up with unprototyped functions.
  //
  // This makes the IR nicer, but more importantly it ensures that we
  // can inline the function at -O0 if it is marked always_inline.
  auto simplifyVariadicCallee = [](llvm::FunctionType *CalleeFT,
                                   llvm::Value *Ptr) -> llvm::Function * {
    if (!CalleeFT->isVarArg())
      return nullptr;

    // Get underlying value if it's a bitcast
    if (llvm::ConstantExpr *CE = dyn_cast<llvm::ConstantExpr>(Ptr)) {
      if (CE->getOpcode() == llvm::Instruction::BitCast)
        Ptr = CE->getOperand(0);
    }

    llvm::Function *OrigFn = dyn_cast<llvm::Function>(Ptr);
    if (!OrigFn)
      return nullptr;

    llvm::FunctionType *OrigFT = OrigFn->getFunctionType();

    // If the original type is variadic, or if any of the component types
    // disagree, we cannot remove the cast.
    if (OrigFT->isVarArg() ||
        OrigFT->getNumParams() != CalleeFT->getNumParams() ||
        OrigFT->getReturnType() != CalleeFT->getReturnType())
      return nullptr;

    for (unsigned i = 0, e = OrigFT->getNumParams(); i != e; ++i)
      if (OrigFT->getParamType(i) != CalleeFT->getParamType(i))
        return nullptr;

    return OrigFn;
  };

  if (llvm::Function *OrigFn = simplifyVariadicCallee(IRFuncTy, CalleePtr)) {
    CalleePtr = OrigFn;
    IRFuncTy = OrigFn->getFunctionType();
  }

  // 3. Perform the actual call.

  // Deactivate any cleanups that we're supposed to do immediately before
  // the call.
  if (!CallArgs.getCleanupsToDeactivate().empty())
    deactivateArgCleanupsBeforeCall(*this, CallArgs);

  // Assert that the arguments we computed match up.  The IR verifier
  // will catch this, but this is a common enough source of problems
  // during IRGen changes that it's way better for debugging to catch
  // it ourselves here.
#ifndef NDEBUG
  assert(IRCallArgs.size() == IRFuncTy->getNumParams() || IRFuncTy->isVarArg());
  for (unsigned i = 0; i < IRCallArgs.size(); ++i) {
    // Inalloca argument can have different type.
    if (IRFunctionArgs.hasInallocaArg() &&
        i == IRFunctionArgs.getInallocaArgNo())
      continue;
    if (i < IRFuncTy->getNumParams())
      assert(IRCallArgs[i]->getType() == IRFuncTy->getParamType(i));
  }
#endif

  // Update the largest vector width if any arguments have vector types.
  for (unsigned i = 0; i < IRCallArgs.size(); ++i) {
    if (auto *VT = dyn_cast<llvm::VectorType>(IRCallArgs[i]->getType()))
      LargestVectorWidth = std::max((uint64_t)LargestVectorWidth,
                                   VT->getPrimitiveSizeInBits().getFixedSize());
  }

  // Compute the calling convention and attributes.
  unsigned CallingConv;
  llvm::AttributeList Attrs;
  CGM.ConstructAttributeList(CalleePtr->getName(), CallInfo,
                             Callee.getAbstractInfo(), Attrs, CallingConv,
                             /*AttrOnCallSite=*/true);

  // Apply some call-site-specific attributes.
  // TODO: work this into building the attribute set.

  // Apply always_inline to all calls within flatten functions.
  // FIXME: should this really take priority over __try, below?
  if (CurCodeDecl && CurCodeDecl->hasAttr<FlattenAttr>() &&
      !(TargetDecl && TargetDecl->hasAttr<NoInlineAttr>())) {
    Attrs =
        Attrs.addAttribute(getLLVMContext(), llvm::AttributeList::FunctionIndex,
                           llvm::Attribute::AlwaysInline);
  }

  // Disable inlining inside SEH __try blocks.
  if (isSEHTryScope()) {
    Attrs =
        Attrs.addAttribute(getLLVMContext(), llvm::AttributeList::FunctionIndex,
                           llvm::Attribute::NoInline);
  }

  // Decide whether to use a call or an invoke.
  bool CannotThrow;
  if (currentFunctionUsesSEHTry()) {
    // SEH cares about asynchronous exceptions, so everything can "throw."
    CannotThrow = false;
  } else if (isCleanupPadScope() &&
             EHPersonality::get(*this).isMSVCXXPersonality()) {
    // The MSVC++ personality will implicitly terminate the program if an
    // exception is thrown during a cleanup outside of a try/catch.
    // We don't need to model anything in IR to get this behavior.
    CannotThrow = true;
  } else {
    // Otherwise, nounwind call sites will never throw.
    CannotThrow = Attrs.hasAttribute(llvm::AttributeList::FunctionIndex,
                                     llvm::Attribute::NoUnwind);
  }

  // If we made a temporary, be sure to clean up after ourselves. Note that we
  // can't depend on being inside of an ExprWithCleanups, so we need to manually
  // pop this cleanup later on. Being eager about this is OK, since this
  // temporary is 'invisible' outside of the callee.
  if (UnusedReturnSizePtr)
    pushFullExprCleanup<CallLifetimeEnd>(NormalEHLifetimeMarker, SRetAlloca,
                                         UnusedReturnSizePtr);

  llvm::BasicBlock *InvokeDest = CannotThrow ? nullptr : getInvokeDest();

  SmallVector<llvm::OperandBundleDef, 1> BundleList =
      getBundlesForFunclet(CalleePtr);

<<<<<<< HEAD
  // Add the pointer-authentication bundle.
  EmitPointerAuthOperandBundle(ConcreteCallee.getPointerAuthInfo(), BundleList);

  if (const FunctionDecl *FD = dyn_cast_or_null<FunctionDecl>(CurFuncDecl))
    if (FD->usesFPIntrin())
      // All calls within a strictfp function are marked strictfp
      Attrs =
        Attrs.addAttribute(getLLVMContext(), llvm::AttributeList::FunctionIndex,
                           llvm::Attribute::StrictFP);

=======
>>>>>>> 54129136
  // Emit the actual call/invoke instruction.
  llvm::CallBase *CI;
  if (!InvokeDest) {
    CI = Builder.CreateCall(IRFuncTy, CalleePtr, IRCallArgs, BundleList);
  } else {
    llvm::BasicBlock *Cont = createBasicBlock("invoke.cont");
    CI = Builder.CreateInvoke(IRFuncTy, CalleePtr, Cont, InvokeDest, IRCallArgs,
                              BundleList);
    EmitBlock(Cont);
  }
  if (callOrInvoke)
    *callOrInvoke = CI;

  // Apply the attributes and calling convention.
  CI->setAttributes(Attrs);
  CI->setCallingConv(static_cast<llvm::CallingConv::ID>(CallingConv));

  // Apply various metadata.

  if (!CI->getType()->isVoidTy())
    CI->setName("call");

  // Update largest vector width from the return type.
  if (auto *VT = dyn_cast<llvm::VectorType>(CI->getType()))
    LargestVectorWidth = std::max((uint64_t)LargestVectorWidth,
                                  VT->getPrimitiveSizeInBits().getFixedSize());

  // Insert instrumentation or attach profile metadata at indirect call sites.
  // For more details, see the comment before the definition of
  // IPVK_IndirectCallTarget in InstrProfData.inc.
  if (!CI->getCalledFunction())
    PGO.valueProfile(Builder, llvm::IPVK_IndirectCallTarget,
                     CI, CalleePtr);

  // In ObjC ARC mode with no ObjC ARC exception safety, tell the ARC
  // optimizer it can aggressively ignore unwind edges.
  if (CGM.getLangOpts().ObjCAutoRefCount)
    AddObjCARCExceptionMetadata(CI);

  // Suppress tail calls if requested.
  if (llvm::CallInst *Call = dyn_cast<llvm::CallInst>(CI)) {
    if (TargetDecl && TargetDecl->hasAttr<NotTailCalledAttr>())
      Call->setTailCallKind(llvm::CallInst::TCK_NoTail);
  }

  // Add metadata for calls to MSAllocator functions
  if (getDebugInfo() && TargetDecl &&
      TargetDecl->hasAttr<MSAllocatorAttr>())
    getDebugInfo()->addHeapAllocSiteMetadata(CI, RetTy, Loc);

  // 4. Finish the call.

  // If the call doesn't return, finish the basic block and clear the
  // insertion point; this allows the rest of IRGen to discard
  // unreachable code.
  if (CI->doesNotReturn()) {
    if (UnusedReturnSizePtr)
      PopCleanupBlock();

    // Strip away the noreturn attribute to better diagnose unreachable UB.
    if (SanOpts.has(SanitizerKind::Unreachable)) {
      // Also remove from function since CallBase::hasFnAttr additionally checks
      // attributes of the called function.
      if (auto *F = CI->getCalledFunction())
        F->removeFnAttr(llvm::Attribute::NoReturn);
      CI->removeAttribute(llvm::AttributeList::FunctionIndex,
                          llvm::Attribute::NoReturn);

      // Avoid incompatibility with ASan which relies on the `noreturn`
      // attribute to insert handler calls.
      if (SanOpts.hasOneOf(SanitizerKind::Address |
                           SanitizerKind::KernelAddress)) {
        SanitizerScope SanScope(this);
        llvm::IRBuilder<>::InsertPointGuard IPGuard(Builder);
        Builder.SetInsertPoint(CI);
        auto *FnType = llvm::FunctionType::get(CGM.VoidTy, /*isVarArg=*/false);
        llvm::FunctionCallee Fn =
            CGM.CreateRuntimeFunction(FnType, "__asan_handle_no_return");
        EmitNounwindRuntimeCall(Fn);
      }
    }

    EmitUnreachable(Loc);
    Builder.ClearInsertionPoint();

    // FIXME: For now, emit a dummy basic block because expr emitters in
    // generally are not ready to handle emitting expressions at unreachable
    // points.
    EnsureInsertPoint();

    // Return a reasonable RValue.
    return GetUndefRValue(RetTy);
  }

  // Perform the swifterror writeback.
  if (swiftErrorTemp.isValid()) {
    llvm::Value *errorResult = Builder.CreateLoad(swiftErrorTemp);
    Builder.CreateStore(errorResult, swiftErrorArg);
  }

  // Emit any call-associated writebacks immediately.  Arguably this
  // should happen after any return-value munging.
  if (CallArgs.hasWritebacks())
    emitWritebacks(*this, CallArgs);

  // The stack cleanup for inalloca arguments has to run out of the normal
  // lexical order, so deactivate it and run it manually here.
  CallArgs.freeArgumentMemory(*this);

  // Extract the return value.
  RValue Ret;

  // If the current function is a virtual function pointer thunk, avoid copying
  // the return value of the musttail call to a temporary.
  if (IsVirtualFunctionPointerThunk)
    Ret = RValue::get(CI);
  else
    Ret = [&] {
    switch (RetAI.getKind()) {
    case ABIArgInfo::CoerceAndExpand: {
      auto coercionType = RetAI.getCoerceAndExpandType();

      Address addr = SRetPtr;
      addr = Builder.CreateElementBitCast(addr, coercionType);

      assert(CI->getType() == RetAI.getUnpaddedCoerceAndExpandType());
      bool requiresExtract = isa<llvm::StructType>(CI->getType());

      unsigned unpaddedIndex = 0;
      for (unsigned i = 0, e = coercionType->getNumElements(); i != e; ++i) {
        llvm::Type *eltType = coercionType->getElementType(i);
        if (ABIArgInfo::isPaddingForCoerceAndExpand(eltType)) continue;
        Address eltAddr = Builder.CreateStructGEP(addr, i);
        llvm::Value *elt = CI;
        if (requiresExtract)
          elt = Builder.CreateExtractValue(elt, unpaddedIndex++);
        else
          assert(unpaddedIndex == 0);
        Builder.CreateStore(elt, eltAddr);
      }
      // FALLTHROUGH
      LLVM_FALLTHROUGH;
    }

    case ABIArgInfo::InAlloca:
    case ABIArgInfo::Indirect: {
      RValue ret = convertTempToRValue(SRetPtr, RetTy, SourceLocation());
      if (UnusedReturnSizePtr)
        PopCleanupBlock();
      return ret;
    }

    case ABIArgInfo::Ignore:
      // If we are ignoring an argument that had a result, make sure to
      // construct the appropriate return value for our caller.
      return GetUndefRValue(RetTy);

    case ABIArgInfo::Extend:
    case ABIArgInfo::Direct: {
      llvm::Type *RetIRTy = ConvertType(RetTy);
      if (RetAI.getCoerceToType() == RetIRTy && RetAI.getDirectOffset() == 0) {
        switch (getEvaluationKind(RetTy)) {
        case TEK_Complex: {
          llvm::Value *Real = Builder.CreateExtractValue(CI, 0);
          llvm::Value *Imag = Builder.CreateExtractValue(CI, 1);
          return RValue::getComplex(std::make_pair(Real, Imag));
        }
        case TEK_Aggregate: {
          Address DestPtr = ReturnValue.getValue();
          bool DestIsVolatile = ReturnValue.isVolatile();

          if (!DestPtr.isValid()) {
            DestPtr = CreateMemTemp(RetTy, "agg.tmp");
            DestIsVolatile = false;
          }
          BuildAggStore(*this, CI, DestPtr, DestIsVolatile);
          return RValue::getAggregate(DestPtr);
        }
        case TEK_Scalar: {
          // If the argument doesn't match, perform a bitcast to coerce it.  This
          // can happen due to trivial type mismatches.
          llvm::Value *V = CI;
          if (V->getType() != RetIRTy)
            V = Builder.CreateBitCast(V, RetIRTy);
          return RValue::get(V);
        }
        }
        llvm_unreachable("bad evaluation kind");
      }

      Address DestPtr = ReturnValue.getValue();
      bool DestIsVolatile = ReturnValue.isVolatile();

      if (!DestPtr.isValid()) {
        DestPtr = CreateMemTemp(RetTy, "coerce");
        DestIsVolatile = false;
      }

      // If the value is offset in memory, apply the offset now.
      Address StorePtr = emitAddressAtOffset(*this, DestPtr, RetAI);
      CreateCoercedStore(CI, StorePtr, DestIsVolatile, *this);

      return convertTempToRValue(DestPtr, RetTy, SourceLocation());
    }

    case ABIArgInfo::Expand:
      llvm_unreachable("Invalid ABI kind for return argument");
    }

    llvm_unreachable("Unhandled ABIArgInfo::Kind");
  } ();

  // Emit the assume_aligned check on the return value.
  if (Ret.isScalar() && TargetDecl) {
    if (const auto *AA = TargetDecl->getAttr<AssumeAlignedAttr>()) {
      llvm::Value *OffsetValue = nullptr;
      if (const auto *Offset = AA->getOffset())
        OffsetValue = EmitScalarExpr(Offset);

      llvm::Value *Alignment = EmitScalarExpr(AA->getAlignment());
      llvm::ConstantInt *AlignmentCI = cast<llvm::ConstantInt>(Alignment);
      EmitAlignmentAssumption(Ret.getScalarVal(), RetTy, Loc, AA->getLocation(),
                              AlignmentCI, OffsetValue);
    } else if (const auto *AA = TargetDecl->getAttr<AllocAlignAttr>()) {
      llvm::Value *AlignmentVal = CallArgs[AA->getParamIndex().getLLVMIndex()]
                                      .getRValue(*this)
                                      .getScalarVal();
      EmitAlignmentAssumption(Ret.getScalarVal(), RetTy, Loc, AA->getLocation(),
                              AlignmentVal);
    }
  }

  // Explicitly call CallLifetimeEnd::Emit just to re-use the code even though
  // we can't use the full cleanup mechanism.
  for (CallLifetimeEnd &LifetimeEnd : CallLifetimeEndAfterCall)
    LifetimeEnd.Emit(*this, /*Flags=*/{});

  return Ret;
}

CGCallee CGCallee::prepareConcreteCallee(CodeGenFunction &CGF) const {
  if (isVirtual()) {
    const CallExpr *CE = getVirtualCallExpr();
    return CGF.CGM.getCXXABI().getVirtualFunctionPointer(
        CGF, getVirtualMethodDecl(), getThisAddress(), getVirtualFunctionType(),
        CE ? CE->getBeginLoc() : SourceLocation());
  }

  return *this;
}

/* VarArg handling */

Address CodeGenFunction::EmitVAArg(VAArgExpr *VE, Address &VAListAddr) {
  VAListAddr = VE->isMicrosoftABI()
                 ? EmitMSVAListRef(VE->getSubExpr())
                 : EmitVAListRef(VE->getSubExpr());
  QualType Ty = VE->getType();
  if (VE->isMicrosoftABI())
    return CGM.getTypes().getABIInfo().EmitMSVAArg(*this, VAListAddr, Ty);
  return CGM.getTypes().getABIInfo().EmitVAArg(*this, VAListAddr, Ty);
}<|MERGE_RESOLUTION|>--- conflicted
+++ resolved
@@ -4398,19 +4398,9 @@
   SmallVector<llvm::OperandBundleDef, 1> BundleList =
       getBundlesForFunclet(CalleePtr);
 
-<<<<<<< HEAD
   // Add the pointer-authentication bundle.
   EmitPointerAuthOperandBundle(ConcreteCallee.getPointerAuthInfo(), BundleList);
 
-  if (const FunctionDecl *FD = dyn_cast_or_null<FunctionDecl>(CurFuncDecl))
-    if (FD->usesFPIntrin())
-      // All calls within a strictfp function are marked strictfp
-      Attrs =
-        Attrs.addAttribute(getLLVMContext(), llvm::AttributeList::FunctionIndex,
-                           llvm::Attribute::StrictFP);
-
-=======
->>>>>>> 54129136
   // Emit the actual call/invoke instruction.
   llvm::CallBase *CI;
   if (!InvokeDest) {
