--- conflicted
+++ resolved
@@ -4408,8 +4408,6 @@
   // Add the pointer-authentication bundle.
   EmitPointerAuthOperandBundle(ConcreteCallee.getPointerAuthInfo(), BundleList);
 
-<<<<<<< HEAD
-=======
   if (const FunctionDecl *FD = dyn_cast_or_null<FunctionDecl>(CurFuncDecl))
     if (FD->usesFPIntrin())
       // All calls within a strictfp function are marked strictfp
@@ -4417,7 +4415,6 @@
         Attrs.addAttribute(getLLVMContext(), llvm::AttributeList::FunctionIndex,
                            llvm::Attribute::StrictFP);
 
->>>>>>> 0fb1d330
   // Emit the actual call/invoke instruction.
   llvm::CallBase *CI;
   if (!InvokeDest) {
