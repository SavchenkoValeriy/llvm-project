--- conflicted
+++ resolved
@@ -171,8 +171,8 @@
   return MetadataCache[Ty] = getChar();
 }
 
-llvm::MDNode *CodeGenTBAA::getTBAAInfoForVTablePtr() {
-  return createTBAAScalarType("vtable pointer", getRoot());
+TBAAAccessInfo CodeGenTBAA::getVTablePtrAccessInfo() {
+  return TBAAAccessInfo(createTBAAScalarType("vtable pointer", getRoot()));
 }
 
 bool
@@ -211,8 +211,8 @@
   /* Otherwise, treat whatever it is as a field. */
   uint64_t Offset = BaseOffset;
   uint64_t Size = Context.getTypeSizeInChars(QTy).getQuantity();
-  llvm::MDNode *TBAAInfo = MayAlias ? getChar() : getTypeInfo(QTy);
-  llvm::MDNode *TBAATag = getTBAAScalarTagInfo(TBAAInfo);
+  llvm::MDNode *TBAAType = MayAlias ? getChar() : getTypeInfo(QTy);
+  llvm::MDNode *TBAATag = getAccessTagInfo(TBAAAccessInfo(TBAAType));
   Fields.push_back(llvm::MDBuilder::TBAAStructField(Offset, Size, TBAATag));
   return true;
 }
@@ -232,13 +232,8 @@
   return StructMetadataCache[Ty] = nullptr;
 }
 
-<<<<<<< HEAD
-/// Check if the given type can be handled by path-aware TBAA.
-static bool isTBAAPathStruct(QualType QTy) {
-=======
 /// Check if the given type is a valid base type to be used in access tags.
 static bool isValidBaseType(QualType QTy) {
->>>>>>> 17efb6a9
   if (const RecordType *TTy = QTy->getAs<RecordType>()) {
     const RecordDecl *RD = TTy->getDecl()->getDefinition();
     if (RD->hasFlexibleArrayMember())
@@ -251,16 +246,9 @@
   return false;
 }
 
-<<<<<<< HEAD
-llvm::MDNode *
-CodeGenTBAA::getTBAAStructTypeInfo(QualType QTy) {
-  const Type *Ty = Context.getCanonicalType(QTy).getTypePtr();
-  assert(isTBAAPathStruct(QTy));
-=======
 llvm::MDNode *CodeGenTBAA::getBaseTypeInfo(QualType QTy) {
   if (!isValidBaseType(QTy))
     return nullptr;
->>>>>>> 17efb6a9
 
   const Type *Ty = Context.getCanonicalType(QTy).getTypePtr();
   if (llvm::MDNode *N = BaseTypeMetadataCache[Ty])
@@ -275,11 +263,8 @@
     for (RecordDecl::field_iterator i = RD->field_begin(),
          e = RD->field_end(); i != e; ++i, ++idx) {
       QualType FieldQTy = i->getType();
-      llvm::MDNode *FieldNode;
-      if (isTBAAPathStruct(FieldQTy))
-        FieldNode = getTBAAStructTypeInfo(FieldQTy);
-      else
-        FieldNode = getTypeInfo(FieldQTy);
+      llvm::MDNode *FieldNode = isValidBaseType(FieldQTy) ?
+          getBaseTypeInfo(FieldQTy) : getTypeInfo(FieldQTy);
       if (!FieldNode)
         return BaseTypeMetadataCache[Ty] = nullptr;
       Fields.push_back(std::make_pair(
@@ -302,30 +287,13 @@
   return BaseTypeMetadataCache[Ty] = nullptr;
 }
 
-llvm::MDNode *CodeGenTBAA::getTBAAStructTagInfo(TBAAAccessInfo Info) {
+llvm::MDNode *CodeGenTBAA::getAccessTagInfo(TBAAAccessInfo Info) {
   if (!Info.AccessType)
     return nullptr;
 
   if (!CodeGenOpts.StructPathTBAA)
-    return getTBAAScalarTagInfo(Info.AccessType);
-
-<<<<<<< HEAD
-  const Type *BTy = Context.getCanonicalType(Info.BaseType).getTypePtr();
-  TBAAPathTag PathTag = TBAAPathTag(BTy, Info.AccessType, Info.Offset);
-  if (llvm::MDNode *N = StructTagMetadataCache[PathTag])
-    return N;
-
-  llvm::MDNode *BNode = nullptr;
-  if (isTBAAPathStruct(Info.BaseType))
-    BNode = getTBAAStructTypeInfo(Info.BaseType);
-  if (!BNode)
-    return StructTagMetadataCache[PathTag] =
-       MDHelper.createTBAAStructTagNode(Info.AccessType, Info.AccessType,
-                                        /* Offset= */ 0);
-
-  return StructTagMetadataCache[PathTag] =
-    MDHelper.createTBAAStructTagNode(BNode, Info.AccessType, Info.Offset);
-=======
+    Info = TBAAAccessInfo(Info.AccessType);
+
   llvm::MDNode *&N = AccessTagMetadataCache[Info];
   if (N)
     return N;
@@ -336,20 +304,8 @@
   }
   return N = MDHelper.createTBAAStructTagNode(Info.BaseType, Info.AccessType,
                                               Info.Offset);
->>>>>>> 17efb6a9
-}
-
-llvm::MDNode *
-CodeGenTBAA::getTBAAScalarTagInfo(llvm::MDNode *AccessNode) {
-  if (!AccessNode)
-    return nullptr;
-  if (llvm::MDNode *N = ScalarTagMetadataCache[AccessNode])
-    return N;
-
-  return ScalarTagMetadataCache[AccessNode] =
-    MDHelper.createTBAAStructTagNode(AccessNode, AccessNode, 0);
-}
-
-llvm::MDNode *CodeGenTBAA::getMayAliasTypeInfo() {
-  return getChar();
+}
+
+TBAAAccessInfo CodeGenTBAA::getMayAliasAccessInfo() {
+  return TBAAAccessInfo(getChar());
 }