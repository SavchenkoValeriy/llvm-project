--- conflicted
+++ resolved
@@ -729,23 +729,16 @@
         GD = getItaniumVTableContext().findOriginalMethod(GD);
     }
 
-<<<<<<< HEAD
-    if (useRelativeLayout()) {
-      return addRelativeComponent(
-          builder, fnPtr, vtableAddressPoint, vtableHasLocalLinkage,
-          component.getKind() == VTableComponent::CK_CompleteDtorPointer);
-    } else {
-      fnPtr = llvm::ConstantExpr::getBitCast(fnPtr, CGM.Int8PtrTy);
-      if (auto &schema =
-              CGM.getCodeGenOpts().PointerAuth.CXXVirtualFunctionPointers)
-        return builder.addSignedPointer(fnPtr, schema, GD, QualType());
-      return builder.add(fnPtr);
-    }
-=======
     fnPtr = llvm::ConstantExpr::getBitCast(fnPtr, CGM.Int8PtrTy);
+
+    if (auto &schema =
+        CGM.getCodeGenOpts().PointerAuth.CXXVirtualFunctionPointers) {
+      builder.addSignedPointer(fnPtr, schema, GD, QualType());
+      return;
+    }
+
     builder.add(fnPtr);
     return;
->>>>>>> 7201272d
   }
 
   case VTableComponent::CK_UnusedFunctionPointer:
