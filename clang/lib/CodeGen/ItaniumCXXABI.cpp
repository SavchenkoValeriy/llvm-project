--- conflicted
+++ resolved
@@ -2004,7 +2004,7 @@
       This, Ty->getPointerTo()->getPointerTo(), MethodDecl->getParent());
 
   uint64_t VTableIndex = CGM.getItaniumVTableContext().getMethodVTableIndex(GD);
-  llvm::Value *VFunc, *VFuncPtr = nullptr;
+  llvm::Value *VFunc, *VTableSlotPtr = nullptr;
   auto &Schema = CGM.getCodeGenOpts().PointerAuth.CXXVirtualFunctionPointers;
   if (!Schema && CGF.ShouldEmitVTableTypeCheckedLoad(MethodDecl->getParent())) {
     VFunc = CGF.EmitVTableTypeCheckedLoad(
@@ -2013,12 +2013,6 @@
   } else {
     CGF.EmitTypeMetadataCodeForVCall(MethodDecl->getParent(), VTable, Loc);
 
-<<<<<<< HEAD
-    VFuncPtr =
-        CGF.Builder.CreateConstInBoundsGEP1_64(VTable, VTableIndex, "vfn");
-    auto *VFuncLoad =
-        CGF.Builder.CreateAlignedLoad(VFuncPtr, CGF.getPointerAlign());
-=======
     llvm::Value *VFuncLoad;
     if (CGM.getItaniumVTableContext().isRelativeLayout()) {
       VTable = CGF.Builder.CreateBitCast(VTable, CGM.Int8PtrTy);
@@ -2029,12 +2023,11 @@
     } else {
       VTable =
           CGF.Builder.CreateBitCast(VTable, Ty->getPointerTo()->getPointerTo());
-      llvm::Value *VTableSlotPtr =
+      VTableSlotPtr =
           CGF.Builder.CreateConstInBoundsGEP1_64(VTable, VTableIndex, "vfn");
       VFuncLoad =
           CGF.Builder.CreateAlignedLoad(VTableSlotPtr, CGF.getPointerAlign());
     }
->>>>>>> 2e009dbc
 
     // Add !invariant.load md to virtual function load to indicate that
     // function didn't change inside vtable.
@@ -2056,9 +2049,9 @@
 
   CGPointerAuthInfo PointerAuth;
   if (Schema) {
-    assert(VFuncPtr && "virtual function pointer not set");
+    assert(VTableSlotPtr && "virtual function pointer not set");
     GD = CGM.getItaniumVTableContext().findOriginalMethod(GD.getCanonicalDecl());
-    PointerAuth = CGF.EmitPointerAuthInfo(Schema, VFuncPtr, GD, QualType());
+    PointerAuth = CGF.EmitPointerAuthInfo(Schema, VTableSlotPtr, GD, QualType());
   }
   CGCallee Callee(GD, VFunc, PointerAuth);
   return Callee;
@@ -2176,7 +2169,6 @@
     Address VTablePtrPtr = CGF.Builder.CreateElementBitCast(V, CGF.Int8PtrTy);
     llvm::Value *VTablePtr = CGF.Builder.CreateLoad(VTablePtrPtr);
 
-<<<<<<< HEAD
     if (auto &Schema = CGF.CGM.getCodeGenOpts().PointerAuth.CXXVTablePointers) {
       CGPointerAuthInfo PointerAuth = CGF.EmitPointerAuthInfo(Schema, nullptr,
                                                               GlobalDecl(),
@@ -2184,9 +2176,7 @@
       VTablePtr = CGF.EmitPointerAuthAuth(PointerAuth, VTablePtr);
     }
 
-=======
     llvm::Value *Offset;
->>>>>>> 2e009dbc
     llvm::Value *OffsetPtr =
         CGF.Builder.CreateConstInBoundsGEP1_64(VTablePtr, VirtualAdjustment);
     if (CGF.CGM.getItaniumVTableContext().isRelativeLayout()) {
