//===------- ItaniumCXXABI.cpp - Emit LLVM Code from ASTs for a Module ----===//
//
// Part of the LLVM Project, under the Apache License v2.0 with LLVM Exceptions.
// See https://llvm.org/LICENSE.txt for license information.
// SPDX-License-Identifier: Apache-2.0 WITH LLVM-exception
//
//===----------------------------------------------------------------------===//
//
// This provides C++ code generation targeting the Itanium C++ ABI.  The class
// in this file generates structures that follow the Itanium C++ ABI, which is
// documented at:
//  http://www.codesourcery.com/public/cxx-abi/abi.html
//  http://www.codesourcery.com/public/cxx-abi/abi-eh.html
//
// It also supports the closely-related ARM ABI, documented at:
// http://infocenter.arm.com/help/topic/com.arm.doc.ihi0041c/IHI0041C_cppabi.pdf
//
//===----------------------------------------------------------------------===//

#include "CGCXXABI.h"
#include "CGCleanup.h"
#include "CGRecordLayout.h"
#include "CGVTables.h"
#include "CodeGenFunction.h"
#include "CodeGenModule.h"
#include "TargetInfo.h"
#include "clang/AST/Attr.h"
#include "clang/AST/Mangle.h"
#include "clang/AST/StmtCXX.h"
#include "clang/AST/Type.h"
#include "clang/CodeGen/ConstantInitBuilder.h"
#include "llvm/IR/DataLayout.h"
#include "llvm/IR/GlobalPtrAuthInfo.h"
#include "llvm/IR/GlobalValue.h"
#include "llvm/IR/Instructions.h"
#include "llvm/IR/Intrinsics.h"
#include "llvm/IR/Value.h"
#include "llvm/Support/ScopedPrinter.h"

using namespace clang;
using namespace CodeGen;

namespace {
class ItaniumCXXABI : public CodeGen::CGCXXABI {
  /// VTables - All the vtables which have been defined.
  llvm::DenseMap<const CXXRecordDecl *, llvm::GlobalVariable *> VTables;

  /// All the thread wrapper functions that have been used.
  llvm::SmallVector<std::pair<const VarDecl *, llvm::Function *>, 8>
      ThreadWrappers;

protected:
  bool UseARMMethodPtrABI;
  bool UseARMGuardVarABI;
  bool Use32BitVTableOffsetABI;

  ItaniumMangleContext &getMangleContext() {
    return cast<ItaniumMangleContext>(CodeGen::CGCXXABI::getMangleContext());
  }

public:
  ItaniumCXXABI(CodeGen::CodeGenModule &CGM,
                bool UseARMMethodPtrABI = false,
                bool UseARMGuardVarABI = false) :
    CGCXXABI(CGM), UseARMMethodPtrABI(UseARMMethodPtrABI),
    UseARMGuardVarABI(UseARMGuardVarABI),
    Use32BitVTableOffsetABI(false) { }

  bool classifyReturnType(CGFunctionInfo &FI) const override;

  RecordArgABI getRecordArgABI(const CXXRecordDecl *RD) const override {
    // If C++ prohibits us from making a copy, pass by address.
    if (!RD->canPassInRegisters())
      return RAA_Indirect;
    return RAA_Default;
  }

  bool isThisCompleteObject(GlobalDecl GD) const override {
    // The Itanium ABI has separate complete-object vs.  base-object
    // variants of both constructors and destructors.
    if (isa<CXXDestructorDecl>(GD.getDecl())) {
      switch (GD.getDtorType()) {
      case Dtor_Complete:
      case Dtor_Deleting:
        return true;

      case Dtor_Base:
        return false;

      case Dtor_Comdat:
        llvm_unreachable("emitting dtor comdat as function?");
      }
      llvm_unreachable("bad dtor kind");
    }
    if (isa<CXXConstructorDecl>(GD.getDecl())) {
      switch (GD.getCtorType()) {
      case Ctor_Complete:
        return true;

      case Ctor_Base:
        return false;

      case Ctor_CopyingClosure:
      case Ctor_DefaultClosure:
        llvm_unreachable("closure ctors in Itanium ABI?");

      case Ctor_Comdat:
        llvm_unreachable("emitting ctor comdat as function?");
      }
      llvm_unreachable("bad dtor kind");
    }

    // No other kinds.
    return false;
  }

  bool isZeroInitializable(const MemberPointerType *MPT) override;

  llvm::Type *ConvertMemberPointerType(const MemberPointerType *MPT) override;

  CGCallee
    EmitLoadOfMemberFunctionPointer(CodeGenFunction &CGF,
                                    const Expr *E,
                                    Address This,
                                    llvm::Value *&ThisPtrForCall,
                                    llvm::Value *MemFnPtr,
                                    const MemberPointerType *MPT) override;

  llvm::Value *
    EmitMemberDataPointerAddress(CodeGenFunction &CGF, const Expr *E,
                                 Address Base,
                                 llvm::Value *MemPtr,
                                 const MemberPointerType *MPT) override;

  llvm::Value *EmitMemberPointerConversion(CodeGenFunction &CGF,
                                           const CastExpr *E,
                                           llvm::Value *Src) override;
  llvm::Constant *EmitMemberPointerConversion(const CastExpr *E,
                                              llvm::Constant *Src) override;

  llvm::Constant *EmitNullMemberPointer(const MemberPointerType *MPT) override;

  llvm::Constant *EmitMemberFunctionPointer(const CXXMethodDecl *MD) override;
  llvm::Constant *EmitMemberDataPointer(const MemberPointerType *MPT,
                                        CharUnits offset) override;
  llvm::Constant *EmitMemberPointer(const APValue &MP, QualType MPT) override;
  llvm::Constant *BuildMemberPointer(const CXXMethodDecl *MD,
                                     CharUnits ThisAdjustment);

  llvm::Value *EmitMemberPointerComparison(CodeGenFunction &CGF,
                                           llvm::Value *L, llvm::Value *R,
                                           const MemberPointerType *MPT,
                                           bool Inequality) override;

  llvm::Value *EmitMemberPointerIsNotNull(CodeGenFunction &CGF,
                                         llvm::Value *Addr,
                                         const MemberPointerType *MPT) override;

  void emitVirtualObjectDelete(CodeGenFunction &CGF, const CXXDeleteExpr *DE,
                               Address Ptr, QualType ElementType,
                               const CXXDestructorDecl *Dtor) override;

  void emitRethrow(CodeGenFunction &CGF, bool isNoReturn) override;
  void emitThrow(CodeGenFunction &CGF, const CXXThrowExpr *E) override;

  void emitBeginCatch(CodeGenFunction &CGF, const CXXCatchStmt *C) override;

  llvm::CallInst *
  emitTerminateForUnexpectedException(CodeGenFunction &CGF,
                                      llvm::Value *Exn) override;

  void EmitFundamentalRTTIDescriptors(const CXXRecordDecl *RD);
  llvm::Constant *getAddrOfRTTIDescriptor(QualType Ty) override;
  CatchTypeInfo
  getAddrOfCXXCatchHandlerType(QualType Ty,
                               QualType CatchHandlerType) override {
    return CatchTypeInfo{getAddrOfRTTIDescriptor(Ty), 0};
  }

  bool shouldTypeidBeNullChecked(bool IsDeref, QualType SrcRecordTy) override;
  void EmitBadTypeidCall(CodeGenFunction &CGF) override;
  llvm::Value *EmitTypeid(CodeGenFunction &CGF, QualType SrcRecordTy,
                          Address ThisPtr,
                          llvm::Type *StdTypeInfoPtrTy) override;

  bool shouldDynamicCastCallBeNullChecked(bool SrcIsPtr,
                                          QualType SrcRecordTy) override;

  llvm::Value *EmitDynamicCastCall(CodeGenFunction &CGF, Address Value,
                                   QualType SrcRecordTy, QualType DestTy,
                                   QualType DestRecordTy,
                                   llvm::BasicBlock *CastEnd) override;

  llvm::Value *EmitDynamicCastToVoid(CodeGenFunction &CGF, Address Value,
                                     QualType SrcRecordTy,
                                     QualType DestTy) override;

  bool EmitBadCastCall(CodeGenFunction &CGF) override;

  llvm::Value *
    GetVirtualBaseClassOffset(CodeGenFunction &CGF, Address This,
                              const CXXRecordDecl *ClassDecl,
                              const CXXRecordDecl *BaseClassDecl) override;

  void EmitCXXConstructors(const CXXConstructorDecl *D) override;

  AddedStructorArgCounts
  buildStructorSignature(GlobalDecl GD,
                         SmallVectorImpl<CanQualType> &ArgTys) override;

  bool useThunkForDtorVariant(const CXXDestructorDecl *Dtor,
                              CXXDtorType DT) const override {
    // Itanium does not emit any destructor variant as an inline thunk.
    // Delegating may occur as an optimization, but all variants are either
    // emitted with external linkage or as linkonce if they are inline and used.
    return false;
  }

  void EmitCXXDestructors(const CXXDestructorDecl *D) override;

  void addImplicitStructorParams(CodeGenFunction &CGF, QualType &ResTy,
                                 FunctionArgList &Params) override;

  void EmitInstanceFunctionProlog(CodeGenFunction &CGF) override;

  AddedStructorArgs getImplicitConstructorArgs(CodeGenFunction &CGF,
                                               const CXXConstructorDecl *D,
                                               CXXCtorType Type,
                                               bool ForVirtualBase,
                                               bool Delegating) override;

  void EmitDestructorCall(CodeGenFunction &CGF, const CXXDestructorDecl *DD,
                          CXXDtorType Type, bool ForVirtualBase,
                          bool Delegating, Address This,
                          QualType ThisTy) override;

  void emitVTableDefinitions(CodeGenVTables &CGVT,
                             const CXXRecordDecl *RD) override;

  bool isVirtualOffsetNeededForVTableField(CodeGenFunction &CGF,
                                           CodeGenFunction::VPtr Vptr) override;

  bool doStructorsInitializeVPtrs(const CXXRecordDecl *VTableClass) override {
    return true;
  }

  llvm::Constant *
  getVTableAddressPoint(BaseSubobject Base,
                        const CXXRecordDecl *VTableClass) override;

  llvm::Value *getVTableAddressPointInStructor(
      CodeGenFunction &CGF, const CXXRecordDecl *VTableClass,
      BaseSubobject Base, const CXXRecordDecl *NearestVBase) override;

  llvm::Value *getVTableAddressPointInStructorWithVTT(
      CodeGenFunction &CGF, const CXXRecordDecl *VTableClass,
      BaseSubobject Base, const CXXRecordDecl *NearestVBase);

  llvm::Constant *
  getVTableAddressPointForConstExpr(BaseSubobject Base,
                                    const CXXRecordDecl *VTableClass) override;

  llvm::GlobalVariable *getAddrOfVTable(const CXXRecordDecl *RD,
                                        CharUnits VPtrOffset) override;

  CGCallee getVirtualFunctionPointer(CodeGenFunction &CGF, GlobalDecl GD,
                                     Address This, llvm::Type *Ty,
                                     SourceLocation Loc) override;

  llvm::Value *EmitVirtualDestructorCall(CodeGenFunction &CGF,
                                         const CXXDestructorDecl *Dtor,
                                         CXXDtorType DtorType, Address This,
                                         DeleteOrMemberCallExpr E) override;

  void emitVirtualInheritanceTables(const CXXRecordDecl *RD) override;

  bool canSpeculativelyEmitVTable(const CXXRecordDecl *RD) const override;
  bool canSpeculativelyEmitVTableAsBaseClass(const CXXRecordDecl *RD) const;

  void setThunkLinkage(llvm::Function *Thunk, bool ForVTable, GlobalDecl GD,
                       bool ReturnAdjustment) override {
    // Allow inlining of thunks by emitting them with available_externally
    // linkage together with vtables when needed.
    if (ForVTable && !Thunk->hasLocalLinkage())
      Thunk->setLinkage(llvm::GlobalValue::AvailableExternallyLinkage);
    CGM.setGVProperties(Thunk, GD);
  }

  bool exportThunk() override { return true; }

  llvm::Value *performThisAdjustment(CodeGenFunction &CGF, Address This,
                                     const ThisAdjustment &TA) override;

  llvm::Value *performReturnAdjustment(CodeGenFunction &CGF, Address Ret,
                                       const ReturnAdjustment &RA) override;

  size_t getSrcArgforCopyCtor(const CXXConstructorDecl *,
                              FunctionArgList &Args) const override {
    assert(!Args.empty() && "expected the arglist to not be empty!");
    return Args.size() - 1;
  }

  StringRef GetPureVirtualCallName() override { return "__cxa_pure_virtual"; }
  StringRef GetDeletedVirtualCallName() override
    { return "__cxa_deleted_virtual"; }

  CharUnits getArrayCookieSizeImpl(QualType elementType) override;
  Address InitializeArrayCookie(CodeGenFunction &CGF,
                                Address NewPtr,
                                llvm::Value *NumElements,
                                const CXXNewExpr *expr,
                                QualType ElementType) override;
  llvm::Value *readArrayCookieImpl(CodeGenFunction &CGF,
                                   Address allocPtr,
                                   CharUnits cookieSize) override;

  void EmitGuardedInit(CodeGenFunction &CGF, const VarDecl &D,
                       llvm::GlobalVariable *DeclPtr,
                       bool PerformInit) override;
  void registerGlobalDtor(CodeGenFunction &CGF, const VarDecl &D,
                          llvm::FunctionCallee dtor,
                          llvm::Constant *addr) override;

  llvm::Function *getOrCreateThreadLocalWrapper(const VarDecl *VD,
                                                llvm::Value *Val);
  void EmitThreadLocalInitFuncs(
      CodeGenModule &CGM,
      ArrayRef<const VarDecl *> CXXThreadLocals,
      ArrayRef<llvm::Function *> CXXThreadLocalInits,
      ArrayRef<const VarDecl *> CXXThreadLocalInitVars) override;

  /// Determine whether we will definitely emit this variable with a constant
  /// initializer, either because the language semantics demand it or because
  /// we know that the initializer is a constant.
  bool isEmittedWithConstantInitializer(const VarDecl *VD) const {
    VD = VD->getMostRecentDecl();
    if (VD->hasAttr<ConstInitAttr>())
      return true;

    // All later checks examine the initializer specified on the variable. If
    // the variable is weak, such examination would not be correct.
    if (VD->isWeak() || VD->hasAttr<SelectAnyAttr>())
      return false;

    const VarDecl *InitDecl = VD->getInitializingDeclaration();
    if (!InitDecl)
      return false;

    // If there's no initializer to run, this is constant initialization.
    if (!InitDecl->hasInit())
      return true;

    // If we have the only definition, we don't need a thread wrapper if we
    // will emit the value as a constant.
    if (isUniqueGVALinkage(getContext().GetGVALinkageForVariable(VD)))
      return !VD->needsDestruction(getContext()) && InitDecl->evaluateValue();

    // Otherwise, we need a thread wrapper unless we know that every
    // translation unit will emit the value as a constant. We rely on
    // ICE-ness not varying between translation units, which isn't actually
    // guaranteed by the standard but is necessary for sanity.
    return InitDecl->isInitKnownICE() && InitDecl->isInitICE();
  }

  bool usesThreadWrapperFunction(const VarDecl *VD) const override {
    return !isEmittedWithConstantInitializer(VD) ||
           VD->needsDestruction(getContext());
  }
  LValue EmitThreadLocalVarDeclLValue(CodeGenFunction &CGF, const VarDecl *VD,
                                      QualType LValType) override;

  bool NeedsVTTParameter(GlobalDecl GD) override;

  llvm::Constant *
  getOrCreateVirtualFunctionPointerThunk(const CXXMethodDecl *MD);

  /**************************** RTTI Uniqueness ******************************/

protected:
  /// Returns true if the ABI requires RTTI type_info objects to be unique
  /// across a program.
  virtual bool shouldRTTIBeUnique() const { return true; }

public:
  /// What sort of unique-RTTI behavior should we use?
  enum RTTIUniquenessKind {
    /// We are guaranteeing, or need to guarantee, that the RTTI string
    /// is unique.
    RUK_Unique,

    /// We are not guaranteeing uniqueness for the RTTI string, so we
    /// can demote to hidden visibility but must use string comparisons.
    RUK_NonUniqueHidden,

    /// We are not guaranteeing uniqueness for the RTTI string, so we
    /// have to use string comparisons, but we also have to emit it with
    /// non-hidden visibility.
    RUK_NonUniqueVisible
  };

  /// Return the required visibility status for the given type and linkage in
  /// the current ABI.
  RTTIUniquenessKind
  classifyRTTIUniqueness(QualType CanTy,
                         llvm::GlobalValue::LinkageTypes Linkage) const;
  friend class ItaniumRTTIBuilder;

  void emitCXXStructor(GlobalDecl GD) override;

  std::pair<llvm::Value *, const CXXRecordDecl *>
  LoadVTablePtr(CodeGenFunction &CGF, Address This,
                const CXXRecordDecl *RD) override;

 private:
   llvm::Constant *
   getSignedVirtualMemberFunctionPointer(const CXXMethodDecl *MD);

   bool hasAnyUnusedVirtualInlineFunction(const CXXRecordDecl *RD) const {
     const auto &VtableLayout =
         CGM.getItaniumVTableContext().getVTableLayout(RD);

     for (const auto &VtableComponent : VtableLayout.vtable_components()) {
       // Skip empty slot.
       if (!VtableComponent.isUsedFunctionPointerKind())
         continue;

       const CXXMethodDecl *Method = VtableComponent.getFunctionDecl();
       if (!Method->getCanonicalDecl()->isInlined())
         continue;

       StringRef Name = CGM.getMangledName(VtableComponent.getGlobalDecl());
       auto *Entry = CGM.GetGlobalValue(Name);
       // This checks if virtual inline function has already been emitted.
       // Note that it is possible that this inline function would be emitted
       // after trying to emit vtable speculatively. Because of this we do
       // an extra pass after emitting all deferred vtables to find and emit
       // these vtables opportunistically.
       if (!Entry || Entry->isDeclaration())
         return true;
     }
     return false;
  }

  bool isVTableHidden(const CXXRecordDecl *RD) const {
    const auto &VtableLayout =
            CGM.getItaniumVTableContext().getVTableLayout(RD);

    for (const auto &VtableComponent : VtableLayout.vtable_components()) {
      if (VtableComponent.isRTTIKind()) {
        const CXXRecordDecl *RTTIDecl = VtableComponent.getRTTIDecl();
        if (RTTIDecl->getVisibility() == Visibility::HiddenVisibility)
          return true;
      } else if (VtableComponent.isUsedFunctionPointerKind()) {
        const CXXMethodDecl *Method = VtableComponent.getFunctionDecl();
        if (Method->getVisibility() == Visibility::HiddenVisibility &&
            !Method->isDefined())
          return true;
      }
    }
    return false;
  }
};

class ARMCXXABI : public ItaniumCXXABI {
public:
  ARMCXXABI(CodeGen::CodeGenModule &CGM) :
    ItaniumCXXABI(CGM, /*UseARMMethodPtrABI=*/true,
                  /*UseARMGuardVarABI=*/true) {}

  bool HasThisReturn(GlobalDecl GD) const override {
    return (isa<CXXConstructorDecl>(GD.getDecl()) || (
              isa<CXXDestructorDecl>(GD.getDecl()) &&
              GD.getDtorType() != Dtor_Deleting));
  }

  void EmitReturnFromThunk(CodeGenFunction &CGF, RValue RV,
                           QualType ResTy) override;

  CharUnits getArrayCookieSizeImpl(QualType elementType) override;
  Address InitializeArrayCookie(CodeGenFunction &CGF,
                                Address NewPtr,
                                llvm::Value *NumElements,
                                const CXXNewExpr *expr,
                                QualType ElementType) override;
  llvm::Value *readArrayCookieImpl(CodeGenFunction &CGF, Address allocPtr,
                                   CharUnits cookieSize) override;
};

class iOS64CXXABI : public ARMCXXABI {
public:
  iOS64CXXABI(CodeGen::CodeGenModule &CGM) : ARMCXXABI(CGM) {
    Use32BitVTableOffsetABI = true;
  }

  // ARM64 libraries are prepared for non-unique RTTI.
  bool shouldRTTIBeUnique() const override { return false; }
};

class FuchsiaCXXABI final : public ItaniumCXXABI {
public:
  explicit FuchsiaCXXABI(CodeGen::CodeGenModule &CGM)
      : ItaniumCXXABI(CGM) {}

private:
  bool HasThisReturn(GlobalDecl GD) const override {
    return isa<CXXConstructorDecl>(GD.getDecl()) ||
           (isa<CXXDestructorDecl>(GD.getDecl()) &&
            GD.getDtorType() != Dtor_Deleting);
  }
};

class WebAssemblyCXXABI final : public ItaniumCXXABI {
public:
  explicit WebAssemblyCXXABI(CodeGen::CodeGenModule &CGM)
      : ItaniumCXXABI(CGM, /*UseARMMethodPtrABI=*/true,
                      /*UseARMGuardVarABI=*/true) {}
  void emitBeginCatch(CodeGenFunction &CGF, const CXXCatchStmt *C) override;

private:
  bool HasThisReturn(GlobalDecl GD) const override {
    return isa<CXXConstructorDecl>(GD.getDecl()) ||
           (isa<CXXDestructorDecl>(GD.getDecl()) &&
            GD.getDtorType() != Dtor_Deleting);
  }
  bool canCallMismatchedFunctionType() const override { return false; }
};

class XLCXXABI final : public ItaniumCXXABI {
public:
  explicit XLCXXABI(CodeGen::CodeGenModule &CGM)
      : ItaniumCXXABI(CGM) {}

  void registerGlobalDtor(CodeGenFunction &CGF, const VarDecl &D,
                          llvm::FunctionCallee dtor,
                          llvm::Constant *addr) override;
};
}

CodeGen::CGCXXABI *CodeGen::CreateItaniumCXXABI(CodeGenModule &CGM) {
  switch (CGM.getTarget().getCXXABI().getKind()) {
  // For IR-generation purposes, there's no significant difference
  // between the ARM and iOS ABIs.
  case TargetCXXABI::GenericARM:
  case TargetCXXABI::iOS:
  case TargetCXXABI::WatchOS:
    return new ARMCXXABI(CGM);

  case TargetCXXABI::iOS64:
    return new iOS64CXXABI(CGM);

  case TargetCXXABI::Fuchsia:
    return new FuchsiaCXXABI(CGM);

  // Note that AArch64 uses the generic ItaniumCXXABI class since it doesn't
  // include the other 32-bit ARM oddities: constructor/destructor return values
  // and array cookies.
  case TargetCXXABI::GenericAArch64:
    return new ItaniumCXXABI(CGM, /*UseARMMethodPtrABI=*/true,
                             /*UseARMGuardVarABI=*/true);

  case TargetCXXABI::GenericMIPS:
    return new ItaniumCXXABI(CGM, /*UseARMMethodPtrABI=*/true);

  case TargetCXXABI::WebAssembly:
    return new WebAssemblyCXXABI(CGM);

  case TargetCXXABI::XL:
    return new XLCXXABI(CGM);

  case TargetCXXABI::GenericItanium:
    if (CGM.getContext().getTargetInfo().getTriple().getArch()
        == llvm::Triple::le32) {
      // For PNaCl, use ARM-style method pointers so that PNaCl code
      // does not assume anything about the alignment of function
      // pointers.
      return new ItaniumCXXABI(CGM, /*UseARMMethodPtrABI=*/true);
    }
    return new ItaniumCXXABI(CGM);

  case TargetCXXABI::Microsoft:
    llvm_unreachable("Microsoft ABI is not Itanium-based");
  }
  llvm_unreachable("bad ABI kind");
}

llvm::Type *
ItaniumCXXABI::ConvertMemberPointerType(const MemberPointerType *MPT) {
  if (MPT->isMemberDataPointer())
    return CGM.PtrDiffTy;
  return llvm::StructType::get(CGM.PtrDiffTy, CGM.PtrDiffTy);
}

/// In the Itanium and ARM ABIs, method pointers have the form:
///   struct { ptrdiff_t ptr; ptrdiff_t adj; } memptr;
///
/// In the Itanium ABI:
///  - method pointers are virtual if (memptr.ptr & 1) is nonzero
///  - the this-adjustment is (memptr.adj)
///  - the virtual offset is (memptr.ptr - 1)
///
/// In the ARM ABI:
///  - method pointers are virtual if (memptr.adj & 1) is nonzero
///  - the this-adjustment is (memptr.adj >> 1)
///  - the virtual offset is (memptr.ptr)
/// ARM uses 'adj' for the virtual flag because Thumb functions
/// may be only single-byte aligned.
///
/// If the member is virtual, the adjusted 'this' pointer points
/// to a vtable pointer from which the virtual offset is applied.
///
/// If the member is non-virtual, memptr.ptr is the address of
/// the function to call.
CGCallee ItaniumCXXABI::EmitLoadOfMemberFunctionPointer(
    CodeGenFunction &CGF, const Expr *E, Address ThisAddr,
    llvm::Value *&ThisPtrForCall,
    llvm::Value *MemFnPtr, const MemberPointerType *MPT) {
  CGBuilderTy &Builder = CGF.Builder;

  const FunctionProtoType *FPT =
    MPT->getPointeeType()->getAs<FunctionProtoType>();
  auto *RD =
      cast<CXXRecordDecl>(MPT->getClass()->castAs<RecordType>()->getDecl());

  llvm::FunctionType *FTy = CGM.getTypes().GetFunctionType(
      CGM.getTypes().arrangeCXXMethodType(RD, FPT, /*FD=*/nullptr));

  llvm::Constant *ptrdiff_1 = llvm::ConstantInt::get(CGM.PtrDiffTy, 1);

  llvm::BasicBlock *FnVirtual = CGF.createBasicBlock("memptr.virtual");
  llvm::BasicBlock *FnNonVirtual = CGF.createBasicBlock("memptr.nonvirtual");
  llvm::BasicBlock *FnEnd = CGF.createBasicBlock("memptr.end");

  // Extract memptr.adj, which is in the second field.
  llvm::Value *RawAdj = Builder.CreateExtractValue(MemFnPtr, 1, "memptr.adj");

  // Compute the true adjustment.
  llvm::Value *Adj = RawAdj;
  if (UseARMMethodPtrABI)
    Adj = Builder.CreateAShr(Adj, ptrdiff_1, "memptr.adj.shifted");

  // Apply the adjustment and cast back to the original struct type
  // for consistency.
  llvm::Value *This = ThisAddr.getPointer();
  llvm::Value *Ptr = Builder.CreateBitCast(This, Builder.getInt8PtrTy());
  Ptr = Builder.CreateInBoundsGEP(Ptr, Adj);
  This = Builder.CreateBitCast(Ptr, This->getType(), "this.adjusted");
  ThisPtrForCall = This;

  // Load the function pointer.
  llvm::Value *FnAsInt = Builder.CreateExtractValue(MemFnPtr, 0, "memptr.ptr");

  // If the LSB in the function pointer is 1, the function pointer points to
  // a virtual function.
  llvm::Value *IsVirtual;
  if (UseARMMethodPtrABI)
    IsVirtual = Builder.CreateAnd(RawAdj, ptrdiff_1);
  else
    IsVirtual = Builder.CreateAnd(FnAsInt, ptrdiff_1);
  IsVirtual = Builder.CreateIsNotNull(IsVirtual, "memptr.isvirtual");
  Builder.CreateCondBr(IsVirtual, FnVirtual, FnNonVirtual);

  // In the virtual path, the adjustment left 'This' pointing to the
  // vtable of the correct base subobject.  The "function pointer" is an
  // offset within the vtable (+1 for the virtual flag on non-ARM).
  CGF.EmitBlock(FnVirtual);

  // Cast the adjusted this to a pointer to vtable pointer and load.
  llvm::Type *VTableTy = Builder.getInt8PtrTy();
  CharUnits VTablePtrAlign =
    CGF.CGM.getDynamicOffsetAlignment(ThisAddr.getAlignment(), RD,
                                      CGF.getPointerAlign());
  llvm::Value *VTable =
    CGF.GetVTablePtr(Address(This, VTablePtrAlign), VTableTy, RD);

  // Apply the offset.
  // On ARM64, to reserve extra space in virtual member function pointers,
  // we only pay attention to the low 32 bits of the offset.
  llvm::Value *VTableOffset = FnAsInt;
  if (!UseARMMethodPtrABI)
    VTableOffset = Builder.CreateSub(VTableOffset, ptrdiff_1);
  if (Use32BitVTableOffsetABI) {
    VTableOffset = Builder.CreateTrunc(VTableOffset, CGF.Int32Ty);
    VTableOffset = Builder.CreateZExt(VTableOffset, CGM.PtrDiffTy);
  }

  // Check the address of the function pointer if CFI on member function
  // pointers is enabled.
  llvm::Constant *CheckSourceLocation;
  llvm::Constant *CheckTypeDesc;
  bool ShouldEmitCFICheck = CGF.SanOpts.has(SanitizerKind::CFIMFCall) &&
                            CGM.HasHiddenLTOVisibility(RD);
  bool ShouldEmitVFEInfo = CGM.getCodeGenOpts().VirtualFunctionElimination &&
                           CGM.HasHiddenLTOVisibility(RD);
  bool ShouldEmitWPDInfo =
      CGM.getCodeGenOpts().WholeProgramVTables &&
      // Don't insert type tests if we are forcing public std visibility.
      !CGM.HasLTOVisibilityPublicStd(RD);
  llvm::Value *VirtualFn = nullptr;

  {
    CodeGenFunction::SanitizerScope SanScope(&CGF);
    llvm::Value *TypeId = nullptr;
    llvm::Value *CheckResult = nullptr;

    if (ShouldEmitCFICheck || ShouldEmitVFEInfo || ShouldEmitWPDInfo) {
      // If doing CFI, VFE or WPD, we will need the metadata node to check
      // against.
      llvm::Metadata *MD =
          CGM.CreateMetadataIdentifierForVirtualMemPtrType(QualType(MPT, 0));
      TypeId = llvm::MetadataAsValue::get(CGF.getLLVMContext(), MD);
    }

    llvm::Value *VFPAddr = Builder.CreateGEP(VTable, VTableOffset);

    if (ShouldEmitVFEInfo) {
      // If doing VFE, load from the vtable with a type.checked.load intrinsic
      // call. Note that we use the GEP to calculate the address to load from
      // and pass 0 as the offset to the intrinsic. This is because every
      // vtable slot of the correct type is marked with matching metadata, and
      // we know that the load must be from one of these slots.
      llvm::Value *CheckedLoad = Builder.CreateCall(
          CGM.getIntrinsic(llvm::Intrinsic::type_checked_load),
          {VFPAddr, llvm::ConstantInt::get(CGM.Int32Ty, 0), TypeId});
      CheckResult = Builder.CreateExtractValue(CheckedLoad, 1);
      VirtualFn = Builder.CreateExtractValue(CheckedLoad, 0);
      VirtualFn = Builder.CreateBitCast(VirtualFn, FTy->getPointerTo(),
                                        "memptr.virtualfn");
    } else {
      // When not doing VFE, emit a normal load, as it allows more
      // optimisations than type.checked.load.
      if (ShouldEmitCFICheck || ShouldEmitWPDInfo) {
        CheckResult = Builder.CreateCall(
            CGM.getIntrinsic(llvm::Intrinsic::type_test),
            {Builder.CreateBitCast(VFPAddr, CGF.Int8PtrTy), TypeId});
      }
      VFPAddr =
          Builder.CreateBitCast(VFPAddr, FTy->getPointerTo()->getPointerTo());
      VirtualFn = Builder.CreateAlignedLoad(VFPAddr, CGF.getPointerAlign(),
                                            "memptr.virtualfn");
    }
    assert(VirtualFn && "Virtual fuction pointer not created!");
    assert((!ShouldEmitCFICheck || !ShouldEmitVFEInfo || !ShouldEmitWPDInfo ||
            CheckResult) &&
           "Check result required but not created!");

    if (ShouldEmitCFICheck) {
      // If doing CFI, emit the check.
      CheckSourceLocation = CGF.EmitCheckSourceLocation(E->getBeginLoc());
      CheckTypeDesc = CGF.EmitCheckTypeDescriptor(QualType(MPT, 0));
      llvm::Constant *StaticData[] = {
          llvm::ConstantInt::get(CGF.Int8Ty, CodeGenFunction::CFITCK_VMFCall),
          CheckSourceLocation,
          CheckTypeDesc,
      };

      if (CGM.getCodeGenOpts().SanitizeTrap.has(SanitizerKind::CFIMFCall)) {
        CGF.EmitTrapCheck(CheckResult);
      } else {
        llvm::Value *AllVtables = llvm::MetadataAsValue::get(
            CGM.getLLVMContext(),
            llvm::MDString::get(CGM.getLLVMContext(), "all-vtables"));
        llvm::Value *ValidVtable = Builder.CreateCall(
            CGM.getIntrinsic(llvm::Intrinsic::type_test), {VTable, AllVtables});
        CGF.EmitCheck(std::make_pair(CheckResult, SanitizerKind::CFIMFCall),
                      SanitizerHandler::CFICheckFail, StaticData,
                      {VTable, ValidVtable});
      }

      FnVirtual = Builder.GetInsertBlock();
    }
  } // End of sanitizer scope

  CGF.EmitBranch(FnEnd);

  // In the non-virtual path, the function pointer is actually a
  // function pointer.
  CGF.EmitBlock(FnNonVirtual);
  llvm::Value *NonVirtualFn =
    Builder.CreateIntToPtr(FnAsInt, FTy->getPointerTo(), "memptr.nonvirtualfn");

  // Check the function pointer if CFI on member function pointers is enabled.
  if (ShouldEmitCFICheck) {
    CXXRecordDecl *RD = MPT->getClass()->getAsCXXRecordDecl();
    if (RD->hasDefinition()) {
      CodeGenFunction::SanitizerScope SanScope(&CGF);

      llvm::Constant *StaticData[] = {
          llvm::ConstantInt::get(CGF.Int8Ty, CodeGenFunction::CFITCK_NVMFCall),
          CheckSourceLocation,
          CheckTypeDesc,
      };

      llvm::Value *Bit = Builder.getFalse();
      llvm::Value *CastedNonVirtualFn =
          Builder.CreateBitCast(NonVirtualFn, CGF.Int8PtrTy);
      for (const CXXRecordDecl *Base : CGM.getMostBaseClasses(RD)) {
        llvm::Metadata *MD = CGM.CreateMetadataIdentifierForType(
            getContext().getMemberPointerType(
                MPT->getPointeeType(),
                getContext().getRecordType(Base).getTypePtr()));
        llvm::Value *TypeId =
            llvm::MetadataAsValue::get(CGF.getLLVMContext(), MD);

        llvm::Value *TypeTest =
            Builder.CreateCall(CGM.getIntrinsic(llvm::Intrinsic::type_test),
                               {CastedNonVirtualFn, TypeId});
        Bit = Builder.CreateOr(Bit, TypeTest);
      }

      CGF.EmitCheck(std::make_pair(Bit, SanitizerKind::CFIMFCall),
                    SanitizerHandler::CFICheckFail, StaticData,
                    {CastedNonVirtualFn, llvm::UndefValue::get(CGF.IntPtrTy)});

      FnNonVirtual = Builder.GetInsertBlock();
    }
  }

  // We're done.
  CGF.EmitBlock(FnEnd);
  llvm::PHINode *CalleePtr = Builder.CreatePHI(FTy->getPointerTo(), 2);
  CalleePtr->addIncoming(VirtualFn, FnVirtual);
  CalleePtr->addIncoming(NonVirtualFn, FnNonVirtual);

  CGPointerAuthInfo PointerAuth;

  if (const auto &Schema =
          CGM.getCodeGenOpts().PointerAuth.CXXMemberFunctionPointers) {
    llvm::PHINode *DiscriminatorPHI = Builder.CreatePHI(CGF.IntPtrTy, 2);
    DiscriminatorPHI->addIncoming(llvm::ConstantInt::get(CGF.IntPtrTy, 0),
                                  FnVirtual);
    const auto &AuthInfo =
        CGM.getMemberFunctionPointerAuthInfo(QualType(MPT, 0));
    assert(Schema.getKey() == AuthInfo.getKey() &&
           "Keys for virtual and non-virtual member functions must match");
    auto *NonVirtualDiscriminator = AuthInfo.getDiscriminator();
    DiscriminatorPHI->addIncoming(NonVirtualDiscriminator, FnNonVirtual);
    PointerAuth = CGPointerAuthInfo(Schema.getKey(), DiscriminatorPHI);
  }

  CGCallee Callee(FPT, CalleePtr, PointerAuth);
  return Callee;
}

/// Compute an l-value by applying the given pointer-to-member to a
/// base object.
llvm::Value *ItaniumCXXABI::EmitMemberDataPointerAddress(
    CodeGenFunction &CGF, const Expr *E, Address Base, llvm::Value *MemPtr,
    const MemberPointerType *MPT) {
  assert(MemPtr->getType() == CGM.PtrDiffTy);

  CGBuilderTy &Builder = CGF.Builder;

  // Cast to char*.
  Base = Builder.CreateElementBitCast(Base, CGF.Int8Ty);

  // Apply the offset, which we assume is non-null.
  llvm::Value *Addr =
    Builder.CreateInBoundsGEP(Base.getPointer(), MemPtr, "memptr.offset");

  // Cast the address to the appropriate pointer type, adopting the
  // address space of the base pointer.
  llvm::Type *PType = CGF.ConvertTypeForMem(MPT->getPointeeType())
                            ->getPointerTo(Base.getAddressSpace());
  return Builder.CreateBitCast(Addr, PType);
}

// See if it's possible to return a constant signed pointer.
static llvm::Constant *pointerAuthResignConstant(
    llvm::Value *Ptr, const CGPointerAuthInfo &CurAuthInfo,
    const CGPointerAuthInfo &NewAuthInfo, CodeGenModule &CGM) {
  Optional<llvm::GlobalPtrAuthInfo> Info =
      llvm::GlobalPtrAuthInfo::analyze(Ptr);

  if (!Info || !isa<llvm::Constant>(NewAuthInfo.getDiscriminator()))
    return nullptr;

  assert(Info->getKey()->getZExtValue() == CurAuthInfo.getKey() &&
         Info->getAddrDiscriminator()->isZeroValue() &&
         Info->getDiscriminator() == CurAuthInfo.getDiscriminator() &&
         "unexpected key or discriminators");

  return CGM.getConstantSignedPointer(
      Info->getPointer(), NewAuthInfo.getKey(), nullptr,
      cast<llvm::Constant>(NewAuthInfo.getDiscriminator()));
}

/// Perform a bitcast, derived-to-base, or base-to-derived member pointer
/// conversion.
///
/// Bitcast conversions are always a no-op under Itanium.
///
/// Obligatory offset/adjustment diagram:
///         <-- offset -->          <-- adjustment -->
///   |--------------------------|----------------------|--------------------|
///   ^Derived address point     ^Base address point    ^Member address point
///
/// So when converting a base member pointer to a derived member pointer,
/// we add the offset to the adjustment because the address point has
/// decreased;  and conversely, when converting a derived MP to a base MP
/// we subtract the offset from the adjustment because the address point
/// has increased.
///
/// The standard forbids (at compile time) conversion to and from
/// virtual bases, which is why we don't have to consider them here.
///
/// The standard forbids (at run time) casting a derived MP to a base
/// MP when the derived MP does not point to a member of the base.
/// This is why -1 is a reasonable choice for null data member
/// pointers.
llvm::Value *
ItaniumCXXABI::EmitMemberPointerConversion(CodeGenFunction &CGF,
                                           const CastExpr *E,
                                           llvm::Value *src) {
  // Use constant emission if we can.
  if (isa<llvm::Constant>(src))
    return EmitMemberPointerConversion(E, cast<llvm::Constant>(src));

  assert(E->getCastKind() == CK_DerivedToBaseMemberPointer ||
         E->getCastKind() == CK_BaseToDerivedMemberPointer ||
         E->getCastKind() == CK_ReinterpretMemberPointer);

  CGBuilderTy &Builder = CGF.Builder;
  QualType dstType = E->getType();

  if (dstType->isMemberFunctionPointerType())
    if (const auto &newAuthInfo =
            CGM.getMemberFunctionPointerAuthInfo(dstType)) {
      QualType srcType = E->getSubExpr()->getType();
      assert(srcType->isMemberFunctionPointerType());
      const auto &curAuthInfo = CGM.getMemberFunctionPointerAuthInfo(srcType);
      llvm::Value *memFnPtr = Builder.CreateExtractValue(src, 0, "memptr.ptr");
      llvm::Type *origTy = memFnPtr->getType();

      llvm::BasicBlock *startBB = Builder.GetInsertBlock();
      llvm::BasicBlock *resignBB = CGF.createBasicBlock("resign");
      llvm::BasicBlock *mergeBB = CGF.createBasicBlock("merge");

      // Check whether we have a virtual offset or a pointer to a function.
      assert(UseARMMethodPtrABI && "ARM ABI expected");
      llvm::Value *adj = Builder.CreateExtractValue(src, 1, "memptr.adj");
      llvm::Constant *ptrdiff_1 = llvm::ConstantInt::get(CGM.PtrDiffTy, 1);
      llvm::Value *andVal = Builder.CreateAnd(adj, ptrdiff_1);
      llvm::Value *isVirtualOffset =
          Builder.CreateIsNotNull(andVal, "is.virtual.offset");
      Builder.CreateCondBr(isVirtualOffset, mergeBB, resignBB);

      CGF.EmitBlock(resignBB);
      llvm::Type *ptrTy = llvm::PointerType::getUnqual(CGM.Int8Ty);
      memFnPtr = Builder.CreateIntToPtr(memFnPtr, ptrTy);
      memFnPtr = CGF.EmitPointerAuthResign(memFnPtr, srcType, curAuthInfo,
                                           newAuthInfo,
                                           isa<llvm::Constant>(src));
      memFnPtr = Builder.CreatePtrToInt(memFnPtr, origTy);
      llvm::Value *resignedVal = Builder.CreateInsertValue(src, memFnPtr, 0);
      resignBB = Builder.GetInsertBlock();

      CGF.EmitBlock(mergeBB);
      llvm::PHINode *newSrc = Builder.CreatePHI(src->getType(), 2);
      newSrc->addIncoming(src, startBB);
      newSrc->addIncoming(resignedVal, resignBB);
      src = newSrc;
    }

  // Under Itanium, reinterprets don't require any additional processing.
  if (E->getCastKind() == CK_ReinterpretMemberPointer) return src;

  llvm::Constant *adj = getMemberPointerAdjustment(E);
  if (!adj) return src;

  bool isDerivedToBase = (E->getCastKind() == CK_DerivedToBaseMemberPointer);

  const MemberPointerType *destTy =
    E->getType()->castAs<MemberPointerType>();

  // For member data pointers, this is just a matter of adding the
  // offset if the source is non-null.
  if (destTy->isMemberDataPointer()) {
    llvm::Value *dst;
    if (isDerivedToBase)
      dst = Builder.CreateNSWSub(src, adj, "adj");
    else
      dst = Builder.CreateNSWAdd(src, adj, "adj");

    // Null check.
    llvm::Value *null = llvm::Constant::getAllOnesValue(src->getType());
    llvm::Value *isNull = Builder.CreateICmpEQ(src, null, "memptr.isnull");
    return Builder.CreateSelect(isNull, src, dst);
  }

  // The this-adjustment is left-shifted by 1 on ARM.
  if (UseARMMethodPtrABI) {
    uint64_t offset = cast<llvm::ConstantInt>(adj)->getZExtValue();
    offset <<= 1;
    adj = llvm::ConstantInt::get(adj->getType(), offset);
  }

  llvm::Value *srcAdj = Builder.CreateExtractValue(src, 1, "src.adj");
  llvm::Value *dstAdj;
  if (isDerivedToBase)
    dstAdj = Builder.CreateNSWSub(srcAdj, adj, "adj");
  else
    dstAdj = Builder.CreateNSWAdd(srcAdj, adj, "adj");

  return Builder.CreateInsertValue(src, dstAdj, 1);
}

llvm::Constant *
ItaniumCXXABI::EmitMemberPointerConversion(const CastExpr *E,
                                           llvm::Constant *src) {
  assert(E->getCastKind() == CK_DerivedToBaseMemberPointer ||
         E->getCastKind() == CK_BaseToDerivedMemberPointer ||
         E->getCastKind() == CK_ReinterpretMemberPointer);

  QualType dstType = E->getType();

  if (dstType->isMemberFunctionPointerType())
    if (const auto &newAuthInfo =
            CGM.getMemberFunctionPointerAuthInfo(dstType)) {
      assert(UseARMMethodPtrABI && "ARM ABI expected");
      QualType srcType = E->getSubExpr()->getType();
      const auto &curAuthInfo = CGM.getMemberFunctionPointerAuthInfo(srcType);
      llvm::Constant *memFnPtr = llvm::ConstantExpr::getExtractValue(src, 0);
      llvm::Constant *constPtr =
          pointerAuthResignConstant(cast<llvm::User>(memFnPtr)->getOperand(0),
                                    curAuthInfo, newAuthInfo, CGM);
      constPtr = llvm::ConstantExpr::getPtrToInt(constPtr, memFnPtr->getType());
      src = llvm::ConstantExpr::getInsertValue(src, constPtr, 0);
    }

  // Under Itanium, reinterprets don't require any additional processing.
  if (E->getCastKind() == CK_ReinterpretMemberPointer) return src;

  // If the adjustment is trivial, we don't need to do anything.
  llvm::Constant *adj = getMemberPointerAdjustment(E);
  if (!adj) return src;

  bool isDerivedToBase = (E->getCastKind() == CK_DerivedToBaseMemberPointer);

  const MemberPointerType *destTy =
    E->getType()->castAs<MemberPointerType>();

  // For member data pointers, this is just a matter of adding the
  // offset if the source is non-null.
  if (destTy->isMemberDataPointer()) {
    // null maps to null.
    if (src->isAllOnesValue()) return src;

    if (isDerivedToBase)
      return llvm::ConstantExpr::getNSWSub(src, adj);
    else
      return llvm::ConstantExpr::getNSWAdd(src, adj);
  }

  // The this-adjustment is left-shifted by 1 on ARM.
  if (UseARMMethodPtrABI) {
    uint64_t offset = cast<llvm::ConstantInt>(adj)->getZExtValue();
    offset <<= 1;
    adj = llvm::ConstantInt::get(adj->getType(), offset);
  }

  llvm::Constant *srcAdj = llvm::ConstantExpr::getExtractValue(src, 1);
  llvm::Constant *dstAdj;
  if (isDerivedToBase)
    dstAdj = llvm::ConstantExpr::getNSWSub(srcAdj, adj);
  else
    dstAdj = llvm::ConstantExpr::getNSWAdd(srcAdj, adj);

  return llvm::ConstantExpr::getInsertValue(src, dstAdj, 1);
}

llvm::Constant *
ItaniumCXXABI::EmitNullMemberPointer(const MemberPointerType *MPT) {
  // Itanium C++ ABI 2.3:
  //   A NULL pointer is represented as -1.
  if (MPT->isMemberDataPointer())
    return llvm::ConstantInt::get(CGM.PtrDiffTy, -1ULL, /*isSigned=*/true);

  llvm::Constant *Zero = llvm::ConstantInt::get(CGM.PtrDiffTy, 0);
  llvm::Constant *Values[2] = { Zero, Zero };
  return llvm::ConstantStruct::getAnon(Values);
}

llvm::Constant *
ItaniumCXXABI::EmitMemberDataPointer(const MemberPointerType *MPT,
                                     CharUnits offset) {
  // Itanium C++ ABI 2.3:
  //   A pointer to data member is an offset from the base address of
  //   the class object containing it, represented as a ptrdiff_t
  return llvm::ConstantInt::get(CGM.PtrDiffTy, offset.getQuantity());
}

llvm::Constant *
ItaniumCXXABI::EmitMemberFunctionPointer(const CXXMethodDecl *MD) {
  return BuildMemberPointer(MD, CharUnits::Zero());
}

llvm::Constant *ItaniumCXXABI::BuildMemberPointer(const CXXMethodDecl *MD,
                                                  CharUnits ThisAdjustment) {
  assert(MD->isInstance() && "Member function must not be static!");

  CodeGenTypes &Types = CGM.getTypes();

  // Get the function pointer (or index if this is a virtual function).
  llvm::Constant *MemPtr[2];
  if (MD->isVirtual()) {
    uint64_t Index = CGM.getItaniumVTableContext().getMethodVTableIndex(MD);

    const ASTContext &Context = getContext();
    CharUnits PointerWidth =
      Context.toCharUnitsFromBits(Context.getTargetInfo().getPointerWidth(0));
    uint64_t VTableOffset = (Index * PointerWidth.getQuantity());

    if (UseARMMethodPtrABI) {
      // ARM C++ ABI 3.2.1:
      //   This ABI specifies that adj contains twice the this
      //   adjustment, plus 1 if the member function is virtual. The
      //   least significant bit of adj then makes exactly the same
      //   discrimination as the least significant bit of ptr does for
      //   Itanium.

      // We cannot use the Itanium ABI's representation for virtual member
      // function pointers under pointer authentication because it would
      // require us to store both the virtual offset and the constant
      // discriminator in the pointer, which would be immediately vulnerable
      // to attack.  Instead we introduce a thunk that does the virtual dispatch
      // and store it as if it were a non-virtual member function.  This means
      // that virtual function pointers may not compare equal anymore, but
      // fortunately they aren't required to by the standard, and we do make
      // a best-effort attempt to re-use the thunk.
      //
      // To support interoperation with code in which pointer authentication
      // is disabled, derefencing a member function pointer must still handle
      // the virtual case, but it can use a discriminator which should never
      // be valid.
      const auto &Schema =
          CGM.getCodeGenOpts().PointerAuth.CXXMemberFunctionPointers;
      if (Schema)
        MemPtr[0] = llvm::ConstantExpr::getPtrToInt(
            getSignedVirtualMemberFunctionPointer(MD), CGM.PtrDiffTy);
      else
        MemPtr[0] = llvm::ConstantInt::get(CGM.PtrDiffTy, VTableOffset);
      // Don't set the LSB of adj to 1 if pointer authentication for member
      // function pointers is enabled.
      MemPtr[1] =
          llvm::ConstantInt::get(CGM.PtrDiffTy,
                                 2 * ThisAdjustment.getQuantity() + !Schema);
    } else {
      // Itanium C++ ABI 2.3:
      //   For a virtual function, [the pointer field] is 1 plus the
      //   virtual table offset (in bytes) of the function,
      //   represented as a ptrdiff_t.
      MemPtr[0] = llvm::ConstantInt::get(CGM.PtrDiffTy, VTableOffset + 1);
      MemPtr[1] = llvm::ConstantInt::get(CGM.PtrDiffTy,
                                         ThisAdjustment.getQuantity());
    }
  } else {
    const FunctionProtoType *FPT = MD->getType()->castAs<FunctionProtoType>();
    llvm::Type *Ty;
    // Check whether the function has a computable LLVM signature.
    if (Types.isFuncTypeConvertible(FPT)) {
      // The function has a computable LLVM signature; use the correct type.
      Ty = Types.GetFunctionType(Types.arrangeCXXMethodDeclaration(MD));
    } else {
      // Use an arbitrary non-function type to tell GetAddrOfFunction that the
      // function type is incomplete.
      Ty = CGM.PtrDiffTy;
    }
    llvm::Constant *addr = CGM.getMemberFunctionPointer(MD, Ty);

    MemPtr[0] = llvm::ConstantExpr::getPtrToInt(addr, CGM.PtrDiffTy);
    MemPtr[1] = llvm::ConstantInt::get(CGM.PtrDiffTy,
                                       (UseARMMethodPtrABI ? 2 : 1) *
                                       ThisAdjustment.getQuantity());
  }

  return llvm::ConstantStruct::getAnon(MemPtr);
}

llvm::Constant *ItaniumCXXABI::EmitMemberPointer(const APValue &MP,
                                                 QualType MPType) {
  const MemberPointerType *MPT = MPType->castAs<MemberPointerType>();
  const ValueDecl *MPD = MP.getMemberPointerDecl();
  if (!MPD)
    return EmitNullMemberPointer(MPT);

  CharUnits ThisAdjustment = getMemberPointerPathAdjustment(MP);

  if (const CXXMethodDecl *MD = dyn_cast<CXXMethodDecl>(MPD))
    return BuildMemberPointer(MD, ThisAdjustment);

  CharUnits FieldOffset =
    getContext().toCharUnitsFromBits(getContext().getFieldOffset(MPD));
  return EmitMemberDataPointer(MPT, ThisAdjustment + FieldOffset);
}

/// The comparison algorithm is pretty easy: the member pointers are
/// the same if they're either bitwise identical *or* both null.
///
/// ARM is different here only because null-ness is more complicated.
llvm::Value *
ItaniumCXXABI::EmitMemberPointerComparison(CodeGenFunction &CGF,
                                           llvm::Value *L,
                                           llvm::Value *R,
                                           const MemberPointerType *MPT,
                                           bool Inequality) {
  CGBuilderTy &Builder = CGF.Builder;

  llvm::ICmpInst::Predicate Eq;
  llvm::Instruction::BinaryOps And, Or;
  if (Inequality) {
    Eq = llvm::ICmpInst::ICMP_NE;
    And = llvm::Instruction::Or;
    Or = llvm::Instruction::And;
  } else {
    Eq = llvm::ICmpInst::ICMP_EQ;
    And = llvm::Instruction::And;
    Or = llvm::Instruction::Or;
  }

  // Member data pointers are easy because there's a unique null
  // value, so it just comes down to bitwise equality.
  if (MPT->isMemberDataPointer())
    return Builder.CreateICmp(Eq, L, R);

  // For member function pointers, the tautologies are more complex.
  // The Itanium tautology is:
  //   (L == R) <==> (L.ptr == R.ptr && (L.ptr == 0 || L.adj == R.adj))
  // The ARM tautology is:
  //   (L == R) <==> (L.ptr == R.ptr &&
  //                  (L.adj == R.adj ||
  //                   (L.ptr == 0 && ((L.adj|R.adj) & 1) == 0)))
  // The inequality tautologies have exactly the same structure, except
  // applying De Morgan's laws.

  llvm::Value *LPtr = Builder.CreateExtractValue(L, 0, "lhs.memptr.ptr");
  llvm::Value *RPtr = Builder.CreateExtractValue(R, 0, "rhs.memptr.ptr");

  // This condition tests whether L.ptr == R.ptr.  This must always be
  // true for equality to hold.
  llvm::Value *PtrEq = Builder.CreateICmp(Eq, LPtr, RPtr, "cmp.ptr");

  // This condition, together with the assumption that L.ptr == R.ptr,
  // tests whether the pointers are both null.  ARM imposes an extra
  // condition.
  llvm::Value *Zero = llvm::Constant::getNullValue(LPtr->getType());
  llvm::Value *EqZero = Builder.CreateICmp(Eq, LPtr, Zero, "cmp.ptr.null");

  // This condition tests whether L.adj == R.adj.  If this isn't
  // true, the pointers are unequal unless they're both null.
  llvm::Value *LAdj = Builder.CreateExtractValue(L, 1, "lhs.memptr.adj");
  llvm::Value *RAdj = Builder.CreateExtractValue(R, 1, "rhs.memptr.adj");
  llvm::Value *AdjEq = Builder.CreateICmp(Eq, LAdj, RAdj, "cmp.adj");

  // Null member function pointers on ARM clear the low bit of Adj,
  // so the zero condition has to check that neither low bit is set.
  if (UseARMMethodPtrABI) {
    llvm::Value *One = llvm::ConstantInt::get(LPtr->getType(), 1);

    // Compute (l.adj | r.adj) & 1 and test it against zero.
    llvm::Value *OrAdj = Builder.CreateOr(LAdj, RAdj, "or.adj");
    llvm::Value *OrAdjAnd1 = Builder.CreateAnd(OrAdj, One);
    llvm::Value *OrAdjAnd1EqZero = Builder.CreateICmp(Eq, OrAdjAnd1, Zero,
                                                      "cmp.or.adj");
    EqZero = Builder.CreateBinOp(And, EqZero, OrAdjAnd1EqZero);
  }

  // Tie together all our conditions.
  llvm::Value *Result = Builder.CreateBinOp(Or, EqZero, AdjEq);
  Result = Builder.CreateBinOp(And, PtrEq, Result,
                               Inequality ? "memptr.ne" : "memptr.eq");
  return Result;
}

llvm::Value *
ItaniumCXXABI::EmitMemberPointerIsNotNull(CodeGenFunction &CGF,
                                          llvm::Value *MemPtr,
                                          const MemberPointerType *MPT) {
  CGBuilderTy &Builder = CGF.Builder;

  /// For member data pointers, this is just a check against -1.
  if (MPT->isMemberDataPointer()) {
    assert(MemPtr->getType() == CGM.PtrDiffTy);
    llvm::Value *NegativeOne =
      llvm::Constant::getAllOnesValue(MemPtr->getType());
    return Builder.CreateICmpNE(MemPtr, NegativeOne, "memptr.tobool");
  }

  // In Itanium, a member function pointer is not null if 'ptr' is not null.
  llvm::Value *Ptr = Builder.CreateExtractValue(MemPtr, 0, "memptr.ptr");

  llvm::Constant *Zero = llvm::ConstantInt::get(Ptr->getType(), 0);
  llvm::Value *Result = Builder.CreateICmpNE(Ptr, Zero, "memptr.tobool");

  // On ARM, a member function pointer is also non-null if the low bit of 'adj'
  // (the virtual bit) is set.
  if (UseARMMethodPtrABI) {
    llvm::Constant *One = llvm::ConstantInt::get(Ptr->getType(), 1);
    llvm::Value *Adj = Builder.CreateExtractValue(MemPtr, 1, "memptr.adj");
    llvm::Value *VirtualBit = Builder.CreateAnd(Adj, One, "memptr.virtualbit");
    llvm::Value *IsVirtual = Builder.CreateICmpNE(VirtualBit, Zero,
                                                  "memptr.isvirtual");
    Result = Builder.CreateOr(Result, IsVirtual);
  }

  return Result;
}

bool ItaniumCXXABI::classifyReturnType(CGFunctionInfo &FI) const {
  const CXXRecordDecl *RD = FI.getReturnType()->getAsCXXRecordDecl();
  if (!RD)
    return false;

  // If C++ prohibits us from making a copy, return by address.
  if (!RD->canPassInRegisters()) {
    auto Align = CGM.getContext().getTypeAlignInChars(FI.getReturnType());
    FI.getReturnInfo() = ABIArgInfo::getIndirect(Align, /*ByVal=*/false);
    return true;
  }
  return false;
}

/// The Itanium ABI requires non-zero initialization only for data
/// member pointers, for which '0' is a valid offset.
bool ItaniumCXXABI::isZeroInitializable(const MemberPointerType *MPT) {
  return MPT->isMemberFunctionPointer();
}

/// The Itanium ABI always places an offset to the complete object
/// at entry -2 in the vtable.
void ItaniumCXXABI::emitVirtualObjectDelete(CodeGenFunction &CGF,
                                            const CXXDeleteExpr *DE,
                                            Address Ptr,
                                            QualType ElementType,
                                            const CXXDestructorDecl *Dtor) {
  bool UseGlobalDelete = DE->isGlobalDelete();
  if (UseGlobalDelete) {
    // Derive the complete-object pointer, which is what we need
    // to pass to the deallocation function.

    // Grab the vtable pointer as an intptr_t*.
    auto *ClassDecl =
        cast<CXXRecordDecl>(ElementType->castAs<RecordType>()->getDecl());
    llvm::Value *VTable =
        CGF.GetVTablePtr(Ptr, CGF.IntPtrTy->getPointerTo(), ClassDecl);

    // Track back to entry -2 and pull out the offset there.
    llvm::Value *OffsetPtr = CGF.Builder.CreateConstInBoundsGEP1_64(
        VTable, -2, "complete-offset.ptr");
    llvm::Value *Offset =
      CGF.Builder.CreateAlignedLoad(OffsetPtr, CGF.getPointerAlign());

    // Apply the offset.
    llvm::Value *CompletePtr =
      CGF.Builder.CreateBitCast(Ptr.getPointer(), CGF.Int8PtrTy);
    CompletePtr = CGF.Builder.CreateInBoundsGEP(CompletePtr, Offset);

    // If we're supposed to call the global delete, make sure we do so
    // even if the destructor throws.
    CGF.pushCallObjectDeleteCleanup(DE->getOperatorDelete(), CompletePtr,
                                    ElementType);
  }

  // FIXME: Provide a source location here even though there's no
  // CXXMemberCallExpr for dtor call.
  CXXDtorType DtorType = UseGlobalDelete ? Dtor_Complete : Dtor_Deleting;
  EmitVirtualDestructorCall(CGF, Dtor, DtorType, Ptr, DE);

  if (UseGlobalDelete)
    CGF.PopCleanupBlock();
}

void ItaniumCXXABI::emitRethrow(CodeGenFunction &CGF, bool isNoReturn) {
  // void __cxa_rethrow();

  llvm::FunctionType *FTy =
    llvm::FunctionType::get(CGM.VoidTy, /*isVarArg=*/false);

  llvm::FunctionCallee Fn = CGM.CreateRuntimeFunction(FTy, "__cxa_rethrow");

  if (isNoReturn)
    CGF.EmitNoreturnRuntimeCallOrInvoke(Fn, None);
  else
    CGF.EmitRuntimeCallOrInvoke(Fn);
}

static llvm::FunctionCallee getAllocateExceptionFn(CodeGenModule &CGM) {
  // void *__cxa_allocate_exception(size_t thrown_size);

  llvm::FunctionType *FTy =
    llvm::FunctionType::get(CGM.Int8PtrTy, CGM.SizeTy, /*isVarArg=*/false);

  return CGM.CreateRuntimeFunction(FTy, "__cxa_allocate_exception");
}

static llvm::FunctionCallee getThrowFn(CodeGenModule &CGM) {
  // void __cxa_throw(void *thrown_exception, std::type_info *tinfo,
  //                  void (*dest) (void *));

  llvm::Type *Args[3] = { CGM.Int8PtrTy, CGM.Int8PtrTy, CGM.Int8PtrTy };
  llvm::FunctionType *FTy =
    llvm::FunctionType::get(CGM.VoidTy, Args, /*isVarArg=*/false);

  return CGM.CreateRuntimeFunction(FTy, "__cxa_throw");
}

void ItaniumCXXABI::emitThrow(CodeGenFunction &CGF, const CXXThrowExpr *E) {
  QualType ThrowType = E->getSubExpr()->getType();
  // Now allocate the exception object.
  llvm::Type *SizeTy = CGF.ConvertType(getContext().getSizeType());
  uint64_t TypeSize = getContext().getTypeSizeInChars(ThrowType).getQuantity();

  llvm::FunctionCallee AllocExceptionFn = getAllocateExceptionFn(CGM);
  llvm::CallInst *ExceptionPtr = CGF.EmitNounwindRuntimeCall(
      AllocExceptionFn, llvm::ConstantInt::get(SizeTy, TypeSize), "exception");

  CharUnits ExnAlign = CGF.getContext().getExnObjectAlignment();
  CGF.EmitAnyExprToExn(E->getSubExpr(), Address(ExceptionPtr, ExnAlign));

  // Now throw the exception.
  llvm::Constant *TypeInfo = CGM.GetAddrOfRTTIDescriptor(ThrowType,
                                                         /*ForEH=*/true);

  // The address of the destructor.  If the exception type has a
  // trivial destructor (or isn't a record), we just pass null.
  llvm::Constant *Dtor = nullptr;
  if (const RecordType *RecordTy = ThrowType->getAs<RecordType>()) {
    CXXRecordDecl *Record = cast<CXXRecordDecl>(RecordTy->getDecl());
    if (!Record->hasTrivialDestructor()) {
      CXXDestructorDecl *DtorD = Record->getDestructor();
      Dtor = CGM.getAddrOfCXXStructor(GlobalDecl(DtorD, Dtor_Complete));
      Dtor = CGM.getFunctionPointer(Dtor, DtorD->getType());
      Dtor = llvm::ConstantExpr::getBitCast(Dtor, CGM.Int8PtrTy);
    }
  }
  if (!Dtor) Dtor = llvm::Constant::getNullValue(CGM.Int8PtrTy);

  llvm::Value *args[] = { ExceptionPtr, TypeInfo, Dtor };
  CGF.EmitNoreturnRuntimeCallOrInvoke(getThrowFn(CGM), args);
}

static llvm::FunctionCallee getItaniumDynamicCastFn(CodeGenFunction &CGF) {
  // void *__dynamic_cast(const void *sub,
  //                      const abi::__class_type_info *src,
  //                      const abi::__class_type_info *dst,
  //                      std::ptrdiff_t src2dst_offset);

  llvm::Type *Int8PtrTy = CGF.Int8PtrTy;
  llvm::Type *PtrDiffTy =
    CGF.ConvertType(CGF.getContext().getPointerDiffType());

  llvm::Type *Args[4] = { Int8PtrTy, Int8PtrTy, Int8PtrTy, PtrDiffTy };

  llvm::FunctionType *FTy = llvm::FunctionType::get(Int8PtrTy, Args, false);

  // Mark the function as nounwind readonly.
  llvm::Attribute::AttrKind FuncAttrs[] = { llvm::Attribute::NoUnwind,
                                            llvm::Attribute::ReadOnly };
  llvm::AttributeList Attrs = llvm::AttributeList::get(
      CGF.getLLVMContext(), llvm::AttributeList::FunctionIndex, FuncAttrs);

  return CGF.CGM.CreateRuntimeFunction(FTy, "__dynamic_cast", Attrs);
}

static llvm::FunctionCallee getBadCastFn(CodeGenFunction &CGF) {
  // void __cxa_bad_cast();
  llvm::FunctionType *FTy = llvm::FunctionType::get(CGF.VoidTy, false);
  return CGF.CGM.CreateRuntimeFunction(FTy, "__cxa_bad_cast");
}

/// Compute the src2dst_offset hint as described in the
/// Itanium C++ ABI [2.9.7]
static CharUnits computeOffsetHint(ASTContext &Context,
                                   const CXXRecordDecl *Src,
                                   const CXXRecordDecl *Dst) {
  CXXBasePaths Paths(/*FindAmbiguities=*/true, /*RecordPaths=*/true,
                     /*DetectVirtual=*/false);

  // If Dst is not derived from Src we can skip the whole computation below and
  // return that Src is not a public base of Dst.  Record all inheritance paths.
  if (!Dst->isDerivedFrom(Src, Paths))
    return CharUnits::fromQuantity(-2ULL);

  unsigned NumPublicPaths = 0;
  CharUnits Offset;

  // Now walk all possible inheritance paths.
  for (const CXXBasePath &Path : Paths) {
    if (Path.Access != AS_public)  // Ignore non-public inheritance.
      continue;

    ++NumPublicPaths;

    for (const CXXBasePathElement &PathElement : Path) {
      // If the path contains a virtual base class we can't give any hint.
      // -1: no hint.
      if (PathElement.Base->isVirtual())
        return CharUnits::fromQuantity(-1ULL);

      if (NumPublicPaths > 1) // Won't use offsets, skip computation.
        continue;

      // Accumulate the base class offsets.
      const ASTRecordLayout &L = Context.getASTRecordLayout(PathElement.Class);
      Offset += L.getBaseClassOffset(
          PathElement.Base->getType()->getAsCXXRecordDecl());
    }
  }

  // -2: Src is not a public base of Dst.
  if (NumPublicPaths == 0)
    return CharUnits::fromQuantity(-2ULL);

  // -3: Src is a multiple public base type but never a virtual base type.
  if (NumPublicPaths > 1)
    return CharUnits::fromQuantity(-3ULL);

  // Otherwise, the Src type is a unique public nonvirtual base type of Dst.
  // Return the offset of Src from the origin of Dst.
  return Offset;
}

static llvm::FunctionCallee getBadTypeidFn(CodeGenFunction &CGF) {
  // void __cxa_bad_typeid();
  llvm::FunctionType *FTy = llvm::FunctionType::get(CGF.VoidTy, false);

  return CGF.CGM.CreateRuntimeFunction(FTy, "__cxa_bad_typeid");
}

bool ItaniumCXXABI::shouldTypeidBeNullChecked(bool IsDeref,
                                              QualType SrcRecordTy) {
  return IsDeref;
}

void ItaniumCXXABI::EmitBadTypeidCall(CodeGenFunction &CGF) {
  llvm::FunctionCallee Fn = getBadTypeidFn(CGF);
  llvm::CallBase *Call = CGF.EmitRuntimeCallOrInvoke(Fn);
  Call->setDoesNotReturn();
  CGF.Builder.CreateUnreachable();
}

llvm::Value *ItaniumCXXABI::EmitTypeid(CodeGenFunction &CGF,
                                       QualType SrcRecordTy,
                                       Address ThisPtr,
                                       llvm::Type *StdTypeInfoPtrTy) {
  auto *ClassDecl =
      cast<CXXRecordDecl>(SrcRecordTy->castAs<RecordType>()->getDecl());
  llvm::Value *Value =
      CGF.GetVTablePtr(ThisPtr, StdTypeInfoPtrTy->getPointerTo(), ClassDecl);

  // Load the type info.
  Value = CGF.Builder.CreateConstInBoundsGEP1_64(Value, -1ULL);
  return CGF.Builder.CreateAlignedLoad(Value, CGF.getPointerAlign());
}

bool ItaniumCXXABI::shouldDynamicCastCallBeNullChecked(bool SrcIsPtr,
                                                       QualType SrcRecordTy) {
  return SrcIsPtr;
}

llvm::Value *ItaniumCXXABI::EmitDynamicCastCall(
    CodeGenFunction &CGF, Address ThisAddr, QualType SrcRecordTy,
    QualType DestTy, QualType DestRecordTy, llvm::BasicBlock *CastEnd) {
  llvm::Type *PtrDiffLTy =
      CGF.ConvertType(CGF.getContext().getPointerDiffType());
  llvm::Type *DestLTy = CGF.ConvertType(DestTy);

  llvm::Value *SrcRTTI =
      CGF.CGM.GetAddrOfRTTIDescriptor(SrcRecordTy.getUnqualifiedType());
  llvm::Value *DestRTTI =
      CGF.CGM.GetAddrOfRTTIDescriptor(DestRecordTy.getUnqualifiedType());

  // Compute the offset hint.
  const CXXRecordDecl *SrcDecl = SrcRecordTy->getAsCXXRecordDecl();
  const CXXRecordDecl *DestDecl = DestRecordTy->getAsCXXRecordDecl();
  llvm::Value *OffsetHint = llvm::ConstantInt::get(
      PtrDiffLTy,
      computeOffsetHint(CGF.getContext(), SrcDecl, DestDecl).getQuantity());

  // Emit the call to __dynamic_cast.
  llvm::Value *Value = ThisAddr.getPointer();
  Value = CGF.EmitCastToVoidPtr(Value);

  llvm::Value *args[] = {Value, SrcRTTI, DestRTTI, OffsetHint};
  Value = CGF.EmitNounwindRuntimeCall(getItaniumDynamicCastFn(CGF), args);
  Value = CGF.Builder.CreateBitCast(Value, DestLTy);

  /// C++ [expr.dynamic.cast]p9:
  ///   A failed cast to reference type throws std::bad_cast
  if (DestTy->isReferenceType()) {
    llvm::BasicBlock *BadCastBlock =
        CGF.createBasicBlock("dynamic_cast.bad_cast");

    llvm::Value *IsNull = CGF.Builder.CreateIsNull(Value);
    CGF.Builder.CreateCondBr(IsNull, BadCastBlock, CastEnd);

    CGF.EmitBlock(BadCastBlock);
    EmitBadCastCall(CGF);
  }

  return Value;
}

llvm::Value *ItaniumCXXABI::EmitDynamicCastToVoid(CodeGenFunction &CGF,
                                                  Address ThisAddr,
                                                  QualType SrcRecordTy,
                                                  QualType DestTy) {
  llvm::Type *PtrDiffLTy =
      CGF.ConvertType(CGF.getContext().getPointerDiffType());
  llvm::Type *DestLTy = CGF.ConvertType(DestTy);

  auto *ClassDecl =
      cast<CXXRecordDecl>(SrcRecordTy->castAs<RecordType>()->getDecl());
  // Get the vtable pointer.
  llvm::Value *VTable = CGF.GetVTablePtr(ThisAddr, PtrDiffLTy->getPointerTo(),
      ClassDecl);

  // Get the offset-to-top from the vtable.
  llvm::Value *OffsetToTop =
      CGF.Builder.CreateConstInBoundsGEP1_64(VTable, -2ULL);
  OffsetToTop =
    CGF.Builder.CreateAlignedLoad(OffsetToTop, CGF.getPointerAlign(),
                                  "offset.to.top");

  // Finally, add the offset to the pointer.
  llvm::Value *Value = ThisAddr.getPointer();
  Value = CGF.EmitCastToVoidPtr(Value);
  Value = CGF.Builder.CreateInBoundsGEP(Value, OffsetToTop);

  return CGF.Builder.CreateBitCast(Value, DestLTy);
}

bool ItaniumCXXABI::EmitBadCastCall(CodeGenFunction &CGF) {
  llvm::FunctionCallee Fn = getBadCastFn(CGF);
  llvm::CallBase *Call = CGF.EmitRuntimeCallOrInvoke(Fn);
  Call->setDoesNotReturn();
  CGF.Builder.CreateUnreachable();
  return true;
}

llvm::Value *
ItaniumCXXABI::GetVirtualBaseClassOffset(CodeGenFunction &CGF,
                                         Address This,
                                         const CXXRecordDecl *ClassDecl,
                                         const CXXRecordDecl *BaseClassDecl) {
  llvm::Value *VTablePtr = CGF.GetVTablePtr(This, CGM.Int8PtrTy, ClassDecl);
  CharUnits VBaseOffsetOffset =
      CGM.getItaniumVTableContext().getVirtualBaseOffsetOffset(ClassDecl,
                                                               BaseClassDecl);

  llvm::Value *VBaseOffsetPtr =
    CGF.Builder.CreateConstGEP1_64(VTablePtr, VBaseOffsetOffset.getQuantity(),
                                   "vbase.offset.ptr");
  VBaseOffsetPtr = CGF.Builder.CreateBitCast(VBaseOffsetPtr,
                                             CGM.PtrDiffTy->getPointerTo());

  llvm::Value *VBaseOffset =
    CGF.Builder.CreateAlignedLoad(VBaseOffsetPtr, CGF.getPointerAlign(),
                                  "vbase.offset");

  return VBaseOffset;
}

void ItaniumCXXABI::EmitCXXConstructors(const CXXConstructorDecl *D) {
  // Just make sure we're in sync with TargetCXXABI.
  assert(CGM.getTarget().getCXXABI().hasConstructorVariants());

  // The constructor used for constructing this as a base class;
  // ignores virtual bases.
  CGM.EmitGlobal(GlobalDecl(D, Ctor_Base));

  // The constructor used for constructing this as a complete class;
  // constructs the virtual bases, then calls the base constructor.
  if (!D->getParent()->isAbstract()) {
    // We don't need to emit the complete ctor if the class is abstract.
    CGM.EmitGlobal(GlobalDecl(D, Ctor_Complete));
  }
}

CGCXXABI::AddedStructorArgCounts
ItaniumCXXABI::buildStructorSignature(GlobalDecl GD,
                                      SmallVectorImpl<CanQualType> &ArgTys) {
  ASTContext &Context = getContext();

  // All parameters are already in place except VTT, which goes after 'this'.
  // These are Clang types, so we don't need to worry about sret yet.

  // Check if we need to add a VTT parameter (which has type void **).
  if ((isa<CXXConstructorDecl>(GD.getDecl()) ? GD.getCtorType() == Ctor_Base
                                             : GD.getDtorType() == Dtor_Base) &&
      cast<CXXMethodDecl>(GD.getDecl())->getParent()->getNumVBases() != 0) {
    ArgTys.insert(ArgTys.begin() + 1,
                  Context.getPointerType(Context.VoidPtrTy));
    return AddedStructorArgCounts::prefix(1);
  }
  return AddedStructorArgCounts{};
}

void ItaniumCXXABI::EmitCXXDestructors(const CXXDestructorDecl *D) {
  // The destructor used for destructing this as a base class; ignores
  // virtual bases.
  CGM.EmitGlobal(GlobalDecl(D, Dtor_Base));

  // The destructor used for destructing this as a most-derived class;
  // call the base destructor and then destructs any virtual bases.
  CGM.EmitGlobal(GlobalDecl(D, Dtor_Complete));

  // The destructor in a virtual table is always a 'deleting'
  // destructor, which calls the complete destructor and then uses the
  // appropriate operator delete.
  if (D->isVirtual())
    CGM.EmitGlobal(GlobalDecl(D, Dtor_Deleting));
}

void ItaniumCXXABI::addImplicitStructorParams(CodeGenFunction &CGF,
                                              QualType &ResTy,
                                              FunctionArgList &Params) {
  const CXXMethodDecl *MD = cast<CXXMethodDecl>(CGF.CurGD.getDecl());
  assert(isa<CXXConstructorDecl>(MD) || isa<CXXDestructorDecl>(MD));

  // Check if we need a VTT parameter as well.
  if (NeedsVTTParameter(CGF.CurGD)) {
    ASTContext &Context = getContext();

    // FIXME: avoid the fake decl
    QualType T = Context.getPointerType(Context.VoidPtrTy);
    auto *VTTDecl = ImplicitParamDecl::Create(
        Context, /*DC=*/nullptr, MD->getLocation(), &Context.Idents.get("vtt"),
        T, ImplicitParamDecl::CXXVTT);
    Params.insert(Params.begin() + 1, VTTDecl);
    getStructorImplicitParamDecl(CGF) = VTTDecl;
  }
}

void ItaniumCXXABI::EmitInstanceFunctionProlog(CodeGenFunction &CGF) {
  // Naked functions have no prolog.
  if (CGF.CurFuncDecl && CGF.CurFuncDecl->hasAttr<NakedAttr>())
    return;

  /// Initialize the 'this' slot. In the Itanium C++ ABI, no prologue
  /// adjustments are required, because they are all handled by thunks.
  setCXXABIThisValue(CGF, loadIncomingCXXThis(CGF));

  /// Initialize the 'vtt' slot if needed.
  if (getStructorImplicitParamDecl(CGF)) {
    getStructorImplicitParamValue(CGF) = CGF.Builder.CreateLoad(
        CGF.GetAddrOfLocalVar(getStructorImplicitParamDecl(CGF)), "vtt");
  }

  /// If this is a function that the ABI specifies returns 'this', initialize
  /// the return slot to 'this' at the start of the function.
  ///
  /// Unlike the setting of return types, this is done within the ABI
  /// implementation instead of by clients of CGCXXABI because:
  /// 1) getThisValue is currently protected
  /// 2) in theory, an ABI could implement 'this' returns some other way;
  ///    HasThisReturn only specifies a contract, not the implementation
  if (HasThisReturn(CGF.CurGD))
    CGF.Builder.CreateStore(getThisValue(CGF), CGF.ReturnValue);
}

CGCXXABI::AddedStructorArgs ItaniumCXXABI::getImplicitConstructorArgs(
    CodeGenFunction &CGF, const CXXConstructorDecl *D, CXXCtorType Type,
    bool ForVirtualBase, bool Delegating) {
  if (!NeedsVTTParameter(GlobalDecl(D, Type)))
    return AddedStructorArgs{};

  // Insert the implicit 'vtt' argument as the second argument.
  llvm::Value *VTT =
      CGF.GetVTTParameter(GlobalDecl(D, Type), ForVirtualBase, Delegating);
  QualType VTTTy = getContext().getPointerType(getContext().VoidPtrTy);
  return AddedStructorArgs::prefix({{VTT, VTTTy}});
}

void ItaniumCXXABI::EmitDestructorCall(CodeGenFunction &CGF,
                                       const CXXDestructorDecl *DD,
                                       CXXDtorType Type, bool ForVirtualBase,
                                       bool Delegating, Address This,
                                       QualType ThisTy) {
  GlobalDecl GD(DD, Type);
  llvm::Value *VTT = CGF.GetVTTParameter(GD, ForVirtualBase, Delegating);
  QualType VTTTy = getContext().getPointerType(getContext().VoidPtrTy);

  CGCallee Callee;
  if (getContext().getLangOpts().AppleKext &&
      Type != Dtor_Base && DD->isVirtual())
    Callee = CGF.BuildAppleKextVirtualDestructorCall(DD, Type, DD->getParent());
  else
    Callee = CGCallee::forDirect(CGM.getAddrOfCXXStructor(GD), GD);

  CGF.EmitCXXDestructorCall(GD, Callee, This.getPointer(), ThisTy, VTT, VTTTy,
                            nullptr);
}

void ItaniumCXXABI::emitVTableDefinitions(CodeGenVTables &CGVT,
                                          const CXXRecordDecl *RD) {
  llvm::GlobalVariable *VTable = getAddrOfVTable(RD, CharUnits());
  if (VTable->hasInitializer())
    return;

  ItaniumVTableContext &VTContext = CGM.getItaniumVTableContext();
  const VTableLayout &VTLayout = VTContext.getVTableLayout(RD);
  llvm::GlobalVariable::LinkageTypes Linkage = CGM.getVTableLinkage(RD);
  llvm::Constant *RTTI =
      CGM.GetAddrOfRTTIDescriptor(CGM.getContext().getTagDeclType(RD));

  // Create and set the initializer.
  ConstantInitBuilder Builder(CGM);
  auto Components = Builder.beginStruct();
  CGVT.createVTableInitializer(Components, VTLayout, RTTI);
  Components.finishAndSetAsInitializer(VTable);

  // Set the correct linkage.
  VTable->setLinkage(Linkage);

  if (CGM.supportsCOMDAT() && VTable->isWeakForLinker())
    VTable->setComdat(CGM.getModule().getOrInsertComdat(VTable->getName()));

  // Set the right visibility.
  CGM.setGVProperties(VTable, RD);

  // If this is the magic class __cxxabiv1::__fundamental_type_info,
  // we will emit the typeinfo for the fundamental types. This is the
  // same behaviour as GCC.
  const DeclContext *DC = RD->getDeclContext();
  if (RD->getIdentifier() &&
      RD->getIdentifier()->isStr("__fundamental_type_info") &&
      isa<NamespaceDecl>(DC) && cast<NamespaceDecl>(DC)->getIdentifier() &&
      cast<NamespaceDecl>(DC)->getIdentifier()->isStr("__cxxabiv1") &&
      DC->getParent()->isTranslationUnit())
    EmitFundamentalRTTIDescriptors(RD);

  if (!VTable->isDeclarationForLinker())
    CGM.EmitVTableTypeMetadata(RD, VTable, VTLayout);
}

bool ItaniumCXXABI::isVirtualOffsetNeededForVTableField(
    CodeGenFunction &CGF, CodeGenFunction::VPtr Vptr) {
  if (Vptr.NearestVBase == nullptr)
    return false;
  return NeedsVTTParameter(CGF.CurGD);
}

llvm::Value *ItaniumCXXABI::getVTableAddressPointInStructor(
    CodeGenFunction &CGF, const CXXRecordDecl *VTableClass, BaseSubobject Base,
    const CXXRecordDecl *NearestVBase) {

  if ((Base.getBase()->getNumVBases() || NearestVBase != nullptr) &&
      NeedsVTTParameter(CGF.CurGD)) {
    return getVTableAddressPointInStructorWithVTT(CGF, VTableClass, Base,
                                                  NearestVBase);
  }
  return getVTableAddressPoint(Base, VTableClass);
}

llvm::Constant *
ItaniumCXXABI::getVTableAddressPoint(BaseSubobject Base,
                                     const CXXRecordDecl *VTableClass) {
  llvm::GlobalValue *VTable = getAddrOfVTable(VTableClass, CharUnits());

  // Find the appropriate vtable within the vtable group, and the address point
  // within that vtable.
  VTableLayout::AddressPointLocation AddressPoint =
      CGM.getItaniumVTableContext()
          .getVTableLayout(VTableClass)
          .getAddressPoint(Base);
  llvm::Value *Indices[] = {
    llvm::ConstantInt::get(CGM.Int32Ty, 0),
    llvm::ConstantInt::get(CGM.Int32Ty, AddressPoint.VTableIndex),
    llvm::ConstantInt::get(CGM.Int32Ty, AddressPoint.AddressPointIndex),
  };

  return llvm::ConstantExpr::getGetElementPtr(VTable->getValueType(), VTable,
                                              Indices, /*InBounds=*/true,
                                              /*InRangeIndex=*/1);
}

llvm::Value *ItaniumCXXABI::getVTableAddressPointInStructorWithVTT(
    CodeGenFunction &CGF, const CXXRecordDecl *VTableClass, BaseSubobject Base,
    const CXXRecordDecl *NearestVBase) {
  assert((Base.getBase()->getNumVBases() || NearestVBase != nullptr) &&
         NeedsVTTParameter(CGF.CurGD) && "This class doesn't have VTT");

  // Get the secondary vpointer index.
  uint64_t VirtualPointerIndex =
      CGM.getVTables().getSecondaryVirtualPointerIndex(VTableClass, Base);

  /// Load the VTT.
  llvm::Value *VTT = CGF.LoadCXXVTT();
  if (VirtualPointerIndex)
    VTT = CGF.Builder.CreateConstInBoundsGEP1_64(VTT, VirtualPointerIndex);

  // And load the address point from the VTT.
  llvm::Value *AP = CGF.Builder.CreateAlignedLoad(VTT, CGF.getPointerAlign());

  if (auto &Schema = CGF.CGM.getCodeGenOpts().PointerAuth.CXXVTTVTablePointers) {
    CGPointerAuthInfo PointerAuth = CGF.EmitPointerAuthInfo(Schema, VTT,
                                                            GlobalDecl(),
                                                            QualType());
    AP = CGF.EmitPointerAuthAuth(PointerAuth, AP);
  }

  return AP;
}

llvm::Constant *ItaniumCXXABI::getVTableAddressPointForConstExpr(
    BaseSubobject Base, const CXXRecordDecl *VTableClass) {
  llvm::Constant *AP = getVTableAddressPoint(Base, VTableClass);

  if (auto &Schema = CGM.getCodeGenOpts().PointerAuth.CXXVTablePointers)
    AP = CGM.getConstantSignedPointer(AP, Schema, nullptr, GlobalDecl(),
                                      QualType());

  return AP;
}

llvm::GlobalVariable *ItaniumCXXABI::getAddrOfVTable(const CXXRecordDecl *RD,
                                                     CharUnits VPtrOffset) {
  assert(VPtrOffset.isZero() && "Itanium ABI only supports zero vptr offsets");

  llvm::GlobalVariable *&VTable = VTables[RD];
  if (VTable)
    return VTable;

  // Queue up this vtable for possible deferred emission.
  CGM.addDeferredVTable(RD);

  SmallString<256> Name;
  llvm::raw_svector_ostream Out(Name);
  getMangleContext().mangleCXXVTable(RD, Out);

  const VTableLayout &VTLayout =
      CGM.getItaniumVTableContext().getVTableLayout(RD);
  llvm::Type *VTableType = CGM.getVTables().getVTableType(VTLayout);

  // Use pointer alignment for the vtable. Otherwise we would align them based
  // on the size of the initializer which doesn't make sense as only single
  // values are read.
  unsigned PAlign = CGM.getTarget().getPointerAlign(0);

  VTable = CGM.CreateOrReplaceCXXRuntimeVariable(
      Name, VTableType, llvm::GlobalValue::ExternalLinkage,
      getContext().toCharUnitsFromBits(PAlign).getQuantity());
  VTable->setUnnamedAddr(llvm::GlobalValue::UnnamedAddr::Global);

  CGM.setGVProperties(VTable, RD);

  return VTable;
}

CGCallee ItaniumCXXABI::getVirtualFunctionPointer(CodeGenFunction &CGF,
                                                  GlobalDecl GD,
                                                  Address This,
                                                  llvm::Type *Ty,
                                                  SourceLocation Loc) {
  Ty = Ty->getPointerTo()->getPointerTo();
  auto *MethodDecl = cast<CXXMethodDecl>(GD.getDecl());
  llvm::Value *VTable = CGF.GetVTablePtr(This, Ty, MethodDecl->getParent());

  uint64_t VTableIndex = CGM.getItaniumVTableContext().getMethodVTableIndex(GD);
  llvm::Value *VFunc, *VTableSlotPtr = nullptr;
  auto &Schema = CGM.getCodeGenOpts().PointerAuth.CXXVirtualFunctionPointers;
  if (!Schema && CGF.ShouldEmitVTableTypeCheckedLoad(MethodDecl->getParent())) {
    VFunc = CGF.EmitVTableTypeCheckedLoad(
        MethodDecl->getParent(), VTable,
        VTableIndex * CGM.getContext().getTargetInfo().getPointerWidth(0) / 8);
  } else {
    CGF.EmitTypeMetadataCodeForVCall(MethodDecl->getParent(), VTable, Loc);

<<<<<<< HEAD
    llvm::Value *VFuncLoad;
    if (CGM.getItaniumVTableContext().isRelativeLayout()) {
      VTable = CGF.Builder.CreateBitCast(VTable, CGM.Int8PtrTy);
      llvm::Value *Load = CGF.Builder.CreateCall(
          CGM.getIntrinsic(llvm::Intrinsic::load_relative, {CGM.Int32Ty}),
          {VTable, llvm::ConstantInt::get(CGM.Int32Ty, 4 * VTableIndex)});
      VFuncLoad = CGF.Builder.CreateBitCast(Load, Ty->getPointerTo());
    } else {
      VTable =
          CGF.Builder.CreateBitCast(VTable, Ty->getPointerTo()->getPointerTo());
      VTableSlotPtr =
          CGF.Builder.CreateConstInBoundsGEP1_64(VTable, VTableIndex, "vfn");
      VFuncLoad =
          CGF.Builder.CreateAlignedLoad(VTableSlotPtr, CGF.getPointerAlign());
    }
=======
    llvm::Value *VFuncPtr =
        CGF.Builder.CreateConstInBoundsGEP1_64(VTable, VTableIndex, "vfn");
    auto *VFuncLoad =
        CGF.Builder.CreateAlignedLoad(VFuncPtr, CGF.getPointerAlign());
>>>>>>> 7201272d

    // Add !invariant.load md to virtual function load to indicate that
    // function didn't change inside vtable.
    // It's safe to add it without -fstrict-vtable-pointers, but it would not
    // help in devirtualization because it will only matter if we will have 2
    // the same virtual function loads from the same vtable load, which won't
    // happen without enabled devirtualization with -fstrict-vtable-pointers.
    if (CGM.getCodeGenOpts().OptimizationLevel > 0 &&
        CGM.getCodeGenOpts().StrictVTablePointers)
      VFuncLoad->setMetadata(
          llvm::LLVMContext::MD_invariant_load,
          llvm::MDNode::get(CGM.getLLVMContext(),
                            llvm::ArrayRef<llvm::Metadata *>()));
    VFunc = VFuncLoad;
  }

  CGPointerAuthInfo PointerAuth;
  if (Schema) {
    assert(VTableSlotPtr && "virtual function pointer not set");
    GD = CGM.getItaniumVTableContext().findOriginalMethod(GD.getCanonicalDecl());
    PointerAuth = CGF.EmitPointerAuthInfo(Schema, VTableSlotPtr, GD, QualType());
  }
  CGCallee Callee(GD, VFunc, PointerAuth);
  return Callee;
}

llvm::Value *ItaniumCXXABI::EmitVirtualDestructorCall(
    CodeGenFunction &CGF, const CXXDestructorDecl *Dtor, CXXDtorType DtorType,
    Address This, DeleteOrMemberCallExpr E) {
  auto *CE = E.dyn_cast<const CXXMemberCallExpr *>();
  auto *D = E.dyn_cast<const CXXDeleteExpr *>();
  assert((CE != nullptr) ^ (D != nullptr));
  assert(CE == nullptr || CE->arg_begin() == CE->arg_end());
  assert(DtorType == Dtor_Deleting || DtorType == Dtor_Complete);

  GlobalDecl GD(Dtor, DtorType);
  const CGFunctionInfo *FInfo =
      &CGM.getTypes().arrangeCXXStructorDeclaration(GD);
  llvm::FunctionType *Ty = CGF.CGM.getTypes().GetFunctionType(*FInfo);
  CGCallee Callee = CGCallee::forVirtual(CE, GD, This, Ty);

  QualType ThisTy;
  if (CE) {
    ThisTy = CE->getObjectType();
  } else {
    ThisTy = D->getDestroyedType();
  }

  CGF.EmitCXXDestructorCall(GD, Callee, This.getPointer(), ThisTy, nullptr,
                            QualType(), nullptr);
  return nullptr;
}

void ItaniumCXXABI::emitVirtualInheritanceTables(const CXXRecordDecl *RD) {
  CodeGenVTables &VTables = CGM.getVTables();
  llvm::GlobalVariable *VTT = VTables.GetAddrOfVTT(RD);
  VTables.EmitVTTDefinition(VTT, CGM.getVTableLinkage(RD), RD);
}

bool ItaniumCXXABI::canSpeculativelyEmitVTableAsBaseClass(
    const CXXRecordDecl *RD) const {
  // We don't emit available_externally vtables if we are in -fapple-kext mode
  // because kext mode does not permit devirtualization.
  if (CGM.getLangOpts().AppleKext)
    return false;

  // If the vtable is hidden then it is not safe to emit an available_externally
  // copy of vtable.
  if (isVTableHidden(RD))
    return false;

  if (CGM.getCodeGenOpts().ForceEmitVTables)
    return true;

  // If we don't have any not emitted inline virtual function then we are safe
  // to emit an available_externally copy of vtable.
  // FIXME we can still emit a copy of the vtable if we
  // can emit definition of the inline functions.
  if (hasAnyUnusedVirtualInlineFunction(RD))
    return false;

  // For a class with virtual bases, we must also be able to speculatively
  // emit the VTT, because CodeGen doesn't have separate notions of "can emit
  // the vtable" and "can emit the VTT". For a base subobject, this means we
  // need to be able to emit non-virtual base vtables.
  if (RD->getNumVBases()) {
    for (const auto &B : RD->bases()) {
      auto *BRD = B.getType()->getAsCXXRecordDecl();
      assert(BRD && "no class for base specifier");
      if (B.isVirtual() || !BRD->isDynamicClass())
        continue;
      if (!canSpeculativelyEmitVTableAsBaseClass(BRD))
        return false;
    }
  }

  return true;
}

bool ItaniumCXXABI::canSpeculativelyEmitVTable(const CXXRecordDecl *RD) const {
  if (!canSpeculativelyEmitVTableAsBaseClass(RD))
    return false;

  // For a complete-object vtable (or more specifically, for the VTT), we need
  // to be able to speculatively emit the vtables of all dynamic virtual bases.
  for (const auto &B : RD->vbases()) {
    auto *BRD = B.getType()->getAsCXXRecordDecl();
    assert(BRD && "no class for base specifier");
    if (!BRD->isDynamicClass())
      continue;
    if (!canSpeculativelyEmitVTableAsBaseClass(BRD))
      return false;
  }

  return true;
}
static llvm::Value *performTypeAdjustment(CodeGenFunction &CGF,
                                          Address InitialPtr,
                                          int64_t NonVirtualAdjustment,
                                          int64_t VirtualAdjustment,
                                          bool IsReturnAdjustment) {
  if (!NonVirtualAdjustment && !VirtualAdjustment)
    return InitialPtr.getPointer();

  Address V = CGF.Builder.CreateElementBitCast(InitialPtr, CGF.Int8Ty);

  // In a base-to-derived cast, the non-virtual adjustment is applied first.
  if (NonVirtualAdjustment && !IsReturnAdjustment) {
    V = CGF.Builder.CreateConstInBoundsByteGEP(V,
                              CharUnits::fromQuantity(NonVirtualAdjustment));
  }

  // Perform the virtual adjustment if we have one.
  llvm::Value *ResultPtr;
  if (VirtualAdjustment) {
    llvm::Type *PtrDiffTy =
        CGF.ConvertType(CGF.getContext().getPointerDiffType());

    Address VTablePtrPtr = CGF.Builder.CreateElementBitCast(V, CGF.Int8PtrTy);
    llvm::Value *VTablePtr = CGF.Builder.CreateLoad(VTablePtrPtr);

<<<<<<< HEAD
    if (auto &Schema = CGF.CGM.getCodeGenOpts().PointerAuth.CXXVTablePointers) {
      CGPointerAuthInfo PointerAuth = CGF.EmitPointerAuthInfo(Schema, nullptr,
                                                              GlobalDecl(),
                                                              QualType());
      VTablePtr = CGF.EmitPointerAuthAuth(PointerAuth, VTablePtr);
    }

    llvm::Value *Offset;
=======
>>>>>>> 7201272d
    llvm::Value *OffsetPtr =
        CGF.Builder.CreateConstInBoundsGEP1_64(VTablePtr, VirtualAdjustment);

    OffsetPtr = CGF.Builder.CreateBitCast(OffsetPtr, PtrDiffTy->getPointerTo());

    // Load the adjustment offset from the vtable.
    llvm::Value *Offset =
      CGF.Builder.CreateAlignedLoad(OffsetPtr, CGF.getPointerAlign());

    // Adjust our pointer.
    ResultPtr = CGF.Builder.CreateInBoundsGEP(V.getPointer(), Offset);
  } else {
    ResultPtr = V.getPointer();
  }

  // In a derived-to-base conversion, the non-virtual adjustment is
  // applied second.
  if (NonVirtualAdjustment && IsReturnAdjustment) {
    ResultPtr = CGF.Builder.CreateConstInBoundsGEP1_64(ResultPtr,
                                                       NonVirtualAdjustment);
  }

  // Cast back to the original type.
  return CGF.Builder.CreateBitCast(ResultPtr, InitialPtr.getType());
}

llvm::Value *ItaniumCXXABI::performThisAdjustment(CodeGenFunction &CGF,
                                                  Address This,
                                                  const ThisAdjustment &TA) {
  return performTypeAdjustment(CGF, This, TA.NonVirtual,
                               TA.Virtual.Itanium.VCallOffsetOffset,
                               /*IsReturnAdjustment=*/false);
}

llvm::Value *
ItaniumCXXABI::performReturnAdjustment(CodeGenFunction &CGF, Address Ret,
                                       const ReturnAdjustment &RA) {
  return performTypeAdjustment(CGF, Ret, RA.NonVirtual,
                               RA.Virtual.Itanium.VBaseOffsetOffset,
                               /*IsReturnAdjustment=*/true);
}

void ARMCXXABI::EmitReturnFromThunk(CodeGenFunction &CGF,
                                    RValue RV, QualType ResultType) {
  if (!isa<CXXDestructorDecl>(CGF.CurGD.getDecl()))
    return ItaniumCXXABI::EmitReturnFromThunk(CGF, RV, ResultType);

  // Destructor thunks in the ARM ABI have indeterminate results.
  llvm::Type *T = CGF.ReturnValue.getElementType();
  RValue Undef = RValue::get(llvm::UndefValue::get(T));
  return ItaniumCXXABI::EmitReturnFromThunk(CGF, Undef, ResultType);
}

/************************** Array allocation cookies **************************/

CharUnits ItaniumCXXABI::getArrayCookieSizeImpl(QualType elementType) {
  // The array cookie is a size_t; pad that up to the element alignment.
  // The cookie is actually right-justified in that space.
  return std::max(CharUnits::fromQuantity(CGM.SizeSizeInBytes),
                  CGM.getContext().getTypeAlignInChars(elementType));
}

Address ItaniumCXXABI::InitializeArrayCookie(CodeGenFunction &CGF,
                                             Address NewPtr,
                                             llvm::Value *NumElements,
                                             const CXXNewExpr *expr,
                                             QualType ElementType) {
  assert(requiresArrayCookie(expr));

  unsigned AS = NewPtr.getAddressSpace();

  ASTContext &Ctx = getContext();
  CharUnits SizeSize = CGF.getSizeSize();

  // The size of the cookie.
  CharUnits CookieSize =
    std::max(SizeSize, Ctx.getTypeAlignInChars(ElementType));
  assert(CookieSize == getArrayCookieSizeImpl(ElementType));

  // Compute an offset to the cookie.
  Address CookiePtr = NewPtr;
  CharUnits CookieOffset = CookieSize - SizeSize;
  if (!CookieOffset.isZero())
    CookiePtr = CGF.Builder.CreateConstInBoundsByteGEP(CookiePtr, CookieOffset);

  // Write the number of elements into the appropriate slot.
  Address NumElementsPtr =
      CGF.Builder.CreateElementBitCast(CookiePtr, CGF.SizeTy);
  llvm::Instruction *SI = CGF.Builder.CreateStore(NumElements, NumElementsPtr);

  // Handle the array cookie specially in ASan.
  if (CGM.getLangOpts().Sanitize.has(SanitizerKind::Address) && AS == 0 &&
      (expr->getOperatorNew()->isReplaceableGlobalAllocationFunction() ||
       CGM.getCodeGenOpts().SanitizeAddressPoisonCustomArrayCookie)) {
    // The store to the CookiePtr does not need to be instrumented.
    CGM.getSanitizerMetadata()->disableSanitizerForInstruction(SI);
    llvm::FunctionType *FTy =
        llvm::FunctionType::get(CGM.VoidTy, NumElementsPtr.getType(), false);
    llvm::FunctionCallee F =
        CGM.CreateRuntimeFunction(FTy, "__asan_poison_cxx_array_cookie");
    CGF.Builder.CreateCall(F, NumElementsPtr.getPointer());
  }

  // Finally, compute a pointer to the actual data buffer by skipping
  // over the cookie completely.
  return CGF.Builder.CreateConstInBoundsByteGEP(NewPtr, CookieSize);
}

llvm::Value *ItaniumCXXABI::readArrayCookieImpl(CodeGenFunction &CGF,
                                                Address allocPtr,
                                                CharUnits cookieSize) {
  // The element size is right-justified in the cookie.
  Address numElementsPtr = allocPtr;
  CharUnits numElementsOffset = cookieSize - CGF.getSizeSize();
  if (!numElementsOffset.isZero())
    numElementsPtr =
      CGF.Builder.CreateConstInBoundsByteGEP(numElementsPtr, numElementsOffset);

  unsigned AS = allocPtr.getAddressSpace();
  numElementsPtr = CGF.Builder.CreateElementBitCast(numElementsPtr, CGF.SizeTy);
  if (!CGM.getLangOpts().Sanitize.has(SanitizerKind::Address) || AS != 0)
    return CGF.Builder.CreateLoad(numElementsPtr);
  // In asan mode emit a function call instead of a regular load and let the
  // run-time deal with it: if the shadow is properly poisoned return the
  // cookie, otherwise return 0 to avoid an infinite loop calling DTORs.
  // We can't simply ignore this load using nosanitize metadata because
  // the metadata may be lost.
  llvm::FunctionType *FTy =
      llvm::FunctionType::get(CGF.SizeTy, CGF.SizeTy->getPointerTo(0), false);
  llvm::FunctionCallee F =
      CGM.CreateRuntimeFunction(FTy, "__asan_load_cxx_array_cookie");
  return CGF.Builder.CreateCall(F, numElementsPtr.getPointer());
}

CharUnits ARMCXXABI::getArrayCookieSizeImpl(QualType elementType) {
  // ARM says that the cookie is always:
  //   struct array_cookie {
  //     std::size_t element_size; // element_size != 0
  //     std::size_t element_count;
  //   };
  // But the base ABI doesn't give anything an alignment greater than
  // 8, so we can dismiss this as typical ABI-author blindness to
  // actual language complexity and round up to the element alignment.
  return std::max(CharUnits::fromQuantity(2 * CGM.SizeSizeInBytes),
                  CGM.getContext().getTypeAlignInChars(elementType));
}

Address ARMCXXABI::InitializeArrayCookie(CodeGenFunction &CGF,
                                         Address newPtr,
                                         llvm::Value *numElements,
                                         const CXXNewExpr *expr,
                                         QualType elementType) {
  assert(requiresArrayCookie(expr));

  // The cookie is always at the start of the buffer.
  Address cookie = newPtr;

  // The first element is the element size.
  cookie = CGF.Builder.CreateElementBitCast(cookie, CGF.SizeTy);
  llvm::Value *elementSize = llvm::ConstantInt::get(CGF.SizeTy,
                 getContext().getTypeSizeInChars(elementType).getQuantity());
  CGF.Builder.CreateStore(elementSize, cookie);

  // The second element is the element count.
  cookie = CGF.Builder.CreateConstInBoundsGEP(cookie, 1);
  CGF.Builder.CreateStore(numElements, cookie);

  // Finally, compute a pointer to the actual data buffer by skipping
  // over the cookie completely.
  CharUnits cookieSize = ARMCXXABI::getArrayCookieSizeImpl(elementType);
  return CGF.Builder.CreateConstInBoundsByteGEP(newPtr, cookieSize);
}

llvm::Value *ARMCXXABI::readArrayCookieImpl(CodeGenFunction &CGF,
                                            Address allocPtr,
                                            CharUnits cookieSize) {
  // The number of elements is at offset sizeof(size_t) relative to
  // the allocated pointer.
  Address numElementsPtr
    = CGF.Builder.CreateConstInBoundsByteGEP(allocPtr, CGF.getSizeSize());

  numElementsPtr = CGF.Builder.CreateElementBitCast(numElementsPtr, CGF.SizeTy);
  return CGF.Builder.CreateLoad(numElementsPtr);
}

/*********************** Static local initialization **************************/

static llvm::FunctionCallee getGuardAcquireFn(CodeGenModule &CGM,
                                              llvm::PointerType *GuardPtrTy) {
  // int __cxa_guard_acquire(__guard *guard_object);
  llvm::FunctionType *FTy =
    llvm::FunctionType::get(CGM.getTypes().ConvertType(CGM.getContext().IntTy),
                            GuardPtrTy, /*isVarArg=*/false);
  return CGM.CreateRuntimeFunction(
      FTy, "__cxa_guard_acquire",
      llvm::AttributeList::get(CGM.getLLVMContext(),
                               llvm::AttributeList::FunctionIndex,
                               llvm::Attribute::NoUnwind));
}

static llvm::FunctionCallee getGuardReleaseFn(CodeGenModule &CGM,
                                              llvm::PointerType *GuardPtrTy) {
  // void __cxa_guard_release(__guard *guard_object);
  llvm::FunctionType *FTy =
    llvm::FunctionType::get(CGM.VoidTy, GuardPtrTy, /*isVarArg=*/false);
  return CGM.CreateRuntimeFunction(
      FTy, "__cxa_guard_release",
      llvm::AttributeList::get(CGM.getLLVMContext(),
                               llvm::AttributeList::FunctionIndex,
                               llvm::Attribute::NoUnwind));
}

static llvm::FunctionCallee getGuardAbortFn(CodeGenModule &CGM,
                                            llvm::PointerType *GuardPtrTy) {
  // void __cxa_guard_abort(__guard *guard_object);
  llvm::FunctionType *FTy =
    llvm::FunctionType::get(CGM.VoidTy, GuardPtrTy, /*isVarArg=*/false);
  return CGM.CreateRuntimeFunction(
      FTy, "__cxa_guard_abort",
      llvm::AttributeList::get(CGM.getLLVMContext(),
                               llvm::AttributeList::FunctionIndex,
                               llvm::Attribute::NoUnwind));
}

namespace {
  struct CallGuardAbort final : EHScopeStack::Cleanup {
    llvm::GlobalVariable *Guard;
    CallGuardAbort(llvm::GlobalVariable *Guard) : Guard(Guard) {}

    void Emit(CodeGenFunction &CGF, Flags flags) override {
      CGF.EmitNounwindRuntimeCall(getGuardAbortFn(CGF.CGM, Guard->getType()),
                                  Guard);
    }
  };
}

/// The ARM code here follows the Itanium code closely enough that we
/// just special-case it at particular places.
void ItaniumCXXABI::EmitGuardedInit(CodeGenFunction &CGF,
                                    const VarDecl &D,
                                    llvm::GlobalVariable *var,
                                    bool shouldPerformInit) {
  CGBuilderTy &Builder = CGF.Builder;

  // Inline variables that weren't instantiated from variable templates have
  // partially-ordered initialization within their translation unit.
  bool NonTemplateInline =
      D.isInline() &&
      !isTemplateInstantiation(D.getTemplateSpecializationKind());

  // We only need to use thread-safe statics for local non-TLS variables and
  // inline variables; other global initialization is always single-threaded
  // or (through lazy dynamic loading in multiple threads) unsequenced.
  bool threadsafe = getContext().getLangOpts().ThreadsafeStatics &&
                    (D.isLocalVarDecl() || NonTemplateInline) &&
                    !D.getTLSKind();

  // If we have a global variable with internal linkage and thread-safe statics
  // are disabled, we can just let the guard variable be of type i8.
  bool useInt8GuardVariable = !threadsafe && var->hasInternalLinkage();

  llvm::IntegerType *guardTy;
  CharUnits guardAlignment;
  if (useInt8GuardVariable) {
    guardTy = CGF.Int8Ty;
    guardAlignment = CharUnits::One();
  } else {
    // Guard variables are 64 bits in the generic ABI and size width on ARM
    // (i.e. 32-bit on AArch32, 64-bit on AArch64).
    if (UseARMGuardVarABI) {
      guardTy = CGF.SizeTy;
      guardAlignment = CGF.getSizeAlign();
    } else {
      guardTy = CGF.Int64Ty;
      guardAlignment = CharUnits::fromQuantity(
                             CGM.getDataLayout().getABITypeAlignment(guardTy));
    }
  }
  llvm::PointerType *guardPtrTy = guardTy->getPointerTo();

  // Create the guard variable if we don't already have it (as we
  // might if we're double-emitting this function body).
  llvm::GlobalVariable *guard = CGM.getStaticLocalDeclGuardAddress(&D);
  if (!guard) {
    // Mangle the name for the guard.
    SmallString<256> guardName;
    {
      llvm::raw_svector_ostream out(guardName);
      getMangleContext().mangleStaticGuardVariable(&D, out);
    }

    // Create the guard variable with a zero-initializer.
    // Just absorb linkage and visibility from the guarded variable.
    guard = new llvm::GlobalVariable(CGM.getModule(), guardTy,
                                     false, var->getLinkage(),
                                     llvm::ConstantInt::get(guardTy, 0),
                                     guardName.str());
    guard->setDSOLocal(var->isDSOLocal());
    guard->setVisibility(var->getVisibility());
    // If the variable is thread-local, so is its guard variable.
    guard->setThreadLocalMode(var->getThreadLocalMode());
    guard->setAlignment(guardAlignment.getAsAlign());

    // The ABI says: "It is suggested that it be emitted in the same COMDAT
    // group as the associated data object." In practice, this doesn't work for
    // non-ELF and non-Wasm object formats, so only do it for ELF and Wasm.
    llvm::Comdat *C = var->getComdat();
    if (!D.isLocalVarDecl() && C &&
        (CGM.getTarget().getTriple().isOSBinFormatELF() ||
         CGM.getTarget().getTriple().isOSBinFormatWasm())) {
      guard->setComdat(C);
      // An inline variable's guard function is run from the per-TU
      // initialization function, not via a dedicated global ctor function, so
      // we can't put it in a comdat.
      if (!NonTemplateInline)
        CGF.CurFn->setComdat(C);
    } else if (CGM.supportsCOMDAT() && guard->isWeakForLinker()) {
      guard->setComdat(CGM.getModule().getOrInsertComdat(guard->getName()));
    }

    CGM.setStaticLocalDeclGuardAddress(&D, guard);
  }

  Address guardAddr = Address(guard, guardAlignment);

  // Test whether the variable has completed initialization.
  //
  // Itanium C++ ABI 3.3.2:
  //   The following is pseudo-code showing how these functions can be used:
  //     if (obj_guard.first_byte == 0) {
  //       if ( __cxa_guard_acquire (&obj_guard) ) {
  //         try {
  //           ... initialize the object ...;
  //         } catch (...) {
  //            __cxa_guard_abort (&obj_guard);
  //            throw;
  //         }
  //         ... queue object destructor with __cxa_atexit() ...;
  //         __cxa_guard_release (&obj_guard);
  //       }
  //     }

  // Load the first byte of the guard variable.
  llvm::LoadInst *LI =
      Builder.CreateLoad(Builder.CreateElementBitCast(guardAddr, CGM.Int8Ty));

  // Itanium ABI:
  //   An implementation supporting thread-safety on multiprocessor
  //   systems must also guarantee that references to the initialized
  //   object do not occur before the load of the initialization flag.
  //
  // In LLVM, we do this by marking the load Acquire.
  if (threadsafe)
    LI->setAtomic(llvm::AtomicOrdering::Acquire);

  // For ARM, we should only check the first bit, rather than the entire byte:
  //
  // ARM C++ ABI 3.2.3.1:
  //   To support the potential use of initialization guard variables
  //   as semaphores that are the target of ARM SWP and LDREX/STREX
  //   synchronizing instructions we define a static initialization
  //   guard variable to be a 4-byte aligned, 4-byte word with the
  //   following inline access protocol.
  //     #define INITIALIZED 1
  //     if ((obj_guard & INITIALIZED) != INITIALIZED) {
  //       if (__cxa_guard_acquire(&obj_guard))
  //         ...
  //     }
  //
  // and similarly for ARM64:
  //
  // ARM64 C++ ABI 3.2.2:
  //   This ABI instead only specifies the value bit 0 of the static guard
  //   variable; all other bits are platform defined. Bit 0 shall be 0 when the
  //   variable is not initialized and 1 when it is.
  llvm::Value *V =
      (UseARMGuardVarABI && !useInt8GuardVariable)
          ? Builder.CreateAnd(LI, llvm::ConstantInt::get(CGM.Int8Ty, 1))
          : LI;
  llvm::Value *NeedsInit = Builder.CreateIsNull(V, "guard.uninitialized");

  llvm::BasicBlock *InitCheckBlock = CGF.createBasicBlock("init.check");
  llvm::BasicBlock *EndBlock = CGF.createBasicBlock("init.end");

  // Check if the first byte of the guard variable is zero.
  CGF.EmitCXXGuardedInitBranch(NeedsInit, InitCheckBlock, EndBlock,
                               CodeGenFunction::GuardKind::VariableGuard, &D);

  CGF.EmitBlock(InitCheckBlock);

  // Variables used when coping with thread-safe statics and exceptions.
  if (threadsafe) {
    // Call __cxa_guard_acquire.
    llvm::Value *V
      = CGF.EmitNounwindRuntimeCall(getGuardAcquireFn(CGM, guardPtrTy), guard);

    llvm::BasicBlock *InitBlock = CGF.createBasicBlock("init");

    Builder.CreateCondBr(Builder.CreateIsNotNull(V, "tobool"),
                         InitBlock, EndBlock);

    // Call __cxa_guard_abort along the exceptional edge.
    CGF.EHStack.pushCleanup<CallGuardAbort>(EHCleanup, guard);

    CGF.EmitBlock(InitBlock);
  }

  // Emit the initializer and add a global destructor if appropriate.
  CGF.EmitCXXGlobalVarDeclInit(D, var, shouldPerformInit);

  if (threadsafe) {
    // Pop the guard-abort cleanup if we pushed one.
    CGF.PopCleanupBlock();

    // Call __cxa_guard_release.  This cannot throw.
    CGF.EmitNounwindRuntimeCall(getGuardReleaseFn(CGM, guardPtrTy),
                                guardAddr.getPointer());
  } else {
    Builder.CreateStore(llvm::ConstantInt::get(guardTy, 1), guardAddr);
  }

  CGF.EmitBlock(EndBlock);
}

/// Register a global destructor using __cxa_atexit.
static void emitGlobalDtorWithCXAAtExit(CodeGenFunction &CGF,
                                        llvm::FunctionCallee dtor,
                                        llvm::Constant *addr, bool TLS) {
  assert((TLS || CGF.getTypes().getCodeGenOpts().CXAAtExit) &&
         "__cxa_atexit is disabled");
  const char *Name = "__cxa_atexit";
  if (TLS) {
    const llvm::Triple &T = CGF.getTarget().getTriple();
    Name = T.isOSDarwin() ?  "_tlv_atexit" : "__cxa_thread_atexit";
  }

  // We're assuming that the destructor function is something we can
  // reasonably call with the default CC.  Go ahead and cast it to the
  // right prototype.
  llvm::Type *dtorTy =
    llvm::FunctionType::get(CGF.VoidTy, CGF.Int8PtrTy, false)->getPointerTo();

  // Preserve address space of addr.
  auto AddrAS = addr ? addr->getType()->getPointerAddressSpace() : 0;
  auto AddrInt8PtrTy =
      AddrAS ? CGF.Int8Ty->getPointerTo(AddrAS) : CGF.Int8PtrTy;

  // Create a variable that binds the atexit to this shared object.
  llvm::Constant *handle =
      CGF.CGM.CreateRuntimeVariable(CGF.Int8Ty, "__dso_handle");
  auto *GV = cast<llvm::GlobalValue>(handle->stripPointerCasts());
  GV->setVisibility(llvm::GlobalValue::HiddenVisibility);

  // extern "C" int __cxa_atexit(void (*f)(void *), void *p, void *d);
  llvm::Type *paramTys[] = {dtorTy, AddrInt8PtrTy, handle->getType()};
  llvm::FunctionType *atexitTy =
    llvm::FunctionType::get(CGF.IntTy, paramTys, false);

  // Fetch the actual function.
  llvm::FunctionCallee atexit = CGF.CGM.CreateRuntimeFunction(atexitTy, Name);
  if (llvm::Function *fn = dyn_cast<llvm::Function>(atexit.getCallee()))
    fn->setDoesNotThrow();

  auto &Context = CGF.CGM.getContext();
  FunctionProtoType::ExtProtoInfo EPI(Context.getDefaultCallingConvention(
      /*IsVariadic=*/false, /*IsCXXMethod=*/false));
  QualType fnType =
      Context.getFunctionType(Context.VoidTy, {Context.VoidPtrTy}, EPI);
  llvm::Constant *dtorCallee = cast<llvm::Constant>(dtor.getCallee());
  dtorCallee = CGF.CGM.getFunctionPointer(dtorCallee, fnType);

  if (!addr)
    // addr is null when we are trying to register a dtor annotated with
    // __attribute__((destructor)) in a constructor function. Using null here is
    // okay because this argument is just passed back to the destructor
    // function.
    addr = llvm::Constant::getNullValue(CGF.Int8PtrTy);

  llvm::Value *args[] = {llvm::ConstantExpr::getBitCast(dtorCallee, dtorTy),
                         llvm::ConstantExpr::getBitCast(addr, AddrInt8PtrTy),
                         handle};
  CGF.EmitNounwindRuntimeCall(atexit, args);
}

void CodeGenModule::registerGlobalDtorsWithAtExit() {
  for (const auto &I : DtorsUsingAtExit) {
    int Priority = I.first;
    const llvm::TinyPtrVector<llvm::Function *> &Dtors = I.second;

    // Create a function that registers destructors that have the same priority.
    //
    // Since constructor functions are run in non-descending order of their
    // priorities, destructors are registered in non-descending order of their
    // priorities, and since destructor functions are run in the reverse order
    // of their registration, destructor functions are run in non-ascending
    // order of their priorities.
    CodeGenFunction CGF(*this);
    std::string GlobalInitFnName =
        std::string("__GLOBAL_init_") + llvm::to_string(Priority);
    llvm::FunctionType *FTy = llvm::FunctionType::get(VoidTy, false);
    llvm::Function *GlobalInitFn = CreateGlobalInitOrDestructFunction(
        FTy, GlobalInitFnName, getTypes().arrangeNullaryFunction(),
        SourceLocation());
    ASTContext &Ctx = getContext();
    QualType ReturnTy = Ctx.VoidTy;
    QualType FunctionTy = Ctx.getFunctionType(ReturnTy, llvm::None, {});
    FunctionDecl *FD = FunctionDecl::Create(
        Ctx, Ctx.getTranslationUnitDecl(), SourceLocation(), SourceLocation(),
        &Ctx.Idents.get(GlobalInitFnName), FunctionTy, nullptr, SC_Static,
        false, false);
    CGF.StartFunction(GlobalDecl(FD), ReturnTy, GlobalInitFn,
                      getTypes().arrangeNullaryFunction(), FunctionArgList(),
                      SourceLocation(), SourceLocation());

    for (auto *Dtor : Dtors) {
      // Register the destructor function calling __cxa_atexit if it is
      // available. Otherwise fall back on calling atexit.
      if (getCodeGenOpts().CXAAtExit)
        emitGlobalDtorWithCXAAtExit(CGF, Dtor, nullptr, false);
      else
        CGF.registerGlobalDtorWithAtExit(Dtor);
    }

    CGF.FinishFunction();
    AddGlobalCtor(GlobalInitFn, Priority, nullptr);
  }
}

/// Register a global destructor as best as we know how.
void ItaniumCXXABI::registerGlobalDtor(CodeGenFunction &CGF, const VarDecl &D,
                                       llvm::FunctionCallee dtor,
                                       llvm::Constant *addr) {
  if (D.isNoDestroy(CGM.getContext()))
    return;

  // emitGlobalDtorWithCXAAtExit will emit a call to either __cxa_thread_atexit
  // or __cxa_atexit depending on whether this VarDecl is a thread-local storage
  // or not. CXAAtExit controls only __cxa_atexit, so use it if it is enabled.
  // We can always use __cxa_thread_atexit.
  if (CGM.getCodeGenOpts().CXAAtExit || D.getTLSKind())
    return emitGlobalDtorWithCXAAtExit(CGF, dtor, addr, D.getTLSKind());

  // In Apple kexts, we want to add a global destructor entry.
  // FIXME: shouldn't this be guarded by some variable?
  if (CGM.getLangOpts().AppleKext) {
    // Generate a global destructor entry.
    return CGM.AddCXXDtorEntry(dtor, addr);
  }

  CGF.registerGlobalDtorWithAtExit(D, dtor, addr);
}

static bool isThreadWrapperReplaceable(const VarDecl *VD,
                                       CodeGen::CodeGenModule &CGM) {
  assert(!VD->isStaticLocal() && "static local VarDecls don't need wrappers!");
  // Darwin prefers to have references to thread local variables to go through
  // the thread wrapper instead of directly referencing the backing variable.
  return VD->getTLSKind() == VarDecl::TLS_Dynamic &&
         CGM.getTarget().getTriple().isOSDarwin();
}

/// Get the appropriate linkage for the wrapper function. This is essentially
/// the weak form of the variable's linkage; every translation unit which needs
/// the wrapper emits a copy, and we want the linker to merge them.
static llvm::GlobalValue::LinkageTypes
getThreadLocalWrapperLinkage(const VarDecl *VD, CodeGen::CodeGenModule &CGM) {
  llvm::GlobalValue::LinkageTypes VarLinkage =
      CGM.getLLVMLinkageVarDefinition(VD, /*IsConstant=*/false);

  // For internal linkage variables, we don't need an external or weak wrapper.
  if (llvm::GlobalValue::isLocalLinkage(VarLinkage))
    return VarLinkage;

  // If the thread wrapper is replaceable, give it appropriate linkage.
  if (isThreadWrapperReplaceable(VD, CGM))
    if (!llvm::GlobalVariable::isLinkOnceLinkage(VarLinkage) &&
        !llvm::GlobalVariable::isWeakODRLinkage(VarLinkage))
      return VarLinkage;
  return llvm::GlobalValue::WeakODRLinkage;
}

llvm::Function *
ItaniumCXXABI::getOrCreateThreadLocalWrapper(const VarDecl *VD,
                                             llvm::Value *Val) {
  // Mangle the name for the thread_local wrapper function.
  SmallString<256> WrapperName;
  {
    llvm::raw_svector_ostream Out(WrapperName);
    getMangleContext().mangleItaniumThreadLocalWrapper(VD, Out);
  }

  // FIXME: If VD is a definition, we should regenerate the function attributes
  // before returning.
  if (llvm::Value *V = CGM.getModule().getNamedValue(WrapperName))
    return cast<llvm::Function>(V);

  QualType RetQT = VD->getType();
  if (RetQT->isReferenceType())
    RetQT = RetQT.getNonReferenceType();

  const CGFunctionInfo &FI = CGM.getTypes().arrangeBuiltinFunctionDeclaration(
      getContext().getPointerType(RetQT), FunctionArgList());

  llvm::FunctionType *FnTy = CGM.getTypes().GetFunctionType(FI);
  llvm::Function *Wrapper =
      llvm::Function::Create(FnTy, getThreadLocalWrapperLinkage(VD, CGM),
                             WrapperName.str(), &CGM.getModule());

  if (CGM.supportsCOMDAT() && Wrapper->isWeakForLinker())
    Wrapper->setComdat(CGM.getModule().getOrInsertComdat(Wrapper->getName()));

  CGM.SetLLVMFunctionAttributes(GlobalDecl(), FI, Wrapper);

  // Always resolve references to the wrapper at link time.
  if (!Wrapper->hasLocalLinkage())
    if (!isThreadWrapperReplaceable(VD, CGM) ||
        llvm::GlobalVariable::isLinkOnceLinkage(Wrapper->getLinkage()) ||
        llvm::GlobalVariable::isWeakODRLinkage(Wrapper->getLinkage()) ||
        VD->getVisibility() == HiddenVisibility)
      Wrapper->setVisibility(llvm::GlobalValue::HiddenVisibility);

  if (isThreadWrapperReplaceable(VD, CGM)) {
    Wrapper->setCallingConv(llvm::CallingConv::CXX_FAST_TLS);
    Wrapper->addFnAttr(llvm::Attribute::NoUnwind);
  }

  ThreadWrappers.push_back({VD, Wrapper});
  return Wrapper;
}

void ItaniumCXXABI::EmitThreadLocalInitFuncs(
    CodeGenModule &CGM, ArrayRef<const VarDecl *> CXXThreadLocals,
    ArrayRef<llvm::Function *> CXXThreadLocalInits,
    ArrayRef<const VarDecl *> CXXThreadLocalInitVars) {
  llvm::Function *InitFunc = nullptr;

  // Separate initializers into those with ordered (or partially-ordered)
  // initialization and those with unordered initialization.
  llvm::SmallVector<llvm::Function *, 8> OrderedInits;
  llvm::SmallDenseMap<const VarDecl *, llvm::Function *> UnorderedInits;
  for (unsigned I = 0; I != CXXThreadLocalInits.size(); ++I) {
    if (isTemplateInstantiation(
            CXXThreadLocalInitVars[I]->getTemplateSpecializationKind()))
      UnorderedInits[CXXThreadLocalInitVars[I]->getCanonicalDecl()] =
          CXXThreadLocalInits[I];
    else
      OrderedInits.push_back(CXXThreadLocalInits[I]);
  }

  if (!OrderedInits.empty()) {
    // Generate a guarded initialization function.
    llvm::FunctionType *FTy =
        llvm::FunctionType::get(CGM.VoidTy, /*isVarArg=*/false);
    const CGFunctionInfo &FI = CGM.getTypes().arrangeNullaryFunction();
    InitFunc = CGM.CreateGlobalInitOrDestructFunction(FTy, "__tls_init", FI,
                                                      SourceLocation(),
                                                      /*TLS=*/true);
    llvm::GlobalVariable *Guard = new llvm::GlobalVariable(
        CGM.getModule(), CGM.Int8Ty, /*isConstant=*/false,
        llvm::GlobalVariable::InternalLinkage,
        llvm::ConstantInt::get(CGM.Int8Ty, 0), "__tls_guard");
    Guard->setThreadLocal(true);

    CharUnits GuardAlign = CharUnits::One();
    Guard->setAlignment(GuardAlign.getAsAlign());

    CodeGenFunction(CGM).GenerateCXXGlobalInitFunc(
        InitFunc, OrderedInits, ConstantAddress(Guard, GuardAlign));
    // On Darwin platforms, use CXX_FAST_TLS calling convention.
    if (CGM.getTarget().getTriple().isOSDarwin()) {
      InitFunc->setCallingConv(llvm::CallingConv::CXX_FAST_TLS);
      InitFunc->addFnAttr(llvm::Attribute::NoUnwind);
    }
  }

  // Create declarations for thread wrappers for all thread-local variables
  // with non-discardable definitions in this translation unit.
  for (const VarDecl *VD : CXXThreadLocals) {
    if (VD->hasDefinition() &&
        !isDiscardableGVALinkage(getContext().GetGVALinkageForVariable(VD))) {
      llvm::GlobalValue *GV = CGM.GetGlobalValue(CGM.getMangledName(VD));
      getOrCreateThreadLocalWrapper(VD, GV);
    }
  }

  // Emit all referenced thread wrappers.
  for (auto VDAndWrapper : ThreadWrappers) {
    const VarDecl *VD = VDAndWrapper.first;
    llvm::GlobalVariable *Var =
        cast<llvm::GlobalVariable>(CGM.GetGlobalValue(CGM.getMangledName(VD)));
    llvm::Function *Wrapper = VDAndWrapper.second;

    // Some targets require that all access to thread local variables go through
    // the thread wrapper.  This means that we cannot attempt to create a thread
    // wrapper or a thread helper.
    if (!VD->hasDefinition()) {
      if (isThreadWrapperReplaceable(VD, CGM)) {
        Wrapper->setLinkage(llvm::Function::ExternalLinkage);
        continue;
      }

      // If this isn't a TU in which this variable is defined, the thread
      // wrapper is discardable.
      if (Wrapper->getLinkage() == llvm::Function::WeakODRLinkage)
        Wrapper->setLinkage(llvm::Function::LinkOnceODRLinkage);
    }

    CGM.SetLLVMFunctionAttributesForDefinition(nullptr, Wrapper);

    // Mangle the name for the thread_local initialization function.
    SmallString<256> InitFnName;
    {
      llvm::raw_svector_ostream Out(InitFnName);
      getMangleContext().mangleItaniumThreadLocalInit(VD, Out);
    }

    llvm::FunctionType *InitFnTy = llvm::FunctionType::get(CGM.VoidTy, false);

    // If we have a definition for the variable, emit the initialization
    // function as an alias to the global Init function (if any). Otherwise,
    // produce a declaration of the initialization function.
    llvm::GlobalValue *Init = nullptr;
    bool InitIsInitFunc = false;
    bool HasConstantInitialization = false;
    if (!usesThreadWrapperFunction(VD)) {
      HasConstantInitialization = true;
    } else if (VD->hasDefinition()) {
      InitIsInitFunc = true;
      llvm::Function *InitFuncToUse = InitFunc;
      if (isTemplateInstantiation(VD->getTemplateSpecializationKind()))
        InitFuncToUse = UnorderedInits.lookup(VD->getCanonicalDecl());
      if (InitFuncToUse)
        Init = llvm::GlobalAlias::create(Var->getLinkage(), InitFnName.str(),
                                         InitFuncToUse);
    } else {
      // Emit a weak global function referring to the initialization function.
      // This function will not exist if the TU defining the thread_local
      // variable in question does not need any dynamic initialization for
      // its thread_local variables.
      Init = llvm::Function::Create(InitFnTy,
                                    llvm::GlobalVariable::ExternalWeakLinkage,
                                    InitFnName.str(), &CGM.getModule());
      const CGFunctionInfo &FI = CGM.getTypes().arrangeNullaryFunction();
      CGM.SetLLVMFunctionAttributes(GlobalDecl(), FI,
                                    cast<llvm::Function>(Init));
    }

    if (Init) {
      Init->setVisibility(Var->getVisibility());
      // Don't mark an extern_weak function DSO local on windows.
      if (!CGM.getTriple().isOSWindows() || !Init->hasExternalWeakLinkage())
        Init->setDSOLocal(Var->isDSOLocal());
    }

    llvm::LLVMContext &Context = CGM.getModule().getContext();
    llvm::BasicBlock *Entry = llvm::BasicBlock::Create(Context, "", Wrapper);
    CGBuilderTy Builder(CGM, Entry);
    if (HasConstantInitialization) {
      // No dynamic initialization to invoke.
    } else if (InitIsInitFunc) {
      if (Init) {
        llvm::CallInst *CallVal = Builder.CreateCall(InitFnTy, Init);
        if (isThreadWrapperReplaceable(VD, CGM)) {
          CallVal->setCallingConv(llvm::CallingConv::CXX_FAST_TLS);
          llvm::Function *Fn =
              cast<llvm::Function>(cast<llvm::GlobalAlias>(Init)->getAliasee());
          Fn->setCallingConv(llvm::CallingConv::CXX_FAST_TLS);
        }
      }
    } else {
      // Don't know whether we have an init function. Call it if it exists.
      llvm::Value *Have = Builder.CreateIsNotNull(Init);
      llvm::BasicBlock *InitBB = llvm::BasicBlock::Create(Context, "", Wrapper);
      llvm::BasicBlock *ExitBB = llvm::BasicBlock::Create(Context, "", Wrapper);
      Builder.CreateCondBr(Have, InitBB, ExitBB);

      Builder.SetInsertPoint(InitBB);
      Builder.CreateCall(InitFnTy, Init);
      Builder.CreateBr(ExitBB);

      Builder.SetInsertPoint(ExitBB);
    }

    // For a reference, the result of the wrapper function is a pointer to
    // the referenced object.
    llvm::Value *Val = Var;
    if (VD->getType()->isReferenceType()) {
      CharUnits Align = CGM.getContext().getDeclAlign(VD);
      Val = Builder.CreateAlignedLoad(Val, Align);
    }
    if (Val->getType() != Wrapper->getReturnType())
      Val = Builder.CreatePointerBitCastOrAddrSpaceCast(
          Val, Wrapper->getReturnType(), "");
    Builder.CreateRet(Val);
  }
}

LValue ItaniumCXXABI::EmitThreadLocalVarDeclLValue(CodeGenFunction &CGF,
                                                   const VarDecl *VD,
                                                   QualType LValType) {
  llvm::Value *Val = CGF.CGM.GetAddrOfGlobalVar(VD);
  llvm::Function *Wrapper = getOrCreateThreadLocalWrapper(VD, Val);

  llvm::CallInst *CallVal = CGF.Builder.CreateCall(Wrapper);
  CallVal->setCallingConv(Wrapper->getCallingConv());

  LValue LV;
  if (VD->getType()->isReferenceType())
    LV = CGF.MakeNaturalAlignAddrLValue(CallVal, LValType);
  else
    LV = CGF.MakeAddrLValue(CallVal, LValType,
                            CGF.getContext().getDeclAlign(VD));
  // FIXME: need setObjCGCLValueClass?
  return LV;
}

/// Return whether the given global decl needs a VTT parameter, which it does
/// if it's a base constructor or destructor with virtual bases.
bool ItaniumCXXABI::NeedsVTTParameter(GlobalDecl GD) {
  const CXXMethodDecl *MD = cast<CXXMethodDecl>(GD.getDecl());

  // We don't have any virtual bases, just return early.
  if (!MD->getParent()->getNumVBases())
    return false;

  // Check if we have a base constructor.
  if (isa<CXXConstructorDecl>(MD) && GD.getCtorType() == Ctor_Base)
    return true;

  // Check if we have a base destructor.
  if (isa<CXXDestructorDecl>(MD) && GD.getDtorType() == Dtor_Base)
    return true;

  return false;
}

llvm::Constant *
ItaniumCXXABI::getOrCreateVirtualFunctionPointerThunk(const CXXMethodDecl *MD) {
  SmallString<256> MethodName;
  llvm::raw_svector_ostream Out(MethodName);
  getMangleContext().mangleCXXName(MD, Out);
  MethodName += "_vfpthunk_";
  StringRef ThunkName = MethodName.str();
  llvm::Function *ThunkFn;
  if ((ThunkFn = cast_or_null<llvm::Function>(
           CGM.getModule().getNamedValue(ThunkName))))
    return ThunkFn;

  const CGFunctionInfo &FnInfo = CGM.getTypes().arrangeCXXMethodDeclaration(MD);
  llvm::FunctionType *ThunkTy = CGM.getTypes().GetFunctionType(FnInfo);
  llvm::GlobalValue::LinkageTypes Linkage =
      MD->isExternallyVisible() ? llvm::GlobalValue::LinkOnceODRLinkage
                                : llvm::GlobalValue::InternalLinkage;
  ThunkFn =
      llvm::Function::Create(ThunkTy, Linkage, ThunkName, &CGM.getModule());
  ThunkFn->setVisibility(llvm::GlobalValue::HiddenVisibility);
  assert(ThunkFn->getName() == ThunkName && "name was uniqued!");

  CGM.SetLLVMFunctionAttributes(MD, FnInfo, ThunkFn);
  CGM.SetLLVMFunctionAttributesForDefinition(MD, ThunkFn);

  // Start codegen.
  CodeGenFunction CGF(CGM);
  CGF.CurGD = GlobalDecl(MD);
  CGF.CurFuncIsThunk = true;

  // Build FunctionArgs.
  FunctionArgList FunctionArgs;
  CGF.BuildFunctionArgList(CGF.CurGD, FunctionArgs);

  CGF.StartFunction(GlobalDecl(), FnInfo.getReturnType(), ThunkFn, FnInfo,
                    FunctionArgs, MD->getLocation(), SourceLocation());
  llvm::Value *ThisVal = loadIncomingCXXThis(CGF);
  setCXXABIThisValue(CGF, ThisVal);

  CallArgList CallArgs;
  for (const VarDecl *VD : FunctionArgs)
    CGF.EmitDelegateCallArg(CallArgs, VD, SourceLocation());

  const FunctionProtoType *FPT = MD->getType()->getAs<FunctionProtoType>();
  RequiredArgs Required = RequiredArgs::forPrototypePlus(FPT, /*this*/ 1);
  const CGFunctionInfo &CallInfo =
      CGM.getTypes().arrangeCXXMethodCall(CallArgs, FPT, Required, 0);
  CGCallee Callee = CGCallee::forVirtual(nullptr, GlobalDecl(MD),
                                         getThisAddress(CGF), ThunkTy);
  llvm::CallBase *CallOrInvoke;
  CGF.EmitCall(CallInfo, Callee, ReturnValueSlot(), CallArgs, &CallOrInvoke,
               SourceLocation(), true);
  auto *Call = cast<llvm::CallInst>(CallOrInvoke);
  Call->setTailCallKind(llvm::CallInst::TCK_MustTail);
  if (Call->getType()->isVoidTy())
    CGF.Builder.CreateRetVoid();
  else
    CGF.Builder.CreateRet(Call);

  // Finish the function to maintain CodeGenFunction invariants.
  // FIXME: Don't emit unreachable code.
  CGF.EmitBlock(CGF.createBasicBlock());
  CGF.FinishFunction();
  return ThunkFn;
}

namespace {
class ItaniumRTTIBuilder {
  CodeGenModule &CGM;  // Per-module state.
  llvm::LLVMContext &VMContext;
  const ItaniumCXXABI &CXXABI;  // Per-module state.

  /// Fields - The fields of the RTTI descriptor currently being built.
  SmallVector<llvm::Constant *, 16> Fields;

  /// GetAddrOfTypeName - Returns the mangled type name of the given type.
  llvm::GlobalVariable *
  GetAddrOfTypeName(QualType Ty, llvm::GlobalVariable::LinkageTypes Linkage);

  /// GetAddrOfExternalRTTIDescriptor - Returns the constant for the RTTI
  /// descriptor of the given type.
  llvm::Constant *GetAddrOfExternalRTTIDescriptor(QualType Ty);

  /// BuildVTablePointer - Build the vtable pointer for the given type.
  void BuildVTablePointer(const Type *Ty);

  /// BuildSIClassTypeInfo - Build an abi::__si_class_type_info, used for single
  /// inheritance, according to the Itanium C++ ABI, 2.9.5p6b.
  void BuildSIClassTypeInfo(const CXXRecordDecl *RD);

  /// BuildVMIClassTypeInfo - Build an abi::__vmi_class_type_info, used for
  /// classes with bases that do not satisfy the abi::__si_class_type_info
  /// constraints, according ti the Itanium C++ ABI, 2.9.5p5c.
  void BuildVMIClassTypeInfo(const CXXRecordDecl *RD);

  /// BuildPointerTypeInfo - Build an abi::__pointer_type_info struct, used
  /// for pointer types.
  void BuildPointerTypeInfo(QualType PointeeTy);

  /// BuildObjCObjectTypeInfo - Build the appropriate kind of
  /// type_info for an object type.
  void BuildObjCObjectTypeInfo(const ObjCObjectType *Ty);

  /// BuildPointerToMemberTypeInfo - Build an abi::__pointer_to_member_type_info
  /// struct, used for member pointer types.
  void BuildPointerToMemberTypeInfo(const MemberPointerType *Ty);

public:
  ItaniumRTTIBuilder(const ItaniumCXXABI &ABI)
      : CGM(ABI.CGM), VMContext(CGM.getModule().getContext()), CXXABI(ABI) {}

  // Pointer type info flags.
  enum {
    /// PTI_Const - Type has const qualifier.
    PTI_Const = 0x1,

    /// PTI_Volatile - Type has volatile qualifier.
    PTI_Volatile = 0x2,

    /// PTI_Restrict - Type has restrict qualifier.
    PTI_Restrict = 0x4,

    /// PTI_Incomplete - Type is incomplete.
    PTI_Incomplete = 0x8,

    /// PTI_ContainingClassIncomplete - Containing class is incomplete.
    /// (in pointer to member).
    PTI_ContainingClassIncomplete = 0x10,

    /// PTI_TransactionSafe - Pointee is transaction_safe function (C++ TM TS).
    //PTI_TransactionSafe = 0x20,

    /// PTI_Noexcept - Pointee is noexcept function (C++1z).
    PTI_Noexcept = 0x40,
  };

  // VMI type info flags.
  enum {
    /// VMI_NonDiamondRepeat - Class has non-diamond repeated inheritance.
    VMI_NonDiamondRepeat = 0x1,

    /// VMI_DiamondShaped - Class is diamond shaped.
    VMI_DiamondShaped = 0x2
  };

  // Base class type info flags.
  enum {
    /// BCTI_Virtual - Base class is virtual.
    BCTI_Virtual = 0x1,

    /// BCTI_Public - Base class is public.
    BCTI_Public = 0x2
  };

  /// BuildTypeInfo - Build the RTTI type info struct for the given type, or
  /// link to an existing RTTI descriptor if one already exists.
  llvm::Constant *BuildTypeInfo(QualType Ty);

  /// BuildTypeInfo - Build the RTTI type info struct for the given type.
  llvm::Constant *BuildTypeInfo(
      QualType Ty,
      llvm::GlobalVariable::LinkageTypes Linkage,
      llvm::GlobalValue::VisibilityTypes Visibility,
      llvm::GlobalValue::DLLStorageClassTypes DLLStorageClass);
};
}

llvm::GlobalVariable *ItaniumRTTIBuilder::GetAddrOfTypeName(
    QualType Ty, llvm::GlobalVariable::LinkageTypes Linkage) {
  SmallString<256> Name;
  llvm::raw_svector_ostream Out(Name);
  CGM.getCXXABI().getMangleContext().mangleCXXRTTIName(Ty, Out);

  // We know that the mangled name of the type starts at index 4 of the
  // mangled name of the typename, so we can just index into it in order to
  // get the mangled name of the type.
  llvm::Constant *Init = llvm::ConstantDataArray::getString(VMContext,
                                                            Name.substr(4));
  auto Align = CGM.getContext().getTypeAlignInChars(CGM.getContext().CharTy);

  llvm::GlobalVariable *GV = CGM.CreateOrReplaceCXXRuntimeVariable(
      Name, Init->getType(), Linkage, Align.getQuantity());

  GV->setInitializer(Init);

  return GV;
}

llvm::Constant *
ItaniumRTTIBuilder::GetAddrOfExternalRTTIDescriptor(QualType Ty) {
  // Mangle the RTTI name.
  SmallString<256> Name;
  llvm::raw_svector_ostream Out(Name);
  CGM.getCXXABI().getMangleContext().mangleCXXRTTI(Ty, Out);

  // Look for an existing global.
  llvm::GlobalVariable *GV = CGM.getModule().getNamedGlobal(Name);

  if (!GV) {
    // Create a new global variable.
    // Note for the future: If we would ever like to do deferred emission of
    // RTTI, check if emitting vtables opportunistically need any adjustment.

    GV = new llvm::GlobalVariable(CGM.getModule(), CGM.Int8PtrTy,
                                  /*isConstant=*/true,
                                  llvm::GlobalValue::ExternalLinkage, nullptr,
                                  Name);
    const CXXRecordDecl *RD = Ty->getAsCXXRecordDecl();
    CGM.setGVProperties(GV, RD);
  }

  return llvm::ConstantExpr::getBitCast(GV, CGM.Int8PtrTy);
}

/// TypeInfoIsInStandardLibrary - Given a builtin type, returns whether the type
/// info for that type is defined in the standard library.
static bool TypeInfoIsInStandardLibrary(const BuiltinType *Ty) {
  // Itanium C++ ABI 2.9.2:
  //   Basic type information (e.g. for "int", "bool", etc.) will be kept in
  //   the run-time support library. Specifically, the run-time support
  //   library should contain type_info objects for the types X, X* and
  //   X const*, for every X in: void, std::nullptr_t, bool, wchar_t, char,
  //   unsigned char, signed char, short, unsigned short, int, unsigned int,
  //   long, unsigned long, long long, unsigned long long, float, double,
  //   long double, char16_t, char32_t, and the IEEE 754r decimal and
  //   half-precision floating point types.
  //
  // GCC also emits RTTI for __int128.
  // FIXME: We do not emit RTTI information for decimal types here.

  // Types added here must also be added to EmitFundamentalRTTIDescriptors.
  switch (Ty->getKind()) {
    case BuiltinType::Void:
    case BuiltinType::NullPtr:
    case BuiltinType::Bool:
    case BuiltinType::WChar_S:
    case BuiltinType::WChar_U:
    case BuiltinType::Char_U:
    case BuiltinType::Char_S:
    case BuiltinType::UChar:
    case BuiltinType::SChar:
    case BuiltinType::Short:
    case BuiltinType::UShort:
    case BuiltinType::Int:
    case BuiltinType::UInt:
    case BuiltinType::Long:
    case BuiltinType::ULong:
    case BuiltinType::LongLong:
    case BuiltinType::ULongLong:
    case BuiltinType::Half:
    case BuiltinType::Float:
    case BuiltinType::Double:
    case BuiltinType::LongDouble:
    case BuiltinType::Float16:
    case BuiltinType::Float128:
    case BuiltinType::Char8:
    case BuiltinType::Char16:
    case BuiltinType::Char32:
    case BuiltinType::Int128:
    case BuiltinType::UInt128:
      return true;

#define IMAGE_TYPE(ImgType, Id, SingletonId, Access, Suffix) \
    case BuiltinType::Id:
#include "clang/Basic/OpenCLImageTypes.def"
#define EXT_OPAQUE_TYPE(ExtType, Id, Ext) \
    case BuiltinType::Id:
#include "clang/Basic/OpenCLExtensionTypes.def"
    case BuiltinType::OCLSampler:
    case BuiltinType::OCLEvent:
    case BuiltinType::OCLClkEvent:
    case BuiltinType::OCLQueue:
    case BuiltinType::OCLReserveID:
#define SVE_TYPE(Name, Id, SingletonId) \
    case BuiltinType::Id:
#include "clang/Basic/AArch64SVEACLETypes.def"
    case BuiltinType::ShortAccum:
    case BuiltinType::Accum:
    case BuiltinType::LongAccum:
    case BuiltinType::UShortAccum:
    case BuiltinType::UAccum:
    case BuiltinType::ULongAccum:
    case BuiltinType::ShortFract:
    case BuiltinType::Fract:
    case BuiltinType::LongFract:
    case BuiltinType::UShortFract:
    case BuiltinType::UFract:
    case BuiltinType::ULongFract:
    case BuiltinType::SatShortAccum:
    case BuiltinType::SatAccum:
    case BuiltinType::SatLongAccum:
    case BuiltinType::SatUShortAccum:
    case BuiltinType::SatUAccum:
    case BuiltinType::SatULongAccum:
    case BuiltinType::SatShortFract:
    case BuiltinType::SatFract:
    case BuiltinType::SatLongFract:
    case BuiltinType::SatUShortFract:
    case BuiltinType::SatUFract:
    case BuiltinType::SatULongFract:
    case BuiltinType::BFloat16:
      return false;

    case BuiltinType::Dependent:
#define BUILTIN_TYPE(Id, SingletonId)
#define PLACEHOLDER_TYPE(Id, SingletonId) \
    case BuiltinType::Id:
#include "clang/AST/BuiltinTypes.def"
      llvm_unreachable("asking for RRTI for a placeholder type!");

    case BuiltinType::ObjCId:
    case BuiltinType::ObjCClass:
    case BuiltinType::ObjCSel:
      llvm_unreachable("FIXME: Objective-C types are unsupported!");
  }

  llvm_unreachable("Invalid BuiltinType Kind!");
}

static bool TypeInfoIsInStandardLibrary(const PointerType *PointerTy) {
  QualType PointeeTy = PointerTy->getPointeeType();
  const BuiltinType *BuiltinTy = dyn_cast<BuiltinType>(PointeeTy);
  if (!BuiltinTy)
    return false;

  // Check the qualifiers.
  Qualifiers Quals = PointeeTy.getQualifiers();
  Quals.removeConst();

  if (!Quals.empty())
    return false;

  return TypeInfoIsInStandardLibrary(BuiltinTy);
}

/// IsStandardLibraryRTTIDescriptor - Returns whether the type
/// information for the given type exists in the standard library.
static bool IsStandardLibraryRTTIDescriptor(QualType Ty) {
  // Type info for builtin types is defined in the standard library.
  if (const BuiltinType *BuiltinTy = dyn_cast<BuiltinType>(Ty))
    return TypeInfoIsInStandardLibrary(BuiltinTy);

  // Type info for some pointer types to builtin types is defined in the
  // standard library.
  if (const PointerType *PointerTy = dyn_cast<PointerType>(Ty))
    return TypeInfoIsInStandardLibrary(PointerTy);

  return false;
}

/// ShouldUseExternalRTTIDescriptor - Returns whether the type information for
/// the given type exists somewhere else, and that we should not emit the type
/// information in this translation unit.  Assumes that it is not a
/// standard-library type.
static bool ShouldUseExternalRTTIDescriptor(CodeGenModule &CGM,
                                            QualType Ty) {
  ASTContext &Context = CGM.getContext();

  // If RTTI is disabled, assume it might be disabled in the
  // translation unit that defines any potential key function, too.
  if (!Context.getLangOpts().RTTI) return false;

  if (const RecordType *RecordTy = dyn_cast<RecordType>(Ty)) {
    const CXXRecordDecl *RD = cast<CXXRecordDecl>(RecordTy->getDecl());
    if (!RD->hasDefinition())
      return false;

    if (!RD->isDynamicClass())
      return false;

    // FIXME: this may need to be reconsidered if the key function
    // changes.
    // N.B. We must always emit the RTTI data ourselves if there exists a key
    // function.
    bool IsDLLImport = RD->hasAttr<DLLImportAttr>();

    // Don't import the RTTI but emit it locally.
    if (CGM.getTriple().isWindowsGNUEnvironment())
      return false;

    if (CGM.getVTables().isVTableExternal(RD))
      return IsDLLImport && !CGM.getTriple().isWindowsItaniumEnvironment()
                 ? false
                 : true;

    if (IsDLLImport)
      return true;
  }

  return false;
}

/// IsIncompleteClassType - Returns whether the given record type is incomplete.
static bool IsIncompleteClassType(const RecordType *RecordTy) {
  return !RecordTy->getDecl()->isCompleteDefinition();
}

/// ContainsIncompleteClassType - Returns whether the given type contains an
/// incomplete class type. This is true if
///
///   * The given type is an incomplete class type.
///   * The given type is a pointer type whose pointee type contains an
///     incomplete class type.
///   * The given type is a member pointer type whose class is an incomplete
///     class type.
///   * The given type is a member pointer type whoise pointee type contains an
///     incomplete class type.
/// is an indirect or direct pointer to an incomplete class type.
static bool ContainsIncompleteClassType(QualType Ty) {
  if (const RecordType *RecordTy = dyn_cast<RecordType>(Ty)) {
    if (IsIncompleteClassType(RecordTy))
      return true;
  }

  if (const PointerType *PointerTy = dyn_cast<PointerType>(Ty))
    return ContainsIncompleteClassType(PointerTy->getPointeeType());

  if (const MemberPointerType *MemberPointerTy =
      dyn_cast<MemberPointerType>(Ty)) {
    // Check if the class type is incomplete.
    const RecordType *ClassType = cast<RecordType>(MemberPointerTy->getClass());
    if (IsIncompleteClassType(ClassType))
      return true;

    return ContainsIncompleteClassType(MemberPointerTy->getPointeeType());
  }

  return false;
}

// CanUseSingleInheritance - Return whether the given record decl has a "single,
// public, non-virtual base at offset zero (i.e. the derived class is dynamic
// iff the base is)", according to Itanium C++ ABI, 2.95p6b.
static bool CanUseSingleInheritance(const CXXRecordDecl *RD) {
  // Check the number of bases.
  if (RD->getNumBases() != 1)
    return false;

  // Get the base.
  CXXRecordDecl::base_class_const_iterator Base = RD->bases_begin();

  // Check that the base is not virtual.
  if (Base->isVirtual())
    return false;

  // Check that the base is public.
  if (Base->getAccessSpecifier() != AS_public)
    return false;

  // Check that the class is dynamic iff the base is.
  auto *BaseDecl =
      cast<CXXRecordDecl>(Base->getType()->castAs<RecordType>()->getDecl());
  if (!BaseDecl->isEmpty() &&
      BaseDecl->isDynamicClass() != RD->isDynamicClass())
    return false;

  return true;
}

void ItaniumRTTIBuilder::BuildVTablePointer(const Type *Ty) {
  // abi::__class_type_info.
  static const char * const ClassTypeInfo =
    "_ZTVN10__cxxabiv117__class_type_infoE";
  // abi::__si_class_type_info.
  static const char * const SIClassTypeInfo =
    "_ZTVN10__cxxabiv120__si_class_type_infoE";
  // abi::__vmi_class_type_info.
  static const char * const VMIClassTypeInfo =
    "_ZTVN10__cxxabiv121__vmi_class_type_infoE";

  const char *VTableName = nullptr;

  switch (Ty->getTypeClass()) {
#define TYPE(Class, Base)
#define ABSTRACT_TYPE(Class, Base)
#define NON_CANONICAL_UNLESS_DEPENDENT_TYPE(Class, Base) case Type::Class:
#define NON_CANONICAL_TYPE(Class, Base) case Type::Class:
#define DEPENDENT_TYPE(Class, Base) case Type::Class:
#include "clang/AST/TypeNodes.inc"
    llvm_unreachable("Non-canonical and dependent types shouldn't get here");

  case Type::LValueReference:
  case Type::RValueReference:
    llvm_unreachable("References shouldn't get here");

  case Type::Auto:
  case Type::DeducedTemplateSpecialization:
    llvm_unreachable("Undeduced type shouldn't get here");

  case Type::Pipe:
    llvm_unreachable("Pipe types shouldn't get here");

  case Type::Builtin:
  case Type::ExtInt:
  // GCC treats vector and complex types as fundamental types.
  case Type::Vector:
  case Type::ExtVector:
  case Type::ConstantMatrix:
  case Type::Complex:
  case Type::Atomic:
  // FIXME: GCC treats block pointers as fundamental types?!
  case Type::BlockPointer:
    // abi::__fundamental_type_info.
    VTableName = "_ZTVN10__cxxabiv123__fundamental_type_infoE";
    break;

  case Type::ConstantArray:
  case Type::IncompleteArray:
  case Type::VariableArray:
    // abi::__array_type_info.
    VTableName = "_ZTVN10__cxxabiv117__array_type_infoE";
    break;

  case Type::FunctionNoProto:
  case Type::FunctionProto:
    // abi::__function_type_info.
    VTableName = "_ZTVN10__cxxabiv120__function_type_infoE";
    break;

  case Type::Enum:
    // abi::__enum_type_info.
    VTableName = "_ZTVN10__cxxabiv116__enum_type_infoE";
    break;

  case Type::Record: {
    const CXXRecordDecl *RD =
      cast<CXXRecordDecl>(cast<RecordType>(Ty)->getDecl());

    if (!RD->hasDefinition() || !RD->getNumBases()) {
      VTableName = ClassTypeInfo;
    } else if (CanUseSingleInheritance(RD)) {
      VTableName = SIClassTypeInfo;
    } else {
      VTableName = VMIClassTypeInfo;
    }

    break;
  }

  case Type::ObjCObject:
    // Ignore protocol qualifiers.
    Ty = cast<ObjCObjectType>(Ty)->getBaseType().getTypePtr();

    // Handle id and Class.
    if (isa<BuiltinType>(Ty)) {
      VTableName = ClassTypeInfo;
      break;
    }

    assert(isa<ObjCInterfaceType>(Ty));
    LLVM_FALLTHROUGH;

  case Type::ObjCInterface:
    if (cast<ObjCInterfaceType>(Ty)->getDecl()->getSuperClass()) {
      VTableName = SIClassTypeInfo;
    } else {
      VTableName = ClassTypeInfo;
    }
    break;

  case Type::ObjCObjectPointer:
  case Type::Pointer:
    // abi::__pointer_type_info.
    VTableName = "_ZTVN10__cxxabiv119__pointer_type_infoE";
    break;

  case Type::MemberPointer:
    // abi::__pointer_to_member_type_info.
    VTableName = "_ZTVN10__cxxabiv129__pointer_to_member_type_infoE";
    break;
  }

  llvm::Constant *VTable =
    CGM.getModule().getOrInsertGlobal(VTableName, CGM.Int8PtrTy);
  CGM.setDSOLocal(cast<llvm::GlobalValue>(VTable->stripPointerCasts()));

  llvm::Type *PtrDiffTy =
    CGM.getTypes().ConvertType(CGM.getContext().getPointerDiffType());

  // The vtable address point is 2.
  llvm::Constant *Two = llvm::ConstantInt::get(PtrDiffTy, 2);
  VTable =
      llvm::ConstantExpr::getInBoundsGetElementPtr(CGM.Int8PtrTy, VTable, Two);
  VTable = llvm::ConstantExpr::getBitCast(VTable, CGM.Int8PtrTy);

  if (auto &Schema = CGM.getCodeGenOpts().PointerAuth.CXXVTablePointers)
    VTable = CGM.getConstantSignedPointer(VTable, Schema, nullptr, GlobalDecl(),
                                          QualType());

  Fields.push_back(VTable);
}

/// Return the linkage that the type info and type info name constants
/// should have for the given type.
static llvm::GlobalVariable::LinkageTypes getTypeInfoLinkage(CodeGenModule &CGM,
                                                             QualType Ty) {
  // Itanium C++ ABI 2.9.5p7:
  //   In addition, it and all of the intermediate abi::__pointer_type_info
  //   structs in the chain down to the abi::__class_type_info for the
  //   incomplete class type must be prevented from resolving to the
  //   corresponding type_info structs for the complete class type, possibly
  //   by making them local static objects. Finally, a dummy class RTTI is
  //   generated for the incomplete type that will not resolve to the final
  //   complete class RTTI (because the latter need not exist), possibly by
  //   making it a local static object.
  if (ContainsIncompleteClassType(Ty))
    return llvm::GlobalValue::InternalLinkage;

  switch (Ty->getLinkage()) {
  case NoLinkage:
  case InternalLinkage:
  case UniqueExternalLinkage:
    return llvm::GlobalValue::InternalLinkage;

  case VisibleNoLinkage:
  case ModuleInternalLinkage:
  case ModuleLinkage:
  case ExternalLinkage:
    // RTTI is not enabled, which means that this type info struct is going
    // to be used for exception handling. Give it linkonce_odr linkage.
    if (!CGM.getLangOpts().RTTI)
      return llvm::GlobalValue::LinkOnceODRLinkage;

    if (const RecordType *Record = dyn_cast<RecordType>(Ty)) {
      const CXXRecordDecl *RD = cast<CXXRecordDecl>(Record->getDecl());
      if (RD->hasAttr<WeakAttr>())
        return llvm::GlobalValue::WeakODRLinkage;
      if (CGM.getTriple().isWindowsItaniumEnvironment())
        if (RD->hasAttr<DLLImportAttr>() &&
            ShouldUseExternalRTTIDescriptor(CGM, Ty))
          return llvm::GlobalValue::ExternalLinkage;
      // MinGW always uses LinkOnceODRLinkage for type info.
      if (RD->isDynamicClass() &&
          !CGM.getContext()
               .getTargetInfo()
               .getTriple()
               .isWindowsGNUEnvironment())
        return CGM.getVTableLinkage(RD);
    }

    return llvm::GlobalValue::LinkOnceODRLinkage;
  }

  llvm_unreachable("Invalid linkage!");
}

llvm::Constant *ItaniumRTTIBuilder::BuildTypeInfo(QualType Ty) {
  // We want to operate on the canonical type.
  Ty = Ty.getCanonicalType();

  // Check if we've already emitted an RTTI descriptor for this type.
  SmallString<256> Name;
  llvm::raw_svector_ostream Out(Name);
  CGM.getCXXABI().getMangleContext().mangleCXXRTTI(Ty, Out);

  llvm::GlobalVariable *OldGV = CGM.getModule().getNamedGlobal(Name);
  if (OldGV && !OldGV->isDeclaration()) {
    assert(!OldGV->hasAvailableExternallyLinkage() &&
           "available_externally typeinfos not yet implemented");

    return llvm::ConstantExpr::getBitCast(OldGV, CGM.Int8PtrTy);
  }

  // Check if there is already an external RTTI descriptor for this type.
  if (IsStandardLibraryRTTIDescriptor(Ty) ||
      ShouldUseExternalRTTIDescriptor(CGM, Ty))
    return GetAddrOfExternalRTTIDescriptor(Ty);

  // Emit the standard library with external linkage.
  llvm::GlobalVariable::LinkageTypes Linkage = getTypeInfoLinkage(CGM, Ty);

  // Give the type_info object and name the formal visibility of the
  // type itself.
  llvm::GlobalValue::VisibilityTypes llvmVisibility;
  if (llvm::GlobalValue::isLocalLinkage(Linkage))
    // If the linkage is local, only default visibility makes sense.
    llvmVisibility = llvm::GlobalValue::DefaultVisibility;
  else if (CXXABI.classifyRTTIUniqueness(Ty, Linkage) ==
           ItaniumCXXABI::RUK_NonUniqueHidden)
    llvmVisibility = llvm::GlobalValue::HiddenVisibility;
  else
    llvmVisibility = CodeGenModule::GetLLVMVisibility(Ty->getVisibility());

  llvm::GlobalValue::DLLStorageClassTypes DLLStorageClass =
      llvm::GlobalValue::DefaultStorageClass;
  if (CGM.getTriple().isWindowsItaniumEnvironment()) {
    auto RD = Ty->getAsCXXRecordDecl();
    if (RD && RD->hasAttr<DLLExportAttr>())
      DLLStorageClass = llvm::GlobalValue::DLLExportStorageClass;
  }

  return BuildTypeInfo(Ty, Linkage, llvmVisibility, DLLStorageClass);
}

llvm::Constant *ItaniumRTTIBuilder::BuildTypeInfo(
      QualType Ty,
      llvm::GlobalVariable::LinkageTypes Linkage,
      llvm::GlobalValue::VisibilityTypes Visibility,
      llvm::GlobalValue::DLLStorageClassTypes DLLStorageClass) {
  // Add the vtable pointer.
  BuildVTablePointer(cast<Type>(Ty));

  // And the name.
  llvm::GlobalVariable *TypeName = GetAddrOfTypeName(Ty, Linkage);
  llvm::Constant *TypeNameField;

  // If we're supposed to demote the visibility, be sure to set a flag
  // to use a string comparison for type_info comparisons.
  ItaniumCXXABI::RTTIUniquenessKind RTTIUniqueness =
      CXXABI.classifyRTTIUniqueness(Ty, Linkage);
  if (RTTIUniqueness != ItaniumCXXABI::RUK_Unique) {
    // The flag is the sign bit, which on ARM64 is defined to be clear
    // for global pointers.  This is very ARM64-specific.
    TypeNameField = llvm::ConstantExpr::getPtrToInt(TypeName, CGM.Int64Ty);
    llvm::Constant *flag =
        llvm::ConstantInt::get(CGM.Int64Ty, ((uint64_t)1) << 63);
    TypeNameField = llvm::ConstantExpr::getAdd(TypeNameField, flag);
    TypeNameField =
        llvm::ConstantExpr::getIntToPtr(TypeNameField, CGM.Int8PtrTy);
  } else {
    TypeNameField = llvm::ConstantExpr::getBitCast(TypeName, CGM.Int8PtrTy);
  }
  Fields.push_back(TypeNameField);

  switch (Ty->getTypeClass()) {
#define TYPE(Class, Base)
#define ABSTRACT_TYPE(Class, Base)
#define NON_CANONICAL_UNLESS_DEPENDENT_TYPE(Class, Base) case Type::Class:
#define NON_CANONICAL_TYPE(Class, Base) case Type::Class:
#define DEPENDENT_TYPE(Class, Base) case Type::Class:
#include "clang/AST/TypeNodes.inc"
    llvm_unreachable("Non-canonical and dependent types shouldn't get here");

  // GCC treats vector types as fundamental types.
  case Type::Builtin:
  case Type::Vector:
  case Type::ExtVector:
  case Type::ConstantMatrix:
  case Type::Complex:
  case Type::BlockPointer:
    // Itanium C++ ABI 2.9.5p4:
    // abi::__fundamental_type_info adds no data members to std::type_info.
    break;

  case Type::LValueReference:
  case Type::RValueReference:
    llvm_unreachable("References shouldn't get here");

  case Type::Auto:
  case Type::DeducedTemplateSpecialization:
    llvm_unreachable("Undeduced type shouldn't get here");

  case Type::Pipe:
    break;

  case Type::ExtInt:
    break;

  case Type::ConstantArray:
  case Type::IncompleteArray:
  case Type::VariableArray:
    // Itanium C++ ABI 2.9.5p5:
    // abi::__array_type_info adds no data members to std::type_info.
    break;

  case Type::FunctionNoProto:
  case Type::FunctionProto:
    // Itanium C++ ABI 2.9.5p5:
    // abi::__function_type_info adds no data members to std::type_info.
    break;

  case Type::Enum:
    // Itanium C++ ABI 2.9.5p5:
    // abi::__enum_type_info adds no data members to std::type_info.
    break;

  case Type::Record: {
    const CXXRecordDecl *RD =
      cast<CXXRecordDecl>(cast<RecordType>(Ty)->getDecl());
    if (!RD->hasDefinition() || !RD->getNumBases()) {
      // We don't need to emit any fields.
      break;
    }

    if (CanUseSingleInheritance(RD))
      BuildSIClassTypeInfo(RD);
    else
      BuildVMIClassTypeInfo(RD);

    break;
  }

  case Type::ObjCObject:
  case Type::ObjCInterface:
    BuildObjCObjectTypeInfo(cast<ObjCObjectType>(Ty));
    break;

  case Type::ObjCObjectPointer:
    BuildPointerTypeInfo(cast<ObjCObjectPointerType>(Ty)->getPointeeType());
    break;

  case Type::Pointer:
    BuildPointerTypeInfo(cast<PointerType>(Ty)->getPointeeType());
    break;

  case Type::MemberPointer:
    BuildPointerToMemberTypeInfo(cast<MemberPointerType>(Ty));
    break;

  case Type::Atomic:
    // No fields, at least for the moment.
    break;
  }

  llvm::Constant *Init = llvm::ConstantStruct::getAnon(Fields);

  SmallString<256> Name;
  llvm::raw_svector_ostream Out(Name);
  CGM.getCXXABI().getMangleContext().mangleCXXRTTI(Ty, Out);
  llvm::Module &M = CGM.getModule();
  llvm::GlobalVariable *OldGV = M.getNamedGlobal(Name);
  llvm::GlobalVariable *GV =
      new llvm::GlobalVariable(M, Init->getType(),
                               /*isConstant=*/true, Linkage, Init, Name);

  // If there's already an old global variable, replace it with the new one.
  if (OldGV) {
    GV->takeName(OldGV);
    llvm::Constant *NewPtr =
      llvm::ConstantExpr::getBitCast(GV, OldGV->getType());
    OldGV->replaceAllUsesWith(NewPtr);
    OldGV->eraseFromParent();
  }

  if (CGM.supportsCOMDAT() && GV->isWeakForLinker())
    GV->setComdat(M.getOrInsertComdat(GV->getName()));

  CharUnits Align =
      CGM.getContext().toCharUnitsFromBits(CGM.getTarget().getPointerAlign(0));
  GV->setAlignment(Align.getAsAlign());

  // The Itanium ABI specifies that type_info objects must be globally
  // unique, with one exception: if the type is an incomplete class
  // type or a (possibly indirect) pointer to one.  That exception
  // affects the general case of comparing type_info objects produced
  // by the typeid operator, which is why the comparison operators on
  // std::type_info generally use the type_info name pointers instead
  // of the object addresses.  However, the language's built-in uses
  // of RTTI generally require class types to be complete, even when
  // manipulating pointers to those class types.  This allows the
  // implementation of dynamic_cast to rely on address equality tests,
  // which is much faster.

  // All of this is to say that it's important that both the type_info
  // object and the type_info name be uniqued when weakly emitted.

  TypeName->setVisibility(Visibility);
  CGM.setDSOLocal(TypeName);

  GV->setVisibility(Visibility);
  CGM.setDSOLocal(GV);

  TypeName->setDLLStorageClass(DLLStorageClass);
  GV->setDLLStorageClass(DLLStorageClass);

  TypeName->setPartition(CGM.getCodeGenOpts().SymbolPartition);
  GV->setPartition(CGM.getCodeGenOpts().SymbolPartition);

  return llvm::ConstantExpr::getBitCast(GV, CGM.Int8PtrTy);
}

/// BuildObjCObjectTypeInfo - Build the appropriate kind of type_info
/// for the given Objective-C object type.
void ItaniumRTTIBuilder::BuildObjCObjectTypeInfo(const ObjCObjectType *OT) {
  // Drop qualifiers.
  const Type *T = OT->getBaseType().getTypePtr();
  assert(isa<BuiltinType>(T) || isa<ObjCInterfaceType>(T));

  // The builtin types are abi::__class_type_infos and don't require
  // extra fields.
  if (isa<BuiltinType>(T)) return;

  ObjCInterfaceDecl *Class = cast<ObjCInterfaceType>(T)->getDecl();
  ObjCInterfaceDecl *Super = Class->getSuperClass();

  // Root classes are also __class_type_info.
  if (!Super) return;

  QualType SuperTy = CGM.getContext().getObjCInterfaceType(Super);

  // Everything else is single inheritance.
  llvm::Constant *BaseTypeInfo =
      ItaniumRTTIBuilder(CXXABI).BuildTypeInfo(SuperTy);
  Fields.push_back(BaseTypeInfo);
}

/// BuildSIClassTypeInfo - Build an abi::__si_class_type_info, used for single
/// inheritance, according to the Itanium C++ ABI, 2.95p6b.
void ItaniumRTTIBuilder::BuildSIClassTypeInfo(const CXXRecordDecl *RD) {
  // Itanium C++ ABI 2.9.5p6b:
  // It adds to abi::__class_type_info a single member pointing to the
  // type_info structure for the base type,
  llvm::Constant *BaseTypeInfo =
    ItaniumRTTIBuilder(CXXABI).BuildTypeInfo(RD->bases_begin()->getType());
  Fields.push_back(BaseTypeInfo);
}

namespace {
  /// SeenBases - Contains virtual and non-virtual bases seen when traversing
  /// a class hierarchy.
  struct SeenBases {
    llvm::SmallPtrSet<const CXXRecordDecl *, 16> NonVirtualBases;
    llvm::SmallPtrSet<const CXXRecordDecl *, 16> VirtualBases;
  };
}

/// ComputeVMIClassTypeInfoFlags - Compute the value of the flags member in
/// abi::__vmi_class_type_info.
///
static unsigned ComputeVMIClassTypeInfoFlags(const CXXBaseSpecifier *Base,
                                             SeenBases &Bases) {

  unsigned Flags = 0;

  auto *BaseDecl =
      cast<CXXRecordDecl>(Base->getType()->castAs<RecordType>()->getDecl());

  if (Base->isVirtual()) {
    // Mark the virtual base as seen.
    if (!Bases.VirtualBases.insert(BaseDecl).second) {
      // If this virtual base has been seen before, then the class is diamond
      // shaped.
      Flags |= ItaniumRTTIBuilder::VMI_DiamondShaped;
    } else {
      if (Bases.NonVirtualBases.count(BaseDecl))
        Flags |= ItaniumRTTIBuilder::VMI_NonDiamondRepeat;
    }
  } else {
    // Mark the non-virtual base as seen.
    if (!Bases.NonVirtualBases.insert(BaseDecl).second) {
      // If this non-virtual base has been seen before, then the class has non-
      // diamond shaped repeated inheritance.
      Flags |= ItaniumRTTIBuilder::VMI_NonDiamondRepeat;
    } else {
      if (Bases.VirtualBases.count(BaseDecl))
        Flags |= ItaniumRTTIBuilder::VMI_NonDiamondRepeat;
    }
  }

  // Walk all bases.
  for (const auto &I : BaseDecl->bases())
    Flags |= ComputeVMIClassTypeInfoFlags(&I, Bases);

  return Flags;
}

static unsigned ComputeVMIClassTypeInfoFlags(const CXXRecordDecl *RD) {
  unsigned Flags = 0;
  SeenBases Bases;

  // Walk all bases.
  for (const auto &I : RD->bases())
    Flags |= ComputeVMIClassTypeInfoFlags(&I, Bases);

  return Flags;
}

/// BuildVMIClassTypeInfo - Build an abi::__vmi_class_type_info, used for
/// classes with bases that do not satisfy the abi::__si_class_type_info
/// constraints, according ti the Itanium C++ ABI, 2.9.5p5c.
void ItaniumRTTIBuilder::BuildVMIClassTypeInfo(const CXXRecordDecl *RD) {
  llvm::Type *UnsignedIntLTy =
    CGM.getTypes().ConvertType(CGM.getContext().UnsignedIntTy);

  // Itanium C++ ABI 2.9.5p6c:
  //   __flags is a word with flags describing details about the class
  //   structure, which may be referenced by using the __flags_masks
  //   enumeration. These flags refer to both direct and indirect bases.
  unsigned Flags = ComputeVMIClassTypeInfoFlags(RD);
  Fields.push_back(llvm::ConstantInt::get(UnsignedIntLTy, Flags));

  // Itanium C++ ABI 2.9.5p6c:
  //   __base_count is a word with the number of direct proper base class
  //   descriptions that follow.
  Fields.push_back(llvm::ConstantInt::get(UnsignedIntLTy, RD->getNumBases()));

  if (!RD->getNumBases())
    return;

  // Now add the base class descriptions.

  // Itanium C++ ABI 2.9.5p6c:
  //   __base_info[] is an array of base class descriptions -- one for every
  //   direct proper base. Each description is of the type:
  //
  //   struct abi::__base_class_type_info {
  //   public:
  //     const __class_type_info *__base_type;
  //     long __offset_flags;
  //
  //     enum __offset_flags_masks {
  //       __virtual_mask = 0x1,
  //       __public_mask = 0x2,
  //       __offset_shift = 8
  //     };
  //   };

  // If we're in mingw and 'long' isn't wide enough for a pointer, use 'long
  // long' instead of 'long' for __offset_flags. libstdc++abi uses long long on
  // LLP64 platforms.
  // FIXME: Consider updating libc++abi to match, and extend this logic to all
  // LLP64 platforms.
  QualType OffsetFlagsTy = CGM.getContext().LongTy;
  const TargetInfo &TI = CGM.getContext().getTargetInfo();
  if (TI.getTriple().isOSCygMing() && TI.getPointerWidth(0) > TI.getLongWidth())
    OffsetFlagsTy = CGM.getContext().LongLongTy;
  llvm::Type *OffsetFlagsLTy =
      CGM.getTypes().ConvertType(OffsetFlagsTy);

  for (const auto &Base : RD->bases()) {
    // The __base_type member points to the RTTI for the base type.
    Fields.push_back(ItaniumRTTIBuilder(CXXABI).BuildTypeInfo(Base.getType()));

    auto *BaseDecl =
        cast<CXXRecordDecl>(Base.getType()->castAs<RecordType>()->getDecl());

    int64_t OffsetFlags = 0;

    // All but the lower 8 bits of __offset_flags are a signed offset.
    // For a non-virtual base, this is the offset in the object of the base
    // subobject. For a virtual base, this is the offset in the virtual table of
    // the virtual base offset for the virtual base referenced (negative).
    CharUnits Offset;
    if (Base.isVirtual())
      Offset =
        CGM.getItaniumVTableContext().getVirtualBaseOffsetOffset(RD, BaseDecl);
    else {
      const ASTRecordLayout &Layout = CGM.getContext().getASTRecordLayout(RD);
      Offset = Layout.getBaseClassOffset(BaseDecl);
    };

    OffsetFlags = uint64_t(Offset.getQuantity()) << 8;

    // The low-order byte of __offset_flags contains flags, as given by the
    // masks from the enumeration __offset_flags_masks.
    if (Base.isVirtual())
      OffsetFlags |= BCTI_Virtual;
    if (Base.getAccessSpecifier() == AS_public)
      OffsetFlags |= BCTI_Public;

    Fields.push_back(llvm::ConstantInt::get(OffsetFlagsLTy, OffsetFlags));
  }
}

/// Compute the flags for a __pbase_type_info, and remove the corresponding
/// pieces from \p Type.
static unsigned extractPBaseFlags(ASTContext &Ctx, QualType &Type) {
  unsigned Flags = 0;

  if (Type.isConstQualified())
    Flags |= ItaniumRTTIBuilder::PTI_Const;
  if (Type.isVolatileQualified())
    Flags |= ItaniumRTTIBuilder::PTI_Volatile;
  if (Type.isRestrictQualified())
    Flags |= ItaniumRTTIBuilder::PTI_Restrict;
  Type = Type.getUnqualifiedType();

  // Itanium C++ ABI 2.9.5p7:
  //   When the abi::__pbase_type_info is for a direct or indirect pointer to an
  //   incomplete class type, the incomplete target type flag is set.
  if (ContainsIncompleteClassType(Type))
    Flags |= ItaniumRTTIBuilder::PTI_Incomplete;

  if (auto *Proto = Type->getAs<FunctionProtoType>()) {
    if (Proto->isNothrow()) {
      Flags |= ItaniumRTTIBuilder::PTI_Noexcept;
      Type = Ctx.getFunctionTypeWithExceptionSpec(Type, EST_None);
    }
  }

  return Flags;
}

/// BuildPointerTypeInfo - Build an abi::__pointer_type_info struct,
/// used for pointer types.
void ItaniumRTTIBuilder::BuildPointerTypeInfo(QualType PointeeTy) {
  // Itanium C++ ABI 2.9.5p7:
  //   __flags is a flag word describing the cv-qualification and other
  //   attributes of the type pointed to
  unsigned Flags = extractPBaseFlags(CGM.getContext(), PointeeTy);

  llvm::Type *UnsignedIntLTy =
    CGM.getTypes().ConvertType(CGM.getContext().UnsignedIntTy);
  Fields.push_back(llvm::ConstantInt::get(UnsignedIntLTy, Flags));

  // Itanium C++ ABI 2.9.5p7:
  //  __pointee is a pointer to the std::type_info derivation for the
  //  unqualified type being pointed to.
  llvm::Constant *PointeeTypeInfo =
      ItaniumRTTIBuilder(CXXABI).BuildTypeInfo(PointeeTy);
  Fields.push_back(PointeeTypeInfo);
}

/// BuildPointerToMemberTypeInfo - Build an abi::__pointer_to_member_type_info
/// struct, used for member pointer types.
void
ItaniumRTTIBuilder::BuildPointerToMemberTypeInfo(const MemberPointerType *Ty) {
  QualType PointeeTy = Ty->getPointeeType();

  // Itanium C++ ABI 2.9.5p7:
  //   __flags is a flag word describing the cv-qualification and other
  //   attributes of the type pointed to.
  unsigned Flags = extractPBaseFlags(CGM.getContext(), PointeeTy);

  const RecordType *ClassType = cast<RecordType>(Ty->getClass());
  if (IsIncompleteClassType(ClassType))
    Flags |= PTI_ContainingClassIncomplete;

  llvm::Type *UnsignedIntLTy =
    CGM.getTypes().ConvertType(CGM.getContext().UnsignedIntTy);
  Fields.push_back(llvm::ConstantInt::get(UnsignedIntLTy, Flags));

  // Itanium C++ ABI 2.9.5p7:
  //   __pointee is a pointer to the std::type_info derivation for the
  //   unqualified type being pointed to.
  llvm::Constant *PointeeTypeInfo =
      ItaniumRTTIBuilder(CXXABI).BuildTypeInfo(PointeeTy);
  Fields.push_back(PointeeTypeInfo);

  // Itanium C++ ABI 2.9.5p9:
  //   __context is a pointer to an abi::__class_type_info corresponding to the
  //   class type containing the member pointed to
  //   (e.g., the "A" in "int A::*").
  Fields.push_back(
      ItaniumRTTIBuilder(CXXABI).BuildTypeInfo(QualType(ClassType, 0)));
}

llvm::Constant *ItaniumCXXABI::getAddrOfRTTIDescriptor(QualType Ty) {
  return ItaniumRTTIBuilder(*this).BuildTypeInfo(Ty);
}

void ItaniumCXXABI::EmitFundamentalRTTIDescriptors(const CXXRecordDecl *RD) {
  // Types added here must also be added to TypeInfoIsInStandardLibrary.
  QualType FundamentalTypes[] = {
      getContext().VoidTy,             getContext().NullPtrTy,
      getContext().BoolTy,             getContext().WCharTy,
      getContext().CharTy,             getContext().UnsignedCharTy,
      getContext().SignedCharTy,       getContext().ShortTy,
      getContext().UnsignedShortTy,    getContext().IntTy,
      getContext().UnsignedIntTy,      getContext().LongTy,
      getContext().UnsignedLongTy,     getContext().LongLongTy,
      getContext().UnsignedLongLongTy, getContext().Int128Ty,
      getContext().UnsignedInt128Ty,   getContext().HalfTy,
      getContext().FloatTy,            getContext().DoubleTy,
      getContext().LongDoubleTy,       getContext().Float128Ty,
      getContext().Char8Ty,            getContext().Char16Ty,
      getContext().Char32Ty
  };
  llvm::GlobalValue::DLLStorageClassTypes DLLStorageClass =
      RD->hasAttr<DLLExportAttr>()
      ? llvm::GlobalValue::DLLExportStorageClass
      : llvm::GlobalValue::DefaultStorageClass;
  llvm::GlobalValue::VisibilityTypes Visibility =
      CodeGenModule::GetLLVMVisibility(RD->getVisibility());
  for (const QualType &FundamentalType : FundamentalTypes) {
    QualType PointerType = getContext().getPointerType(FundamentalType);
    QualType PointerTypeConst = getContext().getPointerType(
        FundamentalType.withConst());
    for (QualType Type : {FundamentalType, PointerType, PointerTypeConst})
      ItaniumRTTIBuilder(*this).BuildTypeInfo(
          Type, llvm::GlobalValue::ExternalLinkage,
          Visibility, DLLStorageClass);
  }
}

/// What sort of uniqueness rules should we use for the RTTI for the
/// given type?
ItaniumCXXABI::RTTIUniquenessKind ItaniumCXXABI::classifyRTTIUniqueness(
    QualType CanTy, llvm::GlobalValue::LinkageTypes Linkage) const {
  if (shouldRTTIBeUnique())
    return RUK_Unique;

  // It's only necessary for linkonce_odr or weak_odr linkage.
  if (Linkage != llvm::GlobalValue::LinkOnceODRLinkage &&
      Linkage != llvm::GlobalValue::WeakODRLinkage)
    return RUK_Unique;

  // It's only necessary with default visibility.
  if (CanTy->getVisibility() != DefaultVisibility)
    return RUK_Unique;

  // If we're not required to publish this symbol, hide it.
  if (Linkage == llvm::GlobalValue::LinkOnceODRLinkage)
    return RUK_NonUniqueHidden;

  // If we're required to publish this symbol, as we might be under an
  // explicit instantiation, leave it with default visibility but
  // enable string-comparisons.
  assert(Linkage == llvm::GlobalValue::WeakODRLinkage);
  return RUK_NonUniqueVisible;
}

// Find out how to codegen the complete destructor and constructor
namespace {
enum class StructorCodegen { Emit, RAUW, Alias, COMDAT };
}
static StructorCodegen getCodegenToUse(CodeGenModule &CGM,
                                       const CXXMethodDecl *MD) {
  if (!CGM.getCodeGenOpts().CXXCtorDtorAliases)
    return StructorCodegen::Emit;

  // The complete and base structors are not equivalent if there are any virtual
  // bases, so emit separate functions.
  if (MD->getParent()->getNumVBases())
    return StructorCodegen::Emit;

  GlobalDecl AliasDecl;
  if (const auto *DD = dyn_cast<CXXDestructorDecl>(MD)) {
    AliasDecl = GlobalDecl(DD, Dtor_Complete);
  } else {
    const auto *CD = cast<CXXConstructorDecl>(MD);
    AliasDecl = GlobalDecl(CD, Ctor_Complete);
  }
  llvm::GlobalValue::LinkageTypes Linkage = CGM.getFunctionLinkage(AliasDecl);

  if (llvm::GlobalValue::isDiscardableIfUnused(Linkage))
    return StructorCodegen::RAUW;

  // FIXME: Should we allow available_externally aliases?
  if (!llvm::GlobalAlias::isValidLinkage(Linkage))
    return StructorCodegen::RAUW;

  if (llvm::GlobalValue::isWeakForLinker(Linkage)) {
    // Only ELF and wasm support COMDATs with arbitrary names (C5/D5).
    if (CGM.getTarget().getTriple().isOSBinFormatELF() ||
        CGM.getTarget().getTriple().isOSBinFormatWasm())
      return StructorCodegen::COMDAT;
    return StructorCodegen::Emit;
  }

  return StructorCodegen::Alias;
}

static void emitConstructorDestructorAlias(CodeGenModule &CGM,
                                           GlobalDecl AliasDecl,
                                           GlobalDecl TargetDecl) {
  llvm::GlobalValue::LinkageTypes Linkage = CGM.getFunctionLinkage(AliasDecl);

  StringRef MangledName = CGM.getMangledName(AliasDecl);
  llvm::GlobalValue *Entry = CGM.GetGlobalValue(MangledName);
  if (Entry && !Entry->isDeclaration())
    return;

  auto *Aliasee = cast<llvm::GlobalValue>(CGM.GetAddrOfGlobal(TargetDecl));

  // Create the alias with no name.
  auto *Alias = llvm::GlobalAlias::create(Linkage, "", Aliasee);

  // Constructors and destructors are always unnamed_addr.
  Alias->setUnnamedAddr(llvm::GlobalValue::UnnamedAddr::Global);

  // Switch any previous uses to the alias.
  if (Entry) {
    assert(Entry->getType() == Aliasee->getType() &&
           "declaration exists with different type");
    Alias->takeName(Entry);
    Entry->replaceAllUsesWith(Alias);
    Entry->eraseFromParent();
  } else {
    Alias->setName(MangledName);
  }

  // Finally, set up the alias with its proper name and attributes.
  CGM.SetCommonAttributes(AliasDecl, Alias);
}

void ItaniumCXXABI::emitCXXStructor(GlobalDecl GD) {
  auto *MD = cast<CXXMethodDecl>(GD.getDecl());
  auto *CD = dyn_cast<CXXConstructorDecl>(MD);
  const CXXDestructorDecl *DD = CD ? nullptr : cast<CXXDestructorDecl>(MD);

  StructorCodegen CGType = getCodegenToUse(CGM, MD);

  if (CD ? GD.getCtorType() == Ctor_Complete
         : GD.getDtorType() == Dtor_Complete) {
    GlobalDecl BaseDecl;
    if (CD)
      BaseDecl = GD.getWithCtorType(Ctor_Base);
    else
      BaseDecl = GD.getWithDtorType(Dtor_Base);

    if (CGType == StructorCodegen::Alias || CGType == StructorCodegen::COMDAT) {
      emitConstructorDestructorAlias(CGM, GD, BaseDecl);
      return;
    }

    if (CGType == StructorCodegen::RAUW) {
      StringRef MangledName = CGM.getMangledName(GD);
      auto *Aliasee = CGM.GetAddrOfGlobal(BaseDecl);
      CGM.addReplacement(MangledName, Aliasee);
      return;
    }
  }

  // The base destructor is equivalent to the base destructor of its
  // base class if there is exactly one non-virtual base class with a
  // non-trivial destructor, there are no fields with a non-trivial
  // destructor, and the body of the destructor is trivial.
  if (DD && GD.getDtorType() == Dtor_Base &&
      CGType != StructorCodegen::COMDAT &&
      !CGM.TryEmitBaseDestructorAsAlias(DD))
    return;

  // FIXME: The deleting destructor is equivalent to the selected operator
  // delete if:
  //  * either the delete is a destroying operator delete or the destructor
  //    would be trivial if it weren't virtual,
  //  * the conversion from the 'this' parameter to the first parameter of the
  //    destructor is equivalent to a bitcast,
  //  * the destructor does not have an implicit "this" return, and
  //  * the operator delete has the same calling convention and IR function type
  //    as the destructor.
  // In such cases we should try to emit the deleting dtor as an alias to the
  // selected 'operator delete'.

  llvm::Function *Fn = CGM.codegenCXXStructor(GD);

  if (CGType == StructorCodegen::COMDAT) {
    SmallString<256> Buffer;
    llvm::raw_svector_ostream Out(Buffer);
    if (DD)
      getMangleContext().mangleCXXDtorComdat(DD, Out);
    else
      getMangleContext().mangleCXXCtorComdat(CD, Out);
    llvm::Comdat *C = CGM.getModule().getOrInsertComdat(Out.str());
    Fn->setComdat(C);
  } else {
    CGM.maybeSetTrivialComdat(*MD, *Fn);
  }
}

static llvm::FunctionCallee getBeginCatchFn(CodeGenModule &CGM) {
  // void *__cxa_begin_catch(void*);
  llvm::FunctionType *FTy = llvm::FunctionType::get(
      CGM.Int8PtrTy, CGM.Int8PtrTy, /*isVarArg=*/false);

  return CGM.CreateRuntimeFunction(FTy, "__cxa_begin_catch");
}

static llvm::FunctionCallee getEndCatchFn(CodeGenModule &CGM) {
  // void __cxa_end_catch();
  llvm::FunctionType *FTy =
      llvm::FunctionType::get(CGM.VoidTy, /*isVarArg=*/false);

  return CGM.CreateRuntimeFunction(FTy, "__cxa_end_catch");
}

static llvm::FunctionCallee getGetExceptionPtrFn(CodeGenModule &CGM) {
  // void *__cxa_get_exception_ptr(void*);
  llvm::FunctionType *FTy = llvm::FunctionType::get(
      CGM.Int8PtrTy, CGM.Int8PtrTy, /*isVarArg=*/false);

  return CGM.CreateRuntimeFunction(FTy, "__cxa_get_exception_ptr");
}

namespace {
  /// A cleanup to call __cxa_end_catch.  In many cases, the caught
  /// exception type lets us state definitively that the thrown exception
  /// type does not have a destructor.  In particular:
  ///   - Catch-alls tell us nothing, so we have to conservatively
  ///     assume that the thrown exception might have a destructor.
  ///   - Catches by reference behave according to their base types.
  ///   - Catches of non-record types will only trigger for exceptions
  ///     of non-record types, which never have destructors.
  ///   - Catches of record types can trigger for arbitrary subclasses
  ///     of the caught type, so we have to assume the actual thrown
  ///     exception type might have a throwing destructor, even if the
  ///     caught type's destructor is trivial or nothrow.
  struct CallEndCatch final : EHScopeStack::Cleanup {
    CallEndCatch(bool MightThrow) : MightThrow(MightThrow) {}
    bool MightThrow;

    void Emit(CodeGenFunction &CGF, Flags flags) override {
      if (!MightThrow) {
        CGF.EmitNounwindRuntimeCall(getEndCatchFn(CGF.CGM));
        return;
      }

      CGF.EmitRuntimeCallOrInvoke(getEndCatchFn(CGF.CGM));
    }
  };
}

/// Emits a call to __cxa_begin_catch and enters a cleanup to call
/// __cxa_end_catch.
///
/// \param EndMightThrow - true if __cxa_end_catch might throw
static llvm::Value *CallBeginCatch(CodeGenFunction &CGF,
                                   llvm::Value *Exn,
                                   bool EndMightThrow) {
  llvm::CallInst *call =
    CGF.EmitNounwindRuntimeCall(getBeginCatchFn(CGF.CGM), Exn);

  CGF.EHStack.pushCleanup<CallEndCatch>(NormalAndEHCleanup, EndMightThrow);

  return call;
}

/// A "special initializer" callback for initializing a catch
/// parameter during catch initialization.
static void InitCatchParam(CodeGenFunction &CGF,
                           const VarDecl &CatchParam,
                           Address ParamAddr,
                           SourceLocation Loc) {
  // Load the exception from where the landing pad saved it.
  llvm::Value *Exn = CGF.getExceptionFromSlot();

  CanQualType CatchType =
    CGF.CGM.getContext().getCanonicalType(CatchParam.getType());
  llvm::Type *LLVMCatchTy = CGF.ConvertTypeForMem(CatchType);

  // If we're catching by reference, we can just cast the object
  // pointer to the appropriate pointer.
  if (isa<ReferenceType>(CatchType)) {
    QualType CaughtType = cast<ReferenceType>(CatchType)->getPointeeType();
    bool EndCatchMightThrow = CaughtType->isRecordType();

    // __cxa_begin_catch returns the adjusted object pointer.
    llvm::Value *AdjustedExn = CallBeginCatch(CGF, Exn, EndCatchMightThrow);

    // We have no way to tell the personality function that we're
    // catching by reference, so if we're catching a pointer,
    // __cxa_begin_catch will actually return that pointer by value.
    if (const PointerType *PT = dyn_cast<PointerType>(CaughtType)) {
      QualType PointeeType = PT->getPointeeType();

      // When catching by reference, generally we should just ignore
      // this by-value pointer and use the exception object instead.
      if (!PointeeType->isRecordType()) {

        // Exn points to the struct _Unwind_Exception header, which
        // we have to skip past in order to reach the exception data.
        unsigned HeaderSize =
          CGF.CGM.getTargetCodeGenInfo().getSizeOfUnwindException();
        AdjustedExn = CGF.Builder.CreateConstGEP1_32(Exn, HeaderSize);

      // However, if we're catching a pointer-to-record type that won't
      // work, because the personality function might have adjusted
      // the pointer.  There's actually no way for us to fully satisfy
      // the language/ABI contract here:  we can't use Exn because it
      // might have the wrong adjustment, but we can't use the by-value
      // pointer because it's off by a level of abstraction.
      //
      // The current solution is to dump the adjusted pointer into an
      // alloca, which breaks language semantics (because changing the
      // pointer doesn't change the exception) but at least works.
      // The better solution would be to filter out non-exact matches
      // and rethrow them, but this is tricky because the rethrow
      // really needs to be catchable by other sites at this landing
      // pad.  The best solution is to fix the personality function.
      } else {
        // Pull the pointer for the reference type off.
        llvm::Type *PtrTy =
          cast<llvm::PointerType>(LLVMCatchTy)->getElementType();

        // Create the temporary and write the adjusted pointer into it.
        Address ExnPtrTmp =
          CGF.CreateTempAlloca(PtrTy, CGF.getPointerAlign(), "exn.byref.tmp");
        llvm::Value *Casted = CGF.Builder.CreateBitCast(AdjustedExn, PtrTy);
        CGF.Builder.CreateStore(Casted, ExnPtrTmp);

        // Bind the reference to the temporary.
        AdjustedExn = ExnPtrTmp.getPointer();
      }
    }

    llvm::Value *ExnCast =
      CGF.Builder.CreateBitCast(AdjustedExn, LLVMCatchTy, "exn.byref");
    CGF.Builder.CreateStore(ExnCast, ParamAddr);
    return;
  }

  // Scalars and complexes.
  TypeEvaluationKind TEK = CGF.getEvaluationKind(CatchType);
  if (TEK != TEK_Aggregate) {
    llvm::Value *AdjustedExn = CallBeginCatch(CGF, Exn, false);

    // If the catch type is a pointer type, __cxa_begin_catch returns
    // the pointer by value.
    if (CatchType->hasPointerRepresentation()) {
      llvm::Value *CastExn =
        CGF.Builder.CreateBitCast(AdjustedExn, LLVMCatchTy, "exn.casted");

      switch (CatchType.getQualifiers().getObjCLifetime()) {
      case Qualifiers::OCL_Strong:
        CastExn = CGF.EmitARCRetainNonBlock(CastExn);
        LLVM_FALLTHROUGH;

      case Qualifiers::OCL_None:
      case Qualifiers::OCL_ExplicitNone:
      case Qualifiers::OCL_Autoreleasing:
        CGF.Builder.CreateStore(CastExn, ParamAddr);
        return;

      case Qualifiers::OCL_Weak:
        CGF.EmitARCInitWeak(ParamAddr, CastExn);
        return;
      }
      llvm_unreachable("bad ownership qualifier!");
    }

    // Otherwise, it returns a pointer into the exception object.

    llvm::Type *PtrTy = LLVMCatchTy->getPointerTo(0); // addrspace 0 ok
    llvm::Value *Cast = CGF.Builder.CreateBitCast(AdjustedExn, PtrTy);

    LValue srcLV = CGF.MakeNaturalAlignAddrLValue(Cast, CatchType);
    LValue destLV = CGF.MakeAddrLValue(ParamAddr, CatchType);
    switch (TEK) {
    case TEK_Complex:
      CGF.EmitStoreOfComplex(CGF.EmitLoadOfComplex(srcLV, Loc), destLV,
                             /*init*/ true);
      return;
    case TEK_Scalar: {
      llvm::Value *ExnLoad = CGF.EmitLoadOfScalar(srcLV, Loc);
      CGF.EmitStoreOfScalar(ExnLoad, destLV, /*init*/ true);
      return;
    }
    case TEK_Aggregate:
      llvm_unreachable("evaluation kind filtered out!");
    }
    llvm_unreachable("bad evaluation kind");
  }

  assert(isa<RecordType>(CatchType) && "unexpected catch type!");
  auto catchRD = CatchType->getAsCXXRecordDecl();
  CharUnits caughtExnAlignment = CGF.CGM.getClassPointerAlignment(catchRD);

  llvm::Type *PtrTy = LLVMCatchTy->getPointerTo(0); // addrspace 0 ok

  // Check for a copy expression.  If we don't have a copy expression,
  // that means a trivial copy is okay.
  const Expr *copyExpr = CatchParam.getInit();
  if (!copyExpr) {
    llvm::Value *rawAdjustedExn = CallBeginCatch(CGF, Exn, true);
    Address adjustedExn(CGF.Builder.CreateBitCast(rawAdjustedExn, PtrTy),
                        caughtExnAlignment);
    LValue Dest = CGF.MakeAddrLValue(ParamAddr, CatchType);
    LValue Src = CGF.MakeAddrLValue(adjustedExn, CatchType);
    CGF.EmitAggregateCopy(Dest, Src, CatchType, AggValueSlot::DoesNotOverlap);
    return;
  }

  // We have to call __cxa_get_exception_ptr to get the adjusted
  // pointer before copying.
  llvm::CallInst *rawAdjustedExn =
    CGF.EmitNounwindRuntimeCall(getGetExceptionPtrFn(CGF.CGM), Exn);

  // Cast that to the appropriate type.
  Address adjustedExn(CGF.Builder.CreateBitCast(rawAdjustedExn, PtrTy),
                      caughtExnAlignment);

  // The copy expression is defined in terms of an OpaqueValueExpr.
  // Find it and map it to the adjusted expression.
  CodeGenFunction::OpaqueValueMapping
    opaque(CGF, OpaqueValueExpr::findInCopyConstruct(copyExpr),
           CGF.MakeAddrLValue(adjustedExn, CatchParam.getType()));

  // Call the copy ctor in a terminate scope.
  CGF.EHStack.pushTerminate();

  // Perform the copy construction.
  CGF.EmitAggExpr(copyExpr,
                  AggValueSlot::forAddr(ParamAddr, Qualifiers(),
                                        AggValueSlot::IsNotDestructed,
                                        AggValueSlot::DoesNotNeedGCBarriers,
                                        AggValueSlot::IsNotAliased,
                                        AggValueSlot::DoesNotOverlap));

  // Leave the terminate scope.
  CGF.EHStack.popTerminate();

  // Undo the opaque value mapping.
  opaque.pop();

  // Finally we can call __cxa_begin_catch.
  CallBeginCatch(CGF, Exn, true);
}

/// Begins a catch statement by initializing the catch variable and
/// calling __cxa_begin_catch.
void ItaniumCXXABI::emitBeginCatch(CodeGenFunction &CGF,
                                   const CXXCatchStmt *S) {
  // We have to be very careful with the ordering of cleanups here:
  //   C++ [except.throw]p4:
  //     The destruction [of the exception temporary] occurs
  //     immediately after the destruction of the object declared in
  //     the exception-declaration in the handler.
  //
  // So the precise ordering is:
  //   1.  Construct catch variable.
  //   2.  __cxa_begin_catch
  //   3.  Enter __cxa_end_catch cleanup
  //   4.  Enter dtor cleanup
  //
  // We do this by using a slightly abnormal initialization process.
  // Delegation sequence:
  //   - ExitCXXTryStmt opens a RunCleanupsScope
  //     - EmitAutoVarAlloca creates the variable and debug info
  //       - InitCatchParam initializes the variable from the exception
  //       - CallBeginCatch calls __cxa_begin_catch
  //       - CallBeginCatch enters the __cxa_end_catch cleanup
  //     - EmitAutoVarCleanups enters the variable destructor cleanup
  //   - EmitCXXTryStmt emits the code for the catch body
  //   - EmitCXXTryStmt close the RunCleanupsScope

  VarDecl *CatchParam = S->getExceptionDecl();
  if (!CatchParam) {
    llvm::Value *Exn = CGF.getExceptionFromSlot();
    CallBeginCatch(CGF, Exn, true);
    return;
  }

  // Emit the local.
  CodeGenFunction::AutoVarEmission var = CGF.EmitAutoVarAlloca(*CatchParam);
  InitCatchParam(CGF, *CatchParam, var.getObjectAddress(CGF), S->getBeginLoc());
  CGF.EmitAutoVarCleanups(var);
}

/// Get or define the following function:
///   void @__clang_call_terminate(i8* %exn) nounwind noreturn
/// This code is used only in C++.
static llvm::FunctionCallee getClangCallTerminateFn(CodeGenModule &CGM) {
  llvm::FunctionType *fnTy =
    llvm::FunctionType::get(CGM.VoidTy, CGM.Int8PtrTy, /*isVarArg=*/false);
  llvm::FunctionCallee fnRef = CGM.CreateRuntimeFunction(
      fnTy, "__clang_call_terminate", llvm::AttributeList(), /*Local=*/true);
  llvm::Function *fn =
      cast<llvm::Function>(fnRef.getCallee()->stripPointerCasts());
  if (fn->empty()) {
    fn->setDoesNotThrow();
    fn->setDoesNotReturn();

    // What we really want is to massively penalize inlining without
    // forbidding it completely.  The difference between that and
    // 'noinline' is negligible.
    fn->addFnAttr(llvm::Attribute::NoInline);

    // Allow this function to be shared across translation units, but
    // we don't want it to turn into an exported symbol.
    fn->setLinkage(llvm::Function::LinkOnceODRLinkage);
    fn->setVisibility(llvm::Function::HiddenVisibility);
    if (CGM.supportsCOMDAT())
      fn->setComdat(CGM.getModule().getOrInsertComdat(fn->getName()));

    // Set up the function.
    llvm::BasicBlock *entry =
        llvm::BasicBlock::Create(CGM.getLLVMContext(), "", fn);
    CGBuilderTy builder(CGM, entry);

    // Pull the exception pointer out of the parameter list.
    llvm::Value *exn = &*fn->arg_begin();

    // Call __cxa_begin_catch(exn).
    llvm::CallInst *catchCall = builder.CreateCall(getBeginCatchFn(CGM), exn);
    catchCall->setDoesNotThrow();
    catchCall->setCallingConv(CGM.getRuntimeCC());

    // Call std::terminate().
    llvm::CallInst *termCall = builder.CreateCall(CGM.getTerminateFn());
    termCall->setDoesNotThrow();
    termCall->setDoesNotReturn();
    termCall->setCallingConv(CGM.getRuntimeCC());

    // std::terminate cannot return.
    builder.CreateUnreachable();
  }
  return fnRef;
}

llvm::CallInst *
ItaniumCXXABI::emitTerminateForUnexpectedException(CodeGenFunction &CGF,
                                                   llvm::Value *Exn) {
  // In C++, we want to call __cxa_begin_catch() before terminating.
  if (Exn) {
    assert(CGF.CGM.getLangOpts().CPlusPlus);
    return CGF.EmitNounwindRuntimeCall(getClangCallTerminateFn(CGF.CGM), Exn);
  }
  return CGF.EmitNounwindRuntimeCall(CGF.CGM.getTerminateFn());
}

std::pair<llvm::Value *, const CXXRecordDecl *>
ItaniumCXXABI::LoadVTablePtr(CodeGenFunction &CGF, Address This,
                             const CXXRecordDecl *RD) {
  return {CGF.GetVTablePtr(This, CGM.Int8PtrTy, RD), RD};
}

llvm::Constant *
ItaniumCXXABI::getSignedVirtualMemberFunctionPointer(const CXXMethodDecl *MD) {
  const CXXMethodDecl *origMD =
      cast<CXXMethodDecl>(CGM.getItaniumVTableContext()
                              .findOriginalMethod(MD->getCanonicalDecl())
                              .getDecl());
  llvm::Constant *thunk = getOrCreateVirtualFunctionPointerThunk(origMD);
  QualType funcType = CGM.getContext().getMemberPointerType(
      MD->getType(), MD->getParent()->getTypeForDecl());
  return CGM.getMemberFunctionPointer(thunk, funcType, MD);
}

void WebAssemblyCXXABI::emitBeginCatch(CodeGenFunction &CGF,
                                       const CXXCatchStmt *C) {
  if (CGF.getTarget().hasFeature("exception-handling"))
    CGF.EHStack.pushCleanup<CatchRetScope>(
        NormalCleanup, cast<llvm::CatchPadInst>(CGF.CurrentFuncletPad));
  ItaniumCXXABI::emitBeginCatch(CGF, C);
}

/// Register a global destructor as best as we know how.
void XLCXXABI::registerGlobalDtor(CodeGenFunction &CGF, const VarDecl &D,
                                  llvm::FunctionCallee dtor,
                                  llvm::Constant *addr) {
  llvm::report_fatal_error("Static initialization has not been implemented on"
                           " XL ABI yet.");
}<|MERGE_RESOLUTION|>--- conflicted
+++ resolved
@@ -1957,7 +1957,7 @@
   llvm::Value *VTable = CGF.GetVTablePtr(This, Ty, MethodDecl->getParent());
 
   uint64_t VTableIndex = CGM.getItaniumVTableContext().getMethodVTableIndex(GD);
-  llvm::Value *VFunc, *VTableSlotPtr = nullptr;
+  llvm::Value *VFunc, *VFuncPtr = nullptr;
   auto &Schema = CGM.getCodeGenOpts().PointerAuth.CXXVirtualFunctionPointers;
   if (!Schema && CGF.ShouldEmitVTableTypeCheckedLoad(MethodDecl->getParent())) {
     VFunc = CGF.EmitVTableTypeCheckedLoad(
@@ -1966,28 +1966,10 @@
   } else {
     CGF.EmitTypeMetadataCodeForVCall(MethodDecl->getParent(), VTable, Loc);
 
-<<<<<<< HEAD
-    llvm::Value *VFuncLoad;
-    if (CGM.getItaniumVTableContext().isRelativeLayout()) {
-      VTable = CGF.Builder.CreateBitCast(VTable, CGM.Int8PtrTy);
-      llvm::Value *Load = CGF.Builder.CreateCall(
-          CGM.getIntrinsic(llvm::Intrinsic::load_relative, {CGM.Int32Ty}),
-          {VTable, llvm::ConstantInt::get(CGM.Int32Ty, 4 * VTableIndex)});
-      VFuncLoad = CGF.Builder.CreateBitCast(Load, Ty->getPointerTo());
-    } else {
-      VTable =
-          CGF.Builder.CreateBitCast(VTable, Ty->getPointerTo()->getPointerTo());
-      VTableSlotPtr =
-          CGF.Builder.CreateConstInBoundsGEP1_64(VTable, VTableIndex, "vfn");
-      VFuncLoad =
-          CGF.Builder.CreateAlignedLoad(VTableSlotPtr, CGF.getPointerAlign());
-    }
-=======
-    llvm::Value *VFuncPtr =
+    VFuncPtr =
         CGF.Builder.CreateConstInBoundsGEP1_64(VTable, VTableIndex, "vfn");
     auto *VFuncLoad =
         CGF.Builder.CreateAlignedLoad(VFuncPtr, CGF.getPointerAlign());
->>>>>>> 7201272d
 
     // Add !invariant.load md to virtual function load to indicate that
     // function didn't change inside vtable.
@@ -2006,9 +1988,9 @@
 
   CGPointerAuthInfo PointerAuth;
   if (Schema) {
-    assert(VTableSlotPtr && "virtual function pointer not set");
+    assert(VFuncPtr && "virtual function pointer not set");
     GD = CGM.getItaniumVTableContext().findOriginalMethod(GD.getCanonicalDecl());
-    PointerAuth = CGF.EmitPointerAuthInfo(Schema, VTableSlotPtr, GD, QualType());
+    PointerAuth = CGF.EmitPointerAuthInfo(Schema, VFuncPtr, GD, QualType());
   }
   CGCallee Callee(GD, VFunc, PointerAuth);
   return Callee;
@@ -2129,7 +2111,6 @@
     Address VTablePtrPtr = CGF.Builder.CreateElementBitCast(V, CGF.Int8PtrTy);
     llvm::Value *VTablePtr = CGF.Builder.CreateLoad(VTablePtrPtr);
 
-<<<<<<< HEAD
     if (auto &Schema = CGF.CGM.getCodeGenOpts().PointerAuth.CXXVTablePointers) {
       CGPointerAuthInfo PointerAuth = CGF.EmitPointerAuthInfo(Schema, nullptr,
                                                               GlobalDecl(),
@@ -2137,9 +2118,6 @@
       VTablePtr = CGF.EmitPointerAuthAuth(PointerAuth, VTablePtr);
     }
 
-    llvm::Value *Offset;
-=======
->>>>>>> 7201272d
     llvm::Value *OffsetPtr =
         CGF.Builder.CreateConstInBoundsGEP1_64(VTablePtr, VirtualAdjustment);
 
