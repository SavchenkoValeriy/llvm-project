--- conflicted
+++ resolved
@@ -143,18 +143,12 @@
 
   /// Construct a callee.  Call this constructor directly when this
   /// isn't a direct call.
-<<<<<<< HEAD
   CGCallee(const CGCalleeInfo &abstractInfo, llvm::Value *functionPtr,
            const CGPointerAuthInfo &pointerAuthInfo)
-      : KindOrFunctionPointer(SpecialKind(uintptr_t(functionPtr))) {
+      : KindOrFunctionPointer(
+            SpecialKind(reinterpret_cast<uintptr_t>(functionPtr))) {
     OrdinaryInfo.AbstractInfo = abstractInfo;
     OrdinaryInfo.PointerAuthInfo = pointerAuthInfo;
-=======
-  CGCallee(const CGCalleeInfo &abstractInfo, llvm::Value *functionPtr)
-      : KindOrFunctionPointer(
-            SpecialKind(reinterpret_cast<uintptr_t>(functionPtr))) {
-    AbstractInfo = abstractInfo;
->>>>>>> 22cf54a7
     assert(functionPtr && "configuring callee without function pointer");
     assert(functionPtr->getType()->isPointerTy());
     assert(functionPtr->getType()->getPointerElementType()->isFunctionTy());
