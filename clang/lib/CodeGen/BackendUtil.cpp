//===--- BackendUtil.cpp - LLVM Backend Utilities -------------------------===//
//
// Part of the LLVM Project, under the Apache License v2.0 with LLVM Exceptions.
// See https://llvm.org/LICENSE.txt for license information.
// SPDX-License-Identifier: Apache-2.0 WITH LLVM-exception
//
//===----------------------------------------------------------------------===//

#include "clang/CodeGen/BackendUtil.h"
#include "clang/Basic/CodeGenOptions.h"
#include "clang/Basic/Diagnostic.h"
#include "clang/Basic/LangOptions.h"
#include "clang/Basic/TargetOptions.h"
#include "clang/Frontend/FrontendDiagnostic.h"
#include "clang/Frontend/Utils.h"
#include "clang/Lex/HeaderSearchOptions.h"
#include "llvm/ADT/SmallSet.h"
#include "llvm/ADT/StringExtras.h"
#include "llvm/ADT/StringSwitch.h"
#include "llvm/ADT/Triple.h"
#include "llvm/Analysis/TargetLibraryInfo.h"
#include "llvm/Analysis/TargetTransformInfo.h"
#include "llvm/Bitcode/BitcodeReader.h"
#include "llvm/Bitcode/BitcodeWriter.h"
#include "llvm/Bitcode/BitcodeWriterPass.h"
#include "llvm/CodeGen/RegAllocRegistry.h"
#include "llvm/CodeGen/SchedulerRegistry.h"
#include "llvm/CodeGen/TargetSubtargetInfo.h"
#include "llvm/IR/DataLayout.h"
#include "llvm/IR/IRPrintingPasses.h"
#include "llvm/IR/LegacyPassManager.h"
#include "llvm/IR/Module.h"
#include "llvm/IR/ModuleSummaryIndex.h"
#include "llvm/IR/Verifier.h"
#include "llvm/LTO/LTOBackend.h"
#include "llvm/MC/MCAsmInfo.h"
#include "llvm/MC/SubtargetFeature.h"
#include "llvm/Passes/PassBuilder.h"
#include "llvm/Passes/PassPlugin.h"
#include "llvm/Passes/StandardInstrumentations.h"
#include "llvm/Support/BuryPointer.h"
#include "llvm/Support/CommandLine.h"
#include "llvm/Support/MemoryBuffer.h"
#include "llvm/Support/PrettyStackTrace.h"
#include "llvm/Support/TargetRegistry.h"
#include "llvm/Support/TimeProfiler.h"
#include "llvm/Support/Timer.h"
#include "llvm/Support/raw_ostream.h"
#include "llvm/Target/TargetMachine.h"
#include "llvm/Target/TargetOptions.h"
#include "llvm/Transforms/Coroutines.h"
#include "llvm/Transforms/IPO.h"
#include "llvm/Transforms/IPO/AlwaysInliner.h"
#include "llvm/Transforms/IPO/LowerTypeTests.h"
#include "llvm/Transforms/IPO/PassManagerBuilder.h"
#include "llvm/Transforms/IPO/ThinLTOBitcodeWriter.h"
#include "llvm/Transforms/InstCombine/InstCombine.h"
#include "llvm/Transforms/Instrumentation.h"
#include "llvm/Transforms/Instrumentation/AddressSanitizer.h"
#include "llvm/Transforms/Instrumentation/BoundsChecking.h"
#include "llvm/Transforms/Instrumentation/GCOVProfiler.h"
#include "llvm/Transforms/Instrumentation/HWAddressSanitizer.h"
#include "llvm/Transforms/Instrumentation/InstrProfiling.h"
#include "llvm/Transforms/Instrumentation/MemorySanitizer.h"
#include "llvm/Transforms/Instrumentation/SanitizerCoverage.h"
#include "llvm/Transforms/Instrumentation/ThreadSanitizer.h"
#include "llvm/Transforms/ObjCARC.h"
#include "llvm/Transforms/Scalar.h"
#include "llvm/Transforms/Scalar/GVN.h"
#include "llvm/Transforms/Utils.h"
#include "llvm/Transforms/Utils/CanonicalizeAliases.h"
#include "llvm/Transforms/Utils/EntryExitInstrumenter.h"
#include "llvm/Transforms/Utils/NameAnonGlobals.h"
#include "llvm/Transforms/Utils/SymbolRewriter.h"
#include <memory>
using namespace clang;
using namespace llvm;

#define HANDLE_EXTENSION(Ext)                                                  \
  llvm::PassPluginLibraryInfo get##Ext##PluginInfo();
#include "llvm/Support/Extension.def"

namespace {

// Default filename used for profile generation.
static constexpr StringLiteral DefaultProfileGenName = "default_%m.profraw";

class EmitAssemblyHelper {
  DiagnosticsEngine &Diags;
  const HeaderSearchOptions &HSOpts;
  const CodeGenOptions &CodeGenOpts;
  const clang::TargetOptions &TargetOpts;
  const LangOptions &LangOpts;
  Module *TheModule;

  Timer CodeGenerationTime;

  std::unique_ptr<raw_pwrite_stream> OS;

  TargetIRAnalysis getTargetIRAnalysis() const {
    if (TM)
      return TM->getTargetIRAnalysis();

    return TargetIRAnalysis();
  }

  void CreatePasses(legacy::PassManager &MPM, legacy::FunctionPassManager &FPM);

  /// Generates the TargetMachine.
  /// Leaves TM unchanged if it is unable to create the target machine.
  /// Some of our clang tests specify triples which are not built
  /// into clang. This is okay because these tests check the generated
  /// IR, and they require DataLayout which depends on the triple.
  /// In this case, we allow this method to fail and not report an error.
  /// When MustCreateTM is used, we print an error if we are unable to load
  /// the requested target.
  void CreateTargetMachine(bool MustCreateTM);

  /// Add passes necessary to emit assembly or LLVM IR.
  ///
  /// \return True on success.
  bool AddEmitPasses(legacy::PassManager &CodeGenPasses, BackendAction Action,
                     raw_pwrite_stream &OS, raw_pwrite_stream *DwoOS);

  std::unique_ptr<llvm::ToolOutputFile> openOutputFile(StringRef Path) {
    std::error_code EC;
    auto F = std::make_unique<llvm::ToolOutputFile>(Path, EC,
                                                     llvm::sys::fs::OF_None);
    if (EC) {
      Diags.Report(diag::err_fe_unable_to_open_output) << Path << EC.message();
      F.reset();
    }
    return F;
  }

public:
  EmitAssemblyHelper(DiagnosticsEngine &_Diags,
                     const HeaderSearchOptions &HeaderSearchOpts,
                     const CodeGenOptions &CGOpts,
                     const clang::TargetOptions &TOpts,
                     const LangOptions &LOpts, Module *M)
      : Diags(_Diags), HSOpts(HeaderSearchOpts), CodeGenOpts(CGOpts),
        TargetOpts(TOpts), LangOpts(LOpts), TheModule(M),
        CodeGenerationTime("codegen", "Code Generation Time") {}

  ~EmitAssemblyHelper() {
    if (CodeGenOpts.DisableFree)
      BuryPointer(std::move(TM));
  }

  std::unique_ptr<TargetMachine> TM;

  void EmitAssembly(BackendAction Action,
                    std::unique_ptr<raw_pwrite_stream> OS);

  void EmitAssemblyWithNewPassManager(BackendAction Action,
                                      std::unique_ptr<raw_pwrite_stream> OS);
};

// We need this wrapper to access LangOpts and CGOpts from extension functions
// that we add to the PassManagerBuilder.
class PassManagerBuilderWrapper : public PassManagerBuilder {
public:
  PassManagerBuilderWrapper(const Triple &TargetTriple,
                            const CodeGenOptions &CGOpts,
                            const LangOptions &LangOpts)
      : PassManagerBuilder(), TargetTriple(TargetTriple), CGOpts(CGOpts),
        LangOpts(LangOpts) {}
  const Triple &getTargetTriple() const { return TargetTriple; }
  const CodeGenOptions &getCGOpts() const { return CGOpts; }
  const LangOptions &getLangOpts() const { return LangOpts; }

private:
  const Triple &TargetTriple;
  const CodeGenOptions &CGOpts;
  const LangOptions &LangOpts;
};
}

static void addObjCARCAPElimPass(const PassManagerBuilder &Builder, PassManagerBase &PM) {
  if (Builder.OptLevel > 0)
    PM.add(createObjCARCAPElimPass());
}

static void addObjCARCExpandPass(const PassManagerBuilder &Builder, PassManagerBase &PM) {
  if (Builder.OptLevel > 0)
    PM.add(createObjCARCExpandPass());
}

static void addObjCARCOptPass(const PassManagerBuilder &Builder, PassManagerBase &PM) {
  if (Builder.OptLevel > 0)
    PM.add(createObjCARCOptPass());
}

static void addAddDiscriminatorsPass(const PassManagerBuilder &Builder,
                                     legacy::PassManagerBase &PM) {
  PM.add(createAddDiscriminatorsPass());
}

static void addBoundsCheckingPass(const PassManagerBuilder &Builder,
                                  legacy::PassManagerBase &PM) {
  PM.add(createBoundsCheckingLegacyPass());
}

static SanitizerCoverageOptions
getSancovOptsFromCGOpts(const CodeGenOptions &CGOpts) {
  SanitizerCoverageOptions Opts;
  Opts.CoverageType =
      static_cast<SanitizerCoverageOptions::Type>(CGOpts.SanitizeCoverageType);
  Opts.IndirectCalls = CGOpts.SanitizeCoverageIndirectCalls;
  Opts.TraceBB = CGOpts.SanitizeCoverageTraceBB;
  Opts.TraceCmp = CGOpts.SanitizeCoverageTraceCmp;
  Opts.TraceDiv = CGOpts.SanitizeCoverageTraceDiv;
  Opts.TraceGep = CGOpts.SanitizeCoverageTraceGep;
  Opts.Use8bitCounters = CGOpts.SanitizeCoverage8bitCounters;
  Opts.TracePC = CGOpts.SanitizeCoverageTracePC;
  Opts.TracePCGuard = CGOpts.SanitizeCoverageTracePCGuard;
  Opts.NoPrune = CGOpts.SanitizeCoverageNoPrune;
  Opts.Inline8bitCounters = CGOpts.SanitizeCoverageInline8bitCounters;
  Opts.PCTable = CGOpts.SanitizeCoveragePCTable;
  Opts.StackDepth = CGOpts.SanitizeCoverageStackDepth;
  return Opts;
}

static void addSanitizerCoveragePass(const PassManagerBuilder &Builder,
                                     legacy::PassManagerBase &PM) {
  const PassManagerBuilderWrapper &BuilderWrapper =
      static_cast<const PassManagerBuilderWrapper &>(Builder);
  const CodeGenOptions &CGOpts = BuilderWrapper.getCGOpts();
  auto Opts = getSancovOptsFromCGOpts(CGOpts);
  PM.add(createModuleSanitizerCoverageLegacyPassPass(Opts));
}

// Check if ASan should use GC-friendly instrumentation for globals.
// First of all, there is no point if -fdata-sections is off (expect for MachO,
// where this is not a factor). Also, on ELF this feature requires an assembler
// extension that only works with -integrated-as at the moment.
static bool asanUseGlobalsGC(const Triple &T, const CodeGenOptions &CGOpts) {
  if (!CGOpts.SanitizeAddressGlobalsDeadStripping)
    return false;
  switch (T.getObjectFormat()) {
  case Triple::MachO:
  case Triple::COFF:
    return true;
  case Triple::ELF:
    return CGOpts.DataSections && !CGOpts.DisableIntegratedAS;
  case Triple::XCOFF:
    llvm::report_fatal_error("ASan not implemented for XCOFF.");
  case Triple::Wasm:
  case Triple::UnknownObjectFormat:
    break;
  }
  return false;
}

static void addAddressSanitizerPasses(const PassManagerBuilder &Builder,
                                      legacy::PassManagerBase &PM) {
  const PassManagerBuilderWrapper &BuilderWrapper =
      static_cast<const PassManagerBuilderWrapper&>(Builder);
  const Triple &T = BuilderWrapper.getTargetTriple();
  const CodeGenOptions &CGOpts = BuilderWrapper.getCGOpts();
  bool Recover = CGOpts.SanitizeRecover.has(SanitizerKind::Address);
  bool UseAfterScope = CGOpts.SanitizeAddressUseAfterScope;
  bool UseOdrIndicator = CGOpts.SanitizeAddressUseOdrIndicator;
  bool UseGlobalsGC = asanUseGlobalsGC(T, CGOpts);
  PM.add(createAddressSanitizerFunctionPass(/*CompileKernel*/ false, Recover,
                                            UseAfterScope));
  PM.add(createModuleAddressSanitizerLegacyPassPass(
      /*CompileKernel*/ false, Recover, UseGlobalsGC, UseOdrIndicator));
}

static void addKernelAddressSanitizerPasses(const PassManagerBuilder &Builder,
                                            legacy::PassManagerBase &PM) {
  PM.add(createAddressSanitizerFunctionPass(
      /*CompileKernel*/ true, /*Recover*/ true, /*UseAfterScope*/ false));
  PM.add(createModuleAddressSanitizerLegacyPassPass(
      /*CompileKernel*/ true, /*Recover*/ true, /*UseGlobalsGC*/ true,
      /*UseOdrIndicator*/ false));
}

static void addHWAddressSanitizerPasses(const PassManagerBuilder &Builder,
                                            legacy::PassManagerBase &PM) {
  const PassManagerBuilderWrapper &BuilderWrapper =
      static_cast<const PassManagerBuilderWrapper &>(Builder);
  const CodeGenOptions &CGOpts = BuilderWrapper.getCGOpts();
  bool Recover = CGOpts.SanitizeRecover.has(SanitizerKind::HWAddress);
  PM.add(
      createHWAddressSanitizerLegacyPassPass(/*CompileKernel*/ false, Recover));
}

static void addKernelHWAddressSanitizerPasses(const PassManagerBuilder &Builder,
                                            legacy::PassManagerBase &PM) {
  PM.add(createHWAddressSanitizerLegacyPassPass(
      /*CompileKernel*/ true, /*Recover*/ true));
}

static void addGeneralOptsForMemorySanitizer(const PassManagerBuilder &Builder,
                                             legacy::PassManagerBase &PM,
                                             bool CompileKernel) {
  const PassManagerBuilderWrapper &BuilderWrapper =
      static_cast<const PassManagerBuilderWrapper&>(Builder);
  const CodeGenOptions &CGOpts = BuilderWrapper.getCGOpts();
  int TrackOrigins = CGOpts.SanitizeMemoryTrackOrigins;
  bool Recover = CGOpts.SanitizeRecover.has(SanitizerKind::Memory);
  PM.add(createMemorySanitizerLegacyPassPass(
      MemorySanitizerOptions{TrackOrigins, Recover, CompileKernel}));

  // MemorySanitizer inserts complex instrumentation that mostly follows
  // the logic of the original code, but operates on "shadow" values.
  // It can benefit from re-running some general purpose optimization passes.
  if (Builder.OptLevel > 0) {
    PM.add(createEarlyCSEPass());
    PM.add(createReassociatePass());
    PM.add(createLICMPass());
    PM.add(createGVNPass());
    PM.add(createInstructionCombiningPass());
    PM.add(createDeadStoreEliminationPass());
  }
}

static void addMemorySanitizerPass(const PassManagerBuilder &Builder,
                                   legacy::PassManagerBase &PM) {
  addGeneralOptsForMemorySanitizer(Builder, PM, /*CompileKernel*/ false);
}

static void addKernelMemorySanitizerPass(const PassManagerBuilder &Builder,
                                         legacy::PassManagerBase &PM) {
  addGeneralOptsForMemorySanitizer(Builder, PM, /*CompileKernel*/ true);
}

static void addThreadSanitizerPass(const PassManagerBuilder &Builder,
                                   legacy::PassManagerBase &PM) {
  PM.add(createThreadSanitizerLegacyPassPass());
}

static void addDataFlowSanitizerPass(const PassManagerBuilder &Builder,
                                     legacy::PassManagerBase &PM) {
  const PassManagerBuilderWrapper &BuilderWrapper =
      static_cast<const PassManagerBuilderWrapper&>(Builder);
  const LangOptions &LangOpts = BuilderWrapper.getLangOpts();
  PM.add(createDataFlowSanitizerPass(LangOpts.SanitizerBlacklistFiles));
}

static void addSoftPointerAuthPass(const PassManagerBuilder &Builder,
                                   legacy::PassManagerBase &PM) {
  PM.add(createSoftPointerAuthPass());
}

static TargetLibraryInfoImpl *createTLII(llvm::Triple &TargetTriple,
                                         const CodeGenOptions &CodeGenOpts) {
  TargetLibraryInfoImpl *TLII = new TargetLibraryInfoImpl(TargetTriple);

  switch (CodeGenOpts.getVecLib()) {
  case CodeGenOptions::Accelerate:
    TLII->addVectorizableFunctionsFromVecLib(TargetLibraryInfoImpl::Accelerate);
    break;
  case CodeGenOptions::MASSV:
    TLII->addVectorizableFunctionsFromVecLib(TargetLibraryInfoImpl::MASSV);
    break;    
  case CodeGenOptions::SVML:
    TLII->addVectorizableFunctionsFromVecLib(TargetLibraryInfoImpl::SVML);
    break;
  default:
    break;
  }
  return TLII;
}

static void addSymbolRewriterPass(const CodeGenOptions &Opts,
                                  legacy::PassManager *MPM) {
  llvm::SymbolRewriter::RewriteDescriptorList DL;

  llvm::SymbolRewriter::RewriteMapParser MapParser;
  for (const auto &MapFile : Opts.RewriteMapFiles)
    MapParser.parse(MapFile, &DL);

  MPM->add(createRewriteSymbolsPass(DL));
}

static CodeGenOpt::Level getCGOptLevel(const CodeGenOptions &CodeGenOpts) {
  switch (CodeGenOpts.OptimizationLevel) {
  default:
    llvm_unreachable("Invalid optimization level!");
  case 0:
    return CodeGenOpt::None;
  case 1:
    return CodeGenOpt::Less;
  case 2:
    return CodeGenOpt::Default; // O2/Os/Oz
  case 3:
    return CodeGenOpt::Aggressive;
  }
}

static Optional<llvm::CodeModel::Model>
getCodeModel(const CodeGenOptions &CodeGenOpts) {
  unsigned CodeModel = llvm::StringSwitch<unsigned>(CodeGenOpts.CodeModel)
                           .Case("tiny", llvm::CodeModel::Tiny)
                           .Case("small", llvm::CodeModel::Small)
                           .Case("kernel", llvm::CodeModel::Kernel)
                           .Case("medium", llvm::CodeModel::Medium)
                           .Case("large", llvm::CodeModel::Large)
                           .Case("default", ~1u)
                           .Default(~0u);
  assert(CodeModel != ~0u && "invalid code model!");
  if (CodeModel == ~1u)
    return None;
  return static_cast<llvm::CodeModel::Model>(CodeModel);
}

static CodeGenFileType getCodeGenFileType(BackendAction Action) {
  if (Action == Backend_EmitObj)
    return CGFT_ObjectFile;
  else if (Action == Backend_EmitMCNull)
    return CGFT_Null;
  else {
    assert(Action == Backend_EmitAssembly && "Invalid action!");
    return CGFT_AssemblyFile;
  }
}

static void initTargetOptions(llvm::TargetOptions &Options,
                              const CodeGenOptions &CodeGenOpts,
                              const clang::TargetOptions &TargetOpts,
                              const LangOptions &LangOpts,
                              const HeaderSearchOptions &HSOpts) {
  Options.ThreadModel =
      llvm::StringSwitch<llvm::ThreadModel::Model>(CodeGenOpts.ThreadModel)
          .Case("posix", llvm::ThreadModel::POSIX)
          .Case("single", llvm::ThreadModel::Single);

  // Set float ABI type.
  assert((CodeGenOpts.FloatABI == "soft" || CodeGenOpts.FloatABI == "softfp" ||
          CodeGenOpts.FloatABI == "hard" || CodeGenOpts.FloatABI.empty()) &&
         "Invalid Floating Point ABI!");
  Options.FloatABIType =
      llvm::StringSwitch<llvm::FloatABI::ABIType>(CodeGenOpts.FloatABI)
          .Case("soft", llvm::FloatABI::Soft)
          .Case("softfp", llvm::FloatABI::Soft)
          .Case("hard", llvm::FloatABI::Hard)
          .Default(llvm::FloatABI::Default);

  // Set FP fusion mode.
  switch (LangOpts.getDefaultFPContractMode()) {
  case LangOptions::FPC_Off:
    // Preserve any contraction performed by the front-end.  (Strict performs
    // splitting of the muladd intrinsic in the backend.)
    Options.AllowFPOpFusion = llvm::FPOpFusion::Standard;
    break;
  case LangOptions::FPC_On:
    Options.AllowFPOpFusion = llvm::FPOpFusion::Standard;
    break;
  case LangOptions::FPC_Fast:
    Options.AllowFPOpFusion = llvm::FPOpFusion::Fast;
    break;
  }

  Options.UseInitArray = CodeGenOpts.UseInitArray;
  Options.DisableIntegratedAS = CodeGenOpts.DisableIntegratedAS;
  Options.CompressDebugSections = CodeGenOpts.getCompressDebugSections();
  Options.RelaxELFRelocations = CodeGenOpts.RelaxELFRelocations;

  // Set EABI version.
  Options.EABIVersion = TargetOpts.EABIVersion;

  if (LangOpts.SjLjExceptions)
    Options.ExceptionModel = llvm::ExceptionHandling::SjLj;
  if (LangOpts.SEHExceptions)
    Options.ExceptionModel = llvm::ExceptionHandling::WinEH;
  if (LangOpts.DWARFExceptions)
    Options.ExceptionModel = llvm::ExceptionHandling::DwarfCFI;
  if (LangOpts.WasmExceptions)
    Options.ExceptionModel = llvm::ExceptionHandling::Wasm;

  Options.NoInfsFPMath = CodeGenOpts.NoInfsFPMath;
  Options.NoNaNsFPMath = CodeGenOpts.NoNaNsFPMath;
  Options.NoZerosInBSS = CodeGenOpts.NoZeroInitializedInBSS;
  Options.UnsafeFPMath = CodeGenOpts.UnsafeFPMath;
  Options.StackAlignmentOverride = CodeGenOpts.StackAlignment;
  Options.FunctionSections = CodeGenOpts.FunctionSections;
  Options.DataSections = CodeGenOpts.DataSections;
  Options.UniqueSectionNames = CodeGenOpts.UniqueSectionNames;
  Options.TLSSize = CodeGenOpts.TLSSize;
  Options.EmulatedTLS = CodeGenOpts.EmulatedTLS;
  Options.ExplicitEmulatedTLS = CodeGenOpts.ExplicitEmulatedTLS;
  Options.DebuggerTuning = CodeGenOpts.getDebuggerTuning();
  Options.EmitStackSizeSection = CodeGenOpts.StackSizeSection;
  Options.EmitAddrsig = CodeGenOpts.Addrsig;
  Options.EnableDebugEntryValues = CodeGenOpts.EnableDebugEntryValues;
  Options.ForceDwarfFrameSection = CodeGenOpts.ForceDwarfFrameSection;

  Options.MCOptions.SplitDwarfFile = CodeGenOpts.SplitDwarfFile;
  Options.MCOptions.MCRelaxAll = CodeGenOpts.RelaxAll;
  Options.MCOptions.MCSaveTempLabels = CodeGenOpts.SaveTempLabels;
  Options.MCOptions.MCUseDwarfDirectory = !CodeGenOpts.NoDwarfDirectoryAsm;
  Options.MCOptions.MCNoExecStack = CodeGenOpts.NoExecStack;
  Options.MCOptions.MCIncrementalLinkerCompatible =
      CodeGenOpts.IncrementalLinkerCompatible;
  Options.MCOptions.MCFatalWarnings = CodeGenOpts.FatalWarnings;
  Options.MCOptions.MCNoWarn = CodeGenOpts.NoWarn;
  Options.MCOptions.AsmVerbose = CodeGenOpts.AsmVerbose;
  Options.MCOptions.PreserveAsmComments = CodeGenOpts.PreserveAsmComments;
  Options.MCOptions.ABIName = TargetOpts.ABI;
  for (const auto &Entry : HSOpts.UserEntries)
    if (!Entry.IsFramework &&
        (Entry.Group == frontend::IncludeDirGroup::Quoted ||
         Entry.Group == frontend::IncludeDirGroup::Angled ||
         Entry.Group == frontend::IncludeDirGroup::System))
      Options.MCOptions.IASSearchPaths.push_back(
          Entry.IgnoreSysRoot ? Entry.Path : HSOpts.Sysroot + Entry.Path);
}
static Optional<GCOVOptions> getGCOVOptions(const CodeGenOptions &CodeGenOpts) {
  if (CodeGenOpts.DisableGCov)
    return None;
  if (!CodeGenOpts.EmitGcovArcs && !CodeGenOpts.EmitGcovNotes)
    return None;
  // Not using 'GCOVOptions::getDefault' allows us to avoid exiting if
  // LLVM's -default-gcov-version flag is set to something invalid.
  GCOVOptions Options;
  Options.EmitNotes = CodeGenOpts.EmitGcovNotes;
  Options.EmitData = CodeGenOpts.EmitGcovArcs;
  llvm::copy(CodeGenOpts.CoverageVersion, std::begin(Options.Version));
  Options.UseCfgChecksum = CodeGenOpts.CoverageExtraChecksum;
  Options.NoRedZone = CodeGenOpts.DisableRedZone;
  Options.FunctionNamesInData = !CodeGenOpts.CoverageNoFunctionNamesInData;
  Options.Filter = CodeGenOpts.ProfileFilterFiles;
  Options.Exclude = CodeGenOpts.ProfileExcludeFiles;
  Options.ExitBlockBeforeBody = CodeGenOpts.CoverageExitBlockBeforeBody;
  return Options;
}

static Optional<InstrProfOptions>
getInstrProfOptions(const CodeGenOptions &CodeGenOpts,
                    const LangOptions &LangOpts) {
  if (!CodeGenOpts.hasProfileClangInstr())
    return None;
  InstrProfOptions Options;
  Options.NoRedZone = CodeGenOpts.DisableRedZone;
  Options.InstrProfileOutput = CodeGenOpts.InstrProfileOutput;

  // TODO: Surface the option to emit atomic profile counter increments at
  // the driver level.
  Options.Atomic = LangOpts.Sanitize.has(SanitizerKind::Thread);
  return Options;
}

void EmitAssemblyHelper::CreatePasses(legacy::PassManager &MPM,
                                      legacy::FunctionPassManager &FPM) {
  // Handle disabling of all LLVM passes, where we want to preserve the
  // internal module before any optimization.
  if (CodeGenOpts.DisableLLVMPasses)
    return;

  // Figure out TargetLibraryInfo.  This needs to be added to MPM and FPM
  // manually (and not via PMBuilder), since some passes (eg. InstrProfiling)
  // are inserted before PMBuilder ones - they'd get the default-constructed
  // TLI with an unknown target otherwise.
  Triple TargetTriple(TheModule->getTargetTriple());
  std::unique_ptr<TargetLibraryInfoImpl> TLII(
      createTLII(TargetTriple, CodeGenOpts));

  // If we reached here with a non-empty index file name, then the index file
  // was empty and we are not performing ThinLTO backend compilation (used in
  // testing in a distributed build environment). Drop any the type test
  // assume sequences inserted for whole program vtables so that codegen doesn't
  // complain.
  if (!CodeGenOpts.ThinLTOIndexFile.empty())
    MPM.add(createLowerTypeTestsPass(/*ExportSummary=*/nullptr,
                                     /*ImportSummary=*/nullptr,
                                     /*DropTypeTests=*/true));

  PassManagerBuilderWrapper PMBuilder(TargetTriple, CodeGenOpts, LangOpts);

  // At O0 and O1 we only run the always inliner which is more efficient. At
  // higher optimization levels we run the normal inliner.
  if (CodeGenOpts.OptimizationLevel <= 1) {
    bool InsertLifetimeIntrinsics = (CodeGenOpts.OptimizationLevel != 0 &&
                                     !CodeGenOpts.DisableLifetimeMarkers);
    PMBuilder.Inliner = createAlwaysInlinerLegacyPass(InsertLifetimeIntrinsics);
  } else {
    // We do not want to inline hot callsites for SamplePGO module-summary build
    // because profile annotation will happen again in ThinLTO backend, and we
    // want the IR of the hot path to match the profile.
    PMBuilder.Inliner = createFunctionInliningPass(
        CodeGenOpts.OptimizationLevel, CodeGenOpts.OptimizeSize,
        (!CodeGenOpts.SampleProfileFile.empty() &&
         CodeGenOpts.PrepareForThinLTO));
  }

  PMBuilder.OptLevel = CodeGenOpts.OptimizationLevel;
  PMBuilder.SizeLevel = CodeGenOpts.OptimizeSize;
  PMBuilder.SLPVectorize = CodeGenOpts.VectorizeSLP;
  PMBuilder.LoopVectorize = CodeGenOpts.VectorizeLoop;

  PMBuilder.DisableUnrollLoops = !CodeGenOpts.UnrollLoops;
  // Loop interleaving in the loop vectorizer has historically been set to be
  // enabled when loop unrolling is enabled.
  PMBuilder.LoopsInterleaved = CodeGenOpts.UnrollLoops;
  PMBuilder.MergeFunctions = CodeGenOpts.MergeFunctions;
  PMBuilder.SplitColdCode = CodeGenOpts.SplitColdCode;
  PMBuilder.PrepareForThinLTO = CodeGenOpts.PrepareForThinLTO;
  PMBuilder.PrepareForLTO = CodeGenOpts.PrepareForLTO;
  PMBuilder.RerollLoops = CodeGenOpts.RerollLoops;

  MPM.add(new TargetLibraryInfoWrapperPass(*TLII));

  if (TM)
    TM->adjustPassManager(PMBuilder);

  if (CodeGenOpts.DebugInfoForProfiling ||
      !CodeGenOpts.SampleProfileFile.empty())
    PMBuilder.addExtension(PassManagerBuilder::EP_EarlyAsPossible,
                           addAddDiscriminatorsPass);

  // In ObjC ARC mode, add the main ARC optimization passes.
  if (LangOpts.ObjCAutoRefCount) {
    PMBuilder.addExtension(PassManagerBuilder::EP_EarlyAsPossible,
                           addObjCARCExpandPass);
    PMBuilder.addExtension(PassManagerBuilder::EP_ModuleOptimizerEarly,
                           addObjCARCAPElimPass);
    PMBuilder.addExtension(PassManagerBuilder::EP_ScalarOptimizerLate,
                           addObjCARCOptPass);
  }

  if (LangOpts.Coroutines)
    addCoroutinePassesToExtensionPoints(PMBuilder);

  if (LangOpts.Sanitize.has(SanitizerKind::LocalBounds)) {
    PMBuilder.addExtension(PassManagerBuilder::EP_ScalarOptimizerLate,
                           addBoundsCheckingPass);
    PMBuilder.addExtension(PassManagerBuilder::EP_EnabledOnOptLevel0,
                           addBoundsCheckingPass);
  }

  if (CodeGenOpts.SanitizeCoverageType ||
      CodeGenOpts.SanitizeCoverageIndirectCalls ||
      CodeGenOpts.SanitizeCoverageTraceCmp) {
    PMBuilder.addExtension(PassManagerBuilder::EP_OptimizerLast,
                           addSanitizerCoveragePass);
    PMBuilder.addExtension(PassManagerBuilder::EP_EnabledOnOptLevel0,
                           addSanitizerCoveragePass);
  }

  if (LangOpts.Sanitize.has(SanitizerKind::Address)) {
    PMBuilder.addExtension(PassManagerBuilder::EP_OptimizerLast,
                           addAddressSanitizerPasses);
    PMBuilder.addExtension(PassManagerBuilder::EP_EnabledOnOptLevel0,
                           addAddressSanitizerPasses);
  }

  if (LangOpts.Sanitize.has(SanitizerKind::KernelAddress)) {
    PMBuilder.addExtension(PassManagerBuilder::EP_OptimizerLast,
                           addKernelAddressSanitizerPasses);
    PMBuilder.addExtension(PassManagerBuilder::EP_EnabledOnOptLevel0,
                           addKernelAddressSanitizerPasses);
  }

  if (LangOpts.Sanitize.has(SanitizerKind::HWAddress)) {
    PMBuilder.addExtension(PassManagerBuilder::EP_OptimizerLast,
                           addHWAddressSanitizerPasses);
    PMBuilder.addExtension(PassManagerBuilder::EP_EnabledOnOptLevel0,
                           addHWAddressSanitizerPasses);
  }

  if (LangOpts.Sanitize.has(SanitizerKind::KernelHWAddress)) {
    PMBuilder.addExtension(PassManagerBuilder::EP_OptimizerLast,
                           addKernelHWAddressSanitizerPasses);
    PMBuilder.addExtension(PassManagerBuilder::EP_EnabledOnOptLevel0,
                           addKernelHWAddressSanitizerPasses);
  }

  if (LangOpts.Sanitize.has(SanitizerKind::Memory)) {
    PMBuilder.addExtension(PassManagerBuilder::EP_OptimizerLast,
                           addMemorySanitizerPass);
    PMBuilder.addExtension(PassManagerBuilder::EP_EnabledOnOptLevel0,
                           addMemorySanitizerPass);
  }

  if (LangOpts.Sanitize.has(SanitizerKind::KernelMemory)) {
    PMBuilder.addExtension(PassManagerBuilder::EP_OptimizerLast,
                           addKernelMemorySanitizerPass);
    PMBuilder.addExtension(PassManagerBuilder::EP_EnabledOnOptLevel0,
                           addKernelMemorySanitizerPass);
  }

  if (LangOpts.Sanitize.has(SanitizerKind::Thread)) {
    PMBuilder.addExtension(PassManagerBuilder::EP_OptimizerLast,
                           addThreadSanitizerPass);
    PMBuilder.addExtension(PassManagerBuilder::EP_EnabledOnOptLevel0,
                           addThreadSanitizerPass);
  }

  if (LangOpts.Sanitize.has(SanitizerKind::DataFlow)) {
    PMBuilder.addExtension(PassManagerBuilder::EP_OptimizerLast,
                           addDataFlowSanitizerPass);
    PMBuilder.addExtension(PassManagerBuilder::EP_EnabledOnOptLevel0,
                           addDataFlowSanitizerPass);
  }

  if (LangOpts.SoftPointerAuth) {
    PMBuilder.addExtension(PassManagerBuilder::EP_OptimizerLast,
                           addSoftPointerAuthPass);
    PMBuilder.addExtension(PassManagerBuilder::EP_EnabledOnOptLevel0,
                           addSoftPointerAuthPass);
  }

  // Set up the per-function pass manager.
  FPM.add(new TargetLibraryInfoWrapperPass(*TLII));
  if (CodeGenOpts.VerifyModule)
    FPM.add(createVerifierPass());

  // Set up the per-module pass manager.
  if (!CodeGenOpts.RewriteMapFiles.empty())
    addSymbolRewriterPass(CodeGenOpts, &MPM);

  if (Optional<GCOVOptions> Options = getGCOVOptions(CodeGenOpts)) {
    MPM.add(createGCOVProfilerPass(*Options));
    if (CodeGenOpts.getDebugInfo() == codegenoptions::NoDebugInfo)
      MPM.add(createStripSymbolsPass(true));
  }

  if (Optional<InstrProfOptions> Options =
          getInstrProfOptions(CodeGenOpts, LangOpts))
    MPM.add(createInstrProfilingLegacyPass(*Options, false));

  bool hasIRInstr = false;
  if (CodeGenOpts.hasProfileIRInstr()) {
    PMBuilder.EnablePGOInstrGen = true;
    hasIRInstr = true;
  }
  if (CodeGenOpts.hasProfileCSIRInstr()) {
    assert(!CodeGenOpts.hasProfileCSIRUse() &&
           "Cannot have both CSProfileUse pass and CSProfileGen pass at the "
           "same time");
    assert(!hasIRInstr &&
           "Cannot have both ProfileGen pass and CSProfileGen pass at the "
           "same time");
    PMBuilder.EnablePGOCSInstrGen = true;
    hasIRInstr = true;
  }
  if (hasIRInstr) {
    if (!CodeGenOpts.InstrProfileOutput.empty())
      PMBuilder.PGOInstrGen = CodeGenOpts.InstrProfileOutput;
    else
      PMBuilder.PGOInstrGen = DefaultProfileGenName;
  }
  if (CodeGenOpts.hasProfileIRUse()) {
    PMBuilder.PGOInstrUse = CodeGenOpts.ProfileInstrumentUsePath;
    PMBuilder.EnablePGOCSInstrUse = CodeGenOpts.hasProfileCSIRUse();
  }

  if (!CodeGenOpts.SampleProfileFile.empty())
    PMBuilder.PGOSampleUse = CodeGenOpts.SampleProfileFile;

  PMBuilder.populateFunctionPassManager(FPM);
  PMBuilder.populateModulePassManager(MPM);
}

static void setCommandLineOpts(const CodeGenOptions &CodeGenOpts) {
  SmallVector<const char *, 16> BackendArgs;
  BackendArgs.push_back("clang"); // Fake program name.
  if (!CodeGenOpts.DebugPass.empty()) {
    BackendArgs.push_back("-debug-pass");
    BackendArgs.push_back(CodeGenOpts.DebugPass.c_str());
  }
  if (!CodeGenOpts.LimitFloatPrecision.empty()) {
    BackendArgs.push_back("-limit-float-precision");
    BackendArgs.push_back(CodeGenOpts.LimitFloatPrecision.c_str());
  }
  BackendArgs.push_back(nullptr);
  llvm::cl::ParseCommandLineOptions(BackendArgs.size() - 1,
                                    BackendArgs.data());
}

void EmitAssemblyHelper::CreateTargetMachine(bool MustCreateTM) {
  // Create the TargetMachine for generating code.
  std::string Error;
  std::string Triple = TheModule->getTargetTriple();
  const llvm::Target *TheTarget = TargetRegistry::lookupTarget(Triple, Error);
  if (!TheTarget) {
    if (MustCreateTM)
      Diags.Report(diag::err_fe_unable_to_create_target) << Error;
    return;
  }

  Optional<llvm::CodeModel::Model> CM = getCodeModel(CodeGenOpts);
  std::string FeaturesStr =
      llvm::join(TargetOpts.Features.begin(), TargetOpts.Features.end(), ",");
  llvm::Reloc::Model RM = CodeGenOpts.RelocationModel;
  CodeGenOpt::Level OptLevel = getCGOptLevel(CodeGenOpts);

  llvm::TargetOptions Options;
  initTargetOptions(Options, CodeGenOpts, TargetOpts, LangOpts, HSOpts);
  TM.reset(TheTarget->createTargetMachine(Triple, TargetOpts.CPU, FeaturesStr,
                                          Options, RM, CM, OptLevel));
}

bool EmitAssemblyHelper::AddEmitPasses(legacy::PassManager &CodeGenPasses,
                                       BackendAction Action,
                                       raw_pwrite_stream &OS,
                                       raw_pwrite_stream *DwoOS) {
  // Add LibraryInfo.
  llvm::Triple TargetTriple(TheModule->getTargetTriple());
  std::unique_ptr<TargetLibraryInfoImpl> TLII(
      createTLII(TargetTriple, CodeGenOpts));
  CodeGenPasses.add(new TargetLibraryInfoWrapperPass(*TLII));

  // Normal mode, emit a .s or .o file by running the code generator. Note,
  // this also adds codegenerator level optimization passes.
  CodeGenFileType CGFT = getCodeGenFileType(Action);

  // Add ObjC ARC final-cleanup optimizations. This is done as part of the
  // "codegen" passes so that it isn't run multiple times when there is
  // inlining happening.
  if (CodeGenOpts.OptimizationLevel > 0)
    CodeGenPasses.add(createObjCARCContractPass());

  if (TM->addPassesToEmitFile(CodeGenPasses, OS, DwoOS, CGFT,
                              /*DisableVerify=*/!CodeGenOpts.VerifyModule)) {
    Diags.Report(diag::err_fe_unable_to_interface_with_target);
    return false;
  }

  return true;
}

void EmitAssemblyHelper::EmitAssembly(BackendAction Action,
                                      std::unique_ptr<raw_pwrite_stream> OS) {
  TimeRegion Region(FrontendTimesIsEnabled ? &CodeGenerationTime : nullptr);

  setCommandLineOpts(CodeGenOpts);

  bool UsesCodeGen = (Action != Backend_EmitNothing &&
                      Action != Backend_EmitBC &&
                      Action != Backend_EmitLL);
  CreateTargetMachine(UsesCodeGen);

  if (UsesCodeGen && !TM)
    return;
  if (TM)
    TheModule->setDataLayout(TM->createDataLayout());

  legacy::PassManager PerModulePasses;
  PerModulePasses.add(
      createTargetTransformInfoWrapperPass(getTargetIRAnalysis()));

  legacy::FunctionPassManager PerFunctionPasses(TheModule);
  PerFunctionPasses.add(
      createTargetTransformInfoWrapperPass(getTargetIRAnalysis()));

  CreatePasses(PerModulePasses, PerFunctionPasses);

  legacy::PassManager CodeGenPasses;
  CodeGenPasses.add(
      createTargetTransformInfoWrapperPass(getTargetIRAnalysis()));

  std::unique_ptr<llvm::ToolOutputFile> ThinLinkOS, DwoOS;

  switch (Action) {
  case Backend_EmitNothing:
    break;

  case Backend_EmitBC:
    if (CodeGenOpts.PrepareForThinLTO && !CodeGenOpts.DisableLLVMPasses) {
      if (!CodeGenOpts.ThinLinkBitcodeFile.empty()) {
        ThinLinkOS = openOutputFile(CodeGenOpts.ThinLinkBitcodeFile);
        if (!ThinLinkOS)
          return;
      }
      TheModule->addModuleFlag(Module::Error, "EnableSplitLTOUnit",
                               CodeGenOpts.EnableSplitLTOUnit);
      PerModulePasses.add(createWriteThinLTOBitcodePass(
          *OS, ThinLinkOS ? &ThinLinkOS->os() : nullptr));
    } else {
      // Emit a module summary by default for Regular LTO except for ld64
      // targets
      bool EmitLTOSummary =
          (CodeGenOpts.PrepareForLTO &&
           !CodeGenOpts.DisableLLVMPasses &&
           llvm::Triple(TheModule->getTargetTriple()).getVendor() !=
               llvm::Triple::Apple);
      if (EmitLTOSummary) {
        if (!TheModule->getModuleFlag("ThinLTO"))
          TheModule->addModuleFlag(Module::Error, "ThinLTO", uint32_t(0));
        TheModule->addModuleFlag(Module::Error, "EnableSplitLTOUnit",
                                 uint32_t(1));
      }

      PerModulePasses.add(createBitcodeWriterPass(
          *OS, CodeGenOpts.EmitLLVMUseLists, EmitLTOSummary));
    }
    break;

  case Backend_EmitLL:
    PerModulePasses.add(
        createPrintModulePass(*OS, "", CodeGenOpts.EmitLLVMUseLists));
    break;

  default:
    if (!CodeGenOpts.SplitDwarfOutput.empty()) {
      DwoOS = openOutputFile(CodeGenOpts.SplitDwarfOutput);
      if (!DwoOS)
        return;
    }
    if (!AddEmitPasses(CodeGenPasses, Action, *OS,
                       DwoOS ? &DwoOS->os() : nullptr))
      return;
  }

  // Before executing passes, print the final values of the LLVM options.
  cl::PrintOptionValues();

  // Run passes. For now we do all passes at once, but eventually we
  // would like to have the option of streaming code generation.

  {
    PrettyStackTraceString CrashInfo("Per-function optimization");
    llvm::TimeTraceScope TimeScope("PerFunctionPasses");

    PerFunctionPasses.doInitialization();
    for (Function &F : *TheModule)
      if (!F.isDeclaration())
        PerFunctionPasses.run(F);
    PerFunctionPasses.doFinalization();
  }

  {
    PrettyStackTraceString CrashInfo("Per-module optimization passes");
    llvm::TimeTraceScope TimeScope("PerModulePasses");
    PerModulePasses.run(*TheModule);
  }

  {
    PrettyStackTraceString CrashInfo("Code generation");
    llvm::TimeTraceScope TimeScope("CodeGenPasses");
    CodeGenPasses.run(*TheModule);
  }

  if (ThinLinkOS)
    ThinLinkOS->keep();
  if (DwoOS)
    DwoOS->keep();
}

static PassBuilder::OptimizationLevel mapToLevel(const CodeGenOptions &Opts) {
  switch (Opts.OptimizationLevel) {
  default:
    llvm_unreachable("Invalid optimization level!");

  case 1:
    return PassBuilder::OptimizationLevel::O1;

  case 2:
    switch (Opts.OptimizeSize) {
    default:
      llvm_unreachable("Invalid optimization level for size!");

    case 0:
      return PassBuilder::OptimizationLevel::O2;

    case 1:
      return PassBuilder::OptimizationLevel::Os;

    case 2:
      return PassBuilder::OptimizationLevel::Oz;
    }

  case 3:
    return PassBuilder::OptimizationLevel::O3;
  }
}

static void addSanitizersAtO0(ModulePassManager &MPM,
                              const Triple &TargetTriple,
                              const LangOptions &LangOpts,
                              const CodeGenOptions &CodeGenOpts) {
  auto ASanPass = [&](SanitizerMask Mask, bool CompileKernel) {
    MPM.addPass(RequireAnalysisPass<ASanGlobalsMetadataAnalysis, Module>());
    bool Recover = CodeGenOpts.SanitizeRecover.has(Mask);
    MPM.addPass(createModuleToFunctionPassAdaptor(AddressSanitizerPass(
        CompileKernel, Recover, CodeGenOpts.SanitizeAddressUseAfterScope)));
    bool ModuleUseAfterScope = asanUseGlobalsGC(TargetTriple, CodeGenOpts);
    MPM.addPass(
        ModuleAddressSanitizerPass(CompileKernel, Recover, ModuleUseAfterScope,
                                   CodeGenOpts.SanitizeAddressUseOdrIndicator));
  };

  if (LangOpts.Sanitize.has(SanitizerKind::Address)) {
    ASanPass(SanitizerKind::Address, /*CompileKernel=*/false);
  }

  if (LangOpts.Sanitize.has(SanitizerKind::KernelAddress)) {
    ASanPass(SanitizerKind::KernelAddress, /*CompileKernel=*/true);
  }

  if (LangOpts.Sanitize.has(SanitizerKind::Memory)) {
    MPM.addPass(MemorySanitizerPass({}));
    MPM.addPass(createModuleToFunctionPassAdaptor(MemorySanitizerPass({})));
  }

  if (LangOpts.Sanitize.has(SanitizerKind::KernelMemory)) {
    MPM.addPass(createModuleToFunctionPassAdaptor(
        MemorySanitizerPass({0, false, /*Kernel=*/true})));
  }

  if (LangOpts.Sanitize.has(SanitizerKind::Thread)) {
    MPM.addPass(ThreadSanitizerPass());
    MPM.addPass(createModuleToFunctionPassAdaptor(ThreadSanitizerPass()));
  }
}

/// A clean version of `EmitAssembly` that uses the new pass manager.
///
/// Not all features are currently supported in this system, but where
/// necessary it falls back to the legacy pass manager to at least provide
/// basic functionality.
///
/// This API is planned to have its functionality finished and then to replace
/// `EmitAssembly` at some point in the future when the default switches.
void EmitAssemblyHelper::EmitAssemblyWithNewPassManager(
    BackendAction Action, std::unique_ptr<raw_pwrite_stream> OS) {
  TimeRegion Region(FrontendTimesIsEnabled ? &CodeGenerationTime : nullptr);
  setCommandLineOpts(CodeGenOpts);

  bool RequiresCodeGen = (Action != Backend_EmitNothing &&
                          Action != Backend_EmitBC &&
                          Action != Backend_EmitLL);
  CreateTargetMachine(RequiresCodeGen);

  if (RequiresCodeGen && !TM)
    return;
  if (TM)
    TheModule->setDataLayout(TM->createDataLayout());

  Optional<PGOOptions> PGOOpt;

  if (CodeGenOpts.hasProfileIRInstr())
    // -fprofile-generate.
    PGOOpt = PGOOptions(CodeGenOpts.InstrProfileOutput.empty()
                            ? DefaultProfileGenName
                            : CodeGenOpts.InstrProfileOutput,
                        "", "", PGOOptions::IRInstr, PGOOptions::NoCSAction,
                        CodeGenOpts.DebugInfoForProfiling);
  else if (CodeGenOpts.hasProfileIRUse()) {
    // -fprofile-use.
    auto CSAction = CodeGenOpts.hasProfileCSIRUse() ? PGOOptions::CSIRUse
                                                    : PGOOptions::NoCSAction;
    PGOOpt = PGOOptions(CodeGenOpts.ProfileInstrumentUsePath, "",
                        CodeGenOpts.ProfileRemappingFile, PGOOptions::IRUse,
                        CSAction, CodeGenOpts.DebugInfoForProfiling);
  } else if (!CodeGenOpts.SampleProfileFile.empty())
    // -fprofile-sample-use
    PGOOpt =
        PGOOptions(CodeGenOpts.SampleProfileFile, "",
                   CodeGenOpts.ProfileRemappingFile, PGOOptions::SampleUse,
                   PGOOptions::NoCSAction, CodeGenOpts.DebugInfoForProfiling);
  else if (CodeGenOpts.DebugInfoForProfiling)
    // -fdebug-info-for-profiling
    PGOOpt = PGOOptions("", "", "", PGOOptions::NoAction,
                        PGOOptions::NoCSAction, true);

  // Check to see if we want to generate a CS profile.
  if (CodeGenOpts.hasProfileCSIRInstr()) {
    assert(!CodeGenOpts.hasProfileCSIRUse() &&
           "Cannot have both CSProfileUse pass and CSProfileGen pass at "
           "the same time");
    if (PGOOpt.hasValue()) {
      assert(PGOOpt->Action != PGOOptions::IRInstr &&
             PGOOpt->Action != PGOOptions::SampleUse &&
             "Cannot run CSProfileGen pass with ProfileGen or SampleUse "
             " pass");
      PGOOpt->CSProfileGenFile = CodeGenOpts.InstrProfileOutput.empty()
                                     ? DefaultProfileGenName
                                     : CodeGenOpts.InstrProfileOutput;
      PGOOpt->CSAction = PGOOptions::CSIRInstr;
    } else
      PGOOpt = PGOOptions("",
                          CodeGenOpts.InstrProfileOutput.empty()
                              ? DefaultProfileGenName
                              : CodeGenOpts.InstrProfileOutput,
                          "", PGOOptions::NoAction, PGOOptions::CSIRInstr,
                          CodeGenOpts.DebugInfoForProfiling);
  }

  PipelineTuningOptions PTO;
  PTO.LoopUnrolling = CodeGenOpts.UnrollLoops;
  // For historical reasons, loop interleaving is set to mirror setting for loop
  // unrolling.
  PTO.LoopInterleaving = CodeGenOpts.UnrollLoops;
  PTO.LoopVectorization = CodeGenOpts.VectorizeLoop;
  PTO.SLPVectorization = CodeGenOpts.VectorizeSLP;

  PassInstrumentationCallbacks PIC;
  StandardInstrumentations SI;
  SI.registerCallbacks(PIC);
  PassBuilder PB(TM.get(), PTO, PGOOpt, &PIC);

  // Attempt to load pass plugins and register their callbacks with PB.
  for (auto &PluginFN : CodeGenOpts.PassPlugins) {
    auto PassPlugin = PassPlugin::Load(PluginFN);
    if (PassPlugin) {
      PassPlugin->registerPassBuilderCallbacks(PB);
    } else {
      Diags.Report(diag::err_fe_unable_to_load_plugin)
          << PluginFN << toString(PassPlugin.takeError());
    }
  }
#define HANDLE_EXTENSION(Ext)                                                  \
  get##Ext##PluginInfo().RegisterPassBuilderCallbacks(PB);
#include "llvm/Support/Extension.def"

  LoopAnalysisManager LAM(CodeGenOpts.DebugPassManager);
  FunctionAnalysisManager FAM(CodeGenOpts.DebugPassManager);
  CGSCCAnalysisManager CGAM(CodeGenOpts.DebugPassManager);
  ModuleAnalysisManager MAM(CodeGenOpts.DebugPassManager);

  // Register the AA manager first so that our version is the one used.
  FAM.registerPass([&] { return PB.buildDefaultAAPipeline(); });

  // Register the target library analysis directly and give it a customized
  // preset TLI.
  Triple TargetTriple(TheModule->getTargetTriple());
  std::unique_ptr<TargetLibraryInfoImpl> TLII(
      createTLII(TargetTriple, CodeGenOpts));
  FAM.registerPass([&] { return TargetLibraryAnalysis(*TLII); });

  // Register all the basic analyses with the managers.
  PB.registerModuleAnalyses(MAM);
  PB.registerCGSCCAnalyses(CGAM);
  PB.registerFunctionAnalyses(FAM);
  PB.registerLoopAnalyses(LAM);
  PB.crossRegisterProxies(LAM, FAM, CGAM, MAM);

  ModulePassManager MPM(CodeGenOpts.DebugPassManager);

  if (!CodeGenOpts.DisableLLVMPasses) {
    bool IsThinLTO = CodeGenOpts.PrepareForThinLTO;
    bool IsLTO = CodeGenOpts.PrepareForLTO;

    if (CodeGenOpts.OptimizationLevel == 0) {
      // If we reached here with a non-empty index file name, then the index
      // file was empty and we are not performing ThinLTO backend compilation
      // (used in testing in a distributed build environment). Drop any the type
      // test assume sequences inserted for whole program vtables so that
      // codegen doesn't complain.
      if (!CodeGenOpts.ThinLTOIndexFile.empty())
        MPM.addPass(LowerTypeTestsPass(/*ExportSummary=*/nullptr,
                                       /*ImportSummary=*/nullptr,
                                       /*DropTypeTests=*/true));
      if (Optional<GCOVOptions> Options = getGCOVOptions(CodeGenOpts))
        MPM.addPass(GCOVProfilerPass(*Options));
      if (Optional<InstrProfOptions> Options =
              getInstrProfOptions(CodeGenOpts, LangOpts))
        MPM.addPass(InstrProfiling(*Options, false));

      // Build a minimal pipeline based on the semantics required by Clang,
      // which is just that always inlining occurs. Further, disable generating
      // lifetime intrinsics to avoid enabling further optimizations during
      // code generation.
      MPM.addPass(AlwaysInlinerPass(/*InsertLifetimeIntrinsics=*/false));

      // At -O0, we can still do PGO. Add all the requested passes for
      // instrumentation PGO, if requested.
      if (PGOOpt && (PGOOpt->Action == PGOOptions::IRInstr ||
                     PGOOpt->Action == PGOOptions::IRUse))
        PB.addPGOInstrPassesForO0(
            MPM, CodeGenOpts.DebugPassManager,
            /* RunProfileGen */ (PGOOpt->Action == PGOOptions::IRInstr),
            /* IsCS */ false, PGOOpt->ProfileFile,
            PGOOpt->ProfileRemappingFile);

      // At -O0 we directly run necessary sanitizer passes.
      if (LangOpts.Sanitize.has(SanitizerKind::LocalBounds))
        MPM.addPass(createModuleToFunctionPassAdaptor(BoundsCheckingPass()));

      // Lastly, add semantically necessary passes for LTO.
      if (IsLTO || IsThinLTO) {
        MPM.addPass(CanonicalizeAliasesPass());
        MPM.addPass(NameAnonGlobalPass());
      }
    } else {
      // Map our optimization levels into one of the distinct levels used to
      // configure the pipeline.
      PassBuilder::OptimizationLevel Level = mapToLevel(CodeGenOpts);

<<<<<<< HEAD
      // -f[no-]split-cold-code
      PB.setEnableHotColdSplitting(CodeGenOpts.SplitColdCode);
=======
      // If we reached here with a non-empty index file name, then the index
      // file was empty and we are not performing ThinLTO backend compilation
      // (used in testing in a distributed build environment). Drop any the type
      // test assume sequences inserted for whole program vtables so that
      // codegen doesn't complain.
      if (!CodeGenOpts.ThinLTOIndexFile.empty())
        PB.registerPipelineStartEPCallback([](ModulePassManager &MPM) {
          MPM.addPass(LowerTypeTestsPass(/*ExportSummary=*/nullptr,
                                         /*ImportSummary=*/nullptr,
                                         /*DropTypeTests=*/true));
        });
>>>>>>> 59733525

      PB.registerPipelineStartEPCallback([](ModulePassManager &MPM) {
        MPM.addPass(createModuleToFunctionPassAdaptor(
            EntryExitInstrumenterPass(/*PostInlining=*/false)));
      });

      // Register callbacks to schedule sanitizer passes at the appropriate part of
      // the pipeline.
      // FIXME: either handle asan/the remaining sanitizers or error out
      if (LangOpts.Sanitize.has(SanitizerKind::LocalBounds))
        PB.registerScalarOptimizerLateEPCallback(
            [](FunctionPassManager &FPM, PassBuilder::OptimizationLevel Level) {
              FPM.addPass(BoundsCheckingPass());
            });
      if (LangOpts.Sanitize.has(SanitizerKind::Memory)) {
        PB.registerPipelineStartEPCallback([](ModulePassManager &MPM) {
          MPM.addPass(MemorySanitizerPass({}));
        });
        PB.registerOptimizerLastEPCallback(
            [](FunctionPassManager &FPM, PassBuilder::OptimizationLevel Level) {
              FPM.addPass(MemorySanitizerPass({}));
            });
      }
      if (LangOpts.Sanitize.has(SanitizerKind::Thread)) {
        PB.registerPipelineStartEPCallback(
            [](ModulePassManager &MPM) { MPM.addPass(ThreadSanitizerPass()); });
        PB.registerOptimizerLastEPCallback(
            [](FunctionPassManager &FPM, PassBuilder::OptimizationLevel Level) {
              FPM.addPass(ThreadSanitizerPass());
            });
      }
      if (LangOpts.Sanitize.has(SanitizerKind::Address)) {
        PB.registerPipelineStartEPCallback([&](ModulePassManager &MPM) {
          MPM.addPass(
              RequireAnalysisPass<ASanGlobalsMetadataAnalysis, Module>());
        });
        bool Recover = CodeGenOpts.SanitizeRecover.has(SanitizerKind::Address);
        bool UseAfterScope = CodeGenOpts.SanitizeAddressUseAfterScope;
        PB.registerOptimizerLastEPCallback(
            [Recover, UseAfterScope](FunctionPassManager &FPM,
                                     PassBuilder::OptimizationLevel Level) {
              FPM.addPass(AddressSanitizerPass(
                  /*CompileKernel=*/false, Recover, UseAfterScope));
            });
        bool ModuleUseAfterScope = asanUseGlobalsGC(TargetTriple, CodeGenOpts);
        bool UseOdrIndicator = CodeGenOpts.SanitizeAddressUseOdrIndicator;
        PB.registerPipelineStartEPCallback(
            [Recover, ModuleUseAfterScope,
             UseOdrIndicator](ModulePassManager &MPM) {
              MPM.addPass(ModuleAddressSanitizerPass(
                  /*CompileKernel=*/false, Recover, ModuleUseAfterScope,
                  UseOdrIndicator));
            });
      }
      if (Optional<GCOVOptions> Options = getGCOVOptions(CodeGenOpts))
        PB.registerPipelineStartEPCallback([Options](ModulePassManager &MPM) {
          MPM.addPass(GCOVProfilerPass(*Options));
        });
      if (Optional<InstrProfOptions> Options =
              getInstrProfOptions(CodeGenOpts, LangOpts))
        PB.registerPipelineStartEPCallback([Options](ModulePassManager &MPM) {
          MPM.addPass(InstrProfiling(*Options, false));
        });

      if (IsThinLTO) {
        MPM = PB.buildThinLTOPreLinkDefaultPipeline(
            Level, CodeGenOpts.DebugPassManager);
        MPM.addPass(CanonicalizeAliasesPass());
        MPM.addPass(NameAnonGlobalPass());
      } else if (IsLTO) {
        MPM = PB.buildLTOPreLinkDefaultPipeline(Level,
                                                CodeGenOpts.DebugPassManager);
        MPM.addPass(CanonicalizeAliasesPass());
        MPM.addPass(NameAnonGlobalPass());
      } else {
        MPM = PB.buildPerModuleDefaultPipeline(Level,
                                               CodeGenOpts.DebugPassManager);
      }
    }

    if (CodeGenOpts.SanitizeCoverageType ||
        CodeGenOpts.SanitizeCoverageIndirectCalls ||
        CodeGenOpts.SanitizeCoverageTraceCmp) {
      auto SancovOpts = getSancovOptsFromCGOpts(CodeGenOpts);
      MPM.addPass(ModuleSanitizerCoveragePass(SancovOpts));
    }

    if (LangOpts.Sanitize.has(SanitizerKind::HWAddress)) {
      bool Recover = CodeGenOpts.SanitizeRecover.has(SanitizerKind::HWAddress);
      MPM.addPass(HWAddressSanitizerPass(
          /*CompileKernel=*/false, Recover));
    }
    if (LangOpts.Sanitize.has(SanitizerKind::KernelHWAddress)) {
      MPM.addPass(HWAddressSanitizerPass(
          /*CompileKernel=*/true, /*Recover=*/true));
    }

    if (CodeGenOpts.OptimizationLevel == 0) {
      addSanitizersAtO0(MPM, TargetTriple, LangOpts, CodeGenOpts);
    }
  }

  // FIXME: We still use the legacy pass manager to do code generation. We
  // create that pass manager here and use it as needed below.
  legacy::PassManager CodeGenPasses;
  bool NeedCodeGen = false;
  std::unique_ptr<llvm::ToolOutputFile> ThinLinkOS, DwoOS;

  // Append any output we need to the pass manager.
  switch (Action) {
  case Backend_EmitNothing:
    break;

  case Backend_EmitBC:
    if (CodeGenOpts.PrepareForThinLTO && !CodeGenOpts.DisableLLVMPasses) {
      if (!CodeGenOpts.ThinLinkBitcodeFile.empty()) {
        ThinLinkOS = openOutputFile(CodeGenOpts.ThinLinkBitcodeFile);
        if (!ThinLinkOS)
          return;
      }
      TheModule->addModuleFlag(Module::Error, "EnableSplitLTOUnit",
                               CodeGenOpts.EnableSplitLTOUnit);
      MPM.addPass(ThinLTOBitcodeWriterPass(*OS, ThinLinkOS ? &ThinLinkOS->os()
                                                           : nullptr));
    } else {
      // Emit a module summary by default for Regular LTO except for ld64
      // targets
      bool EmitLTOSummary =
          (CodeGenOpts.PrepareForLTO &&
           !CodeGenOpts.DisableLLVMPasses &&
           llvm::Triple(TheModule->getTargetTriple()).getVendor() !=
               llvm::Triple::Apple);
      if (EmitLTOSummary) {
        if (!TheModule->getModuleFlag("ThinLTO"))
          TheModule->addModuleFlag(Module::Error, "ThinLTO", uint32_t(0));
        TheModule->addModuleFlag(Module::Error, "EnableSplitLTOUnit",
                                 uint32_t(1));
      }
      MPM.addPass(
          BitcodeWriterPass(*OS, CodeGenOpts.EmitLLVMUseLists, EmitLTOSummary));
    }
    break;

  case Backend_EmitLL:
    MPM.addPass(PrintModulePass(*OS, "", CodeGenOpts.EmitLLVMUseLists));
    break;

  case Backend_EmitAssembly:
  case Backend_EmitMCNull:
  case Backend_EmitObj:
    NeedCodeGen = true;
    CodeGenPasses.add(
        createTargetTransformInfoWrapperPass(getTargetIRAnalysis()));
    if (!CodeGenOpts.SplitDwarfOutput.empty()) {
      DwoOS = openOutputFile(CodeGenOpts.SplitDwarfOutput);
      if (!DwoOS)
        return;
    }
    if (!AddEmitPasses(CodeGenPasses, Action, *OS,
                       DwoOS ? &DwoOS->os() : nullptr))
      // FIXME: Should we handle this error differently?
      return;
    break;
  }

  // Before executing passes, print the final values of the LLVM options.
  cl::PrintOptionValues();

  // Now that we have all of the passes ready, run them.
  {
    PrettyStackTraceString CrashInfo("Optimizer");
    MPM.run(*TheModule, MAM);
  }

  // Now if needed, run the legacy PM for codegen.
  if (NeedCodeGen) {
    PrettyStackTraceString CrashInfo("Code generation");
    CodeGenPasses.run(*TheModule);
  }

  if (ThinLinkOS)
    ThinLinkOS->keep();
  if (DwoOS)
    DwoOS->keep();
}

Expected<BitcodeModule> clang::FindThinLTOModule(MemoryBufferRef MBRef) {
  Expected<std::vector<BitcodeModule>> BMsOrErr = getBitcodeModuleList(MBRef);
  if (!BMsOrErr)
    return BMsOrErr.takeError();

  // The bitcode file may contain multiple modules, we want the one that is
  // marked as being the ThinLTO module.
  if (const BitcodeModule *Bm = FindThinLTOModule(*BMsOrErr))
    return *Bm;

  return make_error<StringError>("Could not find module summary",
                                 inconvertibleErrorCode());
}

BitcodeModule *clang::FindThinLTOModule(MutableArrayRef<BitcodeModule> BMs) {
  for (BitcodeModule &BM : BMs) {
    Expected<BitcodeLTOInfo> LTOInfo = BM.getLTOInfo();
    if (LTOInfo && LTOInfo->IsThinLTO)
      return &BM;
  }
  return nullptr;
}

static void runThinLTOBackend(ModuleSummaryIndex *CombinedIndex, Module *M,
                              const HeaderSearchOptions &HeaderOpts,
                              const CodeGenOptions &CGOpts,
                              const clang::TargetOptions &TOpts,
                              const LangOptions &LOpts,
                              std::unique_ptr<raw_pwrite_stream> OS,
                              std::string SampleProfile,
                              std::string ProfileRemapping,
                              BackendAction Action) {
  StringMap<DenseMap<GlobalValue::GUID, GlobalValueSummary *>>
      ModuleToDefinedGVSummaries;
  CombinedIndex->collectDefinedGVSummariesPerModule(ModuleToDefinedGVSummaries);

  setCommandLineOpts(CGOpts);

  // We can simply import the values mentioned in the combined index, since
  // we should only invoke this using the individual indexes written out
  // via a WriteIndexesThinBackend.
  FunctionImporter::ImportMapTy ImportList;
  for (auto &GlobalList : *CombinedIndex) {
    // Ignore entries for undefined references.
    if (GlobalList.second.SummaryList.empty())
      continue;

    auto GUID = GlobalList.first;
    for (auto &Summary : GlobalList.second.SummaryList) {
      // Skip the summaries for the importing module. These are included to
      // e.g. record required linkage changes.
      if (Summary->modulePath() == M->getModuleIdentifier())
        continue;
      // Add an entry to provoke importing by thinBackend.
      ImportList[Summary->modulePath()].insert(GUID);
    }
  }

  std::vector<std::unique_ptr<llvm::MemoryBuffer>> OwnedImports;
  MapVector<llvm::StringRef, llvm::BitcodeModule> ModuleMap;

  for (auto &I : ImportList) {
    ErrorOr<std::unique_ptr<llvm::MemoryBuffer>> MBOrErr =
        llvm::MemoryBuffer::getFile(I.first());
    if (!MBOrErr) {
      errs() << "Error loading imported file '" << I.first()
             << "': " << MBOrErr.getError().message() << "\n";
      return;
    }

    Expected<BitcodeModule> BMOrErr = FindThinLTOModule(**MBOrErr);
    if (!BMOrErr) {
      handleAllErrors(BMOrErr.takeError(), [&](ErrorInfoBase &EIB) {
        errs() << "Error loading imported file '" << I.first()
               << "': " << EIB.message() << '\n';
      });
      return;
    }
    ModuleMap.insert({I.first(), *BMOrErr});

    OwnedImports.push_back(std::move(*MBOrErr));
  }
  auto AddStream = [&](size_t Task) {
    return std::make_unique<lto::NativeObjectStream>(std::move(OS));
  };
  lto::Config Conf;
  if (CGOpts.SaveTempsFilePrefix != "") {
    if (Error E = Conf.addSaveTemps(CGOpts.SaveTempsFilePrefix + ".",
                                    /* UseInputModulePath */ false)) {
      handleAllErrors(std::move(E), [&](ErrorInfoBase &EIB) {
        errs() << "Error setting up ThinLTO save-temps: " << EIB.message()
               << '\n';
      });
    }
  }
  Conf.CPU = TOpts.CPU;
  Conf.CodeModel = getCodeModel(CGOpts);
  Conf.MAttrs = TOpts.Features;
  Conf.RelocModel = CGOpts.RelocationModel;
  Conf.CGOptLevel = getCGOptLevel(CGOpts);
  Conf.OptLevel = CGOpts.OptimizationLevel;
  initTargetOptions(Conf.Options, CGOpts, TOpts, LOpts, HeaderOpts);
  Conf.SampleProfile = std::move(SampleProfile);
  Conf.PTO.LoopUnrolling = CGOpts.UnrollLoops;
  // For historical reasons, loop interleaving is set to mirror setting for loop
  // unrolling.
  Conf.PTO.LoopInterleaving = CGOpts.UnrollLoops;
  Conf.PTO.LoopVectorization = CGOpts.VectorizeLoop;
  Conf.PTO.SLPVectorization = CGOpts.VectorizeSLP;

  // Context sensitive profile.
  if (CGOpts.hasProfileCSIRInstr()) {
    Conf.RunCSIRInstr = true;
    Conf.CSIRProfile = std::move(CGOpts.InstrProfileOutput);
  } else if (CGOpts.hasProfileCSIRUse()) {
    Conf.RunCSIRInstr = false;
    Conf.CSIRProfile = std::move(CGOpts.ProfileInstrumentUsePath);
  }

  Conf.ProfileRemapping = std::move(ProfileRemapping);
  Conf.UseNewPM = CGOpts.ExperimentalNewPassManager;
  Conf.DebugPassManager = CGOpts.DebugPassManager;
  Conf.RemarksWithHotness = CGOpts.DiagnosticsWithHotness;
  Conf.RemarksFilename = CGOpts.OptRecordFile;
  Conf.RemarksPasses = CGOpts.OptRecordPasses;
  Conf.RemarksFormat = CGOpts.OptRecordFormat;
  Conf.SplitDwarfFile = CGOpts.SplitDwarfFile;
  Conf.SplitDwarfOutput = CGOpts.SplitDwarfOutput;
  switch (Action) {
  case Backend_EmitNothing:
    Conf.PreCodeGenModuleHook = [](size_t Task, const Module &Mod) {
      return false;
    };
    break;
  case Backend_EmitLL:
    Conf.PreCodeGenModuleHook = [&](size_t Task, const Module &Mod) {
      M->print(*OS, nullptr, CGOpts.EmitLLVMUseLists);
      return false;
    };
    break;
  case Backend_EmitBC:
    Conf.PreCodeGenModuleHook = [&](size_t Task, const Module &Mod) {
      WriteBitcodeToFile(*M, *OS, CGOpts.EmitLLVMUseLists);
      return false;
    };
    break;
  default:
    Conf.CGFileType = getCodeGenFileType(Action);
    break;
  }
  if (Error E = thinBackend(
          Conf, -1, AddStream, *M, *CombinedIndex, ImportList,
          ModuleToDefinedGVSummaries[M->getModuleIdentifier()], ModuleMap)) {
    handleAllErrors(std::move(E), [&](ErrorInfoBase &EIB) {
      errs() << "Error running ThinLTO backend: " << EIB.message() << '\n';
    });
  }
}

void clang::EmitBackendOutput(DiagnosticsEngine &Diags,
                              const HeaderSearchOptions &HeaderOpts,
                              const CodeGenOptions &CGOpts,
                              const clang::TargetOptions &TOpts,
                              const LangOptions &LOpts,
                              const llvm::DataLayout &TDesc, Module *M,
                              BackendAction Action,
                              std::unique_ptr<raw_pwrite_stream> OS) {

  llvm::TimeTraceScope TimeScope("Backend");

  std::unique_ptr<llvm::Module> EmptyModule;
  if (!CGOpts.ThinLTOIndexFile.empty()) {
    // If we are performing a ThinLTO importing compile, load the function index
    // into memory and pass it into runThinLTOBackend, which will run the
    // function importer and invoke LTO passes.
    Expected<std::unique_ptr<ModuleSummaryIndex>> IndexOrErr =
        llvm::getModuleSummaryIndexForFile(CGOpts.ThinLTOIndexFile,
                                           /*IgnoreEmptyThinLTOIndexFile*/true);
    if (!IndexOrErr) {
      logAllUnhandledErrors(IndexOrErr.takeError(), errs(),
                            "Error loading index file '" +
                            CGOpts.ThinLTOIndexFile + "': ");
      return;
    }
    std::unique_ptr<ModuleSummaryIndex> CombinedIndex = std::move(*IndexOrErr);
    // A null CombinedIndex means we should skip ThinLTO compilation
    // (LLVM will optionally ignore empty index files, returning null instead
    // of an error).
    if (CombinedIndex) {
      if (!CombinedIndex->skipModuleByDistributedBackend()) {
        runThinLTOBackend(CombinedIndex.get(), M, HeaderOpts, CGOpts, TOpts,
                          LOpts, std::move(OS), CGOpts.SampleProfileFile,
                          CGOpts.ProfileRemappingFile, Action);
        return;
      }
      // Distributed indexing detected that nothing from the module is needed
      // for the final linking. So we can skip the compilation. We sill need to
      // output an empty object file to make sure that a linker does not fail
      // trying to read it. Also for some features, like CFI, we must skip
      // the compilation as CombinedIndex does not contain all required
      // information.
      EmptyModule = std::make_unique<llvm::Module>("empty", M->getContext());
      EmptyModule->setTargetTriple(M->getTargetTriple());
      M = EmptyModule.get();
    }
  }

  EmitAssemblyHelper AsmHelper(Diags, HeaderOpts, CGOpts, TOpts, LOpts, M);

  if (CGOpts.ExperimentalNewPassManager)
    AsmHelper.EmitAssemblyWithNewPassManager(Action, std::move(OS));
  else
    AsmHelper.EmitAssembly(Action, std::move(OS));

  // Verify clang's TargetInfo DataLayout against the LLVM TargetMachine's
  // DataLayout.
  if (AsmHelper.TM) {
    std::string DLDesc = M->getDataLayout().getStringRepresentation();
    if (DLDesc != TDesc.getStringRepresentation()) {
      unsigned DiagID = Diags.getCustomDiagID(
          DiagnosticsEngine::Error, "backend data layout '%0' does not match "
                                    "expected target description '%1'");
      Diags.Report(DiagID) << DLDesc << TDesc.getStringRepresentation();
    }
  }
}

// With -fembed-bitcode, save a copy of the llvm IR as data in the
// __LLVM,__bitcode section.
void clang::EmbedBitcode(llvm::Module *M, const CodeGenOptions &CGOpts,
                         llvm::MemoryBufferRef Buf) {
  if (CGOpts.getEmbedBitcode() == CodeGenOptions::Embed_Off)
    return;
  llvm::EmbedBitcodeInModule(
      *M, Buf, CGOpts.getEmbedBitcode() != CodeGenOptions::Embed_Marker,
      CGOpts.getEmbedBitcode() != CodeGenOptions::Embed_Bitcode,
      &CGOpts.CmdArgs);
}<|MERGE_RESOLUTION|>--- conflicted
+++ resolved
@@ -1183,10 +1183,9 @@
       // configure the pipeline.
       PassBuilder::OptimizationLevel Level = mapToLevel(CodeGenOpts);
 
-<<<<<<< HEAD
       // -f[no-]split-cold-code
       PB.setEnableHotColdSplitting(CodeGenOpts.SplitColdCode);
-=======
+
       // If we reached here with a non-empty index file name, then the index
       // file was empty and we are not performing ThinLTO backend compilation
       // (used in testing in a distributed build environment). Drop any the type
@@ -1198,7 +1197,6 @@
                                          /*ImportSummary=*/nullptr,
                                          /*DropTypeTests=*/true));
         });
->>>>>>> 59733525
 
       PB.registerPipelineStartEPCallback([](ModulePassManager &MPM) {
         MPM.addPass(createModuleToFunctionPassAdaptor(
