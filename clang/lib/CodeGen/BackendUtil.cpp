--- conflicted
+++ resolved
@@ -354,15 +354,11 @@
   PM.add(createStackSafetyGlobalInfoWrapperPass(/*SetMetadata=*/true));
 }
 
-<<<<<<< HEAD
 static void addSoftPointerAuthPass(const PassManagerBuilder &Builder,
                                    legacy::PassManagerBase &PM) {
   PM.add(createSoftPointerAuthPass());
 }
 
-static TargetLibraryInfoImpl *createTLII(llvm::Triple &TargetTriple) {
-  return new TargetLibraryInfoImpl(TargetTriple);
-=======
 static TargetLibraryInfoImpl *createTLII(llvm::Triple &TargetTriple,
                                          const CodeGenOptions &CodeGenOpts) {
   TargetLibraryInfoImpl *TLII = new TargetLibraryInfoImpl(TargetTriple);
@@ -381,7 +377,6 @@
     break;
   }
   return TLII;
->>>>>>> ed03d948
 }
 
 static void addSymbolRewriterPass(const CodeGenOptions &Opts,
