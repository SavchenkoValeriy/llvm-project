--- conflicted
+++ resolved
@@ -67,7 +67,6 @@
 #include "llvm/Transforms/Scalar/GVN.h"
 #include "llvm/Transforms/Utils.h"
 #include "llvm/Transforms/Utils/CanonicalizeAliases.h"
-#include "llvm/Transforms/Utils/EntryExitInstrumenter.h"
 #include "llvm/Transforms/Utils/NameAnonGlobals.h"
 #include "llvm/Transforms/Utils/SymbolRewriter.h"
 #include <memory>
@@ -471,9 +470,9 @@
   Options.DebuggerTuning = CodeGenOpts.getDebuggerTuning();
   Options.EmitStackSizeSection = CodeGenOpts.StackSizeSection;
   Options.EmitAddrsig = CodeGenOpts.Addrsig;
-  Options.EnableDebugEntryValues = CodeGenOpts.EnableDebugEntryValues;
-
-  Options.MCOptions.SplitDwarfFile = CodeGenOpts.SplitDwarfFile;
+
+  if (CodeGenOpts.getSplitDwarfMode() != CodeGenOptions::NoFission)
+    Options.MCOptions.SplitDwarfFile = CodeGenOpts.SplitDwarfFile;
   Options.MCOptions.MCRelaxAll = CodeGenOpts.RelaxAll;
   Options.MCOptions.MCSaveTempLabels = CodeGenOpts.SaveTempLabels;
   Options.MCOptions.MCUseDwarfDirectory = !CodeGenOpts.NoDwarfDirectoryAsm;
@@ -864,7 +863,8 @@
     break;
 
   default:
-    if (!CodeGenOpts.SplitDwarfOutput.empty()) {
+    if (!CodeGenOpts.SplitDwarfOutput.empty() &&
+        (CodeGenOpts.getSplitDwarfMode() == CodeGenOptions::SplitFileFission)) {
       DwoOS = openOutputFile(CodeGenOpts.SplitDwarfOutput);
       if (!DwoOS)
         return;
@@ -1132,15 +1132,8 @@
       // configure the pipeline.
       PassBuilder::OptimizationLevel Level = mapToLevel(CodeGenOpts);
 
-<<<<<<< HEAD
-      PB.registerPipelineStartEPCallback([](ModulePassManager &MPM) {
-        MPM.addPass(createModuleToFunctionPassAdaptor(
-            EntryExitInstrumenterPass(/*PostInlining=*/false)));
-      });
-=======
       // -f[no-]split-cold-code
       PB.setEnableHotColdSplitting(CodeGenOpts.SplitColdCode);
->>>>>>> 090b9847
 
       // Register callbacks to schedule sanitizer passes at the appropriate part of
       // the pipeline.
@@ -1286,7 +1279,8 @@
     NeedCodeGen = true;
     CodeGenPasses.add(
         createTargetTransformInfoWrapperPass(getTargetIRAnalysis()));
-    if (!CodeGenOpts.SplitDwarfOutput.empty()) {
+    if (!CodeGenOpts.SplitDwarfOutput.empty() &&
+        CodeGenOpts.getSplitDwarfMode() == CodeGenOptions::SplitFileFission) {
       DwoOS = openOutputFile(CodeGenOpts.SplitDwarfOutput);
       if (!DwoOS)
         return;
