//===--- BackendUtil.cpp - LLVM Backend Utilities -------------------------===//
//
// Part of the LLVM Project, under the Apache License v2.0 with LLVM Exceptions.
// See https://llvm.org/LICENSE.txt for license information.
// SPDX-License-Identifier: Apache-2.0 WITH LLVM-exception
//
//===----------------------------------------------------------------------===//

#include "clang/CodeGen/BackendUtil.h"
#include "clang/Basic/CodeGenOptions.h"
#include "clang/Basic/Diagnostic.h"
#include "clang/Basic/LangOptions.h"
#include "clang/Basic/TargetOptions.h"
#include "clang/Frontend/FrontendDiagnostic.h"
#include "clang/Frontend/Utils.h"
#include "clang/Lex/HeaderSearchOptions.h"
#include "llvm/ADT/SmallSet.h"
#include "llvm/ADT/StringExtras.h"
#include "llvm/ADT/StringSwitch.h"
#include "llvm/ADT/Triple.h"
#include "llvm/Analysis/StackSafetyAnalysis.h"
#include "llvm/Analysis/TargetLibraryInfo.h"
#include "llvm/Analysis/TargetTransformInfo.h"
#include "llvm/Bitcode/BitcodeReader.h"
#include "llvm/Bitcode/BitcodeWriter.h"
#include "llvm/Bitcode/BitcodeWriterPass.h"
#include "llvm/CodeGen/RegAllocRegistry.h"
#include "llvm/CodeGen/SchedulerRegistry.h"
#include "llvm/CodeGen/TargetSubtargetInfo.h"
#include "llvm/IR/DataLayout.h"
#include "llvm/IR/IRPrintingPasses.h"
#include "llvm/IR/LegacyPassManager.h"
#include "llvm/IR/Module.h"
#include "llvm/IR/ModuleSummaryIndex.h"
#include "llvm/IR/PassManager.h"
#include "llvm/IR/Verifier.h"
#include "llvm/LTO/LTOBackend.h"
#include "llvm/MC/MCAsmInfo.h"
#include "llvm/MC/SubtargetFeature.h"
#include "llvm/Passes/PassBuilder.h"
#include "llvm/Passes/PassPlugin.h"
#include "llvm/Passes/StandardInstrumentations.h"
#include "llvm/Support/BuryPointer.h"
#include "llvm/Support/CommandLine.h"
#include "llvm/Support/MemoryBuffer.h"
#include "llvm/Support/PrettyStackTrace.h"
#include "llvm/Support/TargetRegistry.h"
#include "llvm/Support/TimeProfiler.h"
#include "llvm/Support/Timer.h"
#include "llvm/Support/ToolOutputFile.h"
#include "llvm/Support/raw_ostream.h"
#include "llvm/Target/TargetMachine.h"
#include "llvm/Target/TargetOptions.h"
#include "llvm/Transforms/Coroutines.h"
#include "llvm/Transforms/Coroutines/CoroCleanup.h"
#include "llvm/Transforms/Coroutines/CoroEarly.h"
#include "llvm/Transforms/Coroutines/CoroElide.h"
#include "llvm/Transforms/Coroutines/CoroSplit.h"
#include "llvm/Transforms/IPO.h"
#include "llvm/Transforms/IPO/AlwaysInliner.h"
#include "llvm/Transforms/IPO/LowerTypeTests.h"
#include "llvm/Transforms/IPO/PassManagerBuilder.h"
#include "llvm/Transforms/IPO/ThinLTOBitcodeWriter.h"
#include "llvm/Transforms/InstCombine/InstCombine.h"
#include "llvm/Transforms/Instrumentation.h"
#include "llvm/Transforms/Instrumentation/AddressSanitizer.h"
#include "llvm/Transforms/Instrumentation/BoundsChecking.h"
#include "llvm/Transforms/Instrumentation/GCOVProfiler.h"
#include "llvm/Transforms/Instrumentation/HWAddressSanitizer.h"
#include "llvm/Transforms/Instrumentation/InstrProfiling.h"
#include "llvm/Transforms/Instrumentation/MemorySanitizer.h"
#include "llvm/Transforms/Instrumentation/SanitizerCoverage.h"
#include "llvm/Transforms/Instrumentation/ThreadSanitizer.h"
#include "llvm/Transforms/ObjCARC.h"
#include "llvm/Transforms/Scalar.h"
#include "llvm/Transforms/Scalar/GVN.h"
#include "llvm/Transforms/Utils.h"
#include "llvm/Transforms/Utils/CanonicalizeAliases.h"
#include "llvm/Transforms/Utils/EntryExitInstrumenter.h"
#include "llvm/Transforms/Utils/NameAnonGlobals.h"
#include "llvm/Transforms/Utils/SymbolRewriter.h"
#include "llvm/Transforms/Utils/UniqueInternalLinkageNames.h"
#include <memory>
using namespace clang;
using namespace llvm;

#define HANDLE_EXTENSION(Ext)                                                  \
  llvm::PassPluginLibraryInfo get##Ext##PluginInfo();
#include "llvm/Support/Extension.def"

namespace {

// Default filename used for profile generation.
static constexpr StringLiteral DefaultProfileGenName = "default_%m.profraw";

class EmitAssemblyHelper {
  DiagnosticsEngine &Diags;
  const HeaderSearchOptions &HSOpts;
  const CodeGenOptions &CodeGenOpts;
  const clang::TargetOptions &TargetOpts;
  const LangOptions &LangOpts;
  Module *TheModule;

  Timer CodeGenerationTime;

  std::unique_ptr<raw_pwrite_stream> OS;

  TargetIRAnalysis getTargetIRAnalysis() const {
    if (TM)
      return TM->getTargetIRAnalysis();

    return TargetIRAnalysis();
  }

  void CreatePasses(legacy::PassManager &MPM, legacy::FunctionPassManager &FPM);

  /// Generates the TargetMachine.
  /// Leaves TM unchanged if it is unable to create the target machine.
  /// Some of our clang tests specify triples which are not built
  /// into clang. This is okay because these tests check the generated
  /// IR, and they require DataLayout which depends on the triple.
  /// In this case, we allow this method to fail and not report an error.
  /// When MustCreateTM is used, we print an error if we are unable to load
  /// the requested target.
  void CreateTargetMachine(bool MustCreateTM);

  /// Add passes necessary to emit assembly or LLVM IR.
  ///
  /// \return True on success.
  bool AddEmitPasses(legacy::PassManager &CodeGenPasses, BackendAction Action,
                     raw_pwrite_stream &OS, raw_pwrite_stream *DwoOS);

  std::unique_ptr<llvm::ToolOutputFile> openOutputFile(StringRef Path) {
    std::error_code EC;
    auto F = std::make_unique<llvm::ToolOutputFile>(Path, EC,
                                                     llvm::sys::fs::OF_None);
    if (EC) {
      Diags.Report(diag::err_fe_unable_to_open_output) << Path << EC.message();
      F.reset();
    }
    return F;
  }

public:
  EmitAssemblyHelper(DiagnosticsEngine &_Diags,
                     const HeaderSearchOptions &HeaderSearchOpts,
                     const CodeGenOptions &CGOpts,
                     const clang::TargetOptions &TOpts,
                     const LangOptions &LOpts, Module *M)
      : Diags(_Diags), HSOpts(HeaderSearchOpts), CodeGenOpts(CGOpts),
        TargetOpts(TOpts), LangOpts(LOpts), TheModule(M),
        CodeGenerationTime("codegen", "Code Generation Time") {}

  ~EmitAssemblyHelper() {
    if (CodeGenOpts.DisableFree)
      BuryPointer(std::move(TM));
  }

  std::unique_ptr<TargetMachine> TM;

  void EmitAssembly(BackendAction Action,
                    std::unique_ptr<raw_pwrite_stream> OS);

  void EmitAssemblyWithNewPassManager(BackendAction Action,
                                      std::unique_ptr<raw_pwrite_stream> OS);
};

// We need this wrapper to access LangOpts and CGOpts from extension functions
// that we add to the PassManagerBuilder.
class PassManagerBuilderWrapper : public PassManagerBuilder {
public:
  PassManagerBuilderWrapper(const Triple &TargetTriple,
                            const CodeGenOptions &CGOpts,
                            const LangOptions &LangOpts)
      : PassManagerBuilder(), TargetTriple(TargetTriple), CGOpts(CGOpts),
        LangOpts(LangOpts) {}
  const Triple &getTargetTriple() const { return TargetTriple; }
  const CodeGenOptions &getCGOpts() const { return CGOpts; }
  const LangOptions &getLangOpts() const { return LangOpts; }

private:
  const Triple &TargetTriple;
  const CodeGenOptions &CGOpts;
  const LangOptions &LangOpts;
};
}

static void addObjCARCAPElimPass(const PassManagerBuilder &Builder, PassManagerBase &PM) {
  if (Builder.OptLevel > 0)
    PM.add(createObjCARCAPElimPass());
}

static void addObjCARCExpandPass(const PassManagerBuilder &Builder, PassManagerBase &PM) {
  if (Builder.OptLevel > 0)
    PM.add(createObjCARCExpandPass());
}

static void addObjCARCOptPass(const PassManagerBuilder &Builder, PassManagerBase &PM) {
  if (Builder.OptLevel > 0)
    PM.add(createObjCARCOptPass());
}

static void addAddDiscriminatorsPass(const PassManagerBuilder &Builder,
                                     legacy::PassManagerBase &PM) {
  PM.add(createAddDiscriminatorsPass());
}

static void addBoundsCheckingPass(const PassManagerBuilder &Builder,
                                  legacy::PassManagerBase &PM) {
  PM.add(createBoundsCheckingLegacyPass());
}

static SanitizerCoverageOptions
getSancovOptsFromCGOpts(const CodeGenOptions &CGOpts) {
  SanitizerCoverageOptions Opts;
  Opts.CoverageType =
      static_cast<SanitizerCoverageOptions::Type>(CGOpts.SanitizeCoverageType);
  Opts.IndirectCalls = CGOpts.SanitizeCoverageIndirectCalls;
  Opts.TraceBB = CGOpts.SanitizeCoverageTraceBB;
  Opts.TraceCmp = CGOpts.SanitizeCoverageTraceCmp;
  Opts.TraceDiv = CGOpts.SanitizeCoverageTraceDiv;
  Opts.TraceGep = CGOpts.SanitizeCoverageTraceGep;
  Opts.Use8bitCounters = CGOpts.SanitizeCoverage8bitCounters;
  Opts.TracePC = CGOpts.SanitizeCoverageTracePC;
  Opts.TracePCGuard = CGOpts.SanitizeCoverageTracePCGuard;
  Opts.NoPrune = CGOpts.SanitizeCoverageNoPrune;
  Opts.Inline8bitCounters = CGOpts.SanitizeCoverageInline8bitCounters;
  Opts.InlineBoolFlag = CGOpts.SanitizeCoverageInlineBoolFlag;
  Opts.PCTable = CGOpts.SanitizeCoveragePCTable;
  Opts.StackDepth = CGOpts.SanitizeCoverageStackDepth;
  return Opts;
}

static void addSanitizerCoveragePass(const PassManagerBuilder &Builder,
                                     legacy::PassManagerBase &PM) {
  const PassManagerBuilderWrapper &BuilderWrapper =
      static_cast<const PassManagerBuilderWrapper &>(Builder);
  const CodeGenOptions &CGOpts = BuilderWrapper.getCGOpts();
  auto Opts = getSancovOptsFromCGOpts(CGOpts);
  PM.add(createModuleSanitizerCoverageLegacyPassPass(
      Opts, CGOpts.SanitizeCoverageWhitelistFiles,
      CGOpts.SanitizeCoverageBlacklistFiles));
}

// Check if ASan should use GC-friendly instrumentation for globals.
// First of all, there is no point if -fdata-sections is off (expect for MachO,
// where this is not a factor). Also, on ELF this feature requires an assembler
// extension that only works with -integrated-as at the moment.
static bool asanUseGlobalsGC(const Triple &T, const CodeGenOptions &CGOpts) {
  if (!CGOpts.SanitizeAddressGlobalsDeadStripping)
    return false;
  switch (T.getObjectFormat()) {
  case Triple::MachO:
  case Triple::COFF:
    return true;
  case Triple::ELF:
    return CGOpts.DataSections && !CGOpts.DisableIntegratedAS;
  case Triple::XCOFF:
    llvm::report_fatal_error("ASan not implemented for XCOFF.");
  case Triple::Wasm:
  case Triple::UnknownObjectFormat:
    break;
  }
  return false;
}

static void addAddressSanitizerPasses(const PassManagerBuilder &Builder,
                                      legacy::PassManagerBase &PM) {
  const PassManagerBuilderWrapper &BuilderWrapper =
      static_cast<const PassManagerBuilderWrapper&>(Builder);
  const Triple &T = BuilderWrapper.getTargetTriple();
  const CodeGenOptions &CGOpts = BuilderWrapper.getCGOpts();
  bool Recover = CGOpts.SanitizeRecover.has(SanitizerKind::Address);
  bool UseAfterScope = CGOpts.SanitizeAddressUseAfterScope;
  bool UseOdrIndicator = CGOpts.SanitizeAddressUseOdrIndicator;
  bool UseGlobalsGC = asanUseGlobalsGC(T, CGOpts);
  PM.add(createAddressSanitizerFunctionPass(/*CompileKernel*/ false, Recover,
                                            UseAfterScope));
  PM.add(createModuleAddressSanitizerLegacyPassPass(
      /*CompileKernel*/ false, Recover, UseGlobalsGC, UseOdrIndicator));
}

static void addKernelAddressSanitizerPasses(const PassManagerBuilder &Builder,
                                            legacy::PassManagerBase &PM) {
  PM.add(createAddressSanitizerFunctionPass(
      /*CompileKernel*/ true, /*Recover*/ true, /*UseAfterScope*/ false));
  PM.add(createModuleAddressSanitizerLegacyPassPass(
      /*CompileKernel*/ true, /*Recover*/ true, /*UseGlobalsGC*/ true,
      /*UseOdrIndicator*/ false));
}

static void addHWAddressSanitizerPasses(const PassManagerBuilder &Builder,
                                            legacy::PassManagerBase &PM) {
  const PassManagerBuilderWrapper &BuilderWrapper =
      static_cast<const PassManagerBuilderWrapper &>(Builder);
  const CodeGenOptions &CGOpts = BuilderWrapper.getCGOpts();
  bool Recover = CGOpts.SanitizeRecover.has(SanitizerKind::HWAddress);
  PM.add(
      createHWAddressSanitizerLegacyPassPass(/*CompileKernel*/ false, Recover));
}

static void addKernelHWAddressSanitizerPasses(const PassManagerBuilder &Builder,
                                            legacy::PassManagerBase &PM) {
  PM.add(createHWAddressSanitizerLegacyPassPass(
      /*CompileKernel*/ true, /*Recover*/ true));
}

static void addGeneralOptsForMemorySanitizer(const PassManagerBuilder &Builder,
                                             legacy::PassManagerBase &PM,
                                             bool CompileKernel) {
  const PassManagerBuilderWrapper &BuilderWrapper =
      static_cast<const PassManagerBuilderWrapper&>(Builder);
  const CodeGenOptions &CGOpts = BuilderWrapper.getCGOpts();
  int TrackOrigins = CGOpts.SanitizeMemoryTrackOrigins;
  bool Recover = CGOpts.SanitizeRecover.has(SanitizerKind::Memory);
  PM.add(createMemorySanitizerLegacyPassPass(
      MemorySanitizerOptions{TrackOrigins, Recover, CompileKernel}));

  // MemorySanitizer inserts complex instrumentation that mostly follows
  // the logic of the original code, but operates on "shadow" values.
  // It can benefit from re-running some general purpose optimization passes.
  if (Builder.OptLevel > 0) {
    PM.add(createEarlyCSEPass());
    PM.add(createReassociatePass());
    PM.add(createLICMPass());
    PM.add(createGVNPass());
    PM.add(createInstructionCombiningPass());
    PM.add(createDeadStoreEliminationPass());
  }
}

static void addMemorySanitizerPass(const PassManagerBuilder &Builder,
                                   legacy::PassManagerBase &PM) {
  addGeneralOptsForMemorySanitizer(Builder, PM, /*CompileKernel*/ false);
}

static void addKernelMemorySanitizerPass(const PassManagerBuilder &Builder,
                                         legacy::PassManagerBase &PM) {
  addGeneralOptsForMemorySanitizer(Builder, PM, /*CompileKernel*/ true);
}

static void addThreadSanitizerPass(const PassManagerBuilder &Builder,
                                   legacy::PassManagerBase &PM) {
  PM.add(createThreadSanitizerLegacyPassPass());
}

static void addDataFlowSanitizerPass(const PassManagerBuilder &Builder,
                                     legacy::PassManagerBase &PM) {
  const PassManagerBuilderWrapper &BuilderWrapper =
      static_cast<const PassManagerBuilderWrapper&>(Builder);
  const LangOptions &LangOpts = BuilderWrapper.getLangOpts();
  PM.add(createDataFlowSanitizerPass(LangOpts.SanitizerBlacklistFiles));
}

<<<<<<< HEAD
static void addMemTagOptimizationPasses(const PassManagerBuilder &Builder,
                                        legacy::PassManagerBase &PM) {
  PM.add(createStackSafetyGlobalInfoWrapperPass());
}

static void addSoftPointerAuthPass(const PassManagerBuilder &Builder,
                                   legacy::PassManagerBase &PM) {
  PM.add(createSoftPointerAuthPass());
}

=======
>>>>>>> 232d348c
static TargetLibraryInfoImpl *createTLII(llvm::Triple &TargetTriple,
                                         const CodeGenOptions &CodeGenOpts) {
  TargetLibraryInfoImpl *TLII = new TargetLibraryInfoImpl(TargetTriple);

  switch (CodeGenOpts.getVecLib()) {
  case CodeGenOptions::Accelerate:
    TLII->addVectorizableFunctionsFromVecLib(TargetLibraryInfoImpl::Accelerate);
    break;
  case CodeGenOptions::MASSV:
    TLII->addVectorizableFunctionsFromVecLib(TargetLibraryInfoImpl::MASSV);
    break;
  case CodeGenOptions::SVML:
    TLII->addVectorizableFunctionsFromVecLib(TargetLibraryInfoImpl::SVML);
    break;
  default:
    break;
  }
  return TLII;
}

static void addSymbolRewriterPass(const CodeGenOptions &Opts,
                                  legacy::PassManager *MPM) {
  llvm::SymbolRewriter::RewriteDescriptorList DL;

  llvm::SymbolRewriter::RewriteMapParser MapParser;
  for (const auto &MapFile : Opts.RewriteMapFiles)
    MapParser.parse(MapFile, &DL);

  MPM->add(createRewriteSymbolsPass(DL));
}

static CodeGenOpt::Level getCGOptLevel(const CodeGenOptions &CodeGenOpts) {
  switch (CodeGenOpts.OptimizationLevel) {
  default:
    llvm_unreachable("Invalid optimization level!");
  case 0:
    return CodeGenOpt::None;
  case 1:
    return CodeGenOpt::Less;
  case 2:
    return CodeGenOpt::Default; // O2/Os/Oz
  case 3:
    return CodeGenOpt::Aggressive;
  }
}

static Optional<llvm::CodeModel::Model>
getCodeModel(const CodeGenOptions &CodeGenOpts) {
  unsigned CodeModel = llvm::StringSwitch<unsigned>(CodeGenOpts.CodeModel)
                           .Case("tiny", llvm::CodeModel::Tiny)
                           .Case("small", llvm::CodeModel::Small)
                           .Case("kernel", llvm::CodeModel::Kernel)
                           .Case("medium", llvm::CodeModel::Medium)
                           .Case("large", llvm::CodeModel::Large)
                           .Case("default", ~1u)
                           .Default(~0u);
  assert(CodeModel != ~0u && "invalid code model!");
  if (CodeModel == ~1u)
    return None;
  return static_cast<llvm::CodeModel::Model>(CodeModel);
}

static CodeGenFileType getCodeGenFileType(BackendAction Action) {
  if (Action == Backend_EmitObj)
    return CGFT_ObjectFile;
  else if (Action == Backend_EmitMCNull)
    return CGFT_Null;
  else {
    assert(Action == Backend_EmitAssembly && "Invalid action!");
    return CGFT_AssemblyFile;
  }
}

static void initTargetOptions(DiagnosticsEngine &Diags,
                              llvm::TargetOptions &Options,
                              const CodeGenOptions &CodeGenOpts,
                              const clang::TargetOptions &TargetOpts,
                              const LangOptions &LangOpts,
                              const HeaderSearchOptions &HSOpts) {
  Options.ThreadModel =
      llvm::StringSwitch<llvm::ThreadModel::Model>(CodeGenOpts.ThreadModel)
          .Case("posix", llvm::ThreadModel::POSIX)
          .Case("single", llvm::ThreadModel::Single);

  // Set float ABI type.
  assert((CodeGenOpts.FloatABI == "soft" || CodeGenOpts.FloatABI == "softfp" ||
          CodeGenOpts.FloatABI == "hard" || CodeGenOpts.FloatABI.empty()) &&
         "Invalid Floating Point ABI!");
  Options.FloatABIType =
      llvm::StringSwitch<llvm::FloatABI::ABIType>(CodeGenOpts.FloatABI)
          .Case("soft", llvm::FloatABI::Soft)
          .Case("softfp", llvm::FloatABI::Soft)
          .Case("hard", llvm::FloatABI::Hard)
          .Default(llvm::FloatABI::Default);

  // Set FP fusion mode.
  switch (LangOpts.getDefaultFPContractMode()) {
  case LangOptions::FPM_Off:
    // Preserve any contraction performed by the front-end.  (Strict performs
    // splitting of the muladd intrinsic in the backend.)
    Options.AllowFPOpFusion = llvm::FPOpFusion::Standard;
    break;
  case LangOptions::FPM_On:
    Options.AllowFPOpFusion = llvm::FPOpFusion::Standard;
    break;
  case LangOptions::FPM_Fast:
    Options.AllowFPOpFusion = llvm::FPOpFusion::Fast;
    break;
  }

  Options.UseInitArray = CodeGenOpts.UseInitArray;
  Options.DisableIntegratedAS = CodeGenOpts.DisableIntegratedAS;
  Options.CompressDebugSections = CodeGenOpts.getCompressDebugSections();
  Options.RelaxELFRelocations = CodeGenOpts.RelaxELFRelocations;

  // Set EABI version.
  Options.EABIVersion = TargetOpts.EABIVersion;

  if (LangOpts.SjLjExceptions)
    Options.ExceptionModel = llvm::ExceptionHandling::SjLj;
  if (LangOpts.SEHExceptions)
    Options.ExceptionModel = llvm::ExceptionHandling::WinEH;
  if (LangOpts.DWARFExceptions)
    Options.ExceptionModel = llvm::ExceptionHandling::DwarfCFI;
  if (LangOpts.WasmExceptions)
    Options.ExceptionModel = llvm::ExceptionHandling::Wasm;

  Options.NoInfsFPMath = LangOpts.NoHonorInfs;
  Options.NoNaNsFPMath = LangOpts.NoHonorNaNs;
  Options.NoZerosInBSS = CodeGenOpts.NoZeroInitializedInBSS;
  Options.UnsafeFPMath = LangOpts.UnsafeFPMath;
  Options.StackAlignmentOverride = CodeGenOpts.StackAlignment;

  Options.BBSections =
      llvm::StringSwitch<llvm::BasicBlockSection>(CodeGenOpts.BBSections)
          .Case("all", llvm::BasicBlockSection::All)
          .Case("labels", llvm::BasicBlockSection::Labels)
          .StartsWith("list=", llvm::BasicBlockSection::List)
          .Case("none", llvm::BasicBlockSection::None)
          .Default(llvm::BasicBlockSection::None);

  if (Options.BBSections == llvm::BasicBlockSection::List) {
    ErrorOr<std::unique_ptr<MemoryBuffer>> MBOrErr =
        MemoryBuffer::getFile(CodeGenOpts.BBSections.substr(5));
    if (!MBOrErr)
      Diags.Report(diag::err_fe_unable_to_load_basic_block_sections_file)
          << MBOrErr.getError().message();
    else
      Options.BBSectionsFuncListBuf = std::move(*MBOrErr);
  }

  Options.FunctionSections = CodeGenOpts.FunctionSections;
  Options.DataSections = CodeGenOpts.DataSections;
  Options.UniqueSectionNames = CodeGenOpts.UniqueSectionNames;
  Options.UniqueBasicBlockSectionNames =
      CodeGenOpts.UniqueBasicBlockSectionNames;
  Options.TLSSize = CodeGenOpts.TLSSize;
  Options.EmulatedTLS = CodeGenOpts.EmulatedTLS;
  Options.ExplicitEmulatedTLS = CodeGenOpts.ExplicitEmulatedTLS;
  Options.DebuggerTuning = CodeGenOpts.getDebuggerTuning();
  Options.EmitStackSizeSection = CodeGenOpts.StackSizeSection;
  Options.EmitAddrsig = CodeGenOpts.Addrsig;
  Options.ForceDwarfFrameSection = CodeGenOpts.ForceDwarfFrameSection;
  Options.EmitCallSiteInfo = CodeGenOpts.EmitCallSiteInfo;

  Options.MCOptions.SplitDwarfFile = CodeGenOpts.SplitDwarfFile;
  Options.MCOptions.MCRelaxAll = CodeGenOpts.RelaxAll;
  Options.MCOptions.MCSaveTempLabels = CodeGenOpts.SaveTempLabels;
  Options.MCOptions.MCUseDwarfDirectory = !CodeGenOpts.NoDwarfDirectoryAsm;
  Options.MCOptions.MCNoExecStack = CodeGenOpts.NoExecStack;
  Options.MCOptions.MCIncrementalLinkerCompatible =
      CodeGenOpts.IncrementalLinkerCompatible;
  Options.MCOptions.MCFatalWarnings = CodeGenOpts.FatalWarnings;
  Options.MCOptions.MCNoWarn = CodeGenOpts.NoWarn;
  Options.MCOptions.AsmVerbose = CodeGenOpts.AsmVerbose;
  Options.MCOptions.PreserveAsmComments = CodeGenOpts.PreserveAsmComments;
  Options.MCOptions.ABIName = TargetOpts.ABI;
  for (const auto &Entry : HSOpts.UserEntries)
    if (!Entry.IsFramework &&
        (Entry.Group == frontend::IncludeDirGroup::Quoted ||
         Entry.Group == frontend::IncludeDirGroup::Angled ||
         Entry.Group == frontend::IncludeDirGroup::System))
      Options.MCOptions.IASSearchPaths.push_back(
          Entry.IgnoreSysRoot ? Entry.Path : HSOpts.Sysroot + Entry.Path);
}
static Optional<GCOVOptions> getGCOVOptions(const CodeGenOptions &CodeGenOpts) {
  if (CodeGenOpts.DisableGCov)
    return None;
  if (!CodeGenOpts.EmitGcovArcs && !CodeGenOpts.EmitGcovNotes)
    return None;
  // Not using 'GCOVOptions::getDefault' allows us to avoid exiting if
  // LLVM's -default-gcov-version flag is set to something invalid.
  GCOVOptions Options;
  Options.EmitNotes = CodeGenOpts.EmitGcovNotes;
  Options.EmitData = CodeGenOpts.EmitGcovArcs;
  llvm::copy(CodeGenOpts.CoverageVersion, std::begin(Options.Version));
  Options.NoRedZone = CodeGenOpts.DisableRedZone;
  Options.Filter = CodeGenOpts.ProfileFilterFiles;
  Options.Exclude = CodeGenOpts.ProfileExcludeFiles;
  return Options;
}

static Optional<InstrProfOptions>
getInstrProfOptions(const CodeGenOptions &CodeGenOpts,
                    const LangOptions &LangOpts) {
  if (!CodeGenOpts.hasProfileClangInstr())
    return None;
  InstrProfOptions Options;
  Options.NoRedZone = CodeGenOpts.DisableRedZone;
  Options.InstrProfileOutput = CodeGenOpts.InstrProfileOutput;

  // TODO: Surface the option to emit atomic profile counter increments at
  // the driver level.
  Options.Atomic = LangOpts.Sanitize.has(SanitizerKind::Thread);
  return Options;
}

void EmitAssemblyHelper::CreatePasses(legacy::PassManager &MPM,
                                      legacy::FunctionPassManager &FPM) {
  // Handle disabling of all LLVM passes, where we want to preserve the
  // internal module before any optimization.
  if (CodeGenOpts.DisableLLVMPasses)
    return;

  // Figure out TargetLibraryInfo.  This needs to be added to MPM and FPM
  // manually (and not via PMBuilder), since some passes (eg. InstrProfiling)
  // are inserted before PMBuilder ones - they'd get the default-constructed
  // TLI with an unknown target otherwise.
  Triple TargetTriple(TheModule->getTargetTriple());
  std::unique_ptr<TargetLibraryInfoImpl> TLII(
      createTLII(TargetTriple, CodeGenOpts));

  // If we reached here with a non-empty index file name, then the index file
  // was empty and we are not performing ThinLTO backend compilation (used in
  // testing in a distributed build environment). Drop any the type test
  // assume sequences inserted for whole program vtables so that codegen doesn't
  // complain.
  if (!CodeGenOpts.ThinLTOIndexFile.empty())
    MPM.add(createLowerTypeTestsPass(/*ExportSummary=*/nullptr,
                                     /*ImportSummary=*/nullptr,
                                     /*DropTypeTests=*/true));

  PassManagerBuilderWrapper PMBuilder(TargetTriple, CodeGenOpts, LangOpts);

  // At O0 and O1 we only run the always inliner which is more efficient. At
  // higher optimization levels we run the normal inliner.
  if (CodeGenOpts.OptimizationLevel <= 1) {
    bool InsertLifetimeIntrinsics = ((CodeGenOpts.OptimizationLevel != 0 &&
                                      !CodeGenOpts.DisableLifetimeMarkers) ||
                                     LangOpts.Coroutines);
    PMBuilder.Inliner = createAlwaysInlinerLegacyPass(InsertLifetimeIntrinsics);
  } else {
    // We do not want to inline hot callsites for SamplePGO module-summary build
    // because profile annotation will happen again in ThinLTO backend, and we
    // want the IR of the hot path to match the profile.
    PMBuilder.Inliner = createFunctionInliningPass(
        CodeGenOpts.OptimizationLevel, CodeGenOpts.OptimizeSize,
        (!CodeGenOpts.SampleProfileFile.empty() &&
         CodeGenOpts.PrepareForThinLTO));
  }

  PMBuilder.OptLevel = CodeGenOpts.OptimizationLevel;
  PMBuilder.SizeLevel = CodeGenOpts.OptimizeSize;
  PMBuilder.SLPVectorize = CodeGenOpts.VectorizeSLP;
  PMBuilder.LoopVectorize = CodeGenOpts.VectorizeLoop;

  PMBuilder.DisableUnrollLoops = !CodeGenOpts.UnrollLoops;
  // Loop interleaving in the loop vectorizer has historically been set to be
  // enabled when loop unrolling is enabled.
  PMBuilder.LoopsInterleaved = CodeGenOpts.UnrollLoops;
  PMBuilder.MergeFunctions = CodeGenOpts.MergeFunctions;
  PMBuilder.SplitColdCode = CodeGenOpts.SplitColdCode;
  PMBuilder.PrepareForThinLTO = CodeGenOpts.PrepareForThinLTO;
  PMBuilder.PrepareForLTO = CodeGenOpts.PrepareForLTO;
  PMBuilder.RerollLoops = CodeGenOpts.RerollLoops;

  MPM.add(new TargetLibraryInfoWrapperPass(*TLII));

  if (TM)
    TM->adjustPassManager(PMBuilder);

  if (CodeGenOpts.DebugInfoForProfiling ||
      !CodeGenOpts.SampleProfileFile.empty())
    PMBuilder.addExtension(PassManagerBuilder::EP_EarlyAsPossible,
                           addAddDiscriminatorsPass);

  // In ObjC ARC mode, add the main ARC optimization passes.
  if (LangOpts.ObjCAutoRefCount) {
    PMBuilder.addExtension(PassManagerBuilder::EP_EarlyAsPossible,
                           addObjCARCExpandPass);
    PMBuilder.addExtension(PassManagerBuilder::EP_ModuleOptimizerEarly,
                           addObjCARCAPElimPass);
    PMBuilder.addExtension(PassManagerBuilder::EP_ScalarOptimizerLate,
                           addObjCARCOptPass);
  }

  if (LangOpts.Coroutines)
    addCoroutinePassesToExtensionPoints(PMBuilder);

  if (LangOpts.Sanitize.has(SanitizerKind::LocalBounds)) {
    PMBuilder.addExtension(PassManagerBuilder::EP_ScalarOptimizerLate,
                           addBoundsCheckingPass);
    PMBuilder.addExtension(PassManagerBuilder::EP_EnabledOnOptLevel0,
                           addBoundsCheckingPass);
  }

  if (CodeGenOpts.SanitizeCoverageType ||
      CodeGenOpts.SanitizeCoverageIndirectCalls ||
      CodeGenOpts.SanitizeCoverageTraceCmp) {
    PMBuilder.addExtension(PassManagerBuilder::EP_OptimizerLast,
                           addSanitizerCoveragePass);
    PMBuilder.addExtension(PassManagerBuilder::EP_EnabledOnOptLevel0,
                           addSanitizerCoveragePass);
  }

  if (LangOpts.Sanitize.has(SanitizerKind::Address)) {
    PMBuilder.addExtension(PassManagerBuilder::EP_OptimizerLast,
                           addAddressSanitizerPasses);
    PMBuilder.addExtension(PassManagerBuilder::EP_EnabledOnOptLevel0,
                           addAddressSanitizerPasses);
  }

  if (LangOpts.Sanitize.has(SanitizerKind::KernelAddress)) {
    PMBuilder.addExtension(PassManagerBuilder::EP_OptimizerLast,
                           addKernelAddressSanitizerPasses);
    PMBuilder.addExtension(PassManagerBuilder::EP_EnabledOnOptLevel0,
                           addKernelAddressSanitizerPasses);
  }

  if (LangOpts.Sanitize.has(SanitizerKind::HWAddress)) {
    PMBuilder.addExtension(PassManagerBuilder::EP_OptimizerLast,
                           addHWAddressSanitizerPasses);
    PMBuilder.addExtension(PassManagerBuilder::EP_EnabledOnOptLevel0,
                           addHWAddressSanitizerPasses);
  }

  if (LangOpts.Sanitize.has(SanitizerKind::KernelHWAddress)) {
    PMBuilder.addExtension(PassManagerBuilder::EP_OptimizerLast,
                           addKernelHWAddressSanitizerPasses);
    PMBuilder.addExtension(PassManagerBuilder::EP_EnabledOnOptLevel0,
                           addKernelHWAddressSanitizerPasses);
  }

  if (LangOpts.Sanitize.has(SanitizerKind::Memory)) {
    PMBuilder.addExtension(PassManagerBuilder::EP_OptimizerLast,
                           addMemorySanitizerPass);
    PMBuilder.addExtension(PassManagerBuilder::EP_EnabledOnOptLevel0,
                           addMemorySanitizerPass);
  }

  if (LangOpts.Sanitize.has(SanitizerKind::KernelMemory)) {
    PMBuilder.addExtension(PassManagerBuilder::EP_OptimizerLast,
                           addKernelMemorySanitizerPass);
    PMBuilder.addExtension(PassManagerBuilder::EP_EnabledOnOptLevel0,
                           addKernelMemorySanitizerPass);
  }

  if (LangOpts.Sanitize.has(SanitizerKind::Thread)) {
    PMBuilder.addExtension(PassManagerBuilder::EP_OptimizerLast,
                           addThreadSanitizerPass);
    PMBuilder.addExtension(PassManagerBuilder::EP_EnabledOnOptLevel0,
                           addThreadSanitizerPass);
  }

  if (LangOpts.Sanitize.has(SanitizerKind::DataFlow)) {
    PMBuilder.addExtension(PassManagerBuilder::EP_OptimizerLast,
                           addDataFlowSanitizerPass);
    PMBuilder.addExtension(PassManagerBuilder::EP_EnabledOnOptLevel0,
                           addDataFlowSanitizerPass);
  }

<<<<<<< HEAD
  if (LangOpts.Sanitize.has(SanitizerKind::MemTag)) {
    PMBuilder.addExtension(PassManagerBuilder::EP_OptimizerLast,
                           addMemTagOptimizationPasses);
  }

  if (LangOpts.SoftPointerAuth) {
    PMBuilder.addExtension(PassManagerBuilder::EP_OptimizerLast,
                           addSoftPointerAuthPass);
    PMBuilder.addExtension(PassManagerBuilder::EP_EnabledOnOptLevel0,
                           addSoftPointerAuthPass);
  }

=======
>>>>>>> 232d348c
  // Set up the per-function pass manager.
  FPM.add(new TargetLibraryInfoWrapperPass(*TLII));
  if (CodeGenOpts.VerifyModule)
    FPM.add(createVerifierPass());

  // Set up the per-module pass manager.
  if (!CodeGenOpts.RewriteMapFiles.empty())
    addSymbolRewriterPass(CodeGenOpts, &MPM);

  // Add UniqueInternalLinkageNames Pass which renames internal linkage symbols
  // with unique names.
  if (CodeGenOpts.UniqueInternalLinkageNames) {
    MPM.add(createUniqueInternalLinkageNamesPass());
  }

  if (Optional<GCOVOptions> Options = getGCOVOptions(CodeGenOpts)) {
    MPM.add(createGCOVProfilerPass(*Options));
    if (CodeGenOpts.getDebugInfo() == codegenoptions::NoDebugInfo)
      MPM.add(createStripSymbolsPass(true));
  }

  if (Optional<InstrProfOptions> Options =
          getInstrProfOptions(CodeGenOpts, LangOpts))
    MPM.add(createInstrProfilingLegacyPass(*Options, false));

  bool hasIRInstr = false;
  if (CodeGenOpts.hasProfileIRInstr()) {
    PMBuilder.EnablePGOInstrGen = true;
    hasIRInstr = true;
  }
  if (CodeGenOpts.hasProfileCSIRInstr()) {
    assert(!CodeGenOpts.hasProfileCSIRUse() &&
           "Cannot have both CSProfileUse pass and CSProfileGen pass at the "
           "same time");
    assert(!hasIRInstr &&
           "Cannot have both ProfileGen pass and CSProfileGen pass at the "
           "same time");
    PMBuilder.EnablePGOCSInstrGen = true;
    hasIRInstr = true;
  }
  if (hasIRInstr) {
    if (!CodeGenOpts.InstrProfileOutput.empty())
      PMBuilder.PGOInstrGen = CodeGenOpts.InstrProfileOutput;
    else
      PMBuilder.PGOInstrGen = std::string(DefaultProfileGenName);
  }
  if (CodeGenOpts.hasProfileIRUse()) {
    PMBuilder.PGOInstrUse = CodeGenOpts.ProfileInstrumentUsePath;
    PMBuilder.EnablePGOCSInstrUse = CodeGenOpts.hasProfileCSIRUse();
  }

  if (!CodeGenOpts.SampleProfileFile.empty())
    PMBuilder.PGOSampleUse = CodeGenOpts.SampleProfileFile;

  PMBuilder.populateFunctionPassManager(FPM);
  PMBuilder.populateModulePassManager(MPM);
}

static void setCommandLineOpts(const CodeGenOptions &CodeGenOpts) {
  SmallVector<const char *, 16> BackendArgs;
  BackendArgs.push_back("clang"); // Fake program name.
  if (!CodeGenOpts.DebugPass.empty()) {
    BackendArgs.push_back("-debug-pass");
    BackendArgs.push_back(CodeGenOpts.DebugPass.c_str());
  }
  if (!CodeGenOpts.LimitFloatPrecision.empty()) {
    BackendArgs.push_back("-limit-float-precision");
    BackendArgs.push_back(CodeGenOpts.LimitFloatPrecision.c_str());
  }
  BackendArgs.push_back(nullptr);
  llvm::cl::ParseCommandLineOptions(BackendArgs.size() - 1,
                                    BackendArgs.data());
}

void EmitAssemblyHelper::CreateTargetMachine(bool MustCreateTM) {
  // Create the TargetMachine for generating code.
  std::string Error;
  std::string Triple = TheModule->getTargetTriple();
  const llvm::Target *TheTarget = TargetRegistry::lookupTarget(Triple, Error);
  if (!TheTarget) {
    if (MustCreateTM)
      Diags.Report(diag::err_fe_unable_to_create_target) << Error;
    return;
  }

  Optional<llvm::CodeModel::Model> CM = getCodeModel(CodeGenOpts);
  std::string FeaturesStr =
      llvm::join(TargetOpts.Features.begin(), TargetOpts.Features.end(), ",");
  llvm::Reloc::Model RM = CodeGenOpts.RelocationModel;
  CodeGenOpt::Level OptLevel = getCGOptLevel(CodeGenOpts);

  llvm::TargetOptions Options;
  initTargetOptions(Diags, Options, CodeGenOpts, TargetOpts, LangOpts, HSOpts);
  TM.reset(TheTarget->createTargetMachine(Triple, TargetOpts.CPU, FeaturesStr,
                                          Options, RM, CM, OptLevel));
}

bool EmitAssemblyHelper::AddEmitPasses(legacy::PassManager &CodeGenPasses,
                                       BackendAction Action,
                                       raw_pwrite_stream &OS,
                                       raw_pwrite_stream *DwoOS) {
  // Add LibraryInfo.
  llvm::Triple TargetTriple(TheModule->getTargetTriple());
  std::unique_ptr<TargetLibraryInfoImpl> TLII(
      createTLII(TargetTriple, CodeGenOpts));
  CodeGenPasses.add(new TargetLibraryInfoWrapperPass(*TLII));

  // Normal mode, emit a .s or .o file by running the code generator. Note,
  // this also adds codegenerator level optimization passes.
  CodeGenFileType CGFT = getCodeGenFileType(Action);

  // Add ObjC ARC final-cleanup optimizations. This is done as part of the
  // "codegen" passes so that it isn't run multiple times when there is
  // inlining happening.
  if (CodeGenOpts.OptimizationLevel > 0)
    CodeGenPasses.add(createObjCARCContractPass());

  if (TM->addPassesToEmitFile(CodeGenPasses, OS, DwoOS, CGFT,
                              /*DisableVerify=*/!CodeGenOpts.VerifyModule)) {
    Diags.Report(diag::err_fe_unable_to_interface_with_target);
    return false;
  }

  return true;
}

void EmitAssemblyHelper::EmitAssembly(BackendAction Action,
                                      std::unique_ptr<raw_pwrite_stream> OS) {
  TimeRegion Region(FrontendTimesIsEnabled ? &CodeGenerationTime : nullptr);

  setCommandLineOpts(CodeGenOpts);

  bool UsesCodeGen = (Action != Backend_EmitNothing &&
                      Action != Backend_EmitBC &&
                      Action != Backend_EmitLL);
  CreateTargetMachine(UsesCodeGen);

  if (UsesCodeGen && !TM)
    return;
  if (TM)
    TheModule->setDataLayout(TM->createDataLayout());

  legacy::PassManager PerModulePasses;
  PerModulePasses.add(
      createTargetTransformInfoWrapperPass(getTargetIRAnalysis()));

  legacy::FunctionPassManager PerFunctionPasses(TheModule);
  PerFunctionPasses.add(
      createTargetTransformInfoWrapperPass(getTargetIRAnalysis()));

  CreatePasses(PerModulePasses, PerFunctionPasses);

  legacy::PassManager CodeGenPasses;
  CodeGenPasses.add(
      createTargetTransformInfoWrapperPass(getTargetIRAnalysis()));

  std::unique_ptr<llvm::ToolOutputFile> ThinLinkOS, DwoOS;

  switch (Action) {
  case Backend_EmitNothing:
    break;

  case Backend_EmitBC:
    if (CodeGenOpts.PrepareForThinLTO && !CodeGenOpts.DisableLLVMPasses) {
      if (!CodeGenOpts.ThinLinkBitcodeFile.empty()) {
        ThinLinkOS = openOutputFile(CodeGenOpts.ThinLinkBitcodeFile);
        if (!ThinLinkOS)
          return;
      }
      TheModule->addModuleFlag(Module::Error, "EnableSplitLTOUnit",
                               CodeGenOpts.EnableSplitLTOUnit);
      PerModulePasses.add(createWriteThinLTOBitcodePass(
          *OS, ThinLinkOS ? &ThinLinkOS->os() : nullptr));
    } else {
      // Emit a module summary by default for Regular LTO except for ld64
      // targets
      bool EmitLTOSummary =
          (CodeGenOpts.PrepareForLTO &&
           !CodeGenOpts.DisableLLVMPasses &&
           llvm::Triple(TheModule->getTargetTriple()).getVendor() !=
               llvm::Triple::Apple);
      if (EmitLTOSummary) {
        if (!TheModule->getModuleFlag("ThinLTO"))
          TheModule->addModuleFlag(Module::Error, "ThinLTO", uint32_t(0));
        TheModule->addModuleFlag(Module::Error, "EnableSplitLTOUnit",
                                 uint32_t(1));
      }

      PerModulePasses.add(createBitcodeWriterPass(
          *OS, CodeGenOpts.EmitLLVMUseLists, EmitLTOSummary));
    }
    break;

  case Backend_EmitLL:
    PerModulePasses.add(
        createPrintModulePass(*OS, "", CodeGenOpts.EmitLLVMUseLists));
    break;

  default:
    if (!CodeGenOpts.SplitDwarfOutput.empty()) {
      DwoOS = openOutputFile(CodeGenOpts.SplitDwarfOutput);
      if (!DwoOS)
        return;
    }
    if (!AddEmitPasses(CodeGenPasses, Action, *OS,
                       DwoOS ? &DwoOS->os() : nullptr))
      return;
  }

  // Before executing passes, print the final values of the LLVM options.
  cl::PrintOptionValues();

  // Run passes. For now we do all passes at once, but eventually we
  // would like to have the option of streaming code generation.

  {
    PrettyStackTraceString CrashInfo("Per-function optimization");
    llvm::TimeTraceScope TimeScope("PerFunctionPasses");

    PerFunctionPasses.doInitialization();
    for (Function &F : *TheModule)
      if (!F.isDeclaration())
        PerFunctionPasses.run(F);
    PerFunctionPasses.doFinalization();
  }

  {
    PrettyStackTraceString CrashInfo("Per-module optimization passes");
    llvm::TimeTraceScope TimeScope("PerModulePasses");
    PerModulePasses.run(*TheModule);
  }

  {
    PrettyStackTraceString CrashInfo("Code generation");
    llvm::TimeTraceScope TimeScope("CodeGenPasses");
    CodeGenPasses.run(*TheModule);
  }

  if (ThinLinkOS)
    ThinLinkOS->keep();
  if (DwoOS)
    DwoOS->keep();
}

static PassBuilder::OptimizationLevel mapToLevel(const CodeGenOptions &Opts) {
  switch (Opts.OptimizationLevel) {
  default:
    llvm_unreachable("Invalid optimization level!");

  case 1:
    return PassBuilder::OptimizationLevel::O1;

  case 2:
    switch (Opts.OptimizeSize) {
    default:
      llvm_unreachable("Invalid optimization level for size!");

    case 0:
      return PassBuilder::OptimizationLevel::O2;

    case 1:
      return PassBuilder::OptimizationLevel::Os;

    case 2:
      return PassBuilder::OptimizationLevel::Oz;
    }

  case 3:
    return PassBuilder::OptimizationLevel::O3;
  }
}

static void addCoroutinePassesAtO0(ModulePassManager &MPM,
                                   const LangOptions &LangOpts,
                                   const CodeGenOptions &CodeGenOpts) {
  if (!LangOpts.Coroutines)
    return;

  MPM.addPass(createModuleToFunctionPassAdaptor(CoroEarlyPass()));

  CGSCCPassManager CGPM(CodeGenOpts.DebugPassManager);
  CGPM.addPass(CoroSplitPass());
  CGPM.addPass(createCGSCCToFunctionPassAdaptor(CoroElidePass()));
  MPM.addPass(createModuleToPostOrderCGSCCPassAdaptor(std::move(CGPM)));

  MPM.addPass(createModuleToFunctionPassAdaptor(CoroCleanupPass()));
}

static void addSanitizersAtO0(ModulePassManager &MPM,
                              const Triple &TargetTriple,
                              const LangOptions &LangOpts,
                              const CodeGenOptions &CodeGenOpts) {
  if (CodeGenOpts.SanitizeCoverageType ||
      CodeGenOpts.SanitizeCoverageIndirectCalls ||
      CodeGenOpts.SanitizeCoverageTraceCmp) {
    auto SancovOpts = getSancovOptsFromCGOpts(CodeGenOpts);
    MPM.addPass(ModuleSanitizerCoveragePass(
        SancovOpts, CodeGenOpts.SanitizeCoverageWhitelistFiles,
        CodeGenOpts.SanitizeCoverageBlacklistFiles));
  }

  auto ASanPass = [&](SanitizerMask Mask, bool CompileKernel) {
    MPM.addPass(RequireAnalysisPass<ASanGlobalsMetadataAnalysis, Module>());
    bool Recover = CodeGenOpts.SanitizeRecover.has(Mask);
    MPM.addPass(createModuleToFunctionPassAdaptor(AddressSanitizerPass(
        CompileKernel, Recover, CodeGenOpts.SanitizeAddressUseAfterScope)));
    bool ModuleUseAfterScope = asanUseGlobalsGC(TargetTriple, CodeGenOpts);
    MPM.addPass(
        ModuleAddressSanitizerPass(CompileKernel, Recover, ModuleUseAfterScope,
                                   CodeGenOpts.SanitizeAddressUseOdrIndicator));
  };

  if (LangOpts.Sanitize.has(SanitizerKind::Address)) {
    ASanPass(SanitizerKind::Address, /*CompileKernel=*/false);
  }

  if (LangOpts.Sanitize.has(SanitizerKind::KernelAddress)) {
    ASanPass(SanitizerKind::KernelAddress, /*CompileKernel=*/true);
  }

  if (LangOpts.Sanitize.has(SanitizerKind::Memory)) {
    bool Recover = CodeGenOpts.SanitizeRecover.has(SanitizerKind::Memory);
    int TrackOrigins = CodeGenOpts.SanitizeMemoryTrackOrigins;
    MPM.addPass(MemorySanitizerPass({TrackOrigins, Recover, false}));
    MPM.addPass(createModuleToFunctionPassAdaptor(
        MemorySanitizerPass({TrackOrigins, Recover, false})));
  }

  if (LangOpts.Sanitize.has(SanitizerKind::KernelMemory)) {
    MPM.addPass(createModuleToFunctionPassAdaptor(
        MemorySanitizerPass({0, false, /*Kernel=*/true})));
  }

  if (LangOpts.Sanitize.has(SanitizerKind::Thread)) {
    MPM.addPass(ThreadSanitizerPass());
    MPM.addPass(createModuleToFunctionPassAdaptor(ThreadSanitizerPass()));
  }
}

/// A clean version of `EmitAssembly` that uses the new pass manager.
///
/// Not all features are currently supported in this system, but where
/// necessary it falls back to the legacy pass manager to at least provide
/// basic functionality.
///
/// This API is planned to have its functionality finished and then to replace
/// `EmitAssembly` at some point in the future when the default switches.
void EmitAssemblyHelper::EmitAssemblyWithNewPassManager(
    BackendAction Action, std::unique_ptr<raw_pwrite_stream> OS) {
  TimeRegion Region(FrontendTimesIsEnabled ? &CodeGenerationTime : nullptr);
  setCommandLineOpts(CodeGenOpts);

  bool RequiresCodeGen = (Action != Backend_EmitNothing &&
                          Action != Backend_EmitBC &&
                          Action != Backend_EmitLL);
  CreateTargetMachine(RequiresCodeGen);

  if (RequiresCodeGen && !TM)
    return;
  if (TM)
    TheModule->setDataLayout(TM->createDataLayout());

  Optional<PGOOptions> PGOOpt;

  if (CodeGenOpts.hasProfileIRInstr())
    // -fprofile-generate.
    PGOOpt = PGOOptions(CodeGenOpts.InstrProfileOutput.empty()
                            ? std::string(DefaultProfileGenName)
                            : CodeGenOpts.InstrProfileOutput,
                        "", "", PGOOptions::IRInstr, PGOOptions::NoCSAction,
                        CodeGenOpts.DebugInfoForProfiling);
  else if (CodeGenOpts.hasProfileIRUse()) {
    // -fprofile-use.
    auto CSAction = CodeGenOpts.hasProfileCSIRUse() ? PGOOptions::CSIRUse
                                                    : PGOOptions::NoCSAction;
    PGOOpt = PGOOptions(CodeGenOpts.ProfileInstrumentUsePath, "",
                        CodeGenOpts.ProfileRemappingFile, PGOOptions::IRUse,
                        CSAction, CodeGenOpts.DebugInfoForProfiling);
  } else if (!CodeGenOpts.SampleProfileFile.empty())
    // -fprofile-sample-use
    PGOOpt =
        PGOOptions(CodeGenOpts.SampleProfileFile, "",
                   CodeGenOpts.ProfileRemappingFile, PGOOptions::SampleUse,
                   PGOOptions::NoCSAction, CodeGenOpts.DebugInfoForProfiling);
  else if (CodeGenOpts.DebugInfoForProfiling)
    // -fdebug-info-for-profiling
    PGOOpt = PGOOptions("", "", "", PGOOptions::NoAction,
                        PGOOptions::NoCSAction, true);

  // Check to see if we want to generate a CS profile.
  if (CodeGenOpts.hasProfileCSIRInstr()) {
    assert(!CodeGenOpts.hasProfileCSIRUse() &&
           "Cannot have both CSProfileUse pass and CSProfileGen pass at "
           "the same time");
    if (PGOOpt.hasValue()) {
      assert(PGOOpt->Action != PGOOptions::IRInstr &&
             PGOOpt->Action != PGOOptions::SampleUse &&
             "Cannot run CSProfileGen pass with ProfileGen or SampleUse "
             " pass");
      PGOOpt->CSProfileGenFile = CodeGenOpts.InstrProfileOutput.empty()
                                     ? std::string(DefaultProfileGenName)
                                     : CodeGenOpts.InstrProfileOutput;
      PGOOpt->CSAction = PGOOptions::CSIRInstr;
    } else
      PGOOpt = PGOOptions("",
                          CodeGenOpts.InstrProfileOutput.empty()
                              ? std::string(DefaultProfileGenName)
                              : CodeGenOpts.InstrProfileOutput,
                          "", PGOOptions::NoAction, PGOOptions::CSIRInstr,
                          CodeGenOpts.DebugInfoForProfiling);
  }

  PipelineTuningOptions PTO;
  PTO.LoopUnrolling = CodeGenOpts.UnrollLoops;
  // For historical reasons, loop interleaving is set to mirror setting for loop
  // unrolling.
  PTO.LoopInterleaving = CodeGenOpts.UnrollLoops;
  PTO.LoopVectorization = CodeGenOpts.VectorizeLoop;
  PTO.SLPVectorization = CodeGenOpts.VectorizeSLP;
  PTO.CallGraphProfile = CodeGenOpts.CallGraphProfile;
  PTO.Coroutines = LangOpts.Coroutines;

  PassInstrumentationCallbacks PIC;
  StandardInstrumentations SI;
  SI.registerCallbacks(PIC);
  PassBuilder PB(TM.get(), PTO, PGOOpt, &PIC);

  // Attempt to load pass plugins and register their callbacks with PB.
  for (auto &PluginFN : CodeGenOpts.PassPlugins) {
    auto PassPlugin = PassPlugin::Load(PluginFN);
    if (PassPlugin) {
      PassPlugin->registerPassBuilderCallbacks(PB);
    } else {
      Diags.Report(diag::err_fe_unable_to_load_plugin)
          << PluginFN << toString(PassPlugin.takeError());
    }
  }
#define HANDLE_EXTENSION(Ext)                                                  \
  get##Ext##PluginInfo().RegisterPassBuilderCallbacks(PB);
#include "llvm/Support/Extension.def"

  LoopAnalysisManager LAM(CodeGenOpts.DebugPassManager);
  FunctionAnalysisManager FAM(CodeGenOpts.DebugPassManager);
  CGSCCAnalysisManager CGAM(CodeGenOpts.DebugPassManager);
  ModuleAnalysisManager MAM(CodeGenOpts.DebugPassManager);

  // Register the AA manager first so that our version is the one used.
  FAM.registerPass([&] { return PB.buildDefaultAAPipeline(); });

  // Register the target library analysis directly and give it a customized
  // preset TLI.
  Triple TargetTriple(TheModule->getTargetTriple());
  std::unique_ptr<TargetLibraryInfoImpl> TLII(
      createTLII(TargetTriple, CodeGenOpts));
  FAM.registerPass([&] { return TargetLibraryAnalysis(*TLII); });

  // Register all the basic analyses with the managers.
  PB.registerModuleAnalyses(MAM);
  PB.registerCGSCCAnalyses(CGAM);
  PB.registerFunctionAnalyses(FAM);
  PB.registerLoopAnalyses(LAM);
  PB.crossRegisterProxies(LAM, FAM, CGAM, MAM);

  ModulePassManager MPM(CodeGenOpts.DebugPassManager);

  if (!CodeGenOpts.DisableLLVMPasses) {
    bool IsThinLTO = CodeGenOpts.PrepareForThinLTO;
    bool IsLTO = CodeGenOpts.PrepareForLTO;

    if (CodeGenOpts.OptimizationLevel == 0) {
      // If we reached here with a non-empty index file name, then the index
      // file was empty and we are not performing ThinLTO backend compilation
      // (used in testing in a distributed build environment). Drop any the type
      // test assume sequences inserted for whole program vtables so that
      // codegen doesn't complain.
      if (!CodeGenOpts.ThinLTOIndexFile.empty())
        MPM.addPass(LowerTypeTestsPass(/*ExportSummary=*/nullptr,
                                       /*ImportSummary=*/nullptr,
                                       /*DropTypeTests=*/true));
      if (Optional<GCOVOptions> Options = getGCOVOptions(CodeGenOpts))
        MPM.addPass(GCOVProfilerPass(*Options));
      if (Optional<InstrProfOptions> Options =
              getInstrProfOptions(CodeGenOpts, LangOpts))
        MPM.addPass(InstrProfiling(*Options, false));

      // Build a minimal pipeline based on the semantics required by Clang,
      // which is just that always inlining occurs. Further, disable generating
      // lifetime intrinsics to avoid enabling further optimizations during
      // code generation.
      // However, we need to insert lifetime intrinsics to avoid invalid access
      // caused by multithreaded coroutines.
      MPM.addPass(
          AlwaysInlinerPass(/*InsertLifetimeIntrinsics=*/LangOpts.Coroutines));

      // At -O0, we can still do PGO. Add all the requested passes for
      // instrumentation PGO, if requested.
      if (PGOOpt && (PGOOpt->Action == PGOOptions::IRInstr ||
                     PGOOpt->Action == PGOOptions::IRUse))
        PB.addPGOInstrPassesForO0(
            MPM, CodeGenOpts.DebugPassManager,
            /* RunProfileGen */ (PGOOpt->Action == PGOOptions::IRInstr),
            /* IsCS */ false, PGOOpt->ProfileFile,
            PGOOpt->ProfileRemappingFile);

      // At -O0 we directly run necessary sanitizer passes.
      if (LangOpts.Sanitize.has(SanitizerKind::LocalBounds))
        MPM.addPass(createModuleToFunctionPassAdaptor(BoundsCheckingPass()));

      // Add UniqueInternalLinkageNames Pass which renames internal linkage
      // symbols with unique names.
      if (CodeGenOpts.UniqueInternalLinkageNames) {
        MPM.addPass(UniqueInternalLinkageNamesPass());
      }

      // Lastly, add semantically necessary passes for LTO.
      if (IsLTO || IsThinLTO) {
        MPM.addPass(CanonicalizeAliasesPass());
        MPM.addPass(NameAnonGlobalPass());
      }
    } else {
      // Map our optimization levels into one of the distinct levels used to
      // configure the pipeline.
      PassBuilder::OptimizationLevel Level = mapToLevel(CodeGenOpts);

      // -f[no-]split-cold-code
      PB.setEnableHotColdSplitting(CodeGenOpts.SplitColdCode);

      // If we reached here with a non-empty index file name, then the index
      // file was empty and we are not performing ThinLTO backend compilation
      // (used in testing in a distributed build environment). Drop any the type
      // test assume sequences inserted for whole program vtables so that
      // codegen doesn't complain.
      if (!CodeGenOpts.ThinLTOIndexFile.empty())
        PB.registerPipelineStartEPCallback([](ModulePassManager &MPM) {
          MPM.addPass(LowerTypeTestsPass(/*ExportSummary=*/nullptr,
                                         /*ImportSummary=*/nullptr,
                                         /*DropTypeTests=*/true));
        });

      PB.registerPipelineStartEPCallback([](ModulePassManager &MPM) {
        MPM.addPass(createModuleToFunctionPassAdaptor(
            EntryExitInstrumenterPass(/*PostInlining=*/false)));
      });

      // Register callbacks to schedule sanitizer passes at the appropriate part of
      // the pipeline.
      // FIXME: either handle asan/the remaining sanitizers or error out
      if (LangOpts.Sanitize.has(SanitizerKind::LocalBounds))
        PB.registerScalarOptimizerLateEPCallback(
            [](FunctionPassManager &FPM, PassBuilder::OptimizationLevel Level) {
              FPM.addPass(BoundsCheckingPass());
            });

      if (CodeGenOpts.SanitizeCoverageType ||
          CodeGenOpts.SanitizeCoverageIndirectCalls ||
          CodeGenOpts.SanitizeCoverageTraceCmp) {
        PB.registerOptimizerLastEPCallback(
            [this](ModulePassManager &MPM,
                   PassBuilder::OptimizationLevel Level) {
              auto SancovOpts = getSancovOptsFromCGOpts(CodeGenOpts);
              MPM.addPass(ModuleSanitizerCoveragePass(
                  SancovOpts, CodeGenOpts.SanitizeCoverageWhitelistFiles,
                  CodeGenOpts.SanitizeCoverageBlacklistFiles));
            });
      }

      if (LangOpts.Sanitize.has(SanitizerKind::Memory)) {
        int TrackOrigins = CodeGenOpts.SanitizeMemoryTrackOrigins;
        bool Recover = CodeGenOpts.SanitizeRecover.has(SanitizerKind::Memory);
        PB.registerPipelineStartEPCallback(
            [TrackOrigins, Recover](ModulePassManager &MPM) {
              MPM.addPass(MemorySanitizerPass({TrackOrigins, Recover, false}));
            });
        PB.registerOptimizerLastEPCallback(
            [TrackOrigins, Recover](ModulePassManager &MPM,
                                    PassBuilder::OptimizationLevel Level) {
              MPM.addPass(createModuleToFunctionPassAdaptor(
                  MemorySanitizerPass({TrackOrigins, Recover, false})));
            });
      }
      if (LangOpts.Sanitize.has(SanitizerKind::Thread)) {
        PB.registerPipelineStartEPCallback(
            [](ModulePassManager &MPM) { MPM.addPass(ThreadSanitizerPass()); });
        PB.registerOptimizerLastEPCallback(
            [](ModulePassManager &MPM, PassBuilder::OptimizationLevel Level) {
              MPM.addPass(
                  createModuleToFunctionPassAdaptor(ThreadSanitizerPass()));
            });
      }
      if (LangOpts.Sanitize.has(SanitizerKind::Address)) {
        PB.registerPipelineStartEPCallback([&](ModulePassManager &MPM) {
          MPM.addPass(
              RequireAnalysisPass<ASanGlobalsMetadataAnalysis, Module>());
        });
        bool Recover = CodeGenOpts.SanitizeRecover.has(SanitizerKind::Address);
        bool UseAfterScope = CodeGenOpts.SanitizeAddressUseAfterScope;
        PB.registerOptimizerLastEPCallback(
            [Recover, UseAfterScope](ModulePassManager &MPM,
                                     PassBuilder::OptimizationLevel Level) {
              MPM.addPass(
                  createModuleToFunctionPassAdaptor(AddressSanitizerPass(
                      /*CompileKernel=*/false, Recover, UseAfterScope)));
            });
        bool ModuleUseAfterScope = asanUseGlobalsGC(TargetTriple, CodeGenOpts);
        bool UseOdrIndicator = CodeGenOpts.SanitizeAddressUseOdrIndicator;
        PB.registerPipelineStartEPCallback(
            [Recover, ModuleUseAfterScope,
             UseOdrIndicator](ModulePassManager &MPM) {
              MPM.addPass(ModuleAddressSanitizerPass(
                  /*CompileKernel=*/false, Recover, ModuleUseAfterScope,
                  UseOdrIndicator));
            });
      }
      if (Optional<GCOVOptions> Options = getGCOVOptions(CodeGenOpts))
        PB.registerPipelineStartEPCallback([Options](ModulePassManager &MPM) {
          MPM.addPass(GCOVProfilerPass(*Options));
        });
      if (Optional<InstrProfOptions> Options =
              getInstrProfOptions(CodeGenOpts, LangOpts))
        PB.registerPipelineStartEPCallback([Options](ModulePassManager &MPM) {
          MPM.addPass(InstrProfiling(*Options, false));
        });

      // Add UniqueInternalLinkageNames Pass which renames internal linkage
      // symbols with unique names.
      if (CodeGenOpts.UniqueInternalLinkageNames) {
        MPM.addPass(UniqueInternalLinkageNamesPass());
      }

      if (IsThinLTO) {
        MPM = PB.buildThinLTOPreLinkDefaultPipeline(
            Level, CodeGenOpts.DebugPassManager);
        MPM.addPass(CanonicalizeAliasesPass());
        MPM.addPass(NameAnonGlobalPass());
      } else if (IsLTO) {
        MPM = PB.buildLTOPreLinkDefaultPipeline(Level,
                                                CodeGenOpts.DebugPassManager);
        MPM.addPass(CanonicalizeAliasesPass());
        MPM.addPass(NameAnonGlobalPass());
      } else {
        MPM = PB.buildPerModuleDefaultPipeline(Level,
                                               CodeGenOpts.DebugPassManager);
      }
    }

    if (LangOpts.Sanitize.has(SanitizerKind::HWAddress)) {
      bool Recover = CodeGenOpts.SanitizeRecover.has(SanitizerKind::HWAddress);
      MPM.addPass(HWAddressSanitizerPass(
          /*CompileKernel=*/false, Recover));
    }
    if (LangOpts.Sanitize.has(SanitizerKind::KernelHWAddress)) {
      MPM.addPass(HWAddressSanitizerPass(
          /*CompileKernel=*/true, /*Recover=*/true));
    }

    if (CodeGenOpts.OptimizationLevel == 0) {
      addCoroutinePassesAtO0(MPM, LangOpts, CodeGenOpts);
      addSanitizersAtO0(MPM, TargetTriple, LangOpts, CodeGenOpts);
    }
  }

  // FIXME: We still use the legacy pass manager to do code generation. We
  // create that pass manager here and use it as needed below.
  legacy::PassManager CodeGenPasses;
  bool NeedCodeGen = false;
  std::unique_ptr<llvm::ToolOutputFile> ThinLinkOS, DwoOS;

  // Append any output we need to the pass manager.
  switch (Action) {
  case Backend_EmitNothing:
    break;

  case Backend_EmitBC:
    if (CodeGenOpts.PrepareForThinLTO && !CodeGenOpts.DisableLLVMPasses) {
      if (!CodeGenOpts.ThinLinkBitcodeFile.empty()) {
        ThinLinkOS = openOutputFile(CodeGenOpts.ThinLinkBitcodeFile);
        if (!ThinLinkOS)
          return;
      }
      TheModule->addModuleFlag(Module::Error, "EnableSplitLTOUnit",
                               CodeGenOpts.EnableSplitLTOUnit);
      MPM.addPass(ThinLTOBitcodeWriterPass(*OS, ThinLinkOS ? &ThinLinkOS->os()
                                                           : nullptr));
    } else {
      // Emit a module summary by default for Regular LTO except for ld64
      // targets
      bool EmitLTOSummary =
          (CodeGenOpts.PrepareForLTO &&
           !CodeGenOpts.DisableLLVMPasses &&
           llvm::Triple(TheModule->getTargetTriple()).getVendor() !=
               llvm::Triple::Apple);
      if (EmitLTOSummary) {
        if (!TheModule->getModuleFlag("ThinLTO"))
          TheModule->addModuleFlag(Module::Error, "ThinLTO", uint32_t(0));
        TheModule->addModuleFlag(Module::Error, "EnableSplitLTOUnit",
                                 uint32_t(1));
      }
      MPM.addPass(
          BitcodeWriterPass(*OS, CodeGenOpts.EmitLLVMUseLists, EmitLTOSummary));
    }
    break;

  case Backend_EmitLL:
    MPM.addPass(PrintModulePass(*OS, "", CodeGenOpts.EmitLLVMUseLists));
    break;

  case Backend_EmitAssembly:
  case Backend_EmitMCNull:
  case Backend_EmitObj:
    NeedCodeGen = true;
    CodeGenPasses.add(
        createTargetTransformInfoWrapperPass(getTargetIRAnalysis()));
    if (!CodeGenOpts.SplitDwarfOutput.empty()) {
      DwoOS = openOutputFile(CodeGenOpts.SplitDwarfOutput);
      if (!DwoOS)
        return;
    }
    if (!AddEmitPasses(CodeGenPasses, Action, *OS,
                       DwoOS ? &DwoOS->os() : nullptr))
      // FIXME: Should we handle this error differently?
      return;
    break;
  }

  // Before executing passes, print the final values of the LLVM options.
  cl::PrintOptionValues();

  // Now that we have all of the passes ready, run them.
  {
    PrettyStackTraceString CrashInfo("Optimizer");
    MPM.run(*TheModule, MAM);
  }

  // Now if needed, run the legacy PM for codegen.
  if (NeedCodeGen) {
    PrettyStackTraceString CrashInfo("Code generation");
    CodeGenPasses.run(*TheModule);
  }

  if (ThinLinkOS)
    ThinLinkOS->keep();
  if (DwoOS)
    DwoOS->keep();
}

Expected<BitcodeModule> clang::FindThinLTOModule(MemoryBufferRef MBRef) {
  Expected<std::vector<BitcodeModule>> BMsOrErr = getBitcodeModuleList(MBRef);
  if (!BMsOrErr)
    return BMsOrErr.takeError();

  // The bitcode file may contain multiple modules, we want the one that is
  // marked as being the ThinLTO module.
  if (const BitcodeModule *Bm = FindThinLTOModule(*BMsOrErr))
    return *Bm;

  return make_error<StringError>("Could not find module summary",
                                 inconvertibleErrorCode());
}

BitcodeModule *clang::FindThinLTOModule(MutableArrayRef<BitcodeModule> BMs) {
  for (BitcodeModule &BM : BMs) {
    Expected<BitcodeLTOInfo> LTOInfo = BM.getLTOInfo();
    if (LTOInfo && LTOInfo->IsThinLTO)
      return &BM;
  }
  return nullptr;
}

static void runThinLTOBackend(
    DiagnosticsEngine &Diags, ModuleSummaryIndex *CombinedIndex, Module *M,
    const HeaderSearchOptions &HeaderOpts, const CodeGenOptions &CGOpts,
    const clang::TargetOptions &TOpts, const LangOptions &LOpts,
    std::unique_ptr<raw_pwrite_stream> OS, std::string SampleProfile,
    std::string ProfileRemapping, BackendAction Action) {
  StringMap<DenseMap<GlobalValue::GUID, GlobalValueSummary *>>
      ModuleToDefinedGVSummaries;
  CombinedIndex->collectDefinedGVSummariesPerModule(ModuleToDefinedGVSummaries);

  setCommandLineOpts(CGOpts);

  // We can simply import the values mentioned in the combined index, since
  // we should only invoke this using the individual indexes written out
  // via a WriteIndexesThinBackend.
  FunctionImporter::ImportMapTy ImportList;
  for (auto &GlobalList : *CombinedIndex) {
    // Ignore entries for undefined references.
    if (GlobalList.second.SummaryList.empty())
      continue;

    auto GUID = GlobalList.first;
    for (auto &Summary : GlobalList.second.SummaryList) {
      // Skip the summaries for the importing module. These are included to
      // e.g. record required linkage changes.
      if (Summary->modulePath() == M->getModuleIdentifier())
        continue;
      // Add an entry to provoke importing by thinBackend.
      ImportList[Summary->modulePath()].insert(GUID);
    }
  }

  std::vector<std::unique_ptr<llvm::MemoryBuffer>> OwnedImports;
  MapVector<llvm::StringRef, llvm::BitcodeModule> ModuleMap;

  for (auto &I : ImportList) {
    ErrorOr<std::unique_ptr<llvm::MemoryBuffer>> MBOrErr =
        llvm::MemoryBuffer::getFile(I.first());
    if (!MBOrErr) {
      errs() << "Error loading imported file '" << I.first()
             << "': " << MBOrErr.getError().message() << "\n";
      return;
    }

    Expected<BitcodeModule> BMOrErr = FindThinLTOModule(**MBOrErr);
    if (!BMOrErr) {
      handleAllErrors(BMOrErr.takeError(), [&](ErrorInfoBase &EIB) {
        errs() << "Error loading imported file '" << I.first()
               << "': " << EIB.message() << '\n';
      });
      return;
    }
    ModuleMap.insert({I.first(), *BMOrErr});

    OwnedImports.push_back(std::move(*MBOrErr));
  }
  auto AddStream = [&](size_t Task) {
    return std::make_unique<lto::NativeObjectStream>(std::move(OS));
  };
  lto::Config Conf;
  if (CGOpts.SaveTempsFilePrefix != "") {
    if (Error E = Conf.addSaveTemps(CGOpts.SaveTempsFilePrefix + ".",
                                    /* UseInputModulePath */ false)) {
      handleAllErrors(std::move(E), [&](ErrorInfoBase &EIB) {
        errs() << "Error setting up ThinLTO save-temps: " << EIB.message()
               << '\n';
      });
    }
  }
  Conf.CPU = TOpts.CPU;
  Conf.CodeModel = getCodeModel(CGOpts);
  Conf.MAttrs = TOpts.Features;
  Conf.RelocModel = CGOpts.RelocationModel;
  Conf.CGOptLevel = getCGOptLevel(CGOpts);
  Conf.OptLevel = CGOpts.OptimizationLevel;
  initTargetOptions(Diags, Conf.Options, CGOpts, TOpts, LOpts, HeaderOpts);
  Conf.SampleProfile = std::move(SampleProfile);
  Conf.PTO.LoopUnrolling = CGOpts.UnrollLoops;
  // For historical reasons, loop interleaving is set to mirror setting for loop
  // unrolling.
  Conf.PTO.LoopInterleaving = CGOpts.UnrollLoops;
  Conf.PTO.LoopVectorization = CGOpts.VectorizeLoop;
  Conf.PTO.SLPVectorization = CGOpts.VectorizeSLP;
  Conf.PTO.CallGraphProfile = CGOpts.CallGraphProfile;

  // Context sensitive profile.
  if (CGOpts.hasProfileCSIRInstr()) {
    Conf.RunCSIRInstr = true;
    Conf.CSIRProfile = std::move(CGOpts.InstrProfileOutput);
  } else if (CGOpts.hasProfileCSIRUse()) {
    Conf.RunCSIRInstr = false;
    Conf.CSIRProfile = std::move(CGOpts.ProfileInstrumentUsePath);
  }

  Conf.ProfileRemapping = std::move(ProfileRemapping);
  Conf.UseNewPM = CGOpts.ExperimentalNewPassManager;
  Conf.DebugPassManager = CGOpts.DebugPassManager;
  Conf.RemarksWithHotness = CGOpts.DiagnosticsWithHotness;
  Conf.RemarksFilename = CGOpts.OptRecordFile;
  Conf.RemarksPasses = CGOpts.OptRecordPasses;
  Conf.RemarksFormat = CGOpts.OptRecordFormat;
  Conf.SplitDwarfFile = CGOpts.SplitDwarfFile;
  Conf.SplitDwarfOutput = CGOpts.SplitDwarfOutput;
  switch (Action) {
  case Backend_EmitNothing:
    Conf.PreCodeGenModuleHook = [](size_t Task, const Module &Mod) {
      return false;
    };
    break;
  case Backend_EmitLL:
    Conf.PreCodeGenModuleHook = [&](size_t Task, const Module &Mod) {
      M->print(*OS, nullptr, CGOpts.EmitLLVMUseLists);
      return false;
    };
    break;
  case Backend_EmitBC:
    Conf.PreCodeGenModuleHook = [&](size_t Task, const Module &Mod) {
      WriteBitcodeToFile(*M, *OS, CGOpts.EmitLLVMUseLists);
      return false;
    };
    break;
  default:
    Conf.CGFileType = getCodeGenFileType(Action);
    break;
  }
  if (Error E = thinBackend(
          Conf, -1, AddStream, *M, *CombinedIndex, ImportList,
          ModuleToDefinedGVSummaries[M->getModuleIdentifier()], ModuleMap)) {
    handleAllErrors(std::move(E), [&](ErrorInfoBase &EIB) {
      errs() << "Error running ThinLTO backend: " << EIB.message() << '\n';
    });
  }
}

void clang::EmitBackendOutput(DiagnosticsEngine &Diags,
                              const HeaderSearchOptions &HeaderOpts,
                              const CodeGenOptions &CGOpts,
                              const clang::TargetOptions &TOpts,
                              const LangOptions &LOpts,
                              const llvm::DataLayout &TDesc, Module *M,
                              BackendAction Action,
                              std::unique_ptr<raw_pwrite_stream> OS) {

  llvm::TimeTraceScope TimeScope("Backend");

  std::unique_ptr<llvm::Module> EmptyModule;
  if (!CGOpts.ThinLTOIndexFile.empty()) {
    // If we are performing a ThinLTO importing compile, load the function index
    // into memory and pass it into runThinLTOBackend, which will run the
    // function importer and invoke LTO passes.
    Expected<std::unique_ptr<ModuleSummaryIndex>> IndexOrErr =
        llvm::getModuleSummaryIndexForFile(CGOpts.ThinLTOIndexFile,
                                           /*IgnoreEmptyThinLTOIndexFile*/true);
    if (!IndexOrErr) {
      logAllUnhandledErrors(IndexOrErr.takeError(), errs(),
                            "Error loading index file '" +
                            CGOpts.ThinLTOIndexFile + "': ");
      return;
    }
    std::unique_ptr<ModuleSummaryIndex> CombinedIndex = std::move(*IndexOrErr);
    // A null CombinedIndex means we should skip ThinLTO compilation
    // (LLVM will optionally ignore empty index files, returning null instead
    // of an error).
    if (CombinedIndex) {
      if (!CombinedIndex->skipModuleByDistributedBackend()) {
        runThinLTOBackend(Diags, CombinedIndex.get(), M, HeaderOpts, CGOpts,
                          TOpts, LOpts, std::move(OS), CGOpts.SampleProfileFile,
                          CGOpts.ProfileRemappingFile, Action);
        return;
      }
      // Distributed indexing detected that nothing from the module is needed
      // for the final linking. So we can skip the compilation. We sill need to
      // output an empty object file to make sure that a linker does not fail
      // trying to read it. Also for some features, like CFI, we must skip
      // the compilation as CombinedIndex does not contain all required
      // information.
      EmptyModule = std::make_unique<llvm::Module>("empty", M->getContext());
      EmptyModule->setTargetTriple(M->getTargetTriple());
      M = EmptyModule.get();
    }
  }

  EmitAssemblyHelper AsmHelper(Diags, HeaderOpts, CGOpts, TOpts, LOpts, M);

  if (CGOpts.ExperimentalNewPassManager)
    AsmHelper.EmitAssemblyWithNewPassManager(Action, std::move(OS));
  else
    AsmHelper.EmitAssembly(Action, std::move(OS));

  // Verify clang's TargetInfo DataLayout against the LLVM TargetMachine's
  // DataLayout.
  if (AsmHelper.TM) {
    std::string DLDesc = M->getDataLayout().getStringRepresentation();
    if (DLDesc != TDesc.getStringRepresentation()) {
      unsigned DiagID = Diags.getCustomDiagID(
          DiagnosticsEngine::Error, "backend data layout '%0' does not match "
                                    "expected target description '%1'");
      Diags.Report(DiagID) << DLDesc << TDesc.getStringRepresentation();
    }
  }
}

// With -fembed-bitcode, save a copy of the llvm IR as data in the
// __LLVM,__bitcode section.
void clang::EmbedBitcode(llvm::Module *M, const CodeGenOptions &CGOpts,
                         llvm::MemoryBufferRef Buf) {
  if (CGOpts.getEmbedBitcode() == CodeGenOptions::Embed_Off)
    return;
  llvm::EmbedBitcodeInModule(
      *M, Buf, CGOpts.getEmbedBitcode() != CodeGenOptions::Embed_Marker,
      CGOpts.getEmbedBitcode() != CodeGenOptions::Embed_Bitcode,
      &CGOpts.CmdArgs);
}<|MERGE_RESOLUTION|>--- conflicted
+++ resolved
@@ -352,19 +352,11 @@
   PM.add(createDataFlowSanitizerPass(LangOpts.SanitizerBlacklistFiles));
 }
 
-<<<<<<< HEAD
-static void addMemTagOptimizationPasses(const PassManagerBuilder &Builder,
-                                        legacy::PassManagerBase &PM) {
-  PM.add(createStackSafetyGlobalInfoWrapperPass());
-}
-
 static void addSoftPointerAuthPass(const PassManagerBuilder &Builder,
                                    legacy::PassManagerBase &PM) {
   PM.add(createSoftPointerAuthPass());
 }
 
-=======
->>>>>>> 232d348c
 static TargetLibraryInfoImpl *createTLII(llvm::Triple &TargetTriple,
                                          const CodeGenOptions &CodeGenOpts) {
   TargetLibraryInfoImpl *TLII = new TargetLibraryInfoImpl(TargetTriple);
@@ -736,12 +728,6 @@
                            addDataFlowSanitizerPass);
   }
 
-<<<<<<< HEAD
-  if (LangOpts.Sanitize.has(SanitizerKind::MemTag)) {
-    PMBuilder.addExtension(PassManagerBuilder::EP_OptimizerLast,
-                           addMemTagOptimizationPasses);
-  }
-
   if (LangOpts.SoftPointerAuth) {
     PMBuilder.addExtension(PassManagerBuilder::EP_OptimizerLast,
                            addSoftPointerAuthPass);
@@ -749,8 +735,6 @@
                            addSoftPointerAuthPass);
   }
 
-=======
->>>>>>> 232d348c
   // Set up the per-function pass manager.
   FPM.add(new TargetLibraryInfoWrapperPass(*TLII));
   if (CodeGenOpts.VerifyModule)
