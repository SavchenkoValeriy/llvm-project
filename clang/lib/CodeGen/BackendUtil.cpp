--- conflicted
+++ resolved
@@ -1186,8 +1186,6 @@
       // -f[no-]split-cold-code
       PB.setEnableHotColdSplitting(CodeGenOpts.SplitColdCode);
 
-<<<<<<< HEAD
-=======
       // If we reached here with a non-empty index file name, then the index
       // file was empty and we are not performing ThinLTO backend compilation
       // (used in testing in a distributed build environment). Drop any the type
@@ -1200,7 +1198,6 @@
                                          /*DropTypeTests=*/true));
         });
 
->>>>>>> b1e572d8
       PB.registerPipelineStartEPCallback([](ModulePassManager &MPM) {
         MPM.addPass(createModuleToFunctionPassAdaptor(
             EntryExitInstrumenterPass(/*PostInlining=*/false)));
