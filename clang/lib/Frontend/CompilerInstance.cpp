--- conflicted
+++ resolved
@@ -475,13 +475,8 @@
   SmallString<256> SpecificModuleCache(getHeaderSearchOpts().ModuleCachePath);
   if (!SpecificModuleCache.empty() && !getHeaderSearchOpts().DisableModuleHash)
     llvm::sys::path::append(SpecificModuleCache,
-<<<<<<< HEAD
                             getInvocation().getModuleHash(getDiagnostics()));
-  return SpecificModuleCache.str();
-=======
-                            getInvocation().getModuleHash());
   return std::string(SpecificModuleCache.str());
->>>>>>> adcd0268
 }
 
 // ASTContext
