//===- CompilerInvocation.cpp ---------------------------------------------===//
//
// Part of the LLVM Project, under the Apache License v2.0 with LLVM Exceptions.
// See https://llvm.org/LICENSE.txt for license information.
// SPDX-License-Identifier: Apache-2.0 WITH LLVM-exception
//
//===----------------------------------------------------------------------===//

#include "clang/Frontend/CompilerInvocation.h"
#include "TestModuleFileExtension.h"
#include "clang/Basic/Builtins.h"
#include "clang/Basic/CharInfo.h"
#include "clang/Basic/CodeGenOptions.h"
#include "clang/Basic/CommentOptions.h"
#include "clang/Basic/DebugInfoOptions.h"
#include "clang/Basic/Diagnostic.h"
#include "clang/Basic/DiagnosticDriver.h"
#include "clang/Basic/DiagnosticOptions.h"
#include "clang/Basic/FileSystemOptions.h"
#include "clang/Basic/LLVM.h"
#include "clang/Basic/LangOptions.h"
#include "clang/Basic/LangStandard.h"
#include "clang/Basic/ObjCRuntime.h"
#include "clang/Basic/Sanitizers.h"
#include "clang/Basic/SourceLocation.h"
#include "clang/Basic/TargetOptions.h"
#include "clang/Basic/Version.h"
#include "clang/Basic/Visibility.h"
#include "clang/Basic/XRayInstr.h"
#include "clang/Config/config.h"
#include "clang/Driver/Driver.h"
#include "clang/Driver/DriverDiagnostic.h"
#include "clang/Driver/Options.h"
#include "clang/Frontend/CommandLineSourceLoc.h"
#include "clang/Frontend/DependencyOutputOptions.h"
#include "clang/Frontend/FrontendDiagnostic.h"
#include "clang/Frontend/FrontendOptions.h"
#include "clang/Frontend/FrontendPluginRegistry.h"
#include "clang/Frontend/MigratorOptions.h"
#include "clang/Frontend/PreprocessorOutputOptions.h"
#include "clang/Frontend/Utils.h"
#include "clang/Lex/HeaderSearchOptions.h"
#include "clang/Lex/PreprocessorOptions.h"
#include "clang/Sema/CodeCompleteOptions.h"
#include "clang/Serialization/ASTBitCodes.h"
#include "clang/Serialization/ModuleFileExtension.h"
#include "clang/StaticAnalyzer/Core/AnalyzerOptions.h"
#include "llvm/ADT/APInt.h"
#include "llvm/ADT/ArrayRef.h"
#include "llvm/ADT/CachedHashString.h"
#include "llvm/ADT/FloatingPointMode.h"
#include "llvm/ADT/Hashing.h"
#include "llvm/ADT/None.h"
#include "llvm/ADT/Optional.h"
#include "llvm/ADT/SmallString.h"
#include "llvm/ADT/SmallVector.h"
#include "llvm/ADT/StringRef.h"
#include "llvm/ADT/StringSwitch.h"
#include "llvm/ADT/Triple.h"
#include "llvm/ADT/Twine.h"
#include "llvm/Config/llvm-config.h"
#include "llvm/IR/DebugInfoMetadata.h"
#include "llvm/Linker/Linker.h"
#include "llvm/MC/MCTargetOptions.h"
#include "llvm/Option/Arg.h"
#include "llvm/Option/ArgList.h"
#include "llvm/Option/OptSpecifier.h"
#include "llvm/Option/OptTable.h"
#include "llvm/Option/Option.h"
#include "llvm/ProfileData/InstrProfReader.h"
#include "llvm/Remarks/HotnessThresholdParser.h"
#include "llvm/Support/CodeGen.h"
#include "llvm/Support/Compiler.h"
#include "llvm/Support/Error.h"
#include "llvm/Support/ErrorHandling.h"
#include "llvm/Support/ErrorOr.h"
#include "llvm/Support/FileSystem.h"
#include "llvm/Support/Host.h"
#include "llvm/Support/MathExtras.h"
#include "llvm/Support/MemoryBuffer.h"
#include "llvm/Support/Path.h"
#include "llvm/Support/Process.h"
#include "llvm/Support/Regex.h"
#include "llvm/Support/VersionTuple.h"
#include "llvm/Support/VirtualFileSystem.h"
#include "llvm/Support/raw_ostream.h"
#include "llvm/Target/TargetOptions.h"
#include <algorithm>
#include <atomic>
#include <cassert>
#include <cstddef>
#include <cstring>
#include <memory>
#include <string>
#include <tuple>
#include <type_traits>
#include <utility>
#include <vector>

using namespace clang;
using namespace driver;
using namespace options;
using namespace llvm::opt;

//===----------------------------------------------------------------------===//
// Initialization.
//===----------------------------------------------------------------------===//

CompilerInvocationBase::CompilerInvocationBase()
    : LangOpts(new LangOptions()), TargetOpts(new TargetOptions()),
      DiagnosticOpts(new DiagnosticOptions()),
      HeaderSearchOpts(new HeaderSearchOptions()),
      PreprocessorOpts(new PreprocessorOptions()) {}

CompilerInvocationBase::CompilerInvocationBase(const CompilerInvocationBase &X)
    : LangOpts(new LangOptions(*X.getLangOpts())),
      TargetOpts(new TargetOptions(X.getTargetOpts())),
      DiagnosticOpts(new DiagnosticOptions(X.getDiagnosticOpts())),
      HeaderSearchOpts(new HeaderSearchOptions(X.getHeaderSearchOpts())),
      PreprocessorOpts(new PreprocessorOptions(X.getPreprocessorOpts())) {}

CompilerInvocationBase::~CompilerInvocationBase() = default;

//===----------------------------------------------------------------------===//
// Normalizers
//===----------------------------------------------------------------------===//

#define SIMPLE_ENUM_VALUE_TABLE
#include "clang/Driver/Options.inc"
#undef SIMPLE_ENUM_VALUE_TABLE

static llvm::Optional<bool>
normalizeSimpleFlag(OptSpecifier Opt, unsigned TableIndex, const ArgList &Args,
                    DiagnosticsEngine &Diags, bool &Success) {
  if (Args.hasArg(Opt))
    return true;
  return None;
}

static Optional<bool> normalizeSimpleNegativeFlag(OptSpecifier Opt, unsigned,
                                                  const ArgList &Args,
                                                  DiagnosticsEngine &,
                                                  bool &Success) {
  if (Args.hasArg(Opt))
    return false;
  return None;
}

/// The tblgen-erated code passes in a fifth parameter of an arbitrary type, but
/// denormalizeSimpleFlags never looks at it. Avoid bloating compile-time with
/// unnecessary template instantiations and just ignore it with a variadic
/// argument.
static void denormalizeSimpleFlag(SmallVectorImpl<const char *> &Args,
                                  const char *Spelling,
                                  CompilerInvocation::StringAllocator,
                                  Option::OptionClass, unsigned, /*T*/...) {
  Args.push_back(Spelling);
}

template <typename T> static constexpr bool is_uint64_t_convertible() {
  return !std::is_same<T, uint64_t>::value &&
         llvm::is_integral_or_enum<T>::value;
}

template <typename T,
          std::enable_if_t<!is_uint64_t_convertible<T>(), bool> = false>
static auto makeFlagToValueNormalizer(T Value) {
  return [Value](OptSpecifier Opt, unsigned, const ArgList &Args,
                 DiagnosticsEngine &, bool &Success) -> Optional<T> {
    if (Args.hasArg(Opt))
      return Value;
    return None;
  };
}

template <typename T,
          std::enable_if_t<is_uint64_t_convertible<T>(), bool> = false>
static auto makeFlagToValueNormalizer(T Value) {
  return makeFlagToValueNormalizer(uint64_t(Value));
}

static auto makeBooleanOptionNormalizer(bool Value, bool OtherValue,
                                        OptSpecifier OtherOpt) {
  return [Value, OtherValue, OtherOpt](OptSpecifier Opt, unsigned,
                                       const ArgList &Args, DiagnosticsEngine &,
                                       bool &Success) -> Optional<bool> {
    if (const Arg *A = Args.getLastArg(Opt, OtherOpt)) {
      return A->getOption().matches(Opt) ? Value : OtherValue;
    }
    return None;
  };
}

static auto makeBooleanOptionDenormalizer(bool Value) {
  return [Value](SmallVectorImpl<const char *> &Args, const char *Spelling,
                 CompilerInvocation::StringAllocator, Option::OptionClass,
                 unsigned, bool KeyPath) {
    if (KeyPath == Value)
      Args.push_back(Spelling);
  };
}

static void denormalizeStringImpl(SmallVectorImpl<const char *> &Args,
                                  const char *Spelling,
                                  CompilerInvocation::StringAllocator SA,
                                  Option::OptionClass OptClass, unsigned,
                                  Twine Value) {
  switch (OptClass) {
  case Option::SeparateClass:
  case Option::JoinedOrSeparateClass:
    Args.push_back(Spelling);
    Args.push_back(SA(Value));
    break;
  case Option::JoinedClass:
    Args.push_back(SA(Twine(Spelling) + Value));
    break;
  default:
    llvm_unreachable("Cannot denormalize an option with option class "
                     "incompatible with string denormalization.");
  }
}

template <typename T>
static void
denormalizeString(SmallVectorImpl<const char *> &Args, const char *Spelling,
                  CompilerInvocation::StringAllocator SA,
                  Option::OptionClass OptClass, unsigned TableIndex, T Value) {
  denormalizeStringImpl(Args, Spelling, SA, OptClass, TableIndex, Twine(Value));
}

static Optional<SimpleEnumValue>
findValueTableByName(const SimpleEnumValueTable &Table, StringRef Name) {
  for (int I = 0, E = Table.Size; I != E; ++I)
    if (Name == Table.Table[I].Name)
      return Table.Table[I];

  return None;
}

static Optional<SimpleEnumValue>
findValueTableByValue(const SimpleEnumValueTable &Table, unsigned Value) {
  for (int I = 0, E = Table.Size; I != E; ++I)
    if (Value == Table.Table[I].Value)
      return Table.Table[I];

  return None;
}

static llvm::Optional<unsigned>
normalizeSimpleEnum(OptSpecifier Opt, unsigned TableIndex, const ArgList &Args,
                    DiagnosticsEngine &Diags, bool &Success) {
  assert(TableIndex < SimpleEnumValueTablesSize);
  const SimpleEnumValueTable &Table = SimpleEnumValueTables[TableIndex];

  auto *Arg = Args.getLastArg(Opt);
  if (!Arg)
    return None;

  StringRef ArgValue = Arg->getValue();
  if (auto MaybeEnumVal = findValueTableByName(Table, ArgValue))
    return MaybeEnumVal->Value;

  Success = false;
  Diags.Report(diag::err_drv_invalid_value)
      << Arg->getAsString(Args) << ArgValue;
  return None;
}

static void denormalizeSimpleEnumImpl(SmallVectorImpl<const char *> &Args,
                                      const char *Spelling,
                                      CompilerInvocation::StringAllocator SA,
                                      Option::OptionClass OptClass,
                                      unsigned TableIndex, unsigned Value) {
  assert(TableIndex < SimpleEnumValueTablesSize);
  const SimpleEnumValueTable &Table = SimpleEnumValueTables[TableIndex];
  if (auto MaybeEnumVal = findValueTableByValue(Table, Value)) {
    denormalizeString(Args, Spelling, SA, OptClass, TableIndex,
                      MaybeEnumVal->Name);
  } else {
    llvm_unreachable("The simple enum value was not correctly defined in "
                     "the tablegen option description");
  }
}

template <typename T>
static void denormalizeSimpleEnum(SmallVectorImpl<const char *> &Args,
                                  const char *Spelling,
                                  CompilerInvocation::StringAllocator SA,
                                  Option::OptionClass OptClass,
                                  unsigned TableIndex, T Value) {
  return denormalizeSimpleEnumImpl(Args, Spelling, SA, OptClass, TableIndex,
                                   static_cast<unsigned>(Value));
}

static Optional<std::string> normalizeString(OptSpecifier Opt, int TableIndex,
                                             const ArgList &Args,
                                             DiagnosticsEngine &Diags,
                                             bool &Success) {
  auto *Arg = Args.getLastArg(Opt);
  if (!Arg)
    return None;
  return std::string(Arg->getValue());
}

template <typename IntTy>
static Optional<IntTy>
normalizeStringIntegral(OptSpecifier Opt, int, const ArgList &Args,
                        DiagnosticsEngine &Diags, bool &Success) {
  auto *Arg = Args.getLastArg(Opt);
  if (!Arg)
    return None;
  IntTy Res;
  if (StringRef(Arg->getValue()).getAsInteger(0, Res)) {
    Success = false;
    Diags.Report(diag::err_drv_invalid_int_value)
        << Arg->getAsString(Args) << Arg->getValue();
  }
  return Res;
}

static Optional<std::vector<std::string>>
normalizeStringVector(OptSpecifier Opt, int, const ArgList &Args,
                      DiagnosticsEngine &, bool &Success) {
  return Args.getAllArgValues(Opt);
}

static void denormalizeStringVector(SmallVectorImpl<const char *> &Args,
                                    const char *Spelling,
                                    CompilerInvocation::StringAllocator SA,
                                    Option::OptionClass OptClass,
                                    unsigned TableIndex,
                                    const std::vector<std::string> &Values) {
  switch (OptClass) {
  case Option::CommaJoinedClass: {
    std::string CommaJoinedValue;
    if (!Values.empty()) {
      CommaJoinedValue.append(Values.front());
      for (const std::string &Value : llvm::drop_begin(Values, 1)) {
        CommaJoinedValue.append(",");
        CommaJoinedValue.append(Value);
      }
    }
    denormalizeString(Args, Spelling, SA, Option::OptionClass::JoinedClass,
                      TableIndex, CommaJoinedValue);
    break;
  }
  case Option::JoinedClass:
  case Option::SeparateClass:
  case Option::JoinedOrSeparateClass:
    for (const std::string &Value : Values)
      denormalizeString(Args, Spelling, SA, OptClass, TableIndex, Value);
    break;
  default:
    llvm_unreachable("Cannot denormalize an option with option class "
                     "incompatible with string vector denormalization.");
  }
}

static Optional<std::string> normalizeTriple(OptSpecifier Opt, int TableIndex,
                                             const ArgList &Args,
                                             DiagnosticsEngine &Diags,
                                             bool &Success) {
  auto *Arg = Args.getLastArg(Opt);
  if (!Arg)
    return None;
  return llvm::Triple::normalize(Arg->getValue());
}

template <typename T, typename U>
static T mergeForwardValue(T KeyPath, U Value) {
  return static_cast<T>(Value);
}

template <typename T, typename U> static T mergeMaskValue(T KeyPath, U Value) {
  return KeyPath | Value;
}

template <typename T> static T extractForwardValue(T KeyPath) {
  return KeyPath;
}

template <typename T, typename U, U Value>
static T extractMaskValue(T KeyPath) {
  return KeyPath & Value;
}

static void FixupInvocation(CompilerInvocation &Invocation,
                            DiagnosticsEngine &Diags,
                            const InputArgList &Args) {
  LangOptions &LangOpts = *Invocation.getLangOpts();
  DiagnosticOptions &DiagOpts = Invocation.getDiagnosticOpts();
  CodeGenOptions &CodeGenOpts = Invocation.getCodeGenOpts();
  TargetOptions &TargetOpts = Invocation.getTargetOpts();
  FrontendOptions &FrontendOpts = Invocation.getFrontendOpts();
  CodeGenOpts.XRayInstrumentFunctions = LangOpts.XRayInstrument;
  CodeGenOpts.XRayAlwaysEmitCustomEvents = LangOpts.XRayAlwaysEmitCustomEvents;
  CodeGenOpts.XRayAlwaysEmitTypedEvents = LangOpts.XRayAlwaysEmitTypedEvents;
  CodeGenOpts.DisableFree = FrontendOpts.DisableFree;
  FrontendOpts.GenerateGlobalModuleIndex = FrontendOpts.UseGlobalModuleIndex;

  LangOpts.ForceEmitVTables = CodeGenOpts.ForceEmitVTables;
  LangOpts.SpeculativeLoadHardening = CodeGenOpts.SpeculativeLoadHardening;
  LangOpts.CurrentModule = LangOpts.ModuleName;

  llvm::sys::Process::UseANSIEscapeCodes(DiagOpts.UseANSIEscapeCodes);

  llvm::Triple T(TargetOpts.Triple);
  llvm::Triple::ArchType Arch = T.getArch();

  if (LangOpts.getExceptionHandling() != llvm::ExceptionHandling::None &&
      T.isWindowsMSVCEnvironment())
    Diags.Report(diag::err_fe_invalid_exception_model)
        << static_cast<unsigned>(LangOpts.getExceptionHandling()) << T.str();

  if (LangOpts.AppleKext && !LangOpts.CPlusPlus)
    Diags.Report(diag::warn_c_kext);

  if (LangOpts.NewAlignOverride &&
      !llvm::isPowerOf2_32(LangOpts.NewAlignOverride)) {
    Arg *A = Args.getLastArg(OPT_fnew_alignment_EQ);
    Diags.Report(diag::err_fe_invalid_alignment)
        << A->getAsString(Args) << A->getValue();
    LangOpts.NewAlignOverride = 0;
  }

  if (Arg *A = Args.getLastArg(OPT_fdefault_calling_conv_EQ)) {
    auto DefaultCC = LangOpts.getDefaultCallingConv();

    bool emitError = (DefaultCC == LangOptions::DCC_FastCall ||
                      DefaultCC == LangOptions::DCC_StdCall) &&
                     Arch != llvm::Triple::x86;
    emitError |= (DefaultCC == LangOptions::DCC_VectorCall ||
                  DefaultCC == LangOptions::DCC_RegCall) &&
                 !T.isX86();
    if (emitError)
      Diags.Report(diag::err_drv_argument_not_allowed_with)
          << A->getSpelling() << T.getTriple();
  }

  if (!CodeGenOpts.ProfileRemappingFile.empty() && CodeGenOpts.LegacyPassManager)
    Diags.Report(diag::err_drv_argument_only_allowed_with)
        << Args.getLastArg(OPT_fprofile_remapping_file_EQ)->getAsString(Args)
        << "-fno-legacy-pass-manager";
}

//===----------------------------------------------------------------------===//
// Deserialization (from args)
//===----------------------------------------------------------------------===//

static unsigned getOptimizationLevel(ArgList &Args, InputKind IK,
                                     DiagnosticsEngine &Diags) {
  unsigned DefaultOpt = llvm::CodeGenOpt::None;
  if (IK.getLanguage() == Language::OpenCL && !Args.hasArg(OPT_cl_opt_disable))
    DefaultOpt = llvm::CodeGenOpt::Default;

  if (Arg *A = Args.getLastArg(options::OPT_O_Group)) {
    if (A->getOption().matches(options::OPT_O0))
      return llvm::CodeGenOpt::None;

    if (A->getOption().matches(options::OPT_Ofast))
      return llvm::CodeGenOpt::Aggressive;

    assert(A->getOption().matches(options::OPT_O));

    StringRef S(A->getValue());
    if (S == "s" || S == "z")
      return llvm::CodeGenOpt::Default;

    if (S == "g")
      return llvm::CodeGenOpt::Less;

    return getLastArgIntValue(Args, OPT_O, DefaultOpt, Diags);
  }

  return DefaultOpt;
}

static unsigned getOptimizationLevelSize(ArgList &Args) {
  if (Arg *A = Args.getLastArg(options::OPT_O_Group)) {
    if (A->getOption().matches(options::OPT_O)) {
      switch (A->getValue()[0]) {
      default:
        return 0;
      case 's':
        return 1;
      case 'z':
        return 2;
      }
    }
  }
  return 0;
}

static void addDiagnosticArgs(ArgList &Args, OptSpecifier Group,
                              OptSpecifier GroupWithValue,
                              std::vector<std::string> &Diagnostics) {
  for (auto *A : Args.filtered(Group)) {
    if (A->getOption().getKind() == Option::FlagClass) {
      // The argument is a pure flag (such as OPT_Wall or OPT_Wdeprecated). Add
      // its name (minus the "W" or "R" at the beginning) to the warning list.
      Diagnostics.push_back(
          std::string(A->getOption().getName().drop_front(1)));
    } else if (A->getOption().matches(GroupWithValue)) {
      // This is -Wfoo= or -Rfoo=, where foo is the name of the diagnostic group.
      Diagnostics.push_back(
          std::string(A->getOption().getName().drop_front(1).rtrim("=-")));
    } else {
      // Otherwise, add its value (for OPT_W_Joined and similar).
      for (const auto *Arg : A->getValues())
        Diagnostics.emplace_back(Arg);
    }
  }
}

// Parse the Static Analyzer configuration. If \p Diags is set to nullptr,
// it won't verify the input.
static void parseAnalyzerConfigs(AnalyzerOptions &AnOpts,
                                 DiagnosticsEngine *Diags);

static void getAllNoBuiltinFuncValues(ArgList &Args,
                                      std::vector<std::string> &Funcs) {
  SmallVector<const char *, 8> Values;
  for (const auto &Arg : Args) {
    const Option &O = Arg->getOption();
    if (O.matches(options::OPT_fno_builtin_)) {
      const char *FuncName = Arg->getValue();
      if (Builtin::Context::isBuiltinFunc(FuncName))
        Values.push_back(FuncName);
    }
  }
  Funcs.insert(Funcs.end(), Values.begin(), Values.end());
}

static bool ParseAnalyzerArgs(AnalyzerOptions &Opts, ArgList &Args,
                              DiagnosticsEngine &Diags) {
  bool Success = true;
  if (Arg *A = Args.getLastArg(OPT_analyzer_store)) {
    StringRef Name = A->getValue();
    AnalysisStores Value = llvm::StringSwitch<AnalysisStores>(Name)
#define ANALYSIS_STORE(NAME, CMDFLAG, DESC, CREATFN) \
      .Case(CMDFLAG, NAME##Model)
#include "clang/StaticAnalyzer/Core/Analyses.def"
      .Default(NumStores);
    if (Value == NumStores) {
      Diags.Report(diag::err_drv_invalid_value)
        << A->getAsString(Args) << Name;
      Success = false;
    } else {
      Opts.AnalysisStoreOpt = Value;
    }
  }

  if (Arg *A = Args.getLastArg(OPT_analyzer_constraints)) {
    StringRef Name = A->getValue();
    AnalysisConstraints Value = llvm::StringSwitch<AnalysisConstraints>(Name)
#define ANALYSIS_CONSTRAINTS(NAME, CMDFLAG, DESC, CREATFN) \
      .Case(CMDFLAG, NAME##Model)
#include "clang/StaticAnalyzer/Core/Analyses.def"
      .Default(NumConstraints);
    if (Value == NumConstraints) {
      Diags.Report(diag::err_drv_invalid_value)
        << A->getAsString(Args) << Name;
      Success = false;
    } else {
      Opts.AnalysisConstraintsOpt = Value;
    }
  }

  if (Arg *A = Args.getLastArg(OPT_analyzer_output)) {
    StringRef Name = A->getValue();
    AnalysisDiagClients Value = llvm::StringSwitch<AnalysisDiagClients>(Name)
#define ANALYSIS_DIAGNOSTICS(NAME, CMDFLAG, DESC, CREATFN) \
      .Case(CMDFLAG, PD_##NAME)
#include "clang/Analysis/PathDiagnosticConsumers.def"
      .Default(NUM_ANALYSIS_DIAG_CLIENTS);
    if (Value == NUM_ANALYSIS_DIAG_CLIENTS) {
      Diags.Report(diag::err_drv_invalid_value)
        << A->getAsString(Args) << Name;
      Success = false;
    } else {
      Opts.AnalysisDiagOpt = Value;
    }
  }

  if (Arg *A = Args.getLastArg(OPT_analyzer_purge)) {
    StringRef Name = A->getValue();
    AnalysisPurgeMode Value = llvm::StringSwitch<AnalysisPurgeMode>(Name)
#define ANALYSIS_PURGE(NAME, CMDFLAG, DESC) \
      .Case(CMDFLAG, NAME)
#include "clang/StaticAnalyzer/Core/Analyses.def"
      .Default(NumPurgeModes);
    if (Value == NumPurgeModes) {
      Diags.Report(diag::err_drv_invalid_value)
        << A->getAsString(Args) << Name;
      Success = false;
    } else {
      Opts.AnalysisPurgeOpt = Value;
    }
  }

  if (Arg *A = Args.getLastArg(OPT_analyzer_inlining_mode)) {
    StringRef Name = A->getValue();
    AnalysisInliningMode Value = llvm::StringSwitch<AnalysisInliningMode>(Name)
#define ANALYSIS_INLINING_MODE(NAME, CMDFLAG, DESC) \
      .Case(CMDFLAG, NAME)
#include "clang/StaticAnalyzer/Core/Analyses.def"
      .Default(NumInliningModes);
    if (Value == NumInliningModes) {
      Diags.Report(diag::err_drv_invalid_value)
        << A->getAsString(Args) << Name;
      Success = false;
    } else {
      Opts.InliningMode = Value;
    }
  }

  Opts.ShouldEmitErrorsOnInvalidConfigValue =
      /* negated */!llvm::StringSwitch<bool>(
                   Args.getLastArgValue(OPT_analyzer_config_compatibility_mode))
        .Case("true", true)
        .Case("false", false)
        .Default(false);

  Opts.CheckersAndPackages.clear();
  for (const Arg *A :
       Args.filtered(OPT_analyzer_checker, OPT_analyzer_disable_checker)) {
    A->claim();
    bool IsEnabled = A->getOption().getID() == OPT_analyzer_checker;
    // We can have a list of comma separated checker names, e.g:
    // '-analyzer-checker=cocoa,unix'
    StringRef CheckerAndPackageList = A->getValue();
    SmallVector<StringRef, 16> CheckersAndPackages;
    CheckerAndPackageList.split(CheckersAndPackages, ",");
    for (const StringRef &CheckerOrPackage : CheckersAndPackages)
      Opts.CheckersAndPackages.emplace_back(std::string(CheckerOrPackage),
                                            IsEnabled);
  }

  // Go through the analyzer configuration options.
  for (const auto *A : Args.filtered(OPT_analyzer_config)) {

    // We can have a list of comma separated config names, e.g:
    // '-analyzer-config key1=val1,key2=val2'
    StringRef configList = A->getValue();
    SmallVector<StringRef, 4> configVals;
    configList.split(configVals, ",");
    for (const auto &configVal : configVals) {
      StringRef key, val;
      std::tie(key, val) = configVal.split("=");
      if (val.empty()) {
        Diags.Report(SourceLocation(),
                     diag::err_analyzer_config_no_value) << configVal;
        Success = false;
        break;
      }
      if (val.find('=') != StringRef::npos) {
        Diags.Report(SourceLocation(),
                     diag::err_analyzer_config_multiple_values)
          << configVal;
        Success = false;
        break;
      }

      // TODO: Check checker options too, possibly in CheckerRegistry.
      // Leave unknown non-checker configs unclaimed.
      if (!key.contains(":") && Opts.isUnknownAnalyzerConfig(key)) {
        if (Opts.ShouldEmitErrorsOnInvalidConfigValue)
          Diags.Report(diag::err_analyzer_config_unknown) << key;
        continue;
      }

      A->claim();
      Opts.Config[key] = std::string(val);
    }
  }

  if (Opts.ShouldEmitErrorsOnInvalidConfigValue)
    parseAnalyzerConfigs(Opts, &Diags);
  else
    parseAnalyzerConfigs(Opts, nullptr);

  llvm::raw_string_ostream os(Opts.FullCompilerInvocation);
  for (unsigned i = 0; i < Args.getNumInputArgStrings(); ++i) {
    if (i != 0)
      os << " ";
    os << Args.getArgString(i);
  }
  os.flush();

  return Success;
}

static StringRef getStringOption(AnalyzerOptions::ConfigTable &Config,
                                 StringRef OptionName, StringRef DefaultVal) {
  return Config.insert({OptionName, std::string(DefaultVal)}).first->second;
}

static void initOption(AnalyzerOptions::ConfigTable &Config,
                       DiagnosticsEngine *Diags,
                       StringRef &OptionField, StringRef Name,
                       StringRef DefaultVal) {
  // String options may be known to invalid (e.g. if the expected string is a
  // file name, but the file does not exist), those will have to be checked in
  // parseConfigs.
  OptionField = getStringOption(Config, Name, DefaultVal);
}

static void initOption(AnalyzerOptions::ConfigTable &Config,
                       DiagnosticsEngine *Diags,
                       bool &OptionField, StringRef Name, bool DefaultVal) {
  auto PossiblyInvalidVal = llvm::StringSwitch<Optional<bool>>(
                 getStringOption(Config, Name, (DefaultVal ? "true" : "false")))
      .Case("true", true)
      .Case("false", false)
      .Default(None);

  if (!PossiblyInvalidVal) {
    if (Diags)
      Diags->Report(diag::err_analyzer_config_invalid_input)
        << Name << "a boolean";
    else
      OptionField = DefaultVal;
  } else
    OptionField = PossiblyInvalidVal.getValue();
}

static void initOption(AnalyzerOptions::ConfigTable &Config,
                       DiagnosticsEngine *Diags,
                       unsigned &OptionField, StringRef Name,
                       unsigned DefaultVal) {

  OptionField = DefaultVal;
  bool HasFailed = getStringOption(Config, Name, std::to_string(DefaultVal))
                     .getAsInteger(0, OptionField);
  if (Diags && HasFailed)
    Diags->Report(diag::err_analyzer_config_invalid_input)
      << Name << "an unsigned";
}

static void parseAnalyzerConfigs(AnalyzerOptions &AnOpts,
                                 DiagnosticsEngine *Diags) {
  // TODO: There's no need to store the entire configtable, it'd be plenty
  // enough tostore checker options.

#define ANALYZER_OPTION(TYPE, NAME, CMDFLAG, DESC, DEFAULT_VAL)                \
  initOption(AnOpts.Config, Diags, AnOpts.NAME, CMDFLAG, DEFAULT_VAL);

#define ANALYZER_OPTION_DEPENDS_ON_USER_MODE(TYPE, NAME, CMDFLAG, DESC,        \
                                           SHALLOW_VAL, DEEP_VAL)              \
  switch (AnOpts.getUserMode()) {                                              \
  case UMK_Shallow:                                                            \
    initOption(AnOpts.Config, Diags, AnOpts.NAME, CMDFLAG, SHALLOW_VAL);       \
    break;                                                                     \
  case UMK_Deep:                                                               \
    initOption(AnOpts.Config, Diags, AnOpts.NAME, CMDFLAG, DEEP_VAL);          \
    break;                                                                     \
  }                                                                            \

#include "clang/StaticAnalyzer/Core/AnalyzerOptions.def"
#undef ANALYZER_OPTION
#undef ANALYZER_OPTION_DEPENDS_ON_USER_MODE

  // At this point, AnalyzerOptions is configured. Let's validate some options.

  // FIXME: Here we try to validate the silenced checkers or packages are valid.
  // The current approach only validates the registered checkers which does not
  // contain the runtime enabled checkers and optimally we would validate both.
  if (!AnOpts.RawSilencedCheckersAndPackages.empty()) {
    std::vector<StringRef> Checkers =
        AnOpts.getRegisteredCheckers(/*IncludeExperimental=*/true);
    std::vector<StringRef> Packages =
        AnOpts.getRegisteredPackages(/*IncludeExperimental=*/true);

    SmallVector<StringRef, 16> CheckersAndPackages;
    AnOpts.RawSilencedCheckersAndPackages.split(CheckersAndPackages, ";");

    for (const StringRef &CheckerOrPackage : CheckersAndPackages) {
      if (Diags) {
        bool IsChecker = CheckerOrPackage.contains('.');
        bool IsValidName =
            IsChecker
                ? llvm::find(Checkers, CheckerOrPackage) != Checkers.end()
                : llvm::find(Packages, CheckerOrPackage) != Packages.end();

        if (!IsValidName)
          Diags->Report(diag::err_unknown_analyzer_checker_or_package)
              << CheckerOrPackage;
      }

      AnOpts.SilencedCheckersAndPackages.emplace_back(CheckerOrPackage);
    }
  }

  if (!Diags)
    return;

  if (AnOpts.ShouldTrackConditionsDebug && !AnOpts.ShouldTrackConditions)
    Diags->Report(diag::err_analyzer_config_invalid_input)
        << "track-conditions-debug" << "'track-conditions' to also be enabled";

  if (!AnOpts.CTUDir.empty() && !llvm::sys::fs::is_directory(AnOpts.CTUDir))
    Diags->Report(diag::err_analyzer_config_invalid_input) << "ctu-dir"
                                                           << "a filename";

  if (!AnOpts.ModelPath.empty() &&
      !llvm::sys::fs::is_directory(AnOpts.ModelPath))
    Diags->Report(diag::err_analyzer_config_invalid_input) << "model-path"
                                                           << "a filename";
}

static void ParseCommentArgs(CommentOptions &Opts, ArgList &Args) {
  Opts.ParseAllComments = Args.hasArg(OPT_fparse_all_comments);
}

/// Create a new Regex instance out of the string value in \p RpassArg.
/// It returns a pointer to the newly generated Regex instance.
static std::shared_ptr<llvm::Regex>
GenerateOptimizationRemarkRegex(DiagnosticsEngine &Diags, ArgList &Args,
                                Arg *RpassArg) {
  StringRef Val = RpassArg->getValue();
  std::string RegexError;
  std::shared_ptr<llvm::Regex> Pattern = std::make_shared<llvm::Regex>(Val);
  if (!Pattern->isValid(RegexError)) {
    Diags.Report(diag::err_drv_optimization_remark_pattern)
        << RegexError << RpassArg->getAsString(Args);
    Pattern.reset();
  }
  return Pattern;
}

static bool parseDiagnosticLevelMask(StringRef FlagName,
                                     const std::vector<std::string> &Levels,
                                     DiagnosticsEngine &Diags,
                                     DiagnosticLevelMask &M) {
  bool Success = true;
  for (const auto &Level : Levels) {
    DiagnosticLevelMask const PM =
      llvm::StringSwitch<DiagnosticLevelMask>(Level)
        .Case("note",    DiagnosticLevelMask::Note)
        .Case("remark",  DiagnosticLevelMask::Remark)
        .Case("warning", DiagnosticLevelMask::Warning)
        .Case("error",   DiagnosticLevelMask::Error)
        .Default(DiagnosticLevelMask::None);
    if (PM == DiagnosticLevelMask::None) {
      Success = false;
      Diags.Report(diag::err_drv_invalid_value) << FlagName << Level;
    }
    M = M | PM;
  }
  return Success;
}

static void parseSanitizerKinds(StringRef FlagName,
                                const std::vector<std::string> &Sanitizers,
                                DiagnosticsEngine &Diags, SanitizerSet &S) {
  for (const auto &Sanitizer : Sanitizers) {
    SanitizerMask K = parseSanitizerValue(Sanitizer, /*AllowGroups=*/false);
    if (K == SanitizerMask())
      Diags.Report(diag::err_drv_invalid_value) << FlagName << Sanitizer;
    else
      S.set(K, true);
  }
}

static void parseXRayInstrumentationBundle(StringRef FlagName, StringRef Bundle,
                                           ArgList &Args, DiagnosticsEngine &D,
                                           XRayInstrSet &S) {
  llvm::SmallVector<StringRef, 2> BundleParts;
  llvm::SplitString(Bundle, BundleParts, ",");
  for (const auto &B : BundleParts) {
    auto Mask = parseXRayInstrValue(B);
    if (Mask == XRayInstrKind::None)
      if (B != "none")
        D.Report(diag::err_drv_invalid_value) << FlagName << Bundle;
      else
        S.Mask = Mask;
    else if (Mask == XRayInstrKind::All)
      S.Mask = Mask;
    else
      S.set(Mask, true);
  }
}

// Set the profile kind using fprofile-instrument-use-path.
static void setPGOUseInstrumentor(CodeGenOptions &Opts,
                                  const Twine &ProfileName) {
  auto ReaderOrErr = llvm::IndexedInstrProfReader::create(ProfileName);
  // In error, return silently and let Clang PGOUse report the error message.
  if (auto E = ReaderOrErr.takeError()) {
    llvm::consumeError(std::move(E));
    Opts.setProfileUse(CodeGenOptions::ProfileClangInstr);
    return;
  }
  std::unique_ptr<llvm::IndexedInstrProfReader> PGOReader =
    std::move(ReaderOrErr.get());
  if (PGOReader->isIRLevelProfile()) {
    if (PGOReader->hasCSIRLevelProfile())
      Opts.setProfileUse(CodeGenOptions::ProfileCSIRInstr);
    else
      Opts.setProfileUse(CodeGenOptions::ProfileIRInstr);
  } else
    Opts.setProfileUse(CodeGenOptions::ProfileClangInstr);
}

static bool parsePointerAuthOptions(PointerAuthOptions &Opts,
                                    ArgList &Args,
                                    const LangOptions &LangOpts,
                                    const llvm::Triple &Triple,
                                    DiagnosticsEngine &Diags) {
  if (!LangOpts.PointerAuthCalls && !LangOpts.PointerAuthReturns &&
      !LangOpts.PointerAuthIndirectGotos && !LangOpts.PointerAuthAuthTraps)
    return true;

  if (LangOpts.SoftPointerAuth) {
    if (LangOpts.PointerAuthCalls) {
      using Key = PointerAuthSchema::SoftKey;
      using Discrimination = PointerAuthSchema::Discrimination;
      Opts.FunctionPointers =
        PointerAuthSchema(Key::FunctionPointers, false, Discrimination::None);
      Opts.BlockInvocationFunctionPointers =
        PointerAuthSchema(Key::BlockInvocationFunctionPointers, true,
                          Discrimination::None);
      Opts.BlockHelperFunctionPointers =
        PointerAuthSchema(Key::BlockHelperFunctionPointers, true,
                          Discrimination::None);
      Opts.BlockByrefHelperFunctionPointers =
        PointerAuthSchema(Key::BlockHelperFunctionPointers, true,
                          Discrimination::None);
      Opts.ObjCMethodListFunctionPointers =
        PointerAuthSchema(Key::ObjCMethodListFunctionPointers, true,
                          Discrimination::None);
      Opts.CXXVTablePointers =
      Opts.CXXVTTVTablePointers =
        PointerAuthSchema(Key::CXXVTablePointers, false,
                          Discrimination::None);
      Opts.CXXVirtualFunctionPointers =
      Opts.CXXVirtualVariadicFunctionPointers =
        PointerAuthSchema(Key::CXXVirtualFunctionPointers, true,
                          Discrimination::Decl);
      Opts.CXXMemberFunctionPointers =
        PointerAuthSchema(Key::CXXMemberFunctionPointers, false,
                          Discrimination::Type);
      Opts.ThunkCXXVirtualMemberPointers = false;
    }

    Opts.ReturnAddresses = LangOpts.PointerAuthReturns;
    Opts.IndirectGotos = LangOpts.PointerAuthIndirectGotos;
    Opts.AuthTraps = LangOpts.PointerAuthAuthTraps;
    return true;
  }

  if (Triple.getArch() == llvm::Triple::aarch64) {
    if (LangOpts.PointerAuthCalls) {
      using Key = PointerAuthSchema::ARM8_3Key;
      using Discrimination = PointerAuthSchema::Discrimination;
      // If you change anything here, be sure to update <ptrauth.h>.
      Opts.FunctionPointers =
        PointerAuthSchema(Key::ASIA, false, Discrimination::None);
      Opts.BlockInvocationFunctionPointers =
        PointerAuthSchema(Key::ASIA, true, Discrimination::None);
      Opts.BlockHelperFunctionPointers =
        PointerAuthSchema(Key::ASIA, true, Discrimination::None);
      Opts.BlockByrefHelperFunctionPointers =
        PointerAuthSchema(Key::ASIA, true, Discrimination::None);
      Opts.ObjCMethodListFunctionPointers =
        PointerAuthSchema(Key::ASIA, true, Discrimination::None);
      Opts.CXXVTablePointers =
        PointerAuthSchema(Key::ASDA, false, Discrimination::None);
      Opts.CXXVTTVTablePointers =
        PointerAuthSchema(Key::ASDA, false, Discrimination::None);
      Opts.CXXVirtualFunctionPointers =
      Opts.CXXVirtualVariadicFunctionPointers =
        PointerAuthSchema(Key::ASIA, true, Discrimination::Decl);
      Opts.CXXMemberFunctionPointers =
        PointerAuthSchema(Key::ASIA, false, Discrimination::Type);
      Opts.ThunkCXXVirtualMemberPointers = false;
    }

    Opts.ReturnAddresses = LangOpts.PointerAuthReturns;
    Opts.IndirectGotos = LangOpts.PointerAuthIndirectGotos;
    Opts.AuthTraps = LangOpts.PointerAuthAuthTraps;
    return true;
  }

  Diags.Report(diag::err_drv_ptrauth_not_supported)
    << Triple.str();
  return false;
}

static bool ParseCodeGenArgs(CodeGenOptions &Opts, ArgList &Args, InputKind IK,
                             DiagnosticsEngine &Diags,
                             const LangOptions &LangOpts,
                             const TargetOptions &TargetOpts,
                             const FrontendOptions &FrontendOpts) {
  bool Success = true;
  llvm::Triple Triple = llvm::Triple(TargetOpts.Triple);

  unsigned OptimizationLevel = getOptimizationLevel(Args, IK, Diags);
  // TODO: This could be done in Driver
  unsigned MaxOptLevel = 3;
  if (OptimizationLevel > MaxOptLevel) {
    // If the optimization level is not supported, fall back on the default
    // optimization
    Diags.Report(diag::warn_drv_optimization_value)
        << Args.getLastArg(OPT_O)->getAsString(Args) << "-O" << MaxOptLevel;
    OptimizationLevel = MaxOptLevel;
  }
  Opts.OptimizationLevel = OptimizationLevel;

  // At O0 we want to fully disable inlining outside of cases marked with
  // 'alwaysinline' that are required for correctness.
  Opts.setInlining((Opts.OptimizationLevel == 0)
                       ? CodeGenOptions::OnlyAlwaysInlining
                       : CodeGenOptions::NormalInlining);
  // Explicit inlining flags can disable some or all inlining even at
  // optimization levels above zero.
  if (Arg *InlineArg = Args.getLastArg(
          options::OPT_finline_functions, options::OPT_finline_hint_functions,
          options::OPT_fno_inline_functions, options::OPT_fno_inline)) {
    if (Opts.OptimizationLevel > 0) {
      const Option &InlineOpt = InlineArg->getOption();
      if (InlineOpt.matches(options::OPT_finline_functions))
        Opts.setInlining(CodeGenOptions::NormalInlining);
      else if (InlineOpt.matches(options::OPT_finline_hint_functions))
        Opts.setInlining(CodeGenOptions::OnlyHintInlining);
      else
        Opts.setInlining(CodeGenOptions::OnlyAlwaysInlining);
    }
  }

  // If -fuse-ctor-homing is set and limited debug info is already on, then use
  // constructor homing.
  if (Args.getLastArg(OPT_fuse_ctor_homing))
    if (Opts.getDebugInfo() == codegenoptions::LimitedDebugInfo)
      Opts.setDebugInfo(codegenoptions::DebugInfoConstructor);

  for (const auto &Arg : Args.getAllArgValues(OPT_fdebug_prefix_map_EQ)) {
    auto Split = StringRef(Arg).split('=');
    Opts.DebugPrefixMap.insert(
        {std::string(Split.first), std::string(Split.second)});
  }

  const llvm::Triple::ArchType DebugEntryValueArchs[] = {
      llvm::Triple::x86, llvm::Triple::x86_64, llvm::Triple::aarch64,
      llvm::Triple::arm, llvm::Triple::armeb, llvm::Triple::mips,
      llvm::Triple::mipsel, llvm::Triple::mips64, llvm::Triple::mips64el};

  llvm::Triple T(TargetOpts.Triple);
  if (Opts.OptimizationLevel > 0 && Opts.hasReducedDebugInfo() &&
      llvm::is_contained(DebugEntryValueArchs, T.getArch()))
    Opts.EmitCallSiteInfo = true;

  Opts.NewStructPathTBAA = !Args.hasArg(OPT_no_struct_path_tbaa) &&
                           Args.hasArg(OPT_new_struct_path_tbaa);
  Opts.OptimizeSize = getOptimizationLevelSize(Args);
  Opts.SimplifyLibCalls = !(Args.hasArg(OPT_fno_builtin) ||
                            Args.hasArg(OPT_ffreestanding));
  if (Opts.SimplifyLibCalls)
    getAllNoBuiltinFuncValues(Args, Opts.NoBuiltinFuncs);
  Opts.UnrollLoops =
      Args.hasFlag(OPT_funroll_loops, OPT_fno_unroll_loops,
                   (Opts.OptimizationLevel > 1));

  Opts.DebugNameTable = static_cast<unsigned>(
      Args.hasArg(OPT_ggnu_pubnames)
          ? llvm::DICompileUnit::DebugNameTableKind::GNU
          : Args.hasArg(OPT_gpubnames)
                ? llvm::DICompileUnit::DebugNameTableKind::Default
                : llvm::DICompileUnit::DebugNameTableKind::None);

  if (!Opts.ProfileInstrumentUsePath.empty())
    setPGOUseInstrumentor(Opts, Opts.ProfileInstrumentUsePath);

  Opts.CodeModel = TargetOpts.CodeModel;

  if (const Arg *A = Args.getLastArg(OPT_ftime_report, OPT_ftime_report_EQ)) {
    Opts.TimePasses = true;

    // -ftime-report= is only for new pass manager.
    if (A->getOption().getID() == OPT_ftime_report_EQ) {
      if (Opts.LegacyPassManager)
        Diags.Report(diag::err_drv_argument_only_allowed_with)
            << A->getAsString(Args) << "-fno-legacy-pass-manager";

      StringRef Val = A->getValue();
      if (Val == "per-pass")
        Opts.TimePassesPerRun = false;
      else if (Val == "per-pass-run")
        Opts.TimePassesPerRun = true;
      else
        Diags.Report(diag::err_drv_invalid_value)
            << A->getAsString(Args) << A->getValue();
    }
  }

  // Basic Block Sections implies Function Sections.
  Opts.FunctionSections =
      Args.hasArg(OPT_ffunction_sections) ||
      (Opts.BBSections != "none" && Opts.BBSections != "labels");

  Opts.PrepareForLTO = Args.hasArg(OPT_flto, OPT_flto_EQ);
  Opts.PrepareForThinLTO = false;
  if (Arg *A = Args.getLastArg(OPT_flto_EQ)) {
    StringRef S = A->getValue();
    if (S == "thin")
      Opts.PrepareForThinLTO = true;
    else if (S != "full")
      Diags.Report(diag::err_drv_invalid_value) << A->getAsString(Args) << S;
  }
  if (Arg *A = Args.getLastArg(OPT_fthinlto_index_EQ)) {
    if (IK.getLanguage() != Language::LLVM_IR)
      Diags.Report(diag::err_drv_argument_only_allowed_with)
          << A->getAsString(Args) << "-x ir";
    Opts.ThinLTOIndexFile =
        std::string(Args.getLastArgValue(OPT_fthinlto_index_EQ));
  }
  if (Arg *A = Args.getLastArg(OPT_save_temps_EQ))
    Opts.SaveTempsFilePrefix =
        llvm::StringSwitch<std::string>(A->getValue())
            .Case("obj", FrontendOpts.OutputFile)
            .Default(llvm::sys::path::filename(FrontendOpts.OutputFile).str());

  // The memory profile runtime appends the pid to make this name more unique.
  const char *MemProfileBasename = "memprof.profraw";
  if (Args.hasArg(OPT_fmemory_profile_EQ)) {
    SmallString<128> Path(
        std::string(Args.getLastArgValue(OPT_fmemory_profile_EQ)));
    llvm::sys::path::append(Path, MemProfileBasename);
    Opts.MemoryProfileOutput = std::string(Path);
  } else if (Args.hasArg(OPT_fmemory_profile))
    Opts.MemoryProfileOutput = MemProfileBasename;

  if (Opts.EmitGcovArcs || Opts.EmitGcovNotes) {
    Opts.CoverageDataFile =
        std::string(Args.getLastArgValue(OPT_coverage_data_file));
    Opts.CoverageNotesFile =
        std::string(Args.getLastArgValue(OPT_coverage_notes_file));
    Opts.ProfileFilterFiles =
        std::string(Args.getLastArgValue(OPT_fprofile_filter_files_EQ));
    Opts.ProfileExcludeFiles =
        std::string(Args.getLastArgValue(OPT_fprofile_exclude_files_EQ));
    if (Args.hasArg(OPT_coverage_version_EQ)) {
      StringRef CoverageVersion = Args.getLastArgValue(OPT_coverage_version_EQ);
      if (CoverageVersion.size() != 4) {
        Diags.Report(diag::err_drv_invalid_value)
            << Args.getLastArg(OPT_coverage_version_EQ)->getAsString(Args)
            << CoverageVersion;
      } else {
        memcpy(Opts.CoverageVersion, CoverageVersion.data(), 4);
      }
    }
  }
  // FIXME: For backend options that are not yet recorded as function
  // attributes in the IR, keep track of them so we can embed them in a
  // separate data section and use them when building the bitcode.
  for (const auto &A : Args) {
    // Do not encode output and input.
    if (A->getOption().getID() == options::OPT_o ||
        A->getOption().getID() == options::OPT_INPUT ||
        A->getOption().getID() == options::OPT_x ||
        A->getOption().getID() == options::OPT_fembed_bitcode ||
        A->getOption().matches(options::OPT_W_Group))
      continue;
    ArgStringList ASL;
    A->render(Args, ASL);
    for (const auto &arg : ASL) {
      StringRef ArgStr(arg);
      Opts.CmdArgs.insert(Opts.CmdArgs.end(), ArgStr.begin(), ArgStr.end());
      // using \00 to separate each commandline options.
      Opts.CmdArgs.push_back('\0');
    }
  }

  Opts.XRayTotalFunctionGroups =
      getLastArgIntValue(Args, OPT_fxray_function_groups, 1, Diags);
  Opts.XRaySelectedFunctionGroup =
      getLastArgIntValue(Args, OPT_fxray_selected_function_group, 0, Diags);

  auto XRayInstrBundles =
      Args.getAllArgValues(OPT_fxray_instrumentation_bundle);
  if (XRayInstrBundles.empty())
    Opts.XRayInstrumentationBundle.Mask = XRayInstrKind::All;
  else
    for (const auto &A : XRayInstrBundles)
      parseXRayInstrumentationBundle("-fxray-instrumentation-bundle=", A, Args,
                                     Diags, Opts.XRayInstrumentationBundle);

  if (const Arg *A = Args.getLastArg(OPT_fcf_protection_EQ)) {
    StringRef Name = A->getValue();
    if (Name == "full") {
      Opts.CFProtectionReturn = 1;
      Opts.CFProtectionBranch = 1;
    } else if (Name == "return")
      Opts.CFProtectionReturn = 1;
    else if (Name == "branch")
      Opts.CFProtectionBranch = 1;
    else if (Name != "none") {
      Diags.Report(diag::err_drv_invalid_value) << A->getAsString(Args) << Name;
      Success = false;
    }
  }

  if (const Arg *A = Args.getLastArg(OPT_compress_debug_sections_EQ)) {
    auto DCT = llvm::StringSwitch<llvm::DebugCompressionType>(A->getValue())
                   .Case("none", llvm::DebugCompressionType::None)
                   .Case("zlib", llvm::DebugCompressionType::Z)
                   .Case("zlib-gnu", llvm::DebugCompressionType::GNU)
                   .Default(llvm::DebugCompressionType::None);
    Opts.setCompressDebugSections(DCT);
  }

  for (auto *A :
       Args.filtered(OPT_mlink_bitcode_file, OPT_mlink_builtin_bitcode)) {
    CodeGenOptions::BitcodeFileToLink F;
    F.Filename = A->getValue();
    if (A->getOption().matches(OPT_mlink_builtin_bitcode)) {
      F.LinkFlags = llvm::Linker::Flags::LinkOnlyNeeded;
      // When linking CUDA bitcode, propagate function attributes so that
      // e.g. libdevice gets fast-math attrs if we're building with fast-math.
      F.PropagateAttrs = true;
      F.Internalize = true;
    }
    Opts.LinkBitcodeFiles.push_back(F);
  }
  Opts.SSPBufferSize =
      getLastArgIntValue(Args, OPT_stack_protector_buffer_size, 8, Diags);

  Opts.StackProtectorGuard =
      std::string(Args.getLastArgValue(OPT_mstack_protector_guard_EQ));

  if (Arg *A = Args.getLastArg(OPT_mstack_protector_guard_offset_EQ)) {
    StringRef Val = A->getValue();
    unsigned Offset = Opts.StackProtectorGuardOffset;
    Val.getAsInteger(10, Offset);
    Opts.StackProtectorGuardOffset = Offset;
  }

  Opts.StackProtectorGuardReg =
      std::string(Args.getLastArgValue(OPT_mstack_protector_guard_reg_EQ,
                                       "none"));


  if (Args.getLastArg(OPT_femulated_tls) ||
      Args.getLastArg(OPT_fno_emulated_tls)) {
    Opts.ExplicitEmulatedTLS = true;
    Opts.EmulatedTLS =
        Args.hasFlag(OPT_femulated_tls, OPT_fno_emulated_tls, false);
  }

  if (Arg *A = Args.getLastArg(OPT_fdenormal_fp_math_EQ)) {
    StringRef Val = A->getValue();
    Opts.FPDenormalMode = llvm::parseDenormalFPAttribute(Val);
    if (!Opts.FPDenormalMode.isValid())
      Diags.Report(diag::err_drv_invalid_value) << A->getAsString(Args) << Val;
  }

  if (Arg *A = Args.getLastArg(OPT_fdenormal_fp_math_f32_EQ)) {
    StringRef Val = A->getValue();
    Opts.FP32DenormalMode = llvm::parseDenormalFPAttribute(Val);
    if (!Opts.FP32DenormalMode.isValid())
      Diags.Report(diag::err_drv_invalid_value) << A->getAsString(Args) << Val;
  }

  // X86_32 has -fppc-struct-return and -freg-struct-return.
  // PPC32 has -maix-struct-return and -msvr4-struct-return.
  if (Arg *A =
          Args.getLastArg(OPT_fpcc_struct_return, OPT_freg_struct_return,
                          OPT_maix_struct_return, OPT_msvr4_struct_return)) {
    // TODO: We might want to consider enabling these options on AIX in the
    // future.
    if (T.isOSAIX())
      Diags.Report(diag::err_drv_unsupported_opt_for_target)
          << A->getSpelling() << T.str();

    const Option &O = A->getOption();
    if (O.matches(OPT_fpcc_struct_return) ||
        O.matches(OPT_maix_struct_return)) {
      Opts.setStructReturnConvention(CodeGenOptions::SRCK_OnStack);
    } else {
      assert(O.matches(OPT_freg_struct_return) ||
             O.matches(OPT_msvr4_struct_return));
      Opts.setStructReturnConvention(CodeGenOptions::SRCK_InRegs);
    }
  }

  if (T.isOSAIX() && (Args.hasArg(OPT_mignore_xcoff_visibility) ||
                      !Args.hasArg(OPT_fvisibility)))
    Opts.IgnoreXCOFFVisibility = 1;

  if (Arg *A =
          Args.getLastArg(OPT_mabi_EQ_vec_default, OPT_mabi_EQ_vec_extabi)) {
    if (!T.isOSAIX())
      Diags.Report(diag::err_drv_unsupported_opt_for_target)
          << A->getSpelling() << T.str();

    const Option &O = A->getOption();
    if (O.matches(OPT_mabi_EQ_vec_default))
      Diags.Report(diag::err_aix_default_altivec_abi)
          << A->getSpelling() << T.str();
    else {
      assert(O.matches(OPT_mabi_EQ_vec_extabi));
      Opts.EnableAIXExtendedAltivecABI = 1;
    }
  }

  bool NeedLocTracking = false;

  if (!Opts.OptRecordFile.empty())
    NeedLocTracking = true;

  if (Arg *A = Args.getLastArg(OPT_opt_record_passes)) {
    Opts.OptRecordPasses = A->getValue();
    NeedLocTracking = true;
  }

  if (Arg *A = Args.getLastArg(OPT_opt_record_format)) {
    Opts.OptRecordFormat = A->getValue();
    NeedLocTracking = true;
  }

  if (Arg *A = Args.getLastArg(OPT_Rpass_EQ)) {
    Opts.OptimizationRemarkPattern =
        GenerateOptimizationRemarkRegex(Diags, Args, A);
    NeedLocTracking = true;
  }

  if (Arg *A = Args.getLastArg(OPT_Rpass_missed_EQ)) {
    Opts.OptimizationRemarkMissedPattern =
        GenerateOptimizationRemarkRegex(Diags, Args, A);
    NeedLocTracking = true;
  }

  if (Arg *A = Args.getLastArg(OPT_Rpass_analysis_EQ)) {
    Opts.OptimizationRemarkAnalysisPattern =
        GenerateOptimizationRemarkRegex(Diags, Args, A);
    NeedLocTracking = true;
  }

  bool UsingSampleProfile = !Opts.SampleProfileFile.empty();
  bool UsingProfile = UsingSampleProfile ||
      (Opts.getProfileUse() != CodeGenOptions::ProfileNone);

  if (Opts.DiagnosticsWithHotness && !UsingProfile &&
      // An IR file will contain PGO as metadata
      IK.getLanguage() != Language::LLVM_IR)
    Diags.Report(diag::warn_drv_diagnostics_hotness_requires_pgo)
        << "-fdiagnostics-show-hotness";

  // Parse remarks hotness threshold. Valid value is either integer or 'auto'.
  if (auto *arg =
          Args.getLastArg(options::OPT_fdiagnostics_hotness_threshold_EQ)) {
    auto ResultOrErr =
        llvm::remarks::parseHotnessThresholdOption(arg->getValue());

    if (!ResultOrErr) {
      Diags.Report(diag::err_drv_invalid_diagnotics_hotness_threshold)
          << "-fdiagnostics-hotness-threshold=";
    } else {
      Opts.DiagnosticsHotnessThreshold = *ResultOrErr;
      if ((!Opts.DiagnosticsHotnessThreshold.hasValue() ||
           Opts.DiagnosticsHotnessThreshold.getValue() > 0) &&
          !UsingProfile)
        Diags.Report(diag::warn_drv_diagnostics_hotness_requires_pgo)
            << "-fdiagnostics-hotness-threshold=";
    }
  }

  // If the user requested to use a sample profile for PGO, then the
  // backend will need to track source location information so the profile
  // can be incorporated into the IR.
  if (UsingSampleProfile)
    NeedLocTracking = true;

  // If the user requested a flag that requires source locations available in
  // the backend, make sure that the backend tracks source location information.
  if (NeedLocTracking && Opts.getDebugInfo() == codegenoptions::NoDebugInfo)
    Opts.setDebugInfo(codegenoptions::LocTrackingOnly);

  // Parse -fsanitize-recover= arguments.
  // FIXME: Report unrecoverable sanitizers incorrectly specified here.
  parseSanitizerKinds("-fsanitize-recover=",
                      Args.getAllArgValues(OPT_fsanitize_recover_EQ), Diags,
                      Opts.SanitizeRecover);
  parseSanitizerKinds("-fsanitize-trap=",
                      Args.getAllArgValues(OPT_fsanitize_trap_EQ), Diags,
                      Opts.SanitizeTrap);

  Opts.EmitVersionIdentMetadata = Args.hasFlag(OPT_Qy, OPT_Qn, true);

  Success &=
      parsePointerAuthOptions(Opts.PointerAuth, Args, LangOpts, Triple, Diags);

  // -f[no-]split-cold-code
  // This may only be enabled when optimizing, and when small code size
  // increases are tolerable.
  //
  // swift-clang: Enable hot/cold splitting by default.
  Opts.SplitColdCode =
      (Opts.OptimizationLevel > 0) && (Opts.OptimizeSize != 2) &&
      Args.hasFlag(OPT_fsplit_cold_code, OPT_fno_split_cold_code, true);

  return Success;
}

static void ParseDependencyOutputArgs(DependencyOutputOptions &Opts,
                                      ArgList &Args) {
  Opts.SkipUnusedModuleMaps = Args.hasArg(OPT_skip_unused_modulemap_file_deps);
  if (Args.hasArg(OPT_show_includes)) {
    // Writing both /showIncludes and preprocessor output to stdout
    // would produce interleaved output, so use stderr for /showIncludes.
    // This behaves the same as cl.exe, when /E, /EP or /P are passed.
    if (Args.hasArg(options::OPT_E) || Args.hasArg(options::OPT_P))
      Opts.ShowIncludesDest = ShowIncludesDestination::Stderr;
    else
      Opts.ShowIncludesDest = ShowIncludesDestination::Stdout;
  } else {
    Opts.ShowIncludesDest = ShowIncludesDestination::None;
  }
  // Add sanitizer blacklists as extra dependencies.
  // They won't be discovered by the regular preprocessor, so
  // we let make / ninja to know about this implicit dependency.
  if (!Args.hasArg(OPT_fno_sanitize_blacklist)) {
    for (const auto *A : Args.filtered(OPT_fsanitize_blacklist)) {
      StringRef Val = A->getValue();
      if (Val.find('=') == StringRef::npos)
        Opts.ExtraDeps.push_back(std::string(Val));
    }
    if (Opts.IncludeSystemHeaders) {
      for (const auto *A : Args.filtered(OPT_fsanitize_system_blacklist)) {
        StringRef Val = A->getValue();
        if (Val.find('=') == StringRef::npos)
          Opts.ExtraDeps.push_back(std::string(Val));
      }
    }
  }

  // Propagate the extra dependencies.
  for (const auto *A : Args.filtered(OPT_fdepfile_entry)) {
    Opts.ExtraDeps.push_back(A->getValue());
  }

  // Only the -fmodule-file=<file> form.
  for (const auto *A : Args.filtered(OPT_fmodule_file)) {
    StringRef Val = A->getValue();
    if (Val.find('=') == StringRef::npos)
      Opts.ExtraDeps.push_back(std::string(Val));
  }
}

static bool parseShowColorsArgs(const ArgList &Args, bool DefaultColor) {
  // Color diagnostics default to auto ("on" if terminal supports) in the driver
  // but default to off in cc1, needing an explicit OPT_fdiagnostics_color.
  // Support both clang's -f[no-]color-diagnostics and gcc's
  // -f[no-]diagnostics-colors[=never|always|auto].
  enum {
    Colors_On,
    Colors_Off,
    Colors_Auto
  } ShowColors = DefaultColor ? Colors_Auto : Colors_Off;
  for (auto *A : Args) {
    const Option &O = A->getOption();
    if (O.matches(options::OPT_fcolor_diagnostics) ||
        O.matches(options::OPT_fdiagnostics_color)) {
      ShowColors = Colors_On;
    } else if (O.matches(options::OPT_fno_color_diagnostics) ||
               O.matches(options::OPT_fno_diagnostics_color)) {
      ShowColors = Colors_Off;
    } else if (O.matches(options::OPT_fdiagnostics_color_EQ)) {
      StringRef Value(A->getValue());
      if (Value == "always")
        ShowColors = Colors_On;
      else if (Value == "never")
        ShowColors = Colors_Off;
      else if (Value == "auto")
        ShowColors = Colors_Auto;
    }
  }
  return ShowColors == Colors_On ||
         (ShowColors == Colors_Auto &&
          llvm::sys::Process::StandardErrHasColors());
}

static bool checkVerifyPrefixes(const std::vector<std::string> &VerifyPrefixes,
                                DiagnosticsEngine &Diags) {
  bool Success = true;
  for (const auto &Prefix : VerifyPrefixes) {
    // Every prefix must start with a letter and contain only alphanumeric
    // characters, hyphens, and underscores.
    auto BadChar = llvm::find_if(Prefix, [](char C) {
      return !isAlphanumeric(C) && C != '-' && C != '_';
    });
    if (BadChar != Prefix.end() || !isLetter(Prefix[0])) {
      Success = false;
      Diags.Report(diag::err_drv_invalid_value) << "-verify=" << Prefix;
      Diags.Report(diag::note_drv_verify_prefix_spelling);
    }
  }
  return Success;
}

bool CompilerInvocation::parseSimpleArgs(const ArgList &Args,
                                         DiagnosticsEngine &Diags) {
  bool Success = true;

#define OPTION_WITH_MARSHALLING(                                               \
    PREFIX_TYPE, NAME, ID, KIND, GROUP, ALIAS, ALIASARGS, FLAGS, PARAM,        \
    HELPTEXT, METAVAR, VALUES, SPELLING, SHOULD_PARSE, ALWAYS_EMIT, KEYPATH,   \
    DEFAULT_VALUE, IMPLIED_CHECK, IMPLIED_VALUE, NORMALIZER, DENORMALIZER,     \
    MERGER, EXTRACTOR, TABLE_INDEX)                                            \
  if ((FLAGS)&options::CC1Option) {                                            \
    this->KEYPATH = MERGER(this->KEYPATH, DEFAULT_VALUE);                      \
    if (IMPLIED_CHECK)                                                         \
      this->KEYPATH = MERGER(this->KEYPATH, IMPLIED_VALUE);                    \
    if (SHOULD_PARSE)                                                          \
      if (auto MaybeValue =                                                    \
              NORMALIZER(OPT_##ID, TABLE_INDEX, Args, Diags, Success))         \
        this->KEYPATH = MERGER(                                                \
            this->KEYPATH, static_cast<decltype(this->KEYPATH)>(*MaybeValue)); \
  }

#include "clang/Driver/Options.inc"
#undef OPTION_WITH_MARSHALLING

  return Success;
}

bool clang::ParseDiagnosticArgs(DiagnosticOptions &Opts, ArgList &Args,
                                DiagnosticsEngine *Diags,
                                bool DefaultDiagColor) {
  Optional<DiagnosticsEngine> IgnoringDiags;
  if (!Diags) {
    IgnoringDiags.emplace(new DiagnosticIDs(), new DiagnosticOptions(),
                          new IgnoringDiagConsumer());
    Diags = &*IgnoringDiags;
  }

  bool Success = true;

  Opts.DiagnosticLogFile =
      std::string(Args.getLastArgValue(OPT_diagnostic_log_file));
  if (Arg *A =
          Args.getLastArg(OPT_diagnostic_serialized_file, OPT__serialize_diags))
    Opts.DiagnosticSerializationFile = A->getValue();
  Opts.IgnoreWarnings = Args.hasArg(OPT_w);
  Opts.NoRewriteMacros = Args.hasArg(OPT_Wno_rewrite_macros);
  Opts.Pedantic = Args.hasArg(OPT_pedantic);
  Opts.PedanticErrors = Args.hasArg(OPT_pedantic_errors);
  Opts.ShowCarets = !Args.hasArg(OPT_fno_caret_diagnostics);
  Opts.ShowColors = parseShowColorsArgs(Args, DefaultDiagColor);
  Opts.ShowColumn = !Args.hasArg(OPT_fno_show_column);
  Opts.ShowFixits = !Args.hasArg(OPT_fno_diagnostics_fixit_info);
  Opts.ShowLocation = !Args.hasArg(OPT_fno_show_source_location);
  Opts.AbsolutePath = Args.hasArg(OPT_fdiagnostics_absolute_paths);
  Opts.ShowOptionNames = !Args.hasArg(OPT_fno_diagnostics_show_option);

  // Default behavior is to not to show note include stacks.
  Opts.ShowNoteIncludeStack = false;
  if (Arg *A = Args.getLastArg(OPT_fdiagnostics_show_note_include_stack,
                               OPT_fno_diagnostics_show_note_include_stack))
    if (A->getOption().matches(OPT_fdiagnostics_show_note_include_stack))
      Opts.ShowNoteIncludeStack = true;

  StringRef ShowOverloads =
    Args.getLastArgValue(OPT_fshow_overloads_EQ, "all");
  if (ShowOverloads == "best")
    Opts.setShowOverloads(Ovl_Best);
  else if (ShowOverloads == "all")
    Opts.setShowOverloads(Ovl_All);
  else {
    Success = false;
    Diags->Report(diag::err_drv_invalid_value)
        << Args.getLastArg(OPT_fshow_overloads_EQ)->getAsString(Args)
        << ShowOverloads;
  }

  StringRef ShowCategory =
    Args.getLastArgValue(OPT_fdiagnostics_show_category, "none");
  if (ShowCategory == "none")
    Opts.ShowCategories = 0;
  else if (ShowCategory == "id")
    Opts.ShowCategories = 1;
  else if (ShowCategory == "name")
    Opts.ShowCategories = 2;
  else {
    Success = false;
    Diags->Report(diag::err_drv_invalid_value)
        << Args.getLastArg(OPT_fdiagnostics_show_category)->getAsString(Args)
        << ShowCategory;
  }

  StringRef Format =
    Args.getLastArgValue(OPT_fdiagnostics_format, "clang");
  if (Format == "clang")
    Opts.setFormat(DiagnosticOptions::Clang);
  else if (Format == "msvc")
    Opts.setFormat(DiagnosticOptions::MSVC);
  else if (Format == "msvc-fallback") {
    Opts.setFormat(DiagnosticOptions::MSVC);
    Opts.CLFallbackMode = true;
  } else if (Format == "vi")
    Opts.setFormat(DiagnosticOptions::Vi);
  else {
    Success = false;
    Diags->Report(diag::err_drv_invalid_value)
        << Args.getLastArg(OPT_fdiagnostics_format)->getAsString(Args)
        << Format;
  }

  Opts.ShowSourceRanges = Args.hasArg(OPT_fdiagnostics_print_source_range_info);
  Opts.ShowParseableFixits = Args.hasArg(OPT_fdiagnostics_parseable_fixits);
  Opts.ShowPresumedLoc = !Args.hasArg(OPT_fno_diagnostics_use_presumed_location);
  Opts.VerifyDiagnostics = Args.hasArg(OPT_verify) || Args.hasArg(OPT_verify_EQ);
  if (Args.hasArg(OPT_verify))
    Opts.VerifyPrefixes.push_back("expected");
  // Keep VerifyPrefixes in its original order for the sake of diagnostics, and
  // then sort it to prepare for fast lookup using std::binary_search.
  if (!checkVerifyPrefixes(Opts.VerifyPrefixes, *Diags)) {
    Opts.VerifyDiagnostics = false;
    Success = false;
  }
  else
    llvm::sort(Opts.VerifyPrefixes);
  DiagnosticLevelMask DiagMask = DiagnosticLevelMask::None;
  Success &= parseDiagnosticLevelMask("-verify-ignore-unexpected=",
    Args.getAllArgValues(OPT_verify_ignore_unexpected_EQ),
    *Diags, DiagMask);
  if (Args.hasArg(OPT_verify_ignore_unexpected))
    DiagMask = DiagnosticLevelMask::All;
  Opts.setVerifyIgnoreUnexpected(DiagMask);
  Opts.ElideType = !Args.hasArg(OPT_fno_elide_type);
  Opts.ShowTemplateTree = Args.hasArg(OPT_fdiagnostics_show_template_tree);
  Opts.ErrorLimit = getLastArgIntValue(Args, OPT_ferror_limit, 0, Diags);
  Opts.MacroBacktraceLimit =
      getLastArgIntValue(Args, OPT_fmacro_backtrace_limit,
                         DiagnosticOptions::DefaultMacroBacktraceLimit, Diags);
  Opts.TemplateBacktraceLimit = getLastArgIntValue(
      Args, OPT_ftemplate_backtrace_limit,
      DiagnosticOptions::DefaultTemplateBacktraceLimit, Diags);
  Opts.ConstexprBacktraceLimit = getLastArgIntValue(
      Args, OPT_fconstexpr_backtrace_limit,
      DiagnosticOptions::DefaultConstexprBacktraceLimit, Diags);
  Opts.SpellCheckingLimit = getLastArgIntValue(
      Args, OPT_fspell_checking_limit,
      DiagnosticOptions::DefaultSpellCheckingLimit, Diags);
  Opts.SnippetLineLimit = getLastArgIntValue(
      Args, OPT_fcaret_diagnostics_max_lines,
      DiagnosticOptions::DefaultSnippetLineLimit, Diags);
  Opts.TabStop = getLastArgIntValue(Args, OPT_ftabstop,
                                    DiagnosticOptions::DefaultTabStop, Diags);
  if (Opts.TabStop == 0 || Opts.TabStop > DiagnosticOptions::MaxTabStop) {
    Opts.TabStop = DiagnosticOptions::DefaultTabStop;
    Diags->Report(diag::warn_ignoring_ftabstop_value)
        << Opts.TabStop << DiagnosticOptions::DefaultTabStop;
  }
  Opts.MessageLength =
      getLastArgIntValue(Args, OPT_fmessage_length_EQ, 0, Diags);

  addDiagnosticArgs(Args, OPT_W_Group, OPT_W_value_Group, Opts.Warnings);
  addDiagnosticArgs(Args, OPT_R_Group, OPT_R_value_Group, Opts.Remarks);

  return Success;
}

/// Parse the argument to the -ftest-module-file-extension
/// command-line argument.
///
/// \returns true on error, false on success.
static bool parseTestModuleFileExtensionArg(StringRef Arg,
                                            std::string &BlockName,
                                            unsigned &MajorVersion,
                                            unsigned &MinorVersion,
                                            bool &Hashed,
                                            std::string &UserInfo) {
  SmallVector<StringRef, 5> Args;
  Arg.split(Args, ':', 5);
  if (Args.size() < 5)
    return true;

  BlockName = std::string(Args[0]);
  if (Args[1].getAsInteger(10, MajorVersion)) return true;
  if (Args[2].getAsInteger(10, MinorVersion)) return true;
  if (Args[3].getAsInteger(2, Hashed)) return true;
  if (Args.size() > 4)
    UserInfo = std::string(Args[4]);
  return false;
}

static InputKind ParseFrontendArgs(FrontendOptions &Opts, ArgList &Args,
                                   DiagnosticsEngine &Diags,
                                   bool &IsHeaderFile) {
  Opts.ProgramAction = frontend::ParseSyntaxOnly;
  if (const Arg *A = Args.getLastArg(OPT_Action_Group)) {
    switch (A->getOption().getID()) {
    default:
      llvm_unreachable("Invalid option in group!");
    case OPT_ast_list:
      Opts.ProgramAction = frontend::ASTDeclList; break;
    case OPT_ast_dump_all_EQ:
    case OPT_ast_dump_EQ: {
      unsigned Val = llvm::StringSwitch<unsigned>(A->getValue())
                         .CaseLower("default", ADOF_Default)
                         .CaseLower("json", ADOF_JSON)
                         .Default(std::numeric_limits<unsigned>::max());

      if (Val != std::numeric_limits<unsigned>::max())
        Opts.ASTDumpFormat = static_cast<ASTDumpOutputFormat>(Val);
      else {
        Diags.Report(diag::err_drv_invalid_value)
            << A->getAsString(Args) << A->getValue();
        Opts.ASTDumpFormat = ADOF_Default;
      }
      LLVM_FALLTHROUGH;
    }
    case OPT_ast_dump:
    case OPT_ast_dump_all:
    case OPT_ast_dump_lookups:
    case OPT_ast_dump_decl_types:
      Opts.ProgramAction = frontend::ASTDump; break;
    case OPT_ast_print:
      Opts.ProgramAction = frontend::ASTPrint; break;
    case OPT_ast_view:
      Opts.ProgramAction = frontend::ASTView; break;
    case OPT_compiler_options_dump:
      Opts.ProgramAction = frontend::DumpCompilerOptions; break;
    case OPT_dump_raw_tokens:
      Opts.ProgramAction = frontend::DumpRawTokens; break;
    case OPT_dump_tokens:
      Opts.ProgramAction = frontend::DumpTokens; break;
    case OPT_S:
      Opts.ProgramAction = frontend::EmitAssembly; break;
    case OPT_emit_llvm_bc:
      Opts.ProgramAction = frontend::EmitBC; break;
    case OPT_emit_html:
      Opts.ProgramAction = frontend::EmitHTML; break;
    case OPT_emit_llvm:
      Opts.ProgramAction = frontend::EmitLLVM; break;
    case OPT_emit_llvm_only:
      Opts.ProgramAction = frontend::EmitLLVMOnly; break;
    case OPT_emit_codegen_only:
      Opts.ProgramAction = frontend::EmitCodeGenOnly; break;
    case OPT_emit_obj:
      Opts.ProgramAction = frontend::EmitObj; break;
    case OPT_fixit_EQ:
      Opts.FixItSuffix = A->getValue();
      LLVM_FALLTHROUGH;
    case OPT_fixit:
      Opts.ProgramAction = frontend::FixIt; break;
    case OPT_emit_module:
      Opts.ProgramAction = frontend::GenerateModule; break;
    case OPT_emit_module_interface:
      Opts.ProgramAction = frontend::GenerateModuleInterface; break;
    case OPT_emit_header_module:
      Opts.ProgramAction = frontend::GenerateHeaderModule; break;
    case OPT_emit_pch:
      Opts.ProgramAction = frontend::GeneratePCH; break;
    case OPT_emit_interface_stubs: {
      StringRef ArgStr =
          Args.hasArg(OPT_interface_stub_version_EQ)
              ? Args.getLastArgValue(OPT_interface_stub_version_EQ)
              : "experimental-ifs-v2";
      if (ArgStr == "experimental-yaml-elf-v1" ||
          ArgStr == "experimental-ifs-v1" ||
          ArgStr == "experimental-tapi-elf-v1") {
        std::string ErrorMessage =
            "Invalid interface stub format: " + ArgStr.str() +
            " is deprecated.";
        Diags.Report(diag::err_drv_invalid_value)
            << "Must specify a valid interface stub format type, ie: "
               "-interface-stub-version=experimental-ifs-v2"
            << ErrorMessage;
      } else if (!ArgStr.startswith("experimental-ifs-")) {
        std::string ErrorMessage =
            "Invalid interface stub format: " + ArgStr.str() + ".";
        Diags.Report(diag::err_drv_invalid_value)
            << "Must specify a valid interface stub format type, ie: "
               "-interface-stub-version=experimental-ifs-v2"
            << ErrorMessage;
      } else {
        Opts.ProgramAction = frontend::GenerateInterfaceStubs;
      }
      break;
    }
    case OPT_init_only:
      Opts.ProgramAction = frontend::InitOnly; break;
    case OPT_fsyntax_only:
      Opts.ProgramAction = frontend::ParseSyntaxOnly; break;
    case OPT_module_file_info:
      Opts.ProgramAction = frontend::ModuleFileInfo; break;
    case OPT_verify_pch:
      Opts.ProgramAction = frontend::VerifyPCH; break;
    case OPT_print_preamble:
      Opts.ProgramAction = frontend::PrintPreamble; break;
    case OPT_E:
      Opts.ProgramAction = frontend::PrintPreprocessedInput; break;
    case OPT_templight_dump:
      Opts.ProgramAction = frontend::TemplightDump; break;
    case OPT_rewrite_macros:
      Opts.ProgramAction = frontend::RewriteMacros; break;
    case OPT_rewrite_objc:
      Opts.ProgramAction = frontend::RewriteObjC; break;
    case OPT_rewrite_test:
      Opts.ProgramAction = frontend::RewriteTest; break;
    case OPT_analyze:
      Opts.ProgramAction = frontend::RunAnalysis; break;
    case OPT_migrate:
      Opts.ProgramAction = frontend::MigrateSource; break;
    case OPT_Eonly:
      Opts.ProgramAction = frontend::RunPreprocessorOnly; break;
    case OPT_print_dependency_directives_minimized_source:
      Opts.ProgramAction =
          frontend::PrintDependencyDirectivesSourceMinimizerOutput;
      break;
    }
  }

  if (const Arg* A = Args.getLastArg(OPT_plugin)) {
    Opts.Plugins.emplace_back(A->getValue(0));
    Opts.ProgramAction = frontend::PluginAction;
    Opts.ActionName = A->getValue();
  }
  Opts.AddPluginActions = Args.getAllArgValues(OPT_add_plugin);
  for (const auto *AA : Args.filtered(OPT_plugin_arg))
    Opts.PluginArgs[AA->getValue(0)].emplace_back(AA->getValue(1));

  for (const std::string &Arg :
         Args.getAllArgValues(OPT_ftest_module_file_extension_EQ)) {
    std::string BlockName;
    unsigned MajorVersion;
    unsigned MinorVersion;
    bool Hashed;
    std::string UserInfo;
    if (parseTestModuleFileExtensionArg(Arg, BlockName, MajorVersion,
                                        MinorVersion, Hashed, UserInfo)) {
      Diags.Report(diag::err_test_module_file_extension_format) << Arg;

      continue;
    }

    // Add the testing module file extension.
    Opts.ModuleFileExtensions.push_back(
        std::make_shared<TestModuleFileExtension>(
            BlockName, MajorVersion, MinorVersion, Hashed, UserInfo));
  }

  if (const Arg *A = Args.getLastArg(OPT_code_completion_at)) {
    Opts.CodeCompletionAt =
      ParsedSourceLocation::FromString(A->getValue());
    if (Opts.CodeCompletionAt.FileName.empty())
      Diags.Report(diag::err_drv_invalid_value)
        << A->getAsString(Args) << A->getValue();
  }

  Opts.Plugins = Args.getAllArgValues(OPT_load);
  Opts.ASTDumpDecls = Args.hasArg(OPT_ast_dump, OPT_ast_dump_EQ);
  Opts.ASTDumpAll = Args.hasArg(OPT_ast_dump_all, OPT_ast_dump_all_EQ);
  // Only the -fmodule-file=<file> form.
  for (const auto *A : Args.filtered(OPT_fmodule_file)) {
    StringRef Val = A->getValue();
    if (Val.find('=') == StringRef::npos)
      Opts.ModuleFiles.push_back(std::string(Val));
  }
  Opts.AllowPCMWithCompilerErrors = Args.hasArg(OPT_fallow_pcm_with_errors);

  if (Opts.ProgramAction != frontend::GenerateModule && Opts.IsSystemModule)
    Diags.Report(diag::err_drv_argument_only_allowed_with) << "-fsystem-module"
                                                           << "-emit-module";

  if (Args.hasArg(OPT_aux_target_cpu))
    Opts.AuxTargetCPU = std::string(Args.getLastArgValue(OPT_aux_target_cpu));
  if (Args.hasArg(OPT_aux_target_feature))
    Opts.AuxTargetFeatures = Args.getAllArgValues(OPT_aux_target_feature);

  if (Opts.ARCMTAction != FrontendOptions::ARCMT_None &&
      Opts.ObjCMTAction != FrontendOptions::ObjCMT_None) {
    Diags.Report(diag::err_drv_argument_not_allowed_with)
      << "ARC migration" << "ObjC migration";
  }

  Opts.IndexStorePath = std::string(Args.getLastArgValue(OPT_index_store_path));
  Opts.IndexIgnoreSystemSymbols = Args.hasArg(OPT_index_ignore_system_symbols);
  Opts.IndexRecordCodegenName = Args.hasArg(OPT_index_record_codegen_name);

  InputKind DashX(Language::Unknown);
  if (const Arg *A = Args.getLastArg(OPT_x)) {
    StringRef XValue = A->getValue();

    // Parse suffixes: '<lang>(-header|[-module-map][-cpp-output])'.
    // FIXME: Supporting '<lang>-header-cpp-output' would be useful.
    bool Preprocessed = XValue.consume_back("-cpp-output");
    bool ModuleMap = XValue.consume_back("-module-map");
    IsHeaderFile = !Preprocessed && !ModuleMap &&
                   XValue != "precompiled-header" &&
                   XValue.consume_back("-header");

    // Principal languages.
    DashX = llvm::StringSwitch<InputKind>(XValue)
                .Case("c", Language::C)
                .Case("cl", Language::OpenCL)
                .Case("cuda", Language::CUDA)
                .Case("hip", Language::HIP)
                .Case("c++", Language::CXX)
                .Case("objective-c", Language::ObjC)
                .Case("objective-c++", Language::ObjCXX)
                .Case("renderscript", Language::RenderScript)
                .Default(Language::Unknown);

    // "objc[++]-cpp-output" is an acceptable synonym for
    // "objective-c[++]-cpp-output".
    if (DashX.isUnknown() && Preprocessed && !IsHeaderFile && !ModuleMap)
      DashX = llvm::StringSwitch<InputKind>(XValue)
                  .Case("objc", Language::ObjC)
                  .Case("objc++", Language::ObjCXX)
                  .Default(Language::Unknown);

    // Some special cases cannot be combined with suffixes.
    if (DashX.isUnknown() && !Preprocessed && !ModuleMap && !IsHeaderFile)
      DashX = llvm::StringSwitch<InputKind>(XValue)
                  .Case("cpp-output", InputKind(Language::C).getPreprocessed())
                  .Case("assembler-with-cpp", Language::Asm)
                  .Cases("ast", "pcm", "precompiled-header",
                         InputKind(Language::Unknown, InputKind::Precompiled))
                  .Case("ir", Language::LLVM_IR)
                  .Default(Language::Unknown);

    if (DashX.isUnknown())
      Diags.Report(diag::err_drv_invalid_value)
        << A->getAsString(Args) << A->getValue();

    if (Preprocessed)
      DashX = DashX.getPreprocessed();
    if (ModuleMap)
      DashX = DashX.withFormat(InputKind::ModuleMap);
  }

  // '-' is the default input if none is given.
  std::vector<std::string> Inputs = Args.getAllArgValues(OPT_INPUT);
  Opts.Inputs.clear();
  if (Inputs.empty())
    Inputs.push_back("-");
  for (unsigned i = 0, e = Inputs.size(); i != e; ++i) {
    InputKind IK = DashX;
    if (IK.isUnknown()) {
      IK = FrontendOptions::getInputKindForExtension(
        StringRef(Inputs[i]).rsplit('.').second);
      // FIXME: Warn on this?
      if (IK.isUnknown())
        IK = Language::C;
      // FIXME: Remove this hack.
      if (i == 0)
        DashX = IK;
    }

    bool IsSystem = false;

    // The -emit-module action implicitly takes a module map.
    if (Opts.ProgramAction == frontend::GenerateModule &&
        IK.getFormat() == InputKind::Source) {
      IK = IK.withFormat(InputKind::ModuleMap);
      IsSystem = Opts.IsSystemModule;
    }

    Opts.Inputs.emplace_back(std::move(Inputs[i]), IK, IsSystem);
  }

  return DashX;
}

std::string CompilerInvocation::GetResourcesPath(const char *Argv0,
                                                 void *MainAddr) {
  std::string ClangExecutable =
      llvm::sys::fs::getMainExecutable(Argv0, MainAddr);
  return Driver::GetResourcesPath(ClangExecutable, CLANG_RESOURCE_DIR);
}

static void ParseHeaderSearchArgs(HeaderSearchOptions &Opts, ArgList &Args,
                                  const std::string &WorkingDir) {
  if (const Arg *A = Args.getLastArg(OPT_stdlib_EQ))
    Opts.UseLibcxx = (strcmp(A->getValue(), "libc++") == 0);

  // Canonicalize -fmodules-cache-path before storing it.
  SmallString<128> P(Args.getLastArgValue(OPT_fmodules_cache_path));
  if (!(P.empty() || llvm::sys::path::is_absolute(P))) {
    if (WorkingDir.empty())
      llvm::sys::fs::make_absolute(P);
    else
      llvm::sys::fs::make_absolute(WorkingDir, P);
  }
  llvm::sys::path::remove_dots(P);
  Opts.ModuleCachePath = std::string(P.str());

  // Only the -fmodule-file=<name>=<file> form.
  for (const auto *A : Args.filtered(OPT_fmodule_file)) {
    StringRef Val = A->getValue();
    if (Val.find('=') != StringRef::npos){
      auto Split = Val.split('=');
      Opts.PrebuiltModuleFiles.insert(
          {std::string(Split.first), std::string(Split.second)});
    }
  }
  for (const auto *A : Args.filtered(OPT_fprebuilt_module_path))
    Opts.AddPrebuiltModulePath(A->getValue());

  Opts.ImplicitModuleMaps = Args.hasFlag(OPT_fimplicit_module_maps,
                                         OPT_fno_implicit_module_maps, false);

  for (const auto *A : Args.filtered(OPT_fmodules_ignore_macro)) {
    StringRef MacroDef = A->getValue();
    Opts.ModulesIgnoreMacros.insert(
        llvm::CachedHashString(MacroDef.split('=').first));
  }

  // Add -I..., -F..., and -index-header-map options in order.
  bool IsIndexHeaderMap = false;
  bool IsSysrootSpecified =
      Args.hasArg(OPT__sysroot_EQ) || Args.hasArg(OPT_isysroot);
  for (const auto *A : Args.filtered(OPT_I, OPT_F, OPT_index_header_map)) {
    if (A->getOption().matches(OPT_index_header_map)) {
      // -index-header-map applies to the next -I or -F.
      IsIndexHeaderMap = true;
      continue;
    }

    frontend::IncludeDirGroup Group =
        IsIndexHeaderMap ? frontend::IndexHeaderMap : frontend::Angled;

    bool IsFramework = A->getOption().matches(OPT_F);
    std::string Path = A->getValue();

    if (IsSysrootSpecified && !IsFramework && A->getValue()[0] == '=') {
      SmallString<32> Buffer;
      llvm::sys::path::append(Buffer, Opts.Sysroot,
                              llvm::StringRef(A->getValue()).substr(1));
      Path = std::string(Buffer.str());
    }

    Opts.AddPath(Path, Group, IsFramework,
                 /*IgnoreSysroot*/ true);
    IsIndexHeaderMap = false;
  }

  // Add -iprefix/-iwithprefix/-iwithprefixbefore options.
  StringRef Prefix = ""; // FIXME: This isn't the correct default prefix.
  for (const auto *A :
       Args.filtered(OPT_iprefix, OPT_iwithprefix, OPT_iwithprefixbefore)) {
    if (A->getOption().matches(OPT_iprefix))
      Prefix = A->getValue();
    else if (A->getOption().matches(OPT_iwithprefix))
      Opts.AddPath(Prefix.str() + A->getValue(), frontend::After, false, true);
    else
      Opts.AddPath(Prefix.str() + A->getValue(), frontend::Angled, false, true);
  }

  for (const auto *A : Args.filtered(OPT_idirafter))
    Opts.AddPath(A->getValue(), frontend::After, false, true);
  for (const auto *A : Args.filtered(OPT_iquote))
    Opts.AddPath(A->getValue(), frontend::Quoted, false, true);
  for (const auto *A : Args.filtered(OPT_isystem, OPT_iwithsysroot))
    Opts.AddPath(A->getValue(), frontend::System, false,
                 !A->getOption().matches(OPT_iwithsysroot));
  for (const auto *A : Args.filtered(OPT_iframework))
    Opts.AddPath(A->getValue(), frontend::System, true, true);
  for (const auto *A : Args.filtered(OPT_iframeworkwithsysroot))
    Opts.AddPath(A->getValue(), frontend::System, /*IsFramework=*/true,
                 /*IgnoreSysRoot=*/false);

  // Add the paths for the various language specific isystem flags.
  for (const auto *A : Args.filtered(OPT_c_isystem))
    Opts.AddPath(A->getValue(), frontend::CSystem, false, true);
  for (const auto *A : Args.filtered(OPT_cxx_isystem))
    Opts.AddPath(A->getValue(), frontend::CXXSystem, false, true);
  for (const auto *A : Args.filtered(OPT_objc_isystem))
    Opts.AddPath(A->getValue(), frontend::ObjCSystem, false,true);
  for (const auto *A : Args.filtered(OPT_objcxx_isystem))
    Opts.AddPath(A->getValue(), frontend::ObjCXXSystem, false, true);

  // Add the internal paths from a driver that detects standard include paths.
  for (const auto *A :
       Args.filtered(OPT_internal_isystem, OPT_internal_externc_isystem)) {
    frontend::IncludeDirGroup Group = frontend::System;
    if (A->getOption().matches(OPT_internal_externc_isystem))
      Group = frontend::ExternCSystem;
    Opts.AddPath(A->getValue(), Group, false, true);
  }

  // Add the path prefixes which are implicitly treated as being system headers.
  for (const auto *A :
       Args.filtered(OPT_system_header_prefix, OPT_no_system_header_prefix))
    Opts.AddSystemHeaderPrefix(
        A->getValue(), A->getOption().matches(OPT_system_header_prefix));

  for (const auto *A : Args.filtered(OPT_ivfsoverlay))
    Opts.AddVFSOverlayFile(A->getValue());
}

static void ParseAPINotesArgs(APINotesOptions &Opts, ArgList &Args,
                              DiagnosticsEngine &diags) {
  using namespace options;
  if (const Arg *A = Args.getLastArg(OPT_fapinotes_swift_version)) {
    if (Opts.SwiftVersion.tryParse(A->getValue()))
      diags.Report(diag::err_drv_invalid_value)
        << A->getAsString(Args) << A->getValue();
  }
  for (const Arg *A : Args.filtered(OPT_iapinotes_modules))
    Opts.ModuleSearchPaths.push_back(A->getValue());
}

static void ParsePointerAuthArgs(LangOptions &Opts, ArgList &Args) {
  Opts.PointerAuthIntrinsics = Args.hasArg(OPT_fptrauth_intrinsics);
  Opts.PointerAuthCalls = Args.hasArg(OPT_fptrauth_calls);
  Opts.PointerAuthReturns = Args.hasArg(OPT_fptrauth_returns);
  Opts.PointerAuthIndirectGotos = Args.hasArg(OPT_fptrauth_indirect_gotos);
  Opts.PointerAuthAuthTraps = Args.hasArg(OPT_fptrauth_auth_traps);
  Opts.SoftPointerAuth = Args.hasArg(OPT_fptrauth_soft);
}

void CompilerInvocation::setLangDefaults(LangOptions &Opts, InputKind IK,
                                         const llvm::Triple &T,
                                         PreprocessorOptions &PPOpts,
                                         LangStandard::Kind LangStd) {
  // Set some properties which depend solely on the input kind; it would be nice
  // to move these to the language standard, and have the driver resolve the
  // input kind + language standard.
  //
  // FIXME: Perhaps a better model would be for a single source file to have
  // multiple language standards (C / C++ std, ObjC std, OpenCL std, OpenMP std)
  // simultaneously active?
  if (IK.getLanguage() == Language::Asm) {
    Opts.AsmPreprocessor = 1;
  } else if (IK.isObjectiveC()) {
    Opts.ObjC = 1;
  }

  if (LangStd == LangStandard::lang_unspecified) {
    // Based on the base language, pick one.
    switch (IK.getLanguage()) {
    case Language::Unknown:
    case Language::LLVM_IR:
      llvm_unreachable("Invalid input kind!");
    case Language::OpenCL:
      LangStd = LangStandard::lang_opencl10;
      break;
    case Language::CUDA:
      LangStd = LangStandard::lang_cuda;
      break;
    case Language::Asm:
    case Language::C:
#if defined(CLANG_DEFAULT_STD_C)
      LangStd = CLANG_DEFAULT_STD_C;
#else
      // The PS4 uses C99 as the default C standard.
      if (T.isPS4())
        LangStd = LangStandard::lang_gnu99;
      else
        LangStd = LangStandard::lang_gnu17;
#endif
      break;
    case Language::ObjC:
#if defined(CLANG_DEFAULT_STD_C)
      LangStd = CLANG_DEFAULT_STD_C;
#else
      LangStd = LangStandard::lang_gnu11;
#endif
      break;
    case Language::CXX:
    case Language::ObjCXX:
#if defined(CLANG_DEFAULT_STD_CXX)
      LangStd = CLANG_DEFAULT_STD_CXX;
#else
      LangStd = LangStandard::lang_gnucxx14;
#endif
      break;
    case Language::RenderScript:
      LangStd = LangStandard::lang_c99;
      break;
    case Language::HIP:
      LangStd = LangStandard::lang_hip;
      break;
    }
  }

  const LangStandard &Std = LangStandard::getLangStandardForKind(LangStd);
  Opts.LineComment = Std.hasLineComments();
  Opts.C99 = Std.isC99();
  Opts.C11 = Std.isC11();
  Opts.C17 = Std.isC17();
  Opts.C2x = Std.isC2x();
  Opts.CPlusPlus = Std.isCPlusPlus();
  Opts.CPlusPlus11 = Std.isCPlusPlus11();
  Opts.CPlusPlus14 = Std.isCPlusPlus14();
  Opts.CPlusPlus17 = Std.isCPlusPlus17();
  Opts.CPlusPlus20 = Std.isCPlusPlus20();
  Opts.CPlusPlus2b = Std.isCPlusPlus2b();
  Opts.Digraphs = Std.hasDigraphs();
  Opts.GNUMode = Std.isGNUMode();
  Opts.GNUInline = !Opts.C99 && !Opts.CPlusPlus;
  Opts.GNUCVersion = 0;
  Opts.HexFloats = Std.hasHexFloats();
  Opts.ImplicitInt = Std.hasImplicitInt();

  // Set OpenCL Version.
  Opts.OpenCL = Std.isOpenCL();
  if (LangStd == LangStandard::lang_opencl10)
    Opts.OpenCLVersion = 100;
  else if (LangStd == LangStandard::lang_opencl11)
    Opts.OpenCLVersion = 110;
  else if (LangStd == LangStandard::lang_opencl12)
    Opts.OpenCLVersion = 120;
  else if (LangStd == LangStandard::lang_opencl20)
    Opts.OpenCLVersion = 200;
  else if (LangStd == LangStandard::lang_opencl30)
    Opts.OpenCLVersion = 300;
  else if (LangStd == LangStandard::lang_openclcpp)
    Opts.OpenCLCPlusPlusVersion = 100;

  // OpenCL has some additional defaults.
  if (Opts.OpenCL) {
    Opts.AltiVec = 0;
    Opts.ZVector = 0;
    Opts.setLaxVectorConversions(LangOptions::LaxVectorConversionKind::None);
    Opts.setDefaultFPContractMode(LangOptions::FPM_On);
    Opts.NativeHalfType = 1;
    Opts.NativeHalfArgsAndReturns = 1;
    Opts.OpenCLCPlusPlus = Opts.CPlusPlus;

    // Include default header file for OpenCL.
    if (Opts.IncludeDefaultHeader) {
      if (Opts.DeclareOpenCLBuiltins) {
        // Only include base header file for builtin types and constants.
        PPOpts.Includes.push_back("opencl-c-base.h");
      } else {
        PPOpts.Includes.push_back("opencl-c.h");
      }
    }
  }

  Opts.HIP = IK.getLanguage() == Language::HIP;
  Opts.CUDA = IK.getLanguage() == Language::CUDA || Opts.HIP;
  if (Opts.HIP) {
    // HIP toolchain does not support 'Fast' FPOpFusion in backends since it
    // fuses multiplication/addition instructions without contract flag from
    // device library functions in LLVM bitcode, which causes accuracy loss in
    // certain math functions, e.g. tan(-1e20) becomes -0.933 instead of 0.8446.
    // For device library functions in bitcode to work, 'Strict' or 'Standard'
    // FPOpFusion options in backends is needed. Therefore 'fast-honor-pragmas'
    // FP contract option is used to allow fuse across statements in frontend
    // whereas respecting contract flag in backend.
    Opts.setDefaultFPContractMode(LangOptions::FPM_FastHonorPragmas);
  } else if (Opts.CUDA) {
    // Allow fuse across statements disregarding pragmas.
    Opts.setDefaultFPContractMode(LangOptions::FPM_Fast);
  }

  Opts.RenderScript = IK.getLanguage() == Language::RenderScript;
  if (Opts.RenderScript) {
    Opts.NativeHalfType = 1;
    Opts.NativeHalfArgsAndReturns = 1;
  }

  // OpenCL and C++ both have bool, true, false keywords.
  Opts.Bool = Opts.OpenCL || Opts.CPlusPlus;

  // OpenCL has half keyword
  Opts.Half = Opts.OpenCL;

  // C++ has wchar_t keyword.
  Opts.WChar = Opts.CPlusPlus;

  Opts.GNUKeywords = Opts.GNUMode;
  Opts.CXXOperatorNames = Opts.CPlusPlus;

  Opts.AlignedAllocation = Opts.CPlusPlus17;

  Opts.DollarIdents = !Opts.AsmPreprocessor;

  // Enable [[]] attributes in C++11 and C2x by default.
  Opts.DoubleSquareBracketAttributes = Opts.CPlusPlus11 || Opts.C2x;
}

/// Attempt to parse a visibility value out of the given argument.
static Visibility parseVisibility(Arg *arg, ArgList &args,
                                  DiagnosticsEngine &diags) {
  StringRef value = arg->getValue();
  if (value == "default") {
    return DefaultVisibility;
  } else if (value == "hidden" || value == "internal") {
    return HiddenVisibility;
  } else if (value == "protected") {
    // FIXME: diagnose if target does not support protected visibility
    return ProtectedVisibility;
  }

  diags.Report(diag::err_drv_invalid_value)
    << arg->getAsString(args) << value;
  return DefaultVisibility;
}

/// Check if input file kind and language standard are compatible.
static bool IsInputCompatibleWithStandard(InputKind IK,
                                          const LangStandard &S) {
  switch (IK.getLanguage()) {
  case Language::Unknown:
  case Language::LLVM_IR:
    llvm_unreachable("should not parse language flags for this input");

  case Language::C:
  case Language::ObjC:
  case Language::RenderScript:
    return S.getLanguage() == Language::C;

  case Language::OpenCL:
    return S.getLanguage() == Language::OpenCL;

  case Language::CXX:
  case Language::ObjCXX:
    return S.getLanguage() == Language::CXX;

  case Language::CUDA:
    // FIXME: What -std= values should be permitted for CUDA compilations?
    return S.getLanguage() == Language::CUDA ||
           S.getLanguage() == Language::CXX;

  case Language::HIP:
    return S.getLanguage() == Language::CXX || S.getLanguage() == Language::HIP;

  case Language::Asm:
    // Accept (and ignore) all -std= values.
    // FIXME: The -std= value is not ignored; it affects the tokenization
    // and preprocessing rules if we're preprocessing this asm input.
    return true;
  }

  llvm_unreachable("unexpected input language");
}

/// Get language name for given input kind.
static const StringRef GetInputKindName(InputKind IK) {
  switch (IK.getLanguage()) {
  case Language::C:
    return "C";
  case Language::ObjC:
    return "Objective-C";
  case Language::CXX:
    return "C++";
  case Language::ObjCXX:
    return "Objective-C++";
  case Language::OpenCL:
    return "OpenCL";
  case Language::CUDA:
    return "CUDA";
  case Language::RenderScript:
    return "RenderScript";
  case Language::HIP:
    return "HIP";

  case Language::Asm:
    return "Asm";
  case Language::LLVM_IR:
    return "LLVM IR";

  case Language::Unknown:
    break;
  }
  llvm_unreachable("unknown input language");
}

static void ParseLangArgs(LangOptions &Opts, ArgList &Args, InputKind IK,
                          const TargetOptions &TargetOpts,
                          PreprocessorOptions &PPOpts,
                          DiagnosticsEngine &Diags) {
  // FIXME: Cleanup per-file based stuff.
  LangStandard::Kind LangStd = LangStandard::lang_unspecified;
  if (const Arg *A = Args.getLastArg(OPT_std_EQ)) {
    LangStd = LangStandard::getLangKind(A->getValue());
    if (LangStd == LangStandard::lang_unspecified) {
      Diags.Report(diag::err_drv_invalid_value)
        << A->getAsString(Args) << A->getValue();
      // Report supported standards with short description.
      for (unsigned KindValue = 0;
           KindValue != LangStandard::lang_unspecified;
           ++KindValue) {
        const LangStandard &Std = LangStandard::getLangStandardForKind(
          static_cast<LangStandard::Kind>(KindValue));
        if (IsInputCompatibleWithStandard(IK, Std)) {
          auto Diag = Diags.Report(diag::note_drv_use_standard);
          Diag << Std.getName() << Std.getDescription();
          unsigned NumAliases = 0;
#define LANGSTANDARD(id, name, lang, desc, features)
#define LANGSTANDARD_ALIAS(id, alias) \
          if (KindValue == LangStandard::lang_##id) ++NumAliases;
#define LANGSTANDARD_ALIAS_DEPR(id, alias)
#include "clang/Basic/LangStandards.def"
          Diag << NumAliases;
#define LANGSTANDARD(id, name, lang, desc, features)
#define LANGSTANDARD_ALIAS(id, alias) \
          if (KindValue == LangStandard::lang_##id) Diag << alias;
#define LANGSTANDARD_ALIAS_DEPR(id, alias)
#include "clang/Basic/LangStandards.def"
        }
      }
    } else {
      // Valid standard, check to make sure language and standard are
      // compatible.
      const LangStandard &Std = LangStandard::getLangStandardForKind(LangStd);
      if (!IsInputCompatibleWithStandard(IK, Std)) {
        Diags.Report(diag::err_drv_argument_not_allowed_with)
          << A->getAsString(Args) << GetInputKindName(IK);
      }
    }
  }

  if (const Arg *A = Args.getLastArg(OPT_fcf_protection_EQ)) {
    StringRef Name = A->getValue();
    if (Name == "full" || Name == "branch") {
      Opts.CFProtectionBranch = 1;
    }
  }
  // -cl-std only applies for OpenCL language standards.
  // Override the -std option in this case.
  if (const Arg *A = Args.getLastArg(OPT_cl_std_EQ)) {
    LangStandard::Kind OpenCLLangStd
      = llvm::StringSwitch<LangStandard::Kind>(A->getValue())
        .Cases("cl", "CL", LangStandard::lang_opencl10)
        .Cases("cl1.0", "CL1.0", LangStandard::lang_opencl10)
        .Cases("cl1.1", "CL1.1", LangStandard::lang_opencl11)
        .Cases("cl1.2", "CL1.2", LangStandard::lang_opencl12)
        .Cases("cl2.0", "CL2.0", LangStandard::lang_opencl20)
        .Cases("cl3.0", "CL3.0", LangStandard::lang_opencl30)
        .Cases("clc++", "CLC++", LangStandard::lang_openclcpp)
        .Default(LangStandard::lang_unspecified);

    if (OpenCLLangStd == LangStandard::lang_unspecified) {
      Diags.Report(diag::err_drv_invalid_value)
        << A->getAsString(Args) << A->getValue();
    }
    else
      LangStd = OpenCLLangStd;
  }

  Opts.SYCLIsDevice = Opts.SYCL && Args.hasArg(options::OPT_fsycl_is_device);

  llvm::Triple T(TargetOpts.Triple);
  CompilerInvocation::setLangDefaults(Opts, IK, T, PPOpts, LangStd);

  // -cl-strict-aliasing needs to emit diagnostic in the case where CL > 1.0.
  // This option should be deprecated for CL > 1.0 because
  // this option was added for compatibility with OpenCL 1.0.
  if (Args.getLastArg(OPT_cl_strict_aliasing)
       && Opts.OpenCLVersion > 100) {
    Diags.Report(diag::warn_option_invalid_ocl_version)
        << Opts.getOpenCLVersionTuple().getAsString()
        << Args.getLastArg(OPT_cl_strict_aliasing)->getAsString(Args);
  }

  // We abuse '-f[no-]gnu-keywords' to force overriding all GNU-extension
  // keywords. This behavior is provided by GCC's poorly named '-fasm' flag,
  // while a subset (the non-C++ GNU keywords) is provided by GCC's
  // '-fgnu-keywords'. Clang conflates the two for simplicity under the single
  // name, as it doesn't seem a useful distinction.
  Opts.GNUKeywords = Args.hasFlag(OPT_fgnu_keywords, OPT_fno_gnu_keywords,
                                  Opts.GNUKeywords);

  Opts.Digraphs = Args.hasFlag(OPT_fdigraphs, OPT_fno_digraphs, Opts.Digraphs);

  if (Args.hasArg(OPT_fno_operator_names))
    Opts.CXXOperatorNames = 0;

  if (Opts.CUDAIsDevice && Args.hasArg(OPT_fcuda_approx_transcendentals))
    Opts.CUDADeviceApproxTranscendentals = 1;

  if (Args.hasArg(OPT_fgpu_allow_device_init)) {
    if (Opts.HIP)
      Opts.GPUAllowDeviceInit = 1;
    else
      Diags.Report(diag::warn_ignored_hip_only_option)
          << Args.getLastArg(OPT_fgpu_allow_device_init)->getAsString(Args);
  }
  if (Opts.HIP)
    Opts.GPUMaxThreadsPerBlock = getLastArgIntValue(
        Args, OPT_gpu_max_threads_per_block_EQ, Opts.GPUMaxThreadsPerBlock);
  else if (Args.hasArg(OPT_gpu_max_threads_per_block_EQ))
    Diags.Report(diag::warn_ignored_hip_only_option)
        << Args.getLastArg(OPT_gpu_max_threads_per_block_EQ)->getAsString(Args);

  if (Opts.ObjC) {
    if (Arg *arg = Args.getLastArg(OPT_fobjc_runtime_EQ)) {
      StringRef value = arg->getValue();
      if (Opts.ObjCRuntime.tryParse(value))
        Diags.Report(diag::err_drv_unknown_objc_runtime) << value;
    }

    if (Args.hasArg(OPT_fobjc_gc_only))
      Opts.setGC(LangOptions::GCOnly);
    else if (Args.hasArg(OPT_fobjc_gc))
      Opts.setGC(LangOptions::HybridGC);
    else if (Args.hasArg(OPT_fobjc_arc)) {
      Opts.ObjCAutoRefCount = 1;
      if (!Opts.ObjCRuntime.allowsARC())
        Diags.Report(diag::err_arc_unsupported_on_runtime);
    }

    // ObjCWeakRuntime tracks whether the runtime supports __weak, not
    // whether the feature is actually enabled.  This is predominantly
    // determined by -fobjc-runtime, but we allow it to be overridden
    // from the command line for testing purposes.
    if (Args.hasArg(OPT_fobjc_runtime_has_weak))
      Opts.ObjCWeakRuntime = 1;
    else
      Opts.ObjCWeakRuntime = Opts.ObjCRuntime.allowsWeak();

    // ObjCWeak determines whether __weak is actually enabled.
    // Note that we allow -fno-objc-weak to disable this even in ARC mode.
    if (auto weakArg = Args.getLastArg(OPT_fobjc_weak, OPT_fno_objc_weak)) {
      if (!weakArg->getOption().matches(OPT_fobjc_weak)) {
        assert(!Opts.ObjCWeak);
      } else if (Opts.getGC() != LangOptions::NonGC) {
        Diags.Report(diag::err_objc_weak_with_gc);
      } else if (!Opts.ObjCWeakRuntime) {
        Diags.Report(diag::err_objc_weak_unsupported);
      } else {
        Opts.ObjCWeak = 1;
      }
    } else if (Opts.ObjCAutoRefCount) {
      Opts.ObjCWeak = Opts.ObjCWeakRuntime;
    }

    if (Args.hasArg(OPT_fobjc_subscripting_legacy_runtime))
      Opts.ObjCSubscriptingLegacyRuntime =
        (Opts.ObjCRuntime.getKind() == ObjCRuntime::FragileMacOSX);
  }

  if (Arg *A = Args.getLastArg(options::OPT_fgnuc_version_EQ)) {
    // Check that the version has 1 to 3 components and the minor and patch
    // versions fit in two decimal digits.
    VersionTuple GNUCVer;
    bool Invalid = GNUCVer.tryParse(A->getValue());
    unsigned Major = GNUCVer.getMajor();
    unsigned Minor = GNUCVer.getMinor().getValueOr(0);
    unsigned Patch = GNUCVer.getSubminor().getValueOr(0);
    if (Invalid || GNUCVer.getBuild() || Minor >= 100 || Patch >= 100) {
      Diags.Report(diag::err_drv_invalid_value)
          << A->getAsString(Args) << A->getValue();
    }
    Opts.GNUCVersion = Major * 100 * 100 + Minor * 100 + Patch;
  }

  if (Args.hasArg(OPT_fgnu89_inline)) {
    if (Opts.CPlusPlus)
      Diags.Report(diag::err_drv_argument_not_allowed_with)
        << "-fgnu89-inline" << GetInputKindName(IK);
    else
      Opts.GNUInline = 1;
  }

  // The type-visibility mode defaults to the value-visibility mode.
  if (Arg *typeVisOpt = Args.getLastArg(OPT_ftype_visibility)) {
    Opts.setTypeVisibilityMode(parseVisibility(typeVisOpt, Args, Diags));
  } else {
    Opts.setTypeVisibilityMode(Opts.getValueVisibilityMode());
  }

  if (Args.hasArg(OPT_fvisibility_from_dllstorageclass)) {
    Opts.VisibilityFromDLLStorageClass = 1;

    // Translate dllexport defintions to default visibility, by default.
    if (Arg *O = Args.getLastArg(OPT_fvisibility_dllexport_EQ))
      Opts.setDLLExportVisibility(parseVisibility(O, Args, Diags));
    else
      Opts.setDLLExportVisibility(DefaultVisibility);

    // Translate defintions without an explict DLL storage class to hidden
    // visibility, by default.
    if (Arg *O = Args.getLastArg(OPT_fvisibility_nodllstorageclass_EQ))
      Opts.setNoDLLStorageClassVisibility(parseVisibility(O, Args, Diags));
    else
      Opts.setNoDLLStorageClassVisibility(HiddenVisibility);

    // Translate dllimport external declarations to default visibility, by
    // default.
    if (Arg *O = Args.getLastArg(OPT_fvisibility_externs_dllimport_EQ))
      Opts.setExternDeclDLLImportVisibility(parseVisibility(O, Args, Diags));
    else
      Opts.setExternDeclDLLImportVisibility(DefaultVisibility);

    // Translate external declarations without an explicit DLL storage class
    // to hidden visibility, by default.
    if (Arg *O = Args.getLastArg(OPT_fvisibility_externs_nodllstorageclass_EQ))
      Opts.setExternDeclNoDLLStorageClassVisibility(
          parseVisibility(O, Args, Diags));
    else
      Opts.setExternDeclNoDLLStorageClassVisibility(HiddenVisibility);
  }

  if (Args.hasArg(OPT_ftrapv)) {
    Opts.setSignedOverflowBehavior(LangOptions::SOB_Trapping);
    // Set the handler, if one is specified.
    Opts.OverflowHandler =
        std::string(Args.getLastArgValue(OPT_ftrapv_handler));
  }
  else if (Args.hasArg(OPT_fwrapv))
    Opts.setSignedOverflowBehavior(LangOptions::SOB_Defined);

  Opts.MicrosoftExt = Opts.MSVCCompat || Args.hasArg(OPT_fms_extensions);
  Opts.AsmBlocks = Args.hasArg(OPT_fasm_blocks) || Opts.MicrosoftExt;
  Opts.MSCompatibilityVersion = 0;
  if (const Arg *A = Args.getLastArg(OPT_fms_compatibility_version)) {
    VersionTuple VT;
    if (VT.tryParse(A->getValue()))
      Diags.Report(diag::err_drv_invalid_value) << A->getAsString(Args)
                                                << A->getValue();
    Opts.MSCompatibilityVersion = VT.getMajor() * 10000000 +
                                  VT.getMinor().getValueOr(0) * 100000 +
                                  VT.getSubminor().getValueOr(0);
  }

  // Mimicking gcc's behavior, trigraphs are only enabled if -trigraphs
  // is specified, or -std is set to a conforming mode.
  // Trigraphs are disabled by default in c++1z onwards.
  // For z/OS, trigraphs are enabled by default (without regard to the above).
  Opts.Trigraphs =
      (!Opts.GNUMode && !Opts.MSVCCompat && !Opts.CPlusPlus17) || T.isOSzOS();
  Opts.Trigraphs =
      Args.hasFlag(OPT_ftrigraphs, OPT_fno_trigraphs, Opts.Trigraphs);

  Opts.DollarIdents = Args.hasFlag(OPT_fdollars_in_identifiers,
                                   OPT_fno_dollars_in_identifiers,
                                   Opts.DollarIdents);

  // -ffixed-point
  Opts.FixedPoint =
      Args.hasFlag(OPT_ffixed_point, OPT_fno_fixed_point, /*Default=*/false) &&
      !Opts.CPlusPlus;
  Opts.PaddingOnUnsignedFixedPoint =
      Args.hasFlag(OPT_fpadding_on_unsigned_fixed_point,
                   OPT_fno_padding_on_unsigned_fixed_point,
                   /*Default=*/false) &&
      Opts.FixedPoint;

  Opts.RTTI = Opts.CPlusPlus && !Args.hasArg(OPT_fno_rtti);
  Opts.RTTIData = Opts.RTTI && !Args.hasArg(OPT_fno_rtti_data);
  Opts.Blocks = Args.hasArg(OPT_fblocks) || (Opts.OpenCL
    && Opts.OpenCLVersion == 200);
  Opts.Coroutines = Opts.CPlusPlus20 || Args.hasArg(OPT_fcoroutines_ts);

  Opts.ConvergentFunctions = Opts.OpenCL || (Opts.CUDA && Opts.CUDAIsDevice) ||
                             Opts.SYCLIsDevice ||
                             Args.hasArg(OPT_fconvergent_functions);

  Opts.DoubleSquareBracketAttributes =
      Args.hasFlag(OPT_fdouble_square_bracket_attributes,
                   OPT_fno_double_square_bracket_attributes,
                   Opts.DoubleSquareBracketAttributes);

  Opts.CPlusPlusModules = Opts.CPlusPlus20;
  Opts.Modules =
      Args.hasArg(OPT_fmodules) || Opts.ModulesTS || Opts.CPlusPlusModules;
  Opts.ModulesDeclUse =
      Args.hasArg(OPT_fmodules_decluse) || Opts.ModulesStrictDeclUse;
  // FIXME: We only need this in C++ modules / Modules TS if we might textually
  // enter a different module (eg, when building a header unit).
  Opts.ModulesLocalVisibility =
      Args.hasArg(OPT_fmodules_local_submodule_visibility) || Opts.ModulesTS ||
      Opts.CPlusPlusModules;
  Opts.ModulesHashErrorDiags = Args.hasArg(OPT_fmodules_hash_error_diagnostics);
  Opts.ModulesSearchAll = Opts.Modules &&
    !Args.hasArg(OPT_fno_modules_search_all) &&
    Args.hasArg(OPT_fmodules_search_all);
  Opts.CharIsSigned = Opts.OpenCL || !Args.hasArg(OPT_fno_signed_char);
  Opts.WChar = Opts.CPlusPlus && !Args.hasArg(OPT_fno_wchar);
  Opts.Char8 = Args.hasFlag(OPT_fchar8__t, OPT_fno_char8__t, Opts.CPlusPlus20);
  Opts.NoBuiltin = Args.hasArg(OPT_fno_builtin) || Opts.Freestanding;
  if (!Opts.NoBuiltin)
    getAllNoBuiltinFuncValues(Args, Opts.NoBuiltinFuncs);
  Opts.AlignedAllocation =
      Args.hasFlag(OPT_faligned_allocation, OPT_fno_aligned_allocation,
                   Opts.AlignedAllocation);
  Opts.AlignedAllocationUnavailable =
      Opts.AlignedAllocation && Args.hasArg(OPT_aligned_alloc_unavailable);
  if (Args.hasArg(OPT_fconcepts_ts))
    Diags.Report(diag::warn_fe_concepts_ts_flag);
  Opts.MathErrno = !Opts.OpenCL && Args.hasArg(OPT_fmath_errno);
  Opts.LongDoubleSize = Args.hasArg(OPT_mlong_double_128)
                            ? 128
                            : Args.hasArg(OPT_mlong_double_64) ? 64 : 0;
  Opts.EnableAIXExtendedAltivecABI = Args.hasArg(OPT_mabi_EQ_vec_extabi);
  Opts.PICLevel = getLastArgIntValue(Args, OPT_pic_level, 0, Diags);
  Opts.DumpRecordLayouts = Opts.DumpRecordLayoutsSimple
                        || Args.hasArg(OPT_fdump_record_layouts);
  if (Opts.FastRelaxedMath)
    Opts.setDefaultFPContractMode(LangOptions::FPM_Fast);
  llvm::sort(Opts.ModuleFeatures);
  Opts.NativeHalfType |= Args.hasArg(OPT_fnative_half_type);
  Opts.NativeHalfArgsAndReturns |= Args.hasArg(OPT_fnative_half_arguments_and_returns);
  // Enable HalfArgsAndReturns if present in Args or if NativeHalfArgsAndReturns
  // is enabled.
  Opts.HalfArgsAndReturns = Args.hasArg(OPT_fallow_half_arguments_and_returns)
                            | Opts.NativeHalfArgsAndReturns;
  Opts.APINotes = Args.hasArg(OPT_fapinotes);
  Opts.APINotesModules = Args.hasArg(OPT_fapinotes_modules);

  Opts.ArmSveVectorBits =
      getLastArgIntValue(Args, options::OPT_msve_vector_bits_EQ, 0, Diags);

  // __declspec is enabled by default for the PS4 by the driver, and also
  // enabled for Microsoft Extensions or Borland Extensions, here.
  //
  // FIXME: __declspec is also currently enabled for CUDA, but isn't really a
  // CUDA extension. However, it is required for supporting
  // __clang_cuda_builtin_vars.h, which uses __declspec(property). Once that has
  // been rewritten in terms of something more generic, remove the Opts.CUDA
  // term here.
  Opts.DeclSpecKeyword =
      Args.hasFlag(OPT_fdeclspec, OPT_fno_declspec,
                   (Opts.MicrosoftExt || Opts.Borland || Opts.CUDA));

  // -mrtd option
  if (Arg *A = Args.getLastArg(OPT_mrtd)) {
    if (Opts.getDefaultCallingConv() != LangOptions::DCC_None)
      Diags.Report(diag::err_drv_argument_not_allowed_with)
          << A->getSpelling() << "-fdefault-calling-conv";
    else {
      llvm::Triple T(TargetOpts.Triple);
      if (T.getArch() != llvm::Triple::x86)
        Diags.Report(diag::err_drv_argument_not_allowed_with)
            << A->getSpelling() << T.getTriple();
      else
        Opts.setDefaultCallingConv(LangOptions::DCC_StdCall);
    }
  }

  // Check if -fopenmp-simd is specified.
  bool IsSimdSpecified =
      Args.hasFlag(options::OPT_fopenmp_simd, options::OPT_fno_openmp_simd,
                   /*Default=*/false);
  Opts.OpenMPSimd = !Opts.OpenMP && IsSimdSpecified;
  Opts.OpenMPUseTLS =
      Opts.OpenMP && !Args.hasArg(options::OPT_fnoopenmp_use_tls);
  Opts.OpenMPIsDevice =
      Opts.OpenMP && Args.hasArg(options::OPT_fopenmp_is_device);
  Opts.OpenMPIRBuilder =
      Opts.OpenMP && Args.hasArg(options::OPT_fopenmp_enable_irbuilder);
  bool IsTargetSpecified =
      Opts.OpenMPIsDevice || Args.hasArg(options::OPT_fopenmp_targets_EQ);

  if (Opts.OpenMP || Opts.OpenMPSimd) {
    if (int Version = getLastArgIntValue(
            Args, OPT_fopenmp_version_EQ,
            (IsSimdSpecified || IsTargetSpecified) ? 50 : Opts.OpenMP, Diags))
      Opts.OpenMP = Version;
    // Provide diagnostic when a given target is not expected to be an OpenMP
    // device or host.
    if (!Opts.OpenMPIsDevice) {
      switch (T.getArch()) {
      default:
        break;
      // Add unsupported host targets here:
      case llvm::Triple::nvptx:
      case llvm::Triple::nvptx64:
        Diags.Report(diag::err_drv_omp_host_target_not_supported)
            << TargetOpts.Triple;
        break;
      }
    }
  }

  // Set the flag to prevent the implementation from emitting device exception
  // handling code for those requiring so.
  if ((Opts.OpenMPIsDevice && (T.isNVPTX() || T.isAMDGCN())) ||
      Opts.OpenCLCPlusPlus) {
    Opts.Exceptions = 0;
    Opts.CXXExceptions = 0;
  }
  if (Opts.OpenMPIsDevice && T.isNVPTX()) {
    Opts.OpenMPCUDANumSMs =
        getLastArgIntValue(Args, options::OPT_fopenmp_cuda_number_of_sm_EQ,
                           Opts.OpenMPCUDANumSMs, Diags);
    Opts.OpenMPCUDABlocksPerSM =
        getLastArgIntValue(Args, options::OPT_fopenmp_cuda_blocks_per_sm_EQ,
                           Opts.OpenMPCUDABlocksPerSM, Diags);
    Opts.OpenMPCUDAReductionBufNum = getLastArgIntValue(
        Args, options::OPT_fopenmp_cuda_teams_reduction_recs_num_EQ,
        Opts.OpenMPCUDAReductionBufNum, Diags);
  }

  // Get the OpenMP target triples if any.
  if (Arg *A = Args.getLastArg(options::OPT_fopenmp_targets_EQ)) {
    enum ArchPtrSize { Arch16Bit, Arch32Bit, Arch64Bit };
    auto getArchPtrSize = [](const llvm::Triple &T) {
      if (T.isArch16Bit())
        return Arch16Bit;
      if (T.isArch32Bit())
        return Arch32Bit;
      assert(T.isArch64Bit() && "Expected 64-bit architecture");
      return Arch64Bit;
    };

    for (unsigned i = 0; i < A->getNumValues(); ++i) {
      llvm::Triple TT(A->getValue(i));

      if (TT.getArch() == llvm::Triple::UnknownArch ||
          !(TT.getArch() == llvm::Triple::aarch64 || TT.isPPC() ||
            TT.getArch() == llvm::Triple::nvptx ||
            TT.getArch() == llvm::Triple::nvptx64 ||
            TT.getArch() == llvm::Triple::amdgcn ||
            TT.getArch() == llvm::Triple::x86 ||
            TT.getArch() == llvm::Triple::x86_64))
        Diags.Report(diag::err_drv_invalid_omp_target) << A->getValue(i);
      else if (getArchPtrSize(T) != getArchPtrSize(TT))
        Diags.Report(diag::err_drv_incompatible_omp_arch)
            << A->getValue(i) << T.str();
      else
        Opts.OMPTargetTriples.push_back(TT);
    }
  }

  // Get OpenMP host file path if any and report if a non existent file is
  // found
  if (Arg *A = Args.getLastArg(options::OPT_fopenmp_host_ir_file_path)) {
    Opts.OMPHostIRFile = A->getValue();
    if (!llvm::sys::fs::exists(Opts.OMPHostIRFile))
      Diags.Report(diag::err_drv_omp_host_ir_file_not_found)
          << Opts.OMPHostIRFile;
  }

  // Set CUDA mode for OpenMP target NVPTX/AMDGCN if specified in options
  Opts.OpenMPCUDAMode = Opts.OpenMPIsDevice && (T.isNVPTX() || T.isAMDGCN()) &&
                        Args.hasArg(options::OPT_fopenmp_cuda_mode);

  // Set CUDA support for parallel execution of target regions for OpenMP target
  // NVPTX/AMDGCN if specified in options.
  Opts.OpenMPCUDATargetParallel =
      Opts.OpenMPIsDevice && (T.isNVPTX() || T.isAMDGCN()) &&
      Args.hasArg(options::OPT_fopenmp_cuda_parallel_target_regions);

  // Set CUDA mode for OpenMP target NVPTX/AMDGCN if specified in options
  Opts.OpenMPCUDAForceFullRuntime =
      Opts.OpenMPIsDevice && (T.isNVPTX() || T.isAMDGCN()) &&
      Args.hasArg(options::OPT_fopenmp_cuda_force_full_runtime);

  // Record whether the __DEPRECATED define was requested.
  Opts.Deprecated = Args.hasFlag(OPT_fdeprecated_macro,
                                 OPT_fno_deprecated_macro,
                                 Opts.Deprecated);

  // FIXME: Eliminate this dependency.
  unsigned Opt = getOptimizationLevel(Args, IK, Diags),
       OptSize = getOptimizationLevelSize(Args);
  Opts.Optimize = Opt != 0;
  Opts.OptimizeSize = OptSize != 0;

  // This is the __NO_INLINE__ define, which just depends on things like the
  // optimization level and -fno-inline, not actually whether the backend has
  // inlining enabled.
  Opts.NoInlineDefine = !Opts.Optimize;
  if (Arg *InlineArg = Args.getLastArg(
          options::OPT_finline_functions, options::OPT_finline_hint_functions,
          options::OPT_fno_inline_functions, options::OPT_fno_inline))
    if (InlineArg->getOption().matches(options::OPT_fno_inline))
      Opts.NoInlineDefine = true;

  if (Arg *A = Args.getLastArg(OPT_ffp_contract)) {
    StringRef Val = A->getValue();
    if (Val == "fast")
      Opts.setDefaultFPContractMode(LangOptions::FPM_Fast);
    else if (Val == "on")
      Opts.setDefaultFPContractMode(LangOptions::FPM_On);
    else if (Val == "off")
      Opts.setDefaultFPContractMode(LangOptions::FPM_Off);
    else if (Val == "fast-honor-pragmas")
      Opts.setDefaultFPContractMode(LangOptions::FPM_FastHonorPragmas);
    else
      Diags.Report(diag::err_drv_invalid_value) << A->getAsString(Args) << Val;
  }

  if (Args.hasArg(OPT_ftrapping_math)) {
    Opts.setFPExceptionMode(LangOptions::FPE_Strict);
  }

  if (Args.hasArg(OPT_fno_trapping_math)) {
    Opts.setFPExceptionMode(LangOptions::FPE_Ignore);
  }

  LangOptions::FPExceptionModeKind FPEB = LangOptions::FPE_Ignore;
  if (Arg *A = Args.getLastArg(OPT_ffp_exception_behavior_EQ)) {
    StringRef Val = A->getValue();
    if (Val.equals("ignore"))
      FPEB = LangOptions::FPE_Ignore;
    else if (Val.equals("maytrap"))
      FPEB = LangOptions::FPE_MayTrap;
    else if (Val.equals("strict"))
      FPEB = LangOptions::FPE_Strict;
    else
      Diags.Report(diag::err_drv_invalid_value) << A->getAsString(Args) << Val;
  }
  Opts.setFPExceptionMode(FPEB);

  // Parse -fsanitize= arguments.
  parseSanitizerKinds("-fsanitize=", Args.getAllArgValues(OPT_fsanitize_EQ),
                      Diags, Opts.Sanitize);
  std::vector<std::string> systemBlacklists =
      Args.getAllArgValues(OPT_fsanitize_system_blacklist);
  Opts.SanitizerBlacklistFiles.insert(Opts.SanitizerBlacklistFiles.end(),
                                      systemBlacklists.begin(),
                                      systemBlacklists.end());

  if (Arg *A = Args.getLastArg(OPT_fclang_abi_compat_EQ)) {
    Opts.setClangABICompat(LangOptions::ClangABI::Latest);

    StringRef Ver = A->getValue();
    std::pair<StringRef, StringRef> VerParts = Ver.split('.');
    unsigned Major, Minor = 0;

    // Check the version number is valid: either 3.x (0 <= x <= 9) or
    // y or y.0 (4 <= y <= current version).
    if (!VerParts.first.startswith("0") &&
        !VerParts.first.getAsInteger(10, Major) &&
        3 <= Major && Major <= CLANG_VERSION_MAJOR &&
        (Major == 3 ? VerParts.second.size() == 1 &&
                      !VerParts.second.getAsInteger(10, Minor)
                    : VerParts.first.size() == Ver.size() ||
                      VerParts.second == "0")) {
      // Got a valid version number.
      if (Major == 3 && Minor <= 8)
        Opts.setClangABICompat(LangOptions::ClangABI::Ver3_8);
      else if (Major <= 4)
        Opts.setClangABICompat(LangOptions::ClangABI::Ver4);
      else if (Major <= 6)
        Opts.setClangABICompat(LangOptions::ClangABI::Ver6);
      else if (Major <= 7)
        Opts.setClangABICompat(LangOptions::ClangABI::Ver7);
      else if (Major <= 9)
        Opts.setClangABICompat(LangOptions::ClangABI::Ver9);
      else if (Major <= 11)
        Opts.setClangABICompat(LangOptions::ClangABI::Ver11);
    } else if (Ver != "latest") {
      Diags.Report(diag::err_drv_invalid_value)
          << A->getAsString(Args) << A->getValue();
    }
  }

  if (Arg *A = Args.getLastArg(OPT_msign_return_address_EQ)) {
    StringRef SignScope = A->getValue();

    if (SignScope.equals_lower("none"))
      Opts.setSignReturnAddressScope(
          LangOptions::SignReturnAddressScopeKind::None);
    else if (SignScope.equals_lower("all"))
      Opts.setSignReturnAddressScope(
          LangOptions::SignReturnAddressScopeKind::All);
    else if (SignScope.equals_lower("non-leaf"))
      Opts.setSignReturnAddressScope(
          LangOptions::SignReturnAddressScopeKind::NonLeaf);
    else
      Diags.Report(diag::err_drv_invalid_value)
          << A->getAsString(Args) << SignScope;

    if (Arg *A = Args.getLastArg(OPT_msign_return_address_key_EQ)) {
      StringRef SignKey = A->getValue();
      if (!SignScope.empty() && !SignKey.empty()) {
        if (SignKey.equals_lower("a_key"))
          Opts.setSignReturnAddressKey(
              LangOptions::SignReturnAddressKeyKind::AKey);
        else if (SignKey.equals_lower("b_key"))
          Opts.setSignReturnAddressKey(
              LangOptions::SignReturnAddressKeyKind::BKey);
        else
          Diags.Report(diag::err_drv_invalid_value)
              << A->getAsString(Args) << SignKey;
      }
    }
  }

  std::string ThreadModel =
      std::string(Args.getLastArgValue(OPT_mthread_model, "posix"));
  if (ThreadModel != "posix" && ThreadModel != "single")
    Diags.Report(diag::err_drv_invalid_value)
        << Args.getLastArg(OPT_mthread_model)->getAsString(Args) << ThreadModel;
  Opts.setThreadModel(
      llvm::StringSwitch<LangOptions::ThreadModelKind>(ThreadModel)
          .Case("posix", LangOptions::ThreadModelKind::POSIX)
          .Case("single", LangOptions::ThreadModelKind::Single));
}

static bool isStrictlyPreprocessorAction(frontend::ActionKind Action) {
  switch (Action) {
  case frontend::ASTDeclList:
  case frontend::ASTDump:
  case frontend::ASTPrint:
  case frontend::ASTView:
  case frontend::EmitAssembly:
  case frontend::EmitBC:
  case frontend::EmitHTML:
  case frontend::EmitLLVM:
  case frontend::EmitLLVMOnly:
  case frontend::EmitCodeGenOnly:
  case frontend::EmitObj:
  case frontend::FixIt:
  case frontend::GenerateModule:
  case frontend::GenerateModuleInterface:
  case frontend::GenerateHeaderModule:
  case frontend::GeneratePCH:
  case frontend::GenerateInterfaceStubs:
  case frontend::ParseSyntaxOnly:
  case frontend::ModuleFileInfo:
  case frontend::VerifyPCH:
  case frontend::PluginAction:
  case frontend::RewriteObjC:
  case frontend::RewriteTest:
  case frontend::RunAnalysis:
  case frontend::TemplightDump:
  case frontend::MigrateSource:
    return false;

  case frontend::DumpCompilerOptions:
  case frontend::DumpRawTokens:
  case frontend::DumpTokens:
  case frontend::InitOnly:
  case frontend::PrintPreamble:
  case frontend::PrintPreprocessedInput:
  case frontend::RewriteMacros:
  case frontend::RunPreprocessorOnly:
  case frontend::PrintDependencyDirectivesSourceMinimizerOutput:
    return true;
  }
  llvm_unreachable("invalid frontend action");
}

static void ParsePreprocessorArgs(PreprocessorOptions &Opts, ArgList &Args,
                                  DiagnosticsEngine &Diags,
                                  frontend::ActionKind Action) {
  Opts.PCHWithHdrStop = Args.hasArg(OPT_pch_through_hdrstop_create) ||
                        Args.hasArg(OPT_pch_through_hdrstop_use);
  Opts.AllowPCHWithCompilerErrors =
      Args.hasArg(OPT_fallow_pch_with_errors, OPT_fallow_pcm_with_errors);

  for (const auto *A : Args.filtered(OPT_error_on_deserialized_pch_decl))
    Opts.DeserializedPCHDeclsToErrorOn.insert(A->getValue());

  for (const auto &A : Args.getAllArgValues(OPT_fmacro_prefix_map_EQ)) {
    auto Split = StringRef(A).split('=');
    Opts.MacroPrefixMap.insert(
        {std::string(Split.first), std::string(Split.second)});
  }

  if (const Arg *A = Args.getLastArg(OPT_preamble_bytes_EQ)) {
    StringRef Value(A->getValue());
    size_t Comma = Value.find(',');
    unsigned Bytes = 0;
    unsigned EndOfLine = 0;

    if (Comma == StringRef::npos ||
        Value.substr(0, Comma).getAsInteger(10, Bytes) ||
        Value.substr(Comma + 1).getAsInteger(10, EndOfLine))
      Diags.Report(diag::err_drv_preamble_format);
    else {
      Opts.PrecompiledPreambleBytes.first = Bytes;
      Opts.PrecompiledPreambleBytes.second = (EndOfLine != 0);
    }
  }

  // Add the __CET__ macro if a CFProtection option is set.
  if (const Arg *A = Args.getLastArg(OPT_fcf_protection_EQ)) {
    StringRef Name = A->getValue();
    if (Name == "branch")
      Opts.addMacroDef("__CET__=1");
    else if (Name == "return")
      Opts.addMacroDef("__CET__=2");
    else if (Name == "full")
      Opts.addMacroDef("__CET__=3");
  }

  // Add macros from the command line.
  for (const auto *A : Args.filtered(OPT_D, OPT_U)) {
    if (A->getOption().matches(OPT_D))
      Opts.addMacroDef(A->getValue());
    else
      Opts.addMacroUndef(A->getValue());
  }

  // Add the ordered list of -includes.
  for (const auto *A : Args.filtered(OPT_include))
    Opts.Includes.emplace_back(A->getValue());

  for (const auto *A : Args.filtered(OPT_chain_include))
    Opts.ChainedIncludes.emplace_back(A->getValue());

  for (const auto *A : Args.filtered(OPT_remap_file)) {
    std::pair<StringRef, StringRef> Split = StringRef(A->getValue()).split(';');

    if (Split.second.empty()) {
      Diags.Report(diag::err_drv_invalid_remap_file) << A->getAsString(Args);
      continue;
    }

    Opts.addRemappedFile(Split.first, Split.second);
  }

  // Always avoid lexing editor placeholders when we're just running the
  // preprocessor as we never want to emit the
  // "editor placeholder in source file" error in PP only mode.
  if (isStrictlyPreprocessorAction(Action))
    Opts.LexEditorPlaceholders = false;
}

static void ParsePreprocessorOutputArgs(PreprocessorOutputOptions &Opts,
                                        ArgList &Args,
                                        frontend::ActionKind Action) {
  if (isStrictlyPreprocessorAction(Action))
    Opts.ShowCPP = !Args.hasArg(OPT_dM);
  else
    Opts.ShowCPP = 0;

  Opts.ShowMacros = Args.hasArg(OPT_dM) || Args.hasArg(OPT_dD);
}

static void ParseTargetArgs(TargetOptions &Opts, ArgList &Args,
                            DiagnosticsEngine &Diags) {
  Opts.AllowAMDGPUUnsafeFPAtomics =
      Args.hasFlag(options::OPT_munsafe_fp_atomics,
                   options::OPT_mno_unsafe_fp_atomics, false);
  if (Arg *A = Args.getLastArg(options::OPT_target_sdk_version_EQ)) {
    llvm::VersionTuple Version;
    if (Version.tryParse(A->getValue()))
      Diags.Report(diag::err_drv_invalid_value)
          << A->getAsString(Args) << A->getValue();
    else
      Opts.SDKVersion = Version;
  }
}

static void removeExplicitModuleBuildIncompatibleOptions(InputArgList &Args) {
  auto REMBIO = llvm::find_if(Args, [](const Arg *A){
    return A->getOption().getID() ==
        OPT_remove_preceeding_explicit_module_build_incompatible_options;
  });
  if (REMBIO == Args.end())
    return;
<<<<<<< HEAD

  llvm::SmallPtrSet<const Arg *, 32> BeforeREMBIO;
  for (auto I = Args.begin(); I != REMBIO; ++I)
    BeforeREMBIO.insert(*I);

  Args.eraseArgIf([&](const Arg *A) {
    if (!BeforeREMBIO.count(A))
      return false;
    const Option &O = A->getOption();
    return O.matches(OPT_INPUT) ||
           O.matches(OPT_Action_Group) ||
           O.matches(OPT__output);
  });
}

bool CompilerInvocation::parseSimpleArgs(const ArgList &Args,
                                         DiagnosticsEngine &Diags) {
  bool Success = true;

#define OPTION_WITH_MARSHALLING(                                               \
    PREFIX_TYPE, NAME, ID, KIND, GROUP, ALIAS, ALIASARGS, FLAGS, PARAM,        \
    HELPTEXT, METAVAR, VALUES, SPELLING, SHOULD_PARSE, ALWAYS_EMIT, KEYPATH,   \
    DEFAULT_VALUE, IMPLIED_CHECK, IMPLIED_VALUE, NORMALIZER, DENORMALIZER,     \
    MERGER, EXTRACTOR, TABLE_INDEX)                                            \
  if ((FLAGS)&options::CC1Option) {                                            \
    this->KEYPATH = MERGER(this->KEYPATH, DEFAULT_VALUE);                      \
    if (IMPLIED_CHECK)                                                         \
      this->KEYPATH = MERGER(this->KEYPATH, IMPLIED_VALUE);                    \
    if (SHOULD_PARSE)                                                          \
      if (auto MaybeValue = \
            NORMALIZER(OPT_##ID, TABLE_INDEX, Args, Diags, Success))    \
        this->KEYPATH = MERGER(                                                \
            this->KEYPATH, static_cast<decltype(this->KEYPATH)>(*MaybeValue)); \
  }
=======
>>>>>>> f7b8db07

  llvm::SmallPtrSet<const Arg *, 32> BeforeREMBIO;
  for (auto I = Args.begin(); I != REMBIO; ++I)
    BeforeREMBIO.insert(*I);

  Args.eraseArgIf([&](const Arg *A) {
    if (!BeforeREMBIO.count(A))
      return false;
    const Option &O = A->getOption();
    return O.matches(OPT_INPUT) ||
           O.matches(OPT_Action_Group) ||
           O.matches(OPT__output);
  });
}

bool CompilerInvocation::CreateFromArgs(CompilerInvocation &Res,
                                        ArrayRef<const char *> CommandLineArgs,
                                        DiagnosticsEngine &Diags,
                                        const char *Argv0) {
  bool Success = true;

  // Parse the arguments.
  const OptTable &Opts = getDriverOptTable();
  const unsigned IncludedFlagsBitmask = options::CC1Option;
  unsigned MissingArgIndex, MissingArgCount;
  InputArgList Args = Opts.ParseArgs(CommandLineArgs, MissingArgIndex,
                                     MissingArgCount, IncludedFlagsBitmask);

  removeExplicitModuleBuildIncompatibleOptions(Args);

  LangOptions &LangOpts = *Res.getLangOpts();

  // Check for missing argument error.
  if (MissingArgCount) {
    Diags.Report(diag::err_drv_missing_argument)
        << Args.getArgString(MissingArgIndex) << MissingArgCount;
    Success = false;
  }

  // Issue errors on unknown arguments.
  for (const auto *A : Args.filtered(OPT_UNKNOWN)) {
    auto ArgString = A->getAsString(Args);
    std::string Nearest;
    if (Opts.findNearest(ArgString, Nearest, IncludedFlagsBitmask) > 1)
      Diags.Report(diag::err_drv_unknown_argument) << ArgString;
    else
      Diags.Report(diag::err_drv_unknown_argument_with_suggestion)
          << ArgString << Nearest;
    Success = false;
  }

  Success &= Res.parseSimpleArgs(Args, Diags);

  Success &= ParseAnalyzerArgs(*Res.getAnalyzerOpts(), Args, Diags);
  ParseDependencyOutputArgs(Res.getDependencyOutputOpts(), Args);
  if (!Res.getDependencyOutputOpts().OutputFile.empty() &&
      Res.getDependencyOutputOpts().Targets.empty()) {
    Diags.Report(diag::err_fe_dependency_file_requires_MT);
    Success = false;
  }
  Success &= ParseDiagnosticArgs(Res.getDiagnosticOpts(), Args, &Diags,
                                 /*DefaultDiagColor=*/false);
  ParseCommentArgs(LangOpts.CommentOpts, Args);
  // FIXME: We shouldn't have to pass the DashX option around here
  InputKind DashX = ParseFrontendArgs(Res.getFrontendOpts(), Args, Diags,
                                      LangOpts.IsHeaderFile);
  ParseTargetArgs(Res.getTargetOpts(), Args, Diags);
  ParseHeaderSearchArgs(Res.getHeaderSearchOpts(), Args,
                        Res.getFileSystemOpts().WorkingDir);
  ParseAPINotesArgs(Res.getAPINotesOpts(), Args, Diags);

  ParsePointerAuthArgs(LangOpts, Args);

  llvm::Triple T(Res.getTargetOpts().Triple);
  if (DashX.getFormat() == InputKind::Precompiled ||
      DashX.getLanguage() == Language::LLVM_IR) {
    // ObjCAAutoRefCount and Sanitize LangOpts are used to setup the
    // PassManager in BackendUtil.cpp. They need to be initializd no matter
    // what the input type is.
    if (Args.hasArg(OPT_fobjc_arc))
      LangOpts.ObjCAutoRefCount = 1;
    // PIClevel and PIELevel are needed during code generation and this should be
    // set regardless of the input type.
    LangOpts.PICLevel = getLastArgIntValue(Args, OPT_pic_level, 0, Diags);
    parseSanitizerKinds("-fsanitize=", Args.getAllArgValues(OPT_fsanitize_EQ),
                        Diags, LangOpts.Sanitize);
  } else {
    // Other LangOpts are only initialized when the input is not AST or LLVM IR.
    // FIXME: Should we really be calling this for an Language::Asm input?
    ParseLangArgs(LangOpts, Args, DashX, Res.getTargetOpts(),
                  Res.getPreprocessorOpts(), Diags);
    if (Res.getFrontendOpts().ProgramAction == frontend::RewriteObjC)
      LangOpts.ObjCExceptions = 1;
    if (T.isOSDarwin() && DashX.isPreprocessed()) {
      // Supress the darwin-specific 'stdlibcxx-not-found' diagnostic for
      // preprocessed input as we don't expect it to be used with -std=libc++
      // anyway.
      Res.getDiagnosticOpts().Warnings.push_back("no-stdlibcxx-not-found");
    }
  }

  Success &= ParseCodeGenArgs(Res.getCodeGenOpts(), Args, DashX, Diags,
                              LangOpts, Res.getTargetOpts(),
                              Res.getFrontendOpts());

  if (LangOpts.CUDA) {
    // During CUDA device-side compilation, the aux triple is the
    // triple used for host compilation.
    if (LangOpts.CUDAIsDevice)
      Res.getTargetOpts().HostTriple = Res.getFrontendOpts().AuxTriple;
  }

  // Set the triple of the host for OpenMP device compile.
  if (LangOpts.OpenMPIsDevice)
    Res.getTargetOpts().HostTriple = Res.getFrontendOpts().AuxTriple;

  // FIXME: Override value name discarding when asan or msan is used because the
  // backend passes depend on the name of the alloca in order to print out
  // names.
  Res.getCodeGenOpts().DiscardValueNames &=
      !LangOpts.Sanitize.has(SanitizerKind::Address) &&
      !LangOpts.Sanitize.has(SanitizerKind::KernelAddress) &&
      !LangOpts.Sanitize.has(SanitizerKind::Memory) &&
      !LangOpts.Sanitize.has(SanitizerKind::KernelMemory);

  ParsePreprocessorArgs(Res.getPreprocessorOpts(), Args, Diags,
                        Res.getFrontendOpts().ProgramAction);
  ParsePreprocessorOutputArgs(Res.getPreprocessorOutputOpts(), Args,
                              Res.getFrontendOpts().ProgramAction);

  if (!Res.getPreprocessorOpts().ImplicitPCHInclude.empty() ||
      Res.getFrontendOpts().ProgramAction == frontend::GeneratePCH)
    LangOpts.NeededByPCHOrCompilationUsesPCH = true;

  // Turn on -Wspir-compat for SPIR target.
  if (T.isSPIR())
    Res.getDiagnosticOpts().Warnings.push_back("spir-compat");

  // If sanitizer is enabled, disable OPT_ffine_grained_bitfield_accesses.
  if (Res.getCodeGenOpts().FineGrainedBitfieldAccesses &&
      !Res.getLangOpts()->Sanitize.empty()) {
    Res.getCodeGenOpts().FineGrainedBitfieldAccesses = false;
    Diags.Report(diag::warn_drv_fine_grained_bitfield_accesses_ignored);
  }

  // Store the command-line for using in the CodeView backend.
  Res.getCodeGenOpts().Argv0 = Argv0;
  Res.getCodeGenOpts().CommandLineArgs = CommandLineArgs;

  FixupInvocation(Res, Diags, Args);

  return Success;
}

// Some extension diagnostics aren't explicitly mapped and require custom
// logic in the dianognostic engine to be used, track -pedantic-errors
static bool isExtHandlingFromDiagsError(DiagnosticsEngine &Diags) {
  diag::Severity Ext = Diags.getExtensionHandlingBehavior();
  if (Ext == diag::Severity::Warning && Diags.getWarningsAsErrors())
    return true;
  return Ext >= diag::Severity::Error;
}

std::string CompilerInvocation::getModuleHash(DiagnosticsEngine &Diags) const {
  // Note: For QoI reasons, the things we use as a hash here should all be
  // dumped via the -module-info flag.
  using llvm::hash_code;
  using llvm::hash_value;
  using llvm::hash_combine;
  using llvm::hash_combine_range;

  // Start the signature with the compiler version.
  // FIXME: We'd rather use something more cryptographically sound than
  // CityHash, but this will do for now.
  hash_code code = hash_value(getClangFullRepositoryVersion());

  // Also include the serialization version, in case LLVM_APPEND_VC_REV is off
  // and getClangFullRepositoryVersion() doesn't include git revision.
  code = hash_combine(code, serialization::VERSION_MAJOR,
                      serialization::VERSION_MINOR);

  // Extend the signature with the language options
#define LANGOPT(Name, Bits, Default, Description) \
   code = hash_combine(code, LangOpts->Name);
#define ENUM_LANGOPT(Name, Type, Bits, Default, Description) \
  code = hash_combine(code, static_cast<unsigned>(LangOpts->get##Name()));
#define BENIGN_LANGOPT(Name, Bits, Default, Description)
#define BENIGN_ENUM_LANGOPT(Name, Type, Bits, Default, Description)
#include "clang/Basic/LangOptions.def"

  for (StringRef Feature : LangOpts->ModuleFeatures)
    code = hash_combine(code, Feature);

  code = hash_combine(code, LangOpts->ObjCRuntime);
  const auto &BCN = LangOpts->CommentOpts.BlockCommandNames;
  code = hash_combine(code, hash_combine_range(BCN.begin(), BCN.end()));

  // Extend the signature with the target options.
  code = hash_combine(code, TargetOpts->Triple, TargetOpts->CPU,
                      TargetOpts->TuneCPU, TargetOpts->ABI);
  for (const auto &FeatureAsWritten : TargetOpts->FeaturesAsWritten)
    code = hash_combine(code, FeatureAsWritten);

  // Extend the signature with preprocessor options.
  const PreprocessorOptions &ppOpts = getPreprocessorOpts();
  const HeaderSearchOptions &hsOpts = getHeaderSearchOpts();
  code = hash_combine(code, ppOpts.UsePredefines, ppOpts.DetailedRecord);

  for (const auto &I : getPreprocessorOpts().Macros) {
    // If we're supposed to ignore this macro for the purposes of modules,
    // don't put it into the hash.
    if (!hsOpts.ModulesIgnoreMacros.empty()) {
      // Check whether we're ignoring this macro.
      StringRef MacroDef = I.first;
      if (hsOpts.ModulesIgnoreMacros.count(
              llvm::CachedHashString(MacroDef.split('=').first)))
        continue;
    }

    code = hash_combine(code, I.first, I.second);
  }

  // Extend the signature with the sysroot and other header search options.
  code = hash_combine(code, hsOpts.Sysroot,
                      hsOpts.ModuleFormat,
                      hsOpts.UseDebugInfo,
                      hsOpts.UseBuiltinIncludes,
                      hsOpts.UseStandardSystemIncludes,
                      hsOpts.UseStandardCXXIncludes,
                      hsOpts.UseLibcxx,
                      hsOpts.ModulesValidateDiagnosticOptions);
  code = hash_combine(code, hsOpts.ResourceDir);

  if (hsOpts.ModulesStrictContextHash) {
    hash_code SHPC = hash_combine_range(hsOpts.SystemHeaderPrefixes.begin(),
                                        hsOpts.SystemHeaderPrefixes.end());
    hash_code UEC = hash_combine_range(hsOpts.UserEntries.begin(),
                                       hsOpts.UserEntries.end());
    code = hash_combine(code, hsOpts.SystemHeaderPrefixes.size(), SHPC,
                        hsOpts.UserEntries.size(), UEC);

    const DiagnosticOptions &diagOpts = getDiagnosticOpts();
    #define DIAGOPT(Name, Bits, Default) \
      code = hash_combine(code, diagOpts.Name);
    #define ENUM_DIAGOPT(Name, Type, Bits, Default) \
      code = hash_combine(code, diagOpts.get##Name());
    #include "clang/Basic/DiagnosticOptions.def"
    #undef DIAGOPT
    #undef ENUM_DIAGOPT
  }

  // Extend the signature with the user build path.
  code = hash_combine(code, hsOpts.ModuleUserBuildPath);

  // Extend the signature with the module file extensions.
  const FrontendOptions &frontendOpts = getFrontendOpts();
  for (const auto &ext : frontendOpts.ModuleFileExtensions) {
    code = hash_combine(code, ext->hashExtension(code));
  }

  // Extend the signature with the SWift version for API notes.
  const APINotesOptions &apiNotesOpts = getAPINotesOpts();
  if (apiNotesOpts.SwiftVersion) {
    code = hash_combine(code, apiNotesOpts.SwiftVersion.getMajor());
    if (auto minor = apiNotesOpts.SwiftVersion.getMinor())
      code = hash_combine(code, *minor);
    if (auto subminor = apiNotesOpts.SwiftVersion.getSubminor())
      code = hash_combine(code, *subminor);
    if (auto build = apiNotesOpts.SwiftVersion.getBuild())
      code = hash_combine(code, *build);
  }

  // When compiling with -gmodules, also hash -fdebug-prefix-map as it
  // affects the debug info in the PCM.
  if (getCodeGenOpts().DebugTypeExtRefs)
    for (const auto &KeyValue : getCodeGenOpts().DebugPrefixMap)
      code = hash_combine(code, KeyValue.first, KeyValue.second);

  // Extend the signature with the enabled sanitizers, if at least one is
  // enabled. Sanitizers which cannot affect AST generation aren't hashed.
  SanitizerSet SanHash = LangOpts->Sanitize;
  SanHash.clear(getPPTransparentSanitizers());
  if (!SanHash.empty())
    code = hash_combine(code, SanHash.Mask);

  // Check for a couple things (see checkDiagnosticMappings in ASTReader.cpp):
  //  -Werror: consider all warnings into the hash
  //  -Werror=something: consider only the specified into the hash
  //  -pedantic-error
  if (getLangOpts()->ModulesHashErrorDiags) {
    bool ConsiderAllWarningsAsErrors = Diags.getWarningsAsErrors();
    code = hash_combine(code, isExtHandlingFromDiagsError(Diags));
    for (auto DiagIDMappingPair : Diags.getDiagnosticMappings()) {
      diag::kind DiagID = DiagIDMappingPair.first;
      auto CurLevel = Diags.getDiagnosticLevel(DiagID, SourceLocation());
      if (CurLevel < DiagnosticsEngine::Error && !ConsiderAllWarningsAsErrors)
        continue; // not significant
      code = hash_combine(
          code,
          Diags.getDiagnosticIDs()->getWarningOptionForDiag(DiagID).str());
    }
  }

  return llvm::APInt(64, code).toString(36, /*Signed=*/false);
}

void CompilerInvocation::generateCC1CommandLine(
    SmallVectorImpl<const char *> &Args, StringAllocator SA) const {
  // Capture the extracted value as a lambda argument to avoid potential issues
  // with lifetime extension of the reference.
#define OPTION_WITH_MARSHALLING(                                               \
    PREFIX_TYPE, NAME, ID, KIND, GROUP, ALIAS, ALIASARGS, FLAGS, PARAM,        \
    HELPTEXT, METAVAR, VALUES, SPELLING, SHOULD_PARSE, ALWAYS_EMIT, KEYPATH,   \
    DEFAULT_VALUE, IMPLIED_CHECK, IMPLIED_VALUE, NORMALIZER, DENORMALIZER,     \
    MERGER, EXTRACTOR, TABLE_INDEX)                                            \
  if ((FLAGS)&options::CC1Option) {                                            \
    [&](const auto &Extracted) {                                               \
      if (ALWAYS_EMIT ||                                                       \
          (Extracted !=                                                        \
           static_cast<decltype(this->KEYPATH)>(                               \
               (IMPLIED_CHECK) ? (IMPLIED_VALUE) : (DEFAULT_VALUE))))          \
        DENORMALIZER(Args, SPELLING, SA, Option::KIND##Class, TABLE_INDEX,     \
                     Extracted);                                               \
    }(EXTRACTOR(this->KEYPATH));                                               \
  }

#include "clang/Driver/Options.inc"
#undef OPTION_WITH_MARSHALLING
}

IntrusiveRefCntPtr<llvm::vfs::FileSystem>
clang::createVFSFromCompilerInvocation(const CompilerInvocation &CI,
                                       DiagnosticsEngine &Diags) {
  return createVFSFromCompilerInvocation(CI, Diags,
                                         llvm::vfs::getRealFileSystem());
}

IntrusiveRefCntPtr<llvm::vfs::FileSystem>
clang::createVFSFromCompilerInvocation(
    const CompilerInvocation &CI, DiagnosticsEngine &Diags,
    IntrusiveRefCntPtr<llvm::vfs::FileSystem> BaseFS) {
  if (CI.getHeaderSearchOpts().VFSOverlayFiles.empty())
    return BaseFS;

  IntrusiveRefCntPtr<llvm::vfs::FileSystem> Result = BaseFS;
  // earlier vfs files are on the bottom
  for (const auto &File : CI.getHeaderSearchOpts().VFSOverlayFiles) {
    llvm::ErrorOr<std::unique_ptr<llvm::MemoryBuffer>> Buffer =
        Result->getBufferForFile(File);
    if (!Buffer) {
      Diags.Report(diag::err_missing_vfs_overlay_file) << File;
      continue;
    }

    IntrusiveRefCntPtr<llvm::vfs::FileSystem> FS = llvm::vfs::getVFSFromYAML(
        std::move(Buffer.get()), /*DiagHandler*/ nullptr, File,
        /*DiagContext*/ nullptr, Result);
    if (!FS) {
      Diags.Report(diag::err_invalid_vfs_overlay) << File;
      continue;
    }

    Result = FS;
  }
  return Result;
}<|MERGE_RESOLUTION|>--- conflicted
+++ resolved
@@ -3134,43 +3134,6 @@
   });
   if (REMBIO == Args.end())
     return;
-<<<<<<< HEAD
-
-  llvm::SmallPtrSet<const Arg *, 32> BeforeREMBIO;
-  for (auto I = Args.begin(); I != REMBIO; ++I)
-    BeforeREMBIO.insert(*I);
-
-  Args.eraseArgIf([&](const Arg *A) {
-    if (!BeforeREMBIO.count(A))
-      return false;
-    const Option &O = A->getOption();
-    return O.matches(OPT_INPUT) ||
-           O.matches(OPT_Action_Group) ||
-           O.matches(OPT__output);
-  });
-}
-
-bool CompilerInvocation::parseSimpleArgs(const ArgList &Args,
-                                         DiagnosticsEngine &Diags) {
-  bool Success = true;
-
-#define OPTION_WITH_MARSHALLING(                                               \
-    PREFIX_TYPE, NAME, ID, KIND, GROUP, ALIAS, ALIASARGS, FLAGS, PARAM,        \
-    HELPTEXT, METAVAR, VALUES, SPELLING, SHOULD_PARSE, ALWAYS_EMIT, KEYPATH,   \
-    DEFAULT_VALUE, IMPLIED_CHECK, IMPLIED_VALUE, NORMALIZER, DENORMALIZER,     \
-    MERGER, EXTRACTOR, TABLE_INDEX)                                            \
-  if ((FLAGS)&options::CC1Option) {                                            \
-    this->KEYPATH = MERGER(this->KEYPATH, DEFAULT_VALUE);                      \
-    if (IMPLIED_CHECK)                                                         \
-      this->KEYPATH = MERGER(this->KEYPATH, IMPLIED_VALUE);                    \
-    if (SHOULD_PARSE)                                                          \
-      if (auto MaybeValue = \
-            NORMALIZER(OPT_##ID, TABLE_INDEX, Args, Diags, Success))    \
-        this->KEYPATH = MERGER(                                                \
-            this->KEYPATH, static_cast<decltype(this->KEYPATH)>(*MaybeValue)); \
-  }
-=======
->>>>>>> f7b8db07
 
   llvm::SmallPtrSet<const Arg *, 32> BeforeREMBIO;
   for (auto I = Args.begin(); I != REMBIO; ++I)
