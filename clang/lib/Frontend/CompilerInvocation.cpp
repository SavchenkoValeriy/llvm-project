//===- CompilerInvocation.cpp ---------------------------------------------===//
//
// Part of the LLVM Project, under the Apache License v2.0 with LLVM Exceptions.
// See https://llvm.org/LICENSE.txt for license information.
// SPDX-License-Identifier: Apache-2.0 WITH LLVM-exception
//
//===----------------------------------------------------------------------===//

#include "clang/Frontend/CompilerInvocation.h"
#include "TestModuleFileExtension.h"
#include "clang/Basic/Builtins.h"
#include "clang/Basic/CharInfo.h"
#include "clang/Basic/CodeGenOptions.h"
#include "clang/Basic/CommentOptions.h"
#include "clang/Basic/DebugInfoOptions.h"
#include "clang/Basic/Diagnostic.h"
#include "clang/Basic/DiagnosticDriver.h"
#include "clang/Basic/DiagnosticOptions.h"
#include "clang/Basic/FileSystemOptions.h"
#include "clang/Basic/LLVM.h"
#include "clang/Basic/LangOptions.h"
#include "clang/Basic/LangStandard.h"
#include "clang/Basic/ObjCRuntime.h"
#include "clang/Basic/Sanitizers.h"
#include "clang/Basic/SourceLocation.h"
#include "clang/Basic/TargetOptions.h"
#include "clang/Basic/Version.h"
#include "clang/Basic/Visibility.h"
#include "clang/Basic/XRayInstr.h"
#include "clang/Config/config.h"
#include "clang/Driver/Driver.h"
#include "clang/Driver/DriverDiagnostic.h"
#include "clang/Driver/Options.h"
#include "clang/Frontend/CommandLineSourceLoc.h"
#include "clang/Frontend/DependencyOutputOptions.h"
#include "clang/Frontend/FrontendDiagnostic.h"
#include "clang/Frontend/FrontendOptions.h"
#include "clang/Frontend/FrontendPluginRegistry.h"
#include "clang/Frontend/MigratorOptions.h"
#include "clang/Frontend/PreprocessorOutputOptions.h"
#include "clang/Frontend/Utils.h"
#include "clang/Lex/HeaderSearchOptions.h"
#include "clang/Lex/PreprocessorOptions.h"
#include "clang/Sema/CodeCompleteOptions.h"
#include "clang/Serialization/ASTBitCodes.h"
#include "clang/Serialization/ModuleFileExtension.h"
#include "clang/StaticAnalyzer/Core/AnalyzerOptions.h"
#include "llvm/ADT/APInt.h"
#include "llvm/ADT/ArrayRef.h"
#include "llvm/ADT/CachedHashString.h"
#include "llvm/ADT/FloatingPointMode.h"
#include "llvm/ADT/Hashing.h"
#include "llvm/ADT/None.h"
#include "llvm/ADT/Optional.h"
#include "llvm/ADT/SmallString.h"
#include "llvm/ADT/SmallVector.h"
#include "llvm/ADT/StringRef.h"
#include "llvm/ADT/StringSwitch.h"
#include "llvm/ADT/Triple.h"
#include "llvm/ADT/Twine.h"
#include "llvm/Config/llvm-config.h"
#include "llvm/IR/DebugInfoMetadata.h"
#include "llvm/Linker/Linker.h"
#include "llvm/MC/MCTargetOptions.h"
#include "llvm/Option/Arg.h"
#include "llvm/Option/ArgList.h"
#include "llvm/Option/OptSpecifier.h"
#include "llvm/Option/OptTable.h"
#include "llvm/Option/Option.h"
#include "llvm/ProfileData/InstrProfReader.h"
#include "llvm/Remarks/HotnessThresholdParser.h"
#include "llvm/Support/CodeGen.h"
#include "llvm/Support/Compiler.h"
#include "llvm/Support/Error.h"
#include "llvm/Support/ErrorHandling.h"
#include "llvm/Support/ErrorOr.h"
#include "llvm/Support/FileSystem.h"
#include "llvm/Support/Host.h"
#include "llvm/Support/MathExtras.h"
#include "llvm/Support/MemoryBuffer.h"
#include "llvm/Support/Path.h"
#include "llvm/Support/Process.h"
#include "llvm/Support/Regex.h"
#include "llvm/Support/VersionTuple.h"
#include "llvm/Support/VirtualFileSystem.h"
#include "llvm/Support/raw_ostream.h"
#include "llvm/Target/TargetOptions.h"
#include <algorithm>
#include <atomic>
#include <cassert>
#include <cstddef>
#include <cstring>
#include <memory>
#include <string>
#include <tuple>
#include <utility>
#include <vector>

using namespace clang;
using namespace driver;
using namespace options;
using namespace llvm::opt;

//===----------------------------------------------------------------------===//
// Initialization.
//===----------------------------------------------------------------------===//

CompilerInvocationBase::CompilerInvocationBase()
    : LangOpts(new LangOptions()), TargetOpts(new TargetOptions()),
      DiagnosticOpts(new DiagnosticOptions()),
      HeaderSearchOpts(new HeaderSearchOptions()),
      PreprocessorOpts(new PreprocessorOptions()) {}

CompilerInvocationBase::CompilerInvocationBase(const CompilerInvocationBase &X)
    : LangOpts(new LangOptions(*X.getLangOpts())),
      TargetOpts(new TargetOptions(X.getTargetOpts())),
      DiagnosticOpts(new DiagnosticOptions(X.getDiagnosticOpts())),
      HeaderSearchOpts(new HeaderSearchOptions(X.getHeaderSearchOpts())),
      PreprocessorOpts(new PreprocessorOptions(X.getPreprocessorOpts())) {}

CompilerInvocationBase::~CompilerInvocationBase() = default;

//===----------------------------------------------------------------------===//
// Normalizers
//===----------------------------------------------------------------------===//

#define SIMPLE_ENUM_VALUE_TABLE
#include "clang/Driver/Options.inc"
#undef SIMPLE_ENUM_VALUE_TABLE

static llvm::Optional<bool> normalizeSimpleFlag(OptSpecifier Opt,
                                                unsigned TableIndex,
                                                const ArgList &Args,
                                                DiagnosticsEngine &Diags) {
  if (Args.hasArg(Opt))
    return true;
  return None;
}

static Optional<bool> normalizeSimpleNegativeFlag(OptSpecifier Opt, unsigned,
                                                  const ArgList &Args,
                                                  DiagnosticsEngine &) {
  if (Args.hasArg(Opt))
    return false;
  return None;
}

/// The tblgen-erated code passes in a fifth parameter of an arbitrary type, but
/// denormalizeSimpleFlags never looks at it. Avoid bloating compile-time with
/// unnecessary template instantiations and just ignore it with a variadic
/// argument.
static void denormalizeSimpleFlag(SmallVectorImpl<const char *> &Args,
                                  const char *Spelling,
                                  CompilerInvocation::StringAllocator, unsigned,
                                  /*T*/...) {
  Args.push_back(Spelling);
}

namespace {
template <typename T> struct FlagToValueNormalizer {
  T Value;

  Optional<T> operator()(OptSpecifier Opt, unsigned, const ArgList &Args,
                         DiagnosticsEngine &) {
    if (Args.hasArg(Opt))
      return Value;
    return None;
  }
};
} // namespace

template <typename T> static constexpr bool is_int_convertible() {
  return sizeof(T) <= sizeof(uint64_t) &&
         std::is_trivially_constructible<T, uint64_t>::value &&
         std::is_trivially_constructible<uint64_t, T>::value;
}

template <typename T, std::enable_if_t<is_int_convertible<T>(), bool> = false>
static FlagToValueNormalizer<uint64_t> makeFlagToValueNormalizer(T Value) {
  return FlagToValueNormalizer<uint64_t>{Value};
}

template <typename T, std::enable_if_t<!is_int_convertible<T>(), bool> = false>
static FlagToValueNormalizer<T> makeFlagToValueNormalizer(T Value) {
  return FlagToValueNormalizer<T>{std::move(Value)};
}

static auto makeBooleanOptionNormalizer(bool Value, bool OtherValue,
                                        OptSpecifier OtherOpt) {
  return [Value, OtherValue, OtherOpt](OptSpecifier Opt, unsigned,
                                       const ArgList &Args,
                                       DiagnosticsEngine &) -> Optional<bool> {
    if (const Arg *A = Args.getLastArg(Opt, OtherOpt)) {
      return A->getOption().matches(Opt) ? Value : OtherValue;
    }
    return None;
  };
}

static auto makeBooleanOptionDenormalizer(bool Value) {
  return [Value](SmallVectorImpl<const char *> &Args, const char *Spelling,
                 CompilerInvocation::StringAllocator, unsigned, bool KeyPath) {
    if (KeyPath == Value)
      Args.push_back(Spelling);
  };
}

static Optional<SimpleEnumValue>
findValueTableByName(const SimpleEnumValueTable &Table, StringRef Name) {
  for (int I = 0, E = Table.Size; I != E; ++I)
    if (Name == Table.Table[I].Name)
      return Table.Table[I];

  return None;
}

static Optional<SimpleEnumValue>
findValueTableByValue(const SimpleEnumValueTable &Table, unsigned Value) {
  for (int I = 0, E = Table.Size; I != E; ++I)
    if (Value == Table.Table[I].Value)
      return Table.Table[I];

  return None;
}

static llvm::Optional<unsigned> normalizeSimpleEnum(OptSpecifier Opt,
                                                    unsigned TableIndex,
                                                    const ArgList &Args,
                                                    DiagnosticsEngine &Diags) {
  assert(TableIndex < SimpleEnumValueTablesSize);
  const SimpleEnumValueTable &Table = SimpleEnumValueTables[TableIndex];

  auto *Arg = Args.getLastArg(Opt);
  if (!Arg)
    return None;

  StringRef ArgValue = Arg->getValue();
  if (auto MaybeEnumVal = findValueTableByName(Table, ArgValue))
    return MaybeEnumVal->Value;

  Diags.Report(diag::err_drv_invalid_value)
      << Arg->getAsString(Args) << ArgValue;
  return None;
}

static void denormalizeSimpleEnum(SmallVectorImpl<const char *> &Args,
                                  const char *Spelling,
                                  CompilerInvocation::StringAllocator SA,
                                  unsigned TableIndex, unsigned Value) {
  assert(TableIndex < SimpleEnumValueTablesSize);
  const SimpleEnumValueTable &Table = SimpleEnumValueTables[TableIndex];
  if (auto MaybeEnumVal = findValueTableByValue(Table, Value)) {
    Args.push_back(Spelling);
    Args.push_back(MaybeEnumVal->Name);
  } else {
    llvm_unreachable("The simple enum value was not correctly defined in "
                     "the tablegen option description");
  }
}

static void denormalizeSimpleEnumJoined(SmallVectorImpl<const char *> &Args,
                                        const char *Spelling,
                                        CompilerInvocation::StringAllocator SA,
                                        unsigned TableIndex, unsigned Value) {
  assert(TableIndex < SimpleEnumValueTablesSize);
  const SimpleEnumValueTable &Table = SimpleEnumValueTables[TableIndex];
  if (auto MaybeEnumVal = findValueTableByValue(Table, Value))
    Args.push_back(SA(Twine(Spelling) + MaybeEnumVal->Name));
  else
    llvm_unreachable("The simple enum value was not correctly defined in "
                     "the tablegen option description");
}

static Optional<std::string> normalizeString(OptSpecifier Opt, int TableIndex,
                                             const ArgList &Args,
                                             DiagnosticsEngine &Diags) {
  auto *Arg = Args.getLastArg(Opt);
  if (!Arg)
    return None;
  return std::string(Arg->getValue());
}

static void denormalizeString(SmallVectorImpl<const char *> &Args,
                              const char *Spelling,
                              CompilerInvocation::StringAllocator SA,
                              unsigned TableIndex, const std::string &Value) {
  Args.push_back(Spelling);
  Args.push_back(SA(Value));
}

static Optional<std::string> normalizeTriple(OptSpecifier Opt, int TableIndex,
                                             const ArgList &Args,
                                             DiagnosticsEngine &Diags) {
  auto *Arg = Args.getLastArg(Opt);
  if (!Arg)
    return None;
  return llvm::Triple::normalize(Arg->getValue());
}

template <typename T, typename U>
static T mergeForwardValue(T KeyPath, U Value) {
  return static_cast<T>(Value);
}

template <typename T, typename U> static T mergeMaskValue(T KeyPath, U Value) {
  return KeyPath | Value;
}

template <typename T> static T extractForwardValue(T KeyPath) {
  return KeyPath;
}

template <typename T, typename U, U Value>
static T extractMaskValue(T KeyPath) {
  return KeyPath & Value;
}

static void FixupInvocation(CompilerInvocation &Invocation,
                            DiagnosticsEngine &Diags) {
  LangOptions &LangOpts = *Invocation.getLangOpts();
  DiagnosticOptions &DiagOpts = Invocation.getDiagnosticOpts();
  CodeGenOptions &CodeGenOpts = Invocation.getCodeGenOpts();
  TargetOptions &TargetOpts = Invocation.getTargetOpts();
  FrontendOptions &FrontendOpts = Invocation.getFrontendOpts();
  CodeGenOpts.XRayInstrumentFunctions = LangOpts.XRayInstrument;
  CodeGenOpts.XRayAlwaysEmitCustomEvents = LangOpts.XRayAlwaysEmitCustomEvents;
  CodeGenOpts.XRayAlwaysEmitTypedEvents = LangOpts.XRayAlwaysEmitTypedEvents;
  CodeGenOpts.DisableFree = FrontendOpts.DisableFree;
  FrontendOpts.GenerateGlobalModuleIndex = FrontendOpts.UseGlobalModuleIndex;

  LangOpts.ForceEmitVTables = CodeGenOpts.ForceEmitVTables;
  LangOpts.SpeculativeLoadHardening = CodeGenOpts.SpeculativeLoadHardening;

  llvm::sys::Process::UseANSIEscapeCodes(DiagOpts.UseANSIEscapeCodes);

  llvm::Triple T(TargetOpts.Triple);

  if (LangOpts.getExceptionHandling() != llvm::ExceptionHandling::None &&
      T.isWindowsMSVCEnvironment())
    Diags.Report(diag::err_fe_invalid_exception_model)
        << static_cast<unsigned>(LangOpts.getExceptionHandling()) << T.str();

  if (LangOpts.AppleKext && !LangOpts.CPlusPlus)
    Diags.Report(diag::warn_c_kext);
}

//===----------------------------------------------------------------------===//
// Deserialization (from args)
//===----------------------------------------------------------------------===//

static unsigned getOptimizationLevel(ArgList &Args, InputKind IK,
                                     DiagnosticsEngine &Diags) {
  unsigned DefaultOpt = llvm::CodeGenOpt::None;
  if (IK.getLanguage() == Language::OpenCL && !Args.hasArg(OPT_cl_opt_disable))
    DefaultOpt = llvm::CodeGenOpt::Default;

  if (Arg *A = Args.getLastArg(options::OPT_O_Group)) {
    if (A->getOption().matches(options::OPT_O0))
      return llvm::CodeGenOpt::None;

    if (A->getOption().matches(options::OPT_Ofast))
      return llvm::CodeGenOpt::Aggressive;

    assert(A->getOption().matches(options::OPT_O));

    StringRef S(A->getValue());
    if (S == "s" || S == "z")
      return llvm::CodeGenOpt::Default;

    if (S == "g")
      return llvm::CodeGenOpt::Less;

    return getLastArgIntValue(Args, OPT_O, DefaultOpt, Diags);
  }

  return DefaultOpt;
}

static unsigned getOptimizationLevelSize(ArgList &Args) {
  if (Arg *A = Args.getLastArg(options::OPT_O_Group)) {
    if (A->getOption().matches(options::OPT_O)) {
      switch (A->getValue()[0]) {
      default:
        return 0;
      case 's':
        return 1;
      case 'z':
        return 2;
      }
    }
  }
  return 0;
}

static void addDiagnosticArgs(ArgList &Args, OptSpecifier Group,
                              OptSpecifier GroupWithValue,
                              std::vector<std::string> &Diagnostics) {
  for (auto *A : Args.filtered(Group)) {
    if (A->getOption().getKind() == Option::FlagClass) {
      // The argument is a pure flag (such as OPT_Wall or OPT_Wdeprecated). Add
      // its name (minus the "W" or "R" at the beginning) to the warning list.
      Diagnostics.push_back(
          std::string(A->getOption().getName().drop_front(1)));
    } else if (A->getOption().matches(GroupWithValue)) {
      // This is -Wfoo= or -Rfoo=, where foo is the name of the diagnostic group.
      Diagnostics.push_back(
          std::string(A->getOption().getName().drop_front(1).rtrim("=-")));
    } else {
      // Otherwise, add its value (for OPT_W_Joined and similar).
      for (const auto *Arg : A->getValues())
        Diagnostics.emplace_back(Arg);
    }
  }
}

// Parse the Static Analyzer configuration. If \p Diags is set to nullptr,
// it won't verify the input.
static void parseAnalyzerConfigs(AnalyzerOptions &AnOpts,
                                 DiagnosticsEngine *Diags);

static void getAllNoBuiltinFuncValues(ArgList &Args,
                                      std::vector<std::string> &Funcs) {
  SmallVector<const char *, 8> Values;
  for (const auto &Arg : Args) {
    const Option &O = Arg->getOption();
    if (O.matches(options::OPT_fno_builtin_)) {
      const char *FuncName = Arg->getValue();
      if (Builtin::Context::isBuiltinFunc(FuncName))
        Values.push_back(FuncName);
    }
  }
  Funcs.insert(Funcs.end(), Values.begin(), Values.end());
}

static bool ParseAnalyzerArgs(AnalyzerOptions &Opts, ArgList &Args,
                              DiagnosticsEngine &Diags) {
  bool Success = true;
  if (Arg *A = Args.getLastArg(OPT_analyzer_store)) {
    StringRef Name = A->getValue();
    AnalysisStores Value = llvm::StringSwitch<AnalysisStores>(Name)
#define ANALYSIS_STORE(NAME, CMDFLAG, DESC, CREATFN) \
      .Case(CMDFLAG, NAME##Model)
#include "clang/StaticAnalyzer/Core/Analyses.def"
      .Default(NumStores);
    if (Value == NumStores) {
      Diags.Report(diag::err_drv_invalid_value)
        << A->getAsString(Args) << Name;
      Success = false;
    } else {
      Opts.AnalysisStoreOpt = Value;
    }
  }

  if (Arg *A = Args.getLastArg(OPT_analyzer_constraints)) {
    StringRef Name = A->getValue();
    AnalysisConstraints Value = llvm::StringSwitch<AnalysisConstraints>(Name)
#define ANALYSIS_CONSTRAINTS(NAME, CMDFLAG, DESC, CREATFN) \
      .Case(CMDFLAG, NAME##Model)
#include "clang/StaticAnalyzer/Core/Analyses.def"
      .Default(NumConstraints);
    if (Value == NumConstraints) {
      Diags.Report(diag::err_drv_invalid_value)
        << A->getAsString(Args) << Name;
      Success = false;
    } else {
      Opts.AnalysisConstraintsOpt = Value;
    }
  }

  if (Arg *A = Args.getLastArg(OPT_analyzer_output)) {
    StringRef Name = A->getValue();
    AnalysisDiagClients Value = llvm::StringSwitch<AnalysisDiagClients>(Name)
#define ANALYSIS_DIAGNOSTICS(NAME, CMDFLAG, DESC, CREATFN) \
      .Case(CMDFLAG, PD_##NAME)
#include "clang/StaticAnalyzer/Core/Analyses.def"
      .Default(NUM_ANALYSIS_DIAG_CLIENTS);
    if (Value == NUM_ANALYSIS_DIAG_CLIENTS) {
      Diags.Report(diag::err_drv_invalid_value)
        << A->getAsString(Args) << Name;
      Success = false;
    } else {
      Opts.AnalysisDiagOpt = Value;
    }
  }

  if (Arg *A = Args.getLastArg(OPT_analyzer_purge)) {
    StringRef Name = A->getValue();
    AnalysisPurgeMode Value = llvm::StringSwitch<AnalysisPurgeMode>(Name)
#define ANALYSIS_PURGE(NAME, CMDFLAG, DESC) \
      .Case(CMDFLAG, NAME)
#include "clang/StaticAnalyzer/Core/Analyses.def"
      .Default(NumPurgeModes);
    if (Value == NumPurgeModes) {
      Diags.Report(diag::err_drv_invalid_value)
        << A->getAsString(Args) << Name;
      Success = false;
    } else {
      Opts.AnalysisPurgeOpt = Value;
    }
  }

  if (Arg *A = Args.getLastArg(OPT_analyzer_inlining_mode)) {
    StringRef Name = A->getValue();
    AnalysisInliningMode Value = llvm::StringSwitch<AnalysisInliningMode>(Name)
#define ANALYSIS_INLINING_MODE(NAME, CMDFLAG, DESC) \
      .Case(CMDFLAG, NAME)
#include "clang/StaticAnalyzer/Core/Analyses.def"
      .Default(NumInliningModes);
    if (Value == NumInliningModes) {
      Diags.Report(diag::err_drv_invalid_value)
        << A->getAsString(Args) << Name;
      Success = false;
    } else {
      Opts.InliningMode = Value;
    }
  }

  Opts.ShouldEmitErrorsOnInvalidConfigValue =
      /* negated */!llvm::StringSwitch<bool>(
                   Args.getLastArgValue(OPT_analyzer_config_compatibility_mode))
        .Case("true", true)
        .Case("false", false)
        .Default(false);

  Opts.AnalyzeSpecificFunction =
      std::string(Args.getLastArgValue(OPT_analyze_function));
  Opts.maxBlockVisitOnPath =
      getLastArgIntValue(Args, OPT_analyzer_max_loop, 4, Diags);
  Opts.InlineMaxStackDepth =
      getLastArgIntValue(Args, OPT_analyzer_inline_max_stack_depth,
                         Opts.InlineMaxStackDepth, Diags);

  Opts.CheckersAndPackages.clear();
  for (const Arg *A :
       Args.filtered(OPT_analyzer_checker, OPT_analyzer_disable_checker)) {
    A->claim();
    bool IsEnabled = A->getOption().getID() == OPT_analyzer_checker;
    // We can have a list of comma separated checker names, e.g:
    // '-analyzer-checker=cocoa,unix'
    StringRef CheckerAndPackageList = A->getValue();
    SmallVector<StringRef, 16> CheckersAndPackages;
    CheckerAndPackageList.split(CheckersAndPackages, ",");
    for (const StringRef &CheckerOrPackage : CheckersAndPackages)
      Opts.CheckersAndPackages.emplace_back(std::string(CheckerOrPackage),
                                            IsEnabled);
  }

  // Go through the analyzer configuration options.
  for (const auto *A : Args.filtered(OPT_analyzer_config)) {

    // We can have a list of comma separated config names, e.g:
    // '-analyzer-config key1=val1,key2=val2'
    StringRef configList = A->getValue();
    SmallVector<StringRef, 4> configVals;
    configList.split(configVals, ",");
    for (const auto &configVal : configVals) {
      StringRef key, val;
      std::tie(key, val) = configVal.split("=");
      if (val.empty()) {
        Diags.Report(SourceLocation(),
                     diag::err_analyzer_config_no_value) << configVal;
        Success = false;
        break;
      }
      if (val.find('=') != StringRef::npos) {
        Diags.Report(SourceLocation(),
                     diag::err_analyzer_config_multiple_values)
          << configVal;
        Success = false;
        break;
      }

      // TODO: Check checker options too, possibly in CheckerRegistry.
      // Leave unknown non-checker configs unclaimed.
      if (!key.contains(":") && Opts.isUnknownAnalyzerConfig(key)) {
        if (Opts.ShouldEmitErrorsOnInvalidConfigValue)
          Diags.Report(diag::err_analyzer_config_unknown) << key;
        continue;
      }

      A->claim();
      Opts.Config[key] = std::string(val);
    }
  }

  if (Opts.ShouldEmitErrorsOnInvalidConfigValue)
    parseAnalyzerConfigs(Opts, &Diags);
  else
    parseAnalyzerConfigs(Opts, nullptr);

  llvm::raw_string_ostream os(Opts.FullCompilerInvocation);
  for (unsigned i = 0; i < Args.getNumInputArgStrings(); ++i) {
    if (i != 0)
      os << " ";
    os << Args.getArgString(i);
  }
  os.flush();

  return Success;
}

static StringRef getStringOption(AnalyzerOptions::ConfigTable &Config,
                                 StringRef OptionName, StringRef DefaultVal) {
  return Config.insert({OptionName, std::string(DefaultVal)}).first->second;
}

static void initOption(AnalyzerOptions::ConfigTable &Config,
                       DiagnosticsEngine *Diags,
                       StringRef &OptionField, StringRef Name,
                       StringRef DefaultVal) {
  // String options may be known to invalid (e.g. if the expected string is a
  // file name, but the file does not exist), those will have to be checked in
  // parseConfigs.
  OptionField = getStringOption(Config, Name, DefaultVal);
}

static void initOption(AnalyzerOptions::ConfigTable &Config,
                       DiagnosticsEngine *Diags,
                       bool &OptionField, StringRef Name, bool DefaultVal) {
  auto PossiblyInvalidVal = llvm::StringSwitch<Optional<bool>>(
                 getStringOption(Config, Name, (DefaultVal ? "true" : "false")))
      .Case("true", true)
      .Case("false", false)
      .Default(None);

  if (!PossiblyInvalidVal) {
    if (Diags)
      Diags->Report(diag::err_analyzer_config_invalid_input)
        << Name << "a boolean";
    else
      OptionField = DefaultVal;
  } else
    OptionField = PossiblyInvalidVal.getValue();
}

static void initOption(AnalyzerOptions::ConfigTable &Config,
                       DiagnosticsEngine *Diags,
                       unsigned &OptionField, StringRef Name,
                       unsigned DefaultVal) {

  OptionField = DefaultVal;
  bool HasFailed = getStringOption(Config, Name, std::to_string(DefaultVal))
                     .getAsInteger(0, OptionField);
  if (Diags && HasFailed)
    Diags->Report(diag::err_analyzer_config_invalid_input)
      << Name << "an unsigned";
}

static void parseAnalyzerConfigs(AnalyzerOptions &AnOpts,
                                 DiagnosticsEngine *Diags) {
  // TODO: There's no need to store the entire configtable, it'd be plenty
  // enough tostore checker options.

#define ANALYZER_OPTION(TYPE, NAME, CMDFLAG, DESC, DEFAULT_VAL)                \
  initOption(AnOpts.Config, Diags, AnOpts.NAME, CMDFLAG, DEFAULT_VAL);

#define ANALYZER_OPTION_DEPENDS_ON_USER_MODE(TYPE, NAME, CMDFLAG, DESC,        \
                                           SHALLOW_VAL, DEEP_VAL)              \
  switch (AnOpts.getUserMode()) {                                              \
  case UMK_Shallow:                                                            \
    initOption(AnOpts.Config, Diags, AnOpts.NAME, CMDFLAG, SHALLOW_VAL);       \
    break;                                                                     \
  case UMK_Deep:                                                               \
    initOption(AnOpts.Config, Diags, AnOpts.NAME, CMDFLAG, DEEP_VAL);          \
    break;                                                                     \
  }                                                                            \

#include "clang/StaticAnalyzer/Core/AnalyzerOptions.def"
#undef ANALYZER_OPTION
#undef ANALYZER_OPTION_DEPENDS_ON_USER_MODE

  // At this point, AnalyzerOptions is configured. Let's validate some options.

  // FIXME: Here we try to validate the silenced checkers or packages are valid.
  // The current approach only validates the registered checkers which does not
  // contain the runtime enabled checkers and optimally we would validate both.
  if (!AnOpts.RawSilencedCheckersAndPackages.empty()) {
    std::vector<StringRef> Checkers =
        AnOpts.getRegisteredCheckers(/*IncludeExperimental=*/true);
    std::vector<StringRef> Packages =
        AnOpts.getRegisteredPackages(/*IncludeExperimental=*/true);

    SmallVector<StringRef, 16> CheckersAndPackages;
    AnOpts.RawSilencedCheckersAndPackages.split(CheckersAndPackages, ";");

    for (const StringRef &CheckerOrPackage : CheckersAndPackages) {
      if (Diags) {
        bool IsChecker = CheckerOrPackage.contains('.');
        bool IsValidName =
            IsChecker
                ? llvm::find(Checkers, CheckerOrPackage) != Checkers.end()
                : llvm::find(Packages, CheckerOrPackage) != Packages.end();

        if (!IsValidName)
          Diags->Report(diag::err_unknown_analyzer_checker_or_package)
              << CheckerOrPackage;
      }

      AnOpts.SilencedCheckersAndPackages.emplace_back(CheckerOrPackage);
    }
  }

  if (!Diags)
    return;

  if (AnOpts.ShouldTrackConditionsDebug && !AnOpts.ShouldTrackConditions)
    Diags->Report(diag::err_analyzer_config_invalid_input)
        << "track-conditions-debug" << "'track-conditions' to also be enabled";

  if (!AnOpts.CTUDir.empty() && !llvm::sys::fs::is_directory(AnOpts.CTUDir))
    Diags->Report(diag::err_analyzer_config_invalid_input) << "ctu-dir"
                                                           << "a filename";

  if (!AnOpts.ModelPath.empty() &&
      !llvm::sys::fs::is_directory(AnOpts.ModelPath))
    Diags->Report(diag::err_analyzer_config_invalid_input) << "model-path"
                                                           << "a filename";
}

static void ParseCommentArgs(CommentOptions &Opts, ArgList &Args) {
  Opts.BlockCommandNames = Args.getAllArgValues(OPT_fcomment_block_commands);
  Opts.ParseAllComments = Args.hasArg(OPT_fparse_all_comments);
}

/// Create a new Regex instance out of the string value in \p RpassArg.
/// It returns a pointer to the newly generated Regex instance.
static std::shared_ptr<llvm::Regex>
GenerateOptimizationRemarkRegex(DiagnosticsEngine &Diags, ArgList &Args,
                                Arg *RpassArg) {
  StringRef Val = RpassArg->getValue();
  std::string RegexError;
  std::shared_ptr<llvm::Regex> Pattern = std::make_shared<llvm::Regex>(Val);
  if (!Pattern->isValid(RegexError)) {
    Diags.Report(diag::err_drv_optimization_remark_pattern)
        << RegexError << RpassArg->getAsString(Args);
    Pattern.reset();
  }
  return Pattern;
}

static bool parseDiagnosticLevelMask(StringRef FlagName,
                                     const std::vector<std::string> &Levels,
                                     DiagnosticsEngine *Diags,
                                     DiagnosticLevelMask &M) {
  bool Success = true;
  for (const auto &Level : Levels) {
    DiagnosticLevelMask const PM =
      llvm::StringSwitch<DiagnosticLevelMask>(Level)
        .Case("note",    DiagnosticLevelMask::Note)
        .Case("remark",  DiagnosticLevelMask::Remark)
        .Case("warning", DiagnosticLevelMask::Warning)
        .Case("error",   DiagnosticLevelMask::Error)
        .Default(DiagnosticLevelMask::None);
    if (PM == DiagnosticLevelMask::None) {
      Success = false;
      if (Diags)
        Diags->Report(diag::err_drv_invalid_value) << FlagName << Level;
    }
    M = M | PM;
  }
  return Success;
}

static void parseSanitizerKinds(StringRef FlagName,
                                const std::vector<std::string> &Sanitizers,
                                DiagnosticsEngine &Diags, SanitizerSet &S) {
  for (const auto &Sanitizer : Sanitizers) {
    SanitizerMask K = parseSanitizerValue(Sanitizer, /*AllowGroups=*/false);
    if (K == SanitizerMask())
      Diags.Report(diag::err_drv_invalid_value) << FlagName << Sanitizer;
    else
      S.set(K, true);
  }
}

static void parseXRayInstrumentationBundle(StringRef FlagName, StringRef Bundle,
                                           ArgList &Args, DiagnosticsEngine &D,
                                           XRayInstrSet &S) {
  llvm::SmallVector<StringRef, 2> BundleParts;
  llvm::SplitString(Bundle, BundleParts, ",");
  for (const auto &B : BundleParts) {
    auto Mask = parseXRayInstrValue(B);
    if (Mask == XRayInstrKind::None)
      if (B != "none")
        D.Report(diag::err_drv_invalid_value) << FlagName << Bundle;
      else
        S.Mask = Mask;
    else if (Mask == XRayInstrKind::All)
      S.Mask = Mask;
    else
      S.set(Mask, true);
  }
}

// Set the profile kind for fprofile-instrument.
static void setPGOInstrumentor(CodeGenOptions &Opts, ArgList &Args,
                               DiagnosticsEngine &Diags) {
  Arg *A = Args.getLastArg(OPT_fprofile_instrument_EQ);
  if (A == nullptr)
    return;
  StringRef S = A->getValue();
  unsigned I = llvm::StringSwitch<unsigned>(S)
                   .Case("none", CodeGenOptions::ProfileNone)
                   .Case("clang", CodeGenOptions::ProfileClangInstr)
                   .Case("llvm", CodeGenOptions::ProfileIRInstr)
                   .Case("csllvm", CodeGenOptions::ProfileCSIRInstr)
                   .Default(~0U);
  if (I == ~0U) {
    Diags.Report(diag::err_drv_invalid_pgo_instrumentor) << A->getAsString(Args)
                                                         << S;
    return;
  }
  auto Instrumentor = static_cast<CodeGenOptions::ProfileInstrKind>(I);
  Opts.setProfileInstr(Instrumentor);
}

// Set the profile kind using fprofile-instrument-use-path.
static void setPGOUseInstrumentor(CodeGenOptions &Opts,
                                  const Twine &ProfileName) {
  auto ReaderOrErr = llvm::IndexedInstrProfReader::create(ProfileName);
  // In error, return silently and let Clang PGOUse report the error message.
  if (auto E = ReaderOrErr.takeError()) {
    llvm::consumeError(std::move(E));
    Opts.setProfileUse(CodeGenOptions::ProfileClangInstr);
    return;
  }
  std::unique_ptr<llvm::IndexedInstrProfReader> PGOReader =
    std::move(ReaderOrErr.get());
  if (PGOReader->isIRLevelProfile()) {
    if (PGOReader->hasCSIRLevelProfile())
      Opts.setProfileUse(CodeGenOptions::ProfileCSIRInstr);
    else
      Opts.setProfileUse(CodeGenOptions::ProfileIRInstr);
  } else
    Opts.setProfileUse(CodeGenOptions::ProfileClangInstr);
}

static bool parsePointerAuthOptions(PointerAuthOptions &Opts,
                                    ArgList &Args,
                                    const LangOptions &LangOpts,
                                    const llvm::Triple &Triple,
                                    DiagnosticsEngine &Diags) {
  if (!LangOpts.PointerAuthCalls && !LangOpts.PointerAuthReturns &&
      !LangOpts.PointerAuthIndirectGotos && !LangOpts.PointerAuthAuthTraps)
    return true;

  if (LangOpts.SoftPointerAuth) {
    if (LangOpts.PointerAuthCalls) {
      using Key = PointerAuthSchema::SoftKey;
      using Discrimination = PointerAuthSchema::Discrimination;
      Opts.FunctionPointers =
        PointerAuthSchema(Key::FunctionPointers, false, Discrimination::None);
      Opts.BlockInvocationFunctionPointers =
        PointerAuthSchema(Key::BlockInvocationFunctionPointers, true,
                          Discrimination::None);
      Opts.BlockHelperFunctionPointers =
        PointerAuthSchema(Key::BlockHelperFunctionPointers, true,
                          Discrimination::None);
      Opts.BlockByrefHelperFunctionPointers =
        PointerAuthSchema(Key::BlockHelperFunctionPointers, true,
                          Discrimination::None);
      Opts.ObjCMethodListFunctionPointers =
        PointerAuthSchema(Key::ObjCMethodListFunctionPointers, true,
                          Discrimination::None);
      Opts.CXXVTablePointers =
      Opts.CXXVTTVTablePointers =
        PointerAuthSchema(Key::CXXVTablePointers, false,
                          Discrimination::None);
      Opts.CXXVirtualFunctionPointers =
      Opts.CXXVirtualVariadicFunctionPointers =
        PointerAuthSchema(Key::CXXVirtualFunctionPointers, true,
                          Discrimination::Decl);
      Opts.CXXMemberFunctionPointers =
        PointerAuthSchema(Key::CXXMemberFunctionPointers, false,
                          Discrimination::Type);
      Opts.ThunkCXXVirtualMemberPointers = false;
    }

    Opts.ReturnAddresses = LangOpts.PointerAuthReturns;
    Opts.IndirectGotos = LangOpts.PointerAuthIndirectGotos;
    Opts.AuthTraps = LangOpts.PointerAuthAuthTraps;
    return true;
  }

  if (Triple.getArch() == llvm::Triple::aarch64) {
    if (LangOpts.PointerAuthCalls) {
      using Key = PointerAuthSchema::ARM8_3Key;
      using Discrimination = PointerAuthSchema::Discrimination;
      // If you change anything here, be sure to update <ptrauth.h>.
      Opts.FunctionPointers =
        PointerAuthSchema(Key::ASIA, false, Discrimination::None);
      Opts.BlockInvocationFunctionPointers =
        PointerAuthSchema(Key::ASIA, true, Discrimination::None);
      Opts.BlockHelperFunctionPointers =
        PointerAuthSchema(Key::ASIA, true, Discrimination::None);
      Opts.BlockByrefHelperFunctionPointers =
        PointerAuthSchema(Key::ASIA, true, Discrimination::None);
      Opts.ObjCMethodListFunctionPointers =
        PointerAuthSchema(Key::ASIA, true, Discrimination::None);
      Opts.CXXVTablePointers =
        PointerAuthSchema(Key::ASDA, false, Discrimination::None);
      Opts.CXXVTTVTablePointers =
        PointerAuthSchema(Key::ASDA, false, Discrimination::None);
      Opts.CXXVirtualFunctionPointers =
      Opts.CXXVirtualVariadicFunctionPointers =
        PointerAuthSchema(Key::ASIA, true, Discrimination::Decl);
      Opts.CXXMemberFunctionPointers =
        PointerAuthSchema(Key::ASIA, false, Discrimination::Type);
      Opts.ThunkCXXVirtualMemberPointers = false;
    }

    Opts.ReturnAddresses = LangOpts.PointerAuthReturns;
    Opts.IndirectGotos = LangOpts.PointerAuthIndirectGotos;
    Opts.AuthTraps = LangOpts.PointerAuthAuthTraps;
    return true;
  }

  Diags.Report(diag::err_drv_ptrauth_not_supported)
    << Triple.str();
  return false;
}

static bool ParseCodeGenArgs(CodeGenOptions &Opts, ArgList &Args, InputKind IK,
                             DiagnosticsEngine &Diags,
                             const LangOptions &LangOpts,
                             const TargetOptions &TargetOpts,
                             const FrontendOptions &FrontendOpts) {
  bool Success = true;
  llvm::Triple Triple = llvm::Triple(TargetOpts.Triple);

  unsigned OptimizationLevel = getOptimizationLevel(Args, IK, Diags);
  // TODO: This could be done in Driver
  unsigned MaxOptLevel = 3;
  if (OptimizationLevel > MaxOptLevel) {
    // If the optimization level is not supported, fall back on the default
    // optimization
    Diags.Report(diag::warn_drv_optimization_value)
        << Args.getLastArg(OPT_O)->getAsString(Args) << "-O" << MaxOptLevel;
    OptimizationLevel = MaxOptLevel;
  }
  Opts.OptimizationLevel = OptimizationLevel;

  // At O0 we want to fully disable inlining outside of cases marked with
  // 'alwaysinline' that are required for correctness.
  Opts.setInlining((Opts.OptimizationLevel == 0)
                       ? CodeGenOptions::OnlyAlwaysInlining
                       : CodeGenOptions::NormalInlining);
  // Explicit inlining flags can disable some or all inlining even at
  // optimization levels above zero.
  if (Arg *InlineArg = Args.getLastArg(
          options::OPT_finline_functions, options::OPT_finline_hint_functions,
          options::OPT_fno_inline_functions, options::OPT_fno_inline)) {
    if (Opts.OptimizationLevel > 0) {
      const Option &InlineOpt = InlineArg->getOption();
      if (InlineOpt.matches(options::OPT_finline_functions))
        Opts.setInlining(CodeGenOptions::NormalInlining);
      else if (InlineOpt.matches(options::OPT_finline_hint_functions))
        Opts.setInlining(CodeGenOptions::OnlyHintInlining);
      else
        Opts.setInlining(CodeGenOptions::OnlyAlwaysInlining);
    }
  }

  if (Arg *A = Args.getLastArg(OPT_fveclib)) {
    StringRef Name = A->getValue();
    if (Name == "Accelerate")
      Opts.setVecLib(CodeGenOptions::Accelerate);
    else if (Name == "libmvec")
      Opts.setVecLib(CodeGenOptions::LIBMVEC);
    else if (Name == "MASSV")
      Opts.setVecLib(CodeGenOptions::MASSV);
    else if (Name == "SVML")
      Opts.setVecLib(CodeGenOptions::SVML);
    else if (Name == "none")
      Opts.setVecLib(CodeGenOptions::NoLibrary);
    else
      Diags.Report(diag::err_drv_invalid_value) << A->getAsString(Args) << Name;
  }

  if (Arg *A = Args.getLastArg(OPT_debug_info_kind_EQ)) {
    unsigned Val =
        llvm::StringSwitch<unsigned>(A->getValue())
            .Case("line-tables-only", codegenoptions::DebugLineTablesOnly)
            .Case("line-directives-only", codegenoptions::DebugDirectivesOnly)
            .Case("constructor", codegenoptions::DebugInfoConstructor)
            .Case("limited", codegenoptions::LimitedDebugInfo)
            .Case("standalone", codegenoptions::FullDebugInfo)
            .Case("unused-types", codegenoptions::UnusedTypeInfo)
            .Default(~0U);
    if (Val == ~0U)
      Diags.Report(diag::err_drv_invalid_value) << A->getAsString(Args)
                                                << A->getValue();
    else
      Opts.setDebugInfo(static_cast<codegenoptions::DebugInfoKind>(Val));
  }
  // If -fuse-ctor-homing is set and limited debug info is already on, then use
  // constructor homing.
  if (Args.getLastArg(OPT_fuse_ctor_homing))
    if (Opts.getDebugInfo() == codegenoptions::LimitedDebugInfo)
      Opts.setDebugInfo(codegenoptions::DebugInfoConstructor);

  if (Arg *A = Args.getLastArg(OPT_debugger_tuning_EQ)) {
    unsigned Val = llvm::StringSwitch<unsigned>(A->getValue())
                       .Case("gdb", unsigned(llvm::DebuggerKind::GDB))
                       .Case("lldb", unsigned(llvm::DebuggerKind::LLDB))
                       .Case("sce", unsigned(llvm::DebuggerKind::SCE))
                       .Default(~0U);
    if (Val == ~0U)
      Diags.Report(diag::err_drv_invalid_value) << A->getAsString(Args)
                                                << A->getValue();
    else
      Opts.setDebuggerTuning(static_cast<llvm::DebuggerKind>(Val));
  }
  Opts.DwarfVersion = getLastArgIntValue(Args, OPT_dwarf_version_EQ, 0, Diags);
  Opts.SplitDwarfFile = std::string(Args.getLastArgValue(OPT_split_dwarf_file));
  Opts.SplitDwarfOutput =
      std::string(Args.getLastArgValue(OPT_split_dwarf_output));

  for (const auto &Arg : Args.getAllArgValues(OPT_fdebug_prefix_map_EQ)) {
    auto Split = StringRef(Arg).split('=');
    Opts.DebugPrefixMap.insert(
        {std::string(Split.first), std::string(Split.second)});
  }

  const llvm::Triple::ArchType DebugEntryValueArchs[] = {
      llvm::Triple::x86, llvm::Triple::x86_64, llvm::Triple::aarch64,
      llvm::Triple::arm, llvm::Triple::armeb, llvm::Triple::mips,
      llvm::Triple::mipsel, llvm::Triple::mips64, llvm::Triple::mips64el};

  llvm::Triple T(TargetOpts.Triple);
  if (Opts.OptimizationLevel > 0 && Opts.hasReducedDebugInfo() &&
      llvm::is_contained(DebugEntryValueArchs, T.getArch()))
    Opts.EmitCallSiteInfo = true;

  Opts.NewStructPathTBAA = !Args.hasArg(OPT_no_struct_path_tbaa) &&
                           Args.hasArg(OPT_new_struct_path_tbaa);
  Opts.DwarfDebugFlags =
      std::string(Args.getLastArgValue(OPT_dwarf_debug_flags));
  Opts.RecordCommandLine =
      std::string(Args.getLastArgValue(OPT_record_command_line));
  Opts.OptimizeSize = getOptimizationLevelSize(Args);
  Opts.SimplifyLibCalls = !(Args.hasArg(OPT_fno_builtin) ||
                            Args.hasArg(OPT_ffreestanding));
  if (Opts.SimplifyLibCalls)
    getAllNoBuiltinFuncValues(Args, Opts.NoBuiltinFuncs);
  Opts.UnrollLoops =
      Args.hasFlag(OPT_funroll_loops, OPT_fno_unroll_loops,
                   (Opts.OptimizationLevel > 1));

  Opts.SampleProfileFile =
      std::string(Args.getLastArgValue(OPT_fprofile_sample_use_EQ));
  Opts.DebugNameTable = static_cast<unsigned>(
      Args.hasArg(OPT_ggnu_pubnames)
          ? llvm::DICompileUnit::DebugNameTableKind::GNU
          : Args.hasArg(OPT_gpubnames)
                ? llvm::DICompileUnit::DebugNameTableKind::Default
                : llvm::DICompileUnit::DebugNameTableKind::None);

  setPGOInstrumentor(Opts, Args, Diags);
  Opts.InstrProfileOutput =
      std::string(Args.getLastArgValue(OPT_fprofile_instrument_path_EQ));
  Opts.ProfileInstrumentUsePath =
      std::string(Args.getLastArgValue(OPT_fprofile_instrument_use_path_EQ));
  if (!Opts.ProfileInstrumentUsePath.empty())
    setPGOUseInstrumentor(Opts, Opts.ProfileInstrumentUsePath);
  Opts.ProfileRemappingFile =
      std::string(Args.getLastArgValue(OPT_fprofile_remapping_file_EQ));
  if (!Opts.ProfileRemappingFile.empty() && Opts.LegacyPassManager) {
    Diags.Report(diag::err_drv_argument_only_allowed_with)
        << Args.getLastArg(OPT_fprofile_remapping_file_EQ)->getAsString(Args)
        << "-fno-legacy-pass-manager";
  }

  Opts.CodeModel = TargetOpts.CodeModel;
  Opts.DebugPass = std::string(Args.getLastArgValue(OPT_mdebug_pass));

  // Handle -mframe-pointer option.
  if (Arg *A = Args.getLastArg(OPT_mframe_pointer_EQ)) {
    CodeGenOptions::FramePointerKind FP;
    StringRef Name = A->getValue();
    bool ValidFP = true;
    if (Name == "none")
      FP = CodeGenOptions::FramePointerKind::None;
    else if (Name == "non-leaf")
      FP = CodeGenOptions::FramePointerKind::NonLeaf;
    else if (Name == "all")
      FP = CodeGenOptions::FramePointerKind::All;
    else {
      Diags.Report(diag::err_drv_invalid_value) << A->getAsString(Args) << Name;
      Success = false;
      ValidFP = false;
    }
    if (ValidFP)
      Opts.setFramePointer(FP);
  }

  if (const Arg *A = Args.getLastArg(OPT_ftime_report, OPT_ftime_report_EQ)) {
    Opts.TimePasses = true;

    // -ftime-report= is only for new pass manager.
    if (A->getOption().getID() == OPT_ftime_report_EQ) {
      if (Opts.LegacyPassManager)
        Diags.Report(diag::err_drv_argument_only_allowed_with)
            << A->getAsString(Args) << "-fno-legacy-pass-manager";

      StringRef Val = A->getValue();
      if (Val == "per-pass")
        Opts.TimePassesPerRun = false;
      else if (Val == "per-pass-run")
        Opts.TimePassesPerRun = true;
      else
        Diags.Report(diag::err_drv_invalid_value)
            << A->getAsString(Args) << A->getValue();
    }
  }

  Opts.FloatABI = std::string(Args.getLastArgValue(OPT_mfloat_abi));
  Opts.LimitFloatPrecision =
      std::string(Args.getLastArgValue(OPT_mlimit_float_precision));
  Opts.Reciprocals = Args.getAllArgValues(OPT_mrecip_EQ);

  Opts.NumRegisterParameters = getLastArgIntValue(Args, OPT_mregparm, 0, Diags);
  Opts.SmallDataLimit =
      getLastArgIntValue(Args, OPT_msmall_data_limit, 0, Diags);
  Opts.TrapFuncName = std::string(Args.getLastArgValue(OPT_ftrap_function_EQ));

  Opts.BBSections =
      std::string(Args.getLastArgValue(OPT_fbasic_block_sections_EQ, "none"));

  // Basic Block Sections implies Function Sections.
  Opts.FunctionSections =
      Args.hasArg(OPT_ffunction_sections) ||
      (Opts.BBSections != "none" && Opts.BBSections != "labels");

  Opts.PrepareForLTO = Args.hasArg(OPT_flto, OPT_flto_EQ);
  Opts.PrepareForThinLTO = false;
  if (Arg *A = Args.getLastArg(OPT_flto_EQ)) {
    StringRef S = A->getValue();
    if (S == "thin")
      Opts.PrepareForThinLTO = true;
    else if (S != "full")
      Diags.Report(diag::err_drv_invalid_value) << A->getAsString(Args) << S;
  }
  if (Arg *A = Args.getLastArg(OPT_fthinlto_index_EQ)) {
    if (IK.getLanguage() != Language::LLVM_IR)
      Diags.Report(diag::err_drv_argument_only_allowed_with)
          << A->getAsString(Args) << "-x ir";
    Opts.ThinLTOIndexFile =
        std::string(Args.getLastArgValue(OPT_fthinlto_index_EQ));
  }
  if (Arg *A = Args.getLastArg(OPT_save_temps_EQ))
    Opts.SaveTempsFilePrefix =
        llvm::StringSwitch<std::string>(A->getValue())
            .Case("obj", FrontendOpts.OutputFile)
            .Default(llvm::sys::path::filename(FrontendOpts.OutputFile).str());

  Opts.ThinLinkBitcodeFile =
      std::string(Args.getLastArgValue(OPT_fthin_link_bitcode_EQ));

  // The memory profile runtime appends the pid to make this name more unique.
  const char *MemProfileBasename = "memprof.profraw";
  if (Args.hasArg(OPT_fmemory_profile_EQ)) {
    SmallString<128> Path(
        std::string(Args.getLastArgValue(OPT_fmemory_profile_EQ)));
    llvm::sys::path::append(Path, MemProfileBasename);
    Opts.MemoryProfileOutput = std::string(Path);
  } else if (Args.hasArg(OPT_fmemory_profile))
    Opts.MemoryProfileOutput = MemProfileBasename;

  Opts.PreferVectorWidth =
      std::string(Args.getLastArgValue(OPT_mprefer_vector_width_EQ));

  Opts.MainFileName = std::string(Args.getLastArgValue(OPT_main_file_name));

  if (Opts.EmitGcovArcs || Opts.EmitGcovNotes) {
    Opts.CoverageDataFile =
        std::string(Args.getLastArgValue(OPT_coverage_data_file));
    Opts.CoverageNotesFile =
        std::string(Args.getLastArgValue(OPT_coverage_notes_file));
    Opts.ProfileFilterFiles =
        std::string(Args.getLastArgValue(OPT_fprofile_filter_files_EQ));
    Opts.ProfileExcludeFiles =
        std::string(Args.getLastArgValue(OPT_fprofile_exclude_files_EQ));
    if (Args.hasArg(OPT_coverage_version_EQ)) {
      StringRef CoverageVersion = Args.getLastArgValue(OPT_coverage_version_EQ);
      if (CoverageVersion.size() != 4) {
        Diags.Report(diag::err_drv_invalid_value)
            << Args.getLastArg(OPT_coverage_version_EQ)->getAsString(Args)
            << CoverageVersion;
      } else {
        memcpy(Opts.CoverageVersion, CoverageVersion.data(), 4);
      }
    }
  }
  // Handle -fembed-bitcode option.
  if (Arg *A = Args.getLastArg(OPT_fembed_bitcode_EQ)) {
    StringRef Name = A->getValue();
    unsigned Model = llvm::StringSwitch<unsigned>(Name)
        .Case("off", CodeGenOptions::Embed_Off)
        .Case("all", CodeGenOptions::Embed_All)
        .Case("bitcode", CodeGenOptions::Embed_Bitcode)
        .Case("marker", CodeGenOptions::Embed_Marker)
        .Default(~0U);
    if (Model == ~0U) {
      Diags.Report(diag::err_drv_invalid_value) << A->getAsString(Args) << Name;
      Success = false;
    } else
      Opts.setEmbedBitcode(
          static_cast<CodeGenOptions::EmbedBitcodeKind>(Model));
  }
  // FIXME: For backend options that are not yet recorded as function
  // attributes in the IR, keep track of them so we can embed them in a
  // separate data section and use them when building the bitcode.
  for (const auto &A : Args) {
    // Do not encode output and input.
    if (A->getOption().getID() == options::OPT_o ||
        A->getOption().getID() == options::OPT_INPUT ||
        A->getOption().getID() == options::OPT_x ||
        A->getOption().getID() == options::OPT_fembed_bitcode ||
        A->getOption().matches(options::OPT_W_Group))
      continue;
    ArgStringList ASL;
    A->render(Args, ASL);
    for (const auto &arg : ASL) {
      StringRef ArgStr(arg);
      Opts.CmdArgs.insert(Opts.CmdArgs.end(), ArgStr.begin(), ArgStr.end());
      // using \00 to separate each commandline options.
      Opts.CmdArgs.push_back('\0');
    }
  }

  Opts.XRayInstructionThreshold =
      getLastArgIntValue(Args, OPT_fxray_instruction_threshold_EQ, 200, Diags);
  Opts.XRayTotalFunctionGroups =
      getLastArgIntValue(Args, OPT_fxray_function_groups, 1, Diags);
  Opts.XRaySelectedFunctionGroup =
      getLastArgIntValue(Args, OPT_fxray_selected_function_group, 0, Diags);

  auto XRayInstrBundles =
      Args.getAllArgValues(OPT_fxray_instrumentation_bundle);
  if (XRayInstrBundles.empty())
    Opts.XRayInstrumentationBundle.Mask = XRayInstrKind::All;
  else
    for (const auto &A : XRayInstrBundles)
      parseXRayInstrumentationBundle("-fxray-instrumentation-bundle=", A, Args,
                                     Diags, Opts.XRayInstrumentationBundle);

  Opts.PatchableFunctionEntryCount =
      getLastArgIntValue(Args, OPT_fpatchable_function_entry_EQ, 0, Diags);
  Opts.PatchableFunctionEntryOffset = getLastArgIntValue(
      Args, OPT_fpatchable_function_entry_offset_EQ, 0, Diags);

  if (const Arg *A = Args.getLastArg(OPT_fcf_protection_EQ)) {
    StringRef Name = A->getValue();
    if (Name == "full") {
      Opts.CFProtectionReturn = 1;
      Opts.CFProtectionBranch = 1;
    } else if (Name == "return")
      Opts.CFProtectionReturn = 1;
    else if (Name == "branch")
      Opts.CFProtectionBranch = 1;
    else if (Name != "none") {
      Diags.Report(diag::err_drv_invalid_value) << A->getAsString(Args) << Name;
      Success = false;
    }
  }

  if (const Arg *A = Args.getLastArg(OPT_compress_debug_sections_EQ)) {
    auto DCT = llvm::StringSwitch<llvm::DebugCompressionType>(A->getValue())
                   .Case("none", llvm::DebugCompressionType::None)
                   .Case("zlib", llvm::DebugCompressionType::Z)
                   .Case("zlib-gnu", llvm::DebugCompressionType::GNU)
                   .Default(llvm::DebugCompressionType::None);
    Opts.setCompressDebugSections(DCT);
  }

  Opts.DebugCompilationDir =
      std::string(Args.getLastArgValue(OPT_fdebug_compilation_dir));
  for (auto *A :
       Args.filtered(OPT_mlink_bitcode_file, OPT_mlink_builtin_bitcode)) {
    CodeGenOptions::BitcodeFileToLink F;
    F.Filename = A->getValue();
    if (A->getOption().matches(OPT_mlink_builtin_bitcode)) {
      F.LinkFlags = llvm::Linker::Flags::LinkOnlyNeeded;
      // When linking CUDA bitcode, propagate function attributes so that
      // e.g. libdevice gets fast-math attrs if we're building with fast-math.
      F.PropagateAttrs = true;
      F.Internalize = true;
    }
    Opts.LinkBitcodeFiles.push_back(F);
  }
  Opts.SanitizeCoverageType =
      getLastArgIntValue(Args, OPT_fsanitize_coverage_type, 0, Diags);
  Opts.SanitizeCoverageAllowlistFiles =
      Args.getAllArgValues(OPT_fsanitize_coverage_allowlist);
  Opts.SanitizeCoverageBlocklistFiles =
      Args.getAllArgValues(OPT_fsanitize_coverage_blocklist);
  Opts.SanitizeMemoryTrackOrigins =
      getLastArgIntValue(Args, OPT_fsanitize_memory_track_origins_EQ, 0, Diags);
  Opts.SSPBufferSize =
      getLastArgIntValue(Args, OPT_stack_protector_buffer_size, 8, Diags);

  Opts.StackProtectorGuard =
      std::string(Args.getLastArgValue(OPT_mstack_protector_guard_EQ));

  if (Arg *A = Args.getLastArg(OPT_mstack_protector_guard_offset_EQ)) {
    StringRef Val = A->getValue();
    unsigned Offset = Opts.StackProtectorGuardOffset;
    Val.getAsInteger(10, Offset);
    Opts.StackProtectorGuardOffset = Offset;
  }

  Opts.StackProtectorGuardReg =
      std::string(Args.getLastArgValue(OPT_mstack_protector_guard_reg_EQ,
                                       "none"));

  if (Arg *A = Args.getLastArg(OPT_mstack_alignment)) {
    StringRef Val = A->getValue();
    unsigned StackAlignment = Opts.StackAlignment;
    Val.getAsInteger(10, StackAlignment);
    Opts.StackAlignment = StackAlignment;
  }

  if (Arg *A = Args.getLastArg(OPT_mstack_probe_size)) {
    StringRef Val = A->getValue();
    unsigned StackProbeSize = Opts.StackProbeSize;
    Val.getAsInteger(0, StackProbeSize);
    Opts.StackProbeSize = StackProbeSize;
  }

  if (Arg *A = Args.getLastArg(OPT_fobjc_dispatch_method_EQ)) {
    StringRef Name = A->getValue();
    unsigned Method = llvm::StringSwitch<unsigned>(Name)
      .Case("legacy", CodeGenOptions::Legacy)
      .Case("non-legacy", CodeGenOptions::NonLegacy)
      .Case("mixed", CodeGenOptions::Mixed)
      .Default(~0U);
    if (Method == ~0U) {
      Diags.Report(diag::err_drv_invalid_value) << A->getAsString(Args) << Name;
      Success = false;
    } else {
      Opts.setObjCDispatchMethod(
        static_cast<CodeGenOptions::ObjCDispatchMethodKind>(Method));
    }
  }


  if (Args.getLastArg(OPT_femulated_tls) ||
      Args.getLastArg(OPT_fno_emulated_tls)) {
    Opts.ExplicitEmulatedTLS = true;
    Opts.EmulatedTLS =
        Args.hasFlag(OPT_femulated_tls, OPT_fno_emulated_tls, false);
  }

  if (Arg *A = Args.getLastArg(OPT_ftlsmodel_EQ)) {
    StringRef Name = A->getValue();
    unsigned Model = llvm::StringSwitch<unsigned>(Name)
        .Case("global-dynamic", CodeGenOptions::GeneralDynamicTLSModel)
        .Case("local-dynamic", CodeGenOptions::LocalDynamicTLSModel)
        .Case("initial-exec", CodeGenOptions::InitialExecTLSModel)
        .Case("local-exec", CodeGenOptions::LocalExecTLSModel)
        .Default(~0U);
    if (Model == ~0U) {
      Diags.Report(diag::err_drv_invalid_value) << A->getAsString(Args) << Name;
      Success = false;
    } else {
      Opts.setDefaultTLSModel(static_cast<CodeGenOptions::TLSModel>(Model));
    }
  }

  Opts.TLSSize = getLastArgIntValue(Args, OPT_mtls_size_EQ, 0, Diags);

  if (Arg *A = Args.getLastArg(OPT_fdenormal_fp_math_EQ)) {
    StringRef Val = A->getValue();
    Opts.FPDenormalMode = llvm::parseDenormalFPAttribute(Val);
    if (!Opts.FPDenormalMode.isValid())
      Diags.Report(diag::err_drv_invalid_value) << A->getAsString(Args) << Val;
  }

  if (Arg *A = Args.getLastArg(OPT_fdenormal_fp_math_f32_EQ)) {
    StringRef Val = A->getValue();
    Opts.FP32DenormalMode = llvm::parseDenormalFPAttribute(Val);
    if (!Opts.FP32DenormalMode.isValid())
      Diags.Report(diag::err_drv_invalid_value) << A->getAsString(Args) << Val;
  }

  // X86_32 has -fppc-struct-return and -freg-struct-return.
  // PPC32 has -maix-struct-return and -msvr4-struct-return.
  if (Arg *A =
          Args.getLastArg(OPT_fpcc_struct_return, OPT_freg_struct_return,
                          OPT_maix_struct_return, OPT_msvr4_struct_return)) {
    // TODO: We might want to consider enabling these options on AIX in the
    // future.
    if (T.isOSAIX())
      Diags.Report(diag::err_drv_unsupported_opt_for_target)
          << A->getSpelling() << T.str();

    const Option &O = A->getOption();
    if (O.matches(OPT_fpcc_struct_return) ||
        O.matches(OPT_maix_struct_return)) {
      Opts.setStructReturnConvention(CodeGenOptions::SRCK_OnStack);
    } else {
      assert(O.matches(OPT_freg_struct_return) ||
             O.matches(OPT_msvr4_struct_return));
      Opts.setStructReturnConvention(CodeGenOptions::SRCK_InRegs);
    }
  }

  if (T.isOSAIX() && (Args.hasArg(OPT_mignore_xcoff_visibility) ||
                      !Args.hasArg(OPT_fvisibility)))
    Opts.IgnoreXCOFFVisibility = 1;

  if (Arg *A =
          Args.getLastArg(OPT_mabi_EQ_vec_default, OPT_mabi_EQ_vec_extabi)) {
    if (!T.isOSAIX())
      Diags.Report(diag::err_drv_unsupported_opt_for_target)
          << A->getSpelling() << T.str();

    const Option &O = A->getOption();
    if (O.matches(OPT_mabi_EQ_vec_default))
      Diags.Report(diag::err_aix_default_altivec_abi)
          << A->getSpelling() << T.str();
    else {
      assert(O.matches(OPT_mabi_EQ_vec_extabi));
      Opts.EnableAIXExtendedAltivecABI = 1;
    }
  }

  Opts.DependentLibraries = Args.getAllArgValues(OPT_dependent_lib);
  Opts.LinkerOptions = Args.getAllArgValues(OPT_linker_option);
  bool NeedLocTracking = false;

  Opts.OptRecordFile = std::string(Args.getLastArgValue(OPT_opt_record_file));
  if (!Opts.OptRecordFile.empty())
    NeedLocTracking = true;

  if (Arg *A = Args.getLastArg(OPT_opt_record_passes)) {
    Opts.OptRecordPasses = A->getValue();
    NeedLocTracking = true;
  }

  if (Arg *A = Args.getLastArg(OPT_opt_record_format)) {
    Opts.OptRecordFormat = A->getValue();
    NeedLocTracking = true;
  }

  if (Arg *A = Args.getLastArg(OPT_Rpass_EQ)) {
    Opts.OptimizationRemarkPattern =
        GenerateOptimizationRemarkRegex(Diags, Args, A);
    NeedLocTracking = true;
  }

  if (Arg *A = Args.getLastArg(OPT_Rpass_missed_EQ)) {
    Opts.OptimizationRemarkMissedPattern =
        GenerateOptimizationRemarkRegex(Diags, Args, A);
    NeedLocTracking = true;
  }

  if (Arg *A = Args.getLastArg(OPT_Rpass_analysis_EQ)) {
    Opts.OptimizationRemarkAnalysisPattern =
        GenerateOptimizationRemarkRegex(Diags, Args, A);
    NeedLocTracking = true;
  }

  bool UsingSampleProfile = !Opts.SampleProfileFile.empty();
  bool UsingProfile = UsingSampleProfile ||
      (Opts.getProfileUse() != CodeGenOptions::ProfileNone);

  if (Opts.DiagnosticsWithHotness && !UsingProfile &&
      // An IR file will contain PGO as metadata
      IK.getLanguage() != Language::LLVM_IR)
    Diags.Report(diag::warn_drv_diagnostics_hotness_requires_pgo)
        << "-fdiagnostics-show-hotness";

  // Parse remarks hotness threshold. Valid value is either integer or 'auto'.
  if (auto *arg =
          Args.getLastArg(options::OPT_fdiagnostics_hotness_threshold_EQ)) {
    auto ResultOrErr =
        llvm::remarks::parseHotnessThresholdOption(arg->getValue());

    if (!ResultOrErr) {
      Diags.Report(diag::err_drv_invalid_diagnotics_hotness_threshold)
          << "-fdiagnostics-hotness-threshold=";
    } else {
      Opts.DiagnosticsHotnessThreshold = *ResultOrErr;
      if ((!Opts.DiagnosticsHotnessThreshold.hasValue() ||
           Opts.DiagnosticsHotnessThreshold.getValue() > 0) &&
          !UsingProfile)
        Diags.Report(diag::warn_drv_diagnostics_hotness_requires_pgo)
            << "-fdiagnostics-hotness-threshold=";
    }
  }

  // If the user requested to use a sample profile for PGO, then the
  // backend will need to track source location information so the profile
  // can be incorporated into the IR.
  if (UsingSampleProfile)
    NeedLocTracking = true;

  // If the user requested a flag that requires source locations available in
  // the backend, make sure that the backend tracks source location information.
  if (NeedLocTracking && Opts.getDebugInfo() == codegenoptions::NoDebugInfo)
    Opts.setDebugInfo(codegenoptions::LocTrackingOnly);

  Opts.RewriteMapFiles = Args.getAllArgValues(OPT_frewrite_map_file);

  // Parse -fsanitize-recover= arguments.
  // FIXME: Report unrecoverable sanitizers incorrectly specified here.
  parseSanitizerKinds("-fsanitize-recover=",
                      Args.getAllArgValues(OPT_fsanitize_recover_EQ), Diags,
                      Opts.SanitizeRecover);
  parseSanitizerKinds("-fsanitize-trap=",
                      Args.getAllArgValues(OPT_fsanitize_trap_EQ), Diags,
                      Opts.SanitizeTrap);

  Opts.CudaGpuBinaryFileName =
      std::string(Args.getLastArgValue(OPT_fcuda_include_gpubinary));

  Opts.EmitCheckPathComponentsToStrip = getLastArgIntValue(
      Args, OPT_fsanitize_undefined_strip_path_components_EQ, 0, Diags);

  Opts.EmitVersionIdentMetadata = Args.hasFlag(OPT_Qy, OPT_Qn, true);

  Success &=
      parsePointerAuthOptions(Opts.PointerAuth, Args, LangOpts, Triple, Diags);
  Opts.Addrsig = Args.hasArg(OPT_faddrsig);

  Opts.KeepStaticConsts = Args.hasArg(OPT_fkeep_static_consts);

  Opts.SpeculativeLoadHardening = Args.hasArg(OPT_mspeculative_load_hardening);

  Opts.DefaultFunctionAttrs = Args.getAllArgValues(OPT_default_function_attr);

  // -f[no-]split-cold-code
  // This may only be enabled when optimizing, and when small code size
  // increases are tolerable.
  //
  // swift-clang: Enable hot/cold splitting by default.
  Opts.SplitColdCode =
      (Opts.OptimizationLevel > 0) && (Opts.OptimizeSize != 2) &&
      Args.hasFlag(OPT_fsplit_cold_code, OPT_fno_split_cold_code, true);

  Opts.PassPlugins = Args.getAllArgValues(OPT_fpass_plugin_EQ);

  Opts.SymbolPartition =
      std::string(Args.getLastArgValue(OPT_fsymbol_partition_EQ));

  return Success;
}

static void ParseDependencyOutputArgs(DependencyOutputOptions &Opts,
                                      ArgList &Args) {
  Opts.OutputFile = std::string(Args.getLastArgValue(OPT_dependency_file));
  Opts.Targets = Args.getAllArgValues(OPT_MT);
  Opts.SkipUnusedModuleMaps = Args.hasArg(OPT_skip_unused_modulemap_file_deps);
  Opts.HeaderIncludeOutputFile =
      std::string(Args.getLastArgValue(OPT_header_include_file));
  if (Args.hasArg(OPT_show_includes)) {
    // Writing both /showIncludes and preprocessor output to stdout
    // would produce interleaved output, so use stderr for /showIncludes.
    // This behaves the same as cl.exe, when /E, /EP or /P are passed.
    if (Args.hasArg(options::OPT_E) || Args.hasArg(options::OPT_P))
      Opts.ShowIncludesDest = ShowIncludesDestination::Stderr;
    else
      Opts.ShowIncludesDest = ShowIncludesDestination::Stdout;
  } else {
    Opts.ShowIncludesDest = ShowIncludesDestination::None;
  }
  Opts.DOTOutputFile = std::string(Args.getLastArgValue(OPT_dependency_dot));
  Opts.ModuleDependencyOutputDir =
      std::string(Args.getLastArgValue(OPT_module_dependency_dir));
  // Add sanitizer blacklists as extra dependencies.
  // They won't be discovered by the regular preprocessor, so
  // we let make / ninja to know about this implicit dependency.
  if (!Args.hasArg(OPT_fno_sanitize_blacklist)) {
    for (const auto *A : Args.filtered(OPT_fsanitize_blacklist)) {
      StringRef Val = A->getValue();
      if (Val.find('=') == StringRef::npos)
        Opts.ExtraDeps.push_back(std::string(Val));
    }
    if (Opts.IncludeSystemHeaders) {
      for (const auto *A : Args.filtered(OPT_fsanitize_system_blacklist)) {
        StringRef Val = A->getValue();
        if (Val.find('=') == StringRef::npos)
          Opts.ExtraDeps.push_back(std::string(Val));
      }
    }
  }

  // Propagate the extra dependencies.
  for (const auto *A : Args.filtered(OPT_fdepfile_entry)) {
    Opts.ExtraDeps.push_back(A->getValue());
  }

  // Only the -fmodule-file=<file> form.
  for (const auto *A : Args.filtered(OPT_fmodule_file)) {
    StringRef Val = A->getValue();
    if (Val.find('=') == StringRef::npos)
      Opts.ExtraDeps.push_back(std::string(Val));
  }
}

static bool parseShowColorsArgs(const ArgList &Args, bool DefaultColor) {
  // Color diagnostics default to auto ("on" if terminal supports) in the driver
  // but default to off in cc1, needing an explicit OPT_fdiagnostics_color.
  // Support both clang's -f[no-]color-diagnostics and gcc's
  // -f[no-]diagnostics-colors[=never|always|auto].
  enum {
    Colors_On,
    Colors_Off,
    Colors_Auto
  } ShowColors = DefaultColor ? Colors_Auto : Colors_Off;
  for (auto *A : Args) {
    const Option &O = A->getOption();
    if (O.matches(options::OPT_fcolor_diagnostics) ||
        O.matches(options::OPT_fdiagnostics_color)) {
      ShowColors = Colors_On;
    } else if (O.matches(options::OPT_fno_color_diagnostics) ||
               O.matches(options::OPT_fno_diagnostics_color)) {
      ShowColors = Colors_Off;
    } else if (O.matches(options::OPT_fdiagnostics_color_EQ)) {
      StringRef Value(A->getValue());
      if (Value == "always")
        ShowColors = Colors_On;
      else if (Value == "never")
        ShowColors = Colors_Off;
      else if (Value == "auto")
        ShowColors = Colors_Auto;
    }
  }
  return ShowColors == Colors_On ||
         (ShowColors == Colors_Auto &&
          llvm::sys::Process::StandardErrHasColors());
}

static bool checkVerifyPrefixes(const std::vector<std::string> &VerifyPrefixes,
                                DiagnosticsEngine *Diags) {
  bool Success = true;
  for (const auto &Prefix : VerifyPrefixes) {
    // Every prefix must start with a letter and contain only alphanumeric
    // characters, hyphens, and underscores.
    auto BadChar = llvm::find_if(Prefix, [](char C) {
      return !isAlphanumeric(C) && C != '-' && C != '_';
    });
    if (BadChar != Prefix.end() || !isLetter(Prefix[0])) {
      Success = false;
      if (Diags) {
        Diags->Report(diag::err_drv_invalid_value) << "-verify=" << Prefix;
        Diags->Report(diag::note_drv_verify_prefix_spelling);
      }
    }
  }
  return Success;
}

bool clang::ParseDiagnosticArgs(DiagnosticOptions &Opts, ArgList &Args,
                                DiagnosticsEngine *Diags,
                                bool DefaultDiagColor) {
  bool Success = true;

  Opts.DiagnosticLogFile =
      std::string(Args.getLastArgValue(OPT_diagnostic_log_file));
  if (Arg *A =
          Args.getLastArg(OPT_diagnostic_serialized_file, OPT__serialize_diags))
    Opts.DiagnosticSerializationFile = A->getValue();
  Opts.IgnoreWarnings = Args.hasArg(OPT_w);
  Opts.NoRewriteMacros = Args.hasArg(OPT_Wno_rewrite_macros);
  Opts.Pedantic = Args.hasArg(OPT_pedantic);
  Opts.PedanticErrors = Args.hasArg(OPT_pedantic_errors);
  Opts.ShowCarets = !Args.hasArg(OPT_fno_caret_diagnostics);
  Opts.ShowColors = parseShowColorsArgs(Args, DefaultDiagColor);
  Opts.ShowColumn = !Args.hasArg(OPT_fno_show_column);
  Opts.ShowFixits = !Args.hasArg(OPT_fno_diagnostics_fixit_info);
  Opts.ShowLocation = !Args.hasArg(OPT_fno_show_source_location);
  Opts.AbsolutePath = Args.hasArg(OPT_fdiagnostics_absolute_paths);
  Opts.ShowOptionNames = !Args.hasArg(OPT_fno_diagnostics_show_option);

  // Default behavior is to not to show note include stacks.
  Opts.ShowNoteIncludeStack = false;
  if (Arg *A = Args.getLastArg(OPT_fdiagnostics_show_note_include_stack,
                               OPT_fno_diagnostics_show_note_include_stack))
    if (A->getOption().matches(OPT_fdiagnostics_show_note_include_stack))
      Opts.ShowNoteIncludeStack = true;

  StringRef ShowOverloads =
    Args.getLastArgValue(OPT_fshow_overloads_EQ, "all");
  if (ShowOverloads == "best")
    Opts.setShowOverloads(Ovl_Best);
  else if (ShowOverloads == "all")
    Opts.setShowOverloads(Ovl_All);
  else {
    Success = false;
    if (Diags)
      Diags->Report(diag::err_drv_invalid_value)
      << Args.getLastArg(OPT_fshow_overloads_EQ)->getAsString(Args)
      << ShowOverloads;
  }

  StringRef ShowCategory =
    Args.getLastArgValue(OPT_fdiagnostics_show_category, "none");
  if (ShowCategory == "none")
    Opts.ShowCategories = 0;
  else if (ShowCategory == "id")
    Opts.ShowCategories = 1;
  else if (ShowCategory == "name")
    Opts.ShowCategories = 2;
  else {
    Success = false;
    if (Diags)
      Diags->Report(diag::err_drv_invalid_value)
      << Args.getLastArg(OPT_fdiagnostics_show_category)->getAsString(Args)
      << ShowCategory;
  }

  StringRef Format =
    Args.getLastArgValue(OPT_fdiagnostics_format, "clang");
  if (Format == "clang")
    Opts.setFormat(DiagnosticOptions::Clang);
  else if (Format == "msvc")
    Opts.setFormat(DiagnosticOptions::MSVC);
  else if (Format == "msvc-fallback") {
    Opts.setFormat(DiagnosticOptions::MSVC);
    Opts.CLFallbackMode = true;
  } else if (Format == "vi")
    Opts.setFormat(DiagnosticOptions::Vi);
  else {
    Success = false;
    if (Diags)
      Diags->Report(diag::err_drv_invalid_value)
      << Args.getLastArg(OPT_fdiagnostics_format)->getAsString(Args)
      << Format;
  }

  Opts.ShowSourceRanges = Args.hasArg(OPT_fdiagnostics_print_source_range_info);
  Opts.ShowParseableFixits = Args.hasArg(OPT_fdiagnostics_parseable_fixits);
  Opts.ShowPresumedLoc = !Args.hasArg(OPT_fno_diagnostics_use_presumed_location);
  Opts.VerifyDiagnostics = Args.hasArg(OPT_verify) || Args.hasArg(OPT_verify_EQ);
  Opts.VerifyPrefixes = Args.getAllArgValues(OPT_verify_EQ);
  if (Args.hasArg(OPT_verify))
    Opts.VerifyPrefixes.push_back("expected");
  // Keep VerifyPrefixes in its original order for the sake of diagnostics, and
  // then sort it to prepare for fast lookup using std::binary_search.
  if (!checkVerifyPrefixes(Opts.VerifyPrefixes, Diags)) {
    Opts.VerifyDiagnostics = false;
    Success = false;
  }
  else
    llvm::sort(Opts.VerifyPrefixes);
  DiagnosticLevelMask DiagMask = DiagnosticLevelMask::None;
  Success &= parseDiagnosticLevelMask("-verify-ignore-unexpected=",
    Args.getAllArgValues(OPT_verify_ignore_unexpected_EQ),
    Diags, DiagMask);
  if (Args.hasArg(OPT_verify_ignore_unexpected))
    DiagMask = DiagnosticLevelMask::All;
  Opts.setVerifyIgnoreUnexpected(DiagMask);
  Opts.ElideType = !Args.hasArg(OPT_fno_elide_type);
  Opts.ShowTemplateTree = Args.hasArg(OPT_fdiagnostics_show_template_tree);
  Opts.ErrorLimit = getLastArgIntValue(Args, OPT_ferror_limit, 0, Diags);
  Opts.MacroBacktraceLimit =
      getLastArgIntValue(Args, OPT_fmacro_backtrace_limit,
                         DiagnosticOptions::DefaultMacroBacktraceLimit, Diags);
  Opts.TemplateBacktraceLimit = getLastArgIntValue(
      Args, OPT_ftemplate_backtrace_limit,
      DiagnosticOptions::DefaultTemplateBacktraceLimit, Diags);
  Opts.ConstexprBacktraceLimit = getLastArgIntValue(
      Args, OPT_fconstexpr_backtrace_limit,
      DiagnosticOptions::DefaultConstexprBacktraceLimit, Diags);
  Opts.SpellCheckingLimit = getLastArgIntValue(
      Args, OPT_fspell_checking_limit,
      DiagnosticOptions::DefaultSpellCheckingLimit, Diags);
  Opts.SnippetLineLimit = getLastArgIntValue(
      Args, OPT_fcaret_diagnostics_max_lines,
      DiagnosticOptions::DefaultSnippetLineLimit, Diags);
  Opts.TabStop = getLastArgIntValue(Args, OPT_ftabstop,
                                    DiagnosticOptions::DefaultTabStop, Diags);
  if (Opts.TabStop == 0 || Opts.TabStop > DiagnosticOptions::MaxTabStop) {
    Opts.TabStop = DiagnosticOptions::DefaultTabStop;
    if (Diags)
      Diags->Report(diag::warn_ignoring_ftabstop_value)
      << Opts.TabStop << DiagnosticOptions::DefaultTabStop;
  }
  Opts.MessageLength =
      getLastArgIntValue(Args, OPT_fmessage_length_EQ, 0, Diags);

  Opts.UndefPrefixes = Args.getAllArgValues(OPT_Wundef_prefix_EQ);

  addDiagnosticArgs(Args, OPT_W_Group, OPT_W_value_Group, Opts.Warnings);
  addDiagnosticArgs(Args, OPT_R_Group, OPT_R_value_Group, Opts.Remarks);

  return Success;
}

/// Parse the argument to the -ftest-module-file-extension
/// command-line argument.
///
/// \returns true on error, false on success.
static bool parseTestModuleFileExtensionArg(StringRef Arg,
                                            std::string &BlockName,
                                            unsigned &MajorVersion,
                                            unsigned &MinorVersion,
                                            bool &Hashed,
                                            std::string &UserInfo) {
  SmallVector<StringRef, 5> Args;
  Arg.split(Args, ':', 5);
  if (Args.size() < 5)
    return true;

  BlockName = std::string(Args[0]);
  if (Args[1].getAsInteger(10, MajorVersion)) return true;
  if (Args[2].getAsInteger(10, MinorVersion)) return true;
  if (Args[3].getAsInteger(2, Hashed)) return true;
  if (Args.size() > 4)
    UserInfo = std::string(Args[4]);
  return false;
}

static InputKind ParseFrontendArgs(FrontendOptions &Opts, ArgList &Args,
                                   DiagnosticsEngine &Diags,
                                   bool &IsHeaderFile) {
  Opts.ProgramAction = frontend::ParseSyntaxOnly;
  if (const Arg *A = Args.getLastArg(OPT_Action_Group)) {
    switch (A->getOption().getID()) {
    default:
      llvm_unreachable("Invalid option in group!");
    case OPT_ast_list:
      Opts.ProgramAction = frontend::ASTDeclList; break;
    case OPT_ast_dump_all_EQ:
    case OPT_ast_dump_EQ: {
      unsigned Val = llvm::StringSwitch<unsigned>(A->getValue())
                         .CaseLower("default", ADOF_Default)
                         .CaseLower("json", ADOF_JSON)
                         .Default(std::numeric_limits<unsigned>::max());

      if (Val != std::numeric_limits<unsigned>::max())
        Opts.ASTDumpFormat = static_cast<ASTDumpOutputFormat>(Val);
      else {
        Diags.Report(diag::err_drv_invalid_value)
            << A->getAsString(Args) << A->getValue();
        Opts.ASTDumpFormat = ADOF_Default;
      }
      LLVM_FALLTHROUGH;
    }
    case OPT_ast_dump:
    case OPT_ast_dump_all:
    case OPT_ast_dump_lookups:
    case OPT_ast_dump_decl_types:
      Opts.ProgramAction = frontend::ASTDump; break;
    case OPT_ast_print:
      Opts.ProgramAction = frontend::ASTPrint; break;
    case OPT_ast_view:
      Opts.ProgramAction = frontend::ASTView; break;
    case OPT_compiler_options_dump:
      Opts.ProgramAction = frontend::DumpCompilerOptions; break;
    case OPT_dump_raw_tokens:
      Opts.ProgramAction = frontend::DumpRawTokens; break;
    case OPT_dump_tokens:
      Opts.ProgramAction = frontend::DumpTokens; break;
    case OPT_S:
      Opts.ProgramAction = frontend::EmitAssembly; break;
    case OPT_emit_llvm_bc:
      Opts.ProgramAction = frontend::EmitBC; break;
    case OPT_emit_html:
      Opts.ProgramAction = frontend::EmitHTML; break;
    case OPT_emit_llvm:
      Opts.ProgramAction = frontend::EmitLLVM; break;
    case OPT_emit_llvm_only:
      Opts.ProgramAction = frontend::EmitLLVMOnly; break;
    case OPT_emit_codegen_only:
      Opts.ProgramAction = frontend::EmitCodeGenOnly; break;
    case OPT_emit_obj:
      Opts.ProgramAction = frontend::EmitObj; break;
    case OPT_fixit_EQ:
      Opts.FixItSuffix = A->getValue();
      LLVM_FALLTHROUGH;
    case OPT_fixit:
      Opts.ProgramAction = frontend::FixIt; break;
    case OPT_emit_module:
      Opts.ProgramAction = frontend::GenerateModule; break;
    case OPT_emit_module_interface:
      Opts.ProgramAction = frontend::GenerateModuleInterface; break;
    case OPT_emit_header_module:
      Opts.ProgramAction = frontend::GenerateHeaderModule; break;
    case OPT_emit_pch:
      Opts.ProgramAction = frontend::GeneratePCH; break;
    case OPT_emit_interface_stubs: {
      StringRef ArgStr =
          Args.hasArg(OPT_interface_stub_version_EQ)
              ? Args.getLastArgValue(OPT_interface_stub_version_EQ)
              : "experimental-ifs-v2";
      if (ArgStr == "experimental-yaml-elf-v1" ||
          ArgStr == "experimental-ifs-v1" ||
          ArgStr == "experimental-tapi-elf-v1") {
        std::string ErrorMessage =
            "Invalid interface stub format: " + ArgStr.str() +
            " is deprecated.";
        Diags.Report(diag::err_drv_invalid_value)
            << "Must specify a valid interface stub format type, ie: "
               "-interface-stub-version=experimental-ifs-v2"
            << ErrorMessage;
      } else if (!ArgStr.startswith("experimental-ifs-")) {
        std::string ErrorMessage =
            "Invalid interface stub format: " + ArgStr.str() + ".";
        Diags.Report(diag::err_drv_invalid_value)
            << "Must specify a valid interface stub format type, ie: "
               "-interface-stub-version=experimental-ifs-v2"
            << ErrorMessage;
      } else {
        Opts.ProgramAction = frontend::GenerateInterfaceStubs;
      }
      break;
    }
    case OPT_init_only:
      Opts.ProgramAction = frontend::InitOnly; break;
    case OPT_fsyntax_only:
      Opts.ProgramAction = frontend::ParseSyntaxOnly; break;
    case OPT_module_file_info:
      Opts.ProgramAction = frontend::ModuleFileInfo; break;
    case OPT_verify_pch:
      Opts.ProgramAction = frontend::VerifyPCH; break;
    case OPT_print_preamble:
      Opts.ProgramAction = frontend::PrintPreamble; break;
    case OPT_E:
      Opts.ProgramAction = frontend::PrintPreprocessedInput; break;
    case OPT_templight_dump:
      Opts.ProgramAction = frontend::TemplightDump; break;
    case OPT_rewrite_macros:
      Opts.ProgramAction = frontend::RewriteMacros; break;
    case OPT_rewrite_objc:
      Opts.ProgramAction = frontend::RewriteObjC; break;
    case OPT_rewrite_test:
      Opts.ProgramAction = frontend::RewriteTest; break;
    case OPT_analyze:
      Opts.ProgramAction = frontend::RunAnalysis; break;
    case OPT_migrate:
      Opts.ProgramAction = frontend::MigrateSource; break;
    case OPT_Eonly:
      Opts.ProgramAction = frontend::RunPreprocessorOnly; break;
    case OPT_print_dependency_directives_minimized_source:
      Opts.ProgramAction =
          frontend::PrintDependencyDirectivesSourceMinimizerOutput;
      break;
    }
  }

  if (const Arg* A = Args.getLastArg(OPT_plugin)) {
    Opts.Plugins.emplace_back(A->getValue(0));
    Opts.ProgramAction = frontend::PluginAction;
    Opts.ActionName = A->getValue();
  }
  Opts.AddPluginActions = Args.getAllArgValues(OPT_add_plugin);
  for (const auto *AA : Args.filtered(OPT_plugin_arg))
    Opts.PluginArgs[AA->getValue(0)].emplace_back(AA->getValue(1));

  for (const std::string &Arg :
         Args.getAllArgValues(OPT_ftest_module_file_extension_EQ)) {
    std::string BlockName;
    unsigned MajorVersion;
    unsigned MinorVersion;
    bool Hashed;
    std::string UserInfo;
    if (parseTestModuleFileExtensionArg(Arg, BlockName, MajorVersion,
                                        MinorVersion, Hashed, UserInfo)) {
      Diags.Report(diag::err_test_module_file_extension_format) << Arg;

      continue;
    }

    // Add the testing module file extension.
    Opts.ModuleFileExtensions.push_back(
        std::make_shared<TestModuleFileExtension>(
            BlockName, MajorVersion, MinorVersion, Hashed, UserInfo));
  }

  if (const Arg *A = Args.getLastArg(OPT_code_completion_at)) {
    Opts.CodeCompletionAt =
      ParsedSourceLocation::FromString(A->getValue());
    if (Opts.CodeCompletionAt.FileName.empty())
      Diags.Report(diag::err_drv_invalid_value)
        << A->getAsString(Args) << A->getValue();
  }

  Opts.OutputFile = std::string(Args.getLastArgValue(OPT_o));
  Opts.Plugins = Args.getAllArgValues(OPT_load);
  Opts.TimeTraceGranularity = getLastArgIntValue(
      Args, OPT_ftime_trace_granularity_EQ, Opts.TimeTraceGranularity, Diags);
  Opts.ASTMergeFiles = Args.getAllArgValues(OPT_ast_merge);
  Opts.LLVMArgs = Args.getAllArgValues(OPT_mllvm);
  Opts.ASTDumpDecls = Args.hasArg(OPT_ast_dump, OPT_ast_dump_EQ);
  Opts.ASTDumpAll = Args.hasArg(OPT_ast_dump_all, OPT_ast_dump_all_EQ);
  Opts.ASTDumpFilter = std::string(Args.getLastArgValue(OPT_ast_dump_filter));
  Opts.ModuleMapFiles = Args.getAllArgValues(OPT_fmodule_map_file);
  // Only the -fmodule-file=<file> form.
  for (const auto *A : Args.filtered(OPT_fmodule_file)) {
    StringRef Val = A->getValue();
    if (Val.find('=') == StringRef::npos)
      Opts.ModuleFiles.push_back(std::string(Val));
  }
  Opts.ModulesEmbedFiles = Args.getAllArgValues(OPT_fmodules_embed_file_EQ);
  Opts.AllowPCMWithCompilerErrors = Args.hasArg(OPT_fallow_pcm_with_errors);

  if (Opts.ProgramAction != frontend::GenerateModule && Opts.IsSystemModule)
    Diags.Report(diag::err_drv_argument_only_allowed_with) << "-fsystem-module"
                                                           << "-emit-module";

  Opts.OverrideRecordLayoutsFile =
      std::string(Args.getLastArgValue(OPT_foverride_record_layout_EQ));
  Opts.AuxTriple = std::string(Args.getLastArgValue(OPT_aux_triple));
  if (Args.hasArg(OPT_aux_target_cpu))
    Opts.AuxTargetCPU = std::string(Args.getLastArgValue(OPT_aux_target_cpu));
  if (Args.hasArg(OPT_aux_target_feature))
    Opts.AuxTargetFeatures = Args.getAllArgValues(OPT_aux_target_feature);
  Opts.StatsFile = std::string(Args.getLastArgValue(OPT_stats_file));

  Opts.MTMigrateDir =
      std::string(Args.getLastArgValue(OPT_mt_migrate_directory));
  Opts.ARCMTMigrateReportOut =
      std::string(Args.getLastArgValue(OPT_arcmt_migrate_report_output));

  Opts.ObjCMTWhiteListPath =
      std::string(Args.getLastArgValue(OPT_objcmt_whitelist_dir_path));

  if (Opts.ARCMTAction != FrontendOptions::ARCMT_None &&
      Opts.ObjCMTAction != FrontendOptions::ObjCMT_None) {
    Diags.Report(diag::err_drv_argument_not_allowed_with)
      << "ARC migration" << "ObjC migration";
  }

  Opts.IndexStorePath = std::string(Args.getLastArgValue(OPT_index_store_path));
  Opts.IndexIgnoreSystemSymbols = Args.hasArg(OPT_index_ignore_system_symbols);
  Opts.IndexRecordCodegenName = Args.hasArg(OPT_index_record_codegen_name);

  InputKind DashX(Language::Unknown);
  if (const Arg *A = Args.getLastArg(OPT_x)) {
    StringRef XValue = A->getValue();

    // Parse suffixes: '<lang>(-header|[-module-map][-cpp-output])'.
    // FIXME: Supporting '<lang>-header-cpp-output' would be useful.
    bool Preprocessed = XValue.consume_back("-cpp-output");
    bool ModuleMap = XValue.consume_back("-module-map");
    IsHeaderFile = !Preprocessed && !ModuleMap &&
                   XValue != "precompiled-header" &&
                   XValue.consume_back("-header");

    // Principal languages.
    DashX = llvm::StringSwitch<InputKind>(XValue)
                .Case("c", Language::C)
                .Case("cl", Language::OpenCL)
                .Case("cuda", Language::CUDA)
                .Case("hip", Language::HIP)
                .Case("c++", Language::CXX)
                .Case("objective-c", Language::ObjC)
                .Case("objective-c++", Language::ObjCXX)
                .Case("renderscript", Language::RenderScript)
                .Default(Language::Unknown);

    // "objc[++]-cpp-output" is an acceptable synonym for
    // "objective-c[++]-cpp-output".
    if (DashX.isUnknown() && Preprocessed && !IsHeaderFile && !ModuleMap)
      DashX = llvm::StringSwitch<InputKind>(XValue)
                  .Case("objc", Language::ObjC)
                  .Case("objc++", Language::ObjCXX)
                  .Default(Language::Unknown);

    // Some special cases cannot be combined with suffixes.
    if (DashX.isUnknown() && !Preprocessed && !ModuleMap && !IsHeaderFile)
      DashX = llvm::StringSwitch<InputKind>(XValue)
                  .Case("cpp-output", InputKind(Language::C).getPreprocessed())
                  .Case("assembler-with-cpp", Language::Asm)
                  .Cases("ast", "pcm", "precompiled-header",
                         InputKind(Language::Unknown, InputKind::Precompiled))
                  .Case("ir", Language::LLVM_IR)
                  .Default(Language::Unknown);

    if (DashX.isUnknown())
      Diags.Report(diag::err_drv_invalid_value)
        << A->getAsString(Args) << A->getValue();

    if (Preprocessed)
      DashX = DashX.getPreprocessed();
    if (ModuleMap)
      DashX = DashX.withFormat(InputKind::ModuleMap);
  }

  // '-' is the default input if none is given.
  std::vector<std::string> Inputs = Args.getAllArgValues(OPT_INPUT);
  Opts.Inputs.clear();
  if (Inputs.empty())
    Inputs.push_back("-");
  for (unsigned i = 0, e = Inputs.size(); i != e; ++i) {
    InputKind IK = DashX;
    if (IK.isUnknown()) {
      IK = FrontendOptions::getInputKindForExtension(
        StringRef(Inputs[i]).rsplit('.').second);
      // FIXME: Warn on this?
      if (IK.isUnknown())
        IK = Language::C;
      // FIXME: Remove this hack.
      if (i == 0)
        DashX = IK;
    }

    bool IsSystem = false;

    // The -emit-module action implicitly takes a module map.
    if (Opts.ProgramAction == frontend::GenerateModule &&
        IK.getFormat() == InputKind::Source) {
      IK = IK.withFormat(InputKind::ModuleMap);
      IsSystem = Opts.IsSystemModule;
    }

    Opts.Inputs.emplace_back(std::move(Inputs[i]), IK, IsSystem);
  }

  return DashX;
}

std::string CompilerInvocation::GetResourcesPath(const char *Argv0,
                                                 void *MainAddr) {
  std::string ClangExecutable =
      llvm::sys::fs::getMainExecutable(Argv0, MainAddr);
  return Driver::GetResourcesPath(ClangExecutable, CLANG_RESOURCE_DIR);
}

static void ParseHeaderSearchArgs(HeaderSearchOptions &Opts, ArgList &Args,
                                  const std::string &WorkingDir) {
  Opts.Sysroot = std::string(Args.getLastArgValue(OPT_isysroot, "/"));
  if (const Arg *A = Args.getLastArg(OPT_stdlib_EQ))
    Opts.UseLibcxx = (strcmp(A->getValue(), "libc++") == 0);
  Opts.ResourceDir = std::string(Args.getLastArgValue(OPT_resource_dir));

  // Canonicalize -fmodules-cache-path before storing it.
  SmallString<128> P(Args.getLastArgValue(OPT_fmodules_cache_path));
  if (!(P.empty() || llvm::sys::path::is_absolute(P))) {
    if (WorkingDir.empty())
      llvm::sys::fs::make_absolute(P);
    else
      llvm::sys::fs::make_absolute(WorkingDir, P);
  }
  llvm::sys::path::remove_dots(P);
  Opts.ModuleCachePath = std::string(P.str());

  Opts.ModuleUserBuildPath =
      std::string(Args.getLastArgValue(OPT_fmodules_user_build_path));
  // Only the -fmodule-file=<name>=<file> form.
  for (const auto *A : Args.filtered(OPT_fmodule_file)) {
    StringRef Val = A->getValue();
    if (Val.find('=') != StringRef::npos){
      auto Split = Val.split('=');
      Opts.PrebuiltModuleFiles.insert(
          {std::string(Split.first), std::string(Split.second)});
    }
  }
  for (const auto *A : Args.filtered(OPT_fprebuilt_module_path))
    Opts.AddPrebuiltModulePath(A->getValue());
  Opts.ImplicitModuleMaps = Args.hasFlag(OPT_fimplicit_module_maps,
                                         OPT_fno_implicit_module_maps, false);
  Opts.ModuleCachePruneInterval =
      getLastArgIntValue(Args, OPT_fmodules_prune_interval, 7 * 24 * 60 * 60);
  Opts.ModuleCachePruneAfter =
      getLastArgIntValue(Args, OPT_fmodules_prune_after, 31 * 24 * 60 * 60);
  Opts.BuildSessionTimestamp =
      getLastArgUInt64Value(Args, OPT_fbuild_session_timestamp, 0);
  if (const Arg *A = Args.getLastArg(OPT_fmodule_format_EQ))
    Opts.ModuleFormat = A->getValue();

  for (const auto *A : Args.filtered(OPT_fmodules_ignore_macro)) {
    StringRef MacroDef = A->getValue();
    Opts.ModulesIgnoreMacros.insert(
        llvm::CachedHashString(MacroDef.split('=').first));
  }

  // Add -I..., -F..., and -index-header-map options in order.
  bool IsIndexHeaderMap = false;
  bool IsSysrootSpecified =
      Args.hasArg(OPT__sysroot_EQ) || Args.hasArg(OPT_isysroot);
  for (const auto *A : Args.filtered(OPT_I, OPT_F, OPT_index_header_map)) {
    if (A->getOption().matches(OPT_index_header_map)) {
      // -index-header-map applies to the next -I or -F.
      IsIndexHeaderMap = true;
      continue;
    }

    frontend::IncludeDirGroup Group =
        IsIndexHeaderMap ? frontend::IndexHeaderMap : frontend::Angled;

    bool IsFramework = A->getOption().matches(OPT_F);
    std::string Path = A->getValue();

    if (IsSysrootSpecified && !IsFramework && A->getValue()[0] == '=') {
      SmallString<32> Buffer;
      llvm::sys::path::append(Buffer, Opts.Sysroot,
                              llvm::StringRef(A->getValue()).substr(1));
      Path = std::string(Buffer.str());
    }

    Opts.AddPath(Path, Group, IsFramework,
                 /*IgnoreSysroot*/ true);
    IsIndexHeaderMap = false;
  }

  // Add -iprefix/-iwithprefix/-iwithprefixbefore options.
  StringRef Prefix = ""; // FIXME: This isn't the correct default prefix.
  for (const auto *A :
       Args.filtered(OPT_iprefix, OPT_iwithprefix, OPT_iwithprefixbefore)) {
    if (A->getOption().matches(OPT_iprefix))
      Prefix = A->getValue();
    else if (A->getOption().matches(OPT_iwithprefix))
      Opts.AddPath(Prefix.str() + A->getValue(), frontend::After, false, true);
    else
      Opts.AddPath(Prefix.str() + A->getValue(), frontend::Angled, false, true);
  }

  for (const auto *A : Args.filtered(OPT_idirafter))
    Opts.AddPath(A->getValue(), frontend::After, false, true);
  for (const auto *A : Args.filtered(OPT_iquote))
    Opts.AddPath(A->getValue(), frontend::Quoted, false, true);
  for (const auto *A : Args.filtered(OPT_isystem, OPT_iwithsysroot))
    Opts.AddPath(A->getValue(), frontend::System, false,
                 !A->getOption().matches(OPT_iwithsysroot));
  for (const auto *A : Args.filtered(OPT_iframework))
    Opts.AddPath(A->getValue(), frontend::System, true, true);
  for (const auto *A : Args.filtered(OPT_iframeworkwithsysroot))
    Opts.AddPath(A->getValue(), frontend::System, /*IsFramework=*/true,
                 /*IgnoreSysRoot=*/false);

  // Add the paths for the various language specific isystem flags.
  for (const auto *A : Args.filtered(OPT_c_isystem))
    Opts.AddPath(A->getValue(), frontend::CSystem, false, true);
  for (const auto *A : Args.filtered(OPT_cxx_isystem))
    Opts.AddPath(A->getValue(), frontend::CXXSystem, false, true);
  for (const auto *A : Args.filtered(OPT_objc_isystem))
    Opts.AddPath(A->getValue(), frontend::ObjCSystem, false,true);
  for (const auto *A : Args.filtered(OPT_objcxx_isystem))
    Opts.AddPath(A->getValue(), frontend::ObjCXXSystem, false, true);

  // Add the internal paths from a driver that detects standard include paths.
  for (const auto *A :
       Args.filtered(OPT_internal_isystem, OPT_internal_externc_isystem)) {
    frontend::IncludeDirGroup Group = frontend::System;
    if (A->getOption().matches(OPT_internal_externc_isystem))
      Group = frontend::ExternCSystem;
    Opts.AddPath(A->getValue(), Group, false, true);
  }

  // Add the path prefixes which are implicitly treated as being system headers.
  for (const auto *A :
       Args.filtered(OPT_system_header_prefix, OPT_no_system_header_prefix))
    Opts.AddSystemHeaderPrefix(
        A->getValue(), A->getOption().matches(OPT_system_header_prefix));

  for (const auto *A : Args.filtered(OPT_ivfsoverlay))
    Opts.AddVFSOverlayFile(A->getValue());
}

static void ParseAPINotesArgs(APINotesOptions &Opts, ArgList &Args,
                              DiagnosticsEngine &diags) {
  using namespace options;
  if (const Arg *A = Args.getLastArg(OPT_fapinotes_swift_version)) {
    if (Opts.SwiftVersion.tryParse(A->getValue()))
      diags.Report(diag::err_drv_invalid_value)
        << A->getAsString(Args) << A->getValue();
  }
  for (const Arg *A : Args.filtered(OPT_iapinotes_modules))
    Opts.ModuleSearchPaths.push_back(A->getValue());
}

static void ParsePointerAuthArgs(LangOptions &Opts, ArgList &Args) {
  Opts.PointerAuthIntrinsics = Args.hasArg(OPT_fptrauth_intrinsics);
  Opts.PointerAuthCalls = Args.hasArg(OPT_fptrauth_calls);
  Opts.PointerAuthReturns = Args.hasArg(OPT_fptrauth_returns);
  Opts.PointerAuthIndirectGotos = Args.hasArg(OPT_fptrauth_indirect_gotos);
  Opts.PointerAuthAuthTraps = Args.hasArg(OPT_fptrauth_auth_traps);
  Opts.SoftPointerAuth = Args.hasArg(OPT_fptrauth_soft);
}

void CompilerInvocation::setLangDefaults(LangOptions &Opts, InputKind IK,
                                         const llvm::Triple &T,
                                         PreprocessorOptions &PPOpts,
                                         LangStandard::Kind LangStd) {
  // Set some properties which depend solely on the input kind; it would be nice
  // to move these to the language standard, and have the driver resolve the
  // input kind + language standard.
  //
  // FIXME: Perhaps a better model would be for a single source file to have
  // multiple language standards (C / C++ std, ObjC std, OpenCL std, OpenMP std)
  // simultaneously active?
  if (IK.getLanguage() == Language::Asm) {
    Opts.AsmPreprocessor = 1;
  } else if (IK.isObjectiveC()) {
    Opts.ObjC = 1;
  }

  if (LangStd == LangStandard::lang_unspecified) {
    // Based on the base language, pick one.
    switch (IK.getLanguage()) {
    case Language::Unknown:
    case Language::LLVM_IR:
      llvm_unreachable("Invalid input kind!");
    case Language::OpenCL:
      LangStd = LangStandard::lang_opencl10;
      break;
    case Language::CUDA:
      LangStd = LangStandard::lang_cuda;
      break;
    case Language::Asm:
    case Language::C:
#if defined(CLANG_DEFAULT_STD_C)
      LangStd = CLANG_DEFAULT_STD_C;
#else
      // The PS4 uses C99 as the default C standard.
      if (T.isPS4())
        LangStd = LangStandard::lang_gnu99;
      else
        LangStd = LangStandard::lang_gnu17;
#endif
      break;
    case Language::ObjC:
#if defined(CLANG_DEFAULT_STD_C)
      LangStd = CLANG_DEFAULT_STD_C;
#else
      LangStd = LangStandard::lang_gnu11;
#endif
      break;
    case Language::CXX:
    case Language::ObjCXX:
#if defined(CLANG_DEFAULT_STD_CXX)
      LangStd = CLANG_DEFAULT_STD_CXX;
#else
      LangStd = LangStandard::lang_gnucxx14;
#endif
      break;
    case Language::RenderScript:
      LangStd = LangStandard::lang_c99;
      break;
    case Language::HIP:
      LangStd = LangStandard::lang_hip;
      break;
    }
  }

  const LangStandard &Std = LangStandard::getLangStandardForKind(LangStd);
  Opts.LineComment = Std.hasLineComments();
  Opts.C99 = Std.isC99();
  Opts.C11 = Std.isC11();
  Opts.C17 = Std.isC17();
  Opts.C2x = Std.isC2x();
  Opts.CPlusPlus = Std.isCPlusPlus();
  Opts.CPlusPlus11 = Std.isCPlusPlus11();
  Opts.CPlusPlus14 = Std.isCPlusPlus14();
  Opts.CPlusPlus17 = Std.isCPlusPlus17();
  Opts.CPlusPlus20 = Std.isCPlusPlus20();
  Opts.CPlusPlus2b = Std.isCPlusPlus2b();
  Opts.Digraphs = Std.hasDigraphs();
  Opts.GNUMode = Std.isGNUMode();
  Opts.GNUInline = !Opts.C99 && !Opts.CPlusPlus;
  Opts.GNUCVersion = 0;
  Opts.HexFloats = Std.hasHexFloats();
  Opts.ImplicitInt = Std.hasImplicitInt();

  // Set OpenCL Version.
  Opts.OpenCL = Std.isOpenCL();
  if (LangStd == LangStandard::lang_opencl10)
    Opts.OpenCLVersion = 100;
  else if (LangStd == LangStandard::lang_opencl11)
    Opts.OpenCLVersion = 110;
  else if (LangStd == LangStandard::lang_opencl12)
    Opts.OpenCLVersion = 120;
  else if (LangStd == LangStandard::lang_opencl20)
    Opts.OpenCLVersion = 200;
  else if (LangStd == LangStandard::lang_opencl30)
    Opts.OpenCLVersion = 300;
  else if (LangStd == LangStandard::lang_openclcpp)
    Opts.OpenCLCPlusPlusVersion = 100;

  // OpenCL has some additional defaults.
  if (Opts.OpenCL) {
    Opts.AltiVec = 0;
    Opts.ZVector = 0;
    Opts.setLaxVectorConversions(LangOptions::LaxVectorConversionKind::None);
    Opts.setDefaultFPContractMode(LangOptions::FPM_On);
    Opts.NativeHalfType = 1;
    Opts.NativeHalfArgsAndReturns = 1;
    Opts.OpenCLCPlusPlus = Opts.CPlusPlus;

    // Include default header file for OpenCL.
    if (Opts.IncludeDefaultHeader) {
      if (Opts.DeclareOpenCLBuiltins) {
        // Only include base header file for builtin types and constants.
        PPOpts.Includes.push_back("opencl-c-base.h");
      } else {
        PPOpts.Includes.push_back("opencl-c.h");
      }
    }
  }

  Opts.HIP = IK.getLanguage() == Language::HIP;
  Opts.CUDA = IK.getLanguage() == Language::CUDA || Opts.HIP;
  if (Opts.HIP) {
    // HIP toolchain does not support 'Fast' FPOpFusion in backends since it
    // fuses multiplication/addition instructions without contract flag from
    // device library functions in LLVM bitcode, which causes accuracy loss in
    // certain math functions, e.g. tan(-1e20) becomes -0.933 instead of 0.8446.
    // For device library functions in bitcode to work, 'Strict' or 'Standard'
    // FPOpFusion options in backends is needed. Therefore 'fast-honor-pragmas'
    // FP contract option is used to allow fuse across statements in frontend
    // whereas respecting contract flag in backend.
    Opts.setDefaultFPContractMode(LangOptions::FPM_FastHonorPragmas);
  } else if (Opts.CUDA) {
    // Allow fuse across statements disregarding pragmas.
    Opts.setDefaultFPContractMode(LangOptions::FPM_Fast);
  }

  Opts.RenderScript = IK.getLanguage() == Language::RenderScript;
  if (Opts.RenderScript) {
    Opts.NativeHalfType = 1;
    Opts.NativeHalfArgsAndReturns = 1;
  }

  // OpenCL and C++ both have bool, true, false keywords.
  Opts.Bool = Opts.OpenCL || Opts.CPlusPlus;

  // OpenCL has half keyword
  Opts.Half = Opts.OpenCL;

  // C++ has wchar_t keyword.
  Opts.WChar = Opts.CPlusPlus;

  Opts.GNUKeywords = Opts.GNUMode;
  Opts.CXXOperatorNames = Opts.CPlusPlus;

  Opts.AlignedAllocation = Opts.CPlusPlus17;

  Opts.DollarIdents = !Opts.AsmPreprocessor;

  // Enable [[]] attributes in C++11 and C2x by default.
  Opts.DoubleSquareBracketAttributes = Opts.CPlusPlus11 || Opts.C2x;
}

/// Attempt to parse a visibility value out of the given argument.
static Visibility parseVisibility(Arg *arg, ArgList &args,
                                  DiagnosticsEngine &diags) {
  StringRef value = arg->getValue();
  if (value == "default") {
    return DefaultVisibility;
  } else if (value == "hidden" || value == "internal") {
    return HiddenVisibility;
  } else if (value == "protected") {
    // FIXME: diagnose if target does not support protected visibility
    return ProtectedVisibility;
  }

  diags.Report(diag::err_drv_invalid_value)
    << arg->getAsString(args) << value;
  return DefaultVisibility;
}

/// Check if input file kind and language standard are compatible.
static bool IsInputCompatibleWithStandard(InputKind IK,
                                          const LangStandard &S) {
  switch (IK.getLanguage()) {
  case Language::Unknown:
  case Language::LLVM_IR:
    llvm_unreachable("should not parse language flags for this input");

  case Language::C:
  case Language::ObjC:
  case Language::RenderScript:
    return S.getLanguage() == Language::C;

  case Language::OpenCL:
    return S.getLanguage() == Language::OpenCL;

  case Language::CXX:
  case Language::ObjCXX:
    return S.getLanguage() == Language::CXX;

  case Language::CUDA:
    // FIXME: What -std= values should be permitted for CUDA compilations?
    return S.getLanguage() == Language::CUDA ||
           S.getLanguage() == Language::CXX;

  case Language::HIP:
    return S.getLanguage() == Language::CXX || S.getLanguage() == Language::HIP;

  case Language::Asm:
    // Accept (and ignore) all -std= values.
    // FIXME: The -std= value is not ignored; it affects the tokenization
    // and preprocessing rules if we're preprocessing this asm input.
    return true;
  }

  llvm_unreachable("unexpected input language");
}

/// Get language name for given input kind.
static const StringRef GetInputKindName(InputKind IK) {
  switch (IK.getLanguage()) {
  case Language::C:
    return "C";
  case Language::ObjC:
    return "Objective-C";
  case Language::CXX:
    return "C++";
  case Language::ObjCXX:
    return "Objective-C++";
  case Language::OpenCL:
    return "OpenCL";
  case Language::CUDA:
    return "CUDA";
  case Language::RenderScript:
    return "RenderScript";
  case Language::HIP:
    return "HIP";

  case Language::Asm:
    return "Asm";
  case Language::LLVM_IR:
    return "LLVM IR";

  case Language::Unknown:
    break;
  }
  llvm_unreachable("unknown input language");
}

static void ParseLangArgs(LangOptions &Opts, ArgList &Args, InputKind IK,
                          const TargetOptions &TargetOpts,
                          PreprocessorOptions &PPOpts,
                          DiagnosticsEngine &Diags) {
  // FIXME: Cleanup per-file based stuff.
  LangStandard::Kind LangStd = LangStandard::lang_unspecified;
  if (const Arg *A = Args.getLastArg(OPT_std_EQ)) {
    LangStd = LangStandard::getLangKind(A->getValue());
    if (LangStd == LangStandard::lang_unspecified) {
      Diags.Report(diag::err_drv_invalid_value)
        << A->getAsString(Args) << A->getValue();
      // Report supported standards with short description.
      for (unsigned KindValue = 0;
           KindValue != LangStandard::lang_unspecified;
           ++KindValue) {
        const LangStandard &Std = LangStandard::getLangStandardForKind(
          static_cast<LangStandard::Kind>(KindValue));
        if (IsInputCompatibleWithStandard(IK, Std)) {
          auto Diag = Diags.Report(diag::note_drv_use_standard);
          Diag << Std.getName() << Std.getDescription();
          unsigned NumAliases = 0;
#define LANGSTANDARD(id, name, lang, desc, features)
#define LANGSTANDARD_ALIAS(id, alias) \
          if (KindValue == LangStandard::lang_##id) ++NumAliases;
#define LANGSTANDARD_ALIAS_DEPR(id, alias)
#include "clang/Basic/LangStandards.def"
          Diag << NumAliases;
#define LANGSTANDARD(id, name, lang, desc, features)
#define LANGSTANDARD_ALIAS(id, alias) \
          if (KindValue == LangStandard::lang_##id) Diag << alias;
#define LANGSTANDARD_ALIAS_DEPR(id, alias)
#include "clang/Basic/LangStandards.def"
        }
      }
    } else {
      // Valid standard, check to make sure language and standard are
      // compatible.
      const LangStandard &Std = LangStandard::getLangStandardForKind(LangStd);
      if (!IsInputCompatibleWithStandard(IK, Std)) {
        Diags.Report(diag::err_drv_argument_not_allowed_with)
          << A->getAsString(Args) << GetInputKindName(IK);
      }
    }
  }

  if (const Arg *A = Args.getLastArg(OPT_fcf_protection_EQ)) {
    StringRef Name = A->getValue();
    if (Name == "full" || Name == "branch") {
      Opts.CFProtectionBranch = 1;
    }
  }
  // -cl-std only applies for OpenCL language standards.
  // Override the -std option in this case.
  if (const Arg *A = Args.getLastArg(OPT_cl_std_EQ)) {
    LangStandard::Kind OpenCLLangStd
      = llvm::StringSwitch<LangStandard::Kind>(A->getValue())
        .Cases("cl", "CL", LangStandard::lang_opencl10)
        .Cases("cl1.0", "CL1.0", LangStandard::lang_opencl10)
        .Cases("cl1.1", "CL1.1", LangStandard::lang_opencl11)
        .Cases("cl1.2", "CL1.2", LangStandard::lang_opencl12)
        .Cases("cl2.0", "CL2.0", LangStandard::lang_opencl20)
        .Cases("cl3.0", "CL3.0", LangStandard::lang_opencl30)
        .Cases("clc++", "CLC++", LangStandard::lang_openclcpp)
        .Default(LangStandard::lang_unspecified);

    if (OpenCLLangStd == LangStandard::lang_unspecified) {
      Diags.Report(diag::err_drv_invalid_value)
        << A->getAsString(Args) << A->getValue();
    }
    else
      LangStd = OpenCLLangStd;
  }

  Opts.SYCLIsDevice = Opts.SYCL && Args.hasArg(options::OPT_fsycl_is_device);
  if (Opts.SYCL) {
    // -sycl-std applies to any SYCL source, not only those containing kernels,
    // but also those using the SYCL API
    if (const Arg *A = Args.getLastArg(OPT_sycl_std_EQ)) {
      Opts.SYCLVersion = llvm::StringSwitch<unsigned>(A->getValue())
                             .Cases("2017", "1.2.1", "121", "sycl-1.2.1", 2017)
                             .Default(0U);

      if (Opts.SYCLVersion == 0U) {
        // User has passed an invalid value to the flag, this is an error
        Diags.Report(diag::err_drv_invalid_value)
            << A->getAsString(Args) << A->getValue();
      }
    }
  }

  llvm::Triple T(TargetOpts.Triple);
  CompilerInvocation::setLangDefaults(Opts, IK, T, PPOpts, LangStd);

  // -cl-strict-aliasing needs to emit diagnostic in the case where CL > 1.0.
  // This option should be deprecated for CL > 1.0 because
  // this option was added for compatibility with OpenCL 1.0.
  if (Args.getLastArg(OPT_cl_strict_aliasing)
       && Opts.OpenCLVersion > 100) {
    Diags.Report(diag::warn_option_invalid_ocl_version)
        << Opts.getOpenCLVersionTuple().getAsString()
        << Args.getLastArg(OPT_cl_strict_aliasing)->getAsString(Args);
  }

  // We abuse '-f[no-]gnu-keywords' to force overriding all GNU-extension
  // keywords. This behavior is provided by GCC's poorly named '-fasm' flag,
  // while a subset (the non-C++ GNU keywords) is provided by GCC's
  // '-fgnu-keywords'. Clang conflates the two for simplicity under the single
  // name, as it doesn't seem a useful distinction.
  Opts.GNUKeywords = Args.hasFlag(OPT_fgnu_keywords, OPT_fno_gnu_keywords,
                                  Opts.GNUKeywords);

  Opts.Digraphs = Args.hasFlag(OPT_fdigraphs, OPT_fno_digraphs, Opts.Digraphs);

  if (Args.hasArg(OPT_fno_operator_names))
    Opts.CXXOperatorNames = 0;

  if (Opts.CUDAIsDevice && Args.hasArg(OPT_fcuda_approx_transcendentals))
    Opts.CUDADeviceApproxTranscendentals = 1;

  if (Args.hasArg(OPT_fgpu_allow_device_init)) {
    if (Opts.HIP)
      Opts.GPUAllowDeviceInit = 1;
    else
      Diags.Report(diag::warn_ignored_hip_only_option)
          << Args.getLastArg(OPT_fgpu_allow_device_init)->getAsString(Args);
  }
  if (Opts.HIP)
    Opts.GPUMaxThreadsPerBlock = getLastArgIntValue(
        Args, OPT_gpu_max_threads_per_block_EQ, Opts.GPUMaxThreadsPerBlock);
  else if (Args.hasArg(OPT_gpu_max_threads_per_block_EQ))
    Diags.Report(diag::warn_ignored_hip_only_option)
        << Args.getLastArg(OPT_gpu_max_threads_per_block_EQ)->getAsString(Args);

  if (Opts.ObjC) {
    if (Arg *arg = Args.getLastArg(OPT_fobjc_runtime_EQ)) {
      StringRef value = arg->getValue();
      if (Opts.ObjCRuntime.tryParse(value))
        Diags.Report(diag::err_drv_unknown_objc_runtime) << value;
    }

    if (Args.hasArg(OPT_fobjc_gc_only))
      Opts.setGC(LangOptions::GCOnly);
    else if (Args.hasArg(OPT_fobjc_gc))
      Opts.setGC(LangOptions::HybridGC);
    else if (Args.hasArg(OPT_fobjc_arc)) {
      Opts.ObjCAutoRefCount = 1;
      if (!Opts.ObjCRuntime.allowsARC())
        Diags.Report(diag::err_arc_unsupported_on_runtime);
    }

    // ObjCWeakRuntime tracks whether the runtime supports __weak, not
    // whether the feature is actually enabled.  This is predominantly
    // determined by -fobjc-runtime, but we allow it to be overridden
    // from the command line for testing purposes.
    if (Args.hasArg(OPT_fobjc_runtime_has_weak))
      Opts.ObjCWeakRuntime = 1;
    else
      Opts.ObjCWeakRuntime = Opts.ObjCRuntime.allowsWeak();

    // ObjCWeak determines whether __weak is actually enabled.
    // Note that we allow -fno-objc-weak to disable this even in ARC mode.
    if (auto weakArg = Args.getLastArg(OPT_fobjc_weak, OPT_fno_objc_weak)) {
      if (!weakArg->getOption().matches(OPT_fobjc_weak)) {
        assert(!Opts.ObjCWeak);
      } else if (Opts.getGC() != LangOptions::NonGC) {
        Diags.Report(diag::err_objc_weak_with_gc);
      } else if (!Opts.ObjCWeakRuntime) {
        Diags.Report(diag::err_objc_weak_unsupported);
      } else {
        Opts.ObjCWeak = 1;
      }
    } else if (Opts.ObjCAutoRefCount) {
      Opts.ObjCWeak = Opts.ObjCWeakRuntime;
    }

    if (Args.hasArg(OPT_fobjc_subscripting_legacy_runtime))
      Opts.ObjCSubscriptingLegacyRuntime =
        (Opts.ObjCRuntime.getKind() == ObjCRuntime::FragileMacOSX);
  }

  if (Arg *A = Args.getLastArg(options::OPT_fgnuc_version_EQ)) {
    // Check that the version has 1 to 3 components and the minor and patch
    // versions fit in two decimal digits.
    VersionTuple GNUCVer;
    bool Invalid = GNUCVer.tryParse(A->getValue());
    unsigned Major = GNUCVer.getMajor();
    unsigned Minor = GNUCVer.getMinor().getValueOr(0);
    unsigned Patch = GNUCVer.getSubminor().getValueOr(0);
    if (Invalid || GNUCVer.getBuild() || Minor >= 100 || Patch >= 100) {
      Diags.Report(diag::err_drv_invalid_value)
          << A->getAsString(Args) << A->getValue();
    }
    Opts.GNUCVersion = Major * 100 * 100 + Minor * 100 + Patch;
  }

  if (Args.hasArg(OPT_fgnu89_inline)) {
    if (Opts.CPlusPlus)
      Diags.Report(diag::err_drv_argument_not_allowed_with)
        << "-fgnu89-inline" << GetInputKindName(IK);
    else
      Opts.GNUInline = 1;
  }

  if (const auto *A = Args.getLastArg(OPT_fcf_runtime_abi_EQ))
    Opts.CFRuntime =
        llvm::StringSwitch<LangOptions::CoreFoundationABI>(A->getValue())
            .Cases("unspecified", "standalone", "objc",
                   LangOptions::CoreFoundationABI::ObjectiveC)
            .Cases("swift", "swift-5.0",
                   LangOptions::CoreFoundationABI::Swift5_0)
            .Case("swift-4.2", LangOptions::CoreFoundationABI::Swift4_2)
            .Case("swift-4.1", LangOptions::CoreFoundationABI::Swift4_1)
            .Default(LangOptions::CoreFoundationABI::ObjectiveC);

  // The value-visibility mode defaults to "default".
  if (Arg *visOpt = Args.getLastArg(OPT_fvisibility)) {
    Opts.setValueVisibilityMode(parseVisibility(visOpt, Args, Diags));
  } else {
    Opts.setValueVisibilityMode(DefaultVisibility);
  }

  // The type-visibility mode defaults to the value-visibility mode.
  if (Arg *typeVisOpt = Args.getLastArg(OPT_ftype_visibility)) {
    Opts.setTypeVisibilityMode(parseVisibility(typeVisOpt, Args, Diags));
  } else {
    Opts.setTypeVisibilityMode(Opts.getValueVisibilityMode());
  }

  if (Args.hasArg(OPT_fvisibility_from_dllstorageclass)) {
    Opts.VisibilityFromDLLStorageClass = 1;

    // Translate dllexport defintions to default visibility, by default.
    if (Arg *O = Args.getLastArg(OPT_fvisibility_dllexport_EQ))
      Opts.setDLLExportVisibility(parseVisibility(O, Args, Diags));
    else
      Opts.setDLLExportVisibility(DefaultVisibility);

    // Translate defintions without an explict DLL storage class to hidden
    // visibility, by default.
    if (Arg *O = Args.getLastArg(OPT_fvisibility_nodllstorageclass_EQ))
      Opts.setNoDLLStorageClassVisibility(parseVisibility(O, Args, Diags));
    else
      Opts.setNoDLLStorageClassVisibility(HiddenVisibility);

    // Translate dllimport external declarations to default visibility, by
    // default.
    if (Arg *O = Args.getLastArg(OPT_fvisibility_externs_dllimport_EQ))
      Opts.setExternDeclDLLImportVisibility(parseVisibility(O, Args, Diags));
    else
      Opts.setExternDeclDLLImportVisibility(DefaultVisibility);

    // Translate external declarations without an explicit DLL storage class
    // to hidden visibility, by default.
    if (Arg *O = Args.getLastArg(OPT_fvisibility_externs_nodllstorageclass_EQ))
      Opts.setExternDeclNoDLLStorageClassVisibility(
          parseVisibility(O, Args, Diags));
    else
      Opts.setExternDeclNoDLLStorageClassVisibility(HiddenVisibility);
  }

  if (Args.hasArg(OPT_ftrapv)) {
    Opts.setSignedOverflowBehavior(LangOptions::SOB_Trapping);
    // Set the handler, if one is specified.
    Opts.OverflowHandler =
        std::string(Args.getLastArgValue(OPT_ftrapv_handler));
  }
  else if (Args.hasArg(OPT_fwrapv))
    Opts.setSignedOverflowBehavior(LangOptions::SOB_Defined);

  Opts.MicrosoftExt = Opts.MSVCCompat || Args.hasArg(OPT_fms_extensions);
  Opts.AsmBlocks = Args.hasArg(OPT_fasm_blocks) || Opts.MicrosoftExt;
  Opts.MSCompatibilityVersion = 0;
  if (const Arg *A = Args.getLastArg(OPT_fms_compatibility_version)) {
    VersionTuple VT;
    if (VT.tryParse(A->getValue()))
      Diags.Report(diag::err_drv_invalid_value) << A->getAsString(Args)
                                                << A->getValue();
    Opts.MSCompatibilityVersion = VT.getMajor() * 10000000 +
                                  VT.getMinor().getValueOr(0) * 100000 +
                                  VT.getSubminor().getValueOr(0);
  }

  // Mimicking gcc's behavior, trigraphs are only enabled if -trigraphs
  // is specified, or -std is set to a conforming mode.
  // Trigraphs are disabled by default in c++1z onwards.
  // For z/OS, trigraphs are enabled by default (without regard to the above).
  Opts.Trigraphs =
      (!Opts.GNUMode && !Opts.MSVCCompat && !Opts.CPlusPlus17) || T.isOSzOS();
  Opts.Trigraphs =
      Args.hasFlag(OPT_ftrigraphs, OPT_fno_trigraphs, Opts.Trigraphs);

  Opts.DollarIdents = Args.hasFlag(OPT_fdollars_in_identifiers,
                                   OPT_fno_dollars_in_identifiers,
                                   Opts.DollarIdents);
  Opts.setVtorDispMode(
      MSVtorDispMode(getLastArgIntValue(Args, OPT_vtordisp_mode_EQ, 1, Diags)));
  if (Arg *A = Args.getLastArg(OPT_flax_vector_conversions_EQ)) {
    using LaxKind = LangOptions::LaxVectorConversionKind;
    if (auto Kind = llvm::StringSwitch<Optional<LaxKind>>(A->getValue())
                        .Case("none", LaxKind::None)
                        .Case("integer", LaxKind::Integer)
                        .Case("all", LaxKind::All)
                        .Default(llvm::None))
      Opts.setLaxVectorConversions(*Kind);
    else
      Diags.Report(diag::err_drv_invalid_value)
          << A->getAsString(Args) << A->getValue();
  }

  // -ffixed-point
  Opts.FixedPoint =
      Args.hasFlag(OPT_ffixed_point, OPT_fno_fixed_point, /*Default=*/false) &&
      !Opts.CPlusPlus;
  Opts.PaddingOnUnsignedFixedPoint =
      Args.hasFlag(OPT_fpadding_on_unsigned_fixed_point,
                   OPT_fno_padding_on_unsigned_fixed_point,
                   /*Default=*/false) &&
      Opts.FixedPoint;

  Opts.RTTI = Opts.CPlusPlus && !Args.hasArg(OPT_fno_rtti);
  Opts.RTTIData = Opts.RTTI && !Args.hasArg(OPT_fno_rtti_data);
  Opts.Blocks = Args.hasArg(OPT_fblocks) || (Opts.OpenCL
    && Opts.OpenCLVersion == 200);
  Opts.Coroutines = Opts.CPlusPlus20 || Args.hasArg(OPT_fcoroutines_ts);

  Opts.ConvergentFunctions = Opts.OpenCL || (Opts.CUDA && Opts.CUDAIsDevice) ||
                             Opts.SYCLIsDevice ||
                             Args.hasArg(OPT_fconvergent_functions);

  Opts.DoubleSquareBracketAttributes =
      Args.hasFlag(OPT_fdouble_square_bracket_attributes,
                   OPT_fno_double_square_bracket_attributes,
                   Opts.DoubleSquareBracketAttributes);

  Opts.CPlusPlusModules = Opts.CPlusPlus20;
  Opts.Modules =
      Args.hasArg(OPT_fmodules) || Opts.ModulesTS || Opts.CPlusPlusModules;
  Opts.ModulesDeclUse =
      Args.hasArg(OPT_fmodules_decluse) || Opts.ModulesStrictDeclUse;
  // FIXME: We only need this in C++ modules / Modules TS if we might textually
  // enter a different module (eg, when building a header unit).
  Opts.ModulesLocalVisibility =
      Args.hasArg(OPT_fmodules_local_submodule_visibility) || Opts.ModulesTS ||
      Opts.CPlusPlusModules;
<<<<<<< HEAD
  Opts.ModulesCodegen = Args.hasArg(OPT_fmodules_codegen);
  Opts.ModulesDebugInfo = Args.hasArg(OPT_fmodules_debuginfo);
  Opts.ModulesHashErrorDiags = Args.hasArg(OPT_fmodules_hash_error_diagnostics);
=======
>>>>>>> 383778e2
  Opts.ModulesSearchAll = Opts.Modules &&
    !Args.hasArg(OPT_fno_modules_search_all) &&
    Args.hasArg(OPT_fmodules_search_all);
  Opts.CharIsSigned = Opts.OpenCL || !Args.hasArg(OPT_fno_signed_char);
  Opts.WChar = Opts.CPlusPlus && !Args.hasArg(OPT_fno_wchar);
  Opts.Char8 = Args.hasFlag(OPT_fchar8__t, OPT_fno_char8__t, Opts.CPlusPlus20);
  if (const Arg *A = Args.getLastArg(OPT_fwchar_type_EQ)) {
    Opts.WCharSize = llvm::StringSwitch<unsigned>(A->getValue())
                         .Case("char", 1)
                         .Case("short", 2)
                         .Case("int", 4)
                         .Default(0);
    if (Opts.WCharSize == 0)
      Diags.Report(diag::err_fe_invalid_wchar_type) << A->getValue();
  }
  Opts.NoBuiltin = Args.hasArg(OPT_fno_builtin) || Opts.Freestanding;
  if (!Opts.NoBuiltin)
    getAllNoBuiltinFuncValues(Args, Opts.NoBuiltinFuncs);
  Opts.AlignedAllocation =
      Args.hasFlag(OPT_faligned_allocation, OPT_fno_aligned_allocation,
                   Opts.AlignedAllocation);
  Opts.AlignedAllocationUnavailable =
      Opts.AlignedAllocation && Args.hasArg(OPT_aligned_alloc_unavailable);
  Opts.NewAlignOverride =
      getLastArgIntValue(Args, OPT_fnew_alignment_EQ, 0, Diags);
  if (Opts.NewAlignOverride && !llvm::isPowerOf2_32(Opts.NewAlignOverride)) {
    Arg *A = Args.getLastArg(OPT_fnew_alignment_EQ);
    Diags.Report(diag::err_fe_invalid_alignment) << A->getAsString(Args)
                                                 << A->getValue();
    Opts.NewAlignOverride = 0;
  }
  if (Args.hasArg(OPT_fconcepts_ts))
    Diags.Report(diag::warn_fe_concepts_ts_flag);
  Opts.MathErrno = !Opts.OpenCL && Args.hasArg(OPT_fmath_errno);
  Opts.InstantiationDepth =
      getLastArgIntValue(Args, OPT_ftemplate_depth, 1024, Diags);
  Opts.ArrowDepth =
      getLastArgIntValue(Args, OPT_foperator_arrow_depth, 256, Diags);
  Opts.ConstexprCallDepth =
      getLastArgIntValue(Args, OPT_fconstexpr_depth, 512, Diags);
  Opts.ConstexprStepLimit =
      getLastArgIntValue(Args, OPT_fconstexpr_steps, 1048576, Diags);
  Opts.BracketDepth = getLastArgIntValue(Args, OPT_fbracket_depth, 256, Diags);
  Opts.NumLargeByValueCopy =
      getLastArgIntValue(Args, OPT_Wlarge_by_value_copy_EQ, 0, Diags);
  Opts.ObjCConstantStringClass =
      std::string(Args.getLastArgValue(OPT_fconstant_string_class));
  Opts.PackStruct = getLastArgIntValue(Args, OPT_fpack_struct_EQ, 0, Diags);
  Opts.MaxTypeAlign = getLastArgIntValue(Args, OPT_fmax_type_align_EQ, 0, Diags);
  Opts.DoubleSize = getLastArgIntValue(Args, OPT_mdouble_EQ, 0, Diags);
  Opts.LongDoubleSize = Args.hasArg(OPT_mlong_double_128)
                            ? 128
                            : Args.hasArg(OPT_mlong_double_64) ? 64 : 0;
  Opts.EnableAIXExtendedAltivecABI = Args.hasArg(OPT_mabi_EQ_vec_extabi);
  Opts.PICLevel = getLastArgIntValue(Args, OPT_pic_level, 0, Diags);
  Opts.DumpRecordLayouts = Opts.DumpRecordLayoutsSimple
                        || Args.hasArg(OPT_fdump_record_layouts);
  if (Opts.FastRelaxedMath)
    Opts.setDefaultFPContractMode(LangOptions::FPM_Fast);
  Opts.ModuleName = std::string(Args.getLastArgValue(OPT_fmodule_name_EQ));
  Opts.CurrentModule = Opts.ModuleName;
  Opts.ModuleFeatures = Args.getAllArgValues(OPT_fmodule_feature);
  llvm::sort(Opts.ModuleFeatures);
  Opts.NativeHalfType |= Args.hasArg(OPT_fnative_half_type);
  Opts.NativeHalfArgsAndReturns |= Args.hasArg(OPT_fnative_half_arguments_and_returns);
  // Enable HalfArgsAndReturns if present in Args or if NativeHalfArgsAndReturns
  // is enabled.
  Opts.HalfArgsAndReturns = Args.hasArg(OPT_fallow_half_arguments_and_returns)
                            | Opts.NativeHalfArgsAndReturns;
<<<<<<< HEAD
  Opts.APINotes = Args.hasArg(OPT_fapinotes);
  Opts.APINotesModules = Args.hasArg(OPT_fapinotes_modules);
  Opts.GNUAsm = !Args.hasArg(OPT_fno_gnu_inline_asm);
  Opts.Cmse = Args.hasArg(OPT_mcmse); // Armv8-M Security Extensions
=======
>>>>>>> 383778e2

  Opts.ArmSveVectorBits =
      getLastArgIntValue(Args, options::OPT_msve_vector_bits_EQ, 0, Diags);

  // __declspec is enabled by default for the PS4 by the driver, and also
  // enabled for Microsoft Extensions or Borland Extensions, here.
  //
  // FIXME: __declspec is also currently enabled for CUDA, but isn't really a
  // CUDA extension. However, it is required for supporting
  // __clang_cuda_builtin_vars.h, which uses __declspec(property). Once that has
  // been rewritten in terms of something more generic, remove the Opts.CUDA
  // term here.
  Opts.DeclSpecKeyword =
      Args.hasFlag(OPT_fdeclspec, OPT_fno_declspec,
                   (Opts.MicrosoftExt || Opts.Borland || Opts.CUDA));

  if (Arg *A = Args.getLastArg(OPT_faddress_space_map_mangling_EQ)) {
    switch (llvm::StringSwitch<unsigned>(A->getValue())
      .Case("target", LangOptions::ASMM_Target)
      .Case("no", LangOptions::ASMM_Off)
      .Case("yes", LangOptions::ASMM_On)
      .Default(255)) {
    default:
      Diags.Report(diag::err_drv_invalid_value)
        << "-faddress-space-map-mangling=" << A->getValue();
      break;
    case LangOptions::ASMM_Target:
      Opts.setAddressSpaceMapMangling(LangOptions::ASMM_Target);
      break;
    case LangOptions::ASMM_On:
      Opts.setAddressSpaceMapMangling(LangOptions::ASMM_On);
      break;
    case LangOptions::ASMM_Off:
      Opts.setAddressSpaceMapMangling(LangOptions::ASMM_Off);
      break;
    }
  }

  if (Arg *A = Args.getLastArg(OPT_fms_memptr_rep_EQ)) {
    LangOptions::PragmaMSPointersToMembersKind InheritanceModel =
        llvm::StringSwitch<LangOptions::PragmaMSPointersToMembersKind>(
            A->getValue())
            .Case("single",
                  LangOptions::PPTMK_FullGeneralitySingleInheritance)
            .Case("multiple",
                  LangOptions::PPTMK_FullGeneralityMultipleInheritance)
            .Case("virtual",
                  LangOptions::PPTMK_FullGeneralityVirtualInheritance)
            .Default(LangOptions::PPTMK_BestCase);
    if (InheritanceModel == LangOptions::PPTMK_BestCase)
      Diags.Report(diag::err_drv_invalid_value)
          << "-fms-memptr-rep=" << A->getValue();

    Opts.setMSPointerToMemberRepresentationMethod(InheritanceModel);
  }

  // Check for MS default calling conventions being specified.
  if (Arg *A = Args.getLastArg(OPT_fdefault_calling_conv_EQ)) {
    LangOptions::DefaultCallingConvention DefaultCC =
        llvm::StringSwitch<LangOptions::DefaultCallingConvention>(A->getValue())
            .Case("cdecl", LangOptions::DCC_CDecl)
            .Case("fastcall", LangOptions::DCC_FastCall)
            .Case("stdcall", LangOptions::DCC_StdCall)
            .Case("vectorcall", LangOptions::DCC_VectorCall)
            .Case("regcall", LangOptions::DCC_RegCall)
            .Default(LangOptions::DCC_None);
    if (DefaultCC == LangOptions::DCC_None)
      Diags.Report(diag::err_drv_invalid_value)
          << "-fdefault-calling-conv=" << A->getValue();

    llvm::Triple T(TargetOpts.Triple);
    llvm::Triple::ArchType Arch = T.getArch();
    bool emitError = (DefaultCC == LangOptions::DCC_FastCall ||
                      DefaultCC == LangOptions::DCC_StdCall) &&
                     Arch != llvm::Triple::x86;
    emitError |= (DefaultCC == LangOptions::DCC_VectorCall ||
                  DefaultCC == LangOptions::DCC_RegCall) &&
                 !T.isX86();
    if (emitError)
      Diags.Report(diag::err_drv_argument_not_allowed_with)
          << A->getSpelling() << T.getTriple();
    else
      Opts.setDefaultCallingConv(DefaultCC);
  }

  // -mrtd option
  if (Arg *A = Args.getLastArg(OPT_mrtd)) {
    if (Opts.getDefaultCallingConv() != LangOptions::DCC_None)
      Diags.Report(diag::err_drv_argument_not_allowed_with)
          << A->getSpelling() << "-fdefault-calling-conv";
    else {
      llvm::Triple T(TargetOpts.Triple);
      if (T.getArch() != llvm::Triple::x86)
        Diags.Report(diag::err_drv_argument_not_allowed_with)
            << A->getSpelling() << T.getTriple();
      else
        Opts.setDefaultCallingConv(LangOptions::DCC_StdCall);
    }
  }

  // Check if -fopenmp-simd is specified.
  bool IsSimdSpecified =
      Args.hasFlag(options::OPT_fopenmp_simd, options::OPT_fno_openmp_simd,
                   /*Default=*/false);
  Opts.OpenMPSimd = !Opts.OpenMP && IsSimdSpecified;
  Opts.OpenMPUseTLS =
      Opts.OpenMP && !Args.hasArg(options::OPT_fnoopenmp_use_tls);
  Opts.OpenMPIsDevice =
      Opts.OpenMP && Args.hasArg(options::OPT_fopenmp_is_device);
  Opts.OpenMPIRBuilder =
      Opts.OpenMP && Args.hasArg(options::OPT_fopenmp_enable_irbuilder);
  bool IsTargetSpecified =
      Opts.OpenMPIsDevice || Args.hasArg(options::OPT_fopenmp_targets_EQ);

  if (Opts.OpenMP || Opts.OpenMPSimd) {
    if (int Version = getLastArgIntValue(
            Args, OPT_fopenmp_version_EQ,
            (IsSimdSpecified || IsTargetSpecified) ? 50 : Opts.OpenMP, Diags))
      Opts.OpenMP = Version;
    // Provide diagnostic when a given target is not expected to be an OpenMP
    // device or host.
    if (!Opts.OpenMPIsDevice) {
      switch (T.getArch()) {
      default:
        break;
      // Add unsupported host targets here:
      case llvm::Triple::nvptx:
      case llvm::Triple::nvptx64:
        Diags.Report(diag::err_drv_omp_host_target_not_supported)
            << TargetOpts.Triple;
        break;
      }
    }
  }

  // Set the flag to prevent the implementation from emitting device exception
  // handling code for those requiring so.
  if ((Opts.OpenMPIsDevice && (T.isNVPTX() || T.isAMDGCN())) ||
      Opts.OpenCLCPlusPlus) {
    Opts.Exceptions = 0;
    Opts.CXXExceptions = 0;
  }
  if (Opts.OpenMPIsDevice && T.isNVPTX()) {
    Opts.OpenMPCUDANumSMs =
        getLastArgIntValue(Args, options::OPT_fopenmp_cuda_number_of_sm_EQ,
                           Opts.OpenMPCUDANumSMs, Diags);
    Opts.OpenMPCUDABlocksPerSM =
        getLastArgIntValue(Args, options::OPT_fopenmp_cuda_blocks_per_sm_EQ,
                           Opts.OpenMPCUDABlocksPerSM, Diags);
    Opts.OpenMPCUDAReductionBufNum = getLastArgIntValue(
        Args, options::OPT_fopenmp_cuda_teams_reduction_recs_num_EQ,
        Opts.OpenMPCUDAReductionBufNum, Diags);
  }

  // Get the OpenMP target triples if any.
  if (Arg *A = Args.getLastArg(options::OPT_fopenmp_targets_EQ)) {
    enum ArchPtrSize { Arch16Bit, Arch32Bit, Arch64Bit };
    auto getArchPtrSize = [](const llvm::Triple &T) {
      if (T.isArch16Bit())
        return Arch16Bit;
      if (T.isArch32Bit())
        return Arch32Bit;
      assert(T.isArch64Bit() && "Expected 64-bit architecture");
      return Arch64Bit;
    };

    for (unsigned i = 0; i < A->getNumValues(); ++i) {
      llvm::Triple TT(A->getValue(i));

      if (TT.getArch() == llvm::Triple::UnknownArch ||
          !(TT.getArch() == llvm::Triple::aarch64 ||
            TT.getArch() == llvm::Triple::ppc ||
            TT.getArch() == llvm::Triple::ppc64 ||
            TT.getArch() == llvm::Triple::ppc64le ||
            TT.getArch() == llvm::Triple::nvptx ||
            TT.getArch() == llvm::Triple::nvptx64 ||
            TT.getArch() == llvm::Triple::amdgcn ||
            TT.getArch() == llvm::Triple::x86 ||
            TT.getArch() == llvm::Triple::x86_64))
        Diags.Report(diag::err_drv_invalid_omp_target) << A->getValue(i);
      else if (getArchPtrSize(T) != getArchPtrSize(TT))
        Diags.Report(diag::err_drv_incompatible_omp_arch)
            << A->getValue(i) << T.str();
      else
        Opts.OMPTargetTriples.push_back(TT);
    }
  }

  // Get OpenMP host file path if any and report if a non existent file is
  // found
  if (Arg *A = Args.getLastArg(options::OPT_fopenmp_host_ir_file_path)) {
    Opts.OMPHostIRFile = A->getValue();
    if (!llvm::sys::fs::exists(Opts.OMPHostIRFile))
      Diags.Report(diag::err_drv_omp_host_ir_file_not_found)
          << Opts.OMPHostIRFile;
  }

  // Set CUDA mode for OpenMP target NVPTX/AMDGCN if specified in options
  Opts.OpenMPCUDAMode = Opts.OpenMPIsDevice && (T.isNVPTX() || T.isAMDGCN()) &&
                        Args.hasArg(options::OPT_fopenmp_cuda_mode);

  // Set CUDA support for parallel execution of target regions for OpenMP target
  // NVPTX/AMDGCN if specified in options.
  Opts.OpenMPCUDATargetParallel =
      Opts.OpenMPIsDevice && (T.isNVPTX() || T.isAMDGCN()) &&
      Args.hasArg(options::OPT_fopenmp_cuda_parallel_target_regions);

  // Set CUDA mode for OpenMP target NVPTX/AMDGCN if specified in options
  Opts.OpenMPCUDAForceFullRuntime =
      Opts.OpenMPIsDevice && (T.isNVPTX() || T.isAMDGCN()) &&
      Args.hasArg(options::OPT_fopenmp_cuda_force_full_runtime);

  // Record whether the __DEPRECATED define was requested.
  Opts.Deprecated = Args.hasFlag(OPT_fdeprecated_macro,
                                 OPT_fno_deprecated_macro,
                                 Opts.Deprecated);

  // FIXME: Eliminate this dependency.
  unsigned Opt = getOptimizationLevel(Args, IK, Diags),
       OptSize = getOptimizationLevelSize(Args);
  Opts.Optimize = Opt != 0;
  Opts.OptimizeSize = OptSize != 0;

  // This is the __NO_INLINE__ define, which just depends on things like the
  // optimization level and -fno-inline, not actually whether the backend has
  // inlining enabled.
  Opts.NoInlineDefine = !Opts.Optimize;
  if (Arg *InlineArg = Args.getLastArg(
          options::OPT_finline_functions, options::OPT_finline_hint_functions,
          options::OPT_fno_inline_functions, options::OPT_fno_inline))
    if (InlineArg->getOption().matches(options::OPT_fno_inline))
      Opts.NoInlineDefine = true;

  if (Arg *A = Args.getLastArg(OPT_ffp_contract)) {
    StringRef Val = A->getValue();
    if (Val == "fast")
      Opts.setDefaultFPContractMode(LangOptions::FPM_Fast);
    else if (Val == "on")
      Opts.setDefaultFPContractMode(LangOptions::FPM_On);
    else if (Val == "off")
      Opts.setDefaultFPContractMode(LangOptions::FPM_Off);
    else if (Val == "fast-honor-pragmas")
      Opts.setDefaultFPContractMode(LangOptions::FPM_FastHonorPragmas);
    else
      Diags.Report(diag::err_drv_invalid_value) << A->getAsString(Args) << Val;
  }

  if (Args.hasArg(OPT_ftrapping_math)) {
    Opts.setFPExceptionMode(LangOptions::FPE_Strict);
  }

  if (Args.hasArg(OPT_fno_trapping_math)) {
    Opts.setFPExceptionMode(LangOptions::FPE_Ignore);
  }

  LangOptions::FPExceptionModeKind FPEB = LangOptions::FPE_Ignore;
  if (Arg *A = Args.getLastArg(OPT_ffp_exception_behavior_EQ)) {
    StringRef Val = A->getValue();
    if (Val.equals("ignore"))
      FPEB = LangOptions::FPE_Ignore;
    else if (Val.equals("maytrap"))
      FPEB = LangOptions::FPE_MayTrap;
    else if (Val.equals("strict"))
      FPEB = LangOptions::FPE_Strict;
    else
      Diags.Report(diag::err_drv_invalid_value) << A->getAsString(Args) << Val;
  }
  Opts.setFPExceptionMode(FPEB);

  unsigned SSP = getLastArgIntValue(Args, OPT_stack_protector, 0, Diags);
  switch (SSP) {
  default:
    Diags.Report(diag::err_drv_invalid_value)
      << Args.getLastArg(OPT_stack_protector)->getAsString(Args) << SSP;
    break;
  case 0: Opts.setStackProtector(LangOptions::SSPOff); break;
  case 1: Opts.setStackProtector(LangOptions::SSPOn);  break;
  case 2: Opts.setStackProtector(LangOptions::SSPStrong); break;
  case 3: Opts.setStackProtector(LangOptions::SSPReq); break;
  }

  if (Arg *A = Args.getLastArg(OPT_ftrivial_auto_var_init)) {
    StringRef Val = A->getValue();
    if (Val == "uninitialized")
      Opts.setTrivialAutoVarInit(
          LangOptions::TrivialAutoVarInitKind::Uninitialized);
    else if (Val == "zero")
      Opts.setTrivialAutoVarInit(LangOptions::TrivialAutoVarInitKind::Zero);
    else if (Val == "pattern")
      Opts.setTrivialAutoVarInit(LangOptions::TrivialAutoVarInitKind::Pattern);
    else
      Diags.Report(diag::err_drv_invalid_value) << A->getAsString(Args) << Val;
  }

  if (Arg *A = Args.getLastArg(OPT_ftrivial_auto_var_init_stop_after)) {
    int Val = std::stoi(A->getValue());
    Opts.TrivialAutoVarInitStopAfter = Val;
  }

  // Parse -fsanitize= arguments.
  parseSanitizerKinds("-fsanitize=", Args.getAllArgValues(OPT_fsanitize_EQ),
                      Diags, Opts.Sanitize);
  // -fsanitize-address-field-padding=N has to be a LangOpt, parse it here.
  Opts.SanitizeAddressFieldPadding =
      getLastArgIntValue(Args, OPT_fsanitize_address_field_padding, 0, Diags);
  Opts.SanitizerBlacklistFiles = Args.getAllArgValues(OPT_fsanitize_blacklist);
  std::vector<std::string> systemBlacklists =
      Args.getAllArgValues(OPT_fsanitize_system_blacklist);
  Opts.SanitizerBlacklistFiles.insert(Opts.SanitizerBlacklistFiles.end(),
                                      systemBlacklists.begin(),
                                      systemBlacklists.end());

  // -fxray-{always,never}-instrument= filenames.
  Opts.XRayAlwaysInstrumentFiles =
      Args.getAllArgValues(OPT_fxray_always_instrument);
  Opts.XRayNeverInstrumentFiles =
      Args.getAllArgValues(OPT_fxray_never_instrument);
  Opts.XRayAttrListFiles = Args.getAllArgValues(OPT_fxray_attr_list);

  if (Arg *A = Args.getLastArg(OPT_fclang_abi_compat_EQ)) {
    Opts.setClangABICompat(LangOptions::ClangABI::Latest);

    StringRef Ver = A->getValue();
    std::pair<StringRef, StringRef> VerParts = Ver.split('.');
    unsigned Major, Minor = 0;

    // Check the version number is valid: either 3.x (0 <= x <= 9) or
    // y or y.0 (4 <= y <= current version).
    if (!VerParts.first.startswith("0") &&
        !VerParts.first.getAsInteger(10, Major) &&
        3 <= Major && Major <= CLANG_VERSION_MAJOR &&
        (Major == 3 ? VerParts.second.size() == 1 &&
                      !VerParts.second.getAsInteger(10, Minor)
                    : VerParts.first.size() == Ver.size() ||
                      VerParts.second == "0")) {
      // Got a valid version number.
      if (Major == 3 && Minor <= 8)
        Opts.setClangABICompat(LangOptions::ClangABI::Ver3_8);
      else if (Major <= 4)
        Opts.setClangABICompat(LangOptions::ClangABI::Ver4);
      else if (Major <= 6)
        Opts.setClangABICompat(LangOptions::ClangABI::Ver6);
      else if (Major <= 7)
        Opts.setClangABICompat(LangOptions::ClangABI::Ver7);
      else if (Major <= 9)
        Opts.setClangABICompat(LangOptions::ClangABI::Ver9);
      else if (Major <= 11)
        Opts.setClangABICompat(LangOptions::ClangABI::Ver11);
    } else if (Ver != "latest") {
      Diags.Report(diag::err_drv_invalid_value)
          << A->getAsString(Args) << A->getValue();
    }
  }

  Opts.MaxTokens = getLastArgIntValue(Args, OPT_fmax_tokens_EQ, 0, Diags);

  if (Arg *A = Args.getLastArg(OPT_msign_return_address_EQ)) {
    StringRef SignScope = A->getValue();

    if (SignScope.equals_lower("none"))
      Opts.setSignReturnAddressScope(
          LangOptions::SignReturnAddressScopeKind::None);
    else if (SignScope.equals_lower("all"))
      Opts.setSignReturnAddressScope(
          LangOptions::SignReturnAddressScopeKind::All);
    else if (SignScope.equals_lower("non-leaf"))
      Opts.setSignReturnAddressScope(
          LangOptions::SignReturnAddressScopeKind::NonLeaf);
    else
      Diags.Report(diag::err_drv_invalid_value)
          << A->getAsString(Args) << SignScope;

    if (Arg *A = Args.getLastArg(OPT_msign_return_address_key_EQ)) {
      StringRef SignKey = A->getValue();
      if (!SignScope.empty() && !SignKey.empty()) {
        if (SignKey.equals_lower("a_key"))
          Opts.setSignReturnAddressKey(
              LangOptions::SignReturnAddressKeyKind::AKey);
        else if (SignKey.equals_lower("b_key"))
          Opts.setSignReturnAddressKey(
              LangOptions::SignReturnAddressKeyKind::BKey);
        else
          Diags.Report(diag::err_drv_invalid_value)
              << A->getAsString(Args) << SignKey;
      }
    }
  }

  std::string ThreadModel =
      std::string(Args.getLastArgValue(OPT_mthread_model, "posix"));
  if (ThreadModel != "posix" && ThreadModel != "single")
    Diags.Report(diag::err_drv_invalid_value)
        << Args.getLastArg(OPT_mthread_model)->getAsString(Args) << ThreadModel;
  Opts.setThreadModel(
      llvm::StringSwitch<LangOptions::ThreadModelKind>(ThreadModel)
          .Case("posix", LangOptions::ThreadModelKind::POSIX)
          .Case("single", LangOptions::ThreadModelKind::Single));
}

static bool isStrictlyPreprocessorAction(frontend::ActionKind Action) {
  switch (Action) {
  case frontend::ASTDeclList:
  case frontend::ASTDump:
  case frontend::ASTPrint:
  case frontend::ASTView:
  case frontend::EmitAssembly:
  case frontend::EmitBC:
  case frontend::EmitHTML:
  case frontend::EmitLLVM:
  case frontend::EmitLLVMOnly:
  case frontend::EmitCodeGenOnly:
  case frontend::EmitObj:
  case frontend::FixIt:
  case frontend::GenerateModule:
  case frontend::GenerateModuleInterface:
  case frontend::GenerateHeaderModule:
  case frontend::GeneratePCH:
  case frontend::GenerateInterfaceStubs:
  case frontend::ParseSyntaxOnly:
  case frontend::ModuleFileInfo:
  case frontend::VerifyPCH:
  case frontend::PluginAction:
  case frontend::RewriteObjC:
  case frontend::RewriteTest:
  case frontend::RunAnalysis:
  case frontend::TemplightDump:
  case frontend::MigrateSource:
    return false;

  case frontend::DumpCompilerOptions:
  case frontend::DumpRawTokens:
  case frontend::DumpTokens:
  case frontend::InitOnly:
  case frontend::PrintPreamble:
  case frontend::PrintPreprocessedInput:
  case frontend::RewriteMacros:
  case frontend::RunPreprocessorOnly:
  case frontend::PrintDependencyDirectivesSourceMinimizerOutput:
    return true;
  }
  llvm_unreachable("invalid frontend action");
}

static void ParsePreprocessorArgs(PreprocessorOptions &Opts, ArgList &Args,
                                  DiagnosticsEngine &Diags,
                                  frontend::ActionKind Action) {
  Opts.ImplicitPCHInclude = std::string(Args.getLastArgValue(OPT_include_pch));
  Opts.PCHWithHdrStop = Args.hasArg(OPT_pch_through_hdrstop_create) ||
                        Args.hasArg(OPT_pch_through_hdrstop_use);
  Opts.PCHThroughHeader =
      std::string(Args.getLastArgValue(OPT_pch_through_header_EQ));
  Opts.AllowPCHWithCompilerErrors =
      Args.hasArg(OPT_fallow_pch_with_errors, OPT_fallow_pcm_with_errors);

  for (const auto *A : Args.filtered(OPT_error_on_deserialized_pch_decl))
    Opts.DeserializedPCHDeclsToErrorOn.insert(A->getValue());

  for (const auto &A : Args.getAllArgValues(OPT_fmacro_prefix_map_EQ)) {
    auto Split = StringRef(A).split('=');
    Opts.MacroPrefixMap.insert(
        {std::string(Split.first), std::string(Split.second)});
  }

  if (const Arg *A = Args.getLastArg(OPT_preamble_bytes_EQ)) {
    StringRef Value(A->getValue());
    size_t Comma = Value.find(',');
    unsigned Bytes = 0;
    unsigned EndOfLine = 0;

    if (Comma == StringRef::npos ||
        Value.substr(0, Comma).getAsInteger(10, Bytes) ||
        Value.substr(Comma + 1).getAsInteger(10, EndOfLine))
      Diags.Report(diag::err_drv_preamble_format);
    else {
      Opts.PrecompiledPreambleBytes.first = Bytes;
      Opts.PrecompiledPreambleBytes.second = (EndOfLine != 0);
    }
  }

  // Add the __CET__ macro if a CFProtection option is set.
  if (const Arg *A = Args.getLastArg(OPT_fcf_protection_EQ)) {
    StringRef Name = A->getValue();
    if (Name == "branch")
      Opts.addMacroDef("__CET__=1");
    else if (Name == "return")
      Opts.addMacroDef("__CET__=2");
    else if (Name == "full")
      Opts.addMacroDef("__CET__=3");
  }

  // Add macros from the command line.
  for (const auto *A : Args.filtered(OPT_D, OPT_U)) {
    if (A->getOption().matches(OPT_D))
      Opts.addMacroDef(A->getValue());
    else
      Opts.addMacroUndef(A->getValue());
  }

  Opts.MacroIncludes = Args.getAllArgValues(OPT_imacros);

  // Add the ordered list of -includes.
  for (const auto *A : Args.filtered(OPT_include))
    Opts.Includes.emplace_back(A->getValue());

  for (const auto *A : Args.filtered(OPT_chain_include))
    Opts.ChainedIncludes.emplace_back(A->getValue());

  for (const auto *A : Args.filtered(OPT_remap_file)) {
    std::pair<StringRef, StringRef> Split = StringRef(A->getValue()).split(';');

    if (Split.second.empty()) {
      Diags.Report(diag::err_drv_invalid_remap_file) << A->getAsString(Args);
      continue;
    }

    Opts.addRemappedFile(Split.first, Split.second);
  }

  if (Arg *A = Args.getLastArg(OPT_fobjc_arc_cxxlib_EQ)) {
    StringRef Name = A->getValue();
    unsigned Library = llvm::StringSwitch<unsigned>(Name)
      .Case("libc++", ARCXX_libcxx)
      .Case("libstdc++", ARCXX_libstdcxx)
      .Case("none", ARCXX_nolib)
      .Default(~0U);
    if (Library == ~0U)
      Diags.Report(diag::err_drv_invalid_value) << A->getAsString(Args) << Name;
    else
      Opts.ObjCXXARCStandardLibrary = (ObjCXXARCStandardLibraryKind)Library;
  }

  // Always avoid lexing editor placeholders when we're just running the
  // preprocessor as we never want to emit the
  // "editor placeholder in source file" error in PP only mode.
  if (isStrictlyPreprocessorAction(Action))
    Opts.LexEditorPlaceholders = false;
}

static void ParsePreprocessorOutputArgs(PreprocessorOutputOptions &Opts,
                                        ArgList &Args,
                                        frontend::ActionKind Action) {
  if (isStrictlyPreprocessorAction(Action))
    Opts.ShowCPP = !Args.hasArg(OPT_dM);
  else
    Opts.ShowCPP = 0;

  Opts.ShowMacros = Args.hasArg(OPT_dM) || Args.hasArg(OPT_dD);
}

static void ParseTargetArgs(TargetOptions &Opts, ArgList &Args,
                            DiagnosticsEngine &Diags) {
  Opts.CodeModel = std::string(Args.getLastArgValue(OPT_mcmodel_EQ, "default"));
  Opts.ABI = std::string(Args.getLastArgValue(OPT_target_abi));
  if (Arg *A = Args.getLastArg(OPT_meabi)) {
    StringRef Value = A->getValue();
    llvm::EABI EABIVersion = llvm::StringSwitch<llvm::EABI>(Value)
                                 .Case("default", llvm::EABI::Default)
                                 .Case("4", llvm::EABI::EABI4)
                                 .Case("5", llvm::EABI::EABI5)
                                 .Case("gnu", llvm::EABI::GNU)
                                 .Default(llvm::EABI::Unknown);
    if (EABIVersion == llvm::EABI::Unknown)
      Diags.Report(diag::err_drv_invalid_value) << A->getAsString(Args)
                                                << Value;
    else
      Opts.EABIVersion = EABIVersion;
  }
  Opts.CPU = std::string(Args.getLastArgValue(OPT_target_cpu));
  Opts.TuneCPU = std::string(Args.getLastArgValue(OPT_tune_cpu));
  Opts.FPMath = std::string(Args.getLastArgValue(OPT_mfpmath));
  Opts.FeaturesAsWritten = Args.getAllArgValues(OPT_target_feature);
  Opts.LinkerVersion =
      std::string(Args.getLastArgValue(OPT_target_linker_version));
  Opts.OpenCLExtensionsAsWritten = Args.getAllArgValues(OPT_cl_ext_EQ);
  Opts.AllowAMDGPUUnsafeFPAtomics =
      Args.hasFlag(options::OPT_munsafe_fp_atomics,
                   options::OPT_mno_unsafe_fp_atomics, false);
  if (Arg *A = Args.getLastArg(options::OPT_target_sdk_version_EQ)) {
    llvm::VersionTuple Version;
    if (Version.tryParse(A->getValue()))
      Diags.Report(diag::err_drv_invalid_value)
          << A->getAsString(Args) << A->getValue();
    else
      Opts.SDKVersion = Version;
  }
}

static void removeExplicitModuleBuildIncompatibleOptions(InputArgList &Args) {
  auto REMBIO = llvm::find_if(Args, [](const Arg *A){
    return A->getOption().getID() ==
        OPT_remove_preceeding_explicit_module_build_incompatible_options;
  });
  if (REMBIO == Args.end())
    return;
  
  llvm::SmallPtrSet<const Arg *, 32> BeforeREMBIO;
  for (auto I = Args.begin(); I != REMBIO; ++I)
    BeforeREMBIO.insert(*I);

  Args.eraseArgIf([&](const Arg *A) {
    if (!BeforeREMBIO.count(A))
      return false;
    const Option &O = A->getOption();
    return O.matches(OPT_INPUT) ||
           O.matches(OPT_Action_Group) ||
           O.matches(OPT__output);
  });
}

bool CompilerInvocation::parseSimpleArgs(const ArgList &Args,
                                         DiagnosticsEngine &Diags) {
#define OPTION_WITH_MARSHALLING(                                               \
    PREFIX_TYPE, NAME, ID, KIND, GROUP, ALIAS, ALIASARGS, FLAGS, PARAM,        \
    HELPTEXT, METAVAR, VALUES, SPELLING, ALWAYS_EMIT, KEYPATH, DEFAULT_VALUE,  \
    IMPLIED_CHECK, IMPLIED_VALUE, NORMALIZER, DENORMALIZER, MERGER, EXTRACTOR, \
    TABLE_INDEX)                                                               \
  if ((FLAGS)&options::CC1Option) {                                            \
    this->KEYPATH = MERGER(this->KEYPATH, DEFAULT_VALUE);                      \
    if (IMPLIED_CHECK)                                                         \
      this->KEYPATH = MERGER(this->KEYPATH, IMPLIED_VALUE);                    \
    if (auto MaybeValue = NORMALIZER(OPT_##ID, TABLE_INDEX, Args, Diags))      \
      this->KEYPATH = MERGER(                                                  \
          this->KEYPATH, static_cast<decltype(this->KEYPATH)>(*MaybeValue));   \
  }

#include "clang/Driver/Options.inc"
#undef OPTION_WITH_MARSHALLING
  return true;
}

bool CompilerInvocation::CreateFromArgs(CompilerInvocation &Res,
                                        ArrayRef<const char *> CommandLineArgs,
                                        DiagnosticsEngine &Diags,
                                        const char *Argv0) {
  bool Success = true;

  // Parse the arguments.
  const OptTable &Opts = getDriverOptTable();
  const unsigned IncludedFlagsBitmask = options::CC1Option;
  unsigned MissingArgIndex, MissingArgCount;
  InputArgList Args = Opts.ParseArgs(CommandLineArgs, MissingArgIndex,
                                     MissingArgCount, IncludedFlagsBitmask);
  
  removeExplicitModuleBuildIncompatibleOptions(Args);
  
  LangOptions &LangOpts = *Res.getLangOpts();

  // Check for missing argument error.
  if (MissingArgCount) {
    Diags.Report(diag::err_drv_missing_argument)
        << Args.getArgString(MissingArgIndex) << MissingArgCount;
    Success = false;
  }

  // Issue errors on unknown arguments.
  for (const auto *A : Args.filtered(OPT_UNKNOWN)) {
    auto ArgString = A->getAsString(Args);
    std::string Nearest;
    if (Opts.findNearest(ArgString, Nearest, IncludedFlagsBitmask) > 1)
      Diags.Report(diag::err_drv_unknown_argument) << ArgString;
    else
      Diags.Report(diag::err_drv_unknown_argument_with_suggestion)
          << ArgString << Nearest;
    Success = false;
  }

  Success &= Res.parseSimpleArgs(Args, Diags);

  Success &= ParseAnalyzerArgs(*Res.getAnalyzerOpts(), Args, Diags);
  ParseDependencyOutputArgs(Res.getDependencyOutputOpts(), Args);
  if (!Res.getDependencyOutputOpts().OutputFile.empty() &&
      Res.getDependencyOutputOpts().Targets.empty()) {
    Diags.Report(diag::err_fe_dependency_file_requires_MT);
    Success = false;
  }
  Success &= ParseDiagnosticArgs(Res.getDiagnosticOpts(), Args, &Diags,
                                 /*DefaultDiagColor=*/false);
  ParseCommentArgs(LangOpts.CommentOpts, Args);
  // FIXME: We shouldn't have to pass the DashX option around here
  InputKind DashX = ParseFrontendArgs(Res.getFrontendOpts(), Args, Diags,
                                      LangOpts.IsHeaderFile);
  ParseTargetArgs(Res.getTargetOpts(), Args, Diags);
  ParseHeaderSearchArgs(Res.getHeaderSearchOpts(), Args,
                        Res.getFileSystemOpts().WorkingDir);
  ParseAPINotesArgs(Res.getAPINotesOpts(), Args, Diags);

  ParsePointerAuthArgs(LangOpts, Args);

  llvm::Triple T(Res.getTargetOpts().Triple);
  if (DashX.getFormat() == InputKind::Precompiled ||
      DashX.getLanguage() == Language::LLVM_IR) {
    // ObjCAAutoRefCount and Sanitize LangOpts are used to setup the
    // PassManager in BackendUtil.cpp. They need to be initializd no matter
    // what the input type is.
    if (Args.hasArg(OPT_fobjc_arc))
      LangOpts.ObjCAutoRefCount = 1;
    // PIClevel and PIELevel are needed during code generation and this should be
    // set regardless of the input type.
    LangOpts.PICLevel = getLastArgIntValue(Args, OPT_pic_level, 0, Diags);
    parseSanitizerKinds("-fsanitize=", Args.getAllArgValues(OPT_fsanitize_EQ),
                        Diags, LangOpts.Sanitize);
  } else {
    // Other LangOpts are only initialized when the input is not AST or LLVM IR.
    // FIXME: Should we really be calling this for an Language::Asm input?
    ParseLangArgs(LangOpts, Args, DashX, Res.getTargetOpts(),
                  Res.getPreprocessorOpts(), Diags);
    if (Res.getFrontendOpts().ProgramAction == frontend::RewriteObjC)
      LangOpts.ObjCExceptions = 1;
    if (T.isOSDarwin() && DashX.isPreprocessed()) {
      // Supress the darwin-specific 'stdlibcxx-not-found' diagnostic for
      // preprocessed input as we don't expect it to be used with -std=libc++
      // anyway.
      Res.getDiagnosticOpts().Warnings.push_back("no-stdlibcxx-not-found");
    }
  }

  LangOpts.FunctionAlignment =
      getLastArgIntValue(Args, OPT_function_alignment, 0, Diags);

  Success &= ParseCodeGenArgs(Res.getCodeGenOpts(), Args, DashX, Diags,
                              LangOpts, Res.getTargetOpts(),
                              Res.getFrontendOpts());

  if (LangOpts.CUDA) {
    // During CUDA device-side compilation, the aux triple is the
    // triple used for host compilation.
    if (LangOpts.CUDAIsDevice)
      Res.getTargetOpts().HostTriple = Res.getFrontendOpts().AuxTriple;
  }

  // Set the triple of the host for OpenMP device compile.
  if (LangOpts.OpenMPIsDevice)
    Res.getTargetOpts().HostTriple = Res.getFrontendOpts().AuxTriple;

  // FIXME: Override value name discarding when asan or msan is used because the
  // backend passes depend on the name of the alloca in order to print out
  // names.
  Res.getCodeGenOpts().DiscardValueNames &=
      !LangOpts.Sanitize.has(SanitizerKind::Address) &&
      !LangOpts.Sanitize.has(SanitizerKind::KernelAddress) &&
      !LangOpts.Sanitize.has(SanitizerKind::Memory) &&
      !LangOpts.Sanitize.has(SanitizerKind::KernelMemory);

  ParsePreprocessorArgs(Res.getPreprocessorOpts(), Args, Diags,
                        Res.getFrontendOpts().ProgramAction);
  ParsePreprocessorOutputArgs(Res.getPreprocessorOutputOpts(), Args,
                              Res.getFrontendOpts().ProgramAction);

  if (!Res.getPreprocessorOpts().ImplicitPCHInclude.empty() ||
      Res.getFrontendOpts().ProgramAction == frontend::GeneratePCH)
    LangOpts.NeededByPCHOrCompilationUsesPCH = true;

  // Turn on -Wspir-compat for SPIR target.
  if (T.isSPIR())
    Res.getDiagnosticOpts().Warnings.push_back("spir-compat");

  // If sanitizer is enabled, disable OPT_ffine_grained_bitfield_accesses.
  if (Res.getCodeGenOpts().FineGrainedBitfieldAccesses &&
      !Res.getLangOpts()->Sanitize.empty()) {
    Res.getCodeGenOpts().FineGrainedBitfieldAccesses = false;
    Diags.Report(diag::warn_drv_fine_grained_bitfield_accesses_ignored);
  }

  // Store the command-line for using in the CodeView backend.
  Res.getCodeGenOpts().Argv0 = Argv0;
  Res.getCodeGenOpts().CommandLineArgs = CommandLineArgs;

  FixupInvocation(Res, Diags);

  return Success;
}

// Some extension diagnostics aren't explicitly mapped and require custom
// logic in the dianognostic engine to be used, track -pedantic-errors
static bool isExtHandlingFromDiagsError(DiagnosticsEngine &Diags) {
  diag::Severity Ext = Diags.getExtensionHandlingBehavior();
  if (Ext == diag::Severity::Warning && Diags.getWarningsAsErrors())
    return true;
  return Ext >= diag::Severity::Error;
}

std::string CompilerInvocation::getModuleHash(DiagnosticsEngine &Diags) const {
  // Note: For QoI reasons, the things we use as a hash here should all be
  // dumped via the -module-info flag.
  using llvm::hash_code;
  using llvm::hash_value;
  using llvm::hash_combine;
  using llvm::hash_combine_range;

  // Start the signature with the compiler version.
  // FIXME: We'd rather use something more cryptographically sound than
  // CityHash, but this will do for now.
  hash_code code = hash_value(getClangFullRepositoryVersion());

  // Also include the serialization version, in case LLVM_APPEND_VC_REV is off
  // and getClangFullRepositoryVersion() doesn't include git revision.
  code = hash_combine(code, serialization::VERSION_MAJOR,
                      serialization::VERSION_MINOR);

  // Extend the signature with the language options
#define LANGOPT(Name, Bits, Default, Description) \
   code = hash_combine(code, LangOpts->Name);
#define ENUM_LANGOPT(Name, Type, Bits, Default, Description) \
  code = hash_combine(code, static_cast<unsigned>(LangOpts->get##Name()));
#define BENIGN_LANGOPT(Name, Bits, Default, Description)
#define BENIGN_ENUM_LANGOPT(Name, Type, Bits, Default, Description)
#include "clang/Basic/LangOptions.def"

  for (StringRef Feature : LangOpts->ModuleFeatures)
    code = hash_combine(code, Feature);

  code = hash_combine(code, LangOpts->ObjCRuntime);
  const auto &BCN = LangOpts->CommentOpts.BlockCommandNames;
  code = hash_combine(code, hash_combine_range(BCN.begin(), BCN.end()));

  // Extend the signature with the target options.
  code = hash_combine(code, TargetOpts->Triple, TargetOpts->CPU,
                      TargetOpts->TuneCPU, TargetOpts->ABI);
  for (const auto &FeatureAsWritten : TargetOpts->FeaturesAsWritten)
    code = hash_combine(code, FeatureAsWritten);

  // Extend the signature with preprocessor options.
  const PreprocessorOptions &ppOpts = getPreprocessorOpts();
  const HeaderSearchOptions &hsOpts = getHeaderSearchOpts();
  code = hash_combine(code, ppOpts.UsePredefines, ppOpts.DetailedRecord);

  for (const auto &I : getPreprocessorOpts().Macros) {
    // If we're supposed to ignore this macro for the purposes of modules,
    // don't put it into the hash.
    if (!hsOpts.ModulesIgnoreMacros.empty()) {
      // Check whether we're ignoring this macro.
      StringRef MacroDef = I.first;
      if (hsOpts.ModulesIgnoreMacros.count(
              llvm::CachedHashString(MacroDef.split('=').first)))
        continue;
    }

    code = hash_combine(code, I.first, I.second);
  }

  // Extend the signature with the sysroot and other header search options.
  code = hash_combine(code, hsOpts.Sysroot,
                      hsOpts.ModuleFormat,
                      hsOpts.UseDebugInfo,
                      hsOpts.UseBuiltinIncludes,
                      hsOpts.UseStandardSystemIncludes,
                      hsOpts.UseStandardCXXIncludes,
                      hsOpts.UseLibcxx,
                      hsOpts.ModulesValidateDiagnosticOptions);
  code = hash_combine(code, hsOpts.ResourceDir);

  if (hsOpts.ModulesStrictContextHash) {
    hash_code SHPC = hash_combine_range(hsOpts.SystemHeaderPrefixes.begin(),
                                        hsOpts.SystemHeaderPrefixes.end());
    hash_code UEC = hash_combine_range(hsOpts.UserEntries.begin(),
                                       hsOpts.UserEntries.end());
    code = hash_combine(code, hsOpts.SystemHeaderPrefixes.size(), SHPC,
                        hsOpts.UserEntries.size(), UEC);

    const DiagnosticOptions &diagOpts = getDiagnosticOpts();
    #define DIAGOPT(Name, Bits, Default) \
      code = hash_combine(code, diagOpts.Name);
    #define ENUM_DIAGOPT(Name, Type, Bits, Default) \
      code = hash_combine(code, diagOpts.get##Name());
    #include "clang/Basic/DiagnosticOptions.def"
    #undef DIAGOPT
    #undef ENUM_DIAGOPT
  }

  // Extend the signature with the user build path.
  code = hash_combine(code, hsOpts.ModuleUserBuildPath);

  // Extend the signature with the module file extensions.
  const FrontendOptions &frontendOpts = getFrontendOpts();
  for (const auto &ext : frontendOpts.ModuleFileExtensions) {
    code = hash_combine(code, ext->hashExtension(code));
  }

  // Extend the signature with the SWift version for API notes.
  const APINotesOptions &apiNotesOpts = getAPINotesOpts();
  if (apiNotesOpts.SwiftVersion) {
    code = hash_combine(code, apiNotesOpts.SwiftVersion.getMajor());
    if (auto minor = apiNotesOpts.SwiftVersion.getMinor())
      code = hash_combine(code, *minor);
    if (auto subminor = apiNotesOpts.SwiftVersion.getSubminor())
      code = hash_combine(code, *subminor);
    if (auto build = apiNotesOpts.SwiftVersion.getBuild())
      code = hash_combine(code, *build);
  }

  // When compiling with -gmodules, also hash -fdebug-prefix-map as it
  // affects the debug info in the PCM.
  if (getCodeGenOpts().DebugTypeExtRefs)
    for (const auto &KeyValue : getCodeGenOpts().DebugPrefixMap)
      code = hash_combine(code, KeyValue.first, KeyValue.second);

  // Extend the signature with the enabled sanitizers, if at least one is
  // enabled. Sanitizers which cannot affect AST generation aren't hashed.
  SanitizerSet SanHash = LangOpts->Sanitize;
  SanHash.clear(getPPTransparentSanitizers());
  if (!SanHash.empty())
    code = hash_combine(code, SanHash.Mask);

  // Check for a couple things (see checkDiagnosticMappings in ASTReader.cpp):
  //  -Werror: consider all warnings into the hash
  //  -Werror=something: consider only the specified into the hash
  //  -pedantic-error
  if (getLangOpts()->ModulesHashErrorDiags) {
    bool ConsiderAllWarningsAsErrors = Diags.getWarningsAsErrors();
    code = hash_combine(code, isExtHandlingFromDiagsError(Diags));
    for (auto DiagIDMappingPair : Diags.getDiagnosticMappings()) {
      diag::kind DiagID = DiagIDMappingPair.first;
      auto CurLevel = Diags.getDiagnosticLevel(DiagID, SourceLocation());
      if (CurLevel < DiagnosticsEngine::Error && !ConsiderAllWarningsAsErrors)
        continue; // not significant
      code = hash_combine(
          code,
          Diags.getDiagnosticIDs()->getWarningOptionForDiag(DiagID).str());
    }
  }

  return llvm::APInt(64, code).toString(36, /*Signed=*/false);
}

void CompilerInvocation::generateCC1CommandLine(
    SmallVectorImpl<const char *> &Args, StringAllocator SA) const {
  // Capture the extracted value as a lambda argument to avoid potential issues
  // with lifetime extension of the reference.
#define OPTION_WITH_MARSHALLING(                                               \
    PREFIX_TYPE, NAME, ID, KIND, GROUP, ALIAS, ALIASARGS, FLAGS, PARAM,        \
    HELPTEXT, METAVAR, VALUES, SPELLING, ALWAYS_EMIT, KEYPATH, DEFAULT_VALUE,  \
    IMPLIED_CHECK, IMPLIED_VALUE, NORMALIZER, DENORMALIZER, MERGER, EXTRACTOR, \
    TABLE_INDEX)                                                               \
  if ((FLAGS)&options::CC1Option) {                                            \
    [&](const auto &Extracted) {                                               \
      if (ALWAYS_EMIT ||                                                       \
          (Extracted !=                                                        \
           static_cast<decltype(this->KEYPATH)>(                               \
               (IMPLIED_CHECK) ? (IMPLIED_VALUE) : (DEFAULT_VALUE))))          \
        DENORMALIZER(Args, SPELLING, SA, TABLE_INDEX, Extracted);              \
    }(EXTRACTOR(this->KEYPATH));                                               \
  }

#include "clang/Driver/Options.inc"
#undef OPTION_WITH_MARSHALLING
}

IntrusiveRefCntPtr<llvm::vfs::FileSystem>
clang::createVFSFromCompilerInvocation(const CompilerInvocation &CI,
                                       DiagnosticsEngine &Diags) {
  return createVFSFromCompilerInvocation(CI, Diags,
                                         llvm::vfs::getRealFileSystem());
}

IntrusiveRefCntPtr<llvm::vfs::FileSystem>
clang::createVFSFromCompilerInvocation(
    const CompilerInvocation &CI, DiagnosticsEngine &Diags,
    IntrusiveRefCntPtr<llvm::vfs::FileSystem> BaseFS) {
  if (CI.getHeaderSearchOpts().VFSOverlayFiles.empty())
    return BaseFS;

  IntrusiveRefCntPtr<llvm::vfs::FileSystem> Result = BaseFS;
  // earlier vfs files are on the bottom
  for (const auto &File : CI.getHeaderSearchOpts().VFSOverlayFiles) {
    llvm::ErrorOr<std::unique_ptr<llvm::MemoryBuffer>> Buffer =
        Result->getBufferForFile(File);
    if (!Buffer) {
      Diags.Report(diag::err_missing_vfs_overlay_file) << File;
      continue;
    }

    IntrusiveRefCntPtr<llvm::vfs::FileSystem> FS = llvm::vfs::getVFSFromYAML(
        std::move(Buffer.get()), /*DiagHandler*/ nullptr, File,
        /*DiagContext*/ nullptr, Result);
    if (!FS) {
      Diags.Report(diag::err_invalid_vfs_overlay) << File;
      continue;
    }

    Result = FS;
  }
  return Result;
}<|MERGE_RESOLUTION|>--- conflicted
+++ resolved
@@ -2867,12 +2867,9 @@
   Opts.ModulesLocalVisibility =
       Args.hasArg(OPT_fmodules_local_submodule_visibility) || Opts.ModulesTS ||
       Opts.CPlusPlusModules;
-<<<<<<< HEAD
   Opts.ModulesCodegen = Args.hasArg(OPT_fmodules_codegen);
   Opts.ModulesDebugInfo = Args.hasArg(OPT_fmodules_debuginfo);
   Opts.ModulesHashErrorDiags = Args.hasArg(OPT_fmodules_hash_error_diagnostics);
-=======
->>>>>>> 383778e2
   Opts.ModulesSearchAll = Opts.Modules &&
     !Args.hasArg(OPT_fno_modules_search_all) &&
     Args.hasArg(OPT_fmodules_search_all);
@@ -2942,13 +2939,10 @@
   // is enabled.
   Opts.HalfArgsAndReturns = Args.hasArg(OPT_fallow_half_arguments_and_returns)
                             | Opts.NativeHalfArgsAndReturns;
-<<<<<<< HEAD
   Opts.APINotes = Args.hasArg(OPT_fapinotes);
   Opts.APINotesModules = Args.hasArg(OPT_fapinotes_modules);
   Opts.GNUAsm = !Args.hasArg(OPT_fno_gnu_inline_asm);
   Opts.Cmse = Args.hasArg(OPT_mcmse); // Armv8-M Security Extensions
-=======
->>>>>>> 383778e2
 
   Opts.ArmSveVectorBits =
       getLastArgIntValue(Args, options::OPT_msve_vector_bits_EQ, 0, Diags);
