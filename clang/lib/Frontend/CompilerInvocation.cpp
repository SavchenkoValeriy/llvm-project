--- conflicted
+++ resolved
@@ -1711,15 +1711,7 @@
                                       ArgList &Args) {
   Opts.OutputFile = std::string(Args.getLastArgValue(OPT_dependency_file));
   Opts.Targets = Args.getAllArgValues(OPT_MT);
-<<<<<<< HEAD
-  Opts.IncludeSystemHeaders = Args.hasArg(OPT_sys_header_deps);
-  Opts.IncludeModuleFiles = Args.hasArg(OPT_module_file_deps);
   Opts.SkipUnusedModuleMaps = Args.hasArg(OPT_skip_unused_modulemap_file_deps);
-  Opts.UsePhonyTargets = Args.hasArg(OPT_MP);
-  Opts.ShowHeaderIncludes = Args.hasArg(OPT_H);
-=======
-  Opts.SkipUnusedModuleMaps = Args.hasArg(OPT_skip_unused_modulemap_file_deps);
->>>>>>> 80e3612e
   Opts.HeaderIncludeOutputFile =
       std::string(Args.getLastArgValue(OPT_header_include_file));
   if (Args.hasArg(OPT_show_includes)) {
