--- conflicted
+++ resolved
@@ -3787,7 +3787,6 @@
   }
 }
 
-<<<<<<< HEAD
 static void removeExplicitModuleBuildIncompatibleOptions(InputArgList &Args) {
   auto REMBIO = llvm::find_if(Args, [](const Arg *A){
     return A->getOption().getID() ==
@@ -3808,7 +3807,8 @@
            O.matches(OPT_Action_Group) ||
            O.matches(OPT__output);
   });
-=======
+}
+
 bool CompilerInvocation::parseSimpleArgs(const ArgList &Args,
                                          DiagnosticsEngine &Diags) {
 #define OPTION_WITH_MARSHALLING_FLAG(PREFIX_TYPE, NAME, ID, KIND, GROUP,       \
@@ -3832,7 +3832,6 @@
 #undef OPTION_WITH_MARSHALLING_STRING
 #undef OPTION_WITH_MARSHALLING_FLAG
   return true;
->>>>>>> 29125ddf
 }
 
 bool CompilerInvocation::CreateFromArgs(CompilerInvocation &Res,
