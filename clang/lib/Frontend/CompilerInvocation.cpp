--- conflicted
+++ resolved
@@ -2315,18 +2315,8 @@
   }
   for (const auto *A : Args.filtered(OPT_fprebuilt_module_path))
     Opts.AddPrebuiltModulePath(A->getValue());
-<<<<<<< HEAD
-  Opts.DisableModuleHash = Args.hasArg(OPT_fdisable_module_hash);
-  Opts.ModulesHashContent = Args.hasArg(OPT_fmodules_hash_content);
-  Opts.ModulesValidateDiagnosticOptions =
-      !Args.hasArg(OPT_fmodules_disable_diagnostic_validation);
   Opts.ImplicitModuleMaps = Args.hasFlag(OPT_fimplicit_module_maps,
                                          OPT_fno_implicit_module_maps, false);
-  Opts.ModuleMapFileHomeIsCwd = Args.hasArg(OPT_fmodule_map_file_home_is_cwd);
-  Opts.EnablePrebuiltImplicitModules =
-      Args.hasArg(OPT_fprebuilt_implicit_modules);
-=======
->>>>>>> 398b7292
   Opts.ModuleCachePruneInterval =
       getLastArgIntValue(Args, OPT_fmodules_prune_interval, 7 * 24 * 60 * 60);
   Opts.ModuleCachePruneAfter =
