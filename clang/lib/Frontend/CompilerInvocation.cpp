//===- CompilerInvocation.cpp ---------------------------------------------===//
//
// Part of the LLVM Project, under the Apache License v2.0 with LLVM Exceptions.
// See https://llvm.org/LICENSE.txt for license information.
// SPDX-License-Identifier: Apache-2.0 WITH LLVM-exception
//
//===----------------------------------------------------------------------===//

#include "clang/Frontend/CompilerInvocation.h"
#include "TestModuleFileExtension.h"
#include "clang/Basic/Builtins.h"
#include "clang/Basic/CharInfo.h"
#include "clang/Basic/CodeGenOptions.h"
#include "clang/Basic/CommentOptions.h"
#include "clang/Basic/DebugInfoOptions.h"
#include "clang/Basic/Diagnostic.h"
#include "clang/Basic/DiagnosticDriver.h"
#include "clang/Basic/DiagnosticOptions.h"
#include "clang/Basic/FileSystemOptions.h"
#include "clang/Basic/LLVM.h"
#include "clang/Basic/LangOptions.h"
#include "clang/Basic/LangStandard.h"
#include "clang/Basic/ObjCRuntime.h"
#include "clang/Basic/Sanitizers.h"
#include "clang/Basic/SourceLocation.h"
#include "clang/Basic/TargetOptions.h"
#include "clang/Basic/Version.h"
#include "clang/Basic/Visibility.h"
#include "clang/Basic/XRayInstr.h"
#include "clang/Config/config.h"
#include "clang/Driver/Driver.h"
#include "clang/Driver/DriverDiagnostic.h"
#include "clang/Driver/Options.h"
#include "clang/Frontend/CommandLineSourceLoc.h"
#include "clang/Frontend/DependencyOutputOptions.h"
#include "clang/Frontend/FrontendDiagnostic.h"
#include "clang/Frontend/FrontendOptions.h"
#include "clang/Frontend/FrontendPluginRegistry.h"
#include "clang/Frontend/MigratorOptions.h"
#include "clang/Frontend/PreprocessorOutputOptions.h"
#include "clang/Frontend/Utils.h"
#include "clang/Lex/HeaderSearchOptions.h"
#include "clang/Lex/PreprocessorOptions.h"
#include "clang/Sema/CodeCompleteOptions.h"
#include "clang/Serialization/ASTBitCodes.h"
#include "clang/Serialization/ModuleFileExtension.h"
#include "clang/StaticAnalyzer/Core/AnalyzerOptions.h"
#include "llvm/ADT/APInt.h"
#include "llvm/ADT/ArrayRef.h"
#include "llvm/ADT/CachedHashString.h"
#include "llvm/ADT/FloatingPointMode.h"
#include "llvm/ADT/Hashing.h"
#include "llvm/ADT/None.h"
#include "llvm/ADT/Optional.h"
#include "llvm/ADT/SmallString.h"
#include "llvm/ADT/SmallVector.h"
#include "llvm/ADT/StringRef.h"
#include "llvm/ADT/StringSwitch.h"
#include "llvm/ADT/Triple.h"
#include "llvm/ADT/Twine.h"
#include "llvm/Config/llvm-config.h"
#include "llvm/IR/DebugInfoMetadata.h"
#include "llvm/Linker/Linker.h"
#include "llvm/MC/MCTargetOptions.h"
#include "llvm/Option/Arg.h"
#include "llvm/Option/ArgList.h"
#include "llvm/Option/OptSpecifier.h"
#include "llvm/Option/OptTable.h"
#include "llvm/Option/Option.h"
#include "llvm/ProfileData/InstrProfReader.h"
#include "llvm/Remarks/HotnessThresholdParser.h"
#include "llvm/Support/CodeGen.h"
#include "llvm/Support/Compiler.h"
#include "llvm/Support/Error.h"
#include "llvm/Support/ErrorHandling.h"
#include "llvm/Support/ErrorOr.h"
#include "llvm/Support/FileSystem.h"
#include "llvm/Support/Host.h"
#include "llvm/Support/MathExtras.h"
#include "llvm/Support/MemoryBuffer.h"
#include "llvm/Support/Path.h"
#include "llvm/Support/Process.h"
#include "llvm/Support/Regex.h"
#include "llvm/Support/VersionTuple.h"
#include "llvm/Support/VirtualFileSystem.h"
#include "llvm/Support/raw_ostream.h"
#include "llvm/Target/TargetOptions.h"
#include <algorithm>
#include <atomic>
#include <cassert>
#include <cstddef>
#include <cstring>
#include <memory>
#include <string>
#include <tuple>
#include <type_traits>
#include <utility>
#include <vector>

using namespace clang;
using namespace driver;
using namespace options;
using namespace llvm::opt;

//===----------------------------------------------------------------------===//
// Initialization.
//===----------------------------------------------------------------------===//

CompilerInvocationBase::CompilerInvocationBase()
    : LangOpts(new LangOptions()), TargetOpts(new TargetOptions()),
      DiagnosticOpts(new DiagnosticOptions()),
      HeaderSearchOpts(new HeaderSearchOptions()),
      PreprocessorOpts(new PreprocessorOptions()) {}

CompilerInvocationBase::CompilerInvocationBase(const CompilerInvocationBase &X)
    : LangOpts(new LangOptions(*X.getLangOpts())),
      TargetOpts(new TargetOptions(X.getTargetOpts())),
      DiagnosticOpts(new DiagnosticOptions(X.getDiagnosticOpts())),
      HeaderSearchOpts(new HeaderSearchOptions(X.getHeaderSearchOpts())),
      PreprocessorOpts(new PreprocessorOptions(X.getPreprocessorOpts())) {}

CompilerInvocationBase::~CompilerInvocationBase() = default;

//===----------------------------------------------------------------------===//
// Normalizers
//===----------------------------------------------------------------------===//

#define SIMPLE_ENUM_VALUE_TABLE
#include "clang/Driver/Options.inc"
#undef SIMPLE_ENUM_VALUE_TABLE

static llvm::Optional<bool> normalizeSimpleFlag(OptSpecifier Opt,
                                                unsigned TableIndex,
                                                const ArgList &Args,
                                                DiagnosticsEngine &Diags) {
  if (Args.hasArg(Opt))
    return true;
  return None;
}

static Optional<bool> normalizeSimpleNegativeFlag(OptSpecifier Opt, unsigned,
                                                  const ArgList &Args,
                                                  DiagnosticsEngine &) {
  if (Args.hasArg(Opt))
    return false;
  return None;
}

/// The tblgen-erated code passes in a fifth parameter of an arbitrary type, but
/// denormalizeSimpleFlags never looks at it. Avoid bloating compile-time with
/// unnecessary template instantiations and just ignore it with a variadic
/// argument.
static void denormalizeSimpleFlag(SmallVectorImpl<const char *> &Args,
                                  const char *Spelling,
                                  CompilerInvocation::StringAllocator,
                                  Option::OptionClass, unsigned, /*T*/...) {
  Args.push_back(Spelling);
}

template <typename T> static constexpr bool is_uint64_t_convertible() {
  return !std::is_same<T, uint64_t>::value &&
         llvm::is_integral_or_enum<T>::value;
}

template <typename T,
          std::enable_if_t<!is_uint64_t_convertible<T>(), bool> = false>
static auto makeFlagToValueNormalizer(T Value) {
  return [Value](OptSpecifier Opt, unsigned, const ArgList &Args,
                 DiagnosticsEngine &) -> Optional<T> {
    if (Args.hasArg(Opt))
      return Value;
    return None;
  };
}

template <typename T,
          std::enable_if_t<is_uint64_t_convertible<T>(), bool> = false>
static auto makeFlagToValueNormalizer(T Value) {
  return makeFlagToValueNormalizer(uint64_t(Value));
}

static auto makeBooleanOptionNormalizer(bool Value, bool OtherValue,
                                        OptSpecifier OtherOpt) {
  return [Value, OtherValue, OtherOpt](OptSpecifier Opt, unsigned,
                                       const ArgList &Args,
                                       DiagnosticsEngine &) -> Optional<bool> {
    if (const Arg *A = Args.getLastArg(Opt, OtherOpt)) {
      return A->getOption().matches(Opt) ? Value : OtherValue;
    }
    return None;
  };
}

static auto makeBooleanOptionDenormalizer(bool Value) {
  return [Value](SmallVectorImpl<const char *> &Args, const char *Spelling,
                 CompilerInvocation::StringAllocator, Option::OptionClass,
                 unsigned, bool KeyPath) {
    if (KeyPath == Value)
      Args.push_back(Spelling);
  };
}

static void denormalizeStringImpl(SmallVectorImpl<const char *> &Args,
                                  const char *Spelling,
                                  CompilerInvocation::StringAllocator SA,
                                  Option::OptionClass OptClass, unsigned,
                                  Twine Value) {
  switch (OptClass) {
  case Option::SeparateClass:
  case Option::JoinedOrSeparateClass:
    Args.push_back(Spelling);
    Args.push_back(SA(Value));
    break;
  case Option::JoinedClass:
    Args.push_back(SA(Twine(Spelling) + Value));
    break;
  default:
    llvm_unreachable("Cannot denormalize an option with option class "
                     "incompatible with string denormalization.");
  }
}

template <typename T>
static void
denormalizeString(SmallVectorImpl<const char *> &Args, const char *Spelling,
                  CompilerInvocation::StringAllocator SA,
                  Option::OptionClass OptClass, unsigned TableIndex, T Value) {
  denormalizeStringImpl(Args, Spelling, SA, OptClass, TableIndex, Twine(Value));
}

static Optional<SimpleEnumValue>
findValueTableByName(const SimpleEnumValueTable &Table, StringRef Name) {
  for (int I = 0, E = Table.Size; I != E; ++I)
    if (Name == Table.Table[I].Name)
      return Table.Table[I];

  return None;
}

static Optional<SimpleEnumValue>
findValueTableByValue(const SimpleEnumValueTable &Table, unsigned Value) {
  for (int I = 0, E = Table.Size; I != E; ++I)
    if (Value == Table.Table[I].Value)
      return Table.Table[I];

  return None;
}

static llvm::Optional<unsigned> normalizeSimpleEnum(OptSpecifier Opt,
                                                    unsigned TableIndex,
                                                    const ArgList &Args,
                                                    DiagnosticsEngine &Diags) {
  assert(TableIndex < SimpleEnumValueTablesSize);
  const SimpleEnumValueTable &Table = SimpleEnumValueTables[TableIndex];

  auto *Arg = Args.getLastArg(Opt);
  if (!Arg)
    return None;

  StringRef ArgValue = Arg->getValue();
  if (auto MaybeEnumVal = findValueTableByName(Table, ArgValue))
    return MaybeEnumVal->Value;

  Diags.Report(diag::err_drv_invalid_value)
      << Arg->getAsString(Args) << ArgValue;
  return None;
}

static void denormalizeSimpleEnumImpl(SmallVectorImpl<const char *> &Args,
                                      const char *Spelling,
                                      CompilerInvocation::StringAllocator SA,
                                      Option::OptionClass OptClass,
                                      unsigned TableIndex, unsigned Value) {
  assert(TableIndex < SimpleEnumValueTablesSize);
  const SimpleEnumValueTable &Table = SimpleEnumValueTables[TableIndex];
  if (auto MaybeEnumVal = findValueTableByValue(Table, Value)) {
    denormalizeString(Args, Spelling, SA, OptClass, TableIndex,
                      MaybeEnumVal->Name);
  } else {
    llvm_unreachable("The simple enum value was not correctly defined in "
                     "the tablegen option description");
  }
}

template <typename T>
static void denormalizeSimpleEnum(SmallVectorImpl<const char *> &Args,
                                  const char *Spelling,
                                  CompilerInvocation::StringAllocator SA,
                                  Option::OptionClass OptClass,
                                  unsigned TableIndex, T Value) {
  return denormalizeSimpleEnumImpl(Args, Spelling, SA, OptClass, TableIndex,
                                   static_cast<unsigned>(Value));
}

static Optional<std::string> normalizeString(OptSpecifier Opt, int TableIndex,
                                             const ArgList &Args,
                                             DiagnosticsEngine &Diags) {
  auto *Arg = Args.getLastArg(Opt);
  if (!Arg)
    return None;
  return std::string(Arg->getValue());
}

template <typename IntTy>
static Optional<IntTy> normalizeStringIntegral(OptSpecifier Opt, int,
                                               const ArgList &Args,
                                               DiagnosticsEngine &Diags) {
  auto *Arg = Args.getLastArg(Opt);
  if (!Arg)
    return None;
  IntTy Res;
  if (StringRef(Arg->getValue()).getAsInteger(0, Res)) {
    Diags.Report(diag::err_drv_invalid_int_value)
        << Arg->getAsString(Args) << Arg->getValue();
  }
  return Res;
}

static Optional<std::vector<std::string>>
normalizeStringVector(OptSpecifier Opt, int, const ArgList &Args,
                      DiagnosticsEngine &) {
  return Args.getAllArgValues(Opt);
}

static void denormalizeStringVector(SmallVectorImpl<const char *> &Args,
                                    const char *Spelling,
                                    CompilerInvocation::StringAllocator SA,
                                    Option::OptionClass OptClass,
                                    unsigned TableIndex,
                                    const std::vector<std::string> &Values) {
  switch (OptClass) {
  case Option::CommaJoinedClass: {
    std::string CommaJoinedValue;
    if (!Values.empty()) {
      CommaJoinedValue.append(Values.front());
      for (const std::string &Value : llvm::drop_begin(Values, 1)) {
        CommaJoinedValue.append(",");
        CommaJoinedValue.append(Value);
      }
    }
    denormalizeString(Args, Spelling, SA, Option::OptionClass::JoinedClass,
                      TableIndex, CommaJoinedValue);
    break;
  }
  case Option::JoinedClass:
  case Option::SeparateClass:
  case Option::JoinedOrSeparateClass:
    for (const std::string &Value : Values)
      denormalizeString(Args, Spelling, SA, OptClass, TableIndex, Value);
    break;
  default:
    llvm_unreachable("Cannot denormalize an option with option class "
                     "incompatible with string vector denormalization.");
  }
}

static Optional<std::string> normalizeTriple(OptSpecifier Opt, int TableIndex,
                                             const ArgList &Args,
                                             DiagnosticsEngine &Diags) {
  auto *Arg = Args.getLastArg(Opt);
  if (!Arg)
    return None;
  return llvm::Triple::normalize(Arg->getValue());
}

template <typename T, typename U>
static T mergeForwardValue(T KeyPath, U Value) {
  return static_cast<T>(Value);
}

template <typename T, typename U> static T mergeMaskValue(T KeyPath, U Value) {
  return KeyPath | Value;
}

template <typename T> static T extractForwardValue(T KeyPath) {
  return KeyPath;
}

template <typename T, typename U, U Value>
static T extractMaskValue(T KeyPath) {
  return KeyPath & Value;
}

static void FixupInvocation(CompilerInvocation &Invocation,
                            DiagnosticsEngine &Diags,
                            const InputArgList &Args) {
  LangOptions &LangOpts = *Invocation.getLangOpts();
  DiagnosticOptions &DiagOpts = Invocation.getDiagnosticOpts();
  CodeGenOptions &CodeGenOpts = Invocation.getCodeGenOpts();
  TargetOptions &TargetOpts = Invocation.getTargetOpts();
  FrontendOptions &FrontendOpts = Invocation.getFrontendOpts();
  CodeGenOpts.XRayInstrumentFunctions = LangOpts.XRayInstrument;
  CodeGenOpts.XRayAlwaysEmitCustomEvents = LangOpts.XRayAlwaysEmitCustomEvents;
  CodeGenOpts.XRayAlwaysEmitTypedEvents = LangOpts.XRayAlwaysEmitTypedEvents;
  CodeGenOpts.DisableFree = FrontendOpts.DisableFree;
  FrontendOpts.GenerateGlobalModuleIndex = FrontendOpts.UseGlobalModuleIndex;

  LangOpts.ForceEmitVTables = CodeGenOpts.ForceEmitVTables;
  LangOpts.SpeculativeLoadHardening = CodeGenOpts.SpeculativeLoadHardening;
  LangOpts.CurrentModule = LangOpts.ModuleName;

  llvm::sys::Process::UseANSIEscapeCodes(DiagOpts.UseANSIEscapeCodes);

  llvm::Triple T(TargetOpts.Triple);
  llvm::Triple::ArchType Arch = T.getArch();

  if (LangOpts.getExceptionHandling() != llvm::ExceptionHandling::None &&
      T.isWindowsMSVCEnvironment())
    Diags.Report(diag::err_fe_invalid_exception_model)
        << static_cast<unsigned>(LangOpts.getExceptionHandling()) << T.str();

  if (LangOpts.AppleKext && !LangOpts.CPlusPlus)
    Diags.Report(diag::warn_c_kext);

  if (LangOpts.NewAlignOverride &&
      !llvm::isPowerOf2_32(LangOpts.NewAlignOverride)) {
    Arg *A = Args.getLastArg(OPT_fnew_alignment_EQ);
    Diags.Report(diag::err_fe_invalid_alignment)
        << A->getAsString(Args) << A->getValue();
    LangOpts.NewAlignOverride = 0;
  }

  if (Arg *A = Args.getLastArg(OPT_fdefault_calling_conv_EQ)) {
    auto DefaultCC = LangOpts.getDefaultCallingConv();

    bool emitError = (DefaultCC == LangOptions::DCC_FastCall ||
                      DefaultCC == LangOptions::DCC_StdCall) &&
                     Arch != llvm::Triple::x86;
    emitError |= (DefaultCC == LangOptions::DCC_VectorCall ||
                  DefaultCC == LangOptions::DCC_RegCall) &&
                 !T.isX86();
    if (emitError)
      Diags.Report(diag::err_drv_argument_not_allowed_with)
          << A->getSpelling() << T.getTriple();
  }

  if (!CodeGenOpts.ProfileRemappingFile.empty() && CodeGenOpts.LegacyPassManager)
    Diags.Report(diag::err_drv_argument_only_allowed_with)
        << Args.getLastArg(OPT_fprofile_remapping_file_EQ)->getAsString(Args)
        << "-fno-legacy-pass-manager";
}

//===----------------------------------------------------------------------===//
// Deserialization (from args)
//===----------------------------------------------------------------------===//

static unsigned getOptimizationLevel(ArgList &Args, InputKind IK,
                                     DiagnosticsEngine &Diags) {
  unsigned DefaultOpt = llvm::CodeGenOpt::None;
  if (IK.getLanguage() == Language::OpenCL && !Args.hasArg(OPT_cl_opt_disable))
    DefaultOpt = llvm::CodeGenOpt::Default;

  if (Arg *A = Args.getLastArg(options::OPT_O_Group)) {
    if (A->getOption().matches(options::OPT_O0))
      return llvm::CodeGenOpt::None;

    if (A->getOption().matches(options::OPT_Ofast))
      return llvm::CodeGenOpt::Aggressive;

    assert(A->getOption().matches(options::OPT_O));

    StringRef S(A->getValue());
    if (S == "s" || S == "z")
      return llvm::CodeGenOpt::Default;

    if (S == "g")
      return llvm::CodeGenOpt::Less;

    return getLastArgIntValue(Args, OPT_O, DefaultOpt, Diags);
  }

  return DefaultOpt;
}

static unsigned getOptimizationLevelSize(ArgList &Args) {
  if (Arg *A = Args.getLastArg(options::OPT_O_Group)) {
    if (A->getOption().matches(options::OPT_O)) {
      switch (A->getValue()[0]) {
      default:
        return 0;
      case 's':
        return 1;
      case 'z':
        return 2;
      }
    }
  }
  return 0;
}

static void addDiagnosticArgs(ArgList &Args, OptSpecifier Group,
                              OptSpecifier GroupWithValue,
                              std::vector<std::string> &Diagnostics) {
  for (auto *A : Args.filtered(Group)) {
    if (A->getOption().getKind() == Option::FlagClass) {
      // The argument is a pure flag (such as OPT_Wall or OPT_Wdeprecated). Add
      // its name (minus the "W" or "R" at the beginning) to the warning list.
      Diagnostics.push_back(
          std::string(A->getOption().getName().drop_front(1)));
    } else if (A->getOption().matches(GroupWithValue)) {
      // This is -Wfoo= or -Rfoo=, where foo is the name of the diagnostic group.
      Diagnostics.push_back(
          std::string(A->getOption().getName().drop_front(1).rtrim("=-")));
    } else {
      // Otherwise, add its value (for OPT_W_Joined and similar).
      for (const auto *Arg : A->getValues())
        Diagnostics.emplace_back(Arg);
    }
  }
}

// Parse the Static Analyzer configuration. If \p Diags is set to nullptr,
// it won't verify the input.
static void parseAnalyzerConfigs(AnalyzerOptions &AnOpts,
                                 DiagnosticsEngine *Diags);

static void getAllNoBuiltinFuncValues(ArgList &Args,
                                      std::vector<std::string> &Funcs) {
  SmallVector<const char *, 8> Values;
  for (const auto &Arg : Args) {
    const Option &O = Arg->getOption();
    if (O.matches(options::OPT_fno_builtin_)) {
      const char *FuncName = Arg->getValue();
      if (Builtin::Context::isBuiltinFunc(FuncName))
        Values.push_back(FuncName);
    }
  }
  Funcs.insert(Funcs.end(), Values.begin(), Values.end());
}

static bool ParseAnalyzerArgs(AnalyzerOptions &Opts, ArgList &Args,
                              DiagnosticsEngine &Diags) {
  bool Success = true;
  if (Arg *A = Args.getLastArg(OPT_analyzer_store)) {
    StringRef Name = A->getValue();
    AnalysisStores Value = llvm::StringSwitch<AnalysisStores>(Name)
#define ANALYSIS_STORE(NAME, CMDFLAG, DESC, CREATFN) \
      .Case(CMDFLAG, NAME##Model)
#include "clang/StaticAnalyzer/Core/Analyses.def"
      .Default(NumStores);
    if (Value == NumStores) {
      Diags.Report(diag::err_drv_invalid_value)
        << A->getAsString(Args) << Name;
      Success = false;
    } else {
      Opts.AnalysisStoreOpt = Value;
    }
  }

  if (Arg *A = Args.getLastArg(OPT_analyzer_constraints)) {
    StringRef Name = A->getValue();
    AnalysisConstraints Value = llvm::StringSwitch<AnalysisConstraints>(Name)
#define ANALYSIS_CONSTRAINTS(NAME, CMDFLAG, DESC, CREATFN) \
      .Case(CMDFLAG, NAME##Model)
#include "clang/StaticAnalyzer/Core/Analyses.def"
      .Default(NumConstraints);
    if (Value == NumConstraints) {
      Diags.Report(diag::err_drv_invalid_value)
        << A->getAsString(Args) << Name;
      Success = false;
    } else {
      Opts.AnalysisConstraintsOpt = Value;
    }
  }

  if (Arg *A = Args.getLastArg(OPT_analyzer_output)) {
    StringRef Name = A->getValue();
    AnalysisDiagClients Value = llvm::StringSwitch<AnalysisDiagClients>(Name)
#define ANALYSIS_DIAGNOSTICS(NAME, CMDFLAG, DESC, CREATFN) \
      .Case(CMDFLAG, PD_##NAME)
#include "clang/Analysis/PathDiagnosticConsumers.def"
      .Default(NUM_ANALYSIS_DIAG_CLIENTS);
    if (Value == NUM_ANALYSIS_DIAG_CLIENTS) {
      Diags.Report(diag::err_drv_invalid_value)
        << A->getAsString(Args) << Name;
      Success = false;
    } else {
      Opts.AnalysisDiagOpt = Value;
    }
  }

  if (Arg *A = Args.getLastArg(OPT_analyzer_purge)) {
    StringRef Name = A->getValue();
    AnalysisPurgeMode Value = llvm::StringSwitch<AnalysisPurgeMode>(Name)
#define ANALYSIS_PURGE(NAME, CMDFLAG, DESC) \
      .Case(CMDFLAG, NAME)
#include "clang/StaticAnalyzer/Core/Analyses.def"
      .Default(NumPurgeModes);
    if (Value == NumPurgeModes) {
      Diags.Report(diag::err_drv_invalid_value)
        << A->getAsString(Args) << Name;
      Success = false;
    } else {
      Opts.AnalysisPurgeOpt = Value;
    }
  }

  if (Arg *A = Args.getLastArg(OPT_analyzer_inlining_mode)) {
    StringRef Name = A->getValue();
    AnalysisInliningMode Value = llvm::StringSwitch<AnalysisInliningMode>(Name)
#define ANALYSIS_INLINING_MODE(NAME, CMDFLAG, DESC) \
      .Case(CMDFLAG, NAME)
#include "clang/StaticAnalyzer/Core/Analyses.def"
      .Default(NumInliningModes);
    if (Value == NumInliningModes) {
      Diags.Report(diag::err_drv_invalid_value)
        << A->getAsString(Args) << Name;
      Success = false;
    } else {
      Opts.InliningMode = Value;
    }
  }

  Opts.ShouldEmitErrorsOnInvalidConfigValue =
      /* negated */!llvm::StringSwitch<bool>(
                   Args.getLastArgValue(OPT_analyzer_config_compatibility_mode))
        .Case("true", true)
        .Case("false", false)
        .Default(false);

  Opts.CheckersAndPackages.clear();
  for (const Arg *A :
       Args.filtered(OPT_analyzer_checker, OPT_analyzer_disable_checker)) {
    A->claim();
    bool IsEnabled = A->getOption().getID() == OPT_analyzer_checker;
    // We can have a list of comma separated checker names, e.g:
    // '-analyzer-checker=cocoa,unix'
    StringRef CheckerAndPackageList = A->getValue();
    SmallVector<StringRef, 16> CheckersAndPackages;
    CheckerAndPackageList.split(CheckersAndPackages, ",");
    for (const StringRef &CheckerOrPackage : CheckersAndPackages)
      Opts.CheckersAndPackages.emplace_back(std::string(CheckerOrPackage),
                                            IsEnabled);
  }

  // Go through the analyzer configuration options.
  for (const auto *A : Args.filtered(OPT_analyzer_config)) {

    // We can have a list of comma separated config names, e.g:
    // '-analyzer-config key1=val1,key2=val2'
    StringRef configList = A->getValue();
    SmallVector<StringRef, 4> configVals;
    configList.split(configVals, ",");
    for (const auto &configVal : configVals) {
      StringRef key, val;
      std::tie(key, val) = configVal.split("=");
      if (val.empty()) {
        Diags.Report(SourceLocation(),
                     diag::err_analyzer_config_no_value) << configVal;
        Success = false;
        break;
      }
      if (val.find('=') != StringRef::npos) {
        Diags.Report(SourceLocation(),
                     diag::err_analyzer_config_multiple_values)
          << configVal;
        Success = false;
        break;
      }

      // TODO: Check checker options too, possibly in CheckerRegistry.
      // Leave unknown non-checker configs unclaimed.
      if (!key.contains(":") && Opts.isUnknownAnalyzerConfig(key)) {
        if (Opts.ShouldEmitErrorsOnInvalidConfigValue)
          Diags.Report(diag::err_analyzer_config_unknown) << key;
        continue;
      }

      A->claim();
      Opts.Config[key] = std::string(val);
    }
  }

  if (Opts.ShouldEmitErrorsOnInvalidConfigValue)
    parseAnalyzerConfigs(Opts, &Diags);
  else
    parseAnalyzerConfigs(Opts, nullptr);

  llvm::raw_string_ostream os(Opts.FullCompilerInvocation);
  for (unsigned i = 0; i < Args.getNumInputArgStrings(); ++i) {
    if (i != 0)
      os << " ";
    os << Args.getArgString(i);
  }
  os.flush();

  return Success;
}

static StringRef getStringOption(AnalyzerOptions::ConfigTable &Config,
                                 StringRef OptionName, StringRef DefaultVal) {
  return Config.insert({OptionName, std::string(DefaultVal)}).first->second;
}

static void initOption(AnalyzerOptions::ConfigTable &Config,
                       DiagnosticsEngine *Diags,
                       StringRef &OptionField, StringRef Name,
                       StringRef DefaultVal) {
  // String options may be known to invalid (e.g. if the expected string is a
  // file name, but the file does not exist), those will have to be checked in
  // parseConfigs.
  OptionField = getStringOption(Config, Name, DefaultVal);
}

static void initOption(AnalyzerOptions::ConfigTable &Config,
                       DiagnosticsEngine *Diags,
                       bool &OptionField, StringRef Name, bool DefaultVal) {
  auto PossiblyInvalidVal = llvm::StringSwitch<Optional<bool>>(
                 getStringOption(Config, Name, (DefaultVal ? "true" : "false")))
      .Case("true", true)
      .Case("false", false)
      .Default(None);

  if (!PossiblyInvalidVal) {
    if (Diags)
      Diags->Report(diag::err_analyzer_config_invalid_input)
        << Name << "a boolean";
    else
      OptionField = DefaultVal;
  } else
    OptionField = PossiblyInvalidVal.getValue();
}

static void initOption(AnalyzerOptions::ConfigTable &Config,
                       DiagnosticsEngine *Diags,
                       unsigned &OptionField, StringRef Name,
                       unsigned DefaultVal) {

  OptionField = DefaultVal;
  bool HasFailed = getStringOption(Config, Name, std::to_string(DefaultVal))
                     .getAsInteger(0, OptionField);
  if (Diags && HasFailed)
    Diags->Report(diag::err_analyzer_config_invalid_input)
      << Name << "an unsigned";
}

static void parseAnalyzerConfigs(AnalyzerOptions &AnOpts,
                                 DiagnosticsEngine *Diags) {
  // TODO: There's no need to store the entire configtable, it'd be plenty
  // enough tostore checker options.

#define ANALYZER_OPTION(TYPE, NAME, CMDFLAG, DESC, DEFAULT_VAL)                \
  initOption(AnOpts.Config, Diags, AnOpts.NAME, CMDFLAG, DEFAULT_VAL);

#define ANALYZER_OPTION_DEPENDS_ON_USER_MODE(TYPE, NAME, CMDFLAG, DESC,        \
                                           SHALLOW_VAL, DEEP_VAL)              \
  switch (AnOpts.getUserMode()) {                                              \
  case UMK_Shallow:                                                            \
    initOption(AnOpts.Config, Diags, AnOpts.NAME, CMDFLAG, SHALLOW_VAL);       \
    break;                                                                     \
  case UMK_Deep:                                                               \
    initOption(AnOpts.Config, Diags, AnOpts.NAME, CMDFLAG, DEEP_VAL);          \
    break;                                                                     \
  }                                                                            \

#include "clang/StaticAnalyzer/Core/AnalyzerOptions.def"
#undef ANALYZER_OPTION
#undef ANALYZER_OPTION_DEPENDS_ON_USER_MODE

  // At this point, AnalyzerOptions is configured. Let's validate some options.

  // FIXME: Here we try to validate the silenced checkers or packages are valid.
  // The current approach only validates the registered checkers which does not
  // contain the runtime enabled checkers and optimally we would validate both.
  if (!AnOpts.RawSilencedCheckersAndPackages.empty()) {
    std::vector<StringRef> Checkers =
        AnOpts.getRegisteredCheckers(/*IncludeExperimental=*/true);
    std::vector<StringRef> Packages =
        AnOpts.getRegisteredPackages(/*IncludeExperimental=*/true);

    SmallVector<StringRef, 16> CheckersAndPackages;
    AnOpts.RawSilencedCheckersAndPackages.split(CheckersAndPackages, ";");

    for (const StringRef &CheckerOrPackage : CheckersAndPackages) {
      if (Diags) {
        bool IsChecker = CheckerOrPackage.contains('.');
        bool IsValidName =
            IsChecker
                ? llvm::find(Checkers, CheckerOrPackage) != Checkers.end()
                : llvm::find(Packages, CheckerOrPackage) != Packages.end();

        if (!IsValidName)
          Diags->Report(diag::err_unknown_analyzer_checker_or_package)
              << CheckerOrPackage;
      }

      AnOpts.SilencedCheckersAndPackages.emplace_back(CheckerOrPackage);
    }
  }

  if (!Diags)
    return;

  if (AnOpts.ShouldTrackConditionsDebug && !AnOpts.ShouldTrackConditions)
    Diags->Report(diag::err_analyzer_config_invalid_input)
        << "track-conditions-debug" << "'track-conditions' to also be enabled";

  if (!AnOpts.CTUDir.empty() && !llvm::sys::fs::is_directory(AnOpts.CTUDir))
    Diags->Report(diag::err_analyzer_config_invalid_input) << "ctu-dir"
                                                           << "a filename";

  if (!AnOpts.ModelPath.empty() &&
      !llvm::sys::fs::is_directory(AnOpts.ModelPath))
    Diags->Report(diag::err_analyzer_config_invalid_input) << "model-path"
                                                           << "a filename";
}

static void ParseCommentArgs(CommentOptions &Opts, ArgList &Args) {
  Opts.ParseAllComments = Args.hasArg(OPT_fparse_all_comments);
}

/// Create a new Regex instance out of the string value in \p RpassArg.
/// It returns a pointer to the newly generated Regex instance.
static std::shared_ptr<llvm::Regex>
GenerateOptimizationRemarkRegex(DiagnosticsEngine &Diags, ArgList &Args,
                                Arg *RpassArg) {
  StringRef Val = RpassArg->getValue();
  std::string RegexError;
  std::shared_ptr<llvm::Regex> Pattern = std::make_shared<llvm::Regex>(Val);
  if (!Pattern->isValid(RegexError)) {
    Diags.Report(diag::err_drv_optimization_remark_pattern)
        << RegexError << RpassArg->getAsString(Args);
    Pattern.reset();
  }
  return Pattern;
}

static bool parseDiagnosticLevelMask(StringRef FlagName,
                                     const std::vector<std::string> &Levels,
                                     DiagnosticsEngine *Diags,
                                     DiagnosticLevelMask &M) {
  bool Success = true;
  for (const auto &Level : Levels) {
    DiagnosticLevelMask const PM =
      llvm::StringSwitch<DiagnosticLevelMask>(Level)
        .Case("note",    DiagnosticLevelMask::Note)
        .Case("remark",  DiagnosticLevelMask::Remark)
        .Case("warning", DiagnosticLevelMask::Warning)
        .Case("error",   DiagnosticLevelMask::Error)
        .Default(DiagnosticLevelMask::None);
    if (PM == DiagnosticLevelMask::None) {
      Success = false;
      if (Diags)
        Diags->Report(diag::err_drv_invalid_value) << FlagName << Level;
    }
    M = M | PM;
  }
  return Success;
}

static void parseSanitizerKinds(StringRef FlagName,
                                const std::vector<std::string> &Sanitizers,
                                DiagnosticsEngine &Diags, SanitizerSet &S) {
  for (const auto &Sanitizer : Sanitizers) {
    SanitizerMask K = parseSanitizerValue(Sanitizer, /*AllowGroups=*/false);
    if (K == SanitizerMask())
      Diags.Report(diag::err_drv_invalid_value) << FlagName << Sanitizer;
    else
      S.set(K, true);
  }
}

static void parseXRayInstrumentationBundle(StringRef FlagName, StringRef Bundle,
                                           ArgList &Args, DiagnosticsEngine &D,
                                           XRayInstrSet &S) {
  llvm::SmallVector<StringRef, 2> BundleParts;
  llvm::SplitString(Bundle, BundleParts, ",");
  for (const auto &B : BundleParts) {
    auto Mask = parseXRayInstrValue(B);
    if (Mask == XRayInstrKind::None)
      if (B != "none")
        D.Report(diag::err_drv_invalid_value) << FlagName << Bundle;
      else
        S.Mask = Mask;
    else if (Mask == XRayInstrKind::All)
      S.Mask = Mask;
    else
      S.set(Mask, true);
  }
}

// Set the profile kind using fprofile-instrument-use-path.
static void setPGOUseInstrumentor(CodeGenOptions &Opts,
                                  const Twine &ProfileName) {
  auto ReaderOrErr = llvm::IndexedInstrProfReader::create(ProfileName);
  // In error, return silently and let Clang PGOUse report the error message.
  if (auto E = ReaderOrErr.takeError()) {
    llvm::consumeError(std::move(E));
    Opts.setProfileUse(CodeGenOptions::ProfileClangInstr);
    return;
  }
  std::unique_ptr<llvm::IndexedInstrProfReader> PGOReader =
    std::move(ReaderOrErr.get());
  if (PGOReader->isIRLevelProfile()) {
    if (PGOReader->hasCSIRLevelProfile())
      Opts.setProfileUse(CodeGenOptions::ProfileCSIRInstr);
    else
      Opts.setProfileUse(CodeGenOptions::ProfileIRInstr);
  } else
    Opts.setProfileUse(CodeGenOptions::ProfileClangInstr);
}

static bool parsePointerAuthOptions(PointerAuthOptions &Opts,
                                    ArgList &Args,
                                    const LangOptions &LangOpts,
                                    const llvm::Triple &Triple,
                                    DiagnosticsEngine &Diags) {
  if (!LangOpts.PointerAuthCalls && !LangOpts.PointerAuthReturns &&
      !LangOpts.PointerAuthIndirectGotos && !LangOpts.PointerAuthAuthTraps)
    return true;

  if (LangOpts.SoftPointerAuth) {
    if (LangOpts.PointerAuthCalls) {
      using Key = PointerAuthSchema::SoftKey;
      using Discrimination = PointerAuthSchema::Discrimination;
      Opts.FunctionPointers =
        PointerAuthSchema(Key::FunctionPointers, false, Discrimination::None);
      Opts.BlockInvocationFunctionPointers =
        PointerAuthSchema(Key::BlockInvocationFunctionPointers, true,
                          Discrimination::None);
      Opts.BlockHelperFunctionPointers =
        PointerAuthSchema(Key::BlockHelperFunctionPointers, true,
                          Discrimination::None);
      Opts.BlockByrefHelperFunctionPointers =
        PointerAuthSchema(Key::BlockHelperFunctionPointers, true,
                          Discrimination::None);
      Opts.ObjCMethodListFunctionPointers =
        PointerAuthSchema(Key::ObjCMethodListFunctionPointers, true,
                          Discrimination::None);
      Opts.CXXVTablePointers =
      Opts.CXXVTTVTablePointers =
        PointerAuthSchema(Key::CXXVTablePointers, false,
                          Discrimination::None);
      Opts.CXXVirtualFunctionPointers =
      Opts.CXXVirtualVariadicFunctionPointers =
        PointerAuthSchema(Key::CXXVirtualFunctionPointers, true,
                          Discrimination::Decl);
      Opts.CXXMemberFunctionPointers =
        PointerAuthSchema(Key::CXXMemberFunctionPointers, false,
                          Discrimination::Type);
      Opts.ThunkCXXVirtualMemberPointers = false;
    }

    Opts.ReturnAddresses = LangOpts.PointerAuthReturns;
    Opts.IndirectGotos = LangOpts.PointerAuthIndirectGotos;
    Opts.AuthTraps = LangOpts.PointerAuthAuthTraps;
    return true;
  }

  if (Triple.getArch() == llvm::Triple::aarch64) {
    if (LangOpts.PointerAuthCalls) {
      using Key = PointerAuthSchema::ARM8_3Key;
      using Discrimination = PointerAuthSchema::Discrimination;
      // If you change anything here, be sure to update <ptrauth.h>.
      Opts.FunctionPointers =
        PointerAuthSchema(Key::ASIA, false, Discrimination::None);
      Opts.BlockInvocationFunctionPointers =
        PointerAuthSchema(Key::ASIA, true, Discrimination::None);
      Opts.BlockHelperFunctionPointers =
        PointerAuthSchema(Key::ASIA, true, Discrimination::None);
      Opts.BlockByrefHelperFunctionPointers =
        PointerAuthSchema(Key::ASIA, true, Discrimination::None);
      Opts.ObjCMethodListFunctionPointers =
        PointerAuthSchema(Key::ASIA, true, Discrimination::None);
      Opts.CXXVTablePointers =
        PointerAuthSchema(Key::ASDA, false, Discrimination::None);
      Opts.CXXVTTVTablePointers =
        PointerAuthSchema(Key::ASDA, false, Discrimination::None);
      Opts.CXXVirtualFunctionPointers =
      Opts.CXXVirtualVariadicFunctionPointers =
        PointerAuthSchema(Key::ASIA, true, Discrimination::Decl);
      Opts.CXXMemberFunctionPointers =
        PointerAuthSchema(Key::ASIA, false, Discrimination::Type);
      Opts.ThunkCXXVirtualMemberPointers = false;
    }

    Opts.ReturnAddresses = LangOpts.PointerAuthReturns;
    Opts.IndirectGotos = LangOpts.PointerAuthIndirectGotos;
    Opts.AuthTraps = LangOpts.PointerAuthAuthTraps;
    return true;
  }

  Diags.Report(diag::err_drv_ptrauth_not_supported)
    << Triple.str();
  return false;
}

static bool ParseCodeGenArgs(CodeGenOptions &Opts, ArgList &Args, InputKind IK,
                             DiagnosticsEngine &Diags,
                             const LangOptions &LangOpts,
                             const TargetOptions &TargetOpts,
                             const FrontendOptions &FrontendOpts) {
  bool Success = true;
  llvm::Triple Triple = llvm::Triple(TargetOpts.Triple);

  unsigned OptimizationLevel = getOptimizationLevel(Args, IK, Diags);
  // TODO: This could be done in Driver
  unsigned MaxOptLevel = 3;
  if (OptimizationLevel > MaxOptLevel) {
    // If the optimization level is not supported, fall back on the default
    // optimization
    Diags.Report(diag::warn_drv_optimization_value)
        << Args.getLastArg(OPT_O)->getAsString(Args) << "-O" << MaxOptLevel;
    OptimizationLevel = MaxOptLevel;
  }
  Opts.OptimizationLevel = OptimizationLevel;

  // At O0 we want to fully disable inlining outside of cases marked with
  // 'alwaysinline' that are required for correctness.
  Opts.setInlining((Opts.OptimizationLevel == 0)
                       ? CodeGenOptions::OnlyAlwaysInlining
                       : CodeGenOptions::NormalInlining);
  // Explicit inlining flags can disable some or all inlining even at
  // optimization levels above zero.
  if (Arg *InlineArg = Args.getLastArg(
          options::OPT_finline_functions, options::OPT_finline_hint_functions,
          options::OPT_fno_inline_functions, options::OPT_fno_inline)) {
    if (Opts.OptimizationLevel > 0) {
      const Option &InlineOpt = InlineArg->getOption();
      if (InlineOpt.matches(options::OPT_finline_functions))
        Opts.setInlining(CodeGenOptions::NormalInlining);
      else if (InlineOpt.matches(options::OPT_finline_hint_functions))
        Opts.setInlining(CodeGenOptions::OnlyHintInlining);
      else
        Opts.setInlining(CodeGenOptions::OnlyAlwaysInlining);
    }
  }

  // If -fuse-ctor-homing is set and limited debug info is already on, then use
  // constructor homing.
  if (Args.getLastArg(OPT_fuse_ctor_homing))
    if (Opts.getDebugInfo() == codegenoptions::LimitedDebugInfo)
      Opts.setDebugInfo(codegenoptions::DebugInfoConstructor);

  for (const auto &Arg : Args.getAllArgValues(OPT_fdebug_prefix_map_EQ)) {
    auto Split = StringRef(Arg).split('=');
    Opts.DebugPrefixMap.insert(
        {std::string(Split.first), std::string(Split.second)});
  }

  const llvm::Triple::ArchType DebugEntryValueArchs[] = {
      llvm::Triple::x86, llvm::Triple::x86_64, llvm::Triple::aarch64,
      llvm::Triple::arm, llvm::Triple::armeb, llvm::Triple::mips,
      llvm::Triple::mipsel, llvm::Triple::mips64, llvm::Triple::mips64el};

  llvm::Triple T(TargetOpts.Triple);
  if (Opts.OptimizationLevel > 0 && Opts.hasReducedDebugInfo() &&
      llvm::is_contained(DebugEntryValueArchs, T.getArch()))
    Opts.EmitCallSiteInfo = true;

  Opts.NewStructPathTBAA = !Args.hasArg(OPT_no_struct_path_tbaa) &&
                           Args.hasArg(OPT_new_struct_path_tbaa);
  Opts.OptimizeSize = getOptimizationLevelSize(Args);
  Opts.SimplifyLibCalls = !(Args.hasArg(OPT_fno_builtin) ||
                            Args.hasArg(OPT_ffreestanding));
  if (Opts.SimplifyLibCalls)
    getAllNoBuiltinFuncValues(Args, Opts.NoBuiltinFuncs);
  Opts.UnrollLoops =
      Args.hasFlag(OPT_funroll_loops, OPT_fno_unroll_loops,
                   (Opts.OptimizationLevel > 1));

  Opts.DebugNameTable = static_cast<unsigned>(
      Args.hasArg(OPT_ggnu_pubnames)
          ? llvm::DICompileUnit::DebugNameTableKind::GNU
          : Args.hasArg(OPT_gpubnames)
                ? llvm::DICompileUnit::DebugNameTableKind::Default
                : llvm::DICompileUnit::DebugNameTableKind::None);

  if (!Opts.ProfileInstrumentUsePath.empty())
    setPGOUseInstrumentor(Opts, Opts.ProfileInstrumentUsePath);

  Opts.CodeModel = TargetOpts.CodeModel;

  if (const Arg *A = Args.getLastArg(OPT_ftime_report, OPT_ftime_report_EQ)) {
    Opts.TimePasses = true;

    // -ftime-report= is only for new pass manager.
    if (A->getOption().getID() == OPT_ftime_report_EQ) {
      if (Opts.LegacyPassManager)
        Diags.Report(diag::err_drv_argument_only_allowed_with)
            << A->getAsString(Args) << "-fno-legacy-pass-manager";

      StringRef Val = A->getValue();
      if (Val == "per-pass")
        Opts.TimePassesPerRun = false;
      else if (Val == "per-pass-run")
        Opts.TimePassesPerRun = true;
      else
        Diags.Report(diag::err_drv_invalid_value)
            << A->getAsString(Args) << A->getValue();
    }
  }

  // Basic Block Sections implies Function Sections.
  Opts.FunctionSections =
      Args.hasArg(OPT_ffunction_sections) ||
      (Opts.BBSections != "none" && Opts.BBSections != "labels");

  Opts.PrepareForLTO = Args.hasArg(OPT_flto, OPT_flto_EQ);
  Opts.PrepareForThinLTO = false;
  if (Arg *A = Args.getLastArg(OPT_flto_EQ)) {
    StringRef S = A->getValue();
    if (S == "thin")
      Opts.PrepareForThinLTO = true;
    else if (S != "full")
      Diags.Report(diag::err_drv_invalid_value) << A->getAsString(Args) << S;
  }
  if (Arg *A = Args.getLastArg(OPT_fthinlto_index_EQ)) {
    if (IK.getLanguage() != Language::LLVM_IR)
      Diags.Report(diag::err_drv_argument_only_allowed_with)
          << A->getAsString(Args) << "-x ir";
    Opts.ThinLTOIndexFile =
        std::string(Args.getLastArgValue(OPT_fthinlto_index_EQ));
  }
  if (Arg *A = Args.getLastArg(OPT_save_temps_EQ))
    Opts.SaveTempsFilePrefix =
        llvm::StringSwitch<std::string>(A->getValue())
            .Case("obj", FrontendOpts.OutputFile)
            .Default(llvm::sys::path::filename(FrontendOpts.OutputFile).str());

  // The memory profile runtime appends the pid to make this name more unique.
  const char *MemProfileBasename = "memprof.profraw";
  if (Args.hasArg(OPT_fmemory_profile_EQ)) {
    SmallString<128> Path(
        std::string(Args.getLastArgValue(OPT_fmemory_profile_EQ)));
    llvm::sys::path::append(Path, MemProfileBasename);
    Opts.MemoryProfileOutput = std::string(Path);
  } else if (Args.hasArg(OPT_fmemory_profile))
    Opts.MemoryProfileOutput = MemProfileBasename;

  if (Opts.EmitGcovArcs || Opts.EmitGcovNotes) {
    Opts.CoverageDataFile =
        std::string(Args.getLastArgValue(OPT_coverage_data_file));
    Opts.CoverageNotesFile =
        std::string(Args.getLastArgValue(OPT_coverage_notes_file));
    Opts.ProfileFilterFiles =
        std::string(Args.getLastArgValue(OPT_fprofile_filter_files_EQ));
    Opts.ProfileExcludeFiles =
        std::string(Args.getLastArgValue(OPT_fprofile_exclude_files_EQ));
    if (Args.hasArg(OPT_coverage_version_EQ)) {
      StringRef CoverageVersion = Args.getLastArgValue(OPT_coverage_version_EQ);
      if (CoverageVersion.size() != 4) {
        Diags.Report(diag::err_drv_invalid_value)
            << Args.getLastArg(OPT_coverage_version_EQ)->getAsString(Args)
            << CoverageVersion;
      } else {
        memcpy(Opts.CoverageVersion, CoverageVersion.data(), 4);
      }
    }
  }
  // FIXME: For backend options that are not yet recorded as function
  // attributes in the IR, keep track of them so we can embed them in a
  // separate data section and use them when building the bitcode.
  for (const auto &A : Args) {
    // Do not encode output and input.
    if (A->getOption().getID() == options::OPT_o ||
        A->getOption().getID() == options::OPT_INPUT ||
        A->getOption().getID() == options::OPT_x ||
        A->getOption().getID() == options::OPT_fembed_bitcode ||
        A->getOption().matches(options::OPT_W_Group))
      continue;
    ArgStringList ASL;
    A->render(Args, ASL);
    for (const auto &arg : ASL) {
      StringRef ArgStr(arg);
      Opts.CmdArgs.insert(Opts.CmdArgs.end(), ArgStr.begin(), ArgStr.end());
      // using \00 to separate each commandline options.
      Opts.CmdArgs.push_back('\0');
    }
  }

  Opts.XRayTotalFunctionGroups =
      getLastArgIntValue(Args, OPT_fxray_function_groups, 1, Diags);
  Opts.XRaySelectedFunctionGroup =
      getLastArgIntValue(Args, OPT_fxray_selected_function_group, 0, Diags);

  auto XRayInstrBundles =
      Args.getAllArgValues(OPT_fxray_instrumentation_bundle);
  if (XRayInstrBundles.empty())
    Opts.XRayInstrumentationBundle.Mask = XRayInstrKind::All;
  else
    for (const auto &A : XRayInstrBundles)
      parseXRayInstrumentationBundle("-fxray-instrumentation-bundle=", A, Args,
                                     Diags, Opts.XRayInstrumentationBundle);

  if (const Arg *A = Args.getLastArg(OPT_fcf_protection_EQ)) {
    StringRef Name = A->getValue();
    if (Name == "full") {
      Opts.CFProtectionReturn = 1;
      Opts.CFProtectionBranch = 1;
    } else if (Name == "return")
      Opts.CFProtectionReturn = 1;
    else if (Name == "branch")
      Opts.CFProtectionBranch = 1;
    else if (Name != "none") {
      Diags.Report(diag::err_drv_invalid_value) << A->getAsString(Args) << Name;
      Success = false;
    }
  }

  if (const Arg *A = Args.getLastArg(OPT_compress_debug_sections_EQ)) {
    auto DCT = llvm::StringSwitch<llvm::DebugCompressionType>(A->getValue())
                   .Case("none", llvm::DebugCompressionType::None)
                   .Case("zlib", llvm::DebugCompressionType::Z)
                   .Case("zlib-gnu", llvm::DebugCompressionType::GNU)
                   .Default(llvm::DebugCompressionType::None);
    Opts.setCompressDebugSections(DCT);
  }

  for (auto *A :
       Args.filtered(OPT_mlink_bitcode_file, OPT_mlink_builtin_bitcode)) {
    CodeGenOptions::BitcodeFileToLink F;
    F.Filename = A->getValue();
    if (A->getOption().matches(OPT_mlink_builtin_bitcode)) {
      F.LinkFlags = llvm::Linker::Flags::LinkOnlyNeeded;
      // When linking CUDA bitcode, propagate function attributes so that
      // e.g. libdevice gets fast-math attrs if we're building with fast-math.
      F.PropagateAttrs = true;
      F.Internalize = true;
    }
    Opts.LinkBitcodeFiles.push_back(F);
  }
  Opts.SSPBufferSize =
      getLastArgIntValue(Args, OPT_stack_protector_buffer_size, 8, Diags);

  Opts.StackProtectorGuard =
      std::string(Args.getLastArgValue(OPT_mstack_protector_guard_EQ));

  if (Arg *A = Args.getLastArg(OPT_mstack_protector_guard_offset_EQ)) {
    StringRef Val = A->getValue();
    unsigned Offset = Opts.StackProtectorGuardOffset;
    Val.getAsInteger(10, Offset);
    Opts.StackProtectorGuardOffset = Offset;
  }

  Opts.StackProtectorGuardReg =
      std::string(Args.getLastArgValue(OPT_mstack_protector_guard_reg_EQ,
                                       "none"));


  if (Args.getLastArg(OPT_femulated_tls) ||
      Args.getLastArg(OPT_fno_emulated_tls)) {
    Opts.ExplicitEmulatedTLS = true;
    Opts.EmulatedTLS =
        Args.hasFlag(OPT_femulated_tls, OPT_fno_emulated_tls, false);
  }

  if (Arg *A = Args.getLastArg(OPT_fdenormal_fp_math_EQ)) {
    StringRef Val = A->getValue();
    Opts.FPDenormalMode = llvm::parseDenormalFPAttribute(Val);
    if (!Opts.FPDenormalMode.isValid())
      Diags.Report(diag::err_drv_invalid_value) << A->getAsString(Args) << Val;
  }

  if (Arg *A = Args.getLastArg(OPT_fdenormal_fp_math_f32_EQ)) {
    StringRef Val = A->getValue();
    Opts.FP32DenormalMode = llvm::parseDenormalFPAttribute(Val);
    if (!Opts.FP32DenormalMode.isValid())
      Diags.Report(diag::err_drv_invalid_value) << A->getAsString(Args) << Val;
  }

  // X86_32 has -fppc-struct-return and -freg-struct-return.
  // PPC32 has -maix-struct-return and -msvr4-struct-return.
  if (Arg *A =
          Args.getLastArg(OPT_fpcc_struct_return, OPT_freg_struct_return,
                          OPT_maix_struct_return, OPT_msvr4_struct_return)) {
    // TODO: We might want to consider enabling these options on AIX in the
    // future.
    if (T.isOSAIX())
      Diags.Report(diag::err_drv_unsupported_opt_for_target)
          << A->getSpelling() << T.str();

    const Option &O = A->getOption();
    if (O.matches(OPT_fpcc_struct_return) ||
        O.matches(OPT_maix_struct_return)) {
      Opts.setStructReturnConvention(CodeGenOptions::SRCK_OnStack);
    } else {
      assert(O.matches(OPT_freg_struct_return) ||
             O.matches(OPT_msvr4_struct_return));
      Opts.setStructReturnConvention(CodeGenOptions::SRCK_InRegs);
    }
  }

  if (T.isOSAIX() && (Args.hasArg(OPT_mignore_xcoff_visibility) ||
                      !Args.hasArg(OPT_fvisibility)))
    Opts.IgnoreXCOFFVisibility = 1;

  if (Arg *A =
          Args.getLastArg(OPT_mabi_EQ_vec_default, OPT_mabi_EQ_vec_extabi)) {
    if (!T.isOSAIX())
      Diags.Report(diag::err_drv_unsupported_opt_for_target)
          << A->getSpelling() << T.str();

    const Option &O = A->getOption();
    if (O.matches(OPT_mabi_EQ_vec_default))
      Diags.Report(diag::err_aix_default_altivec_abi)
          << A->getSpelling() << T.str();
    else {
      assert(O.matches(OPT_mabi_EQ_vec_extabi));
      Opts.EnableAIXExtendedAltivecABI = 1;
    }
  }

  bool NeedLocTracking = false;

  if (!Opts.OptRecordFile.empty())
    NeedLocTracking = true;

  if (Arg *A = Args.getLastArg(OPT_opt_record_passes)) {
    Opts.OptRecordPasses = A->getValue();
    NeedLocTracking = true;
  }

  if (Arg *A = Args.getLastArg(OPT_opt_record_format)) {
    Opts.OptRecordFormat = A->getValue();
    NeedLocTracking = true;
  }

  if (Arg *A = Args.getLastArg(OPT_Rpass_EQ)) {
    Opts.OptimizationRemarkPattern =
        GenerateOptimizationRemarkRegex(Diags, Args, A);
    NeedLocTracking = true;
  }

  if (Arg *A = Args.getLastArg(OPT_Rpass_missed_EQ)) {
    Opts.OptimizationRemarkMissedPattern =
        GenerateOptimizationRemarkRegex(Diags, Args, A);
    NeedLocTracking = true;
  }

  if (Arg *A = Args.getLastArg(OPT_Rpass_analysis_EQ)) {
    Opts.OptimizationRemarkAnalysisPattern =
        GenerateOptimizationRemarkRegex(Diags, Args, A);
    NeedLocTracking = true;
  }

  bool UsingSampleProfile = !Opts.SampleProfileFile.empty();
  bool UsingProfile = UsingSampleProfile ||
      (Opts.getProfileUse() != CodeGenOptions::ProfileNone);

  if (Opts.DiagnosticsWithHotness && !UsingProfile &&
      // An IR file will contain PGO as metadata
      IK.getLanguage() != Language::LLVM_IR)
    Diags.Report(diag::warn_drv_diagnostics_hotness_requires_pgo)
        << "-fdiagnostics-show-hotness";

  // Parse remarks hotness threshold. Valid value is either integer or 'auto'.
  if (auto *arg =
          Args.getLastArg(options::OPT_fdiagnostics_hotness_threshold_EQ)) {
    auto ResultOrErr =
        llvm::remarks::parseHotnessThresholdOption(arg->getValue());

    if (!ResultOrErr) {
      Diags.Report(diag::err_drv_invalid_diagnotics_hotness_threshold)
          << "-fdiagnostics-hotness-threshold=";
    } else {
      Opts.DiagnosticsHotnessThreshold = *ResultOrErr;
      if ((!Opts.DiagnosticsHotnessThreshold.hasValue() ||
           Opts.DiagnosticsHotnessThreshold.getValue() > 0) &&
          !UsingProfile)
        Diags.Report(diag::warn_drv_diagnostics_hotness_requires_pgo)
            << "-fdiagnostics-hotness-threshold=";
    }
  }

  // If the user requested to use a sample profile for PGO, then the
  // backend will need to track source location information so the profile
  // can be incorporated into the IR.
  if (UsingSampleProfile)
    NeedLocTracking = true;

  // If the user requested a flag that requires source locations available in
  // the backend, make sure that the backend tracks source location information.
  if (NeedLocTracking && Opts.getDebugInfo() == codegenoptions::NoDebugInfo)
    Opts.setDebugInfo(codegenoptions::LocTrackingOnly);

  // Parse -fsanitize-recover= arguments.
  // FIXME: Report unrecoverable sanitizers incorrectly specified here.
  parseSanitizerKinds("-fsanitize-recover=",
                      Args.getAllArgValues(OPT_fsanitize_recover_EQ), Diags,
                      Opts.SanitizeRecover);
  parseSanitizerKinds("-fsanitize-trap=",
                      Args.getAllArgValues(OPT_fsanitize_trap_EQ), Diags,
                      Opts.SanitizeTrap);

  Opts.EmitVersionIdentMetadata = Args.hasFlag(OPT_Qy, OPT_Qn, true);

<<<<<<< HEAD
  Success &=
      parsePointerAuthOptions(Opts.PointerAuth, Args, LangOpts, Triple, Diags);

  Opts.DefaultFunctionAttrs = Args.getAllArgValues(OPT_default_function_attr);

  // -f[no-]split-cold-code
  // This may only be enabled when optimizing, and when small code size
  // increases are tolerable.
  //
  // swift-clang: Enable hot/cold splitting by default.
  Opts.SplitColdCode =
      (Opts.OptimizationLevel > 0) && (Opts.OptimizeSize != 2) &&
      Args.hasFlag(OPT_fsplit_cold_code, OPT_fno_split_cold_code, true);

  Opts.PassPlugins = Args.getAllArgValues(OPT_fpass_plugin_EQ);

=======
>>>>>>> b6ba5983
  return Success;
}

static void ParseDependencyOutputArgs(DependencyOutputOptions &Opts,
                                      ArgList &Args) {
<<<<<<< HEAD
  Opts.Targets = Args.getAllArgValues(OPT_MT);
  Opts.SkipUnusedModuleMaps = Args.hasArg(OPT_skip_unused_modulemap_file_deps);
=======
>>>>>>> b6ba5983
  if (Args.hasArg(OPT_show_includes)) {
    // Writing both /showIncludes and preprocessor output to stdout
    // would produce interleaved output, so use stderr for /showIncludes.
    // This behaves the same as cl.exe, when /E, /EP or /P are passed.
    if (Args.hasArg(options::OPT_E) || Args.hasArg(options::OPT_P))
      Opts.ShowIncludesDest = ShowIncludesDestination::Stderr;
    else
      Opts.ShowIncludesDest = ShowIncludesDestination::Stdout;
  } else {
    Opts.ShowIncludesDest = ShowIncludesDestination::None;
  }
  // Add sanitizer blacklists as extra dependencies.
  // They won't be discovered by the regular preprocessor, so
  // we let make / ninja to know about this implicit dependency.
  if (!Args.hasArg(OPT_fno_sanitize_blacklist)) {
    for (const auto *A : Args.filtered(OPT_fsanitize_blacklist)) {
      StringRef Val = A->getValue();
      if (Val.find('=') == StringRef::npos)
        Opts.ExtraDeps.push_back(std::string(Val));
    }
    if (Opts.IncludeSystemHeaders) {
      for (const auto *A : Args.filtered(OPT_fsanitize_system_blacklist)) {
        StringRef Val = A->getValue();
        if (Val.find('=') == StringRef::npos)
          Opts.ExtraDeps.push_back(std::string(Val));
      }
    }
  }

  // Propagate the extra dependencies.
  for (const auto *A : Args.filtered(OPT_fdepfile_entry)) {
    Opts.ExtraDeps.push_back(A->getValue());
  }

  // Only the -fmodule-file=<file> form.
  for (const auto *A : Args.filtered(OPT_fmodule_file)) {
    StringRef Val = A->getValue();
    if (Val.find('=') == StringRef::npos)
      Opts.ExtraDeps.push_back(std::string(Val));
  }
}

static bool parseShowColorsArgs(const ArgList &Args, bool DefaultColor) {
  // Color diagnostics default to auto ("on" if terminal supports) in the driver
  // but default to off in cc1, needing an explicit OPT_fdiagnostics_color.
  // Support both clang's -f[no-]color-diagnostics and gcc's
  // -f[no-]diagnostics-colors[=never|always|auto].
  enum {
    Colors_On,
    Colors_Off,
    Colors_Auto
  } ShowColors = DefaultColor ? Colors_Auto : Colors_Off;
  for (auto *A : Args) {
    const Option &O = A->getOption();
    if (O.matches(options::OPT_fcolor_diagnostics) ||
        O.matches(options::OPT_fdiagnostics_color)) {
      ShowColors = Colors_On;
    } else if (O.matches(options::OPT_fno_color_diagnostics) ||
               O.matches(options::OPT_fno_diagnostics_color)) {
      ShowColors = Colors_Off;
    } else if (O.matches(options::OPT_fdiagnostics_color_EQ)) {
      StringRef Value(A->getValue());
      if (Value == "always")
        ShowColors = Colors_On;
      else if (Value == "never")
        ShowColors = Colors_Off;
      else if (Value == "auto")
        ShowColors = Colors_Auto;
    }
  }
  return ShowColors == Colors_On ||
         (ShowColors == Colors_Auto &&
          llvm::sys::Process::StandardErrHasColors());
}

static bool checkVerifyPrefixes(const std::vector<std::string> &VerifyPrefixes,
                                DiagnosticsEngine *Diags) {
  bool Success = true;
  for (const auto &Prefix : VerifyPrefixes) {
    // Every prefix must start with a letter and contain only alphanumeric
    // characters, hyphens, and underscores.
    auto BadChar = llvm::find_if(Prefix, [](char C) {
      return !isAlphanumeric(C) && C != '-' && C != '_';
    });
    if (BadChar != Prefix.end() || !isLetter(Prefix[0])) {
      Success = false;
      if (Diags) {
        Diags->Report(diag::err_drv_invalid_value) << "-verify=" << Prefix;
        Diags->Report(diag::note_drv_verify_prefix_spelling);
      }
    }
  }
  return Success;
}

bool clang::ParseDiagnosticArgs(DiagnosticOptions &Opts, ArgList &Args,
                                DiagnosticsEngine *Diags,
                                bool DefaultDiagColor) {
  bool Success = true;

  Opts.DiagnosticLogFile =
      std::string(Args.getLastArgValue(OPT_diagnostic_log_file));
  if (Arg *A =
          Args.getLastArg(OPT_diagnostic_serialized_file, OPT__serialize_diags))
    Opts.DiagnosticSerializationFile = A->getValue();
  Opts.IgnoreWarnings = Args.hasArg(OPT_w);
  Opts.NoRewriteMacros = Args.hasArg(OPT_Wno_rewrite_macros);
  Opts.Pedantic = Args.hasArg(OPT_pedantic);
  Opts.PedanticErrors = Args.hasArg(OPT_pedantic_errors);
  Opts.ShowCarets = !Args.hasArg(OPT_fno_caret_diagnostics);
  Opts.ShowColors = parseShowColorsArgs(Args, DefaultDiagColor);
  Opts.ShowColumn = !Args.hasArg(OPT_fno_show_column);
  Opts.ShowFixits = !Args.hasArg(OPT_fno_diagnostics_fixit_info);
  Opts.ShowLocation = !Args.hasArg(OPT_fno_show_source_location);
  Opts.AbsolutePath = Args.hasArg(OPT_fdiagnostics_absolute_paths);
  Opts.ShowOptionNames = !Args.hasArg(OPT_fno_diagnostics_show_option);

  // Default behavior is to not to show note include stacks.
  Opts.ShowNoteIncludeStack = false;
  if (Arg *A = Args.getLastArg(OPT_fdiagnostics_show_note_include_stack,
                               OPT_fno_diagnostics_show_note_include_stack))
    if (A->getOption().matches(OPT_fdiagnostics_show_note_include_stack))
      Opts.ShowNoteIncludeStack = true;

  StringRef ShowOverloads =
    Args.getLastArgValue(OPT_fshow_overloads_EQ, "all");
  if (ShowOverloads == "best")
    Opts.setShowOverloads(Ovl_Best);
  else if (ShowOverloads == "all")
    Opts.setShowOverloads(Ovl_All);
  else {
    Success = false;
    if (Diags)
      Diags->Report(diag::err_drv_invalid_value)
      << Args.getLastArg(OPT_fshow_overloads_EQ)->getAsString(Args)
      << ShowOverloads;
  }

  StringRef ShowCategory =
    Args.getLastArgValue(OPT_fdiagnostics_show_category, "none");
  if (ShowCategory == "none")
    Opts.ShowCategories = 0;
  else if (ShowCategory == "id")
    Opts.ShowCategories = 1;
  else if (ShowCategory == "name")
    Opts.ShowCategories = 2;
  else {
    Success = false;
    if (Diags)
      Diags->Report(diag::err_drv_invalid_value)
      << Args.getLastArg(OPT_fdiagnostics_show_category)->getAsString(Args)
      << ShowCategory;
  }

  StringRef Format =
    Args.getLastArgValue(OPT_fdiagnostics_format, "clang");
  if (Format == "clang")
    Opts.setFormat(DiagnosticOptions::Clang);
  else if (Format == "msvc")
    Opts.setFormat(DiagnosticOptions::MSVC);
  else if (Format == "msvc-fallback") {
    Opts.setFormat(DiagnosticOptions::MSVC);
    Opts.CLFallbackMode = true;
  } else if (Format == "vi")
    Opts.setFormat(DiagnosticOptions::Vi);
  else {
    Success = false;
    if (Diags)
      Diags->Report(diag::err_drv_invalid_value)
      << Args.getLastArg(OPT_fdiagnostics_format)->getAsString(Args)
      << Format;
  }

  Opts.ShowSourceRanges = Args.hasArg(OPT_fdiagnostics_print_source_range_info);
  Opts.ShowParseableFixits = Args.hasArg(OPT_fdiagnostics_parseable_fixits);
  Opts.ShowPresumedLoc = !Args.hasArg(OPT_fno_diagnostics_use_presumed_location);
  Opts.VerifyDiagnostics = Args.hasArg(OPT_verify) || Args.hasArg(OPT_verify_EQ);
  if (Args.hasArg(OPT_verify))
    Opts.VerifyPrefixes.push_back("expected");
  // Keep VerifyPrefixes in its original order for the sake of diagnostics, and
  // then sort it to prepare for fast lookup using std::binary_search.
  if (!checkVerifyPrefixes(Opts.VerifyPrefixes, Diags)) {
    Opts.VerifyDiagnostics = false;
    Success = false;
  }
  else
    llvm::sort(Opts.VerifyPrefixes);
  DiagnosticLevelMask DiagMask = DiagnosticLevelMask::None;
  Success &= parseDiagnosticLevelMask("-verify-ignore-unexpected=",
    Args.getAllArgValues(OPT_verify_ignore_unexpected_EQ),
    Diags, DiagMask);
  if (Args.hasArg(OPT_verify_ignore_unexpected))
    DiagMask = DiagnosticLevelMask::All;
  Opts.setVerifyIgnoreUnexpected(DiagMask);
  Opts.ElideType = !Args.hasArg(OPT_fno_elide_type);
  Opts.ShowTemplateTree = Args.hasArg(OPT_fdiagnostics_show_template_tree);
  Opts.ErrorLimit = getLastArgIntValue(Args, OPT_ferror_limit, 0, Diags);
  Opts.MacroBacktraceLimit =
      getLastArgIntValue(Args, OPT_fmacro_backtrace_limit,
                         DiagnosticOptions::DefaultMacroBacktraceLimit, Diags);
  Opts.TemplateBacktraceLimit = getLastArgIntValue(
      Args, OPT_ftemplate_backtrace_limit,
      DiagnosticOptions::DefaultTemplateBacktraceLimit, Diags);
  Opts.ConstexprBacktraceLimit = getLastArgIntValue(
      Args, OPT_fconstexpr_backtrace_limit,
      DiagnosticOptions::DefaultConstexprBacktraceLimit, Diags);
  Opts.SpellCheckingLimit = getLastArgIntValue(
      Args, OPT_fspell_checking_limit,
      DiagnosticOptions::DefaultSpellCheckingLimit, Diags);
  Opts.SnippetLineLimit = getLastArgIntValue(
      Args, OPT_fcaret_diagnostics_max_lines,
      DiagnosticOptions::DefaultSnippetLineLimit, Diags);
  Opts.TabStop = getLastArgIntValue(Args, OPT_ftabstop,
                                    DiagnosticOptions::DefaultTabStop, Diags);
  if (Opts.TabStop == 0 || Opts.TabStop > DiagnosticOptions::MaxTabStop) {
    Opts.TabStop = DiagnosticOptions::DefaultTabStop;
    if (Diags)
      Diags->Report(diag::warn_ignoring_ftabstop_value)
      << Opts.TabStop << DiagnosticOptions::DefaultTabStop;
  }
  Opts.MessageLength =
      getLastArgIntValue(Args, OPT_fmessage_length_EQ, 0, Diags);

  addDiagnosticArgs(Args, OPT_W_Group, OPT_W_value_Group, Opts.Warnings);
  addDiagnosticArgs(Args, OPT_R_Group, OPT_R_value_Group, Opts.Remarks);

  return Success;
}

/// Parse the argument to the -ftest-module-file-extension
/// command-line argument.
///
/// \returns true on error, false on success.
static bool parseTestModuleFileExtensionArg(StringRef Arg,
                                            std::string &BlockName,
                                            unsigned &MajorVersion,
                                            unsigned &MinorVersion,
                                            bool &Hashed,
                                            std::string &UserInfo) {
  SmallVector<StringRef, 5> Args;
  Arg.split(Args, ':', 5);
  if (Args.size() < 5)
    return true;

  BlockName = std::string(Args[0]);
  if (Args[1].getAsInteger(10, MajorVersion)) return true;
  if (Args[2].getAsInteger(10, MinorVersion)) return true;
  if (Args[3].getAsInteger(2, Hashed)) return true;
  if (Args.size() > 4)
    UserInfo = std::string(Args[4]);
  return false;
}

static InputKind ParseFrontendArgs(FrontendOptions &Opts, ArgList &Args,
                                   DiagnosticsEngine &Diags,
                                   bool &IsHeaderFile) {
  Opts.ProgramAction = frontend::ParseSyntaxOnly;
  if (const Arg *A = Args.getLastArg(OPT_Action_Group)) {
    switch (A->getOption().getID()) {
    default:
      llvm_unreachable("Invalid option in group!");
    case OPT_ast_list:
      Opts.ProgramAction = frontend::ASTDeclList; break;
    case OPT_ast_dump_all_EQ:
    case OPT_ast_dump_EQ: {
      unsigned Val = llvm::StringSwitch<unsigned>(A->getValue())
                         .CaseLower("default", ADOF_Default)
                         .CaseLower("json", ADOF_JSON)
                         .Default(std::numeric_limits<unsigned>::max());

      if (Val != std::numeric_limits<unsigned>::max())
        Opts.ASTDumpFormat = static_cast<ASTDumpOutputFormat>(Val);
      else {
        Diags.Report(diag::err_drv_invalid_value)
            << A->getAsString(Args) << A->getValue();
        Opts.ASTDumpFormat = ADOF_Default;
      }
      LLVM_FALLTHROUGH;
    }
    case OPT_ast_dump:
    case OPT_ast_dump_all:
    case OPT_ast_dump_lookups:
    case OPT_ast_dump_decl_types:
      Opts.ProgramAction = frontend::ASTDump; break;
    case OPT_ast_print:
      Opts.ProgramAction = frontend::ASTPrint; break;
    case OPT_ast_view:
      Opts.ProgramAction = frontend::ASTView; break;
    case OPT_compiler_options_dump:
      Opts.ProgramAction = frontend::DumpCompilerOptions; break;
    case OPT_dump_raw_tokens:
      Opts.ProgramAction = frontend::DumpRawTokens; break;
    case OPT_dump_tokens:
      Opts.ProgramAction = frontend::DumpTokens; break;
    case OPT_S:
      Opts.ProgramAction = frontend::EmitAssembly; break;
    case OPT_emit_llvm_bc:
      Opts.ProgramAction = frontend::EmitBC; break;
    case OPT_emit_html:
      Opts.ProgramAction = frontend::EmitHTML; break;
    case OPT_emit_llvm:
      Opts.ProgramAction = frontend::EmitLLVM; break;
    case OPT_emit_llvm_only:
      Opts.ProgramAction = frontend::EmitLLVMOnly; break;
    case OPT_emit_codegen_only:
      Opts.ProgramAction = frontend::EmitCodeGenOnly; break;
    case OPT_emit_obj:
      Opts.ProgramAction = frontend::EmitObj; break;
    case OPT_fixit_EQ:
      Opts.FixItSuffix = A->getValue();
      LLVM_FALLTHROUGH;
    case OPT_fixit:
      Opts.ProgramAction = frontend::FixIt; break;
    case OPT_emit_module:
      Opts.ProgramAction = frontend::GenerateModule; break;
    case OPT_emit_module_interface:
      Opts.ProgramAction = frontend::GenerateModuleInterface; break;
    case OPT_emit_header_module:
      Opts.ProgramAction = frontend::GenerateHeaderModule; break;
    case OPT_emit_pch:
      Opts.ProgramAction = frontend::GeneratePCH; break;
    case OPT_emit_interface_stubs: {
      StringRef ArgStr =
          Args.hasArg(OPT_interface_stub_version_EQ)
              ? Args.getLastArgValue(OPT_interface_stub_version_EQ)
              : "experimental-ifs-v2";
      if (ArgStr == "experimental-yaml-elf-v1" ||
          ArgStr == "experimental-ifs-v1" ||
          ArgStr == "experimental-tapi-elf-v1") {
        std::string ErrorMessage =
            "Invalid interface stub format: " + ArgStr.str() +
            " is deprecated.";
        Diags.Report(diag::err_drv_invalid_value)
            << "Must specify a valid interface stub format type, ie: "
               "-interface-stub-version=experimental-ifs-v2"
            << ErrorMessage;
      } else if (!ArgStr.startswith("experimental-ifs-")) {
        std::string ErrorMessage =
            "Invalid interface stub format: " + ArgStr.str() + ".";
        Diags.Report(diag::err_drv_invalid_value)
            << "Must specify a valid interface stub format type, ie: "
               "-interface-stub-version=experimental-ifs-v2"
            << ErrorMessage;
      } else {
        Opts.ProgramAction = frontend::GenerateInterfaceStubs;
      }
      break;
    }
    case OPT_init_only:
      Opts.ProgramAction = frontend::InitOnly; break;
    case OPT_fsyntax_only:
      Opts.ProgramAction = frontend::ParseSyntaxOnly; break;
    case OPT_module_file_info:
      Opts.ProgramAction = frontend::ModuleFileInfo; break;
    case OPT_verify_pch:
      Opts.ProgramAction = frontend::VerifyPCH; break;
    case OPT_print_preamble:
      Opts.ProgramAction = frontend::PrintPreamble; break;
    case OPT_E:
      Opts.ProgramAction = frontend::PrintPreprocessedInput; break;
    case OPT_templight_dump:
      Opts.ProgramAction = frontend::TemplightDump; break;
    case OPT_rewrite_macros:
      Opts.ProgramAction = frontend::RewriteMacros; break;
    case OPT_rewrite_objc:
      Opts.ProgramAction = frontend::RewriteObjC; break;
    case OPT_rewrite_test:
      Opts.ProgramAction = frontend::RewriteTest; break;
    case OPT_analyze:
      Opts.ProgramAction = frontend::RunAnalysis; break;
    case OPT_migrate:
      Opts.ProgramAction = frontend::MigrateSource; break;
    case OPT_Eonly:
      Opts.ProgramAction = frontend::RunPreprocessorOnly; break;
    case OPT_print_dependency_directives_minimized_source:
      Opts.ProgramAction =
          frontend::PrintDependencyDirectivesSourceMinimizerOutput;
      break;
    }
  }

  if (const Arg* A = Args.getLastArg(OPT_plugin)) {
    Opts.Plugins.emplace_back(A->getValue(0));
    Opts.ProgramAction = frontend::PluginAction;
    Opts.ActionName = A->getValue();
  }
  Opts.AddPluginActions = Args.getAllArgValues(OPT_add_plugin);
  for (const auto *AA : Args.filtered(OPT_plugin_arg))
    Opts.PluginArgs[AA->getValue(0)].emplace_back(AA->getValue(1));

  for (const std::string &Arg :
         Args.getAllArgValues(OPT_ftest_module_file_extension_EQ)) {
    std::string BlockName;
    unsigned MajorVersion;
    unsigned MinorVersion;
    bool Hashed;
    std::string UserInfo;
    if (parseTestModuleFileExtensionArg(Arg, BlockName, MajorVersion,
                                        MinorVersion, Hashed, UserInfo)) {
      Diags.Report(diag::err_test_module_file_extension_format) << Arg;

      continue;
    }

    // Add the testing module file extension.
    Opts.ModuleFileExtensions.push_back(
        std::make_shared<TestModuleFileExtension>(
            BlockName, MajorVersion, MinorVersion, Hashed, UserInfo));
  }

  if (const Arg *A = Args.getLastArg(OPT_code_completion_at)) {
    Opts.CodeCompletionAt =
      ParsedSourceLocation::FromString(A->getValue());
    if (Opts.CodeCompletionAt.FileName.empty())
      Diags.Report(diag::err_drv_invalid_value)
        << A->getAsString(Args) << A->getValue();
  }

  Opts.Plugins = Args.getAllArgValues(OPT_load);
  Opts.ASTDumpDecls = Args.hasArg(OPT_ast_dump, OPT_ast_dump_EQ);
  Opts.ASTDumpAll = Args.hasArg(OPT_ast_dump_all, OPT_ast_dump_all_EQ);
  // Only the -fmodule-file=<file> form.
  for (const auto *A : Args.filtered(OPT_fmodule_file)) {
    StringRef Val = A->getValue();
    if (Val.find('=') == StringRef::npos)
      Opts.ModuleFiles.push_back(std::string(Val));
  }
  Opts.AllowPCMWithCompilerErrors = Args.hasArg(OPT_fallow_pcm_with_errors);

  if (Opts.ProgramAction != frontend::GenerateModule && Opts.IsSystemModule)
    Diags.Report(diag::err_drv_argument_only_allowed_with) << "-fsystem-module"
                                                           << "-emit-module";

  if (Args.hasArg(OPT_aux_target_cpu))
    Opts.AuxTargetCPU = std::string(Args.getLastArgValue(OPT_aux_target_cpu));
  if (Args.hasArg(OPT_aux_target_feature))
    Opts.AuxTargetFeatures = Args.getAllArgValues(OPT_aux_target_feature);

  if (Opts.ARCMTAction != FrontendOptions::ARCMT_None &&
      Opts.ObjCMTAction != FrontendOptions::ObjCMT_None) {
    Diags.Report(diag::err_drv_argument_not_allowed_with)
      << "ARC migration" << "ObjC migration";
  }

  Opts.IndexStorePath = std::string(Args.getLastArgValue(OPT_index_store_path));
  Opts.IndexIgnoreSystemSymbols = Args.hasArg(OPT_index_ignore_system_symbols);
  Opts.IndexRecordCodegenName = Args.hasArg(OPT_index_record_codegen_name);

  InputKind DashX(Language::Unknown);
  if (const Arg *A = Args.getLastArg(OPT_x)) {
    StringRef XValue = A->getValue();

    // Parse suffixes: '<lang>(-header|[-module-map][-cpp-output])'.
    // FIXME: Supporting '<lang>-header-cpp-output' would be useful.
    bool Preprocessed = XValue.consume_back("-cpp-output");
    bool ModuleMap = XValue.consume_back("-module-map");
    IsHeaderFile = !Preprocessed && !ModuleMap &&
                   XValue != "precompiled-header" &&
                   XValue.consume_back("-header");

    // Principal languages.
    DashX = llvm::StringSwitch<InputKind>(XValue)
                .Case("c", Language::C)
                .Case("cl", Language::OpenCL)
                .Case("cuda", Language::CUDA)
                .Case("hip", Language::HIP)
                .Case("c++", Language::CXX)
                .Case("objective-c", Language::ObjC)
                .Case("objective-c++", Language::ObjCXX)
                .Case("renderscript", Language::RenderScript)
                .Default(Language::Unknown);

    // "objc[++]-cpp-output" is an acceptable synonym for
    // "objective-c[++]-cpp-output".
    if (DashX.isUnknown() && Preprocessed && !IsHeaderFile && !ModuleMap)
      DashX = llvm::StringSwitch<InputKind>(XValue)
                  .Case("objc", Language::ObjC)
                  .Case("objc++", Language::ObjCXX)
                  .Default(Language::Unknown);

    // Some special cases cannot be combined with suffixes.
    if (DashX.isUnknown() && !Preprocessed && !ModuleMap && !IsHeaderFile)
      DashX = llvm::StringSwitch<InputKind>(XValue)
                  .Case("cpp-output", InputKind(Language::C).getPreprocessed())
                  .Case("assembler-with-cpp", Language::Asm)
                  .Cases("ast", "pcm", "precompiled-header",
                         InputKind(Language::Unknown, InputKind::Precompiled))
                  .Case("ir", Language::LLVM_IR)
                  .Default(Language::Unknown);

    if (DashX.isUnknown())
      Diags.Report(diag::err_drv_invalid_value)
        << A->getAsString(Args) << A->getValue();

    if (Preprocessed)
      DashX = DashX.getPreprocessed();
    if (ModuleMap)
      DashX = DashX.withFormat(InputKind::ModuleMap);
  }

  // '-' is the default input if none is given.
  std::vector<std::string> Inputs = Args.getAllArgValues(OPT_INPUT);
  Opts.Inputs.clear();
  if (Inputs.empty())
    Inputs.push_back("-");
  for (unsigned i = 0, e = Inputs.size(); i != e; ++i) {
    InputKind IK = DashX;
    if (IK.isUnknown()) {
      IK = FrontendOptions::getInputKindForExtension(
        StringRef(Inputs[i]).rsplit('.').second);
      // FIXME: Warn on this?
      if (IK.isUnknown())
        IK = Language::C;
      // FIXME: Remove this hack.
      if (i == 0)
        DashX = IK;
    }

    bool IsSystem = false;

    // The -emit-module action implicitly takes a module map.
    if (Opts.ProgramAction == frontend::GenerateModule &&
        IK.getFormat() == InputKind::Source) {
      IK = IK.withFormat(InputKind::ModuleMap);
      IsSystem = Opts.IsSystemModule;
    }

    Opts.Inputs.emplace_back(std::move(Inputs[i]), IK, IsSystem);
  }

  return DashX;
}

std::string CompilerInvocation::GetResourcesPath(const char *Argv0,
                                                 void *MainAddr) {
  std::string ClangExecutable =
      llvm::sys::fs::getMainExecutable(Argv0, MainAddr);
  return Driver::GetResourcesPath(ClangExecutable, CLANG_RESOURCE_DIR);
}

static void ParseHeaderSearchArgs(HeaderSearchOptions &Opts, ArgList &Args,
                                  const std::string &WorkingDir) {
  if (const Arg *A = Args.getLastArg(OPT_stdlib_EQ))
    Opts.UseLibcxx = (strcmp(A->getValue(), "libc++") == 0);

  // Canonicalize -fmodules-cache-path before storing it.
  SmallString<128> P(Args.getLastArgValue(OPT_fmodules_cache_path));
  if (!(P.empty() || llvm::sys::path::is_absolute(P))) {
    if (WorkingDir.empty())
      llvm::sys::fs::make_absolute(P);
    else
      llvm::sys::fs::make_absolute(WorkingDir, P);
  }
  llvm::sys::path::remove_dots(P);
  Opts.ModuleCachePath = std::string(P.str());

  // Only the -fmodule-file=<name>=<file> form.
  for (const auto *A : Args.filtered(OPT_fmodule_file)) {
    StringRef Val = A->getValue();
    if (Val.find('=') != StringRef::npos){
      auto Split = Val.split('=');
      Opts.PrebuiltModuleFiles.insert(
          {std::string(Split.first), std::string(Split.second)});
    }
  }
  for (const auto *A : Args.filtered(OPT_fprebuilt_module_path))
    Opts.AddPrebuiltModulePath(A->getValue());

  Opts.ImplicitModuleMaps = Args.hasFlag(OPT_fimplicit_module_maps,
                                         OPT_fno_implicit_module_maps, false);

  for (const auto *A : Args.filtered(OPT_fmodules_ignore_macro)) {
    StringRef MacroDef = A->getValue();
    Opts.ModulesIgnoreMacros.insert(
        llvm::CachedHashString(MacroDef.split('=').first));
  }

  // Add -I..., -F..., and -index-header-map options in order.
  bool IsIndexHeaderMap = false;
  bool IsSysrootSpecified =
      Args.hasArg(OPT__sysroot_EQ) || Args.hasArg(OPT_isysroot);
  for (const auto *A : Args.filtered(OPT_I, OPT_F, OPT_index_header_map)) {
    if (A->getOption().matches(OPT_index_header_map)) {
      // -index-header-map applies to the next -I or -F.
      IsIndexHeaderMap = true;
      continue;
    }

    frontend::IncludeDirGroup Group =
        IsIndexHeaderMap ? frontend::IndexHeaderMap : frontend::Angled;

    bool IsFramework = A->getOption().matches(OPT_F);
    std::string Path = A->getValue();

    if (IsSysrootSpecified && !IsFramework && A->getValue()[0] == '=') {
      SmallString<32> Buffer;
      llvm::sys::path::append(Buffer, Opts.Sysroot,
                              llvm::StringRef(A->getValue()).substr(1));
      Path = std::string(Buffer.str());
    }

    Opts.AddPath(Path, Group, IsFramework,
                 /*IgnoreSysroot*/ true);
    IsIndexHeaderMap = false;
  }

  // Add -iprefix/-iwithprefix/-iwithprefixbefore options.
  StringRef Prefix = ""; // FIXME: This isn't the correct default prefix.
  for (const auto *A :
       Args.filtered(OPT_iprefix, OPT_iwithprefix, OPT_iwithprefixbefore)) {
    if (A->getOption().matches(OPT_iprefix))
      Prefix = A->getValue();
    else if (A->getOption().matches(OPT_iwithprefix))
      Opts.AddPath(Prefix.str() + A->getValue(), frontend::After, false, true);
    else
      Opts.AddPath(Prefix.str() + A->getValue(), frontend::Angled, false, true);
  }

  for (const auto *A : Args.filtered(OPT_idirafter))
    Opts.AddPath(A->getValue(), frontend::After, false, true);
  for (const auto *A : Args.filtered(OPT_iquote))
    Opts.AddPath(A->getValue(), frontend::Quoted, false, true);
  for (const auto *A : Args.filtered(OPT_isystem, OPT_iwithsysroot))
    Opts.AddPath(A->getValue(), frontend::System, false,
                 !A->getOption().matches(OPT_iwithsysroot));
  for (const auto *A : Args.filtered(OPT_iframework))
    Opts.AddPath(A->getValue(), frontend::System, true, true);
  for (const auto *A : Args.filtered(OPT_iframeworkwithsysroot))
    Opts.AddPath(A->getValue(), frontend::System, /*IsFramework=*/true,
                 /*IgnoreSysRoot=*/false);

  // Add the paths for the various language specific isystem flags.
  for (const auto *A : Args.filtered(OPT_c_isystem))
    Opts.AddPath(A->getValue(), frontend::CSystem, false, true);
  for (const auto *A : Args.filtered(OPT_cxx_isystem))
    Opts.AddPath(A->getValue(), frontend::CXXSystem, false, true);
  for (const auto *A : Args.filtered(OPT_objc_isystem))
    Opts.AddPath(A->getValue(), frontend::ObjCSystem, false,true);
  for (const auto *A : Args.filtered(OPT_objcxx_isystem))
    Opts.AddPath(A->getValue(), frontend::ObjCXXSystem, false, true);

  // Add the internal paths from a driver that detects standard include paths.
  for (const auto *A :
       Args.filtered(OPT_internal_isystem, OPT_internal_externc_isystem)) {
    frontend::IncludeDirGroup Group = frontend::System;
    if (A->getOption().matches(OPT_internal_externc_isystem))
      Group = frontend::ExternCSystem;
    Opts.AddPath(A->getValue(), Group, false, true);
  }

  // Add the path prefixes which are implicitly treated as being system headers.
  for (const auto *A :
       Args.filtered(OPT_system_header_prefix, OPT_no_system_header_prefix))
    Opts.AddSystemHeaderPrefix(
        A->getValue(), A->getOption().matches(OPT_system_header_prefix));

  for (const auto *A : Args.filtered(OPT_ivfsoverlay))
    Opts.AddVFSOverlayFile(A->getValue());
}

static void ParseAPINotesArgs(APINotesOptions &Opts, ArgList &Args,
                              DiagnosticsEngine &diags) {
  using namespace options;
  if (const Arg *A = Args.getLastArg(OPT_fapinotes_swift_version)) {
    if (Opts.SwiftVersion.tryParse(A->getValue()))
      diags.Report(diag::err_drv_invalid_value)
        << A->getAsString(Args) << A->getValue();
  }
  for (const Arg *A : Args.filtered(OPT_iapinotes_modules))
    Opts.ModuleSearchPaths.push_back(A->getValue());
}

static void ParsePointerAuthArgs(LangOptions &Opts, ArgList &Args) {
  Opts.PointerAuthIntrinsics = Args.hasArg(OPT_fptrauth_intrinsics);
  Opts.PointerAuthCalls = Args.hasArg(OPT_fptrauth_calls);
  Opts.PointerAuthReturns = Args.hasArg(OPT_fptrauth_returns);
  Opts.PointerAuthIndirectGotos = Args.hasArg(OPT_fptrauth_indirect_gotos);
  Opts.PointerAuthAuthTraps = Args.hasArg(OPT_fptrauth_auth_traps);
  Opts.SoftPointerAuth = Args.hasArg(OPT_fptrauth_soft);
}

void CompilerInvocation::setLangDefaults(LangOptions &Opts, InputKind IK,
                                         const llvm::Triple &T,
                                         PreprocessorOptions &PPOpts,
                                         LangStandard::Kind LangStd) {
  // Set some properties which depend solely on the input kind; it would be nice
  // to move these to the language standard, and have the driver resolve the
  // input kind + language standard.
  //
  // FIXME: Perhaps a better model would be for a single source file to have
  // multiple language standards (C / C++ std, ObjC std, OpenCL std, OpenMP std)
  // simultaneously active?
  if (IK.getLanguage() == Language::Asm) {
    Opts.AsmPreprocessor = 1;
  } else if (IK.isObjectiveC()) {
    Opts.ObjC = 1;
  }

  if (LangStd == LangStandard::lang_unspecified) {
    // Based on the base language, pick one.
    switch (IK.getLanguage()) {
    case Language::Unknown:
    case Language::LLVM_IR:
      llvm_unreachable("Invalid input kind!");
    case Language::OpenCL:
      LangStd = LangStandard::lang_opencl10;
      break;
    case Language::CUDA:
      LangStd = LangStandard::lang_cuda;
      break;
    case Language::Asm:
    case Language::C:
#if defined(CLANG_DEFAULT_STD_C)
      LangStd = CLANG_DEFAULT_STD_C;
#else
      // The PS4 uses C99 as the default C standard.
      if (T.isPS4())
        LangStd = LangStandard::lang_gnu99;
      else
        LangStd = LangStandard::lang_gnu17;
#endif
      break;
    case Language::ObjC:
#if defined(CLANG_DEFAULT_STD_C)
      LangStd = CLANG_DEFAULT_STD_C;
#else
      LangStd = LangStandard::lang_gnu11;
#endif
      break;
    case Language::CXX:
    case Language::ObjCXX:
#if defined(CLANG_DEFAULT_STD_CXX)
      LangStd = CLANG_DEFAULT_STD_CXX;
#else
      LangStd = LangStandard::lang_gnucxx14;
#endif
      break;
    case Language::RenderScript:
      LangStd = LangStandard::lang_c99;
      break;
    case Language::HIP:
      LangStd = LangStandard::lang_hip;
      break;
    }
  }

  const LangStandard &Std = LangStandard::getLangStandardForKind(LangStd);
  Opts.LineComment = Std.hasLineComments();
  Opts.C99 = Std.isC99();
  Opts.C11 = Std.isC11();
  Opts.C17 = Std.isC17();
  Opts.C2x = Std.isC2x();
  Opts.CPlusPlus = Std.isCPlusPlus();
  Opts.CPlusPlus11 = Std.isCPlusPlus11();
  Opts.CPlusPlus14 = Std.isCPlusPlus14();
  Opts.CPlusPlus17 = Std.isCPlusPlus17();
  Opts.CPlusPlus20 = Std.isCPlusPlus20();
  Opts.CPlusPlus2b = Std.isCPlusPlus2b();
  Opts.Digraphs = Std.hasDigraphs();
  Opts.GNUMode = Std.isGNUMode();
  Opts.GNUInline = !Opts.C99 && !Opts.CPlusPlus;
  Opts.GNUCVersion = 0;
  Opts.HexFloats = Std.hasHexFloats();
  Opts.ImplicitInt = Std.hasImplicitInt();

  // Set OpenCL Version.
  Opts.OpenCL = Std.isOpenCL();
  if (LangStd == LangStandard::lang_opencl10)
    Opts.OpenCLVersion = 100;
  else if (LangStd == LangStandard::lang_opencl11)
    Opts.OpenCLVersion = 110;
  else if (LangStd == LangStandard::lang_opencl12)
    Opts.OpenCLVersion = 120;
  else if (LangStd == LangStandard::lang_opencl20)
    Opts.OpenCLVersion = 200;
  else if (LangStd == LangStandard::lang_opencl30)
    Opts.OpenCLVersion = 300;
  else if (LangStd == LangStandard::lang_openclcpp)
    Opts.OpenCLCPlusPlusVersion = 100;

  // OpenCL has some additional defaults.
  if (Opts.OpenCL) {
    Opts.AltiVec = 0;
    Opts.ZVector = 0;
    Opts.setLaxVectorConversions(LangOptions::LaxVectorConversionKind::None);
    Opts.setDefaultFPContractMode(LangOptions::FPM_On);
    Opts.NativeHalfType = 1;
    Opts.NativeHalfArgsAndReturns = 1;
    Opts.OpenCLCPlusPlus = Opts.CPlusPlus;

    // Include default header file for OpenCL.
    if (Opts.IncludeDefaultHeader) {
      if (Opts.DeclareOpenCLBuiltins) {
        // Only include base header file for builtin types and constants.
        PPOpts.Includes.push_back("opencl-c-base.h");
      } else {
        PPOpts.Includes.push_back("opencl-c.h");
      }
    }
  }

  Opts.HIP = IK.getLanguage() == Language::HIP;
  Opts.CUDA = IK.getLanguage() == Language::CUDA || Opts.HIP;
  if (Opts.HIP) {
    // HIP toolchain does not support 'Fast' FPOpFusion in backends since it
    // fuses multiplication/addition instructions without contract flag from
    // device library functions in LLVM bitcode, which causes accuracy loss in
    // certain math functions, e.g. tan(-1e20) becomes -0.933 instead of 0.8446.
    // For device library functions in bitcode to work, 'Strict' or 'Standard'
    // FPOpFusion options in backends is needed. Therefore 'fast-honor-pragmas'
    // FP contract option is used to allow fuse across statements in frontend
    // whereas respecting contract flag in backend.
    Opts.setDefaultFPContractMode(LangOptions::FPM_FastHonorPragmas);
  } else if (Opts.CUDA) {
    // Allow fuse across statements disregarding pragmas.
    Opts.setDefaultFPContractMode(LangOptions::FPM_Fast);
  }

  Opts.RenderScript = IK.getLanguage() == Language::RenderScript;
  if (Opts.RenderScript) {
    Opts.NativeHalfType = 1;
    Opts.NativeHalfArgsAndReturns = 1;
  }

  // OpenCL and C++ both have bool, true, false keywords.
  Opts.Bool = Opts.OpenCL || Opts.CPlusPlus;

  // OpenCL has half keyword
  Opts.Half = Opts.OpenCL;

  // C++ has wchar_t keyword.
  Opts.WChar = Opts.CPlusPlus;

  Opts.GNUKeywords = Opts.GNUMode;
  Opts.CXXOperatorNames = Opts.CPlusPlus;

  Opts.AlignedAllocation = Opts.CPlusPlus17;

  Opts.DollarIdents = !Opts.AsmPreprocessor;

  // Enable [[]] attributes in C++11 and C2x by default.
  Opts.DoubleSquareBracketAttributes = Opts.CPlusPlus11 || Opts.C2x;
}

/// Attempt to parse a visibility value out of the given argument.
static Visibility parseVisibility(Arg *arg, ArgList &args,
                                  DiagnosticsEngine &diags) {
  StringRef value = arg->getValue();
  if (value == "default") {
    return DefaultVisibility;
  } else if (value == "hidden" || value == "internal") {
    return HiddenVisibility;
  } else if (value == "protected") {
    // FIXME: diagnose if target does not support protected visibility
    return ProtectedVisibility;
  }

  diags.Report(diag::err_drv_invalid_value)
    << arg->getAsString(args) << value;
  return DefaultVisibility;
}

/// Check if input file kind and language standard are compatible.
static bool IsInputCompatibleWithStandard(InputKind IK,
                                          const LangStandard &S) {
  switch (IK.getLanguage()) {
  case Language::Unknown:
  case Language::LLVM_IR:
    llvm_unreachable("should not parse language flags for this input");

  case Language::C:
  case Language::ObjC:
  case Language::RenderScript:
    return S.getLanguage() == Language::C;

  case Language::OpenCL:
    return S.getLanguage() == Language::OpenCL;

  case Language::CXX:
  case Language::ObjCXX:
    return S.getLanguage() == Language::CXX;

  case Language::CUDA:
    // FIXME: What -std= values should be permitted for CUDA compilations?
    return S.getLanguage() == Language::CUDA ||
           S.getLanguage() == Language::CXX;

  case Language::HIP:
    return S.getLanguage() == Language::CXX || S.getLanguage() == Language::HIP;

  case Language::Asm:
    // Accept (and ignore) all -std= values.
    // FIXME: The -std= value is not ignored; it affects the tokenization
    // and preprocessing rules if we're preprocessing this asm input.
    return true;
  }

  llvm_unreachable("unexpected input language");
}

/// Get language name for given input kind.
static const StringRef GetInputKindName(InputKind IK) {
  switch (IK.getLanguage()) {
  case Language::C:
    return "C";
  case Language::ObjC:
    return "Objective-C";
  case Language::CXX:
    return "C++";
  case Language::ObjCXX:
    return "Objective-C++";
  case Language::OpenCL:
    return "OpenCL";
  case Language::CUDA:
    return "CUDA";
  case Language::RenderScript:
    return "RenderScript";
  case Language::HIP:
    return "HIP";

  case Language::Asm:
    return "Asm";
  case Language::LLVM_IR:
    return "LLVM IR";

  case Language::Unknown:
    break;
  }
  llvm_unreachable("unknown input language");
}

static void ParseLangArgs(LangOptions &Opts, ArgList &Args, InputKind IK,
                          const TargetOptions &TargetOpts,
                          PreprocessorOptions &PPOpts,
                          DiagnosticsEngine &Diags) {
  // FIXME: Cleanup per-file based stuff.
  LangStandard::Kind LangStd = LangStandard::lang_unspecified;
  if (const Arg *A = Args.getLastArg(OPT_std_EQ)) {
    LangStd = LangStandard::getLangKind(A->getValue());
    if (LangStd == LangStandard::lang_unspecified) {
      Diags.Report(diag::err_drv_invalid_value)
        << A->getAsString(Args) << A->getValue();
      // Report supported standards with short description.
      for (unsigned KindValue = 0;
           KindValue != LangStandard::lang_unspecified;
           ++KindValue) {
        const LangStandard &Std = LangStandard::getLangStandardForKind(
          static_cast<LangStandard::Kind>(KindValue));
        if (IsInputCompatibleWithStandard(IK, Std)) {
          auto Diag = Diags.Report(diag::note_drv_use_standard);
          Diag << Std.getName() << Std.getDescription();
          unsigned NumAliases = 0;
#define LANGSTANDARD(id, name, lang, desc, features)
#define LANGSTANDARD_ALIAS(id, alias) \
          if (KindValue == LangStandard::lang_##id) ++NumAliases;
#define LANGSTANDARD_ALIAS_DEPR(id, alias)
#include "clang/Basic/LangStandards.def"
          Diag << NumAliases;
#define LANGSTANDARD(id, name, lang, desc, features)
#define LANGSTANDARD_ALIAS(id, alias) \
          if (KindValue == LangStandard::lang_##id) Diag << alias;
#define LANGSTANDARD_ALIAS_DEPR(id, alias)
#include "clang/Basic/LangStandards.def"
        }
      }
    } else {
      // Valid standard, check to make sure language and standard are
      // compatible.
      const LangStandard &Std = LangStandard::getLangStandardForKind(LangStd);
      if (!IsInputCompatibleWithStandard(IK, Std)) {
        Diags.Report(diag::err_drv_argument_not_allowed_with)
          << A->getAsString(Args) << GetInputKindName(IK);
      }
    }
  }

  if (const Arg *A = Args.getLastArg(OPT_fcf_protection_EQ)) {
    StringRef Name = A->getValue();
    if (Name == "full" || Name == "branch") {
      Opts.CFProtectionBranch = 1;
    }
  }
  // -cl-std only applies for OpenCL language standards.
  // Override the -std option in this case.
  if (const Arg *A = Args.getLastArg(OPT_cl_std_EQ)) {
    LangStandard::Kind OpenCLLangStd
      = llvm::StringSwitch<LangStandard::Kind>(A->getValue())
        .Cases("cl", "CL", LangStandard::lang_opencl10)
        .Cases("cl1.0", "CL1.0", LangStandard::lang_opencl10)
        .Cases("cl1.1", "CL1.1", LangStandard::lang_opencl11)
        .Cases("cl1.2", "CL1.2", LangStandard::lang_opencl12)
        .Cases("cl2.0", "CL2.0", LangStandard::lang_opencl20)
        .Cases("cl3.0", "CL3.0", LangStandard::lang_opencl30)
        .Cases("clc++", "CLC++", LangStandard::lang_openclcpp)
        .Default(LangStandard::lang_unspecified);

    if (OpenCLLangStd == LangStandard::lang_unspecified) {
      Diags.Report(diag::err_drv_invalid_value)
        << A->getAsString(Args) << A->getValue();
    }
    else
      LangStd = OpenCLLangStd;
  }

  Opts.SYCLIsDevice = Opts.SYCL && Args.hasArg(options::OPT_fsycl_is_device);

  llvm::Triple T(TargetOpts.Triple);
  CompilerInvocation::setLangDefaults(Opts, IK, T, PPOpts, LangStd);

  // -cl-strict-aliasing needs to emit diagnostic in the case where CL > 1.0.
  // This option should be deprecated for CL > 1.0 because
  // this option was added for compatibility with OpenCL 1.0.
  if (Args.getLastArg(OPT_cl_strict_aliasing)
       && Opts.OpenCLVersion > 100) {
    Diags.Report(diag::warn_option_invalid_ocl_version)
        << Opts.getOpenCLVersionTuple().getAsString()
        << Args.getLastArg(OPT_cl_strict_aliasing)->getAsString(Args);
  }

  // We abuse '-f[no-]gnu-keywords' to force overriding all GNU-extension
  // keywords. This behavior is provided by GCC's poorly named '-fasm' flag,
  // while a subset (the non-C++ GNU keywords) is provided by GCC's
  // '-fgnu-keywords'. Clang conflates the two for simplicity under the single
  // name, as it doesn't seem a useful distinction.
  Opts.GNUKeywords = Args.hasFlag(OPT_fgnu_keywords, OPT_fno_gnu_keywords,
                                  Opts.GNUKeywords);

  Opts.Digraphs = Args.hasFlag(OPT_fdigraphs, OPT_fno_digraphs, Opts.Digraphs);

  if (Args.hasArg(OPT_fno_operator_names))
    Opts.CXXOperatorNames = 0;

  if (Opts.CUDAIsDevice && Args.hasArg(OPT_fcuda_approx_transcendentals))
    Opts.CUDADeviceApproxTranscendentals = 1;

  if (Args.hasArg(OPT_fgpu_allow_device_init)) {
    if (Opts.HIP)
      Opts.GPUAllowDeviceInit = 1;
    else
      Diags.Report(diag::warn_ignored_hip_only_option)
          << Args.getLastArg(OPT_fgpu_allow_device_init)->getAsString(Args);
  }
  if (Opts.HIP)
    Opts.GPUMaxThreadsPerBlock = getLastArgIntValue(
        Args, OPT_gpu_max_threads_per_block_EQ, Opts.GPUMaxThreadsPerBlock);
  else if (Args.hasArg(OPT_gpu_max_threads_per_block_EQ))
    Diags.Report(diag::warn_ignored_hip_only_option)
        << Args.getLastArg(OPT_gpu_max_threads_per_block_EQ)->getAsString(Args);

  if (Opts.ObjC) {
    if (Arg *arg = Args.getLastArg(OPT_fobjc_runtime_EQ)) {
      StringRef value = arg->getValue();
      if (Opts.ObjCRuntime.tryParse(value))
        Diags.Report(diag::err_drv_unknown_objc_runtime) << value;
    }

    if (Args.hasArg(OPT_fobjc_gc_only))
      Opts.setGC(LangOptions::GCOnly);
    else if (Args.hasArg(OPT_fobjc_gc))
      Opts.setGC(LangOptions::HybridGC);
    else if (Args.hasArg(OPT_fobjc_arc)) {
      Opts.ObjCAutoRefCount = 1;
      if (!Opts.ObjCRuntime.allowsARC())
        Diags.Report(diag::err_arc_unsupported_on_runtime);
    }

    // ObjCWeakRuntime tracks whether the runtime supports __weak, not
    // whether the feature is actually enabled.  This is predominantly
    // determined by -fobjc-runtime, but we allow it to be overridden
    // from the command line for testing purposes.
    if (Args.hasArg(OPT_fobjc_runtime_has_weak))
      Opts.ObjCWeakRuntime = 1;
    else
      Opts.ObjCWeakRuntime = Opts.ObjCRuntime.allowsWeak();

    // ObjCWeak determines whether __weak is actually enabled.
    // Note that we allow -fno-objc-weak to disable this even in ARC mode.
    if (auto weakArg = Args.getLastArg(OPT_fobjc_weak, OPT_fno_objc_weak)) {
      if (!weakArg->getOption().matches(OPT_fobjc_weak)) {
        assert(!Opts.ObjCWeak);
      } else if (Opts.getGC() != LangOptions::NonGC) {
        Diags.Report(diag::err_objc_weak_with_gc);
      } else if (!Opts.ObjCWeakRuntime) {
        Diags.Report(diag::err_objc_weak_unsupported);
      } else {
        Opts.ObjCWeak = 1;
      }
    } else if (Opts.ObjCAutoRefCount) {
      Opts.ObjCWeak = Opts.ObjCWeakRuntime;
    }

    if (Args.hasArg(OPT_fobjc_subscripting_legacy_runtime))
      Opts.ObjCSubscriptingLegacyRuntime =
        (Opts.ObjCRuntime.getKind() == ObjCRuntime::FragileMacOSX);
  }

  if (Arg *A = Args.getLastArg(options::OPT_fgnuc_version_EQ)) {
    // Check that the version has 1 to 3 components and the minor and patch
    // versions fit in two decimal digits.
    VersionTuple GNUCVer;
    bool Invalid = GNUCVer.tryParse(A->getValue());
    unsigned Major = GNUCVer.getMajor();
    unsigned Minor = GNUCVer.getMinor().getValueOr(0);
    unsigned Patch = GNUCVer.getSubminor().getValueOr(0);
    if (Invalid || GNUCVer.getBuild() || Minor >= 100 || Patch >= 100) {
      Diags.Report(diag::err_drv_invalid_value)
          << A->getAsString(Args) << A->getValue();
    }
    Opts.GNUCVersion = Major * 100 * 100 + Minor * 100 + Patch;
  }

  if (Args.hasArg(OPT_fgnu89_inline)) {
    if (Opts.CPlusPlus)
      Diags.Report(diag::err_drv_argument_not_allowed_with)
        << "-fgnu89-inline" << GetInputKindName(IK);
    else
      Opts.GNUInline = 1;
  }

  // The type-visibility mode defaults to the value-visibility mode.
  if (Arg *typeVisOpt = Args.getLastArg(OPT_ftype_visibility)) {
    Opts.setTypeVisibilityMode(parseVisibility(typeVisOpt, Args, Diags));
  } else {
    Opts.setTypeVisibilityMode(Opts.getValueVisibilityMode());
  }

  if (Args.hasArg(OPT_fvisibility_from_dllstorageclass)) {
    Opts.VisibilityFromDLLStorageClass = 1;

    // Translate dllexport defintions to default visibility, by default.
    if (Arg *O = Args.getLastArg(OPT_fvisibility_dllexport_EQ))
      Opts.setDLLExportVisibility(parseVisibility(O, Args, Diags));
    else
      Opts.setDLLExportVisibility(DefaultVisibility);

    // Translate defintions without an explict DLL storage class to hidden
    // visibility, by default.
    if (Arg *O = Args.getLastArg(OPT_fvisibility_nodllstorageclass_EQ))
      Opts.setNoDLLStorageClassVisibility(parseVisibility(O, Args, Diags));
    else
      Opts.setNoDLLStorageClassVisibility(HiddenVisibility);

    // Translate dllimport external declarations to default visibility, by
    // default.
    if (Arg *O = Args.getLastArg(OPT_fvisibility_externs_dllimport_EQ))
      Opts.setExternDeclDLLImportVisibility(parseVisibility(O, Args, Diags));
    else
      Opts.setExternDeclDLLImportVisibility(DefaultVisibility);

    // Translate external declarations without an explicit DLL storage class
    // to hidden visibility, by default.
    if (Arg *O = Args.getLastArg(OPT_fvisibility_externs_nodllstorageclass_EQ))
      Opts.setExternDeclNoDLLStorageClassVisibility(
          parseVisibility(O, Args, Diags));
    else
      Opts.setExternDeclNoDLLStorageClassVisibility(HiddenVisibility);
  }

  if (Args.hasArg(OPT_ftrapv)) {
    Opts.setSignedOverflowBehavior(LangOptions::SOB_Trapping);
    // Set the handler, if one is specified.
    Opts.OverflowHandler =
        std::string(Args.getLastArgValue(OPT_ftrapv_handler));
  }
  else if (Args.hasArg(OPT_fwrapv))
    Opts.setSignedOverflowBehavior(LangOptions::SOB_Defined);

  Opts.MicrosoftExt = Opts.MSVCCompat || Args.hasArg(OPT_fms_extensions);
  Opts.AsmBlocks = Args.hasArg(OPT_fasm_blocks) || Opts.MicrosoftExt;
  Opts.MSCompatibilityVersion = 0;
  if (const Arg *A = Args.getLastArg(OPT_fms_compatibility_version)) {
    VersionTuple VT;
    if (VT.tryParse(A->getValue()))
      Diags.Report(diag::err_drv_invalid_value) << A->getAsString(Args)
                                                << A->getValue();
    Opts.MSCompatibilityVersion = VT.getMajor() * 10000000 +
                                  VT.getMinor().getValueOr(0) * 100000 +
                                  VT.getSubminor().getValueOr(0);
  }

  // Mimicking gcc's behavior, trigraphs are only enabled if -trigraphs
  // is specified, or -std is set to a conforming mode.
  // Trigraphs are disabled by default in c++1z onwards.
  // For z/OS, trigraphs are enabled by default (without regard to the above).
  Opts.Trigraphs =
      (!Opts.GNUMode && !Opts.MSVCCompat && !Opts.CPlusPlus17) || T.isOSzOS();
  Opts.Trigraphs =
      Args.hasFlag(OPT_ftrigraphs, OPT_fno_trigraphs, Opts.Trigraphs);

  Opts.DollarIdents = Args.hasFlag(OPT_fdollars_in_identifiers,
                                   OPT_fno_dollars_in_identifiers,
                                   Opts.DollarIdents);

  // -ffixed-point
  Opts.FixedPoint =
      Args.hasFlag(OPT_ffixed_point, OPT_fno_fixed_point, /*Default=*/false) &&
      !Opts.CPlusPlus;
  Opts.PaddingOnUnsignedFixedPoint =
      Args.hasFlag(OPT_fpadding_on_unsigned_fixed_point,
                   OPT_fno_padding_on_unsigned_fixed_point,
                   /*Default=*/false) &&
      Opts.FixedPoint;

  Opts.RTTI = Opts.CPlusPlus && !Args.hasArg(OPT_fno_rtti);
  Opts.RTTIData = Opts.RTTI && !Args.hasArg(OPT_fno_rtti_data);
  Opts.Blocks = Args.hasArg(OPT_fblocks) || (Opts.OpenCL
    && Opts.OpenCLVersion == 200);
  Opts.Coroutines = Opts.CPlusPlus20 || Args.hasArg(OPT_fcoroutines_ts);

  Opts.ConvergentFunctions = Opts.OpenCL || (Opts.CUDA && Opts.CUDAIsDevice) ||
                             Opts.SYCLIsDevice ||
                             Args.hasArg(OPT_fconvergent_functions);

  Opts.DoubleSquareBracketAttributes =
      Args.hasFlag(OPT_fdouble_square_bracket_attributes,
                   OPT_fno_double_square_bracket_attributes,
                   Opts.DoubleSquareBracketAttributes);

  Opts.CPlusPlusModules = Opts.CPlusPlus20;
  Opts.Modules =
      Args.hasArg(OPT_fmodules) || Opts.ModulesTS || Opts.CPlusPlusModules;
  Opts.ModulesDeclUse =
      Args.hasArg(OPT_fmodules_decluse) || Opts.ModulesStrictDeclUse;
  // FIXME: We only need this in C++ modules / Modules TS if we might textually
  // enter a different module (eg, when building a header unit).
  Opts.ModulesLocalVisibility =
      Args.hasArg(OPT_fmodules_local_submodule_visibility) || Opts.ModulesTS ||
      Opts.CPlusPlusModules;
  Opts.ModulesHashErrorDiags = Args.hasArg(OPT_fmodules_hash_error_diagnostics);
  Opts.ModulesSearchAll = Opts.Modules &&
    !Args.hasArg(OPT_fno_modules_search_all) &&
    Args.hasArg(OPT_fmodules_search_all);
  Opts.CharIsSigned = Opts.OpenCL || !Args.hasArg(OPT_fno_signed_char);
  Opts.WChar = Opts.CPlusPlus && !Args.hasArg(OPT_fno_wchar);
  Opts.Char8 = Args.hasFlag(OPT_fchar8__t, OPT_fno_char8__t, Opts.CPlusPlus20);
  Opts.NoBuiltin = Args.hasArg(OPT_fno_builtin) || Opts.Freestanding;
  if (!Opts.NoBuiltin)
    getAllNoBuiltinFuncValues(Args, Opts.NoBuiltinFuncs);
  Opts.AlignedAllocation =
      Args.hasFlag(OPT_faligned_allocation, OPT_fno_aligned_allocation,
                   Opts.AlignedAllocation);
  Opts.AlignedAllocationUnavailable =
      Opts.AlignedAllocation && Args.hasArg(OPT_aligned_alloc_unavailable);
  if (Args.hasArg(OPT_fconcepts_ts))
    Diags.Report(diag::warn_fe_concepts_ts_flag);
  Opts.MathErrno = !Opts.OpenCL && Args.hasArg(OPT_fmath_errno);
  Opts.LongDoubleSize = Args.hasArg(OPT_mlong_double_128)
                            ? 128
                            : Args.hasArg(OPT_mlong_double_64) ? 64 : 0;
  Opts.EnableAIXExtendedAltivecABI = Args.hasArg(OPT_mabi_EQ_vec_extabi);
  Opts.PICLevel = getLastArgIntValue(Args, OPT_pic_level, 0, Diags);
  Opts.DumpRecordLayouts = Opts.DumpRecordLayoutsSimple
                        || Args.hasArg(OPT_fdump_record_layouts);
  if (Opts.FastRelaxedMath)
    Opts.setDefaultFPContractMode(LangOptions::FPM_Fast);
  llvm::sort(Opts.ModuleFeatures);
  Opts.NativeHalfType |= Args.hasArg(OPT_fnative_half_type);
  Opts.NativeHalfArgsAndReturns |= Args.hasArg(OPT_fnative_half_arguments_and_returns);
  // Enable HalfArgsAndReturns if present in Args or if NativeHalfArgsAndReturns
  // is enabled.
  Opts.HalfArgsAndReturns = Args.hasArg(OPT_fallow_half_arguments_and_returns)
                            | Opts.NativeHalfArgsAndReturns;
  Opts.APINotes = Args.hasArg(OPT_fapinotes);
  Opts.APINotesModules = Args.hasArg(OPT_fapinotes_modules);

  Opts.ArmSveVectorBits =
      getLastArgIntValue(Args, options::OPT_msve_vector_bits_EQ, 0, Diags);

  // __declspec is enabled by default for the PS4 by the driver, and also
  // enabled for Microsoft Extensions or Borland Extensions, here.
  //
  // FIXME: __declspec is also currently enabled for CUDA, but isn't really a
  // CUDA extension. However, it is required for supporting
  // __clang_cuda_builtin_vars.h, which uses __declspec(property). Once that has
  // been rewritten in terms of something more generic, remove the Opts.CUDA
  // term here.
  Opts.DeclSpecKeyword =
      Args.hasFlag(OPT_fdeclspec, OPT_fno_declspec,
                   (Opts.MicrosoftExt || Opts.Borland || Opts.CUDA));

  // -mrtd option
  if (Arg *A = Args.getLastArg(OPT_mrtd)) {
    if (Opts.getDefaultCallingConv() != LangOptions::DCC_None)
      Diags.Report(diag::err_drv_argument_not_allowed_with)
          << A->getSpelling() << "-fdefault-calling-conv";
    else {
      llvm::Triple T(TargetOpts.Triple);
      if (T.getArch() != llvm::Triple::x86)
        Diags.Report(diag::err_drv_argument_not_allowed_with)
            << A->getSpelling() << T.getTriple();
      else
        Opts.setDefaultCallingConv(LangOptions::DCC_StdCall);
    }
  }

  // Check if -fopenmp-simd is specified.
  bool IsSimdSpecified =
      Args.hasFlag(options::OPT_fopenmp_simd, options::OPT_fno_openmp_simd,
                   /*Default=*/false);
  Opts.OpenMPSimd = !Opts.OpenMP && IsSimdSpecified;
  Opts.OpenMPUseTLS =
      Opts.OpenMP && !Args.hasArg(options::OPT_fnoopenmp_use_tls);
  Opts.OpenMPIsDevice =
      Opts.OpenMP && Args.hasArg(options::OPT_fopenmp_is_device);
  Opts.OpenMPIRBuilder =
      Opts.OpenMP && Args.hasArg(options::OPT_fopenmp_enable_irbuilder);
  bool IsTargetSpecified =
      Opts.OpenMPIsDevice || Args.hasArg(options::OPT_fopenmp_targets_EQ);

  if (Opts.OpenMP || Opts.OpenMPSimd) {
    if (int Version = getLastArgIntValue(
            Args, OPT_fopenmp_version_EQ,
            (IsSimdSpecified || IsTargetSpecified) ? 50 : Opts.OpenMP, Diags))
      Opts.OpenMP = Version;
    // Provide diagnostic when a given target is not expected to be an OpenMP
    // device or host.
    if (!Opts.OpenMPIsDevice) {
      switch (T.getArch()) {
      default:
        break;
      // Add unsupported host targets here:
      case llvm::Triple::nvptx:
      case llvm::Triple::nvptx64:
        Diags.Report(diag::err_drv_omp_host_target_not_supported)
            << TargetOpts.Triple;
        break;
      }
    }
  }

  // Set the flag to prevent the implementation from emitting device exception
  // handling code for those requiring so.
  if ((Opts.OpenMPIsDevice && (T.isNVPTX() || T.isAMDGCN())) ||
      Opts.OpenCLCPlusPlus) {
    Opts.Exceptions = 0;
    Opts.CXXExceptions = 0;
  }
  if (Opts.OpenMPIsDevice && T.isNVPTX()) {
    Opts.OpenMPCUDANumSMs =
        getLastArgIntValue(Args, options::OPT_fopenmp_cuda_number_of_sm_EQ,
                           Opts.OpenMPCUDANumSMs, Diags);
    Opts.OpenMPCUDABlocksPerSM =
        getLastArgIntValue(Args, options::OPT_fopenmp_cuda_blocks_per_sm_EQ,
                           Opts.OpenMPCUDABlocksPerSM, Diags);
    Opts.OpenMPCUDAReductionBufNum = getLastArgIntValue(
        Args, options::OPT_fopenmp_cuda_teams_reduction_recs_num_EQ,
        Opts.OpenMPCUDAReductionBufNum, Diags);
  }

  // Get the OpenMP target triples if any.
  if (Arg *A = Args.getLastArg(options::OPT_fopenmp_targets_EQ)) {
    enum ArchPtrSize { Arch16Bit, Arch32Bit, Arch64Bit };
    auto getArchPtrSize = [](const llvm::Triple &T) {
      if (T.isArch16Bit())
        return Arch16Bit;
      if (T.isArch32Bit())
        return Arch32Bit;
      assert(T.isArch64Bit() && "Expected 64-bit architecture");
      return Arch64Bit;
    };

    for (unsigned i = 0; i < A->getNumValues(); ++i) {
      llvm::Triple TT(A->getValue(i));

      if (TT.getArch() == llvm::Triple::UnknownArch ||
          !(TT.getArch() == llvm::Triple::aarch64 || TT.isPPC() ||
            TT.getArch() == llvm::Triple::nvptx ||
            TT.getArch() == llvm::Triple::nvptx64 ||
            TT.getArch() == llvm::Triple::amdgcn ||
            TT.getArch() == llvm::Triple::x86 ||
            TT.getArch() == llvm::Triple::x86_64))
        Diags.Report(diag::err_drv_invalid_omp_target) << A->getValue(i);
      else if (getArchPtrSize(T) != getArchPtrSize(TT))
        Diags.Report(diag::err_drv_incompatible_omp_arch)
            << A->getValue(i) << T.str();
      else
        Opts.OMPTargetTriples.push_back(TT);
    }
  }

  // Get OpenMP host file path if any and report if a non existent file is
  // found
  if (Arg *A = Args.getLastArg(options::OPT_fopenmp_host_ir_file_path)) {
    Opts.OMPHostIRFile = A->getValue();
    if (!llvm::sys::fs::exists(Opts.OMPHostIRFile))
      Diags.Report(diag::err_drv_omp_host_ir_file_not_found)
          << Opts.OMPHostIRFile;
  }

  // Set CUDA mode for OpenMP target NVPTX/AMDGCN if specified in options
  Opts.OpenMPCUDAMode = Opts.OpenMPIsDevice && (T.isNVPTX() || T.isAMDGCN()) &&
                        Args.hasArg(options::OPT_fopenmp_cuda_mode);

  // Set CUDA support for parallel execution of target regions for OpenMP target
  // NVPTX/AMDGCN if specified in options.
  Opts.OpenMPCUDATargetParallel =
      Opts.OpenMPIsDevice && (T.isNVPTX() || T.isAMDGCN()) &&
      Args.hasArg(options::OPT_fopenmp_cuda_parallel_target_regions);

  // Set CUDA mode for OpenMP target NVPTX/AMDGCN if specified in options
  Opts.OpenMPCUDAForceFullRuntime =
      Opts.OpenMPIsDevice && (T.isNVPTX() || T.isAMDGCN()) &&
      Args.hasArg(options::OPT_fopenmp_cuda_force_full_runtime);

  // Record whether the __DEPRECATED define was requested.
  Opts.Deprecated = Args.hasFlag(OPT_fdeprecated_macro,
                                 OPT_fno_deprecated_macro,
                                 Opts.Deprecated);

  // FIXME: Eliminate this dependency.
  unsigned Opt = getOptimizationLevel(Args, IK, Diags),
       OptSize = getOptimizationLevelSize(Args);
  Opts.Optimize = Opt != 0;
  Opts.OptimizeSize = OptSize != 0;

  // This is the __NO_INLINE__ define, which just depends on things like the
  // optimization level and -fno-inline, not actually whether the backend has
  // inlining enabled.
  Opts.NoInlineDefine = !Opts.Optimize;
  if (Arg *InlineArg = Args.getLastArg(
          options::OPT_finline_functions, options::OPT_finline_hint_functions,
          options::OPT_fno_inline_functions, options::OPT_fno_inline))
    if (InlineArg->getOption().matches(options::OPT_fno_inline))
      Opts.NoInlineDefine = true;

  if (Arg *A = Args.getLastArg(OPT_ffp_contract)) {
    StringRef Val = A->getValue();
    if (Val == "fast")
      Opts.setDefaultFPContractMode(LangOptions::FPM_Fast);
    else if (Val == "on")
      Opts.setDefaultFPContractMode(LangOptions::FPM_On);
    else if (Val == "off")
      Opts.setDefaultFPContractMode(LangOptions::FPM_Off);
    else if (Val == "fast-honor-pragmas")
      Opts.setDefaultFPContractMode(LangOptions::FPM_FastHonorPragmas);
    else
      Diags.Report(diag::err_drv_invalid_value) << A->getAsString(Args) << Val;
  }

  if (Args.hasArg(OPT_ftrapping_math)) {
    Opts.setFPExceptionMode(LangOptions::FPE_Strict);
  }

  if (Args.hasArg(OPT_fno_trapping_math)) {
    Opts.setFPExceptionMode(LangOptions::FPE_Ignore);
  }

  LangOptions::FPExceptionModeKind FPEB = LangOptions::FPE_Ignore;
  if (Arg *A = Args.getLastArg(OPT_ffp_exception_behavior_EQ)) {
    StringRef Val = A->getValue();
    if (Val.equals("ignore"))
      FPEB = LangOptions::FPE_Ignore;
    else if (Val.equals("maytrap"))
      FPEB = LangOptions::FPE_MayTrap;
    else if (Val.equals("strict"))
      FPEB = LangOptions::FPE_Strict;
    else
      Diags.Report(diag::err_drv_invalid_value) << A->getAsString(Args) << Val;
  }
  Opts.setFPExceptionMode(FPEB);

  // Parse -fsanitize= arguments.
  parseSanitizerKinds("-fsanitize=", Args.getAllArgValues(OPT_fsanitize_EQ),
                      Diags, Opts.Sanitize);
  std::vector<std::string> systemBlacklists =
      Args.getAllArgValues(OPT_fsanitize_system_blacklist);
  Opts.SanitizerBlacklistFiles.insert(Opts.SanitizerBlacklistFiles.end(),
                                      systemBlacklists.begin(),
                                      systemBlacklists.end());

  if (Arg *A = Args.getLastArg(OPT_fclang_abi_compat_EQ)) {
    Opts.setClangABICompat(LangOptions::ClangABI::Latest);

    StringRef Ver = A->getValue();
    std::pair<StringRef, StringRef> VerParts = Ver.split('.');
    unsigned Major, Minor = 0;

    // Check the version number is valid: either 3.x (0 <= x <= 9) or
    // y or y.0 (4 <= y <= current version).
    if (!VerParts.first.startswith("0") &&
        !VerParts.first.getAsInteger(10, Major) &&
        3 <= Major && Major <= CLANG_VERSION_MAJOR &&
        (Major == 3 ? VerParts.second.size() == 1 &&
                      !VerParts.second.getAsInteger(10, Minor)
                    : VerParts.first.size() == Ver.size() ||
                      VerParts.second == "0")) {
      // Got a valid version number.
      if (Major == 3 && Minor <= 8)
        Opts.setClangABICompat(LangOptions::ClangABI::Ver3_8);
      else if (Major <= 4)
        Opts.setClangABICompat(LangOptions::ClangABI::Ver4);
      else if (Major <= 6)
        Opts.setClangABICompat(LangOptions::ClangABI::Ver6);
      else if (Major <= 7)
        Opts.setClangABICompat(LangOptions::ClangABI::Ver7);
      else if (Major <= 9)
        Opts.setClangABICompat(LangOptions::ClangABI::Ver9);
      else if (Major <= 11)
        Opts.setClangABICompat(LangOptions::ClangABI::Ver11);
    } else if (Ver != "latest") {
      Diags.Report(diag::err_drv_invalid_value)
          << A->getAsString(Args) << A->getValue();
    }
  }

  if (Arg *A = Args.getLastArg(OPT_msign_return_address_EQ)) {
    StringRef SignScope = A->getValue();

    if (SignScope.equals_lower("none"))
      Opts.setSignReturnAddressScope(
          LangOptions::SignReturnAddressScopeKind::None);
    else if (SignScope.equals_lower("all"))
      Opts.setSignReturnAddressScope(
          LangOptions::SignReturnAddressScopeKind::All);
    else if (SignScope.equals_lower("non-leaf"))
      Opts.setSignReturnAddressScope(
          LangOptions::SignReturnAddressScopeKind::NonLeaf);
    else
      Diags.Report(diag::err_drv_invalid_value)
          << A->getAsString(Args) << SignScope;

    if (Arg *A = Args.getLastArg(OPT_msign_return_address_key_EQ)) {
      StringRef SignKey = A->getValue();
      if (!SignScope.empty() && !SignKey.empty()) {
        if (SignKey.equals_lower("a_key"))
          Opts.setSignReturnAddressKey(
              LangOptions::SignReturnAddressKeyKind::AKey);
        else if (SignKey.equals_lower("b_key"))
          Opts.setSignReturnAddressKey(
              LangOptions::SignReturnAddressKeyKind::BKey);
        else
          Diags.Report(diag::err_drv_invalid_value)
              << A->getAsString(Args) << SignKey;
      }
    }
  }

  std::string ThreadModel =
      std::string(Args.getLastArgValue(OPT_mthread_model, "posix"));
  if (ThreadModel != "posix" && ThreadModel != "single")
    Diags.Report(diag::err_drv_invalid_value)
        << Args.getLastArg(OPT_mthread_model)->getAsString(Args) << ThreadModel;
  Opts.setThreadModel(
      llvm::StringSwitch<LangOptions::ThreadModelKind>(ThreadModel)
          .Case("posix", LangOptions::ThreadModelKind::POSIX)
          .Case("single", LangOptions::ThreadModelKind::Single));
}

static bool isStrictlyPreprocessorAction(frontend::ActionKind Action) {
  switch (Action) {
  case frontend::ASTDeclList:
  case frontend::ASTDump:
  case frontend::ASTPrint:
  case frontend::ASTView:
  case frontend::EmitAssembly:
  case frontend::EmitBC:
  case frontend::EmitHTML:
  case frontend::EmitLLVM:
  case frontend::EmitLLVMOnly:
  case frontend::EmitCodeGenOnly:
  case frontend::EmitObj:
  case frontend::FixIt:
  case frontend::GenerateModule:
  case frontend::GenerateModuleInterface:
  case frontend::GenerateHeaderModule:
  case frontend::GeneratePCH:
  case frontend::GenerateInterfaceStubs:
  case frontend::ParseSyntaxOnly:
  case frontend::ModuleFileInfo:
  case frontend::VerifyPCH:
  case frontend::PluginAction:
  case frontend::RewriteObjC:
  case frontend::RewriteTest:
  case frontend::RunAnalysis:
  case frontend::TemplightDump:
  case frontend::MigrateSource:
    return false;

  case frontend::DumpCompilerOptions:
  case frontend::DumpRawTokens:
  case frontend::DumpTokens:
  case frontend::InitOnly:
  case frontend::PrintPreamble:
  case frontend::PrintPreprocessedInput:
  case frontend::RewriteMacros:
  case frontend::RunPreprocessorOnly:
  case frontend::PrintDependencyDirectivesSourceMinimizerOutput:
    return true;
  }
  llvm_unreachable("invalid frontend action");
}

static void ParsePreprocessorArgs(PreprocessorOptions &Opts, ArgList &Args,
                                  DiagnosticsEngine &Diags,
                                  frontend::ActionKind Action) {
  Opts.PCHWithHdrStop = Args.hasArg(OPT_pch_through_hdrstop_create) ||
                        Args.hasArg(OPT_pch_through_hdrstop_use);
  Opts.AllowPCHWithCompilerErrors =
      Args.hasArg(OPT_fallow_pch_with_errors, OPT_fallow_pcm_with_errors);

  for (const auto *A : Args.filtered(OPT_error_on_deserialized_pch_decl))
    Opts.DeserializedPCHDeclsToErrorOn.insert(A->getValue());

  for (const auto &A : Args.getAllArgValues(OPT_fmacro_prefix_map_EQ)) {
    auto Split = StringRef(A).split('=');
    Opts.MacroPrefixMap.insert(
        {std::string(Split.first), std::string(Split.second)});
  }

  if (const Arg *A = Args.getLastArg(OPT_preamble_bytes_EQ)) {
    StringRef Value(A->getValue());
    size_t Comma = Value.find(',');
    unsigned Bytes = 0;
    unsigned EndOfLine = 0;

    if (Comma == StringRef::npos ||
        Value.substr(0, Comma).getAsInteger(10, Bytes) ||
        Value.substr(Comma + 1).getAsInteger(10, EndOfLine))
      Diags.Report(diag::err_drv_preamble_format);
    else {
      Opts.PrecompiledPreambleBytes.first = Bytes;
      Opts.PrecompiledPreambleBytes.second = (EndOfLine != 0);
    }
  }

  // Add the __CET__ macro if a CFProtection option is set.
  if (const Arg *A = Args.getLastArg(OPT_fcf_protection_EQ)) {
    StringRef Name = A->getValue();
    if (Name == "branch")
      Opts.addMacroDef("__CET__=1");
    else if (Name == "return")
      Opts.addMacroDef("__CET__=2");
    else if (Name == "full")
      Opts.addMacroDef("__CET__=3");
  }

  // Add macros from the command line.
  for (const auto *A : Args.filtered(OPT_D, OPT_U)) {
    if (A->getOption().matches(OPT_D))
      Opts.addMacroDef(A->getValue());
    else
      Opts.addMacroUndef(A->getValue());
  }

  // Add the ordered list of -includes.
  for (const auto *A : Args.filtered(OPT_include))
    Opts.Includes.emplace_back(A->getValue());

  for (const auto *A : Args.filtered(OPT_chain_include))
    Opts.ChainedIncludes.emplace_back(A->getValue());

  for (const auto *A : Args.filtered(OPT_remap_file)) {
    std::pair<StringRef, StringRef> Split = StringRef(A->getValue()).split(';');

    if (Split.second.empty()) {
      Diags.Report(diag::err_drv_invalid_remap_file) << A->getAsString(Args);
      continue;
    }

    Opts.addRemappedFile(Split.first, Split.second);
  }

  // Always avoid lexing editor placeholders when we're just running the
  // preprocessor as we never want to emit the
  // "editor placeholder in source file" error in PP only mode.
  if (isStrictlyPreprocessorAction(Action))
    Opts.LexEditorPlaceholders = false;
}

static void ParsePreprocessorOutputArgs(PreprocessorOutputOptions &Opts,
                                        ArgList &Args,
                                        frontend::ActionKind Action) {
  if (isStrictlyPreprocessorAction(Action))
    Opts.ShowCPP = !Args.hasArg(OPT_dM);
  else
    Opts.ShowCPP = 0;

  Opts.ShowMacros = Args.hasArg(OPT_dM) || Args.hasArg(OPT_dD);
}

static void ParseTargetArgs(TargetOptions &Opts, ArgList &Args,
                            DiagnosticsEngine &Diags) {
  Opts.AllowAMDGPUUnsafeFPAtomics =
      Args.hasFlag(options::OPT_munsafe_fp_atomics,
                   options::OPT_mno_unsafe_fp_atomics, false);
  if (Arg *A = Args.getLastArg(options::OPT_target_sdk_version_EQ)) {
    llvm::VersionTuple Version;
    if (Version.tryParse(A->getValue()))
      Diags.Report(diag::err_drv_invalid_value)
          << A->getAsString(Args) << A->getValue();
    else
      Opts.SDKVersion = Version;
  }
}

static void removeExplicitModuleBuildIncompatibleOptions(InputArgList &Args) {
  auto REMBIO = llvm::find_if(Args, [](const Arg *A){
    return A->getOption().getID() ==
        OPT_remove_preceeding_explicit_module_build_incompatible_options;
  });
  if (REMBIO == Args.end())
    return;

  llvm::SmallPtrSet<const Arg *, 32> BeforeREMBIO;
  for (auto I = Args.begin(); I != REMBIO; ++I)
    BeforeREMBIO.insert(*I);

  Args.eraseArgIf([&](const Arg *A) {
    if (!BeforeREMBIO.count(A))
      return false;
    const Option &O = A->getOption();
    return O.matches(OPT_INPUT) ||
           O.matches(OPT_Action_Group) ||
           O.matches(OPT__output);
  });
}

bool CompilerInvocation::parseSimpleArgs(const ArgList &Args,
                                         DiagnosticsEngine &Diags) {
#define OPTION_WITH_MARSHALLING(                                               \
    PREFIX_TYPE, NAME, ID, KIND, GROUP, ALIAS, ALIASARGS, FLAGS, PARAM,        \
    HELPTEXT, METAVAR, VALUES, SPELLING, SHOULD_PARSE, ALWAYS_EMIT, KEYPATH,   \
    DEFAULT_VALUE, IMPLIED_CHECK, IMPLIED_VALUE, NORMALIZER, DENORMALIZER,     \
    MERGER, EXTRACTOR, TABLE_INDEX)                                            \
  if ((FLAGS)&options::CC1Option) {                                            \
    this->KEYPATH = MERGER(this->KEYPATH, DEFAULT_VALUE);                      \
    if (IMPLIED_CHECK)                                                         \
      this->KEYPATH = MERGER(this->KEYPATH, IMPLIED_VALUE);                    \
    if (SHOULD_PARSE)                                                          \
      if (auto MaybeValue = NORMALIZER(OPT_##ID, TABLE_INDEX, Args, Diags))    \
        this->KEYPATH = MERGER(                                                \
            this->KEYPATH, static_cast<decltype(this->KEYPATH)>(*MaybeValue)); \
  }

#include "clang/Driver/Options.inc"
#undef OPTION_WITH_MARSHALLING
  return true;
}

bool CompilerInvocation::CreateFromArgs(CompilerInvocation &Res,
                                        ArrayRef<const char *> CommandLineArgs,
                                        DiagnosticsEngine &Diags,
                                        const char *Argv0) {
  bool Success = true;

  // Parse the arguments.
  const OptTable &Opts = getDriverOptTable();
  const unsigned IncludedFlagsBitmask = options::CC1Option;
  unsigned MissingArgIndex, MissingArgCount;
  InputArgList Args = Opts.ParseArgs(CommandLineArgs, MissingArgIndex,
                                     MissingArgCount, IncludedFlagsBitmask);

  removeExplicitModuleBuildIncompatibleOptions(Args);

  LangOptions &LangOpts = *Res.getLangOpts();

  // Check for missing argument error.
  if (MissingArgCount) {
    Diags.Report(diag::err_drv_missing_argument)
        << Args.getArgString(MissingArgIndex) << MissingArgCount;
    Success = false;
  }

  // Issue errors on unknown arguments.
  for (const auto *A : Args.filtered(OPT_UNKNOWN)) {
    auto ArgString = A->getAsString(Args);
    std::string Nearest;
    if (Opts.findNearest(ArgString, Nearest, IncludedFlagsBitmask) > 1)
      Diags.Report(diag::err_drv_unknown_argument) << ArgString;
    else
      Diags.Report(diag::err_drv_unknown_argument_with_suggestion)
          << ArgString << Nearest;
    Success = false;
  }

  Success &= Res.parseSimpleArgs(Args, Diags);

  Success &= ParseAnalyzerArgs(*Res.getAnalyzerOpts(), Args, Diags);
  ParseDependencyOutputArgs(Res.getDependencyOutputOpts(), Args);
  if (!Res.getDependencyOutputOpts().OutputFile.empty() &&
      Res.getDependencyOutputOpts().Targets.empty()) {
    Diags.Report(diag::err_fe_dependency_file_requires_MT);
    Success = false;
  }
  Success &= ParseDiagnosticArgs(Res.getDiagnosticOpts(), Args, &Diags,
                                 /*DefaultDiagColor=*/false);
  ParseCommentArgs(LangOpts.CommentOpts, Args);
  // FIXME: We shouldn't have to pass the DashX option around here
  InputKind DashX = ParseFrontendArgs(Res.getFrontendOpts(), Args, Diags,
                                      LangOpts.IsHeaderFile);
  ParseTargetArgs(Res.getTargetOpts(), Args, Diags);
  ParseHeaderSearchArgs(Res.getHeaderSearchOpts(), Args,
                        Res.getFileSystemOpts().WorkingDir);
  ParseAPINotesArgs(Res.getAPINotesOpts(), Args, Diags);

  ParsePointerAuthArgs(LangOpts, Args);

  llvm::Triple T(Res.getTargetOpts().Triple);
  if (DashX.getFormat() == InputKind::Precompiled ||
      DashX.getLanguage() == Language::LLVM_IR) {
    // ObjCAAutoRefCount and Sanitize LangOpts are used to setup the
    // PassManager in BackendUtil.cpp. They need to be initializd no matter
    // what the input type is.
    if (Args.hasArg(OPT_fobjc_arc))
      LangOpts.ObjCAutoRefCount = 1;
    // PIClevel and PIELevel are needed during code generation and this should be
    // set regardless of the input type.
    LangOpts.PICLevel = getLastArgIntValue(Args, OPT_pic_level, 0, Diags);
    parseSanitizerKinds("-fsanitize=", Args.getAllArgValues(OPT_fsanitize_EQ),
                        Diags, LangOpts.Sanitize);
  } else {
    // Other LangOpts are only initialized when the input is not AST or LLVM IR.
    // FIXME: Should we really be calling this for an Language::Asm input?
    ParseLangArgs(LangOpts, Args, DashX, Res.getTargetOpts(),
                  Res.getPreprocessorOpts(), Diags);
    if (Res.getFrontendOpts().ProgramAction == frontend::RewriteObjC)
      LangOpts.ObjCExceptions = 1;
    if (T.isOSDarwin() && DashX.isPreprocessed()) {
      // Supress the darwin-specific 'stdlibcxx-not-found' diagnostic for
      // preprocessed input as we don't expect it to be used with -std=libc++
      // anyway.
      Res.getDiagnosticOpts().Warnings.push_back("no-stdlibcxx-not-found");
    }
  }

  Success &= ParseCodeGenArgs(Res.getCodeGenOpts(), Args, DashX, Diags,
                              LangOpts, Res.getTargetOpts(),
                              Res.getFrontendOpts());

  if (LangOpts.CUDA) {
    // During CUDA device-side compilation, the aux triple is the
    // triple used for host compilation.
    if (LangOpts.CUDAIsDevice)
      Res.getTargetOpts().HostTriple = Res.getFrontendOpts().AuxTriple;
  }

  // Set the triple of the host for OpenMP device compile.
  if (LangOpts.OpenMPIsDevice)
    Res.getTargetOpts().HostTriple = Res.getFrontendOpts().AuxTriple;

  // FIXME: Override value name discarding when asan or msan is used because the
  // backend passes depend on the name of the alloca in order to print out
  // names.
  Res.getCodeGenOpts().DiscardValueNames &=
      !LangOpts.Sanitize.has(SanitizerKind::Address) &&
      !LangOpts.Sanitize.has(SanitizerKind::KernelAddress) &&
      !LangOpts.Sanitize.has(SanitizerKind::Memory) &&
      !LangOpts.Sanitize.has(SanitizerKind::KernelMemory);

  ParsePreprocessorArgs(Res.getPreprocessorOpts(), Args, Diags,
                        Res.getFrontendOpts().ProgramAction);
  ParsePreprocessorOutputArgs(Res.getPreprocessorOutputOpts(), Args,
                              Res.getFrontendOpts().ProgramAction);

  if (!Res.getPreprocessorOpts().ImplicitPCHInclude.empty() ||
      Res.getFrontendOpts().ProgramAction == frontend::GeneratePCH)
    LangOpts.NeededByPCHOrCompilationUsesPCH = true;

  // Turn on -Wspir-compat for SPIR target.
  if (T.isSPIR())
    Res.getDiagnosticOpts().Warnings.push_back("spir-compat");

  // If sanitizer is enabled, disable OPT_ffine_grained_bitfield_accesses.
  if (Res.getCodeGenOpts().FineGrainedBitfieldAccesses &&
      !Res.getLangOpts()->Sanitize.empty()) {
    Res.getCodeGenOpts().FineGrainedBitfieldAccesses = false;
    Diags.Report(diag::warn_drv_fine_grained_bitfield_accesses_ignored);
  }

  // Store the command-line for using in the CodeView backend.
  Res.getCodeGenOpts().Argv0 = Argv0;
  Res.getCodeGenOpts().CommandLineArgs = CommandLineArgs;

  FixupInvocation(Res, Diags, Args);

  return Success;
}

// Some extension diagnostics aren't explicitly mapped and require custom
// logic in the dianognostic engine to be used, track -pedantic-errors
static bool isExtHandlingFromDiagsError(DiagnosticsEngine &Diags) {
  diag::Severity Ext = Diags.getExtensionHandlingBehavior();
  if (Ext == diag::Severity::Warning && Diags.getWarningsAsErrors())
    return true;
  return Ext >= diag::Severity::Error;
}

std::string CompilerInvocation::getModuleHash(DiagnosticsEngine &Diags) const {
  // Note: For QoI reasons, the things we use as a hash here should all be
  // dumped via the -module-info flag.
  using llvm::hash_code;
  using llvm::hash_value;
  using llvm::hash_combine;
  using llvm::hash_combine_range;

  // Start the signature with the compiler version.
  // FIXME: We'd rather use something more cryptographically sound than
  // CityHash, but this will do for now.
  hash_code code = hash_value(getClangFullRepositoryVersion());

  // Also include the serialization version, in case LLVM_APPEND_VC_REV is off
  // and getClangFullRepositoryVersion() doesn't include git revision.
  code = hash_combine(code, serialization::VERSION_MAJOR,
                      serialization::VERSION_MINOR);

  // Extend the signature with the language options
#define LANGOPT(Name, Bits, Default, Description) \
   code = hash_combine(code, LangOpts->Name);
#define ENUM_LANGOPT(Name, Type, Bits, Default, Description) \
  code = hash_combine(code, static_cast<unsigned>(LangOpts->get##Name()));
#define BENIGN_LANGOPT(Name, Bits, Default, Description)
#define BENIGN_ENUM_LANGOPT(Name, Type, Bits, Default, Description)
#include "clang/Basic/LangOptions.def"

  for (StringRef Feature : LangOpts->ModuleFeatures)
    code = hash_combine(code, Feature);

  code = hash_combine(code, LangOpts->ObjCRuntime);
  const auto &BCN = LangOpts->CommentOpts.BlockCommandNames;
  code = hash_combine(code, hash_combine_range(BCN.begin(), BCN.end()));

  // Extend the signature with the target options.
  code = hash_combine(code, TargetOpts->Triple, TargetOpts->CPU,
                      TargetOpts->TuneCPU, TargetOpts->ABI);
  for (const auto &FeatureAsWritten : TargetOpts->FeaturesAsWritten)
    code = hash_combine(code, FeatureAsWritten);

  // Extend the signature with preprocessor options.
  const PreprocessorOptions &ppOpts = getPreprocessorOpts();
  const HeaderSearchOptions &hsOpts = getHeaderSearchOpts();
  code = hash_combine(code, ppOpts.UsePredefines, ppOpts.DetailedRecord);

  for (const auto &I : getPreprocessorOpts().Macros) {
    // If we're supposed to ignore this macro for the purposes of modules,
    // don't put it into the hash.
    if (!hsOpts.ModulesIgnoreMacros.empty()) {
      // Check whether we're ignoring this macro.
      StringRef MacroDef = I.first;
      if (hsOpts.ModulesIgnoreMacros.count(
              llvm::CachedHashString(MacroDef.split('=').first)))
        continue;
    }

    code = hash_combine(code, I.first, I.second);
  }

  // Extend the signature with the sysroot and other header search options.
  code = hash_combine(code, hsOpts.Sysroot,
                      hsOpts.ModuleFormat,
                      hsOpts.UseDebugInfo,
                      hsOpts.UseBuiltinIncludes,
                      hsOpts.UseStandardSystemIncludes,
                      hsOpts.UseStandardCXXIncludes,
                      hsOpts.UseLibcxx,
                      hsOpts.ModulesValidateDiagnosticOptions);
  code = hash_combine(code, hsOpts.ResourceDir);

  if (hsOpts.ModulesStrictContextHash) {
    hash_code SHPC = hash_combine_range(hsOpts.SystemHeaderPrefixes.begin(),
                                        hsOpts.SystemHeaderPrefixes.end());
    hash_code UEC = hash_combine_range(hsOpts.UserEntries.begin(),
                                       hsOpts.UserEntries.end());
    code = hash_combine(code, hsOpts.SystemHeaderPrefixes.size(), SHPC,
                        hsOpts.UserEntries.size(), UEC);

    const DiagnosticOptions &diagOpts = getDiagnosticOpts();
    #define DIAGOPT(Name, Bits, Default) \
      code = hash_combine(code, diagOpts.Name);
    #define ENUM_DIAGOPT(Name, Type, Bits, Default) \
      code = hash_combine(code, diagOpts.get##Name());
    #include "clang/Basic/DiagnosticOptions.def"
    #undef DIAGOPT
    #undef ENUM_DIAGOPT
  }

  // Extend the signature with the user build path.
  code = hash_combine(code, hsOpts.ModuleUserBuildPath);

  // Extend the signature with the module file extensions.
  const FrontendOptions &frontendOpts = getFrontendOpts();
  for (const auto &ext : frontendOpts.ModuleFileExtensions) {
    code = hash_combine(code, ext->hashExtension(code));
  }

  // Extend the signature with the SWift version for API notes.
  const APINotesOptions &apiNotesOpts = getAPINotesOpts();
  if (apiNotesOpts.SwiftVersion) {
    code = hash_combine(code, apiNotesOpts.SwiftVersion.getMajor());
    if (auto minor = apiNotesOpts.SwiftVersion.getMinor())
      code = hash_combine(code, *minor);
    if (auto subminor = apiNotesOpts.SwiftVersion.getSubminor())
      code = hash_combine(code, *subminor);
    if (auto build = apiNotesOpts.SwiftVersion.getBuild())
      code = hash_combine(code, *build);
  }

  // When compiling with -gmodules, also hash -fdebug-prefix-map as it
  // affects the debug info in the PCM.
  if (getCodeGenOpts().DebugTypeExtRefs)
    for (const auto &KeyValue : getCodeGenOpts().DebugPrefixMap)
      code = hash_combine(code, KeyValue.first, KeyValue.second);

  // Extend the signature with the enabled sanitizers, if at least one is
  // enabled. Sanitizers which cannot affect AST generation aren't hashed.
  SanitizerSet SanHash = LangOpts->Sanitize;
  SanHash.clear(getPPTransparentSanitizers());
  if (!SanHash.empty())
    code = hash_combine(code, SanHash.Mask);

  // Check for a couple things (see checkDiagnosticMappings in ASTReader.cpp):
  //  -Werror: consider all warnings into the hash
  //  -Werror=something: consider only the specified into the hash
  //  -pedantic-error
  if (getLangOpts()->ModulesHashErrorDiags) {
    bool ConsiderAllWarningsAsErrors = Diags.getWarningsAsErrors();
    code = hash_combine(code, isExtHandlingFromDiagsError(Diags));
    for (auto DiagIDMappingPair : Diags.getDiagnosticMappings()) {
      diag::kind DiagID = DiagIDMappingPair.first;
      auto CurLevel = Diags.getDiagnosticLevel(DiagID, SourceLocation());
      if (CurLevel < DiagnosticsEngine::Error && !ConsiderAllWarningsAsErrors)
        continue; // not significant
      code = hash_combine(
          code,
          Diags.getDiagnosticIDs()->getWarningOptionForDiag(DiagID).str());
    }
  }

  return llvm::APInt(64, code).toString(36, /*Signed=*/false);
}

void CompilerInvocation::generateCC1CommandLine(
    SmallVectorImpl<const char *> &Args, StringAllocator SA) const {
  // Capture the extracted value as a lambda argument to avoid potential issues
  // with lifetime extension of the reference.
#define OPTION_WITH_MARSHALLING(                                               \
    PREFIX_TYPE, NAME, ID, KIND, GROUP, ALIAS, ALIASARGS, FLAGS, PARAM,        \
    HELPTEXT, METAVAR, VALUES, SPELLING, SHOULD_PARSE, ALWAYS_EMIT, KEYPATH,   \
    DEFAULT_VALUE, IMPLIED_CHECK, IMPLIED_VALUE, NORMALIZER, DENORMALIZER,     \
    MERGER, EXTRACTOR, TABLE_INDEX)                                            \
  if ((FLAGS)&options::CC1Option) {                                            \
    [&](const auto &Extracted) {                                               \
      if (ALWAYS_EMIT ||                                                       \
          (Extracted !=                                                        \
           static_cast<decltype(this->KEYPATH)>(                               \
               (IMPLIED_CHECK) ? (IMPLIED_VALUE) : (DEFAULT_VALUE))))          \
        DENORMALIZER(Args, SPELLING, SA, Option::KIND##Class, TABLE_INDEX,     \
                     Extracted);                                               \
    }(EXTRACTOR(this->KEYPATH));                                               \
  }

#include "clang/Driver/Options.inc"
#undef OPTION_WITH_MARSHALLING
}

IntrusiveRefCntPtr<llvm::vfs::FileSystem>
clang::createVFSFromCompilerInvocation(const CompilerInvocation &CI,
                                       DiagnosticsEngine &Diags) {
  return createVFSFromCompilerInvocation(CI, Diags,
                                         llvm::vfs::getRealFileSystem());
}

IntrusiveRefCntPtr<llvm::vfs::FileSystem>
clang::createVFSFromCompilerInvocation(
    const CompilerInvocation &CI, DiagnosticsEngine &Diags,
    IntrusiveRefCntPtr<llvm::vfs::FileSystem> BaseFS) {
  if (CI.getHeaderSearchOpts().VFSOverlayFiles.empty())
    return BaseFS;

  IntrusiveRefCntPtr<llvm::vfs::FileSystem> Result = BaseFS;
  // earlier vfs files are on the bottom
  for (const auto &File : CI.getHeaderSearchOpts().VFSOverlayFiles) {
    llvm::ErrorOr<std::unique_ptr<llvm::MemoryBuffer>> Buffer =
        Result->getBufferForFile(File);
    if (!Buffer) {
      Diags.Report(diag::err_missing_vfs_overlay_file) << File;
      continue;
    }

    IntrusiveRefCntPtr<llvm::vfs::FileSystem> FS = llvm::vfs::getVFSFromYAML(
        std::move(Buffer.get()), /*DiagHandler*/ nullptr, File,
        /*DiagContext*/ nullptr, Result);
    if (!FS) {
      Diags.Report(diag::err_invalid_vfs_overlay) << File;
      continue;
    }

    Result = FS;
  }
  return Result;
}<|MERGE_RESOLUTION|>--- conflicted
+++ resolved
@@ -1385,11 +1385,8 @@
 
   Opts.EmitVersionIdentMetadata = Args.hasFlag(OPT_Qy, OPT_Qn, true);
 
-<<<<<<< HEAD
   Success &=
       parsePointerAuthOptions(Opts.PointerAuth, Args, LangOpts, Triple, Diags);
-
-  Opts.DefaultFunctionAttrs = Args.getAllArgValues(OPT_default_function_attr);
 
   // -f[no-]split-cold-code
   // This may only be enabled when optimizing, and when small code size
@@ -1400,20 +1397,12 @@
       (Opts.OptimizationLevel > 0) && (Opts.OptimizeSize != 2) &&
       Args.hasFlag(OPT_fsplit_cold_code, OPT_fno_split_cold_code, true);
 
-  Opts.PassPlugins = Args.getAllArgValues(OPT_fpass_plugin_EQ);
-
-=======
->>>>>>> b6ba5983
   return Success;
 }
 
 static void ParseDependencyOutputArgs(DependencyOutputOptions &Opts,
                                       ArgList &Args) {
-<<<<<<< HEAD
-  Opts.Targets = Args.getAllArgValues(OPT_MT);
   Opts.SkipUnusedModuleMaps = Args.hasArg(OPT_skip_unused_modulemap_file_deps);
-=======
->>>>>>> b6ba5983
   if (Args.hasArg(OPT_show_includes)) {
     // Writing both /showIncludes and preprocessor output to stdout
     // would produce interleaved output, so use stderr for /showIncludes.
