//===- CompilerInvocation.cpp ---------------------------------------------===//
//
// Part of the LLVM Project, under the Apache License v2.0 with LLVM Exceptions.
// See https://llvm.org/LICENSE.txt for license information.
// SPDX-License-Identifier: Apache-2.0 WITH LLVM-exception
//
//===----------------------------------------------------------------------===//

#include "clang/Frontend/CompilerInvocation.h"
#include "TestModuleFileExtension.h"
#include "clang/Basic/Builtins.h"
#include "clang/Basic/CharInfo.h"
#include "clang/Basic/CodeGenOptions.h"
#include "clang/Basic/CommentOptions.h"
#include "clang/Basic/DebugInfoOptions.h"
#include "clang/Basic/Diagnostic.h"
#include "clang/Basic/DiagnosticDriver.h"
#include "clang/Basic/DiagnosticOptions.h"
#include "clang/Basic/FileSystemOptions.h"
#include "clang/Basic/LLVM.h"
#include "clang/Basic/LangOptions.h"
#include "clang/Basic/LangStandard.h"
#include "clang/Basic/ObjCRuntime.h"
#include "clang/Basic/Sanitizers.h"
#include "clang/Basic/SourceLocation.h"
#include "clang/Basic/TargetOptions.h"
#include "clang/Basic/Version.h"
#include "clang/Basic/Visibility.h"
#include "clang/Basic/XRayInstr.h"
#include "clang/Config/config.h"
#include "clang/Driver/Driver.h"
#include "clang/Driver/DriverDiagnostic.h"
#include "clang/Driver/Options.h"
#include "clang/Frontend/CommandLineSourceLoc.h"
#include "clang/Frontend/DependencyOutputOptions.h"
#include "clang/Frontend/FrontendDiagnostic.h"
#include "clang/Frontend/FrontendOptions.h"
#include "clang/Frontend/FrontendPluginRegistry.h"
#include "clang/Frontend/MigratorOptions.h"
#include "clang/Frontend/PreprocessorOutputOptions.h"
#include "clang/Frontend/Utils.h"
#include "clang/Lex/HeaderSearchOptions.h"
#include "clang/Lex/PreprocessorOptions.h"
#include "clang/Sema/CodeCompleteOptions.h"
#include "clang/Serialization/ASTBitCodes.h"
#include "clang/Serialization/ModuleFileExtension.h"
#include "clang/StaticAnalyzer/Core/AnalyzerOptions.h"
#include "llvm/ADT/APInt.h"
#include "llvm/ADT/ArrayRef.h"
#include "llvm/ADT/CachedHashString.h"
#include "llvm/ADT/FloatingPointMode.h"
#include "llvm/ADT/Hashing.h"
#include "llvm/ADT/None.h"
#include "llvm/ADT/Optional.h"
#include "llvm/ADT/SmallString.h"
#include "llvm/ADT/SmallVector.h"
#include "llvm/ADT/StringRef.h"
#include "llvm/ADT/StringSwitch.h"
#include "llvm/ADT/Triple.h"
#include "llvm/ADT/Twine.h"
#include "llvm/Config/llvm-config.h"
#include "llvm/IR/DebugInfoMetadata.h"
#include "llvm/Linker/Linker.h"
#include "llvm/MC/MCTargetOptions.h"
#include "llvm/Option/Arg.h"
#include "llvm/Option/ArgList.h"
#include "llvm/Option/OptSpecifier.h"
#include "llvm/Option/OptTable.h"
#include "llvm/Option/Option.h"
#include "llvm/ProfileData/InstrProfReader.h"
#include "llvm/Remarks/HotnessThresholdParser.h"
#include "llvm/Support/CodeGen.h"
#include "llvm/Support/Compiler.h"
#include "llvm/Support/Error.h"
#include "llvm/Support/ErrorHandling.h"
#include "llvm/Support/ErrorOr.h"
#include "llvm/Support/FileSystem.h"
#include "llvm/Support/Host.h"
#include "llvm/Support/MathExtras.h"
#include "llvm/Support/MemoryBuffer.h"
#include "llvm/Support/Path.h"
#include "llvm/Support/Process.h"
#include "llvm/Support/Regex.h"
#include "llvm/Support/VersionTuple.h"
#include "llvm/Support/VirtualFileSystem.h"
#include "llvm/Support/raw_ostream.h"
#include "llvm/Target/TargetOptions.h"
#include <algorithm>
#include <atomic>
#include <cassert>
#include <cstddef>
#include <cstring>
#include <memory>
#include <string>
#include <tuple>
#include <type_traits>
#include <utility>
#include <vector>

using namespace clang;
using namespace driver;
using namespace options;
using namespace llvm::opt;

//===----------------------------------------------------------------------===//
// Initialization.
//===----------------------------------------------------------------------===//

CompilerInvocationBase::CompilerInvocationBase()
    : LangOpts(new LangOptions()), TargetOpts(new TargetOptions()),
      DiagnosticOpts(new DiagnosticOptions()),
      HeaderSearchOpts(new HeaderSearchOptions()),
      PreprocessorOpts(new PreprocessorOptions()) {}

CompilerInvocationBase::CompilerInvocationBase(const CompilerInvocationBase &X)
    : LangOpts(new LangOptions(*X.getLangOpts())),
      TargetOpts(new TargetOptions(X.getTargetOpts())),
      DiagnosticOpts(new DiagnosticOptions(X.getDiagnosticOpts())),
      HeaderSearchOpts(new HeaderSearchOptions(X.getHeaderSearchOpts())),
      PreprocessorOpts(new PreprocessorOptions(X.getPreprocessorOpts())) {}

CompilerInvocationBase::~CompilerInvocationBase() = default;

//===----------------------------------------------------------------------===//
// Normalizers
//===----------------------------------------------------------------------===//

#define SIMPLE_ENUM_VALUE_TABLE
#include "clang/Driver/Options.inc"
#undef SIMPLE_ENUM_VALUE_TABLE

static llvm::Optional<bool> normalizeSimpleFlag(OptSpecifier Opt,
                                                unsigned TableIndex,
                                                const ArgList &Args,
                                                DiagnosticsEngine &Diags) {
  if (Args.hasArg(Opt))
    return true;
  return None;
}

static Optional<bool> normalizeSimpleNegativeFlag(OptSpecifier Opt, unsigned,
                                                  const ArgList &Args,
                                                  DiagnosticsEngine &) {
  if (Args.hasArg(Opt))
    return false;
  return None;
}

/// The tblgen-erated code passes in a fifth parameter of an arbitrary type, but
/// denormalizeSimpleFlags never looks at it. Avoid bloating compile-time with
/// unnecessary template instantiations and just ignore it with a variadic
/// argument.
static void denormalizeSimpleFlag(SmallVectorImpl<const char *> &Args,
                                  const char *Spelling,
                                  CompilerInvocation::StringAllocator, unsigned,
                                  /*T*/...) {
  Args.push_back(Spelling);
}

namespace {
template <typename T> struct FlagToValueNormalizer {
  T Value;

  Optional<T> operator()(OptSpecifier Opt, unsigned, const ArgList &Args,
                         DiagnosticsEngine &) {
    if (Args.hasArg(Opt))
      return Value;
    return None;
  }
};
} // namespace

template <typename T> static constexpr bool is_int_convertible() {
  return sizeof(T) <= sizeof(uint64_t) &&
         std::is_trivially_constructible<T, uint64_t>::value &&
         std::is_trivially_constructible<uint64_t, T>::value;
}

template <typename T, std::enable_if_t<is_int_convertible<T>(), bool> = false>
static FlagToValueNormalizer<uint64_t> makeFlagToValueNormalizer(T Value) {
  return FlagToValueNormalizer<uint64_t>{Value};
}

template <typename T, std::enable_if_t<!is_int_convertible<T>(), bool> = false>
static FlagToValueNormalizer<T> makeFlagToValueNormalizer(T Value) {
  return FlagToValueNormalizer<T>{std::move(Value)};
}

static auto makeBooleanOptionNormalizer(bool Value, bool OtherValue,
                                        OptSpecifier OtherOpt) {
  return [Value, OtherValue, OtherOpt](OptSpecifier Opt, unsigned,
                                       const ArgList &Args,
                                       DiagnosticsEngine &) -> Optional<bool> {
    if (const Arg *A = Args.getLastArg(Opt, OtherOpt)) {
      return A->getOption().matches(Opt) ? Value : OtherValue;
    }
    return None;
  };
}

static auto makeBooleanOptionDenormalizer(bool Value) {
  return [Value](SmallVectorImpl<const char *> &Args, const char *Spelling,
                 CompilerInvocation::StringAllocator, unsigned, bool KeyPath) {
    if (KeyPath == Value)
      Args.push_back(Spelling);
  };
}

static Optional<SimpleEnumValue>
findValueTableByName(const SimpleEnumValueTable &Table, StringRef Name) {
  for (int I = 0, E = Table.Size; I != E; ++I)
    if (Name == Table.Table[I].Name)
      return Table.Table[I];

  return None;
}

static Optional<SimpleEnumValue>
findValueTableByValue(const SimpleEnumValueTable &Table, unsigned Value) {
  for (int I = 0, E = Table.Size; I != E; ++I)
    if (Value == Table.Table[I].Value)
      return Table.Table[I];

  return None;
}

static llvm::Optional<unsigned> normalizeSimpleEnum(OptSpecifier Opt,
                                                    unsigned TableIndex,
                                                    const ArgList &Args,
                                                    DiagnosticsEngine &Diags) {
  assert(TableIndex < SimpleEnumValueTablesSize);
  const SimpleEnumValueTable &Table = SimpleEnumValueTables[TableIndex];

  auto *Arg = Args.getLastArg(Opt);
  if (!Arg)
    return None;

  StringRef ArgValue = Arg->getValue();
  if (auto MaybeEnumVal = findValueTableByName(Table, ArgValue))
    return MaybeEnumVal->Value;

  Diags.Report(diag::err_drv_invalid_value)
      << Arg->getAsString(Args) << ArgValue;
  return None;
}

static void denormalizeSimpleEnum(SmallVectorImpl<const char *> &Args,
                                  const char *Spelling,
                                  CompilerInvocation::StringAllocator SA,
                                  unsigned TableIndex, unsigned Value) {
  assert(TableIndex < SimpleEnumValueTablesSize);
  const SimpleEnumValueTable &Table = SimpleEnumValueTables[TableIndex];
  if (auto MaybeEnumVal = findValueTableByValue(Table, Value)) {
    Args.push_back(Spelling);
    Args.push_back(MaybeEnumVal->Name);
  } else {
    llvm_unreachable("The simple enum value was not correctly defined in "
                     "the tablegen option description");
  }
}

static void denormalizeSimpleEnumJoined(SmallVectorImpl<const char *> &Args,
                                        const char *Spelling,
                                        CompilerInvocation::StringAllocator SA,
                                        unsigned TableIndex, unsigned Value) {
  assert(TableIndex < SimpleEnumValueTablesSize);
  const SimpleEnumValueTable &Table = SimpleEnumValueTables[TableIndex];
  if (auto MaybeEnumVal = findValueTableByValue(Table, Value))
    Args.push_back(SA(Twine(Spelling) + MaybeEnumVal->Name));
  else
    llvm_unreachable("The simple enum value was not correctly defined in "
                     "the tablegen option description");
}

static Optional<std::string> normalizeString(OptSpecifier Opt, int TableIndex,
                                             const ArgList &Args,
                                             DiagnosticsEngine &Diags) {
  auto *Arg = Args.getLastArg(Opt);
  if (!Arg)
    return None;
  return std::string(Arg->getValue());
}

static void denormalizeString(SmallVectorImpl<const char *> &Args,
                              const char *Spelling,
                              CompilerInvocation::StringAllocator SA, unsigned,
                              Twine Value) {
  Args.push_back(Spelling);
  Args.push_back(SA(Value));
}

template <typename T,
          std::enable_if_t<!std::is_convertible<T, Twine>::value &&
                               std::is_constructible<Twine, T>::value,
                           bool> = false>
static void denormalizeString(SmallVectorImpl<const char *> &Args,
                              const char *Spelling,
                              CompilerInvocation::StringAllocator SA,
                              unsigned TableIndex, T Value) {
  denormalizeString(Args, Spelling, SA, TableIndex, Twine(Value));
}

template <typename IntTy>
static Optional<IntTy> normalizeStringIntegral(OptSpecifier Opt, int,
                                               const ArgList &Args,
                                               DiagnosticsEngine &Diags) {
  auto *Arg = Args.getLastArg(Opt);
  if (!Arg)
    return None;
  IntTy Res;
  if (StringRef(Arg->getValue()).getAsInteger(0, Res)) {
    Diags.Report(diag::err_drv_invalid_int_value)
        << Arg->getAsString(Args) << Arg->getValue();
  }
  return Res;
}

static Optional<std::string> normalizeTriple(OptSpecifier Opt, int TableIndex,
                                             const ArgList &Args,
                                             DiagnosticsEngine &Diags) {
  auto *Arg = Args.getLastArg(Opt);
  if (!Arg)
    return None;
  return llvm::Triple::normalize(Arg->getValue());
}

template <typename T, typename U>
static T mergeForwardValue(T KeyPath, U Value) {
  return static_cast<T>(Value);
}

template <typename T, typename U> static T mergeMaskValue(T KeyPath, U Value) {
  return KeyPath | Value;
}

template <typename T> static T extractForwardValue(T KeyPath) {
  return KeyPath;
}

template <typename T, typename U, U Value>
static T extractMaskValue(T KeyPath) {
  return KeyPath & Value;
}

static void FixupInvocation(CompilerInvocation &Invocation,
                            DiagnosticsEngine &Diags) {
  LangOptions &LangOpts = *Invocation.getLangOpts();
  DiagnosticOptions &DiagOpts = Invocation.getDiagnosticOpts();
  CodeGenOptions &CodeGenOpts = Invocation.getCodeGenOpts();
  TargetOptions &TargetOpts = Invocation.getTargetOpts();
  FrontendOptions &FrontendOpts = Invocation.getFrontendOpts();
  CodeGenOpts.XRayInstrumentFunctions = LangOpts.XRayInstrument;
  CodeGenOpts.XRayAlwaysEmitCustomEvents = LangOpts.XRayAlwaysEmitCustomEvents;
  CodeGenOpts.XRayAlwaysEmitTypedEvents = LangOpts.XRayAlwaysEmitTypedEvents;
  CodeGenOpts.DisableFree = FrontendOpts.DisableFree;
  FrontendOpts.GenerateGlobalModuleIndex = FrontendOpts.UseGlobalModuleIndex;

  LangOpts.ForceEmitVTables = CodeGenOpts.ForceEmitVTables;
  LangOpts.SpeculativeLoadHardening = CodeGenOpts.SpeculativeLoadHardening;

  llvm::sys::Process::UseANSIEscapeCodes(DiagOpts.UseANSIEscapeCodes);

  llvm::Triple T(TargetOpts.Triple);

  if (LangOpts.getExceptionHandling() != llvm::ExceptionHandling::None &&
      T.isWindowsMSVCEnvironment())
    Diags.Report(diag::err_fe_invalid_exception_model)
        << static_cast<unsigned>(LangOpts.getExceptionHandling()) << T.str();

  if (LangOpts.AppleKext && !LangOpts.CPlusPlus)
    Diags.Report(diag::warn_c_kext);
}

//===----------------------------------------------------------------------===//
// Deserialization (from args)
//===----------------------------------------------------------------------===//

static unsigned getOptimizationLevel(ArgList &Args, InputKind IK,
                                     DiagnosticsEngine &Diags) {
  unsigned DefaultOpt = llvm::CodeGenOpt::None;
  if (IK.getLanguage() == Language::OpenCL && !Args.hasArg(OPT_cl_opt_disable))
    DefaultOpt = llvm::CodeGenOpt::Default;

  if (Arg *A = Args.getLastArg(options::OPT_O_Group)) {
    if (A->getOption().matches(options::OPT_O0))
      return llvm::CodeGenOpt::None;

    if (A->getOption().matches(options::OPT_Ofast))
      return llvm::CodeGenOpt::Aggressive;

    assert(A->getOption().matches(options::OPT_O));

    StringRef S(A->getValue());
    if (S == "s" || S == "z")
      return llvm::CodeGenOpt::Default;

    if (S == "g")
      return llvm::CodeGenOpt::Less;

    return getLastArgIntValue(Args, OPT_O, DefaultOpt, Diags);
  }

  return DefaultOpt;
}

static unsigned getOptimizationLevelSize(ArgList &Args) {
  if (Arg *A = Args.getLastArg(options::OPT_O_Group)) {
    if (A->getOption().matches(options::OPT_O)) {
      switch (A->getValue()[0]) {
      default:
        return 0;
      case 's':
        return 1;
      case 'z':
        return 2;
      }
    }
  }
  return 0;
}

static void addDiagnosticArgs(ArgList &Args, OptSpecifier Group,
                              OptSpecifier GroupWithValue,
                              std::vector<std::string> &Diagnostics) {
  for (auto *A : Args.filtered(Group)) {
    if (A->getOption().getKind() == Option::FlagClass) {
      // The argument is a pure flag (such as OPT_Wall or OPT_Wdeprecated). Add
      // its name (minus the "W" or "R" at the beginning) to the warning list.
      Diagnostics.push_back(
          std::string(A->getOption().getName().drop_front(1)));
    } else if (A->getOption().matches(GroupWithValue)) {
      // This is -Wfoo= or -Rfoo=, where foo is the name of the diagnostic group.
      Diagnostics.push_back(
          std::string(A->getOption().getName().drop_front(1).rtrim("=-")));
    } else {
      // Otherwise, add its value (for OPT_W_Joined and similar).
      for (const auto *Arg : A->getValues())
        Diagnostics.emplace_back(Arg);
    }
  }
}

// Parse the Static Analyzer configuration. If \p Diags is set to nullptr,
// it won't verify the input.
static void parseAnalyzerConfigs(AnalyzerOptions &AnOpts,
                                 DiagnosticsEngine *Diags);

static void getAllNoBuiltinFuncValues(ArgList &Args,
                                      std::vector<std::string> &Funcs) {
  SmallVector<const char *, 8> Values;
  for (const auto &Arg : Args) {
    const Option &O = Arg->getOption();
    if (O.matches(options::OPT_fno_builtin_)) {
      const char *FuncName = Arg->getValue();
      if (Builtin::Context::isBuiltinFunc(FuncName))
        Values.push_back(FuncName);
    }
  }
  Funcs.insert(Funcs.end(), Values.begin(), Values.end());
}

static bool ParseAnalyzerArgs(AnalyzerOptions &Opts, ArgList &Args,
                              DiagnosticsEngine &Diags) {
  bool Success = true;
  if (Arg *A = Args.getLastArg(OPT_analyzer_store)) {
    StringRef Name = A->getValue();
    AnalysisStores Value = llvm::StringSwitch<AnalysisStores>(Name)
#define ANALYSIS_STORE(NAME, CMDFLAG, DESC, CREATFN) \
      .Case(CMDFLAG, NAME##Model)
#include "clang/StaticAnalyzer/Core/Analyses.def"
      .Default(NumStores);
    if (Value == NumStores) {
      Diags.Report(diag::err_drv_invalid_value)
        << A->getAsString(Args) << Name;
      Success = false;
    } else {
      Opts.AnalysisStoreOpt = Value;
    }
  }

  if (Arg *A = Args.getLastArg(OPT_analyzer_constraints)) {
    StringRef Name = A->getValue();
    AnalysisConstraints Value = llvm::StringSwitch<AnalysisConstraints>(Name)
#define ANALYSIS_CONSTRAINTS(NAME, CMDFLAG, DESC, CREATFN) \
      .Case(CMDFLAG, NAME##Model)
#include "clang/StaticAnalyzer/Core/Analyses.def"
      .Default(NumConstraints);
    if (Value == NumConstraints) {
      Diags.Report(diag::err_drv_invalid_value)
        << A->getAsString(Args) << Name;
      Success = false;
    } else {
      Opts.AnalysisConstraintsOpt = Value;
    }
  }

  if (Arg *A = Args.getLastArg(OPT_analyzer_output)) {
    StringRef Name = A->getValue();
    AnalysisDiagClients Value = llvm::StringSwitch<AnalysisDiagClients>(Name)
#define ANALYSIS_DIAGNOSTICS(NAME, CMDFLAG, DESC, CREATFN) \
      .Case(CMDFLAG, PD_##NAME)
#include "clang/StaticAnalyzer/Core/Analyses.def"
      .Default(NUM_ANALYSIS_DIAG_CLIENTS);
    if (Value == NUM_ANALYSIS_DIAG_CLIENTS) {
      Diags.Report(diag::err_drv_invalid_value)
        << A->getAsString(Args) << Name;
      Success = false;
    } else {
      Opts.AnalysisDiagOpt = Value;
    }
  }

  if (Arg *A = Args.getLastArg(OPT_analyzer_purge)) {
    StringRef Name = A->getValue();
    AnalysisPurgeMode Value = llvm::StringSwitch<AnalysisPurgeMode>(Name)
#define ANALYSIS_PURGE(NAME, CMDFLAG, DESC) \
      .Case(CMDFLAG, NAME)
#include "clang/StaticAnalyzer/Core/Analyses.def"
      .Default(NumPurgeModes);
    if (Value == NumPurgeModes) {
      Diags.Report(diag::err_drv_invalid_value)
        << A->getAsString(Args) << Name;
      Success = false;
    } else {
      Opts.AnalysisPurgeOpt = Value;
    }
  }

  if (Arg *A = Args.getLastArg(OPT_analyzer_inlining_mode)) {
    StringRef Name = A->getValue();
    AnalysisInliningMode Value = llvm::StringSwitch<AnalysisInliningMode>(Name)
#define ANALYSIS_INLINING_MODE(NAME, CMDFLAG, DESC) \
      .Case(CMDFLAG, NAME)
#include "clang/StaticAnalyzer/Core/Analyses.def"
      .Default(NumInliningModes);
    if (Value == NumInliningModes) {
      Diags.Report(diag::err_drv_invalid_value)
        << A->getAsString(Args) << Name;
      Success = false;
    } else {
      Opts.InliningMode = Value;
    }
  }

  Opts.ShouldEmitErrorsOnInvalidConfigValue =
      /* negated */!llvm::StringSwitch<bool>(
                   Args.getLastArgValue(OPT_analyzer_config_compatibility_mode))
        .Case("true", true)
        .Case("false", false)
        .Default(false);

  Opts.CheckersAndPackages.clear();
  for (const Arg *A :
       Args.filtered(OPT_analyzer_checker, OPT_analyzer_disable_checker)) {
    A->claim();
    bool IsEnabled = A->getOption().getID() == OPT_analyzer_checker;
    // We can have a list of comma separated checker names, e.g:
    // '-analyzer-checker=cocoa,unix'
    StringRef CheckerAndPackageList = A->getValue();
    SmallVector<StringRef, 16> CheckersAndPackages;
    CheckerAndPackageList.split(CheckersAndPackages, ",");
    for (const StringRef &CheckerOrPackage : CheckersAndPackages)
      Opts.CheckersAndPackages.emplace_back(std::string(CheckerOrPackage),
                                            IsEnabled);
  }

  // Go through the analyzer configuration options.
  for (const auto *A : Args.filtered(OPT_analyzer_config)) {

    // We can have a list of comma separated config names, e.g:
    // '-analyzer-config key1=val1,key2=val2'
    StringRef configList = A->getValue();
    SmallVector<StringRef, 4> configVals;
    configList.split(configVals, ",");
    for (const auto &configVal : configVals) {
      StringRef key, val;
      std::tie(key, val) = configVal.split("=");
      if (val.empty()) {
        Diags.Report(SourceLocation(),
                     diag::err_analyzer_config_no_value) << configVal;
        Success = false;
        break;
      }
      if (val.find('=') != StringRef::npos) {
        Diags.Report(SourceLocation(),
                     diag::err_analyzer_config_multiple_values)
          << configVal;
        Success = false;
        break;
      }

      // TODO: Check checker options too, possibly in CheckerRegistry.
      // Leave unknown non-checker configs unclaimed.
      if (!key.contains(":") && Opts.isUnknownAnalyzerConfig(key)) {
        if (Opts.ShouldEmitErrorsOnInvalidConfigValue)
          Diags.Report(diag::err_analyzer_config_unknown) << key;
        continue;
      }

      A->claim();
      Opts.Config[key] = std::string(val);
    }
  }

  if (Opts.ShouldEmitErrorsOnInvalidConfigValue)
    parseAnalyzerConfigs(Opts, &Diags);
  else
    parseAnalyzerConfigs(Opts, nullptr);

  llvm::raw_string_ostream os(Opts.FullCompilerInvocation);
  for (unsigned i = 0; i < Args.getNumInputArgStrings(); ++i) {
    if (i != 0)
      os << " ";
    os << Args.getArgString(i);
  }
  os.flush();

  return Success;
}

static StringRef getStringOption(AnalyzerOptions::ConfigTable &Config,
                                 StringRef OptionName, StringRef DefaultVal) {
  return Config.insert({OptionName, std::string(DefaultVal)}).first->second;
}

static void initOption(AnalyzerOptions::ConfigTable &Config,
                       DiagnosticsEngine *Diags,
                       StringRef &OptionField, StringRef Name,
                       StringRef DefaultVal) {
  // String options may be known to invalid (e.g. if the expected string is a
  // file name, but the file does not exist), those will have to be checked in
  // parseConfigs.
  OptionField = getStringOption(Config, Name, DefaultVal);
}

static void initOption(AnalyzerOptions::ConfigTable &Config,
                       DiagnosticsEngine *Diags,
                       bool &OptionField, StringRef Name, bool DefaultVal) {
  auto PossiblyInvalidVal = llvm::StringSwitch<Optional<bool>>(
                 getStringOption(Config, Name, (DefaultVal ? "true" : "false")))
      .Case("true", true)
      .Case("false", false)
      .Default(None);

  if (!PossiblyInvalidVal) {
    if (Diags)
      Diags->Report(diag::err_analyzer_config_invalid_input)
        << Name << "a boolean";
    else
      OptionField = DefaultVal;
  } else
    OptionField = PossiblyInvalidVal.getValue();
}

static void initOption(AnalyzerOptions::ConfigTable &Config,
                       DiagnosticsEngine *Diags,
                       unsigned &OptionField, StringRef Name,
                       unsigned DefaultVal) {

  OptionField = DefaultVal;
  bool HasFailed = getStringOption(Config, Name, std::to_string(DefaultVal))
                     .getAsInteger(0, OptionField);
  if (Diags && HasFailed)
    Diags->Report(diag::err_analyzer_config_invalid_input)
      << Name << "an unsigned";
}

static void parseAnalyzerConfigs(AnalyzerOptions &AnOpts,
                                 DiagnosticsEngine *Diags) {
  // TODO: There's no need to store the entire configtable, it'd be plenty
  // enough tostore checker options.

#define ANALYZER_OPTION(TYPE, NAME, CMDFLAG, DESC, DEFAULT_VAL)                \
  initOption(AnOpts.Config, Diags, AnOpts.NAME, CMDFLAG, DEFAULT_VAL);

#define ANALYZER_OPTION_DEPENDS_ON_USER_MODE(TYPE, NAME, CMDFLAG, DESC,        \
                                           SHALLOW_VAL, DEEP_VAL)              \
  switch (AnOpts.getUserMode()) {                                              \
  case UMK_Shallow:                                                            \
    initOption(AnOpts.Config, Diags, AnOpts.NAME, CMDFLAG, SHALLOW_VAL);       \
    break;                                                                     \
  case UMK_Deep:                                                               \
    initOption(AnOpts.Config, Diags, AnOpts.NAME, CMDFLAG, DEEP_VAL);          \
    break;                                                                     \
  }                                                                            \

#include "clang/StaticAnalyzer/Core/AnalyzerOptions.def"
#undef ANALYZER_OPTION
#undef ANALYZER_OPTION_DEPENDS_ON_USER_MODE

  // At this point, AnalyzerOptions is configured. Let's validate some options.

  // FIXME: Here we try to validate the silenced checkers or packages are valid.
  // The current approach only validates the registered checkers which does not
  // contain the runtime enabled checkers and optimally we would validate both.
  if (!AnOpts.RawSilencedCheckersAndPackages.empty()) {
    std::vector<StringRef> Checkers =
        AnOpts.getRegisteredCheckers(/*IncludeExperimental=*/true);
    std::vector<StringRef> Packages =
        AnOpts.getRegisteredPackages(/*IncludeExperimental=*/true);

    SmallVector<StringRef, 16> CheckersAndPackages;
    AnOpts.RawSilencedCheckersAndPackages.split(CheckersAndPackages, ";");

    for (const StringRef &CheckerOrPackage : CheckersAndPackages) {
      if (Diags) {
        bool IsChecker = CheckerOrPackage.contains('.');
        bool IsValidName =
            IsChecker
                ? llvm::find(Checkers, CheckerOrPackage) != Checkers.end()
                : llvm::find(Packages, CheckerOrPackage) != Packages.end();

        if (!IsValidName)
          Diags->Report(diag::err_unknown_analyzer_checker_or_package)
              << CheckerOrPackage;
      }

      AnOpts.SilencedCheckersAndPackages.emplace_back(CheckerOrPackage);
    }
  }

  if (!Diags)
    return;

  if (AnOpts.ShouldTrackConditionsDebug && !AnOpts.ShouldTrackConditions)
    Diags->Report(diag::err_analyzer_config_invalid_input)
        << "track-conditions-debug" << "'track-conditions' to also be enabled";

  if (!AnOpts.CTUDir.empty() && !llvm::sys::fs::is_directory(AnOpts.CTUDir))
    Diags->Report(diag::err_analyzer_config_invalid_input) << "ctu-dir"
                                                           << "a filename";

  if (!AnOpts.ModelPath.empty() &&
      !llvm::sys::fs::is_directory(AnOpts.ModelPath))
    Diags->Report(diag::err_analyzer_config_invalid_input) << "model-path"
                                                           << "a filename";
}

static void ParseCommentArgs(CommentOptions &Opts, ArgList &Args) {
  Opts.BlockCommandNames = Args.getAllArgValues(OPT_fcomment_block_commands);
  Opts.ParseAllComments = Args.hasArg(OPT_fparse_all_comments);
}

/// Create a new Regex instance out of the string value in \p RpassArg.
/// It returns a pointer to the newly generated Regex instance.
static std::shared_ptr<llvm::Regex>
GenerateOptimizationRemarkRegex(DiagnosticsEngine &Diags, ArgList &Args,
                                Arg *RpassArg) {
  StringRef Val = RpassArg->getValue();
  std::string RegexError;
  std::shared_ptr<llvm::Regex> Pattern = std::make_shared<llvm::Regex>(Val);
  if (!Pattern->isValid(RegexError)) {
    Diags.Report(diag::err_drv_optimization_remark_pattern)
        << RegexError << RpassArg->getAsString(Args);
    Pattern.reset();
  }
  return Pattern;
}

static bool parseDiagnosticLevelMask(StringRef FlagName,
                                     const std::vector<std::string> &Levels,
                                     DiagnosticsEngine *Diags,
                                     DiagnosticLevelMask &M) {
  bool Success = true;
  for (const auto &Level : Levels) {
    DiagnosticLevelMask const PM =
      llvm::StringSwitch<DiagnosticLevelMask>(Level)
        .Case("note",    DiagnosticLevelMask::Note)
        .Case("remark",  DiagnosticLevelMask::Remark)
        .Case("warning", DiagnosticLevelMask::Warning)
        .Case("error",   DiagnosticLevelMask::Error)
        .Default(DiagnosticLevelMask::None);
    if (PM == DiagnosticLevelMask::None) {
      Success = false;
      if (Diags)
        Diags->Report(diag::err_drv_invalid_value) << FlagName << Level;
    }
    M = M | PM;
  }
  return Success;
}

static void parseSanitizerKinds(StringRef FlagName,
                                const std::vector<std::string> &Sanitizers,
                                DiagnosticsEngine &Diags, SanitizerSet &S) {
  for (const auto &Sanitizer : Sanitizers) {
    SanitizerMask K = parseSanitizerValue(Sanitizer, /*AllowGroups=*/false);
    if (K == SanitizerMask())
      Diags.Report(diag::err_drv_invalid_value) << FlagName << Sanitizer;
    else
      S.set(K, true);
  }
}

static void parseXRayInstrumentationBundle(StringRef FlagName, StringRef Bundle,
                                           ArgList &Args, DiagnosticsEngine &D,
                                           XRayInstrSet &S) {
  llvm::SmallVector<StringRef, 2> BundleParts;
  llvm::SplitString(Bundle, BundleParts, ",");
  for (const auto &B : BundleParts) {
    auto Mask = parseXRayInstrValue(B);
    if (Mask == XRayInstrKind::None)
      if (B != "none")
        D.Report(diag::err_drv_invalid_value) << FlagName << Bundle;
      else
        S.Mask = Mask;
    else if (Mask == XRayInstrKind::All)
      S.Mask = Mask;
    else
      S.set(Mask, true);
  }
}

// Set the profile kind for fprofile-instrument.
static void setPGOInstrumentor(CodeGenOptions &Opts, ArgList &Args,
                               DiagnosticsEngine &Diags) {
  Arg *A = Args.getLastArg(OPT_fprofile_instrument_EQ);
  if (A == nullptr)
    return;
  StringRef S = A->getValue();
  unsigned I = llvm::StringSwitch<unsigned>(S)
                   .Case("none", CodeGenOptions::ProfileNone)
                   .Case("clang", CodeGenOptions::ProfileClangInstr)
                   .Case("llvm", CodeGenOptions::ProfileIRInstr)
                   .Case("csllvm", CodeGenOptions::ProfileCSIRInstr)
                   .Default(~0U);
  if (I == ~0U) {
    Diags.Report(diag::err_drv_invalid_pgo_instrumentor) << A->getAsString(Args)
                                                         << S;
    return;
  }
  auto Instrumentor = static_cast<CodeGenOptions::ProfileInstrKind>(I);
  Opts.setProfileInstr(Instrumentor);
}

// Set the profile kind using fprofile-instrument-use-path.
static void setPGOUseInstrumentor(CodeGenOptions &Opts,
                                  const Twine &ProfileName) {
  auto ReaderOrErr = llvm::IndexedInstrProfReader::create(ProfileName);
  // In error, return silently and let Clang PGOUse report the error message.
  if (auto E = ReaderOrErr.takeError()) {
    llvm::consumeError(std::move(E));
    Opts.setProfileUse(CodeGenOptions::ProfileClangInstr);
    return;
  }
  std::unique_ptr<llvm::IndexedInstrProfReader> PGOReader =
    std::move(ReaderOrErr.get());
  if (PGOReader->isIRLevelProfile()) {
    if (PGOReader->hasCSIRLevelProfile())
      Opts.setProfileUse(CodeGenOptions::ProfileCSIRInstr);
    else
      Opts.setProfileUse(CodeGenOptions::ProfileIRInstr);
  } else
    Opts.setProfileUse(CodeGenOptions::ProfileClangInstr);
}

static bool parsePointerAuthOptions(PointerAuthOptions &Opts,
                                    ArgList &Args,
                                    const LangOptions &LangOpts,
                                    const llvm::Triple &Triple,
                                    DiagnosticsEngine &Diags) {
  if (!LangOpts.PointerAuthCalls && !LangOpts.PointerAuthReturns &&
      !LangOpts.PointerAuthIndirectGotos && !LangOpts.PointerAuthAuthTraps)
    return true;

  if (LangOpts.SoftPointerAuth) {
    if (LangOpts.PointerAuthCalls) {
      using Key = PointerAuthSchema::SoftKey;
      using Discrimination = PointerAuthSchema::Discrimination;
      Opts.FunctionPointers =
        PointerAuthSchema(Key::FunctionPointers, false, Discrimination::None);
      Opts.BlockInvocationFunctionPointers =
        PointerAuthSchema(Key::BlockInvocationFunctionPointers, true,
                          Discrimination::None);
      Opts.BlockHelperFunctionPointers =
        PointerAuthSchema(Key::BlockHelperFunctionPointers, true,
                          Discrimination::None);
      Opts.BlockByrefHelperFunctionPointers =
        PointerAuthSchema(Key::BlockHelperFunctionPointers, true,
                          Discrimination::None);
      Opts.ObjCMethodListFunctionPointers =
        PointerAuthSchema(Key::ObjCMethodListFunctionPointers, true,
                          Discrimination::None);
      Opts.CXXVTablePointers =
      Opts.CXXVTTVTablePointers =
        PointerAuthSchema(Key::CXXVTablePointers, false,
                          Discrimination::None);
      Opts.CXXVirtualFunctionPointers =
      Opts.CXXVirtualVariadicFunctionPointers =
        PointerAuthSchema(Key::CXXVirtualFunctionPointers, true,
                          Discrimination::Decl);
      Opts.CXXMemberFunctionPointers =
        PointerAuthSchema(Key::CXXMemberFunctionPointers, false,
                          Discrimination::Type);
      Opts.ThunkCXXVirtualMemberPointers = false;
    }

    Opts.ReturnAddresses = LangOpts.PointerAuthReturns;
    Opts.IndirectGotos = LangOpts.PointerAuthIndirectGotos;
    Opts.AuthTraps = LangOpts.PointerAuthAuthTraps;
    return true;
  }

  if (Triple.getArch() == llvm::Triple::aarch64) {
    if (LangOpts.PointerAuthCalls) {
      using Key = PointerAuthSchema::ARM8_3Key;
      using Discrimination = PointerAuthSchema::Discrimination;
      // If you change anything here, be sure to update <ptrauth.h>.
      Opts.FunctionPointers =
        PointerAuthSchema(Key::ASIA, false, Discrimination::None);
      Opts.BlockInvocationFunctionPointers =
        PointerAuthSchema(Key::ASIA, true, Discrimination::None);
      Opts.BlockHelperFunctionPointers =
        PointerAuthSchema(Key::ASIA, true, Discrimination::None);
      Opts.BlockByrefHelperFunctionPointers =
        PointerAuthSchema(Key::ASIA, true, Discrimination::None);
      Opts.ObjCMethodListFunctionPointers =
        PointerAuthSchema(Key::ASIA, true, Discrimination::None);
      Opts.CXXVTablePointers =
        PointerAuthSchema(Key::ASDA, false, Discrimination::None);
      Opts.CXXVTTVTablePointers =
        PointerAuthSchema(Key::ASDA, false, Discrimination::None);
      Opts.CXXVirtualFunctionPointers =
      Opts.CXXVirtualVariadicFunctionPointers =
        PointerAuthSchema(Key::ASIA, true, Discrimination::Decl);
      Opts.CXXMemberFunctionPointers =
        PointerAuthSchema(Key::ASIA, false, Discrimination::Type);
      Opts.ThunkCXXVirtualMemberPointers = false;
    }

    Opts.ReturnAddresses = LangOpts.PointerAuthReturns;
    Opts.IndirectGotos = LangOpts.PointerAuthIndirectGotos;
    Opts.AuthTraps = LangOpts.PointerAuthAuthTraps;
    return true;
  }

  Diags.Report(diag::err_drv_ptrauth_not_supported)
    << Triple.str();
  return false;
}

static bool ParseCodeGenArgs(CodeGenOptions &Opts, ArgList &Args, InputKind IK,
                             DiagnosticsEngine &Diags,
                             const LangOptions &LangOpts,
                             const TargetOptions &TargetOpts,
                             const FrontendOptions &FrontendOpts) {
  bool Success = true;
  llvm::Triple Triple = llvm::Triple(TargetOpts.Triple);

  unsigned OptimizationLevel = getOptimizationLevel(Args, IK, Diags);
  // TODO: This could be done in Driver
  unsigned MaxOptLevel = 3;
  if (OptimizationLevel > MaxOptLevel) {
    // If the optimization level is not supported, fall back on the default
    // optimization
    Diags.Report(diag::warn_drv_optimization_value)
        << Args.getLastArg(OPT_O)->getAsString(Args) << "-O" << MaxOptLevel;
    OptimizationLevel = MaxOptLevel;
  }
  Opts.OptimizationLevel = OptimizationLevel;

  // At O0 we want to fully disable inlining outside of cases marked with
  // 'alwaysinline' that are required for correctness.
  Opts.setInlining((Opts.OptimizationLevel == 0)
                       ? CodeGenOptions::OnlyAlwaysInlining
                       : CodeGenOptions::NormalInlining);
  // Explicit inlining flags can disable some or all inlining even at
  // optimization levels above zero.
  if (Arg *InlineArg = Args.getLastArg(
          options::OPT_finline_functions, options::OPT_finline_hint_functions,
          options::OPT_fno_inline_functions, options::OPT_fno_inline)) {
    if (Opts.OptimizationLevel > 0) {
      const Option &InlineOpt = InlineArg->getOption();
      if (InlineOpt.matches(options::OPT_finline_functions))
        Opts.setInlining(CodeGenOptions::NormalInlining);
      else if (InlineOpt.matches(options::OPT_finline_hint_functions))
        Opts.setInlining(CodeGenOptions::OnlyHintInlining);
      else
        Opts.setInlining(CodeGenOptions::OnlyAlwaysInlining);
    }
  }

  if (Arg *A = Args.getLastArg(OPT_fveclib)) {
    StringRef Name = A->getValue();
    if (Name == "Accelerate")
      Opts.setVecLib(CodeGenOptions::Accelerate);
    else if (Name == "libmvec")
      Opts.setVecLib(CodeGenOptions::LIBMVEC);
    else if (Name == "MASSV")
      Opts.setVecLib(CodeGenOptions::MASSV);
    else if (Name == "SVML")
      Opts.setVecLib(CodeGenOptions::SVML);
    else if (Name == "none")
      Opts.setVecLib(CodeGenOptions::NoLibrary);
    else
      Diags.Report(diag::err_drv_invalid_value) << A->getAsString(Args) << Name;
  }

  if (Arg *A = Args.getLastArg(OPT_debug_info_kind_EQ)) {
    unsigned Val =
        llvm::StringSwitch<unsigned>(A->getValue())
            .Case("line-tables-only", codegenoptions::DebugLineTablesOnly)
            .Case("line-directives-only", codegenoptions::DebugDirectivesOnly)
            .Case("constructor", codegenoptions::DebugInfoConstructor)
            .Case("limited", codegenoptions::LimitedDebugInfo)
            .Case("standalone", codegenoptions::FullDebugInfo)
            .Case("unused-types", codegenoptions::UnusedTypeInfo)
            .Default(~0U);
    if (Val == ~0U)
      Diags.Report(diag::err_drv_invalid_value) << A->getAsString(Args)
                                                << A->getValue();
    else
      Opts.setDebugInfo(static_cast<codegenoptions::DebugInfoKind>(Val));
  }
  // If -fuse-ctor-homing is set and limited debug info is already on, then use
  // constructor homing.
  if (Args.getLastArg(OPT_fuse_ctor_homing))
    if (Opts.getDebugInfo() == codegenoptions::LimitedDebugInfo)
      Opts.setDebugInfo(codegenoptions::DebugInfoConstructor);

  if (Arg *A = Args.getLastArg(OPT_debugger_tuning_EQ)) {
    unsigned Val = llvm::StringSwitch<unsigned>(A->getValue())
                       .Case("gdb", unsigned(llvm::DebuggerKind::GDB))
                       .Case("lldb", unsigned(llvm::DebuggerKind::LLDB))
                       .Case("sce", unsigned(llvm::DebuggerKind::SCE))
                       .Default(~0U);
    if (Val == ~0U)
      Diags.Report(diag::err_drv_invalid_value) << A->getAsString(Args)
                                                << A->getValue();
    else
      Opts.setDebuggerTuning(static_cast<llvm::DebuggerKind>(Val));
  }
  Opts.DwarfVersion = getLastArgIntValue(Args, OPT_dwarf_version_EQ, 0, Diags);
  Opts.SplitDwarfFile = std::string(Args.getLastArgValue(OPT_split_dwarf_file));
  Opts.SplitDwarfOutput =
      std::string(Args.getLastArgValue(OPT_split_dwarf_output));

  for (const auto &Arg : Args.getAllArgValues(OPT_fdebug_prefix_map_EQ)) {
    auto Split = StringRef(Arg).split('=');
    Opts.DebugPrefixMap.insert(
        {std::string(Split.first), std::string(Split.second)});
  }

  const llvm::Triple::ArchType DebugEntryValueArchs[] = {
      llvm::Triple::x86, llvm::Triple::x86_64, llvm::Triple::aarch64,
      llvm::Triple::arm, llvm::Triple::armeb, llvm::Triple::mips,
      llvm::Triple::mipsel, llvm::Triple::mips64, llvm::Triple::mips64el};

  llvm::Triple T(TargetOpts.Triple);
  if (Opts.OptimizationLevel > 0 && Opts.hasReducedDebugInfo() &&
      llvm::is_contained(DebugEntryValueArchs, T.getArch()))
    Opts.EmitCallSiteInfo = true;

  Opts.NewStructPathTBAA = !Args.hasArg(OPT_no_struct_path_tbaa) &&
                           Args.hasArg(OPT_new_struct_path_tbaa);
  Opts.DwarfDebugFlags =
      std::string(Args.getLastArgValue(OPT_dwarf_debug_flags));
  Opts.RecordCommandLine =
      std::string(Args.getLastArgValue(OPT_record_command_line));
  Opts.OptimizeSize = getOptimizationLevelSize(Args);
  Opts.SimplifyLibCalls = !(Args.hasArg(OPT_fno_builtin) ||
                            Args.hasArg(OPT_ffreestanding));
  if (Opts.SimplifyLibCalls)
    getAllNoBuiltinFuncValues(Args, Opts.NoBuiltinFuncs);
  Opts.UnrollLoops =
      Args.hasFlag(OPT_funroll_loops, OPT_fno_unroll_loops,
                   (Opts.OptimizationLevel > 1));

  Opts.SampleProfileFile =
      std::string(Args.getLastArgValue(OPT_fprofile_sample_use_EQ));
  Opts.DebugNameTable = static_cast<unsigned>(
      Args.hasArg(OPT_ggnu_pubnames)
          ? llvm::DICompileUnit::DebugNameTableKind::GNU
          : Args.hasArg(OPT_gpubnames)
                ? llvm::DICompileUnit::DebugNameTableKind::Default
                : llvm::DICompileUnit::DebugNameTableKind::None);

  setPGOInstrumentor(Opts, Args, Diags);
  Opts.InstrProfileOutput =
      std::string(Args.getLastArgValue(OPT_fprofile_instrument_path_EQ));
  Opts.ProfileInstrumentUsePath =
      std::string(Args.getLastArgValue(OPT_fprofile_instrument_use_path_EQ));
  if (!Opts.ProfileInstrumentUsePath.empty())
    setPGOUseInstrumentor(Opts, Opts.ProfileInstrumentUsePath);
  Opts.ProfileRemappingFile =
      std::string(Args.getLastArgValue(OPT_fprofile_remapping_file_EQ));
  if (!Opts.ProfileRemappingFile.empty() && Opts.LegacyPassManager) {
    Diags.Report(diag::err_drv_argument_only_allowed_with)
        << Args.getLastArg(OPT_fprofile_remapping_file_EQ)->getAsString(Args)
        << "-fno-legacy-pass-manager";
  }

  Opts.CodeModel = TargetOpts.CodeModel;
  Opts.DebugPass = std::string(Args.getLastArgValue(OPT_mdebug_pass));

  // Handle -mframe-pointer option.
  if (Arg *A = Args.getLastArg(OPT_mframe_pointer_EQ)) {
    CodeGenOptions::FramePointerKind FP;
    StringRef Name = A->getValue();
    bool ValidFP = true;
    if (Name == "none")
      FP = CodeGenOptions::FramePointerKind::None;
    else if (Name == "non-leaf")
      FP = CodeGenOptions::FramePointerKind::NonLeaf;
    else if (Name == "all")
      FP = CodeGenOptions::FramePointerKind::All;
    else {
      Diags.Report(diag::err_drv_invalid_value) << A->getAsString(Args) << Name;
      Success = false;
      ValidFP = false;
    }
    if (ValidFP)
      Opts.setFramePointer(FP);
  }

  if (const Arg *A = Args.getLastArg(OPT_ftime_report, OPT_ftime_report_EQ)) {
    Opts.TimePasses = true;

    // -ftime-report= is only for new pass manager.
    if (A->getOption().getID() == OPT_ftime_report_EQ) {
      if (Opts.LegacyPassManager)
        Diags.Report(diag::err_drv_argument_only_allowed_with)
            << A->getAsString(Args) << "-fno-legacy-pass-manager";

      StringRef Val = A->getValue();
      if (Val == "per-pass")
        Opts.TimePassesPerRun = false;
      else if (Val == "per-pass-run")
        Opts.TimePassesPerRun = true;
      else
        Diags.Report(diag::err_drv_invalid_value)
            << A->getAsString(Args) << A->getValue();
    }
  }

  Opts.FloatABI = std::string(Args.getLastArgValue(OPT_mfloat_abi));
  Opts.LimitFloatPrecision =
      std::string(Args.getLastArgValue(OPT_mlimit_float_precision));
  Opts.Reciprocals = Args.getAllArgValues(OPT_mrecip_EQ);

  Opts.NumRegisterParameters = getLastArgIntValue(Args, OPT_mregparm, 0, Diags);
  Opts.SmallDataLimit =
      getLastArgIntValue(Args, OPT_msmall_data_limit, 0, Diags);
  Opts.TrapFuncName = std::string(Args.getLastArgValue(OPT_ftrap_function_EQ));

  Opts.BBSections =
      std::string(Args.getLastArgValue(OPT_fbasic_block_sections_EQ, "none"));

  // Basic Block Sections implies Function Sections.
  Opts.FunctionSections =
      Args.hasArg(OPT_ffunction_sections) ||
      (Opts.BBSections != "none" && Opts.BBSections != "labels");

  Opts.PrepareForLTO = Args.hasArg(OPT_flto, OPT_flto_EQ);
  Opts.PrepareForThinLTO = false;
  if (Arg *A = Args.getLastArg(OPT_flto_EQ)) {
    StringRef S = A->getValue();
    if (S == "thin")
      Opts.PrepareForThinLTO = true;
    else if (S != "full")
      Diags.Report(diag::err_drv_invalid_value) << A->getAsString(Args) << S;
  }
  if (Arg *A = Args.getLastArg(OPT_fthinlto_index_EQ)) {
    if (IK.getLanguage() != Language::LLVM_IR)
      Diags.Report(diag::err_drv_argument_only_allowed_with)
          << A->getAsString(Args) << "-x ir";
    Opts.ThinLTOIndexFile =
        std::string(Args.getLastArgValue(OPT_fthinlto_index_EQ));
  }
  if (Arg *A = Args.getLastArg(OPT_save_temps_EQ))
    Opts.SaveTempsFilePrefix =
        llvm::StringSwitch<std::string>(A->getValue())
            .Case("obj", FrontendOpts.OutputFile)
            .Default(llvm::sys::path::filename(FrontendOpts.OutputFile).str());

  Opts.ThinLinkBitcodeFile =
      std::string(Args.getLastArgValue(OPT_fthin_link_bitcode_EQ));

  // The memory profile runtime appends the pid to make this name more unique.
  const char *MemProfileBasename = "memprof.profraw";
  if (Args.hasArg(OPT_fmemory_profile_EQ)) {
    SmallString<128> Path(
        std::string(Args.getLastArgValue(OPT_fmemory_profile_EQ)));
    llvm::sys::path::append(Path, MemProfileBasename);
    Opts.MemoryProfileOutput = std::string(Path);
  } else if (Args.hasArg(OPT_fmemory_profile))
    Opts.MemoryProfileOutput = MemProfileBasename;

  Opts.PreferVectorWidth =
      std::string(Args.getLastArgValue(OPT_mprefer_vector_width_EQ));

  Opts.MainFileName = std::string(Args.getLastArgValue(OPT_main_file_name));

  if (Opts.EmitGcovArcs || Opts.EmitGcovNotes) {
    Opts.CoverageDataFile =
        std::string(Args.getLastArgValue(OPT_coverage_data_file));
    Opts.CoverageNotesFile =
        std::string(Args.getLastArgValue(OPT_coverage_notes_file));
    Opts.ProfileFilterFiles =
        std::string(Args.getLastArgValue(OPT_fprofile_filter_files_EQ));
    Opts.ProfileExcludeFiles =
        std::string(Args.getLastArgValue(OPT_fprofile_exclude_files_EQ));
    if (Args.hasArg(OPT_coverage_version_EQ)) {
      StringRef CoverageVersion = Args.getLastArgValue(OPT_coverage_version_EQ);
      if (CoverageVersion.size() != 4) {
        Diags.Report(diag::err_drv_invalid_value)
            << Args.getLastArg(OPT_coverage_version_EQ)->getAsString(Args)
            << CoverageVersion;
      } else {
        memcpy(Opts.CoverageVersion, CoverageVersion.data(), 4);
      }
    }
  }
  // Handle -fembed-bitcode option.
  if (Arg *A = Args.getLastArg(OPT_fembed_bitcode_EQ)) {
    StringRef Name = A->getValue();
    unsigned Model = llvm::StringSwitch<unsigned>(Name)
        .Case("off", CodeGenOptions::Embed_Off)
        .Case("all", CodeGenOptions::Embed_All)
        .Case("bitcode", CodeGenOptions::Embed_Bitcode)
        .Case("marker", CodeGenOptions::Embed_Marker)
        .Default(~0U);
    if (Model == ~0U) {
      Diags.Report(diag::err_drv_invalid_value) << A->getAsString(Args) << Name;
      Success = false;
    } else
      Opts.setEmbedBitcode(
          static_cast<CodeGenOptions::EmbedBitcodeKind>(Model));
  }
  // FIXME: For backend options that are not yet recorded as function
  // attributes in the IR, keep track of them so we can embed them in a
  // separate data section and use them when building the bitcode.
  for (const auto &A : Args) {
    // Do not encode output and input.
    if (A->getOption().getID() == options::OPT_o ||
        A->getOption().getID() == options::OPT_INPUT ||
        A->getOption().getID() == options::OPT_x ||
        A->getOption().getID() == options::OPT_fembed_bitcode ||
        A->getOption().matches(options::OPT_W_Group))
      continue;
    ArgStringList ASL;
    A->render(Args, ASL);
    for (const auto &arg : ASL) {
      StringRef ArgStr(arg);
      Opts.CmdArgs.insert(Opts.CmdArgs.end(), ArgStr.begin(), ArgStr.end());
      // using \00 to separate each commandline options.
      Opts.CmdArgs.push_back('\0');
    }
  }

  Opts.XRayInstructionThreshold =
      getLastArgIntValue(Args, OPT_fxray_instruction_threshold_EQ, 200, Diags);
  Opts.XRayTotalFunctionGroups =
      getLastArgIntValue(Args, OPT_fxray_function_groups, 1, Diags);
  Opts.XRaySelectedFunctionGroup =
      getLastArgIntValue(Args, OPT_fxray_selected_function_group, 0, Diags);

  auto XRayInstrBundles =
      Args.getAllArgValues(OPT_fxray_instrumentation_bundle);
  if (XRayInstrBundles.empty())
    Opts.XRayInstrumentationBundle.Mask = XRayInstrKind::All;
  else
    for (const auto &A : XRayInstrBundles)
      parseXRayInstrumentationBundle("-fxray-instrumentation-bundle=", A, Args,
                                     Diags, Opts.XRayInstrumentationBundle);

  Opts.PatchableFunctionEntryCount =
      getLastArgIntValue(Args, OPT_fpatchable_function_entry_EQ, 0, Diags);
  Opts.PatchableFunctionEntryOffset = getLastArgIntValue(
      Args, OPT_fpatchable_function_entry_offset_EQ, 0, Diags);

  if (const Arg *A = Args.getLastArg(OPT_fcf_protection_EQ)) {
    StringRef Name = A->getValue();
    if (Name == "full") {
      Opts.CFProtectionReturn = 1;
      Opts.CFProtectionBranch = 1;
    } else if (Name == "return")
      Opts.CFProtectionReturn = 1;
    else if (Name == "branch")
      Opts.CFProtectionBranch = 1;
    else if (Name != "none") {
      Diags.Report(diag::err_drv_invalid_value) << A->getAsString(Args) << Name;
      Success = false;
    }
  }

  if (const Arg *A = Args.getLastArg(OPT_compress_debug_sections_EQ)) {
    auto DCT = llvm::StringSwitch<llvm::DebugCompressionType>(A->getValue())
                   .Case("none", llvm::DebugCompressionType::None)
                   .Case("zlib", llvm::DebugCompressionType::Z)
                   .Case("zlib-gnu", llvm::DebugCompressionType::GNU)
                   .Default(llvm::DebugCompressionType::None);
    Opts.setCompressDebugSections(DCT);
  }

  Opts.DebugCompilationDir =
      std::string(Args.getLastArgValue(OPT_fdebug_compilation_dir));
  for (auto *A :
       Args.filtered(OPT_mlink_bitcode_file, OPT_mlink_builtin_bitcode)) {
    CodeGenOptions::BitcodeFileToLink F;
    F.Filename = A->getValue();
    if (A->getOption().matches(OPT_mlink_builtin_bitcode)) {
      F.LinkFlags = llvm::Linker::Flags::LinkOnlyNeeded;
      // When linking CUDA bitcode, propagate function attributes so that
      // e.g. libdevice gets fast-math attrs if we're building with fast-math.
      F.PropagateAttrs = true;
      F.Internalize = true;
    }
    Opts.LinkBitcodeFiles.push_back(F);
  }
  Opts.SanitizeCoverageType =
      getLastArgIntValue(Args, OPT_fsanitize_coverage_type, 0, Diags);
  Opts.SanitizeCoverageAllowlistFiles =
      Args.getAllArgValues(OPT_fsanitize_coverage_allowlist);
  Opts.SanitizeCoverageBlocklistFiles =
      Args.getAllArgValues(OPT_fsanitize_coverage_blocklist);
  Opts.SanitizeMemoryTrackOrigins =
      getLastArgIntValue(Args, OPT_fsanitize_memory_track_origins_EQ, 0, Diags);
  Opts.SSPBufferSize =
      getLastArgIntValue(Args, OPT_stack_protector_buffer_size, 8, Diags);

  Opts.StackProtectorGuard =
      std::string(Args.getLastArgValue(OPT_mstack_protector_guard_EQ));

  if (Arg *A = Args.getLastArg(OPT_mstack_protector_guard_offset_EQ)) {
    StringRef Val = A->getValue();
    unsigned Offset = Opts.StackProtectorGuardOffset;
    Val.getAsInteger(10, Offset);
    Opts.StackProtectorGuardOffset = Offset;
  }

  Opts.StackProtectorGuardReg =
      std::string(Args.getLastArgValue(OPT_mstack_protector_guard_reg_EQ,
                                       "none"));

  if (Arg *A = Args.getLastArg(OPT_mstack_alignment)) {
    StringRef Val = A->getValue();
    unsigned StackAlignment = Opts.StackAlignment;
    Val.getAsInteger(10, StackAlignment);
    Opts.StackAlignment = StackAlignment;
  }

  if (Arg *A = Args.getLastArg(OPT_mstack_probe_size)) {
    StringRef Val = A->getValue();
    unsigned StackProbeSize = Opts.StackProbeSize;
    Val.getAsInteger(0, StackProbeSize);
    Opts.StackProbeSize = StackProbeSize;
  }

  if (Arg *A = Args.getLastArg(OPT_fobjc_dispatch_method_EQ)) {
    StringRef Name = A->getValue();
    unsigned Method = llvm::StringSwitch<unsigned>(Name)
      .Case("legacy", CodeGenOptions::Legacy)
      .Case("non-legacy", CodeGenOptions::NonLegacy)
      .Case("mixed", CodeGenOptions::Mixed)
      .Default(~0U);
    if (Method == ~0U) {
      Diags.Report(diag::err_drv_invalid_value) << A->getAsString(Args) << Name;
      Success = false;
    } else {
      Opts.setObjCDispatchMethod(
        static_cast<CodeGenOptions::ObjCDispatchMethodKind>(Method));
    }
  }


  if (Args.getLastArg(OPT_femulated_tls) ||
      Args.getLastArg(OPT_fno_emulated_tls)) {
    Opts.ExplicitEmulatedTLS = true;
    Opts.EmulatedTLS =
        Args.hasFlag(OPT_femulated_tls, OPT_fno_emulated_tls, false);
  }

  if (Arg *A = Args.getLastArg(OPT_ftlsmodel_EQ)) {
    StringRef Name = A->getValue();
    unsigned Model = llvm::StringSwitch<unsigned>(Name)
        .Case("global-dynamic", CodeGenOptions::GeneralDynamicTLSModel)
        .Case("local-dynamic", CodeGenOptions::LocalDynamicTLSModel)
        .Case("initial-exec", CodeGenOptions::InitialExecTLSModel)
        .Case("local-exec", CodeGenOptions::LocalExecTLSModel)
        .Default(~0U);
    if (Model == ~0U) {
      Diags.Report(diag::err_drv_invalid_value) << A->getAsString(Args) << Name;
      Success = false;
    } else {
      Opts.setDefaultTLSModel(static_cast<CodeGenOptions::TLSModel>(Model));
    }
  }

  Opts.TLSSize = getLastArgIntValue(Args, OPT_mtls_size_EQ, 0, Diags);

  if (Arg *A = Args.getLastArg(OPT_fdenormal_fp_math_EQ)) {
    StringRef Val = A->getValue();
    Opts.FPDenormalMode = llvm::parseDenormalFPAttribute(Val);
    if (!Opts.FPDenormalMode.isValid())
      Diags.Report(diag::err_drv_invalid_value) << A->getAsString(Args) << Val;
  }

  if (Arg *A = Args.getLastArg(OPT_fdenormal_fp_math_f32_EQ)) {
    StringRef Val = A->getValue();
    Opts.FP32DenormalMode = llvm::parseDenormalFPAttribute(Val);
    if (!Opts.FP32DenormalMode.isValid())
      Diags.Report(diag::err_drv_invalid_value) << A->getAsString(Args) << Val;
  }

  // X86_32 has -fppc-struct-return and -freg-struct-return.
  // PPC32 has -maix-struct-return and -msvr4-struct-return.
  if (Arg *A =
          Args.getLastArg(OPT_fpcc_struct_return, OPT_freg_struct_return,
                          OPT_maix_struct_return, OPT_msvr4_struct_return)) {
    // TODO: We might want to consider enabling these options on AIX in the
    // future.
    if (T.isOSAIX())
      Diags.Report(diag::err_drv_unsupported_opt_for_target)
          << A->getSpelling() << T.str();

    const Option &O = A->getOption();
    if (O.matches(OPT_fpcc_struct_return) ||
        O.matches(OPT_maix_struct_return)) {
      Opts.setStructReturnConvention(CodeGenOptions::SRCK_OnStack);
    } else {
      assert(O.matches(OPT_freg_struct_return) ||
             O.matches(OPT_msvr4_struct_return));
      Opts.setStructReturnConvention(CodeGenOptions::SRCK_InRegs);
    }
  }

  if (T.isOSAIX() && (Args.hasArg(OPT_mignore_xcoff_visibility) ||
                      !Args.hasArg(OPT_fvisibility)))
    Opts.IgnoreXCOFFVisibility = 1;

  if (Arg *A =
          Args.getLastArg(OPT_mabi_EQ_vec_default, OPT_mabi_EQ_vec_extabi)) {
    if (!T.isOSAIX())
      Diags.Report(diag::err_drv_unsupported_opt_for_target)
          << A->getSpelling() << T.str();

    const Option &O = A->getOption();
    if (O.matches(OPT_mabi_EQ_vec_default))
      Diags.Report(diag::err_aix_default_altivec_abi)
          << A->getSpelling() << T.str();
    else {
      assert(O.matches(OPT_mabi_EQ_vec_extabi));
      Opts.EnableAIXExtendedAltivecABI = 1;
    }
  }

  Opts.DependentLibraries = Args.getAllArgValues(OPT_dependent_lib);
  Opts.LinkerOptions = Args.getAllArgValues(OPT_linker_option);
  bool NeedLocTracking = false;

  Opts.OptRecordFile = std::string(Args.getLastArgValue(OPT_opt_record_file));
  if (!Opts.OptRecordFile.empty())
    NeedLocTracking = true;

  if (Arg *A = Args.getLastArg(OPT_opt_record_passes)) {
    Opts.OptRecordPasses = A->getValue();
    NeedLocTracking = true;
  }

  if (Arg *A = Args.getLastArg(OPT_opt_record_format)) {
    Opts.OptRecordFormat = A->getValue();
    NeedLocTracking = true;
  }

  if (Arg *A = Args.getLastArg(OPT_Rpass_EQ)) {
    Opts.OptimizationRemarkPattern =
        GenerateOptimizationRemarkRegex(Diags, Args, A);
    NeedLocTracking = true;
  }

  if (Arg *A = Args.getLastArg(OPT_Rpass_missed_EQ)) {
    Opts.OptimizationRemarkMissedPattern =
        GenerateOptimizationRemarkRegex(Diags, Args, A);
    NeedLocTracking = true;
  }

  if (Arg *A = Args.getLastArg(OPT_Rpass_analysis_EQ)) {
    Opts.OptimizationRemarkAnalysisPattern =
        GenerateOptimizationRemarkRegex(Diags, Args, A);
    NeedLocTracking = true;
  }

  bool UsingSampleProfile = !Opts.SampleProfileFile.empty();
  bool UsingProfile = UsingSampleProfile ||
      (Opts.getProfileUse() != CodeGenOptions::ProfileNone);

  if (Opts.DiagnosticsWithHotness && !UsingProfile &&
      // An IR file will contain PGO as metadata
      IK.getLanguage() != Language::LLVM_IR)
    Diags.Report(diag::warn_drv_diagnostics_hotness_requires_pgo)
        << "-fdiagnostics-show-hotness";

  // Parse remarks hotness threshold. Valid value is either integer or 'auto'.
  if (auto *arg =
          Args.getLastArg(options::OPT_fdiagnostics_hotness_threshold_EQ)) {
    auto ResultOrErr =
        llvm::remarks::parseHotnessThresholdOption(arg->getValue());

    if (!ResultOrErr) {
      Diags.Report(diag::err_drv_invalid_diagnotics_hotness_threshold)
          << "-fdiagnostics-hotness-threshold=";
    } else {
      Opts.DiagnosticsHotnessThreshold = *ResultOrErr;
      if ((!Opts.DiagnosticsHotnessThreshold.hasValue() ||
           Opts.DiagnosticsHotnessThreshold.getValue() > 0) &&
          !UsingProfile)
        Diags.Report(diag::warn_drv_diagnostics_hotness_requires_pgo)
            << "-fdiagnostics-hotness-threshold=";
    }
  }

  // If the user requested to use a sample profile for PGO, then the
  // backend will need to track source location information so the profile
  // can be incorporated into the IR.
  if (UsingSampleProfile)
    NeedLocTracking = true;

  // If the user requested a flag that requires source locations available in
  // the backend, make sure that the backend tracks source location information.
  if (NeedLocTracking && Opts.getDebugInfo() == codegenoptions::NoDebugInfo)
    Opts.setDebugInfo(codegenoptions::LocTrackingOnly);

  Opts.RewriteMapFiles = Args.getAllArgValues(OPT_frewrite_map_file);

  // Parse -fsanitize-recover= arguments.
  // FIXME: Report unrecoverable sanitizers incorrectly specified here.
  parseSanitizerKinds("-fsanitize-recover=",
                      Args.getAllArgValues(OPT_fsanitize_recover_EQ), Diags,
                      Opts.SanitizeRecover);
  parseSanitizerKinds("-fsanitize-trap=",
                      Args.getAllArgValues(OPT_fsanitize_trap_EQ), Diags,
                      Opts.SanitizeTrap);

  Opts.CudaGpuBinaryFileName =
      std::string(Args.getLastArgValue(OPT_fcuda_include_gpubinary));

  Opts.EmitCheckPathComponentsToStrip = getLastArgIntValue(
      Args, OPT_fsanitize_undefined_strip_path_components_EQ, 0, Diags);

  Opts.EmitVersionIdentMetadata = Args.hasFlag(OPT_Qy, OPT_Qn, true);

  Success &=
      parsePointerAuthOptions(Opts.PointerAuth, Args, LangOpts, Triple, Diags);
  Opts.Addrsig = Args.hasArg(OPT_faddrsig);

  Opts.KeepStaticConsts = Args.hasArg(OPT_fkeep_static_consts);

  Opts.SpeculativeLoadHardening = Args.hasArg(OPT_mspeculative_load_hardening);

  Opts.DefaultFunctionAttrs = Args.getAllArgValues(OPT_default_function_attr);

  // -f[no-]split-cold-code
  // This may only be enabled when optimizing, and when small code size
  // increases are tolerable.
  //
  // swift-clang: Enable hot/cold splitting by default.
  Opts.SplitColdCode =
      (Opts.OptimizationLevel > 0) && (Opts.OptimizeSize != 2) &&
      Args.hasFlag(OPT_fsplit_cold_code, OPT_fno_split_cold_code, true);

  Opts.PassPlugins = Args.getAllArgValues(OPT_fpass_plugin_EQ);

  Opts.SymbolPartition =
      std::string(Args.getLastArgValue(OPT_fsymbol_partition_EQ));

  return Success;
}

static void ParseDependencyOutputArgs(DependencyOutputOptions &Opts,
                                      ArgList &Args) {
  Opts.Targets = Args.getAllArgValues(OPT_MT);
  Opts.SkipUnusedModuleMaps = Args.hasArg(OPT_skip_unused_modulemap_file_deps);
  if (Args.hasArg(OPT_show_includes)) {
    // Writing both /showIncludes and preprocessor output to stdout
    // would produce interleaved output, so use stderr for /showIncludes.
    // This behaves the same as cl.exe, when /E, /EP or /P are passed.
    if (Args.hasArg(options::OPT_E) || Args.hasArg(options::OPT_P))
      Opts.ShowIncludesDest = ShowIncludesDestination::Stderr;
    else
      Opts.ShowIncludesDest = ShowIncludesDestination::Stdout;
  } else {
    Opts.ShowIncludesDest = ShowIncludesDestination::None;
  }
  // Add sanitizer blacklists as extra dependencies.
  // They won't be discovered by the regular preprocessor, so
  // we let make / ninja to know about this implicit dependency.
  if (!Args.hasArg(OPT_fno_sanitize_blacklist)) {
    for (const auto *A : Args.filtered(OPT_fsanitize_blacklist)) {
      StringRef Val = A->getValue();
      if (Val.find('=') == StringRef::npos)
        Opts.ExtraDeps.push_back(std::string(Val));
    }
    if (Opts.IncludeSystemHeaders) {
      for (const auto *A : Args.filtered(OPT_fsanitize_system_blacklist)) {
        StringRef Val = A->getValue();
        if (Val.find('=') == StringRef::npos)
          Opts.ExtraDeps.push_back(std::string(Val));
      }
    }
  }

  // Propagate the extra dependencies.
  for (const auto *A : Args.filtered(OPT_fdepfile_entry)) {
    Opts.ExtraDeps.push_back(A->getValue());
  }

  // Only the -fmodule-file=<file> form.
  for (const auto *A : Args.filtered(OPT_fmodule_file)) {
    StringRef Val = A->getValue();
    if (Val.find('=') == StringRef::npos)
      Opts.ExtraDeps.push_back(std::string(Val));
  }
}

static bool parseShowColorsArgs(const ArgList &Args, bool DefaultColor) {
  // Color diagnostics default to auto ("on" if terminal supports) in the driver
  // but default to off in cc1, needing an explicit OPT_fdiagnostics_color.
  // Support both clang's -f[no-]color-diagnostics and gcc's
  // -f[no-]diagnostics-colors[=never|always|auto].
  enum {
    Colors_On,
    Colors_Off,
    Colors_Auto
  } ShowColors = DefaultColor ? Colors_Auto : Colors_Off;
  for (auto *A : Args) {
    const Option &O = A->getOption();
    if (O.matches(options::OPT_fcolor_diagnostics) ||
        O.matches(options::OPT_fdiagnostics_color)) {
      ShowColors = Colors_On;
    } else if (O.matches(options::OPT_fno_color_diagnostics) ||
               O.matches(options::OPT_fno_diagnostics_color)) {
      ShowColors = Colors_Off;
    } else if (O.matches(options::OPT_fdiagnostics_color_EQ)) {
      StringRef Value(A->getValue());
      if (Value == "always")
        ShowColors = Colors_On;
      else if (Value == "never")
        ShowColors = Colors_Off;
      else if (Value == "auto")
        ShowColors = Colors_Auto;
    }
  }
  return ShowColors == Colors_On ||
         (ShowColors == Colors_Auto &&
          llvm::sys::Process::StandardErrHasColors());
}

static bool checkVerifyPrefixes(const std::vector<std::string> &VerifyPrefixes,
                                DiagnosticsEngine *Diags) {
  bool Success = true;
  for (const auto &Prefix : VerifyPrefixes) {
    // Every prefix must start with a letter and contain only alphanumeric
    // characters, hyphens, and underscores.
    auto BadChar = llvm::find_if(Prefix, [](char C) {
      return !isAlphanumeric(C) && C != '-' && C != '_';
    });
    if (BadChar != Prefix.end() || !isLetter(Prefix[0])) {
      Success = false;
      if (Diags) {
        Diags->Report(diag::err_drv_invalid_value) << "-verify=" << Prefix;
        Diags->Report(diag::note_drv_verify_prefix_spelling);
      }
    }
  }
  return Success;
}

bool clang::ParseDiagnosticArgs(DiagnosticOptions &Opts, ArgList &Args,
                                DiagnosticsEngine *Diags,
                                bool DefaultDiagColor) {
  bool Success = true;

  Opts.DiagnosticLogFile =
      std::string(Args.getLastArgValue(OPT_diagnostic_log_file));
  if (Arg *A =
          Args.getLastArg(OPT_diagnostic_serialized_file, OPT__serialize_diags))
    Opts.DiagnosticSerializationFile = A->getValue();
  Opts.IgnoreWarnings = Args.hasArg(OPT_w);
  Opts.NoRewriteMacros = Args.hasArg(OPT_Wno_rewrite_macros);
  Opts.Pedantic = Args.hasArg(OPT_pedantic);
  Opts.PedanticErrors = Args.hasArg(OPT_pedantic_errors);
  Opts.ShowCarets = !Args.hasArg(OPT_fno_caret_diagnostics);
  Opts.ShowColors = parseShowColorsArgs(Args, DefaultDiagColor);
  Opts.ShowColumn = !Args.hasArg(OPT_fno_show_column);
  Opts.ShowFixits = !Args.hasArg(OPT_fno_diagnostics_fixit_info);
  Opts.ShowLocation = !Args.hasArg(OPT_fno_show_source_location);
  Opts.AbsolutePath = Args.hasArg(OPT_fdiagnostics_absolute_paths);
  Opts.ShowOptionNames = !Args.hasArg(OPT_fno_diagnostics_show_option);

  // Default behavior is to not to show note include stacks.
  Opts.ShowNoteIncludeStack = false;
  if (Arg *A = Args.getLastArg(OPT_fdiagnostics_show_note_include_stack,
                               OPT_fno_diagnostics_show_note_include_stack))
    if (A->getOption().matches(OPT_fdiagnostics_show_note_include_stack))
      Opts.ShowNoteIncludeStack = true;

  StringRef ShowOverloads =
    Args.getLastArgValue(OPT_fshow_overloads_EQ, "all");
  if (ShowOverloads == "best")
    Opts.setShowOverloads(Ovl_Best);
  else if (ShowOverloads == "all")
    Opts.setShowOverloads(Ovl_All);
  else {
    Success = false;
    if (Diags)
      Diags->Report(diag::err_drv_invalid_value)
      << Args.getLastArg(OPT_fshow_overloads_EQ)->getAsString(Args)
      << ShowOverloads;
  }

  StringRef ShowCategory =
    Args.getLastArgValue(OPT_fdiagnostics_show_category, "none");
  if (ShowCategory == "none")
    Opts.ShowCategories = 0;
  else if (ShowCategory == "id")
    Opts.ShowCategories = 1;
  else if (ShowCategory == "name")
    Opts.ShowCategories = 2;
  else {
    Success = false;
    if (Diags)
      Diags->Report(diag::err_drv_invalid_value)
      << Args.getLastArg(OPT_fdiagnostics_show_category)->getAsString(Args)
      << ShowCategory;
  }

  StringRef Format =
    Args.getLastArgValue(OPT_fdiagnostics_format, "clang");
  if (Format == "clang")
    Opts.setFormat(DiagnosticOptions::Clang);
  else if (Format == "msvc")
    Opts.setFormat(DiagnosticOptions::MSVC);
  else if (Format == "msvc-fallback") {
    Opts.setFormat(DiagnosticOptions::MSVC);
    Opts.CLFallbackMode = true;
  } else if (Format == "vi")
    Opts.setFormat(DiagnosticOptions::Vi);
  else {
    Success = false;
    if (Diags)
      Diags->Report(diag::err_drv_invalid_value)
      << Args.getLastArg(OPT_fdiagnostics_format)->getAsString(Args)
      << Format;
  }

  Opts.ShowSourceRanges = Args.hasArg(OPT_fdiagnostics_print_source_range_info);
  Opts.ShowParseableFixits = Args.hasArg(OPT_fdiagnostics_parseable_fixits);
  Opts.ShowPresumedLoc = !Args.hasArg(OPT_fno_diagnostics_use_presumed_location);
  Opts.VerifyDiagnostics = Args.hasArg(OPT_verify) || Args.hasArg(OPT_verify_EQ);
  Opts.VerifyPrefixes = Args.getAllArgValues(OPT_verify_EQ);
  if (Args.hasArg(OPT_verify))
    Opts.VerifyPrefixes.push_back("expected");
  // Keep VerifyPrefixes in its original order for the sake of diagnostics, and
  // then sort it to prepare for fast lookup using std::binary_search.
  if (!checkVerifyPrefixes(Opts.VerifyPrefixes, Diags)) {
    Opts.VerifyDiagnostics = false;
    Success = false;
  }
  else
    llvm::sort(Opts.VerifyPrefixes);
  DiagnosticLevelMask DiagMask = DiagnosticLevelMask::None;
  Success &= parseDiagnosticLevelMask("-verify-ignore-unexpected=",
    Args.getAllArgValues(OPT_verify_ignore_unexpected_EQ),
    Diags, DiagMask);
  if (Args.hasArg(OPT_verify_ignore_unexpected))
    DiagMask = DiagnosticLevelMask::All;
  Opts.setVerifyIgnoreUnexpected(DiagMask);
  Opts.ElideType = !Args.hasArg(OPT_fno_elide_type);
  Opts.ShowTemplateTree = Args.hasArg(OPT_fdiagnostics_show_template_tree);
  Opts.ErrorLimit = getLastArgIntValue(Args, OPT_ferror_limit, 0, Diags);
  Opts.MacroBacktraceLimit =
      getLastArgIntValue(Args, OPT_fmacro_backtrace_limit,
                         DiagnosticOptions::DefaultMacroBacktraceLimit, Diags);
  Opts.TemplateBacktraceLimit = getLastArgIntValue(
      Args, OPT_ftemplate_backtrace_limit,
      DiagnosticOptions::DefaultTemplateBacktraceLimit, Diags);
  Opts.ConstexprBacktraceLimit = getLastArgIntValue(
      Args, OPT_fconstexpr_backtrace_limit,
      DiagnosticOptions::DefaultConstexprBacktraceLimit, Diags);
  Opts.SpellCheckingLimit = getLastArgIntValue(
      Args, OPT_fspell_checking_limit,
      DiagnosticOptions::DefaultSpellCheckingLimit, Diags);
  Opts.SnippetLineLimit = getLastArgIntValue(
      Args, OPT_fcaret_diagnostics_max_lines,
      DiagnosticOptions::DefaultSnippetLineLimit, Diags);
  Opts.TabStop = getLastArgIntValue(Args, OPT_ftabstop,
                                    DiagnosticOptions::DefaultTabStop, Diags);
  if (Opts.TabStop == 0 || Opts.TabStop > DiagnosticOptions::MaxTabStop) {
    Opts.TabStop = DiagnosticOptions::DefaultTabStop;
    if (Diags)
      Diags->Report(diag::warn_ignoring_ftabstop_value)
      << Opts.TabStop << DiagnosticOptions::DefaultTabStop;
  }
  Opts.MessageLength =
      getLastArgIntValue(Args, OPT_fmessage_length_EQ, 0, Diags);

  Opts.UndefPrefixes = Args.getAllArgValues(OPT_Wundef_prefix_EQ);

  addDiagnosticArgs(Args, OPT_W_Group, OPT_W_value_Group, Opts.Warnings);
  addDiagnosticArgs(Args, OPT_R_Group, OPT_R_value_Group, Opts.Remarks);

  return Success;
}

/// Parse the argument to the -ftest-module-file-extension
/// command-line argument.
///
/// \returns true on error, false on success.
static bool parseTestModuleFileExtensionArg(StringRef Arg,
                                            std::string &BlockName,
                                            unsigned &MajorVersion,
                                            unsigned &MinorVersion,
                                            bool &Hashed,
                                            std::string &UserInfo) {
  SmallVector<StringRef, 5> Args;
  Arg.split(Args, ':', 5);
  if (Args.size() < 5)
    return true;

  BlockName = std::string(Args[0]);
  if (Args[1].getAsInteger(10, MajorVersion)) return true;
  if (Args[2].getAsInteger(10, MinorVersion)) return true;
  if (Args[3].getAsInteger(2, Hashed)) return true;
  if (Args.size() > 4)
    UserInfo = std::string(Args[4]);
  return false;
}

static InputKind ParseFrontendArgs(FrontendOptions &Opts, ArgList &Args,
                                   DiagnosticsEngine &Diags,
                                   bool &IsHeaderFile) {
  Opts.ProgramAction = frontend::ParseSyntaxOnly;
  if (const Arg *A = Args.getLastArg(OPT_Action_Group)) {
    switch (A->getOption().getID()) {
    default:
      llvm_unreachable("Invalid option in group!");
    case OPT_ast_list:
      Opts.ProgramAction = frontend::ASTDeclList; break;
    case OPT_ast_dump_all_EQ:
    case OPT_ast_dump_EQ: {
      unsigned Val = llvm::StringSwitch<unsigned>(A->getValue())
                         .CaseLower("default", ADOF_Default)
                         .CaseLower("json", ADOF_JSON)
                         .Default(std::numeric_limits<unsigned>::max());

      if (Val != std::numeric_limits<unsigned>::max())
        Opts.ASTDumpFormat = static_cast<ASTDumpOutputFormat>(Val);
      else {
        Diags.Report(diag::err_drv_invalid_value)
            << A->getAsString(Args) << A->getValue();
        Opts.ASTDumpFormat = ADOF_Default;
      }
      LLVM_FALLTHROUGH;
    }
    case OPT_ast_dump:
    case OPT_ast_dump_all:
    case OPT_ast_dump_lookups:
    case OPT_ast_dump_decl_types:
      Opts.ProgramAction = frontend::ASTDump; break;
    case OPT_ast_print:
      Opts.ProgramAction = frontend::ASTPrint; break;
    case OPT_ast_view:
      Opts.ProgramAction = frontend::ASTView; break;
    case OPT_compiler_options_dump:
      Opts.ProgramAction = frontend::DumpCompilerOptions; break;
    case OPT_dump_raw_tokens:
      Opts.ProgramAction = frontend::DumpRawTokens; break;
    case OPT_dump_tokens:
      Opts.ProgramAction = frontend::DumpTokens; break;
    case OPT_S:
      Opts.ProgramAction = frontend::EmitAssembly; break;
    case OPT_emit_llvm_bc:
      Opts.ProgramAction = frontend::EmitBC; break;
    case OPT_emit_html:
      Opts.ProgramAction = frontend::EmitHTML; break;
    case OPT_emit_llvm:
      Opts.ProgramAction = frontend::EmitLLVM; break;
    case OPT_emit_llvm_only:
      Opts.ProgramAction = frontend::EmitLLVMOnly; break;
    case OPT_emit_codegen_only:
      Opts.ProgramAction = frontend::EmitCodeGenOnly; break;
    case OPT_emit_obj:
      Opts.ProgramAction = frontend::EmitObj; break;
    case OPT_fixit_EQ:
      Opts.FixItSuffix = A->getValue();
      LLVM_FALLTHROUGH;
    case OPT_fixit:
      Opts.ProgramAction = frontend::FixIt; break;
    case OPT_emit_module:
      Opts.ProgramAction = frontend::GenerateModule; break;
    case OPT_emit_module_interface:
      Opts.ProgramAction = frontend::GenerateModuleInterface; break;
    case OPT_emit_header_module:
      Opts.ProgramAction = frontend::GenerateHeaderModule; break;
    case OPT_emit_pch:
      Opts.ProgramAction = frontend::GeneratePCH; break;
    case OPT_emit_interface_stubs: {
      StringRef ArgStr =
          Args.hasArg(OPT_interface_stub_version_EQ)
              ? Args.getLastArgValue(OPT_interface_stub_version_EQ)
              : "experimental-ifs-v2";
      if (ArgStr == "experimental-yaml-elf-v1" ||
          ArgStr == "experimental-ifs-v1" ||
          ArgStr == "experimental-tapi-elf-v1") {
        std::string ErrorMessage =
            "Invalid interface stub format: " + ArgStr.str() +
            " is deprecated.";
        Diags.Report(diag::err_drv_invalid_value)
            << "Must specify a valid interface stub format type, ie: "
               "-interface-stub-version=experimental-ifs-v2"
            << ErrorMessage;
      } else if (!ArgStr.startswith("experimental-ifs-")) {
        std::string ErrorMessage =
            "Invalid interface stub format: " + ArgStr.str() + ".";
        Diags.Report(diag::err_drv_invalid_value)
            << "Must specify a valid interface stub format type, ie: "
               "-interface-stub-version=experimental-ifs-v2"
            << ErrorMessage;
      } else {
        Opts.ProgramAction = frontend::GenerateInterfaceStubs;
      }
      break;
    }
    case OPT_init_only:
      Opts.ProgramAction = frontend::InitOnly; break;
    case OPT_fsyntax_only:
      Opts.ProgramAction = frontend::ParseSyntaxOnly; break;
    case OPT_module_file_info:
      Opts.ProgramAction = frontend::ModuleFileInfo; break;
    case OPT_verify_pch:
      Opts.ProgramAction = frontend::VerifyPCH; break;
    case OPT_print_preamble:
      Opts.ProgramAction = frontend::PrintPreamble; break;
    case OPT_E:
      Opts.ProgramAction = frontend::PrintPreprocessedInput; break;
    case OPT_templight_dump:
      Opts.ProgramAction = frontend::TemplightDump; break;
    case OPT_rewrite_macros:
      Opts.ProgramAction = frontend::RewriteMacros; break;
    case OPT_rewrite_objc:
      Opts.ProgramAction = frontend::RewriteObjC; break;
    case OPT_rewrite_test:
      Opts.ProgramAction = frontend::RewriteTest; break;
    case OPT_analyze:
      Opts.ProgramAction = frontend::RunAnalysis; break;
    case OPT_migrate:
      Opts.ProgramAction = frontend::MigrateSource; break;
    case OPT_Eonly:
      Opts.ProgramAction = frontend::RunPreprocessorOnly; break;
    case OPT_print_dependency_directives_minimized_source:
      Opts.ProgramAction =
          frontend::PrintDependencyDirectivesSourceMinimizerOutput;
      break;
    }
  }

  if (const Arg* A = Args.getLastArg(OPT_plugin)) {
    Opts.Plugins.emplace_back(A->getValue(0));
    Opts.ProgramAction = frontend::PluginAction;
    Opts.ActionName = A->getValue();
  }
  Opts.AddPluginActions = Args.getAllArgValues(OPT_add_plugin);
  for (const auto *AA : Args.filtered(OPT_plugin_arg))
    Opts.PluginArgs[AA->getValue(0)].emplace_back(AA->getValue(1));

  for (const std::string &Arg :
         Args.getAllArgValues(OPT_ftest_module_file_extension_EQ)) {
    std::string BlockName;
    unsigned MajorVersion;
    unsigned MinorVersion;
    bool Hashed;
    std::string UserInfo;
    if (parseTestModuleFileExtensionArg(Arg, BlockName, MajorVersion,
                                        MinorVersion, Hashed, UserInfo)) {
      Diags.Report(diag::err_test_module_file_extension_format) << Arg;

      continue;
    }

    // Add the testing module file extension.
    Opts.ModuleFileExtensions.push_back(
        std::make_shared<TestModuleFileExtension>(
            BlockName, MajorVersion, MinorVersion, Hashed, UserInfo));
  }

  if (const Arg *A = Args.getLastArg(OPT_code_completion_at)) {
    Opts.CodeCompletionAt =
      ParsedSourceLocation::FromString(A->getValue());
    if (Opts.CodeCompletionAt.FileName.empty())
      Diags.Report(diag::err_drv_invalid_value)
        << A->getAsString(Args) << A->getValue();
  }

  Opts.OutputFile = std::string(Args.getLastArgValue(OPT_o));
  Opts.Plugins = Args.getAllArgValues(OPT_load);
  Opts.TimeTraceGranularity = getLastArgIntValue(
      Args, OPT_ftime_trace_granularity_EQ, Opts.TimeTraceGranularity, Diags);
  Opts.ASTMergeFiles = Args.getAllArgValues(OPT_ast_merge);
  Opts.LLVMArgs = Args.getAllArgValues(OPT_mllvm);
  Opts.ASTDumpDecls = Args.hasArg(OPT_ast_dump, OPT_ast_dump_EQ);
  Opts.ASTDumpAll = Args.hasArg(OPT_ast_dump_all, OPT_ast_dump_all_EQ);
  Opts.ASTDumpFilter = std::string(Args.getLastArgValue(OPT_ast_dump_filter));
  Opts.ModuleMapFiles = Args.getAllArgValues(OPT_fmodule_map_file);
  // Only the -fmodule-file=<file> form.
  for (const auto *A : Args.filtered(OPT_fmodule_file)) {
    StringRef Val = A->getValue();
    if (Val.find('=') == StringRef::npos)
      Opts.ModuleFiles.push_back(std::string(Val));
  }
  Opts.ModulesEmbedFiles = Args.getAllArgValues(OPT_fmodules_embed_file_EQ);
  Opts.AllowPCMWithCompilerErrors = Args.hasArg(OPT_fallow_pcm_with_errors);

  if (Opts.ProgramAction != frontend::GenerateModule && Opts.IsSystemModule)
    Diags.Report(diag::err_drv_argument_only_allowed_with) << "-fsystem-module"
                                                           << "-emit-module";

  Opts.OverrideRecordLayoutsFile =
      std::string(Args.getLastArgValue(OPT_foverride_record_layout_EQ));
  Opts.AuxTriple = std::string(Args.getLastArgValue(OPT_aux_triple));
  if (Args.hasArg(OPT_aux_target_cpu))
    Opts.AuxTargetCPU = std::string(Args.getLastArgValue(OPT_aux_target_cpu));
  if (Args.hasArg(OPT_aux_target_feature))
    Opts.AuxTargetFeatures = Args.getAllArgValues(OPT_aux_target_feature);
  Opts.StatsFile = std::string(Args.getLastArgValue(OPT_stats_file));

  Opts.MTMigrateDir =
      std::string(Args.getLastArgValue(OPT_mt_migrate_directory));
  Opts.ARCMTMigrateReportOut =
      std::string(Args.getLastArgValue(OPT_arcmt_migrate_report_output));

  Opts.ObjCMTWhiteListPath =
      std::string(Args.getLastArgValue(OPT_objcmt_whitelist_dir_path));

  if (Opts.ARCMTAction != FrontendOptions::ARCMT_None &&
      Opts.ObjCMTAction != FrontendOptions::ObjCMT_None) {
    Diags.Report(diag::err_drv_argument_not_allowed_with)
      << "ARC migration" << "ObjC migration";
  }

  Opts.IndexStorePath = std::string(Args.getLastArgValue(OPT_index_store_path));
  Opts.IndexIgnoreSystemSymbols = Args.hasArg(OPT_index_ignore_system_symbols);
  Opts.IndexRecordCodegenName = Args.hasArg(OPT_index_record_codegen_name);

  InputKind DashX(Language::Unknown);
  if (const Arg *A = Args.getLastArg(OPT_x)) {
    StringRef XValue = A->getValue();

    // Parse suffixes: '<lang>(-header|[-module-map][-cpp-output])'.
    // FIXME: Supporting '<lang>-header-cpp-output' would be useful.
    bool Preprocessed = XValue.consume_back("-cpp-output");
    bool ModuleMap = XValue.consume_back("-module-map");
    IsHeaderFile = !Preprocessed && !ModuleMap &&
                   XValue != "precompiled-header" &&
                   XValue.consume_back("-header");

    // Principal languages.
    DashX = llvm::StringSwitch<InputKind>(XValue)
                .Case("c", Language::C)
                .Case("cl", Language::OpenCL)
                .Case("cuda", Language::CUDA)
                .Case("hip", Language::HIP)
                .Case("c++", Language::CXX)
                .Case("objective-c", Language::ObjC)
                .Case("objective-c++", Language::ObjCXX)
                .Case("renderscript", Language::RenderScript)
                .Default(Language::Unknown);

    // "objc[++]-cpp-output" is an acceptable synonym for
    // "objective-c[++]-cpp-output".
    if (DashX.isUnknown() && Preprocessed && !IsHeaderFile && !ModuleMap)
      DashX = llvm::StringSwitch<InputKind>(XValue)
                  .Case("objc", Language::ObjC)
                  .Case("objc++", Language::ObjCXX)
                  .Default(Language::Unknown);

    // Some special cases cannot be combined with suffixes.
    if (DashX.isUnknown() && !Preprocessed && !ModuleMap && !IsHeaderFile)
      DashX = llvm::StringSwitch<InputKind>(XValue)
                  .Case("cpp-output", InputKind(Language::C).getPreprocessed())
                  .Case("assembler-with-cpp", Language::Asm)
                  .Cases("ast", "pcm", "precompiled-header",
                         InputKind(Language::Unknown, InputKind::Precompiled))
                  .Case("ir", Language::LLVM_IR)
                  .Default(Language::Unknown);

    if (DashX.isUnknown())
      Diags.Report(diag::err_drv_invalid_value)
        << A->getAsString(Args) << A->getValue();

    if (Preprocessed)
      DashX = DashX.getPreprocessed();
    if (ModuleMap)
      DashX = DashX.withFormat(InputKind::ModuleMap);
  }

  // '-' is the default input if none is given.
  std::vector<std::string> Inputs = Args.getAllArgValues(OPT_INPUT);
  Opts.Inputs.clear();
  if (Inputs.empty())
    Inputs.push_back("-");
  for (unsigned i = 0, e = Inputs.size(); i != e; ++i) {
    InputKind IK = DashX;
    if (IK.isUnknown()) {
      IK = FrontendOptions::getInputKindForExtension(
        StringRef(Inputs[i]).rsplit('.').second);
      // FIXME: Warn on this?
      if (IK.isUnknown())
        IK = Language::C;
      // FIXME: Remove this hack.
      if (i == 0)
        DashX = IK;
    }

    bool IsSystem = false;

    // The -emit-module action implicitly takes a module map.
    if (Opts.ProgramAction == frontend::GenerateModule &&
        IK.getFormat() == InputKind::Source) {
      IK = IK.withFormat(InputKind::ModuleMap);
      IsSystem = Opts.IsSystemModule;
    }

    Opts.Inputs.emplace_back(std::move(Inputs[i]), IK, IsSystem);
  }

  return DashX;
}

std::string CompilerInvocation::GetResourcesPath(const char *Argv0,
                                                 void *MainAddr) {
  std::string ClangExecutable =
      llvm::sys::fs::getMainExecutable(Argv0, MainAddr);
  return Driver::GetResourcesPath(ClangExecutable, CLANG_RESOURCE_DIR);
}

static void ParseHeaderSearchArgs(HeaderSearchOptions &Opts, ArgList &Args,
                                  const std::string &WorkingDir) {
  if (const Arg *A = Args.getLastArg(OPT_stdlib_EQ))
    Opts.UseLibcxx = (strcmp(A->getValue(), "libc++") == 0);

  // Canonicalize -fmodules-cache-path before storing it.
  SmallString<128> P(Args.getLastArgValue(OPT_fmodules_cache_path));
  if (!(P.empty() || llvm::sys::path::is_absolute(P))) {
    if (WorkingDir.empty())
      llvm::sys::fs::make_absolute(P);
    else
      llvm::sys::fs::make_absolute(WorkingDir, P);
  }
  llvm::sys::path::remove_dots(P);
  Opts.ModuleCachePath = std::string(P.str());

  // Only the -fmodule-file=<name>=<file> form.
  for (const auto *A : Args.filtered(OPT_fmodule_file)) {
    StringRef Val = A->getValue();
    if (Val.find('=') != StringRef::npos){
      auto Split = Val.split('=');
      Opts.PrebuiltModuleFiles.insert(
          {std::string(Split.first), std::string(Split.second)});
    }
  }
  for (const auto *A : Args.filtered(OPT_fprebuilt_module_path))
    Opts.AddPrebuiltModulePath(A->getValue());
<<<<<<< HEAD
  Opts.ImplicitModuleMaps = Args.hasFlag(OPT_fimplicit_module_maps,
                                         OPT_fno_implicit_module_maps, false);
  Opts.ModuleCachePruneInterval =
      getLastArgIntValue(Args, OPT_fmodules_prune_interval, 7 * 24 * 60 * 60);
  Opts.ModuleCachePruneAfter =
      getLastArgIntValue(Args, OPT_fmodules_prune_after, 31 * 24 * 60 * 60);
  Opts.BuildSessionTimestamp =
      getLastArgUInt64Value(Args, OPT_fbuild_session_timestamp, 0);
  if (const Arg *A = Args.getLastArg(OPT_fmodule_format_EQ))
    Opts.ModuleFormat = A->getValue();
=======
>>>>>>> f4511aec

  for (const auto *A : Args.filtered(OPT_fmodules_ignore_macro)) {
    StringRef MacroDef = A->getValue();
    Opts.ModulesIgnoreMacros.insert(
        llvm::CachedHashString(MacroDef.split('=').first));
  }

  // Add -I..., -F..., and -index-header-map options in order.
  bool IsIndexHeaderMap = false;
  bool IsSysrootSpecified =
      Args.hasArg(OPT__sysroot_EQ) || Args.hasArg(OPT_isysroot);
  for (const auto *A : Args.filtered(OPT_I, OPT_F, OPT_index_header_map)) {
    if (A->getOption().matches(OPT_index_header_map)) {
      // -index-header-map applies to the next -I or -F.
      IsIndexHeaderMap = true;
      continue;
    }

    frontend::IncludeDirGroup Group =
        IsIndexHeaderMap ? frontend::IndexHeaderMap : frontend::Angled;

    bool IsFramework = A->getOption().matches(OPT_F);
    std::string Path = A->getValue();

    if (IsSysrootSpecified && !IsFramework && A->getValue()[0] == '=') {
      SmallString<32> Buffer;
      llvm::sys::path::append(Buffer, Opts.Sysroot,
                              llvm::StringRef(A->getValue()).substr(1));
      Path = std::string(Buffer.str());
    }

    Opts.AddPath(Path, Group, IsFramework,
                 /*IgnoreSysroot*/ true);
    IsIndexHeaderMap = false;
  }

  // Add -iprefix/-iwithprefix/-iwithprefixbefore options.
  StringRef Prefix = ""; // FIXME: This isn't the correct default prefix.
  for (const auto *A :
       Args.filtered(OPT_iprefix, OPT_iwithprefix, OPT_iwithprefixbefore)) {
    if (A->getOption().matches(OPT_iprefix))
      Prefix = A->getValue();
    else if (A->getOption().matches(OPT_iwithprefix))
      Opts.AddPath(Prefix.str() + A->getValue(), frontend::After, false, true);
    else
      Opts.AddPath(Prefix.str() + A->getValue(), frontend::Angled, false, true);
  }

  for (const auto *A : Args.filtered(OPT_idirafter))
    Opts.AddPath(A->getValue(), frontend::After, false, true);
  for (const auto *A : Args.filtered(OPT_iquote))
    Opts.AddPath(A->getValue(), frontend::Quoted, false, true);
  for (const auto *A : Args.filtered(OPT_isystem, OPT_iwithsysroot))
    Opts.AddPath(A->getValue(), frontend::System, false,
                 !A->getOption().matches(OPT_iwithsysroot));
  for (const auto *A : Args.filtered(OPT_iframework))
    Opts.AddPath(A->getValue(), frontend::System, true, true);
  for (const auto *A : Args.filtered(OPT_iframeworkwithsysroot))
    Opts.AddPath(A->getValue(), frontend::System, /*IsFramework=*/true,
                 /*IgnoreSysRoot=*/false);

  // Add the paths for the various language specific isystem flags.
  for (const auto *A : Args.filtered(OPT_c_isystem))
    Opts.AddPath(A->getValue(), frontend::CSystem, false, true);
  for (const auto *A : Args.filtered(OPT_cxx_isystem))
    Opts.AddPath(A->getValue(), frontend::CXXSystem, false, true);
  for (const auto *A : Args.filtered(OPT_objc_isystem))
    Opts.AddPath(A->getValue(), frontend::ObjCSystem, false,true);
  for (const auto *A : Args.filtered(OPT_objcxx_isystem))
    Opts.AddPath(A->getValue(), frontend::ObjCXXSystem, false, true);

  // Add the internal paths from a driver that detects standard include paths.
  for (const auto *A :
       Args.filtered(OPT_internal_isystem, OPT_internal_externc_isystem)) {
    frontend::IncludeDirGroup Group = frontend::System;
    if (A->getOption().matches(OPT_internal_externc_isystem))
      Group = frontend::ExternCSystem;
    Opts.AddPath(A->getValue(), Group, false, true);
  }

  // Add the path prefixes which are implicitly treated as being system headers.
  for (const auto *A :
       Args.filtered(OPT_system_header_prefix, OPT_no_system_header_prefix))
    Opts.AddSystemHeaderPrefix(
        A->getValue(), A->getOption().matches(OPT_system_header_prefix));

  for (const auto *A : Args.filtered(OPT_ivfsoverlay))
    Opts.AddVFSOverlayFile(A->getValue());
}

static void ParseAPINotesArgs(APINotesOptions &Opts, ArgList &Args,
                              DiagnosticsEngine &diags) {
  using namespace options;
  if (const Arg *A = Args.getLastArg(OPT_fapinotes_swift_version)) {
    if (Opts.SwiftVersion.tryParse(A->getValue()))
      diags.Report(diag::err_drv_invalid_value)
        << A->getAsString(Args) << A->getValue();
  }
  for (const Arg *A : Args.filtered(OPT_iapinotes_modules))
    Opts.ModuleSearchPaths.push_back(A->getValue());
}

static void ParsePointerAuthArgs(LangOptions &Opts, ArgList &Args) {
  Opts.PointerAuthIntrinsics = Args.hasArg(OPT_fptrauth_intrinsics);
  Opts.PointerAuthCalls = Args.hasArg(OPT_fptrauth_calls);
  Opts.PointerAuthReturns = Args.hasArg(OPT_fptrauth_returns);
  Opts.PointerAuthIndirectGotos = Args.hasArg(OPT_fptrauth_indirect_gotos);
  Opts.PointerAuthAuthTraps = Args.hasArg(OPT_fptrauth_auth_traps);
  Opts.SoftPointerAuth = Args.hasArg(OPT_fptrauth_soft);
}

void CompilerInvocation::setLangDefaults(LangOptions &Opts, InputKind IK,
                                         const llvm::Triple &T,
                                         PreprocessorOptions &PPOpts,
                                         LangStandard::Kind LangStd) {
  // Set some properties which depend solely on the input kind; it would be nice
  // to move these to the language standard, and have the driver resolve the
  // input kind + language standard.
  //
  // FIXME: Perhaps a better model would be for a single source file to have
  // multiple language standards (C / C++ std, ObjC std, OpenCL std, OpenMP std)
  // simultaneously active?
  if (IK.getLanguage() == Language::Asm) {
    Opts.AsmPreprocessor = 1;
  } else if (IK.isObjectiveC()) {
    Opts.ObjC = 1;
  }

  if (LangStd == LangStandard::lang_unspecified) {
    // Based on the base language, pick one.
    switch (IK.getLanguage()) {
    case Language::Unknown:
    case Language::LLVM_IR:
      llvm_unreachable("Invalid input kind!");
    case Language::OpenCL:
      LangStd = LangStandard::lang_opencl10;
      break;
    case Language::CUDA:
      LangStd = LangStandard::lang_cuda;
      break;
    case Language::Asm:
    case Language::C:
#if defined(CLANG_DEFAULT_STD_C)
      LangStd = CLANG_DEFAULT_STD_C;
#else
      // The PS4 uses C99 as the default C standard.
      if (T.isPS4())
        LangStd = LangStandard::lang_gnu99;
      else
        LangStd = LangStandard::lang_gnu17;
#endif
      break;
    case Language::ObjC:
#if defined(CLANG_DEFAULT_STD_C)
      LangStd = CLANG_DEFAULT_STD_C;
#else
      LangStd = LangStandard::lang_gnu11;
#endif
      break;
    case Language::CXX:
    case Language::ObjCXX:
#if defined(CLANG_DEFAULT_STD_CXX)
      LangStd = CLANG_DEFAULT_STD_CXX;
#else
      LangStd = LangStandard::lang_gnucxx14;
#endif
      break;
    case Language::RenderScript:
      LangStd = LangStandard::lang_c99;
      break;
    case Language::HIP:
      LangStd = LangStandard::lang_hip;
      break;
    }
  }

  const LangStandard &Std = LangStandard::getLangStandardForKind(LangStd);
  Opts.LineComment = Std.hasLineComments();
  Opts.C99 = Std.isC99();
  Opts.C11 = Std.isC11();
  Opts.C17 = Std.isC17();
  Opts.C2x = Std.isC2x();
  Opts.CPlusPlus = Std.isCPlusPlus();
  Opts.CPlusPlus11 = Std.isCPlusPlus11();
  Opts.CPlusPlus14 = Std.isCPlusPlus14();
  Opts.CPlusPlus17 = Std.isCPlusPlus17();
  Opts.CPlusPlus20 = Std.isCPlusPlus20();
  Opts.CPlusPlus2b = Std.isCPlusPlus2b();
  Opts.Digraphs = Std.hasDigraphs();
  Opts.GNUMode = Std.isGNUMode();
  Opts.GNUInline = !Opts.C99 && !Opts.CPlusPlus;
  Opts.GNUCVersion = 0;
  Opts.HexFloats = Std.hasHexFloats();
  Opts.ImplicitInt = Std.hasImplicitInt();

  // Set OpenCL Version.
  Opts.OpenCL = Std.isOpenCL();
  if (LangStd == LangStandard::lang_opencl10)
    Opts.OpenCLVersion = 100;
  else if (LangStd == LangStandard::lang_opencl11)
    Opts.OpenCLVersion = 110;
  else if (LangStd == LangStandard::lang_opencl12)
    Opts.OpenCLVersion = 120;
  else if (LangStd == LangStandard::lang_opencl20)
    Opts.OpenCLVersion = 200;
  else if (LangStd == LangStandard::lang_opencl30)
    Opts.OpenCLVersion = 300;
  else if (LangStd == LangStandard::lang_openclcpp)
    Opts.OpenCLCPlusPlusVersion = 100;

  // OpenCL has some additional defaults.
  if (Opts.OpenCL) {
    Opts.AltiVec = 0;
    Opts.ZVector = 0;
    Opts.setLaxVectorConversions(LangOptions::LaxVectorConversionKind::None);
    Opts.setDefaultFPContractMode(LangOptions::FPM_On);
    Opts.NativeHalfType = 1;
    Opts.NativeHalfArgsAndReturns = 1;
    Opts.OpenCLCPlusPlus = Opts.CPlusPlus;

    // Include default header file for OpenCL.
    if (Opts.IncludeDefaultHeader) {
      if (Opts.DeclareOpenCLBuiltins) {
        // Only include base header file for builtin types and constants.
        PPOpts.Includes.push_back("opencl-c-base.h");
      } else {
        PPOpts.Includes.push_back("opencl-c.h");
      }
    }
  }

  Opts.HIP = IK.getLanguage() == Language::HIP;
  Opts.CUDA = IK.getLanguage() == Language::CUDA || Opts.HIP;
  if (Opts.HIP) {
    // HIP toolchain does not support 'Fast' FPOpFusion in backends since it
    // fuses multiplication/addition instructions without contract flag from
    // device library functions in LLVM bitcode, which causes accuracy loss in
    // certain math functions, e.g. tan(-1e20) becomes -0.933 instead of 0.8446.
    // For device library functions in bitcode to work, 'Strict' or 'Standard'
    // FPOpFusion options in backends is needed. Therefore 'fast-honor-pragmas'
    // FP contract option is used to allow fuse across statements in frontend
    // whereas respecting contract flag in backend.
    Opts.setDefaultFPContractMode(LangOptions::FPM_FastHonorPragmas);
  } else if (Opts.CUDA) {
    // Allow fuse across statements disregarding pragmas.
    Opts.setDefaultFPContractMode(LangOptions::FPM_Fast);
  }

  Opts.RenderScript = IK.getLanguage() == Language::RenderScript;
  if (Opts.RenderScript) {
    Opts.NativeHalfType = 1;
    Opts.NativeHalfArgsAndReturns = 1;
  }

  // OpenCL and C++ both have bool, true, false keywords.
  Opts.Bool = Opts.OpenCL || Opts.CPlusPlus;

  // OpenCL has half keyword
  Opts.Half = Opts.OpenCL;

  // C++ has wchar_t keyword.
  Opts.WChar = Opts.CPlusPlus;

  Opts.GNUKeywords = Opts.GNUMode;
  Opts.CXXOperatorNames = Opts.CPlusPlus;

  Opts.AlignedAllocation = Opts.CPlusPlus17;

  Opts.DollarIdents = !Opts.AsmPreprocessor;

  // Enable [[]] attributes in C++11 and C2x by default.
  Opts.DoubleSquareBracketAttributes = Opts.CPlusPlus11 || Opts.C2x;
}

/// Attempt to parse a visibility value out of the given argument.
static Visibility parseVisibility(Arg *arg, ArgList &args,
                                  DiagnosticsEngine &diags) {
  StringRef value = arg->getValue();
  if (value == "default") {
    return DefaultVisibility;
  } else if (value == "hidden" || value == "internal") {
    return HiddenVisibility;
  } else if (value == "protected") {
    // FIXME: diagnose if target does not support protected visibility
    return ProtectedVisibility;
  }

  diags.Report(diag::err_drv_invalid_value)
    << arg->getAsString(args) << value;
  return DefaultVisibility;
}

/// Check if input file kind and language standard are compatible.
static bool IsInputCompatibleWithStandard(InputKind IK,
                                          const LangStandard &S) {
  switch (IK.getLanguage()) {
  case Language::Unknown:
  case Language::LLVM_IR:
    llvm_unreachable("should not parse language flags for this input");

  case Language::C:
  case Language::ObjC:
  case Language::RenderScript:
    return S.getLanguage() == Language::C;

  case Language::OpenCL:
    return S.getLanguage() == Language::OpenCL;

  case Language::CXX:
  case Language::ObjCXX:
    return S.getLanguage() == Language::CXX;

  case Language::CUDA:
    // FIXME: What -std= values should be permitted for CUDA compilations?
    return S.getLanguage() == Language::CUDA ||
           S.getLanguage() == Language::CXX;

  case Language::HIP:
    return S.getLanguage() == Language::CXX || S.getLanguage() == Language::HIP;

  case Language::Asm:
    // Accept (and ignore) all -std= values.
    // FIXME: The -std= value is not ignored; it affects the tokenization
    // and preprocessing rules if we're preprocessing this asm input.
    return true;
  }

  llvm_unreachable("unexpected input language");
}

/// Get language name for given input kind.
static const StringRef GetInputKindName(InputKind IK) {
  switch (IK.getLanguage()) {
  case Language::C:
    return "C";
  case Language::ObjC:
    return "Objective-C";
  case Language::CXX:
    return "C++";
  case Language::ObjCXX:
    return "Objective-C++";
  case Language::OpenCL:
    return "OpenCL";
  case Language::CUDA:
    return "CUDA";
  case Language::RenderScript:
    return "RenderScript";
  case Language::HIP:
    return "HIP";

  case Language::Asm:
    return "Asm";
  case Language::LLVM_IR:
    return "LLVM IR";

  case Language::Unknown:
    break;
  }
  llvm_unreachable("unknown input language");
}

static void ParseLangArgs(LangOptions &Opts, ArgList &Args, InputKind IK,
                          const TargetOptions &TargetOpts,
                          PreprocessorOptions &PPOpts,
                          DiagnosticsEngine &Diags) {
  // FIXME: Cleanup per-file based stuff.
  LangStandard::Kind LangStd = LangStandard::lang_unspecified;
  if (const Arg *A = Args.getLastArg(OPT_std_EQ)) {
    LangStd = LangStandard::getLangKind(A->getValue());
    if (LangStd == LangStandard::lang_unspecified) {
      Diags.Report(diag::err_drv_invalid_value)
        << A->getAsString(Args) << A->getValue();
      // Report supported standards with short description.
      for (unsigned KindValue = 0;
           KindValue != LangStandard::lang_unspecified;
           ++KindValue) {
        const LangStandard &Std = LangStandard::getLangStandardForKind(
          static_cast<LangStandard::Kind>(KindValue));
        if (IsInputCompatibleWithStandard(IK, Std)) {
          auto Diag = Diags.Report(diag::note_drv_use_standard);
          Diag << Std.getName() << Std.getDescription();
          unsigned NumAliases = 0;
#define LANGSTANDARD(id, name, lang, desc, features)
#define LANGSTANDARD_ALIAS(id, alias) \
          if (KindValue == LangStandard::lang_##id) ++NumAliases;
#define LANGSTANDARD_ALIAS_DEPR(id, alias)
#include "clang/Basic/LangStandards.def"
          Diag << NumAliases;
#define LANGSTANDARD(id, name, lang, desc, features)
#define LANGSTANDARD_ALIAS(id, alias) \
          if (KindValue == LangStandard::lang_##id) Diag << alias;
#define LANGSTANDARD_ALIAS_DEPR(id, alias)
#include "clang/Basic/LangStandards.def"
        }
      }
    } else {
      // Valid standard, check to make sure language and standard are
      // compatible.
      const LangStandard &Std = LangStandard::getLangStandardForKind(LangStd);
      if (!IsInputCompatibleWithStandard(IK, Std)) {
        Diags.Report(diag::err_drv_argument_not_allowed_with)
          << A->getAsString(Args) << GetInputKindName(IK);
      }
    }
  }

  if (const Arg *A = Args.getLastArg(OPT_fcf_protection_EQ)) {
    StringRef Name = A->getValue();
    if (Name == "full" || Name == "branch") {
      Opts.CFProtectionBranch = 1;
    }
  }
  // -cl-std only applies for OpenCL language standards.
  // Override the -std option in this case.
  if (const Arg *A = Args.getLastArg(OPT_cl_std_EQ)) {
    LangStandard::Kind OpenCLLangStd
      = llvm::StringSwitch<LangStandard::Kind>(A->getValue())
        .Cases("cl", "CL", LangStandard::lang_opencl10)
        .Cases("cl1.0", "CL1.0", LangStandard::lang_opencl10)
        .Cases("cl1.1", "CL1.1", LangStandard::lang_opencl11)
        .Cases("cl1.2", "CL1.2", LangStandard::lang_opencl12)
        .Cases("cl2.0", "CL2.0", LangStandard::lang_opencl20)
        .Cases("cl3.0", "CL3.0", LangStandard::lang_opencl30)
        .Cases("clc++", "CLC++", LangStandard::lang_openclcpp)
        .Default(LangStandard::lang_unspecified);

    if (OpenCLLangStd == LangStandard::lang_unspecified) {
      Diags.Report(diag::err_drv_invalid_value)
        << A->getAsString(Args) << A->getValue();
    }
    else
      LangStd = OpenCLLangStd;
  }

  Opts.SYCLIsDevice = Opts.SYCL && Args.hasArg(options::OPT_fsycl_is_device);
  if (Opts.SYCL) {
    // -sycl-std applies to any SYCL source, not only those containing kernels,
    // but also those using the SYCL API
    if (const Arg *A = Args.getLastArg(OPT_sycl_std_EQ)) {
      Opts.SYCLVersion = llvm::StringSwitch<unsigned>(A->getValue())
                             .Cases("2017", "1.2.1", "121", "sycl-1.2.1", 2017)
                             .Default(0U);

      if (Opts.SYCLVersion == 0U) {
        // User has passed an invalid value to the flag, this is an error
        Diags.Report(diag::err_drv_invalid_value)
            << A->getAsString(Args) << A->getValue();
      }
    }
  }

  llvm::Triple T(TargetOpts.Triple);
  CompilerInvocation::setLangDefaults(Opts, IK, T, PPOpts, LangStd);

  // -cl-strict-aliasing needs to emit diagnostic in the case where CL > 1.0.
  // This option should be deprecated for CL > 1.0 because
  // this option was added for compatibility with OpenCL 1.0.
  if (Args.getLastArg(OPT_cl_strict_aliasing)
       && Opts.OpenCLVersion > 100) {
    Diags.Report(diag::warn_option_invalid_ocl_version)
        << Opts.getOpenCLVersionTuple().getAsString()
        << Args.getLastArg(OPT_cl_strict_aliasing)->getAsString(Args);
  }

  // We abuse '-f[no-]gnu-keywords' to force overriding all GNU-extension
  // keywords. This behavior is provided by GCC's poorly named '-fasm' flag,
  // while a subset (the non-C++ GNU keywords) is provided by GCC's
  // '-fgnu-keywords'. Clang conflates the two for simplicity under the single
  // name, as it doesn't seem a useful distinction.
  Opts.GNUKeywords = Args.hasFlag(OPT_fgnu_keywords, OPT_fno_gnu_keywords,
                                  Opts.GNUKeywords);

  Opts.Digraphs = Args.hasFlag(OPT_fdigraphs, OPT_fno_digraphs, Opts.Digraphs);

  if (Args.hasArg(OPT_fno_operator_names))
    Opts.CXXOperatorNames = 0;

  if (Opts.CUDAIsDevice && Args.hasArg(OPT_fcuda_approx_transcendentals))
    Opts.CUDADeviceApproxTranscendentals = 1;

  if (Args.hasArg(OPT_fgpu_allow_device_init)) {
    if (Opts.HIP)
      Opts.GPUAllowDeviceInit = 1;
    else
      Diags.Report(diag::warn_ignored_hip_only_option)
          << Args.getLastArg(OPT_fgpu_allow_device_init)->getAsString(Args);
  }
  if (Opts.HIP)
    Opts.GPUMaxThreadsPerBlock = getLastArgIntValue(
        Args, OPT_gpu_max_threads_per_block_EQ, Opts.GPUMaxThreadsPerBlock);
  else if (Args.hasArg(OPT_gpu_max_threads_per_block_EQ))
    Diags.Report(diag::warn_ignored_hip_only_option)
        << Args.getLastArg(OPT_gpu_max_threads_per_block_EQ)->getAsString(Args);

  if (Opts.ObjC) {
    if (Arg *arg = Args.getLastArg(OPT_fobjc_runtime_EQ)) {
      StringRef value = arg->getValue();
      if (Opts.ObjCRuntime.tryParse(value))
        Diags.Report(diag::err_drv_unknown_objc_runtime) << value;
    }

    if (Args.hasArg(OPT_fobjc_gc_only))
      Opts.setGC(LangOptions::GCOnly);
    else if (Args.hasArg(OPT_fobjc_gc))
      Opts.setGC(LangOptions::HybridGC);
    else if (Args.hasArg(OPT_fobjc_arc)) {
      Opts.ObjCAutoRefCount = 1;
      if (!Opts.ObjCRuntime.allowsARC())
        Diags.Report(diag::err_arc_unsupported_on_runtime);
    }

    // ObjCWeakRuntime tracks whether the runtime supports __weak, not
    // whether the feature is actually enabled.  This is predominantly
    // determined by -fobjc-runtime, but we allow it to be overridden
    // from the command line for testing purposes.
    if (Args.hasArg(OPT_fobjc_runtime_has_weak))
      Opts.ObjCWeakRuntime = 1;
    else
      Opts.ObjCWeakRuntime = Opts.ObjCRuntime.allowsWeak();

    // ObjCWeak determines whether __weak is actually enabled.
    // Note that we allow -fno-objc-weak to disable this even in ARC mode.
    if (auto weakArg = Args.getLastArg(OPT_fobjc_weak, OPT_fno_objc_weak)) {
      if (!weakArg->getOption().matches(OPT_fobjc_weak)) {
        assert(!Opts.ObjCWeak);
      } else if (Opts.getGC() != LangOptions::NonGC) {
        Diags.Report(diag::err_objc_weak_with_gc);
      } else if (!Opts.ObjCWeakRuntime) {
        Diags.Report(diag::err_objc_weak_unsupported);
      } else {
        Opts.ObjCWeak = 1;
      }
    } else if (Opts.ObjCAutoRefCount) {
      Opts.ObjCWeak = Opts.ObjCWeakRuntime;
    }

    if (Args.hasArg(OPT_fobjc_subscripting_legacy_runtime))
      Opts.ObjCSubscriptingLegacyRuntime =
        (Opts.ObjCRuntime.getKind() == ObjCRuntime::FragileMacOSX);
  }

  if (Arg *A = Args.getLastArg(options::OPT_fgnuc_version_EQ)) {
    // Check that the version has 1 to 3 components and the minor and patch
    // versions fit in two decimal digits.
    VersionTuple GNUCVer;
    bool Invalid = GNUCVer.tryParse(A->getValue());
    unsigned Major = GNUCVer.getMajor();
    unsigned Minor = GNUCVer.getMinor().getValueOr(0);
    unsigned Patch = GNUCVer.getSubminor().getValueOr(0);
    if (Invalid || GNUCVer.getBuild() || Minor >= 100 || Patch >= 100) {
      Diags.Report(diag::err_drv_invalid_value)
          << A->getAsString(Args) << A->getValue();
    }
    Opts.GNUCVersion = Major * 100 * 100 + Minor * 100 + Patch;
  }

  if (Args.hasArg(OPT_fgnu89_inline)) {
    if (Opts.CPlusPlus)
      Diags.Report(diag::err_drv_argument_not_allowed_with)
        << "-fgnu89-inline" << GetInputKindName(IK);
    else
      Opts.GNUInline = 1;
  }

  if (const auto *A = Args.getLastArg(OPT_fcf_runtime_abi_EQ))
    Opts.CFRuntime =
        llvm::StringSwitch<LangOptions::CoreFoundationABI>(A->getValue())
            .Cases("unspecified", "standalone", "objc",
                   LangOptions::CoreFoundationABI::ObjectiveC)
            .Cases("swift", "swift-5.0",
                   LangOptions::CoreFoundationABI::Swift5_0)
            .Case("swift-4.2", LangOptions::CoreFoundationABI::Swift4_2)
            .Case("swift-4.1", LangOptions::CoreFoundationABI::Swift4_1)
            .Default(LangOptions::CoreFoundationABI::ObjectiveC);

  // The value-visibility mode defaults to "default".
  if (Arg *visOpt = Args.getLastArg(OPT_fvisibility)) {
    Opts.setValueVisibilityMode(parseVisibility(visOpt, Args, Diags));
  } else {
    Opts.setValueVisibilityMode(DefaultVisibility);
  }

  // The type-visibility mode defaults to the value-visibility mode.
  if (Arg *typeVisOpt = Args.getLastArg(OPT_ftype_visibility)) {
    Opts.setTypeVisibilityMode(parseVisibility(typeVisOpt, Args, Diags));
  } else {
    Opts.setTypeVisibilityMode(Opts.getValueVisibilityMode());
  }

  if (Args.hasArg(OPT_fvisibility_from_dllstorageclass)) {
    Opts.VisibilityFromDLLStorageClass = 1;

    // Translate dllexport defintions to default visibility, by default.
    if (Arg *O = Args.getLastArg(OPT_fvisibility_dllexport_EQ))
      Opts.setDLLExportVisibility(parseVisibility(O, Args, Diags));
    else
      Opts.setDLLExportVisibility(DefaultVisibility);

    // Translate defintions without an explict DLL storage class to hidden
    // visibility, by default.
    if (Arg *O = Args.getLastArg(OPT_fvisibility_nodllstorageclass_EQ))
      Opts.setNoDLLStorageClassVisibility(parseVisibility(O, Args, Diags));
    else
      Opts.setNoDLLStorageClassVisibility(HiddenVisibility);

    // Translate dllimport external declarations to default visibility, by
    // default.
    if (Arg *O = Args.getLastArg(OPT_fvisibility_externs_dllimport_EQ))
      Opts.setExternDeclDLLImportVisibility(parseVisibility(O, Args, Diags));
    else
      Opts.setExternDeclDLLImportVisibility(DefaultVisibility);

    // Translate external declarations without an explicit DLL storage class
    // to hidden visibility, by default.
    if (Arg *O = Args.getLastArg(OPT_fvisibility_externs_nodllstorageclass_EQ))
      Opts.setExternDeclNoDLLStorageClassVisibility(
          parseVisibility(O, Args, Diags));
    else
      Opts.setExternDeclNoDLLStorageClassVisibility(HiddenVisibility);
  }

  if (Args.hasArg(OPT_ftrapv)) {
    Opts.setSignedOverflowBehavior(LangOptions::SOB_Trapping);
    // Set the handler, if one is specified.
    Opts.OverflowHandler =
        std::string(Args.getLastArgValue(OPT_ftrapv_handler));
  }
  else if (Args.hasArg(OPT_fwrapv))
    Opts.setSignedOverflowBehavior(LangOptions::SOB_Defined);

  Opts.MicrosoftExt = Opts.MSVCCompat || Args.hasArg(OPT_fms_extensions);
  Opts.AsmBlocks = Args.hasArg(OPT_fasm_blocks) || Opts.MicrosoftExt;
  Opts.MSCompatibilityVersion = 0;
  if (const Arg *A = Args.getLastArg(OPT_fms_compatibility_version)) {
    VersionTuple VT;
    if (VT.tryParse(A->getValue()))
      Diags.Report(diag::err_drv_invalid_value) << A->getAsString(Args)
                                                << A->getValue();
    Opts.MSCompatibilityVersion = VT.getMajor() * 10000000 +
                                  VT.getMinor().getValueOr(0) * 100000 +
                                  VT.getSubminor().getValueOr(0);
  }

  // Mimicking gcc's behavior, trigraphs are only enabled if -trigraphs
  // is specified, or -std is set to a conforming mode.
  // Trigraphs are disabled by default in c++1z onwards.
  // For z/OS, trigraphs are enabled by default (without regard to the above).
  Opts.Trigraphs =
      (!Opts.GNUMode && !Opts.MSVCCompat && !Opts.CPlusPlus17) || T.isOSzOS();
  Opts.Trigraphs =
      Args.hasFlag(OPT_ftrigraphs, OPT_fno_trigraphs, Opts.Trigraphs);

  Opts.DollarIdents = Args.hasFlag(OPT_fdollars_in_identifiers,
                                   OPT_fno_dollars_in_identifiers,
                                   Opts.DollarIdents);
  Opts.setVtorDispMode(
      MSVtorDispMode(getLastArgIntValue(Args, OPT_vtordisp_mode_EQ, 1, Diags)));
  if (Arg *A = Args.getLastArg(OPT_flax_vector_conversions_EQ)) {
    using LaxKind = LangOptions::LaxVectorConversionKind;
    if (auto Kind = llvm::StringSwitch<Optional<LaxKind>>(A->getValue())
                        .Case("none", LaxKind::None)
                        .Case("integer", LaxKind::Integer)
                        .Case("all", LaxKind::All)
                        .Default(llvm::None))
      Opts.setLaxVectorConversions(*Kind);
    else
      Diags.Report(diag::err_drv_invalid_value)
          << A->getAsString(Args) << A->getValue();
  }

  // -ffixed-point
  Opts.FixedPoint =
      Args.hasFlag(OPT_ffixed_point, OPT_fno_fixed_point, /*Default=*/false) &&
      !Opts.CPlusPlus;
  Opts.PaddingOnUnsignedFixedPoint =
      Args.hasFlag(OPT_fpadding_on_unsigned_fixed_point,
                   OPT_fno_padding_on_unsigned_fixed_point,
                   /*Default=*/false) &&
      Opts.FixedPoint;

  Opts.RTTI = Opts.CPlusPlus && !Args.hasArg(OPT_fno_rtti);
  Opts.RTTIData = Opts.RTTI && !Args.hasArg(OPT_fno_rtti_data);
  Opts.Blocks = Args.hasArg(OPT_fblocks) || (Opts.OpenCL
    && Opts.OpenCLVersion == 200);
  Opts.Coroutines = Opts.CPlusPlus20 || Args.hasArg(OPT_fcoroutines_ts);

  Opts.ConvergentFunctions = Opts.OpenCL || (Opts.CUDA && Opts.CUDAIsDevice) ||
                             Opts.SYCLIsDevice ||
                             Args.hasArg(OPT_fconvergent_functions);

  Opts.DoubleSquareBracketAttributes =
      Args.hasFlag(OPT_fdouble_square_bracket_attributes,
                   OPT_fno_double_square_bracket_attributes,
                   Opts.DoubleSquareBracketAttributes);

  Opts.CPlusPlusModules = Opts.CPlusPlus20;
  Opts.Modules =
      Args.hasArg(OPT_fmodules) || Opts.ModulesTS || Opts.CPlusPlusModules;
  Opts.ModulesDeclUse =
      Args.hasArg(OPT_fmodules_decluse) || Opts.ModulesStrictDeclUse;
  // FIXME: We only need this in C++ modules / Modules TS if we might textually
  // enter a different module (eg, when building a header unit).
  Opts.ModulesLocalVisibility =
      Args.hasArg(OPT_fmodules_local_submodule_visibility) || Opts.ModulesTS ||
      Opts.CPlusPlusModules;
  Opts.ModulesCodegen = Args.hasArg(OPT_fmodules_codegen);
  Opts.ModulesDebugInfo = Args.hasArg(OPT_fmodules_debuginfo);
  Opts.ModulesHashErrorDiags = Args.hasArg(OPT_fmodules_hash_error_diagnostics);
  Opts.ModulesSearchAll = Opts.Modules &&
    !Args.hasArg(OPT_fno_modules_search_all) &&
    Args.hasArg(OPT_fmodules_search_all);
  Opts.CharIsSigned = Opts.OpenCL || !Args.hasArg(OPT_fno_signed_char);
  Opts.WChar = Opts.CPlusPlus && !Args.hasArg(OPT_fno_wchar);
  Opts.Char8 = Args.hasFlag(OPT_fchar8__t, OPT_fno_char8__t, Opts.CPlusPlus20);
  if (const Arg *A = Args.getLastArg(OPT_fwchar_type_EQ)) {
    Opts.WCharSize = llvm::StringSwitch<unsigned>(A->getValue())
                         .Case("char", 1)
                         .Case("short", 2)
                         .Case("int", 4)
                         .Default(0);
    if (Opts.WCharSize == 0)
      Diags.Report(diag::err_fe_invalid_wchar_type) << A->getValue();
  }
  Opts.NoBuiltin = Args.hasArg(OPT_fno_builtin) || Opts.Freestanding;
  if (!Opts.NoBuiltin)
    getAllNoBuiltinFuncValues(Args, Opts.NoBuiltinFuncs);
  Opts.AlignedAllocation =
      Args.hasFlag(OPT_faligned_allocation, OPT_fno_aligned_allocation,
                   Opts.AlignedAllocation);
  Opts.AlignedAllocationUnavailable =
      Opts.AlignedAllocation && Args.hasArg(OPT_aligned_alloc_unavailable);
  Opts.NewAlignOverride =
      getLastArgIntValue(Args, OPT_fnew_alignment_EQ, 0, Diags);
  if (Opts.NewAlignOverride && !llvm::isPowerOf2_32(Opts.NewAlignOverride)) {
    Arg *A = Args.getLastArg(OPT_fnew_alignment_EQ);
    Diags.Report(diag::err_fe_invalid_alignment) << A->getAsString(Args)
                                                 << A->getValue();
    Opts.NewAlignOverride = 0;
  }
  if (Args.hasArg(OPT_fconcepts_ts))
    Diags.Report(diag::warn_fe_concepts_ts_flag);
  Opts.MathErrno = !Opts.OpenCL && Args.hasArg(OPT_fmath_errno);
  Opts.InstantiationDepth =
      getLastArgIntValue(Args, OPT_ftemplate_depth, 1024, Diags);
  Opts.ArrowDepth =
      getLastArgIntValue(Args, OPT_foperator_arrow_depth, 256, Diags);
  Opts.ConstexprCallDepth =
      getLastArgIntValue(Args, OPT_fconstexpr_depth, 512, Diags);
  Opts.ConstexprStepLimit =
      getLastArgIntValue(Args, OPT_fconstexpr_steps, 1048576, Diags);
  Opts.BracketDepth = getLastArgIntValue(Args, OPT_fbracket_depth, 256, Diags);
  Opts.NumLargeByValueCopy =
      getLastArgIntValue(Args, OPT_Wlarge_by_value_copy_EQ, 0, Diags);
  Opts.ObjCConstantStringClass =
      std::string(Args.getLastArgValue(OPT_fconstant_string_class));
  Opts.PackStruct = getLastArgIntValue(Args, OPT_fpack_struct_EQ, 0, Diags);
  Opts.MaxTypeAlign = getLastArgIntValue(Args, OPT_fmax_type_align_EQ, 0, Diags);
  Opts.DoubleSize = getLastArgIntValue(Args, OPT_mdouble_EQ, 0, Diags);
  Opts.LongDoubleSize = Args.hasArg(OPT_mlong_double_128)
                            ? 128
                            : Args.hasArg(OPT_mlong_double_64) ? 64 : 0;
  Opts.EnableAIXExtendedAltivecABI = Args.hasArg(OPT_mabi_EQ_vec_extabi);
  Opts.PICLevel = getLastArgIntValue(Args, OPT_pic_level, 0, Diags);
  Opts.DumpRecordLayouts = Opts.DumpRecordLayoutsSimple
                        || Args.hasArg(OPT_fdump_record_layouts);
  if (Opts.FastRelaxedMath)
    Opts.setDefaultFPContractMode(LangOptions::FPM_Fast);
  Opts.ModuleName = std::string(Args.getLastArgValue(OPT_fmodule_name_EQ));
  Opts.CurrentModule = Opts.ModuleName;
  Opts.ModuleFeatures = Args.getAllArgValues(OPT_fmodule_feature);
  llvm::sort(Opts.ModuleFeatures);
  Opts.NativeHalfType |= Args.hasArg(OPT_fnative_half_type);
  Opts.NativeHalfArgsAndReturns |= Args.hasArg(OPT_fnative_half_arguments_and_returns);
  // Enable HalfArgsAndReturns if present in Args or if NativeHalfArgsAndReturns
  // is enabled.
  Opts.HalfArgsAndReturns = Args.hasArg(OPT_fallow_half_arguments_and_returns)
                            | Opts.NativeHalfArgsAndReturns;
  Opts.APINotes = Args.hasArg(OPT_fapinotes);
  Opts.APINotesModules = Args.hasArg(OPT_fapinotes_modules);
  Opts.GNUAsm = !Args.hasArg(OPT_fno_gnu_inline_asm);
  Opts.Cmse = Args.hasArg(OPT_mcmse); // Armv8-M Security Extensions

  Opts.ArmSveVectorBits =
      getLastArgIntValue(Args, options::OPT_msve_vector_bits_EQ, 0, Diags);

  // __declspec is enabled by default for the PS4 by the driver, and also
  // enabled for Microsoft Extensions or Borland Extensions, here.
  //
  // FIXME: __declspec is also currently enabled for CUDA, but isn't really a
  // CUDA extension. However, it is required for supporting
  // __clang_cuda_builtin_vars.h, which uses __declspec(property). Once that has
  // been rewritten in terms of something more generic, remove the Opts.CUDA
  // term here.
  Opts.DeclSpecKeyword =
      Args.hasFlag(OPT_fdeclspec, OPT_fno_declspec,
                   (Opts.MicrosoftExt || Opts.Borland || Opts.CUDA));

  if (Arg *A = Args.getLastArg(OPT_faddress_space_map_mangling_EQ)) {
    switch (llvm::StringSwitch<unsigned>(A->getValue())
      .Case("target", LangOptions::ASMM_Target)
      .Case("no", LangOptions::ASMM_Off)
      .Case("yes", LangOptions::ASMM_On)
      .Default(255)) {
    default:
      Diags.Report(diag::err_drv_invalid_value)
        << "-faddress-space-map-mangling=" << A->getValue();
      break;
    case LangOptions::ASMM_Target:
      Opts.setAddressSpaceMapMangling(LangOptions::ASMM_Target);
      break;
    case LangOptions::ASMM_On:
      Opts.setAddressSpaceMapMangling(LangOptions::ASMM_On);
      break;
    case LangOptions::ASMM_Off:
      Opts.setAddressSpaceMapMangling(LangOptions::ASMM_Off);
      break;
    }
  }

  if (Arg *A = Args.getLastArg(OPT_fms_memptr_rep_EQ)) {
    LangOptions::PragmaMSPointersToMembersKind InheritanceModel =
        llvm::StringSwitch<LangOptions::PragmaMSPointersToMembersKind>(
            A->getValue())
            .Case("single",
                  LangOptions::PPTMK_FullGeneralitySingleInheritance)
            .Case("multiple",
                  LangOptions::PPTMK_FullGeneralityMultipleInheritance)
            .Case("virtual",
                  LangOptions::PPTMK_FullGeneralityVirtualInheritance)
            .Default(LangOptions::PPTMK_BestCase);
    if (InheritanceModel == LangOptions::PPTMK_BestCase)
      Diags.Report(diag::err_drv_invalid_value)
          << "-fms-memptr-rep=" << A->getValue();

    Opts.setMSPointerToMemberRepresentationMethod(InheritanceModel);
  }

  // Check for MS default calling conventions being specified.
  if (Arg *A = Args.getLastArg(OPT_fdefault_calling_conv_EQ)) {
    LangOptions::DefaultCallingConvention DefaultCC =
        llvm::StringSwitch<LangOptions::DefaultCallingConvention>(A->getValue())
            .Case("cdecl", LangOptions::DCC_CDecl)
            .Case("fastcall", LangOptions::DCC_FastCall)
            .Case("stdcall", LangOptions::DCC_StdCall)
            .Case("vectorcall", LangOptions::DCC_VectorCall)
            .Case("regcall", LangOptions::DCC_RegCall)
            .Default(LangOptions::DCC_None);
    if (DefaultCC == LangOptions::DCC_None)
      Diags.Report(diag::err_drv_invalid_value)
          << "-fdefault-calling-conv=" << A->getValue();

    llvm::Triple T(TargetOpts.Triple);
    llvm::Triple::ArchType Arch = T.getArch();
    bool emitError = (DefaultCC == LangOptions::DCC_FastCall ||
                      DefaultCC == LangOptions::DCC_StdCall) &&
                     Arch != llvm::Triple::x86;
    emitError |= (DefaultCC == LangOptions::DCC_VectorCall ||
                  DefaultCC == LangOptions::DCC_RegCall) &&
                 !T.isX86();
    if (emitError)
      Diags.Report(diag::err_drv_argument_not_allowed_with)
          << A->getSpelling() << T.getTriple();
    else
      Opts.setDefaultCallingConv(DefaultCC);
  }

  // -mrtd option
  if (Arg *A = Args.getLastArg(OPT_mrtd)) {
    if (Opts.getDefaultCallingConv() != LangOptions::DCC_None)
      Diags.Report(diag::err_drv_argument_not_allowed_with)
          << A->getSpelling() << "-fdefault-calling-conv";
    else {
      llvm::Triple T(TargetOpts.Triple);
      if (T.getArch() != llvm::Triple::x86)
        Diags.Report(diag::err_drv_argument_not_allowed_with)
            << A->getSpelling() << T.getTriple();
      else
        Opts.setDefaultCallingConv(LangOptions::DCC_StdCall);
    }
  }

  // Check if -fopenmp-simd is specified.
  bool IsSimdSpecified =
      Args.hasFlag(options::OPT_fopenmp_simd, options::OPT_fno_openmp_simd,
                   /*Default=*/false);
  Opts.OpenMPSimd = !Opts.OpenMP && IsSimdSpecified;
  Opts.OpenMPUseTLS =
      Opts.OpenMP && !Args.hasArg(options::OPT_fnoopenmp_use_tls);
  Opts.OpenMPIsDevice =
      Opts.OpenMP && Args.hasArg(options::OPT_fopenmp_is_device);
  Opts.OpenMPIRBuilder =
      Opts.OpenMP && Args.hasArg(options::OPT_fopenmp_enable_irbuilder);
  bool IsTargetSpecified =
      Opts.OpenMPIsDevice || Args.hasArg(options::OPT_fopenmp_targets_EQ);

  if (Opts.OpenMP || Opts.OpenMPSimd) {
    if (int Version = getLastArgIntValue(
            Args, OPT_fopenmp_version_EQ,
            (IsSimdSpecified || IsTargetSpecified) ? 50 : Opts.OpenMP, Diags))
      Opts.OpenMP = Version;
    // Provide diagnostic when a given target is not expected to be an OpenMP
    // device or host.
    if (!Opts.OpenMPIsDevice) {
      switch (T.getArch()) {
      default:
        break;
      // Add unsupported host targets here:
      case llvm::Triple::nvptx:
      case llvm::Triple::nvptx64:
        Diags.Report(diag::err_drv_omp_host_target_not_supported)
            << TargetOpts.Triple;
        break;
      }
    }
  }

  // Set the flag to prevent the implementation from emitting device exception
  // handling code for those requiring so.
  if ((Opts.OpenMPIsDevice && (T.isNVPTX() || T.isAMDGCN())) ||
      Opts.OpenCLCPlusPlus) {
    Opts.Exceptions = 0;
    Opts.CXXExceptions = 0;
  }
  if (Opts.OpenMPIsDevice && T.isNVPTX()) {
    Opts.OpenMPCUDANumSMs =
        getLastArgIntValue(Args, options::OPT_fopenmp_cuda_number_of_sm_EQ,
                           Opts.OpenMPCUDANumSMs, Diags);
    Opts.OpenMPCUDABlocksPerSM =
        getLastArgIntValue(Args, options::OPT_fopenmp_cuda_blocks_per_sm_EQ,
                           Opts.OpenMPCUDABlocksPerSM, Diags);
    Opts.OpenMPCUDAReductionBufNum = getLastArgIntValue(
        Args, options::OPT_fopenmp_cuda_teams_reduction_recs_num_EQ,
        Opts.OpenMPCUDAReductionBufNum, Diags);
  }

  // Get the OpenMP target triples if any.
  if (Arg *A = Args.getLastArg(options::OPT_fopenmp_targets_EQ)) {
    enum ArchPtrSize { Arch16Bit, Arch32Bit, Arch64Bit };
    auto getArchPtrSize = [](const llvm::Triple &T) {
      if (T.isArch16Bit())
        return Arch16Bit;
      if (T.isArch32Bit())
        return Arch32Bit;
      assert(T.isArch64Bit() && "Expected 64-bit architecture");
      return Arch64Bit;
    };

    for (unsigned i = 0; i < A->getNumValues(); ++i) {
      llvm::Triple TT(A->getValue(i));

      if (TT.getArch() == llvm::Triple::UnknownArch ||
          !(TT.getArch() == llvm::Triple::aarch64 ||
            TT.getArch() == llvm::Triple::ppc ||
            TT.getArch() == llvm::Triple::ppc64 ||
            TT.getArch() == llvm::Triple::ppc64le ||
            TT.getArch() == llvm::Triple::nvptx ||
            TT.getArch() == llvm::Triple::nvptx64 ||
            TT.getArch() == llvm::Triple::amdgcn ||
            TT.getArch() == llvm::Triple::x86 ||
            TT.getArch() == llvm::Triple::x86_64))
        Diags.Report(diag::err_drv_invalid_omp_target) << A->getValue(i);
      else if (getArchPtrSize(T) != getArchPtrSize(TT))
        Diags.Report(diag::err_drv_incompatible_omp_arch)
            << A->getValue(i) << T.str();
      else
        Opts.OMPTargetTriples.push_back(TT);
    }
  }

  // Get OpenMP host file path if any and report if a non existent file is
  // found
  if (Arg *A = Args.getLastArg(options::OPT_fopenmp_host_ir_file_path)) {
    Opts.OMPHostIRFile = A->getValue();
    if (!llvm::sys::fs::exists(Opts.OMPHostIRFile))
      Diags.Report(diag::err_drv_omp_host_ir_file_not_found)
          << Opts.OMPHostIRFile;
  }

  // Set CUDA mode for OpenMP target NVPTX/AMDGCN if specified in options
  Opts.OpenMPCUDAMode = Opts.OpenMPIsDevice && (T.isNVPTX() || T.isAMDGCN()) &&
                        Args.hasArg(options::OPT_fopenmp_cuda_mode);

  // Set CUDA support for parallel execution of target regions for OpenMP target
  // NVPTX/AMDGCN if specified in options.
  Opts.OpenMPCUDATargetParallel =
      Opts.OpenMPIsDevice && (T.isNVPTX() || T.isAMDGCN()) &&
      Args.hasArg(options::OPT_fopenmp_cuda_parallel_target_regions);

  // Set CUDA mode for OpenMP target NVPTX/AMDGCN if specified in options
  Opts.OpenMPCUDAForceFullRuntime =
      Opts.OpenMPIsDevice && (T.isNVPTX() || T.isAMDGCN()) &&
      Args.hasArg(options::OPT_fopenmp_cuda_force_full_runtime);

  // Record whether the __DEPRECATED define was requested.
  Opts.Deprecated = Args.hasFlag(OPT_fdeprecated_macro,
                                 OPT_fno_deprecated_macro,
                                 Opts.Deprecated);

  // FIXME: Eliminate this dependency.
  unsigned Opt = getOptimizationLevel(Args, IK, Diags),
       OptSize = getOptimizationLevelSize(Args);
  Opts.Optimize = Opt != 0;
  Opts.OptimizeSize = OptSize != 0;

  // This is the __NO_INLINE__ define, which just depends on things like the
  // optimization level and -fno-inline, not actually whether the backend has
  // inlining enabled.
  Opts.NoInlineDefine = !Opts.Optimize;
  if (Arg *InlineArg = Args.getLastArg(
          options::OPT_finline_functions, options::OPT_finline_hint_functions,
          options::OPT_fno_inline_functions, options::OPT_fno_inline))
    if (InlineArg->getOption().matches(options::OPT_fno_inline))
      Opts.NoInlineDefine = true;

  if (Arg *A = Args.getLastArg(OPT_ffp_contract)) {
    StringRef Val = A->getValue();
    if (Val == "fast")
      Opts.setDefaultFPContractMode(LangOptions::FPM_Fast);
    else if (Val == "on")
      Opts.setDefaultFPContractMode(LangOptions::FPM_On);
    else if (Val == "off")
      Opts.setDefaultFPContractMode(LangOptions::FPM_Off);
    else if (Val == "fast-honor-pragmas")
      Opts.setDefaultFPContractMode(LangOptions::FPM_FastHonorPragmas);
    else
      Diags.Report(diag::err_drv_invalid_value) << A->getAsString(Args) << Val;
  }

  if (Args.hasArg(OPT_ftrapping_math)) {
    Opts.setFPExceptionMode(LangOptions::FPE_Strict);
  }

  if (Args.hasArg(OPT_fno_trapping_math)) {
    Opts.setFPExceptionMode(LangOptions::FPE_Ignore);
  }

  LangOptions::FPExceptionModeKind FPEB = LangOptions::FPE_Ignore;
  if (Arg *A = Args.getLastArg(OPT_ffp_exception_behavior_EQ)) {
    StringRef Val = A->getValue();
    if (Val.equals("ignore"))
      FPEB = LangOptions::FPE_Ignore;
    else if (Val.equals("maytrap"))
      FPEB = LangOptions::FPE_MayTrap;
    else if (Val.equals("strict"))
      FPEB = LangOptions::FPE_Strict;
    else
      Diags.Report(diag::err_drv_invalid_value) << A->getAsString(Args) << Val;
  }
  Opts.setFPExceptionMode(FPEB);

  unsigned SSP = getLastArgIntValue(Args, OPT_stack_protector, 0, Diags);
  switch (SSP) {
  default:
    Diags.Report(diag::err_drv_invalid_value)
      << Args.getLastArg(OPT_stack_protector)->getAsString(Args) << SSP;
    break;
  case 0: Opts.setStackProtector(LangOptions::SSPOff); break;
  case 1: Opts.setStackProtector(LangOptions::SSPOn);  break;
  case 2: Opts.setStackProtector(LangOptions::SSPStrong); break;
  case 3: Opts.setStackProtector(LangOptions::SSPReq); break;
  }

  if (Arg *A = Args.getLastArg(OPT_ftrivial_auto_var_init)) {
    StringRef Val = A->getValue();
    if (Val == "uninitialized")
      Opts.setTrivialAutoVarInit(
          LangOptions::TrivialAutoVarInitKind::Uninitialized);
    else if (Val == "zero")
      Opts.setTrivialAutoVarInit(LangOptions::TrivialAutoVarInitKind::Zero);
    else if (Val == "pattern")
      Opts.setTrivialAutoVarInit(LangOptions::TrivialAutoVarInitKind::Pattern);
    else
      Diags.Report(diag::err_drv_invalid_value) << A->getAsString(Args) << Val;
  }

  if (Arg *A = Args.getLastArg(OPT_ftrivial_auto_var_init_stop_after)) {
    int Val = std::stoi(A->getValue());
    Opts.TrivialAutoVarInitStopAfter = Val;
  }

  // Parse -fsanitize= arguments.
  parseSanitizerKinds("-fsanitize=", Args.getAllArgValues(OPT_fsanitize_EQ),
                      Diags, Opts.Sanitize);
  // -fsanitize-address-field-padding=N has to be a LangOpt, parse it here.
  Opts.SanitizeAddressFieldPadding =
      getLastArgIntValue(Args, OPT_fsanitize_address_field_padding, 0, Diags);
  Opts.SanitizerBlacklistFiles = Args.getAllArgValues(OPT_fsanitize_blacklist);
  std::vector<std::string> systemBlacklists =
      Args.getAllArgValues(OPT_fsanitize_system_blacklist);
  Opts.SanitizerBlacklistFiles.insert(Opts.SanitizerBlacklistFiles.end(),
                                      systemBlacklists.begin(),
                                      systemBlacklists.end());

  // -fxray-{always,never}-instrument= filenames.
  Opts.XRayAlwaysInstrumentFiles =
      Args.getAllArgValues(OPT_fxray_always_instrument);
  Opts.XRayNeverInstrumentFiles =
      Args.getAllArgValues(OPT_fxray_never_instrument);
  Opts.XRayAttrListFiles = Args.getAllArgValues(OPT_fxray_attr_list);

  if (Arg *A = Args.getLastArg(OPT_fclang_abi_compat_EQ)) {
    Opts.setClangABICompat(LangOptions::ClangABI::Latest);

    StringRef Ver = A->getValue();
    std::pair<StringRef, StringRef> VerParts = Ver.split('.');
    unsigned Major, Minor = 0;

    // Check the version number is valid: either 3.x (0 <= x <= 9) or
    // y or y.0 (4 <= y <= current version).
    if (!VerParts.first.startswith("0") &&
        !VerParts.first.getAsInteger(10, Major) &&
        3 <= Major && Major <= CLANG_VERSION_MAJOR &&
        (Major == 3 ? VerParts.second.size() == 1 &&
                      !VerParts.second.getAsInteger(10, Minor)
                    : VerParts.first.size() == Ver.size() ||
                      VerParts.second == "0")) {
      // Got a valid version number.
      if (Major == 3 && Minor <= 8)
        Opts.setClangABICompat(LangOptions::ClangABI::Ver3_8);
      else if (Major <= 4)
        Opts.setClangABICompat(LangOptions::ClangABI::Ver4);
      else if (Major <= 6)
        Opts.setClangABICompat(LangOptions::ClangABI::Ver6);
      else if (Major <= 7)
        Opts.setClangABICompat(LangOptions::ClangABI::Ver7);
      else if (Major <= 9)
        Opts.setClangABICompat(LangOptions::ClangABI::Ver9);
      else if (Major <= 11)
        Opts.setClangABICompat(LangOptions::ClangABI::Ver11);
    } else if (Ver != "latest") {
      Diags.Report(diag::err_drv_invalid_value)
          << A->getAsString(Args) << A->getValue();
    }
  }

  Opts.MaxTokens = getLastArgIntValue(Args, OPT_fmax_tokens_EQ, 0, Diags);

  if (Arg *A = Args.getLastArg(OPT_msign_return_address_EQ)) {
    StringRef SignScope = A->getValue();

    if (SignScope.equals_lower("none"))
      Opts.setSignReturnAddressScope(
          LangOptions::SignReturnAddressScopeKind::None);
    else if (SignScope.equals_lower("all"))
      Opts.setSignReturnAddressScope(
          LangOptions::SignReturnAddressScopeKind::All);
    else if (SignScope.equals_lower("non-leaf"))
      Opts.setSignReturnAddressScope(
          LangOptions::SignReturnAddressScopeKind::NonLeaf);
    else
      Diags.Report(diag::err_drv_invalid_value)
          << A->getAsString(Args) << SignScope;

    if (Arg *A = Args.getLastArg(OPT_msign_return_address_key_EQ)) {
      StringRef SignKey = A->getValue();
      if (!SignScope.empty() && !SignKey.empty()) {
        if (SignKey.equals_lower("a_key"))
          Opts.setSignReturnAddressKey(
              LangOptions::SignReturnAddressKeyKind::AKey);
        else if (SignKey.equals_lower("b_key"))
          Opts.setSignReturnAddressKey(
              LangOptions::SignReturnAddressKeyKind::BKey);
        else
          Diags.Report(diag::err_drv_invalid_value)
              << A->getAsString(Args) << SignKey;
      }
    }
  }

  std::string ThreadModel =
      std::string(Args.getLastArgValue(OPT_mthread_model, "posix"));
  if (ThreadModel != "posix" && ThreadModel != "single")
    Diags.Report(diag::err_drv_invalid_value)
        << Args.getLastArg(OPT_mthread_model)->getAsString(Args) << ThreadModel;
  Opts.setThreadModel(
      llvm::StringSwitch<LangOptions::ThreadModelKind>(ThreadModel)
          .Case("posix", LangOptions::ThreadModelKind::POSIX)
          .Case("single", LangOptions::ThreadModelKind::Single));
}

static bool isStrictlyPreprocessorAction(frontend::ActionKind Action) {
  switch (Action) {
  case frontend::ASTDeclList:
  case frontend::ASTDump:
  case frontend::ASTPrint:
  case frontend::ASTView:
  case frontend::EmitAssembly:
  case frontend::EmitBC:
  case frontend::EmitHTML:
  case frontend::EmitLLVM:
  case frontend::EmitLLVMOnly:
  case frontend::EmitCodeGenOnly:
  case frontend::EmitObj:
  case frontend::FixIt:
  case frontend::GenerateModule:
  case frontend::GenerateModuleInterface:
  case frontend::GenerateHeaderModule:
  case frontend::GeneratePCH:
  case frontend::GenerateInterfaceStubs:
  case frontend::ParseSyntaxOnly:
  case frontend::ModuleFileInfo:
  case frontend::VerifyPCH:
  case frontend::PluginAction:
  case frontend::RewriteObjC:
  case frontend::RewriteTest:
  case frontend::RunAnalysis:
  case frontend::TemplightDump:
  case frontend::MigrateSource:
    return false;

  case frontend::DumpCompilerOptions:
  case frontend::DumpRawTokens:
  case frontend::DumpTokens:
  case frontend::InitOnly:
  case frontend::PrintPreamble:
  case frontend::PrintPreprocessedInput:
  case frontend::RewriteMacros:
  case frontend::RunPreprocessorOnly:
  case frontend::PrintDependencyDirectivesSourceMinimizerOutput:
    return true;
  }
  llvm_unreachable("invalid frontend action");
}

static void ParsePreprocessorArgs(PreprocessorOptions &Opts, ArgList &Args,
                                  DiagnosticsEngine &Diags,
                                  frontend::ActionKind Action) {
  Opts.ImplicitPCHInclude = std::string(Args.getLastArgValue(OPT_include_pch));
  Opts.PCHWithHdrStop = Args.hasArg(OPT_pch_through_hdrstop_create) ||
                        Args.hasArg(OPT_pch_through_hdrstop_use);
  Opts.PCHThroughHeader =
      std::string(Args.getLastArgValue(OPT_pch_through_header_EQ));
  Opts.AllowPCHWithCompilerErrors =
      Args.hasArg(OPT_fallow_pch_with_errors, OPT_fallow_pcm_with_errors);

  for (const auto *A : Args.filtered(OPT_error_on_deserialized_pch_decl))
    Opts.DeserializedPCHDeclsToErrorOn.insert(A->getValue());

  for (const auto &A : Args.getAllArgValues(OPT_fmacro_prefix_map_EQ)) {
    auto Split = StringRef(A).split('=');
    Opts.MacroPrefixMap.insert(
        {std::string(Split.first), std::string(Split.second)});
  }

  if (const Arg *A = Args.getLastArg(OPT_preamble_bytes_EQ)) {
    StringRef Value(A->getValue());
    size_t Comma = Value.find(',');
    unsigned Bytes = 0;
    unsigned EndOfLine = 0;

    if (Comma == StringRef::npos ||
        Value.substr(0, Comma).getAsInteger(10, Bytes) ||
        Value.substr(Comma + 1).getAsInteger(10, EndOfLine))
      Diags.Report(diag::err_drv_preamble_format);
    else {
      Opts.PrecompiledPreambleBytes.first = Bytes;
      Opts.PrecompiledPreambleBytes.second = (EndOfLine != 0);
    }
  }

  // Add the __CET__ macro if a CFProtection option is set.
  if (const Arg *A = Args.getLastArg(OPT_fcf_protection_EQ)) {
    StringRef Name = A->getValue();
    if (Name == "branch")
      Opts.addMacroDef("__CET__=1");
    else if (Name == "return")
      Opts.addMacroDef("__CET__=2");
    else if (Name == "full")
      Opts.addMacroDef("__CET__=3");
  }

  // Add macros from the command line.
  for (const auto *A : Args.filtered(OPT_D, OPT_U)) {
    if (A->getOption().matches(OPT_D))
      Opts.addMacroDef(A->getValue());
    else
      Opts.addMacroUndef(A->getValue());
  }

  Opts.MacroIncludes = Args.getAllArgValues(OPT_imacros);

  // Add the ordered list of -includes.
  for (const auto *A : Args.filtered(OPT_include))
    Opts.Includes.emplace_back(A->getValue());

  for (const auto *A : Args.filtered(OPT_chain_include))
    Opts.ChainedIncludes.emplace_back(A->getValue());

  for (const auto *A : Args.filtered(OPT_remap_file)) {
    std::pair<StringRef, StringRef> Split = StringRef(A->getValue()).split(';');

    if (Split.second.empty()) {
      Diags.Report(diag::err_drv_invalid_remap_file) << A->getAsString(Args);
      continue;
    }

    Opts.addRemappedFile(Split.first, Split.second);
  }

  if (Arg *A = Args.getLastArg(OPT_fobjc_arc_cxxlib_EQ)) {
    StringRef Name = A->getValue();
    unsigned Library = llvm::StringSwitch<unsigned>(Name)
      .Case("libc++", ARCXX_libcxx)
      .Case("libstdc++", ARCXX_libstdcxx)
      .Case("none", ARCXX_nolib)
      .Default(~0U);
    if (Library == ~0U)
      Diags.Report(diag::err_drv_invalid_value) << A->getAsString(Args) << Name;
    else
      Opts.ObjCXXARCStandardLibrary = (ObjCXXARCStandardLibraryKind)Library;
  }

  // Always avoid lexing editor placeholders when we're just running the
  // preprocessor as we never want to emit the
  // "editor placeholder in source file" error in PP only mode.
  if (isStrictlyPreprocessorAction(Action))
    Opts.LexEditorPlaceholders = false;
}

static void ParsePreprocessorOutputArgs(PreprocessorOutputOptions &Opts,
                                        ArgList &Args,
                                        frontend::ActionKind Action) {
  if (isStrictlyPreprocessorAction(Action))
    Opts.ShowCPP = !Args.hasArg(OPT_dM);
  else
    Opts.ShowCPP = 0;

  Opts.ShowMacros = Args.hasArg(OPT_dM) || Args.hasArg(OPT_dD);
}

static void ParseTargetArgs(TargetOptions &Opts, ArgList &Args,
                            DiagnosticsEngine &Diags) {
  Opts.CodeModel = std::string(Args.getLastArgValue(OPT_mcmodel_EQ, "default"));
  Opts.ABI = std::string(Args.getLastArgValue(OPT_target_abi));
  if (Arg *A = Args.getLastArg(OPT_meabi)) {
    StringRef Value = A->getValue();
    llvm::EABI EABIVersion = llvm::StringSwitch<llvm::EABI>(Value)
                                 .Case("default", llvm::EABI::Default)
                                 .Case("4", llvm::EABI::EABI4)
                                 .Case("5", llvm::EABI::EABI5)
                                 .Case("gnu", llvm::EABI::GNU)
                                 .Default(llvm::EABI::Unknown);
    if (EABIVersion == llvm::EABI::Unknown)
      Diags.Report(diag::err_drv_invalid_value) << A->getAsString(Args)
                                                << Value;
    else
      Opts.EABIVersion = EABIVersion;
  }
  Opts.CPU = std::string(Args.getLastArgValue(OPT_target_cpu));
  Opts.TuneCPU = std::string(Args.getLastArgValue(OPT_tune_cpu));
  Opts.FPMath = std::string(Args.getLastArgValue(OPT_mfpmath));
  Opts.FeaturesAsWritten = Args.getAllArgValues(OPT_target_feature);
  Opts.LinkerVersion =
      std::string(Args.getLastArgValue(OPT_target_linker_version));
  Opts.OpenCLExtensionsAsWritten = Args.getAllArgValues(OPT_cl_ext_EQ);
  Opts.AllowAMDGPUUnsafeFPAtomics =
      Args.hasFlag(options::OPT_munsafe_fp_atomics,
                   options::OPT_mno_unsafe_fp_atomics, false);
  if (Arg *A = Args.getLastArg(options::OPT_target_sdk_version_EQ)) {
    llvm::VersionTuple Version;
    if (Version.tryParse(A->getValue()))
      Diags.Report(diag::err_drv_invalid_value)
          << A->getAsString(Args) << A->getValue();
    else
      Opts.SDKVersion = Version;
  }
}

static void removeExplicitModuleBuildIncompatibleOptions(InputArgList &Args) {
  auto REMBIO = llvm::find_if(Args, [](const Arg *A){
    return A->getOption().getID() ==
        OPT_remove_preceeding_explicit_module_build_incompatible_options;
  });
  if (REMBIO == Args.end())
    return;
  
  llvm::SmallPtrSet<const Arg *, 32> BeforeREMBIO;
  for (auto I = Args.begin(); I != REMBIO; ++I)
    BeforeREMBIO.insert(*I);

  Args.eraseArgIf([&](const Arg *A) {
    if (!BeforeREMBIO.count(A))
      return false;
    const Option &O = A->getOption();
    return O.matches(OPT_INPUT) ||
           O.matches(OPT_Action_Group) ||
           O.matches(OPT__output);
  });
}

bool CompilerInvocation::parseSimpleArgs(const ArgList &Args,
                                         DiagnosticsEngine &Diags) {
#define OPTION_WITH_MARSHALLING(                                               \
    PREFIX_TYPE, NAME, ID, KIND, GROUP, ALIAS, ALIASARGS, FLAGS, PARAM,        \
    HELPTEXT, METAVAR, VALUES, SPELLING, ALWAYS_EMIT, KEYPATH, DEFAULT_VALUE,  \
    IMPLIED_CHECK, IMPLIED_VALUE, NORMALIZER, DENORMALIZER, MERGER, EXTRACTOR, \
    TABLE_INDEX)                                                               \
  if ((FLAGS)&options::CC1Option) {                                            \
    this->KEYPATH = MERGER(this->KEYPATH, DEFAULT_VALUE);                      \
    if (IMPLIED_CHECK)                                                         \
      this->KEYPATH = MERGER(this->KEYPATH, IMPLIED_VALUE);                    \
    if (auto MaybeValue = NORMALIZER(OPT_##ID, TABLE_INDEX, Args, Diags))      \
      this->KEYPATH = MERGER(                                                  \
          this->KEYPATH, static_cast<decltype(this->KEYPATH)>(*MaybeValue));   \
  }

#include "clang/Driver/Options.inc"
#undef OPTION_WITH_MARSHALLING
  return true;
}

bool CompilerInvocation::CreateFromArgs(CompilerInvocation &Res,
                                        ArrayRef<const char *> CommandLineArgs,
                                        DiagnosticsEngine &Diags,
                                        const char *Argv0) {
  bool Success = true;

  // Parse the arguments.
  const OptTable &Opts = getDriverOptTable();
  const unsigned IncludedFlagsBitmask = options::CC1Option;
  unsigned MissingArgIndex, MissingArgCount;
  InputArgList Args = Opts.ParseArgs(CommandLineArgs, MissingArgIndex,
                                     MissingArgCount, IncludedFlagsBitmask);
  
  removeExplicitModuleBuildIncompatibleOptions(Args);
  
  LangOptions &LangOpts = *Res.getLangOpts();

  // Check for missing argument error.
  if (MissingArgCount) {
    Diags.Report(diag::err_drv_missing_argument)
        << Args.getArgString(MissingArgIndex) << MissingArgCount;
    Success = false;
  }

  // Issue errors on unknown arguments.
  for (const auto *A : Args.filtered(OPT_UNKNOWN)) {
    auto ArgString = A->getAsString(Args);
    std::string Nearest;
    if (Opts.findNearest(ArgString, Nearest, IncludedFlagsBitmask) > 1)
      Diags.Report(diag::err_drv_unknown_argument) << ArgString;
    else
      Diags.Report(diag::err_drv_unknown_argument_with_suggestion)
          << ArgString << Nearest;
    Success = false;
  }

  Success &= Res.parseSimpleArgs(Args, Diags);

  Success &= ParseAnalyzerArgs(*Res.getAnalyzerOpts(), Args, Diags);
  ParseDependencyOutputArgs(Res.getDependencyOutputOpts(), Args);
  if (!Res.getDependencyOutputOpts().OutputFile.empty() &&
      Res.getDependencyOutputOpts().Targets.empty()) {
    Diags.Report(diag::err_fe_dependency_file_requires_MT);
    Success = false;
  }
  Success &= ParseDiagnosticArgs(Res.getDiagnosticOpts(), Args, &Diags,
                                 /*DefaultDiagColor=*/false);
  ParseCommentArgs(LangOpts.CommentOpts, Args);
  // FIXME: We shouldn't have to pass the DashX option around here
  InputKind DashX = ParseFrontendArgs(Res.getFrontendOpts(), Args, Diags,
                                      LangOpts.IsHeaderFile);
  ParseTargetArgs(Res.getTargetOpts(), Args, Diags);
  ParseHeaderSearchArgs(Res.getHeaderSearchOpts(), Args,
                        Res.getFileSystemOpts().WorkingDir);
  ParseAPINotesArgs(Res.getAPINotesOpts(), Args, Diags);

  ParsePointerAuthArgs(LangOpts, Args);

  llvm::Triple T(Res.getTargetOpts().Triple);
  if (DashX.getFormat() == InputKind::Precompiled ||
      DashX.getLanguage() == Language::LLVM_IR) {
    // ObjCAAutoRefCount and Sanitize LangOpts are used to setup the
    // PassManager in BackendUtil.cpp. They need to be initializd no matter
    // what the input type is.
    if (Args.hasArg(OPT_fobjc_arc))
      LangOpts.ObjCAutoRefCount = 1;
    // PIClevel and PIELevel are needed during code generation and this should be
    // set regardless of the input type.
    LangOpts.PICLevel = getLastArgIntValue(Args, OPT_pic_level, 0, Diags);
    parseSanitizerKinds("-fsanitize=", Args.getAllArgValues(OPT_fsanitize_EQ),
                        Diags, LangOpts.Sanitize);
  } else {
    // Other LangOpts are only initialized when the input is not AST or LLVM IR.
    // FIXME: Should we really be calling this for an Language::Asm input?
    ParseLangArgs(LangOpts, Args, DashX, Res.getTargetOpts(),
                  Res.getPreprocessorOpts(), Diags);
    if (Res.getFrontendOpts().ProgramAction == frontend::RewriteObjC)
      LangOpts.ObjCExceptions = 1;
    if (T.isOSDarwin() && DashX.isPreprocessed()) {
      // Supress the darwin-specific 'stdlibcxx-not-found' diagnostic for
      // preprocessed input as we don't expect it to be used with -std=libc++
      // anyway.
      Res.getDiagnosticOpts().Warnings.push_back("no-stdlibcxx-not-found");
    }
  }

  LangOpts.FunctionAlignment =
      getLastArgIntValue(Args, OPT_function_alignment, 0, Diags);

  Success &= ParseCodeGenArgs(Res.getCodeGenOpts(), Args, DashX, Diags,
                              LangOpts, Res.getTargetOpts(),
                              Res.getFrontendOpts());

  if (LangOpts.CUDA) {
    // During CUDA device-side compilation, the aux triple is the
    // triple used for host compilation.
    if (LangOpts.CUDAIsDevice)
      Res.getTargetOpts().HostTriple = Res.getFrontendOpts().AuxTriple;
  }

  // Set the triple of the host for OpenMP device compile.
  if (LangOpts.OpenMPIsDevice)
    Res.getTargetOpts().HostTriple = Res.getFrontendOpts().AuxTriple;

  // FIXME: Override value name discarding when asan or msan is used because the
  // backend passes depend on the name of the alloca in order to print out
  // names.
  Res.getCodeGenOpts().DiscardValueNames &=
      !LangOpts.Sanitize.has(SanitizerKind::Address) &&
      !LangOpts.Sanitize.has(SanitizerKind::KernelAddress) &&
      !LangOpts.Sanitize.has(SanitizerKind::Memory) &&
      !LangOpts.Sanitize.has(SanitizerKind::KernelMemory);

  ParsePreprocessorArgs(Res.getPreprocessorOpts(), Args, Diags,
                        Res.getFrontendOpts().ProgramAction);
  ParsePreprocessorOutputArgs(Res.getPreprocessorOutputOpts(), Args,
                              Res.getFrontendOpts().ProgramAction);

  if (!Res.getPreprocessorOpts().ImplicitPCHInclude.empty() ||
      Res.getFrontendOpts().ProgramAction == frontend::GeneratePCH)
    LangOpts.NeededByPCHOrCompilationUsesPCH = true;

  // Turn on -Wspir-compat for SPIR target.
  if (T.isSPIR())
    Res.getDiagnosticOpts().Warnings.push_back("spir-compat");

  // If sanitizer is enabled, disable OPT_ffine_grained_bitfield_accesses.
  if (Res.getCodeGenOpts().FineGrainedBitfieldAccesses &&
      !Res.getLangOpts()->Sanitize.empty()) {
    Res.getCodeGenOpts().FineGrainedBitfieldAccesses = false;
    Diags.Report(diag::warn_drv_fine_grained_bitfield_accesses_ignored);
  }

  // Store the command-line for using in the CodeView backend.
  Res.getCodeGenOpts().Argv0 = Argv0;
  Res.getCodeGenOpts().CommandLineArgs = CommandLineArgs;

  FixupInvocation(Res, Diags);

  return Success;
}

// Some extension diagnostics aren't explicitly mapped and require custom
// logic in the dianognostic engine to be used, track -pedantic-errors
static bool isExtHandlingFromDiagsError(DiagnosticsEngine &Diags) {
  diag::Severity Ext = Diags.getExtensionHandlingBehavior();
  if (Ext == diag::Severity::Warning && Diags.getWarningsAsErrors())
    return true;
  return Ext >= diag::Severity::Error;
}

std::string CompilerInvocation::getModuleHash(DiagnosticsEngine &Diags) const {
  // Note: For QoI reasons, the things we use as a hash here should all be
  // dumped via the -module-info flag.
  using llvm::hash_code;
  using llvm::hash_value;
  using llvm::hash_combine;
  using llvm::hash_combine_range;

  // Start the signature with the compiler version.
  // FIXME: We'd rather use something more cryptographically sound than
  // CityHash, but this will do for now.
  hash_code code = hash_value(getClangFullRepositoryVersion());

  // Also include the serialization version, in case LLVM_APPEND_VC_REV is off
  // and getClangFullRepositoryVersion() doesn't include git revision.
  code = hash_combine(code, serialization::VERSION_MAJOR,
                      serialization::VERSION_MINOR);

  // Extend the signature with the language options
#define LANGOPT(Name, Bits, Default, Description) \
   code = hash_combine(code, LangOpts->Name);
#define ENUM_LANGOPT(Name, Type, Bits, Default, Description) \
  code = hash_combine(code, static_cast<unsigned>(LangOpts->get##Name()));
#define BENIGN_LANGOPT(Name, Bits, Default, Description)
#define BENIGN_ENUM_LANGOPT(Name, Type, Bits, Default, Description)
#include "clang/Basic/LangOptions.def"

  for (StringRef Feature : LangOpts->ModuleFeatures)
    code = hash_combine(code, Feature);

  code = hash_combine(code, LangOpts->ObjCRuntime);
  const auto &BCN = LangOpts->CommentOpts.BlockCommandNames;
  code = hash_combine(code, hash_combine_range(BCN.begin(), BCN.end()));

  // Extend the signature with the target options.
  code = hash_combine(code, TargetOpts->Triple, TargetOpts->CPU,
                      TargetOpts->TuneCPU, TargetOpts->ABI);
  for (const auto &FeatureAsWritten : TargetOpts->FeaturesAsWritten)
    code = hash_combine(code, FeatureAsWritten);

  // Extend the signature with preprocessor options.
  const PreprocessorOptions &ppOpts = getPreprocessorOpts();
  const HeaderSearchOptions &hsOpts = getHeaderSearchOpts();
  code = hash_combine(code, ppOpts.UsePredefines, ppOpts.DetailedRecord);

  for (const auto &I : getPreprocessorOpts().Macros) {
    // If we're supposed to ignore this macro for the purposes of modules,
    // don't put it into the hash.
    if (!hsOpts.ModulesIgnoreMacros.empty()) {
      // Check whether we're ignoring this macro.
      StringRef MacroDef = I.first;
      if (hsOpts.ModulesIgnoreMacros.count(
              llvm::CachedHashString(MacroDef.split('=').first)))
        continue;
    }

    code = hash_combine(code, I.first, I.second);
  }

  // Extend the signature with the sysroot and other header search options.
  code = hash_combine(code, hsOpts.Sysroot,
                      hsOpts.ModuleFormat,
                      hsOpts.UseDebugInfo,
                      hsOpts.UseBuiltinIncludes,
                      hsOpts.UseStandardSystemIncludes,
                      hsOpts.UseStandardCXXIncludes,
                      hsOpts.UseLibcxx,
                      hsOpts.ModulesValidateDiagnosticOptions);
  code = hash_combine(code, hsOpts.ResourceDir);

  if (hsOpts.ModulesStrictContextHash) {
    hash_code SHPC = hash_combine_range(hsOpts.SystemHeaderPrefixes.begin(),
                                        hsOpts.SystemHeaderPrefixes.end());
    hash_code UEC = hash_combine_range(hsOpts.UserEntries.begin(),
                                       hsOpts.UserEntries.end());
    code = hash_combine(code, hsOpts.SystemHeaderPrefixes.size(), SHPC,
                        hsOpts.UserEntries.size(), UEC);

    const DiagnosticOptions &diagOpts = getDiagnosticOpts();
    #define DIAGOPT(Name, Bits, Default) \
      code = hash_combine(code, diagOpts.Name);
    #define ENUM_DIAGOPT(Name, Type, Bits, Default) \
      code = hash_combine(code, diagOpts.get##Name());
    #include "clang/Basic/DiagnosticOptions.def"
    #undef DIAGOPT
    #undef ENUM_DIAGOPT
  }

  // Extend the signature with the user build path.
  code = hash_combine(code, hsOpts.ModuleUserBuildPath);

  // Extend the signature with the module file extensions.
  const FrontendOptions &frontendOpts = getFrontendOpts();
  for (const auto &ext : frontendOpts.ModuleFileExtensions) {
    code = hash_combine(code, ext->hashExtension(code));
  }

  // Extend the signature with the SWift version for API notes.
  const APINotesOptions &apiNotesOpts = getAPINotesOpts();
  if (apiNotesOpts.SwiftVersion) {
    code = hash_combine(code, apiNotesOpts.SwiftVersion.getMajor());
    if (auto minor = apiNotesOpts.SwiftVersion.getMinor())
      code = hash_combine(code, *minor);
    if (auto subminor = apiNotesOpts.SwiftVersion.getSubminor())
      code = hash_combine(code, *subminor);
    if (auto build = apiNotesOpts.SwiftVersion.getBuild())
      code = hash_combine(code, *build);
  }

  // When compiling with -gmodules, also hash -fdebug-prefix-map as it
  // affects the debug info in the PCM.
  if (getCodeGenOpts().DebugTypeExtRefs)
    for (const auto &KeyValue : getCodeGenOpts().DebugPrefixMap)
      code = hash_combine(code, KeyValue.first, KeyValue.second);

  // Extend the signature with the enabled sanitizers, if at least one is
  // enabled. Sanitizers which cannot affect AST generation aren't hashed.
  SanitizerSet SanHash = LangOpts->Sanitize;
  SanHash.clear(getPPTransparentSanitizers());
  if (!SanHash.empty())
    code = hash_combine(code, SanHash.Mask);

  // Check for a couple things (see checkDiagnosticMappings in ASTReader.cpp):
  //  -Werror: consider all warnings into the hash
  //  -Werror=something: consider only the specified into the hash
  //  -pedantic-error
  if (getLangOpts()->ModulesHashErrorDiags) {
    bool ConsiderAllWarningsAsErrors = Diags.getWarningsAsErrors();
    code = hash_combine(code, isExtHandlingFromDiagsError(Diags));
    for (auto DiagIDMappingPair : Diags.getDiagnosticMappings()) {
      diag::kind DiagID = DiagIDMappingPair.first;
      auto CurLevel = Diags.getDiagnosticLevel(DiagID, SourceLocation());
      if (CurLevel < DiagnosticsEngine::Error && !ConsiderAllWarningsAsErrors)
        continue; // not significant
      code = hash_combine(
          code,
          Diags.getDiagnosticIDs()->getWarningOptionForDiag(DiagID).str());
    }
  }

  return llvm::APInt(64, code).toString(36, /*Signed=*/false);
}

void CompilerInvocation::generateCC1CommandLine(
    SmallVectorImpl<const char *> &Args, StringAllocator SA) const {
  // Capture the extracted value as a lambda argument to avoid potential issues
  // with lifetime extension of the reference.
#define OPTION_WITH_MARSHALLING(                                               \
    PREFIX_TYPE, NAME, ID, KIND, GROUP, ALIAS, ALIASARGS, FLAGS, PARAM,        \
    HELPTEXT, METAVAR, VALUES, SPELLING, ALWAYS_EMIT, KEYPATH, DEFAULT_VALUE,  \
    IMPLIED_CHECK, IMPLIED_VALUE, NORMALIZER, DENORMALIZER, MERGER, EXTRACTOR, \
    TABLE_INDEX)                                                               \
  if ((FLAGS)&options::CC1Option) {                                            \
    [&](const auto &Extracted) {                                               \
      if (ALWAYS_EMIT ||                                                       \
          (Extracted !=                                                        \
           static_cast<decltype(this->KEYPATH)>(                               \
               (IMPLIED_CHECK) ? (IMPLIED_VALUE) : (DEFAULT_VALUE))))          \
        DENORMALIZER(Args, SPELLING, SA, TABLE_INDEX, Extracted);              \
    }(EXTRACTOR(this->KEYPATH));                                               \
  }

#include "clang/Driver/Options.inc"
#undef OPTION_WITH_MARSHALLING
}

IntrusiveRefCntPtr<llvm::vfs::FileSystem>
clang::createVFSFromCompilerInvocation(const CompilerInvocation &CI,
                                       DiagnosticsEngine &Diags) {
  return createVFSFromCompilerInvocation(CI, Diags,
                                         llvm::vfs::getRealFileSystem());
}

IntrusiveRefCntPtr<llvm::vfs::FileSystem>
clang::createVFSFromCompilerInvocation(
    const CompilerInvocation &CI, DiagnosticsEngine &Diags,
    IntrusiveRefCntPtr<llvm::vfs::FileSystem> BaseFS) {
  if (CI.getHeaderSearchOpts().VFSOverlayFiles.empty())
    return BaseFS;

  IntrusiveRefCntPtr<llvm::vfs::FileSystem> Result = BaseFS;
  // earlier vfs files are on the bottom
  for (const auto &File : CI.getHeaderSearchOpts().VFSOverlayFiles) {
    llvm::ErrorOr<std::unique_ptr<llvm::MemoryBuffer>> Buffer =
        Result->getBufferForFile(File);
    if (!Buffer) {
      Diags.Report(diag::err_missing_vfs_overlay_file) << File;
      continue;
    }

    IntrusiveRefCntPtr<llvm::vfs::FileSystem> FS = llvm::vfs::getVFSFromYAML(
        std::move(Buffer.get()), /*DiagHandler*/ nullptr, File,
        /*DiagContext*/ nullptr, Result);
    if (!FS) {
      Diags.Report(diag::err_invalid_vfs_overlay) << File;
      continue;
    }

    Result = FS;
  }
  return Result;
}<|MERGE_RESOLUTION|>--- conflicted
+++ resolved
@@ -2161,19 +2161,9 @@
   }
   for (const auto *A : Args.filtered(OPT_fprebuilt_module_path))
     Opts.AddPrebuiltModulePath(A->getValue());
-<<<<<<< HEAD
+
   Opts.ImplicitModuleMaps = Args.hasFlag(OPT_fimplicit_module_maps,
                                          OPT_fno_implicit_module_maps, false);
-  Opts.ModuleCachePruneInterval =
-      getLastArgIntValue(Args, OPT_fmodules_prune_interval, 7 * 24 * 60 * 60);
-  Opts.ModuleCachePruneAfter =
-      getLastArgIntValue(Args, OPT_fmodules_prune_after, 31 * 24 * 60 * 60);
-  Opts.BuildSessionTimestamp =
-      getLastArgUInt64Value(Args, OPT_fbuild_session_timestamp, 0);
-  if (const Arg *A = Args.getLastArg(OPT_fmodule_format_EQ))
-    Opts.ModuleFormat = A->getValue();
-=======
->>>>>>> f4511aec
 
   for (const auto *A : Args.filtered(OPT_fmodules_ignore_macro)) {
     StringRef MacroDef = A->getValue();
