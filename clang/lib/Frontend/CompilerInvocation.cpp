--- conflicted
+++ resolved
@@ -3381,7 +3381,7 @@
   });
   if (REMBIO == Args.end())
     return;
-  
+
   llvm::SmallPtrSet<const Arg *, 32> BeforeREMBIO;
   for (auto I = Args.begin(); I != REMBIO; ++I)
     BeforeREMBIO.insert(*I);
@@ -3429,9 +3429,9 @@
   unsigned MissingArgIndex, MissingArgCount;
   InputArgList Args = Opts.ParseArgs(CommandLineArgs, MissingArgIndex,
                                      MissingArgCount, IncludedFlagsBitmask);
-  
+
   removeExplicitModuleBuildIncompatibleOptions(Args);
-  
+
   LangOptions &LangOpts = *Res.getLangOpts();
 
   // Check for missing argument error.
@@ -3503,16 +3503,10 @@
     }
   }
 
-<<<<<<< HEAD
-  LangOpts.FunctionAlignment =
-      getLastArgIntValue(Args, OPT_function_alignment, 0, Diags);
-
   Success &= ParseCodeGenArgs(Res.getCodeGenOpts(), Args, DashX, Diags,
                               LangOpts, Res.getTargetOpts(),
                               Res.getFrontendOpts());
 
-=======
->>>>>>> aec2991d
   if (LangOpts.CUDA) {
     // During CUDA device-side compilation, the aux triple is the
     // triple used for host compilation.
