--- conflicted
+++ resolved
@@ -53,6 +53,24 @@
 
 }
 
+// TODO: move this to Support/Path.h and check for HAVE_REALPATH?
+static bool real_path(StringRef SrcPath, SmallVectorImpl<char> &RealPath) {
+#ifdef LLVM_ON_UNIX
+  char CanonicalPath[PATH_MAX];
+
+  // TODO: emit a warning in case this fails...?
+  if (!realpath(SrcPath.str().c_str(), CanonicalPath))
+    return false;
+
+  SmallString<256> RPath(CanonicalPath);
+  RealPath.swap(RPath);
+  return true;
+#else
+  // FIXME: Add support for systems without realpath.
+  return false;
+#endif
+}
+
 void ModuleDependencyCollector::attachToASTReader(ASTReader &R) {
   R.addListener(llvm::make_unique<ModuleDependencyListener>(*this));
 }
@@ -62,8 +80,6 @@
       llvm::make_unique<ModuleDependencyMMCallbacks>(*this));
 }
 
-<<<<<<< HEAD
-=======
 static bool isCaseSensitivePath(StringRef Path) {
   SmallString<256> TmpDest = Path, UpperDest, RealDest;
   // Remove component traversals, links, etc.
@@ -82,43 +98,29 @@
   return true;
 }
 
->>>>>>> 724275ba
 void ModuleDependencyCollector::writeFileMap() {
   if (Seen.empty())
     return;
 
-  SmallString<256> Dest = getDest();
-  llvm::sys::path::append(Dest, "vfs.yaml");
+  StringRef VFSDir = getDest();
 
   // Default to use relative overlay directories in the VFS yaml file. This
   // allows crash reproducer scripts to work across machines.
-  VFSWriter.setOverlayDir(getDest());
+  VFSWriter.setOverlayDir(VFSDir);
+
+  // Explicitly set case sensitivity for the YAML writer. For that, find out
+  // the sensitivity at the path where the headers all collected to.
+  VFSWriter.setCaseSensitivity(isCaseSensitivePath(VFSDir));
 
   std::error_code EC;
-  llvm::raw_fd_ostream OS(Dest, EC, llvm::sys::fs::F_Text);
+  SmallString<256> YAMLPath = VFSDir;
+  llvm::sys::path::append(YAMLPath, "vfs.yaml");
+  llvm::raw_fd_ostream OS(YAMLPath, EC, llvm::sys::fs::F_Text);
   if (EC) {
     HasErrors = true;
     return;
   }
   VFSWriter.write(OS);
-}
-
-// TODO: move this to Support/Path.h and check for HAVE_REALPATH?
-static bool real_path(StringRef SrcPath, SmallVectorImpl<char> &RealPath) {
-#ifdef LLVM_ON_UNIX
-  char CanonicalPath[PATH_MAX];
-
-  // TODO: emit a warning in case this fails...?
-  if (!realpath(SrcPath.str().c_str(), CanonicalPath))
-    return false;
-
-  SmallString<256> RPath(CanonicalPath);
-  RealPath.swap(RPath);
-  return true;
-#else
-  // FIXME: Add support for systems without realpath.
-  return false;
-#endif
 }
 
 bool ModuleDependencyCollector::getRealPath(StringRef SrcPath,
