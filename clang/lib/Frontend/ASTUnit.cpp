--- conflicted
+++ resolved
@@ -1271,11 +1271,7 @@
 std::unique_ptr<llvm::MemoryBuffer>
 ASTUnit::getMainBufferWithPrecompiledPreamble(
     std::shared_ptr<PCHContainerOperations> PCHContainerOps,
-<<<<<<< HEAD
-    const CompilerInvocation &PreambleInvocationIn,
-=======
     CompilerInvocation &PreambleInvocationIn,
->>>>>>> de8bf267
     IntrusiveRefCntPtr<vfs::FileSystem> VFS, bool AllowRebuild,
     unsigned MaxLines) {
   auto MainFilePath =
@@ -1342,11 +1338,6 @@
     SimpleTimer PreambleTimer(WantTiming);
     PreambleTimer.setOutput("Precompiling preamble");
 
-<<<<<<< HEAD
-    llvm::ErrorOr<PrecompiledPreamble> NewPreamble = PrecompiledPreamble::Build(
-        PreambleInvocationIn, MainFileBuffer.get(), Bounds, *Diagnostics, VFS,
-        PCHContainerOps, /*StoreInMemory=*/false, Callbacks);
-=======
     const bool PreviousSkipFunctionBodies =
         PreambleInvocationIn.getFrontendOpts().SkipFunctionBodies;
     if (SkipFunctionBodies == SkipFunctionBodiesScope::Preamble)
@@ -1359,7 +1350,6 @@
     PreambleInvocationIn.getFrontendOpts().SkipFunctionBodies =
         PreviousSkipFunctionBodies;
 
->>>>>>> de8bf267
     if (NewPreamble) {
       Preamble = std::move(*NewPreamble);
       PreambleRebuildCounter = 1;
@@ -1710,11 +1700,7 @@
     ArrayRef<RemappedFile> RemappedFiles, bool RemappedFilesKeepOriginalName,
     unsigned PrecompilePreambleAfterNParses, TranslationUnitKind TUKind,
     bool CacheCodeCompletionResults, bool IncludeBriefCommentsInCodeCompletion,
-<<<<<<< HEAD
-    bool AllowPCHWithCompilerErrors, bool SkipFunctionBodies,
-=======
     bool AllowPCHWithCompilerErrors, SkipFunctionBodiesScope SkipFunctionBodies,
->>>>>>> de8bf267
     bool SingleFileParse, bool UserFilesAreVolatile, bool ForSerialization,
     llvm::Optional<StringRef> ModuleFormat, std::unique_ptr<ASTUnit> *ErrAST,
     IntrusiveRefCntPtr<vfs::FileSystem> VFS) {
@@ -1747,12 +1733,8 @@
   // Override the resources path.
   CI->getHeaderSearchOpts().ResourceDir = ResourceFilesPath;
 
-<<<<<<< HEAD
-  CI->getFrontendOpts().SkipFunctionBodies = SkipFunctionBodies;
-=======
   CI->getFrontendOpts().SkipFunctionBodies =
       SkipFunctionBodies == SkipFunctionBodiesScope::PreambleAndMainFile;
->>>>>>> de8bf267
 
   if (ModuleFormat)
     CI->getHeaderSearchOpts().ModuleFormat = ModuleFormat.getValue();
@@ -1778,10 +1760,7 @@
     = IncludeBriefCommentsInCodeCompletion;
   AST->UserFilesAreVolatile = UserFilesAreVolatile;
   AST->Invocation = CI;
-<<<<<<< HEAD
-=======
   AST->SkipFunctionBodies = SkipFunctionBodies;
->>>>>>> de8bf267
   if (ForSerialization)
     AST->WriterData.reset(new ASTWriterData(*AST->PCMCache));
   // Zero out now to ease cleanup during crash recovery.
