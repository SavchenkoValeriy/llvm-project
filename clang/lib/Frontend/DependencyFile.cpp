--- conflicted
+++ resolved
@@ -32,10 +32,8 @@
 struct DepCollectorPPCallbacks : public PPCallbacks {
   DependencyCollector &DepCollector;
   SourceManager &SM;
-  DiagnosticsEngine &Diags;
-  DepCollectorPPCallbacks(DependencyCollector &L, SourceManager &SM,
-                          DiagnosticsEngine &Diags)
-      : DepCollector(L), SM(SM), Diags(Diags) {}
+  DepCollectorPPCallbacks(DependencyCollector &L, SourceManager &SM)
+      : DepCollector(L), SM(SM) { }
 
   void FileChanged(SourceLocation Loc, FileChangeReason Reason,
                    SrcMgr::CharacteristicKind FileType,
@@ -57,16 +55,6 @@
     DepCollector.maybeAddDependency(Filename, /*FromModule*/false,
                                     isSystem(FileType),
                                     /*IsModuleFile*/false, /*IsMissing*/false);
-  }
-
-  void FileSkipped(const FileEntry &SkippedFile, const Token &FilenameTok,
-                   SrcMgr::CharacteristicKind FileType) override {
-    StringRef Filename =
-        llvm::sys::path::remove_leading_dotslash(SkippedFile.getName());
-    DepCollector.maybeAddDependency(Filename, /*FromModule=*/false,
-                                    /*IsSystem=*/isSystem(FileType),
-                                    /*IsModuleFile=*/false,
-                                    /*IsMissing=*/false);
   }
 
   void InclusionDirective(SourceLocation HashLoc, const Token &IncludeTok,
@@ -82,20 +70,9 @@
     // Files that actually exist are handled by FileChanged.
   }
 
-  void HasInclude(SourceLocation Loc, StringRef SpelledFilename, bool IsAngled,
-                  const FileEntry *File,
-                  SrcMgr::CharacteristicKind FileType) override {
-    if (!File)
-      return;
-    StringRef Filename =
-        llvm::sys::path::remove_leading_dotslash(File->getName());
-    DepCollector.maybeAddDependency(Filename, /*FromModule=*/false,
-                                    /*IsSystem=*/isSystem(FileType),
-                                    /*IsModuleFile=*/false,
-                                    /*IsMissing=*/false);
-  }
-
-  void EndOfMainFile() override { DepCollector.finishedMainFile(Diags); }
+  void EndOfMainFile() override {
+    DepCollector.finishedMainFile();
+  }
 };
 
 struct DepCollectorMMCallbacks : public ModuleMapCallbacks {
@@ -140,16 +117,9 @@
 void DependencyCollector::maybeAddDependency(StringRef Filename, bool FromModule,
                                             bool IsSystem, bool IsModuleFile,
                                             bool IsMissing) {
-  if (sawDependency(Filename, FromModule, IsSystem, IsModuleFile, IsMissing))
-    addDependency(Filename);
-}
-
-bool DependencyCollector::addDependency(StringRef Filename) {
-  if (Seen.insert(Filename).second) {
+  if (Seen.insert(Filename).second &&
+      sawDependency(Filename, FromModule, IsSystem, IsModuleFile, IsMissing))
     Dependencies.push_back(Filename);
-    return true;
-  }
-  return false;
 }
 
 static bool isSpecialFilename(StringRef Filename) {
@@ -168,8 +138,8 @@
 
 DependencyCollector::~DependencyCollector() { }
 void DependencyCollector::attachToPreprocessor(Preprocessor &PP) {
-  PP.addPPCallbacks(llvm::make_unique<DepCollectorPPCallbacks>(
-      *this, PP.getSourceManager(), PP.getDiagnostics()));
+  PP.addPPCallbacks(
+      llvm::make_unique<DepCollectorPPCallbacks>(*this, PP.getSourceManager()));
   PP.getHeaderSearchInfo().getModuleMap().addModuleMapCallbacks(
       llvm::make_unique<DepCollectorMMCallbacks>(*this));
 }
@@ -177,11 +147,6 @@
   R.addListener(llvm::make_unique<DepCollectorASTListener>(*this));
 }
 
-<<<<<<< HEAD
-DependencyFileGenerator::DependencyFileGenerator(
-    const DependencyOutputOptions &Opts)
-    : OutputFile(Opts.OutputFile), Targets(Opts.Targets),
-=======
 namespace {
 /// Private implementation for DependencyFileGenerator
 class DFGImpl : public PPCallbacks {
@@ -207,18 +172,11 @@
 public:
   DFGImpl(const Preprocessor *_PP, const DependencyOutputOptions &Opts)
     : PP(_PP), OutputFile(Opts.OutputFile), Targets(Opts.Targets),
->>>>>>> 090b9847
       IncludeSystemHeaders(Opts.IncludeSystemHeaders),
       PhonyTarget(Opts.UsePhonyTargets),
-      AddMissingHeaderDeps(Opts.AddMissingHeaderDeps), SeenMissingHeader(false),
+      AddMissingHeaderDeps(Opts.AddMissingHeaderDeps),
+      SeenMissingHeader(false),
       IncludeModuleFiles(Opts.IncludeModuleFiles),
-<<<<<<< HEAD
-      OutputFormat(Opts.OutputFormat), InputFileIndex(0) {
-  for (const auto &ExtraDep : Opts.ExtraDeps) {
-    if (addDependency(ExtraDep))
-      ++InputFileIndex;
-  }
-=======
       SkipUnusedModuleMaps(Opts.SkipUnusedModuleMaps),
       OutputFormat(Opts.OutputFormat),
       InputFileIndex(0) {
@@ -289,46 +247,117 @@
   bool visitInputFile(StringRef Filename, bool isSystem,
                       bool isOverridden, bool isExplicitModule) override;
 };
->>>>>>> 090b9847
-}
-
-void DependencyFileGenerator::attachToPreprocessor(Preprocessor &PP) {
-  if (Targets.empty()) {
+}
+
+DependencyFileGenerator::DependencyFileGenerator(void *Impl)
+: Impl(Impl) { }
+
+DependencyFileGenerator *DependencyFileGenerator::CreateAndAttachToPreprocessor(
+    clang::Preprocessor &PP, const clang::DependencyOutputOptions &Opts) {
+
+  if (Opts.Targets.empty()) {
     PP.getDiagnostics().Report(diag::err_fe_dependency_file_requires_MT);
-    return;
+    return nullptr;
   }
 
   // Disable the "file not found" diagnostic if the -MG option was given.
-  if (AddMissingHeaderDeps)
+  if (Opts.AddMissingHeaderDeps)
     PP.SetSuppressIncludeNotFoundError(true);
 
-  DependencyCollector::attachToPreprocessor(PP);
-}
-
-bool DependencyFileGenerator::sawDependency(StringRef Filename, bool FromModule,
-                                            bool IsSystem, bool IsModuleFile,
-                                            bool IsMissing) {
-  if (IsMissing) {
-    // Handle the case of missing file from an inclusion directive.
-    if (AddMissingHeaderDeps)
-      return true;
-    SeenMissingHeader = true;
-    return false;
-  }
-  if (IsModuleFile && !IncludeModuleFiles)
-    return false;
-
+  DFGImpl *Callback = new DFGImpl(&PP, Opts);
+  PP.addPPCallbacks(std::unique_ptr<PPCallbacks>(Callback));
+  PP.getHeaderSearchInfo().getModuleMap().addModuleMapCallbacks(
+      llvm::make_unique<DFGMMCallback>(*Callback));
+  return new DependencyFileGenerator(Callback);
+}
+
+void DependencyFileGenerator::AttachToASTReader(ASTReader &R) {
+  DFGImpl *I = reinterpret_cast<DFGImpl *>(Impl);
+  assert(I && "missing implementation");
+  R.addListener(llvm::make_unique<DFGASTReaderListener>(*I));
+}
+
+/// FileMatchesDepCriteria - Determine whether the given Filename should be
+/// considered as a dependency.
+bool DFGImpl::FileMatchesDepCriteria(const char *Filename,
+                                     SrcMgr::CharacteristicKind FileType) {
   if (isSpecialFilename(Filename))
     return false;
 
   if (IncludeSystemHeaders)
     return true;
 
-  return !IsSystem;
-}
-
-void DependencyFileGenerator::finishedMainFile(DiagnosticsEngine &Diags) {
-  outputDependencyFile(Diags);
+  return !isSystem(FileType);
+}
+
+void DFGImpl::FileChanged(SourceLocation Loc,
+                          FileChangeReason Reason,
+                          SrcMgr::CharacteristicKind FileType,
+                          FileID PrevFID) {
+  if (Reason != PPCallbacks::EnterFile)
+    return;
+
+  // Dependency generation really does want to go all the way to the
+  // file entry for a source location to find out what is depended on.
+  // We do not want #line markers to affect dependency generation!
+  SourceManager &SM = PP->getSourceManager();
+
+  const FileEntry *FE =
+    SM.getFileEntryForID(SM.getFileID(SM.getExpansionLoc(Loc)));
+  if (!FE) return;
+
+  StringRef Filename = FE->getName();
+  if (!FileMatchesDepCriteria(Filename.data(), FileType))
+    return;
+
+  AddFilename(llvm::sys::path::remove_leading_dotslash(Filename));
+}
+
+void DFGImpl::FileSkipped(const FileEntry &SkippedFile,
+                          const Token &FilenameTok,
+                          SrcMgr::CharacteristicKind FileType) {
+  StringRef Filename = SkippedFile.getName();
+  if (!FileMatchesDepCriteria(Filename.data(), FileType))
+    return;
+
+  AddFilename(llvm::sys::path::remove_leading_dotslash(Filename));
+}
+
+void DFGImpl::InclusionDirective(SourceLocation HashLoc,
+                                 const Token &IncludeTok,
+                                 StringRef FileName,
+                                 bool IsAngled,
+                                 CharSourceRange FilenameRange,
+                                 const FileEntry *File,
+                                 StringRef SearchPath,
+                                 StringRef RelativePath,
+                                 const Module *Imported,
+                                 SrcMgr::CharacteristicKind FileType) {
+  if (!File) {
+    if (AddMissingHeaderDeps)
+      AddFilename(FileName);
+    else
+      SeenMissingHeader = true;
+  }
+}
+
+void DFGImpl::HasInclude(SourceLocation Loc, StringRef SpelledFilename,
+                         bool IsAngled, const FileEntry *File,
+                         SrcMgr::CharacteristicKind FileType) {
+  if (!File)
+    return;
+  StringRef Filename = File->getName();
+  if (!FileMatchesDepCriteria(Filename.data(), FileType))
+    return;
+  AddFilename(llvm::sys::path::remove_leading_dotslash(Filename));
+}
+
+bool DFGImpl::AddFilename(StringRef Filename) {
+  if (FilesSet.insert(Filename).second) {
+    Files.push_back(Filename);
+    return true;
+  }
+  return false;
 }
 
 /// Print the filename, with escaping or quoting that accommodates the three
@@ -410,7 +439,7 @@
   }
 }
 
-void DependencyFileGenerator::outputDependencyFile(DiagnosticsEngine &Diags) {
+void DFGImpl::OutputDependencyFile() {
   if (SeenMissingHeader) {
     llvm::sys::fs::remove(OutputFile);
     return;
@@ -419,14 +448,11 @@
   std::error_code EC;
   llvm::raw_fd_ostream OS(OutputFile, EC, llvm::sys::fs::F_Text);
   if (EC) {
-    Diags.Report(diag::err_fe_error_opening) << OutputFile << EC.message();
-    return;
-  }
-
-  outputDependencyFile(OS);
-}
-
-void DependencyFileGenerator::outputDependencyFile(llvm::raw_ostream &OS) {
+    PP->getDiagnostics().Report(diag::err_fe_error_opening) << OutputFile
+                                                            << EC.message();
+    return;
+  }
+
   // Write out the dependency targets, trying to avoid overly long
   // lines when possible. We try our best to emit exactly the same
   // dependency file as GCC (4.2), assuming the included files are the
@@ -454,7 +480,6 @@
 
   // Now add each dependency in the order it was seen, but avoiding
   // duplicates.
-  ArrayRef<std::string> Files = getDependencies();
   for (StringRef File : Files) {
     // Start a new line if this would exceed the column limit. Make
     // sure to leave space for a trailing " \" in case we need to
@@ -481,4 +506,21 @@
       OS << ":\n";
     }
   }
+}
+
+bool DFGASTReaderListener::visitInputFile(llvm::StringRef Filename,
+                                          bool IsSystem, bool IsOverridden,
+                                          bool IsExplicitModule) {
+  assert(!IsSystem || needsSystemInputFileVisitation());
+  if (IsOverridden || IsExplicitModule)
+    return true;
+
+  Parent.AddFilename(Filename);
+  return true;
+}
+
+void DFGASTReaderListener::visitModuleFile(llvm::StringRef Filename,
+                                           serialization::ModuleKind Kind) {
+  if (Parent.includeModuleFiles())
+    Parent.AddFilename(Filename);
 }