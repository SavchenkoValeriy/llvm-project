--- conflicted
+++ resolved
@@ -304,11 +304,7 @@
         << Name;
       continue;
     }
-<<<<<<< HEAD
-    Headers.push_back({std::string(Name), std::string(Name), &FE->getFileEntry()});
-=======
-    Headers.push_back({std::string(Name), *FE});
->>>>>>> 32c501dd
+    Headers.push_back({std::string(Name), std::string(Name), *FE});
   }
   HS.getModuleMap().createHeaderModule(CI.getLangOpts().CurrentModule, Headers);
 
