--- conflicted
+++ resolved
@@ -113,11 +113,8 @@
   HasBuiltinMSVaList = false;
   IsRenderScriptTarget = false;
   HasAArch64SVETypes = false;
-<<<<<<< HEAD
+  ARMCDECoprocMask = 0;
   PointerAuthSupported = false;
-=======
-  ARMCDECoprocMask = 0;
->>>>>>> cdeeb548
 
   // Default to no types using fpret.
   RealTypeUsesObjCFPRet = 0;
