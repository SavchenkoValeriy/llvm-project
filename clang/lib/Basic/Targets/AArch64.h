//===--- AArch64.h - Declare AArch64 target feature support -----*- C++ -*-===//
//
// Part of the LLVM Project, under the Apache License v2.0 with LLVM Exceptions.
// See https://llvm.org/LICENSE.txt for license information.
// SPDX-License-Identifier: Apache-2.0 WITH LLVM-exception
//
//===----------------------------------------------------------------------===//
//
// This file declares AArch64 TargetInfo objects.
//
//===----------------------------------------------------------------------===//

#ifndef LLVM_CLANG_LIB_BASIC_TARGETS_AARCH64_H
#define LLVM_CLANG_LIB_BASIC_TARGETS_AARCH64_H

#include "OSTargets.h"
#include "clang/Basic/TargetBuiltins.h"
#include "llvm/Support/TargetParser.h"

namespace clang {
namespace targets {

class LLVM_LIBRARY_VISIBILITY AArch64TargetInfo : public TargetInfo {
  virtual void setDataLayout() = 0;
  static const TargetInfo::GCCRegAlias GCCRegAliases[];
  static const char *const GCCRegNames[];

  enum FPUModeEnum { FPUMode, NeonMode = (1 << 0), SveMode = (1 << 1) };

  unsigned FPU;
  bool HasCRC;
  bool HasCrypto;
  bool HasUnaligned;
  bool HasFullFP16;
  bool HasDotProd;
  bool HasFP16FML;
  bool HasMTE;
  bool HasTME;
  bool HasMatMul;

  llvm::AArch64::ArchKind ArchKind;

  static const Builtin::Info BuiltinInfo[];

  std::string ABI;

public:
  AArch64TargetInfo(const llvm::Triple &Triple, const TargetOptions &Opts);

  StringRef getABI() const override;
  bool setABI(const std::string &Name) override;

  bool validateBranchProtection(StringRef, BranchProtectionInfo &,
                                StringRef &) const override;

  bool isValidCPUName(StringRef Name) const override;
  void fillValidCPUList(SmallVectorImpl<StringRef> &Values) const override;
  bool setCPU(const std::string &Name) override;

  bool useFP16ConversionIntrinsics() const override {
    return false;
  }

  void getTargetDefinesARMV81A(const LangOptions &Opts,
                               MacroBuilder &Builder) const;
  void getTargetDefinesARMV82A(const LangOptions &Opts,
                               MacroBuilder &Builder) const;
  void getTargetDefinesARMV83A(const LangOptions &Opts,
                               MacroBuilder &Builder) const;
  void getTargetDefinesARMV84A(const LangOptions &Opts,
                               MacroBuilder &Builder) const;
  void getTargetDefinesARMV85A(const LangOptions &Opts,
                               MacroBuilder &Builder) const;
  void getTargetDefinesARMV86A(const LangOptions &Opts,
                               MacroBuilder &Builder) const;
  void getTargetDefines(const LangOptions &Opts,
                        MacroBuilder &Builder) const override;

  ArrayRef<Builtin::Info> getTargetBuiltins() const override;

  bool hasFeature(StringRef Feature) const override;
  bool handleTargetFeatures(std::vector<std::string> &Features,
                            DiagnosticsEngine &Diags) override;

  CallingConvCheckResult checkCallingConvention(CallingConv CC) const override;

  bool isCLZForZeroUndef() const override;

  BuiltinVaListKind getBuiltinVaListKind() const override;

  ArrayRef<const char *> getGCCRegNames() const override;
  ArrayRef<TargetInfo::GCCRegAlias> getGCCRegAliases() const override;

  std::string convertConstraint(const char *&Constraint) const override {
    std::string R;
    switch (*Constraint) {
    case 'U': // Three-character constraint; add "@3" hint for later parsing.
      R = std::string("@3") + std::string(Constraint, 3);
      Constraint += 2;
      break;
    default:
      R = TargetInfo::convertConstraint(Constraint);
      break;
    }
    return R;
  }

  bool validateAsmConstraint(const char *&Name,
                             TargetInfo::ConstraintInfo &Info) const override;
  bool
  validateConstraintModifier(StringRef Constraint, char Modifier, unsigned Size,
                             std::string &SuggestedModifier) const override;
  const char *getClobbers() const override;

  StringRef getConstraintRegister(StringRef Constraint,
                                  StringRef Expression) const override {
    return Expression;
  }

  int getEHDataRegisterNumber(unsigned RegNo) const override;

<<<<<<< HEAD
  bool validatePointerAuthKey(const llvm::APSInt &value) const override;

=======
  const char *getBFloat16Mangling() const override { return "u6__bf16"; };
>>>>>>> ecd682bb
  bool hasInt128Type() const override;

  bool hasExtIntType() const override { return true; }
};

class LLVM_LIBRARY_VISIBILITY AArch64leTargetInfo : public AArch64TargetInfo {
public:
  AArch64leTargetInfo(const llvm::Triple &Triple, const TargetOptions &Opts);

  void getTargetDefines(const LangOptions &Opts,
                            MacroBuilder &Builder) const override;
private:
  void setDataLayout() override;
};

class LLVM_LIBRARY_VISIBILITY WindowsARM64TargetInfo
    : public WindowsTargetInfo<AArch64leTargetInfo> {
  const llvm::Triple Triple;

public:
  WindowsARM64TargetInfo(const llvm::Triple &Triple,
                         const TargetOptions &Opts);

  void setDataLayout() override;

  BuiltinVaListKind getBuiltinVaListKind() const override;

  CallingConvCheckResult checkCallingConvention(CallingConv CC) const override;
};

// Windows ARM, MS (C++) ABI
class LLVM_LIBRARY_VISIBILITY MicrosoftARM64TargetInfo
    : public WindowsARM64TargetInfo {
public:
  MicrosoftARM64TargetInfo(const llvm::Triple &Triple,
                           const TargetOptions &Opts);

  void getTargetDefines(const LangOptions &Opts,
                        MacroBuilder &Builder) const override;
  TargetInfo::CallingConvKind
  getCallingConvKind(bool ClangABICompat4) const override;

  unsigned getMinGlobalAlign(uint64_t TypeSize) const override;
};

// ARM64 MinGW target
class LLVM_LIBRARY_VISIBILITY MinGWARM64TargetInfo
    : public WindowsARM64TargetInfo {
public:
  MinGWARM64TargetInfo(const llvm::Triple &Triple, const TargetOptions &Opts);
};

class LLVM_LIBRARY_VISIBILITY AArch64beTargetInfo : public AArch64TargetInfo {
public:
  AArch64beTargetInfo(const llvm::Triple &Triple, const TargetOptions &Opts);
  void getTargetDefines(const LangOptions &Opts,
                        MacroBuilder &Builder) const override;

private:
  void setDataLayout() override;
};

class LLVM_LIBRARY_VISIBILITY DarwinAArch64TargetInfo
    : public DarwinTargetInfo<AArch64leTargetInfo> {
public:
  DarwinAArch64TargetInfo(const llvm::Triple &Triple, const TargetOptions &Opts);

  BuiltinVaListKind getBuiltinVaListKind() const override;

 protected:
  void getOSDefines(const LangOptions &Opts, const llvm::Triple &Triple,
                    MacroBuilder &Builder) const override;
};

// 64-bit RenderScript is aarch64
class LLVM_LIBRARY_VISIBILITY RenderScript64TargetInfo
    : public AArch64leTargetInfo {
public:
  RenderScript64TargetInfo(const llvm::Triple &Triple,
                           const TargetOptions &Opts);

  void getTargetDefines(const LangOptions &Opts,
                        MacroBuilder &Builder) const override;
};

} // namespace targets
} // namespace clang

#endif // LLVM_CLANG_LIB_BASIC_TARGETS_AARCH64_H<|MERGE_RESOLUTION|>--- conflicted
+++ resolved
@@ -119,12 +119,9 @@
 
   int getEHDataRegisterNumber(unsigned RegNo) const override;
 
-<<<<<<< HEAD
   bool validatePointerAuthKey(const llvm::APSInt &value) const override;
 
-=======
   const char *getBFloat16Mangling() const override { return "u6__bf16"; };
->>>>>>> ecd682bb
   bool hasInt128Type() const override;
 
   bool hasExtIntType() const override { return true; }
