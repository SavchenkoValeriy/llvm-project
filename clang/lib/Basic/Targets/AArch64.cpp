--- conflicted
+++ resolved
@@ -514,14 +514,12 @@
   return -1;
 }
 
-<<<<<<< HEAD
 bool AArch64TargetInfo::validatePointerAuthKey(
     const llvm::APSInt &value) const {
   return 0 <= value && value <= 3;
 }
-=======
+
 bool AArch64TargetInfo::hasInt128Type() const { return true; }
->>>>>>> 44e5879f
 
 AArch64leTargetInfo::AArch64leTargetInfo(const llvm::Triple &Triple,
                                          const TargetOptions &Opts)
