--- conflicted
+++ resolved
@@ -382,14 +382,10 @@
       ABI = "elfv2";
     } else {
       resetDataLayout("E-m:e-i64:64-n32:64");
-<<<<<<< HEAD
-      ABI = "elfv1";
-=======
       ABI = Triple.getEnvironment() == llvm::Triple::ELFv2 ? "elfv2" : "elfv1";
->>>>>>> f69c9924
-    }
-
-    switch (getTriple().getOS()) {
+    }
+
+    switch (Triple.getOS()) {
     case llvm::Triple::FreeBSD:
       LongDoubleWidth = LongDoubleAlign = 64;
       LongDoubleFormat = &llvm::APFloat::IEEEdouble();
