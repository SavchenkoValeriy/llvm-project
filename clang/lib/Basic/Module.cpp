--- conflicted
+++ resolved
@@ -253,15 +253,11 @@
   if (Header U = getUmbrellaHeader())
     return {"", "", U.Entry->getDir()};
 
-<<<<<<< HEAD
-  return {UmbrellaAsWritten, UmbrellaRelativeToRootModuleDirectory,
-          Umbrella.dyn_cast<const DirectoryEntry *>()};
-=======
   if (auto *ME = Umbrella.dyn_cast<const DirectoryEntryRef::MapEntry *>())
-    return {UmbrellaAsWritten, DirectoryEntryRef(*ME)};
-
-  return {"", None};
->>>>>>> 32c501dd
+    return {UmbrellaAsWritten, UmbrellaRelativeToRootModuleDirectory,
+            DirectoryEntryRef(*ME)};
+
+  return {"", "", None};
 }
 
 void Module::addTopHeader(const FileEntry *File) {
