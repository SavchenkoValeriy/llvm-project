//===- Module.cpp - Describe a module -------------------------------------===//
//
// Part of the LLVM Project, under the Apache License v2.0 with LLVM Exceptions.
// See https://llvm.org/LICENSE.txt for license information.
// SPDX-License-Identifier: Apache-2.0 WITH LLVM-exception
//
//===----------------------------------------------------------------------===//
//
// This file defines the Module class, which describes a module in the source
// code.
//
//===----------------------------------------------------------------------===//

#include "clang/Basic/Module.h"
#include "clang/Basic/CharInfo.h"
#include "clang/Basic/FileManager.h"
#include "clang/Basic/LangOptions.h"
#include "clang/Basic/SourceLocation.h"
#include "clang/Basic/TargetInfo.h"
#include "llvm/ADT/ArrayRef.h"
#include "llvm/ADT/SmallVector.h"
#include "llvm/ADT/StringMap.h"
#include "llvm/ADT/StringRef.h"
#include "llvm/ADT/StringSwitch.h"
#include "llvm/Support/Compiler.h"
#include "llvm/Support/ErrorHandling.h"
#include "llvm/Support/raw_ostream.h"
#include <algorithm>
#include <cassert>
#include <functional>
#include <string>
#include <utility>
#include <vector>

using namespace clang;

Module::Module(StringRef Name, SourceLocation DefinitionLoc, Module *Parent,
               bool IsFramework, bool IsExplicit, unsigned VisibilityID)
    : Name(Name), DefinitionLoc(DefinitionLoc), Parent(Parent), Directory(),
      Umbrella(), ASTFile(nullptr),
      VisibilityID(VisibilityID), IsMissingRequirement(false),
      HasIncompatibleModuleFile(false), IsAvailable(true),
      IsFromModuleFile(false), IsFramework(IsFramework), IsExplicit(IsExplicit),
      IsSystem(false), IsExternC(false), IsInferred(false),
      InferSubmodules(false), InferExplicitSubmodules(false),
      InferExportWildcard(false), ConfigMacrosExhaustive(false),
      NoUndeclaredIncludes(false), ModuleMapIsPrivate(false),
<<<<<<< HEAD

      // SWIFT-SPECIFIC FIELDS HERE. Handling them separately helps avoid merge
      // conflicts.
      IsSwiftInferImportAsMember(false),

      NameVisibility(Hidden) {
=======
      HasUmbrellaDir(false), NameVisibility(Hidden) {
>>>>>>> bc883665
  if (Parent) {
    if (!Parent->isAvailable())
      IsAvailable = false;
    if (Parent->IsSystem)
      IsSystem = true;
    if (Parent->IsExternC)
      IsExternC = true;
    if (Parent->NoUndeclaredIncludes)
      NoUndeclaredIncludes = true;
    if (Parent->ModuleMapIsPrivate)
      ModuleMapIsPrivate = true;
    IsMissingRequirement = Parent->IsMissingRequirement;

    Parent->SubModuleIndex[Name] = Parent->SubModules.size();
    Parent->SubModules.push_back(this);
  }
}

Module::~Module() {
  for (submodule_iterator I = submodule_begin(), IEnd = submodule_end();
       I != IEnd; ++I) {
    delete *I;
  }
}

static bool isPlatformEnvironment(const TargetInfo &Target, StringRef Feature) {
  StringRef Platform = Target.getPlatformName();
  StringRef Env = Target.getTriple().getEnvironmentName();

  // Attempt to match platform and environment.
  if (Platform == Feature || Target.getTriple().getOSName() == Feature ||
      Env == Feature)
    return true;

  auto CmpPlatformEnv = [](StringRef LHS, StringRef RHS) {
    auto Pos = LHS.find("-");
    if (Pos == StringRef::npos)
      return false;
    SmallString<128> NewLHS = LHS.slice(0, Pos);
    NewLHS += LHS.slice(Pos+1, LHS.size());
    return NewLHS == RHS;
  };

  SmallString<128> PlatformEnv = Target.getTriple().getOSAndEnvironmentName();
  // Darwin has different but equivalent variants for simulators, example:
  //   1. x86_64-apple-ios-simulator
  //   2. x86_64-apple-iossimulator
  // where both are valid examples of the same platform+environment but in the
  // variant (2) the simulator is hardcoded as part of the platform name. Both
  // forms above should match for "iossimulator" requirement.
  if (Target.getTriple().isOSDarwin() && PlatformEnv.endswith("simulator"))
    return PlatformEnv == Feature || CmpPlatformEnv(PlatformEnv, Feature);

  return PlatformEnv == Feature;
}

/// Determine whether a translation unit built using the current
/// language options has the given feature.
static bool hasFeature(StringRef Feature, const LangOptions &LangOpts,
                       const TargetInfo &Target) {
  bool HasFeature = llvm::StringSwitch<bool>(Feature)
                        .Case("altivec", LangOpts.AltiVec)
                        .Case("blocks", LangOpts.Blocks)
                        .Case("coroutines", LangOpts.Coroutines)
                        .Case("cplusplus", LangOpts.CPlusPlus)
                        .Case("cplusplus11", LangOpts.CPlusPlus11)
                        .Case("cplusplus14", LangOpts.CPlusPlus14)
                        .Case("cplusplus17", LangOpts.CPlusPlus17)
                        .Case("c99", LangOpts.C99)
                        .Case("c11", LangOpts.C11)
                        .Case("c17", LangOpts.C17)
                        .Case("freestanding", LangOpts.Freestanding)
                        .Case("gnuinlineasm", LangOpts.GNUAsm)
                        .Case("objc", LangOpts.ObjC)
                        .Case("objc_arc", LangOpts.ObjCAutoRefCount)
                        .Case("opencl", LangOpts.OpenCL)
                        .Case("tls", Target.isTLSSupported())
                        .Case("zvector", LangOpts.ZVector)
                        .Default(Target.hasFeature(Feature) ||
                                 isPlatformEnvironment(Target, Feature));
  if (!HasFeature)
    HasFeature = std::find(LangOpts.ModuleFeatures.begin(),
                           LangOpts.ModuleFeatures.end(),
                           Feature) != LangOpts.ModuleFeatures.end();
  return HasFeature;
}

bool Module::isAvailable(const LangOptions &LangOpts, const TargetInfo &Target,
                         Requirement &Req,
                         UnresolvedHeaderDirective &MissingHeader,
                         Module *&ShadowingModule) const {
  if (IsAvailable)
    return true;

  for (const Module *Current = this; Current; Current = Current->Parent) {
    if (Current->ShadowingModule) {
      ShadowingModule = Current->ShadowingModule;
      return false;
    }
    for (unsigned I = 0, N = Current->Requirements.size(); I != N; ++I) {
      if (hasFeature(Current->Requirements[I].first, LangOpts, Target) !=
              Current->Requirements[I].second) {
        Req = Current->Requirements[I];
        return false;
      }
    }
    if (!Current->MissingHeaders.empty()) {
      MissingHeader = Current->MissingHeaders.front();
      return false;
    }
  }

  llvm_unreachable("could not find a reason why module is unavailable");
}

bool Module::isSubModuleOf(const Module *Other) const {
  const Module *This = this;
  do {
    if (This == Other)
      return true;

    This = This->Parent;
  } while (This);

  return false;
}

const Module *Module::getTopLevelModule() const {
  const Module *Result = this;
  while (Result->Parent)
    Result = Result->Parent;

  return Result;
}

static StringRef getModuleNameFromComponent(
    const std::pair<std::string, SourceLocation> &IdComponent) {
  return IdComponent.first;
}

static StringRef getModuleNameFromComponent(StringRef R) { return R; }

template<typename InputIter>
static void printModuleId(raw_ostream &OS, InputIter Begin, InputIter End,
                          bool AllowStringLiterals = true) {
  for (InputIter It = Begin; It != End; ++It) {
    if (It != Begin)
      OS << ".";

    StringRef Name = getModuleNameFromComponent(*It);
    if (!AllowStringLiterals || isValidIdentifier(Name))
      OS << Name;
    else {
      OS << '"';
      OS.write_escaped(Name);
      OS << '"';
    }
  }
}

template<typename Container>
static void printModuleId(raw_ostream &OS, const Container &C) {
  return printModuleId(OS, C.begin(), C.end());
}

std::string Module::getFullModuleName(bool AllowStringLiterals) const {
  SmallVector<StringRef, 2> Names;

  // Build up the set of module names (from innermost to outermost).
  for (const Module *M = this; M; M = M->Parent)
    Names.push_back(M->Name);

  std::string Result;

  llvm::raw_string_ostream Out(Result);
  printModuleId(Out, Names.rbegin(), Names.rend(), AllowStringLiterals);
  Out.flush();

  return Result;
}

bool Module::fullModuleNameIs(ArrayRef<StringRef> nameParts) const {
  for (const Module *M = this; M; M = M->Parent) {
    if (nameParts.empty() || M->Name != nameParts.back())
      return false;
    nameParts = nameParts.drop_back();
  }
  return nameParts.empty();
}

Module::DirectoryName Module::getUmbrellaDir() const {
  if (Header U = getUmbrellaHeader())
    return {"", "", U.Entry->getDir()};

<<<<<<< HEAD
  return {UmbrellaAsWritten, UmbrellaRelativeToRootModuleDirectory,
          Umbrella.dyn_cast<const DirectoryEntry *>()};
=======
  return {UmbrellaAsWritten, static_cast<const DirectoryEntry *>(Umbrella)};
}

void Module::addTopHeader(const FileEntry *File) {
  assert(File);
  TopHeaders.insert(File);
>>>>>>> bc883665
}

ArrayRef<const FileEntry *> Module::getTopHeaders(FileManager &FileMgr) {
  if (!TopHeaderNames.empty()) {
    for (std::vector<std::string>::iterator
           I = TopHeaderNames.begin(), E = TopHeaderNames.end(); I != E; ++I) {
      if (auto FE = FileMgr.getFile(*I))
        TopHeaders.insert(*FE);
    }
    TopHeaderNames.clear();
  }

  return llvm::makeArrayRef(TopHeaders.begin(), TopHeaders.end());
}

bool Module::directlyUses(const Module *Requested) const {
  auto *Top = getTopLevelModule();

  // A top-level module implicitly uses itself.
  if (Requested->isSubModuleOf(Top))
    return true;

  for (auto *Use : Top->DirectUses)
    if (Requested->isSubModuleOf(Use))
      return true;

  // Anyone is allowed to use our builtin stddef.h and its accompanying module.
  if (!Requested->Parent && Requested->Name == "_Builtin_stddef_max_align_t")
    return true;

  return false;
}

void Module::addRequirement(StringRef Feature, bool RequiredState,
                            const LangOptions &LangOpts,
                            const TargetInfo &Target) {
  Requirements.push_back(Requirement(std::string(Feature), RequiredState));

  // If this feature is currently available, we're done.
  if (hasFeature(Feature, LangOpts, Target) == RequiredState)
    return;

  markUnavailable(/*MissingRequirement*/true);
}

void Module::markUnavailable(bool MissingRequirement) {
  auto needUpdate = [MissingRequirement](Module *M) {
    return M->IsAvailable || (!M->IsMissingRequirement && MissingRequirement);
  };

  if (!needUpdate(this))
    return;

  SmallVector<Module *, 2> Stack;
  Stack.push_back(this);
  while (!Stack.empty()) {
    Module *Current = Stack.back();
    Stack.pop_back();

    if (!needUpdate(Current))
      continue;

    Current->IsAvailable = false;
    Current->IsMissingRequirement |= MissingRequirement;
    for (submodule_iterator Sub = Current->submodule_begin(),
                         SubEnd = Current->submodule_end();
         Sub != SubEnd; ++Sub) {
      if (needUpdate(*Sub))
        Stack.push_back(*Sub);
    }
  }
}

Module *Module::findSubmodule(StringRef Name) const {
  llvm::StringMap<unsigned>::const_iterator Pos = SubModuleIndex.find(Name);
  if (Pos == SubModuleIndex.end())
    return nullptr;

  return SubModules[Pos->getValue()];
}

Module *Module::findOrInferSubmodule(StringRef Name) {
  llvm::StringMap<unsigned>::const_iterator Pos = SubModuleIndex.find(Name);
  if (Pos != SubModuleIndex.end())
    return SubModules[Pos->getValue()];
  if (!InferSubmodules)
    return nullptr;
  Module *Result = new Module(Name, SourceLocation(), this, false, InferExplicitSubmodules, 0);
  Result->InferExplicitSubmodules = InferExplicitSubmodules;
  Result->InferSubmodules = InferSubmodules;
  Result->InferExportWildcard = InferExportWildcard;
  if (Result->InferExportWildcard)
    Result->Exports.push_back(Module::ExportDecl(nullptr, true));
  return Result;
}

void Module::getExportedModules(SmallVectorImpl<Module *> &Exported) const {
  // All non-explicit submodules are exported.
  for (std::vector<Module *>::const_iterator I = SubModules.begin(),
                                             E = SubModules.end();
       I != E; ++I) {
    Module *Mod = *I;
    if (!Mod->IsExplicit)
      Exported.push_back(Mod);
  }

  // Find re-exported modules by filtering the list of imported modules.
  bool AnyWildcard = false;
  bool UnrestrictedWildcard = false;
  SmallVector<Module *, 4> WildcardRestrictions;
  for (unsigned I = 0, N = Exports.size(); I != N; ++I) {
    Module *Mod = Exports[I].getPointer();
    if (!Exports[I].getInt()) {
      // Export a named module directly; no wildcards involved.
      Exported.push_back(Mod);

      continue;
    }

    // Wildcard export: export all of the imported modules that match
    // the given pattern.
    AnyWildcard = true;
    if (UnrestrictedWildcard)
      continue;

    if (Module *Restriction = Exports[I].getPointer())
      WildcardRestrictions.push_back(Restriction);
    else {
      WildcardRestrictions.clear();
      UnrestrictedWildcard = true;
    }
  }

  // If there were any wildcards, push any imported modules that were
  // re-exported by the wildcard restriction.
  if (!AnyWildcard)
    return;

  for (unsigned I = 0, N = Imports.size(); I != N; ++I) {
    Module *Mod = Imports[I];
    bool Acceptable = UnrestrictedWildcard;
    if (!Acceptable) {
      // Check whether this module meets one of the restrictions.
      for (unsigned R = 0, NR = WildcardRestrictions.size(); R != NR; ++R) {
        Module *Restriction = WildcardRestrictions[R];
        if (Mod == Restriction || Mod->isSubModuleOf(Restriction)) {
          Acceptable = true;
          break;
        }
      }
    }

    if (!Acceptable)
      continue;

    Exported.push_back(Mod);
  }
}

void Module::buildVisibleModulesCache() const {
  assert(VisibleModulesCache.empty() && "cache does not need building");

  // This module is visible to itself.
  VisibleModulesCache.insert(this);

  // Every imported module is visible.
  SmallVector<Module *, 16> Stack(Imports.begin(), Imports.end());
  while (!Stack.empty()) {
    Module *CurrModule = Stack.pop_back_val();

    // Every module transitively exported by an imported module is visible.
    if (VisibleModulesCache.insert(CurrModule).second)
      CurrModule->getExportedModules(Stack);
  }
}

void Module::print(raw_ostream &OS, unsigned Indent) const {
  OS.indent(Indent);
  if (IsFramework)
    OS << "framework ";
  if (IsExplicit)
    OS << "explicit ";
  OS << "module ";
  printModuleId(OS, &Name, &Name + 1);

  if (IsSystem || IsExternC) {
    OS.indent(Indent + 2);
    if (IsSystem)
      OS << " [system]";
    if (IsExternC)
      OS << " [extern_c]";
    if (IsSwiftInferImportAsMember)
      OS << " [swift_infer_import_as_member]";
  }

  OS << " {\n";

  if (!Requirements.empty()) {
    OS.indent(Indent + 2);
    OS << "requires ";
    for (unsigned I = 0, N = Requirements.size(); I != N; ++I) {
      if (I)
        OS << ", ";
      if (!Requirements[I].second)
        OS << "!";
      OS << Requirements[I].first;
    }
    OS << "\n";
  }

  if (Header H = getUmbrellaHeader()) {
    OS.indent(Indent + 2);
    OS << "umbrella header \"";
    OS.write_escaped(H.NameAsWritten);
    OS << "\"\n";
  } else if (DirectoryName D = getUmbrellaDir()) {
    OS.indent(Indent + 2);
    OS << "umbrella \"";
    OS.write_escaped(D.NameAsWritten);
    OS << "\"\n";
  }

  if (!ConfigMacros.empty() || ConfigMacrosExhaustive) {
    OS.indent(Indent + 2);
    OS << "config_macros ";
    if (ConfigMacrosExhaustive)
      OS << "[exhaustive]";
    for (unsigned I = 0, N = ConfigMacros.size(); I != N; ++I) {
      if (I)
        OS << ", ";
      OS << ConfigMacros[I];
    }
    OS << "\n";
  }

  struct {
    StringRef Prefix;
    HeaderKind Kind;
  } Kinds[] = {{"", HK_Normal},
               {"textual ", HK_Textual},
               {"private ", HK_Private},
               {"private textual ", HK_PrivateTextual},
               {"exclude ", HK_Excluded}};

  for (auto &K : Kinds) {
    assert(&K == &Kinds[K.Kind] && "kinds in wrong order");
    for (auto &H : Headers[K.Kind]) {
      OS.indent(Indent + 2);
      OS << K.Prefix << "header \"";
      OS.write_escaped(H.NameAsWritten);
      OS << "\" { size " << H.Entry->getSize()
         << " mtime " << H.Entry->getModificationTime() << " }\n";
    }
  }
  for (auto *Unresolved : {&UnresolvedHeaders, &MissingHeaders}) {
    for (auto &U : *Unresolved) {
      OS.indent(Indent + 2);
      OS << Kinds[U.Kind].Prefix << "header \"";
      OS.write_escaped(U.FileName);
      OS << "\"";
      if (U.Size || U.ModTime) {
        OS << " {";
        if (U.Size)
          OS << " size " << *U.Size;
        if (U.ModTime)
          OS << " mtime " << *U.ModTime;
        OS << " }";
      }
      OS << "\n";
    }
  }

  if (!ExportAsModule.empty()) {
    OS.indent(Indent + 2);
    OS << "export_as" << ExportAsModule << "\n";
  }

  for (submodule_const_iterator MI = submodule_begin(), MIEnd = submodule_end();
       MI != MIEnd; ++MI)
    // Print inferred subframework modules so that we don't need to re-infer
    // them (requires expensive directory iteration + stat calls) when we build
    // the module. Regular inferred submodules are OK, as we need to look at all
    // those header files anyway.
    if (!(*MI)->IsInferred || (*MI)->IsFramework)
      (*MI)->print(OS, Indent + 2);

  for (unsigned I = 0, N = Exports.size(); I != N; ++I) {
    OS.indent(Indent + 2);
    OS << "export ";
    if (Module *Restriction = Exports[I].getPointer()) {
      OS << Restriction->getFullModuleName(true);
      if (Exports[I].getInt())
        OS << ".*";
    } else {
      OS << "*";
    }
    OS << "\n";
  }

  for (unsigned I = 0, N = UnresolvedExports.size(); I != N; ++I) {
    OS.indent(Indent + 2);
    OS << "export ";
    printModuleId(OS, UnresolvedExports[I].Id);
    if (UnresolvedExports[I].Wildcard)
      OS << (UnresolvedExports[I].Id.empty() ? "*" : ".*");
    OS << "\n";
  }

  for (unsigned I = 0, N = DirectUses.size(); I != N; ++I) {
    OS.indent(Indent + 2);
    OS << "use ";
    OS << DirectUses[I]->getFullModuleName(true);
    OS << "\n";
  }

  for (unsigned I = 0, N = UnresolvedDirectUses.size(); I != N; ++I) {
    OS.indent(Indent + 2);
    OS << "use ";
    printModuleId(OS, UnresolvedDirectUses[I]);
    OS << "\n";
  }

  for (unsigned I = 0, N = LinkLibraries.size(); I != N; ++I) {
    OS.indent(Indent + 2);
    OS << "link ";
    if (LinkLibraries[I].IsFramework)
      OS << "framework ";
    OS << "\"";
    OS.write_escaped(LinkLibraries[I].Library);
    OS << "\"";
  }

  for (unsigned I = 0, N = UnresolvedConflicts.size(); I != N; ++I) {
    OS.indent(Indent + 2);
    OS << "conflict ";
    printModuleId(OS, UnresolvedConflicts[I].Id);
    OS << ", \"";
    OS.write_escaped(UnresolvedConflicts[I].Message);
    OS << "\"\n";
  }

  for (unsigned I = 0, N = Conflicts.size(); I != N; ++I) {
    OS.indent(Indent + 2);
    OS << "conflict ";
    OS << Conflicts[I].Other->getFullModuleName(true);
    OS << ", \"";
    OS.write_escaped(Conflicts[I].Message);
    OS << "\"\n";
  }

  if (InferSubmodules) {
    OS.indent(Indent + 2);
    if (InferExplicitSubmodules)
      OS << "explicit ";
    OS << "module * {\n";
    if (InferExportWildcard) {
      OS.indent(Indent + 4);
      OS << "export *\n";
    }
    OS.indent(Indent + 2);
    OS << "}\n";
  }

  OS.indent(Indent);
  OS << "}\n";
}

LLVM_DUMP_METHOD void Module::dump() const {
  print(llvm::errs());
}

void VisibleModuleSet::setVisible(Module *M, SourceLocation Loc,
                                  VisibleCallback Vis, ConflictCallback Cb) {
  assert(Loc.isValid() && "setVisible expects a valid import location");
  if (isVisible(M))
    return;

  ++Generation;

  struct Visiting {
    Module *M;
    Visiting *ExportedBy;
  };

  std::function<void(Visiting)> VisitModule = [&](Visiting V) {
    // Nothing to do for a module that's already visible.
    unsigned ID = V.M->getVisibilityID();
    if (ImportLocs.size() <= ID)
      ImportLocs.resize(ID + 1);
    else if (ImportLocs[ID].isValid())
      return;

    ImportLocs[ID] = Loc;
    Vis(M);

    // Make any exported modules visible.
    SmallVector<Module *, 16> Exports;
    V.M->getExportedModules(Exports);
    for (Module *E : Exports) {
      // Don't recurse to unavailable submodules.
      if (E->isAvailable())
        VisitModule({E, &V});
    }

    for (auto &C : V.M->Conflicts) {
      if (isVisible(C.Other)) {
        llvm::SmallVector<Module*, 8> Path;
        for (Visiting *I = &V; I; I = I->ExportedBy)
          Path.push_back(I->M);
        Cb(Path, C.Other, C.Message);
      }
    }
  };
  VisitModule({M, nullptr});
}<|MERGE_RESOLUTION|>--- conflicted
+++ resolved
@@ -45,16 +45,12 @@
       InferSubmodules(false), InferExplicitSubmodules(false),
       InferExportWildcard(false), ConfigMacrosExhaustive(false),
       NoUndeclaredIncludes(false), ModuleMapIsPrivate(false),
-<<<<<<< HEAD
 
       // SWIFT-SPECIFIC FIELDS HERE. Handling them separately helps avoid merge
       // conflicts.
       IsSwiftInferImportAsMember(false),
 
-      NameVisibility(Hidden) {
-=======
       HasUmbrellaDir(false), NameVisibility(Hidden) {
->>>>>>> bc883665
   if (Parent) {
     if (!Parent->isAvailable())
       IsAvailable = false;
@@ -249,17 +245,13 @@
   if (Header U = getUmbrellaHeader())
     return {"", "", U.Entry->getDir()};
 
-<<<<<<< HEAD
   return {UmbrellaAsWritten, UmbrellaRelativeToRootModuleDirectory,
-          Umbrella.dyn_cast<const DirectoryEntry *>()};
-=======
-  return {UmbrellaAsWritten, static_cast<const DirectoryEntry *>(Umbrella)};
+          static_cast<const DirectoryEntry *>(Umbrella)};
 }
 
 void Module::addTopHeader(const FileEntry *File) {
   assert(File);
   TopHeaders.insert(File);
->>>>>>> bc883665
 }
 
 ArrayRef<const FileEntry *> Module::getTopHeaders(FileManager &FileMgr) {
