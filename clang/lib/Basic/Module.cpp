//===- Module.cpp - Describe a module -------------------------------------===//
//
// Part of the LLVM Project, under the Apache License v2.0 with LLVM Exceptions.
// See https://llvm.org/LICENSE.txt for license information.
// SPDX-License-Identifier: Apache-2.0 WITH LLVM-exception
//
//===----------------------------------------------------------------------===//
//
// This file defines the Module class, which describes a module in the source
// code.
//
//===----------------------------------------------------------------------===//

#include "clang/Basic/Module.h"
#include "clang/Basic/CharInfo.h"
#include "clang/Basic/FileManager.h"
#include "clang/Basic/LangOptions.h"
#include "clang/Basic/SourceLocation.h"
#include "clang/Basic/TargetInfo.h"
#include "llvm/ADT/ArrayRef.h"
#include "llvm/ADT/SmallVector.h"
#include "llvm/ADT/StringMap.h"
#include "llvm/ADT/StringRef.h"
#include "llvm/ADT/StringSwitch.h"
#include "llvm/Support/Compiler.h"
#include "llvm/Support/ErrorHandling.h"
#include "llvm/Support/raw_ostream.h"
#include <algorithm>
#include <cassert>
#include <functional>
#include <string>
#include <utility>
#include <vector>

using namespace clang;

Module::Module(StringRef Name, SourceLocation DefinitionLoc, Module *Parent,
               bool IsFramework, bool IsExplicit, unsigned VisibilityID)
    : Name(Name), DefinitionLoc(DefinitionLoc), Parent(Parent),
      Directory(), Umbrella(), ASTFile(None),
      VisibilityID(VisibilityID), IsUnimportable(false),
      HasIncompatibleModuleFile(false), IsAvailable(true),
      IsFromModuleFile(false), IsFramework(IsFramework), IsExplicit(IsExplicit),
      IsSystem(false), IsExternC(false), IsInferred(false),
      InferSubmodules(false), InferExplicitSubmodules(false),
      InferExportWildcard(false), ConfigMacrosExhaustive(false),
      NoUndeclaredIncludes(false), ModuleMapIsPrivate(false),
<<<<<<< HEAD

      // SWIFT-SPECIFIC FIELDS HERE. Handling them separately helps avoid merge
      // conflicts.
      IsSwiftInferImportAsMember(false),

      HasUmbrellaDir(false), NameVisibility(Hidden) {
=======
      NameVisibility(Hidden) {
>>>>>>> 6e73cfa8
  if (Parent) {
    IsAvailable = Parent->isAvailable();
    IsUnimportable = Parent->isUnimportable();
    IsSystem = Parent->IsSystem;
    IsExternC = Parent->IsExternC;
    NoUndeclaredIncludes = Parent->NoUndeclaredIncludes;
    ModuleMapIsPrivate = Parent->ModuleMapIsPrivate;

    Parent->SubModuleIndex[Name] = Parent->SubModules.size();
    Parent->SubModules.push_back(this);
  }
}

Module::~Module() {
  for (submodule_iterator I = submodule_begin(), IEnd = submodule_end();
       I != IEnd; ++I) {
    delete *I;
  }
}

static bool isPlatformEnvironment(const TargetInfo &Target, StringRef Feature) {
  StringRef Platform = Target.getPlatformName();
  StringRef Env = Target.getTriple().getEnvironmentName();

  // Attempt to match platform and environment.
  if (Platform == Feature || Target.getTriple().getOSName() == Feature ||
      Env == Feature)
    return true;

  auto CmpPlatformEnv = [](StringRef LHS, StringRef RHS) {
    auto Pos = LHS.find("-");
    if (Pos == StringRef::npos)
      return false;
    SmallString<128> NewLHS = LHS.slice(0, Pos);
    NewLHS += LHS.slice(Pos+1, LHS.size());
    return NewLHS == RHS;
  };

  SmallString<128> PlatformEnv = Target.getTriple().getOSAndEnvironmentName();
  // Darwin has different but equivalent variants for simulators, example:
  //   1. x86_64-apple-ios-simulator
  //   2. x86_64-apple-iossimulator
  // where both are valid examples of the same platform+environment but in the
  // variant (2) the simulator is hardcoded as part of the platform name. Both
  // forms above should match for "iossimulator" requirement.
  if (Target.getTriple().isOSDarwin() && PlatformEnv.endswith("simulator"))
    return PlatformEnv == Feature || CmpPlatformEnv(PlatformEnv, Feature);

  return PlatformEnv == Feature;
}

/// Determine whether a translation unit built using the current
/// language options has the given feature.
static bool hasFeature(StringRef Feature, const LangOptions &LangOpts,
                       const TargetInfo &Target) {
  bool HasFeature = llvm::StringSwitch<bool>(Feature)
                        .Case("altivec", LangOpts.AltiVec)
                        .Case("blocks", LangOpts.Blocks)
                        .Case("coroutines", LangOpts.Coroutines)
                        .Case("cplusplus", LangOpts.CPlusPlus)
                        .Case("cplusplus11", LangOpts.CPlusPlus11)
                        .Case("cplusplus14", LangOpts.CPlusPlus14)
                        .Case("cplusplus17", LangOpts.CPlusPlus17)
                        .Case("c99", LangOpts.C99)
                        .Case("c11", LangOpts.C11)
                        .Case("c17", LangOpts.C17)
                        .Case("freestanding", LangOpts.Freestanding)
                        .Case("gnuinlineasm", LangOpts.GNUAsm)
                        .Case("objc", LangOpts.ObjC)
                        .Case("objc_arc", LangOpts.ObjCAutoRefCount)
                        .Case("opencl", LangOpts.OpenCL)
                        .Case("tls", Target.isTLSSupported())
                        .Case("zvector", LangOpts.ZVector)
                        .Default(Target.hasFeature(Feature) ||
                                 isPlatformEnvironment(Target, Feature));
  if (!HasFeature)
    HasFeature = std::find(LangOpts.ModuleFeatures.begin(),
                           LangOpts.ModuleFeatures.end(),
                           Feature) != LangOpts.ModuleFeatures.end();
  return HasFeature;
}

bool Module::isUnimportable(const LangOptions &LangOpts,
                            const TargetInfo &Target, Requirement &Req,
                            Module *&ShadowingModule) const {
  if (!IsUnimportable)
    return false;

  for (const Module *Current = this; Current; Current = Current->Parent) {
    if (Current->ShadowingModule) {
      ShadowingModule = Current->ShadowingModule;
      return true;
    }
    for (unsigned I = 0, N = Current->Requirements.size(); I != N; ++I) {
      if (hasFeature(Current->Requirements[I].first, LangOpts, Target) !=
              Current->Requirements[I].second) {
        Req = Current->Requirements[I];
        return true;
      }
    }
  }

  llvm_unreachable("could not find a reason why module is unimportable");
}

bool Module::isAvailable(const LangOptions &LangOpts, const TargetInfo &Target,
                         Requirement &Req,
                         UnresolvedHeaderDirective &MissingHeader,
                         Module *&ShadowingModule) const {
  if (IsAvailable)
    return true;

  if (isUnimportable(LangOpts, Target, Req, ShadowingModule))
    return false;

  // FIXME: All missing headers are listed on the top-level module. Should we
  // just look there?
  for (const Module *Current = this; Current; Current = Current->Parent) {
    if (!Current->MissingHeaders.empty()) {
      MissingHeader = Current->MissingHeaders.front();
      return false;
    }
  }

  llvm_unreachable("could not find a reason why module is unavailable");
}

bool Module::isSubModuleOf(const Module *Other) const {
  for (auto *Parent = this; Parent; Parent = Parent->Parent) {
    if (Parent == Other)
      return true;
  }
  return false;
}

const Module *Module::getTopLevelModule() const {
  const Module *Result = this;
  while (Result->Parent)
    Result = Result->Parent;

  return Result;
}

static StringRef getModuleNameFromComponent(
    const std::pair<std::string, SourceLocation> &IdComponent) {
  return IdComponent.first;
}

static StringRef getModuleNameFromComponent(StringRef R) { return R; }

template<typename InputIter>
static void printModuleId(raw_ostream &OS, InputIter Begin, InputIter End,
                          bool AllowStringLiterals = true) {
  for (InputIter It = Begin; It != End; ++It) {
    if (It != Begin)
      OS << ".";

    StringRef Name = getModuleNameFromComponent(*It);
    if (!AllowStringLiterals || isValidIdentifier(Name))
      OS << Name;
    else {
      OS << '"';
      OS.write_escaped(Name);
      OS << '"';
    }
  }
}

template<typename Container>
static void printModuleId(raw_ostream &OS, const Container &C) {
  return printModuleId(OS, C.begin(), C.end());
}

std::string Module::getFullModuleName(bool AllowStringLiterals) const {
  SmallVector<StringRef, 2> Names;

  // Build up the set of module names (from innermost to outermost).
  for (const Module *M = this; M; M = M->Parent)
    Names.push_back(M->Name);

  std::string Result;

  llvm::raw_string_ostream Out(Result);
  printModuleId(Out, Names.rbegin(), Names.rend(), AllowStringLiterals);
  Out.flush();

  return Result;
}

bool Module::fullModuleNameIs(ArrayRef<StringRef> nameParts) const {
  for (const Module *M = this; M; M = M->Parent) {
    if (nameParts.empty() || M->Name != nameParts.back())
      return false;
    nameParts = nameParts.drop_back();
  }
  return nameParts.empty();
}

Module::DirectoryName Module::getUmbrellaDir() const {
  if (Header U = getUmbrellaHeader())
    return {"", "", U.Entry->getDir()};

<<<<<<< HEAD
  return {UmbrellaAsWritten, UmbrellaRelativeToRootModuleDirectory,
          static_cast<const DirectoryEntry *>(Umbrella)};
=======
  return {UmbrellaAsWritten, Umbrella.dyn_cast<const DirectoryEntry *>()};
>>>>>>> 6e73cfa8
}

void Module::addTopHeader(const FileEntry *File) {
  assert(File);
  TopHeaders.insert(File);
}

ArrayRef<const FileEntry *> Module::getTopHeaders(FileManager &FileMgr) {
  if (!TopHeaderNames.empty()) {
    for (std::vector<std::string>::iterator
           I = TopHeaderNames.begin(), E = TopHeaderNames.end(); I != E; ++I) {
      if (auto FE = FileMgr.getFile(*I))
        TopHeaders.insert(*FE);
    }
    TopHeaderNames.clear();
  }

  return llvm::makeArrayRef(TopHeaders.begin(), TopHeaders.end());
}

bool Module::directlyUses(const Module *Requested) const {
  auto *Top = getTopLevelModule();

  // A top-level module implicitly uses itself.
  if (Requested->isSubModuleOf(Top))
    return true;

  for (auto *Use : Top->DirectUses)
    if (Requested->isSubModuleOf(Use))
      return true;

  // Anyone is allowed to use our builtin stddef.h and its accompanying module.
  if (!Requested->Parent && Requested->Name == "_Builtin_stddef_max_align_t")
    return true;

  return false;
}

void Module::addRequirement(StringRef Feature, bool RequiredState,
                            const LangOptions &LangOpts,
                            const TargetInfo &Target) {
  Requirements.push_back(Requirement(std::string(Feature), RequiredState));

  // If this feature is currently available, we're done.
  if (hasFeature(Feature, LangOpts, Target) == RequiredState)
    return;

  markUnavailable(/*Unimportable*/true);
}

void Module::markUnavailable(bool Unimportable) {
  auto needUpdate = [Unimportable](Module *M) {
    return M->IsAvailable || (!M->IsUnimportable && Unimportable);
  };

  if (!needUpdate(this))
    return;

  SmallVector<Module *, 2> Stack;
  Stack.push_back(this);
  while (!Stack.empty()) {
    Module *Current = Stack.back();
    Stack.pop_back();

    if (!needUpdate(Current))
      continue;

    Current->IsAvailable = false;
    Current->IsUnimportable |= Unimportable;
    for (submodule_iterator Sub = Current->submodule_begin(),
                         SubEnd = Current->submodule_end();
         Sub != SubEnd; ++Sub) {
      if (needUpdate(*Sub))
        Stack.push_back(*Sub);
    }
  }
}

Module *Module::findSubmodule(StringRef Name) const {
  llvm::StringMap<unsigned>::const_iterator Pos = SubModuleIndex.find(Name);
  if (Pos == SubModuleIndex.end())
    return nullptr;

  return SubModules[Pos->getValue()];
}

Module *Module::findOrInferSubmodule(StringRef Name) {
  llvm::StringMap<unsigned>::const_iterator Pos = SubModuleIndex.find(Name);
  if (Pos != SubModuleIndex.end())
    return SubModules[Pos->getValue()];
  if (!InferSubmodules)
    return nullptr;
  Module *Result = new Module(Name, SourceLocation(), this, false, InferExplicitSubmodules, 0);
  Result->InferExplicitSubmodules = InferExplicitSubmodules;
  Result->InferSubmodules = InferSubmodules;
  Result->InferExportWildcard = InferExportWildcard;
  if (Result->InferExportWildcard)
    Result->Exports.push_back(Module::ExportDecl(nullptr, true));
  return Result;
}

void Module::getExportedModules(SmallVectorImpl<Module *> &Exported) const {
  // All non-explicit submodules are exported.
  for (std::vector<Module *>::const_iterator I = SubModules.begin(),
                                             E = SubModules.end();
       I != E; ++I) {
    Module *Mod = *I;
    if (!Mod->IsExplicit)
      Exported.push_back(Mod);
  }

  // Find re-exported modules by filtering the list of imported modules.
  bool AnyWildcard = false;
  bool UnrestrictedWildcard = false;
  SmallVector<Module *, 4> WildcardRestrictions;
  for (unsigned I = 0, N = Exports.size(); I != N; ++I) {
    Module *Mod = Exports[I].getPointer();
    if (!Exports[I].getInt()) {
      // Export a named module directly; no wildcards involved.
      Exported.push_back(Mod);

      continue;
    }

    // Wildcard export: export all of the imported modules that match
    // the given pattern.
    AnyWildcard = true;
    if (UnrestrictedWildcard)
      continue;

    if (Module *Restriction = Exports[I].getPointer())
      WildcardRestrictions.push_back(Restriction);
    else {
      WildcardRestrictions.clear();
      UnrestrictedWildcard = true;
    }
  }

  // If there were any wildcards, push any imported modules that were
  // re-exported by the wildcard restriction.
  if (!AnyWildcard)
    return;

  for (unsigned I = 0, N = Imports.size(); I != N; ++I) {
    Module *Mod = Imports[I];
    bool Acceptable = UnrestrictedWildcard;
    if (!Acceptable) {
      // Check whether this module meets one of the restrictions.
      for (unsigned R = 0, NR = WildcardRestrictions.size(); R != NR; ++R) {
        Module *Restriction = WildcardRestrictions[R];
        if (Mod == Restriction || Mod->isSubModuleOf(Restriction)) {
          Acceptable = true;
          break;
        }
      }
    }

    if (!Acceptable)
      continue;

    Exported.push_back(Mod);
  }
}

void Module::buildVisibleModulesCache() const {
  assert(VisibleModulesCache.empty() && "cache does not need building");

  // This module is visible to itself.
  VisibleModulesCache.insert(this);

  // Every imported module is visible.
  SmallVector<Module *, 16> Stack(Imports.begin(), Imports.end());
  while (!Stack.empty()) {
    Module *CurrModule = Stack.pop_back_val();

    // Every module transitively exported by an imported module is visible.
    if (VisibleModulesCache.insert(CurrModule).second)
      CurrModule->getExportedModules(Stack);
  }
}

void Module::print(raw_ostream &OS, unsigned Indent) const {
  OS.indent(Indent);
  if (IsFramework)
    OS << "framework ";
  if (IsExplicit)
    OS << "explicit ";
  OS << "module ";
  printModuleId(OS, &Name, &Name + 1);

  if (IsSystem || IsExternC) {
    OS.indent(Indent + 2);
    if (IsSystem)
      OS << " [system]";
    if (IsExternC)
      OS << " [extern_c]";
    if (IsSwiftInferImportAsMember)
      OS << " [swift_infer_import_as_member]";
  }

  OS << " {\n";

  if (!Requirements.empty()) {
    OS.indent(Indent + 2);
    OS << "requires ";
    for (unsigned I = 0, N = Requirements.size(); I != N; ++I) {
      if (I)
        OS << ", ";
      if (!Requirements[I].second)
        OS << "!";
      OS << Requirements[I].first;
    }
    OS << "\n";
  }

  if (Header H = getUmbrellaHeader()) {
    OS.indent(Indent + 2);
    OS << "umbrella header \"";
    OS.write_escaped(H.NameAsWritten);
    OS << "\"\n";
  } else if (DirectoryName D = getUmbrellaDir()) {
    OS.indent(Indent + 2);
    OS << "umbrella \"";
    OS.write_escaped(D.NameAsWritten);
    OS << "\"\n";
  }

  if (!ConfigMacros.empty() || ConfigMacrosExhaustive) {
    OS.indent(Indent + 2);
    OS << "config_macros ";
    if (ConfigMacrosExhaustive)
      OS << "[exhaustive]";
    for (unsigned I = 0, N = ConfigMacros.size(); I != N; ++I) {
      if (I)
        OS << ", ";
      OS << ConfigMacros[I];
    }
    OS << "\n";
  }

  struct {
    StringRef Prefix;
    HeaderKind Kind;
  } Kinds[] = {{"", HK_Normal},
               {"textual ", HK_Textual},
               {"private ", HK_Private},
               {"private textual ", HK_PrivateTextual},
               {"exclude ", HK_Excluded}};

  for (auto &K : Kinds) {
    assert(&K == &Kinds[K.Kind] && "kinds in wrong order");
    for (auto &H : Headers[K.Kind]) {
      OS.indent(Indent + 2);
      OS << K.Prefix << "header \"";
      OS.write_escaped(H.NameAsWritten);
      OS << "\" { size " << H.Entry->getSize()
         << " mtime " << H.Entry->getModificationTime() << " }\n";
    }
  }
  for (auto *Unresolved : {&UnresolvedHeaders, &MissingHeaders}) {
    for (auto &U : *Unresolved) {
      OS.indent(Indent + 2);
      OS << Kinds[U.Kind].Prefix << "header \"";
      OS.write_escaped(U.FileName);
      OS << "\"";
      if (U.Size || U.ModTime) {
        OS << " {";
        if (U.Size)
          OS << " size " << *U.Size;
        if (U.ModTime)
          OS << " mtime " << *U.ModTime;
        OS << " }";
      }
      OS << "\n";
    }
  }

  if (!ExportAsModule.empty()) {
    OS.indent(Indent + 2);
    OS << "export_as" << ExportAsModule << "\n";
  }

  for (submodule_const_iterator MI = submodule_begin(), MIEnd = submodule_end();
       MI != MIEnd; ++MI)
    // Print inferred subframework modules so that we don't need to re-infer
    // them (requires expensive directory iteration + stat calls) when we build
    // the module. Regular inferred submodules are OK, as we need to look at all
    // those header files anyway.
    if (!(*MI)->IsInferred || (*MI)->IsFramework)
      (*MI)->print(OS, Indent + 2);

  for (unsigned I = 0, N = Exports.size(); I != N; ++I) {
    OS.indent(Indent + 2);
    OS << "export ";
    if (Module *Restriction = Exports[I].getPointer()) {
      OS << Restriction->getFullModuleName(true);
      if (Exports[I].getInt())
        OS << ".*";
    } else {
      OS << "*";
    }
    OS << "\n";
  }

  for (unsigned I = 0, N = UnresolvedExports.size(); I != N; ++I) {
    OS.indent(Indent + 2);
    OS << "export ";
    printModuleId(OS, UnresolvedExports[I].Id);
    if (UnresolvedExports[I].Wildcard)
      OS << (UnresolvedExports[I].Id.empty() ? "*" : ".*");
    OS << "\n";
  }

  for (unsigned I = 0, N = DirectUses.size(); I != N; ++I) {
    OS.indent(Indent + 2);
    OS << "use ";
    OS << DirectUses[I]->getFullModuleName(true);
    OS << "\n";
  }

  for (unsigned I = 0, N = UnresolvedDirectUses.size(); I != N; ++I) {
    OS.indent(Indent + 2);
    OS << "use ";
    printModuleId(OS, UnresolvedDirectUses[I]);
    OS << "\n";
  }

  for (unsigned I = 0, N = LinkLibraries.size(); I != N; ++I) {
    OS.indent(Indent + 2);
    OS << "link ";
    if (LinkLibraries[I].IsFramework)
      OS << "framework ";
    OS << "\"";
    OS.write_escaped(LinkLibraries[I].Library);
    OS << "\"";
  }

  for (unsigned I = 0, N = UnresolvedConflicts.size(); I != N; ++I) {
    OS.indent(Indent + 2);
    OS << "conflict ";
    printModuleId(OS, UnresolvedConflicts[I].Id);
    OS << ", \"";
    OS.write_escaped(UnresolvedConflicts[I].Message);
    OS << "\"\n";
  }

  for (unsigned I = 0, N = Conflicts.size(); I != N; ++I) {
    OS.indent(Indent + 2);
    OS << "conflict ";
    OS << Conflicts[I].Other->getFullModuleName(true);
    OS << ", \"";
    OS.write_escaped(Conflicts[I].Message);
    OS << "\"\n";
  }

  if (InferSubmodules) {
    OS.indent(Indent + 2);
    if (InferExplicitSubmodules)
      OS << "explicit ";
    OS << "module * {\n";
    if (InferExportWildcard) {
      OS.indent(Indent + 4);
      OS << "export *\n";
    }
    OS.indent(Indent + 2);
    OS << "}\n";
  }

  OS.indent(Indent);
  OS << "}\n";
}

LLVM_DUMP_METHOD void Module::dump() const {
  print(llvm::errs());
}

void VisibleModuleSet::setVisible(Module *M, SourceLocation Loc,
                                  VisibleCallback Vis, ConflictCallback Cb) {
  assert(Loc.isValid() && "setVisible expects a valid import location");
  if (isVisible(M))
    return;

  ++Generation;

  struct Visiting {
    Module *M;
    Visiting *ExportedBy;
  };

  std::function<void(Visiting)> VisitModule = [&](Visiting V) {
    // Nothing to do for a module that's already visible.
    unsigned ID = V.M->getVisibilityID();
    if (ImportLocs.size() <= ID)
      ImportLocs.resize(ID + 1);
    else if (ImportLocs[ID].isValid())
      return;

    ImportLocs[ID] = Loc;
    Vis(M);

    // Make any exported modules visible.
    SmallVector<Module *, 16> Exports;
    V.M->getExportedModules(Exports);
    for (Module *E : Exports) {
      // Don't import non-importable modules.
      if (!E->isUnimportable())
        VisitModule({E, &V});
    }

    for (auto &C : V.M->Conflicts) {
      if (isVisible(C.Other)) {
        llvm::SmallVector<Module*, 8> Path;
        for (Visiting *I = &V; I; I = I->ExportedBy)
          Path.push_back(I->M);
        Cb(Path, C.Other, C.Message);
      }
    }
  };
  VisitModule({M, nullptr});
}

ASTSourceDescriptor::ASTSourceDescriptor(Module &M)
    : Signature(M.Signature), ClangModule(&M) {
  if (M.Directory)
    Path = M.Directory->getName();
  if (auto File = M.getASTFile())
    ASTFile = File->getName();
}

std::string ASTSourceDescriptor::getModuleName() const {
  if (ClangModule)
    return ClangModule->Name;
  else
    return std::string(PCHModuleName);
}<|MERGE_RESOLUTION|>--- conflicted
+++ resolved
@@ -45,16 +45,12 @@
       InferSubmodules(false), InferExplicitSubmodules(false),
       InferExportWildcard(false), ConfigMacrosExhaustive(false),
       NoUndeclaredIncludes(false), ModuleMapIsPrivate(false),
-<<<<<<< HEAD
 
       // SWIFT-SPECIFIC FIELDS HERE. Handling them separately helps avoid merge
       // conflicts.
       IsSwiftInferImportAsMember(false),
 
-      HasUmbrellaDir(false), NameVisibility(Hidden) {
-=======
       NameVisibility(Hidden) {
->>>>>>> 6e73cfa8
   if (Parent) {
     IsAvailable = Parent->isAvailable();
     IsUnimportable = Parent->isUnimportable();
@@ -257,12 +253,8 @@
   if (Header U = getUmbrellaHeader())
     return {"", "", U.Entry->getDir()};
 
-<<<<<<< HEAD
   return {UmbrellaAsWritten, UmbrellaRelativeToRootModuleDirectory,
-          static_cast<const DirectoryEntry *>(Umbrella)};
-=======
-  return {UmbrellaAsWritten, Umbrella.dyn_cast<const DirectoryEntry *>()};
->>>>>>> 6e73cfa8
+          Umbrella.dyn_cast<const DirectoryEntry *>()};
 }
 
 void Module::addTopHeader(const FileEntry *File) {
