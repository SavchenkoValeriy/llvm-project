//===- Module.cpp - Describe a module -------------------------------------===//
//
// Part of the LLVM Project, under the Apache License v2.0 with LLVM Exceptions.
// See https://llvm.org/LICENSE.txt for license information.
// SPDX-License-Identifier: Apache-2.0 WITH LLVM-exception
//
//===----------------------------------------------------------------------===//
//
// This file defines the Module class, which describes a module in the source
// code.
//
//===----------------------------------------------------------------------===//

#include "clang/Basic/Module.h"
#include "clang/Basic/CharInfo.h"
#include "clang/Basic/FileManager.h"
#include "clang/Basic/LangOptions.h"
#include "clang/Basic/SourceLocation.h"
#include "clang/Basic/TargetInfo.h"
#include "llvm/ADT/ArrayRef.h"
#include "llvm/ADT/SmallVector.h"
#include "llvm/ADT/StringMap.h"
#include "llvm/ADT/StringRef.h"
#include "llvm/ADT/StringSwitch.h"
#include "llvm/Support/Compiler.h"
#include "llvm/Support/ErrorHandling.h"
#include "llvm/Support/raw_ostream.h"
#include <algorithm>
#include <cassert>
#include <functional>
#include <string>
#include <utility>
#include <vector>

using namespace clang;

Module::Module(StringRef Name, SourceLocation DefinitionLoc, Module *Parent,
               bool IsFramework, bool IsExplicit, unsigned VisibilityID)
    : Name(Name), DefinitionLoc(DefinitionLoc), Parent(Parent),
      Directory(), Umbrella(), ASTFile(None),
      VisibilityID(VisibilityID), IsUnimportable(false),
      HasIncompatibleModuleFile(false), IsAvailable(true),
      IsFromModuleFile(false), IsFramework(IsFramework), IsExplicit(IsExplicit),
      IsSystem(false), IsExternC(false), IsInferred(false),
      InferSubmodules(false), InferExplicitSubmodules(false),
      InferExportWildcard(false), ConfigMacrosExhaustive(false),
      NoUndeclaredIncludes(false), ModuleMapIsPrivate(false),

      // SWIFT-SPECIFIC FIELDS HERE. Handling them separately helps avoid merge
      // conflicts.
      IsSwiftInferImportAsMember(false),

<<<<<<< HEAD
      HasUmbrellaDir(false), NameVisibility(Hidden) {
=======
      NameVisibility(Hidden) {
>>>>>>> 4a987405
  if (Parent) {
    IsAvailable = Parent->isAvailable();
    IsUnimportable = Parent->isUnimportable();
    IsSystem = Parent->IsSystem;
    IsExternC = Parent->IsExternC;
    NoUndeclaredIncludes = Parent->NoUndeclaredIncludes;
    ModuleMapIsPrivate = Parent->ModuleMapIsPrivate;

    Parent->SubModuleIndex[Name] = Parent->SubModules.size();
    Parent->SubModules.push_back(this);
  }
}

Module::~Module() {
  for (submodule_iterator I = submodule_begin(), IEnd = submodule_end();
       I != IEnd; ++I) {
    delete *I;
  }
}

static bool isPlatformEnvironment(const TargetInfo &Target, StringRef Feature) {
  StringRef Platform = Target.getPlatformName();
  StringRef Env = Target.getTriple().getEnvironmentName();

  // Attempt to match platform and environment.
  if (Platform == Feature || Target.getTriple().getOSName() == Feature ||
      Env == Feature)
    return true;

  auto CmpPlatformEnv = [](StringRef LHS, StringRef RHS) {
    auto Pos = LHS.find("-");
    if (Pos == StringRef::npos)
      return false;
    SmallString<128> NewLHS = LHS.slice(0, Pos);
    NewLHS += LHS.slice(Pos+1, LHS.size());
    return NewLHS == RHS;
  };

  SmallString<128> PlatformEnv = Target.getTriple().getOSAndEnvironmentName();
  // Darwin has different but equivalent variants for simulators, example:
  //   1. x86_64-apple-ios-simulator
  //   2. x86_64-apple-iossimulator
  // where both are valid examples of the same platform+environment but in the
  // variant (2) the simulator is hardcoded as part of the platform name. Both
  // forms above should match for "iossimulator" requirement.
  if (Target.getTriple().isOSDarwin() && PlatformEnv.endswith("simulator"))
    return PlatformEnv == Feature || CmpPlatformEnv(PlatformEnv, Feature);

  return PlatformEnv == Feature;
}

/// Determine whether a translation unit built using the current
/// language options has the given feature.
static bool hasFeature(StringRef Feature, const LangOptions &LangOpts,
                       const TargetInfo &Target) {
  bool HasFeature = llvm::StringSwitch<bool>(Feature)
                        .Case("altivec", LangOpts.AltiVec)
                        .Case("blocks", LangOpts.Blocks)
                        .Case("coroutines", LangOpts.Coroutines)
                        .Case("cplusplus", LangOpts.CPlusPlus)
                        .Case("cplusplus11", LangOpts.CPlusPlus11)
                        .Case("cplusplus14", LangOpts.CPlusPlus14)
                        .Case("cplusplus17", LangOpts.CPlusPlus17)
                        .Case("c99", LangOpts.C99)
                        .Case("c11", LangOpts.C11)
                        .Case("c17", LangOpts.C17)
                        .Case("freestanding", LangOpts.Freestanding)
                        .Case("gnuinlineasm", LangOpts.GNUAsm)
                        .Case("objc", LangOpts.ObjC)
                        .Case("objc_arc", LangOpts.ObjCAutoRefCount)
                        .Case("opencl", LangOpts.OpenCL)
                        .Case("tls", Target.isTLSSupported())
                        .Case("zvector", LangOpts.ZVector)
                        .Default(Target.hasFeature(Feature) ||
                                 isPlatformEnvironment(Target, Feature));
  if (!HasFeature)
    HasFeature = std::find(LangOpts.ModuleFeatures.begin(),
                           LangOpts.ModuleFeatures.end(),
                           Feature) != LangOpts.ModuleFeatures.end();
  return HasFeature;
}

bool Module::isUnimportable(const LangOptions &LangOpts,
                            const TargetInfo &Target, Requirement &Req,
                            Module *&ShadowingModule) const {
  if (!IsUnimportable)
    return false;

  for (const Module *Current = this; Current; Current = Current->Parent) {
    if (Current->ShadowingModule) {
      ShadowingModule = Current->ShadowingModule;
      return true;
    }
    for (unsigned I = 0, N = Current->Requirements.size(); I != N; ++I) {
      if (hasFeature(Current->Requirements[I].first, LangOpts, Target) !=
              Current->Requirements[I].second) {
        Req = Current->Requirements[I];
        return true;
      }
    }
  }

  llvm_unreachable("could not find a reason why module is unimportable");
}

bool Module::isAvailable(const LangOptions &LangOpts, const TargetInfo &Target,
                         Requirement &Req,
                         UnresolvedHeaderDirective &MissingHeader,
                         Module *&ShadowingModule) const {
  if (IsAvailable)
    return true;

  if (isUnimportable(LangOpts, Target, Req, ShadowingModule))
    return false;

  // FIXME: All missing headers are listed on the top-level module. Should we
  // just look there?
  for (const Module *Current = this; Current; Current = Current->Parent) {
    if (!Current->MissingHeaders.empty()) {
      MissingHeader = Current->MissingHeaders.front();
      return false;
    }
  }

  llvm_unreachable("could not find a reason why module is unavailable");
}

bool Module::isSubModuleOf(const Module *Other) const {
  for (auto *Parent = this; Parent; Parent = Parent->Parent) {
    if (Parent == Other)
      return true;
  }
  return false;
}

const Module *Module::getTopLevelModule() const {
  const Module *Result = this;
  while (Result->Parent)
    Result = Result->Parent;

  return Result;
}

static StringRef getModuleNameFromComponent(
    const std::pair<std::string, SourceLocation> &IdComponent) {
  return IdComponent.first;
}

static StringRef getModuleNameFromComponent(StringRef R) { return R; }

template<typename InputIter>
static void printModuleId(raw_ostream &OS, InputIter Begin, InputIter End,
                          bool AllowStringLiterals = true) {
  for (InputIter It = Begin; It != End; ++It) {
    if (It != Begin)
      OS << ".";

    StringRef Name = getModuleNameFromComponent(*It);
    if (!AllowStringLiterals || isValidIdentifier(Name))
      OS << Name;
    else {
      OS << '"';
      OS.write_escaped(Name);
      OS << '"';
    }
  }
}

template<typename Container>
static void printModuleId(raw_ostream &OS, const Container &C) {
  return printModuleId(OS, C.begin(), C.end());
}

std::string Module::getFullModuleName(bool AllowStringLiterals) const {
  SmallVector<StringRef, 2> Names;

  // Build up the set of module names (from innermost to outermost).
  for (const Module *M = this; M; M = M->Parent)
    Names.push_back(M->Name);

  std::string Result;

  llvm::raw_string_ostream Out(Result);
  printModuleId(Out, Names.rbegin(), Names.rend(), AllowStringLiterals);
  Out.flush();

  return Result;
}

bool Module::fullModuleNameIs(ArrayRef<StringRef> nameParts) const {
  for (const Module *M = this; M; M = M->Parent) {
    if (nameParts.empty() || M->Name != nameParts.back())
      return false;
    nameParts = nameParts.drop_back();
  }
  return nameParts.empty();
}

Module::DirectoryName Module::getUmbrellaDir() const {
  if (Header U = getUmbrellaHeader())
    return {"", "", U.Entry->getDir()};

  return {UmbrellaAsWritten, UmbrellaRelativeToRootModuleDirectory,
<<<<<<< HEAD
          static_cast<const DirectoryEntry *>(Umbrella)};
=======
          Umbrella.dyn_cast<const DirectoryEntry *>()};
>>>>>>> 4a987405
}

void Module::addTopHeader(const FileEntry *File) {
  assert(File);
  TopHeaders.insert(File);
}

ArrayRef<const FileEntry *> Module::getTopHeaders(FileManager &FileMgr) {
  if (!TopHeaderNames.empty()) {
    for (std::vector<std::string>::iterator
           I = TopHeaderNames.begin(), E = TopHeaderNames.end(); I != E; ++I) {
      if (auto FE = FileMgr.getFile(*I))
        TopHeaders.insert(*FE);
    }
    TopHeaderNames.clear();
  }

  return llvm::makeArrayRef(TopHeaders.begin(), TopHeaders.end());
}

bool Module::directlyUses(const Module *Requested) const {
  auto *Top = getTopLevelModule();

  // A top-level module implicitly uses itself.
  if (Requested->isSubModuleOf(Top))
    return true;

  for (auto *Use : Top->DirectUses)
    if (Requested->isSubModuleOf(Use))
      return true;

  // Anyone is allowed to use our builtin stddef.h and its accompanying module.
  if (!Requested->Parent && Requested->Name == "_Builtin_stddef_max_align_t")
    return true;

  return false;
}

void Module::addRequirement(StringRef Feature, bool RequiredState,
                            const LangOptions &LangOpts,
                            const TargetInfo &Target) {
  Requirements.push_back(Requirement(std::string(Feature), RequiredState));

  // If this feature is currently available, we're done.
  if (hasFeature(Feature, LangOpts, Target) == RequiredState)
    return;

  markUnavailable(/*Unimportable*/true);
}

void Module::markUnavailable(bool Unimportable) {
  auto needUpdate = [Unimportable](Module *M) {
    return M->IsAvailable || (!M->IsUnimportable && Unimportable);
  };

  if (!needUpdate(this))
    return;

  SmallVector<Module *, 2> Stack;
  Stack.push_back(this);
  while (!Stack.empty()) {
    Module *Current = Stack.back();
    Stack.pop_back();

    if (!needUpdate(Current))
      continue;

    Current->IsAvailable = false;
    Current->IsUnimportable |= Unimportable;
    for (submodule_iterator Sub = Current->submodule_begin(),
                         SubEnd = Current->submodule_end();
         Sub != SubEnd; ++Sub) {
      if (needUpdate(*Sub))
        Stack.push_back(*Sub);
    }
  }
}

Module *Module::findSubmodule(StringRef Name) const {
  llvm::StringMap<unsigned>::const_iterator Pos = SubModuleIndex.find(Name);
  if (Pos == SubModuleIndex.end())
    return nullptr;

  return SubModules[Pos->getValue()];
}

Module *Module::findOrInferSubmodule(StringRef Name) {
  llvm::StringMap<unsigned>::const_iterator Pos = SubModuleIndex.find(Name);
  if (Pos != SubModuleIndex.end())
    return SubModules[Pos->getValue()];
  if (!InferSubmodules)
    return nullptr;
  Module *Result = new Module(Name, SourceLocation(), this, false, InferExplicitSubmodules, 0);
  Result->InferExplicitSubmodules = InferExplicitSubmodules;
  Result->InferSubmodules = InferSubmodules;
  Result->InferExportWildcard = InferExportWildcard;
  if (Result->InferExportWildcard)
    Result->Exports.push_back(Module::ExportDecl(nullptr, true));
  return Result;
}

void Module::getExportedModules(SmallVectorImpl<Module *> &Exported) const {
  // All non-explicit submodules are exported.
  for (std::vector<Module *>::const_iterator I = SubModules.begin(),
                                             E = SubModules.end();
       I != E; ++I) {
    Module *Mod = *I;
    if (!Mod->IsExplicit)
      Exported.push_back(Mod);
  }

  // Find re-exported modules by filtering the list of imported modules.
  bool AnyWildcard = false;
  bool UnrestrictedWildcard = false;
  SmallVector<Module *, 4> WildcardRestrictions;
  for (unsigned I = 0, N = Exports.size(); I != N; ++I) {
    Module *Mod = Exports[I].getPointer();
    if (!Exports[I].getInt()) {
      // Export a named module directly; no wildcards involved.
      Exported.push_back(Mod);

      continue;
    }

    // Wildcard export: export all of the imported modules that match
    // the given pattern.
    AnyWildcard = true;
    if (UnrestrictedWildcard)
      continue;

    if (Module *Restriction = Exports[I].getPointer())
      WildcardRestrictions.push_back(Restriction);
    else {
      WildcardRestrictions.clear();
      UnrestrictedWildcard = true;
    }
  }

  // If there were any wildcards, push any imported modules that were
  // re-exported by the wildcard restriction.
  if (!AnyWildcard)
    return;

  for (unsigned I = 0, N = Imports.size(); I != N; ++I) {
    Module *Mod = Imports[I];
    bool Acceptable = UnrestrictedWildcard;
    if (!Acceptable) {
      // Check whether this module meets one of the restrictions.
      for (unsigned R = 0, NR = WildcardRestrictions.size(); R != NR; ++R) {
        Module *Restriction = WildcardRestrictions[R];
        if (Mod == Restriction || Mod->isSubModuleOf(Restriction)) {
          Acceptable = true;
          break;
        }
      }
    }

    if (!Acceptable)
      continue;

    Exported.push_back(Mod);
  }
}

void Module::buildVisibleModulesCache() const {
  assert(VisibleModulesCache.empty() && "cache does not need building");

  // This module is visible to itself.
  VisibleModulesCache.insert(this);

  // Every imported module is visible.
  SmallVector<Module *, 16> Stack(Imports.begin(), Imports.end());
  while (!Stack.empty()) {
    Module *CurrModule = Stack.pop_back_val();

    // Every module transitively exported by an imported module is visible.
    if (VisibleModulesCache.insert(CurrModule).second)
      CurrModule->getExportedModules(Stack);
  }
}

void Module::print(raw_ostream &OS, unsigned Indent) const {
  OS.indent(Indent);
  if (IsFramework)
    OS << "framework ";
  if (IsExplicit)
    OS << "explicit ";
  OS << "module ";
  printModuleId(OS, &Name, &Name + 1);

  if (IsSystem || IsExternC) {
    OS.indent(Indent + 2);
    if (IsSystem)
      OS << " [system]";
    if (IsExternC)
      OS << " [extern_c]";
    if (IsSwiftInferImportAsMember)
      OS << " [swift_infer_import_as_member]";
  }

  OS << " {\n";

  if (!Requirements.empty()) {
    OS.indent(Indent + 2);
    OS << "requires ";
    for (unsigned I = 0, N = Requirements.size(); I != N; ++I) {
      if (I)
        OS << ", ";
      if (!Requirements[I].second)
        OS << "!";
      OS << Requirements[I].first;
    }
    OS << "\n";
  }

  if (Header H = getUmbrellaHeader()) {
    OS.indent(Indent + 2);
    OS << "umbrella header \"";
    OS.write_escaped(H.NameAsWritten);
    OS << "\"\n";
  } else if (DirectoryName D = getUmbrellaDir()) {
    OS.indent(Indent + 2);
    OS << "umbrella \"";
    OS.write_escaped(D.NameAsWritten);
    OS << "\"\n";
  }

  if (!ConfigMacros.empty() || ConfigMacrosExhaustive) {
    OS.indent(Indent + 2);
    OS << "config_macros ";
    if (ConfigMacrosExhaustive)
      OS << "[exhaustive]";
    for (unsigned I = 0, N = ConfigMacros.size(); I != N; ++I) {
      if (I)
        OS << ", ";
      OS << ConfigMacros[I];
    }
    OS << "\n";
  }

  struct {
    StringRef Prefix;
    HeaderKind Kind;
  } Kinds[] = {{"", HK_Normal},
               {"textual ", HK_Textual},
               {"private ", HK_Private},
               {"private textual ", HK_PrivateTextual},
               {"exclude ", HK_Excluded}};

  for (auto &K : Kinds) {
    assert(&K == &Kinds[K.Kind] && "kinds in wrong order");
    for (auto &H : Headers[K.Kind]) {
      OS.indent(Indent + 2);
      OS << K.Prefix << "header \"";
      OS.write_escaped(H.NameAsWritten);
      OS << "\" { size " << H.Entry->getSize()
         << " mtime " << H.Entry->getModificationTime() << " }\n";
    }
  }
  for (auto *Unresolved : {&UnresolvedHeaders, &MissingHeaders}) {
    for (auto &U : *Unresolved) {
      OS.indent(Indent + 2);
      OS << Kinds[U.Kind].Prefix << "header \"";
      OS.write_escaped(U.FileName);
      OS << "\"";
      if (U.Size || U.ModTime) {
        OS << " {";
        if (U.Size)
          OS << " size " << *U.Size;
        if (U.ModTime)
          OS << " mtime " << *U.ModTime;
        OS << " }";
      }
      OS << "\n";
    }
  }

  if (!ExportAsModule.empty()) {
    OS.indent(Indent + 2);
    OS << "export_as" << ExportAsModule << "\n";
  }

  for (submodule_const_iterator MI = submodule_begin(), MIEnd = submodule_end();
       MI != MIEnd; ++MI)
    // Print inferred subframework modules so that we don't need to re-infer
    // them (requires expensive directory iteration + stat calls) when we build
    // the module. Regular inferred submodules are OK, as we need to look at all
    // those header files anyway.
    if (!(*MI)->IsInferred || (*MI)->IsFramework)
      (*MI)->print(OS, Indent + 2);

  for (unsigned I = 0, N = Exports.size(); I != N; ++I) {
    OS.indent(Indent + 2);
    OS << "export ";
    if (Module *Restriction = Exports[I].getPointer()) {
      OS << Restriction->getFullModuleName(true);
      if (Exports[I].getInt())
        OS << ".*";
    } else {
      OS << "*";
    }
    OS << "\n";
  }

  for (unsigned I = 0, N = UnresolvedExports.size(); I != N; ++I) {
    OS.indent(Indent + 2);
    OS << "export ";
    printModuleId(OS, UnresolvedExports[I].Id);
    if (UnresolvedExports[I].Wildcard)
      OS << (UnresolvedExports[I].Id.empty() ? "*" : ".*");
    OS << "\n";
  }

  for (unsigned I = 0, N = DirectUses.size(); I != N; ++I) {
    OS.indent(Indent + 2);
    OS << "use ";
    OS << DirectUses[I]->getFullModuleName(true);
    OS << "\n";
  }

  for (unsigned I = 0, N = UnresolvedDirectUses.size(); I != N; ++I) {
    OS.indent(Indent + 2);
    OS << "use ";
    printModuleId(OS, UnresolvedDirectUses[I]);
    OS << "\n";
  }

  for (unsigned I = 0, N = LinkLibraries.size(); I != N; ++I) {
    OS.indent(Indent + 2);
    OS << "link ";
    if (LinkLibraries[I].IsFramework)
      OS << "framework ";
    OS << "\"";
    OS.write_escaped(LinkLibraries[I].Library);
    OS << "\"";
  }

  for (unsigned I = 0, N = UnresolvedConflicts.size(); I != N; ++I) {
    OS.indent(Indent + 2);
    OS << "conflict ";
    printModuleId(OS, UnresolvedConflicts[I].Id);
    OS << ", \"";
    OS.write_escaped(UnresolvedConflicts[I].Message);
    OS << "\"\n";
  }

  for (unsigned I = 0, N = Conflicts.size(); I != N; ++I) {
    OS.indent(Indent + 2);
    OS << "conflict ";
    OS << Conflicts[I].Other->getFullModuleName(true);
    OS << ", \"";
    OS.write_escaped(Conflicts[I].Message);
    OS << "\"\n";
  }

  if (InferSubmodules) {
    OS.indent(Indent + 2);
    if (InferExplicitSubmodules)
      OS << "explicit ";
    OS << "module * {\n";
    if (InferExportWildcard) {
      OS.indent(Indent + 4);
      OS << "export *\n";
    }
    OS.indent(Indent + 2);
    OS << "}\n";
  }

  OS.indent(Indent);
  OS << "}\n";
}

LLVM_DUMP_METHOD void Module::dump() const {
  print(llvm::errs());
}

void VisibleModuleSet::setVisible(Module *M, SourceLocation Loc,
                                  VisibleCallback Vis, ConflictCallback Cb) {
  assert(Loc.isValid() && "setVisible expects a valid import location");
  if (isVisible(M))
    return;

  ++Generation;

  struct Visiting {
    Module *M;
    Visiting *ExportedBy;
  };

  std::function<void(Visiting)> VisitModule = [&](Visiting V) {
    // Nothing to do for a module that's already visible.
    unsigned ID = V.M->getVisibilityID();
    if (ImportLocs.size() <= ID)
      ImportLocs.resize(ID + 1);
    else if (ImportLocs[ID].isValid())
      return;

    ImportLocs[ID] = Loc;
    Vis(M);

    // Make any exported modules visible.
    SmallVector<Module *, 16> Exports;
    V.M->getExportedModules(Exports);
    for (Module *E : Exports) {
      // Don't import non-importable modules.
      if (!E->isUnimportable())
        VisitModule({E, &V});
    }

    for (auto &C : V.M->Conflicts) {
      if (isVisible(C.Other)) {
        llvm::SmallVector<Module*, 8> Path;
        for (Visiting *I = &V; I; I = I->ExportedBy)
          Path.push_back(I->M);
        Cb(Path, C.Other, C.Message);
      }
    }
  };
  VisitModule({M, nullptr});
}

ASTSourceDescriptor::ASTSourceDescriptor(Module &M)
    : Signature(M.Signature), ClangModule(&M) {
  if (M.Directory)
    Path = M.Directory->getName();
  if (auto File = M.getASTFile())
    ASTFile = File->getName();
}

std::string ASTSourceDescriptor::getModuleName() const {
  if (ClangModule)
    return ClangModule->Name;
  else
    return std::string(PCHModuleName);
}<|MERGE_RESOLUTION|>--- conflicted
+++ resolved
@@ -50,11 +50,7 @@
       // conflicts.
       IsSwiftInferImportAsMember(false),
 
-<<<<<<< HEAD
-      HasUmbrellaDir(false), NameVisibility(Hidden) {
-=======
       NameVisibility(Hidden) {
->>>>>>> 4a987405
   if (Parent) {
     IsAvailable = Parent->isAvailable();
     IsUnimportable = Parent->isUnimportable();
@@ -258,11 +254,7 @@
     return {"", "", U.Entry->getDir()};
 
   return {UmbrellaAsWritten, UmbrellaRelativeToRootModuleDirectory,
-<<<<<<< HEAD
-          static_cast<const DirectoryEntry *>(Umbrella)};
-=======
           Umbrella.dyn_cast<const DirectoryEntry *>()};
->>>>>>> 4a987405
 }
 
 void Module::addTopHeader(const FileEntry *File) {
