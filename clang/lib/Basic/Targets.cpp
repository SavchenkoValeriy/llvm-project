--- conflicted
+++ resolved
@@ -5442,9 +5442,6 @@
       if (Feature[0] == '+')
         Features[Feature.drop_front(1)] = true;
 
-<<<<<<< HEAD
-    return TargetInfo::initFeatureMap(Features, Diags, CPU, FeaturesVec);
-=======
     // Enable or disable thumb-mode explicitly per function to enable mixed
     // ARM and Thumb code generation.
     if (isThumb())
@@ -5463,7 +5460,6 @@
     }
 
     return TargetInfo::initFeatureMap(Features, Diags, CPU, UpdatedFeaturesVec);
->>>>>>> d95df133
   }
 
   bool handleTargetFeatures(std::vector<std::string> &Features,
@@ -8491,7 +8487,7 @@
   explicit WebAssembly32TargetInfo(const llvm::Triple &T,
                                    const TargetOptions &Opts)
       : WebAssemblyTargetInfo(T, Opts) {
-    MaxAtomicPromoteWidth = MaxAtomicInlineWidth = 32;
+    MaxAtomicPromoteWidth = MaxAtomicInlineWidth = 64;
     resetDataLayout("e-m:e-p:32:32-i64:64-n32:64-S128");
   }
 
