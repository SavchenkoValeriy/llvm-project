//===--- Targets.cpp - Implement target feature support -------------------===//
//
//                     The LLVM Compiler Infrastructure
//
// This file is distributed under the University of Illinois Open Source
// License. See LICENSE.TXT for details.
//
//===----------------------------------------------------------------------===//
//
// This file implements construction of a TargetInfo object from a
// target triple.
//
//===----------------------------------------------------------------------===//

#include "clang/Basic/Builtins.h"
#include "clang/Basic/Cuda.h"
#include "clang/Basic/Diagnostic.h"
#include "clang/Basic/LangOptions.h"
#include "clang/Basic/MacroBuilder.h"
#include "clang/Basic/TargetBuiltins.h"
#include "clang/Basic/TargetInfo.h"
#include "clang/Basic/TargetOptions.h"
#include "clang/Basic/Version.h"
#include "llvm/ADT/APFloat.h"
#include "llvm/ADT/STLExtras.h"
#include "llvm/ADT/StringExtras.h"
#include "llvm/ADT/StringRef.h"
#include "llvm/ADT/StringSwitch.h"
#include "llvm/ADT/Triple.h"
#include "llvm/MC/MCSectionMachO.h"
#include "llvm/Support/ErrorHandling.h"
#include "llvm/Support/TargetParser.h"
#include <algorithm>
#include <memory>

using namespace clang;

//===----------------------------------------------------------------------===//
//  Common code shared among targets.
//===----------------------------------------------------------------------===//

/// DefineStd - Define a macro name and standard variants.  For example if
/// MacroName is "unix", then this will define "__unix", "__unix__", and "unix"
/// when in GNU mode.
static void DefineStd(MacroBuilder &Builder, StringRef MacroName,
                      const LangOptions &Opts) {
  assert(MacroName[0] != '_' && "Identifier should be in the user's namespace");

  // If in GNU mode (e.g. -std=gnu99 but not -std=c99) define the raw identifier
  // in the user's namespace.
  if (Opts.GNUMode)
    Builder.defineMacro(MacroName);

  // Define __unix.
  Builder.defineMacro("__" + MacroName);

  // Define __unix__.
  Builder.defineMacro("__" + MacroName + "__");
}

static void defineCPUMacros(MacroBuilder &Builder, StringRef CPUName,
                            bool Tuning = true) {
  Builder.defineMacro("__" + CPUName);
  Builder.defineMacro("__" + CPUName + "__");
  if (Tuning)
    Builder.defineMacro("__tune_" + CPUName + "__");
}

static TargetInfo *AllocateTarget(const llvm::Triple &Triple,
                                  const TargetOptions &Opts);

//===----------------------------------------------------------------------===//
// Defines specific to certain operating systems.
//===----------------------------------------------------------------------===//

namespace {
template<typename TgtInfo>
class OSTargetInfo : public TgtInfo {
protected:
  virtual void getOSDefines(const LangOptions &Opts, const llvm::Triple &Triple,
                            MacroBuilder &Builder) const=0;
public:
  OSTargetInfo(const llvm::Triple &Triple, const TargetOptions &Opts)
      : TgtInfo(Triple, Opts) {}
  void getTargetDefines(const LangOptions &Opts,
                        MacroBuilder &Builder) const override {
    TgtInfo::getTargetDefines(Opts, Builder);
    getOSDefines(Opts, TgtInfo::getTriple(), Builder);
  }

};

// CloudABI Target
template <typename Target>
class CloudABITargetInfo : public OSTargetInfo<Target> {
protected:
  void getOSDefines(const LangOptions &Opts, const llvm::Triple &Triple,
                    MacroBuilder &Builder) const override {
    Builder.defineMacro("__CloudABI__");
    Builder.defineMacro("__ELF__");

    // CloudABI uses ISO/IEC 10646:2012 for wchar_t, char16_t and char32_t.
    Builder.defineMacro("__STDC_ISO_10646__", "201206L");
    Builder.defineMacro("__STDC_UTF_16__");
    Builder.defineMacro("__STDC_UTF_32__");
  }

public:
  CloudABITargetInfo(const llvm::Triple &Triple, const TargetOptions &Opts)
      : OSTargetInfo<Target>(Triple, Opts) {}
};

static void getDarwinDefines(MacroBuilder &Builder, const LangOptions &Opts,
                             const llvm::Triple &Triple,
                             StringRef &PlatformName,
                             VersionTuple &PlatformMinVersion) {
  Builder.defineMacro("__APPLE_CC__", "6000");
  Builder.defineMacro("__APPLE__");
  Builder.defineMacro("OBJC_NEW_PROPERTIES");
  // AddressSanitizer doesn't play well with source fortification, which is on
  // by default on Darwin.
  if (Opts.Sanitize.has(SanitizerKind::Address))
    Builder.defineMacro("_FORTIFY_SOURCE", "0");

  // Darwin defines __weak, __strong, and __unsafe_unretained even in C mode.
  if (!Opts.ObjC1) {
    // __weak is always defined, for use in blocks and with objc pointers.
    Builder.defineMacro("__weak", "__attribute__((objc_gc(weak)))");
    Builder.defineMacro("__strong", "");
    Builder.defineMacro("__unsafe_unretained", "");
  }

  if (Opts.Static)
    Builder.defineMacro("__STATIC__");
  else
    Builder.defineMacro("__DYNAMIC__");

  if (Opts.POSIXThreads)
    Builder.defineMacro("_REENTRANT");

  // Get the platform type and version number from the triple.
  unsigned Maj, Min, Rev;
  if (Triple.isMacOSX()) {
    Triple.getMacOSXVersion(Maj, Min, Rev);
    PlatformName = "macos";
  } else {
    Triple.getOSVersion(Maj, Min, Rev);
    PlatformName = llvm::Triple::getOSTypeName(Triple.getOS());
  }

  // If -target arch-pc-win32-macho option specified, we're
  // generating code for Win32 ABI. No need to emit
  // __ENVIRONMENT_XX_OS_VERSION_MIN_REQUIRED__.
  if (PlatformName == "win32") {
    PlatformMinVersion = VersionTuple(Maj, Min, Rev);
    return;
  }

  // Set the appropriate OS version define.
  if (Triple.isiOS()) {
    assert(Maj < 100 && Min < 100 && Rev < 100 && "Invalid version!");
    char Str[7];
    if (Maj < 10) {
      Str[0] = '0' + Maj;
      Str[1] = '0' + (Min / 10);
      Str[2] = '0' + (Min % 10);
      Str[3] = '0' + (Rev / 10);
      Str[4] = '0' + (Rev % 10);
      Str[5] = '\0';
    } else {
      // Handle versions >= 10.
      Str[0] = '0' + (Maj / 10);
      Str[1] = '0' + (Maj % 10);
      Str[2] = '0' + (Min / 10);
      Str[3] = '0' + (Min % 10);
      Str[4] = '0' + (Rev / 10);
      Str[5] = '0' + (Rev % 10);
      Str[6] = '\0';
    }
    if (Triple.isTvOS())
      Builder.defineMacro("__ENVIRONMENT_TV_OS_VERSION_MIN_REQUIRED__", Str);
    else
      Builder.defineMacro("__ENVIRONMENT_IPHONE_OS_VERSION_MIN_REQUIRED__",
                          Str);

  } else if (Triple.isWatchOS()) {
    assert(Maj < 10 && Min < 100 && Rev < 100 && "Invalid version!");
    char Str[6];
    Str[0] = '0' + Maj;
    Str[1] = '0' + (Min / 10);
    Str[2] = '0' + (Min % 10);
    Str[3] = '0' + (Rev / 10);
    Str[4] = '0' + (Rev % 10);
    Str[5] = '\0';
    Builder.defineMacro("__ENVIRONMENT_WATCH_OS_VERSION_MIN_REQUIRED__", Str);
  } else if (Triple.isMacOSX()) {
    // Note that the Driver allows versions which aren't representable in the
    // define (because we only get a single digit for the minor and micro
    // revision numbers). So, we limit them to the maximum representable
    // version.
    assert(Maj < 100 && Min < 100 && Rev < 100 && "Invalid version!");
    char Str[7];
    if (Maj < 10 || (Maj == 10 && Min < 10)) {
      Str[0] = '0' + (Maj / 10);
      Str[1] = '0' + (Maj % 10);
      Str[2] = '0' + std::min(Min, 9U);
      Str[3] = '0' + std::min(Rev, 9U);
      Str[4] = '\0';
    } else {
      // Handle versions > 10.9.
      Str[0] = '0' + (Maj / 10);
      Str[1] = '0' + (Maj % 10);
      Str[2] = '0' + (Min / 10);
      Str[3] = '0' + (Min % 10);
      Str[4] = '0' + (Rev / 10);
      Str[5] = '0' + (Rev % 10);
      Str[6] = '\0';
    }
    Builder.defineMacro("__ENVIRONMENT_MAC_OS_X_VERSION_MIN_REQUIRED__", Str);
  }

  // Tell users about the kernel if there is one.
  if (Triple.isOSDarwin())
    Builder.defineMacro("__MACH__");

  // The Watch ABI uses Dwarf EH.
  if(Triple.isWatchABI())
    Builder.defineMacro("__ARM_DWARF_EH__");

  PlatformMinVersion = VersionTuple(Maj, Min, Rev);
}

template<typename Target>
class DarwinTargetInfo : public OSTargetInfo<Target> {
protected:
  void getOSDefines(const LangOptions &Opts, const llvm::Triple &Triple,
                    MacroBuilder &Builder) const override {
    getDarwinDefines(Builder, Opts, Triple, this->PlatformName,
                     this->PlatformMinVersion);
  }

public:
  DarwinTargetInfo(const llvm::Triple &Triple, const TargetOptions &Opts)
      : OSTargetInfo<Target>(Triple, Opts) {
    // By default, no TLS, and we whitelist permitted architecture/OS
    // combinations.
    this->TLSSupported = false;

    if (Triple.isMacOSX())
      this->TLSSupported = !Triple.isMacOSXVersionLT(10, 7);
    else if (Triple.isiOS()) {
      // 64-bit iOS supported it from 8 onwards, 32-bit from 9 onwards.
      if (Triple.getArch() == llvm::Triple::x86_64 ||
          Triple.getArch() == llvm::Triple::aarch64)
        this->TLSSupported = !Triple.isOSVersionLT(8);
      else if (Triple.getArch() == llvm::Triple::x86 ||
               Triple.getArch() == llvm::Triple::arm ||
               Triple.getArch() == llvm::Triple::thumb)
        this->TLSSupported = !Triple.isOSVersionLT(9);
    } else if (Triple.isWatchOS())
      this->TLSSupported = !Triple.isOSVersionLT(2);

    this->MCountName = "\01mcount";
  }

  std::string isValidSectionSpecifier(StringRef SR) const override {
    // Let MCSectionMachO validate this.
    StringRef Segment, Section;
    unsigned TAA, StubSize;
    bool HasTAA;
    return llvm::MCSectionMachO::ParseSectionSpecifier(SR, Segment, Section,
                                                       TAA, HasTAA, StubSize);
  }

  const char *getStaticInitSectionSpecifier() const override {
    // FIXME: We should return 0 when building kexts.
    return "__TEXT,__StaticInit,regular,pure_instructions";
  }

  /// Darwin does not support protected visibility.  Darwin's "default"
  /// is very similar to ELF's "protected";  Darwin requires a "weak"
  /// attribute on declarations that can be dynamically replaced.
  bool hasProtectedVisibility() const override {
    return false;
  }

  unsigned getExnObjectAlignment() const override {
    // The alignment of an exception object is 8-bytes for darwin since
    // libc++abi doesn't declare _Unwind_Exception with __attribute__((aligned))
    // and therefore doesn't guarantee 16-byte alignment.
    return  64;
  }
};


// DragonFlyBSD Target
template<typename Target>
class DragonFlyBSDTargetInfo : public OSTargetInfo<Target> {
protected:
  void getOSDefines(const LangOptions &Opts, const llvm::Triple &Triple,
                    MacroBuilder &Builder) const override {
    // DragonFly defines; list based off of gcc output
    Builder.defineMacro("__DragonFly__");
    Builder.defineMacro("__DragonFly_cc_version", "100001");
    Builder.defineMacro("__ELF__");
    Builder.defineMacro("__KPRINTF_ATTRIBUTE__");
    Builder.defineMacro("__tune_i386__");
    DefineStd(Builder, "unix", Opts);
  }
public:
  DragonFlyBSDTargetInfo(const llvm::Triple &Triple, const TargetOptions &Opts)
      : OSTargetInfo<Target>(Triple, Opts) {
    switch (Triple.getArch()) {
    default:
    case llvm::Triple::x86:
    case llvm::Triple::x86_64:
      this->MCountName = ".mcount";
      break;
    }
  }
};

#ifndef FREEBSD_CC_VERSION
#define FREEBSD_CC_VERSION 0U
#endif

// FreeBSD Target
template<typename Target>
class FreeBSDTargetInfo : public OSTargetInfo<Target> {
protected:
  void getOSDefines(const LangOptions &Opts, const llvm::Triple &Triple,
                    MacroBuilder &Builder) const override {
    // FreeBSD defines; list based off of gcc output

    unsigned Release = Triple.getOSMajorVersion();
    if (Release == 0U)
      Release = 8U;
    unsigned CCVersion = FREEBSD_CC_VERSION;
    if (CCVersion == 0U)
      CCVersion = Release * 100000U + 1U;

    Builder.defineMacro("__FreeBSD__", Twine(Release));
    Builder.defineMacro("__FreeBSD_cc_version", Twine(CCVersion));
    Builder.defineMacro("__KPRINTF_ATTRIBUTE__");
    DefineStd(Builder, "unix", Opts);
    Builder.defineMacro("__ELF__");

    // On FreeBSD, wchar_t contains the number of the code point as
    // used by the character set of the locale. These character sets are
    // not necessarily a superset of ASCII.
    //
    // FIXME: This is wrong; the macro refers to the numerical values
    // of wchar_t *literals*, which are not locale-dependent. However,
    // FreeBSD systems apparently depend on us getting this wrong, and
    // setting this to 1 is conforming even if all the basic source
    // character literals have the same encoding as char and wchar_t.
    Builder.defineMacro("__STDC_MB_MIGHT_NEQ_WC__", "1");
  }
public:
  FreeBSDTargetInfo(const llvm::Triple &Triple, const TargetOptions &Opts)
      : OSTargetInfo<Target>(Triple, Opts) {
    switch (Triple.getArch()) {
    default:
    case llvm::Triple::x86:
    case llvm::Triple::x86_64:
      this->MCountName = ".mcount";
      break;
    case llvm::Triple::mips:
    case llvm::Triple::mipsel:
    case llvm::Triple::ppc:
    case llvm::Triple::ppc64:
    case llvm::Triple::ppc64le:
      this->MCountName = "_mcount";
      break;
    case llvm::Triple::arm:
      this->MCountName = "__mcount";
      break;
    }
  }
};

// GNU/kFreeBSD Target
template<typename Target>
class KFreeBSDTargetInfo : public OSTargetInfo<Target> {
protected:
  void getOSDefines(const LangOptions &Opts, const llvm::Triple &Triple,
                    MacroBuilder &Builder) const override {
    // GNU/kFreeBSD defines; list based off of gcc output

    DefineStd(Builder, "unix", Opts);
    Builder.defineMacro("__FreeBSD_kernel__");
    Builder.defineMacro("__GLIBC__");
    Builder.defineMacro("__ELF__");
    if (Opts.POSIXThreads)
      Builder.defineMacro("_REENTRANT");
    if (Opts.CPlusPlus)
      Builder.defineMacro("_GNU_SOURCE");
  }
public:
  KFreeBSDTargetInfo(const llvm::Triple &Triple, const TargetOptions &Opts)
      : OSTargetInfo<Target>(Triple, Opts) {}
};

// Haiku Target
template<typename Target>
class HaikuTargetInfo : public OSTargetInfo<Target> {
protected:
  void getOSDefines(const LangOptions &Opts, const llvm::Triple &Triple,
                    MacroBuilder &Builder) const override {
    // Haiku defines; list based off of gcc output
    Builder.defineMacro("__HAIKU__");
    Builder.defineMacro("__ELF__");
    DefineStd(Builder, "unix", Opts);
  }
public:
  HaikuTargetInfo(const llvm::Triple &Triple, const TargetOptions &Opts)
      : OSTargetInfo<Target>(Triple, Opts) {
    this->SizeType = TargetInfo::UnsignedLong;
    this->IntPtrType = TargetInfo::SignedLong;
    this->PtrDiffType = TargetInfo::SignedLong;
    this->ProcessIDType = TargetInfo::SignedLong;
    this->TLSSupported = false;

  }
};

// Minix Target
template<typename Target>
class MinixTargetInfo : public OSTargetInfo<Target> {
protected:
  void getOSDefines(const LangOptions &Opts, const llvm::Triple &Triple,
                    MacroBuilder &Builder) const override {
    // Minix defines

    Builder.defineMacro("__minix", "3");
    Builder.defineMacro("_EM_WSIZE", "4");
    Builder.defineMacro("_EM_PSIZE", "4");
    Builder.defineMacro("_EM_SSIZE", "2");
    Builder.defineMacro("_EM_LSIZE", "4");
    Builder.defineMacro("_EM_FSIZE", "4");
    Builder.defineMacro("_EM_DSIZE", "8");
    Builder.defineMacro("__ELF__");
    DefineStd(Builder, "unix", Opts);
  }
public:
  MinixTargetInfo(const llvm::Triple &Triple, const TargetOptions &Opts)
      : OSTargetInfo<Target>(Triple, Opts) {}
};

// Linux target
template<typename Target>
class LinuxTargetInfo : public OSTargetInfo<Target> {
protected:
  void getOSDefines(const LangOptions &Opts, const llvm::Triple &Triple,
                    MacroBuilder &Builder) const override {
    // Linux defines; list based off of gcc output
    DefineStd(Builder, "unix", Opts);
    DefineStd(Builder, "linux", Opts);
    Builder.defineMacro("__gnu_linux__");
    Builder.defineMacro("__ELF__");
    if (Triple.isAndroid()) {
      Builder.defineMacro("__ANDROID__", "1");
      unsigned Maj, Min, Rev;
      Triple.getEnvironmentVersion(Maj, Min, Rev);
      this->PlatformName = "android";
      this->PlatformMinVersion = VersionTuple(Maj, Min, Rev);
    }
    if (Opts.POSIXThreads)
      Builder.defineMacro("_REENTRANT");
    if (Opts.CPlusPlus)
      Builder.defineMacro("_GNU_SOURCE");
    if (this->HasFloat128)
      Builder.defineMacro("__FLOAT128__");
  }
public:
  LinuxTargetInfo(const llvm::Triple &Triple, const TargetOptions &Opts)
      : OSTargetInfo<Target>(Triple, Opts) {
    this->WIntType = TargetInfo::UnsignedInt;

    switch (Triple.getArch()) {
    default:
      break;
    case llvm::Triple::ppc:
    case llvm::Triple::ppc64:
    case llvm::Triple::ppc64le:
      this->MCountName = "_mcount";
      break;
    case llvm::Triple::x86:
    case llvm::Triple::x86_64:
    case llvm::Triple::systemz:
      this->HasFloat128 = true;
      break;
    }
  }

  const char *getStaticInitSectionSpecifier() const override {
    return ".text.startup";
  }
};

// NetBSD Target
template<typename Target>
class NetBSDTargetInfo : public OSTargetInfo<Target> {
protected:
  void getOSDefines(const LangOptions &Opts, const llvm::Triple &Triple,
                    MacroBuilder &Builder) const override {
    // NetBSD defines; list based off of gcc output
    Builder.defineMacro("__NetBSD__");
    Builder.defineMacro("__unix__");
    Builder.defineMacro("__ELF__");
    if (Opts.POSIXThreads)
      Builder.defineMacro("_POSIX_THREADS");

    switch (Triple.getArch()) {
    default:
      break;
    case llvm::Triple::arm:
    case llvm::Triple::armeb:
    case llvm::Triple::thumb:
    case llvm::Triple::thumbeb:
      Builder.defineMacro("__ARM_DWARF_EH__");
      break;
    }
  }
public:
  NetBSDTargetInfo(const llvm::Triple &Triple, const TargetOptions &Opts)
      : OSTargetInfo<Target>(Triple, Opts) {
    this->MCountName = "_mcount";
  }
};

// OpenBSD Target
template<typename Target>
class OpenBSDTargetInfo : public OSTargetInfo<Target> {
protected:
  void getOSDefines(const LangOptions &Opts, const llvm::Triple &Triple,
                    MacroBuilder &Builder) const override {
    // OpenBSD defines; list based off of gcc output

    Builder.defineMacro("__OpenBSD__");
    DefineStd(Builder, "unix", Opts);
    Builder.defineMacro("__ELF__");
    if (Opts.POSIXThreads)
      Builder.defineMacro("_REENTRANT");
  }
public:
  OpenBSDTargetInfo(const llvm::Triple &Triple, const TargetOptions &Opts)
      : OSTargetInfo<Target>(Triple, Opts) {
    this->TLSSupported = false;

      switch (Triple.getArch()) {
        default:
        case llvm::Triple::x86:
        case llvm::Triple::x86_64:
        case llvm::Triple::arm:
        case llvm::Triple::sparc:
          this->MCountName = "__mcount";
          break;
        case llvm::Triple::mips64:
        case llvm::Triple::mips64el:
        case llvm::Triple::ppc:
        case llvm::Triple::sparcv9:
          this->MCountName = "_mcount";
          break;
      }
  }
};

// Bitrig Target
template<typename Target>
class BitrigTargetInfo : public OSTargetInfo<Target> {
protected:
  void getOSDefines(const LangOptions &Opts, const llvm::Triple &Triple,
                    MacroBuilder &Builder) const override {
    // Bitrig defines; list based off of gcc output

    Builder.defineMacro("__Bitrig__");
    DefineStd(Builder, "unix", Opts);
    Builder.defineMacro("__ELF__");
    if (Opts.POSIXThreads)
      Builder.defineMacro("_REENTRANT");

    switch (Triple.getArch()) {
    default:
      break;
    case llvm::Triple::arm:
    case llvm::Triple::armeb:
    case llvm::Triple::thumb:
    case llvm::Triple::thumbeb:
      Builder.defineMacro("__ARM_DWARF_EH__");
      break;
    }
  }
public:
  BitrigTargetInfo(const llvm::Triple &Triple, const TargetOptions &Opts)
      : OSTargetInfo<Target>(Triple, Opts) {
    this->MCountName = "__mcount";
  }
};

// PSP Target
template<typename Target>
class PSPTargetInfo : public OSTargetInfo<Target> {
protected:
  void getOSDefines(const LangOptions &Opts, const llvm::Triple &Triple,
                    MacroBuilder &Builder) const override {
    // PSP defines; list based on the output of the pspdev gcc toolchain.
    Builder.defineMacro("PSP");
    Builder.defineMacro("_PSP");
    Builder.defineMacro("__psp__");
    Builder.defineMacro("__ELF__");
  }
public:
  PSPTargetInfo(const llvm::Triple &Triple) : OSTargetInfo<Target>(Triple) {}
};

// PS3 PPU Target
template<typename Target>
class PS3PPUTargetInfo : public OSTargetInfo<Target> {
protected:
  void getOSDefines(const LangOptions &Opts, const llvm::Triple &Triple,
                    MacroBuilder &Builder) const override {
    // PS3 PPU defines.
    Builder.defineMacro("__PPC__");
    Builder.defineMacro("__PPU__");
    Builder.defineMacro("__CELLOS_LV2__");
    Builder.defineMacro("__ELF__");
    Builder.defineMacro("__LP32__");
    Builder.defineMacro("_ARCH_PPC64");
    Builder.defineMacro("__powerpc64__");
  }
public:
  PS3PPUTargetInfo(const llvm::Triple &Triple, const TargetOptions &Opts)
      : OSTargetInfo<Target>(Triple, Opts) {
    this->LongWidth = this->LongAlign = 32;
    this->PointerWidth = this->PointerAlign = 32;
    this->IntMaxType = TargetInfo::SignedLongLong;
    this->Int64Type = TargetInfo::SignedLongLong;
    this->SizeType = TargetInfo::UnsignedInt;
    this->resetDataLayout("E-m:e-p:32:32-i64:64-n32:64");
  }
};

template <typename Target>
class PS4OSTargetInfo : public OSTargetInfo<Target> {
protected:
  void getOSDefines(const LangOptions &Opts, const llvm::Triple &Triple,
                    MacroBuilder &Builder) const override {
    Builder.defineMacro("__FreeBSD__", "9");
    Builder.defineMacro("__FreeBSD_cc_version", "900001");
    Builder.defineMacro("__KPRINTF_ATTRIBUTE__");
    DefineStd(Builder, "unix", Opts);
    Builder.defineMacro("__ELF__");
    Builder.defineMacro("__ORBIS__");
  }
public:
  PS4OSTargetInfo(const llvm::Triple &Triple, const TargetOptions &Opts)
      : OSTargetInfo<Target>(Triple, Opts) {
    this->WCharType = this->UnsignedShort;

    // On PS4, TLS variable cannot be aligned to more than 32 bytes (256 bits).
    this->MaxTLSAlign = 256;

    // On PS4, do not honor explicit bit field alignment,
    // as in "__attribute__((aligned(2))) int b : 1;".
    this->UseExplicitBitFieldAlignment = false;

    switch (Triple.getArch()) {
    default:
    case llvm::Triple::x86_64:
      this->MCountName = ".mcount";
      break;
    }
  }
};

// Solaris target
template<typename Target>
class SolarisTargetInfo : public OSTargetInfo<Target> {
protected:
  void getOSDefines(const LangOptions &Opts, const llvm::Triple &Triple,
                    MacroBuilder &Builder) const override {
    DefineStd(Builder, "sun", Opts);
    DefineStd(Builder, "unix", Opts);
    Builder.defineMacro("__ELF__");
    Builder.defineMacro("__svr4__");
    Builder.defineMacro("__SVR4");
    // Solaris headers require _XOPEN_SOURCE to be set to 600 for C99 and
    // newer, but to 500 for everything else.  feature_test.h has a check to
    // ensure that you are not using C99 with an old version of X/Open or C89
    // with a new version.
    if (Opts.C99)
      Builder.defineMacro("_XOPEN_SOURCE", "600");
    else
      Builder.defineMacro("_XOPEN_SOURCE", "500");
    if (Opts.CPlusPlus)
      Builder.defineMacro("__C99FEATURES__");
    Builder.defineMacro("_LARGEFILE_SOURCE");
    Builder.defineMacro("_LARGEFILE64_SOURCE");
    Builder.defineMacro("__EXTENSIONS__");
    Builder.defineMacro("_REENTRANT");
  }
public:
  SolarisTargetInfo(const llvm::Triple &Triple, const TargetOptions &Opts)
      : OSTargetInfo<Target>(Triple, Opts) {
    this->WCharType = this->SignedInt;
    // FIXME: WIntType should be SignedLong
  }
};

// Windows target
template<typename Target>
class WindowsTargetInfo : public OSTargetInfo<Target> {
protected:
  void getOSDefines(const LangOptions &Opts, const llvm::Triple &Triple,
                    MacroBuilder &Builder) const override {
    Builder.defineMacro("_WIN32");
  }
  void getVisualStudioDefines(const LangOptions &Opts,
                              MacroBuilder &Builder) const {
    if (Opts.CPlusPlus) {
      if (Opts.RTTIData)
        Builder.defineMacro("_CPPRTTI");

      if (Opts.CXXExceptions)
        Builder.defineMacro("_CPPUNWIND");
    }

    if (Opts.Bool)
      Builder.defineMacro("__BOOL_DEFINED");

    if (!Opts.CharIsSigned)
      Builder.defineMacro("_CHAR_UNSIGNED");

    // FIXME: POSIXThreads isn't exactly the option this should be defined for,
    //        but it works for now.
    if (Opts.POSIXThreads)
      Builder.defineMacro("_MT");

    if (Opts.MSCompatibilityVersion) {
      Builder.defineMacro("_MSC_VER",
                          Twine(Opts.MSCompatibilityVersion / 100000));
      Builder.defineMacro("_MSC_FULL_VER", Twine(Opts.MSCompatibilityVersion));
      // FIXME We cannot encode the revision information into 32-bits
      Builder.defineMacro("_MSC_BUILD", Twine(1));

      if (Opts.CPlusPlus11 && Opts.isCompatibleWithMSVC(LangOptions::MSVC2015))
        Builder.defineMacro("_HAS_CHAR16_T_LANGUAGE_SUPPORT", Twine(1));

      if (Opts.isCompatibleWithMSVC(LangOptions::MSVC2015)) {
        if (Opts.CPlusPlus1z)
          Builder.defineMacro("_MSVC_LANG", "201403L");
        else if (Opts.CPlusPlus14)
          Builder.defineMacro("_MSVC_LANG", "201402L");
      }
    }

    if (Opts.MicrosoftExt) {
      Builder.defineMacro("_MSC_EXTENSIONS");

      if (Opts.CPlusPlus11) {
        Builder.defineMacro("_RVALUE_REFERENCES_V2_SUPPORTED");
        Builder.defineMacro("_RVALUE_REFERENCES_SUPPORTED");
        Builder.defineMacro("_NATIVE_NULLPTR_SUPPORTED");
      }
    }

    Builder.defineMacro("_INTEGRAL_MAX_BITS", "64");
  }

public:
  WindowsTargetInfo(const llvm::Triple &Triple, const TargetOptions &Opts)
      : OSTargetInfo<Target>(Triple, Opts) {}
};

template <typename Target>
class NaClTargetInfo : public OSTargetInfo<Target> {
protected:
  void getOSDefines(const LangOptions &Opts, const llvm::Triple &Triple,
                    MacroBuilder &Builder) const override {
    if (Opts.POSIXThreads)
      Builder.defineMacro("_REENTRANT");
    if (Opts.CPlusPlus)
      Builder.defineMacro("_GNU_SOURCE");

    DefineStd(Builder, "unix", Opts);
    Builder.defineMacro("__ELF__");
    Builder.defineMacro("__native_client__");
  }

public:
  NaClTargetInfo(const llvm::Triple &Triple, const TargetOptions &Opts)
      : OSTargetInfo<Target>(Triple, Opts) {
    this->LongAlign = 32;
    this->LongWidth = 32;
    this->PointerAlign = 32;
    this->PointerWidth = 32;
    this->IntMaxType = TargetInfo::SignedLongLong;
    this->Int64Type = TargetInfo::SignedLongLong;
    this->DoubleAlign = 64;
    this->LongDoubleWidth = 64;
    this->LongDoubleAlign = 64;
    this->LongLongWidth = 64;
    this->LongLongAlign = 64;
    this->SizeType = TargetInfo::UnsignedInt;
    this->PtrDiffType = TargetInfo::SignedInt;
    this->IntPtrType = TargetInfo::SignedInt;
    // RegParmMax is inherited from the underlying architecture
    this->LongDoubleFormat = &llvm::APFloat::IEEEdouble;
    if (Triple.getArch() == llvm::Triple::arm) {
      // Handled in ARM's setABI().
    } else if (Triple.getArch() == llvm::Triple::x86) {
      this->resetDataLayout("e-m:e-p:32:32-i64:64-n8:16:32-S128");
    } else if (Triple.getArch() == llvm::Triple::x86_64) {
      this->resetDataLayout("e-m:e-p:32:32-i64:64-n8:16:32:64-S128");
    } else if (Triple.getArch() == llvm::Triple::mipsel) {
      // Handled on mips' setDataLayout.
    } else {
      assert(Triple.getArch() == llvm::Triple::le32);
      this->resetDataLayout("e-p:32:32-i64:64");
    }
  }
};

// WebAssembly target
template <typename Target>
class WebAssemblyOSTargetInfo : public OSTargetInfo<Target> {
  void getOSDefines(const LangOptions &Opts, const llvm::Triple &Triple,
                    MacroBuilder &Builder) const final {
    // A common platform macro.
    if (Opts.POSIXThreads)
      Builder.defineMacro("_REENTRANT");
    // Follow g++ convention and predefine _GNU_SOURCE for C++.
    if (Opts.CPlusPlus)
      Builder.defineMacro("_GNU_SOURCE");
  }

  // As an optimization, group static init code together in a section.
  const char *getStaticInitSectionSpecifier() const final {
    return ".text.__startup";
  }

public:
  explicit WebAssemblyOSTargetInfo(const llvm::Triple &Triple,
                                   const TargetOptions &Opts)
      : OSTargetInfo<Target>(Triple, Opts) {
    this->MCountName = "__mcount";
    this->TheCXXABI.set(TargetCXXABI::WebAssembly);
  }
};

//===----------------------------------------------------------------------===//
// Specific target implementations.
//===----------------------------------------------------------------------===//

// PPC abstract base class
class PPCTargetInfo : public TargetInfo {
  static const Builtin::Info BuiltinInfo[];
  static const char * const GCCRegNames[];
  static const TargetInfo::GCCRegAlias GCCRegAliases[];
  std::string CPU;

  // Target cpu features.
  bool HasVSX;
  bool HasP8Vector;
  bool HasP8Crypto;
  bool HasDirectMove;
  bool HasQPX;
  bool HasHTM;
  bool HasBPERMD;
  bool HasExtDiv;

protected:
  std::string ABI;

public:
  PPCTargetInfo(const llvm::Triple &Triple, const TargetOptions &)
    : TargetInfo(Triple), HasVSX(false), HasP8Vector(false),
      HasP8Crypto(false), HasDirectMove(false), HasQPX(false), HasHTM(false),
      HasBPERMD(false), HasExtDiv(false) {
    BigEndian = (Triple.getArch() != llvm::Triple::ppc64le);
    SimdDefaultAlign = 128;
    LongDoubleWidth = LongDoubleAlign = 128;
    LongDoubleFormat = &llvm::APFloat::PPCDoubleDouble;
  }

  /// \brief Flags for architecture specific defines.
  typedef enum {
    ArchDefineNone  = 0,
    ArchDefineName  = 1 << 0, // <name> is substituted for arch name.
    ArchDefinePpcgr = 1 << 1,
    ArchDefinePpcsq = 1 << 2,
    ArchDefine440   = 1 << 3,
    ArchDefine603   = 1 << 4,
    ArchDefine604   = 1 << 5,
    ArchDefinePwr4  = 1 << 6,
    ArchDefinePwr5  = 1 << 7,
    ArchDefinePwr5x = 1 << 8,
    ArchDefinePwr6  = 1 << 9,
    ArchDefinePwr6x = 1 << 10,
    ArchDefinePwr7  = 1 << 11,
    ArchDefinePwr8  = 1 << 12,
    ArchDefinePwr9  = 1 << 13,
    ArchDefineA2    = 1 << 14,
    ArchDefineA2q   = 1 << 15
  } ArchDefineTypes;

  // Note: GCC recognizes the following additional cpus:
  //  401, 403, 405, 405fp, 440fp, 464, 464fp, 476, 476fp, 505, 740, 801,
  //  821, 823, 8540, 8548, e300c2, e300c3, e500mc64, e6500, 860, cell,
  //  titan, rs64.
  bool setCPU(const std::string &Name) override {
    bool CPUKnown = llvm::StringSwitch<bool>(Name)
      .Case("generic", true)
      .Case("440", true)
      .Case("450", true)
      .Case("601", true)
      .Case("602", true)
      .Case("603", true)
      .Case("603e", true)
      .Case("603ev", true)
      .Case("604", true)
      .Case("604e", true)
      .Case("620", true)
      .Case("630", true)
      .Case("g3", true)
      .Case("7400", true)
      .Case("g4", true)
      .Case("7450", true)
      .Case("g4+", true)
      .Case("750", true)
      .Case("970", true)
      .Case("g5", true)
      .Case("a2", true)
      .Case("a2q", true)
      .Case("e500mc", true)
      .Case("e5500", true)
      .Case("power3", true)
      .Case("pwr3", true)
      .Case("power4", true)
      .Case("pwr4", true)
      .Case("power5", true)
      .Case("pwr5", true)
      .Case("power5x", true)
      .Case("pwr5x", true)
      .Case("power6", true)
      .Case("pwr6", true)
      .Case("power6x", true)
      .Case("pwr6x", true)
      .Case("power7", true)
      .Case("pwr7", true)
      .Case("power8", true)
      .Case("pwr8", true)
      .Case("power9", true)
      .Case("pwr9", true)
      .Case("powerpc", true)
      .Case("ppc", true)
      .Case("powerpc64", true)
      .Case("ppc64", true)
      .Case("powerpc64le", true)
      .Case("ppc64le", true)
      .Default(false);

    if (CPUKnown)
      CPU = Name;

    return CPUKnown;
  }


  StringRef getABI() const override { return ABI; }

  ArrayRef<Builtin::Info> getTargetBuiltins() const override {
    return llvm::makeArrayRef(BuiltinInfo,
                             clang::PPC::LastTSBuiltin-Builtin::FirstTSBuiltin);
  }

  bool isCLZForZeroUndef() const override { return false; }

  void getTargetDefines(const LangOptions &Opts,
                        MacroBuilder &Builder) const override;

  bool
  initFeatureMap(llvm::StringMap<bool> &Features, DiagnosticsEngine &Diags,
                 StringRef CPU,
                 const std::vector<std::string> &FeaturesVec) const override;

  bool handleTargetFeatures(std::vector<std::string> &Features,
                            DiagnosticsEngine &Diags) override;
  bool hasFeature(StringRef Feature) const override;
  void setFeatureEnabled(llvm::StringMap<bool> &Features, StringRef Name,
                         bool Enabled) const override;

  ArrayRef<const char *> getGCCRegNames() const override;
  ArrayRef<TargetInfo::GCCRegAlias> getGCCRegAliases() const override;
  bool validateAsmConstraint(const char *&Name,
                             TargetInfo::ConstraintInfo &Info) const override {
    switch (*Name) {
    default: return false;
    case 'O': // Zero
      break;
    case 'b': // Base register
    case 'f': // Floating point register
      Info.setAllowsRegister();
      break;
    // FIXME: The following are added to allow parsing.
    // I just took a guess at what the actions should be.
    // Also, is more specific checking needed?  I.e. specific registers?
    case 'd': // Floating point register (containing 64-bit value)
    case 'v': // Altivec vector register
      Info.setAllowsRegister();
      break;
    case 'w':
      switch (Name[1]) {
        case 'd':// VSX vector register to hold vector double data
        case 'f':// VSX vector register to hold vector float data
        case 's':// VSX vector register to hold scalar float data
        case 'a':// Any VSX register
        case 'c':// An individual CR bit
          break;
        default:
          return false;
      }
      Info.setAllowsRegister();
      Name++; // Skip over 'w'.
      break;
    case 'h': // `MQ', `CTR', or `LINK' register
    case 'q': // `MQ' register
    case 'c': // `CTR' register
    case 'l': // `LINK' register
    case 'x': // `CR' register (condition register) number 0
    case 'y': // `CR' register (condition register)
    case 'z': // `XER[CA]' carry bit (part of the XER register)
      Info.setAllowsRegister();
      break;
    case 'I': // Signed 16-bit constant
    case 'J': // Unsigned 16-bit constant shifted left 16 bits
              //  (use `L' instead for SImode constants)
    case 'K': // Unsigned 16-bit constant
    case 'L': // Signed 16-bit constant shifted left 16 bits
    case 'M': // Constant larger than 31
    case 'N': // Exact power of 2
    case 'P': // Constant whose negation is a signed 16-bit constant
    case 'G': // Floating point constant that can be loaded into a
              // register with one instruction per word
    case 'H': // Integer/Floating point constant that can be loaded
              // into a register using three instructions
      break;
    case 'm': // Memory operand. Note that on PowerPC targets, m can
              // include addresses that update the base register. It
              // is therefore only safe to use `m' in an asm statement
              // if that asm statement accesses the operand exactly once.
              // The asm statement must also use `%U<opno>' as a
              // placeholder for the "update" flag in the corresponding
              // load or store instruction. For example:
              // asm ("st%U0 %1,%0" : "=m" (mem) : "r" (val));
              // is correct but:
              // asm ("st %1,%0" : "=m" (mem) : "r" (val));
              // is not. Use es rather than m if you don't want the base
              // register to be updated.
    case 'e':
      if (Name[1] != 's')
          return false;
              // es: A "stable" memory operand; that is, one which does not
              // include any automodification of the base register. Unlike
              // `m', this constraint can be used in asm statements that
              // might access the operand several times, or that might not
              // access it at all.
      Info.setAllowsMemory();
      Name++; // Skip over 'e'.
      break;
    case 'Q': // Memory operand that is an offset from a register (it is
              // usually better to use `m' or `es' in asm statements)
    case 'Z': // Memory operand that is an indexed or indirect from a
              // register (it is usually better to use `m' or `es' in
              // asm statements)
      Info.setAllowsMemory();
      Info.setAllowsRegister();
      break;
    case 'R': // AIX TOC entry
    case 'a': // Address operand that is an indexed or indirect from a
              // register (`p' is preferable for asm statements)
    case 'S': // Constant suitable as a 64-bit mask operand
    case 'T': // Constant suitable as a 32-bit mask operand
    case 'U': // System V Release 4 small data area reference
    case 't': // AND masks that can be performed by two rldic{l, r}
              // instructions
    case 'W': // Vector constant that does not require memory
    case 'j': // Vector constant that is all zeros.
      break;
    // End FIXME.
    }
    return true;
  }
  std::string convertConstraint(const char *&Constraint) const override {
    std::string R;
    switch (*Constraint) {
    case 'e':
    case 'w':
      // Two-character constraint; add "^" hint for later parsing.
      R = std::string("^") + std::string(Constraint, 2);
      Constraint++;
      break;
    default:
      return TargetInfo::convertConstraint(Constraint);
    }
    return R;
  }
  const char *getClobbers() const override {
    return "";
  }
  int getEHDataRegisterNumber(unsigned RegNo) const override {
    if (RegNo == 0) return 3;
    if (RegNo == 1) return 4;
    return -1;
  }

  bool hasSjLjLowering() const override {
    return true;
  }

  bool useFloat128ManglingForLongDouble() const override {
    return LongDoubleWidth == 128 &&
           LongDoubleFormat == &llvm::APFloat::PPCDoubleDouble &&
           getTriple().isOSBinFormatELF();
  }
};

const Builtin::Info PPCTargetInfo::BuiltinInfo[] = {
#define BUILTIN(ID, TYPE, ATTRS) \
  { #ID, TYPE, ATTRS, nullptr, ALL_LANGUAGES, nullptr },
#define LIBBUILTIN(ID, TYPE, ATTRS, HEADER) \
  { #ID, TYPE, ATTRS, HEADER, ALL_LANGUAGES, nullptr },
#include "clang/Basic/BuiltinsPPC.def"
};

/// handleTargetFeatures - Perform initialization based on the user
/// configured set of features.
bool PPCTargetInfo::handleTargetFeatures(std::vector<std::string> &Features,
                                         DiagnosticsEngine &Diags) {
  for (const auto &Feature : Features) {
    if (Feature == "+vsx") {
      HasVSX = true;
    } else if (Feature == "+bpermd") {
      HasBPERMD = true;
    } else if (Feature == "+extdiv") {
      HasExtDiv = true;
    } else if (Feature == "+power8-vector") {
      HasP8Vector = true;
    } else if (Feature == "+crypto") {
      HasP8Crypto = true;
    } else if (Feature == "+direct-move") {
      HasDirectMove = true;
    } else if (Feature == "+qpx") {
      HasQPX = true;
    } else if (Feature == "+htm") {
      HasHTM = true;
    } else if (Feature == "+float128") {
      HasFloat128 = true;
    }
    // TODO: Finish this list and add an assert that we've handled them
    // all.
  }

  return true;
}

/// PPCTargetInfo::getTargetDefines - Return a set of the PowerPC-specific
/// #defines that are not tied to a specific subtarget.
void PPCTargetInfo::getTargetDefines(const LangOptions &Opts,
                                     MacroBuilder &Builder) const {
  // Target identification.
  Builder.defineMacro("__ppc__");
  Builder.defineMacro("__PPC__");
  Builder.defineMacro("_ARCH_PPC");
  Builder.defineMacro("__powerpc__");
  Builder.defineMacro("__POWERPC__");
  if (PointerWidth == 64) {
    Builder.defineMacro("_ARCH_PPC64");
    Builder.defineMacro("__powerpc64__");
    Builder.defineMacro("__ppc64__");
    Builder.defineMacro("__PPC64__");
  }

  // Target properties.
  if (getTriple().getArch() == llvm::Triple::ppc64le) {
    Builder.defineMacro("_LITTLE_ENDIAN");
  } else {
    if (getTriple().getOS() != llvm::Triple::NetBSD &&
        getTriple().getOS() != llvm::Triple::OpenBSD)
      Builder.defineMacro("_BIG_ENDIAN");
  }

  // ABI options.
  if (ABI == "elfv1" || ABI == "elfv1-qpx")
    Builder.defineMacro("_CALL_ELF", "1");
  if (ABI == "elfv2")
    Builder.defineMacro("_CALL_ELF", "2");

  // Subtarget options.
  Builder.defineMacro("__NATURAL_ALIGNMENT__");
  Builder.defineMacro("__REGISTER_PREFIX__", "");

  // FIXME: Should be controlled by command line option.
  if (LongDoubleWidth == 128)
    Builder.defineMacro("__LONG_DOUBLE_128__");

  if (Opts.AltiVec) {
    Builder.defineMacro("__VEC__", "10206");
    Builder.defineMacro("__ALTIVEC__");
  }

  // CPU identification.
  ArchDefineTypes defs = (ArchDefineTypes)llvm::StringSwitch<int>(CPU)
    .Case("440",   ArchDefineName)
    .Case("450",   ArchDefineName | ArchDefine440)
    .Case("601",   ArchDefineName)
    .Case("602",   ArchDefineName | ArchDefinePpcgr)
    .Case("603",   ArchDefineName | ArchDefinePpcgr)
    .Case("603e",  ArchDefineName | ArchDefine603 | ArchDefinePpcgr)
    .Case("603ev", ArchDefineName | ArchDefine603 | ArchDefinePpcgr)
    .Case("604",   ArchDefineName | ArchDefinePpcgr)
    .Case("604e",  ArchDefineName | ArchDefine604 | ArchDefinePpcgr)
    .Case("620",   ArchDefineName | ArchDefinePpcgr)
    .Case("630",   ArchDefineName | ArchDefinePpcgr)
    .Case("7400",  ArchDefineName | ArchDefinePpcgr)
    .Case("7450",  ArchDefineName | ArchDefinePpcgr)
    .Case("750",   ArchDefineName | ArchDefinePpcgr)
    .Case("970",   ArchDefineName | ArchDefinePwr4 | ArchDefinePpcgr
                     | ArchDefinePpcsq)
    .Case("a2",    ArchDefineA2)
    .Case("a2q",   ArchDefineName | ArchDefineA2 | ArchDefineA2q)
    .Case("pwr3",  ArchDefinePpcgr)
    .Case("pwr4",  ArchDefineName | ArchDefinePpcgr | ArchDefinePpcsq)
    .Case("pwr5",  ArchDefineName | ArchDefinePwr4 | ArchDefinePpcgr
                     | ArchDefinePpcsq)
    .Case("pwr5x", ArchDefineName | ArchDefinePwr5 | ArchDefinePwr4
                     | ArchDefinePpcgr | ArchDefinePpcsq)
    .Case("pwr6",  ArchDefineName | ArchDefinePwr5x | ArchDefinePwr5
                     | ArchDefinePwr4 | ArchDefinePpcgr | ArchDefinePpcsq)
    .Case("pwr6x", ArchDefineName | ArchDefinePwr6 | ArchDefinePwr5x
                     | ArchDefinePwr5 | ArchDefinePwr4 | ArchDefinePpcgr
                     | ArchDefinePpcsq)
    .Case("pwr7",  ArchDefineName | ArchDefinePwr6x | ArchDefinePwr6
                     | ArchDefinePwr5x | ArchDefinePwr5 | ArchDefinePwr4
                     | ArchDefinePpcgr | ArchDefinePpcsq)
    .Case("pwr8",  ArchDefineName | ArchDefinePwr7 | ArchDefinePwr6x
                     | ArchDefinePwr6 | ArchDefinePwr5x | ArchDefinePwr5
                     | ArchDefinePwr4 | ArchDefinePpcgr | ArchDefinePpcsq)
    .Case("pwr9",  ArchDefineName | ArchDefinePwr8 | ArchDefinePwr7
                     | ArchDefinePwr6x | ArchDefinePwr6 | ArchDefinePwr5x
                     | ArchDefinePwr5 | ArchDefinePwr4 | ArchDefinePpcgr
                     | ArchDefinePpcsq)
    .Case("power3",  ArchDefinePpcgr)
    .Case("power4",  ArchDefinePwr4 | ArchDefinePpcgr | ArchDefinePpcsq)
    .Case("power5",  ArchDefinePwr5 | ArchDefinePwr4 | ArchDefinePpcgr
                       | ArchDefinePpcsq)
    .Case("power5x", ArchDefinePwr5x | ArchDefinePwr5 | ArchDefinePwr4
                       | ArchDefinePpcgr | ArchDefinePpcsq)
    .Case("power6",  ArchDefinePwr6 | ArchDefinePwr5x | ArchDefinePwr5
                       | ArchDefinePwr4 | ArchDefinePpcgr | ArchDefinePpcsq)
    .Case("power6x", ArchDefinePwr6x | ArchDefinePwr6 | ArchDefinePwr5x
                       | ArchDefinePwr5 | ArchDefinePwr4 | ArchDefinePpcgr
                       | ArchDefinePpcsq)
    .Case("power7",  ArchDefinePwr7 | ArchDefinePwr6x | ArchDefinePwr6
                       | ArchDefinePwr5x | ArchDefinePwr5 | ArchDefinePwr4
                       | ArchDefinePpcgr | ArchDefinePpcsq)
    .Case("power8",  ArchDefinePwr8 | ArchDefinePwr7 | ArchDefinePwr6x
                       | ArchDefinePwr6 | ArchDefinePwr5x | ArchDefinePwr5
                       | ArchDefinePwr4 | ArchDefinePpcgr | ArchDefinePpcsq)
    .Case("power9",  ArchDefinePwr9 | ArchDefinePwr8 | ArchDefinePwr7
                       | ArchDefinePwr6x | ArchDefinePwr6 | ArchDefinePwr5x
                       | ArchDefinePwr5 | ArchDefinePwr4 | ArchDefinePpcgr
                       | ArchDefinePpcsq)
    .Default(ArchDefineNone);

  if (defs & ArchDefineName)
    Builder.defineMacro(Twine("_ARCH_", StringRef(CPU).upper()));
  if (defs & ArchDefinePpcgr)
    Builder.defineMacro("_ARCH_PPCGR");
  if (defs & ArchDefinePpcsq)
    Builder.defineMacro("_ARCH_PPCSQ");
  if (defs & ArchDefine440)
    Builder.defineMacro("_ARCH_440");
  if (defs & ArchDefine603)
    Builder.defineMacro("_ARCH_603");
  if (defs & ArchDefine604)
    Builder.defineMacro("_ARCH_604");
  if (defs & ArchDefinePwr4)
    Builder.defineMacro("_ARCH_PWR4");
  if (defs & ArchDefinePwr5)
    Builder.defineMacro("_ARCH_PWR5");
  if (defs & ArchDefinePwr5x)
    Builder.defineMacro("_ARCH_PWR5X");
  if (defs & ArchDefinePwr6)
    Builder.defineMacro("_ARCH_PWR6");
  if (defs & ArchDefinePwr6x)
    Builder.defineMacro("_ARCH_PWR6X");
  if (defs & ArchDefinePwr7)
    Builder.defineMacro("_ARCH_PWR7");
  if (defs & ArchDefinePwr8)
    Builder.defineMacro("_ARCH_PWR8");
  if (defs & ArchDefinePwr9)
    Builder.defineMacro("_ARCH_PWR9");
  if (defs & ArchDefineA2)
    Builder.defineMacro("_ARCH_A2");
  if (defs & ArchDefineA2q) {
    Builder.defineMacro("_ARCH_A2Q");
    Builder.defineMacro("_ARCH_QP");
  }

  if (getTriple().getVendor() == llvm::Triple::BGQ) {
    Builder.defineMacro("__bg__");
    Builder.defineMacro("__THW_BLUEGENE__");
    Builder.defineMacro("__bgq__");
    Builder.defineMacro("__TOS_BGQ__");
  }

  if (HasVSX)
    Builder.defineMacro("__VSX__");
  if (HasP8Vector)
    Builder.defineMacro("__POWER8_VECTOR__");
  if (HasP8Crypto)
    Builder.defineMacro("__CRYPTO__");
  if (HasHTM)
    Builder.defineMacro("__HTM__");
  if (HasFloat128)
    Builder.defineMacro("__FLOAT128__");

  Builder.defineMacro("__GCC_HAVE_SYNC_COMPARE_AND_SWAP_1");
  Builder.defineMacro("__GCC_HAVE_SYNC_COMPARE_AND_SWAP_2");
  Builder.defineMacro("__GCC_HAVE_SYNC_COMPARE_AND_SWAP_4");
  if (PointerWidth == 64)
    Builder.defineMacro("__GCC_HAVE_SYNC_COMPARE_AND_SWAP_8");

  // FIXME: The following are not yet generated here by Clang, but are
  //        generated by GCC:
  //
  //   _SOFT_FLOAT_
  //   __RECIP_PRECISION__
  //   __APPLE_ALTIVEC__
  //   __RECIP__
  //   __RECIPF__
  //   __RSQRTE__
  //   __RSQRTEF__
  //   _SOFT_DOUBLE_
  //   __NO_LWSYNC__
  //   __HAVE_BSWAP__
  //   __LONGDOUBLE128
  //   __CMODEL_MEDIUM__
  //   __CMODEL_LARGE__
  //   _CALL_SYSV
  //   _CALL_DARWIN
  //   __NO_FPRS__
}

// Handle explicit options being passed to the compiler here: if we've
// explicitly turned off vsx and turned on power8-vector or direct-move then
// go ahead and error since the customer has expressed a somewhat incompatible
// set of options.
static bool ppcUserFeaturesCheck(DiagnosticsEngine &Diags,
                                 const std::vector<std::string> &FeaturesVec) {

  if (std::find(FeaturesVec.begin(), FeaturesVec.end(), "-vsx") !=
      FeaturesVec.end()) {
    if (std::find(FeaturesVec.begin(), FeaturesVec.end(), "+power8-vector") !=
        FeaturesVec.end()) {
      Diags.Report(diag::err_opt_not_valid_with_opt) << "-mpower8-vector"
                                                     << "-mno-vsx";
      return false;
    }

    if (std::find(FeaturesVec.begin(), FeaturesVec.end(), "+direct-move") !=
        FeaturesVec.end()) {
      Diags.Report(diag::err_opt_not_valid_with_opt) << "-mdirect-move"
                                                     << "-mno-vsx";
      return false;
    }

    if (std::find(FeaturesVec.begin(), FeaturesVec.end(), "+float128") !=
        FeaturesVec.end()) {
      Diags.Report(diag::err_opt_not_valid_with_opt) << "-mfloat128"
                                                     << "-mno-vsx";
      return false;
    }
  }

  return true;
}

bool PPCTargetInfo::initFeatureMap(
    llvm::StringMap<bool> &Features, DiagnosticsEngine &Diags, StringRef CPU,
    const std::vector<std::string> &FeaturesVec) const {
  Features["altivec"] = llvm::StringSwitch<bool>(CPU)
    .Case("7400", true)
    .Case("g4", true)
    .Case("7450", true)
    .Case("g4+", true)
    .Case("970", true)
    .Case("g5", true)
    .Case("pwr6", true)
    .Case("pwr7", true)
    .Case("pwr8", true)
    .Case("pwr9", true)
    .Case("ppc64", true)
    .Case("ppc64le", true)
    .Default(false);

  Features["qpx"] = (CPU == "a2q");
  Features["crypto"] = llvm::StringSwitch<bool>(CPU)
    .Case("ppc64le", true)
    .Case("pwr9", true)
    .Case("pwr8", true)
    .Default(false);
  Features["power8-vector"] = llvm::StringSwitch<bool>(CPU)
    .Case("ppc64le", true)
    .Case("pwr9", true)
    .Case("pwr8", true)
    .Default(false);
  Features["bpermd"] = llvm::StringSwitch<bool>(CPU)
    .Case("ppc64le", true)
    .Case("pwr9", true)
    .Case("pwr8", true)
    .Case("pwr7", true)
    .Default(false);
  Features["extdiv"] = llvm::StringSwitch<bool>(CPU)
    .Case("ppc64le", true)
    .Case("pwr9", true)
    .Case("pwr8", true)
    .Case("pwr7", true)
    .Default(false);
  Features["direct-move"] = llvm::StringSwitch<bool>(CPU)
    .Case("ppc64le", true)
    .Case("pwr9", true)
    .Case("pwr8", true)
    .Default(false);
  Features["vsx"] = llvm::StringSwitch<bool>(CPU)
    .Case("ppc64le", true)
    .Case("pwr9", true)
    .Case("pwr8", true)
    .Case("pwr7", true)
    .Default(false);

  if (!ppcUserFeaturesCheck(Diags, FeaturesVec))
    return false;

  return TargetInfo::initFeatureMap(Features, Diags, CPU, FeaturesVec);
}

bool PPCTargetInfo::hasFeature(StringRef Feature) const {
  return llvm::StringSwitch<bool>(Feature)
    .Case("powerpc", true)
    .Case("vsx", HasVSX)
    .Case("power8-vector", HasP8Vector)
    .Case("crypto", HasP8Crypto)
    .Case("direct-move", HasDirectMove)
    .Case("qpx", HasQPX)
    .Case("htm", HasHTM)
    .Case("bpermd", HasBPERMD)
    .Case("extdiv", HasExtDiv)
    .Case("float128", HasFloat128)
    .Default(false);
}

void PPCTargetInfo::setFeatureEnabled(llvm::StringMap<bool> &Features,
                                      StringRef Name, bool Enabled) const {
  // If we're enabling direct-move or power8-vector go ahead and enable vsx
  // as well. Do the inverse if we're disabling vsx. We'll diagnose any user
  // incompatible options.
  if (Enabled) {
    if (Name == "direct-move") {
      Features[Name] = Features["vsx"] = true;
    } else if (Name == "power8-vector") {
      Features[Name] = Features["vsx"] = true;
    } else if (Name == "float128") {
      Features[Name] = Features["vsx"] = true;
    } else {
      Features[Name] = true;
    }
  } else {
    if (Name == "vsx") {
      Features[Name] = Features["direct-move"] = Features["power8-vector"] =
          Features["float128"] = false;
    } else {
      Features[Name] = false;
    }
  }
}

const char * const PPCTargetInfo::GCCRegNames[] = {
  "r0", "r1", "r2", "r3", "r4", "r5", "r6", "r7",
  "r8", "r9", "r10", "r11", "r12", "r13", "r14", "r15",
  "r16", "r17", "r18", "r19", "r20", "r21", "r22", "r23",
  "r24", "r25", "r26", "r27", "r28", "r29", "r30", "r31",
  "f0", "f1", "f2", "f3", "f4", "f5", "f6", "f7",
  "f8", "f9", "f10", "f11", "f12", "f13", "f14", "f15",
  "f16", "f17", "f18", "f19", "f20", "f21", "f22", "f23",
  "f24", "f25", "f26", "f27", "f28", "f29", "f30", "f31",
  "mq", "lr", "ctr", "ap",
  "cr0", "cr1", "cr2", "cr3", "cr4", "cr5", "cr6", "cr7",
  "xer",
  "v0", "v1", "v2", "v3", "v4", "v5", "v6", "v7",
  "v8", "v9", "v10", "v11", "v12", "v13", "v14", "v15",
  "v16", "v17", "v18", "v19", "v20", "v21", "v22", "v23",
  "v24", "v25", "v26", "v27", "v28", "v29", "v30", "v31",
  "vrsave", "vscr",
  "spe_acc", "spefscr",
  "sfp"
};

ArrayRef<const char*> PPCTargetInfo::getGCCRegNames() const {
  return llvm::makeArrayRef(GCCRegNames);
}

const TargetInfo::GCCRegAlias PPCTargetInfo::GCCRegAliases[] = {
  // While some of these aliases do map to different registers
  // they still share the same register name.
  { { "0" }, "r0" },
  { { "1"}, "r1" },
  { { "2" }, "r2" },
  { { "3" }, "r3" },
  { { "4" }, "r4" },
  { { "5" }, "r5" },
  { { "6" }, "r6" },
  { { "7" }, "r7" },
  { { "8" }, "r8" },
  { { "9" }, "r9" },
  { { "10" }, "r10" },
  { { "11" }, "r11" },
  { { "12" }, "r12" },
  { { "13" }, "r13" },
  { { "14" }, "r14" },
  { { "15" }, "r15" },
  { { "16" }, "r16" },
  { { "17" }, "r17" },
  { { "18" }, "r18" },
  { { "19" }, "r19" },
  { { "20" }, "r20" },
  { { "21" }, "r21" },
  { { "22" }, "r22" },
  { { "23" }, "r23" },
  { { "24" }, "r24" },
  { { "25" }, "r25" },
  { { "26" }, "r26" },
  { { "27" }, "r27" },
  { { "28" }, "r28" },
  { { "29" }, "r29" },
  { { "30" }, "r30" },
  { { "31" }, "r31" },
  { { "fr0" }, "f0" },
  { { "fr1" }, "f1" },
  { { "fr2" }, "f2" },
  { { "fr3" }, "f3" },
  { { "fr4" }, "f4" },
  { { "fr5" }, "f5" },
  { { "fr6" }, "f6" },
  { { "fr7" }, "f7" },
  { { "fr8" }, "f8" },
  { { "fr9" }, "f9" },
  { { "fr10" }, "f10" },
  { { "fr11" }, "f11" },
  { { "fr12" }, "f12" },
  { { "fr13" }, "f13" },
  { { "fr14" }, "f14" },
  { { "fr15" }, "f15" },
  { { "fr16" }, "f16" },
  { { "fr17" }, "f17" },
  { { "fr18" }, "f18" },
  { { "fr19" }, "f19" },
  { { "fr20" }, "f20" },
  { { "fr21" }, "f21" },
  { { "fr22" }, "f22" },
  { { "fr23" }, "f23" },
  { { "fr24" }, "f24" },
  { { "fr25" }, "f25" },
  { { "fr26" }, "f26" },
  { { "fr27" }, "f27" },
  { { "fr28" }, "f28" },
  { { "fr29" }, "f29" },
  { { "fr30" }, "f30" },
  { { "fr31" }, "f31" },
  { { "cc" }, "cr0" },
};

ArrayRef<TargetInfo::GCCRegAlias> PPCTargetInfo::getGCCRegAliases() const {
  return llvm::makeArrayRef(GCCRegAliases);
}

class PPC32TargetInfo : public PPCTargetInfo {
public:
  PPC32TargetInfo(const llvm::Triple &Triple, const TargetOptions &Opts)
      : PPCTargetInfo(Triple, Opts) {
    resetDataLayout("E-m:e-p:32:32-i64:64-n32");

    switch (getTriple().getOS()) {
    case llvm::Triple::Linux:
    case llvm::Triple::FreeBSD:
    case llvm::Triple::NetBSD:
      SizeType = UnsignedInt;
      PtrDiffType = SignedInt;
      IntPtrType = SignedInt;
      break;
    default:
      break;
    }

    if (getTriple().getOS() == llvm::Triple::FreeBSD) {
      LongDoubleWidth = LongDoubleAlign = 64;
      LongDoubleFormat = &llvm::APFloat::IEEEdouble;
    }

    // PPC32 supports atomics up to 4 bytes.
    MaxAtomicPromoteWidth = MaxAtomicInlineWidth = 32;
  }

  BuiltinVaListKind getBuiltinVaListKind() const override {
    // This is the ELF definition, and is overridden by the Darwin sub-target
    return TargetInfo::PowerABIBuiltinVaList;
  }
};

// Note: ABI differences may eventually require us to have a separate
// TargetInfo for little endian.
class PPC64TargetInfo : public PPCTargetInfo {
public:
  PPC64TargetInfo(const llvm::Triple &Triple, const TargetOptions &Opts)
      : PPCTargetInfo(Triple, Opts) {
    LongWidth = LongAlign = PointerWidth = PointerAlign = 64;
    IntMaxType = SignedLong;
    Int64Type = SignedLong;

    if ((Triple.getArch() == llvm::Triple::ppc64le)) {
      resetDataLayout("e-m:e-i64:64-n32:64");
      ABI = "elfv2";
    } else {
      resetDataLayout("E-m:e-i64:64-n32:64");
      ABI = "elfv1";
    }

    switch (getTriple().getOS()) {
    case llvm::Triple::FreeBSD:
      LongDoubleWidth = LongDoubleAlign = 64;
      LongDoubleFormat = &llvm::APFloat::IEEEdouble;
      break;
    case llvm::Triple::NetBSD:
      IntMaxType = SignedLongLong;
      Int64Type = SignedLongLong;
      break;
    default:
      break;
    }

    // PPC64 supports atomics up to 8 bytes.
    MaxAtomicPromoteWidth = MaxAtomicInlineWidth = 64;
  }
  BuiltinVaListKind getBuiltinVaListKind() const override {
    return TargetInfo::CharPtrBuiltinVaList;
  }
  // PPC64 Linux-specific ABI options.
  bool setABI(const std::string &Name) override {
    if (Name == "elfv1" || Name == "elfv1-qpx" || Name == "elfv2") {
      ABI = Name;
      return true;
    }
    return false;
  }
};

class DarwinPPC32TargetInfo : public DarwinTargetInfo<PPC32TargetInfo> {
public:
  DarwinPPC32TargetInfo(const llvm::Triple &Triple, const TargetOptions &Opts)
      : DarwinTargetInfo<PPC32TargetInfo>(Triple, Opts) {
    HasAlignMac68kSupport = true;
    BoolWidth = BoolAlign = 32; //XXX support -mone-byte-bool?
    PtrDiffType = SignedInt; // for http://llvm.org/bugs/show_bug.cgi?id=15726
    LongLongAlign = 32;
    SuitableAlign = 128;
    resetDataLayout("E-m:o-p:32:32-f64:32:64-n32");
  }
  BuiltinVaListKind getBuiltinVaListKind() const override {
    return TargetInfo::CharPtrBuiltinVaList;
  }
};

class DarwinPPC64TargetInfo : public DarwinTargetInfo<PPC64TargetInfo> {
public:
  DarwinPPC64TargetInfo(const llvm::Triple &Triple, const TargetOptions &Opts)
      : DarwinTargetInfo<PPC64TargetInfo>(Triple, Opts) {
    HasAlignMac68kSupport = true;
    SuitableAlign = 128;
    resetDataLayout("E-m:o-i64:64-n32:64");
  }
};

static const unsigned NVPTXAddrSpaceMap[] = {
    1, // opencl_global
    3, // opencl_local
    4, // opencl_constant
    // FIXME: generic has to be added to the target
    0, // opencl_generic
    1, // cuda_device
    4, // cuda_constant
    3, // cuda_shared
};

class NVPTXTargetInfo : public TargetInfo {
  static const char *const GCCRegNames[];
  static const Builtin::Info BuiltinInfo[];
  CudaArch GPU;

public:
  NVPTXTargetInfo(const llvm::Triple &Triple, const TargetOptions &Opts)
      : TargetInfo(Triple) {
    BigEndian = false;
    TLSSupported = false;
    LongWidth = LongAlign = 64;
    AddrSpaceMap = &NVPTXAddrSpaceMap;
    UseAddrSpaceMapMangling = true;
    // Define available target features
    // These must be defined in sorted order!
    NoAsmVariants = true;
    GPU = CudaArch::SM_20;

    // If possible, get a TargetInfo for our host triple, so we can match its
    // types.
    llvm::Triple HostTriple(Opts.HostTriple);
    if (HostTriple.isNVPTX())
      return;
    std::unique_ptr<TargetInfo> HostTarget(
        AllocateTarget(llvm::Triple(Opts.HostTriple), Opts));
    if (!HostTarget) {
      return;
    }

    PointerWidth = HostTarget->getPointerWidth(/* AddrSpace = */ 0);
    PointerAlign = HostTarget->getPointerAlign(/* AddrSpace = */ 0);
    BoolWidth = HostTarget->getBoolWidth();
    BoolAlign = HostTarget->getBoolAlign();
    IntWidth = HostTarget->getIntWidth();
    IntAlign = HostTarget->getIntAlign();
    HalfWidth = HostTarget->getHalfWidth();
    HalfAlign = HostTarget->getHalfAlign();
    FloatWidth = HostTarget->getFloatWidth();
    FloatAlign = HostTarget->getFloatAlign();
    DoubleWidth = HostTarget->getDoubleWidth();
    DoubleAlign = HostTarget->getDoubleAlign();
    LongWidth = HostTarget->getLongWidth();
    LongAlign = HostTarget->getLongAlign();
    LongLongWidth = HostTarget->getLongLongWidth();
    LongLongAlign = HostTarget->getLongLongAlign();
    MinGlobalAlign = HostTarget->getMinGlobalAlign();
    DefaultAlignForAttributeAligned =
        HostTarget->getDefaultAlignForAttributeAligned();
    SizeType = HostTarget->getSizeType();
    IntMaxType = HostTarget->getIntMaxType();
    PtrDiffType = HostTarget->getPtrDiffType(/* AddrSpace = */ 0);
    IntPtrType = HostTarget->getIntPtrType();
    WCharType = HostTarget->getWCharType();
    WIntType = HostTarget->getWIntType();
    Char16Type = HostTarget->getChar16Type();
    Char32Type = HostTarget->getChar32Type();
    Int64Type = HostTarget->getInt64Type();
    SigAtomicType = HostTarget->getSigAtomicType();
    ProcessIDType = HostTarget->getProcessIDType();

    UseBitFieldTypeAlignment = HostTarget->useBitFieldTypeAlignment();
    UseZeroLengthBitfieldAlignment =
        HostTarget->useZeroLengthBitfieldAlignment();
    UseExplicitBitFieldAlignment = HostTarget->useExplicitBitFieldAlignment();
    ZeroLengthBitfieldBoundary = HostTarget->getZeroLengthBitfieldBoundary();

    // Properties intentionally not copied from host:
    // - LargeArrayMinWidth, LargeArrayAlign: Not visible across the
    //   host/device boundary.
    // - SuitableAlign: Not visible across the host/device boundary, and may
    //   correctly be different on host/device, e.g. if host has wider vector
    //   types than device.
    // - LongDoubleWidth, LongDoubleAlign: nvptx's long double type is the same
    //   as its double type, but that's not necessarily true on the host.
    //   TODO: nvcc emits a warning when using long double on device; we should
    //   do the same.
  }
  void getTargetDefines(const LangOptions &Opts,
                        MacroBuilder &Builder) const override {
    Builder.defineMacro("__PTX__");
    Builder.defineMacro("__NVPTX__");
    if (Opts.CUDAIsDevice) {
      // Set __CUDA_ARCH__ for the GPU specified.
      std::string CUDAArchCode = [this] {
        switch (GPU) {
        case CudaArch::UNKNOWN:
          assert(false && "No GPU arch when compiling CUDA device code.");
          return "";
        case CudaArch::SM_20:
          return "200";
        case CudaArch::SM_21:
          return "210";
        case CudaArch::SM_30:
          return "300";
        case CudaArch::SM_32:
          return "320";
        case CudaArch::SM_35:
          return "350";
        case CudaArch::SM_37:
          return "370";
        case CudaArch::SM_50:
          return "500";
        case CudaArch::SM_52:
          return "520";
        case CudaArch::SM_53:
          return "530";
        case CudaArch::SM_60:
          return "600";
        case CudaArch::SM_61:
          return "610";
        case CudaArch::SM_62:
          return "620";
        }
        llvm_unreachable("unhandled CudaArch");
      }();
      Builder.defineMacro("__CUDA_ARCH__", CUDAArchCode);
    }
  }
  ArrayRef<Builtin::Info> getTargetBuiltins() const override {
    return llvm::makeArrayRef(BuiltinInfo,
                         clang::NVPTX::LastTSBuiltin - Builtin::FirstTSBuiltin);
  }
  bool hasFeature(StringRef Feature) const override {
    return Feature == "ptx" || Feature == "nvptx";
  }

  ArrayRef<const char *> getGCCRegNames() const override;
  ArrayRef<TargetInfo::GCCRegAlias> getGCCRegAliases() const override {
    // No aliases.
    return None;
  }
  bool validateAsmConstraint(const char *&Name,
                             TargetInfo::ConstraintInfo &Info) const override {
    switch (*Name) {
    default:
      return false;
    case 'c':
    case 'h':
    case 'r':
    case 'l':
    case 'f':
    case 'd':
      Info.setAllowsRegister();
      return true;
    }
  }
  const char *getClobbers() const override {
    // FIXME: Is this really right?
    return "";
  }
  BuiltinVaListKind getBuiltinVaListKind() const override {
    // FIXME: implement
    return TargetInfo::CharPtrBuiltinVaList;
  }
  bool setCPU(const std::string &Name) override {
    GPU = StringToCudaArch(Name);
    return GPU != CudaArch::UNKNOWN;
  }
  void setSupportedOpenCLOpts() override {
    auto &Opts = getSupportedOpenCLOpts();
    Opts.cl_clang_storage_class_specifiers = 1;
    Opts.cl_khr_gl_sharing = 1;
    Opts.cl_khr_icd = 1;

    Opts.cl_khr_fp64 = 1;
    Opts.cl_khr_byte_addressable_store = 1;
    Opts.cl_khr_global_int32_base_atomics = 1;
    Opts.cl_khr_global_int32_extended_atomics = 1;
    Opts.cl_khr_local_int32_base_atomics = 1;
    Opts.cl_khr_local_int32_extended_atomics = 1;
  }
};

const Builtin::Info NVPTXTargetInfo::BuiltinInfo[] = {
#define BUILTIN(ID, TYPE, ATTRS)                                               \
  { #ID, TYPE, ATTRS, nullptr, ALL_LANGUAGES, nullptr },
#define LIBBUILTIN(ID, TYPE, ATTRS, HEADER)                                    \
  { #ID, TYPE, ATTRS, HEADER, ALL_LANGUAGES, nullptr },
#include "clang/Basic/BuiltinsNVPTX.def"
};

const char *const NVPTXTargetInfo::GCCRegNames[] = {"r0"};

ArrayRef<const char *> NVPTXTargetInfo::getGCCRegNames() const {
  return llvm::makeArrayRef(GCCRegNames);
}

class NVPTX32TargetInfo : public NVPTXTargetInfo {
public:
  NVPTX32TargetInfo(const llvm::Triple &Triple, const TargetOptions &Opts)
      : NVPTXTargetInfo(Triple, Opts) {
    LongWidth = LongAlign = 32;
    PointerWidth = PointerAlign = 32;
    SizeType = TargetInfo::UnsignedInt;
    PtrDiffType = TargetInfo::SignedInt;
    IntPtrType = TargetInfo::SignedInt;
    resetDataLayout("e-p:32:32-i64:64-v16:16-v32:32-n16:32:64");
  }
};

class NVPTX64TargetInfo : public NVPTXTargetInfo {
public:
  NVPTX64TargetInfo(const llvm::Triple &Triple, const TargetOptions &Opts)
      : NVPTXTargetInfo(Triple, Opts) {
    PointerWidth = PointerAlign = 64;
    SizeType = TargetInfo::UnsignedLong;
    PtrDiffType = TargetInfo::SignedLong;
    IntPtrType = TargetInfo::SignedLong;
    resetDataLayout("e-i64:64-v16:16-v32:32-n16:32:64");
  }
};

static const unsigned AMDGPUAddrSpaceMap[] = {
  1,    // opencl_global
  3,    // opencl_local
  2,    // opencl_constant
  4,    // opencl_generic
  1,    // cuda_device
  2,    // cuda_constant
  3     // cuda_shared
};

// If you edit the description strings, make sure you update
// getPointerWidthV().

static const char *const DataLayoutStringR600 =
  "e-p:32:32-i64:64-v16:16-v24:32-v32:32-v48:64-v96:128"
  "-v192:256-v256:256-v512:512-v1024:1024-v2048:2048-n32:64";

static const char *const DataLayoutStringSI =
  "e-p:32:32-p1:64:64-p2:64:64-p3:32:32-p4:64:64-p5:32:32"
  "-i64:64-v16:16-v24:32-v32:32-v48:64-v96:128"
  "-v192:256-v256:256-v512:512-v1024:1024-v2048:2048-n32:64";

class AMDGPUTargetInfo final : public TargetInfo {
  static const Builtin::Info BuiltinInfo[];
  static const char * const GCCRegNames[];

  /// \brief The GPU profiles supported by the AMDGPU target.
  enum GPUKind {
    GK_NONE,
    GK_R600,
    GK_R600_DOUBLE_OPS,
    GK_R700,
    GK_R700_DOUBLE_OPS,
    GK_EVERGREEN,
    GK_EVERGREEN_DOUBLE_OPS,
    GK_NORTHERN_ISLANDS,
    GK_CAYMAN,
    GK_SOUTHERN_ISLANDS,
    GK_SEA_ISLANDS,
    GK_VOLCANIC_ISLANDS
  } GPU;

  bool hasFP64:1;
  bool hasFMAF:1;
  bool hasLDEXPF:1;

  static bool isAMDGCN(const llvm::Triple &TT) {
    return TT.getArch() == llvm::Triple::amdgcn;
  }

public:
  AMDGPUTargetInfo(const llvm::Triple &Triple, const TargetOptions &)
    : TargetInfo(Triple) ,
      GPU(isAMDGCN(Triple) ? GK_SOUTHERN_ISLANDS : GK_R600),
      hasFP64(false),
      hasFMAF(false),
      hasLDEXPF(false) {
    if (getTriple().getArch() == llvm::Triple::amdgcn) {
      hasFP64 = true;
      hasFMAF = true;
      hasLDEXPF = true;
    }

    resetDataLayout(getTriple().getArch() == llvm::Triple::amdgcn ?
                    DataLayoutStringSI : DataLayoutStringR600);

    AddrSpaceMap = &AMDGPUAddrSpaceMap;
    UseAddrSpaceMapMangling = true;
  }

  uint64_t getPointerWidthV(unsigned AddrSpace) const override {
    if (GPU <= GK_CAYMAN)
      return 32;

    switch(AddrSpace) {
      default:
        return 64;
      case 0:
      case 3:
      case 5:
        return 32;
    }
  }

  const char * getClobbers() const override {
    return "";
  }

  ArrayRef<const char *> getGCCRegNames() const override;

  ArrayRef<TargetInfo::GCCRegAlias> getGCCRegAliases() const override {
    return None;
  }

  bool validateAsmConstraint(const char *&Name,
                             TargetInfo::ConstraintInfo &Info) const override {
    switch (*Name) {
    default: break;
    case 'v': // vgpr
    case 's': // sgpr
      Info.setAllowsRegister();
      return true;
    }
    return false;
  }

  bool initFeatureMap(llvm::StringMap<bool> &Features,
                      DiagnosticsEngine &Diags, StringRef CPU,
                      const std::vector<std::string> &FeatureVec) const override;

  ArrayRef<Builtin::Info> getTargetBuiltins() const override {
    return llvm::makeArrayRef(BuiltinInfo,
                        clang::AMDGPU::LastTSBuiltin - Builtin::FirstTSBuiltin);
  }

  void getTargetDefines(const LangOptions &Opts,
                        MacroBuilder &Builder) const override {
    if (getTriple().getArch() == llvm::Triple::amdgcn)
      Builder.defineMacro("__AMDGCN__");
    else
      Builder.defineMacro("__R600__");

    if (hasFMAF)
      Builder.defineMacro("__HAS_FMAF__");
    if (hasLDEXPF)
      Builder.defineMacro("__HAS_LDEXPF__");
    if (hasFP64)
      Builder.defineMacro("__HAS_FP64__");
  }

  BuiltinVaListKind getBuiltinVaListKind() const override {
    return TargetInfo::CharPtrBuiltinVaList;
  }

  static GPUKind parseR600Name(StringRef Name) {
    return llvm::StringSwitch<GPUKind>(Name)
      .Case("r600" ,    GK_R600)
      .Case("rv610",    GK_R600)
      .Case("rv620",    GK_R600)
      .Case("rv630",    GK_R600)
      .Case("rv635",    GK_R600)
      .Case("rs780",    GK_R600)
      .Case("rs880",    GK_R600)
      .Case("rv670",    GK_R600_DOUBLE_OPS)
      .Case("rv710",    GK_R700)
      .Case("rv730",    GK_R700)
      .Case("rv740",    GK_R700_DOUBLE_OPS)
      .Case("rv770",    GK_R700_DOUBLE_OPS)
      .Case("palm",     GK_EVERGREEN)
      .Case("cedar",    GK_EVERGREEN)
      .Case("sumo",     GK_EVERGREEN)
      .Case("sumo2",    GK_EVERGREEN)
      .Case("redwood",  GK_EVERGREEN)
      .Case("juniper",  GK_EVERGREEN)
      .Case("hemlock",  GK_EVERGREEN_DOUBLE_OPS)
      .Case("cypress",  GK_EVERGREEN_DOUBLE_OPS)
      .Case("barts",    GK_NORTHERN_ISLANDS)
      .Case("turks",    GK_NORTHERN_ISLANDS)
      .Case("caicos",   GK_NORTHERN_ISLANDS)
      .Case("cayman",   GK_CAYMAN)
      .Case("aruba",    GK_CAYMAN)
      .Default(GK_NONE);
  }

  static GPUKind parseAMDGCNName(StringRef Name) {
    return llvm::StringSwitch<GPUKind>(Name)
      .Case("tahiti",   GK_SOUTHERN_ISLANDS)
      .Case("pitcairn", GK_SOUTHERN_ISLANDS)
      .Case("verde",    GK_SOUTHERN_ISLANDS)
      .Case("oland",    GK_SOUTHERN_ISLANDS)
      .Case("hainan",   GK_SOUTHERN_ISLANDS)
      .Case("bonaire",  GK_SEA_ISLANDS)
      .Case("kabini",   GK_SEA_ISLANDS)
      .Case("kaveri",   GK_SEA_ISLANDS)
      .Case("hawaii",   GK_SEA_ISLANDS)
      .Case("mullins",  GK_SEA_ISLANDS)
      .Case("tonga",    GK_VOLCANIC_ISLANDS)
      .Case("iceland",  GK_VOLCANIC_ISLANDS)
      .Case("carrizo",  GK_VOLCANIC_ISLANDS)
      .Case("fiji",     GK_VOLCANIC_ISLANDS)
      .Case("stoney",   GK_VOLCANIC_ISLANDS)
      .Default(GK_NONE);
  }

  bool setCPU(const std::string &Name) override {
    if (getTriple().getArch() == llvm::Triple::amdgcn)
      GPU = parseAMDGCNName(Name);
    else
      GPU = parseR600Name(Name);

    return GPU != GK_NONE;
  }

  void setSupportedOpenCLOpts() override {
    auto &Opts = getSupportedOpenCLOpts();
    Opts.cl_clang_storage_class_specifiers = 1;
    Opts.cl_khr_icd = 1;

    if (hasFP64)
      Opts.cl_khr_fp64 = 1;
    if (GPU >= GK_EVERGREEN) {
      Opts.cl_khr_byte_addressable_store = 1;
      Opts.cl_khr_global_int32_base_atomics = 1;
      Opts.cl_khr_global_int32_extended_atomics = 1;
      Opts.cl_khr_local_int32_base_atomics = 1;
      Opts.cl_khr_local_int32_extended_atomics = 1;
    }
    if (GPU >= GK_SOUTHERN_ISLANDS) {
      Opts.cl_khr_fp16 = 1;
      Opts.cl_khr_int64_base_atomics = 1;
      Opts.cl_khr_int64_extended_atomics = 1;
      Opts.cl_khr_3d_image_writes = 1;
    }
  }

  CallingConvCheckResult checkCallingConvention(CallingConv CC) const override {
    switch (CC) {
      default:
        return CCCR_Warning;
      case CC_C:
      case CC_OpenCLKernel:
        return CCCR_OK;
    }
  }
};

const Builtin::Info AMDGPUTargetInfo::BuiltinInfo[] = {
#define BUILTIN(ID, TYPE, ATTRS)                \
  { #ID, TYPE, ATTRS, nullptr, ALL_LANGUAGES, nullptr },
#define TARGET_BUILTIN(ID, TYPE, ATTRS, FEATURE)                               \
  { #ID, TYPE, ATTRS, nullptr, ALL_LANGUAGES, FEATURE },
#include "clang/Basic/BuiltinsAMDGPU.def"
};
const char * const AMDGPUTargetInfo::GCCRegNames[] = {
  "v0", "v1", "v2", "v3", "v4", "v5", "v6", "v7",
  "v8", "v9", "v10", "v11", "v12", "v13", "v14", "v15",
  "v16", "v17", "v18", "v19", "v20", "v21", "v22", "v23",
  "v24", "v25", "v26", "v27", "v28", "v29", "v30", "v31",
  "v32", "v33", "v34", "v35", "v36", "v37", "v38", "v39",
  "v40", "v41", "v42", "v43", "v44", "v45", "v46", "v47",
  "v48", "v49", "v50", "v51", "v52", "v53", "v54", "v55",
  "v56", "v57", "v58", "v59", "v60", "v61", "v62", "v63",
  "v64", "v65", "v66", "v67", "v68", "v69", "v70", "v71",
  "v72", "v73", "v74", "v75", "v76", "v77", "v78", "v79",
  "v80", "v81", "v82", "v83", "v84", "v85", "v86", "v87",
  "v88", "v89", "v90", "v91", "v92", "v93", "v94", "v95",
  "v96", "v97", "v98", "v99", "v100", "v101", "v102", "v103",
  "v104", "v105", "v106", "v107", "v108", "v109", "v110", "v111",
  "v112", "v113", "v114", "v115", "v116", "v117", "v118", "v119",
  "v120", "v121", "v122", "v123", "v124", "v125", "v126", "v127",
  "v128", "v129", "v130", "v131", "v132", "v133", "v134", "v135",
  "v136", "v137", "v138", "v139", "v140", "v141", "v142", "v143",
  "v144", "v145", "v146", "v147", "v148", "v149", "v150", "v151",
  "v152", "v153", "v154", "v155", "v156", "v157", "v158", "v159",
  "v160", "v161", "v162", "v163", "v164", "v165", "v166", "v167",
  "v168", "v169", "v170", "v171", "v172", "v173", "v174", "v175",
  "v176", "v177", "v178", "v179", "v180", "v181", "v182", "v183",
  "v184", "v185", "v186", "v187", "v188", "v189", "v190", "v191",
  "v192", "v193", "v194", "v195", "v196", "v197", "v198", "v199",
  "v200", "v201", "v202", "v203", "v204", "v205", "v206", "v207",
  "v208", "v209", "v210", "v211", "v212", "v213", "v214", "v215",
  "v216", "v217", "v218", "v219", "v220", "v221", "v222", "v223",
  "v224", "v225", "v226", "v227", "v228", "v229", "v230", "v231",
  "v232", "v233", "v234", "v235", "v236", "v237", "v238", "v239",
  "v240", "v241", "v242", "v243", "v244", "v245", "v246", "v247",
  "v248", "v249", "v250", "v251", "v252", "v253", "v254", "v255",
  "s0", "s1", "s2", "s3", "s4", "s5", "s6", "s7",
  "s8", "s9", "s10", "s11", "s12", "s13", "s14", "s15",
  "s16", "s17", "s18", "s19", "s20", "s21", "s22", "s23",
  "s24", "s25", "s26", "s27", "s28", "s29", "s30", "s31",
  "s32", "s33", "s34", "s35", "s36", "s37", "s38", "s39",
  "s40", "s41", "s42", "s43", "s44", "s45", "s46", "s47",
  "s48", "s49", "s50", "s51", "s52", "s53", "s54", "s55",
  "s56", "s57", "s58", "s59", "s60", "s61", "s62", "s63",
  "s64", "s65", "s66", "s67", "s68", "s69", "s70", "s71",
  "s72", "s73", "s74", "s75", "s76", "s77", "s78", "s79",
  "s80", "s81", "s82", "s83", "s84", "s85", "s86", "s87",
  "s88", "s89", "s90", "s91", "s92", "s93", "s94", "s95",
  "s96", "s97", "s98", "s99", "s100", "s101", "s102", "s103",
  "s104", "s105", "s106", "s107", "s108", "s109", "s110", "s111",
  "s112", "s113", "s114", "s115", "s116", "s117", "s118", "s119",
  "s120", "s121", "s122", "s123", "s124", "s125", "s126", "s127",
  "exec", "vcc", "scc", "m0", "flat_scratch", "exec_lo", "exec_hi",
  "vcc_lo", "vcc_hi", "flat_scratch_lo", "flat_scratch_hi"
};

ArrayRef<const char *> AMDGPUTargetInfo::getGCCRegNames() const {
  return llvm::makeArrayRef(GCCRegNames);
}

bool AMDGPUTargetInfo::initFeatureMap(
  llvm::StringMap<bool> &Features,
  DiagnosticsEngine &Diags, StringRef CPU,
  const std::vector<std::string> &FeatureVec) const {

  // XXX - What does the member GPU mean if device name string passed here?
  if (getTriple().getArch() == llvm::Triple::amdgcn) {
    if (CPU.empty())
      CPU = "tahiti";

    switch (parseAMDGCNName(CPU)) {
    case GK_SOUTHERN_ISLANDS:
    case GK_SEA_ISLANDS:
      break;

    case GK_VOLCANIC_ISLANDS:
      Features["s-memrealtime"] = true;
      Features["16-bit-insts"] = true;
      break;

    case GK_NONE:
      return false;
    default:
      llvm_unreachable("unhandled subtarget");
    }
  } else {
    if (CPU.empty())
      CPU = "r600";

    switch (parseR600Name(CPU)) {
    case GK_R600:
    case GK_R700:
    case GK_EVERGREEN:
    case GK_NORTHERN_ISLANDS:
      break;
    case GK_R600_DOUBLE_OPS:
    case GK_R700_DOUBLE_OPS:
    case GK_EVERGREEN_DOUBLE_OPS:
    case GK_CAYMAN:
      Features["fp64"] = true;
      break;
    case GK_NONE:
      return false;
    default:
      llvm_unreachable("unhandled subtarget");
    }
  }

  return TargetInfo::initFeatureMap(Features, Diags, CPU, FeatureVec);
}

// Namespace for x86 abstract base class
const Builtin::Info BuiltinInfo[] = {
#define BUILTIN(ID, TYPE, ATTRS)                                               \
  { #ID, TYPE, ATTRS, nullptr, ALL_LANGUAGES, nullptr },
#define LIBBUILTIN(ID, TYPE, ATTRS, HEADER)                                    \
  { #ID, TYPE, ATTRS, HEADER, ALL_LANGUAGES, nullptr },
#define TARGET_BUILTIN(ID, TYPE, ATTRS, FEATURE)                               \
  { #ID, TYPE, ATTRS, nullptr, ALL_LANGUAGES, FEATURE },
#include "clang/Basic/BuiltinsX86.def"
};

static const char* const GCCRegNames[] = {
  "ax", "dx", "cx", "bx", "si", "di", "bp", "sp",
  "st", "st(1)", "st(2)", "st(3)", "st(4)", "st(5)", "st(6)", "st(7)",
  "argp", "flags", "fpcr", "fpsr", "dirflag", "frame",
  "xmm0", "xmm1", "xmm2", "xmm3", "xmm4", "xmm5", "xmm6", "xmm7",
  "mm0", "mm1", "mm2", "mm3", "mm4", "mm5", "mm6", "mm7",
  "r8", "r9", "r10", "r11", "r12", "r13", "r14", "r15",
  "xmm8", "xmm9", "xmm10", "xmm11", "xmm12", "xmm13", "xmm14", "xmm15",
  "ymm0", "ymm1", "ymm2", "ymm3", "ymm4", "ymm5", "ymm6", "ymm7",
  "ymm8", "ymm9", "ymm10", "ymm11", "ymm12", "ymm13", "ymm14", "ymm15",
  "xmm16", "xmm17", "xmm18", "xmm19", "xmm20", "xmm21", "xmm22", "xmm23",
  "xmm24", "xmm25", "xmm26", "xmm27", "xmm28", "xmm29", "xmm30", "xmm31",
  "ymm16", "ymm17", "ymm18", "ymm19", "ymm20", "ymm21", "ymm22", "ymm23",
  "ymm24", "ymm25", "ymm26", "ymm27", "ymm28", "ymm29", "ymm30", "ymm31",
  "zmm0", "zmm1", "zmm2", "zmm3", "zmm4", "zmm5", "zmm6", "zmm7",
  "zmm8", "zmm9", "zmm10", "zmm11", "zmm12", "zmm13", "zmm14", "zmm15",
  "zmm16", "zmm17", "zmm18", "zmm19", "zmm20", "zmm21", "zmm22", "zmm23",
  "zmm24", "zmm25", "zmm26", "zmm27", "zmm28", "zmm29", "zmm30", "zmm31",
};

const TargetInfo::AddlRegName AddlRegNames[] = {
  { { "al", "ah", "eax", "rax" }, 0 },
  { { "bl", "bh", "ebx", "rbx" }, 3 },
  { { "cl", "ch", "ecx", "rcx" }, 2 },
  { { "dl", "dh", "edx", "rdx" }, 1 },
  { { "esi", "rsi" }, 4 },
  { { "edi", "rdi" }, 5 },
  { { "esp", "rsp" }, 7 },
  { { "ebp", "rbp" }, 6 },
  { { "r8d", "r8w", "r8b" }, 38 },
  { { "r9d", "r9w", "r9b" }, 39 },
  { { "r10d", "r10w", "r10b" }, 40 },
  { { "r11d", "r11w", "r11b" }, 41 },
  { { "r12d", "r12w", "r12b" }, 42 },
  { { "r13d", "r13w", "r13b" }, 43 },
  { { "r14d", "r14w", "r14b" }, 44 },
  { { "r15d", "r15w", "r15b" }, 45 },
};

// X86 target abstract base class; x86-32 and x86-64 are very close, so
// most of the implementation can be shared.
class X86TargetInfo : public TargetInfo {
  enum X86SSEEnum {
    NoSSE, SSE1, SSE2, SSE3, SSSE3, SSE41, SSE42, AVX, AVX2, AVX512F
  } SSELevel = NoSSE;
  enum MMX3DNowEnum {
    NoMMX3DNow, MMX, AMD3DNow, AMD3DNowAthlon
  } MMX3DNowLevel = NoMMX3DNow;
  enum XOPEnum {
    NoXOP,
    SSE4A,
    FMA4,
    XOP
  } XOPLevel = NoXOP;

  bool HasAES = false;
  bool HasPCLMUL = false;
  bool HasLZCNT = false;
  bool HasRDRND = false;
  bool HasFSGSBASE = false;
  bool HasBMI = false;
  bool HasBMI2 = false;
  bool HasPOPCNT = false;
  bool HasRTM = false;
  bool HasPRFCHW = false;
  bool HasRDSEED = false;
  bool HasADX = false;
  bool HasTBM = false;
  bool HasFMA = false;
  bool HasF16C = false;
  bool HasAVX512CD = false;
  bool HasAVX512ER = false;
  bool HasAVX512PF = false;
  bool HasAVX512DQ = false;
  bool HasAVX512BW = false;
  bool HasAVX512VL = false;
  bool HasAVX512VBMI = false;
  bool HasAVX512IFMA = false;
  bool HasSHA = false;
  bool HasMPX = false;
  bool HasSGX = false;
  bool HasCX16 = false;
  bool HasFXSR = false;
  bool HasXSAVE = false;
  bool HasXSAVEOPT = false;
  bool HasXSAVEC = false;
  bool HasXSAVES = false;
  bool HasMWAITX = false;
  bool HasPKU = false;
  bool HasCLFLUSHOPT = false;
  bool HasPCOMMIT = false;
  bool HasCLWB = false;
  bool HasUMIP = false;
  bool HasMOVBE = false;
  bool HasPREFETCHWT1 = false;

  /// \brief Enumeration of all of the X86 CPUs supported by Clang.
  ///
  /// Each enumeration represents a particular CPU supported by Clang. These
  /// loosely correspond to the options passed to '-march' or '-mtune' flags.
  enum CPUKind {
    CK_Generic,

    /// \name i386
    /// i386-generation processors.
    //@{
    CK_i386,
    //@}

    /// \name i486
    /// i486-generation processors.
    //@{
    CK_i486,
    CK_WinChipC6,
    CK_WinChip2,
    CK_C3,
    //@}

    /// \name i586
    /// i586-generation processors, P5 microarchitecture based.
    //@{
    CK_i586,
    CK_Pentium,
    CK_PentiumMMX,
    //@}

    /// \name i686
    /// i686-generation processors, P6 / Pentium M microarchitecture based.
    //@{
    CK_i686,
    CK_PentiumPro,
    CK_Pentium2,
    CK_Pentium3,
    CK_Pentium3M,
    CK_PentiumM,
    CK_C3_2,

    /// This enumerator is a bit odd, as GCC no longer accepts -march=yonah.
    /// Clang however has some logic to suport this.
    // FIXME: Warn, deprecate, and potentially remove this.
    CK_Yonah,
    //@}

    /// \name Netburst
    /// Netburst microarchitecture based processors.
    //@{
    CK_Pentium4,
    CK_Pentium4M,
    CK_Prescott,
    CK_Nocona,
    //@}

    /// \name Core
    /// Core microarchitecture based processors.
    //@{
    CK_Core2,

    /// This enumerator, like \see CK_Yonah, is a bit odd. It is another
    /// codename which GCC no longer accepts as an option to -march, but Clang
    /// has some logic for recognizing it.
    // FIXME: Warn, deprecate, and potentially remove this.
    CK_Penryn,
    //@}

    /// \name Atom
    /// Atom processors
    //@{
    CK_Bonnell,
    CK_Silvermont,
    //@}

    /// \name Nehalem
    /// Nehalem microarchitecture based processors.
    CK_Nehalem,

    /// \name Westmere
    /// Westmere microarchitecture based processors.
    CK_Westmere,

    /// \name Sandy Bridge
    /// Sandy Bridge microarchitecture based processors.
    CK_SandyBridge,

    /// \name Ivy Bridge
    /// Ivy Bridge microarchitecture based processors.
    CK_IvyBridge,

    /// \name Haswell
    /// Haswell microarchitecture based processors.
    CK_Haswell,

    /// \name Broadwell
    /// Broadwell microarchitecture based processors.
    CK_Broadwell,

    /// \name Skylake Client
    /// Skylake client microarchitecture based processors.
    CK_SkylakeClient,

    /// \name Skylake Server
    /// Skylake server microarchitecture based processors.
    CK_SkylakeServer,

    /// \name Cannonlake Client
    /// Cannonlake client microarchitecture based processors.
    CK_Cannonlake,

    /// \name Knights Landing
    /// Knights Landing processor.
    CK_KNL,

    /// \name Lakemont
    /// Lakemont microarchitecture based processors.
    CK_Lakemont,

    /// \name K6
    /// K6 architecture processors.
    //@{
    CK_K6,
    CK_K6_2,
    CK_K6_3,
    //@}

    /// \name K7
    /// K7 architecture processors.
    //@{
    CK_Athlon,
    CK_AthlonThunderbird,
    CK_Athlon4,
    CK_AthlonXP,
    CK_AthlonMP,
    //@}

    /// \name K8
    /// K8 architecture processors.
    //@{
    CK_Athlon64,
    CK_Athlon64SSE3,
    CK_AthlonFX,
    CK_K8,
    CK_K8SSE3,
    CK_Opteron,
    CK_OpteronSSE3,
    CK_AMDFAM10,
    //@}

    /// \name Bobcat
    /// Bobcat architecture processors.
    //@{
    CK_BTVER1,
    CK_BTVER2,
    //@}

    /// \name Bulldozer
    /// Bulldozer architecture processors.
    //@{
    CK_BDVER1,
    CK_BDVER2,
    CK_BDVER3,
    CK_BDVER4,
    //@}

    /// This specification is deprecated and will be removed in the future.
    /// Users should prefer \see CK_K8.
    // FIXME: Warn on this when the CPU is set to it.
    //@{
    CK_x86_64,
    //@}

    /// \name Geode
    /// Geode processors.
    //@{
    CK_Geode
    //@}
  } CPU = CK_Generic;

  CPUKind getCPUKind(StringRef CPU) const {
    return llvm::StringSwitch<CPUKind>(CPU)
        .Case("i386", CK_i386)
        .Case("i486", CK_i486)
        .Case("winchip-c6", CK_WinChipC6)
        .Case("winchip2", CK_WinChip2)
        .Case("c3", CK_C3)
        .Case("i586", CK_i586)
        .Case("pentium", CK_Pentium)
        .Case("pentium-mmx", CK_PentiumMMX)
        .Case("i686", CK_i686)
        .Case("pentiumpro", CK_PentiumPro)
        .Case("pentium2", CK_Pentium2)
        .Case("pentium3", CK_Pentium3)
        .Case("pentium3m", CK_Pentium3M)
        .Case("pentium-m", CK_PentiumM)
        .Case("c3-2", CK_C3_2)
        .Case("yonah", CK_Yonah)
        .Case("pentium4", CK_Pentium4)
        .Case("pentium4m", CK_Pentium4M)
        .Case("prescott", CK_Prescott)
        .Case("nocona", CK_Nocona)
        .Case("core2", CK_Core2)
        .Case("penryn", CK_Penryn)
        .Case("bonnell", CK_Bonnell)
        .Case("atom", CK_Bonnell) // Legacy name.
        .Case("silvermont", CK_Silvermont)
        .Case("slm", CK_Silvermont) // Legacy name.
        .Case("nehalem", CK_Nehalem)
        .Case("corei7", CK_Nehalem) // Legacy name.
        .Case("westmere", CK_Westmere)
        .Case("sandybridge", CK_SandyBridge)
        .Case("corei7-avx", CK_SandyBridge) // Legacy name.
        .Case("ivybridge", CK_IvyBridge)
        .Case("core-avx-i", CK_IvyBridge) // Legacy name.
        .Case("haswell", CK_Haswell)
        .Case("core-avx2", CK_Haswell) // Legacy name.
        .Case("broadwell", CK_Broadwell)
        .Case("skylake", CK_SkylakeClient)
        .Case("skylake-avx512", CK_SkylakeServer)
        .Case("skx", CK_SkylakeServer) // Legacy name.
        .Case("cannonlake", CK_Cannonlake)
        .Case("knl", CK_KNL)
        .Case("lakemont", CK_Lakemont)
        .Case("k6", CK_K6)
        .Case("k6-2", CK_K6_2)
        .Case("k6-3", CK_K6_3)
        .Case("athlon", CK_Athlon)
        .Case("athlon-tbird", CK_AthlonThunderbird)
        .Case("athlon-4", CK_Athlon4)
        .Case("athlon-xp", CK_AthlonXP)
        .Case("athlon-mp", CK_AthlonMP)
        .Case("athlon64", CK_Athlon64)
        .Case("athlon64-sse3", CK_Athlon64SSE3)
        .Case("athlon-fx", CK_AthlonFX)
        .Case("k8", CK_K8)
        .Case("k8-sse3", CK_K8SSE3)
        .Case("opteron", CK_Opteron)
        .Case("opteron-sse3", CK_OpteronSSE3)
        .Case("barcelona", CK_AMDFAM10)
        .Case("amdfam10", CK_AMDFAM10)
        .Case("btver1", CK_BTVER1)
        .Case("btver2", CK_BTVER2)
        .Case("bdver1", CK_BDVER1)
        .Case("bdver2", CK_BDVER2)
        .Case("bdver3", CK_BDVER3)
        .Case("bdver4", CK_BDVER4)
        .Case("x86-64", CK_x86_64)
        .Case("geode", CK_Geode)
        .Default(CK_Generic);
  }

  enum FPMathKind {
    FP_Default,
    FP_SSE,
    FP_387
  } FPMath = FP_Default;

public:
  X86TargetInfo(const llvm::Triple &Triple, const TargetOptions &)
      : TargetInfo(Triple) {
    BigEndian = false;
    LongDoubleFormat = &llvm::APFloat::x87DoubleExtended;
  }
  unsigned getFloatEvalMethod() const override {
    // X87 evaluates with 80 bits "long double" precision.
    return SSELevel == NoSSE ? 2 : 0;
  }
  ArrayRef<Builtin::Info> getTargetBuiltins() const override {
    return llvm::makeArrayRef(BuiltinInfo,
                             clang::X86::LastTSBuiltin-Builtin::FirstTSBuiltin);
  }
  ArrayRef<const char *> getGCCRegNames() const override {
    return llvm::makeArrayRef(GCCRegNames);
  }
  ArrayRef<TargetInfo::GCCRegAlias> getGCCRegAliases() const override {
    return None;
  }
  ArrayRef<TargetInfo::AddlRegName> getGCCAddlRegNames() const override {
    return llvm::makeArrayRef(AddlRegNames);
  }
  bool validateCpuSupports(StringRef Name) const override;
  bool validateAsmConstraint(const char *&Name,
                             TargetInfo::ConstraintInfo &info) const override;

  bool validateGlobalRegisterVariable(StringRef RegName,
                                      unsigned RegSize,
                                      bool &HasSizeMismatch) const override {
    // esp and ebp are the only 32-bit registers the x86 backend can currently
    // handle.
    if (RegName.equals("esp") || RegName.equals("ebp")) {
      // Check that the register size is 32-bit.
      HasSizeMismatch = RegSize != 32;
      return true;
    }

    return false;
  }

  bool validateOutputSize(StringRef Constraint, unsigned Size) const override;

  bool validateInputSize(StringRef Constraint, unsigned Size) const override;

  virtual bool validateOperandSize(StringRef Constraint, unsigned Size) const;

  std::string convertConstraint(const char *&Constraint) const override;
  const char *getClobbers() const override {
    return "~{dirflag},~{fpsr},~{flags}";
  }
  void getTargetDefines(const LangOptions &Opts,
                        MacroBuilder &Builder) const override;
  static void setSSELevel(llvm::StringMap<bool> &Features, X86SSEEnum Level,
                          bool Enabled);
  static void setMMXLevel(llvm::StringMap<bool> &Features, MMX3DNowEnum Level,
                          bool Enabled);
  static void setXOPLevel(llvm::StringMap<bool> &Features, XOPEnum Level,
                          bool Enabled);
  void setFeatureEnabled(llvm::StringMap<bool> &Features,
                         StringRef Name, bool Enabled) const override {
    setFeatureEnabledImpl(Features, Name, Enabled);
  }
  // This exists purely to cut down on the number of virtual calls in
  // initFeatureMap which calls this repeatedly.
  static void setFeatureEnabledImpl(llvm::StringMap<bool> &Features,
                                    StringRef Name, bool Enabled);
  bool
  initFeatureMap(llvm::StringMap<bool> &Features, DiagnosticsEngine &Diags,
                 StringRef CPU,
                 const std::vector<std::string> &FeaturesVec) const override;
  bool hasFeature(StringRef Feature) const override;
  bool handleTargetFeatures(std::vector<std::string> &Features,
                            DiagnosticsEngine &Diags) override;
  StringRef getABI() const override {
    if (getTriple().getArch() == llvm::Triple::x86_64 && SSELevel >= AVX512F)
      return "avx512";
    if (getTriple().getArch() == llvm::Triple::x86_64 && SSELevel >= AVX)
      return "avx";
    if (getTriple().getArch() == llvm::Triple::x86 &&
             MMX3DNowLevel == NoMMX3DNow)
      return "no-mmx";
    return "";
  }
  bool setCPU(const std::string &Name) override {
    CPU = getCPUKind(Name);

    // Perform any per-CPU checks necessary to determine if this CPU is
    // acceptable.
    // FIXME: This results in terrible diagnostics. Clang just says the CPU is
    // invalid without explaining *why*.
    switch (CPU) {
    case CK_Generic:
      // No processor selected!
      return false;

    case CK_i386:
    case CK_i486:
    case CK_WinChipC6:
    case CK_WinChip2:
    case CK_C3:
    case CK_i586:
    case CK_Pentium:
    case CK_PentiumMMX:
    case CK_i686:
    case CK_PentiumPro:
    case CK_Pentium2:
    case CK_Pentium3:
    case CK_Pentium3M:
    case CK_PentiumM:
    case CK_Yonah:
    case CK_C3_2:
    case CK_Pentium4:
    case CK_Pentium4M:
    case CK_Lakemont:
    case CK_Prescott:
    case CK_K6:
    case CK_K6_2:
    case CK_K6_3:
    case CK_Athlon:
    case CK_AthlonThunderbird:
    case CK_Athlon4:
    case CK_AthlonXP:
    case CK_AthlonMP:
    case CK_Geode:
      // Only accept certain architectures when compiling in 32-bit mode.
      if (getTriple().getArch() != llvm::Triple::x86)
        return false;

      // Fallthrough
    case CK_Nocona:
    case CK_Core2:
    case CK_Penryn:
    case CK_Bonnell:
    case CK_Silvermont:
    case CK_Nehalem:
    case CK_Westmere:
    case CK_SandyBridge:
    case CK_IvyBridge:
    case CK_Haswell:
    case CK_Broadwell:
    case CK_SkylakeClient:
    case CK_SkylakeServer:
    case CK_Cannonlake:
    case CK_KNL:
    case CK_Athlon64:
    case CK_Athlon64SSE3:
    case CK_AthlonFX:
    case CK_K8:
    case CK_K8SSE3:
    case CK_Opteron:
    case CK_OpteronSSE3:
    case CK_AMDFAM10:
    case CK_BTVER1:
    case CK_BTVER2:
    case CK_BDVER1:
    case CK_BDVER2:
    case CK_BDVER3:
    case CK_BDVER4:
    case CK_x86_64:
      return true;
    }
    llvm_unreachable("Unhandled CPU kind");
  }

  bool setFPMath(StringRef Name) override;

  CallingConvCheckResult checkCallingConvention(CallingConv CC) const override {
    // Most of the non-ARM calling conventions are i386 conventions.
    switch (CC) {
    case CC_X86ThisCall:
    case CC_X86FastCall:
    case CC_X86StdCall:
    case CC_X86VectorCall:
    case CC_C:
    case CC_Swift:
    case CC_X86Pascal:
    case CC_IntelOclBicc:
      return CCCR_OK;
    default:
      return CCCR_Warning;
    }
  }

  CallingConv getDefaultCallingConv(CallingConvMethodType MT) const override {
    return MT == CCMT_Member ? CC_X86ThisCall : CC_C;
  }

  bool hasSjLjLowering() const override {
    return true;
  }

  void setSupportedOpenCLOpts() override {
    getSupportedOpenCLOpts().setAll();
  }
};

bool X86TargetInfo::setFPMath(StringRef Name) {
  if (Name == "387") {
    FPMath = FP_387;
    return true;
  }
  if (Name == "sse") {
    FPMath = FP_SSE;
    return true;
  }
  return false;
}

bool X86TargetInfo::initFeatureMap(
    llvm::StringMap<bool> &Features, DiagnosticsEngine &Diags, StringRef CPU,
    const std::vector<std::string> &FeaturesVec) const {
  // FIXME: This *really* should not be here.
  // X86_64 always has SSE2.
  if (getTriple().getArch() == llvm::Triple::x86_64)
    setFeatureEnabledImpl(Features, "sse2", true);

  const CPUKind Kind = getCPUKind(CPU);

  // Enable X87 for all X86 processors but Lakemont.
  if (Kind != CK_Lakemont)
    setFeatureEnabledImpl(Features, "x87", true);

  switch (Kind) {
  case CK_Generic:
  case CK_i386:
  case CK_i486:
  case CK_i586:
  case CK_Pentium:
  case CK_i686:
  case CK_PentiumPro:
  case CK_Lakemont:
    break;
  case CK_PentiumMMX:
  case CK_Pentium2:
  case CK_K6:
  case CK_WinChipC6:
    setFeatureEnabledImpl(Features, "mmx", true);
    break;
  case CK_Pentium3:
  case CK_Pentium3M:
  case CK_C3_2:
    setFeatureEnabledImpl(Features, "sse", true);
    setFeatureEnabledImpl(Features, "fxsr", true);
    break;
  case CK_PentiumM:
  case CK_Pentium4:
  case CK_Pentium4M:
  case CK_x86_64:
    setFeatureEnabledImpl(Features, "sse2", true);
    setFeatureEnabledImpl(Features, "fxsr", true);
    break;
  case CK_Yonah:
  case CK_Prescott:
  case CK_Nocona:
    setFeatureEnabledImpl(Features, "sse3", true);
    setFeatureEnabledImpl(Features, "fxsr", true);
    setFeatureEnabledImpl(Features, "cx16", true);
    break;
  case CK_Core2:
  case CK_Bonnell:
    setFeatureEnabledImpl(Features, "ssse3", true);
    setFeatureEnabledImpl(Features, "fxsr", true);
    setFeatureEnabledImpl(Features, "cx16", true);
    break;
  case CK_Penryn:
    setFeatureEnabledImpl(Features, "sse4.1", true);
    setFeatureEnabledImpl(Features, "fxsr", true);
    setFeatureEnabledImpl(Features, "cx16", true);
    break;
  case CK_Cannonlake:
    setFeatureEnabledImpl(Features, "avx512ifma", true);
    setFeatureEnabledImpl(Features, "avx512vbmi", true);
    setFeatureEnabledImpl(Features, "sha", true);
    setFeatureEnabledImpl(Features, "umip", true);
    // FALLTHROUGH
  case CK_SkylakeServer:
    setFeatureEnabledImpl(Features, "avx512f", true);
    setFeatureEnabledImpl(Features, "avx512cd", true);
    setFeatureEnabledImpl(Features, "avx512dq", true);
    setFeatureEnabledImpl(Features, "avx512bw", true);
    setFeatureEnabledImpl(Features, "avx512vl", true);
    setFeatureEnabledImpl(Features, "pku", true);
    setFeatureEnabledImpl(Features, "pcommit", true);
    setFeatureEnabledImpl(Features, "clwb", true);
    // FALLTHROUGH
  case CK_SkylakeClient:
    setFeatureEnabledImpl(Features, "xsavec", true);
    setFeatureEnabledImpl(Features, "xsaves", true);
    setFeatureEnabledImpl(Features, "mpx", true);
    setFeatureEnabledImpl(Features, "sgx", true);
    setFeatureEnabledImpl(Features, "clflushopt", true);
    // FALLTHROUGH
  case CK_Broadwell:
    setFeatureEnabledImpl(Features, "rdseed", true);
    setFeatureEnabledImpl(Features, "adx", true);
    // FALLTHROUGH
  case CK_Haswell:
    setFeatureEnabledImpl(Features, "avx2", true);
    setFeatureEnabledImpl(Features, "lzcnt", true);
    setFeatureEnabledImpl(Features, "bmi", true);
    setFeatureEnabledImpl(Features, "bmi2", true);
    setFeatureEnabledImpl(Features, "rtm", true);
    setFeatureEnabledImpl(Features, "fma", true);
    setFeatureEnabledImpl(Features, "movbe", true);
    // FALLTHROUGH
  case CK_IvyBridge:
    setFeatureEnabledImpl(Features, "rdrnd", true);
    setFeatureEnabledImpl(Features, "f16c", true);
    setFeatureEnabledImpl(Features, "fsgsbase", true);
    // FALLTHROUGH
  case CK_SandyBridge:
    setFeatureEnabledImpl(Features, "avx", true);
    setFeatureEnabledImpl(Features, "xsave", true);
    setFeatureEnabledImpl(Features, "xsaveopt", true);
    // FALLTHROUGH
  case CK_Westmere:
  case CK_Silvermont:
    setFeatureEnabledImpl(Features, "aes", true);
    setFeatureEnabledImpl(Features, "pclmul", true);
    // FALLTHROUGH
  case CK_Nehalem:
    setFeatureEnabledImpl(Features, "sse4.2", true);
    setFeatureEnabledImpl(Features, "fxsr", true);
    setFeatureEnabledImpl(Features, "cx16", true);
    break;
  case CK_KNL:
    setFeatureEnabledImpl(Features, "avx512f", true);
    setFeatureEnabledImpl(Features, "avx512cd", true);
    setFeatureEnabledImpl(Features, "avx512er", true);
    setFeatureEnabledImpl(Features, "avx512pf", true);
    setFeatureEnabledImpl(Features, "prefetchwt1", true);
    setFeatureEnabledImpl(Features, "fxsr", true);
    setFeatureEnabledImpl(Features, "rdseed", true);
    setFeatureEnabledImpl(Features, "adx", true);
    setFeatureEnabledImpl(Features, "lzcnt", true);
    setFeatureEnabledImpl(Features, "bmi", true);
    setFeatureEnabledImpl(Features, "bmi2", true);
    setFeatureEnabledImpl(Features, "rtm", true);
    setFeatureEnabledImpl(Features, "fma", true);
    setFeatureEnabledImpl(Features, "rdrnd", true);
    setFeatureEnabledImpl(Features, "f16c", true);
    setFeatureEnabledImpl(Features, "fsgsbase", true);
    setFeatureEnabledImpl(Features, "aes", true);
    setFeatureEnabledImpl(Features, "pclmul", true);
    setFeatureEnabledImpl(Features, "cx16", true);
    setFeatureEnabledImpl(Features, "xsaveopt", true);
    setFeatureEnabledImpl(Features, "xsave", true);
    setFeatureEnabledImpl(Features, "movbe", true);
    break;
  case CK_K6_2:
  case CK_K6_3:
  case CK_WinChip2:
  case CK_C3:
    setFeatureEnabledImpl(Features, "3dnow", true);
    break;
  case CK_Athlon:
  case CK_AthlonThunderbird:
  case CK_Geode:
    setFeatureEnabledImpl(Features, "3dnowa", true);
    break;
  case CK_Athlon4:
  case CK_AthlonXP:
  case CK_AthlonMP:
    setFeatureEnabledImpl(Features, "sse", true);
    setFeatureEnabledImpl(Features, "3dnowa", true);
    setFeatureEnabledImpl(Features, "fxsr", true);
    break;
  case CK_K8:
  case CK_Opteron:
  case CK_Athlon64:
  case CK_AthlonFX:
    setFeatureEnabledImpl(Features, "sse2", true);
    setFeatureEnabledImpl(Features, "3dnowa", true);
    setFeatureEnabledImpl(Features, "fxsr", true);
    break;
  case CK_AMDFAM10:
    setFeatureEnabledImpl(Features, "sse4a", true);
    setFeatureEnabledImpl(Features, "lzcnt", true);
    setFeatureEnabledImpl(Features, "popcnt", true);
    // FALLTHROUGH
  case CK_K8SSE3:
  case CK_OpteronSSE3:
  case CK_Athlon64SSE3:
    setFeatureEnabledImpl(Features, "sse3", true);
    setFeatureEnabledImpl(Features, "3dnowa", true);
    setFeatureEnabledImpl(Features, "fxsr", true);
    break;
  case CK_BTVER2:
    setFeatureEnabledImpl(Features, "avx", true);
    setFeatureEnabledImpl(Features, "aes", true);
    setFeatureEnabledImpl(Features, "pclmul", true);
    setFeatureEnabledImpl(Features, "bmi", true);
    setFeatureEnabledImpl(Features, "f16c", true);
    setFeatureEnabledImpl(Features, "xsaveopt", true);
    // FALLTHROUGH
  case CK_BTVER1:
    setFeatureEnabledImpl(Features, "ssse3", true);
    setFeatureEnabledImpl(Features, "sse4a", true);
    setFeatureEnabledImpl(Features, "lzcnt", true);
    setFeatureEnabledImpl(Features, "popcnt", true);
    setFeatureEnabledImpl(Features, "prfchw", true);
    setFeatureEnabledImpl(Features, "cx16", true);
    setFeatureEnabledImpl(Features, "fxsr", true);
    break;
  case CK_BDVER4:
    setFeatureEnabledImpl(Features, "avx2", true);
    setFeatureEnabledImpl(Features, "bmi2", true);
    setFeatureEnabledImpl(Features, "mwaitx", true);
    // FALLTHROUGH
  case CK_BDVER3:
    setFeatureEnabledImpl(Features, "fsgsbase", true);
    setFeatureEnabledImpl(Features, "xsaveopt", true);
    // FALLTHROUGH
  case CK_BDVER2:
    setFeatureEnabledImpl(Features, "bmi", true);
    setFeatureEnabledImpl(Features, "fma", true);
    setFeatureEnabledImpl(Features, "f16c", true);
    setFeatureEnabledImpl(Features, "tbm", true);
    // FALLTHROUGH
  case CK_BDVER1:
    // xop implies avx, sse4a and fma4.
    setFeatureEnabledImpl(Features, "xop", true);
    setFeatureEnabledImpl(Features, "lzcnt", true);
    setFeatureEnabledImpl(Features, "aes", true);
    setFeatureEnabledImpl(Features, "pclmul", true);
    setFeatureEnabledImpl(Features, "prfchw", true);
    setFeatureEnabledImpl(Features, "cx16", true);
    setFeatureEnabledImpl(Features, "fxsr", true);
    setFeatureEnabledImpl(Features, "xsave", true);
    break;
  }
  if (!TargetInfo::initFeatureMap(Features, Diags, CPU, FeaturesVec))
    return false;

  // Can't do this earlier because we need to be able to explicitly enable
  // or disable these features and the things that they depend upon.

  // Enable popcnt if sse4.2 is enabled and popcnt is not explicitly disabled.
  auto I = Features.find("sse4.2");
  if (I != Features.end() && I->getValue() &&
      std::find(FeaturesVec.begin(), FeaturesVec.end(), "-popcnt") ==
          FeaturesVec.end())
    Features["popcnt"] = true;

  // Enable prfchw if 3DNow! is enabled and prfchw is not explicitly disabled.
  I = Features.find("3dnow");
  if (I != Features.end() && I->getValue() &&
      std::find(FeaturesVec.begin(), FeaturesVec.end(), "-prfchw") ==
          FeaturesVec.end())
    Features["prfchw"] = true;

  // Additionally, if SSE is enabled and mmx is not explicitly disabled,
  // then enable MMX.
  I = Features.find("sse");
  if (I != Features.end() && I->getValue() &&
      std::find(FeaturesVec.begin(), FeaturesVec.end(), "-mmx") ==
          FeaturesVec.end())
    Features["mmx"] = true;

  return true;
}

void X86TargetInfo::setSSELevel(llvm::StringMap<bool> &Features,
                                X86SSEEnum Level, bool Enabled) {
  if (Enabled) {
    switch (Level) {
    case AVX512F:
      Features["avx512f"] = true;
    case AVX2:
      Features["avx2"] = true;
    case AVX:
      Features["avx"] = true;
      Features["xsave"] = true;
    case SSE42:
      Features["sse4.2"] = true;
    case SSE41:
      Features["sse4.1"] = true;
    case SSSE3:
      Features["ssse3"] = true;
    case SSE3:
      Features["sse3"] = true;
    case SSE2:
      Features["sse2"] = true;
    case SSE1:
      Features["sse"] = true;
    case NoSSE:
      break;
    }
    return;
  }

  switch (Level) {
  case NoSSE:
  case SSE1:
    Features["sse"] = false;
  case SSE2:
    Features["sse2"] = Features["pclmul"] = Features["aes"] =
      Features["sha"] = false;
  case SSE3:
    Features["sse3"] = false;
    setXOPLevel(Features, NoXOP, false);
  case SSSE3:
    Features["ssse3"] = false;
  case SSE41:
    Features["sse4.1"] = false;
  case SSE42:
    Features["sse4.2"] = false;
  case AVX:
    Features["fma"] = Features["avx"] = Features["f16c"] = Features["xsave"] =
      Features["xsaveopt"] = false;
    setXOPLevel(Features, FMA4, false);
  case AVX2:
    Features["avx2"] = false;
  case AVX512F:
    Features["avx512f"] = Features["avx512cd"] = Features["avx512er"] =
      Features["avx512pf"] = Features["avx512dq"] = Features["avx512bw"] =
      Features["avx512vl"] = Features["avx512vbmi"] =
      Features["avx512ifma"] = false;
  }
}

void X86TargetInfo::setMMXLevel(llvm::StringMap<bool> &Features,
                                MMX3DNowEnum Level, bool Enabled) {
  if (Enabled) {
    switch (Level) {
    case AMD3DNowAthlon:
      Features["3dnowa"] = true;
    case AMD3DNow:
      Features["3dnow"] = true;
    case MMX:
      Features["mmx"] = true;
    case NoMMX3DNow:
      break;
    }
    return;
  }

  switch (Level) {
  case NoMMX3DNow:
  case MMX:
    Features["mmx"] = false;
  case AMD3DNow:
    Features["3dnow"] = false;
  case AMD3DNowAthlon:
    Features["3dnowa"] = false;
  }
}

void X86TargetInfo::setXOPLevel(llvm::StringMap<bool> &Features, XOPEnum Level,
                                bool Enabled) {
  if (Enabled) {
    switch (Level) {
    case XOP:
      Features["xop"] = true;
    case FMA4:
      Features["fma4"] = true;
      setSSELevel(Features, AVX, true);
    case SSE4A:
      Features["sse4a"] = true;
      setSSELevel(Features, SSE3, true);
    case NoXOP:
      break;
    }
    return;
  }

  switch (Level) {
  case NoXOP:
  case SSE4A:
    Features["sse4a"] = false;
  case FMA4:
    Features["fma4"] = false;
  case XOP:
    Features["xop"] = false;
  }
}

void X86TargetInfo::setFeatureEnabledImpl(llvm::StringMap<bool> &Features,
                                          StringRef Name, bool Enabled) {
  // This is a bit of a hack to deal with the sse4 target feature when used
  // as part of the target attribute. We handle sse4 correctly everywhere
  // else. See below for more information on how we handle the sse4 options.
  if (Name != "sse4")
    Features[Name] = Enabled;

  if (Name == "mmx") {
    setMMXLevel(Features, MMX, Enabled);
  } else if (Name == "sse") {
    setSSELevel(Features, SSE1, Enabled);
  } else if (Name == "sse2") {
    setSSELevel(Features, SSE2, Enabled);
  } else if (Name == "sse3") {
    setSSELevel(Features, SSE3, Enabled);
  } else if (Name == "ssse3") {
    setSSELevel(Features, SSSE3, Enabled);
  } else if (Name == "sse4.2") {
    setSSELevel(Features, SSE42, Enabled);
  } else if (Name == "sse4.1") {
    setSSELevel(Features, SSE41, Enabled);
  } else if (Name == "3dnow") {
    setMMXLevel(Features, AMD3DNow, Enabled);
  } else if (Name == "3dnowa") {
    setMMXLevel(Features, AMD3DNowAthlon, Enabled);
  } else if (Name == "aes") {
    if (Enabled)
      setSSELevel(Features, SSE2, Enabled);
  } else if (Name == "pclmul") {
    if (Enabled)
      setSSELevel(Features, SSE2, Enabled);
  } else if (Name == "avx") {
    setSSELevel(Features, AVX, Enabled);
  } else if (Name == "avx2") {
    setSSELevel(Features, AVX2, Enabled);
  } else if (Name == "avx512f") {
    setSSELevel(Features, AVX512F, Enabled);
  } else if (Name == "avx512cd" || Name == "avx512er" || Name == "avx512pf" ||
             Name == "avx512dq" || Name == "avx512bw" || Name == "avx512vl" ||
             Name == "avx512vbmi" || Name == "avx512ifma") {
    if (Enabled)
      setSSELevel(Features, AVX512F, Enabled);
  } else if (Name == "fma") {
    if (Enabled)
      setSSELevel(Features, AVX, Enabled);
  } else if (Name == "fma4") {
    setXOPLevel(Features, FMA4, Enabled);
  } else if (Name == "xop") {
    setXOPLevel(Features, XOP, Enabled);
  } else if (Name == "sse4a") {
    setXOPLevel(Features, SSE4A, Enabled);
  } else if (Name == "f16c") {
    if (Enabled)
      setSSELevel(Features, AVX, Enabled);
  } else if (Name == "sha") {
    if (Enabled)
      setSSELevel(Features, SSE2, Enabled);
  } else if (Name == "sse4") {
    // We can get here via the __target__ attribute since that's not controlled
    // via the -msse4/-mno-sse4 command line alias. Handle this the same way
    // here - turn on the sse4.2 if enabled, turn off the sse4.1 level if
    // disabled.
    if (Enabled)
      setSSELevel(Features, SSE42, Enabled);
    else
      setSSELevel(Features, SSE41, Enabled);
  } else if (Name == "xsave") {
    if (!Enabled)
      Features["xsaveopt"] = false;
  } else if (Name == "xsaveopt" || Name == "xsavec" || Name == "xsaves") {
    if (Enabled)
      Features["xsave"] = true;
  }
}

/// handleTargetFeatures - Perform initialization based on the user
/// configured set of features.
bool X86TargetInfo::handleTargetFeatures(std::vector<std::string> &Features,
                                         DiagnosticsEngine &Diags) {
  for (const auto &Feature : Features) {
    if (Feature[0] != '+')
      continue;

    if (Feature == "+aes") {
      HasAES = true;
    } else if (Feature == "+pclmul") {
      HasPCLMUL = true;
    } else if (Feature == "+lzcnt") {
      HasLZCNT = true;
    } else if (Feature == "+rdrnd") {
      HasRDRND = true;
    } else if (Feature == "+fsgsbase") {
      HasFSGSBASE = true;
    } else if (Feature == "+bmi") {
      HasBMI = true;
    } else if (Feature == "+bmi2") {
      HasBMI2 = true;
    } else if (Feature == "+popcnt") {
      HasPOPCNT = true;
    } else if (Feature == "+rtm") {
      HasRTM = true;
    } else if (Feature == "+prfchw") {
      HasPRFCHW = true;
    } else if (Feature == "+rdseed") {
      HasRDSEED = true;
    } else if (Feature == "+adx") {
      HasADX = true;
    } else if (Feature == "+tbm") {
      HasTBM = true;
    } else if (Feature == "+fma") {
      HasFMA = true;
    } else if (Feature == "+f16c") {
      HasF16C = true;
    } else if (Feature == "+avx512cd") {
      HasAVX512CD = true;
    } else if (Feature == "+avx512er") {
      HasAVX512ER = true;
    } else if (Feature == "+avx512pf") {
      HasAVX512PF = true;
    } else if (Feature == "+avx512dq") {
      HasAVX512DQ = true;
    } else if (Feature == "+avx512bw") {
      HasAVX512BW = true;
    } else if (Feature == "+avx512vl") {
      HasAVX512VL = true;
    } else if (Feature == "+avx512vbmi") {
      HasAVX512VBMI = true;
    } else if (Feature == "+avx512ifma") {
      HasAVX512IFMA = true;
    } else if (Feature == "+sha") {
      HasSHA = true;
    } else if (Feature == "+mpx") {
      HasMPX = true;
    } else if (Feature == "+movbe") {
      HasMOVBE = true;
    } else if (Feature == "+sgx") {
      HasSGX = true;
    } else if (Feature == "+cx16") {
      HasCX16 = true;
    } else if (Feature == "+fxsr") {
      HasFXSR = true;
    } else if (Feature == "+xsave") {
      HasXSAVE = true;
    } else if (Feature == "+xsaveopt") {
      HasXSAVEOPT = true;
    } else if (Feature == "+xsavec") {
      HasXSAVEC = true;
    } else if (Feature == "+xsaves") {
      HasXSAVES = true;
    } else if (Feature == "+mwaitx") {
      HasMWAITX = true;
    } else if (Feature == "+pku") {
      HasPKU = true;
    } else if (Feature == "+clflushopt") {
      HasCLFLUSHOPT = true;
    } else if (Feature == "+pcommit") {
      HasPCOMMIT = true;
    } else if (Feature == "+clwb") {
      HasCLWB = true;
    } else if (Feature == "+umip") {
      HasUMIP = true;
    } else if (Feature == "+prefetchwt1") {
      HasPREFETCHWT1 = true;
    }

    X86SSEEnum Level = llvm::StringSwitch<X86SSEEnum>(Feature)
      .Case("+avx512f", AVX512F)
      .Case("+avx2", AVX2)
      .Case("+avx", AVX)
      .Case("+sse4.2", SSE42)
      .Case("+sse4.1", SSE41)
      .Case("+ssse3", SSSE3)
      .Case("+sse3", SSE3)
      .Case("+sse2", SSE2)
      .Case("+sse", SSE1)
      .Default(NoSSE);
    SSELevel = std::max(SSELevel, Level);

    MMX3DNowEnum ThreeDNowLevel =
      llvm::StringSwitch<MMX3DNowEnum>(Feature)
        .Case("+3dnowa", AMD3DNowAthlon)
        .Case("+3dnow", AMD3DNow)
        .Case("+mmx", MMX)
        .Default(NoMMX3DNow);
    MMX3DNowLevel = std::max(MMX3DNowLevel, ThreeDNowLevel);

    XOPEnum XLevel = llvm::StringSwitch<XOPEnum>(Feature)
        .Case("+xop", XOP)
        .Case("+fma4", FMA4)
        .Case("+sse4a", SSE4A)
        .Default(NoXOP);
    XOPLevel = std::max(XOPLevel, XLevel);
  }

  // LLVM doesn't have a separate switch for fpmath, so only accept it if it
  // matches the selected sse level.
  if ((FPMath == FP_SSE && SSELevel < SSE1) ||
      (FPMath == FP_387 && SSELevel >= SSE1)) {
    Diags.Report(diag::err_target_unsupported_fpmath) <<
      (FPMath == FP_SSE ? "sse" : "387");
    return false;
  }

  SimdDefaultAlign =
      hasFeature("avx512f") ? 512 : hasFeature("avx") ? 256 : 128;
  return true;
}

/// X86TargetInfo::getTargetDefines - Return the set of the X86-specific macro
/// definitions for this particular subtarget.
void X86TargetInfo::getTargetDefines(const LangOptions &Opts,
                                     MacroBuilder &Builder) const {
  // Target identification.
  if (getTriple().getArch() == llvm::Triple::x86_64) {
    Builder.defineMacro("__amd64__");
    Builder.defineMacro("__amd64");
    Builder.defineMacro("__x86_64");
    Builder.defineMacro("__x86_64__");
    if (getTriple().getArchName() == "x86_64h") {
      Builder.defineMacro("__x86_64h");
      Builder.defineMacro("__x86_64h__");
    }
  } else {
    DefineStd(Builder, "i386", Opts);
  }

  // Subtarget options.
  // FIXME: We are hard-coding the tune parameters based on the CPU, but they
  // truly should be based on -mtune options.
  switch (CPU) {
  case CK_Generic:
    break;
  case CK_i386:
    // The rest are coming from the i386 define above.
    Builder.defineMacro("__tune_i386__");
    break;
  case CK_i486:
  case CK_WinChipC6:
  case CK_WinChip2:
  case CK_C3:
    defineCPUMacros(Builder, "i486");
    break;
  case CK_PentiumMMX:
    Builder.defineMacro("__pentium_mmx__");
    Builder.defineMacro("__tune_pentium_mmx__");
    // Fallthrough
  case CK_i586:
  case CK_Pentium:
    defineCPUMacros(Builder, "i586");
    defineCPUMacros(Builder, "pentium");
    break;
  case CK_Pentium3:
  case CK_Pentium3M:
  case CK_PentiumM:
    Builder.defineMacro("__tune_pentium3__");
    // Fallthrough
  case CK_Pentium2:
  case CK_C3_2:
    Builder.defineMacro("__tune_pentium2__");
    // Fallthrough
  case CK_PentiumPro:
    Builder.defineMacro("__tune_i686__");
    Builder.defineMacro("__tune_pentiumpro__");
    // Fallthrough
  case CK_i686:
    Builder.defineMacro("__i686");
    Builder.defineMacro("__i686__");
    // Strangely, __tune_i686__ isn't defined by GCC when CPU == i686.
    Builder.defineMacro("__pentiumpro");
    Builder.defineMacro("__pentiumpro__");
    break;
  case CK_Pentium4:
  case CK_Pentium4M:
    defineCPUMacros(Builder, "pentium4");
    break;
  case CK_Yonah:
  case CK_Prescott:
  case CK_Nocona:
    defineCPUMacros(Builder, "nocona");
    break;
  case CK_Core2:
  case CK_Penryn:
    defineCPUMacros(Builder, "core2");
    break;
  case CK_Bonnell:
    defineCPUMacros(Builder, "atom");
    break;
  case CK_Silvermont:
    defineCPUMacros(Builder, "slm");
    break;
  case CK_Nehalem:
  case CK_Westmere:
  case CK_SandyBridge:
  case CK_IvyBridge:
  case CK_Haswell:
  case CK_Broadwell:
  case CK_SkylakeClient:
    // FIXME: Historically, we defined this legacy name, it would be nice to
    // remove it at some point. We've never exposed fine-grained names for
    // recent primary x86 CPUs, and we should keep it that way.
    defineCPUMacros(Builder, "corei7");
    break;
  case CK_SkylakeServer:
    defineCPUMacros(Builder, "skx");
    break;
  case CK_Cannonlake:
    break;
  case CK_KNL:
    defineCPUMacros(Builder, "knl");
    break;
  case CK_Lakemont:
    Builder.defineMacro("__tune_lakemont__");
    break;
  case CK_K6_2:
    Builder.defineMacro("__k6_2__");
    Builder.defineMacro("__tune_k6_2__");
    // Fallthrough
  case CK_K6_3:
    if (CPU != CK_K6_2) {  // In case of fallthrough
      // FIXME: GCC may be enabling these in cases where some other k6
      // architecture is specified but -m3dnow is explicitly provided. The
      // exact semantics need to be determined and emulated here.
      Builder.defineMacro("__k6_3__");
      Builder.defineMacro("__tune_k6_3__");
    }
    // Fallthrough
  case CK_K6:
    defineCPUMacros(Builder, "k6");
    break;
  case CK_Athlon:
  case CK_AthlonThunderbird:
  case CK_Athlon4:
  case CK_AthlonXP:
  case CK_AthlonMP:
    defineCPUMacros(Builder, "athlon");
    if (SSELevel != NoSSE) {
      Builder.defineMacro("__athlon_sse__");
      Builder.defineMacro("__tune_athlon_sse__");
    }
    break;
  case CK_K8:
  case CK_K8SSE3:
  case CK_x86_64:
  case CK_Opteron:
  case CK_OpteronSSE3:
  case CK_Athlon64:
  case CK_Athlon64SSE3:
  case CK_AthlonFX:
    defineCPUMacros(Builder, "k8");
    break;
  case CK_AMDFAM10:
    defineCPUMacros(Builder, "amdfam10");
    break;
  case CK_BTVER1:
    defineCPUMacros(Builder, "btver1");
    break;
  case CK_BTVER2:
    defineCPUMacros(Builder, "btver2");
    break;
  case CK_BDVER1:
    defineCPUMacros(Builder, "bdver1");
    break;
  case CK_BDVER2:
    defineCPUMacros(Builder, "bdver2");
    break;
  case CK_BDVER3:
    defineCPUMacros(Builder, "bdver3");
    break;
  case CK_BDVER4:
    defineCPUMacros(Builder, "bdver4");
    break;
  case CK_Geode:
    defineCPUMacros(Builder, "geode");
    break;
  }

  // Target properties.
  Builder.defineMacro("__REGISTER_PREFIX__", "");

  // Define __NO_MATH_INLINES on linux/x86 so that we don't get inline
  // functions in glibc header files that use FP Stack inline asm which the
  // backend can't deal with (PR879).
  Builder.defineMacro("__NO_MATH_INLINES");

  if (HasAES)
    Builder.defineMacro("__AES__");

  if (HasPCLMUL)
    Builder.defineMacro("__PCLMUL__");

  if (HasLZCNT)
    Builder.defineMacro("__LZCNT__");

  if (HasRDRND)
    Builder.defineMacro("__RDRND__");

  if (HasFSGSBASE)
    Builder.defineMacro("__FSGSBASE__");

  if (HasBMI)
    Builder.defineMacro("__BMI__");

  if (HasBMI2)
    Builder.defineMacro("__BMI2__");

  if (HasPOPCNT)
    Builder.defineMacro("__POPCNT__");

  if (HasRTM)
    Builder.defineMacro("__RTM__");

  if (HasPRFCHW)
    Builder.defineMacro("__PRFCHW__");

  if (HasRDSEED)
    Builder.defineMacro("__RDSEED__");

  if (HasADX)
    Builder.defineMacro("__ADX__");

  if (HasTBM)
    Builder.defineMacro("__TBM__");

  if (HasMWAITX)
    Builder.defineMacro("__MWAITX__");

  switch (XOPLevel) {
  case XOP:
    Builder.defineMacro("__XOP__");
  case FMA4:
    Builder.defineMacro("__FMA4__");
  case SSE4A:
    Builder.defineMacro("__SSE4A__");
  case NoXOP:
    break;
  }

  if (HasFMA)
    Builder.defineMacro("__FMA__");

  if (HasF16C)
    Builder.defineMacro("__F16C__");

  if (HasAVX512CD)
    Builder.defineMacro("__AVX512CD__");
  if (HasAVX512ER)
    Builder.defineMacro("__AVX512ER__");
  if (HasAVX512PF)
    Builder.defineMacro("__AVX512PF__");
  if (HasAVX512DQ)
    Builder.defineMacro("__AVX512DQ__");
  if (HasAVX512BW)
    Builder.defineMacro("__AVX512BW__");
  if (HasAVX512VL)
    Builder.defineMacro("__AVX512VL__");
  if (HasAVX512VBMI)
    Builder.defineMacro("__AVX512VBMI__");
  if (HasAVX512IFMA)
    Builder.defineMacro("__AVX512IFMA__");

  if (HasSHA)
    Builder.defineMacro("__SHA__");

  if (HasFXSR)
    Builder.defineMacro("__FXSR__");
  if (HasXSAVE)
    Builder.defineMacro("__XSAVE__");
  if (HasXSAVEOPT)
    Builder.defineMacro("__XSAVEOPT__");
  if (HasXSAVEC)
    Builder.defineMacro("__XSAVEC__");
  if (HasXSAVES)
    Builder.defineMacro("__XSAVES__");
  if (HasPKU)
    Builder.defineMacro("__PKU__");
  if (HasCX16)
    Builder.defineMacro("__GCC_HAVE_SYNC_COMPARE_AND_SWAP_16");

  // Each case falls through to the previous one here.
  switch (SSELevel) {
  case AVX512F:
    Builder.defineMacro("__AVX512F__");
  case AVX2:
    Builder.defineMacro("__AVX2__");
  case AVX:
    Builder.defineMacro("__AVX__");
  case SSE42:
    Builder.defineMacro("__SSE4_2__");
  case SSE41:
    Builder.defineMacro("__SSE4_1__");
  case SSSE3:
    Builder.defineMacro("__SSSE3__");
  case SSE3:
    Builder.defineMacro("__SSE3__");
  case SSE2:
    Builder.defineMacro("__SSE2__");
    Builder.defineMacro("__SSE2_MATH__");  // -mfp-math=sse always implied.
  case SSE1:
    Builder.defineMacro("__SSE__");
    Builder.defineMacro("__SSE_MATH__");   // -mfp-math=sse always implied.
  case NoSSE:
    break;
  }

  if (Opts.MicrosoftExt && getTriple().getArch() == llvm::Triple::x86) {
    switch (SSELevel) {
    case AVX512F:
    case AVX2:
    case AVX:
    case SSE42:
    case SSE41:
    case SSSE3:
    case SSE3:
    case SSE2:
      Builder.defineMacro("_M_IX86_FP", Twine(2));
      break;
    case SSE1:
      Builder.defineMacro("_M_IX86_FP", Twine(1));
      break;
    default:
      Builder.defineMacro("_M_IX86_FP", Twine(0));
    }
  }

  // Each case falls through to the previous one here.
  switch (MMX3DNowLevel) {
  case AMD3DNowAthlon:
    Builder.defineMacro("__3dNOW_A__");
  case AMD3DNow:
    Builder.defineMacro("__3dNOW__");
  case MMX:
    Builder.defineMacro("__MMX__");
  case NoMMX3DNow:
    break;
  }

  if (CPU >= CK_i486) {
    Builder.defineMacro("__GCC_HAVE_SYNC_COMPARE_AND_SWAP_1");
    Builder.defineMacro("__GCC_HAVE_SYNC_COMPARE_AND_SWAP_2");
    Builder.defineMacro("__GCC_HAVE_SYNC_COMPARE_AND_SWAP_4");
  }
  if (CPU >= CK_i586)
    Builder.defineMacro("__GCC_HAVE_SYNC_COMPARE_AND_SWAP_8");
}

bool X86TargetInfo::hasFeature(StringRef Feature) const {
  return llvm::StringSwitch<bool>(Feature)
      .Case("aes", HasAES)
      .Case("avx", SSELevel >= AVX)
      .Case("avx2", SSELevel >= AVX2)
      .Case("avx512f", SSELevel >= AVX512F)
      .Case("avx512cd", HasAVX512CD)
      .Case("avx512er", HasAVX512ER)
      .Case("avx512pf", HasAVX512PF)
      .Case("avx512dq", HasAVX512DQ)
      .Case("avx512bw", HasAVX512BW)
      .Case("avx512vl", HasAVX512VL)
      .Case("avx512vbmi", HasAVX512VBMI)
      .Case("avx512ifma", HasAVX512IFMA)
      .Case("bmi", HasBMI)
      .Case("bmi2", HasBMI2)
      .Case("clflushopt", HasCLFLUSHOPT)
      .Case("clwb", HasCLWB)
      .Case("cx16", HasCX16)
      .Case("f16c", HasF16C)
      .Case("fma", HasFMA)
      .Case("fma4", XOPLevel >= FMA4)
      .Case("fsgsbase", HasFSGSBASE)
      .Case("fxsr", HasFXSR)
      .Case("lzcnt", HasLZCNT)
      .Case("mm3dnow", MMX3DNowLevel >= AMD3DNow)
      .Case("mm3dnowa", MMX3DNowLevel >= AMD3DNowAthlon)
      .Case("mmx", MMX3DNowLevel >= MMX)
      .Case("movbe", HasMOVBE)
      .Case("mpx", HasMPX)
      .Case("pclmul", HasPCLMUL)
      .Case("pcommit", HasPCOMMIT)
      .Case("pku", HasPKU)
      .Case("popcnt", HasPOPCNT)
      .Case("prefetchwt1", HasPREFETCHWT1)
      .Case("prfchw", HasPRFCHW)
      .Case("rdrnd", HasRDRND)
      .Case("rdseed", HasRDSEED)
      .Case("rtm", HasRTM)
      .Case("sgx", HasSGX)
      .Case("sha", HasSHA)
      .Case("sse", SSELevel >= SSE1)
      .Case("sse2", SSELevel >= SSE2)
      .Case("sse3", SSELevel >= SSE3)
      .Case("ssse3", SSELevel >= SSSE3)
      .Case("sse4.1", SSELevel >= SSE41)
      .Case("sse4.2", SSELevel >= SSE42)
      .Case("sse4a", XOPLevel >= SSE4A)
      .Case("tbm", HasTBM)
      .Case("umip", HasUMIP)
      .Case("x86", true)
      .Case("x86_32", getTriple().getArch() == llvm::Triple::x86)
      .Case("x86_64", getTriple().getArch() == llvm::Triple::x86_64)
      .Case("xop", XOPLevel >= XOP)
      .Case("xsave", HasXSAVE)
      .Case("xsavec", HasXSAVEC)
      .Case("xsaves", HasXSAVES)
      .Case("xsaveopt", HasXSAVEOPT)
      .Default(false);
}

// We can't use a generic validation scheme for the features accepted here
// versus subtarget features accepted in the target attribute because the
// bitfield structure that's initialized in the runtime only supports the
// below currently rather than the full range of subtarget features. (See
// X86TargetInfo::hasFeature for a somewhat comprehensive list).
bool X86TargetInfo::validateCpuSupports(StringRef FeatureStr) const {
  return llvm::StringSwitch<bool>(FeatureStr)
      .Case("cmov", true)
      .Case("mmx", true)
      .Case("popcnt", true)
      .Case("sse", true)
      .Case("sse2", true)
      .Case("sse3", true)
      .Case("ssse3", true)
      .Case("sse4.1", true)
      .Case("sse4.2", true)
      .Case("avx", true)
      .Case("avx2", true)
      .Case("sse4a", true)
      .Case("fma4", true)
      .Case("xop", true)
      .Case("fma", true)
      .Case("avx512f", true)
      .Case("bmi", true)
      .Case("bmi2", true)
      .Case("aes", true)
      .Case("pclmul", true)
      .Case("avx512vl", true)
      .Case("avx512bw", true)
      .Case("avx512dq", true)
      .Case("avx512cd", true)
      .Case("avx512er", true)
      .Case("avx512pf", true)
      .Case("avx512vbmi", true)
      .Case("avx512ifma", true)
      .Default(false);
}

bool
X86TargetInfo::validateAsmConstraint(const char *&Name,
                                     TargetInfo::ConstraintInfo &Info) const {
  switch (*Name) {
  default: return false;
  // Constant constraints.
  case 'e': // 32-bit signed integer constant for use with sign-extending x86_64
            // instructions.
  case 'Z': // 32-bit unsigned integer constant for use with zero-extending
            // x86_64 instructions.
  case 's':
    Info.setRequiresImmediate();
    return true;
  case 'I':
    Info.setRequiresImmediate(0, 31);
    return true;
  case 'J':
    Info.setRequiresImmediate(0, 63);
    return true;
  case 'K':
    Info.setRequiresImmediate(-128, 127);
    return true;
  case 'L':
    Info.setRequiresImmediate({ int(0xff), int(0xffff), int(0xffffffff) });
    return true;
  case 'M':
    Info.setRequiresImmediate(0, 3);
    return true;
  case 'N':
    Info.setRequiresImmediate(0, 255);
    return true;
  case 'O':
    Info.setRequiresImmediate(0, 127);
    return true;
  // Register constraints.
  case 'Y': // 'Y' is the first character for several 2-character constraints.
    // Shift the pointer to the second character of the constraint.
    Name++;
    switch (*Name) {
    default:
      return false;
    case '0': // First SSE register.
    case 't': // Any SSE register, when SSE2 is enabled.
    case 'i': // Any SSE register, when SSE2 and inter-unit moves enabled.
    case 'm': // Any MMX register, when inter-unit moves enabled.
      Info.setAllowsRegister();
      return true;
    }
  case 'f': // Any x87 floating point stack register.
    // Constraint 'f' cannot be used for output operands.
    if (Info.ConstraintStr[0] == '=')
      return false;
    Info.setAllowsRegister();
    return true;
  case 'a': // eax.
  case 'b': // ebx.
  case 'c': // ecx.
  case 'd': // edx.
  case 'S': // esi.
  case 'D': // edi.
  case 'A': // edx:eax.
  case 't': // Top of floating point stack.
  case 'u': // Second from top of floating point stack.
  case 'q': // Any register accessible as [r]l: a, b, c, and d.
  case 'y': // Any MMX register.
  case 'x': // Any SSE register.
  case 'Q': // Any register accessible as [r]h: a, b, c, and d.
  case 'R': // "Legacy" registers: ax, bx, cx, dx, di, si, sp, bp.
  case 'l': // "Index" registers: any general register that can be used as an
            // index in a base+index memory access.
    Info.setAllowsRegister();
    return true;
  // Floating point constant constraints.
  case 'C': // SSE floating point constant.
  case 'G': // x87 floating point constant.
    return true;
  }
}

bool X86TargetInfo::validateOutputSize(StringRef Constraint,
                                       unsigned Size) const {
  // Strip off constraint modifiers.
  while (Constraint[0] == '=' ||
         Constraint[0] == '+' ||
         Constraint[0] == '&')
    Constraint = Constraint.substr(1);

  return validateOperandSize(Constraint, Size);
}

bool X86TargetInfo::validateInputSize(StringRef Constraint,
                                      unsigned Size) const {
  return validateOperandSize(Constraint, Size);
}

bool X86TargetInfo::validateOperandSize(StringRef Constraint,
                                        unsigned Size) const {
  switch (Constraint[0]) {
  default: break;
  case 'y':
    return Size <= 64;
  case 'f':
  case 't':
  case 'u':
    return Size <= 128;
  case 'x':
    if (SSELevel >= AVX512F)
      // 512-bit zmm registers can be used if target supports AVX512F.
      return Size <= 512U;
    else if (SSELevel >= AVX)
      // 256-bit ymm registers can be used if target supports AVX.
      return Size <= 256U;
    return Size <= 128U;
  case 'Y':
    // 'Y' is the first character for several 2-character constraints.
    switch (Constraint[1]) {
    default: break;
    case 'm':
      // 'Ym' is synonymous with 'y'.
      return Size <= 64;
    case 'i':
    case 't':
      // 'Yi' and 'Yt' are synonymous with 'x' when SSE2 is enabled.
      if (SSELevel >= AVX512F)
        return Size <= 512U;
      else if (SSELevel >= AVX)
        return Size <= 256U;
      return SSELevel >= SSE2 && Size <= 128U;
    }

  }

  return true;
}

std::string
X86TargetInfo::convertConstraint(const char *&Constraint) const {
  switch (*Constraint) {
  case 'a': return std::string("{ax}");
  case 'b': return std::string("{bx}");
  case 'c': return std::string("{cx}");
  case 'd': return std::string("{dx}");
  case 'S': return std::string("{si}");
  case 'D': return std::string("{di}");
  case 'p': // address
    return std::string("im");
  case 't': // top of floating point stack.
    return std::string("{st}");
  case 'u': // second from top of floating point stack.
    return std::string("{st(1)}"); // second from top of floating point stack.
  default:
    return std::string(1, *Constraint);
  }
}

// X86-32 generic target
class X86_32TargetInfo : public X86TargetInfo {
public:
  X86_32TargetInfo(const llvm::Triple &Triple, const TargetOptions &Opts)
      : X86TargetInfo(Triple, Opts) {
    DoubleAlign = LongLongAlign = 32;
    LongDoubleWidth = 96;
    LongDoubleAlign = 32;
    SuitableAlign = 128;
    resetDataLayout("e-m:e-p:32:32-f64:32:64-f80:32-n8:16:32-S128");
    SizeType = UnsignedInt;
    PtrDiffType = SignedInt;
    IntPtrType = SignedInt;
    RegParmMax = 3;

    // Use fpret for all types.
    RealTypeUsesObjCFPRet = ((1 << TargetInfo::Float) |
                             (1 << TargetInfo::Double) |
                             (1 << TargetInfo::LongDouble));

    // x86-32 has atomics up to 8 bytes
    // FIXME: Check that we actually have cmpxchg8b before setting
    // MaxAtomicInlineWidth. (cmpxchg8b is an i586 instruction.)
    MaxAtomicPromoteWidth = MaxAtomicInlineWidth = 64;
  }
  BuiltinVaListKind getBuiltinVaListKind() const override {
    return TargetInfo::CharPtrBuiltinVaList;
  }

  int getEHDataRegisterNumber(unsigned RegNo) const override {
    if (RegNo == 0) return 0;
    if (RegNo == 1) return 2;
    return -1;
  }
  bool validateOperandSize(StringRef Constraint,
                           unsigned Size) const override {
    switch (Constraint[0]) {
    default: break;
    case 'R':
    case 'q':
    case 'Q':
    case 'a':
    case 'b':
    case 'c':
    case 'd':
    case 'S':
    case 'D':
      return Size <= 32;
    case 'A':
      return Size <= 64;
    }

    return X86TargetInfo::validateOperandSize(Constraint, Size);
  }
};

class NetBSDI386TargetInfo : public NetBSDTargetInfo<X86_32TargetInfo> {
public:
  NetBSDI386TargetInfo(const llvm::Triple &Triple, const TargetOptions &Opts)
      : NetBSDTargetInfo<X86_32TargetInfo>(Triple, Opts) {}

  unsigned getFloatEvalMethod() const override {
    unsigned Major, Minor, Micro;
    getTriple().getOSVersion(Major, Minor, Micro);
    // New NetBSD uses the default rounding mode.
    if (Major >= 7 || (Major == 6 && Minor == 99 && Micro >= 26) || Major == 0)
      return X86_32TargetInfo::getFloatEvalMethod();
    // NetBSD before 6.99.26 defaults to "double" rounding.
    return 1;
  }
};

class OpenBSDI386TargetInfo : public OpenBSDTargetInfo<X86_32TargetInfo> {
public:
  OpenBSDI386TargetInfo(const llvm::Triple &Triple, const TargetOptions &Opts)
      : OpenBSDTargetInfo<X86_32TargetInfo>(Triple, Opts) {
    SizeType = UnsignedLong;
    IntPtrType = SignedLong;
    PtrDiffType = SignedLong;
  }
};

class BitrigI386TargetInfo : public BitrigTargetInfo<X86_32TargetInfo> {
public:
  BitrigI386TargetInfo(const llvm::Triple &Triple, const TargetOptions &Opts)
      : BitrigTargetInfo<X86_32TargetInfo>(Triple, Opts) {
    SizeType = UnsignedLong;
    IntPtrType = SignedLong;
    PtrDiffType = SignedLong;
  }
};

class DarwinI386TargetInfo : public DarwinTargetInfo<X86_32TargetInfo> {
public:
  DarwinI386TargetInfo(const llvm::Triple &Triple, const TargetOptions &Opts)
      : DarwinTargetInfo<X86_32TargetInfo>(Triple, Opts) {
    LongDoubleWidth = 128;
    LongDoubleAlign = 128;
    SuitableAlign = 128;
    MaxVectorAlign = 256;
    // The watchOS simulator uses the builtin bool type for Objective-C.
    llvm::Triple T = llvm::Triple(Triple);
    if (T.isWatchOS())
      UseSignedCharForObjCBool = false;
    SizeType = UnsignedLong;
    IntPtrType = SignedLong;
    resetDataLayout("e-m:o-p:32:32-f64:32:64-f80:128-n8:16:32-S128");
    HasAlignMac68kSupport = true;
  }

  bool handleTargetFeatures(std::vector<std::string> &Features,
                            DiagnosticsEngine &Diags) override {
    if (!DarwinTargetInfo<X86_32TargetInfo>::handleTargetFeatures(Features,
                                                                  Diags))
      return false;
    // We now know the features we have: we can decide how to align vectors.
    MaxVectorAlign =
        hasFeature("avx512f") ? 512 : hasFeature("avx") ? 256 : 128;
    return true;
  }
};

// x86-32 Windows target
class WindowsX86_32TargetInfo : public WindowsTargetInfo<X86_32TargetInfo> {
public:
  WindowsX86_32TargetInfo(const llvm::Triple &Triple, const TargetOptions &Opts)
      : WindowsTargetInfo<X86_32TargetInfo>(Triple, Opts) {
    WCharType = UnsignedShort;
    DoubleAlign = LongLongAlign = 64;
    bool IsWinCOFF =
        getTriple().isOSWindows() && getTriple().isOSBinFormatCOFF();
    resetDataLayout(IsWinCOFF
                        ? "e-m:x-p:32:32-i64:64-f80:32-n8:16:32-a:0:32-S32"
                        : "e-m:e-p:32:32-i64:64-f80:32-n8:16:32-a:0:32-S32");
  }
  void getTargetDefines(const LangOptions &Opts,
                        MacroBuilder &Builder) const override {
    WindowsTargetInfo<X86_32TargetInfo>::getTargetDefines(Opts, Builder);
  }
};

// x86-32 Windows Visual Studio target
class MicrosoftX86_32TargetInfo : public WindowsX86_32TargetInfo {
public:
  MicrosoftX86_32TargetInfo(const llvm::Triple &Triple,
                            const TargetOptions &Opts)
      : WindowsX86_32TargetInfo(Triple, Opts) {
    LongDoubleWidth = LongDoubleAlign = 64;
    LongDoubleFormat = &llvm::APFloat::IEEEdouble;
  }
  void getTargetDefines(const LangOptions &Opts,
                        MacroBuilder &Builder) const override {
    WindowsX86_32TargetInfo::getTargetDefines(Opts, Builder);
    WindowsX86_32TargetInfo::getVisualStudioDefines(Opts, Builder);
    // The value of the following reflects processor type.
    // 300=386, 400=486, 500=Pentium, 600=Blend (default)
    // We lost the original triple, so we use the default.
    Builder.defineMacro("_M_IX86", "600");
  }
};

static void addCygMingDefines(const LangOptions &Opts, MacroBuilder &Builder) {
  // Mingw and cygwin define __declspec(a) to __attribute__((a)).  Clang
  // supports __declspec natively under -fms-extensions, but we define a no-op
  // __declspec macro anyway for pre-processor compatibility.
  if (Opts.MicrosoftExt)
    Builder.defineMacro("__declspec", "__declspec");
  else
    Builder.defineMacro("__declspec(a)", "__attribute__((a))");

  if (!Opts.MicrosoftExt) {
    // Provide macros for all the calling convention keywords.  Provide both
    // single and double underscore prefixed variants.  These are available on
    // x64 as well as x86, even though they have no effect.
    const char *CCs[] = {"cdecl", "stdcall", "fastcall", "thiscall", "pascal"};
    for (const char *CC : CCs) {
      std::string GCCSpelling = "__attribute__((__";
      GCCSpelling += CC;
      GCCSpelling += "__))";
      Builder.defineMacro(Twine("_") + CC, GCCSpelling);
      Builder.defineMacro(Twine("__") + CC, GCCSpelling);
    }
  }
}

static void addMinGWDefines(const LangOptions &Opts, MacroBuilder &Builder) {
  Builder.defineMacro("__MSVCRT__");
  Builder.defineMacro("__MINGW32__");
  addCygMingDefines(Opts, Builder);
}

// x86-32 MinGW target
class MinGWX86_32TargetInfo : public WindowsX86_32TargetInfo {
public:
  MinGWX86_32TargetInfo(const llvm::Triple &Triple, const TargetOptions &Opts)
      : WindowsX86_32TargetInfo(Triple, Opts) {}
  void getTargetDefines(const LangOptions &Opts,
                        MacroBuilder &Builder) const override {
    WindowsX86_32TargetInfo::getTargetDefines(Opts, Builder);
    DefineStd(Builder, "WIN32", Opts);
    DefineStd(Builder, "WINNT", Opts);
    Builder.defineMacro("_X86_");
    addMinGWDefines(Opts, Builder);
  }
};

// x86-32 Cygwin target
class CygwinX86_32TargetInfo : public X86_32TargetInfo {
public:
  CygwinX86_32TargetInfo(const llvm::Triple &Triple, const TargetOptions &Opts)
      : X86_32TargetInfo(Triple, Opts) {
    WCharType = UnsignedShort;
    DoubleAlign = LongLongAlign = 64;
    resetDataLayout("e-m:x-p:32:32-i64:64-f80:32-n8:16:32-a:0:32-S32");
  }
  void getTargetDefines(const LangOptions &Opts,
                        MacroBuilder &Builder) const override {
    X86_32TargetInfo::getTargetDefines(Opts, Builder);
    Builder.defineMacro("_X86_");
    Builder.defineMacro("__CYGWIN__");
    Builder.defineMacro("__CYGWIN32__");
    addCygMingDefines(Opts, Builder);
    DefineStd(Builder, "unix", Opts);
    if (Opts.CPlusPlus)
      Builder.defineMacro("_GNU_SOURCE");
  }
};

// x86-32 Haiku target
class HaikuX86_32TargetInfo : public HaikuTargetInfo<X86_32TargetInfo> {
public:
  HaikuX86_32TargetInfo(const llvm::Triple &Triple, const TargetOptions &Opts)
    : HaikuTargetInfo<X86_32TargetInfo>(Triple, Opts) {
  }
  void getTargetDefines(const LangOptions &Opts,
                        MacroBuilder &Builder) const override {
    HaikuTargetInfo<X86_32TargetInfo>::getTargetDefines(Opts, Builder);
    Builder.defineMacro("__INTEL__");
  }
};

// X86-32 MCU target
class MCUX86_32TargetInfo : public X86_32TargetInfo {
public:
  MCUX86_32TargetInfo(const llvm::Triple &Triple, const TargetOptions &Opts)
      : X86_32TargetInfo(Triple, Opts) {
    LongDoubleWidth = 64;
    LongDoubleFormat = &llvm::APFloat::IEEEdouble;
    resetDataLayout("e-m:e-p:32:32-i64:32-f64:32-f128:32-n8:16:32-a:0:32-S32");
    WIntType = UnsignedInt;
  }

  CallingConvCheckResult checkCallingConvention(CallingConv CC) const override {
    // On MCU we support only C calling convention.
    return CC == CC_C ? CCCR_OK : CCCR_Warning;
  }

  void getTargetDefines(const LangOptions &Opts,
                        MacroBuilder &Builder) const override {
    X86_32TargetInfo::getTargetDefines(Opts, Builder);
    Builder.defineMacro("__iamcu");
    Builder.defineMacro("__iamcu__");
  }

  bool allowsLargerPreferedTypeAlignment() const override {
    return false;
  }
};

// RTEMS Target
template<typename Target>
class RTEMSTargetInfo : public OSTargetInfo<Target> {
protected:
  void getOSDefines(const LangOptions &Opts, const llvm::Triple &Triple,
                    MacroBuilder &Builder) const override {
    // RTEMS defines; list based off of gcc output

    Builder.defineMacro("__rtems__");
    Builder.defineMacro("__ELF__");
  }

public:
  RTEMSTargetInfo(const llvm::Triple &Triple, const TargetOptions &Opts)
      : OSTargetInfo<Target>(Triple, Opts) {
    switch (Triple.getArch()) {
    default:
    case llvm::Triple::x86:
      // this->MCountName = ".mcount";
      break;
    case llvm::Triple::mips:
    case llvm::Triple::mipsel:
    case llvm::Triple::ppc:
    case llvm::Triple::ppc64:
    case llvm::Triple::ppc64le:
      // this->MCountName = "_mcount";
      break;
    case llvm::Triple::arm:
      // this->MCountName = "__mcount";
      break;
    }
  }
};

// x86-32 RTEMS target
class RTEMSX86_32TargetInfo : public X86_32TargetInfo {
public:
  RTEMSX86_32TargetInfo(const llvm::Triple &Triple, const TargetOptions &Opts)
      : X86_32TargetInfo(Triple, Opts) {
    SizeType = UnsignedLong;
    IntPtrType = SignedLong;
    PtrDiffType = SignedLong;
  }
  void getTargetDefines(const LangOptions &Opts,
                        MacroBuilder &Builder) const override {
    X86_32TargetInfo::getTargetDefines(Opts, Builder);
    Builder.defineMacro("__INTEL__");
    Builder.defineMacro("__rtems__");
  }
};

// x86-64 generic target
class X86_64TargetInfo : public X86TargetInfo {
public:
  X86_64TargetInfo(const llvm::Triple &Triple, const TargetOptions &Opts)
      : X86TargetInfo(Triple, Opts) {
    const bool IsX32 = getTriple().getEnvironment() == llvm::Triple::GNUX32;
    bool IsWinCOFF =
        getTriple().isOSWindows() && getTriple().isOSBinFormatCOFF();
    LongWidth = LongAlign = PointerWidth = PointerAlign = IsX32 ? 32 : 64;
    LongDoubleWidth = 128;
    LongDoubleAlign = 128;
    LargeArrayMinWidth = 128;
    LargeArrayAlign = 128;
    SuitableAlign = 128;
    SizeType    = IsX32 ? UnsignedInt      : UnsignedLong;
    PtrDiffType = IsX32 ? SignedInt        : SignedLong;
    IntPtrType  = IsX32 ? SignedInt        : SignedLong;
    IntMaxType  = IsX32 ? SignedLongLong   : SignedLong;
    Int64Type   = IsX32 ? SignedLongLong   : SignedLong;
    RegParmMax = 6;

    // Pointers are 32-bit in x32.
    resetDataLayout(IsX32
                        ? "e-m:e-p:32:32-i64:64-f80:128-n8:16:32:64-S128"
                        : IsWinCOFF ? "e-m:w-i64:64-f80:128-n8:16:32:64-S128"
                                    : "e-m:e-i64:64-f80:128-n8:16:32:64-S128");

    // Use fpret only for long double.
    RealTypeUsesObjCFPRet = (1 << TargetInfo::LongDouble);

    // Use fp2ret for _Complex long double.
    ComplexLongDoubleUsesFP2Ret = true;

    // Make __builtin_ms_va_list available.
    HasBuiltinMSVaList = true;

    // x86-64 has atomics up to 16 bytes.
    MaxAtomicPromoteWidth = 128;
    MaxAtomicInlineWidth = 128;
  }
  BuiltinVaListKind getBuiltinVaListKind() const override {
    return TargetInfo::X86_64ABIBuiltinVaList;
  }

  int getEHDataRegisterNumber(unsigned RegNo) const override {
    if (RegNo == 0) return 0;
    if (RegNo == 1) return 1;
    return -1;
  }

  CallingConvCheckResult checkCallingConvention(CallingConv CC) const override {
    switch (CC) {
    case CC_C:
    case CC_Swift:
    case CC_X86VectorCall:
    case CC_IntelOclBicc:
    case CC_X86_64Win64:
    case CC_PreserveMost:
    case CC_PreserveAll:
      return CCCR_OK;
    default:
      return CCCR_Warning;
    }
  }

  CallingConv getDefaultCallingConv(CallingConvMethodType MT) const override {
    return CC_C;
  }

  // for x32 we need it here explicitly
  bool hasInt128Type() const override { return true; }
  unsigned getUnwindWordWidth() const override { return 64; }
  unsigned getRegisterWidth() const override { return 64; }

  bool validateGlobalRegisterVariable(StringRef RegName,
                                      unsigned RegSize,
                                      bool &HasSizeMismatch) const override {
    // rsp and rbp are the only 64-bit registers the x86 backend can currently
    // handle.
    if (RegName.equals("rsp") || RegName.equals("rbp")) {
      // Check that the register size is 64-bit.
      HasSizeMismatch = RegSize != 64;
      return true;
    }

    // Check if the register is a 32-bit register the backend can handle.
    return X86TargetInfo::validateGlobalRegisterVariable(RegName, RegSize,
                                                         HasSizeMismatch);
  }
};

// x86-64 Windows target
class WindowsX86_64TargetInfo : public WindowsTargetInfo<X86_64TargetInfo> {
public:
  WindowsX86_64TargetInfo(const llvm::Triple &Triple, const TargetOptions &Opts)
      : WindowsTargetInfo<X86_64TargetInfo>(Triple, Opts) {
    WCharType = UnsignedShort;
    LongWidth = LongAlign = 32;
    DoubleAlign = LongLongAlign = 64;
    IntMaxType = SignedLongLong;
    Int64Type = SignedLongLong;
    SizeType = UnsignedLongLong;
    PtrDiffType = SignedLongLong;
    IntPtrType = SignedLongLong;
  }

  void getTargetDefines(const LangOptions &Opts,
                                MacroBuilder &Builder) const override {
    WindowsTargetInfo<X86_64TargetInfo>::getTargetDefines(Opts, Builder);
    Builder.defineMacro("_WIN64");
  }

  BuiltinVaListKind getBuiltinVaListKind() const override {
    return TargetInfo::CharPtrBuiltinVaList;
  }

  CallingConvCheckResult checkCallingConvention(CallingConv CC) const override {
    switch (CC) {
    case CC_X86StdCall:
    case CC_X86ThisCall:
    case CC_X86FastCall:
      return CCCR_Ignore;
    case CC_C:
    case CC_X86VectorCall:
    case CC_IntelOclBicc:
    case CC_X86_64SysV:
      return CCCR_OK;
    default:
      return CCCR_Warning;
    }
  }
};

// x86-64 Windows Visual Studio target
class MicrosoftX86_64TargetInfo : public WindowsX86_64TargetInfo {
public:
  MicrosoftX86_64TargetInfo(const llvm::Triple &Triple,
                            const TargetOptions &Opts)
      : WindowsX86_64TargetInfo(Triple, Opts) {
    LongDoubleWidth = LongDoubleAlign = 64;
    LongDoubleFormat = &llvm::APFloat::IEEEdouble;
  }
  void getTargetDefines(const LangOptions &Opts,
                        MacroBuilder &Builder) const override {
    WindowsX86_64TargetInfo::getTargetDefines(Opts, Builder);
    WindowsX86_64TargetInfo::getVisualStudioDefines(Opts, Builder);
    Builder.defineMacro("_M_X64", "100");
    Builder.defineMacro("_M_AMD64", "100");
  }
};

// x86-64 MinGW target
class MinGWX86_64TargetInfo : public WindowsX86_64TargetInfo {
public:
  MinGWX86_64TargetInfo(const llvm::Triple &Triple, const TargetOptions &Opts)
      : WindowsX86_64TargetInfo(Triple, Opts) {
    // Mingw64 rounds long double size and alignment up to 16 bytes, but sticks
    // with x86 FP ops. Weird.
    LongDoubleWidth = LongDoubleAlign = 128;
    LongDoubleFormat = &llvm::APFloat::x87DoubleExtended;
  }

  void getTargetDefines(const LangOptions &Opts,
                        MacroBuilder &Builder) const override {
    WindowsX86_64TargetInfo::getTargetDefines(Opts, Builder);
    DefineStd(Builder, "WIN64", Opts);
    Builder.defineMacro("__MINGW64__");
    addMinGWDefines(Opts, Builder);

    // GCC defines this macro when it is using __gxx_personality_seh0.
    if (!Opts.SjLjExceptions)
      Builder.defineMacro("__SEH__");
  }
};

// x86-64 Cygwin target
class CygwinX86_64TargetInfo : public X86_64TargetInfo {
public:
  CygwinX86_64TargetInfo(const llvm::Triple &Triple, const TargetOptions &Opts)
      : X86_64TargetInfo(Triple, Opts) {
    TLSSupported = false;
    WCharType = UnsignedShort;
  }
  void getTargetDefines(const LangOptions &Opts,
                        MacroBuilder &Builder) const override {
    X86_64TargetInfo::getTargetDefines(Opts, Builder);
    Builder.defineMacro("__x86_64__");
    Builder.defineMacro("__CYGWIN__");
    Builder.defineMacro("__CYGWIN64__");
    addCygMingDefines(Opts, Builder);
    DefineStd(Builder, "unix", Opts);
    if (Opts.CPlusPlus)
      Builder.defineMacro("_GNU_SOURCE");

    // GCC defines this macro when it is using __gxx_personality_seh0.
    if (!Opts.SjLjExceptions)
      Builder.defineMacro("__SEH__");
  }
};

class DarwinX86_64TargetInfo : public DarwinTargetInfo<X86_64TargetInfo> {
public:
  DarwinX86_64TargetInfo(const llvm::Triple &Triple, const TargetOptions &Opts)
      : DarwinTargetInfo<X86_64TargetInfo>(Triple, Opts) {
    Int64Type = SignedLongLong;
    // The 64-bit iOS simulator uses the builtin bool type for Objective-C.
    llvm::Triple T = llvm::Triple(Triple);
    if (T.isiOS())
      UseSignedCharForObjCBool = false;
    resetDataLayout("e-m:o-i64:64-f80:128-n8:16:32:64-S128");
  }

  bool handleTargetFeatures(std::vector<std::string> &Features,
                            DiagnosticsEngine &Diags) override {
    if (!DarwinTargetInfo<X86_64TargetInfo>::handleTargetFeatures(Features,
                                                                  Diags))
      return false;
    // We now know the features we have: we can decide how to align vectors.
    MaxVectorAlign =
        hasFeature("avx512f") ? 512 : hasFeature("avx") ? 256 : 128;
    return true;
  }
};

class OpenBSDX86_64TargetInfo : public OpenBSDTargetInfo<X86_64TargetInfo> {
public:
  OpenBSDX86_64TargetInfo(const llvm::Triple &Triple, const TargetOptions &Opts)
      : OpenBSDTargetInfo<X86_64TargetInfo>(Triple, Opts) {
    IntMaxType = SignedLongLong;
    Int64Type = SignedLongLong;
  }
};

class BitrigX86_64TargetInfo : public BitrigTargetInfo<X86_64TargetInfo> {
public:
  BitrigX86_64TargetInfo(const llvm::Triple &Triple, const TargetOptions &Opts)
      : BitrigTargetInfo<X86_64TargetInfo>(Triple, Opts) {
    IntMaxType = SignedLongLong;
    Int64Type = SignedLongLong;
  }
};

class ARMTargetInfo : public TargetInfo {
  // Possible FPU choices.
  enum FPUMode {
    VFP2FPU = (1 << 0),
    VFP3FPU = (1 << 1),
    VFP4FPU = (1 << 2),
    NeonFPU = (1 << 3),
    FPARMV8 = (1 << 4)
  };

  // Possible HWDiv features.
  enum HWDivMode {
    HWDivThumb = (1 << 0),
    HWDivARM = (1 << 1)
  };

  static bool FPUModeIsVFP(FPUMode Mode) {
    return Mode & (VFP2FPU | VFP3FPU | VFP4FPU | NeonFPU | FPARMV8);
  }

  static const TargetInfo::GCCRegAlias GCCRegAliases[];
  static const char * const GCCRegNames[];

  std::string ABI, CPU;

  StringRef CPUProfile;
  StringRef CPUAttr;

  enum {
    FP_Default,
    FP_VFP,
    FP_Neon
  } FPMath;

  unsigned ArchISA;
  unsigned ArchKind = llvm::ARM::AK_ARMV4T;
  unsigned ArchProfile;
  unsigned ArchVersion;

  unsigned FPU : 5;

  unsigned IsAAPCS : 1;
  unsigned HWDiv : 2;

  // Initialized via features.
  unsigned SoftFloat : 1;
  unsigned SoftFloatABI : 1;

  unsigned CRC : 1;
  unsigned Crypto : 1;
  unsigned DSP : 1;
  unsigned Unaligned : 1;

  enum {
    LDREX_B = (1 << 0), /// byte (8-bit)
    LDREX_H = (1 << 1), /// half (16-bit)
    LDREX_W = (1 << 2), /// word (32-bit)
    LDREX_D = (1 << 3), /// double (64-bit)
  };

  uint32_t LDREX;

  // ACLE 6.5.1 Hardware floating point
  enum {
    HW_FP_HP = (1 << 1), /// half (16-bit)
    HW_FP_SP = (1 << 2), /// single (32-bit)
    HW_FP_DP = (1 << 3), /// double (64-bit)
  };
  uint32_t HW_FP;

  static const Builtin::Info BuiltinInfo[];

  void setABIAAPCS() {
    IsAAPCS = true;

    DoubleAlign = LongLongAlign = LongDoubleAlign = SuitableAlign = 64;
    const llvm::Triple &T = getTriple();

    // size_t is unsigned long on MachO-derived environments, NetBSD and Bitrig.
    if (T.isOSBinFormatMachO() || T.getOS() == llvm::Triple::NetBSD ||
        T.getOS() == llvm::Triple::Bitrig)
      SizeType = UnsignedLong;
    else
      SizeType = UnsignedInt;

    switch (T.getOS()) {
    case llvm::Triple::NetBSD:
      WCharType = SignedInt;
      break;
    case llvm::Triple::Win32:
      WCharType = UnsignedShort;
      break;
    case llvm::Triple::Linux:
    default:
      // AAPCS 7.1.1, ARM-Linux ABI 2.4: type of wchar_t is unsigned int.
      WCharType = UnsignedInt;
      break;
    }

    UseBitFieldTypeAlignment = true;

    ZeroLengthBitfieldBoundary = 0;

    // Thumb1 add sp, #imm requires the immediate value be multiple of 4,
    // so set preferred for small types to 32.
    if (T.isOSBinFormatMachO()) {
      resetDataLayout(BigEndian
                          ? "E-m:o-p:32:32-i64:64-v128:64:128-a:0:32-n32-S64"
                          : "e-m:o-p:32:32-i64:64-v128:64:128-a:0:32-n32-S64");
    } else if (T.isOSWindows()) {
      assert(!BigEndian && "Windows on ARM does not support big endian");
      resetDataLayout("e"
                      "-m:w"
                      "-p:32:32"
                      "-i64:64"
                      "-v128:64:128"
                      "-a:0:32"
                      "-n32"
                      "-S64");
    } else if (T.isOSNaCl()) {
      assert(!BigEndian && "NaCl on ARM does not support big endian");
      resetDataLayout("e-m:e-p:32:32-i64:64-v128:64:128-a:0:32-n32-S128");
    } else {
      resetDataLayout(BigEndian
                          ? "E-m:e-p:32:32-i64:64-v128:64:128-a:0:32-n32-S64"
                          : "e-m:e-p:32:32-i64:64-v128:64:128-a:0:32-n32-S64");
    }

    // FIXME: Enumerated types are variable width in straight AAPCS.
  }

  void setABIAPCS(bool IsAAPCS16) {
    const llvm::Triple &T = getTriple();

    IsAAPCS = false;

    if (IsAAPCS16)
      DoubleAlign = LongLongAlign = LongDoubleAlign = SuitableAlign = 64;
    else
      DoubleAlign = LongLongAlign = LongDoubleAlign = SuitableAlign = 32;

    // size_t is unsigned int on FreeBSD.
    if (T.getOS() == llvm::Triple::FreeBSD)
      SizeType = UnsignedInt;
    else
      SizeType = UnsignedLong;

    // Revert to using SignedInt on apcs-gnu to comply with existing behaviour.
    WCharType = SignedInt;

    // Do not respect the alignment of bit-field types when laying out
    // structures. This corresponds to PCC_BITFIELD_TYPE_MATTERS in gcc.
    UseBitFieldTypeAlignment = false;

    /// gcc forces the alignment to 4 bytes, regardless of the type of the
    /// zero length bitfield.  This corresponds to EMPTY_FIELD_BOUNDARY in
    /// gcc.
    ZeroLengthBitfieldBoundary = 32;

    if (T.isOSBinFormatMachO() && IsAAPCS16) {
      assert(!BigEndian && "AAPCS16 does not support big-endian");
      resetDataLayout("e-m:o-p:32:32-i64:64-a:0:32-n32-S128");
    } else if (T.isOSBinFormatMachO())
      resetDataLayout(
          BigEndian
              ? "E-m:o-p:32:32-f64:32:64-v64:32:64-v128:32:128-a:0:32-n32-S32"
              : "e-m:o-p:32:32-f64:32:64-v64:32:64-v128:32:128-a:0:32-n32-S32");
    else
      resetDataLayout(
          BigEndian
              ? "E-m:e-p:32:32-f64:32:64-v64:32:64-v128:32:128-a:0:32-n32-S32"
              : "e-m:e-p:32:32-f64:32:64-v64:32:64-v128:32:128-a:0:32-n32-S32");

    // FIXME: Override "preferred align" for double and long long.
  }

  void setArchInfo() {
    StringRef ArchName = getTriple().getArchName();

    ArchISA     = llvm::ARM::parseArchISA(ArchName);
    CPU         = llvm::ARM::getDefaultCPU(ArchName);
    unsigned AK = llvm::ARM::parseArch(ArchName);
    if (AK != llvm::ARM::AK_INVALID)
      ArchKind = AK;
    setArchInfo(ArchKind);
  }

  void setArchInfo(unsigned Kind) {
    StringRef SubArch;

    // cache TargetParser info
    ArchKind    = Kind;
    SubArch     = llvm::ARM::getSubArch(ArchKind);
    ArchProfile = llvm::ARM::parseArchProfile(SubArch);
    ArchVersion = llvm::ARM::parseArchVersion(SubArch);

    // cache CPU related strings
    CPUAttr    = getCPUAttr();
    CPUProfile = getCPUProfile();
  }

  void setAtomic() {
    // when triple does not specify a sub arch,
    // then we are not using inline atomics
    bool ShouldUseInlineAtomic =
                   (ArchISA == llvm::ARM::IK_ARM   && ArchVersion >= 6) ||
                   (ArchISA == llvm::ARM::IK_THUMB && ArchVersion >= 7);
    // Cortex M does not support 8 byte atomics, while general Thumb2 does.
    if (ArchProfile == llvm::ARM::PK_M) {
      MaxAtomicPromoteWidth = 32;
      if (ShouldUseInlineAtomic)
        MaxAtomicInlineWidth = 32;
    }
    else {
      MaxAtomicPromoteWidth = 64;
      if (ShouldUseInlineAtomic)
        MaxAtomicInlineWidth = 64;
    }
  }

  bool isThumb() const {
    return (ArchISA == llvm::ARM::IK_THUMB);
  }

  bool supportsThumb() const {
    return CPUAttr.count('T') || ArchVersion >= 6;
  }

  bool supportsThumb2() const {
    return CPUAttr.equals("6T2") ||
           (ArchVersion >= 7 && !CPUAttr.equals("8M_BASE"));
  }

  StringRef getCPUAttr() const {
    // For most sub-arches, the build attribute CPU name is enough.
    // For Cortex variants, it's slightly different.
    switch(ArchKind) {
    default:
      return llvm::ARM::getCPUAttr(ArchKind);
    case llvm::ARM::AK_ARMV6M:
      return "6M";
    case llvm::ARM::AK_ARMV7S:
      return "7S";
    case llvm::ARM::AK_ARMV7A:
      return "7A";
    case llvm::ARM::AK_ARMV7R:
      return "7R";
    case llvm::ARM::AK_ARMV7M:
      return "7M";
    case llvm::ARM::AK_ARMV7EM:
      return "7EM";
    case llvm::ARM::AK_ARMV8A:
      return "8A";
    case llvm::ARM::AK_ARMV8_1A:
      return "8_1A";
    case llvm::ARM::AK_ARMV8_2A:
      return "8_2A";
    case llvm::ARM::AK_ARMV8MBaseline:
      return "8M_BASE";
    case llvm::ARM::AK_ARMV8MMainline:
      return "8M_MAIN";
    }
  }

  StringRef getCPUProfile() const {
    switch(ArchProfile) {
    case llvm::ARM::PK_A:
      return "A";
    case llvm::ARM::PK_R:
      return "R";
    case llvm::ARM::PK_M:
      return "M";
    default:
      return "";
    }
  }

public:
  ARMTargetInfo(const llvm::Triple &Triple, const TargetOptions &Opts,
                bool IsBigEndian)
      : TargetInfo(Triple), FPMath(FP_Default), IsAAPCS(true), LDREX(0),
        HW_FP(0) {
    BigEndian = IsBigEndian;

    switch (getTriple().getOS()) {
    case llvm::Triple::NetBSD:
      PtrDiffType = SignedLong;
      break;
    default:
      PtrDiffType = SignedInt;
      break;
    }

    // Cache arch related info.
    setArchInfo();

    // {} in inline assembly are neon specifiers, not assembly variant
    // specifiers.
    NoAsmVariants = true;

    // FIXME: This duplicates code from the driver that sets the -target-abi
    // option - this code is used if -target-abi isn't passed and should
    // be unified in some way.
    if (Triple.isOSBinFormatMachO()) {
      // The backend is hardwired to assume AAPCS for M-class processors, ensure
      // the frontend matches that.
      if (Triple.getEnvironment() == llvm::Triple::EABI ||
          Triple.getOS() == llvm::Triple::UnknownOS ||
          StringRef(CPU).startswith("cortex-m")) {
        setABI("aapcs");
      } else if (Triple.isWatchABI()) {
        setABI("aapcs16");
      } else {
        setABI("apcs-gnu");
      }
    } else if (Triple.isOSWindows()) {
      // FIXME: this is invalid for WindowsCE
      setABI("aapcs");
    } else {
      // Select the default based on the platform.
      switch (Triple.getEnvironment()) {
      case llvm::Triple::Android:
      case llvm::Triple::GNUEABI:
      case llvm::Triple::GNUEABIHF:
      case llvm::Triple::MuslEABI:
      case llvm::Triple::MuslEABIHF:
        setABI("aapcs-linux");
        break;
      case llvm::Triple::EABIHF:
      case llvm::Triple::EABI:
        setABI("aapcs");
        break;
      case llvm::Triple::GNU:
        setABI("apcs-gnu");
      break;
      default:
        if (Triple.getOS() == llvm::Triple::NetBSD)
          setABI("apcs-gnu");
        else
          setABI("aapcs");
        break;
      }
    }

    // ARM targets default to using the ARM C++ ABI.
    TheCXXABI.set(TargetCXXABI::GenericARM);

    // ARM has atomics up to 8 bytes
    setAtomic();

    // Do force alignment of members that follow zero length bitfields.  If
    // the alignment of the zero-length bitfield is greater than the member
    // that follows it, `bar', `bar' will be aligned as the  type of the
    // zero length bitfield.
    UseZeroLengthBitfieldAlignment = true;

    if (Triple.getOS() == llvm::Triple::Linux ||
        Triple.getOS() == llvm::Triple::UnknownOS)
      this->MCountName =
          Opts.EABIVersion == "gnu" ? "\01__gnu_mcount_nc" : "\01mcount";
  }

  StringRef getABI() const override { return ABI; }

  bool setABI(const std::string &Name) override {
    ABI = Name;

    // The defaults (above) are for AAPCS, check if we need to change them.
    //
    // FIXME: We need support for -meabi... we could just mangle it into the
    // name.
    if (Name == "apcs-gnu" || Name == "aapcs16") {
      setABIAPCS(Name == "aapcs16");
      return true;
    }
    if (Name == "aapcs" || Name == "aapcs-vfp" || Name == "aapcs-linux") {
      setABIAAPCS();
      return true;
    }
    return false;
  }

  // FIXME: This should be based on Arch attributes, not CPU names.
  bool
  initFeatureMap(llvm::StringMap<bool> &Features, DiagnosticsEngine &Diags,
                 StringRef CPU,
                 const std::vector<std::string> &FeaturesVec) const override {

    std::vector<const char*> TargetFeatures;
    unsigned Arch = llvm::ARM::parseArch(getTriple().getArchName());

    // get default FPU features
    unsigned FPUKind = llvm::ARM::getDefaultFPU(CPU, Arch);
    llvm::ARM::getFPUFeatures(FPUKind, TargetFeatures);

    // get default Extension features
    unsigned Extensions = llvm::ARM::getDefaultExtensions(CPU, Arch);
    llvm::ARM::getExtensionFeatures(Extensions, TargetFeatures);

    for (const char *Feature : TargetFeatures)
      if (Feature[0] == '+')
        Features[Feature+1] = true;

    return TargetInfo::initFeatureMap(Features, Diags, CPU, FeaturesVec);
  }

  bool handleTargetFeatures(std::vector<std::string> &Features,
                            DiagnosticsEngine &Diags) override {
    FPU = 0;
    CRC = 0;
    Crypto = 0;
    DSP = 0;
    Unaligned = 1;
    SoftFloat = SoftFloatABI = false;
    HWDiv = 0;

    // This does not diagnose illegal cases like having both
    // "+vfpv2" and "+vfpv3" or having "+neon" and "+fp-only-sp".
    uint32_t HW_FP_remove = 0;
    for (const auto &Feature : Features) {
      if (Feature == "+soft-float") {
        SoftFloat = true;
      } else if (Feature == "+soft-float-abi") {
        SoftFloatABI = true;
      } else if (Feature == "+vfp2") {
        FPU |= VFP2FPU;
        HW_FP |= HW_FP_SP | HW_FP_DP;
      } else if (Feature == "+vfp3") {
        FPU |= VFP3FPU;
        HW_FP |= HW_FP_SP | HW_FP_DP;
      } else if (Feature == "+vfp4") {
        FPU |= VFP4FPU;
        HW_FP |= HW_FP_SP | HW_FP_DP | HW_FP_HP;
      } else if (Feature == "+fp-armv8") {
        FPU |= FPARMV8;
        HW_FP |= HW_FP_SP | HW_FP_DP | HW_FP_HP;
      } else if (Feature == "+neon") {
        FPU |= NeonFPU;
        HW_FP |= HW_FP_SP | HW_FP_DP;
      } else if (Feature == "+hwdiv") {
        HWDiv |= HWDivThumb;
      } else if (Feature == "+hwdiv-arm") {
        HWDiv |= HWDivARM;
      } else if (Feature == "+crc") {
        CRC = 1;
      } else if (Feature == "+crypto") {
        Crypto = 1;
      } else if (Feature == "+dsp") {
        DSP = 1;
      } else if (Feature == "+fp-only-sp") {
        HW_FP_remove |= HW_FP_DP;
      } else if (Feature == "+strict-align") {
        Unaligned = 0;
      } else if (Feature == "+fp16") {
        HW_FP |= HW_FP_HP;
      }
    }
    HW_FP &= ~HW_FP_remove;

    switch (ArchVersion) {
    case 6:
      if (ArchProfile == llvm::ARM::PK_M)
        LDREX = 0;
      else if (ArchKind == llvm::ARM::AK_ARMV6K)
        LDREX = LDREX_D | LDREX_W | LDREX_H | LDREX_B ;
      else
        LDREX = LDREX_W;
      break;
    case 7:
      if (ArchProfile == llvm::ARM::PK_M)
        LDREX = LDREX_W | LDREX_H | LDREX_B ;
      else
        LDREX = LDREX_D | LDREX_W | LDREX_H | LDREX_B ;
      break;
    case 8:
      LDREX = LDREX_D | LDREX_W | LDREX_H | LDREX_B ;
    }

    if (!(FPU & NeonFPU) && FPMath == FP_Neon) {
      Diags.Report(diag::err_target_unsupported_fpmath) << "neon";
      return false;
    }

    if (FPMath == FP_Neon)
      Features.push_back("+neonfp");
    else if (FPMath == FP_VFP)
      Features.push_back("-neonfp");

    // Remove front-end specific options which the backend handles differently.
    auto Feature =
        std::find(Features.begin(), Features.end(), "+soft-float-abi");
    if (Feature != Features.end())
      Features.erase(Feature);

    return true;
  }

  bool hasFeature(StringRef Feature) const override {
    return llvm::StringSwitch<bool>(Feature)
        .Case("arm", true)
        .Case("aarch32", true)
        .Case("softfloat", SoftFloat)
        .Case("thumb", isThumb())
        .Case("neon", (FPU & NeonFPU) && !SoftFloat)
        .Case("hwdiv", HWDiv & HWDivThumb)
        .Case("hwdiv-arm", HWDiv & HWDivARM)
        .Default(false);
  }

  bool setCPU(const std::string &Name) override {
    if (Name != "generic")
      setArchInfo(llvm::ARM::parseCPUArch(Name));

    if (ArchKind == llvm::ARM::AK_INVALID)
      return false;
    setAtomic();
    CPU = Name;
    return true;
  }

  bool setFPMath(StringRef Name) override;

  void getTargetDefines(const LangOptions &Opts,
                        MacroBuilder &Builder) const override {
    // Target identification.
    Builder.defineMacro("__arm");
    Builder.defineMacro("__arm__");
    // For bare-metal none-eabi.
    if (getTriple().getOS() == llvm::Triple::UnknownOS &&
        getTriple().getEnvironment() == llvm::Triple::EABI)
      Builder.defineMacro("__ELF__");

    // Target properties.
    Builder.defineMacro("__REGISTER_PREFIX__", "");

    // Unfortunately, __ARM_ARCH_7K__ is now more of an ABI descriptor. The CPU
    // happens to be Cortex-A7 though, so it should still get __ARM_ARCH_7A__.
    if (getTriple().isWatchABI())
      Builder.defineMacro("__ARM_ARCH_7K__", "2");

    if (!CPUAttr.empty())
      Builder.defineMacro("__ARM_ARCH_" + CPUAttr + "__");

    // ACLE 6.4.1 ARM/Thumb instruction set architecture
    // __ARM_ARCH is defined as an integer value indicating the current ARM ISA
    Builder.defineMacro("__ARM_ARCH", Twine(ArchVersion));

    if (ArchVersion >= 8) {
      // ACLE 6.5.7 Crypto Extension
      if (Crypto)
        Builder.defineMacro("__ARM_FEATURE_CRYPTO", "1");
      // ACLE 6.5.8 CRC32 Extension
      if (CRC)
        Builder.defineMacro("__ARM_FEATURE_CRC32", "1");
      // ACLE 6.5.10 Numeric Maximum and Minimum
      Builder.defineMacro("__ARM_FEATURE_NUMERIC_MAXMIN", "1");
      // ACLE 6.5.9 Directed Rounding
      Builder.defineMacro("__ARM_FEATURE_DIRECTED_ROUNDING", "1");
    }

    // __ARM_ARCH_ISA_ARM is defined to 1 if the core supports the ARM ISA.  It
    // is not defined for the M-profile.
    // NOTE that the default profile is assumed to be 'A'
    if (CPUProfile.empty() || ArchProfile != llvm::ARM::PK_M)
      Builder.defineMacro("__ARM_ARCH_ISA_ARM", "1");

    // __ARM_ARCH_ISA_THUMB is defined to 1 if the core supports the original
    // Thumb ISA (including v6-M and v8-M Baseline).  It is set to 2 if the
    // core supports the Thumb-2 ISA as found in the v6T2 architecture and all
    // v7 and v8 architectures excluding v8-M Baseline.
    if (supportsThumb2())
      Builder.defineMacro("__ARM_ARCH_ISA_THUMB", "2");
    else if (supportsThumb())
      Builder.defineMacro("__ARM_ARCH_ISA_THUMB", "1");

    // __ARM_32BIT_STATE is defined to 1 if code is being generated for a 32-bit
    // instruction set such as ARM or Thumb.
    Builder.defineMacro("__ARM_32BIT_STATE", "1");

    // ACLE 6.4.2 Architectural Profile (A, R, M or pre-Cortex)

    // __ARM_ARCH_PROFILE is defined as 'A', 'R', 'M' or 'S', or unset.
    if (!CPUProfile.empty())
      Builder.defineMacro("__ARM_ARCH_PROFILE", "'" + CPUProfile + "'");

    // ACLE 6.4.3 Unaligned access supported in hardware
    if (Unaligned)
      Builder.defineMacro("__ARM_FEATURE_UNALIGNED", "1");

    // ACLE 6.4.4 LDREX/STREX
    if (LDREX)
      Builder.defineMacro("__ARM_FEATURE_LDREX", "0x" + llvm::utohexstr(LDREX));

    // ACLE 6.4.5 CLZ
    if (ArchVersion == 5 ||
       (ArchVersion == 6 && CPUProfile != "M") ||
        ArchVersion >  6)
      Builder.defineMacro("__ARM_FEATURE_CLZ", "1");

    // ACLE 6.5.1 Hardware Floating Point
    if (HW_FP)
      Builder.defineMacro("__ARM_FP", "0x" + llvm::utohexstr(HW_FP));

    // ACLE predefines.
    Builder.defineMacro("__ARM_ACLE", "200");

    // FP16 support (we currently only support IEEE format).
    Builder.defineMacro("__ARM_FP16_FORMAT_IEEE", "1");
    Builder.defineMacro("__ARM_FP16_ARGS", "1");

    // ACLE 6.5.3 Fused multiply-accumulate (FMA)
    if (ArchVersion >= 7 && (FPU & VFP4FPU))
      Builder.defineMacro("__ARM_FEATURE_FMA", "1");

    // Subtarget options.

    // FIXME: It's more complicated than this and we don't really support
    // interworking.
    // Windows on ARM does not "support" interworking
    if (5 <= ArchVersion && ArchVersion <= 8 && !getTriple().isOSWindows())
      Builder.defineMacro("__THUMB_INTERWORK__");

    if (ABI == "aapcs" || ABI == "aapcs-linux" || ABI == "aapcs-vfp") {
      // Embedded targets on Darwin follow AAPCS, but not EABI.
      // Windows on ARM follows AAPCS VFP, but does not conform to EABI.
      if (!getTriple().isOSBinFormatMachO() && !getTriple().isOSWindows())
        Builder.defineMacro("__ARM_EABI__");
      Builder.defineMacro("__ARM_PCS", "1");
    }

    if ((!SoftFloat && !SoftFloatABI) || ABI == "aapcs-vfp" ||
        ABI == "aapcs16")
      Builder.defineMacro("__ARM_PCS_VFP", "1");

    if (SoftFloat)
      Builder.defineMacro("__SOFTFP__");

    if (CPU == "xscale")
      Builder.defineMacro("__XSCALE__");

    if (isThumb()) {
      Builder.defineMacro("__THUMBEL__");
      Builder.defineMacro("__thumb__");
      if (supportsThumb2())
        Builder.defineMacro("__thumb2__");
    }

    // ACLE 6.4.9 32-bit SIMD instructions
    if (ArchVersion >= 6 && (CPUProfile != "M" || CPUAttr == "7EM"))
      Builder.defineMacro("__ARM_FEATURE_SIMD32", "1");

    // ACLE 6.4.10 Hardware Integer Divide
    if (((HWDiv & HWDivThumb) && isThumb()) ||
        ((HWDiv & HWDivARM) && !isThumb())) {
      Builder.defineMacro("__ARM_FEATURE_IDIV", "1");
      Builder.defineMacro("__ARM_ARCH_EXT_IDIV__", "1");
    }

    // Note, this is always on in gcc, even though it doesn't make sense.
    Builder.defineMacro("__APCS_32__");

    if (FPUModeIsVFP((FPUMode) FPU)) {
      Builder.defineMacro("__VFP_FP__");
      if (FPU & VFP2FPU)
        Builder.defineMacro("__ARM_VFPV2__");
      if (FPU & VFP3FPU)
        Builder.defineMacro("__ARM_VFPV3__");
      if (FPU & VFP4FPU)
        Builder.defineMacro("__ARM_VFPV4__");
    }

    // This only gets set when Neon instructions are actually available, unlike
    // the VFP define, hence the soft float and arch check. This is subtly
    // different from gcc, we follow the intent which was that it should be set
    // when Neon instructions are actually available.
    if ((FPU & NeonFPU) && !SoftFloat && ArchVersion >= 7) {
      Builder.defineMacro("__ARM_NEON", "1");
      Builder.defineMacro("__ARM_NEON__");
      // current AArch32 NEON implementations do not support double-precision
      // floating-point even when it is present in VFP.
      Builder.defineMacro("__ARM_NEON_FP",
                          "0x" + llvm::utohexstr(HW_FP & ~HW_FP_DP));
    }

    Builder.defineMacro("__ARM_SIZEOF_WCHAR_T",
                        Opts.ShortWChar ? "2" : "4");

    Builder.defineMacro("__ARM_SIZEOF_MINIMAL_ENUM",
                        Opts.ShortEnums ? "1" : "4");

    if (ArchVersion >= 6 && CPUAttr != "6M" && CPUAttr != "8M_BASE") {
      Builder.defineMacro("__GCC_HAVE_SYNC_COMPARE_AND_SWAP_1");
      Builder.defineMacro("__GCC_HAVE_SYNC_COMPARE_AND_SWAP_2");
      Builder.defineMacro("__GCC_HAVE_SYNC_COMPARE_AND_SWAP_4");
      Builder.defineMacro("__GCC_HAVE_SYNC_COMPARE_AND_SWAP_8");
    }

    // ACLE 6.4.7 DSP instructions
    if (DSP) {
      Builder.defineMacro("__ARM_FEATURE_DSP", "1");
    }

    // ACLE 6.4.8 Saturation instructions
    bool SAT = false;
    if ((ArchVersion == 6 && CPUProfile != "M") || ArchVersion > 6 ) {
      Builder.defineMacro("__ARM_FEATURE_SAT", "1");
      SAT = true;
    }

    // ACLE 6.4.6 Q (saturation) flag
    if (DSP || SAT)
      Builder.defineMacro("__ARM_FEATURE_QBIT", "1");

    if (Opts.UnsafeFPMath)
      Builder.defineMacro("__ARM_FP_FAST", "1");

    if (ArchKind == llvm::ARM::AK_ARMV8_1A)
      Builder.defineMacro("__ARM_FEATURE_QRDMX", "1");
  }

  ArrayRef<Builtin::Info> getTargetBuiltins() const override {
    return llvm::makeArrayRef(BuiltinInfo,
                             clang::ARM::LastTSBuiltin-Builtin::FirstTSBuiltin);
  }
  bool isCLZForZeroUndef() const override { return false; }
  BuiltinVaListKind getBuiltinVaListKind() const override {
    return IsAAPCS
               ? AAPCSABIBuiltinVaList
               : (getTriple().isWatchABI() ? TargetInfo::CharPtrBuiltinVaList
                                           : TargetInfo::VoidPtrBuiltinVaList);
  }
  ArrayRef<const char *> getGCCRegNames() const override;
  ArrayRef<TargetInfo::GCCRegAlias> getGCCRegAliases() const override;
  bool validateAsmConstraint(const char *&Name,
                             TargetInfo::ConstraintInfo &Info) const override {
    switch (*Name) {
    default: break;
    case 'l': // r0-r7
    case 'h': // r8-r15
    case 't': // VFP Floating point register single precision
    case 'w': // VFP Floating point register double precision
      Info.setAllowsRegister();
      return true;
    case 'I':
    case 'J':
    case 'K':
    case 'L':
    case 'M':
      // FIXME
      return true;
    case 'Q': // A memory address that is a single base register.
      Info.setAllowsMemory();
      return true;
    case 'U': // a memory reference...
      switch (Name[1]) {
      case 'q': // ...ARMV4 ldrsb
      case 'v': // ...VFP load/store (reg+constant offset)
      case 'y': // ...iWMMXt load/store
      case 't': // address valid for load/store opaque types wider
                // than 128-bits
      case 'n': // valid address for Neon doubleword vector load/store
      case 'm': // valid address for Neon element and structure load/store
      case 's': // valid address for non-offset loads/stores of quad-word
                // values in four ARM registers
        Info.setAllowsMemory();
        Name++;
        return true;
      }
    }
    return false;
  }
  std::string convertConstraint(const char *&Constraint) const override {
    std::string R;
    switch (*Constraint) {
    case 'U':   // Two-character constraint; add "^" hint for later parsing.
      R = std::string("^") + std::string(Constraint, 2);
      Constraint++;
      break;
    case 'p': // 'p' should be translated to 'r' by default.
      R = std::string("r");
      break;
    default:
      return std::string(1, *Constraint);
    }
    return R;
  }
  bool
  validateConstraintModifier(StringRef Constraint, char Modifier, unsigned Size,
                             std::string &SuggestedModifier) const override {
    bool isOutput = (Constraint[0] == '=');
    bool isInOut = (Constraint[0] == '+');

    // Strip off constraint modifiers.
    while (Constraint[0] == '=' ||
           Constraint[0] == '+' ||
           Constraint[0] == '&')
      Constraint = Constraint.substr(1);

    switch (Constraint[0]) {
    default: break;
    case 'r': {
      switch (Modifier) {
      default:
        return (isInOut || isOutput || Size <= 64);
      case 'q':
        // A register of size 32 cannot fit a vector type.
        return false;
      }
    }
    }

    return true;
  }
  const char *getClobbers() const override {
    // FIXME: Is this really right?
    return "";
  }

  CallingConvCheckResult checkCallingConvention(CallingConv CC) const override {
    switch (CC) {
    case CC_AAPCS:
    case CC_AAPCS_VFP:
    case CC_Swift:
      return CCCR_OK;
    default:
      return CCCR_Warning;
    }
  }

  int getEHDataRegisterNumber(unsigned RegNo) const override {
    if (RegNo == 0) return 0;
    if (RegNo == 1) return 1;
    return -1;
  }

  bool hasSjLjLowering() const override {
    return true;
  }
};

bool ARMTargetInfo::setFPMath(StringRef Name) {
  if (Name == "neon") {
    FPMath = FP_Neon;
    return true;
  } else if (Name == "vfp" || Name == "vfp2" || Name == "vfp3" ||
             Name == "vfp4") {
    FPMath = FP_VFP;
    return true;
  }
  return false;
}

const char * const ARMTargetInfo::GCCRegNames[] = {
  // Integer registers
  "r0", "r1", "r2", "r3", "r4", "r5", "r6", "r7",
  "r8", "r9", "r10", "r11", "r12", "sp", "lr", "pc",

  // Float registers
  "s0", "s1", "s2", "s3", "s4", "s5", "s6", "s7",
  "s8", "s9", "s10", "s11", "s12", "s13", "s14", "s15",
  "s16", "s17", "s18", "s19", "s20", "s21", "s22", "s23",
  "s24", "s25", "s26", "s27", "s28", "s29", "s30", "s31",

  // Double registers
  "d0", "d1", "d2", "d3", "d4", "d5", "d6", "d7",
  "d8", "d9", "d10", "d11", "d12", "d13", "d14", "d15",
  "d16", "d17", "d18", "d19", "d20", "d21", "d22", "d23",
  "d24", "d25", "d26", "d27", "d28", "d29", "d30", "d31",

  // Quad registers
  "q0", "q1", "q2", "q3", "q4", "q5", "q6", "q7",
  "q8", "q9", "q10", "q11", "q12", "q13", "q14", "q15"
};

ArrayRef<const char *> ARMTargetInfo::getGCCRegNames() const {
  return llvm::makeArrayRef(GCCRegNames);
}

const TargetInfo::GCCRegAlias ARMTargetInfo::GCCRegAliases[] = {
  { { "a1" }, "r0" },
  { { "a2" }, "r1" },
  { { "a3" }, "r2" },
  { { "a4" }, "r3" },
  { { "v1" }, "r4" },
  { { "v2" }, "r5" },
  { { "v3" }, "r6" },
  { { "v4" }, "r7" },
  { { "v5" }, "r8" },
  { { "v6", "rfp" }, "r9" },
  { { "sl" }, "r10" },
  { { "fp" }, "r11" },
  { { "ip" }, "r12" },
  { { "r13" }, "sp" },
  { { "r14" }, "lr" },
  { { "r15" }, "pc" },
  // The S, D and Q registers overlap, but aren't really aliases; we
  // don't want to substitute one of these for a different-sized one.
};

ArrayRef<TargetInfo::GCCRegAlias> ARMTargetInfo::getGCCRegAliases() const {
  return llvm::makeArrayRef(GCCRegAliases);
}

const Builtin::Info ARMTargetInfo::BuiltinInfo[] = {
#define BUILTIN(ID, TYPE, ATTRS) \
  { #ID, TYPE, ATTRS, nullptr, ALL_LANGUAGES, nullptr },
#define LIBBUILTIN(ID, TYPE, ATTRS, HEADER) \
  { #ID, TYPE, ATTRS, HEADER, ALL_LANGUAGES, nullptr },
#include "clang/Basic/BuiltinsNEON.def"

#define BUILTIN(ID, TYPE, ATTRS) \
  { #ID, TYPE, ATTRS, nullptr, ALL_LANGUAGES, nullptr },
#define LANGBUILTIN(ID, TYPE, ATTRS, LANG) \
  { #ID, TYPE, ATTRS, nullptr, LANG, nullptr },
#define LIBBUILTIN(ID, TYPE, ATTRS, HEADER) \
  { #ID, TYPE, ATTRS, HEADER, ALL_LANGUAGES, nullptr },
#include "clang/Basic/BuiltinsARM.def"
};

class ARMleTargetInfo : public ARMTargetInfo {
public:
  ARMleTargetInfo(const llvm::Triple &Triple, const TargetOptions &Opts)
      : ARMTargetInfo(Triple, Opts, /*BigEndian=*/false) {}
  void getTargetDefines(const LangOptions &Opts,
                        MacroBuilder &Builder) const override {
    Builder.defineMacro("__ARMEL__");
    ARMTargetInfo::getTargetDefines(Opts, Builder);
  }
};

class ARMbeTargetInfo : public ARMTargetInfo {
public:
  ARMbeTargetInfo(const llvm::Triple &Triple, const TargetOptions &Opts)
      : ARMTargetInfo(Triple, Opts, /*BigEndian=*/true) {}
  void getTargetDefines(const LangOptions &Opts,
                        MacroBuilder &Builder) const override {
    Builder.defineMacro("__ARMEB__");
    Builder.defineMacro("__ARM_BIG_ENDIAN");
    ARMTargetInfo::getTargetDefines(Opts, Builder);
  }
};

class WindowsARMTargetInfo : public WindowsTargetInfo<ARMleTargetInfo> {
  const llvm::Triple Triple;
public:
  WindowsARMTargetInfo(const llvm::Triple &Triple, const TargetOptions &Opts)
      : WindowsTargetInfo<ARMleTargetInfo>(Triple, Opts), Triple(Triple) {
    WCharType = UnsignedShort;
    SizeType = UnsignedInt;
  }
  void getVisualStudioDefines(const LangOptions &Opts,
                              MacroBuilder &Builder) const {
    WindowsTargetInfo<ARMleTargetInfo>::getVisualStudioDefines(Opts, Builder);

    // FIXME: this is invalid for WindowsCE
    Builder.defineMacro("_M_ARM_NT", "1");
    Builder.defineMacro("_M_ARMT", "_M_ARM");
    Builder.defineMacro("_M_THUMB", "_M_ARM");

    assert((Triple.getArch() == llvm::Triple::arm ||
            Triple.getArch() == llvm::Triple::thumb) &&
           "invalid architecture for Windows ARM target info");
    unsigned Offset = Triple.getArch() == llvm::Triple::arm ? 4 : 6;
    Builder.defineMacro("_M_ARM", Triple.getArchName().substr(Offset));

    // TODO map the complete set of values
    // 31: VFPv3 40: VFPv4
    Builder.defineMacro("_M_ARM_FP", "31");
  }
  BuiltinVaListKind getBuiltinVaListKind() const override {
    return TargetInfo::CharPtrBuiltinVaList;
  }
  CallingConvCheckResult checkCallingConvention(CallingConv CC) const override {
    switch (CC) {
    case CC_X86StdCall:
    case CC_X86ThisCall:
    case CC_X86FastCall:
    case CC_X86VectorCall:
      return CCCR_Ignore;
    case CC_C:
      return CCCR_OK;
    default:
      return CCCR_Warning;
    }
  }
};

// Windows ARM + Itanium C++ ABI Target
class ItaniumWindowsARMleTargetInfo : public WindowsARMTargetInfo {
public:
  ItaniumWindowsARMleTargetInfo(const llvm::Triple &Triple,
                                const TargetOptions &Opts)
      : WindowsARMTargetInfo(Triple, Opts) {
    TheCXXABI.set(TargetCXXABI::GenericARM);
  }

  void getTargetDefines(const LangOptions &Opts,
                        MacroBuilder &Builder) const override {
    WindowsARMTargetInfo::getTargetDefines(Opts, Builder);

    if (Opts.MSVCCompat)
      WindowsARMTargetInfo::getVisualStudioDefines(Opts, Builder);
  }
};

// Windows ARM, MS (C++) ABI
class MicrosoftARMleTargetInfo : public WindowsARMTargetInfo {
public:
  MicrosoftARMleTargetInfo(const llvm::Triple &Triple,
                           const TargetOptions &Opts)
      : WindowsARMTargetInfo(Triple, Opts) {
    TheCXXABI.set(TargetCXXABI::Microsoft);
  }

  void getTargetDefines(const LangOptions &Opts,
                        MacroBuilder &Builder) const override {
    WindowsARMTargetInfo::getTargetDefines(Opts, Builder);
    WindowsARMTargetInfo::getVisualStudioDefines(Opts, Builder);
  }
};

// ARM MinGW target
class MinGWARMTargetInfo : public WindowsARMTargetInfo {
public:
  MinGWARMTargetInfo(const llvm::Triple &Triple, const TargetOptions &Opts)
      : WindowsARMTargetInfo(Triple, Opts) {
    TheCXXABI.set(TargetCXXABI::GenericARM);
  }

  void getTargetDefines(const LangOptions &Opts,
                        MacroBuilder &Builder) const override {
    WindowsARMTargetInfo::getTargetDefines(Opts, Builder);
    DefineStd(Builder, "WIN32", Opts);
    DefineStd(Builder, "WINNT", Opts);
    Builder.defineMacro("_ARM_");
    addMinGWDefines(Opts, Builder);
  }
};

// ARM Cygwin target
class CygwinARMTargetInfo : public ARMleTargetInfo {
public:
  CygwinARMTargetInfo(const llvm::Triple &Triple, const TargetOptions &Opts)
      : ARMleTargetInfo(Triple, Opts) {
    TLSSupported = false;
    WCharType = UnsignedShort;
    DoubleAlign = LongLongAlign = 64;
    resetDataLayout("e-m:e-p:32:32-i64:64-v128:64:128-a:0:32-n32-S64");
  }
  void getTargetDefines(const LangOptions &Opts,
                        MacroBuilder &Builder) const override {
    ARMleTargetInfo::getTargetDefines(Opts, Builder);
    Builder.defineMacro("_ARM_");
    Builder.defineMacro("__CYGWIN__");
    Builder.defineMacro("__CYGWIN32__");
    DefineStd(Builder, "unix", Opts);
    if (Opts.CPlusPlus)
      Builder.defineMacro("_GNU_SOURCE");
  }
};

class DarwinARMTargetInfo : public DarwinTargetInfo<ARMleTargetInfo> {
protected:
  void getOSDefines(const LangOptions &Opts, const llvm::Triple &Triple,
                    MacroBuilder &Builder) const override {
    getDarwinDefines(Builder, Opts, Triple, PlatformName, PlatformMinVersion);
  }

public:
  DarwinARMTargetInfo(const llvm::Triple &Triple, const TargetOptions &Opts)
      : DarwinTargetInfo<ARMleTargetInfo>(Triple, Opts) {
    HasAlignMac68kSupport = true;
    // iOS always has 64-bit atomic instructions.
    // FIXME: This should be based off of the target features in
    // ARMleTargetInfo.
    MaxAtomicInlineWidth = 64;

    if (Triple.isWatchABI()) {
      // Darwin on iOS uses a variant of the ARM C++ ABI.
      TheCXXABI.set(TargetCXXABI::WatchOS);

      // The 32-bit ABI is silent on what ptrdiff_t should be, but given that
      // size_t is long, it's a bit weird for it to be int.
      PtrDiffType = SignedLong;

      // BOOL should be a real boolean on the new ABI
      UseSignedCharForObjCBool = false;
    } else
      TheCXXABI.set(TargetCXXABI::iOS);
  }
};

class AArch64TargetInfo : public TargetInfo {
  virtual void setDataLayout() = 0;
  static const TargetInfo::GCCRegAlias GCCRegAliases[];
  static const char *const GCCRegNames[];

  enum FPUModeEnum {
    FPUMode,
    NeonMode
  };

  unsigned FPU;
  unsigned CRC;
  unsigned Crypto;
  unsigned Unaligned;
  unsigned V8_1A;

  static const Builtin::Info BuiltinInfo[];

  std::string ABI;

public:
  AArch64TargetInfo(const llvm::Triple &Triple, const TargetOptions &Opts)
      : TargetInfo(Triple), ABI("aapcs") {
    if (getTriple().getOS() == llvm::Triple::NetBSD) {
      WCharType = SignedInt;

      // NetBSD apparently prefers consistency across ARM targets to consistency
      // across 64-bit targets.
      Int64Type = SignedLongLong;
      IntMaxType = SignedLongLong;
    } else {
      WCharType = UnsignedInt;
      Int64Type = SignedLong;
      IntMaxType = SignedLong;
    }

    LongWidth = LongAlign = PointerWidth = PointerAlign = 64;
    MaxVectorAlign = 128;
    MaxAtomicInlineWidth = 128;
    MaxAtomicPromoteWidth = 128;

    LongDoubleWidth = LongDoubleAlign = SuitableAlign = 128;
    LongDoubleFormat = &llvm::APFloat::IEEEquad;

    // {} in inline assembly are neon specifiers, not assembly variant
    // specifiers.
    NoAsmVariants = true;

    // AAPCS gives rules for bitfields. 7.1.7 says: "The container type
    // contributes to the alignment of the containing aggregate in the same way
    // a plain (non bit-field) member of that type would, without exception for
    // zero-sized or anonymous bit-fields."
    assert(UseBitFieldTypeAlignment && "bitfields affect type alignment");
    UseZeroLengthBitfieldAlignment = true;

    // AArch64 targets default to using the ARM C++ ABI.
    TheCXXABI.set(TargetCXXABI::GenericAArch64);

    if (Triple.getOS() == llvm::Triple::Linux ||
        Triple.getOS() == llvm::Triple::UnknownOS)
      this->MCountName = Opts.EABIVersion == "gnu" ? "\01_mcount" : "mcount";
  }

  StringRef getABI() const override { return ABI; }
  bool setABI(const std::string &Name) override {
    if (Name != "aapcs" && Name != "darwinpcs")
      return false;

    ABI = Name;
    return true;
  }

  bool setCPU(const std::string &Name) override {
<<<<<<< HEAD
    bool CPUKnown = llvm::StringSwitch<bool>(Name)
                        .Case("generic", true)
                        .Cases("cortex-a53", "cortex-a57", "cortex-a72",
                               "cortex-a35", "exynos-m1", true)
                        .Case("cortex-a73", true)
                        .Case("cyclone", true)
                        .Case("kryo", true)
                        .Case("vulcan", true)
                        .Default(false);
    return CPUKnown;
=======
    return Name == "generic" ||
           llvm::AArch64::parseCPUArch(Name) !=
           static_cast<unsigned>(llvm::AArch64::ArchKind::AK_INVALID);
>>>>>>> 33e95213
  }

  void getTargetDefines(const LangOptions &Opts,
                        MacroBuilder &Builder) const override {
    // Target identification.
    Builder.defineMacro("__aarch64__");

    // Target properties.
    Builder.defineMacro("_LP64");
    Builder.defineMacro("__LP64__");

    // ACLE predefines. Many can only have one possible value on v8 AArch64.
    Builder.defineMacro("__ARM_ACLE", "200");
    Builder.defineMacro("__ARM_ARCH", "8");
    Builder.defineMacro("__ARM_ARCH_PROFILE", "'A'");

    Builder.defineMacro("__ARM_64BIT_STATE", "1");
    Builder.defineMacro("__ARM_PCS_AAPCS64", "1");
    Builder.defineMacro("__ARM_ARCH_ISA_A64", "1");

    Builder.defineMacro("__ARM_FEATURE_CLZ", "1");
    Builder.defineMacro("__ARM_FEATURE_FMA", "1");
    Builder.defineMacro("__ARM_FEATURE_LDREX", "0xF");
    Builder.defineMacro("__ARM_FEATURE_IDIV", "1"); // As specified in ACLE
    Builder.defineMacro("__ARM_FEATURE_DIV");  // For backwards compatibility
    Builder.defineMacro("__ARM_FEATURE_NUMERIC_MAXMIN", "1");
    Builder.defineMacro("__ARM_FEATURE_DIRECTED_ROUNDING", "1");

    Builder.defineMacro("__ARM_ALIGN_MAX_STACK_PWR", "4");

    // 0xe implies support for half, single and double precision operations.
    Builder.defineMacro("__ARM_FP", "0xE");

    // PCS specifies this for SysV variants, which is all we support. Other ABIs
    // may choose __ARM_FP16_FORMAT_ALTERNATIVE.
    Builder.defineMacro("__ARM_FP16_FORMAT_IEEE", "1");
    Builder.defineMacro("__ARM_FP16_ARGS", "1");

    if (Opts.UnsafeFPMath)
      Builder.defineMacro("__ARM_FP_FAST", "1");

    Builder.defineMacro("__ARM_SIZEOF_WCHAR_T", Opts.ShortWChar ? "2" : "4");

    Builder.defineMacro("__ARM_SIZEOF_MINIMAL_ENUM",
                        Opts.ShortEnums ? "1" : "4");

    if (FPU == NeonMode) {
      Builder.defineMacro("__ARM_NEON", "1");
      // 64-bit NEON supports half, single and double precision operations.
      Builder.defineMacro("__ARM_NEON_FP", "0xE");
    }

    if (CRC)
      Builder.defineMacro("__ARM_FEATURE_CRC32", "1");

    if (Crypto)
      Builder.defineMacro("__ARM_FEATURE_CRYPTO", "1");

    if (Unaligned)
      Builder.defineMacro("__ARM_FEATURE_UNALIGNED", "1");

    if (V8_1A)
      Builder.defineMacro("__ARM_FEATURE_QRDMX", "1");

    // All of the __sync_(bool|val)_compare_and_swap_(1|2|4|8) builtins work.
    Builder.defineMacro("__GCC_HAVE_SYNC_COMPARE_AND_SWAP_1");
    Builder.defineMacro("__GCC_HAVE_SYNC_COMPARE_AND_SWAP_2");
    Builder.defineMacro("__GCC_HAVE_SYNC_COMPARE_AND_SWAP_4");
    Builder.defineMacro("__GCC_HAVE_SYNC_COMPARE_AND_SWAP_8");
  }

  ArrayRef<Builtin::Info> getTargetBuiltins() const override {
    return llvm::makeArrayRef(BuiltinInfo,
                       clang::AArch64::LastTSBuiltin - Builtin::FirstTSBuiltin);
  }

  bool hasFeature(StringRef Feature) const override {
    return Feature == "aarch64" ||
      Feature == "arm64" ||
      Feature == "arm" ||
      (Feature == "neon" && FPU == NeonMode);
  }

  bool handleTargetFeatures(std::vector<std::string> &Features,
                            DiagnosticsEngine &Diags) override {
    FPU = FPUMode;
    CRC = 0;
    Crypto = 0;
    Unaligned = 1;
    V8_1A = 0;

    for (const auto &Feature : Features) {
      if (Feature == "+neon")
        FPU = NeonMode;
      if (Feature == "+crc")
        CRC = 1;
      if (Feature == "+crypto")
        Crypto = 1;
      if (Feature == "+strict-align")
        Unaligned = 0;
      if (Feature == "+v8.1a")
        V8_1A = 1;
    }

    setDataLayout();

    return true;
  }

  CallingConvCheckResult checkCallingConvention(CallingConv CC) const override {
    switch (CC) {
    case CC_C:
    case CC_Swift:
    case CC_PreserveMost:
    case CC_PreserveAll:
      return CCCR_OK;
    default:
      return CCCR_Warning;
    }
  }

  bool isCLZForZeroUndef() const override { return false; }

  BuiltinVaListKind getBuiltinVaListKind() const override {
    return TargetInfo::AArch64ABIBuiltinVaList;
  }

  ArrayRef<const char *> getGCCRegNames() const override;
  ArrayRef<TargetInfo::GCCRegAlias> getGCCRegAliases() const override;

  bool validateAsmConstraint(const char *&Name,
                             TargetInfo::ConstraintInfo &Info) const override {
    switch (*Name) {
    default:
      return false;
    case 'w': // Floating point and SIMD registers (V0-V31)
      Info.setAllowsRegister();
      return true;
    case 'I': // Constant that can be used with an ADD instruction
    case 'J': // Constant that can be used with a SUB instruction
    case 'K': // Constant that can be used with a 32-bit logical instruction
    case 'L': // Constant that can be used with a 64-bit logical instruction
    case 'M': // Constant that can be used as a 32-bit MOV immediate
    case 'N': // Constant that can be used as a 64-bit MOV immediate
    case 'Y': // Floating point constant zero
    case 'Z': // Integer constant zero
      return true;
    case 'Q': // A memory reference with base register and no offset
      Info.setAllowsMemory();
      return true;
    case 'S': // A symbolic address
      Info.setAllowsRegister();
      return true;
    case 'U':
      // Ump: A memory address suitable for ldp/stp in SI, DI, SF and DF modes.
      // Utf: A memory address suitable for ldp/stp in TF mode.
      // Usa: An absolute symbolic address.
      // Ush: The high part (bits 32:12) of a pc-relative symbolic address.
      llvm_unreachable("FIXME: Unimplemented support for U* constraints.");
    case 'z': // Zero register, wzr or xzr
      Info.setAllowsRegister();
      return true;
    case 'x': // Floating point and SIMD registers (V0-V15)
      Info.setAllowsRegister();
      return true;
    }
    return false;
  }

  bool
  validateConstraintModifier(StringRef Constraint, char Modifier, unsigned Size,
                             std::string &SuggestedModifier) const override {
    // Strip off constraint modifiers.
    while (Constraint[0] == '=' || Constraint[0] == '+' || Constraint[0] == '&')
      Constraint = Constraint.substr(1);

    switch (Constraint[0]) {
    default:
      return true;
    case 'z':
    case 'r': {
      switch (Modifier) {
      case 'x':
      case 'w':
        // For now assume that the person knows what they're
        // doing with the modifier.
        return true;
      default:
        // By default an 'r' constraint will be in the 'x'
        // registers.
        if (Size == 64)
          return true;

        SuggestedModifier = "w";
        return false;
      }
    }
    }
  }

  const char *getClobbers() const override { return ""; }

  int getEHDataRegisterNumber(unsigned RegNo) const override {
    if (RegNo == 0)
      return 0;
    if (RegNo == 1)
      return 1;
    return -1;
  }
};

const char *const AArch64TargetInfo::GCCRegNames[] = {
  // 32-bit Integer registers
  "w0",  "w1",  "w2",  "w3",  "w4",  "w5",  "w6",  "w7",  "w8",  "w9",  "w10",
  "w11", "w12", "w13", "w14", "w15", "w16", "w17", "w18", "w19", "w20", "w21",
  "w22", "w23", "w24", "w25", "w26", "w27", "w28", "w29", "w30", "wsp",

  // 64-bit Integer registers
  "x0",  "x1",  "x2",  "x3",  "x4",  "x5",  "x6",  "x7",  "x8",  "x9",  "x10",
  "x11", "x12", "x13", "x14", "x15", "x16", "x17", "x18", "x19", "x20", "x21",
  "x22", "x23", "x24", "x25", "x26", "x27", "x28", "fp",  "lr",  "sp",

  // 32-bit floating point regsisters
  "s0",  "s1",  "s2",  "s3",  "s4",  "s5",  "s6",  "s7",  "s8",  "s9",  "s10",
  "s11", "s12", "s13", "s14", "s15", "s16", "s17", "s18", "s19", "s20", "s21",
  "s22", "s23", "s24", "s25", "s26", "s27", "s28", "s29", "s30", "s31",

  // 64-bit floating point regsisters
  "d0",  "d1",  "d2",  "d3",  "d4",  "d5",  "d6",  "d7",  "d8",  "d9",  "d10",
  "d11", "d12", "d13", "d14", "d15", "d16", "d17", "d18", "d19", "d20", "d21",
  "d22", "d23", "d24", "d25", "d26", "d27", "d28", "d29", "d30", "d31",

  // Vector registers
  "v0",  "v1",  "v2",  "v3",  "v4",  "v5",  "v6",  "v7",  "v8",  "v9",  "v10",
  "v11", "v12", "v13", "v14", "v15", "v16", "v17", "v18", "v19", "v20", "v21",
  "v22", "v23", "v24", "v25", "v26", "v27", "v28", "v29", "v30", "v31"
};

ArrayRef<const char *> AArch64TargetInfo::getGCCRegNames() const {
  return llvm::makeArrayRef(GCCRegNames);
}

const TargetInfo::GCCRegAlias AArch64TargetInfo::GCCRegAliases[] = {
  { { "w31" }, "wsp" },
  { { "x29" }, "fp" },
  { { "x30" }, "lr" },
  { { "x31" }, "sp" },
  // The S/D/Q and W/X registers overlap, but aren't really aliases; we
  // don't want to substitute one of these for a different-sized one.
};

ArrayRef<TargetInfo::GCCRegAlias> AArch64TargetInfo::getGCCRegAliases() const {
  return llvm::makeArrayRef(GCCRegAliases);
}

const Builtin::Info AArch64TargetInfo::BuiltinInfo[] = {
#define BUILTIN(ID, TYPE, ATTRS)                                               \
  { #ID, TYPE, ATTRS, nullptr, ALL_LANGUAGES, nullptr },
#include "clang/Basic/BuiltinsNEON.def"

#define BUILTIN(ID, TYPE, ATTRS)                                               \
  { #ID, TYPE, ATTRS, nullptr, ALL_LANGUAGES, nullptr },
#include "clang/Basic/BuiltinsAArch64.def"
};

class AArch64leTargetInfo : public AArch64TargetInfo {
  void setDataLayout() override {
    if (getTriple().isOSBinFormatMachO())
      resetDataLayout("e-m:o-i64:64-i128:128-n32:64-S128");
    else
      resetDataLayout("e-m:e-i8:8:32-i16:16:32-i64:64-i128:128-n32:64-S128");
  }

public:
  AArch64leTargetInfo(const llvm::Triple &Triple, const TargetOptions &Opts)
      : AArch64TargetInfo(Triple, Opts) {
    BigEndian = false;
  }
  void getTargetDefines(const LangOptions &Opts,
                        MacroBuilder &Builder) const override {
    Builder.defineMacro("__AARCH64EL__");
    AArch64TargetInfo::getTargetDefines(Opts, Builder);
  }
};

class AArch64beTargetInfo : public AArch64TargetInfo {
  void setDataLayout() override {
    assert(!getTriple().isOSBinFormatMachO());
    resetDataLayout("E-m:e-i8:8:32-i16:16:32-i64:64-i128:128-n32:64-S128");
  }

public:
  AArch64beTargetInfo(const llvm::Triple &Triple, const TargetOptions &Opts)
      : AArch64TargetInfo(Triple, Opts) {}
  void getTargetDefines(const LangOptions &Opts,
                        MacroBuilder &Builder) const override {
    Builder.defineMacro("__AARCH64EB__");
    Builder.defineMacro("__AARCH_BIG_ENDIAN");
    Builder.defineMacro("__ARM_BIG_ENDIAN");
    AArch64TargetInfo::getTargetDefines(Opts, Builder);
  }
};

class DarwinAArch64TargetInfo : public DarwinTargetInfo<AArch64leTargetInfo> {
protected:
  void getOSDefines(const LangOptions &Opts, const llvm::Triple &Triple,
                    MacroBuilder &Builder) const override {
    Builder.defineMacro("__AARCH64_SIMD__");
    Builder.defineMacro("__ARM64_ARCH_8__");
    Builder.defineMacro("__ARM_NEON__");
    Builder.defineMacro("__LITTLE_ENDIAN__");
    Builder.defineMacro("__REGISTER_PREFIX__", "");
    Builder.defineMacro("__arm64", "1");
    Builder.defineMacro("__arm64__", "1");

    getDarwinDefines(Builder, Opts, Triple, PlatformName, PlatformMinVersion);
  }

public:
  DarwinAArch64TargetInfo(const llvm::Triple &Triple, const TargetOptions &Opts)
      : DarwinTargetInfo<AArch64leTargetInfo>(Triple, Opts) {
    Int64Type = SignedLongLong;
    WCharType = SignedInt;
    UseSignedCharForObjCBool = false;

    LongDoubleWidth = LongDoubleAlign = SuitableAlign = 64;
    LongDoubleFormat = &llvm::APFloat::IEEEdouble;

    TheCXXABI.set(TargetCXXABI::iOS64);
  }

  BuiltinVaListKind getBuiltinVaListKind() const override {
    return TargetInfo::CharPtrBuiltinVaList;
  }
};

// Hexagon abstract base class
class HexagonTargetInfo : public TargetInfo {
  static const Builtin::Info BuiltinInfo[];
  static const char * const GCCRegNames[];
  static const TargetInfo::GCCRegAlias GCCRegAliases[];
  std::string CPU;
  bool HasHVX, HasHVXDouble;

public:
  HexagonTargetInfo(const llvm::Triple &Triple, const TargetOptions &)
      : TargetInfo(Triple) {
    BigEndian = false;
    // Specify the vector alignment explicitly. For v512x1, the calculated
    // alignment would be 512*alignment(i1), which is 512 bytes, instead of
    // the required minimum of 64 bytes.
    resetDataLayout("e-m:e-p:32:32:32-a:0-n16:32-"
        "i64:64:64-i32:32:32-i16:16:16-i1:8:8-f32:32:32-f64:64:64-"
        "v32:32:32-v64:64:64-v512:512:512-v1024:1024:1024-v2048:2048:2048");
    SizeType    = UnsignedInt;
    PtrDiffType = SignedInt;
    IntPtrType  = SignedInt;

    // {} in inline assembly are packet specifiers, not assembly variant
    // specifiers.
    NoAsmVariants = true;

    LargeArrayMinWidth = 64;
    LargeArrayAlign = 64;
    UseBitFieldTypeAlignment = true;
    ZeroLengthBitfieldBoundary = 32;
    HasHVX = HasHVXDouble = false;
  }

  ArrayRef<Builtin::Info> getTargetBuiltins() const override {
    return llvm::makeArrayRef(BuiltinInfo,
                         clang::Hexagon::LastTSBuiltin-Builtin::FirstTSBuiltin);
  }

  bool validateAsmConstraint(const char *&Name,
                             TargetInfo::ConstraintInfo &Info) const override {
    switch (*Name) {
      case 'v':
      case 'q':
        if (HasHVX) {
          Info.setAllowsRegister();
          return true;
        }
        break;
      case 's':
        // Relocatable constant.
        return true;
    }
    return false;
  }

  void getTargetDefines(const LangOptions &Opts,
                        MacroBuilder &Builder) const override;

  bool isCLZForZeroUndef() const override { return false; }

  bool hasFeature(StringRef Feature) const override {
    return llvm::StringSwitch<bool>(Feature)
      .Case("hexagon", true)
      .Case("hvx", HasHVX)
      .Case("hvx-double", HasHVXDouble)
      .Default(false);
  }

  bool initFeatureMap(llvm::StringMap<bool> &Features, DiagnosticsEngine &Diags,
        StringRef CPU, const std::vector<std::string> &FeaturesVec)
        const override;

  bool handleTargetFeatures(std::vector<std::string> &Features,
                            DiagnosticsEngine &Diags) override;

  BuiltinVaListKind getBuiltinVaListKind() const override {
    return TargetInfo::CharPtrBuiltinVaList;
  }
  ArrayRef<const char *> getGCCRegNames() const override;
  ArrayRef<TargetInfo::GCCRegAlias> getGCCRegAliases() const override;
  const char *getClobbers() const override {
    return "";
  }

  static const char *getHexagonCPUSuffix(StringRef Name) {
    return llvm::StringSwitch<const char*>(Name)
      .Case("hexagonv4", "4")
      .Case("hexagonv5", "5")
      .Case("hexagonv55", "55")
      .Case("hexagonv60", "60")
      .Default(nullptr);
  }

  bool setCPU(const std::string &Name) override {
    if (!getHexagonCPUSuffix(Name))
      return false;
    CPU = Name;
    return true;
  }

  int getEHDataRegisterNumber(unsigned RegNo) const override {
    return RegNo < 2 ? RegNo : -1;
  }
};

void HexagonTargetInfo::getTargetDefines(const LangOptions &Opts,
                                         MacroBuilder &Builder) const {
  Builder.defineMacro("__qdsp6__", "1");
  Builder.defineMacro("__hexagon__", "1");

  if (CPU == "hexagonv4") {
    Builder.defineMacro("__HEXAGON_V4__");
    Builder.defineMacro("__HEXAGON_ARCH__", "4");
    if (Opts.HexagonQdsp6Compat) {
      Builder.defineMacro("__QDSP6_V4__");
      Builder.defineMacro("__QDSP6_ARCH__", "4");
    }
  } else if (CPU == "hexagonv5") {
    Builder.defineMacro("__HEXAGON_V5__");
    Builder.defineMacro("__HEXAGON_ARCH__", "5");
    if(Opts.HexagonQdsp6Compat) {
      Builder.defineMacro("__QDSP6_V5__");
      Builder.defineMacro("__QDSP6_ARCH__", "5");
    }
  } else if (CPU == "hexagonv55") {
    Builder.defineMacro("__HEXAGON_V55__");
    Builder.defineMacro("__HEXAGON_ARCH__", "55");
    Builder.defineMacro("__QDSP6_V55__");
    Builder.defineMacro("__QDSP6_ARCH__", "55");
  } else if (CPU == "hexagonv60") {
    Builder.defineMacro("__HEXAGON_V60__");
    Builder.defineMacro("__HEXAGON_ARCH__", "60");
    Builder.defineMacro("__QDSP6_V60__");
    Builder.defineMacro("__QDSP6_ARCH__", "60");
  }

  if (hasFeature("hvx")) {
    Builder.defineMacro("__HVX__");
    if (hasFeature("hvx-double"))
      Builder.defineMacro("__HVXDBL__");
  }
}

bool HexagonTargetInfo::handleTargetFeatures(std::vector<std::string> &Features,
                                             DiagnosticsEngine &Diags) {
  for (auto &F : Features) {
    if (F == "+hvx")
      HasHVX = true;
    else if (F == "-hvx")
      HasHVX = HasHVXDouble = false;
    else if (F == "+hvx-double")
      HasHVX = HasHVXDouble = true;
    else if (F == "-hvx-double")
      HasHVXDouble = false;
  }
  return true;
}

bool HexagonTargetInfo::initFeatureMap(llvm::StringMap<bool> &Features,
      DiagnosticsEngine &Diags, StringRef CPU,
      const std::vector<std::string> &FeaturesVec) const {
  // Default for v60: -hvx, -hvx-double.
  Features["hvx"] = false;
  Features["hvx-double"] = false;

  return TargetInfo::initFeatureMap(Features, Diags, CPU, FeaturesVec);
}


const char *const HexagonTargetInfo::GCCRegNames[] = {
  "r0", "r1", "r2", "r3", "r4", "r5", "r6", "r7",
  "r8", "r9", "r10", "r11", "r12", "r13", "r14", "r15",
  "r16", "r17", "r18", "r19", "r20", "r21", "r22", "r23",
  "r24", "r25", "r26", "r27", "r28", "r29", "r30", "r31",
  "p0", "p1", "p2", "p3",
  "sa0", "lc0", "sa1", "lc1", "m0", "m1", "usr", "ugp"
};

ArrayRef<const char*> HexagonTargetInfo::getGCCRegNames() const {
  return llvm::makeArrayRef(GCCRegNames);
}

const TargetInfo::GCCRegAlias HexagonTargetInfo::GCCRegAliases[] = {
  { { "sp" }, "r29" },
  { { "fp" }, "r30" },
  { { "lr" }, "r31" },
};

ArrayRef<TargetInfo::GCCRegAlias> HexagonTargetInfo::getGCCRegAliases() const {
  return llvm::makeArrayRef(GCCRegAliases);
}


const Builtin::Info HexagonTargetInfo::BuiltinInfo[] = {
#define BUILTIN(ID, TYPE, ATTRS) \
  { #ID, TYPE, ATTRS, nullptr, ALL_LANGUAGES, nullptr },
#define LIBBUILTIN(ID, TYPE, ATTRS, HEADER) \
  { #ID, TYPE, ATTRS, HEADER, ALL_LANGUAGES, nullptr },
#include "clang/Basic/BuiltinsHexagon.def"
};

class LanaiTargetInfo : public TargetInfo {
  // Class for Lanai (32-bit).
  // The CPU profiles supported by the Lanai backend
  enum CPUKind {
    CK_NONE,
    CK_V11,
  } CPU;

  static const TargetInfo::GCCRegAlias GCCRegAliases[];
  static const char *const GCCRegNames[];

public:
  LanaiTargetInfo(const llvm::Triple &Triple, const TargetOptions &)
      : TargetInfo(Triple) {
    // Description string has to be kept in sync with backend.
    resetDataLayout("E"        // Big endian
                    "-m:e"     // ELF name manging
                    "-p:32:32" // 32 bit pointers, 32 bit aligned
                    "-i64:64"  // 64 bit integers, 64 bit aligned
                    "-a:0:32"  // 32 bit alignment of objects of aggregate type
                    "-n32"     // 32 bit native integer width
                    "-S64"     // 64 bit natural stack alignment
                    );

    // Setting RegParmMax equal to what mregparm was set to in the old
    // toolchain
    RegParmMax = 4;

    // Set the default CPU to V11
    CPU = CK_V11;

    // Temporary approach to make everything at least word-aligned and allow for
    // safely casting between pointers with different alignment requirements.
    // TODO: Remove this when there are no more cast align warnings on the
    // firmware.
    MinGlobalAlign = 32;
  }

  void getTargetDefines(const LangOptions &Opts,
                        MacroBuilder &Builder) const override {
    // Define __lanai__ when building for target lanai.
    Builder.defineMacro("__lanai__");

    // Set define for the CPU specified.
    switch (CPU) {
    case CK_V11:
      Builder.defineMacro("__LANAI_V11__");
      break;
    case CK_NONE:
      llvm_unreachable("Unhandled target CPU");
    }
  }

  bool setCPU(const std::string &Name) override {
    CPU = llvm::StringSwitch<CPUKind>(Name)
              .Case("v11", CK_V11)
              .Default(CK_NONE);

    return CPU != CK_NONE;
  }

  bool hasFeature(StringRef Feature) const override {
    return llvm::StringSwitch<bool>(Feature).Case("lanai", true).Default(false);
  }

  ArrayRef<const char *> getGCCRegNames() const override;

  ArrayRef<TargetInfo::GCCRegAlias> getGCCRegAliases() const override;

  BuiltinVaListKind getBuiltinVaListKind() const override {
    return TargetInfo::VoidPtrBuiltinVaList;
  }

  ArrayRef<Builtin::Info> getTargetBuiltins() const override { return None; }

  bool validateAsmConstraint(const char *&Name,
                             TargetInfo::ConstraintInfo &info) const override {
    return false;
  }

  const char *getClobbers() const override { return ""; }
};

const char *const LanaiTargetInfo::GCCRegNames[] = {
    "r0",  "r1",  "r2",  "r3",  "r4",  "r5",  "r6",  "r7",  "r8",  "r9",  "r10",
    "r11", "r12", "r13", "r14", "r15", "r16", "r17", "r18", "r19", "r20", "r21",
    "r22", "r23", "r24", "r25", "r26", "r27", "r28", "r29", "r30", "r31"};

ArrayRef<const char *> LanaiTargetInfo::getGCCRegNames() const {
  return llvm::makeArrayRef(GCCRegNames);
}

const TargetInfo::GCCRegAlias LanaiTargetInfo::GCCRegAliases[] = {
    {{"pc"}, "r2"},
    {{"sp"}, "r4"},
    {{"fp"}, "r5"},
    {{"rv"}, "r8"},
    {{"rr1"}, "r10"},
    {{"rr2"}, "r11"},
    {{"rca"}, "r15"},
};

ArrayRef<TargetInfo::GCCRegAlias> LanaiTargetInfo::getGCCRegAliases() const {
  return llvm::makeArrayRef(GCCRegAliases);
}

// Shared base class for SPARC v8 (32-bit) and SPARC v9 (64-bit).
class SparcTargetInfo : public TargetInfo {
  static const TargetInfo::GCCRegAlias GCCRegAliases[];
  static const char * const GCCRegNames[];
  bool SoftFloat;
public:
  SparcTargetInfo(const llvm::Triple &Triple, const TargetOptions &)
      : TargetInfo(Triple), SoftFloat(false) {}

  int getEHDataRegisterNumber(unsigned RegNo) const override {
    if (RegNo == 0) return 24;
    if (RegNo == 1) return 25;
    return -1;
  }

  bool handleTargetFeatures(std::vector<std::string> &Features,
                            DiagnosticsEngine &Diags) override {
    // Check if software floating point is enabled
    auto Feature = std::find(Features.begin(), Features.end(), "+soft-float");
    if (Feature != Features.end()) {
      SoftFloat = true;
    }
    return true;
  }
  void getTargetDefines(const LangOptions &Opts,
                        MacroBuilder &Builder) const override {
    DefineStd(Builder, "sparc", Opts);
    Builder.defineMacro("__REGISTER_PREFIX__", "");

    if (SoftFloat)
      Builder.defineMacro("SOFT_FLOAT", "1");
  }

  bool hasFeature(StringRef Feature) const override {
    return llvm::StringSwitch<bool>(Feature)
             .Case("softfloat", SoftFloat)
             .Case("sparc", true)
             .Default(false);
  }

  bool hasSjLjLowering() const override {
    return true;
  }

  ArrayRef<Builtin::Info> getTargetBuiltins() const override {
    // FIXME: Implement!
    return None;
  }
  BuiltinVaListKind getBuiltinVaListKind() const override {
    return TargetInfo::VoidPtrBuiltinVaList;
  }
  ArrayRef<const char *> getGCCRegNames() const override;
  ArrayRef<TargetInfo::GCCRegAlias> getGCCRegAliases() const override;
  bool validateAsmConstraint(const char *&Name,
                             TargetInfo::ConstraintInfo &info) const override {
    // FIXME: Implement!
    switch (*Name) {
    case 'I': // Signed 13-bit constant
    case 'J': // Zero
    case 'K': // 32-bit constant with the low 12 bits clear
    case 'L': // A constant in the range supported by movcc (11-bit signed imm)
    case 'M': // A constant in the range supported by movrcc (19-bit signed imm)
    case 'N': // Same as 'K' but zext (required for SIMode)
    case 'O': // The constant 4096
      return true;
    }
    return false;
  }
  const char *getClobbers() const override {
    // FIXME: Implement!
    return "";
  }

  // No Sparc V7 for now, the backend doesn't support it anyway.
  enum CPUKind {
    CK_GENERIC,
    CK_V8,
    CK_SUPERSPARC,
    CK_SPARCLITE,
    CK_F934,
    CK_HYPERSPARC,
    CK_SPARCLITE86X,
    CK_SPARCLET,
    CK_TSC701,
    CK_V9,
    CK_ULTRASPARC,
    CK_ULTRASPARC3,
    CK_NIAGARA,
    CK_NIAGARA2,
    CK_NIAGARA3,
    CK_NIAGARA4,
    CK_MYRIAD2100,
    CK_MYRIAD2150,
    CK_MYRIAD2450,
    CK_LEON2,
    CK_LEON2_AT697E,
    CK_LEON2_AT697F,
    CK_LEON3,
    CK_LEON3_UT699,
    CK_LEON3_GR712RC,
    CK_LEON4,
    CK_LEON4_GR740
  } CPU = CK_GENERIC;

  enum CPUGeneration {
    CG_V8,
    CG_V9,
  };

  CPUGeneration getCPUGeneration(CPUKind Kind) const {
    switch (Kind) {
    case CK_GENERIC:
    case CK_V8:
    case CK_SUPERSPARC:
    case CK_SPARCLITE:
    case CK_F934:
    case CK_HYPERSPARC:
    case CK_SPARCLITE86X:
    case CK_SPARCLET:
    case CK_TSC701:
    case CK_MYRIAD2100:
    case CK_MYRIAD2150:
    case CK_MYRIAD2450:
    case CK_LEON2:
    case CK_LEON2_AT697E:
    case CK_LEON2_AT697F:
    case CK_LEON3:
    case CK_LEON3_UT699:
    case CK_LEON3_GR712RC:
    case CK_LEON4:
    case CK_LEON4_GR740:
      return CG_V8;
    case CK_V9:
    case CK_ULTRASPARC:
    case CK_ULTRASPARC3:
    case CK_NIAGARA:
    case CK_NIAGARA2:
    case CK_NIAGARA3:
    case CK_NIAGARA4:
      return CG_V9;
    }
    llvm_unreachable("Unexpected CPU kind");
  }

  CPUKind getCPUKind(StringRef Name) const {
    return llvm::StringSwitch<CPUKind>(Name)
        .Case("v8", CK_V8)
        .Case("supersparc", CK_SUPERSPARC)
        .Case("sparclite", CK_SPARCLITE)
        .Case("f934", CK_F934)
        .Case("hypersparc", CK_HYPERSPARC)
        .Case("sparclite86x", CK_SPARCLITE86X)
        .Case("sparclet", CK_SPARCLET)
        .Case("tsc701", CK_TSC701)
        .Case("v9", CK_V9)
        .Case("ultrasparc", CK_ULTRASPARC)
        .Case("ultrasparc3", CK_ULTRASPARC3)
        .Case("niagara", CK_NIAGARA)
        .Case("niagara2", CK_NIAGARA2)
        .Case("niagara3", CK_NIAGARA3)
        .Case("niagara4", CK_NIAGARA4)
        .Case("ma2100", CK_MYRIAD2100)
        .Case("ma2150", CK_MYRIAD2150)
        .Case("ma2450", CK_MYRIAD2450)
        // FIXME: the myriad2[.n] spellings are obsolete,
        // but a grace period is needed to allow updating dependent builds.
        .Case("myriad2", CK_MYRIAD2100)
        .Case("myriad2.1", CK_MYRIAD2100)
        .Case("myriad2.2", CK_MYRIAD2150)
        .Case("leon2", CK_LEON2)
        .Case("at697e", CK_LEON2_AT697E)
        .Case("at697f", CK_LEON2_AT697F)
        .Case("leon3", CK_LEON3)
        .Case("ut699", CK_LEON3_UT699)
        .Case("gr712rc", CK_LEON3_GR712RC)
        .Case("leon4", CK_LEON4)
        .Case("gr740", CK_LEON4_GR740)
        .Default(CK_GENERIC);
  }

  bool setCPU(const std::string &Name) override {
    CPU = getCPUKind(Name);
    return CPU != CK_GENERIC;
  }
};

const char * const SparcTargetInfo::GCCRegNames[] = {
  "r0", "r1", "r2", "r3", "r4", "r5", "r6", "r7",
  "r8", "r9", "r10", "r11", "r12", "r13", "r14", "r15",
  "r16", "r17", "r18", "r19", "r20", "r21", "r22", "r23",
  "r24", "r25", "r26", "r27", "r28", "r29", "r30", "r31"
};

ArrayRef<const char *> SparcTargetInfo::getGCCRegNames() const {
  return llvm::makeArrayRef(GCCRegNames);
}

const TargetInfo::GCCRegAlias SparcTargetInfo::GCCRegAliases[] = {
  { { "g0" }, "r0" },
  { { "g1" }, "r1" },
  { { "g2" }, "r2" },
  { { "g3" }, "r3" },
  { { "g4" }, "r4" },
  { { "g5" }, "r5" },
  { { "g6" }, "r6" },
  { { "g7" }, "r7" },
  { { "o0" }, "r8" },
  { { "o1" }, "r9" },
  { { "o2" }, "r10" },
  { { "o3" }, "r11" },
  { { "o4" }, "r12" },
  { { "o5" }, "r13" },
  { { "o6", "sp" }, "r14" },
  { { "o7" }, "r15" },
  { { "l0" }, "r16" },
  { { "l1" }, "r17" },
  { { "l2" }, "r18" },
  { { "l3" }, "r19" },
  { { "l4" }, "r20" },
  { { "l5" }, "r21" },
  { { "l6" }, "r22" },
  { { "l7" }, "r23" },
  { { "i0" }, "r24" },
  { { "i1" }, "r25" },
  { { "i2" }, "r26" },
  { { "i3" }, "r27" },
  { { "i4" }, "r28" },
  { { "i5" }, "r29" },
  { { "i6", "fp" }, "r30" },
  { { "i7" }, "r31" },
};

ArrayRef<TargetInfo::GCCRegAlias> SparcTargetInfo::getGCCRegAliases() const {
  return llvm::makeArrayRef(GCCRegAliases);
}

// SPARC v8 is the 32-bit mode selected by Triple::sparc.
class SparcV8TargetInfo : public SparcTargetInfo {
public:
  SparcV8TargetInfo(const llvm::Triple &Triple, const TargetOptions &Opts)
      : SparcTargetInfo(Triple, Opts) {
    resetDataLayout("E-m:e-p:32:32-i64:64-f128:64-n32-S64");
    // NetBSD / OpenBSD use long (same as llvm default); everyone else uses int.
    switch (getTriple().getOS()) {
    default:
      SizeType = UnsignedInt;
      IntPtrType = SignedInt;
      PtrDiffType = SignedInt;
      break;
    case llvm::Triple::NetBSD:
    case llvm::Triple::OpenBSD:
      SizeType = UnsignedLong;
      IntPtrType = SignedLong;
      PtrDiffType = SignedLong;
      break;
    }
    MaxAtomicPromoteWidth = MaxAtomicInlineWidth = 64;
  }

  void getTargetDefines(const LangOptions &Opts,
                        MacroBuilder &Builder) const override {
    SparcTargetInfo::getTargetDefines(Opts, Builder);
    switch (getCPUGeneration(CPU)) {
    case CG_V8:
      Builder.defineMacro("__sparcv8");
      if (getTriple().getOS() != llvm::Triple::Solaris)
        Builder.defineMacro("__sparcv8__");
      break;
    case CG_V9:
      Builder.defineMacro("__sparcv9");
      if (getTriple().getOS() != llvm::Triple::Solaris) {
        Builder.defineMacro("__sparcv9__");
        Builder.defineMacro("__sparc_v9__");
      }
      break;
    }
    if (getTriple().getVendor() == llvm::Triple::Myriad) {
      std::string MyriadArchValue, Myriad2Value;
      Builder.defineMacro("__sparc_v8__");
      Builder.defineMacro("__leon__");
      switch (CPU) {
      case CK_MYRIAD2150:
        MyriadArchValue = "__ma2150";
        Myriad2Value = "2";
        break;
      case CK_MYRIAD2450:
        MyriadArchValue = "__ma2450";
        Myriad2Value = "2";
        break;
      default:
        MyriadArchValue = "__ma2100";
        Myriad2Value = "1";
        break;
      }
      Builder.defineMacro(MyriadArchValue, "1");
      Builder.defineMacro(MyriadArchValue+"__", "1");
      Builder.defineMacro("__myriad2__", Myriad2Value);
      Builder.defineMacro("__myriad2", Myriad2Value);
    }
  }

  bool hasSjLjLowering() const override {
    return true;
  }
};

// SPARCV8el is the 32-bit little-endian mode selected by Triple::sparcel.
class SparcV8elTargetInfo : public SparcV8TargetInfo {
 public:
   SparcV8elTargetInfo(const llvm::Triple &Triple, const TargetOptions &Opts)
       : SparcV8TargetInfo(Triple, Opts) {
     resetDataLayout("e-m:e-p:32:32-i64:64-f128:64-n32-S64");
     BigEndian = false;
  }
};

// SPARC v9 is the 64-bit mode selected by Triple::sparcv9.
class SparcV9TargetInfo : public SparcTargetInfo {
public:
  SparcV9TargetInfo(const llvm::Triple &Triple, const TargetOptions &Opts)
      : SparcTargetInfo(Triple, Opts) {
    // FIXME: Support Sparc quad-precision long double?
    resetDataLayout("E-m:e-i64:64-n32:64-S128");
    // This is an LP64 platform.
    LongWidth = LongAlign = PointerWidth = PointerAlign = 64;

    // OpenBSD uses long long for int64_t and intmax_t.
    if (getTriple().getOS() == llvm::Triple::OpenBSD)
      IntMaxType = SignedLongLong;
    else
      IntMaxType = SignedLong;
    Int64Type = IntMaxType;

    // The SPARCv8 System V ABI has long double 128-bits in size, but 64-bit
    // aligned. The SPARCv9 SCD 2.4.1 says 16-byte aligned.
    LongDoubleWidth = 128;
    LongDoubleAlign = 128;
    LongDoubleFormat = &llvm::APFloat::IEEEquad;
    MaxAtomicPromoteWidth = MaxAtomicInlineWidth = 64;
  }

  void getTargetDefines(const LangOptions &Opts,
                        MacroBuilder &Builder) const override {
    SparcTargetInfo::getTargetDefines(Opts, Builder);
    Builder.defineMacro("__sparcv9");
    Builder.defineMacro("__arch64__");
    // Solaris doesn't need these variants, but the BSDs do.
    if (getTriple().getOS() != llvm::Triple::Solaris) {
      Builder.defineMacro("__sparc64__");
      Builder.defineMacro("__sparc_v9__");
      Builder.defineMacro("__sparcv9__");
    }
  }

  bool setCPU(const std::string &Name) override {
    if (!SparcTargetInfo::setCPU(Name))
      return false;
    return getCPUGeneration(CPU) == CG_V9;
  }
};

class SystemZTargetInfo : public TargetInfo {
  static const Builtin::Info BuiltinInfo[];
  static const char *const GCCRegNames[];
  std::string CPU;
  bool HasTransactionalExecution;
  bool HasVector;

public:
  SystemZTargetInfo(const llvm::Triple &Triple, const TargetOptions &)
      : TargetInfo(Triple), CPU("z10"), HasTransactionalExecution(false),
        HasVector(false) {
    IntMaxType = SignedLong;
    Int64Type = SignedLong;
    TLSSupported = true;
    IntWidth = IntAlign = 32;
    LongWidth = LongLongWidth = LongAlign = LongLongAlign = 64;
    PointerWidth = PointerAlign = 64;
    LongDoubleWidth = 128;
    LongDoubleAlign = 64;
    LongDoubleFormat = &llvm::APFloat::IEEEquad;
    DefaultAlignForAttributeAligned = 64;
    MinGlobalAlign = 16;
    resetDataLayout("E-m:e-i1:8:16-i8:8:16-i64:64-f128:64-a:8:16-n32:64");
    MaxAtomicPromoteWidth = MaxAtomicInlineWidth = 64;
  }
  void getTargetDefines(const LangOptions &Opts,
                        MacroBuilder &Builder) const override {
    Builder.defineMacro("__s390__");
    Builder.defineMacro("__s390x__");
    Builder.defineMacro("__zarch__");
    Builder.defineMacro("__LONG_DOUBLE_128__");

    Builder.defineMacro("__GCC_HAVE_SYNC_COMPARE_AND_SWAP_1");
    Builder.defineMacro("__GCC_HAVE_SYNC_COMPARE_AND_SWAP_2");
    Builder.defineMacro("__GCC_HAVE_SYNC_COMPARE_AND_SWAP_4");
    Builder.defineMacro("__GCC_HAVE_SYNC_COMPARE_AND_SWAP_8");

    if (HasTransactionalExecution)
      Builder.defineMacro("__HTM__");
    if (Opts.ZVector)
      Builder.defineMacro("__VEC__", "10301");
  }
  ArrayRef<Builtin::Info> getTargetBuiltins() const override {
    return llvm::makeArrayRef(BuiltinInfo,
                         clang::SystemZ::LastTSBuiltin-Builtin::FirstTSBuiltin);
  }

  ArrayRef<const char *> getGCCRegNames() const override;
  ArrayRef<TargetInfo::GCCRegAlias> getGCCRegAliases() const override {
    // No aliases.
    return None;
  }
  bool validateAsmConstraint(const char *&Name,
                             TargetInfo::ConstraintInfo &info) const override;
  const char *getClobbers() const override {
    // FIXME: Is this really right?
    return "";
  }
  BuiltinVaListKind getBuiltinVaListKind() const override {
    return TargetInfo::SystemZBuiltinVaList;
  }
  bool setCPU(const std::string &Name) override {
    CPU = Name;
    bool CPUKnown = llvm::StringSwitch<bool>(Name)
      .Case("z10", true)
      .Case("z196", true)
      .Case("zEC12", true)
      .Case("z13", true)
      .Default(false);

    return CPUKnown;
  }
  bool
  initFeatureMap(llvm::StringMap<bool> &Features, DiagnosticsEngine &Diags,
                 StringRef CPU,
                 const std::vector<std::string> &FeaturesVec) const override {
    if (CPU == "zEC12")
      Features["transactional-execution"] = true;
    if (CPU == "z13") {
      Features["transactional-execution"] = true;
      Features["vector"] = true;
    }
    return TargetInfo::initFeatureMap(Features, Diags, CPU, FeaturesVec);
  }

  bool handleTargetFeatures(std::vector<std::string> &Features,
                            DiagnosticsEngine &Diags) override {
    HasTransactionalExecution = false;
    for (const auto &Feature : Features) {
      if (Feature == "+transactional-execution")
        HasTransactionalExecution = true;
      else if (Feature == "+vector")
        HasVector = true;
    }
    // If we use the vector ABI, vector types are 64-bit aligned.
    if (HasVector) {
      MaxVectorAlign = 64;
      resetDataLayout("E-m:e-i1:8:16-i8:8:16-i64:64-f128:64"
                      "-v128:64-a:8:16-n32:64");
    }
    return true;
  }

  bool hasFeature(StringRef Feature) const override {
    return llvm::StringSwitch<bool>(Feature)
        .Case("systemz", true)
        .Case("htm", HasTransactionalExecution)
        .Case("vx", HasVector)
        .Default(false);
  }

  CallingConvCheckResult checkCallingConvention(CallingConv CC) const override {
    switch (CC) {
    case CC_C:
    case CC_Swift:
      return CCCR_OK;
    default:
      return CCCR_Warning;
    }
  }

  StringRef getABI() const override {
    if (HasVector)
      return "vector";
    return "";
  }

  bool useFloat128ManglingForLongDouble() const override {
    return true;
  }
};

const Builtin::Info SystemZTargetInfo::BuiltinInfo[] = {
#define BUILTIN(ID, TYPE, ATTRS)                                               \
  { #ID, TYPE, ATTRS, nullptr, ALL_LANGUAGES, nullptr },
#define TARGET_BUILTIN(ID, TYPE, ATTRS, FEATURE)                               \
  { #ID, TYPE, ATTRS, nullptr, ALL_LANGUAGES, FEATURE },
#include "clang/Basic/BuiltinsSystemZ.def"
};

const char *const SystemZTargetInfo::GCCRegNames[] = {
  "r0",  "r1",  "r2",  "r3",  "r4",  "r5",  "r6",  "r7",
  "r8",  "r9",  "r10", "r11", "r12", "r13", "r14", "r15",
  "f0",  "f2",  "f4",  "f6",  "f1",  "f3",  "f5",  "f7",
  "f8",  "f10", "f12", "f14", "f9",  "f11", "f13", "f15"
};

ArrayRef<const char *> SystemZTargetInfo::getGCCRegNames() const {
  return llvm::makeArrayRef(GCCRegNames);
}

bool SystemZTargetInfo::
validateAsmConstraint(const char *&Name,
                      TargetInfo::ConstraintInfo &Info) const {
  switch (*Name) {
  default:
    return false;

  case 'a': // Address register
  case 'd': // Data register (equivalent to 'r')
  case 'f': // Floating-point register
    Info.setAllowsRegister();
    return true;

  case 'I': // Unsigned 8-bit constant
  case 'J': // Unsigned 12-bit constant
  case 'K': // Signed 16-bit constant
  case 'L': // Signed 20-bit displacement (on all targets we support)
  case 'M': // 0x7fffffff
    return true;

  case 'Q': // Memory with base and unsigned 12-bit displacement
  case 'R': // Likewise, plus an index
  case 'S': // Memory with base and signed 20-bit displacement
  case 'T': // Likewise, plus an index
    Info.setAllowsMemory();
    return true;
  }
}

class MSP430TargetInfo : public TargetInfo {
  static const char *const GCCRegNames[];

public:
  MSP430TargetInfo(const llvm::Triple &Triple, const TargetOptions &)
      : TargetInfo(Triple) {
    BigEndian = false;
    TLSSupported = false;
    IntWidth = 16;
    IntAlign = 16;
    LongWidth = 32;
    LongLongWidth = 64;
    LongAlign = LongLongAlign = 16;
    PointerWidth = 16;
    PointerAlign = 16;
    SuitableAlign = 16;
    SizeType = UnsignedInt;
    IntMaxType = SignedLongLong;
    IntPtrType = SignedInt;
    PtrDiffType = SignedInt;
    SigAtomicType = SignedLong;
    resetDataLayout("e-m:e-p:16:16-i32:16:32-a:16-n8:16");
  }
  void getTargetDefines(const LangOptions &Opts,
                        MacroBuilder &Builder) const override {
    Builder.defineMacro("MSP430");
    Builder.defineMacro("__MSP430__");
    // FIXME: defines for different 'flavours' of MCU
  }
  ArrayRef<Builtin::Info> getTargetBuiltins() const override {
    // FIXME: Implement.
    return None;
  }
  bool hasFeature(StringRef Feature) const override {
    return Feature == "msp430";
  }
  ArrayRef<const char *> getGCCRegNames() const override;
  ArrayRef<TargetInfo::GCCRegAlias> getGCCRegAliases() const override {
    // No aliases.
    return None;
  }
  bool validateAsmConstraint(const char *&Name,
                             TargetInfo::ConstraintInfo &info) const override {
    // FIXME: implement
    switch (*Name) {
    case 'K': // the constant 1
    case 'L': // constant -1^20 .. 1^19
    case 'M': // constant 1-4:
      return true;
    }
    // No target constraints for now.
    return false;
  }
  const char *getClobbers() const override {
    // FIXME: Is this really right?
    return "";
  }
  BuiltinVaListKind getBuiltinVaListKind() const override {
    // FIXME: implement
    return TargetInfo::CharPtrBuiltinVaList;
  }
};

const char *const MSP430TargetInfo::GCCRegNames[] = {
    "r0", "r1", "r2",  "r3",  "r4",  "r5",  "r6",  "r7",
    "r8", "r9", "r10", "r11", "r12", "r13", "r14", "r15"};

ArrayRef<const char *> MSP430TargetInfo::getGCCRegNames() const {
  return llvm::makeArrayRef(GCCRegNames);
}

// LLVM and Clang cannot be used directly to output native binaries for
// target, but is used to compile C code to llvm bitcode with correct
// type and alignment information.
//
// TCE uses the llvm bitcode as input and uses it for generating customized
// target processor and program binary. TCE co-design environment is
// publicly available in http://tce.cs.tut.fi

static const unsigned TCEOpenCLAddrSpaceMap[] = {
    3, // opencl_global
    4, // opencl_local
    5, // opencl_constant
    // FIXME: generic has to be added to the target
    0, // opencl_generic
    0, // cuda_device
    0, // cuda_constant
    0  // cuda_shared
};

class TCETargetInfo : public TargetInfo {
public:
  TCETargetInfo(const llvm::Triple &Triple, const TargetOptions &)
      : TargetInfo(Triple) {
    TLSSupported = false;
    IntWidth = 32;
    LongWidth = LongLongWidth = 32;
    PointerWidth = 32;
    IntAlign = 32;
    LongAlign = LongLongAlign = 32;
    PointerAlign = 32;
    SuitableAlign = 32;
    SizeType = UnsignedInt;
    IntMaxType = SignedLong;
    IntPtrType = SignedInt;
    PtrDiffType = SignedInt;
    FloatWidth = 32;
    FloatAlign = 32;
    DoubleWidth = 32;
    DoubleAlign = 32;
    LongDoubleWidth = 32;
    LongDoubleAlign = 32;
    FloatFormat = &llvm::APFloat::IEEEsingle;
    DoubleFormat = &llvm::APFloat::IEEEsingle;
    LongDoubleFormat = &llvm::APFloat::IEEEsingle;
    resetDataLayout("E-p:32:32-i8:8:32-i16:16:32-i64:32"
                    "-f64:32-v64:32-v128:32-a:0:32-n32");
    AddrSpaceMap = &TCEOpenCLAddrSpaceMap;
    UseAddrSpaceMapMangling = true;
  }

  void getTargetDefines(const LangOptions &Opts,
                        MacroBuilder &Builder) const override {
    DefineStd(Builder, "tce", Opts);
    Builder.defineMacro("__TCE__");
    Builder.defineMacro("__TCE_V1__");
  }
  bool hasFeature(StringRef Feature) const override { return Feature == "tce"; }

  ArrayRef<Builtin::Info> getTargetBuiltins() const override { return None; }
  const char *getClobbers() const override { return ""; }
  BuiltinVaListKind getBuiltinVaListKind() const override {
    return TargetInfo::VoidPtrBuiltinVaList;
  }
  ArrayRef<const char *> getGCCRegNames() const override { return None; }
  bool validateAsmConstraint(const char *&Name,
                             TargetInfo::ConstraintInfo &info) const override {
    return true;
  }
  ArrayRef<TargetInfo::GCCRegAlias> getGCCRegAliases() const override {
    return None;
  }
};

class BPFTargetInfo : public TargetInfo {
public:
  BPFTargetInfo(const llvm::Triple &Triple, const TargetOptions &)
      : TargetInfo(Triple) {
    LongWidth = LongAlign = PointerWidth = PointerAlign = 64;
    SizeType    = UnsignedLong;
    PtrDiffType = SignedLong;
    IntPtrType  = SignedLong;
    IntMaxType  = SignedLong;
    Int64Type   = SignedLong;
    RegParmMax = 5;
    if (Triple.getArch() == llvm::Triple::bpfeb) {
      BigEndian = true;
      resetDataLayout("E-m:e-p:64:64-i64:64-n32:64-S128");
    } else {
      BigEndian = false;
      resetDataLayout("e-m:e-p:64:64-i64:64-n32:64-S128");
    }
    MaxAtomicPromoteWidth = 64;
    MaxAtomicInlineWidth = 64;
    TLSSupported = false;
  }
  void getTargetDefines(const LangOptions &Opts,
                        MacroBuilder &Builder) const override {
    DefineStd(Builder, "bpf", Opts);
    Builder.defineMacro("__BPF__");
  }
  bool hasFeature(StringRef Feature) const override {
    return Feature == "bpf";
  }

  ArrayRef<Builtin::Info> getTargetBuiltins() const override { return None; }
  const char *getClobbers() const override {
    return "";
  }
  BuiltinVaListKind getBuiltinVaListKind() const override {
    return TargetInfo::VoidPtrBuiltinVaList;
  }
  ArrayRef<const char *> getGCCRegNames() const override {
    return None;
  }
  bool validateAsmConstraint(const char *&Name,
                             TargetInfo::ConstraintInfo &info) const override {
    return true;
  }
  ArrayRef<TargetInfo::GCCRegAlias> getGCCRegAliases() const override {
    return None;
  }
};

class MipsTargetInfo : public TargetInfo {
  void setDataLayout() {
    StringRef Layout;

    if (ABI == "o32")
      Layout = "m:m-p:32:32-i8:8:32-i16:16:32-i64:64-n32-S64";
    else if (ABI == "n32")
      Layout = "m:e-p:32:32-i8:8:32-i16:16:32-i64:64-n32:64-S128";
    else if (ABI == "n64")
      Layout = "m:e-i8:8:32-i16:16:32-i64:64-n32:64-S128";
    else
      llvm_unreachable("Invalid ABI");

    if (BigEndian)
      resetDataLayout(("E-" + Layout).str());
    else
      resetDataLayout(("e-" + Layout).str());
  }


  static const Builtin::Info BuiltinInfo[];
  std::string CPU;
  bool IsMips16;
  bool IsMicromips;
  bool IsNan2008;
  bool IsSingleFloat;
  enum MipsFloatABI {
    HardFloat, SoftFloat
  } FloatABI;
  enum DspRevEnum {
    NoDSP, DSP1, DSP2
  } DspRev;
  bool HasMSA;

protected:
  bool HasFP64;
  std::string ABI;

public:
  MipsTargetInfo(const llvm::Triple &Triple, const TargetOptions &)
      : TargetInfo(Triple), IsMips16(false), IsMicromips(false),
        IsNan2008(false), IsSingleFloat(false), FloatABI(HardFloat),
        DspRev(NoDSP), HasMSA(false), HasFP64(false) {
    TheCXXABI.set(TargetCXXABI::GenericMIPS);
    BigEndian = getTriple().getArch() == llvm::Triple::mips ||
                getTriple().getArch() == llvm::Triple::mips64;

    setABI((getTriple().getArch() == llvm::Triple::mips ||
            getTriple().getArch() == llvm::Triple::mipsel)
               ? "o32"
               : "n64");

    CPU = ABI == "o32" ? "mips32r2" : "mips64r2";
  }

  bool isNaN2008Default() const {
    return CPU == "mips32r6" || CPU == "mips64r6";
  }

  bool isFP64Default() const {
    return CPU == "mips32r6" || ABI == "n32" || ABI == "n64" || ABI == "64";
  }

  bool isNan2008() const override {
    return IsNan2008;
  }

  bool processorSupportsGPR64() const {
    return llvm::StringSwitch<bool>(CPU)
        .Case("mips3", true)
        .Case("mips4", true)
        .Case("mips5", true)
        .Case("mips64", true)
        .Case("mips64r2", true)
        .Case("mips64r3", true)
        .Case("mips64r5", true)
        .Case("mips64r6", true)
        .Case("octeon", true)
        .Default(false);
    return false;
  }

  StringRef getABI() const override { return ABI; }
  bool setABI(const std::string &Name) override {
    if (Name == "o32") {
      setO32ABITypes();
      ABI = Name;
      return true;
    }

    if (Name == "n32") {
      setN32ABITypes();
      ABI = Name;
      return true;
    }
    if (Name == "n64") {
      setN64ABITypes();
      ABI = Name;
      return true;
    }
    return false;
  }

  void setO32ABITypes() {
    Int64Type = SignedLongLong;
    IntMaxType = Int64Type;
    LongDoubleFormat = &llvm::APFloat::IEEEdouble;
    LongDoubleWidth = LongDoubleAlign = 64;
    LongWidth = LongAlign = 32;
    MaxAtomicPromoteWidth = MaxAtomicInlineWidth = 32;
    PointerWidth = PointerAlign = 32;
    PtrDiffType = SignedInt;
    SizeType = UnsignedInt;
    SuitableAlign = 64;
  }

  void setN32N64ABITypes() {
    LongDoubleWidth = LongDoubleAlign = 128;
    LongDoubleFormat = &llvm::APFloat::IEEEquad;
    if (getTriple().getOS() == llvm::Triple::FreeBSD) {
      LongDoubleWidth = LongDoubleAlign = 64;
      LongDoubleFormat = &llvm::APFloat::IEEEdouble;
    }
    MaxAtomicPromoteWidth = MaxAtomicInlineWidth = 64;
    SuitableAlign = 128;
  }

  void setN64ABITypes() {
    setN32N64ABITypes();
    Int64Type = SignedLong;
    IntMaxType = Int64Type;
    LongWidth = LongAlign = 64;
    PointerWidth = PointerAlign = 64;
    PtrDiffType = SignedLong;
    SizeType = UnsignedLong;
  }

  void setN32ABITypes() {
    setN32N64ABITypes();
    Int64Type = SignedLongLong;
    IntMaxType = Int64Type;
    LongWidth = LongAlign = 32;
    PointerWidth = PointerAlign = 32;
    PtrDiffType = SignedInt;
    SizeType = UnsignedInt;
  }

  bool setCPU(const std::string &Name) override {
    CPU = Name;
    return llvm::StringSwitch<bool>(Name)
        .Case("mips1", true)
        .Case("mips2", true)
        .Case("mips3", true)
        .Case("mips4", true)
        .Case("mips5", true)
        .Case("mips32", true)
        .Case("mips32r2", true)
        .Case("mips32r3", true)
        .Case("mips32r5", true)
        .Case("mips32r6", true)
        .Case("mips64", true)
        .Case("mips64r2", true)
        .Case("mips64r3", true)
        .Case("mips64r5", true)
        .Case("mips64r6", true)
        .Case("octeon", true)
        .Case("p5600", true)
        .Default(false);
  }
  const std::string& getCPU() const { return CPU; }
  bool
  initFeatureMap(llvm::StringMap<bool> &Features, DiagnosticsEngine &Diags,
                 StringRef CPU,
                 const std::vector<std::string> &FeaturesVec) const override {
    if (CPU.empty())
      CPU = getCPU();
    if (CPU == "octeon")
      Features["mips64r2"] = Features["cnmips"] = true;
    else
      Features[CPU] = true;
    return TargetInfo::initFeatureMap(Features, Diags, CPU, FeaturesVec);
  }

  void getTargetDefines(const LangOptions &Opts,
                        MacroBuilder &Builder) const override {
    if (BigEndian) {
      DefineStd(Builder, "MIPSEB", Opts);
      Builder.defineMacro("_MIPSEB");
    } else {
      DefineStd(Builder, "MIPSEL", Opts);
      Builder.defineMacro("_MIPSEL");
    }

    Builder.defineMacro("__mips__");
    Builder.defineMacro("_mips");
    if (Opts.GNUMode)
      Builder.defineMacro("mips");

    if (ABI == "o32") {
      Builder.defineMacro("__mips", "32");
      Builder.defineMacro("_MIPS_ISA", "_MIPS_ISA_MIPS32");
    } else {
      Builder.defineMacro("__mips", "64");
      Builder.defineMacro("__mips64");
      Builder.defineMacro("__mips64__");
      Builder.defineMacro("_MIPS_ISA", "_MIPS_ISA_MIPS64");
    }

    const std::string ISARev = llvm::StringSwitch<std::string>(getCPU())
                                   .Cases("mips32", "mips64", "1")
                                   .Cases("mips32r2", "mips64r2", "2")
                                   .Cases("mips32r3", "mips64r3", "3")
                                   .Cases("mips32r5", "mips64r5", "5")
                                   .Cases("mips32r6", "mips64r6", "6")
                                   .Default("");
    if (!ISARev.empty())
      Builder.defineMacro("__mips_isa_rev", ISARev);

    if (ABI == "o32") {
      Builder.defineMacro("__mips_o32");
      Builder.defineMacro("_ABIO32", "1");
      Builder.defineMacro("_MIPS_SIM", "_ABIO32");
    } else if (ABI == "n32") {
      Builder.defineMacro("__mips_n32");
      Builder.defineMacro("_ABIN32", "2");
      Builder.defineMacro("_MIPS_SIM", "_ABIN32");
    } else if (ABI == "n64") {
      Builder.defineMacro("__mips_n64");
      Builder.defineMacro("_ABI64", "3");
      Builder.defineMacro("_MIPS_SIM", "_ABI64");
    } else
      llvm_unreachable("Invalid ABI.");

    Builder.defineMacro("__REGISTER_PREFIX__", "");

    switch (FloatABI) {
    case HardFloat:
      Builder.defineMacro("__mips_hard_float", Twine(1));
      break;
    case SoftFloat:
      Builder.defineMacro("__mips_soft_float", Twine(1));
      break;
    }

    if (IsSingleFloat)
      Builder.defineMacro("__mips_single_float", Twine(1));

    Builder.defineMacro("__mips_fpr", HasFP64 ? Twine(64) : Twine(32));
    Builder.defineMacro("_MIPS_FPSET",
                        Twine(32 / (HasFP64 || IsSingleFloat ? 1 : 2)));

    if (IsMips16)
      Builder.defineMacro("__mips16", Twine(1));

    if (IsMicromips)
      Builder.defineMacro("__mips_micromips", Twine(1));

    if (IsNan2008)
      Builder.defineMacro("__mips_nan2008", Twine(1));

    switch (DspRev) {
    default:
      break;
    case DSP1:
      Builder.defineMacro("__mips_dsp_rev", Twine(1));
      Builder.defineMacro("__mips_dsp", Twine(1));
      break;
    case DSP2:
      Builder.defineMacro("__mips_dsp_rev", Twine(2));
      Builder.defineMacro("__mips_dspr2", Twine(1));
      Builder.defineMacro("__mips_dsp", Twine(1));
      break;
    }

    if (HasMSA)
      Builder.defineMacro("__mips_msa", Twine(1));

    Builder.defineMacro("_MIPS_SZPTR", Twine(getPointerWidth(0)));
    Builder.defineMacro("_MIPS_SZINT", Twine(getIntWidth()));
    Builder.defineMacro("_MIPS_SZLONG", Twine(getLongWidth()));

    Builder.defineMacro("_MIPS_ARCH", "\"" + CPU + "\"");
    Builder.defineMacro("_MIPS_ARCH_" + StringRef(CPU).upper());

    // These shouldn't be defined for MIPS-I but there's no need to check
    // for that since MIPS-I isn't supported.
    Builder.defineMacro("__GCC_HAVE_SYNC_COMPARE_AND_SWAP_1");
    Builder.defineMacro("__GCC_HAVE_SYNC_COMPARE_AND_SWAP_2");
    Builder.defineMacro("__GCC_HAVE_SYNC_COMPARE_AND_SWAP_4");

    // 32-bit MIPS processors don't have the necessary lld/scd instructions
    // found in 64-bit processors. In the case of O32 on a 64-bit processor,
    // the instructions exist but using them violates the ABI since they
    // require 64-bit GPRs and O32 only supports 32-bit GPRs.
    if (ABI == "n32" || ABI == "n64")
      Builder.defineMacro("__GCC_HAVE_SYNC_COMPARE_AND_SWAP_8");
  }

  ArrayRef<Builtin::Info> getTargetBuiltins() const override {
    return llvm::makeArrayRef(BuiltinInfo,
                          clang::Mips::LastTSBuiltin - Builtin::FirstTSBuiltin);
  }
  bool hasFeature(StringRef Feature) const override {
    return llvm::StringSwitch<bool>(Feature)
      .Case("mips", true)
      .Case("fp64", HasFP64)
      .Default(false);
  }
  BuiltinVaListKind getBuiltinVaListKind() const override {
    return TargetInfo::VoidPtrBuiltinVaList;
  }
  ArrayRef<const char *> getGCCRegNames() const override {
    static const char *const GCCRegNames[] = {
      // CPU register names
      // Must match second column of GCCRegAliases
      "$0",   "$1",   "$2",   "$3",   "$4",   "$5",   "$6",   "$7",
      "$8",   "$9",   "$10",  "$11",  "$12",  "$13",  "$14",  "$15",
      "$16",  "$17",  "$18",  "$19",  "$20",  "$21",  "$22",  "$23",
      "$24",  "$25",  "$26",  "$27",  "$28",  "$29",  "$30",  "$31",
      // Floating point register names
      "$f0",  "$f1",  "$f2",  "$f3",  "$f4",  "$f5",  "$f6",  "$f7",
      "$f8",  "$f9",  "$f10", "$f11", "$f12", "$f13", "$f14", "$f15",
      "$f16", "$f17", "$f18", "$f19", "$f20", "$f21", "$f22", "$f23",
      "$f24", "$f25", "$f26", "$f27", "$f28", "$f29", "$f30", "$f31",
      // Hi/lo and condition register names
      "hi",   "lo",   "",     "$fcc0","$fcc1","$fcc2","$fcc3","$fcc4",
      "$fcc5","$fcc6","$fcc7","$ac1hi","$ac1lo","$ac2hi","$ac2lo",
      "$ac3hi","$ac3lo",
      // MSA register names
      "$w0",  "$w1",  "$w2",  "$w3",  "$w4",  "$w5",  "$w6",  "$w7",
      "$w8",  "$w9",  "$w10", "$w11", "$w12", "$w13", "$w14", "$w15",
      "$w16", "$w17", "$w18", "$w19", "$w20", "$w21", "$w22", "$w23",
      "$w24", "$w25", "$w26", "$w27", "$w28", "$w29", "$w30", "$w31",
      // MSA control register names
      "$msair",      "$msacsr", "$msaaccess", "$msasave", "$msamodify",
      "$msarequest", "$msamap", "$msaunmap"
    };
    return llvm::makeArrayRef(GCCRegNames);
  }
  bool validateAsmConstraint(const char *&Name,
                             TargetInfo::ConstraintInfo &Info) const override {
    switch (*Name) {
    default:
      return false;
    case 'r': // CPU registers.
    case 'd': // Equivalent to "r" unless generating MIPS16 code.
    case 'y': // Equivalent to "r", backward compatibility only.
    case 'f': // floating-point registers.
    case 'c': // $25 for indirect jumps
    case 'l': // lo register
    case 'x': // hilo register pair
      Info.setAllowsRegister();
      return true;
    case 'I': // Signed 16-bit constant
    case 'J': // Integer 0
    case 'K': // Unsigned 16-bit constant
    case 'L': // Signed 32-bit constant, lower 16-bit zeros (for lui)
    case 'M': // Constants not loadable via lui, addiu, or ori
    case 'N': // Constant -1 to -65535
    case 'O': // A signed 15-bit constant
    case 'P': // A constant between 1 go 65535
      return true;
    case 'R': // An address that can be used in a non-macro load or store
      Info.setAllowsMemory();
      return true;
    case 'Z':
      if (Name[1] == 'C') { // An address usable by ll, and sc.
        Info.setAllowsMemory();
        Name++; // Skip over 'Z'.
        return true;
      }
      return false;
    }
  }

  std::string convertConstraint(const char *&Constraint) const override {
    std::string R;
    switch (*Constraint) {
    case 'Z': // Two-character constraint; add "^" hint for later parsing.
      if (Constraint[1] == 'C') {
        R = std::string("^") + std::string(Constraint, 2);
        Constraint++;
        return R;
      }
      break;
    }
    return TargetInfo::convertConstraint(Constraint);
  }

  const char *getClobbers() const override {
    // In GCC, $1 is not widely used in generated code (it's used only in a few
    // specific situations), so there is no real need for users to add it to
    // the clobbers list if they want to use it in their inline assembly code.
    //
    // In LLVM, $1 is treated as a normal GPR and is always allocatable during
    // code generation, so using it in inline assembly without adding it to the
    // clobbers list can cause conflicts between the inline assembly code and
    // the surrounding generated code.
    //
    // Another problem is that LLVM is allowed to choose $1 for inline assembly
    // operands, which will conflict with the ".set at" assembler option (which
    // we use only for inline assembly, in order to maintain compatibility with
    // GCC) and will also conflict with the user's usage of $1.
    //
    // The easiest way to avoid these conflicts and keep $1 as an allocatable
    // register for generated code is to automatically clobber $1 for all inline
    // assembly code.
    //
    // FIXME: We should automatically clobber $1 only for inline assembly code
    // which actually uses it. This would allow LLVM to use $1 for inline
    // assembly operands if the user's assembly code doesn't use it.
    return "~{$1}";
  }

  bool handleTargetFeatures(std::vector<std::string> &Features,
                            DiagnosticsEngine &Diags) override {
    IsMips16 = false;
    IsMicromips = false;
    IsNan2008 = isNaN2008Default();
    IsSingleFloat = false;
    FloatABI = HardFloat;
    DspRev = NoDSP;
    HasFP64 = isFP64Default();

    for (const auto &Feature : Features) {
      if (Feature == "+single-float")
        IsSingleFloat = true;
      else if (Feature == "+soft-float")
        FloatABI = SoftFloat;
      else if (Feature == "+mips16")
        IsMips16 = true;
      else if (Feature == "+micromips")
        IsMicromips = true;
      else if (Feature == "+dsp")
        DspRev = std::max(DspRev, DSP1);
      else if (Feature == "+dspr2")
        DspRev = std::max(DspRev, DSP2);
      else if (Feature == "+msa")
        HasMSA = true;
      else if (Feature == "+fp64")
        HasFP64 = true;
      else if (Feature == "-fp64")
        HasFP64 = false;
      else if (Feature == "+nan2008")
        IsNan2008 = true;
      else if (Feature == "-nan2008")
        IsNan2008 = false;
    }

    setDataLayout();

    return true;
  }

  int getEHDataRegisterNumber(unsigned RegNo) const override {
    if (RegNo == 0) return 4;
    if (RegNo == 1) return 5;
    return -1;
  }

  bool isCLZForZeroUndef() const override { return false; }

  ArrayRef<TargetInfo::GCCRegAlias> getGCCRegAliases() const override {
    static const TargetInfo::GCCRegAlias O32RegAliases[] = {
        {{"at"}, "$1"},  {{"v0"}, "$2"},         {{"v1"}, "$3"},
        {{"a0"}, "$4"},  {{"a1"}, "$5"},         {{"a2"}, "$6"},
        {{"a3"}, "$7"},  {{"t0"}, "$8"},         {{"t1"}, "$9"},
        {{"t2"}, "$10"}, {{"t3"}, "$11"},        {{"t4"}, "$12"},
        {{"t5"}, "$13"}, {{"t6"}, "$14"},        {{"t7"}, "$15"},
        {{"s0"}, "$16"}, {{"s1"}, "$17"},        {{"s2"}, "$18"},
        {{"s3"}, "$19"}, {{"s4"}, "$20"},        {{"s5"}, "$21"},
        {{"s6"}, "$22"}, {{"s7"}, "$23"},        {{"t8"}, "$24"},
        {{"t9"}, "$25"}, {{"k0"}, "$26"},        {{"k1"}, "$27"},
        {{"gp"}, "$28"}, {{"sp", "$sp"}, "$29"}, {{"fp", "$fp"}, "$30"},
        {{"ra"}, "$31"}};
    static const TargetInfo::GCCRegAlias NewABIRegAliases[] = {
        {{"at"}, "$1"},  {{"v0"}, "$2"},         {{"v1"}, "$3"},
        {{"a0"}, "$4"},  {{"a1"}, "$5"},         {{"a2"}, "$6"},
        {{"a3"}, "$7"},  {{"a4"}, "$8"},         {{"a5"}, "$9"},
        {{"a6"}, "$10"}, {{"a7"}, "$11"},        {{"t0"}, "$12"},
        {{"t1"}, "$13"}, {{"t2"}, "$14"},        {{"t3"}, "$15"},
        {{"s0"}, "$16"}, {{"s1"}, "$17"},        {{"s2"}, "$18"},
        {{"s3"}, "$19"}, {{"s4"}, "$20"},        {{"s5"}, "$21"},
        {{"s6"}, "$22"}, {{"s7"}, "$23"},        {{"t8"}, "$24"},
        {{"t9"}, "$25"}, {{"k0"}, "$26"},        {{"k1"}, "$27"},
        {{"gp"}, "$28"}, {{"sp", "$sp"}, "$29"}, {{"fp", "$fp"}, "$30"},
        {{"ra"}, "$31"}};
    if (ABI == "o32")
      return llvm::makeArrayRef(O32RegAliases);
    return llvm::makeArrayRef(NewABIRegAliases);
  }

  bool hasInt128Type() const override {
    return ABI == "n32" || ABI == "n64";
  }

  bool validateTarget(DiagnosticsEngine &Diags) const override {
    // FIXME: It's valid to use O32 on a 64-bit CPU but the backend can't handle
    //        this yet. It's better to fail here than on the backend assertion.
    if (processorSupportsGPR64() && ABI == "o32") {
      Diags.Report(diag::err_target_unsupported_abi) << ABI << CPU;
      return false;
    }

    // 64-bit ABI's require 64-bit CPU's.
    if (!processorSupportsGPR64() && (ABI == "n32" || ABI == "n64")) {
      Diags.Report(diag::err_target_unsupported_abi) << ABI << CPU;
      return false;
    }

    // FIXME: It's valid to use O32 on a mips64/mips64el triple but the backend
    //        can't handle this yet. It's better to fail here than on the
    //        backend assertion.
    if ((getTriple().getArch() == llvm::Triple::mips64 ||
         getTriple().getArch() == llvm::Triple::mips64el) &&
        ABI == "o32") {
      Diags.Report(diag::err_target_unsupported_abi_for_triple)
          << ABI << getTriple().str();
      return false;
    }

    // FIXME: It's valid to use N32/N64 on a mips/mipsel triple but the backend
    //        can't handle this yet. It's better to fail here than on the
    //        backend assertion.
    if ((getTriple().getArch() == llvm::Triple::mips ||
         getTriple().getArch() == llvm::Triple::mipsel) &&
        (ABI == "n32" || ABI == "n64")) {
      Diags.Report(diag::err_target_unsupported_abi_for_triple)
          << ABI << getTriple().str();
      return false;
    }

    return true;
  }
};

const Builtin::Info MipsTargetInfo::BuiltinInfo[] = {
#define BUILTIN(ID, TYPE, ATTRS) \
  { #ID, TYPE, ATTRS, nullptr, ALL_LANGUAGES, nullptr },
#define LIBBUILTIN(ID, TYPE, ATTRS, HEADER) \
  { #ID, TYPE, ATTRS, HEADER, ALL_LANGUAGES, nullptr },
#include "clang/Basic/BuiltinsMips.def"
};

class PNaClTargetInfo : public TargetInfo {
public:
  PNaClTargetInfo(const llvm::Triple &Triple, const TargetOptions &Opts)
      : TargetInfo(Triple) {
    BigEndian = false;
    this->LongAlign = 32;
    this->LongWidth = 32;
    this->PointerAlign = 32;
    this->PointerWidth = 32;
    this->IntMaxType = TargetInfo::SignedLongLong;
    this->Int64Type = TargetInfo::SignedLongLong;
    this->DoubleAlign = 64;
    this->LongDoubleWidth = 64;
    this->LongDoubleAlign = 64;
    this->SizeType = TargetInfo::UnsignedInt;
    this->PtrDiffType = TargetInfo::SignedInt;
    this->IntPtrType = TargetInfo::SignedInt;
    this->RegParmMax = 0; // Disallow regparm
  }

  void getArchDefines(const LangOptions &Opts, MacroBuilder &Builder) const {
    Builder.defineMacro("__le32__");
    Builder.defineMacro("__pnacl__");
  }
  void getTargetDefines(const LangOptions &Opts,
                        MacroBuilder &Builder) const override {
    getArchDefines(Opts, Builder);
  }
  bool hasFeature(StringRef Feature) const override {
    return Feature == "pnacl";
  }
  ArrayRef<Builtin::Info> getTargetBuiltins() const override { return None; }
  BuiltinVaListKind getBuiltinVaListKind() const override {
    return TargetInfo::PNaClABIBuiltinVaList;
  }
  ArrayRef<const char *> getGCCRegNames() const override;
  ArrayRef<TargetInfo::GCCRegAlias> getGCCRegAliases() const override;
  bool validateAsmConstraint(const char *&Name,
                             TargetInfo::ConstraintInfo &Info) const override {
    return false;
  }

  const char *getClobbers() const override {
    return "";
  }
};

ArrayRef<const char *> PNaClTargetInfo::getGCCRegNames() const {
  return None;
}

ArrayRef<TargetInfo::GCCRegAlias> PNaClTargetInfo::getGCCRegAliases() const {
  return None;
}

// We attempt to use PNaCl (le32) frontend and Mips32EL backend.
class NaClMips32TargetInfo : public MipsTargetInfo {
public:
  NaClMips32TargetInfo(const llvm::Triple &Triple, const TargetOptions &Opts)
      : MipsTargetInfo(Triple, Opts) {}

  BuiltinVaListKind getBuiltinVaListKind() const override {
    return TargetInfo::PNaClABIBuiltinVaList;
  }
};

class Le64TargetInfo : public TargetInfo {
  static const Builtin::Info BuiltinInfo[];

public:
  Le64TargetInfo(const llvm::Triple &Triple, const TargetOptions &)
      : TargetInfo(Triple) {
    BigEndian = false;
    NoAsmVariants = true;
    LongWidth = LongAlign = PointerWidth = PointerAlign = 64;
    MaxAtomicPromoteWidth = MaxAtomicInlineWidth = 64;
    resetDataLayout("e-m:e-v128:32-v16:16-v32:32-v96:32-n8:16:32:64-S128");
  }

  void getTargetDefines(const LangOptions &Opts,
                        MacroBuilder &Builder) const override {
    DefineStd(Builder, "unix", Opts);
    defineCPUMacros(Builder, "le64", /*Tuning=*/false);
    Builder.defineMacro("__ELF__");
  }
  ArrayRef<Builtin::Info> getTargetBuiltins() const override {
    return llvm::makeArrayRef(BuiltinInfo,
                          clang::Le64::LastTSBuiltin - Builtin::FirstTSBuiltin);
  }
  BuiltinVaListKind getBuiltinVaListKind() const override {
    return TargetInfo::PNaClABIBuiltinVaList;
  }
  const char *getClobbers() const override { return ""; }
  ArrayRef<const char *> getGCCRegNames() const override {
    return None;
  }
  ArrayRef<TargetInfo::GCCRegAlias> getGCCRegAliases() const override {
    return None;
  }
  bool validateAsmConstraint(const char *&Name,
                             TargetInfo::ConstraintInfo &Info) const override {
    return false;
  }

  bool hasProtectedVisibility() const override { return false; }
};

class WebAssemblyTargetInfo : public TargetInfo {
  static const Builtin::Info BuiltinInfo[];

  enum SIMDEnum {
    NoSIMD,
    SIMD128,
  } SIMDLevel;

public:
  explicit WebAssemblyTargetInfo(const llvm::Triple &T, const TargetOptions &)
      : TargetInfo(T), SIMDLevel(NoSIMD) {
    BigEndian = false;
    NoAsmVariants = true;
    SuitableAlign = 128;
    LargeArrayMinWidth = 128;
    LargeArrayAlign = 128;
    SimdDefaultAlign = 128;
    SigAtomicType = SignedLong;
    LongDoubleWidth = LongDoubleAlign = 128;
    LongDoubleFormat = &llvm::APFloat::IEEEquad;
  }

protected:
  void getTargetDefines(const LangOptions &Opts,
                        MacroBuilder &Builder) const override {
    defineCPUMacros(Builder, "wasm", /*Tuning=*/false);
    if (SIMDLevel >= SIMD128)
      Builder.defineMacro("__wasm_simd128__");
  }

private:
  bool
  initFeatureMap(llvm::StringMap<bool> &Features, DiagnosticsEngine &Diags,
                 StringRef CPU,
                 const std::vector<std::string> &FeaturesVec) const override {
    if (CPU == "bleeding-edge")
      Features["simd128"] = true;
    return TargetInfo::initFeatureMap(Features, Diags, CPU, FeaturesVec);
  }
  bool hasFeature(StringRef Feature) const final {
    return llvm::StringSwitch<bool>(Feature)
        .Case("simd128", SIMDLevel >= SIMD128)
        .Default(false);
  }
  bool handleTargetFeatures(std::vector<std::string> &Features,
                            DiagnosticsEngine &Diags) final {
    for (const auto &Feature : Features) {
      if (Feature == "+simd128") {
        SIMDLevel = std::max(SIMDLevel, SIMD128);
        continue;
      }
      if (Feature == "-simd128") {
        SIMDLevel = std::min(SIMDLevel, SIMDEnum(SIMD128 - 1));
        continue;
      }

      Diags.Report(diag::err_opt_not_valid_with_opt) << Feature
                                                     << "-target-feature";
      return false;
    }
    return true;
  }
  bool setCPU(const std::string &Name) final {
    return llvm::StringSwitch<bool>(Name)
              .Case("mvp",           true)
              .Case("bleeding-edge", true)
              .Case("generic",       true)
              .Default(false);
  }
  ArrayRef<Builtin::Info> getTargetBuiltins() const final {
    return llvm::makeArrayRef(BuiltinInfo,
                   clang::WebAssembly::LastTSBuiltin - Builtin::FirstTSBuiltin);
  }
  BuiltinVaListKind getBuiltinVaListKind() const final {
    return VoidPtrBuiltinVaList;
  }
  ArrayRef<const char *> getGCCRegNames() const final {
    return None;
  }
  ArrayRef<TargetInfo::GCCRegAlias> getGCCRegAliases() const final {
    return None;
  }
  bool
  validateAsmConstraint(const char *&Name,
                        TargetInfo::ConstraintInfo &Info) const final {
    return false;
  }
  const char *getClobbers() const final { return ""; }
  bool isCLZForZeroUndef() const final { return false; }
  bool hasInt128Type() const final { return true; }
  IntType getIntTypeByWidth(unsigned BitWidth,
                            bool IsSigned) const final {
    // WebAssembly prefers long long for explicitly 64-bit integers.
    return BitWidth == 64 ? (IsSigned ? SignedLongLong : UnsignedLongLong)
                          : TargetInfo::getIntTypeByWidth(BitWidth, IsSigned);
  }
  IntType getLeastIntTypeByWidth(unsigned BitWidth,
                                 bool IsSigned) const final {
    // WebAssembly uses long long for int_least64_t and int_fast64_t.
    return BitWidth == 64
               ? (IsSigned ? SignedLongLong : UnsignedLongLong)
               : TargetInfo::getLeastIntTypeByWidth(BitWidth, IsSigned);
  }
};

const Builtin::Info WebAssemblyTargetInfo::BuiltinInfo[] = {
#define BUILTIN(ID, TYPE, ATTRS) \
  { #ID, TYPE, ATTRS, nullptr, ALL_LANGUAGES, nullptr },
#define LIBBUILTIN(ID, TYPE, ATTRS, HEADER) \
  { #ID, TYPE, ATTRS, HEADER, ALL_LANGUAGES, nullptr },
#include "clang/Basic/BuiltinsWebAssembly.def"
};

class WebAssembly32TargetInfo : public WebAssemblyTargetInfo {
public:
  explicit WebAssembly32TargetInfo(const llvm::Triple &T,
                                   const TargetOptions &Opts)
      : WebAssemblyTargetInfo(T, Opts) {
    MaxAtomicPromoteWidth = MaxAtomicInlineWidth = 32;
    resetDataLayout("e-m:e-p:32:32-i64:64-n32:64-S128");
  }

protected:
  void getTargetDefines(const LangOptions &Opts,
                        MacroBuilder &Builder) const override {
    WebAssemblyTargetInfo::getTargetDefines(Opts, Builder);
    defineCPUMacros(Builder, "wasm32", /*Tuning=*/false);
  }
};

class WebAssembly64TargetInfo : public WebAssemblyTargetInfo {
public:
  explicit WebAssembly64TargetInfo(const llvm::Triple &T,
                                   const TargetOptions &Opts)
      : WebAssemblyTargetInfo(T, Opts) {
    LongAlign = LongWidth = 64;
    PointerAlign = PointerWidth = 64;
    MaxAtomicPromoteWidth = MaxAtomicInlineWidth = 64;
    resetDataLayout("e-m:e-p:64:64-i64:64-n32:64-S128");
  }

protected:
  void getTargetDefines(const LangOptions &Opts,
                        MacroBuilder &Builder) const override {
    WebAssemblyTargetInfo::getTargetDefines(Opts, Builder);
    defineCPUMacros(Builder, "wasm64", /*Tuning=*/false);
  }
};

const Builtin::Info Le64TargetInfo::BuiltinInfo[] = {
#define BUILTIN(ID, TYPE, ATTRS)                                               \
  { #ID, TYPE, ATTRS, nullptr, ALL_LANGUAGES, nullptr },
#include "clang/Basic/BuiltinsLe64.def"
};

static const unsigned SPIRAddrSpaceMap[] = {
    1, // opencl_global
    3, // opencl_local
    2, // opencl_constant
    4, // opencl_generic
    0, // cuda_device
    0, // cuda_constant
    0  // cuda_shared
};
class SPIRTargetInfo : public TargetInfo {
public:
  SPIRTargetInfo(const llvm::Triple &Triple, const TargetOptions &)
      : TargetInfo(Triple) {
    assert(getTriple().getOS() == llvm::Triple::UnknownOS &&
           "SPIR target must use unknown OS");
    assert(getTriple().getEnvironment() == llvm::Triple::UnknownEnvironment &&
           "SPIR target must use unknown environment type");
    BigEndian = false;
    TLSSupported = false;
    LongWidth = LongAlign = 64;
    AddrSpaceMap = &SPIRAddrSpaceMap;
    UseAddrSpaceMapMangling = true;
    // Define available target features
    // These must be defined in sorted order!
    NoAsmVariants = true;
  }
  void getTargetDefines(const LangOptions &Opts,
                        MacroBuilder &Builder) const override {
    DefineStd(Builder, "SPIR", Opts);
  }
  bool hasFeature(StringRef Feature) const override {
    return Feature == "spir";
  }

  ArrayRef<Builtin::Info> getTargetBuiltins() const override { return None; }
  const char *getClobbers() const override { return ""; }
  ArrayRef<const char *> getGCCRegNames() const override { return None; }
  bool validateAsmConstraint(const char *&Name,
                             TargetInfo::ConstraintInfo &info) const override {
    return true;
  }
  ArrayRef<TargetInfo::GCCRegAlias> getGCCRegAliases() const override {
    return None;
  }
  BuiltinVaListKind getBuiltinVaListKind() const override {
    return TargetInfo::VoidPtrBuiltinVaList;
  }

  CallingConvCheckResult checkCallingConvention(CallingConv CC) const override {
    return (CC == CC_SpirFunction || CC == CC_OpenCLKernel) ? CCCR_OK
                                                            : CCCR_Warning;
  }

  CallingConv getDefaultCallingConv(CallingConvMethodType MT) const override {
    return CC_SpirFunction;
  }

  void setSupportedOpenCLOpts() override {
    // Assume all OpenCL extensions and optional core features are supported
    // for SPIR since it is a generic target.
    getSupportedOpenCLOpts().setAll();
  }
};

class SPIR32TargetInfo : public SPIRTargetInfo {
public:
  SPIR32TargetInfo(const llvm::Triple &Triple, const TargetOptions &Opts)
      : SPIRTargetInfo(Triple, Opts) {
    PointerWidth = PointerAlign = 32;
    SizeType = TargetInfo::UnsignedInt;
    PtrDiffType = IntPtrType = TargetInfo::SignedInt;
    resetDataLayout("e-p:32:32-i64:64-v16:16-v24:32-v32:32-v48:64-"
                    "v96:128-v192:256-v256:256-v512:512-v1024:1024");
  }
  void getTargetDefines(const LangOptions &Opts,
                        MacroBuilder &Builder) const override {
    DefineStd(Builder, "SPIR32", Opts);
  }
};

class SPIR64TargetInfo : public SPIRTargetInfo {
public:
  SPIR64TargetInfo(const llvm::Triple &Triple, const TargetOptions &Opts)
      : SPIRTargetInfo(Triple, Opts) {
    PointerWidth = PointerAlign = 64;
    SizeType = TargetInfo::UnsignedLong;
    PtrDiffType = IntPtrType = TargetInfo::SignedLong;
    resetDataLayout("e-i64:64-v16:16-v24:32-v32:32-v48:64-"
                    "v96:128-v192:256-v256:256-v512:512-v1024:1024");
  }
  void getTargetDefines(const LangOptions &Opts,
                        MacroBuilder &Builder) const override {
    DefineStd(Builder, "SPIR64", Opts);
  }
};

class XCoreTargetInfo : public TargetInfo {
  static const Builtin::Info BuiltinInfo[];
public:
  XCoreTargetInfo(const llvm::Triple &Triple, const TargetOptions &)
      : TargetInfo(Triple) {
    BigEndian = false;
    NoAsmVariants = true;
    LongLongAlign = 32;
    SuitableAlign = 32;
    DoubleAlign = LongDoubleAlign = 32;
    SizeType = UnsignedInt;
    PtrDiffType = SignedInt;
    IntPtrType = SignedInt;
    WCharType = UnsignedChar;
    WIntType = UnsignedInt;
    UseZeroLengthBitfieldAlignment = true;
    resetDataLayout("e-m:e-p:32:32-i1:8:32-i8:8:32-i16:16:32-i64:32"
                    "-f64:32-a:0:32-n32");
  }
  void getTargetDefines(const LangOptions &Opts,
                        MacroBuilder &Builder) const override {
    Builder.defineMacro("__XS1B__");
  }
  ArrayRef<Builtin::Info> getTargetBuiltins() const override {
    return llvm::makeArrayRef(BuiltinInfo,
                           clang::XCore::LastTSBuiltin-Builtin::FirstTSBuiltin);
  }
  BuiltinVaListKind getBuiltinVaListKind() const override {
    return TargetInfo::VoidPtrBuiltinVaList;
  }
  const char *getClobbers() const override {
    return "";
  }
  ArrayRef<const char *> getGCCRegNames() const override {
    static const char * const GCCRegNames[] = {
      "r0",   "r1",   "r2",   "r3",   "r4",   "r5",   "r6",   "r7",
      "r8",   "r9",   "r10",  "r11",  "cp",   "dp",   "sp",   "lr"
    };
    return llvm::makeArrayRef(GCCRegNames);
  }
  ArrayRef<TargetInfo::GCCRegAlias> getGCCRegAliases() const override {
    return None;
  }
  bool validateAsmConstraint(const char *&Name,
                             TargetInfo::ConstraintInfo &Info) const override {
    return false;
  }
  int getEHDataRegisterNumber(unsigned RegNo) const override {
    // R0=ExceptionPointerRegister R1=ExceptionSelectorRegister
    return (RegNo < 2)? RegNo : -1;
  }
  bool allowsLargerPreferedTypeAlignment() const override {
    return false;
  }
};

const Builtin::Info XCoreTargetInfo::BuiltinInfo[] = {
#define BUILTIN(ID, TYPE, ATTRS) \
  { #ID, TYPE, ATTRS, nullptr, ALL_LANGUAGES, nullptr },
#define LIBBUILTIN(ID, TYPE, ATTRS, HEADER) \
  { #ID, TYPE, ATTRS, HEADER, ALL_LANGUAGES, nullptr },
#include "clang/Basic/BuiltinsXCore.def"
};

// x86_32 Android target
class AndroidX86_32TargetInfo : public LinuxTargetInfo<X86_32TargetInfo> {
public:
  AndroidX86_32TargetInfo(const llvm::Triple &Triple, const TargetOptions &Opts)
      : LinuxTargetInfo<X86_32TargetInfo>(Triple, Opts) {
    SuitableAlign = 32;
    LongDoubleWidth = 64;
    LongDoubleFormat = &llvm::APFloat::IEEEdouble;
  }
};

// x86_64 Android target
class AndroidX86_64TargetInfo : public LinuxTargetInfo<X86_64TargetInfo> {
public:
  AndroidX86_64TargetInfo(const llvm::Triple &Triple, const TargetOptions &Opts)
      : LinuxTargetInfo<X86_64TargetInfo>(Triple, Opts) {
    LongDoubleFormat = &llvm::APFloat::IEEEquad;
  }

  bool useFloat128ManglingForLongDouble() const override {
    return true;
  }
};

// 32-bit RenderScript is armv7 with width and align of 'long' set to 8-bytes
class RenderScript32TargetInfo : public ARMleTargetInfo {
public:
  RenderScript32TargetInfo(const llvm::Triple &Triple,
                           const TargetOptions &Opts)
      : ARMleTargetInfo(llvm::Triple("armv7", Triple.getVendorName(),
                                     Triple.getOSName(),
                                     Triple.getEnvironmentName()),
                        Opts) {
    LongWidth = LongAlign = 64;
  }
  void getTargetDefines(const LangOptions &Opts,
                        MacroBuilder &Builder) const override {
    Builder.defineMacro("__RENDERSCRIPT__");
    ARMleTargetInfo::getTargetDefines(Opts, Builder);
  }
};

// 64-bit RenderScript is aarch64
class RenderScript64TargetInfo : public AArch64leTargetInfo {
public:
  RenderScript64TargetInfo(const llvm::Triple &Triple,
                           const TargetOptions &Opts)
      : AArch64leTargetInfo(llvm::Triple("aarch64", Triple.getVendorName(),
                                         Triple.getOSName(),
                                         Triple.getEnvironmentName()),
                            Opts) {}

  void getTargetDefines(const LangOptions &Opts,
                        MacroBuilder &Builder) const override {
    Builder.defineMacro("__RENDERSCRIPT__");
    AArch64leTargetInfo::getTargetDefines(Opts, Builder);
  }
};

} // end anonymous namespace

//===----------------------------------------------------------------------===//
// Driver code
//===----------------------------------------------------------------------===//

static TargetInfo *AllocateTarget(const llvm::Triple &Triple,
                                  const TargetOptions &Opts) {
  llvm::Triple::OSType os = Triple.getOS();

  switch (Triple.getArch()) {
  default:
    return nullptr;

  case llvm::Triple::xcore:
    return new XCoreTargetInfo(Triple, Opts);

  case llvm::Triple::hexagon:
    return new HexagonTargetInfo(Triple, Opts);

  case llvm::Triple::lanai:
    return new LanaiTargetInfo(Triple, Opts);

  case llvm::Triple::aarch64:
    if (Triple.isOSDarwin())
      return new DarwinAArch64TargetInfo(Triple, Opts);

    switch (os) {
    case llvm::Triple::CloudABI:
      return new CloudABITargetInfo<AArch64leTargetInfo>(Triple, Opts);
    case llvm::Triple::FreeBSD:
      return new FreeBSDTargetInfo<AArch64leTargetInfo>(Triple, Opts);
    case llvm::Triple::Linux:
      return new LinuxTargetInfo<AArch64leTargetInfo>(Triple, Opts);
    case llvm::Triple::NetBSD:
      return new NetBSDTargetInfo<AArch64leTargetInfo>(Triple, Opts);
    default:
      return new AArch64leTargetInfo(Triple, Opts);
    }

  case llvm::Triple::aarch64_be:
    switch (os) {
    case llvm::Triple::FreeBSD:
      return new FreeBSDTargetInfo<AArch64beTargetInfo>(Triple, Opts);
    case llvm::Triple::Linux:
      return new LinuxTargetInfo<AArch64beTargetInfo>(Triple, Opts);
    case llvm::Triple::NetBSD:
      return new NetBSDTargetInfo<AArch64beTargetInfo>(Triple, Opts);
    default:
      return new AArch64beTargetInfo(Triple, Opts);
    }

  case llvm::Triple::arm:
  case llvm::Triple::thumb:
    if (Triple.isOSBinFormatMachO())
      return new DarwinARMTargetInfo(Triple, Opts);

    switch (os) {
    case llvm::Triple::Linux:
      return new LinuxTargetInfo<ARMleTargetInfo>(Triple, Opts);
    case llvm::Triple::FreeBSD:
      return new FreeBSDTargetInfo<ARMleTargetInfo>(Triple, Opts);
    case llvm::Triple::NetBSD:
      return new NetBSDTargetInfo<ARMleTargetInfo>(Triple, Opts);
    case llvm::Triple::OpenBSD:
      return new OpenBSDTargetInfo<ARMleTargetInfo>(Triple, Opts);
    case llvm::Triple::Bitrig:
      return new BitrigTargetInfo<ARMleTargetInfo>(Triple, Opts);
    case llvm::Triple::RTEMS:
      return new RTEMSTargetInfo<ARMleTargetInfo>(Triple, Opts);
    case llvm::Triple::NaCl:
      return new NaClTargetInfo<ARMleTargetInfo>(Triple, Opts);
    case llvm::Triple::Win32:
      switch (Triple.getEnvironment()) {
      case llvm::Triple::Cygnus:
        return new CygwinARMTargetInfo(Triple, Opts);
      case llvm::Triple::GNU:
        return new MinGWARMTargetInfo(Triple, Opts);
      case llvm::Triple::Itanium:
        return new ItaniumWindowsARMleTargetInfo(Triple, Opts);
      case llvm::Triple::MSVC:
      default: // Assume MSVC for unknown environments
        return new MicrosoftARMleTargetInfo(Triple, Opts);
      }
    default:
      return new ARMleTargetInfo(Triple, Opts);
    }

  case llvm::Triple::armeb:
  case llvm::Triple::thumbeb:
    if (Triple.isOSDarwin())
      return new DarwinARMTargetInfo(Triple, Opts);

    switch (os) {
    case llvm::Triple::Linux:
      return new LinuxTargetInfo<ARMbeTargetInfo>(Triple, Opts);
    case llvm::Triple::FreeBSD:
      return new FreeBSDTargetInfo<ARMbeTargetInfo>(Triple, Opts);
    case llvm::Triple::NetBSD:
      return new NetBSDTargetInfo<ARMbeTargetInfo>(Triple, Opts);
    case llvm::Triple::OpenBSD:
      return new OpenBSDTargetInfo<ARMbeTargetInfo>(Triple, Opts);
    case llvm::Triple::Bitrig:
      return new BitrigTargetInfo<ARMbeTargetInfo>(Triple, Opts);
    case llvm::Triple::RTEMS:
      return new RTEMSTargetInfo<ARMbeTargetInfo>(Triple, Opts);
    case llvm::Triple::NaCl:
      return new NaClTargetInfo<ARMbeTargetInfo>(Triple, Opts);
    default:
      return new ARMbeTargetInfo(Triple, Opts);
    }

  case llvm::Triple::bpfeb:
  case llvm::Triple::bpfel:
    return new BPFTargetInfo(Triple, Opts);

  case llvm::Triple::msp430:
    return new MSP430TargetInfo(Triple, Opts);

  case llvm::Triple::mips:
    switch (os) {
    case llvm::Triple::Linux:
      return new LinuxTargetInfo<MipsTargetInfo>(Triple, Opts);
    case llvm::Triple::RTEMS:
      return new RTEMSTargetInfo<MipsTargetInfo>(Triple, Opts);
    case llvm::Triple::FreeBSD:
      return new FreeBSDTargetInfo<MipsTargetInfo>(Triple, Opts);
    case llvm::Triple::NetBSD:
      return new NetBSDTargetInfo<MipsTargetInfo>(Triple, Opts);
    default:
      return new MipsTargetInfo(Triple, Opts);
    }

  case llvm::Triple::mipsel:
    switch (os) {
    case llvm::Triple::Linux:
      return new LinuxTargetInfo<MipsTargetInfo>(Triple, Opts);
    case llvm::Triple::RTEMS:
      return new RTEMSTargetInfo<MipsTargetInfo>(Triple, Opts);
    case llvm::Triple::FreeBSD:
      return new FreeBSDTargetInfo<MipsTargetInfo>(Triple, Opts);
    case llvm::Triple::NetBSD:
      return new NetBSDTargetInfo<MipsTargetInfo>(Triple, Opts);
    case llvm::Triple::NaCl:
      return new NaClTargetInfo<NaClMips32TargetInfo>(Triple, Opts);
    default:
      return new MipsTargetInfo(Triple, Opts);
    }

  case llvm::Triple::mips64:
    switch (os) {
    case llvm::Triple::Linux:
      return new LinuxTargetInfo<MipsTargetInfo>(Triple, Opts);
    case llvm::Triple::RTEMS:
      return new RTEMSTargetInfo<MipsTargetInfo>(Triple, Opts);
    case llvm::Triple::FreeBSD:
      return new FreeBSDTargetInfo<MipsTargetInfo>(Triple, Opts);
    case llvm::Triple::NetBSD:
      return new NetBSDTargetInfo<MipsTargetInfo>(Triple, Opts);
    case llvm::Triple::OpenBSD:
      return new OpenBSDTargetInfo<MipsTargetInfo>(Triple, Opts);
    default:
      return new MipsTargetInfo(Triple, Opts);
    }

  case llvm::Triple::mips64el:
    switch (os) {
    case llvm::Triple::Linux:
      return new LinuxTargetInfo<MipsTargetInfo>(Triple, Opts);
    case llvm::Triple::RTEMS:
      return new RTEMSTargetInfo<MipsTargetInfo>(Triple, Opts);
    case llvm::Triple::FreeBSD:
      return new FreeBSDTargetInfo<MipsTargetInfo>(Triple, Opts);
    case llvm::Triple::NetBSD:
      return new NetBSDTargetInfo<MipsTargetInfo>(Triple, Opts);
    case llvm::Triple::OpenBSD:
      return new OpenBSDTargetInfo<MipsTargetInfo>(Triple, Opts);
    default:
      return new MipsTargetInfo(Triple, Opts);
    }

  case llvm::Triple::le32:
    switch (os) {
    case llvm::Triple::NaCl:
      return new NaClTargetInfo<PNaClTargetInfo>(Triple, Opts);
    default:
      return nullptr;
    }

  case llvm::Triple::le64:
    return new Le64TargetInfo(Triple, Opts);

  case llvm::Triple::ppc:
    if (Triple.isOSDarwin())
      return new DarwinPPC32TargetInfo(Triple, Opts);
    switch (os) {
    case llvm::Triple::Linux:
      return new LinuxTargetInfo<PPC32TargetInfo>(Triple, Opts);
    case llvm::Triple::FreeBSD:
      return new FreeBSDTargetInfo<PPC32TargetInfo>(Triple, Opts);
    case llvm::Triple::NetBSD:
      return new NetBSDTargetInfo<PPC32TargetInfo>(Triple, Opts);
    case llvm::Triple::OpenBSD:
      return new OpenBSDTargetInfo<PPC32TargetInfo>(Triple, Opts);
    case llvm::Triple::RTEMS:
      return new RTEMSTargetInfo<PPC32TargetInfo>(Triple, Opts);
    default:
      return new PPC32TargetInfo(Triple, Opts);
    }

  case llvm::Triple::ppc64:
    if (Triple.isOSDarwin())
      return new DarwinPPC64TargetInfo(Triple, Opts);
    switch (os) {
    case llvm::Triple::Linux:
      return new LinuxTargetInfo<PPC64TargetInfo>(Triple, Opts);
    case llvm::Triple::Lv2:
      return new PS3PPUTargetInfo<PPC64TargetInfo>(Triple, Opts);
    case llvm::Triple::FreeBSD:
      return new FreeBSDTargetInfo<PPC64TargetInfo>(Triple, Opts);
    case llvm::Triple::NetBSD:
      return new NetBSDTargetInfo<PPC64TargetInfo>(Triple, Opts);
    default:
      return new PPC64TargetInfo(Triple, Opts);
    }

  case llvm::Triple::ppc64le:
    switch (os) {
    case llvm::Triple::Linux:
      return new LinuxTargetInfo<PPC64TargetInfo>(Triple, Opts);
    case llvm::Triple::NetBSD:
      return new NetBSDTargetInfo<PPC64TargetInfo>(Triple, Opts);
    default:
      return new PPC64TargetInfo(Triple, Opts);
    }

  case llvm::Triple::nvptx:
    return new NVPTX32TargetInfo(Triple, Opts);
  case llvm::Triple::nvptx64:
    return new NVPTX64TargetInfo(Triple, Opts);

  case llvm::Triple::amdgcn:
  case llvm::Triple::r600:
    return new AMDGPUTargetInfo(Triple, Opts);

  case llvm::Triple::sparc:
    switch (os) {
    case llvm::Triple::Linux:
      return new LinuxTargetInfo<SparcV8TargetInfo>(Triple, Opts);
    case llvm::Triple::Solaris:
      return new SolarisTargetInfo<SparcV8TargetInfo>(Triple, Opts);
    case llvm::Triple::NetBSD:
      return new NetBSDTargetInfo<SparcV8TargetInfo>(Triple, Opts);
    case llvm::Triple::OpenBSD:
      return new OpenBSDTargetInfo<SparcV8TargetInfo>(Triple, Opts);
    case llvm::Triple::RTEMS:
      return new RTEMSTargetInfo<SparcV8TargetInfo>(Triple, Opts);
    default:
      return new SparcV8TargetInfo(Triple, Opts);
    }

  // The 'sparcel' architecture copies all the above cases except for Solaris.
  case llvm::Triple::sparcel:
    switch (os) {
    case llvm::Triple::Linux:
      return new LinuxTargetInfo<SparcV8elTargetInfo>(Triple, Opts);
    case llvm::Triple::NetBSD:
      return new NetBSDTargetInfo<SparcV8elTargetInfo>(Triple, Opts);
    case llvm::Triple::OpenBSD:
      return new OpenBSDTargetInfo<SparcV8elTargetInfo>(Triple, Opts);
    case llvm::Triple::RTEMS:
      return new RTEMSTargetInfo<SparcV8elTargetInfo>(Triple, Opts);
    default:
      return new SparcV8elTargetInfo(Triple, Opts);
    }

  case llvm::Triple::sparcv9:
    switch (os) {
    case llvm::Triple::Linux:
      return new LinuxTargetInfo<SparcV9TargetInfo>(Triple, Opts);
    case llvm::Triple::Solaris:
      return new SolarisTargetInfo<SparcV9TargetInfo>(Triple, Opts);
    case llvm::Triple::NetBSD:
      return new NetBSDTargetInfo<SparcV9TargetInfo>(Triple, Opts);
    case llvm::Triple::OpenBSD:
      return new OpenBSDTargetInfo<SparcV9TargetInfo>(Triple, Opts);
    case llvm::Triple::FreeBSD:
      return new FreeBSDTargetInfo<SparcV9TargetInfo>(Triple, Opts);
    default:
      return new SparcV9TargetInfo(Triple, Opts);
    }

  case llvm::Triple::systemz:
    switch (os) {
    case llvm::Triple::Linux:
      return new LinuxTargetInfo<SystemZTargetInfo>(Triple, Opts);
    default:
      return new SystemZTargetInfo(Triple, Opts);
    }

  case llvm::Triple::tce:
    return new TCETargetInfo(Triple, Opts);

  case llvm::Triple::x86:
    if (Triple.isOSDarwin())
      return new DarwinI386TargetInfo(Triple, Opts);

    switch (os) {
    case llvm::Triple::CloudABI:
      return new CloudABITargetInfo<X86_32TargetInfo>(Triple, Opts);
    case llvm::Triple::Linux: {
      switch (Triple.getEnvironment()) {
      default:
        return new LinuxTargetInfo<X86_32TargetInfo>(Triple, Opts);
      case llvm::Triple::Android:
        return new AndroidX86_32TargetInfo(Triple, Opts);
      }
    }
    case llvm::Triple::DragonFly:
      return new DragonFlyBSDTargetInfo<X86_32TargetInfo>(Triple, Opts);
    case llvm::Triple::NetBSD:
      return new NetBSDI386TargetInfo(Triple, Opts);
    case llvm::Triple::OpenBSD:
      return new OpenBSDI386TargetInfo(Triple, Opts);
    case llvm::Triple::Bitrig:
      return new BitrigI386TargetInfo(Triple, Opts);
    case llvm::Triple::FreeBSD:
      return new FreeBSDTargetInfo<X86_32TargetInfo>(Triple, Opts);
    case llvm::Triple::KFreeBSD:
      return new KFreeBSDTargetInfo<X86_32TargetInfo>(Triple, Opts);
    case llvm::Triple::Minix:
      return new MinixTargetInfo<X86_32TargetInfo>(Triple, Opts);
    case llvm::Triple::Solaris:
      return new SolarisTargetInfo<X86_32TargetInfo>(Triple, Opts);
    case llvm::Triple::Win32: {
      switch (Triple.getEnvironment()) {
      case llvm::Triple::Cygnus:
        return new CygwinX86_32TargetInfo(Triple, Opts);
      case llvm::Triple::GNU:
        return new MinGWX86_32TargetInfo(Triple, Opts);
      case llvm::Triple::Itanium:
      case llvm::Triple::MSVC:
      default: // Assume MSVC for unknown environments
        return new MicrosoftX86_32TargetInfo(Triple, Opts);
      }
    }
    case llvm::Triple::Haiku:
      return new HaikuX86_32TargetInfo(Triple, Opts);
    case llvm::Triple::RTEMS:
      return new RTEMSX86_32TargetInfo(Triple, Opts);
    case llvm::Triple::NaCl:
      return new NaClTargetInfo<X86_32TargetInfo>(Triple, Opts);
    case llvm::Triple::ELFIAMCU:
      return new MCUX86_32TargetInfo(Triple, Opts);
    default:
      return new X86_32TargetInfo(Triple, Opts);
    }

  case llvm::Triple::x86_64:
    if (Triple.isOSDarwin() || Triple.isOSBinFormatMachO())
      return new DarwinX86_64TargetInfo(Triple, Opts);

    switch (os) {
    case llvm::Triple::CloudABI:
      return new CloudABITargetInfo<X86_64TargetInfo>(Triple, Opts);
    case llvm::Triple::Linux: {
      switch (Triple.getEnvironment()) {
      default:
        return new LinuxTargetInfo<X86_64TargetInfo>(Triple, Opts);
      case llvm::Triple::Android:
        return new AndroidX86_64TargetInfo(Triple, Opts);
      }
    }
    case llvm::Triple::DragonFly:
      return new DragonFlyBSDTargetInfo<X86_64TargetInfo>(Triple, Opts);
    case llvm::Triple::NetBSD:
      return new NetBSDTargetInfo<X86_64TargetInfo>(Triple, Opts);
    case llvm::Triple::OpenBSD:
      return new OpenBSDX86_64TargetInfo(Triple, Opts);
    case llvm::Triple::Bitrig:
      return new BitrigX86_64TargetInfo(Triple, Opts);
    case llvm::Triple::FreeBSD:
      return new FreeBSDTargetInfo<X86_64TargetInfo>(Triple, Opts);
    case llvm::Triple::KFreeBSD:
      return new KFreeBSDTargetInfo<X86_64TargetInfo>(Triple, Opts);
    case llvm::Triple::Solaris:
      return new SolarisTargetInfo<X86_64TargetInfo>(Triple, Opts);
    case llvm::Triple::Win32: {
      switch (Triple.getEnvironment()) {
      case llvm::Triple::Cygnus:
        return new CygwinX86_64TargetInfo(Triple, Opts);
      case llvm::Triple::GNU:
        return new MinGWX86_64TargetInfo(Triple, Opts);
      case llvm::Triple::MSVC:
      default: // Assume MSVC for unknown environments
        return new MicrosoftX86_64TargetInfo(Triple, Opts);
      }
    }
    case llvm::Triple::Haiku:
      return new HaikuTargetInfo<X86_64TargetInfo>(Triple, Opts);
    case llvm::Triple::NaCl:
      return new NaClTargetInfo<X86_64TargetInfo>(Triple, Opts);
    case llvm::Triple::PS4:
      return new PS4OSTargetInfo<X86_64TargetInfo>(Triple, Opts);
    default:
      return new X86_64TargetInfo(Triple, Opts);
    }

  case llvm::Triple::spir: {
    if (Triple.getOS() != llvm::Triple::UnknownOS ||
        Triple.getEnvironment() != llvm::Triple::UnknownEnvironment)
      return nullptr;
    return new SPIR32TargetInfo(Triple, Opts);
  }
  case llvm::Triple::spir64: {
    if (Triple.getOS() != llvm::Triple::UnknownOS ||
        Triple.getEnvironment() != llvm::Triple::UnknownEnvironment)
      return nullptr;
    return new SPIR64TargetInfo(Triple, Opts);
  }
  case llvm::Triple::wasm32:
    if (!(Triple == llvm::Triple("wasm32-unknown-unknown")))
      return nullptr;
    return new WebAssemblyOSTargetInfo<WebAssembly32TargetInfo>(Triple, Opts);
  case llvm::Triple::wasm64:
    if (!(Triple == llvm::Triple("wasm64-unknown-unknown")))
      return nullptr;
    return new WebAssemblyOSTargetInfo<WebAssembly64TargetInfo>(Triple, Opts);

  case llvm::Triple::renderscript32:
    return new LinuxTargetInfo<RenderScript32TargetInfo>(Triple, Opts);
  case llvm::Triple::renderscript64:
    return new LinuxTargetInfo<RenderScript64TargetInfo>(Triple, Opts);
  }
}

/// CreateTargetInfo - Return the target info object for the specified target
/// options.
TargetInfo *
TargetInfo::CreateTargetInfo(DiagnosticsEngine &Diags,
                             const std::shared_ptr<TargetOptions> &Opts) {
  llvm::Triple Triple(Opts->Triple);

  // Construct the target
  std::unique_ptr<TargetInfo> Target(AllocateTarget(Triple, *Opts));
  if (!Target) {
    Diags.Report(diag::err_target_unknown_triple) << Triple.str();
    return nullptr;
  }
  Target->TargetOpts = Opts;

  // Set the target CPU if specified.
  if (!Opts->CPU.empty() && !Target->setCPU(Opts->CPU)) {
    Diags.Report(diag::err_target_unknown_cpu) << Opts->CPU;
    return nullptr;
  }

  // Set the target ABI if specified.
  if (!Opts->ABI.empty() && !Target->setABI(Opts->ABI)) {
    Diags.Report(diag::err_target_unknown_abi) << Opts->ABI;
    return nullptr;
  }

  // Set the fp math unit.
  if (!Opts->FPMath.empty() && !Target->setFPMath(Opts->FPMath)) {
    Diags.Report(diag::err_target_unknown_fpmath) << Opts->FPMath;
    return nullptr;
  }

  // Compute the default target features, we need the target to handle this
  // because features may have dependencies on one another.
  llvm::StringMap<bool> Features;
  if (!Target->initFeatureMap(Features, Diags, Opts->CPU,
                              Opts->FeaturesAsWritten))
      return nullptr;

  // Add the features to the compile options.
  Opts->Features.clear();
  for (const auto &F : Features)
    Opts->Features.push_back((F.getValue() ? "+" : "-") + F.getKey().str());

  if (!Target->handleTargetFeatures(Opts->Features, Diags))
    return nullptr;

  Target->setSupportedOpenCLOpts();

  if (!Target->validateTarget(Diags))
    return nullptr;

  return Target.release();
}<|MERGE_RESOLUTION|>--- conflicted
+++ resolved
@@ -5726,22 +5726,9 @@
   }
 
   bool setCPU(const std::string &Name) override {
-<<<<<<< HEAD
-    bool CPUKnown = llvm::StringSwitch<bool>(Name)
-                        .Case("generic", true)
-                        .Cases("cortex-a53", "cortex-a57", "cortex-a72",
-                               "cortex-a35", "exynos-m1", true)
-                        .Case("cortex-a73", true)
-                        .Case("cyclone", true)
-                        .Case("kryo", true)
-                        .Case("vulcan", true)
-                        .Default(false);
-    return CPUKnown;
-=======
     return Name == "generic" ||
            llvm::AArch64::parseCPUArch(Name) !=
            static_cast<unsigned>(llvm::AArch64::ArchKind::AK_INVALID);
->>>>>>> 33e95213
   }
 
   void getTargetDefines(const LangOptions &Opts,
@@ -8119,6 +8106,7 @@
                                      Triple.getOSName(),
                                      Triple.getEnvironmentName()),
                         Opts) {
+    IsRenderScriptTarget = true;
     LongWidth = LongAlign = 64;
   }
   void getTargetDefines(const LangOptions &Opts,
@@ -8136,7 +8124,9 @@
       : AArch64leTargetInfo(llvm::Triple("aarch64", Triple.getVendorName(),
                                          Triple.getOSName(),
                                          Triple.getEnvironmentName()),
-                            Opts) {}
+                            Opts) {
+    IsRenderScriptTarget = true;
+  }
 
   void getTargetDefines(const LangOptions &Opts,
                         MacroBuilder &Builder) const override {
