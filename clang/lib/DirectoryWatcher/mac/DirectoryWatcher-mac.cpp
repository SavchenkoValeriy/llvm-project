--- conflicted
+++ resolved
@@ -173,11 +173,7 @@
       if (::realpath(P.begin(), Buffer) != nullptr)
         RealPath = Buffer;
       else
-<<<<<<< HEAD
-        RealPath = std::string(Path);
-=======
         RealPath = Path.str();
->>>>>>> 00d834e0
     }
 
     FSEventStreamContext Context;
