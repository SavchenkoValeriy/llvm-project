--- conflicted
+++ resolved
@@ -599,36 +599,27 @@
   CXXConversionDecl *ConversionDecl = dyn_cast<CXXConversionDecl>(D);
   CXXDeductionGuideDecl *GuideDecl = dyn_cast<CXXDeductionGuideDecl>(D);
   if (!Policy.SuppressSpecifiers) {
-<<<<<<< HEAD
     if (!Policy.SupressStorageClassSpecifiers) {
       switch (D->getStorageClass()) {
-      case SC_None: break;
-      case SC_Extern: Out << "extern "; break;
-      case SC_Static: Out << "static "; break;
-      case SC_PrivateExtern: Out << "__private_extern__ "; break;
-      case SC_Auto: case SC_Register:
+      case StorageClass::None:
+        break;
+      case StorageClass::Extern:
+        Out << "extern ";
+        break;
+      case StorageClass::Static:
+        Out << "static ";
+        break;
+      case StorageClass::PrivateExtern:
+        Out << "__private_extern__ ";
+        break;
+      case StorageClass::Auto:
+      case StorageClass::Register:
         llvm_unreachable("invalid for functions");
       }
-=======
-    switch (D->getStorageClass()) {
-    case StorageClass::None:
-      break;
-    case StorageClass::Extern:
-      Out << "extern ";
-      break;
-    case StorageClass::Static:
-      Out << "static ";
-      break;
-    case StorageClass::PrivateExtern:
-      Out << "__private_extern__ ";
-      break;
-    case StorageClass::Auto:
-    case StorageClass::Register:
-      llvm_unreachable("invalid for functions");
->>>>>>> efc82c4a
-    }
-
-    if (D->isInlineSpecified())  Out << "inline ";
+    }
+
+    if (D->isInlineSpecified())
+      Out << "inline ";
     if (D->isVirtualAsWritten()) Out << "virtual ";
     if (D->isModulePrivate())    Out << "__module_private__ ";
     if (D->isConstexprSpecified() && !D->isExplicitlyDefaulted())
