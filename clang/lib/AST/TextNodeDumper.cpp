//===--- TextNodeDumper.cpp - Printing of AST nodes -----------------------===//
//
// Part of the LLVM Project, under the Apache License v2.0 with LLVM Exceptions.
// See https://llvm.org/LICENSE.txt for license information.
// SPDX-License-Identifier: Apache-2.0 WITH LLVM-exception
//
//===----------------------------------------------------------------------===//
//
// This file implements AST dumping of components of individual AST nodes.
//
//===----------------------------------------------------------------------===//

#include "clang/AST/TextNodeDumper.h"
#include "clang/AST/DeclFriend.h"
#include "clang/AST/DeclOpenMP.h"
#include "clang/AST/DeclTemplate.h"
#include "clang/AST/LocInfoType.h"
#include "clang/Basic/Module.h"
#include "clang/Basic/SourceManager.h"
#include "clang/Basic/Specifiers.h"
#include "clang/Basic/TypeTraits.h"

using namespace clang;

static void dumpPreviousDeclImpl(raw_ostream &OS, ...) {}

template <typename T>
static void dumpPreviousDeclImpl(raw_ostream &OS, const Mergeable<T> *D) {
  const T *First = D->getFirstDecl();
  if (First != D)
    OS << " first " << First;
}

template <typename T>
static void dumpPreviousDeclImpl(raw_ostream &OS, const Redeclarable<T> *D) {
  const T *Prev = D->getPreviousDecl();
  if (Prev)
    OS << " prev " << Prev;
}

/// Dump the previous declaration in the redeclaration chain for a declaration,
/// if any.
static void dumpPreviousDecl(raw_ostream &OS, const Decl *D) {
  switch (D->getKind()) {
#define DECL(DERIVED, BASE)                                                    \
  case Decl::DERIVED:                                                          \
    return dumpPreviousDeclImpl(OS, cast<DERIVED##Decl>(D));
#define ABSTRACT_DECL(DECL)
#include "clang/AST/DeclNodes.inc"
  }
  llvm_unreachable("Decl that isn't part of DeclNodes.inc!");
}

TextNodeDumper::TextNodeDumper(raw_ostream &OS, bool ShowColors,
                               const SourceManager *SM,
                               const PrintingPolicy &PrintPolicy,
                               const comments::CommandTraits *Traits)
    : TextTreeStructure(OS, ShowColors), OS(OS), ShowColors(ShowColors), SM(SM),
      PrintPolicy(PrintPolicy), Traits(Traits) {}

void TextNodeDumper::Visit(const comments::Comment *C,
                           const comments::FullComment *FC) {
  if (!C) {
    ColorScope Color(OS, ShowColors, NullColor);
    OS << "<<<NULL>>>";
    return;
  }

  {
    ColorScope Color(OS, ShowColors, CommentColor);
    OS << C->getCommentKindName();
  }
  dumpPointer(C);
  dumpSourceRange(C->getSourceRange());

  ConstCommentVisitor<TextNodeDumper, void,
                      const comments::FullComment *>::visit(C, FC);
}

void TextNodeDumper::Visit(const Attr *A) {
  {
    ColorScope Color(OS, ShowColors, AttrColor);

    switch (A->getKind()) {
#define ATTR(X)                                                                \
  case attr::X:                                                                \
    OS << #X;                                                                  \
    break;
#include "clang/Basic/AttrList.inc"
    }
    OS << "Attr";
  }
  dumpPointer(A);
  dumpSourceRange(A->getRange());
  if (A->isInherited())
    OS << " Inherited";
  if (A->isImplicit())
    OS << " Implicit";

  ConstAttrVisitor<TextNodeDumper>::Visit(A);
}

void TextNodeDumper::Visit(const TemplateArgument &TA, SourceRange R,
                           const Decl *From, StringRef Label) {
  OS << "TemplateArgument";
  if (R.isValid())
    dumpSourceRange(R);

  if (From)
    dumpDeclRef(From, Label);

  ConstTemplateArgumentVisitor<TextNodeDumper>::Visit(TA);
}

void TextNodeDumper::Visit(const Stmt *Node) {
  if (!Node) {
    ColorScope Color(OS, ShowColors, NullColor);
    OS << "<<<NULL>>>";
    return;
  }
  {
    ColorScope Color(OS, ShowColors, StmtColor);
    OS << Node->getStmtClassName();
  }
  dumpPointer(Node);
  dumpSourceRange(Node->getSourceRange());

  if (const auto *E = dyn_cast<Expr>(Node)) {
    dumpType(E->getType());

    if (E->containsErrors()) {
      ColorScope Color(OS, ShowColors, ErrorsColor);
      OS << " contains-errors";
    }

    {
      ColorScope Color(OS, ShowColors, ValueKindColor);
      switch (E->getValueKind()) {
      case VK_RValue:
        break;
      case VK_LValue:
        OS << " lvalue";
        break;
      case VK_XValue:
        OS << " xvalue";
        break;
      }
    }

    {
      ColorScope Color(OS, ShowColors, ObjectKindColor);
      switch (E->getObjectKind()) {
      case OK_Ordinary:
        break;
      case OK_BitField:
        OS << " bitfield";
        break;
      case OK_ObjCProperty:
        OS << " objcproperty";
        break;
      case OK_ObjCSubscript:
        OS << " objcsubscript";
        break;
      case OK_VectorComponent:
        OS << " vectorcomponent";
        break;
      case OK_MatrixComponent:
        OS << " matrixcomponent";
        break;
      }
    }
  }

  ConstStmtVisitor<TextNodeDumper>::Visit(Node);
}

void TextNodeDumper::Visit(const Type *T) {
  if (!T) {
    ColorScope Color(OS, ShowColors, NullColor);
    OS << "<<<NULL>>>";
    return;
  }
  if (isa<LocInfoType>(T)) {
    {
      ColorScope Color(OS, ShowColors, TypeColor);
      OS << "LocInfo Type";
    }
    dumpPointer(T);
    return;
  }

  {
    ColorScope Color(OS, ShowColors, TypeColor);
    OS << T->getTypeClassName() << "Type";
  }
  dumpPointer(T);
  OS << " ";
  dumpBareType(QualType(T, 0), false);

  QualType SingleStepDesugar =
      T->getLocallyUnqualifiedSingleStepDesugaredType();
  if (SingleStepDesugar != QualType(T, 0))
    OS << " sugar";

  if (T->isDependentType())
    OS << " dependent";
  else if (T->isInstantiationDependentType())
    OS << " instantiation_dependent";

  if (T->isVariablyModifiedType())
    OS << " variably_modified";
  if (T->containsUnexpandedParameterPack())
    OS << " contains_unexpanded_pack";
  if (T->isFromAST())
    OS << " imported";

  TypeVisitor<TextNodeDumper>::Visit(T);
}

void TextNodeDumper::Visit(QualType T) {
  OS << "QualType";
  dumpPointer(T.getAsOpaquePtr());
  OS << " ";
  dumpBareType(T, false);
  OS << " " << T.split().Quals.getAsString();
}

void TextNodeDumper::Visit(const Decl *D) {
  if (!D) {
    ColorScope Color(OS, ShowColors, NullColor);
    OS << "<<<NULL>>>";
    return;
  }

  {
    ColorScope Color(OS, ShowColors, DeclKindNameColor);
    OS << D->getDeclKindName() << "Decl";
  }
  dumpPointer(D);
  if (D->getLexicalDeclContext() != D->getDeclContext())
    OS << " parent " << cast<Decl>(D->getDeclContext());
  dumpPreviousDecl(OS, D);
  dumpSourceRange(D->getSourceRange());
  OS << ' ';
  dumpLocation(D->getLocation());
  if (D->isFromASTFile())
    OS << " imported";
  if (Module *M = D->getOwningModule())
    OS << " in " << M->getFullModuleName();
  if (auto *ND = dyn_cast<NamedDecl>(D))
    for (Module *M : D->getASTContext().getModulesWithMergedDefinition(
             const_cast<NamedDecl *>(ND)))
      AddChild([=] { OS << "also in " << M->getFullModuleName(); });
  if (const NamedDecl *ND = dyn_cast<NamedDecl>(D))
    if (ND->isHidden())
      OS << " hidden";
  if (D->isImplicit())
    OS << " implicit";

  if (D->isUsed())
    OS << " used";
  else if (D->isThisDeclarationReferenced())
    OS << " referenced";

  if (D->isInvalidDecl())
    OS << " invalid";
  if (const FunctionDecl *FD = dyn_cast<FunctionDecl>(D)) {
    if (FD->isConstexprSpecified())
      OS << " constexpr";
    if (FD->isConsteval())
      OS << " consteval";
  }

  if (!isa<FunctionDecl>(*D)) {
    const auto *MD = dyn_cast<ObjCMethodDecl>(D);
    if (!MD || !MD->isThisDeclarationADefinition()) {
      const auto *DC = dyn_cast<DeclContext>(D);
      if (DC && DC->hasExternalLexicalStorage()) {
        ColorScope Color(OS, ShowColors, UndeserializedColor);
        OS << " <undeserialized declarations>";
      }
    }
  }

  ConstDeclVisitor<TextNodeDumper>::Visit(D);
}

void TextNodeDumper::Visit(const CXXCtorInitializer *Init) {
  OS << "CXXCtorInitializer";
  if (Init->isAnyMemberInitializer()) {
    OS << ' ';
    dumpBareDeclRef(Init->getAnyMember());
  } else if (Init->isBaseInitializer()) {
    dumpType(QualType(Init->getBaseClass(), 0));
  } else if (Init->isDelegatingInitializer()) {
    dumpType(Init->getTypeSourceInfo()->getType());
  } else {
    llvm_unreachable("Unknown initializer type");
  }
}

void TextNodeDumper::Visit(const BlockDecl::Capture &C) {
  OS << "capture";
  if (C.isByRef())
    OS << " byref";
  if (C.isNested())
    OS << " nested";
  if (C.getVariable()) {
    OS << ' ';
    dumpBareDeclRef(C.getVariable());
  }
}

void TextNodeDumper::Visit(const OMPClause *C) {
  if (!C) {
    ColorScope Color(OS, ShowColors, NullColor);
    OS << "<<<NULL>>> OMPClause";
    return;
  }
  {
    ColorScope Color(OS, ShowColors, AttrColor);
    StringRef ClauseName(llvm::omp::getOpenMPClauseName(C->getClauseKind()));
    OS << "OMP" << ClauseName.substr(/*Start=*/0, /*N=*/1).upper()
       << ClauseName.drop_front() << "Clause";
  }
  dumpPointer(C);
  dumpSourceRange(SourceRange(C->getBeginLoc(), C->getEndLoc()));
  if (C->isImplicit())
    OS << " <implicit>";
}

void TextNodeDumper::Visit(const GenericSelectionExpr::ConstAssociation &A) {
  const TypeSourceInfo *TSI = A.getTypeSourceInfo();
  if (TSI) {
    OS << "case ";
    dumpType(TSI->getType());
  } else {
    OS << "default";
  }

  if (A.isSelected())
    OS << " selected";
}

void TextNodeDumper::dumpPointer(const void *Ptr) {
  ColorScope Color(OS, ShowColors, AddressColor);
  OS << ' ' << Ptr;
}

void TextNodeDumper::dumpLocation(SourceLocation Loc) {
  if (!SM)
    return;

  ColorScope Color(OS, ShowColors, LocationColor);
  SourceLocation SpellingLoc = SM->getSpellingLoc(Loc);

  // The general format we print out is filename:line:col, but we drop pieces
  // that haven't changed since the last loc printed.
  PresumedLoc PLoc = SM->getPresumedLoc(SpellingLoc);

  if (PLoc.isInvalid()) {
    OS << "<invalid sloc>";
    return;
  }

  if (strcmp(PLoc.getFilename(), LastLocFilename) != 0) {
    OS << PLoc.getFilename() << ':' << PLoc.getLine() << ':'
       << PLoc.getColumn();
    LastLocFilename = PLoc.getFilename();
    LastLocLine = PLoc.getLine();
  } else if (PLoc.getLine() != LastLocLine) {
    OS << "line" << ':' << PLoc.getLine() << ':' << PLoc.getColumn();
    LastLocLine = PLoc.getLine();
  } else {
    OS << "col" << ':' << PLoc.getColumn();
  }
}

void TextNodeDumper::dumpSourceRange(SourceRange R) {
  // Can't translate locations if a SourceManager isn't available.
  if (!SM)
    return;

  OS << " <";
  dumpLocation(R.getBegin());
  if (R.getBegin() != R.getEnd()) {
    OS << ", ";
    dumpLocation(R.getEnd());
  }
  OS << ">";

  // <t2.c:123:421[blah], t2.c:412:321>
}

void TextNodeDumper::dumpBareType(QualType T, bool Desugar) {
  ColorScope Color(OS, ShowColors, TypeColor);

  SplitQualType T_split = T.split();
  OS << "'" << QualType::getAsString(T_split, PrintPolicy) << "'";

  if (Desugar && !T.isNull()) {
    // If the type is sugared, also dump a (shallow) desugared type.
    SplitQualType D_split = T.getSplitDesugaredType();
    if (T_split != D_split)
      OS << ":'" << QualType::getAsString(D_split, PrintPolicy) << "'";
  }
}

void TextNodeDumper::dumpType(QualType T) {
  OS << ' ';
  dumpBareType(T);
}

void TextNodeDumper::dumpBareDeclRef(const Decl *D) {
  if (!D) {
    ColorScope Color(OS, ShowColors, NullColor);
    OS << "<<<NULL>>>";
    return;
  }

  {
    ColorScope Color(OS, ShowColors, DeclKindNameColor);
    OS << D->getDeclKindName();
  }
  dumpPointer(D);

  if (const NamedDecl *ND = dyn_cast<NamedDecl>(D)) {
    ColorScope Color(OS, ShowColors, DeclNameColor);
    OS << " '" << ND->getDeclName() << '\'';
  }

  if (const ValueDecl *VD = dyn_cast<ValueDecl>(D))
    dumpType(VD->getType());
}

void TextNodeDumper::dumpName(const NamedDecl *ND) {
  if (ND->getDeclName()) {
    ColorScope Color(OS, ShowColors, DeclNameColor);
    OS << ' ' << ND->getNameAsString();
  }
}

void TextNodeDumper::dumpAccessSpecifier(AccessSpecifier AS) {
  const auto AccessSpelling = getAccessSpelling(AS);
  if (AccessSpelling.empty())
    return;
  OS << AccessSpelling;
}

void TextNodeDumper::dumpCleanupObject(
    const ExprWithCleanups::CleanupObject &C) {
  if (auto *BD = C.dyn_cast<BlockDecl *>())
    dumpDeclRef(BD, "cleanup");
  else if (auto *CLE = C.dyn_cast<CompoundLiteralExpr *>())
    AddChild([=] {
      OS << "cleanup ";
      {
        ColorScope Color(OS, ShowColors, StmtColor);
        OS << CLE->getStmtClassName();
      }
      dumpPointer(CLE);
    });
  else
    llvm_unreachable("unexpected cleanup type");
}

void TextNodeDumper::dumpDeclRef(const Decl *D, StringRef Label) {
  if (!D)
    return;

  AddChild([=] {
    if (!Label.empty())
      OS << Label << ' ';
    dumpBareDeclRef(D);
  });
}

const char *TextNodeDumper::getCommandName(unsigned CommandID) {
  if (Traits)
    return Traits->getCommandInfo(CommandID)->Name;
  const comments::CommandInfo *Info =
      comments::CommandTraits::getBuiltinCommandInfo(CommandID);
  if (Info)
    return Info->Name;
  return "<not a builtin command>";
}

void TextNodeDumper::visitTextComment(const comments::TextComment *C,
                                      const comments::FullComment *) {
  OS << " Text=\"" << C->getText() << "\"";
}

void TextNodeDumper::visitInlineCommandComment(
    const comments::InlineCommandComment *C, const comments::FullComment *) {
  OS << " Name=\"" << getCommandName(C->getCommandID()) << "\"";
  switch (C->getRenderKind()) {
  case comments::InlineCommandComment::RenderNormal:
    OS << " RenderNormal";
    break;
  case comments::InlineCommandComment::RenderBold:
    OS << " RenderBold";
    break;
  case comments::InlineCommandComment::RenderMonospaced:
    OS << " RenderMonospaced";
    break;
  case comments::InlineCommandComment::RenderEmphasized:
    OS << " RenderEmphasized";
    break;
  case comments::InlineCommandComment::RenderAnchor:
    OS << " RenderAnchor";
    break;
  }

  for (unsigned i = 0, e = C->getNumArgs(); i != e; ++i)
    OS << " Arg[" << i << "]=\"" << C->getArgText(i) << "\"";
}

void TextNodeDumper::visitHTMLStartTagComment(
    const comments::HTMLStartTagComment *C, const comments::FullComment *) {
  OS << " Name=\"" << C->getTagName() << "\"";
  if (C->getNumAttrs() != 0) {
    OS << " Attrs: ";
    for (unsigned i = 0, e = C->getNumAttrs(); i != e; ++i) {
      const comments::HTMLStartTagComment::Attribute &Attr = C->getAttr(i);
      OS << " \"" << Attr.Name << "=\"" << Attr.Value << "\"";
    }
  }
  if (C->isSelfClosing())
    OS << " SelfClosing";
}

void TextNodeDumper::visitHTMLEndTagComment(
    const comments::HTMLEndTagComment *C, const comments::FullComment *) {
  OS << " Name=\"" << C->getTagName() << "\"";
}

void TextNodeDumper::visitBlockCommandComment(
    const comments::BlockCommandComment *C, const comments::FullComment *) {
  OS << " Name=\"" << getCommandName(C->getCommandID()) << "\"";
  for (unsigned i = 0, e = C->getNumArgs(); i != e; ++i)
    OS << " Arg[" << i << "]=\"" << C->getArgText(i) << "\"";
}

void TextNodeDumper::visitParamCommandComment(
    const comments::ParamCommandComment *C, const comments::FullComment *FC) {
  OS << " "
     << comments::ParamCommandComment::getDirectionAsString(C->getDirection());

  if (C->isDirectionExplicit())
    OS << " explicitly";
  else
    OS << " implicitly";

  if (C->hasParamName()) {
    if (C->isParamIndexValid())
      OS << " Param=\"" << C->getParamName(FC) << "\"";
    else
      OS << " Param=\"" << C->getParamNameAsWritten() << "\"";
  }

  if (C->isParamIndexValid() && !C->isVarArgParam())
    OS << " ParamIndex=" << C->getParamIndex();
}

void TextNodeDumper::visitTParamCommandComment(
    const comments::TParamCommandComment *C, const comments::FullComment *FC) {
  if (C->hasParamName()) {
    if (C->isPositionValid())
      OS << " Param=\"" << C->getParamName(FC) << "\"";
    else
      OS << " Param=\"" << C->getParamNameAsWritten() << "\"";
  }

  if (C->isPositionValid()) {
    OS << " Position=<";
    for (unsigned i = 0, e = C->getDepth(); i != e; ++i) {
      OS << C->getIndex(i);
      if (i != e - 1)
        OS << ", ";
    }
    OS << ">";
  }
}

void TextNodeDumper::visitVerbatimBlockComment(
    const comments::VerbatimBlockComment *C, const comments::FullComment *) {
  OS << " Name=\"" << getCommandName(C->getCommandID())
     << "\""
        " CloseName=\""
     << C->getCloseName() << "\"";
}

void TextNodeDumper::visitVerbatimBlockLineComment(
    const comments::VerbatimBlockLineComment *C,
    const comments::FullComment *) {
  OS << " Text=\"" << C->getText() << "\"";
}

void TextNodeDumper::visitVerbatimLineComment(
    const comments::VerbatimLineComment *C, const comments::FullComment *) {
  OS << " Text=\"" << C->getText() << "\"";
}

void TextNodeDumper::VisitNullTemplateArgument(const TemplateArgument &) {
  OS << " null";
}

void TextNodeDumper::VisitTypeTemplateArgument(const TemplateArgument &TA) {
  OS << " type";
  dumpType(TA.getAsType());
}

void TextNodeDumper::VisitDeclarationTemplateArgument(
    const TemplateArgument &TA) {
  OS << " decl";
  dumpDeclRef(TA.getAsDecl());
}

void TextNodeDumper::VisitNullPtrTemplateArgument(const TemplateArgument &) {
  OS << " nullptr";
}

void TextNodeDumper::VisitIntegralTemplateArgument(const TemplateArgument &TA) {
  OS << " integral " << TA.getAsIntegral();
}

void TextNodeDumper::VisitTemplateTemplateArgument(const TemplateArgument &TA) {
  OS << " template ";
  TA.getAsTemplate().dump(OS);
}

void TextNodeDumper::VisitTemplateExpansionTemplateArgument(
    const TemplateArgument &TA) {
  OS << " template expansion ";
  TA.getAsTemplateOrTemplatePattern().dump(OS);
}

void TextNodeDumper::VisitExpressionTemplateArgument(const TemplateArgument &) {
  OS << " expr";
}

void TextNodeDumper::VisitPackTemplateArgument(const TemplateArgument &) {
  OS << " pack";
}

static void dumpBasePath(raw_ostream &OS, const CastExpr *Node) {
  if (Node->path_empty())
    return;

  OS << " (";
  bool First = true;
  for (CastExpr::path_const_iterator I = Node->path_begin(),
                                     E = Node->path_end();
       I != E; ++I) {
    const CXXBaseSpecifier *Base = *I;
    if (!First)
      OS << " -> ";

    const auto *RD =
        cast<CXXRecordDecl>(Base->getType()->castAs<RecordType>()->getDecl());

    if (Base->isVirtual())
      OS << "virtual ";
    OS << RD->getName();
    First = false;
  }

  OS << ')';
}

void TextNodeDumper::VisitIfStmt(const IfStmt *Node) {
  if (Node->hasInitStorage())
    OS << " has_init";
  if (Node->hasVarStorage())
    OS << " has_var";
  if (Node->hasElseStorage())
    OS << " has_else";
}

void TextNodeDumper::VisitSwitchStmt(const SwitchStmt *Node) {
  if (Node->hasInitStorage())
    OS << " has_init";
  if (Node->hasVarStorage())
    OS << " has_var";
}

void TextNodeDumper::VisitWhileStmt(const WhileStmt *Node) {
  if (Node->hasVarStorage())
    OS << " has_var";
}

void TextNodeDumper::VisitLabelStmt(const LabelStmt *Node) {
  OS << " '" << Node->getName() << "'";
}

void TextNodeDumper::VisitGotoStmt(const GotoStmt *Node) {
  OS << " '" << Node->getLabel()->getName() << "'";
  dumpPointer(Node->getLabel());
}

void TextNodeDumper::VisitCaseStmt(const CaseStmt *Node) {
  if (Node->caseStmtIsGNURange())
    OS << " gnu_range";
}

void TextNodeDumper::VisitConstantExpr(const ConstantExpr *Node) {
  if (Node->getResultAPValueKind() != APValue::None) {
    ColorScope Color(OS, ShowColors, ValueColor);
    OS << " ";
    Node->getAPValueResult().dump(OS);
  }
}

void TextNodeDumper::VisitCallExpr(const CallExpr *Node) {
  if (Node->usesADL())
    OS << " adl";
}

void TextNodeDumper::VisitCXXOperatorCallExpr(const CXXOperatorCallExpr *Node) {
  const char *OperatorSpelling = clang::getOperatorSpelling(Node->getOperator());
  if (OperatorSpelling)
    OS << " '" << OperatorSpelling << "'";

  VisitCallExpr(Node);
}

void TextNodeDumper::VisitCastExpr(const CastExpr *Node) {
  OS << " <";
  {
    ColorScope Color(OS, ShowColors, CastColor);
    OS << Node->getCastKindName();
  }
  dumpBasePath(OS, Node);
  OS << ">";
}

void TextNodeDumper::VisitImplicitCastExpr(const ImplicitCastExpr *Node) {
  VisitCastExpr(Node);
  if (Node->isPartOfExplicitCast())
    OS << " part_of_explicit_cast";
}

void TextNodeDumper::VisitDeclRefExpr(const DeclRefExpr *Node) {
  OS << " ";
  dumpBareDeclRef(Node->getDecl());
  if (Node->getDecl() != Node->getFoundDecl()) {
    OS << " (";
    dumpBareDeclRef(Node->getFoundDecl());
    OS << ")";
  }
  switch (Node->isNonOdrUse()) {
  case NOUR_None: break;
  case NOUR_Unevaluated: OS << " non_odr_use_unevaluated"; break;
  case NOUR_Constant: OS << " non_odr_use_constant"; break;
  case NOUR_Discarded: OS << " non_odr_use_discarded"; break;
  }
}

void TextNodeDumper::VisitUnresolvedLookupExpr(
    const UnresolvedLookupExpr *Node) {
  OS << " (";
  if (!Node->requiresADL())
    OS << "no ";
  OS << "ADL) = '" << Node->getName() << '\'';

  UnresolvedLookupExpr::decls_iterator I = Node->decls_begin(),
                                       E = Node->decls_end();
  if (I == E)
    OS << " empty";
  for (; I != E; ++I)
    dumpPointer(*I);
}

void TextNodeDumper::VisitObjCIvarRefExpr(const ObjCIvarRefExpr *Node) {
  {
    ColorScope Color(OS, ShowColors, DeclKindNameColor);
    OS << " " << Node->getDecl()->getDeclKindName() << "Decl";
  }
  OS << "='" << *Node->getDecl() << "'";
  dumpPointer(Node->getDecl());
  if (Node->isFreeIvar())
    OS << " isFreeIvar";
}

void TextNodeDumper::VisitPredefinedExpr(const PredefinedExpr *Node) {
  OS << " " << PredefinedExpr::getIdentKindName(Node->getIdentKind());
}

void TextNodeDumper::VisitCharacterLiteral(const CharacterLiteral *Node) {
  ColorScope Color(OS, ShowColors, ValueColor);
  OS << " " << Node->getValue();
}

void TextNodeDumper::VisitIntegerLiteral(const IntegerLiteral *Node) {
  bool isSigned = Node->getType()->isSignedIntegerType();
  ColorScope Color(OS, ShowColors, ValueColor);
  OS << " " << Node->getValue().toString(10, isSigned);
}

void TextNodeDumper::VisitFixedPointLiteral(const FixedPointLiteral *Node) {
  ColorScope Color(OS, ShowColors, ValueColor);
  OS << " " << Node->getValueAsString(/*Radix=*/10);
}

void TextNodeDumper::VisitFloatingLiteral(const FloatingLiteral *Node) {
  ColorScope Color(OS, ShowColors, ValueColor);
  OS << " " << Node->getValueAsApproximateDouble();
}

void TextNodeDumper::VisitStringLiteral(const StringLiteral *Str) {
  ColorScope Color(OS, ShowColors, ValueColor);
  OS << " ";
  Str->outputString(OS);
}

void TextNodeDumper::VisitInitListExpr(const InitListExpr *ILE) {
  if (auto *Field = ILE->getInitializedFieldInUnion()) {
    OS << " field ";
    dumpBareDeclRef(Field);
  }
}

void TextNodeDumper::VisitGenericSelectionExpr(const GenericSelectionExpr *E) {
  if (E->isResultDependent())
    OS << " result_dependent";
}

void TextNodeDumper::VisitUnaryOperator(const UnaryOperator *Node) {
  OS << " " << (Node->isPostfix() ? "postfix" : "prefix") << " '"
     << UnaryOperator::getOpcodeStr(Node->getOpcode()) << "'";
  if (!Node->canOverflow())
    OS << " cannot overflow";
}

void TextNodeDumper::VisitUnaryExprOrTypeTraitExpr(
    const UnaryExprOrTypeTraitExpr *Node) {
<<<<<<< HEAD
  switch (Node->getKind()) {
  case UETT_SizeOf:
    OS << " sizeof";
    break;
  case UETT_AlignOf:
    OS << " alignof";
    break;
  case UETT_PtrAuthTypeDiscriminator:
    OS << "__builtin_ptrauth_type_discriminator";
    break;
  case UETT_VecStep:
    OS << " vec_step";
    break;
  case UETT_OpenMPRequiredSimdAlign:
    OS << " __builtin_omp_required_simd_align";
    break;
  case UETT_PreferredAlignOf:
    OS << " __alignof";
    break;
  }
=======
  OS << " " << getTraitSpelling(Node->getKind());

>>>>>>> 78e636b3
  if (Node->isArgumentType())
    dumpType(Node->getArgumentType());
}

void TextNodeDumper::VisitMemberExpr(const MemberExpr *Node) {
  OS << " " << (Node->isArrow() ? "->" : ".") << *Node->getMemberDecl();
  dumpPointer(Node->getMemberDecl());
  switch (Node->isNonOdrUse()) {
  case NOUR_None: break;
  case NOUR_Unevaluated: OS << " non_odr_use_unevaluated"; break;
  case NOUR_Constant: OS << " non_odr_use_constant"; break;
  case NOUR_Discarded: OS << " non_odr_use_discarded"; break;
  }
}

void TextNodeDumper::VisitExtVectorElementExpr(
    const ExtVectorElementExpr *Node) {
  OS << " " << Node->getAccessor().getNameStart();
}

void TextNodeDumper::VisitBinaryOperator(const BinaryOperator *Node) {
  OS << " '" << BinaryOperator::getOpcodeStr(Node->getOpcode()) << "'";
}

void TextNodeDumper::VisitCompoundAssignOperator(
    const CompoundAssignOperator *Node) {
  OS << " '" << BinaryOperator::getOpcodeStr(Node->getOpcode())
     << "' ComputeLHSTy=";
  dumpBareType(Node->getComputationLHSType());
  OS << " ComputeResultTy=";
  dumpBareType(Node->getComputationResultType());
}

void TextNodeDumper::VisitAddrLabelExpr(const AddrLabelExpr *Node) {
  OS << " " << Node->getLabel()->getName();
  dumpPointer(Node->getLabel());
}

void TextNodeDumper::VisitCXXNamedCastExpr(const CXXNamedCastExpr *Node) {
  OS << " " << Node->getCastName() << "<"
     << Node->getTypeAsWritten().getAsString() << ">"
     << " <" << Node->getCastKindName();
  dumpBasePath(OS, Node);
  OS << ">";
}

void TextNodeDumper::VisitCXXBoolLiteralExpr(const CXXBoolLiteralExpr *Node) {
  OS << " " << (Node->getValue() ? "true" : "false");
}

void TextNodeDumper::VisitCXXThisExpr(const CXXThisExpr *Node) {
  if (Node->isImplicit())
    OS << " implicit";
  OS << " this";
}

void TextNodeDumper::VisitCXXFunctionalCastExpr(
    const CXXFunctionalCastExpr *Node) {
  OS << " functional cast to " << Node->getTypeAsWritten().getAsString() << " <"
     << Node->getCastKindName() << ">";
}

void TextNodeDumper::VisitCXXUnresolvedConstructExpr(
    const CXXUnresolvedConstructExpr *Node) {
  dumpType(Node->getTypeAsWritten());
  if (Node->isListInitialization())
    OS << " list";
}

void TextNodeDumper::VisitCXXConstructExpr(const CXXConstructExpr *Node) {
  CXXConstructorDecl *Ctor = Node->getConstructor();
  dumpType(Ctor->getType());
  if (Node->isElidable())
    OS << " elidable";
  if (Node->isListInitialization())
    OS << " list";
  if (Node->isStdInitListInitialization())
    OS << " std::initializer_list";
  if (Node->requiresZeroInitialization())
    OS << " zeroing";
}

void TextNodeDumper::VisitCXXBindTemporaryExpr(
    const CXXBindTemporaryExpr *Node) {
  OS << " (CXXTemporary";
  dumpPointer(Node);
  OS << ")";
}

void TextNodeDumper::VisitCXXNewExpr(const CXXNewExpr *Node) {
  if (Node->isGlobalNew())
    OS << " global";
  if (Node->isArray())
    OS << " array";
  if (Node->getOperatorNew()) {
    OS << ' ';
    dumpBareDeclRef(Node->getOperatorNew());
  }
  // We could dump the deallocation function used in case of error, but it's
  // usually not that interesting.
}

void TextNodeDumper::VisitCXXDeleteExpr(const CXXDeleteExpr *Node) {
  if (Node->isGlobalDelete())
    OS << " global";
  if (Node->isArrayForm())
    OS << " array";
  if (Node->getOperatorDelete()) {
    OS << ' ';
    dumpBareDeclRef(Node->getOperatorDelete());
  }
}

void TextNodeDumper::VisitMaterializeTemporaryExpr(
    const MaterializeTemporaryExpr *Node) {
  if (const ValueDecl *VD = Node->getExtendingDecl()) {
    OS << " extended by ";
    dumpBareDeclRef(VD);
  }
}

void TextNodeDumper::VisitExprWithCleanups(const ExprWithCleanups *Node) {
  for (unsigned i = 0, e = Node->getNumObjects(); i != e; ++i)
    dumpCleanupObject(Node->getObject(i));
}

void TextNodeDumper::VisitSizeOfPackExpr(const SizeOfPackExpr *Node) {
  dumpPointer(Node->getPack());
  dumpName(Node->getPack());
}

void TextNodeDumper::VisitCXXDependentScopeMemberExpr(
    const CXXDependentScopeMemberExpr *Node) {
  OS << " " << (Node->isArrow() ? "->" : ".") << Node->getMember();
}

void TextNodeDumper::VisitObjCMessageExpr(const ObjCMessageExpr *Node) {
  OS << " selector=";
  Node->getSelector().print(OS);
  switch (Node->getReceiverKind()) {
  case ObjCMessageExpr::Instance:
    break;

  case ObjCMessageExpr::Class:
    OS << " class=";
    dumpBareType(Node->getClassReceiver());
    break;

  case ObjCMessageExpr::SuperInstance:
    OS << " super (instance)";
    break;

  case ObjCMessageExpr::SuperClass:
    OS << " super (class)";
    break;
  }
}

void TextNodeDumper::VisitObjCBoxedExpr(const ObjCBoxedExpr *Node) {
  if (auto *BoxingMethod = Node->getBoxingMethod()) {
    OS << " selector=";
    BoxingMethod->getSelector().print(OS);
  }
}

void TextNodeDumper::VisitObjCAtCatchStmt(const ObjCAtCatchStmt *Node) {
  if (!Node->getCatchParamDecl())
    OS << " catch all";
}

void TextNodeDumper::VisitObjCEncodeExpr(const ObjCEncodeExpr *Node) {
  dumpType(Node->getEncodedType());
}

void TextNodeDumper::VisitObjCSelectorExpr(const ObjCSelectorExpr *Node) {
  OS << " ";
  Node->getSelector().print(OS);
}

void TextNodeDumper::VisitObjCProtocolExpr(const ObjCProtocolExpr *Node) {
  OS << ' ' << *Node->getProtocol();
}

void TextNodeDumper::VisitObjCPropertyRefExpr(const ObjCPropertyRefExpr *Node) {
  if (Node->isImplicitProperty()) {
    OS << " Kind=MethodRef Getter=\"";
    if (Node->getImplicitPropertyGetter())
      Node->getImplicitPropertyGetter()->getSelector().print(OS);
    else
      OS << "(null)";

    OS << "\" Setter=\"";
    if (ObjCMethodDecl *Setter = Node->getImplicitPropertySetter())
      Setter->getSelector().print(OS);
    else
      OS << "(null)";
    OS << "\"";
  } else {
    OS << " Kind=PropertyRef Property=\"" << *Node->getExplicitProperty()
       << '"';
  }

  if (Node->isSuperReceiver())
    OS << " super";

  OS << " Messaging=";
  if (Node->isMessagingGetter() && Node->isMessagingSetter())
    OS << "Getter&Setter";
  else if (Node->isMessagingGetter())
    OS << "Getter";
  else if (Node->isMessagingSetter())
    OS << "Setter";
}

void TextNodeDumper::VisitObjCSubscriptRefExpr(
    const ObjCSubscriptRefExpr *Node) {
  if (Node->isArraySubscriptRefExpr())
    OS << " Kind=ArraySubscript GetterForArray=\"";
  else
    OS << " Kind=DictionarySubscript GetterForDictionary=\"";
  if (Node->getAtIndexMethodDecl())
    Node->getAtIndexMethodDecl()->getSelector().print(OS);
  else
    OS << "(null)";

  if (Node->isArraySubscriptRefExpr())
    OS << "\" SetterForArray=\"";
  else
    OS << "\" SetterForDictionary=\"";
  if (Node->setAtIndexMethodDecl())
    Node->setAtIndexMethodDecl()->getSelector().print(OS);
  else
    OS << "(null)";
}

void TextNodeDumper::VisitObjCBoolLiteralExpr(const ObjCBoolLiteralExpr *Node) {
  OS << " " << (Node->getValue() ? "__objc_yes" : "__objc_no");
}

void TextNodeDumper::VisitOMPIteratorExpr(const OMPIteratorExpr *Node) {
  OS << " ";
  for (unsigned I = 0, E = Node->numOfIterators(); I < E; ++I) {
    Visit(Node->getIteratorDecl(I));
    OS << " = ";
    const OMPIteratorExpr::IteratorRange Range = Node->getIteratorRange(I);
    OS << " begin ";
    Visit(Range.Begin);
    OS << " end ";
    Visit(Range.End);
    if (Range.Step) {
      OS << " step ";
      Visit(Range.Step);
    }
  }
}

void TextNodeDumper::VisitRValueReferenceType(const ReferenceType *T) {
  if (T->isSpelledAsLValue())
    OS << " written as lvalue reference";
}

void TextNodeDumper::VisitArrayType(const ArrayType *T) {
  switch (T->getSizeModifier()) {
  case ArrayType::Normal:
    break;
  case ArrayType::Static:
    OS << " static";
    break;
  case ArrayType::Star:
    OS << " *";
    break;
  }
  OS << " " << T->getIndexTypeQualifiers().getAsString();
}

void TextNodeDumper::VisitConstantArrayType(const ConstantArrayType *T) {
  OS << " " << T->getSize();
  VisitArrayType(T);
}

void TextNodeDumper::VisitVariableArrayType(const VariableArrayType *T) {
  OS << " ";
  dumpSourceRange(T->getBracketsRange());
  VisitArrayType(T);
}

void TextNodeDumper::VisitDependentSizedArrayType(
    const DependentSizedArrayType *T) {
  VisitArrayType(T);
  OS << " ";
  dumpSourceRange(T->getBracketsRange());
}

void TextNodeDumper::VisitDependentSizedExtVectorType(
    const DependentSizedExtVectorType *T) {
  OS << " ";
  dumpLocation(T->getAttributeLoc());
}

void TextNodeDumper::VisitVectorType(const VectorType *T) {
  switch (T->getVectorKind()) {
  case VectorType::GenericVector:
    break;
  case VectorType::AltiVecVector:
    OS << " altivec";
    break;
  case VectorType::AltiVecPixel:
    OS << " altivec pixel";
    break;
  case VectorType::AltiVecBool:
    OS << " altivec bool";
    break;
  case VectorType::NeonVector:
    OS << " neon";
    break;
  case VectorType::NeonPolyVector:
    OS << " neon poly";
    break;
  }
  OS << " " << T->getNumElements();
}

void TextNodeDumper::VisitFunctionType(const FunctionType *T) {
  auto EI = T->getExtInfo();
  if (EI.getNoReturn())
    OS << " noreturn";
  if (EI.getProducesResult())
    OS << " produces_result";
  if (EI.getHasRegParm())
    OS << " regparm " << EI.getRegParm();
  OS << " " << FunctionType::getNameForCallConv(EI.getCC());
}

void TextNodeDumper::VisitFunctionProtoType(const FunctionProtoType *T) {
  auto EPI = T->getExtProtoInfo();
  if (EPI.HasTrailingReturn)
    OS << " trailing_return";
  if (T->isConst())
    OS << " const";
  if (T->isVolatile())
    OS << " volatile";
  if (T->isRestrict())
    OS << " restrict";
  if (T->getExtProtoInfo().Variadic)
    OS << " variadic";
  switch (EPI.RefQualifier) {
  case RQ_None:
    break;
  case RQ_LValue:
    OS << " &";
    break;
  case RQ_RValue:
    OS << " &&";
    break;
  }
  // FIXME: Exception specification.
  // FIXME: Consumed parameters.
  VisitFunctionType(T);
}

void TextNodeDumper::VisitUnresolvedUsingType(const UnresolvedUsingType *T) {
  dumpDeclRef(T->getDecl());
}

void TextNodeDumper::VisitTypedefType(const TypedefType *T) {
  dumpDeclRef(T->getDecl());
}

void TextNodeDumper::VisitUnaryTransformType(const UnaryTransformType *T) {
  switch (T->getUTTKind()) {
  case UnaryTransformType::EnumUnderlyingType:
    OS << " underlying_type";
    break;
  }
}

void TextNodeDumper::VisitTagType(const TagType *T) {
  dumpDeclRef(T->getDecl());
}

void TextNodeDumper::VisitTemplateTypeParmType(const TemplateTypeParmType *T) {
  OS << " depth " << T->getDepth() << " index " << T->getIndex();
  if (T->isParameterPack())
    OS << " pack";
  dumpDeclRef(T->getDecl());
}

void TextNodeDumper::VisitAutoType(const AutoType *T) {
  if (T->isDecltypeAuto())
    OS << " decltype(auto)";
  if (!T->isDeduced())
    OS << " undeduced";
  if (T->isConstrained()) {
    dumpDeclRef(T->getTypeConstraintConcept());
    for (const auto &Arg : T->getTypeConstraintArguments())
      VisitTemplateArgument(Arg);
  }
}

void TextNodeDumper::VisitTemplateSpecializationType(
    const TemplateSpecializationType *T) {
  if (T->isTypeAlias())
    OS << " alias";
  OS << " ";
  T->getTemplateName().dump(OS);
}

void TextNodeDumper::VisitInjectedClassNameType(
    const InjectedClassNameType *T) {
  dumpDeclRef(T->getDecl());
}

void TextNodeDumper::VisitObjCInterfaceType(const ObjCInterfaceType *T) {
  dumpDeclRef(T->getDecl());
}

void TextNodeDumper::VisitPackExpansionType(const PackExpansionType *T) {
  if (auto N = T->getNumExpansions())
    OS << " expansions " << *N;
}

void TextNodeDumper::VisitLabelDecl(const LabelDecl *D) { dumpName(D); }

void TextNodeDumper::VisitTypedefDecl(const TypedefDecl *D) {
  dumpName(D);
  dumpType(D->getUnderlyingType());
  if (D->isModulePrivate())
    OS << " __module_private__";
}

void TextNodeDumper::VisitEnumDecl(const EnumDecl *D) {
  if (D->isScoped()) {
    if (D->isScopedUsingClassTag())
      OS << " class";
    else
      OS << " struct";
  }
  dumpName(D);
  if (D->isModulePrivate())
    OS << " __module_private__";
  if (D->isFixed())
    dumpType(D->getIntegerType());
}

void TextNodeDumper::VisitRecordDecl(const RecordDecl *D) {
  OS << ' ' << D->getKindName();
  dumpName(D);
  if (D->isModulePrivate())
    OS << " __module_private__";
  if (D->isCompleteDefinition())
    OS << " definition";
}

void TextNodeDumper::VisitEnumConstantDecl(const EnumConstantDecl *D) {
  dumpName(D);
  dumpType(D->getType());
}

void TextNodeDumper::VisitIndirectFieldDecl(const IndirectFieldDecl *D) {
  dumpName(D);
  dumpType(D->getType());

  for (const auto *Child : D->chain())
    dumpDeclRef(Child);
}

void TextNodeDumper::VisitFunctionDecl(const FunctionDecl *D) {
  dumpName(D);
  dumpType(D->getType());

  StorageClass SC = D->getStorageClass();
  if (SC != SC_None)
    OS << ' ' << VarDecl::getStorageClassSpecifierString(SC);
  if (D->isInlineSpecified())
    OS << " inline";
  if (D->isVirtualAsWritten())
    OS << " virtual";
  if (D->isModulePrivate())
    OS << " __module_private__";

  if (D->isPure())
    OS << " pure";
  if (D->isDefaulted()) {
    OS << " default";
    if (D->isDeleted())
      OS << "_delete";
  }
  if (D->isDeletedAsWritten())
    OS << " delete";
  if (D->isTrivial())
    OS << " trivial";

  if (const auto *FPT = D->getType()->getAs<FunctionProtoType>()) {
    FunctionProtoType::ExtProtoInfo EPI = FPT->getExtProtoInfo();
    switch (EPI.ExceptionSpec.Type) {
    default:
      break;
    case EST_Unevaluated:
      OS << " noexcept-unevaluated " << EPI.ExceptionSpec.SourceDecl;
      break;
    case EST_Uninstantiated:
      OS << " noexcept-uninstantiated " << EPI.ExceptionSpec.SourceTemplate;
      break;
    }
  }

  if (const auto *MD = dyn_cast<CXXMethodDecl>(D)) {
    if (MD->size_overridden_methods() != 0) {
      auto dumpOverride = [=](const CXXMethodDecl *D) {
        SplitQualType T_split = D->getType().split();
        OS << D << " " << D->getParent()->getName()
           << "::" << D->getNameAsString() << " '"
           << QualType::getAsString(T_split, PrintPolicy) << "'";
      };

      AddChild([=] {
        auto Overrides = MD->overridden_methods();
        OS << "Overrides: [ ";
        dumpOverride(*Overrides.begin());
        for (const auto *Override :
             llvm::make_range(Overrides.begin() + 1, Overrides.end())) {
          OS << ", ";
          dumpOverride(Override);
        }
        OS << " ]";
      });
    }
  }

  // Since NumParams comes from the FunctionProtoType of the FunctionDecl and
  // the Params are set later, it is possible for a dump during debugging to
  // encounter a FunctionDecl that has been created but hasn't been assigned
  // ParmVarDecls yet.
  if (!D->param_empty() && !D->param_begin())
    OS << " <<<NULL params x " << D->getNumParams() << ">>>";
}

void TextNodeDumper::VisitLifetimeExtendedTemporaryDecl(
    const LifetimeExtendedTemporaryDecl *D) {
  OS << " extended by ";
  dumpBareDeclRef(D->getExtendingDecl());
  OS << " mangling ";
  {
    ColorScope Color(OS, ShowColors, ValueColor);
    OS << D->getManglingNumber();
  }
}

void TextNodeDumper::VisitFieldDecl(const FieldDecl *D) {
  dumpName(D);
  dumpType(D->getType());
  if (D->isMutable())
    OS << " mutable";
  if (D->isModulePrivate())
    OS << " __module_private__";
}

void TextNodeDumper::VisitVarDecl(const VarDecl *D) {
  dumpName(D);
  dumpType(D->getType());
  StorageClass SC = D->getStorageClass();
  if (SC != SC_None)
    OS << ' ' << VarDecl::getStorageClassSpecifierString(SC);
  switch (D->getTLSKind()) {
  case VarDecl::TLS_None:
    break;
  case VarDecl::TLS_Static:
    OS << " tls";
    break;
  case VarDecl::TLS_Dynamic:
    OS << " tls_dynamic";
    break;
  }
  if (D->isModulePrivate())
    OS << " __module_private__";
  if (D->isNRVOVariable())
    OS << " nrvo";
  if (D->isInline())
    OS << " inline";
  if (D->isConstexpr())
    OS << " constexpr";
  if (D->hasInit()) {
    switch (D->getInitStyle()) {
    case VarDecl::CInit:
      OS << " cinit";
      break;
    case VarDecl::CallInit:
      OS << " callinit";
      break;
    case VarDecl::ListInit:
      OS << " listinit";
      break;
    }
  }
  if (D->needsDestruction(D->getASTContext()))
    OS << " destroyed";
  if (D->isParameterPack())
    OS << " pack";
}

void TextNodeDumper::VisitBindingDecl(const BindingDecl *D) {
  dumpName(D);
  dumpType(D->getType());
}

void TextNodeDumper::VisitCapturedDecl(const CapturedDecl *D) {
  if (D->isNothrow())
    OS << " nothrow";
}

void TextNodeDumper::VisitImportDecl(const ImportDecl *D) {
  OS << ' ' << D->getImportedModule()->getFullModuleName();

  for (Decl *InitD :
       D->getASTContext().getModuleInitializers(D->getImportedModule()))
    dumpDeclRef(InitD, "initializer");
}

void TextNodeDumper::VisitPragmaCommentDecl(const PragmaCommentDecl *D) {
  OS << ' ';
  switch (D->getCommentKind()) {
  case PCK_Unknown:
    llvm_unreachable("unexpected pragma comment kind");
  case PCK_Compiler:
    OS << "compiler";
    break;
  case PCK_ExeStr:
    OS << "exestr";
    break;
  case PCK_Lib:
    OS << "lib";
    break;
  case PCK_Linker:
    OS << "linker";
    break;
  case PCK_User:
    OS << "user";
    break;
  }
  StringRef Arg = D->getArg();
  if (!Arg.empty())
    OS << " \"" << Arg << "\"";
}

void TextNodeDumper::VisitPragmaDetectMismatchDecl(
    const PragmaDetectMismatchDecl *D) {
  OS << " \"" << D->getName() << "\" \"" << D->getValue() << "\"";
}

void TextNodeDumper::VisitOMPExecutableDirective(
    const OMPExecutableDirective *D) {
  if (D->isStandaloneDirective())
    OS << " openmp_standalone_directive";
}

void TextNodeDumper::VisitOMPDeclareReductionDecl(
    const OMPDeclareReductionDecl *D) {
  dumpName(D);
  dumpType(D->getType());
  OS << " combiner";
  dumpPointer(D->getCombiner());
  if (const auto *Initializer = D->getInitializer()) {
    OS << " initializer";
    dumpPointer(Initializer);
    switch (D->getInitializerKind()) {
    case OMPDeclareReductionDecl::DirectInit:
      OS << " omp_priv = ";
      break;
    case OMPDeclareReductionDecl::CopyInit:
      OS << " omp_priv ()";
      break;
    case OMPDeclareReductionDecl::CallInit:
      break;
    }
  }
}

void TextNodeDumper::VisitOMPRequiresDecl(const OMPRequiresDecl *D) {
  for (const auto *C : D->clauselists()) {
    AddChild([=] {
      if (!C) {
        ColorScope Color(OS, ShowColors, NullColor);
        OS << "<<<NULL>>> OMPClause";
        return;
      }
      {
        ColorScope Color(OS, ShowColors, AttrColor);
        StringRef ClauseName(
            llvm::omp::getOpenMPClauseName(C->getClauseKind()));
        OS << "OMP" << ClauseName.substr(/*Start=*/0, /*N=*/1).upper()
           << ClauseName.drop_front() << "Clause";
      }
      dumpPointer(C);
      dumpSourceRange(SourceRange(C->getBeginLoc(), C->getEndLoc()));
    });
  }
}

void TextNodeDumper::VisitOMPCapturedExprDecl(const OMPCapturedExprDecl *D) {
  dumpName(D);
  dumpType(D->getType());
}

void TextNodeDumper::VisitNamespaceDecl(const NamespaceDecl *D) {
  dumpName(D);
  if (D->isInline())
    OS << " inline";
  if (!D->isOriginalNamespace())
    dumpDeclRef(D->getOriginalNamespace(), "original");
}

void TextNodeDumper::VisitUsingDirectiveDecl(const UsingDirectiveDecl *D) {
  OS << ' ';
  dumpBareDeclRef(D->getNominatedNamespace());
}

void TextNodeDumper::VisitNamespaceAliasDecl(const NamespaceAliasDecl *D) {
  dumpName(D);
  dumpDeclRef(D->getAliasedNamespace());
}

void TextNodeDumper::VisitTypeAliasDecl(const TypeAliasDecl *D) {
  dumpName(D);
  dumpType(D->getUnderlyingType());
}

void TextNodeDumper::VisitTypeAliasTemplateDecl(
    const TypeAliasTemplateDecl *D) {
  dumpName(D);
}

void TextNodeDumper::VisitCXXRecordDecl(const CXXRecordDecl *D) {
  VisitRecordDecl(D);
  if (!D->isCompleteDefinition())
    return;

  AddChild([=] {
    {
      ColorScope Color(OS, ShowColors, DeclKindNameColor);
      OS << "DefinitionData";
    }
#define FLAG(fn, name)                                                         \
  if (D->fn())                                                                 \
    OS << " " #name;
    FLAG(isParsingBaseSpecifiers, parsing_base_specifiers);

    FLAG(isGenericLambda, generic);
    FLAG(isLambda, lambda);

    FLAG(isAnonymousStructOrUnion, is_anonymous);
    FLAG(canPassInRegisters, pass_in_registers);
    FLAG(isEmpty, empty);
    FLAG(isAggregate, aggregate);
    FLAG(isStandardLayout, standard_layout);
    FLAG(isTriviallyCopyable, trivially_copyable);
    FLAG(isPOD, pod);
    FLAG(isTrivial, trivial);
    FLAG(isPolymorphic, polymorphic);
    FLAG(isAbstract, abstract);
    FLAG(isLiteral, literal);

    FLAG(hasUserDeclaredConstructor, has_user_declared_ctor);
    FLAG(hasConstexprNonCopyMoveConstructor, has_constexpr_non_copy_move_ctor);
    FLAG(hasMutableFields, has_mutable_fields);
    FLAG(hasVariantMembers, has_variant_members);
    FLAG(allowConstDefaultInit, can_const_default_init);

    AddChild([=] {
      {
        ColorScope Color(OS, ShowColors, DeclKindNameColor);
        OS << "DefaultConstructor";
      }
      FLAG(hasDefaultConstructor, exists);
      FLAG(hasTrivialDefaultConstructor, trivial);
      FLAG(hasNonTrivialDefaultConstructor, non_trivial);
      FLAG(hasUserProvidedDefaultConstructor, user_provided);
      FLAG(hasConstexprDefaultConstructor, constexpr);
      FLAG(needsImplicitDefaultConstructor, needs_implicit);
      FLAG(defaultedDefaultConstructorIsConstexpr, defaulted_is_constexpr);
    });

    AddChild([=] {
      {
        ColorScope Color(OS, ShowColors, DeclKindNameColor);
        OS << "CopyConstructor";
      }
      FLAG(hasSimpleCopyConstructor, simple);
      FLAG(hasTrivialCopyConstructor, trivial);
      FLAG(hasNonTrivialCopyConstructor, non_trivial);
      FLAG(hasUserDeclaredCopyConstructor, user_declared);
      FLAG(hasCopyConstructorWithConstParam, has_const_param);
      FLAG(needsImplicitCopyConstructor, needs_implicit);
      FLAG(needsOverloadResolutionForCopyConstructor,
           needs_overload_resolution);
      if (!D->needsOverloadResolutionForCopyConstructor())
        FLAG(defaultedCopyConstructorIsDeleted, defaulted_is_deleted);
      FLAG(implicitCopyConstructorHasConstParam, implicit_has_const_param);
    });

    AddChild([=] {
      {
        ColorScope Color(OS, ShowColors, DeclKindNameColor);
        OS << "MoveConstructor";
      }
      FLAG(hasMoveConstructor, exists);
      FLAG(hasSimpleMoveConstructor, simple);
      FLAG(hasTrivialMoveConstructor, trivial);
      FLAG(hasNonTrivialMoveConstructor, non_trivial);
      FLAG(hasUserDeclaredMoveConstructor, user_declared);
      FLAG(needsImplicitMoveConstructor, needs_implicit);
      FLAG(needsOverloadResolutionForMoveConstructor,
           needs_overload_resolution);
      if (!D->needsOverloadResolutionForMoveConstructor())
        FLAG(defaultedMoveConstructorIsDeleted, defaulted_is_deleted);
    });

    AddChild([=] {
      {
        ColorScope Color(OS, ShowColors, DeclKindNameColor);
        OS << "CopyAssignment";
      }
      FLAG(hasSimpleCopyAssignment, simple);
      FLAG(hasTrivialCopyAssignment, trivial);
      FLAG(hasNonTrivialCopyAssignment, non_trivial);
      FLAG(hasCopyAssignmentWithConstParam, has_const_param);
      FLAG(hasUserDeclaredCopyAssignment, user_declared);
      FLAG(needsImplicitCopyAssignment, needs_implicit);
      FLAG(needsOverloadResolutionForCopyAssignment, needs_overload_resolution);
      FLAG(implicitCopyAssignmentHasConstParam, implicit_has_const_param);
    });

    AddChild([=] {
      {
        ColorScope Color(OS, ShowColors, DeclKindNameColor);
        OS << "MoveAssignment";
      }
      FLAG(hasMoveAssignment, exists);
      FLAG(hasSimpleMoveAssignment, simple);
      FLAG(hasTrivialMoveAssignment, trivial);
      FLAG(hasNonTrivialMoveAssignment, non_trivial);
      FLAG(hasUserDeclaredMoveAssignment, user_declared);
      FLAG(needsImplicitMoveAssignment, needs_implicit);
      FLAG(needsOverloadResolutionForMoveAssignment, needs_overload_resolution);
    });

    AddChild([=] {
      {
        ColorScope Color(OS, ShowColors, DeclKindNameColor);
        OS << "Destructor";
      }
      FLAG(hasSimpleDestructor, simple);
      FLAG(hasIrrelevantDestructor, irrelevant);
      FLAG(hasTrivialDestructor, trivial);
      FLAG(hasNonTrivialDestructor, non_trivial);
      FLAG(hasUserDeclaredDestructor, user_declared);
      FLAG(hasConstexprDestructor, constexpr);
      FLAG(needsImplicitDestructor, needs_implicit);
      FLAG(needsOverloadResolutionForDestructor, needs_overload_resolution);
      if (!D->needsOverloadResolutionForDestructor())
        FLAG(defaultedDestructorIsDeleted, defaulted_is_deleted);
    });
  });

  for (const auto &I : D->bases()) {
    AddChild([=] {
      if (I.isVirtual())
        OS << "virtual ";
      dumpAccessSpecifier(I.getAccessSpecifier());
      dumpType(I.getType());
      if (I.isPackExpansion())
        OS << "...";
    });
  }
}

void TextNodeDumper::VisitFunctionTemplateDecl(const FunctionTemplateDecl *D) {
  dumpName(D);
}

void TextNodeDumper::VisitClassTemplateDecl(const ClassTemplateDecl *D) {
  dumpName(D);
}

void TextNodeDumper::VisitVarTemplateDecl(const VarTemplateDecl *D) {
  dumpName(D);
}

void TextNodeDumper::VisitBuiltinTemplateDecl(const BuiltinTemplateDecl *D) {
  dumpName(D);
}

void TextNodeDumper::VisitTemplateTypeParmDecl(const TemplateTypeParmDecl *D) {
  if (const auto *TC = D->getTypeConstraint()) {
    OS << " ";
    dumpBareDeclRef(TC->getNamedConcept());
    if (TC->getNamedConcept() != TC->getFoundDecl()) {
      OS << " (";
      dumpBareDeclRef(TC->getFoundDecl());
      OS << ")";
    }
    Visit(TC->getImmediatelyDeclaredConstraint());
  } else if (D->wasDeclaredWithTypename())
    OS << " typename";
  else
    OS << " class";
  OS << " depth " << D->getDepth() << " index " << D->getIndex();
  if (D->isParameterPack())
    OS << " ...";
  dumpName(D);
}

void TextNodeDumper::VisitNonTypeTemplateParmDecl(
    const NonTypeTemplateParmDecl *D) {
  dumpType(D->getType());
  OS << " depth " << D->getDepth() << " index " << D->getIndex();
  if (D->isParameterPack())
    OS << " ...";
  dumpName(D);
}

void TextNodeDumper::VisitTemplateTemplateParmDecl(
    const TemplateTemplateParmDecl *D) {
  OS << " depth " << D->getDepth() << " index " << D->getIndex();
  if (D->isParameterPack())
    OS << " ...";
  dumpName(D);
}

void TextNodeDumper::VisitUsingDecl(const UsingDecl *D) {
  OS << ' ';
  if (D->getQualifier())
    D->getQualifier()->print(OS, D->getASTContext().getPrintingPolicy());
  OS << D->getNameAsString();
}

void TextNodeDumper::VisitUnresolvedUsingTypenameDecl(
    const UnresolvedUsingTypenameDecl *D) {
  OS << ' ';
  if (D->getQualifier())
    D->getQualifier()->print(OS, D->getASTContext().getPrintingPolicy());
  OS << D->getNameAsString();
}

void TextNodeDumper::VisitUnresolvedUsingValueDecl(
    const UnresolvedUsingValueDecl *D) {
  OS << ' ';
  if (D->getQualifier())
    D->getQualifier()->print(OS, D->getASTContext().getPrintingPolicy());
  OS << D->getNameAsString();
  dumpType(D->getType());
}

void TextNodeDumper::VisitUsingShadowDecl(const UsingShadowDecl *D) {
  OS << ' ';
  dumpBareDeclRef(D->getTargetDecl());
}

void TextNodeDumper::VisitConstructorUsingShadowDecl(
    const ConstructorUsingShadowDecl *D) {
  if (D->constructsVirtualBase())
    OS << " virtual";

  AddChild([=] {
    OS << "target ";
    dumpBareDeclRef(D->getTargetDecl());
  });

  AddChild([=] {
    OS << "nominated ";
    dumpBareDeclRef(D->getNominatedBaseClass());
    OS << ' ';
    dumpBareDeclRef(D->getNominatedBaseClassShadowDecl());
  });

  AddChild([=] {
    OS << "constructed ";
    dumpBareDeclRef(D->getConstructedBaseClass());
    OS << ' ';
    dumpBareDeclRef(D->getConstructedBaseClassShadowDecl());
  });
}

void TextNodeDumper::VisitLinkageSpecDecl(const LinkageSpecDecl *D) {
  switch (D->getLanguage()) {
  case LinkageSpecDecl::lang_c:
    OS << " C";
    break;
  case LinkageSpecDecl::lang_cxx:
    OS << " C++";
    break;
  }
}

void TextNodeDumper::VisitAccessSpecDecl(const AccessSpecDecl *D) {
  OS << ' ';
  dumpAccessSpecifier(D->getAccess());
}

void TextNodeDumper::VisitFriendDecl(const FriendDecl *D) {
  if (TypeSourceInfo *T = D->getFriendType())
    dumpType(T->getType());
}

void TextNodeDumper::VisitObjCIvarDecl(const ObjCIvarDecl *D) {
  dumpName(D);
  dumpType(D->getType());
  if (D->getSynthesize())
    OS << " synthesize";

  switch (D->getAccessControl()) {
  case ObjCIvarDecl::None:
    OS << " none";
    break;
  case ObjCIvarDecl::Private:
    OS << " private";
    break;
  case ObjCIvarDecl::Protected:
    OS << " protected";
    break;
  case ObjCIvarDecl::Public:
    OS << " public";
    break;
  case ObjCIvarDecl::Package:
    OS << " package";
    break;
  }
}

void TextNodeDumper::VisitObjCMethodDecl(const ObjCMethodDecl *D) {
  if (D->isInstanceMethod())
    OS << " -";
  else
    OS << " +";
  dumpName(D);
  dumpType(D->getReturnType());

  if (D->isVariadic())
    OS << " variadic";
}

void TextNodeDumper::VisitObjCTypeParamDecl(const ObjCTypeParamDecl *D) {
  dumpName(D);
  switch (D->getVariance()) {
  case ObjCTypeParamVariance::Invariant:
    break;

  case ObjCTypeParamVariance::Covariant:
    OS << " covariant";
    break;

  case ObjCTypeParamVariance::Contravariant:
    OS << " contravariant";
    break;
  }

  if (D->hasExplicitBound())
    OS << " bounded";
  dumpType(D->getUnderlyingType());
}

void TextNodeDumper::VisitObjCCategoryDecl(const ObjCCategoryDecl *D) {
  dumpName(D);
  dumpDeclRef(D->getClassInterface());
  dumpDeclRef(D->getImplementation());
  for (const auto *P : D->protocols())
    dumpDeclRef(P);
}

void TextNodeDumper::VisitObjCCategoryImplDecl(const ObjCCategoryImplDecl *D) {
  dumpName(D);
  dumpDeclRef(D->getClassInterface());
  dumpDeclRef(D->getCategoryDecl());
}

void TextNodeDumper::VisitObjCProtocolDecl(const ObjCProtocolDecl *D) {
  dumpName(D);

  for (const auto *Child : D->protocols())
    dumpDeclRef(Child);
}

void TextNodeDumper::VisitObjCInterfaceDecl(const ObjCInterfaceDecl *D) {
  dumpName(D);
  dumpDeclRef(D->getSuperClass(), "super");

  dumpDeclRef(D->getImplementation());
  for (const auto *Child : D->protocols())
    dumpDeclRef(Child);
}

void TextNodeDumper::VisitObjCImplementationDecl(
    const ObjCImplementationDecl *D) {
  dumpName(D);
  dumpDeclRef(D->getSuperClass(), "super");
  dumpDeclRef(D->getClassInterface());
}

void TextNodeDumper::VisitObjCCompatibleAliasDecl(
    const ObjCCompatibleAliasDecl *D) {
  dumpName(D);
  dumpDeclRef(D->getClassInterface());
  OS << " ";
  dumpLocation(D->getClassInterfaceLoc());
}

void TextNodeDumper::VisitObjCPropertyDecl(const ObjCPropertyDecl *D) {
  dumpName(D);
  dumpType(D->getType());

  if (D->getPropertyImplementation() == ObjCPropertyDecl::Required)
    OS << " required";
  else if (D->getPropertyImplementation() == ObjCPropertyDecl::Optional)
    OS << " optional";

  ObjCPropertyAttribute::Kind Attrs = D->getPropertyAttributes();
  if (Attrs != ObjCPropertyAttribute::kind_noattr) {
    if (Attrs & ObjCPropertyAttribute::kind_readonly)
      OS << " readonly";
    if (Attrs & ObjCPropertyAttribute::kind_assign)
      OS << " assign";
    if (Attrs & ObjCPropertyAttribute::kind_readwrite)
      OS << " readwrite";
    if (Attrs & ObjCPropertyAttribute::kind_retain)
      OS << " retain";
    if (Attrs & ObjCPropertyAttribute::kind_copy)
      OS << " copy";
    if (Attrs & ObjCPropertyAttribute::kind_nonatomic)
      OS << " nonatomic";
    if (Attrs & ObjCPropertyAttribute::kind_atomic)
      OS << " atomic";
    if (Attrs & ObjCPropertyAttribute::kind_weak)
      OS << " weak";
    if (Attrs & ObjCPropertyAttribute::kind_strong)
      OS << " strong";
    if (Attrs & ObjCPropertyAttribute::kind_unsafe_unretained)
      OS << " unsafe_unretained";
    if (Attrs & ObjCPropertyAttribute::kind_class)
      OS << " class";
    if (Attrs & ObjCPropertyAttribute::kind_direct)
      OS << " direct";
    if (Attrs & ObjCPropertyAttribute::kind_getter)
      dumpDeclRef(D->getGetterMethodDecl(), "getter");
    if (Attrs & ObjCPropertyAttribute::kind_setter)
      dumpDeclRef(D->getSetterMethodDecl(), "setter");
  }
}

void TextNodeDumper::VisitObjCPropertyImplDecl(const ObjCPropertyImplDecl *D) {
  dumpName(D->getPropertyDecl());
  if (D->getPropertyImplementation() == ObjCPropertyImplDecl::Synthesize)
    OS << " synthesize";
  else
    OS << " dynamic";
  dumpDeclRef(D->getPropertyDecl());
  dumpDeclRef(D->getPropertyIvarDecl());
}

void TextNodeDumper::VisitBlockDecl(const BlockDecl *D) {
  if (D->isVariadic())
    OS << " variadic";

  if (D->capturesCXXThis())
    OS << " captures_this";
}

void TextNodeDumper::VisitConceptDecl(const ConceptDecl *D) {
  dumpName(D);
}<|MERGE_RESOLUTION|>--- conflicted
+++ resolved
@@ -834,31 +834,8 @@
 
 void TextNodeDumper::VisitUnaryExprOrTypeTraitExpr(
     const UnaryExprOrTypeTraitExpr *Node) {
-<<<<<<< HEAD
-  switch (Node->getKind()) {
-  case UETT_SizeOf:
-    OS << " sizeof";
-    break;
-  case UETT_AlignOf:
-    OS << " alignof";
-    break;
-  case UETT_PtrAuthTypeDiscriminator:
-    OS << "__builtin_ptrauth_type_discriminator";
-    break;
-  case UETT_VecStep:
-    OS << " vec_step";
-    break;
-  case UETT_OpenMPRequiredSimdAlign:
-    OS << " __builtin_omp_required_simd_align";
-    break;
-  case UETT_PreferredAlignOf:
-    OS << " __alignof";
-    break;
-  }
-=======
   OS << " " << getTraitSpelling(Node->getKind());
 
->>>>>>> 78e636b3
   if (Node->isArgumentType())
     dumpType(Node->getArgumentType());
 }
