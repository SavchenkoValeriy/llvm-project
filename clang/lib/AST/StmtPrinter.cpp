//===- StmtPrinter.cpp - Printing implementation for Stmt ASTs ------------===//
//
// Part of the LLVM Project, under the Apache License v2.0 with LLVM Exceptions.
// See https://llvm.org/LICENSE.txt for license information.
// SPDX-License-Identifier: Apache-2.0 WITH LLVM-exception
//
//===----------------------------------------------------------------------===//
//
// This file implements the Stmt::dumpPretty/Stmt::printPretty methods, which
// pretty print the AST back out to C code.
//
//===----------------------------------------------------------------------===//

#include "clang/AST/ASTContext.h"
#include "clang/AST/Attr.h"
#include "clang/AST/Decl.h"
#include "clang/AST/DeclBase.h"
#include "clang/AST/DeclCXX.h"
#include "clang/AST/DeclObjC.h"
#include "clang/AST/DeclOpenMP.h"
#include "clang/AST/DeclTemplate.h"
#include "clang/AST/Expr.h"
#include "clang/AST/ExprCXX.h"
#include "clang/AST/ExprObjC.h"
#include "clang/AST/ExprOpenMP.h"
#include "clang/AST/NestedNameSpecifier.h"
#include "clang/AST/OpenMPClause.h"
#include "clang/AST/PrettyPrinter.h"
#include "clang/AST/Stmt.h"
#include "clang/AST/StmtCXX.h"
#include "clang/AST/StmtObjC.h"
#include "clang/AST/StmtOpenMP.h"
#include "clang/AST/StmtVisitor.h"
#include "clang/AST/TemplateBase.h"
#include "clang/AST/Type.h"
#include "clang/Basic/CharInfo.h"
#include "clang/Basic/ExpressionTraits.h"
#include "clang/Basic/IdentifierTable.h"
#include "clang/Basic/JsonSupport.h"
#include "clang/Basic/LLVM.h"
#include "clang/Basic/Lambda.h"
#include "clang/Basic/OpenMPKinds.h"
#include "clang/Basic/OperatorKinds.h"
#include "clang/Basic/SourceLocation.h"
#include "clang/Basic/TypeTraits.h"
#include "clang/Lex/Lexer.h"
#include "llvm/ADT/ArrayRef.h"
#include "llvm/ADT/SmallString.h"
#include "llvm/ADT/SmallVector.h"
#include "llvm/ADT/StringRef.h"
#include "llvm/Support/Casting.h"
#include "llvm/Support/Compiler.h"
#include "llvm/Support/ErrorHandling.h"
#include "llvm/Support/Format.h"
#include "llvm/Support/raw_ostream.h"
#include <cassert>
#include <string>

using namespace clang;

//===----------------------------------------------------------------------===//
// StmtPrinter Visitor
//===----------------------------------------------------------------------===//

namespace {

  class StmtPrinter : public StmtVisitor<StmtPrinter> {
    raw_ostream &OS;
    unsigned IndentLevel;
    PrinterHelper* Helper;
    PrintingPolicy Policy;
    std::string NL;
    const ASTContext *Context;

  public:
    StmtPrinter(raw_ostream &os, PrinterHelper *helper,
                const PrintingPolicy &Policy, unsigned Indentation = 0,
                StringRef NL = "\n", const ASTContext *Context = nullptr)
        : OS(os), IndentLevel(Indentation), Helper(helper), Policy(Policy),
          NL(NL), Context(Context) {}

    void PrintStmt(Stmt *S) { PrintStmt(S, Policy.Indentation); }

    void PrintStmt(Stmt *S, int SubIndent) {
      IndentLevel += SubIndent;
      if (S && isa<Expr>(S)) {
        // If this is an expr used in a stmt context, indent and newline it.
        Indent();
        Visit(S);
        OS << ";" << NL;
      } else if (S) {
        Visit(S);
      } else {
        Indent() << "<<<NULL STATEMENT>>>" << NL;
      }
      IndentLevel -= SubIndent;
    }

    void PrintInitStmt(Stmt *S, unsigned PrefixWidth) {
      // FIXME: Cope better with odd prefix widths.
      IndentLevel += (PrefixWidth + 1) / 2;
      if (auto *DS = dyn_cast<DeclStmt>(S))
        PrintRawDeclStmt(DS);
      else
        PrintExpr(cast<Expr>(S));
      OS << "; ";
      IndentLevel -= (PrefixWidth + 1) / 2;
    }

    void PrintControlledStmt(Stmt *S) {
      if (auto *CS = dyn_cast<CompoundStmt>(S)) {
        OS << " ";
        PrintRawCompoundStmt(CS);
        OS << NL;
      } else {
        OS << NL;
        PrintStmt(S);
      }
    }

    void PrintRawCompoundStmt(CompoundStmt *S);
    void PrintRawDecl(Decl *D);
    void PrintRawDeclStmt(const DeclStmt *S);
    void PrintRawIfStmt(IfStmt *If);
    void PrintRawCXXCatchStmt(CXXCatchStmt *Catch);
    void PrintCallArgs(CallExpr *E);
    void PrintRawSEHExceptHandler(SEHExceptStmt *S);
    void PrintRawSEHFinallyStmt(SEHFinallyStmt *S);
    void PrintOMPExecutableDirective(OMPExecutableDirective *S,
                                     bool ForceNoStmt = false);

    void PrintExpr(Expr *E) {
      if (E)
        Visit(E);
      else
        OS << "<null expr>";
    }

    raw_ostream &Indent(int Delta = 0) {
      for (int i = 0, e = IndentLevel+Delta; i < e; ++i)
        OS << "  ";
      return OS;
    }

    void Visit(Stmt* S) {
      if (Helper && Helper->handledStmt(S,OS))
          return;
      else StmtVisitor<StmtPrinter>::Visit(S);
    }

    void VisitStmt(Stmt *Node) LLVM_ATTRIBUTE_UNUSED {
      Indent() << "<<unknown stmt type>>" << NL;
    }

    void VisitExpr(Expr *Node) LLVM_ATTRIBUTE_UNUSED {
      OS << "<<unknown expr type>>";
    }

    void VisitCXXNamedCastExpr(CXXNamedCastExpr *Node);

#define ABSTRACT_STMT(CLASS)
#define STMT(CLASS, PARENT) \
    void Visit##CLASS(CLASS *Node);
#include "clang/AST/StmtNodes.inc"
  };

} // namespace

//===----------------------------------------------------------------------===//
//  Stmt printing methods.
//===----------------------------------------------------------------------===//

/// PrintRawCompoundStmt - Print a compound stmt without indenting the {, and
/// with no newline after the }.
void StmtPrinter::PrintRawCompoundStmt(CompoundStmt *Node) {
  OS << "{" << NL;
  for (auto *I : Node->body())
    PrintStmt(I);

  Indent() << "}";
}

void StmtPrinter::PrintRawDecl(Decl *D) {
  D->print(OS, Policy, IndentLevel);
}

void StmtPrinter::PrintRawDeclStmt(const DeclStmt *S) {
  SmallVector<Decl *, 2> Decls(S->decls());
  Decl::printGroup(Decls.data(), Decls.size(), OS, Policy, IndentLevel);
}

void StmtPrinter::VisitNullStmt(NullStmt *Node) {
  Indent() << ";" << NL;
}

void StmtPrinter::VisitDeclStmt(DeclStmt *Node) {
  Indent();
  PrintRawDeclStmt(Node);
  OS << ";" << NL;
}

void StmtPrinter::VisitCompoundStmt(CompoundStmt *Node) {
  Indent();
  PrintRawCompoundStmt(Node);
  OS << "" << NL;
}

void StmtPrinter::VisitCaseStmt(CaseStmt *Node) {
  Indent(-1) << "case ";
  PrintExpr(Node->getLHS());
  if (Node->getRHS()) {
    OS << " ... ";
    PrintExpr(Node->getRHS());
  }
  OS << ":" << NL;

  PrintStmt(Node->getSubStmt(), 0);
}

void StmtPrinter::VisitDefaultStmt(DefaultStmt *Node) {
  Indent(-1) << "default:" << NL;
  PrintStmt(Node->getSubStmt(), 0);
}

void StmtPrinter::VisitLabelStmt(LabelStmt *Node) {
  Indent(-1) << Node->getName() << ":" << NL;
  PrintStmt(Node->getSubStmt(), 0);
}

void StmtPrinter::VisitAttributedStmt(AttributedStmt *Node) {
  for (const auto *Attr : Node->getAttrs()) {
    Attr->printPretty(OS, Policy);
  }

  PrintStmt(Node->getSubStmt(), 0);
}

void StmtPrinter::PrintRawIfStmt(IfStmt *If) {
  OS << "if (";
  if (If->getInit())
    PrintInitStmt(If->getInit(), 4);
  if (const DeclStmt *DS = If->getConditionVariableDeclStmt())
    PrintRawDeclStmt(DS);
  else
    PrintExpr(If->getCond());
  OS << ')';

  if (auto *CS = dyn_cast<CompoundStmt>(If->getThen())) {
    OS << ' ';
    PrintRawCompoundStmt(CS);
    OS << (If->getElse() ? " " : NL);
  } else {
    OS << NL;
    PrintStmt(If->getThen());
    if (If->getElse()) Indent();
  }

  if (Stmt *Else = If->getElse()) {
    OS << "else";

    if (auto *CS = dyn_cast<CompoundStmt>(Else)) {
      OS << ' ';
      PrintRawCompoundStmt(CS);
      OS << NL;
    } else if (auto *ElseIf = dyn_cast<IfStmt>(Else)) {
      OS << ' ';
      PrintRawIfStmt(ElseIf);
    } else {
      OS << NL;
      PrintStmt(If->getElse());
    }
  }
}

void StmtPrinter::VisitIfStmt(IfStmt *If) {
  Indent();
  PrintRawIfStmt(If);
}

void StmtPrinter::VisitSwitchStmt(SwitchStmt *Node) {
  Indent() << "switch (";
  if (Node->getInit())
    PrintInitStmt(Node->getInit(), 8);
  if (const DeclStmt *DS = Node->getConditionVariableDeclStmt())
    PrintRawDeclStmt(DS);
  else
    PrintExpr(Node->getCond());
  OS << ")";
  PrintControlledStmt(Node->getBody());
}

void StmtPrinter::VisitWhileStmt(WhileStmt *Node) {
  Indent() << "while (";
  if (const DeclStmt *DS = Node->getConditionVariableDeclStmt())
    PrintRawDeclStmt(DS);
  else
    PrintExpr(Node->getCond());
  OS << ")" << NL;
  PrintStmt(Node->getBody());
}

void StmtPrinter::VisitDoStmt(DoStmt *Node) {
  Indent() << "do ";
  if (auto *CS = dyn_cast<CompoundStmt>(Node->getBody())) {
    PrintRawCompoundStmt(CS);
    OS << " ";
  } else {
    OS << NL;
    PrintStmt(Node->getBody());
    Indent();
  }

  OS << "while (";
  PrintExpr(Node->getCond());
  OS << ");" << NL;
}

void StmtPrinter::VisitForStmt(ForStmt *Node) {
  Indent() << "for (";
  if (Node->getInit())
    PrintInitStmt(Node->getInit(), 5);
  else
    OS << (Node->getCond() ? "; " : ";");
  if (Node->getCond())
    PrintExpr(Node->getCond());
  OS << ";";
  if (Node->getInc()) {
    OS << " ";
    PrintExpr(Node->getInc());
  }
  OS << ")";
  PrintControlledStmt(Node->getBody());
}

void StmtPrinter::VisitObjCForCollectionStmt(ObjCForCollectionStmt *Node) {
  Indent() << "for (";
  if (auto *DS = dyn_cast<DeclStmt>(Node->getElement()))
    PrintRawDeclStmt(DS);
  else
    PrintExpr(cast<Expr>(Node->getElement()));
  OS << " in ";
  PrintExpr(Node->getCollection());
  OS << ")";
  PrintControlledStmt(Node->getBody());
}

void StmtPrinter::VisitCXXForRangeStmt(CXXForRangeStmt *Node) {
  Indent() << "for (";
  if (Node->getInit())
    PrintInitStmt(Node->getInit(), 5);
  PrintingPolicy SubPolicy(Policy);
  SubPolicy.SuppressInitializers = true;
  Node->getLoopVariable()->print(OS, SubPolicy, IndentLevel);
  OS << " : ";
  PrintExpr(Node->getRangeInit());
  OS << ")";
  PrintControlledStmt(Node->getBody());
}

void StmtPrinter::VisitMSDependentExistsStmt(MSDependentExistsStmt *Node) {
  Indent();
  if (Node->isIfExists())
    OS << "__if_exists (";
  else
    OS << "__if_not_exists (";

  if (NestedNameSpecifier *Qualifier
        = Node->getQualifierLoc().getNestedNameSpecifier())
    Qualifier->print(OS, Policy);

  OS << Node->getNameInfo() << ") ";

  PrintRawCompoundStmt(Node->getSubStmt());
}

void StmtPrinter::VisitGotoStmt(GotoStmt *Node) {
  Indent() << "goto " << Node->getLabel()->getName() << ";";
  if (Policy.IncludeNewlines) OS << NL;
}

void StmtPrinter::VisitIndirectGotoStmt(IndirectGotoStmt *Node) {
  Indent() << "goto *";
  PrintExpr(Node->getTarget());
  OS << ";";
  if (Policy.IncludeNewlines) OS << NL;
}

void StmtPrinter::VisitContinueStmt(ContinueStmt *Node) {
  Indent() << "continue;";
  if (Policy.IncludeNewlines) OS << NL;
}

void StmtPrinter::VisitBreakStmt(BreakStmt *Node) {
  Indent() << "break;";
  if (Policy.IncludeNewlines) OS << NL;
}

void StmtPrinter::VisitReturnStmt(ReturnStmt *Node) {
  Indent() << "return";
  if (Node->getRetValue()) {
    OS << " ";
    PrintExpr(Node->getRetValue());
  }
  OS << ";";
  if (Policy.IncludeNewlines) OS << NL;
}

void StmtPrinter::VisitGCCAsmStmt(GCCAsmStmt *Node) {
  Indent() << "asm ";

  if (Node->isVolatile())
    OS << "volatile ";

  if (Node->isAsmGoto())
    OS << "goto ";

  OS << "(";
  VisitStringLiteral(Node->getAsmString());

  // Outputs
  if (Node->getNumOutputs() != 0 || Node->getNumInputs() != 0 ||
      Node->getNumClobbers() != 0 || Node->getNumLabels() != 0)
    OS << " : ";

  for (unsigned i = 0, e = Node->getNumOutputs(); i != e; ++i) {
    if (i != 0)
      OS << ", ";

    if (!Node->getOutputName(i).empty()) {
      OS << '[';
      OS << Node->getOutputName(i);
      OS << "] ";
    }

    VisitStringLiteral(Node->getOutputConstraintLiteral(i));
    OS << " (";
    Visit(Node->getOutputExpr(i));
    OS << ")";
  }

  // Inputs
  if (Node->getNumInputs() != 0 || Node->getNumClobbers() != 0 ||
      Node->getNumLabels() != 0)
    OS << " : ";

  for (unsigned i = 0, e = Node->getNumInputs(); i != e; ++i) {
    if (i != 0)
      OS << ", ";

    if (!Node->getInputName(i).empty()) {
      OS << '[';
      OS << Node->getInputName(i);
      OS << "] ";
    }

    VisitStringLiteral(Node->getInputConstraintLiteral(i));
    OS << " (";
    Visit(Node->getInputExpr(i));
    OS << ")";
  }

  // Clobbers
  if (Node->getNumClobbers() != 0 || Node->getNumLabels())
    OS << " : ";

  for (unsigned i = 0, e = Node->getNumClobbers(); i != e; ++i) {
    if (i != 0)
      OS << ", ";

    VisitStringLiteral(Node->getClobberStringLiteral(i));
  }

  // Labels
  if (Node->getNumLabels() != 0)
    OS << " : ";

  for (unsigned i = 0, e = Node->getNumLabels(); i != e; ++i) {
    if (i != 0)
      OS << ", ";
    OS << Node->getLabelName(i);
  }

  OS << ");";
  if (Policy.IncludeNewlines) OS << NL;
}

void StmtPrinter::VisitMSAsmStmt(MSAsmStmt *Node) {
  // FIXME: Implement MS style inline asm statement printer.
  Indent() << "__asm ";
  if (Node->hasBraces())
    OS << "{" << NL;
  OS << Node->getAsmString() << NL;
  if (Node->hasBraces())
    Indent() << "}" << NL;
}

void StmtPrinter::VisitCapturedStmt(CapturedStmt *Node) {
  PrintStmt(Node->getCapturedDecl()->getBody());
}

void StmtPrinter::VisitObjCAtTryStmt(ObjCAtTryStmt *Node) {
  Indent() << "@try";
  if (auto *TS = dyn_cast<CompoundStmt>(Node->getTryBody())) {
    PrintRawCompoundStmt(TS);
    OS << NL;
  }

  for (unsigned I = 0, N = Node->getNumCatchStmts(); I != N; ++I) {
    ObjCAtCatchStmt *catchStmt = Node->getCatchStmt(I);
    Indent() << "@catch(";
    if (catchStmt->getCatchParamDecl()) {
      if (Decl *DS = catchStmt->getCatchParamDecl())
        PrintRawDecl(DS);
    }
    OS << ")";
    if (auto *CS = dyn_cast<CompoundStmt>(catchStmt->getCatchBody())) {
      PrintRawCompoundStmt(CS);
      OS << NL;
    }
  }

  if (auto *FS = static_cast<ObjCAtFinallyStmt *>(Node->getFinallyStmt())) {
    Indent() << "@finally";
    PrintRawCompoundStmt(dyn_cast<CompoundStmt>(FS->getFinallyBody()));
    OS << NL;
  }
}

void StmtPrinter::VisitObjCAtFinallyStmt(ObjCAtFinallyStmt *Node) {
}

void StmtPrinter::VisitObjCAtCatchStmt (ObjCAtCatchStmt *Node) {
  Indent() << "@catch (...) { /* todo */ } " << NL;
}

void StmtPrinter::VisitObjCAtThrowStmt(ObjCAtThrowStmt *Node) {
  Indent() << "@throw";
  if (Node->getThrowExpr()) {
    OS << " ";
    PrintExpr(Node->getThrowExpr());
  }
  OS << ";" << NL;
}

void StmtPrinter::VisitObjCAvailabilityCheckExpr(
    ObjCAvailabilityCheckExpr *Node) {
  OS << "@available(...)";
}

void StmtPrinter::VisitObjCAtSynchronizedStmt(ObjCAtSynchronizedStmt *Node) {
  Indent() << "@synchronized (";
  PrintExpr(Node->getSynchExpr());
  OS << ")";
  PrintRawCompoundStmt(Node->getSynchBody());
  OS << NL;
}

void StmtPrinter::VisitObjCAutoreleasePoolStmt(ObjCAutoreleasePoolStmt *Node) {
  Indent() << "@autoreleasepool";
  PrintRawCompoundStmt(dyn_cast<CompoundStmt>(Node->getSubStmt()));
  OS << NL;
}

void StmtPrinter::PrintRawCXXCatchStmt(CXXCatchStmt *Node) {
  OS << "catch (";
  if (Decl *ExDecl = Node->getExceptionDecl())
    PrintRawDecl(ExDecl);
  else
    OS << "...";
  OS << ") ";
  PrintRawCompoundStmt(cast<CompoundStmt>(Node->getHandlerBlock()));
}

void StmtPrinter::VisitCXXCatchStmt(CXXCatchStmt *Node) {
  Indent();
  PrintRawCXXCatchStmt(Node);
  OS << NL;
}

void StmtPrinter::VisitCXXTryStmt(CXXTryStmt *Node) {
  Indent() << "try ";
  PrintRawCompoundStmt(Node->getTryBlock());
  for (unsigned i = 0, e = Node->getNumHandlers(); i < e; ++i) {
    OS << " ";
    PrintRawCXXCatchStmt(Node->getHandler(i));
  }
  OS << NL;
}

void StmtPrinter::VisitSEHTryStmt(SEHTryStmt *Node) {
  Indent() << (Node->getIsCXXTry() ? "try " : "__try ");
  PrintRawCompoundStmt(Node->getTryBlock());
  SEHExceptStmt *E = Node->getExceptHandler();
  SEHFinallyStmt *F = Node->getFinallyHandler();
  if(E)
    PrintRawSEHExceptHandler(E);
  else {
    assert(F && "Must have a finally block...");
    PrintRawSEHFinallyStmt(F);
  }
  OS << NL;
}

void StmtPrinter::PrintRawSEHFinallyStmt(SEHFinallyStmt *Node) {
  OS << "__finally ";
  PrintRawCompoundStmt(Node->getBlock());
  OS << NL;
}

void StmtPrinter::PrintRawSEHExceptHandler(SEHExceptStmt *Node) {
  OS << "__except (";
  VisitExpr(Node->getFilterExpr());
  OS << ")" << NL;
  PrintRawCompoundStmt(Node->getBlock());
  OS << NL;
}

void StmtPrinter::VisitSEHExceptStmt(SEHExceptStmt *Node) {
  Indent();
  PrintRawSEHExceptHandler(Node);
  OS << NL;
}

void StmtPrinter::VisitSEHFinallyStmt(SEHFinallyStmt *Node) {
  Indent();
  PrintRawSEHFinallyStmt(Node);
  OS << NL;
}

void StmtPrinter::VisitSEHLeaveStmt(SEHLeaveStmt *Node) {
  Indent() << "__leave;";
  if (Policy.IncludeNewlines) OS << NL;
}

//===----------------------------------------------------------------------===//
//  OpenMP directives printing methods
//===----------------------------------------------------------------------===//

void StmtPrinter::PrintOMPExecutableDirective(OMPExecutableDirective *S,
                                              bool ForceNoStmt) {
  OMPClausePrinter Printer(OS, Policy);
  ArrayRef<OMPClause *> Clauses = S->clauses();
  for (auto *Clause : Clauses)
    if (Clause && !Clause->isImplicit()) {
      OS << ' ';
      Printer.Visit(Clause);
    }
  OS << NL;
  if (!ForceNoStmt && S->hasAssociatedStmt())
    PrintStmt(S->getInnermostCapturedStmt()->getCapturedStmt());
}

void StmtPrinter::VisitOMPParallelDirective(OMPParallelDirective *Node) {
  Indent() << "#pragma omp parallel";
  PrintOMPExecutableDirective(Node);
}

void StmtPrinter::VisitOMPSimdDirective(OMPSimdDirective *Node) {
  Indent() << "#pragma omp simd";
  PrintOMPExecutableDirective(Node);
}

void StmtPrinter::VisitOMPForDirective(OMPForDirective *Node) {
  Indent() << "#pragma omp for";
  PrintOMPExecutableDirective(Node);
}

void StmtPrinter::VisitOMPForSimdDirective(OMPForSimdDirective *Node) {
  Indent() << "#pragma omp for simd";
  PrintOMPExecutableDirective(Node);
}

void StmtPrinter::VisitOMPSectionsDirective(OMPSectionsDirective *Node) {
  Indent() << "#pragma omp sections";
  PrintOMPExecutableDirective(Node);
}

void StmtPrinter::VisitOMPSectionDirective(OMPSectionDirective *Node) {
  Indent() << "#pragma omp section";
  PrintOMPExecutableDirective(Node);
}

void StmtPrinter::VisitOMPSingleDirective(OMPSingleDirective *Node) {
  Indent() << "#pragma omp single";
  PrintOMPExecutableDirective(Node);
}

void StmtPrinter::VisitOMPMasterDirective(OMPMasterDirective *Node) {
  Indent() << "#pragma omp master";
  PrintOMPExecutableDirective(Node);
}

void StmtPrinter::VisitOMPCriticalDirective(OMPCriticalDirective *Node) {
  Indent() << "#pragma omp critical";
  if (Node->getDirectiveName().getName()) {
    OS << " (";
    Node->getDirectiveName().printName(OS, Policy);
    OS << ")";
  }
  PrintOMPExecutableDirective(Node);
}

void StmtPrinter::VisitOMPParallelForDirective(OMPParallelForDirective *Node) {
  Indent() << "#pragma omp parallel for";
  PrintOMPExecutableDirective(Node);
}

void StmtPrinter::VisitOMPParallelForSimdDirective(
    OMPParallelForSimdDirective *Node) {
  Indent() << "#pragma omp parallel for simd";
  PrintOMPExecutableDirective(Node);
}

void StmtPrinter::VisitOMPParallelMasterDirective(
    OMPParallelMasterDirective *Node) {
  Indent() << "#pragma omp parallel master";
  PrintOMPExecutableDirective(Node);
}

void StmtPrinter::VisitOMPParallelSectionsDirective(
    OMPParallelSectionsDirective *Node) {
  Indent() << "#pragma omp parallel sections";
  PrintOMPExecutableDirective(Node);
}

void StmtPrinter::VisitOMPTaskDirective(OMPTaskDirective *Node) {
  Indent() << "#pragma omp task";
  PrintOMPExecutableDirective(Node);
}

void StmtPrinter::VisitOMPTaskyieldDirective(OMPTaskyieldDirective *Node) {
  Indent() << "#pragma omp taskyield";
  PrintOMPExecutableDirective(Node);
}

void StmtPrinter::VisitOMPBarrierDirective(OMPBarrierDirective *Node) {
  Indent() << "#pragma omp barrier";
  PrintOMPExecutableDirective(Node);
}

void StmtPrinter::VisitOMPTaskwaitDirective(OMPTaskwaitDirective *Node) {
  Indent() << "#pragma omp taskwait";
  PrintOMPExecutableDirective(Node);
}

void StmtPrinter::VisitOMPTaskgroupDirective(OMPTaskgroupDirective *Node) {
  Indent() << "#pragma omp taskgroup";
  PrintOMPExecutableDirective(Node);
}

void StmtPrinter::VisitOMPFlushDirective(OMPFlushDirective *Node) {
  Indent() << "#pragma omp flush";
  PrintOMPExecutableDirective(Node);
}

void StmtPrinter::VisitOMPDepobjDirective(OMPDepobjDirective *Node) {
  Indent() << "#pragma omp depobj";
  PrintOMPExecutableDirective(Node);
}

void StmtPrinter::VisitOMPScanDirective(OMPScanDirective *Node) {
  Indent() << "#pragma omp scan";
  PrintOMPExecutableDirective(Node);
}

void StmtPrinter::VisitOMPOrderedDirective(OMPOrderedDirective *Node) {
  Indent() << "#pragma omp ordered";
  PrintOMPExecutableDirective(Node, Node->hasClausesOfKind<OMPDependClause>());
}

void StmtPrinter::VisitOMPAtomicDirective(OMPAtomicDirective *Node) {
  Indent() << "#pragma omp atomic";
  PrintOMPExecutableDirective(Node);
}

void StmtPrinter::VisitOMPTargetDirective(OMPTargetDirective *Node) {
  Indent() << "#pragma omp target";
  PrintOMPExecutableDirective(Node);
}

void StmtPrinter::VisitOMPTargetDataDirective(OMPTargetDataDirective *Node) {
  Indent() << "#pragma omp target data";
  PrintOMPExecutableDirective(Node);
}

void StmtPrinter::VisitOMPTargetEnterDataDirective(
    OMPTargetEnterDataDirective *Node) {
  Indent() << "#pragma omp target enter data";
  PrintOMPExecutableDirective(Node, /*ForceNoStmt=*/true);
}

void StmtPrinter::VisitOMPTargetExitDataDirective(
    OMPTargetExitDataDirective *Node) {
  Indent() << "#pragma omp target exit data";
  PrintOMPExecutableDirective(Node, /*ForceNoStmt=*/true);
}

void StmtPrinter::VisitOMPTargetParallelDirective(
    OMPTargetParallelDirective *Node) {
  Indent() << "#pragma omp target parallel";
  PrintOMPExecutableDirective(Node);
}

void StmtPrinter::VisitOMPTargetParallelForDirective(
    OMPTargetParallelForDirective *Node) {
  Indent() << "#pragma omp target parallel for";
  PrintOMPExecutableDirective(Node);
}

void StmtPrinter::VisitOMPTeamsDirective(OMPTeamsDirective *Node) {
  Indent() << "#pragma omp teams";
  PrintOMPExecutableDirective(Node);
}

void StmtPrinter::VisitOMPCancellationPointDirective(
    OMPCancellationPointDirective *Node) {
  Indent() << "#pragma omp cancellation point "
           << getOpenMPDirectiveName(Node->getCancelRegion());
  PrintOMPExecutableDirective(Node);
}

void StmtPrinter::VisitOMPCancelDirective(OMPCancelDirective *Node) {
  Indent() << "#pragma omp cancel "
           << getOpenMPDirectiveName(Node->getCancelRegion());
  PrintOMPExecutableDirective(Node);
}

void StmtPrinter::VisitOMPTaskLoopDirective(OMPTaskLoopDirective *Node) {
  Indent() << "#pragma omp taskloop";
  PrintOMPExecutableDirective(Node);
}

void StmtPrinter::VisitOMPTaskLoopSimdDirective(
    OMPTaskLoopSimdDirective *Node) {
  Indent() << "#pragma omp taskloop simd";
  PrintOMPExecutableDirective(Node);
}

void StmtPrinter::VisitOMPMasterTaskLoopDirective(
    OMPMasterTaskLoopDirective *Node) {
  Indent() << "#pragma omp master taskloop";
  PrintOMPExecutableDirective(Node);
}

void StmtPrinter::VisitOMPMasterTaskLoopSimdDirective(
    OMPMasterTaskLoopSimdDirective *Node) {
  Indent() << "#pragma omp master taskloop simd";
  PrintOMPExecutableDirective(Node);
}

void StmtPrinter::VisitOMPParallelMasterTaskLoopDirective(
    OMPParallelMasterTaskLoopDirective *Node) {
  Indent() << "#pragma omp parallel master taskloop";
  PrintOMPExecutableDirective(Node);
}

void StmtPrinter::VisitOMPParallelMasterTaskLoopSimdDirective(
    OMPParallelMasterTaskLoopSimdDirective *Node) {
  Indent() << "#pragma omp parallel master taskloop simd";
  PrintOMPExecutableDirective(Node);
}

void StmtPrinter::VisitOMPDistributeDirective(OMPDistributeDirective *Node) {
  Indent() << "#pragma omp distribute";
  PrintOMPExecutableDirective(Node);
}

void StmtPrinter::VisitOMPTargetUpdateDirective(
    OMPTargetUpdateDirective *Node) {
  Indent() << "#pragma omp target update";
  PrintOMPExecutableDirective(Node, /*ForceNoStmt=*/true);
}

void StmtPrinter::VisitOMPDistributeParallelForDirective(
    OMPDistributeParallelForDirective *Node) {
  Indent() << "#pragma omp distribute parallel for";
  PrintOMPExecutableDirective(Node);
}

void StmtPrinter::VisitOMPDistributeParallelForSimdDirective(
    OMPDistributeParallelForSimdDirective *Node) {
  Indent() << "#pragma omp distribute parallel for simd";
  PrintOMPExecutableDirective(Node);
}

void StmtPrinter::VisitOMPDistributeSimdDirective(
    OMPDistributeSimdDirective *Node) {
  Indent() << "#pragma omp distribute simd";
  PrintOMPExecutableDirective(Node);
}

void StmtPrinter::VisitOMPTargetParallelForSimdDirective(
    OMPTargetParallelForSimdDirective *Node) {
  Indent() << "#pragma omp target parallel for simd";
  PrintOMPExecutableDirective(Node);
}

void StmtPrinter::VisitOMPTargetSimdDirective(OMPTargetSimdDirective *Node) {
  Indent() << "#pragma omp target simd";
  PrintOMPExecutableDirective(Node);
}

void StmtPrinter::VisitOMPTeamsDistributeDirective(
    OMPTeamsDistributeDirective *Node) {
  Indent() << "#pragma omp teams distribute";
  PrintOMPExecutableDirective(Node);
}

void StmtPrinter::VisitOMPTeamsDistributeSimdDirective(
    OMPTeamsDistributeSimdDirective *Node) {
  Indent() << "#pragma omp teams distribute simd";
  PrintOMPExecutableDirective(Node);
}

void StmtPrinter::VisitOMPTeamsDistributeParallelForSimdDirective(
    OMPTeamsDistributeParallelForSimdDirective *Node) {
  Indent() << "#pragma omp teams distribute parallel for simd";
  PrintOMPExecutableDirective(Node);
}

void StmtPrinter::VisitOMPTeamsDistributeParallelForDirective(
    OMPTeamsDistributeParallelForDirective *Node) {
  Indent() << "#pragma omp teams distribute parallel for";
  PrintOMPExecutableDirective(Node);
}

void StmtPrinter::VisitOMPTargetTeamsDirective(OMPTargetTeamsDirective *Node) {
  Indent() << "#pragma omp target teams";
  PrintOMPExecutableDirective(Node);
}

void StmtPrinter::VisitOMPTargetTeamsDistributeDirective(
    OMPTargetTeamsDistributeDirective *Node) {
  Indent() << "#pragma omp target teams distribute";
  PrintOMPExecutableDirective(Node);
}

void StmtPrinter::VisitOMPTargetTeamsDistributeParallelForDirective(
    OMPTargetTeamsDistributeParallelForDirective *Node) {
  Indent() << "#pragma omp target teams distribute parallel for";
  PrintOMPExecutableDirective(Node);
}

void StmtPrinter::VisitOMPTargetTeamsDistributeParallelForSimdDirective(
    OMPTargetTeamsDistributeParallelForSimdDirective *Node) {
  Indent() << "#pragma omp target teams distribute parallel for simd";
  PrintOMPExecutableDirective(Node);
}

void StmtPrinter::VisitOMPTargetTeamsDistributeSimdDirective(
    OMPTargetTeamsDistributeSimdDirective *Node) {
  Indent() << "#pragma omp target teams distribute simd";
  PrintOMPExecutableDirective(Node);
}

//===----------------------------------------------------------------------===//
//  Expr printing methods.
//===----------------------------------------------------------------------===//

void StmtPrinter::VisitSourceLocExpr(SourceLocExpr *Node) {
  OS << Node->getBuiltinStr() << "()";
}

void StmtPrinter::VisitConstantExpr(ConstantExpr *Node) {
  PrintExpr(Node->getSubExpr());
}

void StmtPrinter::VisitDeclRefExpr(DeclRefExpr *Node) {
  if (const auto *OCED = dyn_cast<OMPCapturedExprDecl>(Node->getDecl())) {
    OCED->getInit()->IgnoreImpCasts()->printPretty(OS, nullptr, Policy);
    return;
  }
  if (NestedNameSpecifier *Qualifier = Node->getQualifier())
    Qualifier->print(OS, Policy);
  if (Node->hasTemplateKeyword())
    OS << "template ";
  OS << Node->getNameInfo();
  if (Node->hasExplicitTemplateArgs())
    printTemplateArgumentList(OS, Node->template_arguments(), Policy);
}

void StmtPrinter::VisitDependentScopeDeclRefExpr(
                                           DependentScopeDeclRefExpr *Node) {
  if (NestedNameSpecifier *Qualifier = Node->getQualifier())
    Qualifier->print(OS, Policy);
  if (Node->hasTemplateKeyword())
    OS << "template ";
  OS << Node->getNameInfo();
  if (Node->hasExplicitTemplateArgs())
    printTemplateArgumentList(OS, Node->template_arguments(), Policy);
}

void StmtPrinter::VisitUnresolvedLookupExpr(UnresolvedLookupExpr *Node) {
  if (Node->getQualifier())
    Node->getQualifier()->print(OS, Policy);
  if (Node->hasTemplateKeyword())
    OS << "template ";
  OS << Node->getNameInfo();
  if (Node->hasExplicitTemplateArgs())
    printTemplateArgumentList(OS, Node->template_arguments(), Policy);
}

static bool isImplicitSelf(const Expr *E) {
  if (const auto *DRE = dyn_cast<DeclRefExpr>(E)) {
    if (const auto *PD = dyn_cast<ImplicitParamDecl>(DRE->getDecl())) {
      if (PD->getParameterKind() == ImplicitParamDecl::ObjCSelf &&
          DRE->getBeginLoc().isInvalid())
        return true;
    }
  }
  return false;
}

void StmtPrinter::VisitObjCIvarRefExpr(ObjCIvarRefExpr *Node) {
  if (Node->getBase()) {
    if (!Policy.SuppressImplicitBase ||
        !isImplicitSelf(Node->getBase()->IgnoreImpCasts())) {
      PrintExpr(Node->getBase());
      OS << (Node->isArrow() ? "->" : ".");
    }
  }
  OS << *Node->getDecl();
}

void StmtPrinter::VisitObjCPropertyRefExpr(ObjCPropertyRefExpr *Node) {
  if (Node->isSuperReceiver())
    OS << "super.";
  else if (Node->isObjectReceiver() && Node->getBase()) {
    PrintExpr(Node->getBase());
    OS << ".";
  } else if (Node->isClassReceiver() && Node->getClassReceiver()) {
    OS << Node->getClassReceiver()->getName() << ".";
  }

  if (Node->isImplicitProperty()) {
    if (const auto *Getter = Node->getImplicitPropertyGetter())
      Getter->getSelector().print(OS);
    else
      OS << SelectorTable::getPropertyNameFromSetterSelector(
          Node->getImplicitPropertySetter()->getSelector());
  } else
    OS << Node->getExplicitProperty()->getName();
}

void StmtPrinter::VisitObjCSubscriptRefExpr(ObjCSubscriptRefExpr *Node) {
  PrintExpr(Node->getBaseExpr());
  OS << "[";
  PrintExpr(Node->getKeyExpr());
  OS << "]";
}

void StmtPrinter::VisitPredefinedExpr(PredefinedExpr *Node) {
  OS << PredefinedExpr::getIdentKindName(Node->getIdentKind());
}

void StmtPrinter::VisitCharacterLiteral(CharacterLiteral *Node) {
  unsigned value = Node->getValue();

  switch (Node->getKind()) {
  case CharacterLiteral::Ascii: break; // no prefix.
  case CharacterLiteral::Wide:  OS << 'L'; break;
  case CharacterLiteral::UTF8:  OS << "u8"; break;
  case CharacterLiteral::UTF16: OS << 'u'; break;
  case CharacterLiteral::UTF32: OS << 'U'; break;
  }

  switch (value) {
  case '\\':
    OS << "'\\\\'";
    break;
  case '\'':
    OS << "'\\''";
    break;
  case '\a':
    // TODO: K&R: the meaning of '\\a' is different in traditional C
    OS << "'\\a'";
    break;
  case '\b':
    OS << "'\\b'";
    break;
  // Nonstandard escape sequence.
  /*case '\e':
    OS << "'\\e'";
    break;*/
  case '\f':
    OS << "'\\f'";
    break;
  case '\n':
    OS << "'\\n'";
    break;
  case '\r':
    OS << "'\\r'";
    break;
  case '\t':
    OS << "'\\t'";
    break;
  case '\v':
    OS << "'\\v'";
    break;
  default:
    // A character literal might be sign-extended, which
    // would result in an invalid \U escape sequence.
    // FIXME: multicharacter literals such as '\xFF\xFF\xFF\xFF'
    // are not correctly handled.
    if ((value & ~0xFFu) == ~0xFFu && Node->getKind() == CharacterLiteral::Ascii)
      value &= 0xFFu;
    if (value < 256 && isPrintable((unsigned char)value))
      OS << "'" << (char)value << "'";
    else if (value < 256)
      OS << "'\\x" << llvm::format("%02x", value) << "'";
    else if (value <= 0xFFFF)
      OS << "'\\u" << llvm::format("%04x", value) << "'";
    else
      OS << "'\\U" << llvm::format("%08x", value) << "'";
  }
}

/// Prints the given expression using the original source text. Returns true on
/// success, false otherwise.
static bool printExprAsWritten(raw_ostream &OS, Expr *E,
                               const ASTContext *Context) {
  if (!Context)
    return false;
  bool Invalid = false;
  StringRef Source = Lexer::getSourceText(
      CharSourceRange::getTokenRange(E->getSourceRange()),
      Context->getSourceManager(), Context->getLangOpts(), &Invalid);
  if (!Invalid) {
    OS << Source;
    return true;
  }
  return false;
}

void StmtPrinter::VisitIntegerLiteral(IntegerLiteral *Node) {
  if (Policy.ConstantsAsWritten && printExprAsWritten(OS, Node, Context))
    return;
  bool isSigned = Node->getType()->isSignedIntegerType();
  OS << Node->getValue().toString(10, isSigned);

  // Emit suffixes.  Integer literals are always a builtin integer type.
  switch (Node->getType()->castAs<BuiltinType>()->getKind()) {
  default: llvm_unreachable("Unexpected type for integer literal!");
  case BuiltinType::Char_S:
  case BuiltinType::Char_U:    OS << "i8"; break;
  case BuiltinType::UChar:     OS << "Ui8"; break;
  case BuiltinType::Short:     OS << "i16"; break;
  case BuiltinType::UShort:    OS << "Ui16"; break;
  case BuiltinType::Int:       break; // no suffix.
  case BuiltinType::UInt:      OS << 'U'; break;
  case BuiltinType::Long:      OS << 'L'; break;
  case BuiltinType::ULong:     OS << "UL"; break;
  case BuiltinType::LongLong:  OS << "LL"; break;
  case BuiltinType::ULongLong: OS << "ULL"; break;
  }
}

void StmtPrinter::VisitFixedPointLiteral(FixedPointLiteral *Node) {
  if (Policy.ConstantsAsWritten && printExprAsWritten(OS, Node, Context))
    return;
  OS << Node->getValueAsString(/*Radix=*/10);

  switch (Node->getType()->castAs<BuiltinType>()->getKind()) {
    default: llvm_unreachable("Unexpected type for fixed point literal!");
    case BuiltinType::ShortFract:   OS << "hr"; break;
    case BuiltinType::ShortAccum:   OS << "hk"; break;
    case BuiltinType::UShortFract:  OS << "uhr"; break;
    case BuiltinType::UShortAccum:  OS << "uhk"; break;
    case BuiltinType::Fract:        OS << "r"; break;
    case BuiltinType::Accum:        OS << "k"; break;
    case BuiltinType::UFract:       OS << "ur"; break;
    case BuiltinType::UAccum:       OS << "uk"; break;
    case BuiltinType::LongFract:    OS << "lr"; break;
    case BuiltinType::LongAccum:    OS << "lk"; break;
    case BuiltinType::ULongFract:   OS << "ulr"; break;
    case BuiltinType::ULongAccum:   OS << "ulk"; break;
  }
}

static void PrintFloatingLiteral(raw_ostream &OS, FloatingLiteral *Node,
                                 bool PrintSuffix) {
  SmallString<16> Str;
  Node->getValue().toString(Str);
  OS << Str;
  if (Str.find_first_not_of("-0123456789") == StringRef::npos)
    OS << '.'; // Trailing dot in order to separate from ints.

  if (!PrintSuffix)
    return;

  // Emit suffixes.  Float literals are always a builtin float type.
  switch (Node->getType()->castAs<BuiltinType>()->getKind()) {
  default: llvm_unreachable("Unexpected type for float literal!");
  case BuiltinType::Half:       break; // FIXME: suffix?
  case BuiltinType::Double:     break; // no suffix.
  case BuiltinType::Float16:    OS << "F16"; break;
  case BuiltinType::Float:      OS << 'F'; break;
  case BuiltinType::LongDouble: OS << 'L'; break;
  case BuiltinType::Float128:   OS << 'Q'; break;
  }
}

void StmtPrinter::VisitFloatingLiteral(FloatingLiteral *Node) {
  if (Policy.ConstantsAsWritten && printExprAsWritten(OS, Node, Context))
    return;
  PrintFloatingLiteral(OS, Node, /*PrintSuffix=*/true);
}

void StmtPrinter::VisitImaginaryLiteral(ImaginaryLiteral *Node) {
  PrintExpr(Node->getSubExpr());
  OS << "i";
}

void StmtPrinter::VisitStringLiteral(StringLiteral *Str) {
  Str->outputString(OS);
}

void StmtPrinter::VisitParenExpr(ParenExpr *Node) {
  OS << "(";
  PrintExpr(Node->getSubExpr());
  OS << ")";
}

void StmtPrinter::VisitUnaryOperator(UnaryOperator *Node) {
  if (!Node->isPostfix()) {
    OS << UnaryOperator::getOpcodeStr(Node->getOpcode());

    // Print a space if this is an "identifier operator" like __real, or if
    // it might be concatenated incorrectly like '+'.
    switch (Node->getOpcode()) {
    default: break;
    case UO_Real:
    case UO_Imag:
    case UO_Extension:
      OS << ' ';
      break;
    case UO_Plus:
    case UO_Minus:
      if (isa<UnaryOperator>(Node->getSubExpr()))
        OS << ' ';
      break;
    }
  }
  PrintExpr(Node->getSubExpr());

  if (Node->isPostfix())
    OS << UnaryOperator::getOpcodeStr(Node->getOpcode());
}

void StmtPrinter::VisitOffsetOfExpr(OffsetOfExpr *Node) {
  OS << "__builtin_offsetof(";
  Node->getTypeSourceInfo()->getType().print(OS, Policy);
  OS << ", ";
  bool PrintedSomething = false;
  for (unsigned i = 0, n = Node->getNumComponents(); i < n; ++i) {
    OffsetOfNode ON = Node->getComponent(i);
    if (ON.getKind() == OffsetOfNode::Array) {
      // Array node
      OS << "[";
      PrintExpr(Node->getIndexExpr(ON.getArrayExprIndex()));
      OS << "]";
      PrintedSomething = true;
      continue;
    }

    // Skip implicit base indirections.
    if (ON.getKind() == OffsetOfNode::Base)
      continue;

    // Field or identifier node.
    IdentifierInfo *Id = ON.getFieldName();
    if (!Id)
      continue;

    if (PrintedSomething)
      OS << ".";
    else
      PrintedSomething = true;
    OS << Id->getName();
  }
  OS << ")";
}

void StmtPrinter::VisitUnaryExprOrTypeTraitExpr(
    UnaryExprOrTypeTraitExpr *Node) {
  const char *Spelling = getTraitSpelling(Node->getKind());
  if (Node->getKind() == UETT_AlignOf) {
    if (Policy.Alignof)
      Spelling = "alignof";
    else if (Policy.UnderscoreAlignof)
      Spelling = "_Alignof";
    else
<<<<<<< HEAD
      OS << "__alignof";
    break;
  case UETT_PreferredAlignOf:
    OS << "__alignof";
    break;
  case UETT_PtrAuthTypeDiscriminator:
    OS << "__builtin_ptrauth_type_discriminator";
    break;
  case UETT_VecStep:
    OS << "vec_step";
    break;
  case UETT_OpenMPRequiredSimdAlign:
    OS << "__builtin_omp_required_simd_align";
    break;
=======
      Spelling = "__alignof";
>>>>>>> 78e636b3
  }

  OS << Spelling;

  if (Node->isArgumentType()) {
    OS << '(';
    Node->getArgumentType().print(OS, Policy);
    OS << ')';
  } else {
    OS << " ";
    PrintExpr(Node->getArgumentExpr());
  }
}

void StmtPrinter::VisitGenericSelectionExpr(GenericSelectionExpr *Node) {
  OS << "_Generic(";
  PrintExpr(Node->getControllingExpr());
  for (const GenericSelectionExpr::Association Assoc : Node->associations()) {
    OS << ", ";
    QualType T = Assoc.getType();
    if (T.isNull())
      OS << "default";
    else
      T.print(OS, Policy);
    OS << ": ";
    PrintExpr(Assoc.getAssociationExpr());
  }
  OS << ")";
}

void StmtPrinter::VisitArraySubscriptExpr(ArraySubscriptExpr *Node) {
  PrintExpr(Node->getLHS());
  OS << "[";
  PrintExpr(Node->getRHS());
  OS << "]";
}

void StmtPrinter::VisitMatrixSubscriptExpr(MatrixSubscriptExpr *Node) {
  PrintExpr(Node->getBase());
  OS << "[";
  PrintExpr(Node->getRowIdx());
  OS << "]";
  OS << "[";
  PrintExpr(Node->getColumnIdx());
  OS << "]";
}

void StmtPrinter::VisitOMPArraySectionExpr(OMPArraySectionExpr *Node) {
  PrintExpr(Node->getBase());
  OS << "[";
  if (Node->getLowerBound())
    PrintExpr(Node->getLowerBound());
  if (Node->getColonLoc().isValid()) {
    OS << ":";
    if (Node->getLength())
      PrintExpr(Node->getLength());
  }
  OS << "]";
}

void StmtPrinter::VisitOMPArrayShapingExpr(OMPArrayShapingExpr *Node) {
  OS << "(";
  for (Expr *E : Node->getDimensions()) {
    OS << "[";
    PrintExpr(E);
    OS << "]";
  }
  OS << ")";
  PrintExpr(Node->getBase());
}

void StmtPrinter::VisitOMPIteratorExpr(OMPIteratorExpr *Node) {
  OS << "iterator(";
  for (unsigned I = 0, E = Node->numOfIterators(); I < E; ++I) {
    auto *VD = cast<ValueDecl>(Node->getIteratorDecl(I));
    VD->getType().print(OS, Policy);
    const OMPIteratorExpr::IteratorRange Range = Node->getIteratorRange(I);
    OS << " " << VD->getName() << " = ";
    PrintExpr(Range.Begin);
    OS << ":";
    PrintExpr(Range.End);
    if (Range.Step) {
      OS << ":";
      PrintExpr(Range.Step);
    }
    if (I < E - 1)
      OS << ", ";
  }
  OS << ")";
}

void StmtPrinter::PrintCallArgs(CallExpr *Call) {
  for (unsigned i = 0, e = Call->getNumArgs(); i != e; ++i) {
    if (isa<CXXDefaultArgExpr>(Call->getArg(i))) {
      // Don't print any defaulted arguments
      break;
    }

    if (i) OS << ", ";
    PrintExpr(Call->getArg(i));
  }
}

void StmtPrinter::VisitCallExpr(CallExpr *Call) {
  PrintExpr(Call->getCallee());
  OS << "(";
  PrintCallArgs(Call);
  OS << ")";
}

static bool isImplicitThis(const Expr *E) {
  if (const auto *TE = dyn_cast<CXXThisExpr>(E))
    return TE->isImplicit();
  return false;
}

void StmtPrinter::VisitMemberExpr(MemberExpr *Node) {
  if (!Policy.SuppressImplicitBase || !isImplicitThis(Node->getBase())) {
    PrintExpr(Node->getBase());

    auto *ParentMember = dyn_cast<MemberExpr>(Node->getBase());
    FieldDecl *ParentDecl =
        ParentMember ? dyn_cast<FieldDecl>(ParentMember->getMemberDecl())
                     : nullptr;

    if (!ParentDecl || !ParentDecl->isAnonymousStructOrUnion())
      OS << (Node->isArrow() ? "->" : ".");
  }

  if (auto *FD = dyn_cast<FieldDecl>(Node->getMemberDecl()))
    if (FD->isAnonymousStructOrUnion())
      return;

  if (NestedNameSpecifier *Qualifier = Node->getQualifier())
    Qualifier->print(OS, Policy);
  if (Node->hasTemplateKeyword())
    OS << "template ";
  OS << Node->getMemberNameInfo();
  if (Node->hasExplicitTemplateArgs())
    printTemplateArgumentList(OS, Node->template_arguments(), Policy);
}

void StmtPrinter::VisitObjCIsaExpr(ObjCIsaExpr *Node) {
  PrintExpr(Node->getBase());
  OS << (Node->isArrow() ? "->isa" : ".isa");
}

void StmtPrinter::VisitExtVectorElementExpr(ExtVectorElementExpr *Node) {
  PrintExpr(Node->getBase());
  OS << ".";
  OS << Node->getAccessor().getName();
}

void StmtPrinter::VisitCStyleCastExpr(CStyleCastExpr *Node) {
  OS << '(';
  Node->getTypeAsWritten().print(OS, Policy);
  OS << ')';
  PrintExpr(Node->getSubExpr());
}

void StmtPrinter::VisitCompoundLiteralExpr(CompoundLiteralExpr *Node) {
  OS << '(';
  Node->getType().print(OS, Policy);
  OS << ')';
  PrintExpr(Node->getInitializer());
}

void StmtPrinter::VisitImplicitCastExpr(ImplicitCastExpr *Node) {
  // No need to print anything, simply forward to the subexpression.
  PrintExpr(Node->getSubExpr());
}

void StmtPrinter::VisitBinaryOperator(BinaryOperator *Node) {
  PrintExpr(Node->getLHS());
  OS << " " << BinaryOperator::getOpcodeStr(Node->getOpcode()) << " ";
  PrintExpr(Node->getRHS());
}

void StmtPrinter::VisitCompoundAssignOperator(CompoundAssignOperator *Node) {
  PrintExpr(Node->getLHS());
  OS << " " << BinaryOperator::getOpcodeStr(Node->getOpcode()) << " ";
  PrintExpr(Node->getRHS());
}

void StmtPrinter::VisitConditionalOperator(ConditionalOperator *Node) {
  PrintExpr(Node->getCond());
  OS << " ? ";
  PrintExpr(Node->getLHS());
  OS << " : ";
  PrintExpr(Node->getRHS());
}

// GNU extensions.

void
StmtPrinter::VisitBinaryConditionalOperator(BinaryConditionalOperator *Node) {
  PrintExpr(Node->getCommon());
  OS << " ?: ";
  PrintExpr(Node->getFalseExpr());
}

void StmtPrinter::VisitAddrLabelExpr(AddrLabelExpr *Node) {
  OS << "&&" << Node->getLabel()->getName();
}

void StmtPrinter::VisitStmtExpr(StmtExpr *E) {
  OS << "(";
  PrintRawCompoundStmt(E->getSubStmt());
  OS << ")";
}

void StmtPrinter::VisitChooseExpr(ChooseExpr *Node) {
  OS << "__builtin_choose_expr(";
  PrintExpr(Node->getCond());
  OS << ", ";
  PrintExpr(Node->getLHS());
  OS << ", ";
  PrintExpr(Node->getRHS());
  OS << ")";
}

void StmtPrinter::VisitGNUNullExpr(GNUNullExpr *) {
  OS << "__null";
}

void StmtPrinter::VisitShuffleVectorExpr(ShuffleVectorExpr *Node) {
  OS << "__builtin_shufflevector(";
  for (unsigned i = 0, e = Node->getNumSubExprs(); i != e; ++i) {
    if (i) OS << ", ";
    PrintExpr(Node->getExpr(i));
  }
  OS << ")";
}

void StmtPrinter::VisitConvertVectorExpr(ConvertVectorExpr *Node) {
  OS << "__builtin_convertvector(";
  PrintExpr(Node->getSrcExpr());
  OS << ", ";
  Node->getType().print(OS, Policy);
  OS << ")";
}

void StmtPrinter::VisitInitListExpr(InitListExpr* Node) {
  if (Node->getSyntacticForm()) {
    Visit(Node->getSyntacticForm());
    return;
  }

  OS << "{";
  for (unsigned i = 0, e = Node->getNumInits(); i != e; ++i) {
    if (i) OS << ", ";
    if (Node->getInit(i))
      PrintExpr(Node->getInit(i));
    else
      OS << "{}";
  }
  OS << "}";
}

void StmtPrinter::VisitArrayInitLoopExpr(ArrayInitLoopExpr *Node) {
  // There's no way to express this expression in any of our supported
  // languages, so just emit something terse and (hopefully) clear.
  OS << "{";
  PrintExpr(Node->getSubExpr());
  OS << "}";
}

void StmtPrinter::VisitArrayInitIndexExpr(ArrayInitIndexExpr *Node) {
  OS << "*";
}

void StmtPrinter::VisitParenListExpr(ParenListExpr* Node) {
  OS << "(";
  for (unsigned i = 0, e = Node->getNumExprs(); i != e; ++i) {
    if (i) OS << ", ";
    PrintExpr(Node->getExpr(i));
  }
  OS << ")";
}

void StmtPrinter::VisitDesignatedInitExpr(DesignatedInitExpr *Node) {
  bool NeedsEquals = true;
  for (const DesignatedInitExpr::Designator &D : Node->designators()) {
    if (D.isFieldDesignator()) {
      if (D.getDotLoc().isInvalid()) {
        if (IdentifierInfo *II = D.getFieldName()) {
          OS << II->getName() << ":";
          NeedsEquals = false;
        }
      } else {
        OS << "." << D.getFieldName()->getName();
      }
    } else {
      OS << "[";
      if (D.isArrayDesignator()) {
        PrintExpr(Node->getArrayIndex(D));
      } else {
        PrintExpr(Node->getArrayRangeStart(D));
        OS << " ... ";
        PrintExpr(Node->getArrayRangeEnd(D));
      }
      OS << "]";
    }
  }

  if (NeedsEquals)
    OS << " = ";
  else
    OS << " ";
  PrintExpr(Node->getInit());
}

void StmtPrinter::VisitDesignatedInitUpdateExpr(
    DesignatedInitUpdateExpr *Node) {
  OS << "{";
  OS << "/*base*/";
  PrintExpr(Node->getBase());
  OS << ", ";

  OS << "/*updater*/";
  PrintExpr(Node->getUpdater());
  OS << "}";
}

void StmtPrinter::VisitNoInitExpr(NoInitExpr *Node) {
  OS << "/*no init*/";
}

void StmtPrinter::VisitImplicitValueInitExpr(ImplicitValueInitExpr *Node) {
  if (Node->getType()->getAsCXXRecordDecl()) {
    OS << "/*implicit*/";
    Node->getType().print(OS, Policy);
    OS << "()";
  } else {
    OS << "/*implicit*/(";
    Node->getType().print(OS, Policy);
    OS << ')';
    if (Node->getType()->isRecordType())
      OS << "{}";
    else
      OS << 0;
  }
}

void StmtPrinter::VisitVAArgExpr(VAArgExpr *Node) {
  OS << "__builtin_va_arg(";
  PrintExpr(Node->getSubExpr());
  OS << ", ";
  Node->getType().print(OS, Policy);
  OS << ")";
}

void StmtPrinter::VisitPseudoObjectExpr(PseudoObjectExpr *Node) {
  PrintExpr(Node->getSyntacticForm());
}

void StmtPrinter::VisitAtomicExpr(AtomicExpr *Node) {
  const char *Name = nullptr;
  switch (Node->getOp()) {
#define BUILTIN(ID, TYPE, ATTRS)
#define ATOMIC_BUILTIN(ID, TYPE, ATTRS) \
  case AtomicExpr::AO ## ID: \
    Name = #ID "("; \
    break;
#include "clang/Basic/Builtins.def"
  }
  OS << Name;

  // AtomicExpr stores its subexpressions in a permuted order.
  PrintExpr(Node->getPtr());
  if (Node->getOp() != AtomicExpr::AO__c11_atomic_load &&
      Node->getOp() != AtomicExpr::AO__atomic_load_n &&
      Node->getOp() != AtomicExpr::AO__opencl_atomic_load) {
    OS << ", ";
    PrintExpr(Node->getVal1());
  }
  if (Node->getOp() == AtomicExpr::AO__atomic_exchange ||
      Node->isCmpXChg()) {
    OS << ", ";
    PrintExpr(Node->getVal2());
  }
  if (Node->getOp() == AtomicExpr::AO__atomic_compare_exchange ||
      Node->getOp() == AtomicExpr::AO__atomic_compare_exchange_n) {
    OS << ", ";
    PrintExpr(Node->getWeak());
  }
  if (Node->getOp() != AtomicExpr::AO__c11_atomic_init &&
      Node->getOp() != AtomicExpr::AO__opencl_atomic_init) {
    OS << ", ";
    PrintExpr(Node->getOrder());
  }
  if (Node->isCmpXChg()) {
    OS << ", ";
    PrintExpr(Node->getOrderFail());
  }
  OS << ")";
}

// C++
void StmtPrinter::VisitCXXOperatorCallExpr(CXXOperatorCallExpr *Node) {
  OverloadedOperatorKind Kind = Node->getOperator();
  if (Kind == OO_PlusPlus || Kind == OO_MinusMinus) {
    if (Node->getNumArgs() == 1) {
      OS << getOperatorSpelling(Kind) << ' ';
      PrintExpr(Node->getArg(0));
    } else {
      PrintExpr(Node->getArg(0));
      OS << ' ' << getOperatorSpelling(Kind);
    }
  } else if (Kind == OO_Arrow) {
    PrintExpr(Node->getArg(0));
  } else if (Kind == OO_Call) {
    PrintExpr(Node->getArg(0));
    OS << '(';
    for (unsigned ArgIdx = 1; ArgIdx < Node->getNumArgs(); ++ArgIdx) {
      if (ArgIdx > 1)
        OS << ", ";
      if (!isa<CXXDefaultArgExpr>(Node->getArg(ArgIdx)))
        PrintExpr(Node->getArg(ArgIdx));
    }
    OS << ')';
  } else if (Kind == OO_Subscript) {
    PrintExpr(Node->getArg(0));
    OS << '[';
    PrintExpr(Node->getArg(1));
    OS << ']';
  } else if (Node->getNumArgs() == 1) {
    OS << getOperatorSpelling(Kind) << ' ';
    PrintExpr(Node->getArg(0));
  } else if (Node->getNumArgs() == 2) {
    PrintExpr(Node->getArg(0));
    OS << ' ' << getOperatorSpelling(Kind) << ' ';
    PrintExpr(Node->getArg(1));
  } else {
    llvm_unreachable("unknown overloaded operator");
  }
}

void StmtPrinter::VisitCXXMemberCallExpr(CXXMemberCallExpr *Node) {
  // If we have a conversion operator call only print the argument.
  CXXMethodDecl *MD = Node->getMethodDecl();
  if (MD && isa<CXXConversionDecl>(MD)) {
    PrintExpr(Node->getImplicitObjectArgument());
    return;
  }
  VisitCallExpr(cast<CallExpr>(Node));
}

void StmtPrinter::VisitCUDAKernelCallExpr(CUDAKernelCallExpr *Node) {
  PrintExpr(Node->getCallee());
  OS << "<<<";
  PrintCallArgs(Node->getConfig());
  OS << ">>>(";
  PrintCallArgs(Node);
  OS << ")";
}

void StmtPrinter::VisitCXXRewrittenBinaryOperator(
    CXXRewrittenBinaryOperator *Node) {
  CXXRewrittenBinaryOperator::DecomposedForm Decomposed =
      Node->getDecomposedForm();
  PrintExpr(const_cast<Expr*>(Decomposed.LHS));
  OS << ' ' << BinaryOperator::getOpcodeStr(Decomposed.Opcode) << ' ';
  PrintExpr(const_cast<Expr*>(Decomposed.RHS));
}

void StmtPrinter::VisitCXXNamedCastExpr(CXXNamedCastExpr *Node) {
  OS << Node->getCastName() << '<';
  Node->getTypeAsWritten().print(OS, Policy);
  OS << ">(";
  PrintExpr(Node->getSubExpr());
  OS << ")";
}

void StmtPrinter::VisitCXXStaticCastExpr(CXXStaticCastExpr *Node) {
  VisitCXXNamedCastExpr(Node);
}

void StmtPrinter::VisitCXXDynamicCastExpr(CXXDynamicCastExpr *Node) {
  VisitCXXNamedCastExpr(Node);
}

void StmtPrinter::VisitCXXReinterpretCastExpr(CXXReinterpretCastExpr *Node) {
  VisitCXXNamedCastExpr(Node);
}

void StmtPrinter::VisitCXXConstCastExpr(CXXConstCastExpr *Node) {
  VisitCXXNamedCastExpr(Node);
}

void StmtPrinter::VisitBuiltinBitCastExpr(BuiltinBitCastExpr *Node) {
  OS << "__builtin_bit_cast(";
  Node->getTypeInfoAsWritten()->getType().print(OS, Policy);
  OS << ", ";
  PrintExpr(Node->getSubExpr());
  OS << ")";
}

void StmtPrinter::VisitCXXAddrspaceCastExpr(CXXAddrspaceCastExpr *Node) {
  VisitCXXNamedCastExpr(Node);
}

void StmtPrinter::VisitCXXTypeidExpr(CXXTypeidExpr *Node) {
  OS << "typeid(";
  if (Node->isTypeOperand()) {
    Node->getTypeOperandSourceInfo()->getType().print(OS, Policy);
  } else {
    PrintExpr(Node->getExprOperand());
  }
  OS << ")";
}

void StmtPrinter::VisitCXXUuidofExpr(CXXUuidofExpr *Node) {
  OS << "__uuidof(";
  if (Node->isTypeOperand()) {
    Node->getTypeOperandSourceInfo()->getType().print(OS, Policy);
  } else {
    PrintExpr(Node->getExprOperand());
  }
  OS << ")";
}

void StmtPrinter::VisitMSPropertyRefExpr(MSPropertyRefExpr *Node) {
  PrintExpr(Node->getBaseExpr());
  if (Node->isArrow())
    OS << "->";
  else
    OS << ".";
  if (NestedNameSpecifier *Qualifier =
      Node->getQualifierLoc().getNestedNameSpecifier())
    Qualifier->print(OS, Policy);
  OS << Node->getPropertyDecl()->getDeclName();
}

void StmtPrinter::VisitMSPropertySubscriptExpr(MSPropertySubscriptExpr *Node) {
  PrintExpr(Node->getBase());
  OS << "[";
  PrintExpr(Node->getIdx());
  OS << "]";
}

void StmtPrinter::VisitUserDefinedLiteral(UserDefinedLiteral *Node) {
  switch (Node->getLiteralOperatorKind()) {
  case UserDefinedLiteral::LOK_Raw:
    OS << cast<StringLiteral>(Node->getArg(0)->IgnoreImpCasts())->getString();
    break;
  case UserDefinedLiteral::LOK_Template: {
    const auto *DRE = cast<DeclRefExpr>(Node->getCallee()->IgnoreImpCasts());
    const TemplateArgumentList *Args =
      cast<FunctionDecl>(DRE->getDecl())->getTemplateSpecializationArgs();
    assert(Args);

    if (Args->size() != 1) {
      OS << "operator\"\"" << Node->getUDSuffix()->getName();
      printTemplateArgumentList(OS, Args->asArray(), Policy);
      OS << "()";
      return;
    }

    const TemplateArgument &Pack = Args->get(0);
    for (const auto &P : Pack.pack_elements()) {
      char C = (char)P.getAsIntegral().getZExtValue();
      OS << C;
    }
    break;
  }
  case UserDefinedLiteral::LOK_Integer: {
    // Print integer literal without suffix.
    const auto *Int = cast<IntegerLiteral>(Node->getCookedLiteral());
    OS << Int->getValue().toString(10, /*isSigned*/false);
    break;
  }
  case UserDefinedLiteral::LOK_Floating: {
    // Print floating literal without suffix.
    auto *Float = cast<FloatingLiteral>(Node->getCookedLiteral());
    PrintFloatingLiteral(OS, Float, /*PrintSuffix=*/false);
    break;
  }
  case UserDefinedLiteral::LOK_String:
  case UserDefinedLiteral::LOK_Character:
    PrintExpr(Node->getCookedLiteral());
    break;
  }
  OS << Node->getUDSuffix()->getName();
}

void StmtPrinter::VisitCXXBoolLiteralExpr(CXXBoolLiteralExpr *Node) {
  OS << (Node->getValue() ? "true" : "false");
}

void StmtPrinter::VisitCXXNullPtrLiteralExpr(CXXNullPtrLiteralExpr *Node) {
  OS << "nullptr";
}

void StmtPrinter::VisitCXXThisExpr(CXXThisExpr *Node) {
  OS << "this";
}

void StmtPrinter::VisitCXXThrowExpr(CXXThrowExpr *Node) {
  if (!Node->getSubExpr())
    OS << "throw";
  else {
    OS << "throw ";
    PrintExpr(Node->getSubExpr());
  }
}

void StmtPrinter::VisitCXXDefaultArgExpr(CXXDefaultArgExpr *Node) {
  // Nothing to print: we picked up the default argument.
}

void StmtPrinter::VisitCXXDefaultInitExpr(CXXDefaultInitExpr *Node) {
  // Nothing to print: we picked up the default initializer.
}

void StmtPrinter::VisitCXXFunctionalCastExpr(CXXFunctionalCastExpr *Node) {
  Node->getType().print(OS, Policy);
  // If there are no parens, this is list-initialization, and the braces are
  // part of the syntax of the inner construct.
  if (Node->getLParenLoc().isValid())
    OS << "(";
  PrintExpr(Node->getSubExpr());
  if (Node->getLParenLoc().isValid())
    OS << ")";
}

void StmtPrinter::VisitCXXBindTemporaryExpr(CXXBindTemporaryExpr *Node) {
  PrintExpr(Node->getSubExpr());
}

void StmtPrinter::VisitCXXTemporaryObjectExpr(CXXTemporaryObjectExpr *Node) {
  Node->getType().print(OS, Policy);
  if (Node->isStdInitListInitialization())
    /* Nothing to do; braces are part of creating the std::initializer_list. */;
  else if (Node->isListInitialization())
    OS << "{";
  else
    OS << "(";
  for (CXXTemporaryObjectExpr::arg_iterator Arg = Node->arg_begin(),
                                         ArgEnd = Node->arg_end();
       Arg != ArgEnd; ++Arg) {
    if ((*Arg)->isDefaultArgument())
      break;
    if (Arg != Node->arg_begin())
      OS << ", ";
    PrintExpr(*Arg);
  }
  if (Node->isStdInitListInitialization())
    /* See above. */;
  else if (Node->isListInitialization())
    OS << "}";
  else
    OS << ")";
}

void StmtPrinter::VisitLambdaExpr(LambdaExpr *Node) {
  OS << '[';
  bool NeedComma = false;
  switch (Node->getCaptureDefault()) {
  case LCD_None:
    break;

  case LCD_ByCopy:
    OS << '=';
    NeedComma = true;
    break;

  case LCD_ByRef:
    OS << '&';
    NeedComma = true;
    break;
  }
  for (LambdaExpr::capture_iterator C = Node->explicit_capture_begin(),
                                 CEnd = Node->explicit_capture_end();
       C != CEnd;
       ++C) {
    if (C->capturesVLAType())
      continue;

    if (NeedComma)
      OS << ", ";
    NeedComma = true;

    switch (C->getCaptureKind()) {
    case LCK_This:
      OS << "this";
      break;

    case LCK_StarThis:
      OS << "*this";
      break;

    case LCK_ByRef:
      if (Node->getCaptureDefault() != LCD_ByRef || Node->isInitCapture(C))
        OS << '&';
      OS << C->getCapturedVar()->getName();
      break;

    case LCK_ByCopy:
      OS << C->getCapturedVar()->getName();
      break;

    case LCK_VLAType:
      llvm_unreachable("VLA type in explicit captures.");
    }

    if (C->isPackExpansion())
      OS << "...";

    if (Node->isInitCapture(C))
      PrintExpr(C->getCapturedVar()->getInit());
  }
  OS << ']';

  if (!Node->getExplicitTemplateParameters().empty()) {
    Node->getTemplateParameterList()->print(
        OS, Node->getLambdaClass()->getASTContext(),
        /*OmitTemplateKW*/true);
  }

  if (Node->hasExplicitParameters()) {
    OS << '(';
    CXXMethodDecl *Method = Node->getCallOperator();
    NeedComma = false;
    for (const auto *P : Method->parameters()) {
      if (NeedComma) {
        OS << ", ";
      } else {
        NeedComma = true;
      }
      std::string ParamStr = P->getNameAsString();
      P->getOriginalType().print(OS, Policy, ParamStr);
    }
    if (Method->isVariadic()) {
      if (NeedComma)
        OS << ", ";
      OS << "...";
    }
    OS << ')';

    if (Node->isMutable())
      OS << " mutable";

    auto *Proto = Method->getType()->castAs<FunctionProtoType>();
    Proto->printExceptionSpecification(OS, Policy);

    // FIXME: Attributes

    // Print the trailing return type if it was specified in the source.
    if (Node->hasExplicitResultType()) {
      OS << " -> ";
      Proto->getReturnType().print(OS, Policy);
    }
  }

  // Print the body.
  OS << ' ';
  if (Policy.TerseOutput)
    OS << "{}";
  else
    PrintRawCompoundStmt(Node->getBody());
}

void StmtPrinter::VisitCXXScalarValueInitExpr(CXXScalarValueInitExpr *Node) {
  if (TypeSourceInfo *TSInfo = Node->getTypeSourceInfo())
    TSInfo->getType().print(OS, Policy);
  else
    Node->getType().print(OS, Policy);
  OS << "()";
}

void StmtPrinter::VisitCXXNewExpr(CXXNewExpr *E) {
  if (E->isGlobalNew())
    OS << "::";
  OS << "new ";
  unsigned NumPlace = E->getNumPlacementArgs();
  if (NumPlace > 0 && !isa<CXXDefaultArgExpr>(E->getPlacementArg(0))) {
    OS << "(";
    PrintExpr(E->getPlacementArg(0));
    for (unsigned i = 1; i < NumPlace; ++i) {
      if (isa<CXXDefaultArgExpr>(E->getPlacementArg(i)))
        break;
      OS << ", ";
      PrintExpr(E->getPlacementArg(i));
    }
    OS << ") ";
  }
  if (E->isParenTypeId())
    OS << "(";
  std::string TypeS;
  if (Optional<Expr *> Size = E->getArraySize()) {
    llvm::raw_string_ostream s(TypeS);
    s << '[';
    if (*Size)
      (*Size)->printPretty(s, Helper, Policy);
    s << ']';
  }
  E->getAllocatedType().print(OS, Policy, TypeS);
  if (E->isParenTypeId())
    OS << ")";

  CXXNewExpr::InitializationStyle InitStyle = E->getInitializationStyle();
  if (InitStyle) {
    if (InitStyle == CXXNewExpr::CallInit)
      OS << "(";
    PrintExpr(E->getInitializer());
    if (InitStyle == CXXNewExpr::CallInit)
      OS << ")";
  }
}

void StmtPrinter::VisitCXXDeleteExpr(CXXDeleteExpr *E) {
  if (E->isGlobalDelete())
    OS << "::";
  OS << "delete ";
  if (E->isArrayForm())
    OS << "[] ";
  PrintExpr(E->getArgument());
}

void StmtPrinter::VisitCXXPseudoDestructorExpr(CXXPseudoDestructorExpr *E) {
  PrintExpr(E->getBase());
  if (E->isArrow())
    OS << "->";
  else
    OS << '.';
  if (E->getQualifier())
    E->getQualifier()->print(OS, Policy);
  OS << "~";

  if (IdentifierInfo *II = E->getDestroyedTypeIdentifier())
    OS << II->getName();
  else
    E->getDestroyedType().print(OS, Policy);
}

void StmtPrinter::VisitCXXConstructExpr(CXXConstructExpr *E) {
  if (E->isListInitialization() && !E->isStdInitListInitialization())
    OS << "{";

  for (unsigned i = 0, e = E->getNumArgs(); i != e; ++i) {
    if (isa<CXXDefaultArgExpr>(E->getArg(i))) {
      // Don't print any defaulted arguments
      break;
    }

    if (i) OS << ", ";
    PrintExpr(E->getArg(i));
  }

  if (E->isListInitialization() && !E->isStdInitListInitialization())
    OS << "}";
}

void StmtPrinter::VisitCXXInheritedCtorInitExpr(CXXInheritedCtorInitExpr *E) {
  // Parens are printed by the surrounding context.
  OS << "<forwarded>";
}

void StmtPrinter::VisitCXXStdInitializerListExpr(CXXStdInitializerListExpr *E) {
  PrintExpr(E->getSubExpr());
}

void StmtPrinter::VisitExprWithCleanups(ExprWithCleanups *E) {
  // Just forward to the subexpression.
  PrintExpr(E->getSubExpr());
}

void
StmtPrinter::VisitCXXUnresolvedConstructExpr(
                                           CXXUnresolvedConstructExpr *Node) {
  Node->getTypeAsWritten().print(OS, Policy);
  OS << "(";
  for (CXXUnresolvedConstructExpr::arg_iterator Arg = Node->arg_begin(),
                                             ArgEnd = Node->arg_end();
       Arg != ArgEnd; ++Arg) {
    if (Arg != Node->arg_begin())
      OS << ", ";
    PrintExpr(*Arg);
  }
  OS << ")";
}

void StmtPrinter::VisitCXXDependentScopeMemberExpr(
                                         CXXDependentScopeMemberExpr *Node) {
  if (!Node->isImplicitAccess()) {
    PrintExpr(Node->getBase());
    OS << (Node->isArrow() ? "->" : ".");
  }
  if (NestedNameSpecifier *Qualifier = Node->getQualifier())
    Qualifier->print(OS, Policy);
  if (Node->hasTemplateKeyword())
    OS << "template ";
  OS << Node->getMemberNameInfo();
  if (Node->hasExplicitTemplateArgs())
    printTemplateArgumentList(OS, Node->template_arguments(), Policy);
}

void StmtPrinter::VisitUnresolvedMemberExpr(UnresolvedMemberExpr *Node) {
  if (!Node->isImplicitAccess()) {
    PrintExpr(Node->getBase());
    OS << (Node->isArrow() ? "->" : ".");
  }
  if (NestedNameSpecifier *Qualifier = Node->getQualifier())
    Qualifier->print(OS, Policy);
  if (Node->hasTemplateKeyword())
    OS << "template ";
  OS << Node->getMemberNameInfo();
  if (Node->hasExplicitTemplateArgs())
    printTemplateArgumentList(OS, Node->template_arguments(), Policy);
}

void StmtPrinter::VisitTypeTraitExpr(TypeTraitExpr *E) {
  OS << getTraitSpelling(E->getTrait()) << "(";
  for (unsigned I = 0, N = E->getNumArgs(); I != N; ++I) {
    if (I > 0)
      OS << ", ";
    E->getArg(I)->getType().print(OS, Policy);
  }
  OS << ")";
}

void StmtPrinter::VisitArrayTypeTraitExpr(ArrayTypeTraitExpr *E) {
  OS << getTraitSpelling(E->getTrait()) << '(';
  E->getQueriedType().print(OS, Policy);
  OS << ')';
}

void StmtPrinter::VisitExpressionTraitExpr(ExpressionTraitExpr *E) {
  OS << getTraitSpelling(E->getTrait()) << '(';
  PrintExpr(E->getQueriedExpression());
  OS << ')';
}

void StmtPrinter::VisitCXXNoexceptExpr(CXXNoexceptExpr *E) {
  OS << "noexcept(";
  PrintExpr(E->getOperand());
  OS << ")";
}

void StmtPrinter::VisitPackExpansionExpr(PackExpansionExpr *E) {
  PrintExpr(E->getPattern());
  OS << "...";
}

void StmtPrinter::VisitSizeOfPackExpr(SizeOfPackExpr *E) {
  OS << "sizeof...(" << *E->getPack() << ")";
}

void StmtPrinter::VisitSubstNonTypeTemplateParmPackExpr(
                                       SubstNonTypeTemplateParmPackExpr *Node) {
  OS << *Node->getParameterPack();
}

void StmtPrinter::VisitSubstNonTypeTemplateParmExpr(
                                       SubstNonTypeTemplateParmExpr *Node) {
  Visit(Node->getReplacement());
}

void StmtPrinter::VisitFunctionParmPackExpr(FunctionParmPackExpr *E) {
  OS << *E->getParameterPack();
}

void StmtPrinter::VisitMaterializeTemporaryExpr(MaterializeTemporaryExpr *Node){
  PrintExpr(Node->getSubExpr());
}

void StmtPrinter::VisitCXXFoldExpr(CXXFoldExpr *E) {
  OS << "(";
  if (E->getLHS()) {
    PrintExpr(E->getLHS());
    OS << " " << BinaryOperator::getOpcodeStr(E->getOperator()) << " ";
  }
  OS << "...";
  if (E->getRHS()) {
    OS << " " << BinaryOperator::getOpcodeStr(E->getOperator()) << " ";
    PrintExpr(E->getRHS());
  }
  OS << ")";
}

void StmtPrinter::VisitConceptSpecializationExpr(ConceptSpecializationExpr *E) {
  NestedNameSpecifierLoc NNS = E->getNestedNameSpecifierLoc();
  if (NNS)
    NNS.getNestedNameSpecifier()->print(OS, Policy);
  if (E->getTemplateKWLoc().isValid())
    OS << "template ";
  OS << E->getFoundDecl()->getName();
  printTemplateArgumentList(OS, E->getTemplateArgsAsWritten()->arguments(),
                            Policy);
}

void StmtPrinter::VisitRequiresExpr(RequiresExpr *E) {
  OS << "requires ";
  auto LocalParameters = E->getLocalParameters();
  if (!LocalParameters.empty()) {
    OS << "(";
    for (ParmVarDecl *LocalParam : LocalParameters) {
      PrintRawDecl(LocalParam);
      if (LocalParam != LocalParameters.back())
        OS << ", ";
    }

    OS << ") ";
  }
  OS << "{ ";
  auto Requirements = E->getRequirements();
  for (concepts::Requirement *Req : Requirements) {
    if (auto *TypeReq = dyn_cast<concepts::TypeRequirement>(Req)) {
      if (TypeReq->isSubstitutionFailure())
        OS << "<<error-type>>";
      else
        TypeReq->getType()->getType().print(OS, Policy);
    } else if (auto *ExprReq = dyn_cast<concepts::ExprRequirement>(Req)) {
      if (ExprReq->isCompound())
        OS << "{ ";
      if (ExprReq->isExprSubstitutionFailure())
        OS << "<<error-expression>>";
      else
        PrintExpr(ExprReq->getExpr());
      if (ExprReq->isCompound()) {
        OS << " }";
        if (ExprReq->getNoexceptLoc().isValid())
          OS << " noexcept";
        const auto &RetReq = ExprReq->getReturnTypeRequirement();
        if (!RetReq.isEmpty()) {
          OS << " -> ";
          if (RetReq.isSubstitutionFailure())
            OS << "<<error-type>>";
          else if (RetReq.isTypeConstraint())
            RetReq.getTypeConstraint()->print(OS, Policy);
        }
      }
    } else {
      auto *NestedReq = cast<concepts::NestedRequirement>(Req);
      OS << "requires ";
      if (NestedReq->isSubstitutionFailure())
        OS << "<<error-expression>>";
      else
        PrintExpr(NestedReq->getConstraintExpr());
    }
    OS << "; ";
  }
  OS << "}";
}

// C++ Coroutines TS

void StmtPrinter::VisitCoroutineBodyStmt(CoroutineBodyStmt *S) {
  Visit(S->getBody());
}

void StmtPrinter::VisitCoreturnStmt(CoreturnStmt *S) {
  OS << "co_return";
  if (S->getOperand()) {
    OS << " ";
    Visit(S->getOperand());
  }
  OS << ";";
}

void StmtPrinter::VisitCoawaitExpr(CoawaitExpr *S) {
  OS << "co_await ";
  PrintExpr(S->getOperand());
}

void StmtPrinter::VisitDependentCoawaitExpr(DependentCoawaitExpr *S) {
  OS << "co_await ";
  PrintExpr(S->getOperand());
}

void StmtPrinter::VisitCoyieldExpr(CoyieldExpr *S) {
  OS << "co_yield ";
  PrintExpr(S->getOperand());
}

// Obj-C

void StmtPrinter::VisitObjCStringLiteral(ObjCStringLiteral *Node) {
  OS << "@";
  VisitStringLiteral(Node->getString());
}

void StmtPrinter::VisitObjCBoxedExpr(ObjCBoxedExpr *E) {
  OS << "@";
  Visit(E->getSubExpr());
}

void StmtPrinter::VisitObjCArrayLiteral(ObjCArrayLiteral *E) {
  OS << "@[ ";
  ObjCArrayLiteral::child_range Ch = E->children();
  for (auto I = Ch.begin(), E = Ch.end(); I != E; ++I) {
    if (I != Ch.begin())
      OS << ", ";
    Visit(*I);
  }
  OS << " ]";
}

void StmtPrinter::VisitObjCDictionaryLiteral(ObjCDictionaryLiteral *E) {
  OS << "@{ ";
  for (unsigned I = 0, N = E->getNumElements(); I != N; ++I) {
    if (I > 0)
      OS << ", ";

    ObjCDictionaryElement Element = E->getKeyValueElement(I);
    Visit(Element.Key);
    OS << " : ";
    Visit(Element.Value);
    if (Element.isPackExpansion())
      OS << "...";
  }
  OS << " }";
}

void StmtPrinter::VisitObjCEncodeExpr(ObjCEncodeExpr *Node) {
  OS << "@encode(";
  Node->getEncodedType().print(OS, Policy);
  OS << ')';
}

void StmtPrinter::VisitObjCSelectorExpr(ObjCSelectorExpr *Node) {
  OS << "@selector(";
  Node->getSelector().print(OS);
  OS << ')';
}

void StmtPrinter::VisitObjCProtocolExpr(ObjCProtocolExpr *Node) {
  OS << "@protocol(" << *Node->getProtocol() << ')';
}

void StmtPrinter::VisitObjCMessageExpr(ObjCMessageExpr *Mess) {
  OS << "[";
  switch (Mess->getReceiverKind()) {
  case ObjCMessageExpr::Instance:
    PrintExpr(Mess->getInstanceReceiver());
    break;

  case ObjCMessageExpr::Class:
    Mess->getClassReceiver().print(OS, Policy);
    break;

  case ObjCMessageExpr::SuperInstance:
  case ObjCMessageExpr::SuperClass:
    OS << "Super";
    break;
  }

  OS << ' ';
  Selector selector = Mess->getSelector();
  if (selector.isUnarySelector()) {
    OS << selector.getNameForSlot(0);
  } else {
    for (unsigned i = 0, e = Mess->getNumArgs(); i != e; ++i) {
      if (i < selector.getNumArgs()) {
        if (i > 0) OS << ' ';
        if (selector.getIdentifierInfoForSlot(i))
          OS << selector.getIdentifierInfoForSlot(i)->getName() << ':';
        else
           OS << ":";
      }
      else OS << ", "; // Handle variadic methods.

      PrintExpr(Mess->getArg(i));
    }
  }
  OS << "]";
}

void StmtPrinter::VisitObjCBoolLiteralExpr(ObjCBoolLiteralExpr *Node) {
  OS << (Node->getValue() ? "__objc_yes" : "__objc_no");
}

void
StmtPrinter::VisitObjCIndirectCopyRestoreExpr(ObjCIndirectCopyRestoreExpr *E) {
  PrintExpr(E->getSubExpr());
}

void
StmtPrinter::VisitObjCBridgedCastExpr(ObjCBridgedCastExpr *E) {
  OS << '(' << E->getBridgeKindName();
  E->getType().print(OS, Policy);
  OS << ')';
  PrintExpr(E->getSubExpr());
}

void StmtPrinter::VisitBlockExpr(BlockExpr *Node) {
  BlockDecl *BD = Node->getBlockDecl();
  OS << "^";

  const FunctionType *AFT = Node->getFunctionType();

  if (isa<FunctionNoProtoType>(AFT)) {
    OS << "()";
  } else if (!BD->param_empty() || cast<FunctionProtoType>(AFT)->isVariadic()) {
    OS << '(';
    for (BlockDecl::param_iterator AI = BD->param_begin(),
         E = BD->param_end(); AI != E; ++AI) {
      if (AI != BD->param_begin()) OS << ", ";
      std::string ParamStr = (*AI)->getNameAsString();
      (*AI)->getType().print(OS, Policy, ParamStr);
    }

    const auto *FT = cast<FunctionProtoType>(AFT);
    if (FT->isVariadic()) {
      if (!BD->param_empty()) OS << ", ";
      OS << "...";
    }
    OS << ')';
  }
  OS << "{ }";
}

void StmtPrinter::VisitOpaqueValueExpr(OpaqueValueExpr *Node) {
  PrintExpr(Node->getSourceExpr());
}

void StmtPrinter::VisitTypoExpr(TypoExpr *Node) {
  // TODO: Print something reasonable for a TypoExpr, if necessary.
  llvm_unreachable("Cannot print TypoExpr nodes");
}

void StmtPrinter::VisitRecoveryExpr(RecoveryExpr *Node) {
  OS << "<recovery-expr>(";
  const char *Sep = "";
  for (Expr *E : Node->subExpressions()) {
    OS << Sep;
    PrintExpr(E);
    Sep = ", ";
  }
  OS << ')';
}

void StmtPrinter::VisitAsTypeExpr(AsTypeExpr *Node) {
  OS << "__builtin_astype(";
  PrintExpr(Node->getSrcExpr());
  OS << ", ";
  Node->getType().print(OS, Policy);
  OS << ")";
}

//===----------------------------------------------------------------------===//
// Stmt method implementations
//===----------------------------------------------------------------------===//

void Stmt::dumpPretty(const ASTContext &Context) const {
  printPretty(llvm::errs(), nullptr, PrintingPolicy(Context.getLangOpts()));
}

void Stmt::printPretty(raw_ostream &Out, PrinterHelper *Helper,
                       const PrintingPolicy &Policy, unsigned Indentation,
                       StringRef NL, const ASTContext *Context) const {
  StmtPrinter P(Out, Helper, Policy, Indentation, NL, Context);
  P.Visit(const_cast<Stmt *>(this));
}

void Stmt::printJson(raw_ostream &Out, PrinterHelper *Helper,
                     const PrintingPolicy &Policy, bool AddQuotes) const {
  std::string Buf;
  llvm::raw_string_ostream TempOut(Buf);

  printPretty(TempOut, Helper, Policy);

  Out << JsonFormat(TempOut.str(), AddQuotes);
}

//===----------------------------------------------------------------------===//
// PrinterHelper
//===----------------------------------------------------------------------===//

// Implement virtual destructor.
PrinterHelper::~PrinterHelper() = default;<|MERGE_RESOLUTION|>--- conflicted
+++ resolved
@@ -1290,24 +1290,7 @@
     else if (Policy.UnderscoreAlignof)
       Spelling = "_Alignof";
     else
-<<<<<<< HEAD
-      OS << "__alignof";
-    break;
-  case UETT_PreferredAlignOf:
-    OS << "__alignof";
-    break;
-  case UETT_PtrAuthTypeDiscriminator:
-    OS << "__builtin_ptrauth_type_discriminator";
-    break;
-  case UETT_VecStep:
-    OS << "vec_step";
-    break;
-  case UETT_OpenMPRequiredSimdAlign:
-    OS << "__builtin_omp_required_simd_align";
-    break;
-=======
       Spelling = "__alignof";
->>>>>>> 78e636b3
   }
 
   OS << Spelling;
