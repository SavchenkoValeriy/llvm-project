--- conflicted
+++ resolved
@@ -567,9 +567,6 @@
   return false;
 }
 
-<<<<<<< HEAD
-static bool isExportedFromModuleIntefaceUnit(const NamedDecl *D) {
-=======
 /// Determine whether D is declared in the purview of a named module.
 static bool isInModulePurview(const NamedDecl *D) {
   if (auto *M = D->getOwningModule())
@@ -578,7 +575,6 @@
 }
 
 static bool isExportedFromModuleInterfaceUnit(const NamedDecl *D) {
->>>>>>> 18b04425
   // FIXME: Handle isModulePrivate.
   switch (D->getModuleOwnershipKind()) {
   case Decl::ModuleOwnershipKind::Unowned:
@@ -586,8 +582,7 @@
     return false;
   case Decl::ModuleOwnershipKind::Visible:
   case Decl::ModuleOwnershipKind::VisibleWhenImported:
-    if (auto *M = D->getOwningModule())
-      return M->Kind == Module::ModuleInterfaceUnit;
+    return isInModulePurview(D);
   }
   llvm_unreachable("unexpected module ownership kind");
 }
@@ -597,9 +592,8 @@
   // as "module-internal linkage", which means that they have internal linkage
   // formally but can be indirectly accessed from outside the module via inline
   // functions and templates defined within the module.
-  if (auto *M = D->getOwningModule())
-    if (M->Kind == Module::ModuleInterfaceUnit)
-      return LinkageInfo(ModuleInternalLinkage, DefaultVisibility, false);
+  if (isInModulePurview(D))
+    return LinkageInfo(ModuleInternalLinkage, DefaultVisibility, false);
 
   return LinkageInfo::internal();
 }
@@ -609,17 +603,9 @@
   //   - A name declared at namespace scope that does not have internal linkage
   //     by the previous rules and that is introduced by a non-exported
   //     declaration has module linkage.
-<<<<<<< HEAD
-  if (auto *M = D->getOwningModule())
-    if (M->Kind == Module::ModuleInterfaceUnit)
-      if (!isExportedFromModuleIntefaceUnit(
-              cast<NamedDecl>(D->getCanonicalDecl())))
-        return LinkageInfo(ModuleLinkage, DefaultVisibility, false);
-=======
   if (isInModulePurview(D) && !isExportedFromModuleInterfaceUnit(
                                   cast<NamedDecl>(D->getCanonicalDecl())))
     return LinkageInfo(ModuleLinkage, DefaultVisibility, false);
->>>>>>> 18b04425
 
   return LinkageInfo::external();
 }
@@ -1524,6 +1510,11 @@
     }
     return InternalLinkage ? M->Parent : nullptr;
   }
+
+  case Module::PrivateModuleFragment:
+    // The private module fragment is part of its containing module for linkage
+    // purposes.
+    return M->Parent;
   }
 
   llvm_unreachable("unknown module kind");
