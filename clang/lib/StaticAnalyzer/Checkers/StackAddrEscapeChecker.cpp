//=== StackAddrEscapeChecker.cpp ----------------------------------*- C++ -*--//
//
// Part of the LLVM Project, under the Apache License v2.0 with LLVM Exceptions.
// See https://llvm.org/LICENSE.txt for license information.
// SPDX-License-Identifier: Apache-2.0 WITH LLVM-exception
//
//===----------------------------------------------------------------------===//
//
// This file defines stack address leak checker, which checks if an invalid
// stack address is stored into a global or heap location. See CERT DCL30-C.
//
//===----------------------------------------------------------------------===//

#include "clang/StaticAnalyzer/Checkers/BuiltinCheckerRegistration.h"
#include "clang/AST/ExprCXX.h"
#include "clang/Basic/SourceManager.h"
#include "clang/StaticAnalyzer/Core/BugReporter/BugType.h"
#include "clang/StaticAnalyzer/Core/Checker.h"
#include "clang/StaticAnalyzer/Core/CheckerManager.h"
#include "clang/StaticAnalyzer/Core/PathSensitive/CallEvent.h"
#include "clang/StaticAnalyzer/Core/PathSensitive/CheckerContext.h"
#include "clang/StaticAnalyzer/Core/PathSensitive/ProgramState.h"
#include "llvm/ADT/SmallString.h"
#include "llvm/Support/raw_ostream.h"
using namespace clang;
using namespace ento;

namespace {
class StackAddrEscapeChecker
    : public Checker<check::PreCall, check::PreStmt<ReturnStmt>,
                     check::EndFunction> {
  mutable IdentifierInfo *dispatch_semaphore_tII;
  mutable std::unique_ptr<BuiltinBug> BT_stackleak;
  mutable std::unique_ptr<BuiltinBug> BT_returnstack;
  mutable std::unique_ptr<BuiltinBug> BT_capturedstackasync;
  mutable std::unique_ptr<BuiltinBug> BT_capturedstackret;

public:
  enum CheckKind {
    CK_StackAddrEscapeChecker,
    CK_StackAddrAsyncEscapeChecker,
    CK_NumCheckKinds
  };

  DefaultBool ChecksEnabled[CK_NumCheckKinds];

  void checkPreCall(const CallEvent &Call, CheckerContext &C) const;
  void checkPreStmt(const ReturnStmt *RS, CheckerContext &C) const;
  void checkEndFunction(const ReturnStmt *RS, CheckerContext &Ctx) const;

private:
  void checkReturnedBlockCaptures(const BlockDataRegion &B,
                                  CheckerContext &C) const;
  void checkAsyncExecutedBlockCaptures(const BlockDataRegion &B,
                                       CheckerContext &C) const;
  void EmitStackError(CheckerContext &C, const MemRegion *R,
                      const Expr *RetE) const;
  bool isSemaphoreCaptured(const BlockDecl &B) const;
  static SourceRange genName(raw_ostream &os, const MemRegion *R,
                             ASTContext &Ctx);
  static SmallVector<const MemRegion *, 4>
  getCapturedStackRegions(const BlockDataRegion &B, CheckerContext &C);
  static bool isArcManagedBlock(const MemRegion *R, CheckerContext &C);
  static bool isNotInCurrentFrame(const MemRegion *R, CheckerContext &C);
};
} // namespace

SourceRange StackAddrEscapeChecker::genName(raw_ostream &os, const MemRegion *R,
                                            ASTContext &Ctx) {
  // Get the base region, stripping away fields and elements.
  R = R->getBaseRegion();
  SourceManager &SM = Ctx.getSourceManager();
  SourceRange range;
  os << "Address of ";

  // Check if the region is a compound literal.
  if (const auto *CR = dyn_cast<CompoundLiteralRegion>(R)) {
    const CompoundLiteralExpr *CL = CR->getLiteralExpr();
    os << "stack memory associated with a compound literal "
          "declared on line "
       << SM.getExpansionLineNumber(CL->getBeginLoc()) << " returned to caller";
    range = CL->getSourceRange();
  } else if (const auto *AR = dyn_cast<AllocaRegion>(R)) {
    const Expr *ARE = AR->getExpr();
    SourceLocation L = ARE->getBeginLoc();
    range = ARE->getSourceRange();
    os << "stack memory allocated by call to alloca() on line "
       << SM.getExpansionLineNumber(L);
  } else if (const auto *BR = dyn_cast<BlockDataRegion>(R)) {
    const BlockDecl *BD = BR->getCodeRegion()->getDecl();
    SourceLocation L = BD->getBeginLoc();
    range = BD->getSourceRange();
    os << "stack-allocated block declared on line "
       << SM.getExpansionLineNumber(L);
  } else if (const auto *VR = dyn_cast<VarRegion>(R)) {
    os << "stack memory associated with local variable '" << VR->getString()
       << '\'';
    range = VR->getDecl()->getSourceRange();
  } else if (const auto *TOR = dyn_cast<CXXTempObjectRegion>(R)) {
    QualType Ty = TOR->getValueType().getLocalUnqualifiedType();
    os << "stack memory associated with temporary object of type '";
    Ty.print(os, Ctx.getPrintingPolicy());
    os << "'";
    range = TOR->getExpr()->getSourceRange();
  } else {
    llvm_unreachable("Invalid region in ReturnStackAddressChecker.");
  }

  return range;
}

bool StackAddrEscapeChecker::isArcManagedBlock(const MemRegion *R,
                                               CheckerContext &C) {
  assert(R && "MemRegion should not be null");
  return C.getASTContext().getLangOpts().ObjCAutoRefCount &&
         isa<BlockDataRegion>(R);
}

bool StackAddrEscapeChecker::isNotInCurrentFrame(const MemRegion *R,
                                                 CheckerContext &C) {
  const StackSpaceRegion *S = cast<StackSpaceRegion>(R->getMemorySpace());
  return S->getStackFrame() != C.getStackFrame();
}

bool StackAddrEscapeChecker::isSemaphoreCaptured(const BlockDecl &B) const {
  if (!dispatch_semaphore_tII)
    dispatch_semaphore_tII = &B.getASTContext().Idents.get("dispatch_semaphore_t");
  for (const auto &C : B.captures()) {
    const auto *T = C.getVariable()->getType()->getAs<TypedefType>();
    if (T && T->getDecl()->getIdentifier() == dispatch_semaphore_tII)
      return true;
  }
  return false;
}

SmallVector<const MemRegion *, 4>
StackAddrEscapeChecker::getCapturedStackRegions(const BlockDataRegion &B,
                                                CheckerContext &C) {
  SmallVector<const MemRegion *, 4> Regions;
  BlockDataRegion::referenced_vars_iterator I = B.referenced_vars_begin();
  BlockDataRegion::referenced_vars_iterator E = B.referenced_vars_end();
  for (; I != E; ++I) {
    SVal Val = C.getState()->getSVal(I.getCapturedRegion());
    const MemRegion *Region = Val.getAsRegion();
    if (Region && isa<StackSpaceRegion>(Region->getMemorySpace()))
      Regions.push_back(Region);
  }
  return Regions;
}

void StackAddrEscapeChecker::EmitStackError(CheckerContext &C,
                                            const MemRegion *R,
                                            const Expr *RetE) const {
  ExplodedNode *N = C.generateNonFatalErrorNode();
  if (!N)
    return;
  if (!BT_returnstack)
    BT_returnstack = llvm::make_unique<BuiltinBug>(
        this, "Return of address to stack-allocated memory");
  // Generate a report for this bug.
  SmallString<128> buf;
  llvm::raw_svector_ostream os(buf);
  SourceRange range = genName(os, R, C.getASTContext());
  os << " returned to caller";
  auto report = llvm::make_unique<BugReport>(*BT_returnstack, os.str(), N);
  report->addRange(RetE->getSourceRange());
  if (range.isValid())
    report->addRange(range);
  C.emitReport(std::move(report));
}

void StackAddrEscapeChecker::checkAsyncExecutedBlockCaptures(
    const BlockDataRegion &B, CheckerContext &C) const {
  // There is a not-too-uncommon idiom
  // where a block passed to dispatch_async captures a semaphore
  // and then the thread (which called dispatch_async) is blocked on waiting
  // for the completion of the execution of the block
  // via dispatch_semaphore_wait. To avoid false-positives (for now)
  // we ignore all the blocks which have captured
  // a variable of the type "dispatch_semaphore_t".
  if (isSemaphoreCaptured(*B.getDecl()))
    return;
  for (const MemRegion *Region : getCapturedStackRegions(B, C)) {
    // The block passed to dispatch_async may capture another block
    // created on the stack. However, there is no leak in this situaton,
    // no matter if ARC or no ARC is enabled:
    // dispatch_async copies the passed "outer" block (via Block_copy)
    // and if the block has captured another "inner" block,
    // the "inner" block will be copied as well.
    if (isa<BlockDataRegion>(Region))
      continue;
    ExplodedNode *N = C.generateNonFatalErrorNode();
    if (!N)
      continue;
    if (!BT_capturedstackasync)
      BT_capturedstackasync = llvm::make_unique<BuiltinBug>(
          this, "Address of stack-allocated memory is captured");
    SmallString<128> Buf;
    llvm::raw_svector_ostream Out(Buf);
    SourceRange Range = genName(Out, Region, C.getASTContext());
    Out << " is captured by an asynchronously-executed block";
    auto Report =
        llvm::make_unique<BugReport>(*BT_capturedstackasync, Out.str(), N);
    if (Range.isValid())
      Report->addRange(Range);
    C.emitReport(std::move(Report));
  }
}

void StackAddrEscapeChecker::checkReturnedBlockCaptures(
    const BlockDataRegion &B, CheckerContext &C) const {
  for (const MemRegion *Region : getCapturedStackRegions(B, C)) {
    if (isArcManagedBlock(Region, C) || isNotInCurrentFrame(Region, C))
      continue;
    ExplodedNode *N = C.generateNonFatalErrorNode();
    if (!N)
      continue;
    if (!BT_capturedstackret)
      BT_capturedstackret = llvm::make_unique<BuiltinBug>(
          this, "Address of stack-allocated memory is captured");
    SmallString<128> Buf;
    llvm::raw_svector_ostream Out(Buf);
    SourceRange Range = genName(Out, Region, C.getASTContext());
    Out << " is captured by a returned block";
    auto Report =
        llvm::make_unique<BugReport>(*BT_capturedstackret, Out.str(), N);
    if (Range.isValid())
      Report->addRange(Range);
    C.emitReport(std::move(Report));
  }
}

void StackAddrEscapeChecker::checkPreCall(const CallEvent &Call,
                                          CheckerContext &C) const {
  if (!ChecksEnabled[CK_StackAddrAsyncEscapeChecker])
    return;
  if (!Call.isGlobalCFunction("dispatch_after") &&
      !Call.isGlobalCFunction("dispatch_async"))
    return;
  for (unsigned Idx = 0, NumArgs = Call.getNumArgs(); Idx < NumArgs; ++Idx) {
    if (const BlockDataRegion *B = dyn_cast_or_null<BlockDataRegion>(
            Call.getArgSVal(Idx).getAsRegion()))
      checkAsyncExecutedBlockCaptures(*B, C);
  }
}

void StackAddrEscapeChecker::checkPreStmt(const ReturnStmt *RS,
                                          CheckerContext &C) const {
  if (!ChecksEnabled[CK_StackAddrEscapeChecker])
    return;

  const Expr *RetE = RS->getRetValue();
  if (!RetE)
    return;
  RetE = RetE->IgnoreParens();

  SVal V = C.getSVal(RetE);
  const MemRegion *R = V.getAsRegion();
  if (!R)
    return;

  if (const BlockDataRegion *B = dyn_cast<BlockDataRegion>(R))
    checkReturnedBlockCaptures(*B, C);

  if (!isa<StackSpaceRegion>(R->getMemorySpace()) ||
      isNotInCurrentFrame(R, C) || isArcManagedBlock(R, C))
    return;

  // Returning a record by value is fine. (In this case, the returned
  // expression will be a copy-constructor, possibly wrapped in an
  // ExprWithCleanups node.)
  if (const ExprWithCleanups *Cleanup = dyn_cast<ExprWithCleanups>(RetE))
    RetE = Cleanup->getSubExpr();
  if (isa<CXXConstructExpr>(RetE) && RetE->getType()->isRecordType())
    return;

  // The CK_CopyAndAutoreleaseBlockObject cast causes the block to be copied
  // so the stack address is not escaping here.
  if (auto *ICE = dyn_cast<ImplicitCastExpr>(RetE)) {
    if (isa<BlockDataRegion>(R) &&
        ICE->getCastKind() == CK_CopyAndAutoreleaseBlockObject) {
      return;
    }
  }

  EmitStackError(C, R, RetE);
}

void StackAddrEscapeChecker::checkEndFunction(const ReturnStmt *RS,
                                              CheckerContext &Ctx) const {
  if (!ChecksEnabled[CK_StackAddrEscapeChecker])
    return;

  ProgramStateRef State = Ctx.getState();

  // Iterate over all bindings to global variables and see if it contains
  // a memory region in the stack space.
  class CallBack : public StoreManager::BindingsHandler {
  private:
    CheckerContext &Ctx;
    const StackFrameContext *CurSFC;

  public:
    SmallVector<std::pair<const MemRegion *, const MemRegion *>, 10> V;

    CallBack(CheckerContext &CC) : Ctx(CC), CurSFC(CC.getStackFrame()) {}

    bool HandleBinding(StoreManager &SMgr, Store S, const MemRegion *Region,
                       SVal Val) override {

      if (!isa<GlobalsSpaceRegion>(Region->getMemorySpace()))
        return true;
      const MemRegion *VR = Val.getAsRegion();
      if (VR && isa<StackSpaceRegion>(VR->getMemorySpace()) &&
          !isArcManagedBlock(VR, Ctx) && !isNotInCurrentFrame(VR, Ctx))
        V.emplace_back(Region, VR);
      return true;
    }
  };

  CallBack Cb(Ctx);
  State->getStateManager().getStoreManager().iterBindings(State->getStore(),
                                                          Cb);

  if (Cb.V.empty())
    return;

  // Generate an error node.
  ExplodedNode *N = Ctx.generateNonFatalErrorNode(State);
  if (!N)
    return;

  if (!BT_stackleak)
    BT_stackleak = llvm::make_unique<BuiltinBug>(
        this, "Stack address stored into global variable",
        "Stack address was saved into a global variable. "
        "This is dangerous because the address will become "
        "invalid after returning from the function");

  for (const auto &P : Cb.V) {
    // Generate a report for this bug.
    SmallString<128> Buf;
    llvm::raw_svector_ostream Out(Buf);
    SourceRange Range = genName(Out, P.second, Ctx.getASTContext());
    Out << " is still referred to by the ";
    if (isa<StaticGlobalSpaceRegion>(P.first->getMemorySpace()))
      Out << "static";
    else
      Out << "global";
    Out << " variable '";
    const VarRegion *VR = cast<VarRegion>(P.first->getBaseRegion());
    Out << *VR->getDecl()
        << "' upon returning to the caller.  This will be a dangling reference";
    auto Report = llvm::make_unique<BugReport>(*BT_stackleak, Out.str(), N);
    if (Range.isValid())
      Report->addRange(Range);

    Ctx.emitReport(std::move(Report));
  }
}

<<<<<<< HEAD
#define REGISTER_CHECKER(name) \
  void ento::register##name(CheckerManager &Mgr) { \
    StackAddrEscapeChecker *Chk = \
        Mgr.registerChecker<StackAddrEscapeChecker>(); \
    Chk->ChecksEnabled[StackAddrEscapeChecker::CK_##name] = true; \
=======
void ento::registerStackAddrEscapeBase(CheckerManager &mgr) {
  mgr.registerChecker<StackAddrEscapeChecker>();
}

bool ento::shouldRegisterStackAddrEscapeBase(const LangOptions &LO) {
  return true;
}

#define REGISTER_CHECKER(name)                                                 \
  void ento::register##name(CheckerManager &Mgr) {                             \
    StackAddrEscapeChecker *Chk =                                              \
        Mgr.getChecker<StackAddrEscapeChecker>();                              \
    Chk->ChecksEnabled[StackAddrEscapeChecker::CK_##name] = true;              \
  }                                                                            \
                                                                               \
  bool ento::shouldRegister##name(const LangOptions &LO) {                     \
    return true;                                                               \
>>>>>>> ff57307b
  }

REGISTER_CHECKER(StackAddrEscapeChecker)
REGISTER_CHECKER(StackAddrAsyncEscapeChecker)<|MERGE_RESOLUTION|>--- conflicted
+++ resolved
@@ -359,13 +359,6 @@
   }
 }
 
-<<<<<<< HEAD
-#define REGISTER_CHECKER(name) \
-  void ento::register##name(CheckerManager &Mgr) { \
-    StackAddrEscapeChecker *Chk = \
-        Mgr.registerChecker<StackAddrEscapeChecker>(); \
-    Chk->ChecksEnabled[StackAddrEscapeChecker::CK_##name] = true; \
-=======
 void ento::registerStackAddrEscapeBase(CheckerManager &mgr) {
   mgr.registerChecker<StackAddrEscapeChecker>();
 }
@@ -383,7 +376,6 @@
                                                                                \
   bool ento::shouldRegister##name(const LangOptions &LO) {                     \
     return true;                                                               \
->>>>>>> ff57307b
   }
 
 REGISTER_CHECKER(StackAddrEscapeChecker)
