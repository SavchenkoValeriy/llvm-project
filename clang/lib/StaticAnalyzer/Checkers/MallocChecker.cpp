//=== MallocChecker.cpp - A malloc/free checker -------------------*- C++ -*--//
//
// Part of the LLVM Project, under the Apache License v2.0 with LLVM Exceptions.
// See https://llvm.org/LICENSE.txt for license information.
// SPDX-License-Identifier: Apache-2.0 WITH LLVM-exception
//
//===----------------------------------------------------------------------===//
//
// This file defines malloc/free checker, which checks for potential memory
// leaks, double free, and use-after-free problems.
//
//===----------------------------------------------------------------------===//

#include "clang/StaticAnalyzer/Checkers/BuiltinCheckerRegistration.h"
#include "InterCheckerAPI.h"
#include "clang/AST/Attr.h"
#include "clang/AST/ParentMap.h"
#include "clang/Basic/SourceManager.h"
#include "clang/Basic/TargetInfo.h"
#include "clang/StaticAnalyzer/Core/BugReporter/BugType.h"
#include "clang/StaticAnalyzer/Core/BugReporter/CommonBugCategories.h"
#include "clang/StaticAnalyzer/Core/Checker.h"
#include "clang/StaticAnalyzer/Core/CheckerManager.h"
#include "clang/StaticAnalyzer/Core/PathSensitive/CallEvent.h"
#include "clang/StaticAnalyzer/Core/PathSensitive/CheckerContext.h"
#include "clang/StaticAnalyzer/Core/PathSensitive/ProgramState.h"
#include "clang/StaticAnalyzer/Core/PathSensitive/ProgramStateTrait.h"
#include "clang/StaticAnalyzer/Core/PathSensitive/SymbolManager.h"
#include "llvm/ADT/STLExtras.h"
#include "llvm/ADT/SmallString.h"
#include "llvm/ADT/StringExtras.h"
#include "AllocationState.h"
#include <climits>
#include <utility>

using namespace clang;
using namespace ento;

namespace {

// Used to check correspondence between allocators and deallocators.
enum AllocationFamily {
  AF_None,
  AF_Malloc,
  AF_CXXNew,
  AF_CXXNewArray,
  AF_IfNameIndex,
  AF_Alloca,
  AF_InnerBuffer
};

class RefState {
  enum Kind { // Reference to allocated memory.
              Allocated,
              // Reference to zero-allocated memory.
              AllocatedOfSizeZero,
              // Reference to released/freed memory.
              Released,
              // The responsibility for freeing resources has transferred from
              // this reference. A relinquished symbol should not be freed.
              Relinquished,
              // We are no longer guaranteed to have observed all manipulations
              // of this pointer/memory. For example, it could have been
              // passed as a parameter to an opaque function.
              Escaped
  };

  const Stmt *S;
  unsigned K : 3; // Kind enum, but stored as a bitfield.
  unsigned Family : 29; // Rest of 32-bit word, currently just an allocation
                        // family.

  RefState(Kind k, const Stmt *s, unsigned family)
    : S(s), K(k), Family(family) {
    assert(family != AF_None);
  }
public:
  bool isAllocated() const { return K == Allocated; }
  bool isAllocatedOfSizeZero() const { return K == AllocatedOfSizeZero; }
  bool isReleased() const { return K == Released; }
  bool isRelinquished() const { return K == Relinquished; }
  bool isEscaped() const { return K == Escaped; }
  AllocationFamily getAllocationFamily() const {
    return (AllocationFamily)Family;
  }
  const Stmt *getStmt() const { return S; }

  bool operator==(const RefState &X) const {
    return K == X.K && S == X.S && Family == X.Family;
  }

  static RefState getAllocated(unsigned family, const Stmt *s) {
    return RefState(Allocated, s, family);
  }
  static RefState getAllocatedOfSizeZero(const RefState *RS) {
    return RefState(AllocatedOfSizeZero, RS->getStmt(),
                    RS->getAllocationFamily());
  }
  static RefState getReleased(unsigned family, const Stmt *s) {
    return RefState(Released, s, family);
  }
  static RefState getRelinquished(unsigned family, const Stmt *s) {
    return RefState(Relinquished, s, family);
  }
  static RefState getEscaped(const RefState *RS) {
    return RefState(Escaped, RS->getStmt(), RS->getAllocationFamily());
  }

  void Profile(llvm::FoldingSetNodeID &ID) const {
    ID.AddInteger(K);
    ID.AddPointer(S);
    ID.AddInteger(Family);
  }

  void dump(raw_ostream &OS) const {
    switch (static_cast<Kind>(K)) {
#define CASE(ID) case ID: OS << #ID; break;
    CASE(Allocated)
    CASE(AllocatedOfSizeZero)
    CASE(Released)
    CASE(Relinquished)
    CASE(Escaped)
    }
  }

  LLVM_DUMP_METHOD void dump() const { dump(llvm::errs()); }
};

enum ReallocPairKind {
  RPToBeFreedAfterFailure,
  // The symbol has been freed when reallocation failed.
  RPIsFreeOnFailure,
  // The symbol does not need to be freed after reallocation fails.
  RPDoNotTrackAfterFailure
};

/// \class ReallocPair
/// Stores information about the symbol being reallocated by a call to
/// 'realloc' to allow modeling failed reallocation later in the path.
struct ReallocPair {
  // The symbol which realloc reallocated.
  SymbolRef ReallocatedSym;
  ReallocPairKind Kind;

  ReallocPair(SymbolRef S, ReallocPairKind K) :
    ReallocatedSym(S), Kind(K) {}
  void Profile(llvm::FoldingSetNodeID &ID) const {
    ID.AddInteger(Kind);
    ID.AddPointer(ReallocatedSym);
  }
  bool operator==(const ReallocPair &X) const {
    return ReallocatedSym == X.ReallocatedSym &&
           Kind == X.Kind;
  }
};

typedef std::pair<const ExplodedNode*, const MemRegion*> LeakInfo;

class MallocChecker : public Checker<check::DeadSymbols,
                                     check::PointerEscape,
                                     check::ConstPointerEscape,
                                     check::PreStmt<ReturnStmt>,
                                     check::EndFunction,
                                     check::PreCall,
                                     check::PostStmt<CallExpr>,
                                     check::PostStmt<CXXNewExpr>,
                                     check::NewAllocator,
                                     check::PreStmt<CXXDeleteExpr>,
                                     check::PostStmt<BlockExpr>,
                                     check::PostObjCMessage,
                                     check::Location,
                                     eval::Assume>
{
public:
  MallocChecker()
      : II_alloca(nullptr), II_win_alloca(nullptr), II_malloc(nullptr),
        II_free(nullptr), II_realloc(nullptr), II_calloc(nullptr),
        II_valloc(nullptr), II_reallocf(nullptr), II_strndup(nullptr),
        II_strdup(nullptr), II_win_strdup(nullptr), II_kmalloc(nullptr),
        II_if_nameindex(nullptr), II_if_freenameindex(nullptr),
        II_wcsdup(nullptr), II_win_wcsdup(nullptr), II_g_malloc(nullptr),
        II_g_malloc0(nullptr), II_g_realloc(nullptr), II_g_try_malloc(nullptr),
        II_g_try_malloc0(nullptr), II_g_try_realloc(nullptr),
        II_g_free(nullptr), II_g_memdup(nullptr), II_g_malloc_n(nullptr),
        II_g_malloc0_n(nullptr), II_g_realloc_n(nullptr),
        II_g_try_malloc_n(nullptr), II_g_try_malloc0_n(nullptr),
        II_g_try_realloc_n(nullptr) {}

  /// In pessimistic mode, the checker assumes that it does not know which
  /// functions might free the memory.
  enum CheckKind {
    CK_MallocChecker,
    CK_NewDeleteChecker,
    CK_NewDeleteLeaksChecker,
    CK_MismatchedDeallocatorChecker,
    CK_InnerPointerChecker,
    CK_NumCheckKinds
  };

  enum class MemoryOperationKind {
    MOK_Allocate,
    MOK_Free,
    MOK_Any
  };

  DefaultBool IsOptimistic;

  DefaultBool ChecksEnabled[CK_NumCheckKinds];
  CheckName CheckNames[CK_NumCheckKinds];

  void checkPreCall(const CallEvent &Call, CheckerContext &C) const;
  void checkPostStmt(const CallExpr *CE, CheckerContext &C) const;
  void checkPostStmt(const CXXNewExpr *NE, CheckerContext &C) const;
  void checkNewAllocator(const CXXNewExpr *NE, SVal Target,
                         CheckerContext &C) const;
  void checkPreStmt(const CXXDeleteExpr *DE, CheckerContext &C) const;
  void checkPostObjCMessage(const ObjCMethodCall &Call, CheckerContext &C) const;
  void checkPostStmt(const BlockExpr *BE, CheckerContext &C) const;
  void checkDeadSymbols(SymbolReaper &SymReaper, CheckerContext &C) const;
  void checkPreStmt(const ReturnStmt *S, CheckerContext &C) const;
  void checkEndFunction(const ReturnStmt *S, CheckerContext &C) const;
  ProgramStateRef evalAssume(ProgramStateRef state, SVal Cond,
                            bool Assumption) const;
  void checkLocation(SVal l, bool isLoad, const Stmt *S,
                     CheckerContext &C) const;

  ProgramStateRef checkPointerEscape(ProgramStateRef State,
                                    const InvalidatedSymbols &Escaped,
                                    const CallEvent *Call,
                                    PointerEscapeKind Kind) const;
  ProgramStateRef checkConstPointerEscape(ProgramStateRef State,
                                          const InvalidatedSymbols &Escaped,
                                          const CallEvent *Call,
                                          PointerEscapeKind Kind) const;

  void printState(raw_ostream &Out, ProgramStateRef State,
                  const char *NL, const char *Sep) const override;

private:
  mutable std::unique_ptr<BugType> BT_DoubleFree[CK_NumCheckKinds];
  mutable std::unique_ptr<BugType> BT_DoubleDelete;
  mutable std::unique_ptr<BugType> BT_Leak[CK_NumCheckKinds];
  mutable std::unique_ptr<BugType> BT_UseFree[CK_NumCheckKinds];
  mutable std::unique_ptr<BugType> BT_BadFree[CK_NumCheckKinds];
  mutable std::unique_ptr<BugType> BT_FreeAlloca[CK_NumCheckKinds];
  mutable std::unique_ptr<BugType> BT_MismatchedDealloc;
  mutable std::unique_ptr<BugType> BT_OffsetFree[CK_NumCheckKinds];
  mutable std::unique_ptr<BugType> BT_UseZerroAllocated[CK_NumCheckKinds];
  mutable IdentifierInfo *II_alloca, *II_win_alloca, *II_malloc, *II_free,
                         *II_realloc, *II_calloc, *II_valloc, *II_reallocf,
                         *II_strndup, *II_strdup, *II_win_strdup, *II_kmalloc,
                         *II_if_nameindex, *II_if_freenameindex, *II_wcsdup,
                         *II_win_wcsdup, *II_g_malloc, *II_g_malloc0,
                         *II_g_realloc, *II_g_try_malloc, *II_g_try_malloc0,
                         *II_g_try_realloc, *II_g_free, *II_g_memdup,
                         *II_g_malloc_n, *II_g_malloc0_n, *II_g_realloc_n,
                         *II_g_try_malloc_n, *II_g_try_malloc0_n,
                         *II_g_try_realloc_n;
  mutable Optional<uint64_t> KernelZeroFlagVal;

  void initIdentifierInfo(ASTContext &C) const;

  /// Determine family of a deallocation expression.
  AllocationFamily getAllocationFamily(CheckerContext &C, const Stmt *S) const;

  /// Print names of allocators and deallocators.
  ///
  /// \returns true on success.
  bool printAllocDeallocName(raw_ostream &os, CheckerContext &C,
                             const Expr *E) const;

  /// Print expected name of an allocator based on the deallocator's
  /// family derived from the DeallocExpr.
  void printExpectedAllocName(raw_ostream &os, CheckerContext &C,
                              const Expr *DeallocExpr) const;
  /// Print expected name of a deallocator based on the allocator's
  /// family.
  void printExpectedDeallocName(raw_ostream &os, AllocationFamily Family) const;

  ///@{
  /// Check if this is one of the functions which can allocate/reallocate memory
  /// pointed to by one of its arguments.
  bool isMemFunction(const FunctionDecl *FD, ASTContext &C) const;
  bool isCMemFunction(const FunctionDecl *FD,
                      ASTContext &C,
                      AllocationFamily Family,
                      MemoryOperationKind MemKind) const;
  bool isStandardNewDelete(const FunctionDecl *FD, ASTContext &C) const;
  ///@}

  /// Process C++ operator new()'s allocation, which is the part of C++
  /// new-expression that goes before the constructor.
  void processNewAllocation(const CXXNewExpr *NE, CheckerContext &C,
                            SVal Target) const;

  /// Perform a zero-allocation check.
  /// The optional \p RetVal parameter specifies the newly allocated pointer
  /// value; if unspecified, the value of expression \p E is used.
  ProgramStateRef ProcessZeroAllocation(CheckerContext &C, const Expr *E,
                                        const unsigned AllocationSizeArg,
                                        ProgramStateRef State,
                                        Optional<SVal> RetVal = None) const;

  ProgramStateRef MallocMemReturnsAttr(CheckerContext &C,
                                       const CallExpr *CE,
                                       const OwnershipAttr* Att,
                                       ProgramStateRef State) const;
  static ProgramStateRef MallocMemAux(CheckerContext &C, const CallExpr *CE,
                                      const Expr *SizeEx, SVal Init,
                                      ProgramStateRef State,
                                      AllocationFamily Family = AF_Malloc);
  static ProgramStateRef MallocMemAux(CheckerContext &C, const CallExpr *CE,
                                      SVal SizeEx, SVal Init,
                                      ProgramStateRef State,
                                      AllocationFamily Family = AF_Malloc);

  static ProgramStateRef addExtentSize(CheckerContext &C, const CXXNewExpr *NE,
                                       ProgramStateRef State, SVal Target);

  // Check if this malloc() for special flags. At present that means M_ZERO or
  // __GFP_ZERO (in which case, treat it like calloc).
  llvm::Optional<ProgramStateRef>
  performKernelMalloc(const CallExpr *CE, CheckerContext &C,
                      const ProgramStateRef &State) const;

  /// Update the RefState to reflect the new memory allocation.
  /// The optional \p RetVal parameter specifies the newly allocated pointer
  /// value; if unspecified, the value of expression \p E is used.
  static ProgramStateRef
  MallocUpdateRefState(CheckerContext &C, const Expr *E, ProgramStateRef State,
                       AllocationFamily Family = AF_Malloc,
                       Optional<SVal> RetVal = None);

  ProgramStateRef FreeMemAttr(CheckerContext &C, const CallExpr *CE,
                              const OwnershipAttr* Att,
                              ProgramStateRef State) const;
  ProgramStateRef FreeMemAux(CheckerContext &C, const CallExpr *CE,
                             ProgramStateRef state, unsigned Num,
                             bool Hold,
                             bool &ReleasedAllocated,
                             bool ReturnsNullOnFailure = false) const;
  ProgramStateRef FreeMemAux(CheckerContext &C, const Expr *Arg,
                             const Expr *ParentExpr,
                             ProgramStateRef State,
                             bool Hold,
                             bool &ReleasedAllocated,
                             bool ReturnsNullOnFailure = false) const;

  ProgramStateRef ReallocMemAux(CheckerContext &C, const CallExpr *CE,
                                bool FreesMemOnFailure,
                                ProgramStateRef State,
                                bool SuffixWithN = false) const;
  static SVal evalMulForBufferSize(CheckerContext &C, const Expr *Blocks,
                                   const Expr *BlockBytes);
  static ProgramStateRef CallocMem(CheckerContext &C, const CallExpr *CE,
                                   ProgramStateRef State);

  /// Check if the memory associated with this symbol was released.
  bool isReleased(SymbolRef Sym, CheckerContext &C) const;

  bool checkUseAfterFree(SymbolRef Sym, CheckerContext &C, const Stmt *S) const;

  void checkUseZeroAllocated(SymbolRef Sym, CheckerContext &C,
                             const Stmt *S) const;

  bool checkDoubleDelete(SymbolRef Sym, CheckerContext &C) const;

  /// Check if the function is known free memory, or if it is
  /// "interesting" and should be modeled explicitly.
  ///
  /// \param [out] EscapingSymbol A function might not free memory in general,
  ///   but could be known to free a particular symbol. In this case, false is
  ///   returned and the single escaping symbol is returned through the out
  ///   parameter.
  ///
  /// We assume that pointers do not escape through calls to system functions
  /// not handled by this checker.
  bool mayFreeAnyEscapedMemoryOrIsModeledExplicitly(const CallEvent *Call,
                                   ProgramStateRef State,
                                   SymbolRef &EscapingSymbol) const;

  // Implementation of the checkPointerEscape callbacks.
  ProgramStateRef checkPointerEscapeAux(ProgramStateRef State,
                                  const InvalidatedSymbols &Escaped,
                                  const CallEvent *Call,
                                  PointerEscapeKind Kind,
                                  bool(*CheckRefState)(const RefState*)) const;

  // Implementation of the checkPreStmt and checkEndFunction callbacks.
  void checkEscapeOnReturn(const ReturnStmt *S, CheckerContext &C) const;

  ///@{
  /// Tells if a given family/call/symbol is tracked by the current checker.
  /// Sets CheckKind to the kind of the checker responsible for this
  /// family/call/symbol.
  Optional<CheckKind> getCheckIfTracked(AllocationFamily Family,
                                        bool IsALeakCheck = false) const;
  Optional<CheckKind> getCheckIfTracked(CheckerContext &C,
                                        const Stmt *AllocDeallocStmt,
                                        bool IsALeakCheck = false) const;
  Optional<CheckKind> getCheckIfTracked(CheckerContext &C, SymbolRef Sym,
                                        bool IsALeakCheck = false) const;
  ///@}
  static bool SummarizeValue(raw_ostream &os, SVal V);
  static bool SummarizeRegion(raw_ostream &os, const MemRegion *MR);
  void ReportBadFree(CheckerContext &C, SVal ArgVal, SourceRange Range,
                     const Expr *DeallocExpr) const;
  void ReportFreeAlloca(CheckerContext &C, SVal ArgVal,
                        SourceRange Range) const;
  void ReportMismatchedDealloc(CheckerContext &C, SourceRange Range,
                               const Expr *DeallocExpr, const RefState *RS,
                               SymbolRef Sym, bool OwnershipTransferred) const;
  void ReportOffsetFree(CheckerContext &C, SVal ArgVal, SourceRange Range,
                        const Expr *DeallocExpr,
                        const Expr *AllocExpr = nullptr) const;
  void ReportUseAfterFree(CheckerContext &C, SourceRange Range,
                          SymbolRef Sym) const;
  void ReportDoubleFree(CheckerContext &C, SourceRange Range, bool Released,
                        SymbolRef Sym, SymbolRef PrevSym) const;

  void ReportDoubleDelete(CheckerContext &C, SymbolRef Sym) const;

  void ReportUseZeroAllocated(CheckerContext &C, SourceRange Range,
                              SymbolRef Sym) const;

  void ReportFunctionPointerFree(CheckerContext &C, SVal ArgVal,
                                 SourceRange Range, const Expr *FreeExpr) const;

  /// Find the location of the allocation for Sym on the path leading to the
  /// exploded node N.
  LeakInfo getAllocationSite(const ExplodedNode *N, SymbolRef Sym,
                             CheckerContext &C) const;

  void reportLeak(SymbolRef Sym, ExplodedNode *N, CheckerContext &C) const;

  /// The bug visitor which allows us to print extra diagnostics along the
  /// BugReport path. For example, showing the allocation site of the leaked
  /// region.
  class MallocBugVisitor final : public BugReporterVisitor {
  protected:
    enum NotificationMode {
      Normal,
      ReallocationFailed
    };

    // The allocated region symbol tracked by the main analysis.
    SymbolRef Sym;

    // The mode we are in, i.e. what kind of diagnostics will be emitted.
    NotificationMode Mode;

    // A symbol from when the primary region should have been reallocated.
    SymbolRef FailedReallocSymbol;

    // A C++ destructor stack frame in which memory was released. Used for
    // miscellaneous false positive suppression.
    const StackFrameContext *ReleaseDestructorLC;

    bool IsLeak;

  public:
    MallocBugVisitor(SymbolRef S, bool isLeak = false)
        : Sym(S), Mode(Normal), FailedReallocSymbol(nullptr),
          ReleaseDestructorLC(nullptr), IsLeak(isLeak) {}

    static void *getTag() {
      static int Tag = 0;
      return &Tag;
    }

    void Profile(llvm::FoldingSetNodeID &ID) const override {
      ID.AddPointer(getTag());
      ID.AddPointer(Sym);
    }

    inline bool isAllocated(const RefState *S, const RefState *SPrev,
                            const Stmt *Stmt) {
      // Did not track -> allocated. Other state (released) -> allocated.
      return (Stmt && (isa<CallExpr>(Stmt) || isa<CXXNewExpr>(Stmt)) &&
              (S && (S->isAllocated() || S->isAllocatedOfSizeZero())) &&
              (!SPrev || !(SPrev->isAllocated() ||
                           SPrev->isAllocatedOfSizeZero())));
    }

    inline bool isReleased(const RefState *S, const RefState *SPrev,
                           const Stmt *Stmt) {
      // Did not track -> released. Other state (allocated) -> released.
      // The statement associated with the release might be missing.
      bool IsReleased = (S && S->isReleased()) &&
                        (!SPrev || !SPrev->isReleased());
      assert(!IsReleased ||
             (Stmt && (isa<CallExpr>(Stmt) || isa<CXXDeleteExpr>(Stmt))) ||
             (!Stmt && S->getAllocationFamily() == AF_InnerBuffer));
      return IsReleased;
    }

    inline bool isRelinquished(const RefState *S, const RefState *SPrev,
                               const Stmt *Stmt) {
      // Did not track -> relinquished. Other state (allocated) -> relinquished.
      return (Stmt && (isa<CallExpr>(Stmt) || isa<ObjCMessageExpr>(Stmt) ||
                                              isa<ObjCPropertyRefExpr>(Stmt)) &&
              (S && S->isRelinquished()) &&
              (!SPrev || !SPrev->isRelinquished()));
    }

    inline bool isReallocFailedCheck(const RefState *S, const RefState *SPrev,
                                     const Stmt *Stmt) {
      // If the expression is not a call, and the state change is
      // released -> allocated, it must be the realloc return value
      // check. If we have to handle more cases here, it might be cleaner just
      // to track this extra bit in the state itself.
      return ((!Stmt || !isa<CallExpr>(Stmt)) &&
              (S && (S->isAllocated() || S->isAllocatedOfSizeZero())) &&
              (SPrev && !(SPrev->isAllocated() ||
                          SPrev->isAllocatedOfSizeZero())));
    }

    std::shared_ptr<PathDiagnosticPiece> VisitNode(const ExplodedNode *N,
                                                   BugReporterContext &BRC,
                                                   BugReport &BR) override;

    std::shared_ptr<PathDiagnosticPiece>
    getEndPath(BugReporterContext &BRC, const ExplodedNode *EndPathNode,
               BugReport &BR) override {
      if (!IsLeak)
        return nullptr;

      PathDiagnosticLocation L =
        PathDiagnosticLocation::createEndOfPath(EndPathNode,
                                                BRC.getSourceManager());
      // Do not add the statement itself as a range in case of leak.
      return std::make_shared<PathDiagnosticEventPiece>(L, BR.getDescription(),
                                                         false);
    }

  private:
    class StackHintGeneratorForReallocationFailed
        : public StackHintGeneratorForSymbol {
    public:
      StackHintGeneratorForReallocationFailed(SymbolRef S, StringRef M)
        : StackHintGeneratorForSymbol(S, M) {}

      std::string getMessageForArg(const Expr *ArgE,
                                   unsigned ArgIndex) override {
        // Printed parameters start at 1, not 0.
        ++ArgIndex;

        SmallString<200> buf;
        llvm::raw_svector_ostream os(buf);

        os << "Reallocation of " << ArgIndex << llvm::getOrdinalSuffix(ArgIndex)
           << " parameter failed";

        return os.str();
      }

      std::string getMessageForReturn(const CallExpr *CallExpr) override {
        return "Reallocation of returned value failed";
      }
    };
  };
};
} // end anonymous namespace

REGISTER_MAP_WITH_PROGRAMSTATE(RegionState, SymbolRef, RefState)
REGISTER_MAP_WITH_PROGRAMSTATE(ReallocPairs, SymbolRef, ReallocPair)
REGISTER_SET_WITH_PROGRAMSTATE(ReallocSizeZeroSymbols, SymbolRef)

// A map from the freed symbol to the symbol representing the return value of
// the free function.
REGISTER_MAP_WITH_PROGRAMSTATE(FreeReturnValue, SymbolRef, SymbolRef)

namespace {
class StopTrackingCallback final : public SymbolVisitor {
  ProgramStateRef state;
public:
  StopTrackingCallback(ProgramStateRef st) : state(std::move(st)) {}
  ProgramStateRef getState() const { return state; }

  bool VisitSymbol(SymbolRef sym) override {
    state = state->remove<RegionState>(sym);
    return true;
  }
};
} // end anonymous namespace

void MallocChecker::initIdentifierInfo(ASTContext &Ctx) const {
  if (II_malloc)
    return;
  II_alloca = &Ctx.Idents.get("alloca");
  II_malloc = &Ctx.Idents.get("malloc");
  II_free = &Ctx.Idents.get("free");
  II_realloc = &Ctx.Idents.get("realloc");
  II_reallocf = &Ctx.Idents.get("reallocf");
  II_calloc = &Ctx.Idents.get("calloc");
  II_valloc = &Ctx.Idents.get("valloc");
  II_strdup = &Ctx.Idents.get("strdup");
  II_strndup = &Ctx.Idents.get("strndup");
  II_wcsdup = &Ctx.Idents.get("wcsdup");
  II_kmalloc = &Ctx.Idents.get("kmalloc");
  II_if_nameindex = &Ctx.Idents.get("if_nameindex");
  II_if_freenameindex = &Ctx.Idents.get("if_freenameindex");

  //MSVC uses `_`-prefixed instead, so we check for them too.
  II_win_strdup = &Ctx.Idents.get("_strdup");
  II_win_wcsdup = &Ctx.Idents.get("_wcsdup");
  II_win_alloca = &Ctx.Idents.get("_alloca");

  // Glib
  II_g_malloc = &Ctx.Idents.get("g_malloc");
  II_g_malloc0 = &Ctx.Idents.get("g_malloc0");
  II_g_realloc = &Ctx.Idents.get("g_realloc");
  II_g_try_malloc = &Ctx.Idents.get("g_try_malloc");
  II_g_try_malloc0 = &Ctx.Idents.get("g_try_malloc0");
  II_g_try_realloc = &Ctx.Idents.get("g_try_realloc");
  II_g_free = &Ctx.Idents.get("g_free");
  II_g_memdup = &Ctx.Idents.get("g_memdup");
  II_g_malloc_n = &Ctx.Idents.get("g_malloc_n");
  II_g_malloc0_n = &Ctx.Idents.get("g_malloc0_n");
  II_g_realloc_n = &Ctx.Idents.get("g_realloc_n");
  II_g_try_malloc_n = &Ctx.Idents.get("g_try_malloc_n");
  II_g_try_malloc0_n = &Ctx.Idents.get("g_try_malloc0_n");
  II_g_try_realloc_n = &Ctx.Idents.get("g_try_realloc_n");
}

bool MallocChecker::isMemFunction(const FunctionDecl *FD, ASTContext &C) const {
  if (isCMemFunction(FD, C, AF_Malloc, MemoryOperationKind::MOK_Any))
    return true;

  if (isCMemFunction(FD, C, AF_IfNameIndex, MemoryOperationKind::MOK_Any))
    return true;

  if (isCMemFunction(FD, C, AF_Alloca, MemoryOperationKind::MOK_Any))
    return true;

  if (isStandardNewDelete(FD, C))
    return true;

  return false;
}

bool MallocChecker::isCMemFunction(const FunctionDecl *FD,
                                   ASTContext &C,
                                   AllocationFamily Family,
                                   MemoryOperationKind MemKind) const {
  if (!FD)
    return false;

  bool CheckFree = (MemKind == MemoryOperationKind::MOK_Any ||
                    MemKind == MemoryOperationKind::MOK_Free);
  bool CheckAlloc = (MemKind == MemoryOperationKind::MOK_Any ||
                     MemKind == MemoryOperationKind::MOK_Allocate);

  if (FD->getKind() == Decl::Function) {
    const IdentifierInfo *FunI = FD->getIdentifier();
    initIdentifierInfo(C);

    if (Family == AF_Malloc && CheckFree) {
      if (FunI == II_free || FunI == II_realloc || FunI == II_reallocf ||
          FunI == II_g_free)
        return true;
    }

    if (Family == AF_Malloc && CheckAlloc) {
      if (FunI == II_malloc || FunI == II_realloc || FunI == II_reallocf ||
          FunI == II_calloc || FunI == II_valloc || FunI == II_strdup ||
          FunI == II_win_strdup || FunI == II_strndup || FunI == II_wcsdup ||
          FunI == II_win_wcsdup || FunI == II_kmalloc ||
          FunI == II_g_malloc || FunI == II_g_malloc0 ||
          FunI == II_g_realloc || FunI == II_g_try_malloc ||
          FunI == II_g_try_malloc0 || FunI == II_g_try_realloc ||
          FunI == II_g_memdup || FunI == II_g_malloc_n ||
          FunI == II_g_malloc0_n || FunI == II_g_realloc_n ||
          FunI == II_g_try_malloc_n || FunI == II_g_try_malloc0_n ||
          FunI == II_g_try_realloc_n)
        return true;
    }

    if (Family == AF_IfNameIndex && CheckFree) {
      if (FunI == II_if_freenameindex)
        return true;
    }

    if (Family == AF_IfNameIndex && CheckAlloc) {
      if (FunI == II_if_nameindex)
        return true;
    }

    if (Family == AF_Alloca && CheckAlloc) {
      if (FunI == II_alloca || FunI == II_win_alloca)
        return true;
    }
  }

  if (Family != AF_Malloc)
    return false;

  if (IsOptimistic && FD->hasAttrs()) {
    for (const auto *I : FD->specific_attrs<OwnershipAttr>()) {
      OwnershipAttr::OwnershipKind OwnKind = I->getOwnKind();
      if(OwnKind == OwnershipAttr::Takes || OwnKind == OwnershipAttr::Holds) {
        if (CheckFree)
          return true;
      } else if (OwnKind == OwnershipAttr::Returns) {
        if (CheckAlloc)
          return true;
      }
    }
  }

  return false;
}

// Tells if the callee is one of the builtin new/delete operators, including
// placement operators and other standard overloads.
bool MallocChecker::isStandardNewDelete(const FunctionDecl *FD,
                                        ASTContext &C) const {
  if (!FD)
    return false;

  OverloadedOperatorKind Kind = FD->getOverloadedOperator();
  if (Kind != OO_New && Kind != OO_Array_New &&
      Kind != OO_Delete && Kind != OO_Array_Delete)
    return false;

  // This is standard if and only if it's not defined in a user file.
  SourceLocation L = FD->getLocation();
  // If the header for operator delete is not included, it's still defined
  // in an invalid source location. Check to make sure we don't crash.
  return !L.isValid() || C.getSourceManager().isInSystemHeader(L);
}

llvm::Optional<ProgramStateRef> MallocChecker::performKernelMalloc(
  const CallExpr *CE, CheckerContext &C, const ProgramStateRef &State) const {
  // 3-argument malloc(), as commonly used in {Free,Net,Open}BSD Kernels:
  //
  // void *malloc(unsigned long size, struct malloc_type *mtp, int flags);
  //
  // One of the possible flags is M_ZERO, which means 'give me back an
  // allocation which is already zeroed', like calloc.

  // 2-argument kmalloc(), as used in the Linux kernel:
  //
  // void *kmalloc(size_t size, gfp_t flags);
  //
  // Has the similar flag value __GFP_ZERO.

  // This logic is largely cloned from O_CREAT in UnixAPIChecker, maybe some
  // code could be shared.

  ASTContext &Ctx = C.getASTContext();
  llvm::Triple::OSType OS = Ctx.getTargetInfo().getTriple().getOS();

  if (!KernelZeroFlagVal.hasValue()) {
    if (OS == llvm::Triple::FreeBSD)
      KernelZeroFlagVal = 0x0100;
    else if (OS == llvm::Triple::NetBSD)
      KernelZeroFlagVal = 0x0002;
    else if (OS == llvm::Triple::OpenBSD)
      KernelZeroFlagVal = 0x0008;
    else if (OS == llvm::Triple::Linux)
      // __GFP_ZERO
      KernelZeroFlagVal = 0x8000;
    else
      // FIXME: We need a more general way of getting the M_ZERO value.
      // See also: O_CREAT in UnixAPIChecker.cpp.

      // Fall back to normal malloc behavior on platforms where we don't
      // know M_ZERO.
      return None;
  }

  // We treat the last argument as the flags argument, and callers fall-back to
  // normal malloc on a None return. This works for the FreeBSD kernel malloc
  // as well as Linux kmalloc.
  if (CE->getNumArgs() < 2)
    return None;

  const Expr *FlagsEx = CE->getArg(CE->getNumArgs() - 1);
  const SVal V = C.getSVal(FlagsEx);
  if (!V.getAs<NonLoc>()) {
    // The case where 'V' can be a location can only be due to a bad header,
    // so in this case bail out.
    return None;
  }

  NonLoc Flags = V.castAs<NonLoc>();
  NonLoc ZeroFlag = C.getSValBuilder()
      .makeIntVal(KernelZeroFlagVal.getValue(), FlagsEx->getType())
      .castAs<NonLoc>();
  SVal MaskedFlagsUC = C.getSValBuilder().evalBinOpNN(State, BO_And,
                                                      Flags, ZeroFlag,
                                                      FlagsEx->getType());
  if (MaskedFlagsUC.isUnknownOrUndef())
    return None;
  DefinedSVal MaskedFlags = MaskedFlagsUC.castAs<DefinedSVal>();

  // Check if maskedFlags is non-zero.
  ProgramStateRef TrueState, FalseState;
  std::tie(TrueState, FalseState) = State->assume(MaskedFlags);

  // If M_ZERO is set, treat this like calloc (initialized).
  if (TrueState && !FalseState) {
    SVal ZeroVal = C.getSValBuilder().makeZeroVal(Ctx.CharTy);
    return MallocMemAux(C, CE, CE->getArg(0), ZeroVal, TrueState);
  }

  return None;
}

SVal MallocChecker::evalMulForBufferSize(CheckerContext &C, const Expr *Blocks,
                                         const Expr *BlockBytes) {
  SValBuilder &SB = C.getSValBuilder();
  SVal BlocksVal = C.getSVal(Blocks);
  SVal BlockBytesVal = C.getSVal(BlockBytes);
  ProgramStateRef State = C.getState();
  SVal TotalSize = SB.evalBinOp(State, BO_Mul, BlocksVal, BlockBytesVal,
                                SB.getContext().getSizeType());
  return TotalSize;
}

void MallocChecker::checkPostStmt(const CallExpr *CE, CheckerContext &C) const {
  if (C.wasInlined)
    return;

  const FunctionDecl *FD = C.getCalleeDecl(CE);
  if (!FD)
    return;

  ProgramStateRef State = C.getState();
  bool ReleasedAllocatedMemory = false;

  if (FD->getKind() == Decl::Function) {
    initIdentifierInfo(C.getASTContext());
    IdentifierInfo *FunI = FD->getIdentifier();

    if (FunI == II_malloc || FunI == II_g_malloc || FunI == II_g_try_malloc) {
      if (CE->getNumArgs() < 1)
        return;
      if (CE->getNumArgs() < 3) {
        State = MallocMemAux(C, CE, CE->getArg(0), UndefinedVal(), State);
        if (CE->getNumArgs() == 1)
          State = ProcessZeroAllocation(C, CE, 0, State);
      } else if (CE->getNumArgs() == 3) {
        llvm::Optional<ProgramStateRef> MaybeState =
          performKernelMalloc(CE, C, State);
        if (MaybeState.hasValue())
          State = MaybeState.getValue();
        else
          State = MallocMemAux(C, CE, CE->getArg(0), UndefinedVal(), State);
      }
    } else if (FunI == II_kmalloc) {
      if (CE->getNumArgs() < 1)
        return;
      llvm::Optional<ProgramStateRef> MaybeState =
        performKernelMalloc(CE, C, State);
      if (MaybeState.hasValue())
        State = MaybeState.getValue();
      else
        State = MallocMemAux(C, CE, CE->getArg(0), UndefinedVal(), State);
    } else if (FunI == II_valloc) {
      if (CE->getNumArgs() < 1)
        return;
      State = MallocMemAux(C, CE, CE->getArg(0), UndefinedVal(), State);
      State = ProcessZeroAllocation(C, CE, 0, State);
    } else if (FunI == II_realloc || FunI == II_g_realloc ||
               FunI == II_g_try_realloc) {
      State = ReallocMemAux(C, CE, false, State);
      State = ProcessZeroAllocation(C, CE, 1, State);
    } else if (FunI == II_reallocf) {
      State = ReallocMemAux(C, CE, true, State);
      State = ProcessZeroAllocation(C, CE, 1, State);
    } else if (FunI == II_calloc) {
      State = CallocMem(C, CE, State);
      State = ProcessZeroAllocation(C, CE, 0, State);
      State = ProcessZeroAllocation(C, CE, 1, State);
    } else if (FunI == II_free || FunI == II_g_free) {
      State = FreeMemAux(C, CE, State, 0, false, ReleasedAllocatedMemory);
    } else if (FunI == II_strdup || FunI == II_win_strdup ||
               FunI == II_wcsdup || FunI == II_win_wcsdup) {
      State = MallocUpdateRefState(C, CE, State);
    } else if (FunI == II_strndup) {
      State = MallocUpdateRefState(C, CE, State);
    } else if (FunI == II_alloca || FunI == II_win_alloca) {
      if (CE->getNumArgs() < 1)
        return;
      State = MallocMemAux(C, CE, CE->getArg(0), UndefinedVal(), State,
                           AF_Alloca);
      State = ProcessZeroAllocation(C, CE, 0, State);
    } else if (isStandardNewDelete(FD, C.getASTContext())) {
      // Process direct calls to operator new/new[]/delete/delete[] functions
      // as distinct from new/new[]/delete/delete[] expressions that are
      // processed by the checkPostStmt callbacks for CXXNewExpr and
      // CXXDeleteExpr.
      OverloadedOperatorKind K = FD->getOverloadedOperator();
      if (K == OO_New) {
        State = MallocMemAux(C, CE, CE->getArg(0), UndefinedVal(), State,
                             AF_CXXNew);
        State = ProcessZeroAllocation(C, CE, 0, State);
      }
      else if (K == OO_Array_New) {
        State = MallocMemAux(C, CE, CE->getArg(0), UndefinedVal(), State,
                             AF_CXXNewArray);
        State = ProcessZeroAllocation(C, CE, 0, State);
      }
      else if (K == OO_Delete || K == OO_Array_Delete)
        State = FreeMemAux(C, CE, State, 0, false, ReleasedAllocatedMemory);
      else
        llvm_unreachable("not a new/delete operator");
    } else if (FunI == II_if_nameindex) {
      // Should we model this differently? We can allocate a fixed number of
      // elements with zeros in the last one.
      State = MallocMemAux(C, CE, UnknownVal(), UnknownVal(), State,
                           AF_IfNameIndex);
    } else if (FunI == II_if_freenameindex) {
      State = FreeMemAux(C, CE, State, 0, false, ReleasedAllocatedMemory);
    } else if (FunI == II_g_malloc0 || FunI == II_g_try_malloc0) {
      if (CE->getNumArgs() < 1)
        return;
      SValBuilder &svalBuilder = C.getSValBuilder();
      SVal zeroVal = svalBuilder.makeZeroVal(svalBuilder.getContext().CharTy);
      State = MallocMemAux(C, CE, CE->getArg(0), zeroVal, State);
      State = ProcessZeroAllocation(C, CE, 0, State);
    } else if (FunI == II_g_memdup) {
      if (CE->getNumArgs() < 2)
        return;
      State = MallocMemAux(C, CE, CE->getArg(1), UndefinedVal(), State);
      State = ProcessZeroAllocation(C, CE, 1, State);
    } else if (FunI == II_g_malloc_n || FunI == II_g_try_malloc_n ||
               FunI == II_g_malloc0_n || FunI == II_g_try_malloc0_n) {
      if (CE->getNumArgs() < 2)
        return;
      SVal Init = UndefinedVal();
      if (FunI == II_g_malloc0_n || FunI == II_g_try_malloc0_n) {
        SValBuilder &SB = C.getSValBuilder();
        Init = SB.makeZeroVal(SB.getContext().CharTy);
      }
      SVal TotalSize = evalMulForBufferSize(C, CE->getArg(0), CE->getArg(1));
      State = MallocMemAux(C, CE, TotalSize, Init, State);
      State = ProcessZeroAllocation(C, CE, 0, State);
      State = ProcessZeroAllocation(C, CE, 1, State);
    } else if (FunI == II_g_realloc_n || FunI == II_g_try_realloc_n) {
      if (CE->getNumArgs() < 3)
        return;
      State = ReallocMemAux(C, CE, false, State, true);
      State = ProcessZeroAllocation(C, CE, 1, State);
      State = ProcessZeroAllocation(C, CE, 2, State);
    }
  }

  if (IsOptimistic || ChecksEnabled[CK_MismatchedDeallocatorChecker]) {
    // Check all the attributes, if there are any.
    // There can be multiple of these attributes.
    if (FD->hasAttrs())
      for (const auto *I : FD->specific_attrs<OwnershipAttr>()) {
        switch (I->getOwnKind()) {
        case OwnershipAttr::Returns:
          State = MallocMemReturnsAttr(C, CE, I, State);
          break;
        case OwnershipAttr::Takes:
        case OwnershipAttr::Holds:
          State = FreeMemAttr(C, CE, I, State);
          break;
        }
      }
  }
  C.addTransition(State);
}

// Performs a 0-sized allocations check.
ProgramStateRef MallocChecker::ProcessZeroAllocation(
    CheckerContext &C, const Expr *E, const unsigned AllocationSizeArg,
    ProgramStateRef State, Optional<SVal> RetVal) const {
  if (!State)
    return nullptr;

  if (!RetVal)
    RetVal = C.getSVal(E);

  const Expr *Arg = nullptr;

  if (const CallExpr *CE = dyn_cast<CallExpr>(E)) {
    Arg = CE->getArg(AllocationSizeArg);
  }
  else if (const CXXNewExpr *NE = dyn_cast<CXXNewExpr>(E)) {
    if (NE->isArray())
      Arg = NE->getArraySize();
    else
      return State;
  }
  else
    llvm_unreachable("not a CallExpr or CXXNewExpr");

  assert(Arg);

  Optional<DefinedSVal> DefArgVal = C.getSVal(Arg).getAs<DefinedSVal>();

  if (!DefArgVal)
    return State;

  // Check if the allocation size is 0.
  ProgramStateRef TrueState, FalseState;
  SValBuilder &SvalBuilder = C.getSValBuilder();
  DefinedSVal Zero =
      SvalBuilder.makeZeroVal(Arg->getType()).castAs<DefinedSVal>();

  std::tie(TrueState, FalseState) =
      State->assume(SvalBuilder.evalEQ(State, *DefArgVal, Zero));

  if (TrueState && !FalseState) {
    SymbolRef Sym = RetVal->getAsLocSymbol();
    if (!Sym)
      return State;

    const RefState *RS = State->get<RegionState>(Sym);
    if (RS) {
      if (RS->isAllocated())
        return TrueState->set<RegionState>(Sym,
                                          RefState::getAllocatedOfSizeZero(RS));
      else
        return State;
    } else {
      // Case of zero-size realloc. Historically 'realloc(ptr, 0)' is treated as
      // 'free(ptr)' and the returned value from 'realloc(ptr, 0)' is not
      // tracked. Add zero-reallocated Sym to the state to catch references
      // to zero-allocated memory.
      return TrueState->add<ReallocSizeZeroSymbols>(Sym);
    }
  }

  // Assume the value is non-zero going forward.
  assert(FalseState);
  return FalseState;
}

static QualType getDeepPointeeType(QualType T) {
  QualType Result = T, PointeeType = T->getPointeeType();
  while (!PointeeType.isNull()) {
    Result = PointeeType;
    PointeeType = PointeeType->getPointeeType();
  }
  return Result;
}

static bool treatUnusedNewEscaped(const CXXNewExpr *NE) {

  const CXXConstructExpr *ConstructE = NE->getConstructExpr();
  if (!ConstructE)
    return false;

  if (!NE->getAllocatedType()->getAsCXXRecordDecl())
    return false;

  const CXXConstructorDecl *CtorD = ConstructE->getConstructor();

  // Iterate over the constructor parameters.
  for (const auto *CtorParam : CtorD->parameters()) {

    QualType CtorParamPointeeT = CtorParam->getType()->getPointeeType();
    if (CtorParamPointeeT.isNull())
      continue;

    CtorParamPointeeT = getDeepPointeeType(CtorParamPointeeT);

    if (CtorParamPointeeT->getAsCXXRecordDecl())
      return true;
  }

  return false;
}

void MallocChecker::processNewAllocation(const CXXNewExpr *NE,
                                         CheckerContext &C,
                                         SVal Target) const {
  if (!isStandardNewDelete(NE->getOperatorNew(), C.getASTContext()))
    return;

  ParentMap &PM = C.getLocationContext()->getParentMap();
  if (!PM.isConsumedExpr(NE) && treatUnusedNewEscaped(NE))
    return;

  ProgramStateRef State = C.getState();
  // The return value from operator new is bound to a specified initialization
  // value (if any) and we don't want to loose this value. So we call
  // MallocUpdateRefState() instead of MallocMemAux() which breaks the
  // existing binding.
  State = MallocUpdateRefState(C, NE, State, NE->isArray() ? AF_CXXNewArray
                                                           : AF_CXXNew, Target);
  State = addExtentSize(C, NE, State, Target);
  State = ProcessZeroAllocation(C, NE, 0, State, Target);
  C.addTransition(State);
}

void MallocChecker::checkPostStmt(const CXXNewExpr *NE,
                                  CheckerContext &C) const {
  if (!C.getAnalysisManager().getAnalyzerOptions().MayInlineCXXAllocator)
    processNewAllocation(NE, C, C.getSVal(NE));
}

void MallocChecker::checkNewAllocator(const CXXNewExpr *NE, SVal Target,
                                      CheckerContext &C) const {
  if (!C.wasInlined)
    processNewAllocation(NE, C, Target);
}

// Sets the extent value of the MemRegion allocated by
// new expression NE to its size in Bytes.
//
ProgramStateRef MallocChecker::addExtentSize(CheckerContext &C,
                                             const CXXNewExpr *NE,
                                             ProgramStateRef State,
                                             SVal Target) {
  if (!State)
    return nullptr;
  SValBuilder &svalBuilder = C.getSValBuilder();
  SVal ElementCount;
  const SubRegion *Region;
  if (NE->isArray()) {
    const Expr *SizeExpr = NE->getArraySize();
    ElementCount = C.getSVal(SizeExpr);
    // Store the extent size for the (symbolic)region
    // containing the elements.
    Region = Target.getAsRegion()
                 ->getAs<SubRegion>()
                 ->StripCasts()
                 ->getAs<SubRegion>();
  } else {
    ElementCount = svalBuilder.makeIntVal(1, true);
    Region = Target.getAsRegion()->getAs<SubRegion>();
  }
  assert(Region);

  // Set the region's extent equal to the Size in Bytes.
  QualType ElementType = NE->getAllocatedType();
  ASTContext &AstContext = C.getASTContext();
  CharUnits TypeSize = AstContext.getTypeSizeInChars(ElementType);

  if (ElementCount.getAs<NonLoc>()) {
    DefinedOrUnknownSVal Extent = Region->getExtent(svalBuilder);
    // size in Bytes = ElementCount*TypeSize
    SVal SizeInBytes = svalBuilder.evalBinOpNN(
        State, BO_Mul, ElementCount.castAs<NonLoc>(),
        svalBuilder.makeArrayIndex(TypeSize.getQuantity()),
        svalBuilder.getArrayIndexType());
    DefinedOrUnknownSVal extentMatchesSize = svalBuilder.evalEQ(
        State, Extent, SizeInBytes.castAs<DefinedOrUnknownSVal>());
    State = State->assume(extentMatchesSize, true);
  }
  return State;
}

void MallocChecker::checkPreStmt(const CXXDeleteExpr *DE,
                                 CheckerContext &C) const {

  if (!ChecksEnabled[CK_NewDeleteChecker])
    if (SymbolRef Sym = C.getSVal(DE->getArgument()).getAsSymbol())
      checkUseAfterFree(Sym, C, DE->getArgument());

  if (!isStandardNewDelete(DE->getOperatorDelete(), C.getASTContext()))
    return;

  ProgramStateRef State = C.getState();
  bool ReleasedAllocated;
  State = FreeMemAux(C, DE->getArgument(), DE, State,
                     /*Hold*/false, ReleasedAllocated);

  C.addTransition(State);
}

static bool isKnownDeallocObjCMethodName(const ObjCMethodCall &Call) {
  // If the first selector piece is one of the names below, assume that the
  // object takes ownership of the memory, promising to eventually deallocate it
  // with free().
  // Ex:  [NSData dataWithBytesNoCopy:bytes length:10];
  // (...unless a 'freeWhenDone' parameter is false, but that's checked later.)
  StringRef FirstSlot = Call.getSelector().getNameForSlot(0);
  return FirstSlot == "dataWithBytesNoCopy" ||
         FirstSlot == "initWithBytesNoCopy" ||
         FirstSlot == "initWithCharactersNoCopy";
}

static Optional<bool> getFreeWhenDoneArg(const ObjCMethodCall &Call) {
  Selector S = Call.getSelector();

  // FIXME: We should not rely on fully-constrained symbols being folded.
  for (unsigned i = 1; i < S.getNumArgs(); ++i)
    if (S.getNameForSlot(i).equals("freeWhenDone"))
      return !Call.getArgSVal(i).isZeroConstant();

  return None;
}

void MallocChecker::checkPostObjCMessage(const ObjCMethodCall &Call,
                                         CheckerContext &C) const {
  if (C.wasInlined)
    return;

  if (!isKnownDeallocObjCMethodName(Call))
    return;

  if (Optional<bool> FreeWhenDone = getFreeWhenDoneArg(Call))
    if (!*FreeWhenDone)
      return;

  bool ReleasedAllocatedMemory;
  ProgramStateRef State = FreeMemAux(C, Call.getArgExpr(0),
                                     Call.getOriginExpr(), C.getState(),
                                     /*Hold=*/true, ReleasedAllocatedMemory,
                                     /*RetNullOnFailure=*/true);

  C.addTransition(State);
}

ProgramStateRef
MallocChecker::MallocMemReturnsAttr(CheckerContext &C, const CallExpr *CE,
                                    const OwnershipAttr *Att,
                                    ProgramStateRef State) const {
  if (!State)
    return nullptr;

  if (Att->getModule() != II_malloc)
    return nullptr;

  OwnershipAttr::args_iterator I = Att->args_begin(), E = Att->args_end();
  if (I != E) {
    return MallocMemAux(C, CE, CE->getArg(I->getASTIndex()), UndefinedVal(),
                        State);
  }
  return MallocMemAux(C, CE, UnknownVal(), UndefinedVal(), State);
}

ProgramStateRef MallocChecker::MallocMemAux(CheckerContext &C,
                                            const CallExpr *CE,
                                            const Expr *SizeEx, SVal Init,
                                            ProgramStateRef State,
                                            AllocationFamily Family) {
  if (!State)
    return nullptr;

  return MallocMemAux(C, CE, C.getSVal(SizeEx), Init, State, Family);
}

ProgramStateRef MallocChecker::MallocMemAux(CheckerContext &C,
                                           const CallExpr *CE,
                                           SVal Size, SVal Init,
                                           ProgramStateRef State,
                                           AllocationFamily Family) {
  if (!State)
    return nullptr;

  // We expect the malloc functions to return a pointer.
  if (!Loc::isLocType(CE->getType()))
    return nullptr;

  // Bind the return value to the symbolic value from the heap region.
  // TODO: We could rewrite post visit to eval call; 'malloc' does not have
  // side effects other than what we model here.
  unsigned Count = C.blockCount();
  SValBuilder &svalBuilder = C.getSValBuilder();
  const LocationContext *LCtx = C.getPredecessor()->getLocationContext();
  DefinedSVal RetVal = svalBuilder.getConjuredHeapSymbolVal(CE, LCtx, Count)
      .castAs<DefinedSVal>();
  State = State->BindExpr(CE, C.getLocationContext(), RetVal);

  // Fill the region with the initialization value.
  State = State->bindDefaultInitial(RetVal, Init, LCtx);

  // Set the region's extent equal to the Size parameter.
  const SymbolicRegion *R =
      dyn_cast_or_null<SymbolicRegion>(RetVal.getAsRegion());
  if (!R)
    return nullptr;
  if (Optional<DefinedOrUnknownSVal> DefinedSize =
          Size.getAs<DefinedOrUnknownSVal>()) {
    SValBuilder &svalBuilder = C.getSValBuilder();
    DefinedOrUnknownSVal Extent = R->getExtent(svalBuilder);
    DefinedOrUnknownSVal extentMatchesSize =
        svalBuilder.evalEQ(State, Extent, *DefinedSize);

    State = State->assume(extentMatchesSize, true);
    assert(State);
  }

  return MallocUpdateRefState(C, CE, State, Family);
}

ProgramStateRef MallocChecker::MallocUpdateRefState(CheckerContext &C,
                                                    const Expr *E,
                                                    ProgramStateRef State,
                                                    AllocationFamily Family,
                                                    Optional<SVal> RetVal) {
  if (!State)
    return nullptr;

  // Get the return value.
  if (!RetVal)
    RetVal = C.getSVal(E);

  // We expect the malloc functions to return a pointer.
  if (!RetVal->getAs<Loc>())
    return nullptr;

  SymbolRef Sym = RetVal->getAsLocSymbol();
  // This is a return value of a function that was not inlined, such as malloc()
  // or new(). We've checked that in the caller. Therefore, it must be a symbol.
  assert(Sym);

  // Set the symbol's state to Allocated.
  return State->set<RegionState>(Sym, RefState::getAllocated(Family, E));
}

ProgramStateRef MallocChecker::FreeMemAttr(CheckerContext &C,
                                           const CallExpr *CE,
                                           const OwnershipAttr *Att,
                                           ProgramStateRef State) const {
  if (!State)
    return nullptr;

  if (Att->getModule() != II_malloc)
    return nullptr;

  bool ReleasedAllocated = false;

  for (const auto &Arg : Att->args()) {
    ProgramStateRef StateI = FreeMemAux(
        C, CE, State, Arg.getASTIndex(),
        Att->getOwnKind() == OwnershipAttr::Holds, ReleasedAllocated);
    if (StateI)
      State = StateI;
  }
  return State;
}

ProgramStateRef MallocChecker::FreeMemAux(CheckerContext &C,
                                          const CallExpr *CE,
                                          ProgramStateRef State,
                                          unsigned Num,
                                          bool Hold,
                                          bool &ReleasedAllocated,
                                          bool ReturnsNullOnFailure) const {
  if (!State)
    return nullptr;

  if (CE->getNumArgs() < (Num + 1))
    return nullptr;

  return FreeMemAux(C, CE->getArg(Num), CE, State, Hold,
                    ReleasedAllocated, ReturnsNullOnFailure);
}

/// Checks if the previous call to free on the given symbol failed - if free
/// failed, returns true. Also, returns the corresponding return value symbol.
static bool didPreviousFreeFail(ProgramStateRef State,
                                SymbolRef Sym, SymbolRef &RetStatusSymbol) {
  const SymbolRef *Ret = State->get<FreeReturnValue>(Sym);
  if (Ret) {
    assert(*Ret && "We should not store the null return symbol");
    ConstraintManager &CMgr = State->getConstraintManager();
    ConditionTruthVal FreeFailed = CMgr.isNull(State, *Ret);
    RetStatusSymbol = *Ret;
    return FreeFailed.isConstrainedTrue();
  }
  return false;
}

AllocationFamily MallocChecker::getAllocationFamily(CheckerContext &C,
                                                    const Stmt *S) const {
  if (!S)
    return AF_None;

  if (const CallExpr *CE = dyn_cast<CallExpr>(S)) {
    const FunctionDecl *FD = C.getCalleeDecl(CE);

    if (!FD)
      FD = dyn_cast<FunctionDecl>(CE->getCalleeDecl());

    ASTContext &Ctx = C.getASTContext();

    if (isCMemFunction(FD, Ctx, AF_Malloc, MemoryOperationKind::MOK_Any))
      return AF_Malloc;

    if (isStandardNewDelete(FD, Ctx)) {
      OverloadedOperatorKind Kind = FD->getOverloadedOperator();
      if (Kind == OO_New || Kind == OO_Delete)
        return AF_CXXNew;
      else if (Kind == OO_Array_New || Kind == OO_Array_Delete)
        return AF_CXXNewArray;
    }

    if (isCMemFunction(FD, Ctx, AF_IfNameIndex, MemoryOperationKind::MOK_Any))
      return AF_IfNameIndex;

    if (isCMemFunction(FD, Ctx, AF_Alloca, MemoryOperationKind::MOK_Any))
      return AF_Alloca;

    return AF_None;
  }

  if (const CXXNewExpr *NE = dyn_cast<CXXNewExpr>(S))
    return NE->isArray() ? AF_CXXNewArray : AF_CXXNew;

  if (const CXXDeleteExpr *DE = dyn_cast<CXXDeleteExpr>(S))
    return DE->isArrayForm() ? AF_CXXNewArray : AF_CXXNew;

  if (isa<ObjCMessageExpr>(S))
    return AF_Malloc;

  return AF_None;
}

bool MallocChecker::printAllocDeallocName(raw_ostream &os, CheckerContext &C,
                                          const Expr *E) const {
  if (const CallExpr *CE = dyn_cast<CallExpr>(E)) {
    // FIXME: This doesn't handle indirect calls.
    const FunctionDecl *FD = CE->getDirectCallee();
    if (!FD)
      return false;

    os << *FD;
    if (!FD->isOverloadedOperator())
      os << "()";
    return true;
  }

  if (const ObjCMessageExpr *Msg = dyn_cast<ObjCMessageExpr>(E)) {
    if (Msg->isInstanceMessage())
      os << "-";
    else
      os << "+";
    Msg->getSelector().print(os);
    return true;
  }

  if (const CXXNewExpr *NE = dyn_cast<CXXNewExpr>(E)) {
    os << "'"
       << getOperatorSpelling(NE->getOperatorNew()->getOverloadedOperator())
       << "'";
    return true;
  }

  if (const CXXDeleteExpr *DE = dyn_cast<CXXDeleteExpr>(E)) {
    os << "'"
       << getOperatorSpelling(DE->getOperatorDelete()->getOverloadedOperator())
       << "'";
    return true;
  }

  return false;
}

void MallocChecker::printExpectedAllocName(raw_ostream &os, CheckerContext &C,
                                           const Expr *E) const {
  AllocationFamily Family = getAllocationFamily(C, E);

  switch(Family) {
    case AF_Malloc: os << "malloc()"; return;
    case AF_CXXNew: os << "'new'"; return;
    case AF_CXXNewArray: os << "'new[]'"; return;
    case AF_IfNameIndex: os << "'if_nameindex()'"; return;
    case AF_InnerBuffer: os << "container-specific allocator"; return;
    case AF_Alloca:
    case AF_None: llvm_unreachable("not a deallocation expression");
  }
}

void MallocChecker::printExpectedDeallocName(raw_ostream &os,
                                             AllocationFamily Family) const {
  switch(Family) {
    case AF_Malloc: os << "free()"; return;
    case AF_CXXNew: os << "'delete'"; return;
    case AF_CXXNewArray: os << "'delete[]'"; return;
    case AF_IfNameIndex: os << "'if_freenameindex()'"; return;
    case AF_InnerBuffer: os << "container-specific deallocator"; return;
    case AF_Alloca:
    case AF_None: llvm_unreachable("suspicious argument");
  }
}

ProgramStateRef MallocChecker::FreeMemAux(CheckerContext &C,
                                          const Expr *ArgExpr,
                                          const Expr *ParentExpr,
                                          ProgramStateRef State,
                                          bool Hold,
                                          bool &ReleasedAllocated,
                                          bool ReturnsNullOnFailure) const {

  if (!State)
    return nullptr;

  SVal ArgVal = C.getSVal(ArgExpr);
  if (!ArgVal.getAs<DefinedOrUnknownSVal>())
    return nullptr;
  DefinedOrUnknownSVal location = ArgVal.castAs<DefinedOrUnknownSVal>();

  // Check for null dereferences.
  if (!location.getAs<Loc>())
    return nullptr;

  // The explicit NULL case, no operation is performed.
  ProgramStateRef notNullState, nullState;
  std::tie(notNullState, nullState) = State->assume(location);
  if (nullState && !notNullState)
    return nullptr;

  // Unknown values could easily be okay
  // Undefined values are handled elsewhere
  if (ArgVal.isUnknownOrUndef())
    return nullptr;

  const MemRegion *R = ArgVal.getAsRegion();

  // Nonlocs can't be freed, of course.
  // Non-region locations (labels and fixed addresses) also shouldn't be freed.
  if (!R) {
    ReportBadFree(C, ArgVal, ArgExpr->getSourceRange(), ParentExpr);
    return nullptr;
  }

  R = R->StripCasts();

  // Blocks might show up as heap data, but should not be free()d
  if (isa<BlockDataRegion>(R)) {
    ReportBadFree(C, ArgVal, ArgExpr->getSourceRange(), ParentExpr);
    return nullptr;
  }

  const MemSpaceRegion *MS = R->getMemorySpace();

  // Parameters, locals, statics, globals, and memory returned by
  // __builtin_alloca() shouldn't be freed.
  if (!(isa<UnknownSpaceRegion>(MS) || isa<HeapSpaceRegion>(MS))) {
    // FIXME: at the time this code was written, malloc() regions were
    // represented by conjured symbols, which are all in UnknownSpaceRegion.
    // This means that there isn't actually anything from HeapSpaceRegion
    // that should be freed, even though we allow it here.
    // Of course, free() can work on memory allocated outside the current
    // function, so UnknownSpaceRegion is always a possibility.
    // False negatives are better than false positives.

    if (isa<AllocaRegion>(R))
      ReportFreeAlloca(C, ArgVal, ArgExpr->getSourceRange());
    else
      ReportBadFree(C, ArgVal, ArgExpr->getSourceRange(), ParentExpr);

    return nullptr;
  }

  const SymbolicRegion *SrBase = dyn_cast<SymbolicRegion>(R->getBaseRegion());
  // Various cases could lead to non-symbol values here.
  // For now, ignore them.
  if (!SrBase)
    return nullptr;

  SymbolRef SymBase = SrBase->getSymbol();
  const RefState *RsBase = State->get<RegionState>(SymBase);
  SymbolRef PreviousRetStatusSymbol = nullptr;

  if (RsBase) {

    // Memory returned by alloca() shouldn't be freed.
    if (RsBase->getAllocationFamily() == AF_Alloca) {
      ReportFreeAlloca(C, ArgVal, ArgExpr->getSourceRange());
      return nullptr;
    }

    // Check for double free first.
    if ((RsBase->isReleased() || RsBase->isRelinquished()) &&
        !didPreviousFreeFail(State, SymBase, PreviousRetStatusSymbol)) {
      ReportDoubleFree(C, ParentExpr->getSourceRange(), RsBase->isReleased(),
                       SymBase, PreviousRetStatusSymbol);
      return nullptr;

    // If the pointer is allocated or escaped, but we are now trying to free it,
    // check that the call to free is proper.
    } else if (RsBase->isAllocated() || RsBase->isAllocatedOfSizeZero() ||
               RsBase->isEscaped()) {

      // Check if an expected deallocation function matches the real one.
      bool DeallocMatchesAlloc =
        RsBase->getAllocationFamily() == getAllocationFamily(C, ParentExpr);
      if (!DeallocMatchesAlloc) {
        ReportMismatchedDealloc(C, ArgExpr->getSourceRange(),
                                ParentExpr, RsBase, SymBase, Hold);
        return nullptr;
      }

      // Check if the memory location being freed is the actual location
      // allocated, or an offset.
      RegionOffset Offset = R->getAsOffset();
      if (Offset.isValid() &&
          !Offset.hasSymbolicOffset() &&
          Offset.getOffset() != 0) {
        const Expr *AllocExpr = cast<Expr>(RsBase->getStmt());
        ReportOffsetFree(C, ArgVal, ArgExpr->getSourceRange(), ParentExpr,
                         AllocExpr);
        return nullptr;
      }
    }
  }

  if (SymBase->getType()->isFunctionPointerType()) {
    ReportFunctionPointerFree(C, ArgVal, ArgExpr->getSourceRange(), ParentExpr);
    return nullptr;
  }

  ReleasedAllocated = (RsBase != nullptr) && (RsBase->isAllocated() ||
                                              RsBase->isAllocatedOfSizeZero());

  // Clean out the info on previous call to free return info.
  State = State->remove<FreeReturnValue>(SymBase);

  // Keep track of the return value. If it is NULL, we will know that free
  // failed.
  if (ReturnsNullOnFailure) {
    SVal RetVal = C.getSVal(ParentExpr);
    SymbolRef RetStatusSymbol = RetVal.getAsSymbol();
    if (RetStatusSymbol) {
      C.getSymbolManager().addSymbolDependency(SymBase, RetStatusSymbol);
      State = State->set<FreeReturnValue>(SymBase, RetStatusSymbol);
    }
  }

  AllocationFamily Family = RsBase ? RsBase->getAllocationFamily()
                                   : getAllocationFamily(C, ParentExpr);
  // Normal free.
  if (Hold)
    return State->set<RegionState>(SymBase,
                                   RefState::getRelinquished(Family,
                                                             ParentExpr));

  return State->set<RegionState>(SymBase,
                                 RefState::getReleased(Family, ParentExpr));
}

Optional<MallocChecker::CheckKind>
MallocChecker::getCheckIfTracked(AllocationFamily Family,
                                 bool IsALeakCheck) const {
  switch (Family) {
  case AF_Malloc:
  case AF_Alloca:
  case AF_IfNameIndex: {
    if (ChecksEnabled[CK_MallocChecker])
      return CK_MallocChecker;
    return None;
  }
  case AF_CXXNew:
  case AF_CXXNewArray: {
    if (IsALeakCheck) {
      if (ChecksEnabled[CK_NewDeleteLeaksChecker])
        return CK_NewDeleteLeaksChecker;
    }
    else {
      if (ChecksEnabled[CK_NewDeleteChecker])
        return CK_NewDeleteChecker;
    }
    return None;
  }
  case AF_InnerBuffer: {
    if (ChecksEnabled[CK_InnerPointerChecker])
      return CK_InnerPointerChecker;
    return None;
  }
  case AF_None: {
    llvm_unreachable("no family");
  }
  }
  llvm_unreachable("unhandled family");
}

Optional<MallocChecker::CheckKind>
MallocChecker::getCheckIfTracked(CheckerContext &C,
                                 const Stmt *AllocDeallocStmt,
                                 bool IsALeakCheck) const {
  return getCheckIfTracked(getAllocationFamily(C, AllocDeallocStmt),
                           IsALeakCheck);
}

Optional<MallocChecker::CheckKind>
MallocChecker::getCheckIfTracked(CheckerContext &C, SymbolRef Sym,
                                 bool IsALeakCheck) const {
  if (C.getState()->contains<ReallocSizeZeroSymbols>(Sym))
    return CK_MallocChecker;

  const RefState *RS = C.getState()->get<RegionState>(Sym);
  assert(RS);
  return getCheckIfTracked(RS->getAllocationFamily(), IsALeakCheck);
}

bool MallocChecker::SummarizeValue(raw_ostream &os, SVal V) {
  if (Optional<nonloc::ConcreteInt> IntVal = V.getAs<nonloc::ConcreteInt>())
    os << "an integer (" << IntVal->getValue() << ")";
  else if (Optional<loc::ConcreteInt> ConstAddr = V.getAs<loc::ConcreteInt>())
    os << "a constant address (" << ConstAddr->getValue() << ")";
  else if (Optional<loc::GotoLabel> Label = V.getAs<loc::GotoLabel>())
    os << "the address of the label '" << Label->getLabel()->getName() << "'";
  else
    return false;

  return true;
}

bool MallocChecker::SummarizeRegion(raw_ostream &os,
                                    const MemRegion *MR) {
  switch (MR->getKind()) {
  case MemRegion::FunctionCodeRegionKind: {
    const NamedDecl *FD = cast<FunctionCodeRegion>(MR)->getDecl();
    if (FD)
      os << "the address of the function '" << *FD << '\'';
    else
      os << "the address of a function";
    return true;
  }
  case MemRegion::BlockCodeRegionKind:
    os << "block text";
    return true;
  case MemRegion::BlockDataRegionKind:
    // FIXME: where the block came from?
    os << "a block";
    return true;
  default: {
    const MemSpaceRegion *MS = MR->getMemorySpace();

    if (isa<StackLocalsSpaceRegion>(MS)) {
      const VarRegion *VR = dyn_cast<VarRegion>(MR);
      const VarDecl *VD;
      if (VR)
        VD = VR->getDecl();
      else
        VD = nullptr;

      if (VD)
        os << "the address of the local variable '" << VD->getName() << "'";
      else
        os << "the address of a local stack variable";
      return true;
    }

    if (isa<StackArgumentsSpaceRegion>(MS)) {
      const VarRegion *VR = dyn_cast<VarRegion>(MR);
      const VarDecl *VD;
      if (VR)
        VD = VR->getDecl();
      else
        VD = nullptr;

      if (VD)
        os << "the address of the parameter '" << VD->getName() << "'";
      else
        os << "the address of a parameter";
      return true;
    }

    if (isa<GlobalsSpaceRegion>(MS)) {
      const VarRegion *VR = dyn_cast<VarRegion>(MR);
      const VarDecl *VD;
      if (VR)
        VD = VR->getDecl();
      else
        VD = nullptr;

      if (VD) {
        if (VD->isStaticLocal())
          os << "the address of the static variable '" << VD->getName() << "'";
        else
          os << "the address of the global variable '" << VD->getName() << "'";
      } else
        os << "the address of a global variable";
      return true;
    }

    return false;
  }
  }
}

void MallocChecker::ReportBadFree(CheckerContext &C, SVal ArgVal,
                                  SourceRange Range,
                                  const Expr *DeallocExpr) const {

  if (!ChecksEnabled[CK_MallocChecker] &&
      !ChecksEnabled[CK_NewDeleteChecker])
    return;

  Optional<MallocChecker::CheckKind> CheckKind =
      getCheckIfTracked(C, DeallocExpr);
  if (!CheckKind.hasValue())
    return;

  if (ExplodedNode *N = C.generateErrorNode()) {
    if (!BT_BadFree[*CheckKind])
      BT_BadFree[*CheckKind].reset(new BugType(
          CheckNames[*CheckKind], "Bad free", categories::MemoryError));

    SmallString<100> buf;
    llvm::raw_svector_ostream os(buf);

    const MemRegion *MR = ArgVal.getAsRegion();
    while (const ElementRegion *ER = dyn_cast_or_null<ElementRegion>(MR))
      MR = ER->getSuperRegion();

    os << "Argument to ";
    if (!printAllocDeallocName(os, C, DeallocExpr))
      os << "deallocator";

    os << " is ";
    bool Summarized = MR ? SummarizeRegion(os, MR)
                         : SummarizeValue(os, ArgVal);
    if (Summarized)
      os << ", which is not memory allocated by ";
    else
      os << "not memory allocated by ";

    printExpectedAllocName(os, C, DeallocExpr);

    auto R = llvm::make_unique<BugReport>(*BT_BadFree[*CheckKind], os.str(), N);
    R->markInteresting(MR);
    R->addRange(Range);
    C.emitReport(std::move(R));
  }
}

void MallocChecker::ReportFreeAlloca(CheckerContext &C, SVal ArgVal,
                                     SourceRange Range) const {

  Optional<MallocChecker::CheckKind> CheckKind;

  if (ChecksEnabled[CK_MallocChecker])
    CheckKind = CK_MallocChecker;
  else if (ChecksEnabled[CK_MismatchedDeallocatorChecker])
    CheckKind = CK_MismatchedDeallocatorChecker;
  else
    return;

  if (ExplodedNode *N = C.generateErrorNode()) {
    if (!BT_FreeAlloca[*CheckKind])
      BT_FreeAlloca[*CheckKind].reset(new BugType(
          CheckNames[*CheckKind], "Free alloca()", categories::MemoryError));

    auto R = llvm::make_unique<BugReport>(
        *BT_FreeAlloca[*CheckKind],
        "Memory allocated by alloca() should not be deallocated", N);
    R->markInteresting(ArgVal.getAsRegion());
    R->addRange(Range);
    C.emitReport(std::move(R));
  }
}

void MallocChecker::ReportMismatchedDealloc(CheckerContext &C,
                                            SourceRange Range,
                                            const Expr *DeallocExpr,
                                            const RefState *RS,
                                            SymbolRef Sym,
                                            bool OwnershipTransferred) const {

  if (!ChecksEnabled[CK_MismatchedDeallocatorChecker])
    return;

  if (ExplodedNode *N = C.generateErrorNode()) {
    if (!BT_MismatchedDealloc)
      BT_MismatchedDealloc.reset(
          new BugType(CheckNames[CK_MismatchedDeallocatorChecker],
                      "Bad deallocator", categories::MemoryError));

    SmallString<100> buf;
    llvm::raw_svector_ostream os(buf);

    const Expr *AllocExpr = cast<Expr>(RS->getStmt());
    SmallString<20> AllocBuf;
    llvm::raw_svector_ostream AllocOs(AllocBuf);
    SmallString<20> DeallocBuf;
    llvm::raw_svector_ostream DeallocOs(DeallocBuf);

    if (OwnershipTransferred) {
      if (printAllocDeallocName(DeallocOs, C, DeallocExpr))
        os << DeallocOs.str() << " cannot";
      else
        os << "Cannot";

      os << " take ownership of memory";

      if (printAllocDeallocName(AllocOs, C, AllocExpr))
        os << " allocated by " << AllocOs.str();
    } else {
      os << "Memory";
      if (printAllocDeallocName(AllocOs, C, AllocExpr))
        os << " allocated by " << AllocOs.str();

      os << " should be deallocated by ";
        printExpectedDeallocName(os, RS->getAllocationFamily());

      if (printAllocDeallocName(DeallocOs, C, DeallocExpr))
        os << ", not " << DeallocOs.str();
    }

    auto R = llvm::make_unique<BugReport>(*BT_MismatchedDealloc, os.str(), N);
    R->markInteresting(Sym);
    R->addRange(Range);
    R->addVisitor(llvm::make_unique<MallocBugVisitor>(Sym));
    C.emitReport(std::move(R));
  }
}

void MallocChecker::ReportOffsetFree(CheckerContext &C, SVal ArgVal,
                                     SourceRange Range, const Expr *DeallocExpr,
                                     const Expr *AllocExpr) const {


  if (!ChecksEnabled[CK_MallocChecker] &&
      !ChecksEnabled[CK_NewDeleteChecker])
    return;

  Optional<MallocChecker::CheckKind> CheckKind =
      getCheckIfTracked(C, AllocExpr);
  if (!CheckKind.hasValue())
    return;

  ExplodedNode *N = C.generateErrorNode();
  if (!N)
    return;

  if (!BT_OffsetFree[*CheckKind])
    BT_OffsetFree[*CheckKind].reset(new BugType(
        CheckNames[*CheckKind], "Offset free", categories::MemoryError));

  SmallString<100> buf;
  llvm::raw_svector_ostream os(buf);
  SmallString<20> AllocNameBuf;
  llvm::raw_svector_ostream AllocNameOs(AllocNameBuf);

  const MemRegion *MR = ArgVal.getAsRegion();
  assert(MR && "Only MemRegion based symbols can have offset free errors");

  RegionOffset Offset = MR->getAsOffset();
  assert((Offset.isValid() &&
          !Offset.hasSymbolicOffset() &&
          Offset.getOffset() != 0) &&
         "Only symbols with a valid offset can have offset free errors");

  int offsetBytes = Offset.getOffset() / C.getASTContext().getCharWidth();

  os << "Argument to ";
  if (!printAllocDeallocName(os, C, DeallocExpr))
    os << "deallocator";
  os << " is offset by "
     << offsetBytes
     << " "
     << ((abs(offsetBytes) > 1) ? "bytes" : "byte")
     << " from the start of ";
  if (AllocExpr && printAllocDeallocName(AllocNameOs, C, AllocExpr))
    os << "memory allocated by " << AllocNameOs.str();
  else
    os << "allocated memory";

  auto R = llvm::make_unique<BugReport>(*BT_OffsetFree[*CheckKind], os.str(), N);
  R->markInteresting(MR->getBaseRegion());
  R->addRange(Range);
  C.emitReport(std::move(R));
}

void MallocChecker::ReportUseAfterFree(CheckerContext &C, SourceRange Range,
                                       SymbolRef Sym) const {

  if (!ChecksEnabled[CK_MallocChecker] &&
      !ChecksEnabled[CK_NewDeleteChecker] &&
      !ChecksEnabled[CK_InnerPointerChecker])
    return;

  Optional<MallocChecker::CheckKind> CheckKind = getCheckIfTracked(C, Sym);
  if (!CheckKind.hasValue())
    return;

  if (ExplodedNode *N = C.generateErrorNode()) {
    if (!BT_UseFree[*CheckKind])
      BT_UseFree[*CheckKind].reset(new BugType(
          CheckNames[*CheckKind], "Use-after-free", categories::MemoryError));

    AllocationFamily AF =
        C.getState()->get<RegionState>(Sym)->getAllocationFamily();

    auto R = llvm::make_unique<BugReport>(*BT_UseFree[*CheckKind],
        AF == AF_InnerBuffer
              ? "Inner pointer of container used after re/deallocation"
              : "Use of memory after it is freed",
        N);

    R->markInteresting(Sym);
    R->addRange(Range);
    R->addVisitor(llvm::make_unique<MallocBugVisitor>(Sym));

    if (AF == AF_InnerBuffer)
      R->addVisitor(allocation_state::getInnerPointerBRVisitor(Sym));

    C.emitReport(std::move(R));
  }
}

void MallocChecker::ReportDoubleFree(CheckerContext &C, SourceRange Range,
                                     bool Released, SymbolRef Sym,
                                     SymbolRef PrevSym) const {

  if (!ChecksEnabled[CK_MallocChecker] &&
      !ChecksEnabled[CK_NewDeleteChecker])
    return;

  Optional<MallocChecker::CheckKind> CheckKind = getCheckIfTracked(C, Sym);
  if (!CheckKind.hasValue())
    return;

  if (ExplodedNode *N = C.generateErrorNode()) {
    if (!BT_DoubleFree[*CheckKind])
      BT_DoubleFree[*CheckKind].reset(new BugType(
          CheckNames[*CheckKind], "Double free", categories::MemoryError));

    auto R = llvm::make_unique<BugReport>(
        *BT_DoubleFree[*CheckKind],
        (Released ? "Attempt to free released memory"
                  : "Attempt to free non-owned memory"),
        N);
    R->addRange(Range);
    R->markInteresting(Sym);
    if (PrevSym)
      R->markInteresting(PrevSym);
    R->addVisitor(llvm::make_unique<MallocBugVisitor>(Sym));
    C.emitReport(std::move(R));
  }
}

void MallocChecker::ReportDoubleDelete(CheckerContext &C, SymbolRef Sym) const {

  if (!ChecksEnabled[CK_NewDeleteChecker])
    return;

  Optional<MallocChecker::CheckKind> CheckKind = getCheckIfTracked(C, Sym);
  if (!CheckKind.hasValue())
    return;

  if (ExplodedNode *N = C.generateErrorNode()) {
    if (!BT_DoubleDelete)
      BT_DoubleDelete.reset(new BugType(CheckNames[CK_NewDeleteChecker],
                                        "Double delete",
                                        categories::MemoryError));

    auto R = llvm::make_unique<BugReport>(
        *BT_DoubleDelete, "Attempt to delete released memory", N);

    R->markInteresting(Sym);
    R->addVisitor(llvm::make_unique<MallocBugVisitor>(Sym));
    C.emitReport(std::move(R));
  }
}

void MallocChecker::ReportUseZeroAllocated(CheckerContext &C,
                                           SourceRange Range,
                                           SymbolRef Sym) const {

  if (!ChecksEnabled[CK_MallocChecker] &&
      !ChecksEnabled[CK_NewDeleteChecker])
    return;

  Optional<MallocChecker::CheckKind> CheckKind = getCheckIfTracked(C, Sym);

  if (!CheckKind.hasValue())
    return;

  if (ExplodedNode *N = C.generateErrorNode()) {
    if (!BT_UseZerroAllocated[*CheckKind])
      BT_UseZerroAllocated[*CheckKind].reset(
          new BugType(CheckNames[*CheckKind], "Use of zero allocated",
                      categories::MemoryError));

    auto R = llvm::make_unique<BugReport>(*BT_UseZerroAllocated[*CheckKind],
                                         "Use of zero-allocated memory", N);

    R->addRange(Range);
    if (Sym) {
      R->markInteresting(Sym);
      R->addVisitor(llvm::make_unique<MallocBugVisitor>(Sym));
    }
    C.emitReport(std::move(R));
  }
}

void MallocChecker::ReportFunctionPointerFree(CheckerContext &C, SVal ArgVal,
                                              SourceRange Range,
                                              const Expr *FreeExpr) const {
  if (!ChecksEnabled[CK_MallocChecker])
    return;

  Optional<MallocChecker::CheckKind> CheckKind = getCheckIfTracked(C, FreeExpr);
  if (!CheckKind.hasValue())
    return;

  if (ExplodedNode *N = C.generateErrorNode()) {
    if (!BT_BadFree[*CheckKind])
      BT_BadFree[*CheckKind].reset(new BugType(
          CheckNames[*CheckKind], "Bad free", categories::MemoryError));

    SmallString<100> Buf;
    llvm::raw_svector_ostream Os(Buf);

    const MemRegion *MR = ArgVal.getAsRegion();
    while (const ElementRegion *ER = dyn_cast_or_null<ElementRegion>(MR))
      MR = ER->getSuperRegion();

    Os << "Argument to ";
    if (!printAllocDeallocName(Os, C, FreeExpr))
      Os << "deallocator";

    Os << " is a function pointer";

    auto R = llvm::make_unique<BugReport>(*BT_BadFree[*CheckKind], Os.str(), N);
    R->markInteresting(MR);
    R->addRange(Range);
    C.emitReport(std::move(R));
  }
}

ProgramStateRef MallocChecker::ReallocMemAux(CheckerContext &C,
                                             const CallExpr *CE,
                                             bool FreesOnFail,
                                             ProgramStateRef State,
                                             bool SuffixWithN) const {
  if (!State)
    return nullptr;

  if (SuffixWithN && CE->getNumArgs() < 3)
    return nullptr;
  else if (CE->getNumArgs() < 2)
    return nullptr;

  const Expr *arg0Expr = CE->getArg(0);
  SVal Arg0Val = C.getSVal(arg0Expr);
  if (!Arg0Val.getAs<DefinedOrUnknownSVal>())
    return nullptr;
  DefinedOrUnknownSVal arg0Val = Arg0Val.castAs<DefinedOrUnknownSVal>();

  SValBuilder &svalBuilder = C.getSValBuilder();

  DefinedOrUnknownSVal PtrEQ =
    svalBuilder.evalEQ(State, arg0Val, svalBuilder.makeNull());

  // Get the size argument.
  const Expr *Arg1 = CE->getArg(1);

  // Get the value of the size argument.
  SVal TotalSize = C.getSVal(Arg1);
  if (SuffixWithN)
    TotalSize = evalMulForBufferSize(C, Arg1, CE->getArg(2));
  if (!TotalSize.getAs<DefinedOrUnknownSVal>())
    return nullptr;

  // Compare the size argument to 0.
  DefinedOrUnknownSVal SizeZero =
    svalBuilder.evalEQ(State, TotalSize.castAs<DefinedOrUnknownSVal>(),
                       svalBuilder.makeIntValWithPtrWidth(0, false));

  ProgramStateRef StatePtrIsNull, StatePtrNotNull;
  std::tie(StatePtrIsNull, StatePtrNotNull) = State->assume(PtrEQ);
  ProgramStateRef StateSizeIsZero, StateSizeNotZero;
  std::tie(StateSizeIsZero, StateSizeNotZero) = State->assume(SizeZero);
  // We only assume exceptional states if they are definitely true; if the
  // state is under-constrained, assume regular realloc behavior.
  bool PrtIsNull = StatePtrIsNull && !StatePtrNotNull;
  bool SizeIsZero = StateSizeIsZero && !StateSizeNotZero;

  // If the ptr is NULL and the size is not 0, the call is equivalent to
  // malloc(size).
  if (PrtIsNull && !SizeIsZero) {
    ProgramStateRef stateMalloc = MallocMemAux(C, CE, TotalSize,
                                               UndefinedVal(), StatePtrIsNull);
    return stateMalloc;
  }

  if (PrtIsNull && SizeIsZero)
    return State;

  // Get the from and to pointer symbols as in toPtr = realloc(fromPtr, size).
  assert(!PrtIsNull);
  SymbolRef FromPtr = arg0Val.getAsSymbol();
  SVal RetVal = C.getSVal(CE);
  SymbolRef ToPtr = RetVal.getAsSymbol();
  if (!FromPtr || !ToPtr)
    return nullptr;

  bool ReleasedAllocated = false;

  // If the size is 0, free the memory.
  if (SizeIsZero)
    if (ProgramStateRef stateFree = FreeMemAux(C, CE, StateSizeIsZero, 0,
                                               false, ReleasedAllocated)){
      // The semantics of the return value are:
      // If size was equal to 0, either NULL or a pointer suitable to be passed
      // to free() is returned. We just free the input pointer and do not add
      // any constrains on the output pointer.
      return stateFree;
    }

  // Default behavior.
  if (ProgramStateRef stateFree =
        FreeMemAux(C, CE, State, 0, false, ReleasedAllocated)) {

    ProgramStateRef stateRealloc = MallocMemAux(C, CE, TotalSize,
                                                UnknownVal(), stateFree);
    if (!stateRealloc)
      return nullptr;

    ReallocPairKind Kind = RPToBeFreedAfterFailure;
    if (FreesOnFail)
      Kind = RPIsFreeOnFailure;
    else if (!ReleasedAllocated)
      Kind = RPDoNotTrackAfterFailure;

    // Record the info about the reallocated symbol so that we could properly
    // process failed reallocation.
    stateRealloc = stateRealloc->set<ReallocPairs>(ToPtr,
                                                   ReallocPair(FromPtr, Kind));
    // The reallocated symbol should stay alive for as long as the new symbol.
    C.getSymbolManager().addSymbolDependency(ToPtr, FromPtr);
    return stateRealloc;
  }
  return nullptr;
}

ProgramStateRef MallocChecker::CallocMem(CheckerContext &C, const CallExpr *CE,
                                         ProgramStateRef State) {
  if (!State)
    return nullptr;

  if (CE->getNumArgs() < 2)
    return nullptr;

  SValBuilder &svalBuilder = C.getSValBuilder();
  SVal zeroVal = svalBuilder.makeZeroVal(svalBuilder.getContext().CharTy);
  SVal TotalSize = evalMulForBufferSize(C, CE->getArg(0), CE->getArg(1));

  return MallocMemAux(C, CE, TotalSize, zeroVal, State);
}

LeakInfo
MallocChecker::getAllocationSite(const ExplodedNode *N, SymbolRef Sym,
                                 CheckerContext &C) const {
  const LocationContext *LeakContext = N->getLocationContext();
  // Walk the ExplodedGraph backwards and find the first node that referred to
  // the tracked symbol.
  const ExplodedNode *AllocNode = N;
  const MemRegion *ReferenceRegion = nullptr;

  while (N) {
    ProgramStateRef State = N->getState();
    if (!State->get<RegionState>(Sym))
      break;

    // Find the most recent expression bound to the symbol in the current
    // context.
      if (!ReferenceRegion) {
        if (const MemRegion *MR = C.getLocationRegionIfPostStore(N)) {
          SVal Val = State->getSVal(MR);
          if (Val.getAsLocSymbol() == Sym) {
            const VarRegion* VR = MR->getBaseRegion()->getAs<VarRegion>();
            // Do not show local variables belonging to a function other than
            // where the error is reported.
            if (!VR ||
                (VR->getStackFrame() == LeakContext->getStackFrame()))
              ReferenceRegion = MR;
          }
        }
      }

    // Allocation node, is the last node in the current or parent context in
    // which the symbol was tracked.
    const LocationContext *NContext = N->getLocationContext();
    if (NContext == LeakContext ||
        NContext->isParentOf(LeakContext))
      AllocNode = N;
    N = N->pred_empty() ? nullptr : *(N->pred_begin());
  }

  return LeakInfo(AllocNode, ReferenceRegion);
}

void MallocChecker::reportLeak(SymbolRef Sym, ExplodedNode *N,
                               CheckerContext &C) const {

  if (!ChecksEnabled[CK_MallocChecker] &&
      !ChecksEnabled[CK_NewDeleteLeaksChecker])
    return;

  const RefState *RS = C.getState()->get<RegionState>(Sym);
  assert(RS && "cannot leak an untracked symbol");
  AllocationFamily Family = RS->getAllocationFamily();

  if (Family == AF_Alloca)
    return;

  Optional<MallocChecker::CheckKind>
      CheckKind = getCheckIfTracked(Family, true);

  if (!CheckKind.hasValue())
    return;

  assert(N);
  if (!BT_Leak[*CheckKind]) {
    // Leaks should not be reported if they are post-dominated by a sink:
    // (1) Sinks are higher importance bugs.
    // (2) NoReturnFunctionChecker uses sink nodes to represent paths ending
    //     with __noreturn functions such as assert() or exit(). We choose not
    //     to report leaks on such paths.
    BT_Leak[*CheckKind].reset(new BugType(CheckNames[*CheckKind], "Memory leak",
                                          categories::MemoryError,
                                          /*SuppressOnSink=*/true));
  }

  // Most bug reports are cached at the location where they occurred.
  // With leaks, we want to unique them by the location where they were
  // allocated, and only report a single path.
  PathDiagnosticLocation LocUsedForUniqueing;
  const ExplodedNode *AllocNode = nullptr;
  const MemRegion *Region = nullptr;
  std::tie(AllocNode, Region) = getAllocationSite(N, Sym, C);

  const Stmt *AllocationStmt = PathDiagnosticLocation::getStmt(AllocNode);
  if (AllocationStmt)
    LocUsedForUniqueing = PathDiagnosticLocation::createBegin(AllocationStmt,
                                              C.getSourceManager(),
                                              AllocNode->getLocationContext());

  SmallString<200> buf;
  llvm::raw_svector_ostream os(buf);
  if (Region && Region->canPrintPretty()) {
    os << "Potential leak of memory pointed to by ";
    Region->printPretty(os);
  } else {
    os << "Potential memory leak";
  }

  auto R = llvm::make_unique<BugReport>(
      *BT_Leak[*CheckKind], os.str(), N, LocUsedForUniqueing,
      AllocNode->getLocationContext()->getDecl());
  R->markInteresting(Sym);
  R->addVisitor(llvm::make_unique<MallocBugVisitor>(Sym, true));
  C.emitReport(std::move(R));
}

void MallocChecker::checkDeadSymbols(SymbolReaper &SymReaper,
                                     CheckerContext &C) const
{
  ProgramStateRef state = C.getState();
  RegionStateTy OldRS = state->get<RegionState>();
  RegionStateTy::Factory &F = state->get_context<RegionState>();

  RegionStateTy RS = OldRS;
  SmallVector<SymbolRef, 2> Errors;
  for (RegionStateTy::iterator I = RS.begin(), E = RS.end(); I != E; ++I) {
    if (SymReaper.isDead(I->first)) {
      if (I->second.isAllocated() || I->second.isAllocatedOfSizeZero())
        Errors.push_back(I->first);
      // Remove the dead symbol from the map.
      RS = F.remove(RS, I->first);
    }
  }

  if (RS == OldRS) {
    // We shouldn't have touched other maps yet.
    assert(state->get<ReallocPairs>() ==
           C.getState()->get<ReallocPairs>());
    assert(state->get<FreeReturnValue>() ==
           C.getState()->get<FreeReturnValue>());
    return;
  }

  // Cleanup the Realloc Pairs Map.
  ReallocPairsTy RP = state->get<ReallocPairs>();
  for (ReallocPairsTy::iterator I = RP.begin(), E = RP.end(); I != E; ++I) {
    if (SymReaper.isDead(I->first) ||
        SymReaper.isDead(I->second.ReallocatedSym)) {
      state = state->remove<ReallocPairs>(I->first);
    }
  }

  // Cleanup the FreeReturnValue Map.
  FreeReturnValueTy FR = state->get<FreeReturnValue>();
  for (FreeReturnValueTy::iterator I = FR.begin(), E = FR.end(); I != E; ++I) {
    if (SymReaper.isDead(I->first) ||
        SymReaper.isDead(I->second)) {
      state = state->remove<FreeReturnValue>(I->first);
    }
  }

  // Generate leak node.
  ExplodedNode *N = C.getPredecessor();
  if (!Errors.empty()) {
    static CheckerProgramPointTag Tag("MallocChecker", "DeadSymbolsLeak");
    N = C.generateNonFatalErrorNode(C.getState(), &Tag);
    if (N) {
      for (SmallVectorImpl<SymbolRef>::iterator
           I = Errors.begin(), E = Errors.end(); I != E; ++I) {
        reportLeak(*I, N, C);
      }
    }
  }

  C.addTransition(state->set<RegionState>(RS), N);
}

void MallocChecker::checkPreCall(const CallEvent &Call,
                                 CheckerContext &C) const {

  if (const CXXDestructorCall *DC = dyn_cast<CXXDestructorCall>(&Call)) {
    SymbolRef Sym = DC->getCXXThisVal().getAsSymbol();
    if (!Sym || checkDoubleDelete(Sym, C))
      return;
  }

  // We will check for double free in the post visit.
  if (const AnyFunctionCall *FC = dyn_cast<AnyFunctionCall>(&Call)) {
    const FunctionDecl *FD = FC->getDecl();
    if (!FD)
      return;

    ASTContext &Ctx = C.getASTContext();
    if (ChecksEnabled[CK_MallocChecker] &&
        (isCMemFunction(FD, Ctx, AF_Malloc, MemoryOperationKind::MOK_Free) ||
         isCMemFunction(FD, Ctx, AF_IfNameIndex,
                        MemoryOperationKind::MOK_Free)))
      return;
  }

  // Check if the callee of a method is deleted.
  if (const CXXInstanceCall *CC = dyn_cast<CXXInstanceCall>(&Call)) {
    SymbolRef Sym = CC->getCXXThisVal().getAsSymbol();
    if (!Sym || checkUseAfterFree(Sym, C, CC->getCXXThisExpr()))
      return;
  }

  // Check arguments for being used after free.
  for (unsigned I = 0, E = Call.getNumArgs(); I != E; ++I) {
    SVal ArgSVal = Call.getArgSVal(I);
    if (ArgSVal.getAs<Loc>()) {
      SymbolRef Sym = ArgSVal.getAsSymbol();
      if (!Sym)
        continue;
      if (checkUseAfterFree(Sym, C, Call.getArgExpr(I)))
        return;
    }
  }
}

void MallocChecker::checkPreStmt(const ReturnStmt *S,
                                 CheckerContext &C) const {
  checkEscapeOnReturn(S, C);
}

// In the CFG, automatic destructors come after the return statement.
// This callback checks for returning memory that is freed by automatic
// destructors, as those cannot be reached in checkPreStmt().
void MallocChecker::checkEndFunction(const ReturnStmt *S,
                                     CheckerContext &C) const {
  checkEscapeOnReturn(S, C);
}

void MallocChecker::checkEscapeOnReturn(const ReturnStmt *S,
                                        CheckerContext &C) const {
  if (!S)
    return;

  const Expr *E = S->getRetValue();
  if (!E)
    return;

  // Check if we are returning a symbol.
  ProgramStateRef State = C.getState();
  SVal RetVal = C.getSVal(E);
  SymbolRef Sym = RetVal.getAsSymbol();
  if (!Sym)
    // If we are returning a field of the allocated struct or an array element,
    // the callee could still free the memory.
    // TODO: This logic should be a part of generic symbol escape callback.
    if (const MemRegion *MR = RetVal.getAsRegion())
      if (isa<FieldRegion>(MR) || isa<ElementRegion>(MR))
        if (const SymbolicRegion *BMR =
              dyn_cast<SymbolicRegion>(MR->getBaseRegion()))
          Sym = BMR->getSymbol();

  // Check if we are returning freed memory.
  if (Sym)
    checkUseAfterFree(Sym, C, E);
}

// TODO: Blocks should be either inlined or should call invalidate regions
// upon invocation. After that's in place, special casing here will not be
// needed.
void MallocChecker::checkPostStmt(const BlockExpr *BE,
                                  CheckerContext &C) const {

  // Scan the BlockDecRefExprs for any object the retain count checker
  // may be tracking.
  if (!BE->getBlockDecl()->hasCaptures())
    return;

  ProgramStateRef state = C.getState();
  const BlockDataRegion *R =
    cast<BlockDataRegion>(C.getSVal(BE).getAsRegion());

  BlockDataRegion::referenced_vars_iterator I = R->referenced_vars_begin(),
                                            E = R->referenced_vars_end();

  if (I == E)
    return;

  SmallVector<const MemRegion*, 10> Regions;
  const LocationContext *LC = C.getLocationContext();
  MemRegionManager &MemMgr = C.getSValBuilder().getRegionManager();

  for ( ; I != E; ++I) {
    const VarRegion *VR = I.getCapturedRegion();
    if (VR->getSuperRegion() == R) {
      VR = MemMgr.getVarRegion(VR->getDecl(), LC);
    }
    Regions.push_back(VR);
  }

  state =
    state->scanReachableSymbols<StopTrackingCallback>(Regions).getState();
  C.addTransition(state);
}

bool MallocChecker::isReleased(SymbolRef Sym, CheckerContext &C) const {
  assert(Sym);
  const RefState *RS = C.getState()->get<RegionState>(Sym);
  return (RS && RS->isReleased());
}

bool MallocChecker::checkUseAfterFree(SymbolRef Sym, CheckerContext &C,
                                      const Stmt *S) const {

  if (isReleased(Sym, C)) {
    ReportUseAfterFree(C, S->getSourceRange(), Sym);
    return true;
  }

  return false;
}

void MallocChecker::checkUseZeroAllocated(SymbolRef Sym, CheckerContext &C,
                                          const Stmt *S) const {
  assert(Sym);

  if (const RefState *RS = C.getState()->get<RegionState>(Sym)) {
    if (RS->isAllocatedOfSizeZero())
      ReportUseZeroAllocated(C, RS->getStmt()->getSourceRange(), Sym);
  }
  else if (C.getState()->contains<ReallocSizeZeroSymbols>(Sym)) {
    ReportUseZeroAllocated(C, S->getSourceRange(), Sym);
  }
}

bool MallocChecker::checkDoubleDelete(SymbolRef Sym, CheckerContext &C) const {

  if (isReleased(Sym, C)) {
    ReportDoubleDelete(C, Sym);
    return true;
  }
  return false;
}

// Check if the location is a freed symbolic region.
void MallocChecker::checkLocation(SVal l, bool isLoad, const Stmt *S,
                                  CheckerContext &C) const {
  SymbolRef Sym = l.getLocSymbolInBase();
  if (Sym) {
    checkUseAfterFree(Sym, C, S);
    checkUseZeroAllocated(Sym, C, S);
  }
}

// If a symbolic region is assumed to NULL (or another constant), stop tracking
// it - assuming that allocation failed on this path.
ProgramStateRef MallocChecker::evalAssume(ProgramStateRef state,
                                              SVal Cond,
                                              bool Assumption) const {
  RegionStateTy RS = state->get<RegionState>();
  for (RegionStateTy::iterator I = RS.begin(), E = RS.end(); I != E; ++I) {
    // If the symbol is assumed to be NULL, remove it from consideration.
    ConstraintManager &CMgr = state->getConstraintManager();
    ConditionTruthVal AllocFailed = CMgr.isNull(state, I.getKey());
    if (AllocFailed.isConstrainedTrue())
      state = state->remove<RegionState>(I.getKey());
  }

  // Realloc returns 0 when reallocation fails, which means that we should
  // restore the state of the pointer being reallocated.
  ReallocPairsTy RP = state->get<ReallocPairs>();
  for (ReallocPairsTy::iterator I = RP.begin(), E = RP.end(); I != E; ++I) {
    // If the symbol is assumed to be NULL, remove it from consideration.
    ConstraintManager &CMgr = state->getConstraintManager();
    ConditionTruthVal AllocFailed = CMgr.isNull(state, I.getKey());
    if (!AllocFailed.isConstrainedTrue())
      continue;

    SymbolRef ReallocSym = I.getData().ReallocatedSym;
    if (const RefState *RS = state->get<RegionState>(ReallocSym)) {
      if (RS->isReleased()) {
        if (I.getData().Kind == RPToBeFreedAfterFailure)
          state = state->set<RegionState>(ReallocSym,
              RefState::getAllocated(RS->getAllocationFamily(), RS->getStmt()));
        else if (I.getData().Kind == RPDoNotTrackAfterFailure)
          state = state->remove<RegionState>(ReallocSym);
        else
          assert(I.getData().Kind == RPIsFreeOnFailure);
      }
    }
    state = state->remove<ReallocPairs>(I.getKey());
  }

  return state;
}

bool MallocChecker::mayFreeAnyEscapedMemoryOrIsModeledExplicitly(
                                              const CallEvent *Call,
                                              ProgramStateRef State,
                                              SymbolRef &EscapingSymbol) const {
  assert(Call);
  EscapingSymbol = nullptr;

  // For now, assume that any C++ or block call can free memory.
  // TODO: If we want to be more optimistic here, we'll need to make sure that
  // regions escape to C++ containers. They seem to do that even now, but for
  // mysterious reasons.
  if (!(isa<SimpleFunctionCall>(Call) || isa<ObjCMethodCall>(Call)))
    return true;

  // Check Objective-C messages by selector name.
  if (const ObjCMethodCall *Msg = dyn_cast<ObjCMethodCall>(Call)) {
    // If it's not a framework call, or if it takes a callback, assume it
    // can free memory.
    if (!Call->isInSystemHeader() || Call->argumentsMayEscape())
      return true;

    // If it's a method we know about, handle it explicitly post-call.
    // This should happen before the "freeWhenDone" check below.
    if (isKnownDeallocObjCMethodName(*Msg))
      return false;

    // If there's a "freeWhenDone" parameter, but the method isn't one we know
    // about, we can't be sure that the object will use free() to deallocate the
    // memory, so we can't model it explicitly. The best we can do is use it to
    // decide whether the pointer escapes.
    if (Optional<bool> FreeWhenDone = getFreeWhenDoneArg(*Msg))
      return *FreeWhenDone;

    // If the first selector piece ends with "NoCopy", and there is no
    // "freeWhenDone" parameter set to zero, we know ownership is being
    // transferred. Again, though, we can't be sure that the object will use
    // free() to deallocate the memory, so we can't model it explicitly.
    StringRef FirstSlot = Msg->getSelector().getNameForSlot(0);
    if (FirstSlot.endswith("NoCopy"))
      return true;

    // If the first selector starts with addPointer, insertPointer,
    // or replacePointer, assume we are dealing with NSPointerArray or similar.
    // This is similar to C++ containers (vector); we still might want to check
    // that the pointers get freed by following the container itself.
    if (FirstSlot.startswith("addPointer") ||
        FirstSlot.startswith("insertPointer") ||
        FirstSlot.startswith("replacePointer") ||
        FirstSlot.equals("valueWithPointer")) {
      return true;
    }

    // We should escape receiver on call to 'init'. This is especially relevant
    // to the receiver, as the corresponding symbol is usually not referenced
    // after the call.
    if (Msg->getMethodFamily() == OMF_init) {
      EscapingSymbol = Msg->getReceiverSVal().getAsSymbol();
      return true;
    }

    // Otherwise, assume that the method does not free memory.
    // Most framework methods do not free memory.
    return false;
  }

  // At this point the only thing left to handle is straight function calls.
  const FunctionDecl *FD = cast<SimpleFunctionCall>(Call)->getDecl();
  if (!FD)
    return true;

  ASTContext &ASTC = State->getStateManager().getContext();

  // If it's one of the allocation functions we can reason about, we model
  // its behavior explicitly.
  if (isMemFunction(FD, ASTC))
    return false;

  // If it's not a system call, assume it frees memory.
  if (!Call->isInSystemHeader())
    return true;

  // White list the system functions whose arguments escape.
  const IdentifierInfo *II = FD->getIdentifier();
  if (!II)
    return true;
  StringRef FName = II->getName();

  // White list the 'XXXNoCopy' CoreFoundation functions.
  // We specifically check these before
  if (FName.endswith("NoCopy")) {
    // Look for the deallocator argument. We know that the memory ownership
    // is not transferred only if the deallocator argument is
    // 'kCFAllocatorNull'.
    for (unsigned i = 1; i < Call->getNumArgs(); ++i) {
      const Expr *ArgE = Call->getArgExpr(i)->IgnoreParenCasts();
      if (const DeclRefExpr *DE = dyn_cast<DeclRefExpr>(ArgE)) {
        StringRef DeallocatorName = DE->getFoundDecl()->getName();
        if (DeallocatorName == "kCFAllocatorNull")
          return false;
      }
    }
    return true;
  }

  // Associating streams with malloced buffers. The pointer can escape if
  // 'closefn' is specified (and if that function does free memory),
  // but it will not if closefn is not specified.
  // Currently, we do not inspect the 'closefn' function (PR12101).
  if (FName == "funopen")
    if (Call->getNumArgs() >= 4 && Call->getArgSVal(4).isConstant(0))
      return false;

  // Do not warn on pointers passed to 'setbuf' when used with std streams,
  // these leaks might be intentional when setting the buffer for stdio.
  // http://stackoverflow.com/questions/2671151/who-frees-setvbuf-buffer
  if (FName == "setbuf" || FName =="setbuffer" ||
      FName == "setlinebuf" || FName == "setvbuf") {
    if (Call->getNumArgs() >= 1) {
      const Expr *ArgE = Call->getArgExpr(0)->IgnoreParenCasts();
      if (const DeclRefExpr *ArgDRE = dyn_cast<DeclRefExpr>(ArgE))
        if (const VarDecl *D = dyn_cast<VarDecl>(ArgDRE->getDecl()))
          if (D->getCanonicalDecl()->getName().find("std") != StringRef::npos)
            return true;
    }
  }

  // A bunch of other functions which either take ownership of a pointer or
  // wrap the result up in a struct or object, meaning it can be freed later.
  // (See RetainCountChecker.) Not all the parameters here are invalidated,
  // but the Malloc checker cannot differentiate between them. The right way
  // of doing this would be to implement a pointer escapes callback.
  if (FName == "CGBitmapContextCreate" ||
      FName == "CGBitmapContextCreateWithData" ||
      FName == "CVPixelBufferCreateWithBytes" ||
      FName == "CVPixelBufferCreateWithPlanarBytes" ||
      FName == "OSAtomicEnqueue") {
    return true;
  }

  if (FName == "postEvent" &&
      FD->getQualifiedNameAsString() == "QCoreApplication::postEvent") {
    return true;
  }

  if (FName == "postEvent" &&
      FD->getQualifiedNameAsString() == "QCoreApplication::postEvent") {
    return true;
  }

  if (FName == "connectImpl" &&
      FD->getQualifiedNameAsString() == "QObject::connectImpl") {
    return true;
  }

  // Handle cases where we know a buffer's /address/ can escape.
  // Note that the above checks handle some special cases where we know that
  // even though the address escapes, it's still our responsibility to free the
  // buffer.
  if (Call->argumentsMayEscape())
    return true;

  // Otherwise, assume that the function does not free memory.
  // Most system calls do not free the memory.
  return false;
}

static bool retTrue(const RefState *RS) {
  return true;
}

static bool checkIfNewOrNewArrayFamily(const RefState *RS) {
  return (RS->getAllocationFamily() == AF_CXXNewArray ||
          RS->getAllocationFamily() == AF_CXXNew);
}

ProgramStateRef MallocChecker::checkPointerEscape(ProgramStateRef State,
                                             const InvalidatedSymbols &Escaped,
                                             const CallEvent *Call,
                                             PointerEscapeKind Kind) const {
  return checkPointerEscapeAux(State, Escaped, Call, Kind, &retTrue);
}

ProgramStateRef MallocChecker::checkConstPointerEscape(ProgramStateRef State,
                                              const InvalidatedSymbols &Escaped,
                                              const CallEvent *Call,
                                              PointerEscapeKind Kind) const {
  return checkPointerEscapeAux(State, Escaped, Call, Kind,
                               &checkIfNewOrNewArrayFamily);
}

ProgramStateRef MallocChecker::checkPointerEscapeAux(ProgramStateRef State,
                                              const InvalidatedSymbols &Escaped,
                                              const CallEvent *Call,
                                              PointerEscapeKind Kind,
                                  bool(*CheckRefState)(const RefState*)) const {
  // If we know that the call does not free memory, or we want to process the
  // call later, keep tracking the top level arguments.
  SymbolRef EscapingSymbol = nullptr;
  if (Kind == PSK_DirectEscapeOnCall &&
      !mayFreeAnyEscapedMemoryOrIsModeledExplicitly(Call, State,
                                                    EscapingSymbol) &&
      !EscapingSymbol) {
    return State;
  }

  for (InvalidatedSymbols::const_iterator I = Escaped.begin(),
       E = Escaped.end();
       I != E; ++I) {
    SymbolRef sym = *I;

    if (EscapingSymbol && EscapingSymbol != sym)
      continue;

    if (const RefState *RS = State->get<RegionState>(sym)) {
      if ((RS->isAllocated() || RS->isAllocatedOfSizeZero()) &&
          CheckRefState(RS)) {
        State = State->remove<RegionState>(sym);
        State = State->set<RegionState>(sym, RefState::getEscaped(RS));
      }
    }
  }
  return State;
}

static SymbolRef findFailedReallocSymbol(ProgramStateRef currState,
                                         ProgramStateRef prevState) {
  ReallocPairsTy currMap = currState->get<ReallocPairs>();
  ReallocPairsTy prevMap = prevState->get<ReallocPairs>();

  for (ReallocPairsTy::iterator I = prevMap.begin(), E = prevMap.end();
       I != E; ++I) {
    SymbolRef sym = I.getKey();
    if (!currMap.lookup(sym))
      return sym;
  }

  return nullptr;
}

static bool isReferenceCountingPointerDestructor(const CXXDestructorDecl *DD) {
  if (const IdentifierInfo *II = DD->getParent()->getIdentifier()) {
    StringRef N = II->getName();
    if (N.contains_lower("ptr") || N.contains_lower("pointer")) {
      if (N.contains_lower("ref") || N.contains_lower("cnt") ||
          N.contains_lower("intrusive") || N.contains_lower("shared")) {
        return true;
      }
    }
  }
  return false;
}

std::shared_ptr<PathDiagnosticPiece> MallocChecker::MallocBugVisitor::VisitNode(
    const ExplodedNode *N, BugReporterContext &BRC, BugReport &BR) {

  ProgramStateRef state = N->getState();
  ProgramStateRef statePrev = N->getFirstPred()->getState();

  const RefState *RS = state->get<RegionState>(Sym);
  const RefState *RSPrev = statePrev->get<RegionState>(Sym);

  const Stmt *S = PathDiagnosticLocation::getStmt(N);
  // When dealing with containers, we sometimes want to give a note
  // even if the statement is missing.
  if (!S && (!RS || RS->getAllocationFamily() != AF_InnerBuffer))
    return nullptr;

  const LocationContext *CurrentLC = N->getLocationContext();

  // If we find an atomic fetch_add or fetch_sub within the destructor in which
  // the pointer was released (before the release), this is likely a destructor
  // of a shared pointer.
  // Because we don't model atomics, and also because we don't know that the
  // original reference count is positive, we should not report use-after-frees
  // on objects deleted in such destructors. This can probably be improved
  // through better shared pointer modeling.
  if (ReleaseDestructorLC) {
    if (const auto *AE = dyn_cast<AtomicExpr>(S)) {
      AtomicExpr::AtomicOp Op = AE->getOp();
      if (Op == AtomicExpr::AO__c11_atomic_fetch_add ||
          Op == AtomicExpr::AO__c11_atomic_fetch_sub) {
        if (ReleaseDestructorLC == CurrentLC ||
            ReleaseDestructorLC->isParentOf(CurrentLC)) {
          BR.markInvalid(getTag(), S);
        }
      }
    }
  }

  // FIXME: We will eventually need to handle non-statement-based events
  // (__attribute__((cleanup))).

  // Find out if this is an interesting point and what is the kind.
  StringRef Msg;
  StackHintGeneratorForSymbol *StackHint = nullptr;
  SmallString<256> Buf;
  llvm::raw_svector_ostream OS(Buf);

  if (Mode == Normal) {
    if (isAllocated(RS, RSPrev, S)) {
      Msg = "Memory is allocated";
      StackHint = new StackHintGeneratorForSymbol(Sym,
                                                  "Returned allocated memory");
    } else if (isReleased(RS, RSPrev, S)) {
      const auto Family = RS->getAllocationFamily();
      switch (Family) {
        case AF_Alloca:
        case AF_Malloc:
        case AF_CXXNew:
        case AF_CXXNewArray:
        case AF_IfNameIndex:
          Msg = "Memory is released";
          StackHint = new StackHintGeneratorForSymbol(Sym,
                                              "Returning; memory was released");
          break;
        case AF_InnerBuffer: {
          const MemRegion *ObjRegion =
              allocation_state::getContainerObjRegion(statePrev, Sym);
          const auto *TypedRegion = cast<TypedValueRegion>(ObjRegion);
          QualType ObjTy = TypedRegion->getValueType();
          OS << "Inner buffer of '" << ObjTy.getAsString() << "' ";

          if (N->getLocation().getKind() == ProgramPoint::PostImplicitCallKind) {
            OS << "deallocated by call to destructor";
            StackHint = new StackHintGeneratorForSymbol(Sym,
                                      "Returning; inner buffer was deallocated");
          } else {
            OS << "reallocated by call to '";
            const Stmt *S = RS->getStmt();
            if (const auto *MemCallE = dyn_cast<CXXMemberCallExpr>(S)) {
              OS << MemCallE->getMethodDecl()->getNameAsString();
            } else if (const auto *OpCallE = dyn_cast<CXXOperatorCallExpr>(S)) {
              OS << OpCallE->getDirectCallee()->getNameAsString();
            } else if (const auto *CallE = dyn_cast<CallExpr>(S)) {
              auto &CEMgr = BRC.getStateManager().getCallEventManager();
              CallEventRef<> Call = CEMgr.getSimpleCall(CallE, state, CurrentLC);
              const auto *D = dyn_cast_or_null<NamedDecl>(Call->getDecl());
              OS << (D ? D->getNameAsString() : "unknown");
            }
            OS << "'";
            StackHint = new StackHintGeneratorForSymbol(Sym,
                                      "Returning; inner buffer was reallocated");
          }
          Msg = OS.str();
          break;
        }
        case AF_None:
          llvm_unreachable("Unhandled allocation family!");
      }

      // See if we're releasing memory while inlining a destructor
      // (or one of its callees). This turns on various common
      // false positive suppressions.
      bool FoundAnyDestructor = false;
      for (const LocationContext *LC = CurrentLC; LC; LC = LC->getParent()) {
        if (const auto *DD = dyn_cast<CXXDestructorDecl>(LC->getDecl())) {
          if (isReferenceCountingPointerDestructor(DD)) {
            // This immediately looks like a reference-counting destructor.
            // We're bad at guessing the original reference count of the object,
            // so suppress the report for now.
            BR.markInvalid(getTag(), DD);
          } else if (!FoundAnyDestructor) {
            assert(!ReleaseDestructorLC &&
                   "There can be only one release point!");
            // Suspect that it's a reference counting pointer destructor.
            // On one of the next nodes might find out that it has atomic
            // reference counting operations within it (see the code above),
            // and if so, we'd conclude that it likely is a reference counting
            // pointer destructor.
            ReleaseDestructorLC = LC->getStackFrame();
            // It is unlikely that releasing memory is delegated to a destructor
            // inside a destructor of a shared pointer, because it's fairly hard
            // to pass the information that the pointer indeed needs to be
            // released into it. So we're only interested in the innermost
            // destructor.
            FoundAnyDestructor = true;
          }
        }
      }
    } else if (isRelinquished(RS, RSPrev, S)) {
      Msg = "Memory ownership is transferred";
      StackHint = new StackHintGeneratorForSymbol(Sym, "");
    } else if (isReallocFailedCheck(RS, RSPrev, S)) {
      Mode = ReallocationFailed;
      Msg = "Reallocation failed";
      StackHint = new StackHintGeneratorForReallocationFailed(Sym,
                                                       "Reallocation failed");

      if (SymbolRef sym = findFailedReallocSymbol(state, statePrev)) {
        // Is it possible to fail two reallocs WITHOUT testing in between?
        assert((!FailedReallocSymbol || FailedReallocSymbol == sym) &&
          "We only support one failed realloc at a time.");
        BR.markInteresting(sym);
        FailedReallocSymbol = sym;
      }
    }

  // We are in a special mode if a reallocation failed later in the path.
  } else if (Mode == ReallocationFailed) {
    assert(FailedReallocSymbol && "No symbol to look for.");

    // Is this is the first appearance of the reallocated symbol?
    if (!statePrev->get<RegionState>(FailedReallocSymbol)) {
      // We're at the reallocation point.
      Msg = "Attempt to reallocate memory";
      StackHint = new StackHintGeneratorForSymbol(Sym,
                                                 "Returned reallocated memory");
      FailedReallocSymbol = nullptr;
      Mode = Normal;
    }
  }

  if (Msg.empty())
    return nullptr;
  assert(StackHint);

  // Generate the extra diagnostic.
  PathDiagnosticLocation Pos;
  if (!S) {
    assert(RS->getAllocationFamily() == AF_InnerBuffer);
    auto PostImplCall = N->getLocation().getAs<PostImplicitCall>();
    if (!PostImplCall)
      return nullptr;
    Pos = PathDiagnosticLocation(PostImplCall->getLocation(),
                                 BRC.getSourceManager());
  } else {
    Pos = PathDiagnosticLocation(S, BRC.getSourceManager(),
                                 N->getLocationContext());
  }

  return std::make_shared<PathDiagnosticEventPiece>(Pos, Msg, true, StackHint);
}

void MallocChecker::printState(raw_ostream &Out, ProgramStateRef State,
                               const char *NL, const char *Sep) const {

  RegionStateTy RS = State->get<RegionState>();

  if (!RS.isEmpty()) {
    Out << Sep << "MallocChecker :" << NL;
    for (RegionStateTy::iterator I = RS.begin(), E = RS.end(); I != E; ++I) {
      const RefState *RefS = State->get<RegionState>(I.getKey());
      AllocationFamily Family = RefS->getAllocationFamily();
      Optional<MallocChecker::CheckKind> CheckKind = getCheckIfTracked(Family);
      if (!CheckKind.hasValue())
         CheckKind = getCheckIfTracked(Family, true);

      I.getKey()->dumpToStream(Out);
      Out << " : ";
      I.getData().dump(Out);
      if (CheckKind.hasValue())
        Out << " (" << CheckNames[*CheckKind].getName() << ")";
      Out << NL;
    }
  }
}

namespace clang {
namespace ento {
namespace allocation_state {

ProgramStateRef
markReleased(ProgramStateRef State, SymbolRef Sym, const Expr *Origin) {
  AllocationFamily Family = AF_InnerBuffer;
  return State->set<RegionState>(Sym, RefState::getReleased(Family, Origin));
}

} // end namespace allocation_state
} // end namespace ento
} // end namespace clang

void ento::registerNewDeleteLeaksChecker(CheckerManager &mgr) {
  registerCStringCheckerBasic(mgr);
  MallocChecker *checker = mgr.registerChecker<MallocChecker>();
  checker->IsOptimistic = mgr.getAnalyzerOptions().getCheckerBooleanOption(
      "Optimistic", false, checker);
  checker->ChecksEnabled[MallocChecker::CK_NewDeleteLeaksChecker] = true;
  checker->CheckNames[MallocChecker::CK_NewDeleteLeaksChecker] =
      mgr.getCurrentCheckName();
  // We currently treat NewDeleteLeaks checker as a subchecker of NewDelete
  // checker.
  if (!checker->ChecksEnabled[MallocChecker::CK_NewDeleteChecker]) {
    checker->ChecksEnabled[MallocChecker::CK_NewDeleteChecker] = true;
    // FIXME: This does not set the correct name, but without this workaround
    //        no name will be set at all.
    checker->CheckNames[MallocChecker::CK_NewDeleteChecker] =
        mgr.getCurrentCheckName();
  }
}

// Intended to be used in InnerPointerChecker to register the part of
// MallocChecker connected to it.
void ento::registerInnerPointerCheckerAux(CheckerManager &mgr) {
<<<<<<< HEAD
    registerCStringCheckerBasic(mgr);
    MallocChecker *checker = mgr.registerChecker<MallocChecker>();
    checker->IsOptimistic = mgr.getAnalyzerOptions().getCheckerBooleanOption(
        "Optimistic", false, checker);
    checker->ChecksEnabled[MallocChecker::CK_InnerPointerChecker] = true;
    checker->CheckNames[MallocChecker::CK_InnerPointerChecker] =
        mgr.getCurrentCheckName();
}

#define REGISTER_CHECKER(name)                                                 \
  void ento::register##name(CheckerManager &mgr) {                             \
    registerCStringCheckerBasic(mgr);                                          \
    MallocChecker *checker = mgr.registerChecker<MallocChecker>();             \
    checker->IsOptimistic = mgr.getAnalyzerOptions().getCheckerBooleanOption(  \
        "Optimistic", false, checker);                                         \
=======
  MallocChecker *checker = mgr.getChecker<MallocChecker>();
  checker->ChecksEnabled[MallocChecker::CK_InnerPointerChecker] = true;
  checker->CheckNames[MallocChecker::CK_InnerPointerChecker] =
      mgr.getCurrentCheckName();
}

void ento::registerDynamicMemoryModeling(CheckerManager &mgr) {
  auto *checker = mgr.registerChecker<MallocChecker>();
  checker->IsOptimistic = mgr.getAnalyzerOptions().getCheckerBooleanOption(
                                                  "Optimistic", false, checker);
}

bool ento::shouldRegisterDynamicMemoryModeling(const LangOptions &LO) {
  return true;
}

#define REGISTER_CHECKER(name)                                                 \
  void ento::register##name(CheckerManager &mgr) {                             \
    MallocChecker *checker = mgr.getChecker<MallocChecker>();                  \
>>>>>>> ff57307b
    checker->ChecksEnabled[MallocChecker::CK_##name] = true;                   \
    checker->CheckNames[MallocChecker::CK_##name] = mgr.getCurrentCheckName(); \
  }

REGISTER_CHECKER(MallocChecker)
REGISTER_CHECKER(NewDeleteChecker)
REGISTER_CHECKER(MismatchedDeallocatorChecker)<|MERGE_RESOLUTION|>--- conflicted
+++ resolved
@@ -3086,45 +3086,9 @@
 } // end namespace ento
 } // end namespace clang
 
-void ento::registerNewDeleteLeaksChecker(CheckerManager &mgr) {
-  registerCStringCheckerBasic(mgr);
-  MallocChecker *checker = mgr.registerChecker<MallocChecker>();
-  checker->IsOptimistic = mgr.getAnalyzerOptions().getCheckerBooleanOption(
-      "Optimistic", false, checker);
-  checker->ChecksEnabled[MallocChecker::CK_NewDeleteLeaksChecker] = true;
-  checker->CheckNames[MallocChecker::CK_NewDeleteLeaksChecker] =
-      mgr.getCurrentCheckName();
-  // We currently treat NewDeleteLeaks checker as a subchecker of NewDelete
-  // checker.
-  if (!checker->ChecksEnabled[MallocChecker::CK_NewDeleteChecker]) {
-    checker->ChecksEnabled[MallocChecker::CK_NewDeleteChecker] = true;
-    // FIXME: This does not set the correct name, but without this workaround
-    //        no name will be set at all.
-    checker->CheckNames[MallocChecker::CK_NewDeleteChecker] =
-        mgr.getCurrentCheckName();
-  }
-}
-
 // Intended to be used in InnerPointerChecker to register the part of
 // MallocChecker connected to it.
 void ento::registerInnerPointerCheckerAux(CheckerManager &mgr) {
-<<<<<<< HEAD
-    registerCStringCheckerBasic(mgr);
-    MallocChecker *checker = mgr.registerChecker<MallocChecker>();
-    checker->IsOptimistic = mgr.getAnalyzerOptions().getCheckerBooleanOption(
-        "Optimistic", false, checker);
-    checker->ChecksEnabled[MallocChecker::CK_InnerPointerChecker] = true;
-    checker->CheckNames[MallocChecker::CK_InnerPointerChecker] =
-        mgr.getCurrentCheckName();
-}
-
-#define REGISTER_CHECKER(name)                                                 \
-  void ento::register##name(CheckerManager &mgr) {                             \
-    registerCStringCheckerBasic(mgr);                                          \
-    MallocChecker *checker = mgr.registerChecker<MallocChecker>();             \
-    checker->IsOptimistic = mgr.getAnalyzerOptions().getCheckerBooleanOption(  \
-        "Optimistic", false, checker);                                         \
-=======
   MallocChecker *checker = mgr.getChecker<MallocChecker>();
   checker->ChecksEnabled[MallocChecker::CK_InnerPointerChecker] = true;
   checker->CheckNames[MallocChecker::CK_InnerPointerChecker] =
@@ -3144,11 +3108,15 @@
 #define REGISTER_CHECKER(name)                                                 \
   void ento::register##name(CheckerManager &mgr) {                             \
     MallocChecker *checker = mgr.getChecker<MallocChecker>();                  \
->>>>>>> ff57307b
     checker->ChecksEnabled[MallocChecker::CK_##name] = true;                   \
     checker->CheckNames[MallocChecker::CK_##name] = mgr.getCurrentCheckName(); \
+  }                                                                            \
+                                                                               \
+  bool ento::shouldRegister##name(const LangOptions &LO) {                     \
+    return true;                                                               \
   }
 
 REGISTER_CHECKER(MallocChecker)
 REGISTER_CHECKER(NewDeleteChecker)
+REGISTER_CHECKER(NewDeleteLeaksChecker)
 REGISTER_CHECKER(MismatchedDeallocatorChecker)