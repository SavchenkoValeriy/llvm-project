--- conflicted
+++ resolved
@@ -25,27 +25,10 @@
 using namespace clang;
 using namespace ento;
 
-using PtrSet = llvm::ImmutableSet<SymbolRef>;
-
 // Associate container objects with a set of raw pointer symbols.
-<<<<<<< HEAD
-=======
 REGISTER_SET_FACTORY_WITH_PROGRAMSTATE(PtrSet, SymbolRef)
->>>>>>> 8d5f101e
 REGISTER_MAP_WITH_PROGRAMSTATE(RawPtrMap, const MemRegion *, PtrSet)
 
-// This is a trick to gain access to PtrSet's Factory.
-namespace clang {
-namespace ento {
-template <>
-struct ProgramStateTrait<PtrSet> : public ProgramStatePartialTrait<PtrSet> {
-  static void *GDMIndex() {
-    static int Index = 0;
-    return &Index;
-  }
-};
-} // end namespace ento
-} // end namespace clang
 
 namespace {
 
