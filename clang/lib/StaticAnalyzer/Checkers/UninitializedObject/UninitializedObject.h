--- conflicted
+++ resolved
@@ -57,10 +57,6 @@
 namespace clang {
 namespace ento {
 
-<<<<<<< HEAD
-/// Represent a single field. This is only an interface to abstract away special
-/// cases like pointers/references.
-=======
 struct UninitObjCheckerOptions {
   bool IsPedantic = false;
   bool ShouldConvertNotesToWarnings = false;
@@ -71,30 +67,32 @@
 /// interface to store addinitional information about fields. As described
 /// later, a list of these objects (i.e. "fieldchain") will be constructed and
 /// used for printing note messages should an uninitialized value be found.
->>>>>>> 6cec6c46
 class FieldNode {
 protected:
   const FieldRegion *FR;
 
+  /// FieldNodes are never meant to be created on the heap, see
+  /// FindUninitializedFields::addFieldToUninits().
   /* non-virtual */ ~FieldNode() = default;
 
 public:
   FieldNode(const FieldRegion *FR) : FR(FR) {}
 
+  // We'll delete all of these special member functions to force the users of
+  // this interface to only store references to FieldNode objects in containers.
   FieldNode() = delete;
   FieldNode(const FieldNode &) = delete;
   FieldNode(FieldNode &&) = delete;
   FieldNode &operator=(const FieldNode &) = delete;
   FieldNode &operator=(const FieldNode &&) = delete;
 
-  /// Profile - Used to profile the contents of this object for inclusion in a
-  /// FoldingSet.
   void Profile(llvm::FoldingSetNodeID &ID) const { ID.AddPointer(this); }
 
-  // Helper method for uniqueing.
+  /// Helper method for uniqueing.
   bool isSameRegion(const FieldRegion *OtherFR) const {
-    // Special FieldNode descendants may wrap nullpointers -- we wouldn't like
-    // to unique these objects.
+    // Special FieldNode descendants may wrap nullpointers (for example if they
+    // describe a special relationship between two elements of the fieldchain)
+    // -- we wouldn't like to unique these objects.
     if (FR == nullptr)
       return false;
 
@@ -107,19 +105,22 @@
     return FR->getDecl();
   }
 
-  // When a fieldchain is printed (a list of FieldNode objects), it will have
-  // the following format:
-  // <note message>'<prefix>this-><node><separator><node><separator>...<node>'
-
-  /// If this is the last element of the fieldchain, this method will be called.
+  // When a fieldchain is printed, it will have the following format (without
+  // newline, indices are in order of insertion, from 1 to n):
+  //
+  // <note_message_n>'<prefix_n><prefix_n-1>...<prefix_1>
+  //       this-><node_1><separator_1><node_2><separator_2>...<node_n>'
+
+  /// If this is the last element of the fieldchain, this method will print the
+  /// note message associated with it.
   /// The note message should state something like "uninitialized field" or
   /// "uninitialized pointee" etc.
   virtual void printNoteMsg(llvm::raw_ostream &Out) const = 0;
 
-  /// Print any prefixes before the fieldchain.
+  /// Print any prefixes before the fieldchain. Could contain casts, etc.
   virtual void printPrefix(llvm::raw_ostream &Out) const = 0;
 
-  /// Print the node. Should contain the name of the field stored in getRegion.
+  /// Print the node. Should contain the name of the field stored in FR.
   virtual void printNode(llvm::raw_ostream &Out) const = 0;
 
   /// Print the separator. For example, fields may be separated with '.' or
@@ -131,16 +132,16 @@
 
 /// Returns with Field's name. This is a helper function to get the correct name
 /// even if Field is a captured lambda variable.
-StringRef getVariableName(const FieldDecl *Field);
-
-/// Represents a field chain. A field chain is a vector of fields where the
-/// first element of the chain is the object under checking (not stored), and
-/// every other element is a field, and the element that precedes it is the
-/// object that contains it.
+std::string getVariableName(const FieldDecl *Field);
+
+/// Represents a field chain. A field chain is a list of fields where the first
+/// element of the chain is the object under checking (not stored), and every
+/// other element is a field, and the element that precedes it is the object
+/// that contains it.
 ///
 /// Note that this class is immutable (essentially a wrapper around an
-/// ImmutableList), and new elements can only be added by creating new
-/// FieldChainInfo objects through add().
+/// ImmutableList), new FieldChainInfo objects may be created by member
+/// functions such as add() and replaceHead().
 class FieldChainInfo {
 public:
   using FieldChainImpl = llvm::ImmutableListImpl<const FieldNode &>;
@@ -160,7 +161,11 @@
   FieldChainInfo(FieldChain::Factory &F) : ChainFactory(F) {}
   FieldChainInfo(const FieldChainInfo &Other) = default;
 
+  /// Constructs a new FieldChainInfo object with \p FN appended.
   template <class FieldNodeT> FieldChainInfo add(const FieldNodeT &FN);
+
+  /// Constructs a new FieldChainInfo object with \p FN as the new head of the
+  /// list.
   template <class FieldNodeT> FieldChainInfo replaceHead(const FieldNodeT &FN);
 
   bool contains(const FieldRegion *FR) const;
@@ -168,6 +173,7 @@
 
   const FieldRegion *getUninitRegion() const;
   const FieldNode &getHead() { return Chain.getHead(); }
+
   void printNoteMsg(llvm::raw_ostream &Out) const;
 };
 
@@ -205,19 +211,21 @@
   const UninitFieldMap &getUninitFields() { return UninitFields; }
 
   /// Returns whether the analyzed region contains at least one initialized
-  /// field.
+  /// field. Note that this includes subfields as well, not just direct ones,
+  /// and will return false if an uninitialized pointee is found with
+  /// CheckPointeeInitialization enabled.
   bool isAnyFieldInitialized() { return IsAnyFieldInitialized; }
 
 private:
-  // For the purposes of this checker, we'll regard the object under checking as
-  // a directed tree, where
+  // For the purposes of this checker, we'll regard the analyzed region as a
+  // directed tree, where
   //   * the root is the object under checking
   //   * every node is an object that is
   //     - a union
   //     - a non-union record
-  //     - a pointer/reference
+  //     - dereferencable (see isDereferencableType())
   //     - an array
-  //     - of a primitive type, which we'll define later in a helper function.
+  //     - of a primitive type (see isPrimitiveType())
   //   * the parent of each node is the object that contains it
   //   * every leaf is an array, a primitive object, a nullptr or an undefined
   //   pointer.
@@ -259,22 +267,20 @@
   // We'll traverse each node of the above graph with the appropiate one of
   // these methods:
 
-  /// This method checks a region of a union object, and returns true if no
-  /// field is initialized within the region.
+  /// Checks the region of a union object, and returns true if no field is
+  /// initialized within the region.
   bool isUnionUninit(const TypedValueRegion *R);
 
-  /// This method checks a region of a non-union object, and returns true if
-  /// an uninitialized field is found within the region.
+  /// Checks a region of a non-union object, and returns true if an
+  /// uninitialized field is found within the region.
   bool isNonUnionUninit(const TypedValueRegion *R, FieldChainInfo LocalChain);
 
-  /// This method checks a region of a pointer or reference object, and returns
-  /// true if the ptr/ref object itself or any field within the pointee's region
-  /// is uninitialized.
-  bool isPointerOrReferenceUninit(const FieldRegion *FR,
-                                  FieldChainInfo LocalChain);
-
-  /// This method returns true if the value of a primitive object is
+  /// Checks a region of a pointer or reference object, and returns true if the
+  /// ptr/ref object itself or any field within the pointee's region is
   /// uninitialized.
+  bool isDereferencableUninit(const FieldRegion *FR, FieldChainInfo LocalChain);
+
+  /// Returns true if the value of a primitive object is uninitialized.
   bool isPrimitiveUninit(const SVal &V);
 
   // Note that we don't have a method for arrays -- the elements of an array are
@@ -293,13 +299,16 @@
   bool addFieldToUninits(FieldChainInfo LocalChain);
 };
 
-/// Returns true if T is a primitive type. We defined this type so that for
-/// objects that we'd only like analyze as much as checking whether their
-/// value is undefined or not, such as ints and doubles, can be analyzed with
-/// ease. This also helps ensuring that every special field type is handled
-/// correctly.
+/// Returns true if T is a primitive type. An object of a primitive type only
+/// needs to be analyzed as much as checking whether their value is undefined.
 inline bool isPrimitiveType(const QualType &T) {
-  return T->isBuiltinType() || T->isEnumeralType() || T->isMemberPointerType();
+  return T->isBuiltinType() || T->isEnumeralType() ||
+         T->isMemberPointerType() || T->isBlockPointerType() ||
+         T->isFunctionType();
+}
+
+inline bool isDereferencableType(const QualType &T) {
+  return T->isAnyPointerType() || T->isReferenceType();
 }
 
 // Template method definitions.
