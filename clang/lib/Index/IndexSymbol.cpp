//===--- IndexSymbol.cpp - Types and functions for indexing symbols -------===//
//
// Part of the LLVM Project, under the Apache License v2.0 with LLVM Exceptions.
// See https://llvm.org/LICENSE.txt for license information.
// SPDX-License-Identifier: Apache-2.0 WITH LLVM-exception
//
//===----------------------------------------------------------------------===//

#include "clang/Index/IndexSymbol.h"
#include "clang/AST/Attr.h"
#include "clang/AST/DeclCXX.h"
#include "clang/AST/DeclObjC.h"
#include "clang/AST/DeclTemplate.h"
#include "clang/AST/PrettyPrinter.h"
#include "clang/Lex/MacroInfo.h"

using namespace clang;
using namespace clang::index;

/// \returns true if \c D is a subclass of 'XCTestCase'.
static bool isUnitTestCase(const ObjCInterfaceDecl *D) {
  if (!D)
    return false;
  while (const ObjCInterfaceDecl *SuperD = D->getSuperClass()) {
    if (SuperD->getName() == "XCTestCase")
      return true;
    D = SuperD;
  }
  return false;
}

/// \returns true if \c D is in a subclass of 'XCTestCase', returns void, has
/// no parameters, and its name starts with 'test'.
static bool isUnitTest(const ObjCMethodDecl *D) {
  if (!D->parameters().empty())
    return false;
  if (!D->getReturnType()->isVoidType())
    return false;
  if (!D->getSelector().getNameForSlot(0).startswith("test"))
    return false;
  return isUnitTestCase(D->getClassInterface());
}

static void checkForIBOutlets(const Decl *D, SymbolPropertySet &PropSet) {
  if (D->hasAttr<IBOutletAttr>()) {
    PropSet |= (SymbolPropertySet)SymbolProperty::IBAnnotated;
  } else if (D->hasAttr<IBOutletCollectionAttr>()) {
    PropSet |= (SymbolPropertySet)SymbolProperty::IBAnnotated;
    PropSet |= (SymbolPropertySet)SymbolProperty::IBOutletCollection;
  }
}

bool index::isFunctionLocalSymbol(const Decl *D) {
  assert(D);

  if (isa<ParmVarDecl>(D))
    return true;

  if (isa<ObjCTypeParamDecl>(D))
    return true;

  if (isa<UsingDirectiveDecl>(D))
    return false;
  if (!D->getParentFunctionOrMethod())
    return false;

  if (const NamedDecl *ND = dyn_cast<NamedDecl>(D)) {
    switch (ND->getFormalLinkage()) {
      case NoLinkage:
      case InternalLinkage:
        return true;
      case VisibleNoLinkage:
      case UniqueExternalLinkage:
      case ModuleInternalLinkage:
        llvm_unreachable("Not a sema linkage");
      case ModuleLinkage:
      case ExternalLinkage:
        return false;
    }
  }

  return true;
}

SymbolInfo index::getSymbolInfo(const Decl *D) {
  assert(D);
  SymbolInfo Info;
  Info.Kind = SymbolKind::Unknown;
  Info.SubKind = SymbolSubKind::None;
  Info.Properties = SymbolPropertySet();
  Info.Lang = SymbolLanguage::C;

  if (isFunctionLocalSymbol(D)) {
    Info.Properties |= (SymbolPropertySet)SymbolProperty::Local;
  }
  if (isa<ObjCProtocolDecl>(D->getDeclContext())) {
    Info.Properties |= (SymbolPropertySet)SymbolProperty::ProtocolInterface;
  }

  if (auto *VT = dyn_cast<VarTemplateDecl>(D)) {
    Info.Properties |= (SymbolPropertySet)SymbolProperty::Generic;
    Info.Lang = SymbolLanguage::CXX;
    // All other fields are filled from the templated decl.
    D = VT->getTemplatedDecl();
  }

  if (const TagDecl *TD = dyn_cast<TagDecl>(D)) {
    switch (TD->getTagKind()) {
    case TTK_Struct:
      Info.Kind = SymbolKind::Struct; break;
    case TTK_Union:
      Info.Kind = SymbolKind::Union; break;
    case TTK_Class:
      Info.Kind = SymbolKind::Class;
      Info.Lang = SymbolLanguage::CXX;
      break;
    case TTK_Interface:
      Info.Kind = SymbolKind::Protocol;
      Info.Lang = SymbolLanguage::CXX;
      break;
    case TTK_Enum:
      Info.Kind = SymbolKind::Enum; break;
    }

    if (const CXXRecordDecl *CXXRec = dyn_cast<CXXRecordDecl>(D)) {
      if (!CXXRec->isCLike()) {
        Info.Lang = SymbolLanguage::CXX;
        if (CXXRec->getDescribedClassTemplate()) {
          Info.Properties |= (SymbolPropertySet)SymbolProperty::Generic;
        }
      }
    }

    if (isa<ClassTemplatePartialSpecializationDecl>(D)) {
      Info.Properties |= (SymbolPropertySet)SymbolProperty::Generic;
      Info.Properties |=
          (SymbolPropertySet)SymbolProperty::TemplatePartialSpecialization;
    } else if (isa<ClassTemplateSpecializationDecl>(D)) {
      Info.Properties |= (SymbolPropertySet)SymbolProperty::Generic;
      Info.Properties |=
          (SymbolPropertySet)SymbolProperty::TemplateSpecialization;
    }

  } else if (auto *VD = dyn_cast<VarDecl>(D)) {
    Info.Kind = SymbolKind::Variable;
    if (isa<ParmVarDecl>(D)) {
      Info.Kind = SymbolKind::Parameter;
    } else if (isa<CXXRecordDecl>(D->getDeclContext())) {
      Info.Kind = SymbolKind::StaticProperty;
      Info.Lang = SymbolLanguage::CXX;
    }

    if (isa<VarTemplatePartialSpecializationDecl>(D)) {
      Info.Lang = SymbolLanguage::CXX;
      Info.Properties |= (SymbolPropertySet)SymbolProperty::Generic;
      Info.Properties |=
          (SymbolPropertySet)SymbolProperty::TemplatePartialSpecialization;
    } else if (isa<VarTemplateSpecializationDecl>(D)) {
      Info.Lang = SymbolLanguage::CXX;
      Info.Properties |= (SymbolPropertySet)SymbolProperty::Generic;
      Info.Properties |=
          (SymbolPropertySet)SymbolProperty::TemplateSpecialization;
    } else if (VD->getDescribedVarTemplate()) {
      Info.Lang = SymbolLanguage::CXX;
      Info.Properties |= (SymbolPropertySet)SymbolProperty::Generic;
    }

  } else {
    switch (D->getKind()) {
    case Decl::Import:
      Info.Kind = SymbolKind::Module;
      break;
    case Decl::Typedef:
      Info.Kind = SymbolKind::TypeAlias; break; // Lang = C
    case Decl::Function:
      Info.Kind = SymbolKind::Function;
      break;
    case Decl::Field:
    case Decl::IndirectField:
      Info.Kind = SymbolKind::Field;
      if (const CXXRecordDecl *
            CXXRec = dyn_cast<CXXRecordDecl>(D->getDeclContext())) {
        if (!CXXRec->isCLike())
          Info.Lang = SymbolLanguage::CXX;
      }
      break;
    case Decl::EnumConstant:
      Info.Kind = SymbolKind::EnumConstant; break;
    case Decl::ObjCInterface:
    case Decl::ObjCImplementation: {
      Info.Kind = SymbolKind::Class;
      Info.Lang = SymbolLanguage::ObjC;
      const ObjCInterfaceDecl *ClsD = dyn_cast<ObjCInterfaceDecl>(D);
      if (!ClsD)
        ClsD = cast<ObjCImplementationDecl>(D)->getClassInterface();
      if (isUnitTestCase(ClsD))
        Info.Properties |= (SymbolPropertySet)SymbolProperty::UnitTest;
      break;
    }
    case Decl::ObjCProtocol:
      Info.Kind = SymbolKind::Protocol;
      Info.Lang = SymbolLanguage::ObjC;
      break;
    case Decl::ObjCCategory:
    case Decl::ObjCCategoryImpl: {
      Info.Kind = SymbolKind::Extension;
      Info.Lang = SymbolLanguage::ObjC;
      const ObjCInterfaceDecl *ClsD = nullptr;
      if (auto *CatD = dyn_cast<ObjCCategoryDecl>(D))
        ClsD = CatD->getClassInterface();
      else
        ClsD = cast<ObjCCategoryImplDecl>(D)->getClassInterface();
      if (isUnitTestCase(ClsD))
        Info.Properties |= (SymbolPropertySet)SymbolProperty::UnitTest;
      break;
    }
    case Decl::ObjCMethod: {
      const ObjCMethodDecl *MD = cast<ObjCMethodDecl>(D);
      Info.Kind = MD->isInstanceMethod() ? SymbolKind::InstanceMethod : SymbolKind::ClassMethod;
      if (MD->isPropertyAccessor()) {
        if (MD->param_size())
          Info.SubKind = SymbolSubKind::AccessorSetter;
        else
          Info.SubKind = SymbolSubKind::AccessorGetter;
      }
      Info.Lang = SymbolLanguage::ObjC;
      if (isUnitTest(MD))
        Info.Properties |= (SymbolPropertySet)SymbolProperty::UnitTest;
      if (D->hasAttr<IBActionAttr>())
        Info.Properties |= (SymbolPropertySet)SymbolProperty::IBAnnotated;
      break;
    }
    case Decl::ObjCProperty:
      Info.Kind = SymbolKind::InstanceProperty;
      Info.Lang = SymbolLanguage::ObjC;
      checkForIBOutlets(D, Info.Properties);
      if (auto *Annot = D->getAttr<AnnotateAttr>()) {
        if (Annot->getAnnotation() == "gk_inspectable")
          Info.Properties |= (SymbolPropertySet)SymbolProperty::GKInspectable;
      }
      break;
    case Decl::ObjCIvar:
      Info.Kind = SymbolKind::Field;
      Info.Lang = SymbolLanguage::ObjC;
      checkForIBOutlets(D, Info.Properties);
      break;
    case Decl::Namespace:
      Info.Kind = SymbolKind::Namespace;
      Info.Lang = SymbolLanguage::CXX;
      break;
    case Decl::NamespaceAlias:
      Info.Kind = SymbolKind::NamespaceAlias;
      Info.Lang = SymbolLanguage::CXX;
      break;
    case Decl::CXXConstructor: {
      Info.Kind = SymbolKind::Constructor;
      Info.Lang = SymbolLanguage::CXX;
      auto *CD = cast<CXXConstructorDecl>(D);
      if (CD->isCopyConstructor())
        Info.SubKind = SymbolSubKind::CXXCopyConstructor;
      else if (CD->isMoveConstructor())
        Info.SubKind = SymbolSubKind::CXXMoveConstructor;
      break;
    }
    case Decl::CXXDestructor:
      Info.Kind = SymbolKind::Destructor;
      Info.Lang = SymbolLanguage::CXX;
      break;
    case Decl::CXXConversion:
      Info.Kind = SymbolKind::ConversionFunction;
      Info.Lang = SymbolLanguage::CXX;
      break;
    case Decl::CXXMethod: {
      const CXXMethodDecl *MD = cast<CXXMethodDecl>(D);
      if (MD->isStatic())
        Info.Kind = SymbolKind::StaticMethod;
      else
        Info.Kind = SymbolKind::InstanceMethod;
      Info.Lang = SymbolLanguage::CXX;
      break;
    }
    case Decl::ClassTemplate:
      Info.Kind = SymbolKind::Class;
      Info.Properties |= (SymbolPropertySet)SymbolProperty::Generic;
      Info.Lang = SymbolLanguage::CXX;
      break;
    case Decl::FunctionTemplate:
      Info.Kind = SymbolKind::Function;
      Info.Properties |= (SymbolPropertySet)SymbolProperty::Generic;
      Info.Lang = SymbolLanguage::CXX;
      if (const CXXMethodDecl *MD = dyn_cast_or_null<CXXMethodDecl>(
                           cast<FunctionTemplateDecl>(D)->getTemplatedDecl())) {
        if (isa<CXXConstructorDecl>(MD))
          Info.Kind = SymbolKind::Constructor;
        else if (isa<CXXDestructorDecl>(MD))
          Info.Kind = SymbolKind::Destructor;
        else if (isa<CXXConversionDecl>(MD))
          Info.Kind = SymbolKind::ConversionFunction;
        else {
          if (MD->isStatic())
            Info.Kind = SymbolKind::StaticMethod;
          else
            Info.Kind = SymbolKind::InstanceMethod;
        }
      }
      break;
    case Decl::TypeAliasTemplate:
      Info.Kind = SymbolKind::TypeAlias;
      Info.Lang = SymbolLanguage::CXX;
      Info.Properties |= (SymbolPropertySet)SymbolProperty::Generic;
      break;
    case Decl::TypeAlias:
      Info.Kind = SymbolKind::TypeAlias;
      Info.Lang = SymbolLanguage::CXX;
      break;
    case Decl::UnresolvedUsingTypename:
      Info.Kind = SymbolKind::Using;
      Info.SubKind = SymbolSubKind::UsingTypename;
      Info.Lang = SymbolLanguage::CXX;
      Info.Properties |= (SymbolPropertySet)SymbolProperty::Generic;
      break;
    case Decl::UnresolvedUsingValue:
      Info.Kind = SymbolKind::Using;
      Info.SubKind = SymbolSubKind::UsingValue;
      Info.Lang = SymbolLanguage::CXX;
      Info.Properties |= (SymbolPropertySet)SymbolProperty::Generic;
      break;
    case Decl::Using:
      Info.Kind = SymbolKind::Using;
      Info.Lang = SymbolLanguage::CXX;
      break;
    case Decl::Binding:
      Info.Kind = SymbolKind::Variable;
      Info.Lang = SymbolLanguage::CXX;
      break;
    case Decl::MSProperty:
      Info.Kind = SymbolKind::InstanceProperty;
      if (const CXXRecordDecl *CXXRec =
              dyn_cast<CXXRecordDecl>(D->getDeclContext())) {
        if (!CXXRec->isCLike())
          Info.Lang = SymbolLanguage::CXX;
      }
      break;
    case Decl::ClassTemplatePartialSpecialization:
    case Decl::ClassScopeFunctionSpecialization:
    case Decl::ClassTemplateSpecialization:
    case Decl::CXXRecord:
    case Decl::Enum:
    case Decl::Record:
      llvm_unreachable("records handled before");
      break;
    case Decl::VarTemplateSpecialization:
    case Decl::VarTemplatePartialSpecialization:
    case Decl::ImplicitParam:
    case Decl::ParmVar:
    case Decl::Var:
    case Decl::VarTemplate:
      llvm_unreachable("variables handled before");
      break;
    case Decl::TemplateTypeParm:
      Info.Kind = SymbolKind::TemplateTypeParm;
      break;
    case Decl::TemplateTemplateParm:
      Info.Kind = SymbolKind::TemplateTemplateParm;
      break;
    case Decl::NonTypeTemplateParm:
      Info.Kind = SymbolKind::NonTypeTemplateParm;
      break;
    // Other decls get the 'unknown' kind.
    default:
      break;
    }
  }

  if (Info.Kind == SymbolKind::Unknown)
    return Info;

  if (const FunctionDecl *FD = dyn_cast<FunctionDecl>(D)) {
    if (FD->getTemplatedKind() ==
          FunctionDecl::TK_FunctionTemplateSpecialization) {
      Info.Properties |= (SymbolPropertySet)SymbolProperty::Generic;
      Info.Properties |=
          (SymbolPropertySet)SymbolProperty::TemplateSpecialization;
    }
  }

  if (Info.Properties & (SymbolPropertySet)SymbolProperty::Generic)
    Info.Lang = SymbolLanguage::CXX;

  if (auto *attr = D->getExternalSourceSymbolAttr()) {
    if (attr->getLanguage() == "Swift")
      Info.Lang = SymbolLanguage::Swift;
  }

  return Info;
}

SymbolInfo index::getSymbolInfoForMacro(const MacroInfo &) {
  SymbolInfo Info;
  Info.Kind = SymbolKind::Macro;
  Info.SubKind = SymbolSubKind::None;
  Info.Properties = SymbolPropertySet();
  Info.Lang = SymbolLanguage::C;
  return Info;
}

bool index::applyForEachSymbolRoleInterruptible(SymbolRoleSet Roles,
                                   llvm::function_ref<bool(SymbolRole)> Fn) {
#define APPLY_FOR_ROLE(Role) \
  if (Roles & (unsigned)SymbolRole::Role) \
    if (!Fn(SymbolRole::Role)) \
      return false;

  APPLY_FOR_ROLE(Declaration);
  APPLY_FOR_ROLE(Definition);
  APPLY_FOR_ROLE(Reference);
  APPLY_FOR_ROLE(Read);
  APPLY_FOR_ROLE(Write);
  APPLY_FOR_ROLE(Call);
  APPLY_FOR_ROLE(Dynamic);
  APPLY_FOR_ROLE(AddressOf);
  APPLY_FOR_ROLE(Implicit);
  APPLY_FOR_ROLE(Undefinition);
  APPLY_FOR_ROLE(RelationChildOf);
  APPLY_FOR_ROLE(RelationBaseOf);
  APPLY_FOR_ROLE(RelationOverrideOf);
  APPLY_FOR_ROLE(RelationReceivedBy);
  APPLY_FOR_ROLE(RelationCalledBy);
  APPLY_FOR_ROLE(RelationExtendedBy);
  APPLY_FOR_ROLE(RelationAccessorOf);
  APPLY_FOR_ROLE(RelationContainedBy);
  APPLY_FOR_ROLE(RelationIBTypeOf);
  APPLY_FOR_ROLE(RelationSpecializationOf);
  APPLY_FOR_ROLE(NameReference);

#undef APPLY_FOR_ROLE

  return true;
}

void index::applyForEachSymbolRole(SymbolRoleSet Roles,
                                   llvm::function_ref<void(SymbolRole)> Fn) {
  applyForEachSymbolRoleInterruptible(Roles, [&](SymbolRole r) -> bool {
    Fn(r);
    return true;
  });
}

void index::printSymbolRoles(SymbolRoleSet Roles, raw_ostream &OS) {
  bool VisitedOnce = false;
  applyForEachSymbolRole(Roles, [&](SymbolRole Role) {
    if (VisitedOnce)
      OS << ',';
    else
      VisitedOnce = true;
    switch (Role) {
    case SymbolRole::Declaration: OS << "Decl"; break;
    case SymbolRole::Definition: OS << "Def"; break;
    case SymbolRole::Reference: OS << "Ref"; break;
    case SymbolRole::Read: OS << "Read"; break;
    case SymbolRole::Write: OS << "Writ"; break;
    case SymbolRole::Call: OS << "Call"; break;
    case SymbolRole::Dynamic: OS << "Dyn"; break;
    case SymbolRole::AddressOf: OS << "Addr"; break;
    case SymbolRole::Implicit: OS << "Impl"; break;
    case SymbolRole::Undefinition: OS << "Undef"; break;
    case SymbolRole::RelationChildOf: OS << "RelChild"; break;
    case SymbolRole::RelationBaseOf: OS << "RelBase"; break;
    case SymbolRole::RelationOverrideOf: OS << "RelOver"; break;
    case SymbolRole::RelationReceivedBy: OS << "RelRec"; break;
    case SymbolRole::RelationCalledBy: OS << "RelCall"; break;
    case SymbolRole::RelationExtendedBy: OS << "RelExt"; break;
    case SymbolRole::RelationAccessorOf: OS << "RelAcc"; break;
    case SymbolRole::RelationContainedBy: OS << "RelCont"; break;
    case SymbolRole::RelationIBTypeOf: OS << "RelIBType"; break;
    case SymbolRole::RelationSpecializationOf: OS << "RelSpecialization"; break;
    case SymbolRole::NameReference: OS << "NameReference"; break;
    }
  });
}

bool index::printSymbolName(const Decl *D, const LangOptions &LO,
                            raw_ostream &OS) {
  if (auto *ND = dyn_cast<NamedDecl>(D)) {
    PrintingPolicy Policy(LO);
    // Forward references can have different template argument names. Suppress
    // the template argument names in constructors to make their name more
    // stable.
    Policy.SuppressTemplateArgsInCXXConstructors = true;
    DeclarationName DeclName = ND->getDeclName();
    if (DeclName.isEmpty())
      return true;
    DeclName.print(OS, Policy);
    return false;
  } else {
    return true;
  }
}

StringRef index::getSymbolKindString(SymbolKind K) {
  switch (K) {
  case SymbolKind::Unknown: return "<unknown>";
  case SymbolKind::Module: return "module";
  case SymbolKind::Namespace: return "namespace";
  case SymbolKind::NamespaceAlias: return "namespace-alias";
  case SymbolKind::Macro: return "macro";
  case SymbolKind::Enum: return "enum";
  case SymbolKind::Struct: return "struct";
  case SymbolKind::Class: return "class";
  case SymbolKind::Protocol: return "protocol";
  case SymbolKind::Extension: return "extension";
  case SymbolKind::Union: return "union";
  case SymbolKind::TypeAlias: return "type-alias";
  case SymbolKind::Function: return "function";
  case SymbolKind::Variable: return "variable";
  case SymbolKind::Field: return "field";
  case SymbolKind::EnumConstant: return "enumerator";
  case SymbolKind::InstanceMethod: return "instance-method";
  case SymbolKind::ClassMethod: return "class-method";
  case SymbolKind::StaticMethod: return "static-method";
  case SymbolKind::InstanceProperty: return "instance-property";
  case SymbolKind::ClassProperty: return "class-property";
  case SymbolKind::StaticProperty: return "static-property";
  case SymbolKind::Constructor: return "constructor";
  case SymbolKind::Destructor: return "destructor";
  case SymbolKind::ConversionFunction: return "conversion-func";
  case SymbolKind::Parameter: return "param";
  case SymbolKind::Using: return "using";
<<<<<<< HEAD
  case SymbolKind::CommentTag: return "comment-tag";
=======
  case SymbolKind::TemplateTypeParm: return "template-type-param";
  case SymbolKind::TemplateTemplateParm: return "template-template-param";
  case SymbolKind::NonTypeTemplateParm: return "non-type-template-param";
>>>>>>> 1228d42d
  }
  llvm_unreachable("invalid symbol kind");
}

StringRef index::getSymbolSubKindString(SymbolSubKind K) {
  switch (K) {
  case SymbolSubKind::None: return "<none>";
  case SymbolSubKind::CXXCopyConstructor: return "cxx-copy-ctor";
  case SymbolSubKind::CXXMoveConstructor: return "cxx-move-ctor";
  case SymbolSubKind::AccessorGetter: return "acc-get";
  case SymbolSubKind::AccessorSetter: return "acc-set";
  case SymbolSubKind::UsingTypename: return "using-typename";
  case SymbolSubKind::UsingValue: return "using-value";
  case SymbolSubKind::SwiftAccessorWillSet: return "acc-willset";
  case SymbolSubKind::SwiftAccessorDidSet: return "acc-didset";
  case SymbolSubKind::SwiftAccessorAddressor: return "acc-addr";
  case SymbolSubKind::SwiftAccessorMutableAddressor: return "acc-mutaddr";
  case SymbolSubKind::SwiftAccessorRead: return "acc-read";
  case SymbolSubKind::SwiftAccessorModify: return "acc-modify";
  case SymbolSubKind::SwiftExtensionOfStruct: return "ext-struct";
  case SymbolSubKind::SwiftExtensionOfClass: return "ext-class";
  case SymbolSubKind::SwiftExtensionOfEnum: return "ext-enum";
  case SymbolSubKind::SwiftExtensionOfProtocol: return "ext-protocol";
  case SymbolSubKind::SwiftPrefixOperator: return "prefix-operator";
  case SymbolSubKind::SwiftPostfixOperator: return "postfix-operator";
  case SymbolSubKind::SwiftInfixOperator: return "infix-operator";
  case SymbolSubKind::SwiftSubscript: return "subscript";
  case SymbolSubKind::SwiftAssociatedType: return "associated-type";
  case SymbolSubKind::SwiftGenericTypeParam: return "generic-type-param";
  }
  llvm_unreachable("invalid symbol subkind");
}

StringRef index::getSymbolLanguageString(SymbolLanguage K) {
  switch (K) {
  case SymbolLanguage::C: return "C";
  case SymbolLanguage::ObjC: return "ObjC";
  case SymbolLanguage::CXX: return "C++";
  case SymbolLanguage::Swift: return "Swift";
  }
  llvm_unreachable("invalid symbol language kind");
}

void index::applyForEachSymbolProperty(SymbolPropertySet Props,
                                  llvm::function_ref<void(SymbolProperty)> Fn) {
#define APPLY_FOR_PROPERTY(K)                                                  \
  if (Props & (SymbolPropertySet)SymbolProperty::K)                            \
  Fn(SymbolProperty::K)

  APPLY_FOR_PROPERTY(Generic);
  APPLY_FOR_PROPERTY(TemplatePartialSpecialization);
  APPLY_FOR_PROPERTY(TemplateSpecialization);
  APPLY_FOR_PROPERTY(UnitTest);
  APPLY_FOR_PROPERTY(IBAnnotated);
  APPLY_FOR_PROPERTY(IBOutletCollection);
  APPLY_FOR_PROPERTY(GKInspectable);
  APPLY_FOR_PROPERTY(Local);
  APPLY_FOR_PROPERTY(ProtocolInterface);

#undef APPLY_FOR_PROPERTY
}

void index::printSymbolProperties(SymbolPropertySet Props, raw_ostream &OS) {
  bool VisitedOnce = false;
  applyForEachSymbolProperty(Props, [&](SymbolProperty Prop) {
    if (VisitedOnce)
      OS << ',';
    else
      VisitedOnce = true;
    switch (Prop) {
    case SymbolProperty::Generic: OS << "Gen"; break;
    case SymbolProperty::TemplatePartialSpecialization: OS << "TPS"; break;
    case SymbolProperty::TemplateSpecialization: OS << "TS"; break;
    case SymbolProperty::UnitTest: OS << "test"; break;
    case SymbolProperty::IBAnnotated: OS << "IB"; break;
    case SymbolProperty::IBOutletCollection: OS << "IBColl"; break;
    case SymbolProperty::GKInspectable: OS << "GKI"; break;
    case SymbolProperty::Local: OS << "local"; break;
    case SymbolProperty::ProtocolInterface: OS << "protocol"; break;
    }
  });
}<|MERGE_RESOLUTION|>--- conflicted
+++ resolved
@@ -526,13 +526,10 @@
   case SymbolKind::ConversionFunction: return "conversion-func";
   case SymbolKind::Parameter: return "param";
   case SymbolKind::Using: return "using";
-<<<<<<< HEAD
   case SymbolKind::CommentTag: return "comment-tag";
-=======
   case SymbolKind::TemplateTypeParm: return "template-type-param";
   case SymbolKind::TemplateTemplateParm: return "template-template-param";
   case SymbolKind::NonTypeTemplateParm: return "non-type-template-param";
->>>>>>> 1228d42d
   }
   llvm_unreachable("invalid symbol kind");
 }
