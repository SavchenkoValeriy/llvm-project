--- conflicted
+++ resolved
@@ -260,15 +260,9 @@
           << UmbrellaMod->getFullModuleName();
       else
         // Record this umbrella header.
-<<<<<<< HEAD
-        setUmbrellaHeader(Mod, File, Header.FileName, RelativePathName.str());
+        setUmbrellaHeader(Mod, *File, Header.FileName, RelativePathName.str());
     } else {
-      Module::Header H = {Header.FileName, std::string(RelativePathName.str()), File};
-=======
-        setUmbrellaHeader(Mod, *File, RelativePathName.str());
-    } else {
-      Module::Header H = {std::string(RelativePathName.str()), *File};
->>>>>>> 88ab3844
+      Module::Header H = {Header.FileName, std::string(RelativePathName.str()), *File};
       if (Header.Kind == Module::HK_Excluded)
         excludeHeader(Mod, H);
       else
