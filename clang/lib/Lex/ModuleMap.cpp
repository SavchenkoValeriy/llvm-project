//===- ModuleMap.cpp - Describe the layout of modules ---------------------===//
//
// Part of the LLVM Project, under the Apache License v2.0 with LLVM Exceptions.
// See https://llvm.org/LICENSE.txt for license information.
// SPDX-License-Identifier: Apache-2.0 WITH LLVM-exception
//
//===----------------------------------------------------------------------===//
//
// This file defines the ModuleMap implementation, which describes the layout
// of a module as it relates to headers.
//
//===----------------------------------------------------------------------===//

#include "clang/Lex/ModuleMap.h"
#include "clang/Basic/CharInfo.h"
#include "clang/Basic/Diagnostic.h"
#include "clang/Basic/FileManager.h"
#include "clang/Basic/LLVM.h"
#include "clang/Basic/LangOptions.h"
#include "clang/Basic/Module.h"
#include "clang/Basic/SourceLocation.h"
#include "clang/Basic/SourceManager.h"
#include "clang/Basic/TargetInfo.h"
#include "clang/Lex/HeaderSearch.h"
#include "clang/Lex/HeaderSearchOptions.h"
#include "clang/Lex/LexDiagnostic.h"
#include "clang/Lex/Lexer.h"
#include "clang/Lex/LiteralSupport.h"
#include "clang/Lex/Token.h"
#include "llvm/ADT/DenseMap.h"
#include "llvm/ADT/None.h"
#include "llvm/ADT/STLExtras.h"
#include "llvm/ADT/SmallPtrSet.h"
#include "llvm/ADT/SmallString.h"
#include "llvm/ADT/SmallVector.h"
#include "llvm/ADT/StringMap.h"
#include "llvm/ADT/StringRef.h"
#include "llvm/ADT/StringSwitch.h"
#include "llvm/Support/Allocator.h"
#include "llvm/Support/Compiler.h"
#include "llvm/Support/ErrorHandling.h"
#include "llvm/Support/MemoryBuffer.h"
#include "llvm/Support/Path.h"
#include "llvm/Support/VirtualFileSystem.h"
#include "llvm/Support/raw_ostream.h"
#include <algorithm>
#include <cassert>
#include <cstdint>
#include <cstring>
#include <string>
#include <system_error>
#include <utility>

using namespace clang;

void ModuleMapCallbacks::anchor() {}

void ModuleMap::resolveLinkAsDependencies(Module *Mod) {
  auto PendingLinkAs = PendingLinkAsModule.find(Mod->Name);
  if (PendingLinkAs != PendingLinkAsModule.end()) {
    for (auto &Name : PendingLinkAs->second) {
      auto *M = findModule(Name.getKey());
      if (M)
        M->UseExportAsModuleLinkName = true;
    }
  }
}

void ModuleMap::addLinkAsDependency(Module *Mod) {
  if (findModule(Mod->ExportAsModule))
    Mod->UseExportAsModuleLinkName = true;
  else
    PendingLinkAsModule[Mod->ExportAsModule].insert(Mod->Name);
}

Module::HeaderKind ModuleMap::headerRoleToKind(ModuleHeaderRole Role) {
  switch ((int)Role) {
  default: llvm_unreachable("unknown header role");
  case NormalHeader:
    return Module::HK_Normal;
  case PrivateHeader:
    return Module::HK_Private;
  case TextualHeader:
    return Module::HK_Textual;
  case PrivateHeader | TextualHeader:
    return Module::HK_PrivateTextual;
  }
}

ModuleMap::ModuleHeaderRole
ModuleMap::headerKindToRole(Module::HeaderKind Kind) {
  switch ((int)Kind) {
  case Module::HK_Normal:
    return NormalHeader;
  case Module::HK_Private:
    return PrivateHeader;
  case Module::HK_Textual:
    return TextualHeader;
  case Module::HK_PrivateTextual:
    return ModuleHeaderRole(PrivateHeader | TextualHeader);
  case Module::HK_Excluded:
    llvm_unreachable("unexpected header kind");
  }
  llvm_unreachable("unknown header kind");
}

Module::ExportDecl
ModuleMap::resolveExport(Module *Mod,
                         const Module::UnresolvedExportDecl &Unresolved,
                         bool Complain) const {
  // We may have just a wildcard.
  if (Unresolved.Id.empty()) {
    assert(Unresolved.Wildcard && "Invalid unresolved export");
    return Module::ExportDecl(nullptr, true);
  }

  // Resolve the module-id.
  Module *Context = resolveModuleId(Unresolved.Id, Mod, Complain);
  if (!Context)
    return {};

  return Module::ExportDecl(Context, Unresolved.Wildcard);
}

Module *ModuleMap::resolveModuleId(const ModuleId &Id, Module *Mod,
                                   bool Complain) const {
  // Find the starting module.
  Module *Context = lookupModuleUnqualified(Id[0].first, Mod);
  if (!Context) {
    if (Complain)
      Diags.Report(Id[0].second, diag::err_mmap_missing_module_unqualified)
      << Id[0].first << Mod->getFullModuleName();

    return nullptr;
  }

  // Dig into the module path.
  for (unsigned I = 1, N = Id.size(); I != N; ++I) {
    Module *Sub = lookupModuleQualified(Id[I].first, Context);
    if (!Sub) {
      if (Complain)
        Diags.Report(Id[I].second, diag::err_mmap_missing_module_qualified)
        << Id[I].first << Context->getFullModuleName()
        << SourceRange(Id[0].second, Id[I-1].second);

      return nullptr;
    }

    Context = Sub;
  }

  return Context;
}

/// Append to \p Paths the set of paths needed to get to the
/// subframework in which the given module lives.
static void appendSubframeworkPaths(Module *Mod,
                                    SmallVectorImpl<char> &Path) {
  // Collect the framework names from the given module to the top-level module.
  SmallVector<StringRef, 2> Paths;
  for (; Mod; Mod = Mod->Parent) {
    if (Mod->IsFramework)
      Paths.push_back(Mod->Name);
  }

  if (Paths.empty())
    return;

  // Add Frameworks/Name.framework for each subframework.
  for (unsigned I = Paths.size() - 1; I != 0; --I)
    llvm::sys::path::append(Path, "Frameworks", Paths[I-1] + ".framework");
}

Optional<FileEntryRef> ModuleMap::findHeader(
    Module *M, const Module::UnresolvedHeaderDirective &Header,
    SmallVectorImpl<char> &RelativePathName, bool &NeedsFramework) {
  // Search for the header file within the module's home directory.
  auto *Directory = M->Directory;
  SmallString<128> FullPathName(Directory->getName());

  auto GetFile = [&](StringRef Filename) -> Optional<FileEntryRef> {
    auto File =
        expectedToOptional(SourceMgr.getFileManager().getFileRef(Filename));
    if (!File || (Header.Size && File->getSize() != *Header.Size) ||
        (Header.ModTime && File->getModificationTime() != *Header.ModTime))
      return None;
    return *File;
  };

  auto GetFrameworkFile = [&]() -> Optional<FileEntryRef> {
    unsigned FullPathLength = FullPathName.size();
    appendSubframeworkPaths(M, RelativePathName);
    unsigned RelativePathLength = RelativePathName.size();

    // Check whether this file is in the public headers.
    llvm::sys::path::append(RelativePathName, "Headers", Header.FileName);
    llvm::sys::path::append(FullPathName, RelativePathName);
    if (auto File = GetFile(FullPathName))
      return File;

    // Check whether this file is in the private headers.
    // Ideally, private modules in the form 'FrameworkName.Private' should
    // be defined as 'module FrameworkName.Private', and not as
    // 'framework module FrameworkName.Private', since a 'Private.Framework'
    // does not usually exist. However, since both are currently widely used
    // for private modules, make sure we find the right path in both cases.
    if (M->IsFramework && M->Name == "Private")
      RelativePathName.clear();
    else
      RelativePathName.resize(RelativePathLength);
    FullPathName.resize(FullPathLength);
    llvm::sys::path::append(RelativePathName, "PrivateHeaders",
                            Header.FileName);
    llvm::sys::path::append(FullPathName, RelativePathName);
    return GetFile(FullPathName);
  };

  if (llvm::sys::path::is_absolute(Header.FileName)) {
    RelativePathName.clear();
    RelativePathName.append(Header.FileName.begin(), Header.FileName.end());
    return GetFile(Header.FileName);
  }

  if (M->isPartOfFramework())
    return GetFrameworkFile();

  // Lookup for normal headers.
  llvm::sys::path::append(RelativePathName, Header.FileName);
  llvm::sys::path::append(FullPathName, RelativePathName);
  auto NormalHdrFile = GetFile(FullPathName);

  if (!NormalHdrFile && Directory->getName().endswith(".framework")) {
    // The lack of 'framework' keyword in a module declaration it's a simple
    // mistake we can diagnose when the header exists within the proper
    // framework style path.
    FullPathName.assign(Directory->getName());
    RelativePathName.clear();
    if (GetFrameworkFile()) {
      Diags.Report(Header.FileNameLoc,
                   diag::warn_mmap_incomplete_framework_module_declaration)
          << Header.FileName << M->getFullModuleName();
      NeedsFramework = true;
    }
    return None;
  }

  return NormalHdrFile;
}

void ModuleMap::resolveHeader(Module *Mod,
                              const Module::UnresolvedHeaderDirective &Header,
                              bool &NeedsFramework) {
  SmallString<128> RelativePathName;
  if (Optional<FileEntryRef> File =
          findHeader(Mod, Header, RelativePathName, NeedsFramework)) {
    if (Header.IsUmbrella) {
      const DirectoryEntry *UmbrellaDir = &File->getDir().getDirEntry();
      if (Module *UmbrellaMod = UmbrellaDirs[UmbrellaDir])
        Diags.Report(Header.FileNameLoc, diag::err_mmap_umbrella_clash)
          << UmbrellaMod->getFullModuleName();
      else
        // Record this umbrella header.
        setUmbrellaHeader(Mod, *File, Header.FileName, RelativePathName.str());
    } else {
      Module::Header H = {Header.FileName, std::string(RelativePathName.str()), *File};
      if (Header.Kind == Module::HK_Excluded)
        excludeHeader(Mod, H);
      else
        addHeader(Mod, H, headerKindToRole(Header.Kind));
    }
  } else if (Header.HasBuiltinHeader && !Header.Size && !Header.ModTime) {
    // There's a builtin header but no corresponding on-disk header. Assume
    // this was supposed to modularize the builtin header alone.
  } else if (Header.Kind == Module::HK_Excluded) {
    // Ignore missing excluded header files. They're optional anyway.
  } else {
    // If we find a module that has a missing header, we mark this module as
    // unavailable and store the header directive for displaying diagnostics.
    Mod->MissingHeaders.push_back(Header);
    // A missing header with stat information doesn't make the module
    // unavailable; this keeps our behavior consistent as headers are lazily
    // resolved. (Such a module still can't be built though, except from
    // preprocessed source.)
    if (!Header.Size && !Header.ModTime)
      Mod->markUnavailable(/*Unimportable=*/false);
  }
}

bool ModuleMap::resolveAsBuiltinHeader(
    Module *Mod, const Module::UnresolvedHeaderDirective &Header) {
  if (Header.Kind == Module::HK_Excluded ||
      llvm::sys::path::is_absolute(Header.FileName) ||
      Mod->isPartOfFramework() || !Mod->IsSystem || Header.IsUmbrella ||
      !BuiltinIncludeDir || BuiltinIncludeDir == Mod->Directory ||
      !isBuiltinHeader(Header.FileName))
    return false;

  // This is a system module with a top-level header. This header
  // may have a counterpart (or replacement) in the set of headers
  // supplied by Clang. Find that builtin header.
  SmallString<128> Path;
  llvm::sys::path::append(Path, BuiltinIncludeDir->getName(), Header.FileName);
  auto File = SourceMgr.getFileManager().getOptionalFileRef(Path);
  if (!File)
    return false;

  auto Role = headerKindToRole(Header.Kind);
  Module::Header H = {Header.FileName, std::string(Path.str()), *File};
  addHeader(Mod, H, Role);
  return true;
}

ModuleMap::ModuleMap(SourceManager &SourceMgr, DiagnosticsEngine &Diags,
                     const LangOptions &LangOpts, const TargetInfo *Target,
                     HeaderSearch &HeaderInfo)
    : SourceMgr(SourceMgr), Diags(Diags), LangOpts(LangOpts), Target(Target),
      HeaderInfo(HeaderInfo) {
  MMapLangOpts.LineComment = true;
}

ModuleMap::~ModuleMap() {
  for (auto &M : Modules)
    delete M.getValue();
  for (auto *M : ShadowModules)
    delete M;
}

void ModuleMap::setTarget(const TargetInfo &Target) {
  assert((!this->Target || this->Target == &Target) &&
         "Improper target override");
  this->Target = &Target;
}

/// "Sanitize" a filename so that it can be used as an identifier.
static StringRef sanitizeFilenameAsIdentifier(StringRef Name,
                                              SmallVectorImpl<char> &Buffer) {
  if (Name.empty())
    return Name;

  if (!isValidIdentifier(Name)) {
    // If we don't already have something with the form of an identifier,
    // create a buffer with the sanitized name.
    Buffer.clear();
    if (isDigit(Name[0]))
      Buffer.push_back('_');
    Buffer.reserve(Buffer.size() + Name.size());
    for (unsigned I = 0, N = Name.size(); I != N; ++I) {
      if (isIdentifierBody(Name[I]))
        Buffer.push_back(Name[I]);
      else
        Buffer.push_back('_');
    }

    Name = StringRef(Buffer.data(), Buffer.size());
  }

  while (llvm::StringSwitch<bool>(Name)
#define KEYWORD(Keyword,Conditions) .Case(#Keyword, true)
#define ALIAS(Keyword, AliasOf, Conditions) .Case(Keyword, true)
#include "clang/Basic/TokenKinds.def"
           .Default(false)) {
    if (Name.data() != Buffer.data())
      Buffer.append(Name.begin(), Name.end());
    Buffer.push_back('_');
    Name = StringRef(Buffer.data(), Buffer.size());
  }

  return Name;
}

/// Determine whether the given file name is the name of a builtin
/// header, supplied by Clang to replace, override, or augment existing system
/// headers.
bool ModuleMap::isBuiltinHeader(StringRef FileName) {
  return llvm::StringSwitch<bool>(FileName)
           .Case("float.h", true)
           .Case("iso646.h", true)
           .Case("limits.h", true)
           .Case("stdalign.h", true)
           .Case("stdarg.h", true)
           .Case("stdatomic.h", true)
           .Case("stdbool.h", true)
           .Case("stddef.h", true)
           .Case("stdint.h", true)
           .Case("tgmath.h", true)
           .Case("unwind.h", true)
           .Default(false);
}

bool ModuleMap::isBuiltinHeader(const FileEntry *File) {
  return File->getDir() == BuiltinIncludeDir &&
         ModuleMap::isBuiltinHeader(llvm::sys::path::filename(File->getName()));
}

ModuleMap::HeadersMap::iterator
ModuleMap::findKnownHeader(const FileEntry *File) {
  resolveHeaderDirectives(File);
  HeadersMap::iterator Known = Headers.find(File);
  if (HeaderInfo.getHeaderSearchOpts().ImplicitModuleMaps &&
      Known == Headers.end() && ModuleMap::isBuiltinHeader(File)) {
    HeaderInfo.loadTopLevelSystemModules();
    return Headers.find(File);
  }
  return Known;
}

ModuleMap::KnownHeader
ModuleMap::findHeaderInUmbrellaDirs(const FileEntry *File,
                    SmallVectorImpl<const DirectoryEntry *> &IntermediateDirs) {
  if (UmbrellaDirs.empty())
    return {};

  const DirectoryEntry *Dir = File->getDir();
  assert(Dir && "file in no directory");

  // Note: as an egregious but useful hack we use the real path here, because
  // frameworks moving from top-level frameworks to embedded frameworks tend
  // to be symlinked from the top-level location to the embedded location,
  // and we need to resolve lookups as if we had found the embedded location.
  StringRef DirName = SourceMgr.getFileManager().getCanonicalName(Dir);

  // Keep walking up the directory hierarchy, looking for a directory with
  // an umbrella header.
  do {
    auto KnownDir = UmbrellaDirs.find(Dir);
    if (KnownDir != UmbrellaDirs.end())
      return KnownHeader(KnownDir->second, NormalHeader);

    IntermediateDirs.push_back(Dir);

    // Retrieve our parent path.
    DirName = llvm::sys::path::parent_path(DirName);
    if (DirName.empty())
      break;

    // Resolve the parent path to a directory entry.
    if (auto DirEntry = SourceMgr.getFileManager().getDirectory(DirName))
      Dir = *DirEntry;
    else
      Dir = nullptr;
  } while (Dir);
  return {};
}

static bool violatesPrivateInclude(Module *RequestingModule,
                                   const FileEntry *IncFileEnt,
                                   ModuleMap::KnownHeader Header) {
#ifndef NDEBUG
  if (Header.getRole() & ModuleMap::PrivateHeader) {
    // Check for consistency between the module header role
    // as obtained from the lookup and as obtained from the module.
    // This check is not cheap, so enable it only for debugging.
    bool IsPrivate = false;
    SmallVectorImpl<Module::Header> *HeaderList[] = {
        &Header.getModule()->Headers[Module::HK_Private],
        &Header.getModule()->Headers[Module::HK_PrivateTextual]};
    for (auto *Hs : HeaderList)
      IsPrivate |=
          std::find_if(Hs->begin(), Hs->end(), [&](const Module::Header &H) {
            return H.Entry == IncFileEnt;
          }) != Hs->end();
    assert(IsPrivate && "inconsistent headers and roles");
  }
#endif
  return !Header.isAccessibleFrom(RequestingModule);
}

static Module *getTopLevelOrNull(Module *M) {
  return M ? M->getTopLevelModule() : nullptr;
}

void ModuleMap::diagnoseHeaderInclusion(Module *RequestingModule,
                                        bool RequestingModuleIsModuleInterface,
                                        SourceLocation FilenameLoc,
                                        StringRef Filename,
                                        const FileEntry *File) {
  // No errors for indirect modules. This may be a bit of a problem for modules
  // with no source files.
  if (getTopLevelOrNull(RequestingModule) != getTopLevelOrNull(SourceModule))
    return;

  if (RequestingModule) {
    resolveUses(RequestingModule, /*Complain=*/false);
    resolveHeaderDirectives(RequestingModule);
  }

  bool Excluded = false;
  Module *Private = nullptr;
  Module *NotUsed = nullptr;

  HeadersMap::iterator Known = findKnownHeader(File);
  if (Known != Headers.end()) {
    for (const KnownHeader &Header : Known->second) {
      // Remember private headers for later printing of a diagnostic.
      if (violatesPrivateInclude(RequestingModule, File, Header)) {
        Private = Header.getModule();
        continue;
      }

      // If uses need to be specified explicitly, we are only allowed to return
      // modules that are explicitly used by the requesting module.
      if (RequestingModule && LangOpts.ModulesDeclUse &&
          !RequestingModule->directlyUses(Header.getModule())) {
        NotUsed = Header.getModule();
        continue;
      }

      // We have found a module that we can happily use.
      return;
    }

    Excluded = true;
  }

  // We have found a header, but it is private.
  if (Private) {
    Diags.Report(FilenameLoc, diag::warn_use_of_private_header_outside_module)
        << Filename;
    return;
  }

  // We have found a module, but we don't use it.
  if (NotUsed) {
    Diags.Report(FilenameLoc, diag::err_undeclared_use_of_module)
        << RequestingModule->getTopLevelModule()->Name << Filename;
    return;
  }

  if (Excluded || isHeaderInUmbrellaDirs(File))
    return;

  // At this point, only non-modular includes remain.

  if (RequestingModule && LangOpts.ModulesStrictDeclUse) {
    Diags.Report(FilenameLoc, diag::err_undeclared_use_of_module)
        << RequestingModule->getTopLevelModule()->Name << Filename;
  } else if (RequestingModule && RequestingModuleIsModuleInterface &&
             LangOpts.isCompilingModule()) {
    // Do not diagnose when we are not compiling a module.
    diag::kind DiagID = RequestingModule->getTopLevelModule()->IsFramework ?
        diag::warn_non_modular_include_in_framework_module :
        diag::warn_non_modular_include_in_module;
    Diags.Report(FilenameLoc, DiagID) << RequestingModule->getFullModuleName()
        << File->getName();
  }
}

static bool isBetterKnownHeader(const ModuleMap::KnownHeader &New,
                                const ModuleMap::KnownHeader &Old) {
  // Prefer available modules.
  // FIXME: Considering whether the module is available rather than merely
  // importable is non-hermetic and can result in surprising behavior for
  // prebuilt modules. Consider only checking for importability here.
  if (New.getModule()->isAvailable() && !Old.getModule()->isAvailable())
    return true;

  // Prefer a public header over a private header.
  if ((New.getRole() & ModuleMap::PrivateHeader) !=
      (Old.getRole() & ModuleMap::PrivateHeader))
    return !(New.getRole() & ModuleMap::PrivateHeader);

  // Prefer a non-textual header over a textual header.
  if ((New.getRole() & ModuleMap::TextualHeader) !=
      (Old.getRole() & ModuleMap::TextualHeader))
    return !(New.getRole() & ModuleMap::TextualHeader);

  // Don't have a reason to choose between these. Just keep the first one.
  return false;
}

ModuleMap::KnownHeader ModuleMap::findModuleForHeader(const FileEntry *File,
                                                      bool AllowTextual) {
  auto MakeResult = [&](ModuleMap::KnownHeader R) -> ModuleMap::KnownHeader {
    if (!AllowTextual && R.getRole() & ModuleMap::TextualHeader)
      return {};
    return R;
  };

  HeadersMap::iterator Known = findKnownHeader(File);
  if (Known != Headers.end()) {
    ModuleMap::KnownHeader Result;
    // Iterate over all modules that 'File' is part of to find the best fit.
    for (KnownHeader &H : Known->second) {
      // Prefer a header from the source module over all others.
      if (H.getModule()->getTopLevelModule() == SourceModule)
        return MakeResult(H);
      if (!Result || isBetterKnownHeader(H, Result))
        Result = H;
    }
    return MakeResult(Result);
  }

  return MakeResult(findOrCreateModuleForHeaderInUmbrellaDir(File));
}

ModuleMap::KnownHeader
ModuleMap::findOrCreateModuleForHeaderInUmbrellaDir(const FileEntry *File) {
  assert(!Headers.count(File) && "already have a module for this header");

  SmallVector<const DirectoryEntry *, 2> SkippedDirs;
  KnownHeader H = findHeaderInUmbrellaDirs(File, SkippedDirs);
  if (H) {
    Module *Result = H.getModule();

    // Search up the module stack until we find a module with an umbrella
    // directory.
    Module *UmbrellaModule = Result;
    while (!UmbrellaModule->getUmbrellaDir() && UmbrellaModule->Parent)
      UmbrellaModule = UmbrellaModule->Parent;

    if (UmbrellaModule->InferSubmodules) {
      const FileEntry *UmbrellaModuleMap =
          getModuleMapFileForUniquing(UmbrellaModule);

      // Infer submodules for each of the directories we found between
      // the directory of the umbrella header and the directory where
      // the actual header is located.
      bool Explicit = UmbrellaModule->InferExplicitSubmodules;

      for (unsigned I = SkippedDirs.size(); I != 0; --I) {
        // Find or create the module that corresponds to this directory name.
        SmallString<32> NameBuf;
        StringRef Name = sanitizeFilenameAsIdentifier(
            llvm::sys::path::stem(SkippedDirs[I-1]->getName()), NameBuf);
        Result = findOrCreateModule(Name, Result, /*IsFramework=*/false,
                                    Explicit).first;
        InferredModuleAllowedBy[Result] = UmbrellaModuleMap;
        Result->IsInferred = true;

        // Associate the module and the directory.
        UmbrellaDirs[SkippedDirs[I-1]] = Result;

        // If inferred submodules export everything they import, add a
        // wildcard to the set of exports.
        if (UmbrellaModule->InferExportWildcard && Result->Exports.empty())
          Result->Exports.push_back(Module::ExportDecl(nullptr, true));
      }

      // Infer a submodule with the same name as this header file.
      SmallString<32> NameBuf;
      StringRef Name = sanitizeFilenameAsIdentifier(
                         llvm::sys::path::stem(File->getName()), NameBuf);
      Result = findOrCreateModule(Name, Result, /*IsFramework=*/false,
                                  Explicit).first;
      InferredModuleAllowedBy[Result] = UmbrellaModuleMap;
      Result->IsInferred = true;
      Result->addTopHeader(File);

      // If inferred submodules export everything they import, add a
      // wildcard to the set of exports.
      if (UmbrellaModule->InferExportWildcard && Result->Exports.empty())
        Result->Exports.push_back(Module::ExportDecl(nullptr, true));
    } else {
      // Record each of the directories we stepped through as being part of
      // the module we found, since the umbrella header covers them all.
      for (unsigned I = 0, N = SkippedDirs.size(); I != N; ++I)
        UmbrellaDirs[SkippedDirs[I]] = Result;
    }

    KnownHeader Header(Result, NormalHeader);
    Headers[File].push_back(Header);
    return Header;
  }

  return {};
}

ArrayRef<ModuleMap::KnownHeader>
ModuleMap::findAllModulesForHeader(const FileEntry *File) {
  HeadersMap::iterator Known = findKnownHeader(File);
  if (Known != Headers.end())
    return Known->second;

  if (findOrCreateModuleForHeaderInUmbrellaDir(File))
    return Headers.find(File)->second;

  return None;
}

ArrayRef<ModuleMap::KnownHeader>
ModuleMap::findResolvedModulesForHeader(const FileEntry *File) const {
  // FIXME: Is this necessary?
  resolveHeaderDirectives(File);
  auto It = Headers.find(File);
  if (It == Headers.end())
    return None;
  return It->second;
}

bool ModuleMap::isHeaderInUnavailableModule(const FileEntry *Header) const {
  return isHeaderUnavailableInModule(Header, nullptr);
}

bool
ModuleMap::isHeaderUnavailableInModule(const FileEntry *Header,
                                       const Module *RequestingModule) const {
  resolveHeaderDirectives(Header);
  HeadersMap::const_iterator Known = Headers.find(Header);
  if (Known != Headers.end()) {
    for (SmallVectorImpl<KnownHeader>::const_iterator
             I = Known->second.begin(),
             E = Known->second.end();
         I != E; ++I) {

      if (I->isAvailable() &&
          (!RequestingModule ||
           I->getModule()->isSubModuleOf(RequestingModule))) {
        // When no requesting module is available, the caller is looking if a
        // header is part a module by only looking into the module map. This is
        // done by warn_uncovered_module_header checks; don't consider textual
        // headers part of it in this mode, otherwise we get misleading warnings
        // that a umbrella header is not including a textual header.
        if (!RequestingModule && I->getRole() == ModuleMap::TextualHeader)
          continue;
        return false;
      }
    }
    return true;
  }

  const DirectoryEntry *Dir = Header->getDir();
  SmallVector<const DirectoryEntry *, 2> SkippedDirs;
  StringRef DirName = Dir->getName();

  auto IsUnavailable = [&](const Module *M) {
    return !M->isAvailable() && (!RequestingModule ||
                                 M->isSubModuleOf(RequestingModule));
  };

  // Keep walking up the directory hierarchy, looking for a directory with
  // an umbrella header.
  do {
    llvm::DenseMap<const DirectoryEntry *, Module *>::const_iterator KnownDir
      = UmbrellaDirs.find(Dir);
    if (KnownDir != UmbrellaDirs.end()) {
      Module *Found = KnownDir->second;
      if (IsUnavailable(Found))
        return true;

      // Search up the module stack until we find a module with an umbrella
      // directory.
      Module *UmbrellaModule = Found;
      while (!UmbrellaModule->getUmbrellaDir() && UmbrellaModule->Parent)
        UmbrellaModule = UmbrellaModule->Parent;

      if (UmbrellaModule->InferSubmodules) {
        for (unsigned I = SkippedDirs.size(); I != 0; --I) {
          // Find or create the module that corresponds to this directory name.
          SmallString<32> NameBuf;
          StringRef Name = sanitizeFilenameAsIdentifier(
                             llvm::sys::path::stem(SkippedDirs[I-1]->getName()),
                             NameBuf);
          Found = lookupModuleQualified(Name, Found);
          if (!Found)
            return false;
          if (IsUnavailable(Found))
            return true;
        }

        // Infer a submodule with the same name as this header file.
        SmallString<32> NameBuf;
        StringRef Name = sanitizeFilenameAsIdentifier(
                           llvm::sys::path::stem(Header->getName()),
                           NameBuf);
        Found = lookupModuleQualified(Name, Found);
        if (!Found)
          return false;
      }

      return IsUnavailable(Found);
    }

    SkippedDirs.push_back(Dir);

    // Retrieve our parent path.
    DirName = llvm::sys::path::parent_path(DirName);
    if (DirName.empty())
      break;

    // Resolve the parent path to a directory entry.
    if (auto DirEntry = SourceMgr.getFileManager().getDirectory(DirName))
      Dir = *DirEntry;
    else
      Dir = nullptr;
  } while (Dir);

  return false;
}

Module *ModuleMap::findModule(StringRef Name) const {
  llvm::StringMap<Module *>::const_iterator Known = Modules.find(Name);
  if (Known != Modules.end()) {
    Module *M = Known->getValue();
    // Notify callbacks that we found a module map for the module.
    if (!M->DefinitionLoc.isInvalid())
      for (const auto &Cb : Callbacks)
        Cb->moduleMapFoundForModule(
            *getContainingModuleMapFile(M), M,
            SourceMgr.getFileCharacteristic(M->DefinitionLoc) ==
                SrcMgr::C_System_ModuleMap);
    return M;
  }

  return nullptr;
}

Module *ModuleMap::lookupModuleUnqualified(StringRef Name,
                                           Module *Context) const {
  for(; Context; Context = Context->Parent) {
    if (Module *Sub = lookupModuleQualified(Name, Context))
      return Sub;
  }

  return findModule(Name);
}

Module *ModuleMap::lookupModuleQualified(StringRef Name, Module *Context) const{
  if (!Context)
    return findModule(Name);

  return Context->findSubmodule(Name);
}

std::pair<Module *, bool> ModuleMap::findOrCreateModule(StringRef Name,
                                                        Module *Parent,
                                                        bool IsFramework,
                                                        bool IsExplicit) {
  // Try to find an existing module with this name.
  if (Module *Sub = lookupModuleQualified(Name, Parent))
    return std::make_pair(Sub, false);

  // Create a new module with this name.
  Module *Result = new Module(Name, SourceLocation(), Parent, IsFramework,
                              IsExplicit, NumCreatedModules++);
  if (!Parent) {
    if (LangOpts.CurrentModule == Name)
      SourceModule = Result;
    Modules[Name] = Result;
    ModuleScopeIDs[Result] = CurrentModuleScopeID;
  }
  return std::make_pair(Result, true);
}

Module *ModuleMap::createGlobalModuleFragmentForModuleUnit(SourceLocation Loc) {
  PendingSubmodules.emplace_back(
      new Module("<global>", Loc, nullptr, /*IsFramework*/ false,
                 /*IsExplicit*/ true, NumCreatedModules++));
  PendingSubmodules.back()->Kind = Module::GlobalModuleFragment;
  return PendingSubmodules.back().get();
}

Module *
ModuleMap::createPrivateModuleFragmentForInterfaceUnit(Module *Parent,
                                                       SourceLocation Loc) {
  auto *Result =
      new Module("<private>", Loc, Parent, /*IsFramework*/ false,
                 /*IsExplicit*/ true, NumCreatedModules++);
  Result->Kind = Module::PrivateModuleFragment;
  return Result;
}

Module *ModuleMap::createModuleForInterfaceUnit(SourceLocation Loc,
                                                StringRef Name,
                                                Module *GlobalModule) {
  assert(LangOpts.CurrentModule == Name && "module name mismatch");
  assert(!Modules[Name] && "redefining existing module");

  auto *Result =
      new Module(Name, Loc, nullptr, /*IsFramework*/ false,
                 /*IsExplicit*/ false, NumCreatedModules++);
  Result->Kind = Module::ModuleInterfaceUnit;
  Modules[Name] = SourceModule = Result;

  // Reparent the current global module fragment as a submodule of this module.
  for (auto &Submodule : PendingSubmodules) {
    Submodule->setParent(Result);
    Submodule.release(); // now owned by parent
  }
  PendingSubmodules.clear();

  // Mark the main source file as being within the newly-created module so that
  // declarations and macros are properly visibility-restricted to it.
  auto *MainFile = SourceMgr.getFileEntryForID(SourceMgr.getMainFileID());
  assert(MainFile && "no input file for module interface");
  Headers[MainFile].push_back(KnownHeader(Result, PrivateHeader));

  return Result;
}

Module *ModuleMap::createHeaderModule(StringRef Name,
                                      ArrayRef<Module::Header> Headers) {
  assert(LangOpts.CurrentModule == Name && "module name mismatch");
  assert(!Modules[Name] && "redefining existing module");

  auto *Result =
      new Module(Name, SourceLocation(), nullptr, /*IsFramework*/ false,
                 /*IsExplicit*/ false, NumCreatedModules++);
  Result->Kind = Module::ModuleInterfaceUnit;
  Modules[Name] = SourceModule = Result;

  for (const Module::Header &H : Headers) {
    auto *M = new Module(H.NameAsWritten, SourceLocation(), Result,
                         /*IsFramework*/ false,
                         /*IsExplicit*/ true, NumCreatedModules++);
    // Header modules are implicitly 'export *'.
    M->Exports.push_back(Module::ExportDecl(nullptr, true));
    addHeader(M, H, NormalHeader);
  }

  return Result;
}

/// For a framework module, infer the framework against which we
/// should link.
static void inferFrameworkLink(Module *Mod, const DirectoryEntry *FrameworkDir,
                               FileManager &FileMgr) {
  assert(Mod->IsFramework && "Can only infer linking for framework modules");
  assert(!Mod->isSubFramework() &&
         "Can only infer linking for top-level frameworks");

  SmallString<128> LibName;
  LibName += FrameworkDir->getName();
  llvm::sys::path::append(LibName, Mod->Name);

  // The library name of a framework has more than one possible extension since
  // the introduction of the text-based dynamic library format. We need to check
  // for both before we give up.
  for (const char *extension : {"", ".tbd"}) {
    llvm::sys::path::replace_extension(LibName, extension);
    if (FileMgr.getFile(LibName)) {
      Mod->LinkLibraries.push_back(Module::LinkLibrary(Mod->Name,
                                                       /*IsFramework=*/true));
      return;
    }
  }
}

Module *ModuleMap::inferFrameworkModule(const DirectoryEntry *FrameworkDir,
                                        bool IsSystem, Module *Parent) {
  Attributes Attrs;
  Attrs.IsSystem = IsSystem;
  return inferFrameworkModule(FrameworkDir, Attrs, Parent);
}

Module *ModuleMap::inferFrameworkModule(const DirectoryEntry *FrameworkDir,
                                        Attributes Attrs, Module *Parent) {
  // Note: as an egregious but useful hack we use the real path here, because
  // we might be looking at an embedded framework that symlinks out to a
  // top-level framework, and we need to infer as if we were naming the
  // top-level framework.
  StringRef FrameworkDirName =
      SourceMgr.getFileManager().getCanonicalName(FrameworkDir);

  // In case this is a case-insensitive filesystem, use the canonical
  // directory name as the ModuleName, since modules are case-sensitive.
  // FIXME: we should be able to give a fix-it hint for the correct spelling.
  SmallString<32> ModuleNameStorage;
  StringRef ModuleName = sanitizeFilenameAsIdentifier(
      llvm::sys::path::stem(FrameworkDirName), ModuleNameStorage);

  // Check whether we've already found this module.
  if (Module *Mod = lookupModuleQualified(ModuleName, Parent))
    return Mod;

  FileManager &FileMgr = SourceMgr.getFileManager();

  // If the framework has a parent path from which we're allowed to infer
  // a framework module, do so.
  const FileEntry *ModuleMapFile = nullptr;
  if (!Parent) {
    // Determine whether we're allowed to infer a module map.
    bool canInfer = false;
    if (llvm::sys::path::has_parent_path(FrameworkDirName)) {
      // Figure out the parent path.
      StringRef Parent = llvm::sys::path::parent_path(FrameworkDirName);
      if (auto ParentDir = FileMgr.getDirectory(Parent)) {
        // Check whether we have already looked into the parent directory
        // for a module map.
        llvm::DenseMap<const DirectoryEntry *, InferredDirectory>::const_iterator
          inferred = InferredDirectories.find(*ParentDir);
        if (inferred == InferredDirectories.end()) {
          // We haven't looked here before. Load a module map, if there is
          // one.
          bool IsFrameworkDir = Parent.endswith(".framework");
          if (const FileEntry *ModMapFile =
                HeaderInfo.lookupModuleMapFile(*ParentDir, IsFrameworkDir)) {
            parseModuleMapFile(ModMapFile, Attrs.IsSystem, *ParentDir);
            inferred = InferredDirectories.find(*ParentDir);
          }

          if (inferred == InferredDirectories.end())
            inferred = InferredDirectories.insert(
                         std::make_pair(*ParentDir, InferredDirectory())).first;
        }

        if (inferred->second.InferModules) {
          // We're allowed to infer for this directory, but make sure it's okay
          // to infer this particular module.
          StringRef Name = llvm::sys::path::stem(FrameworkDirName);
          canInfer = std::find(inferred->second.ExcludedModules.begin(),
                               inferred->second.ExcludedModules.end(),
                               Name) == inferred->second.ExcludedModules.end();

          Attrs.IsSystem |= inferred->second.Attrs.IsSystem;
          Attrs.IsExternC |= inferred->second.Attrs.IsExternC;
          Attrs.IsExhaustive |= inferred->second.Attrs.IsExhaustive;
          Attrs.NoUndeclaredIncludes |=
              inferred->second.Attrs.NoUndeclaredIncludes;
          ModuleMapFile = inferred->second.ModuleMapFile;
        }
      }
    }

    // If we're not allowed to infer a framework module, don't.
    if (!canInfer)
      return nullptr;
  } else
    ModuleMapFile = getModuleMapFileForUniquing(Parent);


  // Look for an umbrella header.
  SmallString<128> UmbrellaName = StringRef(FrameworkDir->getName());
  llvm::sys::path::append(UmbrellaName, "Headers", ModuleName + ".h");
  auto UmbrellaHeader = FileMgr.getOptionalFileRef(UmbrellaName);

  // FIXME: If there's no umbrella header, we could probably scan the
  // framework to load *everything*. But, it's not clear that this is a good
  // idea.
  if (!UmbrellaHeader)
    return nullptr;

  Module *Result = new Module(ModuleName, SourceLocation(), Parent,
                              /*IsFramework=*/true, /*IsExplicit=*/false,
                              NumCreatedModules++);
  InferredModuleAllowedBy[Result] = ModuleMapFile;
  Result->IsInferred = true;
  if (!Parent) {
    if (LangOpts.CurrentModule == ModuleName)
      SourceModule = Result;
    Modules[ModuleName] = Result;
    ModuleScopeIDs[Result] = CurrentModuleScopeID;
  }

  Result->IsSystem |= Attrs.IsSystem;
  Result->IsExternC |= Attrs.IsExternC;
  Result->ConfigMacrosExhaustive |= Attrs.IsExhaustive;
  Result->NoUndeclaredIncludes |= Attrs.NoUndeclaredIncludes;
  Result->Directory = FrameworkDir;

  // Chop off the first framework bit, as that is implied.
  StringRef RelativePath =
      UmbrellaName.str().substr(
          Result->getTopLevelModule()->Directory->getName().size());
  RelativePath = llvm::sys::path::relative_path(RelativePath);

  // umbrella header "umbrella-header-name"
  setUmbrellaHeader(Result, *UmbrellaHeader, ModuleName + ".h", RelativePath);

  // export *
  Result->Exports.push_back(Module::ExportDecl(nullptr, true));

  // module * { export * }
  Result->InferSubmodules = true;
  Result->InferExportWildcard = true;

  // Look for subframeworks.
  std::error_code EC;
  SmallString<128> SubframeworksDirName
    = StringRef(FrameworkDir->getName());
  llvm::sys::path::append(SubframeworksDirName, "Frameworks");
  llvm::sys::path::native(SubframeworksDirName);
  llvm::vfs::FileSystem &FS = FileMgr.getVirtualFileSystem();
  for (llvm::vfs::directory_iterator
           Dir = FS.dir_begin(SubframeworksDirName, EC),
           DirEnd;
       Dir != DirEnd && !EC; Dir.increment(EC)) {
    if (!StringRef(Dir->path()).endswith(".framework"))
      continue;

    if (auto SubframeworkDir =
            FileMgr.getDirectory(Dir->path())) {
      // Note: as an egregious but useful hack, we use the real path here and
      // check whether it is actually a subdirectory of the parent directory.
      // This will not be the case if the 'subframework' is actually a symlink
      // out to a top-level framework.
      StringRef SubframeworkDirName =
          FileMgr.getCanonicalName(*SubframeworkDir);
      bool FoundParent = false;
      do {
        // Get the parent directory name.
        SubframeworkDirName
          = llvm::sys::path::parent_path(SubframeworkDirName);
        if (SubframeworkDirName.empty())
          break;

        if (auto SubDir = FileMgr.getDirectory(SubframeworkDirName)) {
          if (*SubDir == FrameworkDir) {
            FoundParent = true;
            break;
          }
        }
      } while (true);

      if (!FoundParent)
        continue;

      // FIXME: Do we want to warn about subframeworks without umbrella headers?
      inferFrameworkModule(*SubframeworkDir, Attrs, Result);
    }
  }

  // If the module is a top-level framework, automatically link against the
  // framework.
  if (!Result->isSubFramework()) {
    inferFrameworkLink(Result, FrameworkDir, FileMgr);
  }

  return Result;
}

Module *ModuleMap::createShadowedModule(StringRef Name, bool IsFramework,
                                        Module *ShadowingModule) {

  // Create a new module with this name.
  Module *Result =
      new Module(Name, SourceLocation(), /*Parent=*/nullptr, IsFramework,
                 /*IsExplicit=*/false, NumCreatedModules++);
  Result->ShadowingModule = ShadowingModule;
  Result->markUnavailable(/*Unimportable*/true);
  ModuleScopeIDs[Result] = CurrentModuleScopeID;
  ShadowModules.push_back(Result);

  return Result;
}

<<<<<<< HEAD
void ModuleMap::setUmbrellaHeader(Module *Mod, const FileEntry *UmbrellaHeader,
                                  Twine NameAsWritten,
                                  Twine PathRelativeToRootModuleDirectory) {
=======
void ModuleMap::setUmbrellaHeader(Module *Mod, FileEntryRef UmbrellaHeader,
                                  Twine NameAsWritten) {
>>>>>>> 32c501dd
  Headers[UmbrellaHeader].push_back(KnownHeader(Mod, NormalHeader));
  Mod->Umbrella = &UmbrellaHeader.getMapEntry();
  Mod->UmbrellaAsWritten = NameAsWritten.str();
<<<<<<< HEAD
  Mod->UmbrellaRelativeToRootModuleDirectory =
      PathRelativeToRootModuleDirectory.str();
  UmbrellaDirs[UmbrellaHeader->getDir()] = Mod;
=======
  UmbrellaDirs[UmbrellaHeader.getDir()] = Mod;
>>>>>>> 32c501dd

  // Notify callbacks that we just added a new header.
  for (const auto &Cb : Callbacks)
    Cb->moduleMapAddUmbrellaHeader(&SourceMgr.getFileManager(), UmbrellaHeader);
}

<<<<<<< HEAD
void ModuleMap::setUmbrellaDir(Module *Mod, const DirectoryEntry *UmbrellaDir,
                               Twine NameAsWritten,
                               Twine PathRelativeToRootModuleDirectory) {
  Mod->Umbrella = UmbrellaDir;
=======
void ModuleMap::setUmbrellaDir(Module *Mod, DirectoryEntryRef UmbrellaDir,
                               Twine NameAsWritten) {
  Mod->Umbrella = &UmbrellaDir.getMapEntry();
>>>>>>> 32c501dd
  Mod->UmbrellaAsWritten = NameAsWritten.str();
  Mod->UmbrellaRelativeToRootModuleDirectory =
      PathRelativeToRootModuleDirectory.str();
  UmbrellaDirs[UmbrellaDir] = Mod;
}

void ModuleMap::addUnresolvedHeader(Module *Mod,
                                    Module::UnresolvedHeaderDirective Header,
                                    bool &NeedsFramework) {
  // If there is a builtin counterpart to this file, add it now so it can
  // wrap the system header.
  if (resolveAsBuiltinHeader(Mod, Header)) {
    // If we have both a builtin and system version of the file, the
    // builtin version may want to inject macros into the system header, so
    // force the system header to be treated as a textual header in this
    // case.
    Header.Kind = headerRoleToKind(ModuleMap::ModuleHeaderRole(
        headerKindToRole(Header.Kind) | ModuleMap::TextualHeader));
    Header.HasBuiltinHeader = true;
  }

  // If possible, don't stat the header until we need to. This requires the
  // user to have provided us with some stat information about the file.
  // FIXME: Add support for lazily stat'ing umbrella headers and excluded
  // headers.
  if ((Header.Size || Header.ModTime) && !Header.IsUmbrella &&
      Header.Kind != Module::HK_Excluded) {
    // We expect more variation in mtime than size, so if we're given both,
    // use the mtime as the key.
    if (Header.ModTime)
      LazyHeadersByModTime[*Header.ModTime].push_back(Mod);
    else
      LazyHeadersBySize[*Header.Size].push_back(Mod);
    Mod->UnresolvedHeaders.push_back(Header);
    return;
  }

  // We don't have stat information or can't defer looking this file up.
  // Perform the lookup now.
  resolveHeader(Mod, Header, NeedsFramework);
}

void ModuleMap::resolveHeaderDirectives(const FileEntry *File) const {
  auto BySize = LazyHeadersBySize.find(File->getSize());
  if (BySize != LazyHeadersBySize.end()) {
    for (auto *M : BySize->second)
      resolveHeaderDirectives(M);
    LazyHeadersBySize.erase(BySize);
  }

  auto ByModTime = LazyHeadersByModTime.find(File->getModificationTime());
  if (ByModTime != LazyHeadersByModTime.end()) {
    for (auto *M : ByModTime->second)
      resolveHeaderDirectives(M);
    LazyHeadersByModTime.erase(ByModTime);
  }
}

void ModuleMap::resolveHeaderDirectives(Module *Mod) const {
  bool NeedsFramework = false;
  for (auto &Header : Mod->UnresolvedHeaders)
    // This operation is logically const; we're just changing how we represent
    // the header information for this file.
    const_cast<ModuleMap*>(this)->resolveHeader(Mod, Header, NeedsFramework);
  Mod->UnresolvedHeaders.clear();
}

void ModuleMap::addHeader(Module *Mod, Module::Header Header,
                          ModuleHeaderRole Role, bool Imported) {
  KnownHeader KH(Mod, Role);

  // Only add each header to the headers list once.
  // FIXME: Should we diagnose if a header is listed twice in the
  // same module definition?
  auto &HeaderList = Headers[Header.Entry];
  for (auto H : HeaderList)
    if (H == KH)
      return;

  HeaderList.push_back(KH);
  Mod->Headers[headerRoleToKind(Role)].push_back(Header);

  bool isCompilingModuleHeader =
      LangOpts.isCompilingModule() && Mod->getTopLevelModule() == SourceModule;
  if (!Imported || isCompilingModuleHeader) {
    // When we import HeaderFileInfo, the external source is expected to
    // set the isModuleHeader flag itself.
    HeaderInfo.MarkFileModuleHeader(Header.Entry, Role,
                                    isCompilingModuleHeader);
  }

  // Notify callbacks that we just added a new header.
  for (const auto &Cb : Callbacks)
    Cb->moduleMapAddHeader(Header.Entry->getName());
}

void ModuleMap::excludeHeader(Module *Mod, Module::Header Header) {
  // Add this as a known header so we won't implicitly add it to any
  // umbrella directory module.
  // FIXME: Should we only exclude it from umbrella modules within the
  // specified module?
  (void) Headers[Header.Entry];

  Mod->Headers[Module::HK_Excluded].push_back(std::move(Header));
}

const FileEntry *
ModuleMap::getContainingModuleMapFile(const Module *Module) const {
  if (Module->DefinitionLoc.isInvalid())
    return nullptr;

  return SourceMgr.getFileEntryForID(
           SourceMgr.getFileID(Module->DefinitionLoc));
}

const FileEntry *ModuleMap::getModuleMapFileForUniquing(const Module *M) const {
  if (M->IsInferred) {
    assert(InferredModuleAllowedBy.count(M) && "missing inferred module map");
    return InferredModuleAllowedBy.find(M)->second;
  }
  return getContainingModuleMapFile(M);
}

void ModuleMap::setInferredModuleAllowedBy(Module *M, const FileEntry *ModMap) {
  assert(M->IsInferred && "module not inferred");
  InferredModuleAllowedBy[M] = ModMap;
}

void ModuleMap::addAdditionalModuleMapFile(const Module *M,
                                           const FileEntry *ModuleMap) {
  AdditionalModMaps[M].insert(ModuleMap);
}

LLVM_DUMP_METHOD void ModuleMap::dump() {
  llvm::errs() << "Modules:";
  for (llvm::StringMap<Module *>::iterator M = Modules.begin(),
                                        MEnd = Modules.end();
       M != MEnd; ++M)
    M->getValue()->print(llvm::errs(), 2);

  llvm::errs() << "Headers:";
  for (HeadersMap::iterator H = Headers.begin(), HEnd = Headers.end();
       H != HEnd; ++H) {
    llvm::errs() << "  \"" << H->first->getName() << "\" -> ";
    for (SmallVectorImpl<KnownHeader>::const_iterator I = H->second.begin(),
                                                      E = H->second.end();
         I != E; ++I) {
      if (I != H->second.begin())
        llvm::errs() << ",";
      llvm::errs() << I->getModule()->getFullModuleName();
    }
    llvm::errs() << "\n";
  }
}

bool ModuleMap::resolveExports(Module *Mod, bool Complain) {
  auto Unresolved = std::move(Mod->UnresolvedExports);
  Mod->UnresolvedExports.clear();
  for (auto &UE : Unresolved) {
    Module::ExportDecl Export = resolveExport(Mod, UE, Complain);
    if (Export.getPointer() || Export.getInt())
      Mod->Exports.push_back(Export);
    else
      Mod->UnresolvedExports.push_back(UE);
  }
  return !Mod->UnresolvedExports.empty();
}

bool ModuleMap::resolveUses(Module *Mod, bool Complain) {
  auto Unresolved = std::move(Mod->UnresolvedDirectUses);
  Mod->UnresolvedDirectUses.clear();
  for (auto &UDU : Unresolved) {
    Module *DirectUse = resolveModuleId(UDU, Mod, Complain);
    if (DirectUse)
      Mod->DirectUses.push_back(DirectUse);
    else
      Mod->UnresolvedDirectUses.push_back(UDU);
  }
  return !Mod->UnresolvedDirectUses.empty();
}

bool ModuleMap::resolveConflicts(Module *Mod, bool Complain) {
  auto Unresolved = std::move(Mod->UnresolvedConflicts);
  Mod->UnresolvedConflicts.clear();
  for (auto &UC : Unresolved) {
    if (Module *OtherMod = resolveModuleId(UC.Id, Mod, Complain)) {
      Module::Conflict Conflict;
      Conflict.Other = OtherMod;
      Conflict.Message = UC.Message;
      Mod->Conflicts.push_back(Conflict);
    } else
      Mod->UnresolvedConflicts.push_back(UC);
  }
  return !Mod->UnresolvedConflicts.empty();
}

//----------------------------------------------------------------------------//
// Module map file parser
//----------------------------------------------------------------------------//

namespace clang {

  /// A token in a module map file.
  struct MMToken {
    enum TokenKind {
      Comma,
      ConfigMacros,
      Conflict,
      EndOfFile,
      HeaderKeyword,
      Identifier,
      Exclaim,
      ExcludeKeyword,
      ExplicitKeyword,
      ExportKeyword,
      ExportAsKeyword,
      ExternKeyword,
      FrameworkKeyword,
      LinkKeyword,
      ModuleKeyword,
      Period,
      PrivateKeyword,
      UmbrellaKeyword,
      UseKeyword,
      RequiresKeyword,
      Star,
      StringLiteral,
      IntegerLiteral,
      TextualKeyword,
      LBrace,
      RBrace,
      LSquare,
      RSquare
    } Kind;

    unsigned Location;
    unsigned StringLength;
    union {
      // If Kind != IntegerLiteral.
      const char *StringData;

      // If Kind == IntegerLiteral.
      uint64_t IntegerValue;
    };

    void clear() {
      Kind = EndOfFile;
      Location = 0;
      StringLength = 0;
      StringData = nullptr;
    }

    bool is(TokenKind K) const { return Kind == K; }

    SourceLocation getLocation() const {
      return SourceLocation::getFromRawEncoding(Location);
    }

    uint64_t getInteger() const {
      return Kind == IntegerLiteral ? IntegerValue : 0;
    }

    StringRef getString() const {
      return Kind == IntegerLiteral ? StringRef()
                                    : StringRef(StringData, StringLength);
    }
  };

  class ModuleMapParser {
    Lexer &L;
    SourceManager &SourceMgr;

    /// Default target information, used only for string literal
    /// parsing.
    const TargetInfo *Target;

    DiagnosticsEngine &Diags;
    ModuleMap &Map;

    /// The current module map file.
    const FileEntry *ModuleMapFile;

    /// Source location of most recent parsed module declaration
    SourceLocation CurrModuleDeclLoc;

    /// The directory that file names in this module map file should
    /// be resolved relative to.
    const DirectoryEntry *Directory;

    /// Whether this module map is in a system header directory.
    bool IsSystem;

    /// Whether an error occurred.
    bool HadError = false;

    /// Stores string data for the various string literals referenced
    /// during parsing.
    llvm::BumpPtrAllocator StringData;

    /// The current token.
    MMToken Tok;

    /// The active module.
    Module *ActiveModule = nullptr;

    /// Whether a module uses the 'requires excluded' hack to mark its
    /// contents as 'textual'.
    ///
    /// On older Darwin SDK versions, 'requires excluded' is used to mark the
    /// contents of the Darwin.C.excluded (assert.h) and Tcl.Private modules as
    /// non-modular headers.  For backwards compatibility, we continue to
    /// support this idiom for just these modules, and map the headers to
    /// 'textual' to match the original intent.
    llvm::SmallPtrSet<Module *, 2> UsesRequiresExcludedHack;

    /// Consume the current token and return its location.
    SourceLocation consumeToken();

    /// Skip tokens until we reach the a token with the given kind
    /// (or the end of the file).
    void skipUntil(MMToken::TokenKind K);

    using ModuleId = SmallVector<std::pair<std::string, SourceLocation>, 2>;

    bool parseModuleId(ModuleId &Id);
    void parseModuleDecl();
    void parseExternModuleDecl();
    void parseRequiresDecl();
    void parseHeaderDecl(MMToken::TokenKind, SourceLocation LeadingLoc);
    void parseUmbrellaDirDecl(SourceLocation UmbrellaLoc);
    void parseExportDecl();
    void parseExportAsDecl();
    void parseUseDecl();
    void parseLinkDecl();
    void parseConfigMacros();
    void parseConflict();
    void parseInferredModuleDecl(bool Framework, bool Explicit);

    /// Private modules are canonicalized as Foo_Private. Clang provides extra
    /// module map search logic to find the appropriate private module when PCH
    /// is used with implicit module maps. Warn when private modules are written
    /// in other ways (FooPrivate and Foo.Private), providing notes and fixits.
    void diagnosePrivateModules(SourceLocation ExplicitLoc,
                                SourceLocation FrameworkLoc);

    using Attributes = ModuleMap::Attributes;

    bool parseOptionalAttributes(Attributes &Attrs);

  public:
    explicit ModuleMapParser(Lexer &L, SourceManager &SourceMgr,
                             const TargetInfo *Target, DiagnosticsEngine &Diags,
                             ModuleMap &Map, const FileEntry *ModuleMapFile,
                             const DirectoryEntry *Directory, bool IsSystem)
        : L(L), SourceMgr(SourceMgr), Target(Target), Diags(Diags), Map(Map),
          ModuleMapFile(ModuleMapFile), Directory(Directory),
          IsSystem(IsSystem) {
      Tok.clear();
      consumeToken();
    }

    bool parseModuleMapFile();

    bool terminatedByDirective() { return false; }
    SourceLocation getLocation() { return Tok.getLocation(); }
  };

} // namespace clang

SourceLocation ModuleMapParser::consumeToken() {
  SourceLocation Result = Tok.getLocation();

retry:
  Tok.clear();
  Token LToken;
  L.LexFromRawLexer(LToken);
  Tok.Location = LToken.getLocation().getRawEncoding();
  switch (LToken.getKind()) {
  case tok::raw_identifier: {
    StringRef RI = LToken.getRawIdentifier();
    Tok.StringData = RI.data();
    Tok.StringLength = RI.size();
    Tok.Kind = llvm::StringSwitch<MMToken::TokenKind>(RI)
                 .Case("config_macros", MMToken::ConfigMacros)
                 .Case("conflict", MMToken::Conflict)
                 .Case("exclude", MMToken::ExcludeKeyword)
                 .Case("explicit", MMToken::ExplicitKeyword)
                 .Case("export", MMToken::ExportKeyword)
                 .Case("export_as", MMToken::ExportAsKeyword)
                 .Case("extern", MMToken::ExternKeyword)
                 .Case("framework", MMToken::FrameworkKeyword)
                 .Case("header", MMToken::HeaderKeyword)
                 .Case("link", MMToken::LinkKeyword)
                 .Case("module", MMToken::ModuleKeyword)
                 .Case("private", MMToken::PrivateKeyword)
                 .Case("requires", MMToken::RequiresKeyword)
                 .Case("textual", MMToken::TextualKeyword)
                 .Case("umbrella", MMToken::UmbrellaKeyword)
                 .Case("use", MMToken::UseKeyword)
                 .Default(MMToken::Identifier);
    break;
  }

  case tok::comma:
    Tok.Kind = MMToken::Comma;
    break;

  case tok::eof:
    Tok.Kind = MMToken::EndOfFile;
    break;

  case tok::l_brace:
    Tok.Kind = MMToken::LBrace;
    break;

  case tok::l_square:
    Tok.Kind = MMToken::LSquare;
    break;

  case tok::period:
    Tok.Kind = MMToken::Period;
    break;

  case tok::r_brace:
    Tok.Kind = MMToken::RBrace;
    break;

  case tok::r_square:
    Tok.Kind = MMToken::RSquare;
    break;

  case tok::star:
    Tok.Kind = MMToken::Star;
    break;

  case tok::exclaim:
    Tok.Kind = MMToken::Exclaim;
    break;

  case tok::string_literal: {
    if (LToken.hasUDSuffix()) {
      Diags.Report(LToken.getLocation(), diag::err_invalid_string_udl);
      HadError = true;
      goto retry;
    }

    // Parse the string literal.
    LangOptions LangOpts;
    StringLiteralParser StringLiteral(LToken, SourceMgr, LangOpts, *Target);
    if (StringLiteral.hadError)
      goto retry;

    // Copy the string literal into our string data allocator.
    unsigned Length = StringLiteral.GetStringLength();
    char *Saved = StringData.Allocate<char>(Length + 1);
    memcpy(Saved, StringLiteral.GetString().data(), Length);
    Saved[Length] = 0;

    // Form the token.
    Tok.Kind = MMToken::StringLiteral;
    Tok.StringData = Saved;
    Tok.StringLength = Length;
    break;
  }

  case tok::numeric_constant: {
    // We don't support any suffixes or other complications.
    SmallString<32> SpellingBuffer;
    SpellingBuffer.resize(LToken.getLength() + 1);
    const char *Start = SpellingBuffer.data();
    unsigned Length =
        Lexer::getSpelling(LToken, Start, SourceMgr, L.getLangOpts());
    uint64_t Value;
    if (StringRef(Start, Length).getAsInteger(0, Value)) {
      Diags.Report(Tok.getLocation(), diag::err_mmap_unknown_token);
      HadError = true;
      goto retry;
    }

    Tok.Kind = MMToken::IntegerLiteral;
    Tok.IntegerValue = Value;
    break;
  }

  case tok::comment:
    goto retry;

  case tok::hash:
    // A module map can be terminated prematurely by
    //   #pragma clang module contents
    // When building the module, we'll treat the rest of the file as the
    // contents of the module.
    {
      auto NextIsIdent = [&](StringRef Str) -> bool {
        L.LexFromRawLexer(LToken);
        return !LToken.isAtStartOfLine() && LToken.is(tok::raw_identifier) &&
               LToken.getRawIdentifier() == Str;
      };
      if (NextIsIdent("pragma") && NextIsIdent("clang") &&
          NextIsIdent("module") && NextIsIdent("contents")) {
        Tok.Kind = MMToken::EndOfFile;
        break;
      }
    }
    LLVM_FALLTHROUGH;

  default:
    Diags.Report(Tok.getLocation(), diag::err_mmap_unknown_token);
    HadError = true;
    goto retry;
  }

  return Result;
}

void ModuleMapParser::skipUntil(MMToken::TokenKind K) {
  unsigned braceDepth = 0;
  unsigned squareDepth = 0;
  do {
    switch (Tok.Kind) {
    case MMToken::EndOfFile:
      return;

    case MMToken::LBrace:
      if (Tok.is(K) && braceDepth == 0 && squareDepth == 0)
        return;

      ++braceDepth;
      break;

    case MMToken::LSquare:
      if (Tok.is(K) && braceDepth == 0 && squareDepth == 0)
        return;

      ++squareDepth;
      break;

    case MMToken::RBrace:
      if (braceDepth > 0)
        --braceDepth;
      else if (Tok.is(K))
        return;
      break;

    case MMToken::RSquare:
      if (squareDepth > 0)
        --squareDepth;
      else if (Tok.is(K))
        return;
      break;

    default:
      if (braceDepth == 0 && squareDepth == 0 && Tok.is(K))
        return;
      break;
    }

   consumeToken();
  } while (true);
}

/// Parse a module-id.
///
///   module-id:
///     identifier
///     identifier '.' module-id
///
/// \returns true if an error occurred, false otherwise.
bool ModuleMapParser::parseModuleId(ModuleId &Id) {
  Id.clear();
  do {
    if (Tok.is(MMToken::Identifier) || Tok.is(MMToken::StringLiteral)) {
      Id.push_back(
          std::make_pair(std::string(Tok.getString()), Tok.getLocation()));
      consumeToken();
    } else {
      Diags.Report(Tok.getLocation(), diag::err_mmap_expected_module_name);
      return true;
    }

    if (!Tok.is(MMToken::Period))
      break;

    consumeToken();
  } while (true);

  return false;
}

namespace {

  /// Enumerates the known attributes.
  enum AttributeKind {
    /// An unknown attribute.
    AT_unknown,

    /// The 'system' attribute.
    AT_system,

    /// The 'extern_c' attribute.
    AT_extern_c,

    /// The 'exhaustive' attribute.
    AT_exhaustive,

    // \brief The 'swift_infer_import_as_member' attribute.
    AT_swift_infer_import_as_member,

    /// The 'no_undeclared_includes' attribute.
    AT_no_undeclared_includes
  };

} // namespace

/// Private modules are canonicalized as Foo_Private. Clang provides extra
/// module map search logic to find the appropriate private module when PCH
/// is used with implicit module maps. Warn when private modules are written
/// in other ways (FooPrivate and Foo.Private), providing notes and fixits.
void ModuleMapParser::diagnosePrivateModules(SourceLocation ExplicitLoc,
                                             SourceLocation FrameworkLoc) {
  auto GenNoteAndFixIt = [&](StringRef BadName, StringRef Canonical,
                             const Module *M, SourceRange ReplLoc) {
    auto D = Diags.Report(ActiveModule->DefinitionLoc,
                          diag::note_mmap_rename_top_level_private_module);
    D << BadName << M->Name;
    D << FixItHint::CreateReplacement(ReplLoc, Canonical);
  };

  for (auto E = Map.module_begin(); E != Map.module_end(); ++E) {
    auto const *M = E->getValue();
    if (M->Directory != ActiveModule->Directory)
      continue;

    SmallString<128> FullName(ActiveModule->getFullModuleName());
    if (!FullName.startswith(M->Name) && !FullName.endswith("Private"))
      continue;
    SmallString<128> FixedPrivModDecl;
    SmallString<128> Canonical(M->Name);
    Canonical.append("_Private");

    // Foo.Private -> Foo_Private
    if (ActiveModule->Parent && ActiveModule->Name == "Private" && !M->Parent &&
        M->Name == ActiveModule->Parent->Name) {
      Diags.Report(ActiveModule->DefinitionLoc,
                   diag::warn_mmap_mismatched_private_submodule)
          << FullName;

      SourceLocation FixItInitBegin = CurrModuleDeclLoc;
      if (FrameworkLoc.isValid())
        FixItInitBegin = FrameworkLoc;
      if (ExplicitLoc.isValid())
        FixItInitBegin = ExplicitLoc;

      if (FrameworkLoc.isValid() || ActiveModule->Parent->IsFramework)
        FixedPrivModDecl.append("framework ");
      FixedPrivModDecl.append("module ");
      FixedPrivModDecl.append(Canonical);

      GenNoteAndFixIt(FullName, FixedPrivModDecl, M,
                      SourceRange(FixItInitBegin, ActiveModule->DefinitionLoc));
      continue;
    }

    // FooPrivate and whatnots -> Foo_Private
    if (!ActiveModule->Parent && !M->Parent && M->Name != ActiveModule->Name &&
        ActiveModule->Name != Canonical) {
      Diags.Report(ActiveModule->DefinitionLoc,
                   diag::warn_mmap_mismatched_private_module_name)
          << ActiveModule->Name;
      GenNoteAndFixIt(ActiveModule->Name, Canonical, M,
                      SourceRange(ActiveModule->DefinitionLoc));
    }
  }
}

/// Parse a module declaration.
///
///   module-declaration:
///     'extern' 'module' module-id string-literal
///     'explicit'[opt] 'framework'[opt] 'module' module-id attributes[opt]
///       { module-member* }
///
///   module-member:
///     requires-declaration
///     header-declaration
///     submodule-declaration
///     export-declaration
///     export-as-declaration
///     link-declaration
///
///   submodule-declaration:
///     module-declaration
///     inferred-submodule-declaration
void ModuleMapParser::parseModuleDecl() {
  assert(Tok.is(MMToken::ExplicitKeyword) || Tok.is(MMToken::ModuleKeyword) ||
         Tok.is(MMToken::FrameworkKeyword) || Tok.is(MMToken::ExternKeyword));
  if (Tok.is(MMToken::ExternKeyword)) {
    parseExternModuleDecl();
    return;
  }

  // Parse 'explicit' or 'framework' keyword, if present.
  SourceLocation ExplicitLoc;
  SourceLocation FrameworkLoc;
  bool Explicit = false;
  bool Framework = false;

  // Parse 'explicit' keyword, if present.
  if (Tok.is(MMToken::ExplicitKeyword)) {
    ExplicitLoc = consumeToken();
    Explicit = true;
  }

  // Parse 'framework' keyword, if present.
  if (Tok.is(MMToken::FrameworkKeyword)) {
    FrameworkLoc = consumeToken();
    Framework = true;
  }

  // Parse 'module' keyword.
  if (!Tok.is(MMToken::ModuleKeyword)) {
    Diags.Report(Tok.getLocation(), diag::err_mmap_expected_module);
    consumeToken();
    HadError = true;
    return;
  }
  CurrModuleDeclLoc = consumeToken(); // 'module' keyword

  // If we have a wildcard for the module name, this is an inferred submodule.
  // Parse it.
  if (Tok.is(MMToken::Star))
    return parseInferredModuleDecl(Framework, Explicit);

  // Parse the module name.
  ModuleId Id;
  if (parseModuleId(Id)) {
    HadError = true;
    return;
  }

  if (ActiveModule) {
    if (Id.size() > 1) {
      Diags.Report(Id.front().second, diag::err_mmap_nested_submodule_id)
        << SourceRange(Id.front().second, Id.back().second);

      HadError = true;
      return;
    }
  } else if (Id.size() == 1 && Explicit) {
    // Top-level modules can't be explicit.
    Diags.Report(ExplicitLoc, diag::err_mmap_explicit_top_level);
    Explicit = false;
    ExplicitLoc = SourceLocation();
    HadError = true;
  }

  Module *PreviousActiveModule = ActiveModule;
  if (Id.size() > 1) {
    // This module map defines a submodule. Go find the module of which it
    // is a submodule.
    ActiveModule = nullptr;
    const Module *TopLevelModule = nullptr;
    for (unsigned I = 0, N = Id.size() - 1; I != N; ++I) {
      if (Module *Next = Map.lookupModuleQualified(Id[I].first, ActiveModule)) {
        if (I == 0)
          TopLevelModule = Next;
        ActiveModule = Next;
        continue;
      }

      Diags.Report(Id[I].second, diag::err_mmap_missing_parent_module)
          << Id[I].first << (ActiveModule != nullptr)
          << (ActiveModule
                  ? ActiveModule->getTopLevelModule()->getFullModuleName()
                  : "");
      HadError = true;
    }

    if (TopLevelModule &&
        ModuleMapFile != Map.getContainingModuleMapFile(TopLevelModule)) {
      assert(ModuleMapFile != Map.getModuleMapFileForUniquing(TopLevelModule) &&
             "submodule defined in same file as 'module *' that allowed its "
             "top-level module");
      Map.addAdditionalModuleMapFile(TopLevelModule, ModuleMapFile);
    }
  }

  StringRef ModuleName = Id.back().first;
  SourceLocation ModuleNameLoc = Id.back().second;

  // Parse the optional attribute list.
  Attributes Attrs;
  if (parseOptionalAttributes(Attrs))
    return;

  // Parse the opening brace.
  if (!Tok.is(MMToken::LBrace)) {
    Diags.Report(Tok.getLocation(), diag::err_mmap_expected_lbrace)
      << ModuleName;
    HadError = true;
    return;
  }
  SourceLocation LBraceLoc = consumeToken();

  // Determine whether this (sub)module has already been defined.
  Module *ShadowingModule = nullptr;
  if (Module *Existing = Map.lookupModuleQualified(ModuleName, ActiveModule)) {
    // We might see a (re)definition of a module that we already have a
    // definition for in two cases:
    //  - If we loaded one definition from an AST file and we've just found a
    //    corresponding definition in a module map file, or
    bool LoadedFromASTFile = Existing->DefinitionLoc.isInvalid();
    //  - If we're building a (preprocessed) module and we've just loaded the
    //    module map file from which it was created.
    bool ParsedAsMainInput =
        Map.LangOpts.getCompilingModule() == LangOptions::CMK_ModuleMap &&
        Map.LangOpts.CurrentModule == ModuleName &&
        SourceMgr.getDecomposedLoc(ModuleNameLoc).first !=
            SourceMgr.getDecomposedLoc(Existing->DefinitionLoc).first;
    if (!ActiveModule && (LoadedFromASTFile || ParsedAsMainInput)) {
      // Skip the module definition.
      skipUntil(MMToken::RBrace);
      if (Tok.is(MMToken::RBrace))
        consumeToken();
      else {
        Diags.Report(Tok.getLocation(), diag::err_mmap_expected_rbrace);
        Diags.Report(LBraceLoc, diag::note_mmap_lbrace_match);
        HadError = true;
      }
      return;
    }

    if (!Existing->Parent && Map.mayShadowNewModule(Existing)) {
      ShadowingModule = Existing;
    } else {
      // This is not a shawdowed module decl, it is an illegal redefinition.
      Diags.Report(ModuleNameLoc, diag::err_mmap_module_redefinition)
          << ModuleName;
      Diags.Report(Existing->DefinitionLoc, diag::note_mmap_prev_definition);

      // Skip the module definition.
      skipUntil(MMToken::RBrace);
      if (Tok.is(MMToken::RBrace))
        consumeToken();

      HadError = true;
      return;
    }
  }

  // Start defining this module.
  if (ShadowingModule) {
    ActiveModule =
        Map.createShadowedModule(ModuleName, Framework, ShadowingModule);
  } else {
    ActiveModule =
        Map.findOrCreateModule(ModuleName, ActiveModule, Framework, Explicit)
            .first;
  }

  ActiveModule->DefinitionLoc = ModuleNameLoc;
  if (Attrs.IsSystem || IsSystem)
    ActiveModule->IsSystem = true;
  if (Attrs.IsExternC)
    ActiveModule->IsExternC = true;
  if (Attrs.NoUndeclaredIncludes ||
      (!ActiveModule->Parent && ModuleName == "Darwin"))
    ActiveModule->NoUndeclaredIncludes = true;
  ActiveModule->Directory = Directory;

  StringRef MapFileName(ModuleMapFile->getName());
  if (MapFileName.endswith("module.private.modulemap") ||
      MapFileName.endswith("module_private.map")) {
    ActiveModule->ModuleMapIsPrivate = true;
  }

  // Private modules named as FooPrivate, Foo.Private or similar are likely a
  // user error; provide warnings, notes and fixits to direct users to use
  // Foo_Private instead.
  SourceLocation StartLoc =
      SourceMgr.getLocForStartOfFile(SourceMgr.getMainFileID());
  if (Map.HeaderInfo.getHeaderSearchOpts().ImplicitModuleMaps &&
      !Diags.isIgnored(diag::warn_mmap_mismatched_private_submodule,
                       StartLoc) &&
      !Diags.isIgnored(diag::warn_mmap_mismatched_private_module_name,
                       StartLoc) &&
      ActiveModule->ModuleMapIsPrivate)
    diagnosePrivateModules(ExplicitLoc, FrameworkLoc);

  bool Done = false;
  do {
    switch (Tok.Kind) {
    case MMToken::EndOfFile:
    case MMToken::RBrace:
      Done = true;
      break;

    case MMToken::ConfigMacros:
      parseConfigMacros();
      break;

    case MMToken::Conflict:
      parseConflict();
      break;

    case MMToken::ExplicitKeyword:
    case MMToken::ExternKeyword:
    case MMToken::FrameworkKeyword:
    case MMToken::ModuleKeyword:
      parseModuleDecl();
      break;

    case MMToken::ExportKeyword:
      parseExportDecl();
      break;

    case MMToken::ExportAsKeyword:
      parseExportAsDecl();
      break;

    case MMToken::UseKeyword:
      parseUseDecl();
      break;

    case MMToken::RequiresKeyword:
      parseRequiresDecl();
      break;

    case MMToken::TextualKeyword:
      parseHeaderDecl(MMToken::TextualKeyword, consumeToken());
      break;

    case MMToken::UmbrellaKeyword: {
      SourceLocation UmbrellaLoc = consumeToken();
      if (Tok.is(MMToken::HeaderKeyword))
        parseHeaderDecl(MMToken::UmbrellaKeyword, UmbrellaLoc);
      else
        parseUmbrellaDirDecl(UmbrellaLoc);
      break;
    }

    case MMToken::ExcludeKeyword:
      parseHeaderDecl(MMToken::ExcludeKeyword, consumeToken());
      break;

    case MMToken::PrivateKeyword:
      parseHeaderDecl(MMToken::PrivateKeyword, consumeToken());
      break;

    case MMToken::HeaderKeyword:
      parseHeaderDecl(MMToken::HeaderKeyword, consumeToken());
      break;

    case MMToken::LinkKeyword:
      parseLinkDecl();
      break;

    default:
      Diags.Report(Tok.getLocation(), diag::err_mmap_expected_member);
      consumeToken();
      break;
    }
  } while (!Done);

  if (Tok.is(MMToken::RBrace))
    consumeToken();
  else {
    Diags.Report(Tok.getLocation(), diag::err_mmap_expected_rbrace);
    Diags.Report(LBraceLoc, diag::note_mmap_lbrace_match);
    HadError = true;
  }

  // If the active module is a top-level framework, and there are no link
  // libraries, automatically link against the framework.
  if (ActiveModule->IsFramework && !ActiveModule->isSubFramework() &&
      ActiveModule->LinkLibraries.empty()) {
    inferFrameworkLink(ActiveModule, Directory, SourceMgr.getFileManager());
  }

  // If the module meets all requirements but is still unavailable, mark the
  // whole tree as unavailable to prevent it from building.
  if (!ActiveModule->IsAvailable && !ActiveModule->IsUnimportable &&
      ActiveModule->Parent) {
    ActiveModule->getTopLevelModule()->markUnavailable(/*Unimportable=*/false);
    ActiveModule->getTopLevelModule()->MissingHeaders.append(
      ActiveModule->MissingHeaders.begin(), ActiveModule->MissingHeaders.end());
  }

  // We're done parsing this module. Pop back to the previous module.
  ActiveModule = PreviousActiveModule;
}

/// Parse an extern module declaration.
///
///   extern module-declaration:
///     'extern' 'module' module-id string-literal
void ModuleMapParser::parseExternModuleDecl() {
  assert(Tok.is(MMToken::ExternKeyword));
  SourceLocation ExternLoc = consumeToken(); // 'extern' keyword

  // Parse 'module' keyword.
  if (!Tok.is(MMToken::ModuleKeyword)) {
    Diags.Report(Tok.getLocation(), diag::err_mmap_expected_module);
    consumeToken();
    HadError = true;
    return;
  }
  consumeToken(); // 'module' keyword

  // Parse the module name.
  ModuleId Id;
  if (parseModuleId(Id)) {
    HadError = true;
    return;
  }

  // Parse the referenced module map file name.
  if (!Tok.is(MMToken::StringLiteral)) {
    Diags.Report(Tok.getLocation(), diag::err_mmap_expected_mmap_file);
    HadError = true;
    return;
  }
  std::string FileName = std::string(Tok.getString());
  consumeToken(); // filename

  StringRef FileNameRef = FileName;
  SmallString<128> ModuleMapFileName;
  if (llvm::sys::path::is_relative(FileNameRef)) {
    ModuleMapFileName += Directory->getName();
    llvm::sys::path::append(ModuleMapFileName, FileName);
    FileNameRef = ModuleMapFileName;
  }
  if (auto File = SourceMgr.getFileManager().getFile(FileNameRef))
    Map.parseModuleMapFile(
        *File, /*IsSystem=*/false,
        Map.HeaderInfo.getHeaderSearchOpts().ModuleMapFileHomeIsCwd
            ? Directory
            : (*File)->getDir(),
        FileID(), nullptr, ExternLoc);
}

/// Whether to add the requirement \p Feature to the module \p M.
///
/// This preserves backwards compatibility for two hacks in the Darwin system
/// module map files:
///
/// 1. The use of 'requires excluded' to make headers non-modular, which
///    should really be mapped to 'textual' now that we have this feature.  We
///    drop the 'excluded' requirement, and set \p IsRequiresExcludedHack to
///    true.  Later, this bit will be used to map all the headers inside this
///    module to 'textual'.
///
///    This affects Darwin.C.excluded (for assert.h) and Tcl.Private.
///
/// 2. Removes a bogus cplusplus requirement from IOKit.avc.  This requirement
///    was never correct and causes issues now that we check it, so drop it.
static bool shouldAddRequirement(Module *M, StringRef Feature,
                                 bool &IsRequiresExcludedHack) {
  if (Feature == "excluded" &&
      (M->fullModuleNameIs({"Darwin", "C", "excluded"}) ||
       M->fullModuleNameIs({"Tcl", "Private"}))) {
    IsRequiresExcludedHack = true;
    return false;
  } else if (Feature == "cplusplus" && M->fullModuleNameIs({"IOKit", "avc"})) {
    return false;
  }

  return true;
}

/// Parse a requires declaration.
///
///   requires-declaration:
///     'requires' feature-list
///
///   feature-list:
///     feature ',' feature-list
///     feature
///
///   feature:
///     '!'[opt] identifier
void ModuleMapParser::parseRequiresDecl() {
  assert(Tok.is(MMToken::RequiresKeyword));

  // Parse 'requires' keyword.
  consumeToken();

  // Parse the feature-list.
  do {
    bool RequiredState = true;
    if (Tok.is(MMToken::Exclaim)) {
      RequiredState = false;
      consumeToken();
    }

    if (!Tok.is(MMToken::Identifier)) {
      Diags.Report(Tok.getLocation(), diag::err_mmap_expected_feature);
      HadError = true;
      return;
    }

    // Consume the feature name.
    std::string Feature = std::string(Tok.getString());
    consumeToken();

    bool IsRequiresExcludedHack = false;
    bool ShouldAddRequirement =
        shouldAddRequirement(ActiveModule, Feature, IsRequiresExcludedHack);

    if (IsRequiresExcludedHack)
      UsesRequiresExcludedHack.insert(ActiveModule);

    if (ShouldAddRequirement) {
      // Add this feature.
      ActiveModule->addRequirement(Feature, RequiredState, Map.LangOpts,
                                   *Map.Target);
    }

    if (!Tok.is(MMToken::Comma))
      break;

    // Consume the comma.
    consumeToken();
  } while (true);
}

/// Parse a header declaration.
///
///   header-declaration:
///     'textual'[opt] 'header' string-literal
///     'private' 'textual'[opt] 'header' string-literal
///     'exclude' 'header' string-literal
///     'umbrella' 'header' string-literal
///
/// FIXME: Support 'private textual header'.
void ModuleMapParser::parseHeaderDecl(MMToken::TokenKind LeadingToken,
                                      SourceLocation LeadingLoc) {
  // We've already consumed the first token.
  ModuleMap::ModuleHeaderRole Role = ModuleMap::NormalHeader;
  if (LeadingToken == MMToken::PrivateKeyword) {
    Role = ModuleMap::PrivateHeader;
    // 'private' may optionally be followed by 'textual'.
    if (Tok.is(MMToken::TextualKeyword)) {
      LeadingToken = Tok.Kind;
      consumeToken();
    }
  }

  if (LeadingToken == MMToken::TextualKeyword)
    Role = ModuleMap::ModuleHeaderRole(Role | ModuleMap::TextualHeader);

  if (UsesRequiresExcludedHack.count(ActiveModule)) {
    // Mark this header 'textual' (see doc comment for
    // Module::UsesRequiresExcludedHack).
    Role = ModuleMap::ModuleHeaderRole(Role | ModuleMap::TextualHeader);
  }

  if (LeadingToken != MMToken::HeaderKeyword) {
    if (!Tok.is(MMToken::HeaderKeyword)) {
      Diags.Report(Tok.getLocation(), diag::err_mmap_expected_header)
          << (LeadingToken == MMToken::PrivateKeyword ? "private" :
              LeadingToken == MMToken::ExcludeKeyword ? "exclude" :
              LeadingToken == MMToken::TextualKeyword ? "textual" : "umbrella");
      return;
    }
    consumeToken();
  }

  // Parse the header name.
  if (!Tok.is(MMToken::StringLiteral)) {
    Diags.Report(Tok.getLocation(), diag::err_mmap_expected_header)
      << "header";
    HadError = true;
    return;
  }
  Module::UnresolvedHeaderDirective Header;
  Header.FileName = std::string(Tok.getString());
  Header.FileNameLoc = consumeToken();
  Header.IsUmbrella = LeadingToken == MMToken::UmbrellaKeyword;
  Header.Kind =
      (LeadingToken == MMToken::ExcludeKeyword ? Module::HK_Excluded
                                               : Map.headerRoleToKind(Role));

  // Check whether we already have an umbrella.
  if (Header.IsUmbrella && ActiveModule->Umbrella) {
    Diags.Report(Header.FileNameLoc, diag::err_mmap_umbrella_clash)
      << ActiveModule->getFullModuleName();
    HadError = true;
    return;
  }

  // If we were given stat information, parse it so we can skip looking for
  // the file.
  if (Tok.is(MMToken::LBrace)) {
    SourceLocation LBraceLoc = consumeToken();

    while (!Tok.is(MMToken::RBrace) && !Tok.is(MMToken::EndOfFile)) {
      enum Attribute { Size, ModTime, Unknown };
      StringRef Str = Tok.getString();
      SourceLocation Loc = consumeToken();
      switch (llvm::StringSwitch<Attribute>(Str)
                  .Case("size", Size)
                  .Case("mtime", ModTime)
                  .Default(Unknown)) {
      case Size:
        if (Header.Size)
          Diags.Report(Loc, diag::err_mmap_duplicate_header_attribute) << Str;
        if (!Tok.is(MMToken::IntegerLiteral)) {
          Diags.Report(Tok.getLocation(),
                       diag::err_mmap_invalid_header_attribute_value) << Str;
          skipUntil(MMToken::RBrace);
          break;
        }
        Header.Size = Tok.getInteger();
        consumeToken();
        break;

      case ModTime:
        if (Header.ModTime)
          Diags.Report(Loc, diag::err_mmap_duplicate_header_attribute) << Str;
        if (!Tok.is(MMToken::IntegerLiteral)) {
          Diags.Report(Tok.getLocation(),
                       diag::err_mmap_invalid_header_attribute_value) << Str;
          skipUntil(MMToken::RBrace);
          break;
        }
        Header.ModTime = Tok.getInteger();
        consumeToken();
        break;

      case Unknown:
        Diags.Report(Loc, diag::err_mmap_expected_header_attribute);
        skipUntil(MMToken::RBrace);
        break;
      }
    }

    if (Tok.is(MMToken::RBrace))
      consumeToken();
    else {
      Diags.Report(Tok.getLocation(), diag::err_mmap_expected_rbrace);
      Diags.Report(LBraceLoc, diag::note_mmap_lbrace_match);
      HadError = true;
    }
  }

  bool NeedsFramework = false;
  Map.addUnresolvedHeader(ActiveModule, std::move(Header), NeedsFramework);

  if (NeedsFramework && ActiveModule)
    Diags.Report(CurrModuleDeclLoc, diag::note_mmap_add_framework_keyword)
      << ActiveModule->getFullModuleName()
      << FixItHint::CreateReplacement(CurrModuleDeclLoc, "framework module");
}

static int compareModuleHeaders(const Module::Header *A,
                                const Module::Header *B) {
  return A->NameAsWritten.compare(B->NameAsWritten);
}

/// Parse an umbrella directory declaration.
///
///   umbrella-dir-declaration:
///     umbrella string-literal
void ModuleMapParser::parseUmbrellaDirDecl(SourceLocation UmbrellaLoc) {
  // Parse the directory name.
  if (!Tok.is(MMToken::StringLiteral)) {
    Diags.Report(Tok.getLocation(), diag::err_mmap_expected_header)
      << "umbrella";
    HadError = true;
    return;
  }

  std::string DirName = std::string(Tok.getString());
  std::string DirNameAsWritten = DirName;
  SourceLocation DirNameLoc = consumeToken();

  // Check whether we already have an umbrella.
  if (ActiveModule->Umbrella) {
    Diags.Report(DirNameLoc, diag::err_mmap_umbrella_clash)
      << ActiveModule->getFullModuleName();
    HadError = true;
    return;
  }

  // Look for this file.
  Optional<DirectoryEntryRef> Dir;
  if (llvm::sys::path::is_absolute(DirName)) {
    if (auto D = SourceMgr.getFileManager().getOptionalDirectoryRef(DirName))
      Dir = *D;
  } else {
    SmallString<128> PathName;
    PathName = Directory->getName();
    llvm::sys::path::append(PathName, DirName);
    if (auto D = SourceMgr.getFileManager().getOptionalDirectoryRef(PathName))
      Dir = *D;
  }

  if (!Dir) {
    Diags.Report(DirNameLoc, diag::warn_mmap_umbrella_dir_not_found)
      << DirName;
    return;
  }

  if (UsesRequiresExcludedHack.count(ActiveModule)) {
    // Mark this header 'textual' (see doc comment for
    // ModuleMapParser::UsesRequiresExcludedHack). Although iterating over the
    // directory is relatively expensive, in practice this only applies to the
    // uncommonly used Tcl module on Darwin platforms.
    std::error_code EC;
    SmallVector<Module::Header, 6> Headers;
    llvm::vfs::FileSystem &FS =
        SourceMgr.getFileManager().getVirtualFileSystem();
    for (llvm::vfs::recursive_directory_iterator I(FS, Dir->getName(), EC), E;
         I != E && !EC; I.increment(EC)) {
<<<<<<< HEAD
      if (auto FE = SourceMgr.getFileManager().getFile(I->path())) {
        Module::Header Header = {"", std::string(I->path()), *FE};
=======
      if (auto FE = SourceMgr.getFileManager().getOptionalFileRef(I->path())) {
        Module::Header Header = {std::string(I->path()), *FE};
>>>>>>> 32c501dd
        Headers.push_back(std::move(Header));
      }
    }

    // Sort header paths so that the pcm doesn't depend on iteration order.
    llvm::array_pod_sort(Headers.begin(), Headers.end(), compareModuleHeaders);

    for (auto &Header : Headers)
      Map.addHeader(ActiveModule, std::move(Header), ModuleMap::TextualHeader);
    return;
  }

  if (Module *OwningModule = Map.UmbrellaDirs[*Dir]) {
    Diags.Report(UmbrellaLoc, diag::err_mmap_umbrella_clash)
      << OwningModule->getFullModuleName();
    HadError = true;
    return;
  }

  // Record this umbrella directory.
<<<<<<< HEAD
  Map.setUmbrellaDir(ActiveModule, Dir, DirNameAsWritten, DirName);
=======
  Map.setUmbrellaDir(ActiveModule, *Dir, DirName);
>>>>>>> 32c501dd
}

/// Parse a module export declaration.
///
///   export-declaration:
///     'export' wildcard-module-id
///
///   wildcard-module-id:
///     identifier
///     '*'
///     identifier '.' wildcard-module-id
void ModuleMapParser::parseExportDecl() {
  assert(Tok.is(MMToken::ExportKeyword));
  SourceLocation ExportLoc = consumeToken();

  // Parse the module-id with an optional wildcard at the end.
  ModuleId ParsedModuleId;
  bool Wildcard = false;
  do {
    // FIXME: Support string-literal module names here.
    if (Tok.is(MMToken::Identifier)) {
      ParsedModuleId.push_back(
          std::make_pair(std::string(Tok.getString()), Tok.getLocation()));
      consumeToken();

      if (Tok.is(MMToken::Period)) {
        consumeToken();
        continue;
      }

      break;
    }

    if(Tok.is(MMToken::Star)) {
      Wildcard = true;
      consumeToken();
      break;
    }

    Diags.Report(Tok.getLocation(), diag::err_mmap_module_id);
    HadError = true;
    return;
  } while (true);

  Module::UnresolvedExportDecl Unresolved = {
    ExportLoc, ParsedModuleId, Wildcard
  };
  ActiveModule->UnresolvedExports.push_back(Unresolved);
}

/// Parse a module export_as declaration.
///
///   export-as-declaration:
///     'export_as' identifier
void ModuleMapParser::parseExportAsDecl() {
  assert(Tok.is(MMToken::ExportAsKeyword));
  consumeToken();

  if (!Tok.is(MMToken::Identifier)) {
    Diags.Report(Tok.getLocation(), diag::err_mmap_module_id);
    HadError = true;
    return;
  }

  if (ActiveModule->Parent) {
    Diags.Report(Tok.getLocation(), diag::err_mmap_submodule_export_as);
    consumeToken();
    return;
  }

  if (!ActiveModule->ExportAsModule.empty()) {
    if (ActiveModule->ExportAsModule == Tok.getString()) {
      Diags.Report(Tok.getLocation(), diag::warn_mmap_redundant_export_as)
        << ActiveModule->Name << Tok.getString();
    } else {
      Diags.Report(Tok.getLocation(), diag::err_mmap_conflicting_export_as)
        << ActiveModule->Name << ActiveModule->ExportAsModule
        << Tok.getString();
    }
  }

  ActiveModule->ExportAsModule = std::string(Tok.getString());
  Map.addLinkAsDependency(ActiveModule);

  consumeToken();
}

/// Parse a module use declaration.
///
///   use-declaration:
///     'use' wildcard-module-id
void ModuleMapParser::parseUseDecl() {
  assert(Tok.is(MMToken::UseKeyword));
  auto KWLoc = consumeToken();
  // Parse the module-id.
  ModuleId ParsedModuleId;
  parseModuleId(ParsedModuleId);

  if (ActiveModule->Parent)
    Diags.Report(KWLoc, diag::err_mmap_use_decl_submodule);
  else
    ActiveModule->UnresolvedDirectUses.push_back(ParsedModuleId);
}

/// Parse a link declaration.
///
///   module-declaration:
///     'link' 'framework'[opt] string-literal
void ModuleMapParser::parseLinkDecl() {
  assert(Tok.is(MMToken::LinkKeyword));
  SourceLocation LinkLoc = consumeToken();

  // Parse the optional 'framework' keyword.
  bool IsFramework = false;
  if (Tok.is(MMToken::FrameworkKeyword)) {
    consumeToken();
    IsFramework = true;
  }

  // Parse the library name
  if (!Tok.is(MMToken::StringLiteral)) {
    Diags.Report(Tok.getLocation(), diag::err_mmap_expected_library_name)
      << IsFramework << SourceRange(LinkLoc);
    HadError = true;
    return;
  }

  std::string LibraryName = std::string(Tok.getString());
  consumeToken();
  ActiveModule->LinkLibraries.push_back(Module::LinkLibrary(LibraryName,
                                                            IsFramework));
}

/// Parse a configuration macro declaration.
///
///   module-declaration:
///     'config_macros' attributes[opt] config-macro-list?
///
///   config-macro-list:
///     identifier (',' identifier)?
void ModuleMapParser::parseConfigMacros() {
  assert(Tok.is(MMToken::ConfigMacros));
  SourceLocation ConfigMacrosLoc = consumeToken();

  // Only top-level modules can have configuration macros.
  if (ActiveModule->Parent) {
    Diags.Report(ConfigMacrosLoc, diag::err_mmap_config_macro_submodule);
  }

  // Parse the optional attributes.
  Attributes Attrs;
  if (parseOptionalAttributes(Attrs))
    return;

  if (Attrs.IsExhaustive && !ActiveModule->Parent) {
    ActiveModule->ConfigMacrosExhaustive = true;
  }

  // If we don't have an identifier, we're done.
  // FIXME: Support macros with the same name as a keyword here.
  if (!Tok.is(MMToken::Identifier))
    return;

  // Consume the first identifier.
  if (!ActiveModule->Parent) {
    ActiveModule->ConfigMacros.push_back(Tok.getString().str());
  }
  consumeToken();

  do {
    // If there's a comma, consume it.
    if (!Tok.is(MMToken::Comma))
      break;
    consumeToken();

    // We expect to see a macro name here.
    // FIXME: Support macros with the same name as a keyword here.
    if (!Tok.is(MMToken::Identifier)) {
      Diags.Report(Tok.getLocation(), diag::err_mmap_expected_config_macro);
      break;
    }

    // Consume the macro name.
    if (!ActiveModule->Parent) {
      ActiveModule->ConfigMacros.push_back(Tok.getString().str());
    }
    consumeToken();
  } while (true);
}

/// Format a module-id into a string.
static std::string formatModuleId(const ModuleId &Id) {
  std::string result;
  {
    llvm::raw_string_ostream OS(result);

    for (unsigned I = 0, N = Id.size(); I != N; ++I) {
      if (I)
        OS << ".";
      OS << Id[I].first;
    }
  }

  return result;
}

/// Parse a conflict declaration.
///
///   module-declaration:
///     'conflict' module-id ',' string-literal
void ModuleMapParser::parseConflict() {
  assert(Tok.is(MMToken::Conflict));
  SourceLocation ConflictLoc = consumeToken();
  Module::UnresolvedConflict Conflict;

  // Parse the module-id.
  if (parseModuleId(Conflict.Id))
    return;

  // Parse the ','.
  if (!Tok.is(MMToken::Comma)) {
    Diags.Report(Tok.getLocation(), diag::err_mmap_expected_conflicts_comma)
      << SourceRange(ConflictLoc);
    return;
  }
  consumeToken();

  // Parse the message.
  if (!Tok.is(MMToken::StringLiteral)) {
    Diags.Report(Tok.getLocation(), diag::err_mmap_expected_conflicts_message)
      << formatModuleId(Conflict.Id);
    return;
  }
  Conflict.Message = Tok.getString().str();
  consumeToken();

  // Add this unresolved conflict.
  ActiveModule->UnresolvedConflicts.push_back(Conflict);
}

/// Parse an inferred module declaration (wildcard modules).
///
///   module-declaration:
///     'explicit'[opt] 'framework'[opt] 'module' * attributes[opt]
///       { inferred-module-member* }
///
///   inferred-module-member:
///     'export' '*'
///     'exclude' identifier
void ModuleMapParser::parseInferredModuleDecl(bool Framework, bool Explicit) {
  assert(Tok.is(MMToken::Star));
  SourceLocation StarLoc = consumeToken();
  bool Failed = false;

  // Inferred modules must be submodules.
  if (!ActiveModule && !Framework) {
    Diags.Report(StarLoc, diag::err_mmap_top_level_inferred_submodule);
    Failed = true;
  }

  if (ActiveModule) {
    // Inferred modules must have umbrella directories.
    if (!Failed && ActiveModule->IsAvailable &&
        !ActiveModule->getUmbrellaDir()) {
      Diags.Report(StarLoc, diag::err_mmap_inferred_no_umbrella);
      Failed = true;
    }

    // Check for redefinition of an inferred module.
    if (!Failed && ActiveModule->InferSubmodules) {
      Diags.Report(StarLoc, diag::err_mmap_inferred_redef);
      if (ActiveModule->InferredSubmoduleLoc.isValid())
        Diags.Report(ActiveModule->InferredSubmoduleLoc,
                     diag::note_mmap_prev_definition);
      Failed = true;
    }

    // Check for the 'framework' keyword, which is not permitted here.
    if (Framework) {
      Diags.Report(StarLoc, diag::err_mmap_inferred_framework_submodule);
      Framework = false;
    }
  } else if (Explicit) {
    Diags.Report(StarLoc, diag::err_mmap_explicit_inferred_framework);
    Explicit = false;
  }

  // If there were any problems with this inferred submodule, skip its body.
  if (Failed) {
    if (Tok.is(MMToken::LBrace)) {
      consumeToken();
      skipUntil(MMToken::RBrace);
      if (Tok.is(MMToken::RBrace))
        consumeToken();
    }
    HadError = true;
    return;
  }

  // Parse optional attributes.
  Attributes Attrs;
  if (parseOptionalAttributes(Attrs))
    return;

  if (ActiveModule) {
    // Note that we have an inferred submodule.
    ActiveModule->InferSubmodules = true;
    ActiveModule->InferredSubmoduleLoc = StarLoc;
    ActiveModule->InferExplicitSubmodules = Explicit;
  } else {
    // We'll be inferring framework modules for this directory.
    Map.InferredDirectories[Directory].InferModules = true;
    Map.InferredDirectories[Directory].Attrs = Attrs;
    Map.InferredDirectories[Directory].ModuleMapFile = ModuleMapFile;
    // FIXME: Handle the 'framework' keyword.
  }

  // Parse the opening brace.
  if (!Tok.is(MMToken::LBrace)) {
    Diags.Report(Tok.getLocation(), diag::err_mmap_expected_lbrace_wildcard);
    HadError = true;
    return;
  }
  SourceLocation LBraceLoc = consumeToken();

  // Parse the body of the inferred submodule.
  bool Done = false;
  do {
    switch (Tok.Kind) {
    case MMToken::EndOfFile:
    case MMToken::RBrace:
      Done = true;
      break;

    case MMToken::ExcludeKeyword:
      if (ActiveModule) {
        Diags.Report(Tok.getLocation(), diag::err_mmap_expected_inferred_member)
          << (ActiveModule != nullptr);
        consumeToken();
        break;
      }

      consumeToken();
      // FIXME: Support string-literal module names here.
      if (!Tok.is(MMToken::Identifier)) {
        Diags.Report(Tok.getLocation(), diag::err_mmap_missing_exclude_name);
        break;
      }

      Map.InferredDirectories[Directory].ExcludedModules.push_back(
          std::string(Tok.getString()));
      consumeToken();
      break;

    case MMToken::ExportKeyword:
      if (!ActiveModule) {
        Diags.Report(Tok.getLocation(), diag::err_mmap_expected_inferred_member)
          << (ActiveModule != nullptr);
        consumeToken();
        break;
      }

      consumeToken();
      if (Tok.is(MMToken::Star))
        ActiveModule->InferExportWildcard = true;
      else
        Diags.Report(Tok.getLocation(),
                     diag::err_mmap_expected_export_wildcard);
      consumeToken();
      break;

    case MMToken::ExplicitKeyword:
    case MMToken::ModuleKeyword:
    case MMToken::HeaderKeyword:
    case MMToken::PrivateKeyword:
    case MMToken::UmbrellaKeyword:
    default:
      Diags.Report(Tok.getLocation(), diag::err_mmap_expected_inferred_member)
          << (ActiveModule != nullptr);
      consumeToken();
      break;
    }
  } while (!Done);

  if (Tok.is(MMToken::RBrace))
    consumeToken();
  else {
    Diags.Report(Tok.getLocation(), diag::err_mmap_expected_rbrace);
    Diags.Report(LBraceLoc, diag::note_mmap_lbrace_match);
    HadError = true;
  }
}

/// Parse optional attributes.
///
///   attributes:
///     attribute attributes
///     attribute
///
///   attribute:
///     [ identifier ]
///
/// \param Attrs Will be filled in with the parsed attributes.
///
/// \returns true if an error occurred, false otherwise.
bool ModuleMapParser::parseOptionalAttributes(Attributes &Attrs) {
  bool HadError = false;

  while (Tok.is(MMToken::LSquare)) {
    // Consume the '['.
    SourceLocation LSquareLoc = consumeToken();

    // Check whether we have an attribute name here.
    if (!Tok.is(MMToken::Identifier)) {
      Diags.Report(Tok.getLocation(), diag::err_mmap_expected_attribute);
      skipUntil(MMToken::RSquare);
      if (Tok.is(MMToken::RSquare))
        consumeToken();
      HadError = true;
    }

    // Decode the attribute name.
    AttributeKind Attribute
      = llvm::StringSwitch<AttributeKind>(Tok.getString())
          .Case("exhaustive", AT_exhaustive)
          .Case("extern_c", AT_extern_c)
          .Case("no_undeclared_includes", AT_no_undeclared_includes)
          .Case("system", AT_system)
          .Case("swift_infer_import_as_member", AT_swift_infer_import_as_member)
          .Default(AT_unknown);
    switch (Attribute) {
    case AT_unknown:
      Diags.Report(Tok.getLocation(), diag::warn_mmap_unknown_attribute)
        << Tok.getString();
      break;

    case AT_system:
      Attrs.IsSystem = true;
      break;

    case AT_extern_c:
      Attrs.IsExternC = true;
      break;

    case AT_swift_infer_import_as_member:
      Attrs.IsSwiftInferImportAsMember = true;
      break;

    case AT_exhaustive:
      Attrs.IsExhaustive = true;
      break;

    case AT_no_undeclared_includes:
      Attrs.NoUndeclaredIncludes = true;
      break;
    }
    consumeToken();

    // Consume the ']'.
    if (!Tok.is(MMToken::RSquare)) {
      Diags.Report(Tok.getLocation(), diag::err_mmap_expected_rsquare);
      Diags.Report(LSquareLoc, diag::note_mmap_lsquare_match);
      skipUntil(MMToken::RSquare);
      HadError = true;
    }

    if (Tok.is(MMToken::RSquare))
      consumeToken();
  }

  return HadError;
}

/// Parse a module map file.
///
///   module-map-file:
///     module-declaration*
bool ModuleMapParser::parseModuleMapFile() {
  do {
    switch (Tok.Kind) {
    case MMToken::EndOfFile:
      return HadError;

    case MMToken::ExplicitKeyword:
    case MMToken::ExternKeyword:
    case MMToken::ModuleKeyword:
    case MMToken::FrameworkKeyword:
      parseModuleDecl();
      break;

    case MMToken::Comma:
    case MMToken::ConfigMacros:
    case MMToken::Conflict:
    case MMToken::Exclaim:
    case MMToken::ExcludeKeyword:
    case MMToken::ExportKeyword:
    case MMToken::ExportAsKeyword:
    case MMToken::HeaderKeyword:
    case MMToken::Identifier:
    case MMToken::LBrace:
    case MMToken::LinkKeyword:
    case MMToken::LSquare:
    case MMToken::Period:
    case MMToken::PrivateKeyword:
    case MMToken::RBrace:
    case MMToken::RSquare:
    case MMToken::RequiresKeyword:
    case MMToken::Star:
    case MMToken::StringLiteral:
    case MMToken::IntegerLiteral:
    case MMToken::TextualKeyword:
    case MMToken::UmbrellaKeyword:
    case MMToken::UseKeyword:
      Diags.Report(Tok.getLocation(), diag::err_mmap_expected_module);
      HadError = true;
      consumeToken();
      break;
    }
  } while (true);
}

bool ModuleMap::parseModuleMapFile(const FileEntry *File, bool IsSystem,
                                   const DirectoryEntry *Dir, FileID ID,
                                   unsigned *Offset,
                                   SourceLocation ExternModuleLoc) {
  assert(Target && "Missing target information");
  llvm::DenseMap<const FileEntry *, bool>::iterator Known
    = ParsedModuleMap.find(File);
  if (Known != ParsedModuleMap.end())
    return Known->second;

  // If the module map file wasn't already entered, do so now.
  if (ID.isInvalid()) {
    auto FileCharacter =
        IsSystem ? SrcMgr::C_System_ModuleMap : SrcMgr::C_User_ModuleMap;
    ID = SourceMgr.createFileID(File, ExternModuleLoc, FileCharacter);
  }

  assert(Target && "Missing target information");
  llvm::Optional<llvm::MemoryBufferRef> Buffer = SourceMgr.getBufferOrNone(ID);
  if (!Buffer)
    return ParsedModuleMap[File] = true;
  assert((!Offset || *Offset <= Buffer->getBufferSize()) &&
         "invalid buffer offset");

  // Parse this module map file.
  Lexer L(SourceMgr.getLocForStartOfFile(ID), MMapLangOpts,
          Buffer->getBufferStart(),
          Buffer->getBufferStart() + (Offset ? *Offset : 0),
          Buffer->getBufferEnd());
  SourceLocation Start = L.getSourceLocation();
  ModuleMapParser Parser(L, SourceMgr, Target, Diags, *this, File, Dir,
                         IsSystem);
  bool Result = Parser.parseModuleMapFile();
  ParsedModuleMap[File] = Result;

  if (Offset) {
    auto Loc = SourceMgr.getDecomposedLoc(Parser.getLocation());
    assert(Loc.first == ID && "stopped in a different file?");
    *Offset = Loc.second;
  }

  // Notify callbacks that we parsed it.
  for (const auto &Cb : Callbacks)
    Cb->moduleMapFileRead(Start, *File, IsSystem);

  return Result;
}<|MERGE_RESOLUTION|>--- conflicted
+++ resolved
@@ -1133,40 +1133,25 @@
   return Result;
 }
 
-<<<<<<< HEAD
-void ModuleMap::setUmbrellaHeader(Module *Mod, const FileEntry *UmbrellaHeader,
+void ModuleMap::setUmbrellaHeader(Module *Mod, FileEntryRef UmbrellaHeader,
                                   Twine NameAsWritten,
                                   Twine PathRelativeToRootModuleDirectory) {
-=======
-void ModuleMap::setUmbrellaHeader(Module *Mod, FileEntryRef UmbrellaHeader,
-                                  Twine NameAsWritten) {
->>>>>>> 32c501dd
   Headers[UmbrellaHeader].push_back(KnownHeader(Mod, NormalHeader));
   Mod->Umbrella = &UmbrellaHeader.getMapEntry();
   Mod->UmbrellaAsWritten = NameAsWritten.str();
-<<<<<<< HEAD
   Mod->UmbrellaRelativeToRootModuleDirectory =
       PathRelativeToRootModuleDirectory.str();
-  UmbrellaDirs[UmbrellaHeader->getDir()] = Mod;
-=======
   UmbrellaDirs[UmbrellaHeader.getDir()] = Mod;
->>>>>>> 32c501dd
 
   // Notify callbacks that we just added a new header.
   for (const auto &Cb : Callbacks)
     Cb->moduleMapAddUmbrellaHeader(&SourceMgr.getFileManager(), UmbrellaHeader);
 }
 
-<<<<<<< HEAD
-void ModuleMap::setUmbrellaDir(Module *Mod, const DirectoryEntry *UmbrellaDir,
+void ModuleMap::setUmbrellaDir(Module *Mod, DirectoryEntryRef UmbrellaDir,
                                Twine NameAsWritten,
                                Twine PathRelativeToRootModuleDirectory) {
-  Mod->Umbrella = UmbrellaDir;
-=======
-void ModuleMap::setUmbrellaDir(Module *Mod, DirectoryEntryRef UmbrellaDir,
-                               Twine NameAsWritten) {
   Mod->Umbrella = &UmbrellaDir.getMapEntry();
->>>>>>> 32c501dd
   Mod->UmbrellaAsWritten = NameAsWritten.str();
   Mod->UmbrellaRelativeToRootModuleDirectory =
       PathRelativeToRootModuleDirectory.str();
@@ -2482,13 +2467,8 @@
         SourceMgr.getFileManager().getVirtualFileSystem();
     for (llvm::vfs::recursive_directory_iterator I(FS, Dir->getName(), EC), E;
          I != E && !EC; I.increment(EC)) {
-<<<<<<< HEAD
-      if (auto FE = SourceMgr.getFileManager().getFile(I->path())) {
+      if (auto FE = SourceMgr.getFileManager().getOptionalFileRef(I->path())) {
         Module::Header Header = {"", std::string(I->path()), *FE};
-=======
-      if (auto FE = SourceMgr.getFileManager().getOptionalFileRef(I->path())) {
-        Module::Header Header = {std::string(I->path()), *FE};
->>>>>>> 32c501dd
         Headers.push_back(std::move(Header));
       }
     }
@@ -2509,11 +2489,7 @@
   }
 
   // Record this umbrella directory.
-<<<<<<< HEAD
-  Map.setUmbrellaDir(ActiveModule, Dir, DirNameAsWritten, DirName);
-=======
-  Map.setUmbrellaDir(ActiveModule, *Dir, DirName);
->>>>>>> 32c501dd
+  Map.setUmbrellaDir(ActiveModule, *Dir, DirNameAsWritten, DirName);
 }
 
 /// Parse a module export declaration.
