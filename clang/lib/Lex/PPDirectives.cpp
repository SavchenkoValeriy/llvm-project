//===--- PPDirectives.cpp - Directive Handling for Preprocessor -----------===//
//
//                     The LLVM Compiler Infrastructure
//
// This file is distributed under the University of Illinois Open Source
// License. See LICENSE.TXT for details.
//
//===----------------------------------------------------------------------===//
///
/// \file
/// \brief Implements # directive processing for the Preprocessor.
///
//===----------------------------------------------------------------------===//

#include "clang/Lex/Preprocessor.h"
#include "clang/Basic/FileManager.h"
#include "clang/Basic/SourceManager.h"
#include "clang/Lex/CodeCompletionHandler.h"
#include "clang/Lex/HeaderSearch.h"
#include "clang/Lex/HeaderSearchOptions.h"
#include "clang/Lex/LexDiagnostic.h"
#include "clang/Lex/LiteralSupport.h"
#include "clang/Lex/MacroInfo.h"
#include "clang/Lex/ModuleLoader.h"
#include "clang/Lex/Pragma.h"
#include "llvm/ADT/APInt.h"
#include "llvm/Support/ErrorHandling.h"
#include "llvm/Support/Path.h"
#include "llvm/Support/SaveAndRestore.h"

using namespace clang;

//===----------------------------------------------------------------------===//
// Utility Methods for Preprocessor Directive Handling.
//===----------------------------------------------------------------------===//

MacroInfo *Preprocessor::AllocateMacroInfo() {
  MacroInfoChain *MIChain = BP.Allocate<MacroInfoChain>();
  MIChain->Next = MIChainHead;
  MIChainHead = MIChain;
  return &MIChain->MI;
}

MacroInfo *Preprocessor::AllocateMacroInfo(SourceLocation L) {
  MacroInfo *MI = AllocateMacroInfo();
  new (MI) MacroInfo(L);
  return MI;
}

MacroInfo *Preprocessor::AllocateDeserializedMacroInfo(SourceLocation L,
                                                       unsigned SubModuleID) {
  static_assert(llvm::AlignOf<MacroInfo>::Alignment >= sizeof(SubModuleID),
                "alignment for MacroInfo is less than the ID");
  DeserializedMacroInfoChain *MIChain =
      BP.Allocate<DeserializedMacroInfoChain>();
  MIChain->Next = DeserialMIChainHead;
  DeserialMIChainHead = MIChain;

  MacroInfo *MI = &MIChain->MI;
  new (MI) MacroInfo(L);
  MI->FromASTFile = true;
  MI->setOwningModuleID(SubModuleID);
  return MI;
}

DefMacroDirective *Preprocessor::AllocateDefMacroDirective(MacroInfo *MI,
                                                           SourceLocation Loc) {
  return new (BP) DefMacroDirective(MI, Loc);
}

UndefMacroDirective *
Preprocessor::AllocateUndefMacroDirective(SourceLocation UndefLoc) {
  return new (BP) UndefMacroDirective(UndefLoc);
}

VisibilityMacroDirective *
Preprocessor::AllocateVisibilityMacroDirective(SourceLocation Loc,
                                               bool isPublic) {
  return new (BP) VisibilityMacroDirective(Loc, isPublic);
}

/// \brief Read and discard all tokens remaining on the current line until
/// the tok::eod token is found.
void Preprocessor::DiscardUntilEndOfDirective() {
  Token Tmp;
  do {
    LexUnexpandedToken(Tmp);
    assert(Tmp.isNot(tok::eof) && "EOF seen while discarding directive tokens");
  } while (Tmp.isNot(tok::eod));
}

/// \brief Enumerates possible cases of #define/#undef a reserved identifier.
enum MacroDiag {
  MD_NoWarn,        //> Not a reserved identifier
  MD_KeywordDef,    //> Macro hides keyword, enabled by default
  MD_ReservedMacro  //> #define of #undef reserved id, disabled by default
};

/// \brief Checks if the specified identifier is reserved in the specified
/// language.
/// This function does not check if the identifier is a keyword.
static bool isReservedId(StringRef Text, const LangOptions &Lang) {
  // C++ [macro.names], C11 7.1.3:
  // All identifiers that begin with an underscore and either an uppercase
  // letter or another underscore are always reserved for any use.
  if (Text.size() >= 2 && Text[0] == '_' &&
      (isUppercase(Text[1]) || Text[1] == '_'))
      return true;
  // C++ [global.names]
  // Each name that contains a double underscore ... is reserved to the
  // implementation for any use.
  if (Lang.CPlusPlus) {
    if (Text.find("__") != StringRef::npos)
      return true;
  }
  return false;
}

static MacroDiag shouldWarnOnMacroDef(Preprocessor &PP, IdentifierInfo *II) {
  const LangOptions &Lang = PP.getLangOpts();
  StringRef Text = II->getName();
  if (isReservedId(Text, Lang))
    return MD_ReservedMacro;
  if (II->isKeyword(Lang))
    return MD_KeywordDef;
  if (Lang.CPlusPlus11 && (Text.equals("override") || Text.equals("final")))
    return MD_KeywordDef;
  return MD_NoWarn;
}

static MacroDiag shouldWarnOnMacroUndef(Preprocessor &PP, IdentifierInfo *II) {
  const LangOptions &Lang = PP.getLangOpts();
  StringRef Text = II->getName();
  // Do not warn on keyword undef.  It is generally harmless and widely used.
  if (isReservedId(Text, Lang))
    return MD_ReservedMacro;
  return MD_NoWarn;
}

<<<<<<< HEAD
=======
// Return true if we want to issue a diagnostic by default if we
// encounter this name in a #include with the wrong case. For now,
// this includes the standard C and C++ headers, Posix headers,
// and Boost headers. Improper case for these #includes is a
// potential portability issue.
static bool warnByDefaultOnWrongCase(StringRef Include) {
  // If the first component of the path is "boost", treat this like a standard header
  // for the purposes of diagnostics.
  if (::llvm::sys::path::begin(Include)->equals_lower("boost"))
    return true;

  // "condition_variable" is the longest standard header name at 18 characters.
  // If the include file name is longer than that, it can't be a standard header.
  static const size_t MaxStdHeaderNameLen = 18u;
  if (Include.size() > MaxStdHeaderNameLen)
    return false;

  // Lowercase and normalize the search string.
  SmallString<32> LowerInclude{Include};
  for (char &Ch : LowerInclude) {
    // In the ASCII range?
    if (Ch < 0 || Ch > 0x7f)
      return false; // Can't be a standard header
    // ASCII lowercase:
    if (Ch >= 'A' && Ch <= 'Z')
      Ch += 'a' - 'A';
    // Normalize path separators for comparison purposes.
    else if (::llvm::sys::path::is_separator(Ch))
      Ch = '/';
  }

  // The standard C/C++ and Posix headers
  return llvm::StringSwitch<bool>(LowerInclude)
    // C library headers
    .Cases("assert.h", "complex.h", "ctype.h", "errno.h", "fenv.h", true)
    .Cases("float.h", "inttypes.h", "iso646.h", "limits.h", "locale.h", true)
    .Cases("math.h", "setjmp.h", "signal.h", "stdalign.h", "stdarg.h", true)
    .Cases("stdatomic.h", "stdbool.h", "stddef.h", "stdint.h", "stdio.h", true)
    .Cases("stdlib.h", "stdnoreturn.h", "string.h", "tgmath.h", "threads.h", true)
    .Cases("time.h", "uchar.h", "wchar.h", "wctype.h", true)

    // C++ headers for C library facilities
    .Cases("cassert", "ccomplex", "cctype", "cerrno", "cfenv", true)
    .Cases("cfloat", "cinttypes", "ciso646", "climits", "clocale", true)
    .Cases("cmath", "csetjmp", "csignal", "cstdalign", "cstdarg", true)
    .Cases("cstdbool", "cstddef", "cstdint", "cstdio", "cstdlib", true)
    .Cases("cstring", "ctgmath", "ctime", "cuchar", "cwchar", true)
    .Case("cwctype", true)

    // C++ library headers
    .Cases("algorithm", "fstream", "list", "regex", "thread", true)
    .Cases("array", "functional", "locale", "scoped_allocator", "tuple", true)
    .Cases("atomic", "future", "map", "set", "type_traits", true)
    .Cases("bitset", "initializer_list", "memory", "shared_mutex", "typeindex", true)
    .Cases("chrono", "iomanip", "mutex", "sstream", "typeinfo", true)
    .Cases("codecvt", "ios", "new", "stack", "unordered_map", true)
    .Cases("complex", "iosfwd", "numeric", "stdexcept", "unordered_set", true)
    .Cases("condition_variable", "iostream", "ostream", "streambuf", "utility", true)
    .Cases("deque", "istream", "queue", "string", "valarray", true)
    .Cases("exception", "iterator", "random", "strstream", "vector", true)
    .Cases("forward_list", "limits", "ratio", "system_error", true)

    // POSIX headers (which aren't also C headers)
    .Cases("aio.h", "arpa/inet.h", "cpio.h", "dirent.h", "dlfcn.h", true)
    .Cases("fcntl.h", "fmtmsg.h", "fnmatch.h", "ftw.h", "glob.h", true)
    .Cases("grp.h", "iconv.h", "langinfo.h", "libgen.h", "monetary.h", true)
    .Cases("mqueue.h", "ndbm.h", "net/if.h", "netdb.h", "netinet/in.h", true)
    .Cases("netinet/tcp.h", "nl_types.h", "poll.h", "pthread.h", "pwd.h", true)
    .Cases("regex.h", "sched.h", "search.h", "semaphore.h", "spawn.h", true)
    .Cases("strings.h", "stropts.h", "sys/ipc.h", "sys/mman.h", "sys/msg.h", true)
    .Cases("sys/resource.h", "sys/select.h",  "sys/sem.h", "sys/shm.h", "sys/socket.h", true)
    .Cases("sys/stat.h", "sys/statvfs.h", "sys/time.h", "sys/times.h", "sys/types.h", true)
    .Cases("sys/uio.h", "sys/un.h", "sys/utsname.h", "sys/wait.h", "syslog.h", true)
    .Cases("tar.h", "termios.h", "trace.h", "ulimit.h", true)
    .Cases("unistd.h", "utime.h", "utmpx.h", "wordexp.h", true)
    .Default(false);
}

>>>>>>> 32b2d6b1
bool Preprocessor::CheckMacroName(Token &MacroNameTok, MacroUse isDefineUndef,
                                  bool *ShadowFlag) {
  // Missing macro name?
  if (MacroNameTok.is(tok::eod))
    return Diag(MacroNameTok, diag::err_pp_missing_macro_name);

  IdentifierInfo *II = MacroNameTok.getIdentifierInfo();
  if (!II) {
    bool Invalid = false;
    std::string Spelling = getSpelling(MacroNameTok, &Invalid);
    if (Invalid)
      return Diag(MacroNameTok, diag::err_pp_macro_not_identifier);
    II = getIdentifierInfo(Spelling);

    if (!II->isCPlusPlusOperatorKeyword())
      return Diag(MacroNameTok, diag::err_pp_macro_not_identifier);

    // C++ 2.5p2: Alternative tokens behave the same as its primary token
    // except for their spellings.
    Diag(MacroNameTok, getLangOpts().MicrosoftExt
                           ? diag::ext_pp_operator_used_as_macro_name
                           : diag::err_pp_operator_used_as_macro_name)
        << II << MacroNameTok.getKind();

    // Allow #defining |and| and friends for Microsoft compatibility or
    // recovery when legacy C headers are included in C++.
    MacroNameTok.setIdentifierInfo(II);
  }

  if ((isDefineUndef != MU_Other) && II->getPPKeywordID() == tok::pp_defined) {
    // Error if defining "defined": C99 6.10.8/4, C++ [cpp.predefined]p4.
    return Diag(MacroNameTok, diag::err_defined_macro_name);
  }

  if (isDefineUndef == MU_Undef) {
    auto *MI = getMacroInfo(II);
    if (MI && MI->isBuiltinMacro()) {
      // Warn if undefining "__LINE__" and other builtins, per C99 6.10.8/4
      // and C++ [cpp.predefined]p4], but allow it as an extension.
      Diag(MacroNameTok, diag::ext_pp_undef_builtin_macro);
    }
  }

  // If defining/undefining reserved identifier or a keyword, we need to issue
  // a warning.
  SourceLocation MacroNameLoc = MacroNameTok.getLocation();
  if (ShadowFlag)
    *ShadowFlag = false;
  if (!SourceMgr.isInSystemHeader(MacroNameLoc) &&
      (strcmp(SourceMgr.getBufferName(MacroNameLoc), "<built-in>") != 0)) {
    MacroDiag D = MD_NoWarn;
    if (isDefineUndef == MU_Define) {
      D = shouldWarnOnMacroDef(*this, II);
    }
    else if (isDefineUndef == MU_Undef)
      D = shouldWarnOnMacroUndef(*this, II);
    if (D == MD_KeywordDef) {
      // We do not want to warn on some patterns widely used in configuration
      // scripts.  This requires analyzing next tokens, so do not issue warnings
      // now, only inform caller.
      if (ShadowFlag)
        *ShadowFlag = true;
    }
    if (D == MD_ReservedMacro)
      Diag(MacroNameTok, diag::warn_pp_macro_is_reserved_id);
  }

  // Okay, we got a good identifier.
  return false;
}

/// \brief Lex and validate a macro name, which occurs after a
/// \#define or \#undef.
///
/// This sets the token kind to eod and discards the rest of the macro line if
/// the macro name is invalid.
///
/// \param MacroNameTok Token that is expected to be a macro name.
/// \param isDefineUndef Context in which macro is used.
/// \param ShadowFlag Points to a flag that is set if macro shadows a keyword.
void Preprocessor::ReadMacroName(Token &MacroNameTok, MacroUse isDefineUndef,
                                 bool *ShadowFlag) {
  // Read the token, don't allow macro expansion on it.
  LexUnexpandedToken(MacroNameTok);

  if (MacroNameTok.is(tok::code_completion)) {
    if (CodeComplete)
      CodeComplete->CodeCompleteMacroName(isDefineUndef == MU_Define);
    setCodeCompletionReached();
    LexUnexpandedToken(MacroNameTok);
  }

  if (!CheckMacroName(MacroNameTok, isDefineUndef, ShadowFlag))
    return;

  // Invalid macro name, read and discard the rest of the line and set the
  // token kind to tok::eod if necessary.
  if (MacroNameTok.isNot(tok::eod)) {
    MacroNameTok.setKind(tok::eod);
    DiscardUntilEndOfDirective();
  }
}

/// \brief Ensure that the next token is a tok::eod token.
///
/// If not, emit a diagnostic and consume up until the eod.  If EnableMacros is
/// true, then we consider macros that expand to zero tokens as being ok.
void Preprocessor::CheckEndOfDirective(const char *DirType, bool EnableMacros) {
  Token Tmp;
  // Lex unexpanded tokens for most directives: macros might expand to zero
  // tokens, causing us to miss diagnosing invalid lines.  Some directives (like
  // #line) allow empty macros.
  if (EnableMacros)
    Lex(Tmp);
  else
    LexUnexpandedToken(Tmp);

  // There should be no tokens after the directive, but we allow them as an
  // extension.
  while (Tmp.is(tok::comment))  // Skip comments in -C mode.
    LexUnexpandedToken(Tmp);

  if (Tmp.isNot(tok::eod)) {
    // Add a fixit in GNU/C99/C++ mode.  Don't offer a fixit for strict-C89,
    // or if this is a macro-style preprocessing directive, because it is more
    // trouble than it is worth to insert /**/ and check that there is no /**/
    // in the range also.
    FixItHint Hint;
    if ((LangOpts.GNUMode || LangOpts.C99 || LangOpts.CPlusPlus) &&
        !CurTokenLexer)
      Hint = FixItHint::CreateInsertion(Tmp.getLocation(),"//");
    Diag(Tmp, diag::ext_pp_extra_tokens_at_eol) << DirType << Hint;
    DiscardUntilEndOfDirective();
  }
}

/// SkipExcludedConditionalBlock - We just read a \#if or related directive and
/// decided that the subsequent tokens are in the \#if'd out portion of the
/// file.  Lex the rest of the file, until we see an \#endif.  If
/// FoundNonSkipPortion is true, then we have already emitted code for part of
/// this \#if directive, so \#else/\#elif blocks should never be entered.
/// If ElseOk is true, then \#else directives are ok, if not, then we have
/// already seen one so a \#else directive is a duplicate.  When this returns,
/// the caller can lex the first valid token.
void Preprocessor::SkipExcludedConditionalBlock(SourceLocation IfTokenLoc,
                                                bool FoundNonSkipPortion,
                                                bool FoundElse,
                                                SourceLocation ElseLoc) {
  ++NumSkipped;
  assert(!CurTokenLexer && CurPPLexer && "Lexing a macro, not a file?");

  CurPPLexer->pushConditionalLevel(IfTokenLoc, /*isSkipping*/false,
                                 FoundNonSkipPortion, FoundElse);

  if (CurPTHLexer) {
    PTHSkipExcludedConditionalBlock();
    return;
  }

  // Enter raw mode to disable identifier lookup (and thus macro expansion),
  // disabling warnings, etc.
  CurPPLexer->LexingRawMode = true;
  Token Tok;
  while (1) {
    CurLexer->Lex(Tok);

    if (Tok.is(tok::code_completion)) {
      if (CodeComplete)
        CodeComplete->CodeCompleteInConditionalExclusion();
      setCodeCompletionReached();
      continue;
    }

    // If this is the end of the buffer, we have an error.
    if (Tok.is(tok::eof)) {
      // Emit errors for each unterminated conditional on the stack, including
      // the current one.
      while (!CurPPLexer->ConditionalStack.empty()) {
        if (CurLexer->getFileLoc() != CodeCompletionFileLoc)
          Diag(CurPPLexer->ConditionalStack.back().IfLoc,
               diag::err_pp_unterminated_conditional);
        CurPPLexer->ConditionalStack.pop_back();
      }

      // Just return and let the caller lex after this #include.
      break;
    }

    // If this token is not a preprocessor directive, just skip it.
    if (Tok.isNot(tok::hash) || !Tok.isAtStartOfLine())
      continue;

    // We just parsed a # character at the start of a line, so we're in
    // directive mode.  Tell the lexer this so any newlines we see will be
    // converted into an EOD token (this terminates the macro).
    CurPPLexer->ParsingPreprocessorDirective = true;
    if (CurLexer) CurLexer->SetKeepWhitespaceMode(false);


    // Read the next token, the directive flavor.
    LexUnexpandedToken(Tok);

    // If this isn't an identifier directive (e.g. is "# 1\n" or "#\n", or
    // something bogus), skip it.
    if (Tok.isNot(tok::raw_identifier)) {
      CurPPLexer->ParsingPreprocessorDirective = false;
      // Restore comment saving mode.
      if (CurLexer) CurLexer->resetExtendedTokenMode();
      continue;
    }

    // If the first letter isn't i or e, it isn't intesting to us.  We know that
    // this is safe in the face of spelling differences, because there is no way
    // to spell an i/e in a strange way that is another letter.  Skipping this
    // allows us to avoid looking up the identifier info for #define/#undef and
    // other common directives.
    StringRef RI = Tok.getRawIdentifier();

    char FirstChar = RI[0];
    if (FirstChar >= 'a' && FirstChar <= 'z' &&
        FirstChar != 'i' && FirstChar != 'e') {
      CurPPLexer->ParsingPreprocessorDirective = false;
      // Restore comment saving mode.
      if (CurLexer) CurLexer->resetExtendedTokenMode();
      continue;
    }

    // Get the identifier name without trigraphs or embedded newlines.  Note
    // that we can't use Tok.getIdentifierInfo() because its lookup is disabled
    // when skipping.
    char DirectiveBuf[20];
    StringRef Directive;
    if (!Tok.needsCleaning() && RI.size() < 20) {
      Directive = RI;
    } else {
      std::string DirectiveStr = getSpelling(Tok);
      unsigned IdLen = DirectiveStr.size();
      if (IdLen >= 20) {
        CurPPLexer->ParsingPreprocessorDirective = false;
        // Restore comment saving mode.
        if (CurLexer) CurLexer->resetExtendedTokenMode();
        continue;
      }
      memcpy(DirectiveBuf, &DirectiveStr[0], IdLen);
      Directive = StringRef(DirectiveBuf, IdLen);
    }

    if (Directive.startswith("if")) {
      StringRef Sub = Directive.substr(2);
      if (Sub.empty() ||   // "if"
          Sub == "def" ||   // "ifdef"
          Sub == "ndef") {  // "ifndef"
        // We know the entire #if/#ifdef/#ifndef block will be skipped, don't
        // bother parsing the condition.
        DiscardUntilEndOfDirective();
        CurPPLexer->pushConditionalLevel(Tok.getLocation(), /*wasskipping*/true,
                                       /*foundnonskip*/false,
                                       /*foundelse*/false);
      }
    } else if (Directive[0] == 'e') {
      StringRef Sub = Directive.substr(1);
      if (Sub == "ndif") {  // "endif"
        PPConditionalInfo CondInfo;
        CondInfo.WasSkipping = true; // Silence bogus warning.
        bool InCond = CurPPLexer->popConditionalLevel(CondInfo);
        (void)InCond;  // Silence warning in no-asserts mode.
        assert(!InCond && "Can't be skipping if not in a conditional!");

        // If we popped the outermost skipping block, we're done skipping!
        if (!CondInfo.WasSkipping) {
          // Restore the value of LexingRawMode so that trailing comments
          // are handled correctly, if we've reached the outermost block.
          CurPPLexer->LexingRawMode = false;
          CheckEndOfDirective("endif");
          CurPPLexer->LexingRawMode = true;
          if (Callbacks)
            Callbacks->Endif(Tok.getLocation(), CondInfo.IfLoc);
          break;
        } else {
          DiscardUntilEndOfDirective();
        }
      } else if (Sub == "lse") { // "else".
        // #else directive in a skipping conditional.  If not in some other
        // skipping conditional, and if #else hasn't already been seen, enter it
        // as a non-skipping conditional.
        PPConditionalInfo &CondInfo = CurPPLexer->peekConditionalLevel();

        // If this is a #else with a #else before it, report the error.
        if (CondInfo.FoundElse) Diag(Tok, diag::pp_err_else_after_else);

        // Note that we've seen a #else in this conditional.
        CondInfo.FoundElse = true;

        // If the conditional is at the top level, and the #if block wasn't
        // entered, enter the #else block now.
        if (!CondInfo.WasSkipping && !CondInfo.FoundNonSkip) {
          CondInfo.FoundNonSkip = true;
          // Restore the value of LexingRawMode so that trailing comments
          // are handled correctly.
          CurPPLexer->LexingRawMode = false;
          CheckEndOfDirective("else");
          CurPPLexer->LexingRawMode = true;
          if (Callbacks)
            Callbacks->Else(Tok.getLocation(), CondInfo.IfLoc);
          break;
        } else {
          DiscardUntilEndOfDirective();  // C99 6.10p4.
        }
      } else if (Sub == "lif") {  // "elif".
        PPConditionalInfo &CondInfo = CurPPLexer->peekConditionalLevel();

        // If this is a #elif with a #else before it, report the error.
        if (CondInfo.FoundElse) Diag(Tok, diag::pp_err_elif_after_else);

        // If this is in a skipping block or if we're already handled this #if
        // block, don't bother parsing the condition.
        if (CondInfo.WasSkipping || CondInfo.FoundNonSkip) {
          DiscardUntilEndOfDirective();
        } else {
          const SourceLocation CondBegin = CurPPLexer->getSourceLocation();
          // Restore the value of LexingRawMode so that identifiers are
          // looked up, etc, inside the #elif expression.
          assert(CurPPLexer->LexingRawMode && "We have to be skipping here!");
          CurPPLexer->LexingRawMode = false;
          IdentifierInfo *IfNDefMacro = nullptr;
          const bool CondValue = EvaluateDirectiveExpression(IfNDefMacro);
          CurPPLexer->LexingRawMode = true;
          if (Callbacks) {
            const SourceLocation CondEnd = CurPPLexer->getSourceLocation();
            Callbacks->Elif(Tok.getLocation(),
                            SourceRange(CondBegin, CondEnd),
                            (CondValue ? PPCallbacks::CVK_True : PPCallbacks::CVK_False), CondInfo.IfLoc);
          }
          // If this condition is true, enter it!
          if (CondValue) {
            CondInfo.FoundNonSkip = true;
            break;
          }
        }
      }
    }

    CurPPLexer->ParsingPreprocessorDirective = false;
    // Restore comment saving mode.
    if (CurLexer) CurLexer->resetExtendedTokenMode();
  }

  // Finally, if we are out of the conditional (saw an #endif or ran off the end
  // of the file, just stop skipping and return to lexing whatever came after
  // the #if block.
  CurPPLexer->LexingRawMode = false;

  if (Callbacks) {
    SourceLocation BeginLoc = ElseLoc.isValid() ? ElseLoc : IfTokenLoc;
    Callbacks->SourceRangeSkipped(SourceRange(BeginLoc, Tok.getLocation()));
  }
}

void Preprocessor::PTHSkipExcludedConditionalBlock() {
  while (1) {
    assert(CurPTHLexer);
    assert(CurPTHLexer->LexingRawMode == false);

    // Skip to the next '#else', '#elif', or #endif.
    if (CurPTHLexer->SkipBlock()) {
      // We have reached an #endif.  Both the '#' and 'endif' tokens
      // have been consumed by the PTHLexer.  Just pop off the condition level.
      PPConditionalInfo CondInfo;
      bool InCond = CurPTHLexer->popConditionalLevel(CondInfo);
      (void)InCond;  // Silence warning in no-asserts mode.
      assert(!InCond && "Can't be skipping if not in a conditional!");
      break;
    }

    // We have reached a '#else' or '#elif'.  Lex the next token to get
    // the directive flavor.
    Token Tok;
    LexUnexpandedToken(Tok);

    // We can actually look up the IdentifierInfo here since we aren't in
    // raw mode.
    tok::PPKeywordKind K = Tok.getIdentifierInfo()->getPPKeywordID();

    if (K == tok::pp_else) {
      // #else: Enter the else condition.  We aren't in a nested condition
      //  since we skip those. We're always in the one matching the last
      //  blocked we skipped.
      PPConditionalInfo &CondInfo = CurPTHLexer->peekConditionalLevel();
      // Note that we've seen a #else in this conditional.
      CondInfo.FoundElse = true;

      // If the #if block wasn't entered then enter the #else block now.
      if (!CondInfo.FoundNonSkip) {
        CondInfo.FoundNonSkip = true;

        // Scan until the eod token.
        CurPTHLexer->ParsingPreprocessorDirective = true;
        DiscardUntilEndOfDirective();
        CurPTHLexer->ParsingPreprocessorDirective = false;

        break;
      }

      // Otherwise skip this block.
      continue;
    }

    assert(K == tok::pp_elif);
    PPConditionalInfo &CondInfo = CurPTHLexer->peekConditionalLevel();

    // If this is a #elif with a #else before it, report the error.
    if (CondInfo.FoundElse)
      Diag(Tok, diag::pp_err_elif_after_else);

    // If this is in a skipping block or if we're already handled this #if
    // block, don't bother parsing the condition.  We just skip this block.
    if (CondInfo.FoundNonSkip)
      continue;

    // Evaluate the condition of the #elif.
    IdentifierInfo *IfNDefMacro = nullptr;
    CurPTHLexer->ParsingPreprocessorDirective = true;
    bool ShouldEnter = EvaluateDirectiveExpression(IfNDefMacro);
    CurPTHLexer->ParsingPreprocessorDirective = false;

    // If this condition is true, enter it!
    if (ShouldEnter) {
      CondInfo.FoundNonSkip = true;
      break;
    }

    // Otherwise, skip this block and go to the next one.
  }
}

Module *Preprocessor::getModuleForLocation(SourceLocation Loc) {
  if (!SourceMgr.isInMainFile(Loc)) {
    // Try to determine the module of the include directive.
    // FIXME: Look into directly passing the FileEntry from LookupFile instead.
    FileID IDOfIncl = SourceMgr.getFileID(SourceMgr.getExpansionLoc(Loc));
    if (const FileEntry *EntryOfIncl = SourceMgr.getFileEntryForID(IDOfIncl)) {
      // The include comes from an included file.
      return HeaderInfo.getModuleMap()
          .findModuleForHeader(EntryOfIncl)
          .getModule();
    }
  }

  // This is either in the main file or not in a file at all. It belongs
  // to the current module, if there is one.
  return getLangOpts().CurrentModule.empty()
             ? nullptr
             : HeaderInfo.lookupModule(getLangOpts().CurrentModule);
}

Module *Preprocessor::getModuleContainingLocation(SourceLocation Loc) {
  return HeaderInfo.getModuleMap().inferModuleFromLocation(
      FullSourceLoc(Loc, SourceMgr));
}

const FileEntry *
Preprocessor::getModuleHeaderToIncludeForDiagnostics(SourceLocation IncLoc,
                                                     SourceLocation Loc) {
  // If we have a module import syntax, we shouldn't include a header to
  // make a particular module visible.
  if (getLangOpts().ObjC2)
    return nullptr;

  // Figure out which module we'd want to import.
  Module *M = getModuleContainingLocation(Loc);
  if (!M)
    return nullptr;

  Module *TopM = M->getTopLevelModule();
  Module *IncM = getModuleForLocation(IncLoc);

  // Walk up through the include stack, looking through textual headers of M
  // until we hit a non-textual header that we can #include. (We assume textual
  // headers of a module with non-textual headers aren't meant to be used to
  // import entities from the module.)
  auto &SM = getSourceManager();
  while (!Loc.isInvalid() && !SM.isInMainFile(Loc)) {
    auto ID = SM.getFileID(SM.getExpansionLoc(Loc));
    auto *FE = SM.getFileEntryForID(ID);

    bool InTextualHeader = false;
    for (auto Header : HeaderInfo.getModuleMap().findAllModulesForHeader(FE)) {
      if (!Header.getModule()->isSubModuleOf(TopM))
        continue;

      if (!(Header.getRole() & ModuleMap::TextualHeader)) {
        // If this is an accessible, non-textual header of M's top-level module
        // that transitively includes the given location and makes the
        // corresponding module visible, this is the thing to #include.
        if (Header.isAccessibleFrom(IncM))
          return FE;

        // It's in a private header; we can't #include it.
        // FIXME: If there's a public header in some module that re-exports it,
        // then we could suggest including that, but it's not clear that's the
        // expected way to make this entity visible.
        continue;
      }

      InTextualHeader = true;
    }

    if (!InTextualHeader)
      break;

    Loc = SM.getIncludeLoc(ID);
  }

  return nullptr;
}

const FileEntry *Preprocessor::LookupFile(
    SourceLocation FilenameLoc,
    StringRef Filename,
    bool isAngled,
    const DirectoryLookup *FromDir,
    const FileEntry *FromFile,
    const DirectoryLookup *&CurDir,
    SmallVectorImpl<char> *SearchPath,
    SmallVectorImpl<char> *RelativePath,
    ModuleMap::KnownHeader *SuggestedModule,
    bool SkipCache) {
  Module *RequestingModule = getModuleForLocation(FilenameLoc);
  bool RequestingModuleIsModuleInterface = !SourceMgr.isInMainFile(FilenameLoc);

  // If the header lookup mechanism may be relative to the current inclusion
  // stack, record the parent #includes.
  SmallVector<std::pair<const FileEntry *, const DirectoryEntry *>, 16>
      Includers;
  bool BuildSystemModule = false;
  if (!FromDir && !FromFile) {
    FileID FID = getCurrentFileLexer()->getFileID();
    const FileEntry *FileEnt = SourceMgr.getFileEntryForID(FID);

    // If there is no file entry associated with this file, it must be the
    // predefines buffer or the module includes buffer. Any other file is not
    // lexed with a normal lexer, so it won't be scanned for preprocessor
    // directives.
    //
    // If we have the predefines buffer, resolve #include references (which come
    // from the -include command line argument) from the current working
    // directory instead of relative to the main file.
    //
    // If we have the module includes buffer, resolve #include references (which
    // come from header declarations in the module map) relative to the module
    // map file.
    if (!FileEnt) {
      if (FID == SourceMgr.getMainFileID() && MainFileDir) {
        Includers.push_back(std::make_pair(nullptr, MainFileDir));
        BuildSystemModule = getCurrentModule()->IsSystem;
      } else if ((FileEnt =
                    SourceMgr.getFileEntryForID(SourceMgr.getMainFileID())))
        Includers.push_back(std::make_pair(FileEnt, FileMgr.getDirectory(".")));
    } else {
      Includers.push_back(std::make_pair(FileEnt, FileEnt->getDir()));
    }

    // MSVC searches the current include stack from top to bottom for
    // headers included by quoted include directives.
    // See: http://msdn.microsoft.com/en-us/library/36k2cdd4.aspx
    if (LangOpts.MSVCCompat && !isAngled) {
      for (unsigned i = 0, e = IncludeMacroStack.size(); i != e; ++i) {
        IncludeStackInfo &ISEntry = IncludeMacroStack[e - i - 1];
        if (IsFileLexer(ISEntry))
          if ((FileEnt = ISEntry.ThePPLexer->getFileEntry()))
            Includers.push_back(std::make_pair(FileEnt, FileEnt->getDir()));
      }
    }
  }

  CurDir = CurDirLookup;

  if (FromFile) {
    // We're supposed to start looking from after a particular file. Search
    // the include path until we find that file or run out of files.
    const DirectoryLookup *TmpCurDir = CurDir;
    const DirectoryLookup *TmpFromDir = nullptr;
    while (const FileEntry *FE = HeaderInfo.LookupFile(
               Filename, FilenameLoc, isAngled, TmpFromDir, TmpCurDir,
               Includers, SearchPath, RelativePath, RequestingModule,
               SuggestedModule, SkipCache)) {
      // Keep looking as if this file did a #include_next.
      TmpFromDir = TmpCurDir;
      ++TmpFromDir;
      if (FE == FromFile) {
        // Found it.
        FromDir = TmpFromDir;
        CurDir = TmpCurDir;
        break;
      }
    }
  }

  // Do a standard file entry lookup.
  const FileEntry *FE = HeaderInfo.LookupFile(
      Filename, FilenameLoc, isAngled, FromDir, CurDir, Includers, SearchPath,
      RelativePath, RequestingModule, SuggestedModule, SkipCache,
      BuildSystemModule);
  if (FE) {
    if (SuggestedModule && !LangOpts.AsmPreprocessor)
      HeaderInfo.getModuleMap().diagnoseHeaderInclusion(
          RequestingModule, RequestingModuleIsModuleInterface, FilenameLoc,
          Filename, FE);
    return FE;
  }

  const FileEntry *CurFileEnt;
  // Otherwise, see if this is a subframework header.  If so, this is relative
  // to one of the headers on the #include stack.  Walk the list of the current
  // headers on the #include stack and pass them to HeaderInfo.
  if (IsFileLexer()) {
    if ((CurFileEnt = CurPPLexer->getFileEntry())) {
      if ((FE = HeaderInfo.LookupSubframeworkHeader(Filename, CurFileEnt,
                                                    SearchPath, RelativePath,
                                                    RequestingModule,
                                                    SuggestedModule))) {
        if (SuggestedModule && !LangOpts.AsmPreprocessor)
          HeaderInfo.getModuleMap().diagnoseHeaderInclusion(
              RequestingModule, RequestingModuleIsModuleInterface, FilenameLoc,
              Filename, FE);
        return FE;
      }
    }
  }

  for (unsigned i = 0, e = IncludeMacroStack.size(); i != e; ++i) {
    IncludeStackInfo &ISEntry = IncludeMacroStack[e-i-1];
    if (IsFileLexer(ISEntry)) {
      if ((CurFileEnt = ISEntry.ThePPLexer->getFileEntry())) {
        if ((FE = HeaderInfo.LookupSubframeworkHeader(
                Filename, CurFileEnt, SearchPath, RelativePath,
                RequestingModule, SuggestedModule))) {
          if (SuggestedModule && !LangOpts.AsmPreprocessor)
            HeaderInfo.getModuleMap().diagnoseHeaderInclusion(
                RequestingModule, RequestingModuleIsModuleInterface,
                FilenameLoc, Filename, FE);
          return FE;
        }
      }
    }
  }

  // Otherwise, we really couldn't find the file.
  return nullptr;
}

//===----------------------------------------------------------------------===//
// Preprocessor Directive Handling.
//===----------------------------------------------------------------------===//

class Preprocessor::ResetMacroExpansionHelper {
public:
  ResetMacroExpansionHelper(Preprocessor *pp)
    : PP(pp), save(pp->DisableMacroExpansion) {
    if (pp->MacroExpansionInDirectivesOverride)
      pp->DisableMacroExpansion = false;
  }

  ~ResetMacroExpansionHelper() {
    PP->DisableMacroExpansion = save;
  }

private:
  Preprocessor *PP;
  bool save;
};

/// HandleDirective - This callback is invoked when the lexer sees a # token
/// at the start of a line.  This consumes the directive, modifies the
/// lexer/preprocessor state, and advances the lexer(s) so that the next token
/// read is the correct one.
void Preprocessor::HandleDirective(Token &Result) {
  // FIXME: Traditional: # with whitespace before it not recognized by K&R?

  // We just parsed a # character at the start of a line, so we're in directive
  // mode.  Tell the lexer this so any newlines we see will be converted into an
  // EOD token (which terminates the directive).
  CurPPLexer->ParsingPreprocessorDirective = true;
  if (CurLexer) CurLexer->SetKeepWhitespaceMode(false);

  bool ImmediatelyAfterTopLevelIfndef =
      CurPPLexer->MIOpt.getImmediatelyAfterTopLevelIfndef();
  CurPPLexer->MIOpt.resetImmediatelyAfterTopLevelIfndef();

  ++NumDirectives;

  // We are about to read a token.  For the multiple-include optimization FA to
  // work, we have to remember if we had read any tokens *before* this
  // pp-directive.
  bool ReadAnyTokensBeforeDirective =CurPPLexer->MIOpt.getHasReadAnyTokensVal();

  // Save the '#' token in case we need to return it later.
  Token SavedHash = Result;

  // Read the next token, the directive flavor.  This isn't expanded due to
  // C99 6.10.3p8.
  LexUnexpandedToken(Result);

  // C99 6.10.3p11: Is this preprocessor directive in macro invocation?  e.g.:
  //   #define A(x) #x
  //   A(abc
  //     #warning blah
  //   def)
  // If so, the user is relying on undefined behavior, emit a diagnostic. Do
  // not support this for #include-like directives, since that can result in
  // terrible diagnostics, and does not work in GCC.
  if (InMacroArgs) {
    if (IdentifierInfo *II = Result.getIdentifierInfo()) {
      switch (II->getPPKeywordID()) {
      case tok::pp_include:
      case tok::pp_import:
      case tok::pp_include_next:
      case tok::pp___include_macros:
      case tok::pp_pragma:
        Diag(Result, diag::err_embedded_directive) << II->getName();
        DiscardUntilEndOfDirective();
        return;
      default:
        break;
      }
    }
    Diag(Result, diag::ext_embedded_directive);
  }

  // Temporarily enable macro expansion if set so
  // and reset to previous state when returning from this function.
  ResetMacroExpansionHelper helper(this);

  switch (Result.getKind()) {
  case tok::eod:
    return;   // null directive.
  case tok::code_completion:
    if (CodeComplete)
      CodeComplete->CodeCompleteDirective(
                                    CurPPLexer->getConditionalStackDepth() > 0);
    setCodeCompletionReached();
    return;
  case tok::numeric_constant:  // # 7  GNU line marker directive.
    if (getLangOpts().AsmPreprocessor)
      break;  // # 4 is not a preprocessor directive in .S files.
    return HandleDigitDirective(Result);
  default:
    IdentifierInfo *II = Result.getIdentifierInfo();
    if (!II) break; // Not an identifier.

    // Ask what the preprocessor keyword ID is.
    switch (II->getPPKeywordID()) {
    default: break;
    // C99 6.10.1 - Conditional Inclusion.
    case tok::pp_if:
      return HandleIfDirective(Result, ReadAnyTokensBeforeDirective);
    case tok::pp_ifdef:
      return HandleIfdefDirective(Result, false, true/*not valid for miopt*/);
    case tok::pp_ifndef:
      return HandleIfdefDirective(Result, true, ReadAnyTokensBeforeDirective);
    case tok::pp_elif:
      return HandleElifDirective(Result);
    case tok::pp_else:
      return HandleElseDirective(Result);
    case tok::pp_endif:
      return HandleEndifDirective(Result);

    // C99 6.10.2 - Source File Inclusion.
    case tok::pp_include:
      // Handle #include.
      return HandleIncludeDirective(SavedHash.getLocation(), Result);
    case tok::pp___include_macros:
      // Handle -imacros.
      return HandleIncludeMacrosDirective(SavedHash.getLocation(), Result);

    // C99 6.10.3 - Macro Replacement.
    case tok::pp_define:
      return HandleDefineDirective(Result, ImmediatelyAfterTopLevelIfndef);
    case tok::pp_undef:
      return HandleUndefDirective(Result);

    // C99 6.10.4 - Line Control.
    case tok::pp_line:
      return HandleLineDirective(Result);

    // C99 6.10.5 - Error Directive.
    case tok::pp_error:
      return HandleUserDiagnosticDirective(Result, false);

    // C99 6.10.6 - Pragma Directive.
    case tok::pp_pragma:
      return HandlePragmaDirective(SavedHash.getLocation(), PIK_HashPragma);

    // GNU Extensions.
    case tok::pp_import:
      return HandleImportDirective(SavedHash.getLocation(), Result);
    case tok::pp_include_next:
      return HandleIncludeNextDirective(SavedHash.getLocation(), Result);

    case tok::pp_warning:
      Diag(Result, diag::ext_pp_warning_directive);
      return HandleUserDiagnosticDirective(Result, true);
    case tok::pp_ident:
      return HandleIdentSCCSDirective(Result);
    case tok::pp_sccs:
      return HandleIdentSCCSDirective(Result);
    case tok::pp_assert:
      //isExtension = true;  // FIXME: implement #assert
      break;
    case tok::pp_unassert:
      //isExtension = true;  // FIXME: implement #unassert
      break;

    case tok::pp___public_macro:
      if (getLangOpts().Modules)
        return HandleMacroPublicDirective(Result);
      break;

    case tok::pp___private_macro:
      if (getLangOpts().Modules)
        return HandleMacroPrivateDirective(Result);
      break;
    }
    break;
  }

  // If this is a .S file, treat unknown # directives as non-preprocessor
  // directives.  This is important because # may be a comment or introduce
  // various pseudo-ops.  Just return the # token and push back the following
  // token to be lexed next time.
  if (getLangOpts().AsmPreprocessor) {
    auto Toks = llvm::make_unique<Token[]>(2);
    // Return the # and the token after it.
    Toks[0] = SavedHash;
    Toks[1] = Result;

    // If the second token is a hashhash token, then we need to translate it to
    // unknown so the token lexer doesn't try to perform token pasting.
    if (Result.is(tok::hashhash))
      Toks[1].setKind(tok::unknown);

    // Enter this token stream so that we re-lex the tokens.  Make sure to
    // enable macro expansion, in case the token after the # is an identifier
    // that is expanded.
    EnterTokenStream(std::move(Toks), 2, false);
    return;
  }

  // If we reached here, the preprocessing token is not valid!
  Diag(Result, diag::err_pp_invalid_directive);

  // Read the rest of the PP line.
  DiscardUntilEndOfDirective();

  // Okay, we're done parsing the directive.
}

/// GetLineValue - Convert a numeric token into an unsigned value, emitting
/// Diagnostic DiagID if it is invalid, and returning the value in Val.
static bool GetLineValue(Token &DigitTok, unsigned &Val,
                         unsigned DiagID, Preprocessor &PP,
                         bool IsGNULineDirective=false) {
  if (DigitTok.isNot(tok::numeric_constant)) {
    PP.Diag(DigitTok, DiagID);

    if (DigitTok.isNot(tok::eod))
      PP.DiscardUntilEndOfDirective();
    return true;
  }

  SmallString<64> IntegerBuffer;
  IntegerBuffer.resize(DigitTok.getLength());
  const char *DigitTokBegin = &IntegerBuffer[0];
  bool Invalid = false;
  unsigned ActualLength = PP.getSpelling(DigitTok, DigitTokBegin, &Invalid);
  if (Invalid)
    return true;

  // Verify that we have a simple digit-sequence, and compute the value.  This
  // is always a simple digit string computed in decimal, so we do this manually
  // here.
  Val = 0;
  for (unsigned i = 0; i != ActualLength; ++i) {
    // C++1y [lex.fcon]p1:
    //   Optional separating single quotes in a digit-sequence are ignored
    if (DigitTokBegin[i] == '\'')
      continue;

    if (!isDigit(DigitTokBegin[i])) {
      PP.Diag(PP.AdvanceToTokenCharacter(DigitTok.getLocation(), i),
              diag::err_pp_line_digit_sequence) << IsGNULineDirective;
      PP.DiscardUntilEndOfDirective();
      return true;
    }

    unsigned NextVal = Val*10+(DigitTokBegin[i]-'0');
    if (NextVal < Val) { // overflow.
      PP.Diag(DigitTok, DiagID);
      PP.DiscardUntilEndOfDirective();
      return true;
    }
    Val = NextVal;
  }

  if (DigitTokBegin[0] == '0' && Val)
    PP.Diag(DigitTok.getLocation(), diag::warn_pp_line_decimal)
      << IsGNULineDirective;

  return false;
}

/// \brief Handle a \#line directive: C99 6.10.4.
///
/// The two acceptable forms are:
/// \verbatim
///   # line digit-sequence
///   # line digit-sequence "s-char-sequence"
/// \endverbatim
void Preprocessor::HandleLineDirective(Token &Tok) {
  // Read the line # and string argument.  Per C99 6.10.4p5, these tokens are
  // expanded.
  Token DigitTok;
  Lex(DigitTok);

  // Validate the number and convert it to an unsigned.
  unsigned LineNo;
  if (GetLineValue(DigitTok, LineNo, diag::err_pp_line_requires_integer,*this))
    return;

  if (LineNo == 0)
    Diag(DigitTok, diag::ext_pp_line_zero);

  // Enforce C99 6.10.4p3: "The digit sequence shall not specify ... a
  // number greater than 2147483647".  C90 requires that the line # be <= 32767.
  unsigned LineLimit = 32768U;
  if (LangOpts.C99 || LangOpts.CPlusPlus11)
    LineLimit = 2147483648U;
  if (LineNo >= LineLimit)
    Diag(DigitTok, diag::ext_pp_line_too_big) << LineLimit;
  else if (LangOpts.CPlusPlus11 && LineNo >= 32768U)
    Diag(DigitTok, diag::warn_cxx98_compat_pp_line_too_big);

  int FilenameID = -1;
  Token StrTok;
  Lex(StrTok);

  // If the StrTok is "eod", then it wasn't present.  Otherwise, it must be a
  // string followed by eod.
  if (StrTok.is(tok::eod))
    ; // ok
  else if (StrTok.isNot(tok::string_literal)) {
    Diag(StrTok, diag::err_pp_line_invalid_filename);
    return DiscardUntilEndOfDirective();
  } else if (StrTok.hasUDSuffix()) {
    Diag(StrTok, diag::err_invalid_string_udl);
    return DiscardUntilEndOfDirective();
  } else {
    // Parse and validate the string, converting it into a unique ID.
    StringLiteralParser Literal(StrTok, *this);
    assert(Literal.isAscii() && "Didn't allow wide strings in");
    if (Literal.hadError)
      return DiscardUntilEndOfDirective();
    if (Literal.Pascal) {
      Diag(StrTok, diag::err_pp_linemarker_invalid_filename);
      return DiscardUntilEndOfDirective();
    }
    FilenameID = SourceMgr.getLineTableFilenameID(Literal.GetString());

    // Verify that there is nothing after the string, other than EOD.  Because
    // of C99 6.10.4p5, macros that expand to empty tokens are ok.
    CheckEndOfDirective("line", true);
  }

  SourceMgr.AddLineNote(DigitTok.getLocation(), LineNo, FilenameID);

  if (Callbacks)
    Callbacks->FileChanged(CurPPLexer->getSourceLocation(),
                           PPCallbacks::RenameFile,
                           SrcMgr::C_User);
}

/// ReadLineMarkerFlags - Parse and validate any flags at the end of a GNU line
/// marker directive.
static bool ReadLineMarkerFlags(bool &IsFileEntry, bool &IsFileExit,
                                bool &IsSystemHeader, bool &IsExternCHeader,
                                Preprocessor &PP) {
  unsigned FlagVal;
  Token FlagTok;
  PP.Lex(FlagTok);
  if (FlagTok.is(tok::eod)) return false;
  if (GetLineValue(FlagTok, FlagVal, diag::err_pp_linemarker_invalid_flag, PP))
    return true;

  if (FlagVal == 1) {
    IsFileEntry = true;

    PP.Lex(FlagTok);
    if (FlagTok.is(tok::eod)) return false;
    if (GetLineValue(FlagTok, FlagVal, diag::err_pp_linemarker_invalid_flag,PP))
      return true;
  } else if (FlagVal == 2) {
    IsFileExit = true;

    SourceManager &SM = PP.getSourceManager();
    // If we are leaving the current presumed file, check to make sure the
    // presumed include stack isn't empty!
    FileID CurFileID =
      SM.getDecomposedExpansionLoc(FlagTok.getLocation()).first;
    PresumedLoc PLoc = SM.getPresumedLoc(FlagTok.getLocation());
    if (PLoc.isInvalid())
      return true;

    // If there is no include loc (main file) or if the include loc is in a
    // different physical file, then we aren't in a "1" line marker flag region.
    SourceLocation IncLoc = PLoc.getIncludeLoc();
    if (IncLoc.isInvalid() ||
        SM.getDecomposedExpansionLoc(IncLoc).first != CurFileID) {
      PP.Diag(FlagTok, diag::err_pp_linemarker_invalid_pop);
      PP.DiscardUntilEndOfDirective();
      return true;
    }

    PP.Lex(FlagTok);
    if (FlagTok.is(tok::eod)) return false;
    if (GetLineValue(FlagTok, FlagVal, diag::err_pp_linemarker_invalid_flag,PP))
      return true;
  }

  // We must have 3 if there are still flags.
  if (FlagVal != 3) {
    PP.Diag(FlagTok, diag::err_pp_linemarker_invalid_flag);
    PP.DiscardUntilEndOfDirective();
    return true;
  }

  IsSystemHeader = true;

  PP.Lex(FlagTok);
  if (FlagTok.is(tok::eod)) return false;
  if (GetLineValue(FlagTok, FlagVal, diag::err_pp_linemarker_invalid_flag, PP))
    return true;

  // We must have 4 if there is yet another flag.
  if (FlagVal != 4) {
    PP.Diag(FlagTok, diag::err_pp_linemarker_invalid_flag);
    PP.DiscardUntilEndOfDirective();
    return true;
  }

  IsExternCHeader = true;

  PP.Lex(FlagTok);
  if (FlagTok.is(tok::eod)) return false;

  // There are no more valid flags here.
  PP.Diag(FlagTok, diag::err_pp_linemarker_invalid_flag);
  PP.DiscardUntilEndOfDirective();
  return true;
}

/// HandleDigitDirective - Handle a GNU line marker directive, whose syntax is
/// one of the following forms:
///
///     # 42
///     # 42 "file" ('1' | '2')?
///     # 42 "file" ('1' | '2')? '3' '4'?
///
void Preprocessor::HandleDigitDirective(Token &DigitTok) {
  // Validate the number and convert it to an unsigned.  GNU does not have a
  // line # limit other than it fit in 32-bits.
  unsigned LineNo;
  if (GetLineValue(DigitTok, LineNo, diag::err_pp_linemarker_requires_integer,
                   *this, true))
    return;

  Token StrTok;
  Lex(StrTok);

  bool IsFileEntry = false, IsFileExit = false;
  bool IsSystemHeader = false, IsExternCHeader = false;
  int FilenameID = -1;

  // If the StrTok is "eod", then it wasn't present.  Otherwise, it must be a
  // string followed by eod.
  if (StrTok.is(tok::eod))
    ; // ok
  else if (StrTok.isNot(tok::string_literal)) {
    Diag(StrTok, diag::err_pp_linemarker_invalid_filename);
    return DiscardUntilEndOfDirective();
  } else if (StrTok.hasUDSuffix()) {
    Diag(StrTok, diag::err_invalid_string_udl);
    return DiscardUntilEndOfDirective();
  } else {
    // Parse and validate the string, converting it into a unique ID.
    StringLiteralParser Literal(StrTok, *this);
    assert(Literal.isAscii() && "Didn't allow wide strings in");
    if (Literal.hadError)
      return DiscardUntilEndOfDirective();
    if (Literal.Pascal) {
      Diag(StrTok, diag::err_pp_linemarker_invalid_filename);
      return DiscardUntilEndOfDirective();
    }
    FilenameID = SourceMgr.getLineTableFilenameID(Literal.GetString());

    // If a filename was present, read any flags that are present.
    if (ReadLineMarkerFlags(IsFileEntry, IsFileExit,
                            IsSystemHeader, IsExternCHeader, *this))
      return;
  }

  // Create a line note with this information.
  SourceMgr.AddLineNote(DigitTok.getLocation(), LineNo, FilenameID,
                        IsFileEntry, IsFileExit,
                        IsSystemHeader, IsExternCHeader);

  // If the preprocessor has callbacks installed, notify them of the #line
  // change.  This is used so that the line marker comes out in -E mode for
  // example.
  if (Callbacks) {
    PPCallbacks::FileChangeReason Reason = PPCallbacks::RenameFile;
    if (IsFileEntry)
      Reason = PPCallbacks::EnterFile;
    else if (IsFileExit)
      Reason = PPCallbacks::ExitFile;
    SrcMgr::CharacteristicKind FileKind = SrcMgr::C_User;
    if (IsExternCHeader)
      FileKind = SrcMgr::C_ExternCSystem;
    else if (IsSystemHeader)
      FileKind = SrcMgr::C_System;

    Callbacks->FileChanged(CurPPLexer->getSourceLocation(), Reason, FileKind);
  }
}

/// HandleUserDiagnosticDirective - Handle a #warning or #error directive.
///
void Preprocessor::HandleUserDiagnosticDirective(Token &Tok,
                                                 bool isWarning) {
  // PTH doesn't emit #warning or #error directives.
  if (CurPTHLexer)
    return CurPTHLexer->DiscardToEndOfLine();

  // Read the rest of the line raw.  We do this because we don't want macros
  // to be expanded and we don't require that the tokens be valid preprocessing
  // tokens.  For example, this is allowed: "#warning `   'foo".  GCC does
  // collapse multiple consequtive white space between tokens, but this isn't
  // specified by the standard.
  SmallString<128> Message;
  CurLexer->ReadToEndOfLine(&Message);

  // Find the first non-whitespace character, so that we can make the
  // diagnostic more succinct.
  StringRef Msg = StringRef(Message).ltrim(' ');

  if (isWarning)
    Diag(Tok, diag::pp_hash_warning) << Msg;
  else
    Diag(Tok, diag::err_pp_hash_error) << Msg;
}

/// HandleIdentSCCSDirective - Handle a #ident/#sccs directive.
///
void Preprocessor::HandleIdentSCCSDirective(Token &Tok) {
  // Yes, this directive is an extension.
  Diag(Tok, diag::ext_pp_ident_directive);

  // Read the string argument.
  Token StrTok;
  Lex(StrTok);

  // If the token kind isn't a string, it's a malformed directive.
  if (StrTok.isNot(tok::string_literal) &&
      StrTok.isNot(tok::wide_string_literal)) {
    Diag(StrTok, diag::err_pp_malformed_ident);
    if (StrTok.isNot(tok::eod))
      DiscardUntilEndOfDirective();
    return;
  }

  if (StrTok.hasUDSuffix()) {
    Diag(StrTok, diag::err_invalid_string_udl);
    return DiscardUntilEndOfDirective();
  }

  // Verify that there is nothing after the string, other than EOD.
  CheckEndOfDirective("ident");

  if (Callbacks) {
    bool Invalid = false;
    std::string Str = getSpelling(StrTok, &Invalid);
    if (!Invalid)
      Callbacks->Ident(Tok.getLocation(), Str);
  }
}

/// \brief Handle a #public directive.
void Preprocessor::HandleMacroPublicDirective(Token &Tok) {
  Token MacroNameTok;
  ReadMacroName(MacroNameTok, MU_Undef);

  // Error reading macro name?  If so, diagnostic already issued.
  if (MacroNameTok.is(tok::eod))
    return;

  // Check to see if this is the last token on the #__public_macro line.
  CheckEndOfDirective("__public_macro");

  IdentifierInfo *II = MacroNameTok.getIdentifierInfo();
  // Okay, we finally have a valid identifier to undef.
  MacroDirective *MD = getLocalMacroDirective(II);

  // If the macro is not defined, this is an error.
  if (!MD) {
    Diag(MacroNameTok, diag::err_pp_visibility_non_macro) << II;
    return;
  }

  // Note that this macro has now been exported.
  appendMacroDirective(II, AllocateVisibilityMacroDirective(
                                MacroNameTok.getLocation(), /*IsPublic=*/true));
}

/// \brief Handle a #private directive.
void Preprocessor::HandleMacroPrivateDirective(Token &Tok) {
  Token MacroNameTok;
  ReadMacroName(MacroNameTok, MU_Undef);

  // Error reading macro name?  If so, diagnostic already issued.
  if (MacroNameTok.is(tok::eod))
    return;

  // Check to see if this is the last token on the #__private_macro line.
  CheckEndOfDirective("__private_macro");

  IdentifierInfo *II = MacroNameTok.getIdentifierInfo();
  // Okay, we finally have a valid identifier to undef.
  MacroDirective *MD = getLocalMacroDirective(II);

  // If the macro is not defined, this is an error.
  if (!MD) {
    Diag(MacroNameTok, diag::err_pp_visibility_non_macro) << II;
    return;
  }

  // Note that this macro has now been marked private.
  appendMacroDirective(II, AllocateVisibilityMacroDirective(
                               MacroNameTok.getLocation(), /*IsPublic=*/false));
}

//===----------------------------------------------------------------------===//
// Preprocessor Include Directive Handling.
//===----------------------------------------------------------------------===//

/// GetIncludeFilenameSpelling - Turn the specified lexer token into a fully
/// checked and spelled filename, e.g. as an operand of \#include. This returns
/// true if the input filename was in <>'s or false if it were in ""'s.  The
/// caller is expected to provide a buffer that is large enough to hold the
/// spelling of the filename, but is also expected to handle the case when
/// this method decides to use a different buffer.
bool Preprocessor::GetIncludeFilenameSpelling(SourceLocation Loc,
                                              StringRef &Buffer) {
  // Get the text form of the filename.
  assert(!Buffer.empty() && "Can't have tokens with empty spellings!");

  // Make sure the filename is <x> or "x".
  bool isAngled;
  if (Buffer[0] == '<') {
    if (Buffer.back() != '>') {
      Diag(Loc, diag::err_pp_expects_filename);
      Buffer = StringRef();
      return true;
    }
    isAngled = true;
  } else if (Buffer[0] == '"') {
    if (Buffer.back() != '"') {
      Diag(Loc, diag::err_pp_expects_filename);
      Buffer = StringRef();
      return true;
    }
    isAngled = false;
  } else {
    Diag(Loc, diag::err_pp_expects_filename);
    Buffer = StringRef();
    return true;
  }

  // Diagnose #include "" as invalid.
  if (Buffer.size() <= 2) {
    Diag(Loc, diag::err_pp_empty_filename);
    Buffer = StringRef();
    return true;
  }

  // Skip the brackets.
  Buffer = Buffer.substr(1, Buffer.size()-2);
  return isAngled;
}

// \brief Handle cases where the \#include name is expanded from a macro
// as multiple tokens, which need to be glued together.
//
// This occurs for code like:
// \code
//    \#define FOO <a/b.h>
//    \#include FOO
// \endcode
// because in this case, "<a/b.h>" is returned as 7 tokens, not one.
//
// This code concatenates and consumes tokens up to the '>' token.  It returns
// false if the > was found, otherwise it returns true if it finds and consumes
// the EOD marker.
bool Preprocessor::ConcatenateIncludeName(SmallString<128> &FilenameBuffer,
                                          SourceLocation &End) {
  Token CurTok;

  Lex(CurTok);
  while (CurTok.isNot(tok::eod)) {
    End = CurTok.getLocation();

    // FIXME: Provide code completion for #includes.
    if (CurTok.is(tok::code_completion)) {
      setCodeCompletionReached();
      Lex(CurTok);
      continue;
    }

    // Append the spelling of this token to the buffer. If there was a space
    // before it, add it now.
    if (CurTok.hasLeadingSpace())
      FilenameBuffer.push_back(' ');

    // Get the spelling of the token, directly into FilenameBuffer if possible.
    unsigned PreAppendSize = FilenameBuffer.size();
    FilenameBuffer.resize(PreAppendSize+CurTok.getLength());

    const char *BufPtr = &FilenameBuffer[PreAppendSize];
    unsigned ActualLen = getSpelling(CurTok, BufPtr);

    // If the token was spelled somewhere else, copy it into FilenameBuffer.
    if (BufPtr != &FilenameBuffer[PreAppendSize])
      memcpy(&FilenameBuffer[PreAppendSize], BufPtr, ActualLen);

    // Resize FilenameBuffer to the correct size.
    if (CurTok.getLength() != ActualLen)
      FilenameBuffer.resize(PreAppendSize+ActualLen);

    // If we found the '>' marker, return success.
    if (CurTok.is(tok::greater))
      return false;

    Lex(CurTok);
  }

  // If we hit the eod marker, emit an error and return true so that the caller
  // knows the EOD has been read.
  Diag(CurTok.getLocation(), diag::err_pp_expects_filename);
  return true;
}

/// \brief Push a token onto the token stream containing an annotation.
static void EnterAnnotationToken(Preprocessor &PP,
                                 SourceLocation Begin, SourceLocation End,
                                 tok::TokenKind Kind, void *AnnotationVal) {
  // FIXME: Produce this as the current token directly, rather than
  // allocating a new token for it.
  auto Tok = llvm::make_unique<Token[]>(1);
  Tok[0].startToken();
  Tok[0].setKind(Kind);
  Tok[0].setLocation(Begin);
  Tok[0].setAnnotationEndLoc(End);
  Tok[0].setAnnotationValue(AnnotationVal);
  PP.EnterTokenStream(std::move(Tok), 1, true);
}

/// \brief Produce a diagnostic informing the user that a #include or similar
/// was implicitly treated as a module import.
static void diagnoseAutoModuleImport(
    Preprocessor &PP, SourceLocation HashLoc, Token &IncludeTok,
    ArrayRef<std::pair<IdentifierInfo *, SourceLocation>> Path,
    SourceLocation PathEnd) {
  assert(PP.getLangOpts().ObjC2 && "no import syntax available");

  SmallString<128> PathString;
  for (unsigned I = 0, N = Path.size(); I != N; ++I) {
    if (I)
      PathString += '.';
    PathString += Path[I].first->getName();
  }
  int IncludeKind = 0;

  switch (IncludeTok.getIdentifierInfo()->getPPKeywordID()) {
  case tok::pp_include:
    IncludeKind = 0;
    break;

  case tok::pp_import:
    IncludeKind = 1;
    break;

  case tok::pp_include_next:
    IncludeKind = 2;
    break;

  case tok::pp___include_macros:
    IncludeKind = 3;
    break;

  default:
    llvm_unreachable("unknown include directive kind");
  }

  CharSourceRange ReplaceRange(SourceRange(HashLoc, PathEnd),
                               /*IsTokenRange=*/false);
  PP.Diag(HashLoc, diag::warn_auto_module_import)
      << IncludeKind << PathString
      << FixItHint::CreateReplacement(ReplaceRange,
                                      ("@import " + PathString + ";").str());
}

/// HandleIncludeDirective - The "\#include" tokens have just been read, read
/// the file to be included from the lexer, then include it!  This is a common
/// routine with functionality shared between \#include, \#include_next and
/// \#import.  LookupFrom is set when this is a \#include_next directive, it
/// specifies the file to start searching from.
void Preprocessor::HandleIncludeDirective(SourceLocation HashLoc,
                                          Token &IncludeTok,
                                          const DirectoryLookup *LookupFrom,
                                          const FileEntry *LookupFromFile,
                                          bool isImport) {
  Token FilenameTok;
  CurPPLexer->LexIncludeFilename(FilenameTok);

  // Reserve a buffer to get the spelling.
  SmallString<128> FilenameBuffer;
  StringRef Filename;
  SourceLocation End;
  SourceLocation CharEnd; // the end of this directive, in characters

  switch (FilenameTok.getKind()) {
  case tok::eod:
    // If the token kind is EOD, the error has already been diagnosed.
    return;

  case tok::angle_string_literal:
  case tok::string_literal:
    Filename = getSpelling(FilenameTok, FilenameBuffer);
    End = FilenameTok.getLocation();
    CharEnd = End.getLocWithOffset(FilenameTok.getLength());
    break;

  case tok::less:
    // This could be a <foo/bar.h> file coming from a macro expansion.  In this
    // case, glue the tokens together into FilenameBuffer and interpret those.
    FilenameBuffer.push_back('<');
    if (ConcatenateIncludeName(FilenameBuffer, End))
      return;   // Found <eod> but no ">"?  Diagnostic already emitted.
    Filename = FilenameBuffer;
    CharEnd = End.getLocWithOffset(1);
    break;
  default:
    Diag(FilenameTok.getLocation(), diag::err_pp_expects_filename);
    DiscardUntilEndOfDirective();
    return;
  }

  CharSourceRange FilenameRange
    = CharSourceRange::getCharRange(FilenameTok.getLocation(), CharEnd);
  StringRef OriginalFilename = Filename;
  bool isAngled =
    GetIncludeFilenameSpelling(FilenameTok.getLocation(), Filename);
  // If GetIncludeFilenameSpelling set the start ptr to null, there was an
  // error.
  if (Filename.empty()) {
    DiscardUntilEndOfDirective();
    return;
  }

  // Verify that there is nothing after the filename, other than EOD.  Note that
  // we allow macros that expand to nothing after the filename, because this
  // falls into the category of "#include pp-tokens new-line" specified in
  // C99 6.10.2p4.
  CheckEndOfDirective(IncludeTok.getIdentifierInfo()->getNameStart(), true);

  // Check that we don't have infinite #include recursion.
  if (IncludeMacroStack.size() == MaxAllowedIncludeStackDepth-1) {
    Diag(FilenameTok, diag::err_pp_include_too_deep);
    return;
  }

  // Complain about attempts to #include files in an audit pragma.
  if (PragmaARCCFCodeAuditedLoc.isValid()) {
    Diag(HashLoc, diag::err_pp_include_in_arc_cf_code_audited);
    Diag(PragmaARCCFCodeAuditedLoc, diag::note_pragma_entered_here);

    // Immediately leave the pragma.
    PragmaARCCFCodeAuditedLoc = SourceLocation();
  }

  // Complain about attempts to #include files in an assume-nonnull pragma.
  if (PragmaAssumeNonNullLoc.isValid()) {
    Diag(HashLoc, diag::err_pp_include_in_assume_nonnull);
    Diag(PragmaAssumeNonNullLoc, diag::note_pragma_entered_here);

    // Immediately leave the pragma.
    PragmaAssumeNonNullLoc = SourceLocation();
  }

  if (HeaderInfo.HasIncludeAliasMap()) {
    // Map the filename with the brackets still attached.  If the name doesn't
    // map to anything, fall back on the filename we've already gotten the
    // spelling for.
    StringRef NewName = HeaderInfo.MapHeaderToIncludeAlias(OriginalFilename);
    if (!NewName.empty())
      Filename = NewName;
  }

  // Search include directories.
  const DirectoryLookup *CurDir;
  SmallString<1024> SearchPath;
  SmallString<1024> RelativePath;
  // We get the raw path only if we have 'Callbacks' to which we later pass
  // the path.
  ModuleMap::KnownHeader SuggestedModule;
  SourceLocation FilenameLoc = FilenameTok.getLocation();
  SmallString<128> NormalizedPath;
  if (LangOpts.MSVCCompat) {
    NormalizedPath = Filename.str();
#ifndef LLVM_ON_WIN32
    llvm::sys::path::native(NormalizedPath);
#endif
  }
  const FileEntry *File = LookupFile(
      FilenameLoc, LangOpts.MSVCCompat ? NormalizedPath.c_str() : Filename,
      isAngled, LookupFrom, LookupFromFile, CurDir,
      Callbacks ? &SearchPath : nullptr, Callbacks ? &RelativePath : nullptr,
      &SuggestedModule);

  if (!File) {
    if (Callbacks) {
      // Give the clients a chance to recover.
      SmallString<128> RecoveryPath;
      if (Callbacks->FileNotFound(Filename, RecoveryPath)) {
        if (const DirectoryEntry *DE = FileMgr.getDirectory(RecoveryPath)) {
          // Add the recovery path to the list of search paths.
          DirectoryLookup DL(DE, SrcMgr::C_User, false);
          HeaderInfo.AddSearchPath(DL, isAngled);

          // Try the lookup again, skipping the cache.
          File = LookupFile(
              FilenameLoc,
              LangOpts.MSVCCompat ? NormalizedPath.c_str() : Filename, isAngled,
              LookupFrom, LookupFromFile, CurDir, nullptr, nullptr,
              &SuggestedModule, /*SkipCache*/ true);
        }
      }
    }

    if (!SuppressIncludeNotFoundError) {
      // If the file could not be located and it was included via angle
      // brackets, we can attempt a lookup as though it were a quoted path to
      // provide the user with a possible fixit.
      if (isAngled) {
        File = LookupFile(
            FilenameLoc,
            LangOpts.MSVCCompat ? NormalizedPath.c_str() : Filename, false,
            LookupFrom, LookupFromFile, CurDir,
            Callbacks ? &SearchPath : nullptr,
            Callbacks ? &RelativePath : nullptr,
            &SuggestedModule);
        if (File) {
          SourceRange Range(FilenameTok.getLocation(), CharEnd);
          Diag(FilenameTok, diag::err_pp_file_not_found_not_fatal) <<
            Filename <<
            FixItHint::CreateReplacement(Range, "\"" + Filename.str() + "\"");
        }
      }

      // If the file is still not found, just go with the vanilla diagnostic
      if (!File)
        Diag(FilenameTok, diag::err_pp_file_not_found) << Filename;
    }
  }

  // Should we enter the source file? Set to false if either the source file is
  // known to have no effect beyond its effect on module visibility -- that is,
  // if it's got an include guard that is already defined or is a modular header
  // we've imported or already built.
  bool ShouldEnter = true;

  // Determine whether we should try to import the module for this #include, if
  // there is one. Don't do so if precompiled module support is disabled or we
  // are processing this module textually (because we're building the module).
  if (File && SuggestedModule && getLangOpts().Modules &&
      SuggestedModule.getModule()->getTopLevelModuleName() !=
          getLangOpts().CurrentModule) {
    // If this include corresponds to a module but that module is
    // unavailable, diagnose the situation and bail out.
    // FIXME: Remove this; loadModule does the same check (but produces
    // slightly worse diagnostics).
    if (!SuggestedModule.getModule()->isAvailable() &&
        !SuggestedModule.getModule()
             ->getTopLevelModule()
             ->HasIncompatibleModuleFile) {
      clang::Module::Requirement Requirement;
      clang::Module::UnresolvedHeaderDirective MissingHeader;
      clang::Module *ShadowingModule = nullptr;
      Module *M = SuggestedModule.getModule();
      // Identify the cause.
      (void)M->isAvailable(getLangOpts(), getTargetInfo(), Requirement,
                           MissingHeader, ShadowingModule);
      if (MissingHeader.FileNameLoc.isValid()) {
        Diag(MissingHeader.FileNameLoc, diag::err_module_header_missing)
            << MissingHeader.IsUmbrella << MissingHeader.FileName;
      } else if (ShadowingModule) {
        Diag(M->DefinitionLoc, diag::err_module_shadowed) << M->Name;
        Diag(ShadowingModule->DefinitionLoc, diag::note_previous_definition);
      } else {
        Diag(M->DefinitionLoc, diag::err_module_unavailable)
            << M->getFullModuleName() << Requirement.second << Requirement.first;
      }
      Diag(FilenameTok.getLocation(),
           diag::note_implicit_top_level_module_import_here)
          << M->getTopLevelModuleName();
      return;
    }

    // Compute the module access path corresponding to this module.
    // FIXME: Should we have a second loadModule() overload to avoid this
    // extra lookup step?
    SmallVector<std::pair<IdentifierInfo *, SourceLocation>, 2> Path;
    for (Module *Mod = SuggestedModule.getModule(); Mod; Mod = Mod->Parent)
      Path.push_back(std::make_pair(getIdentifierInfo(Mod->Name),
                                    FilenameTok.getLocation()));
    std::reverse(Path.begin(), Path.end());

    // Warn that we're replacing the include/import with a module import.
    // We only do this in Objective-C, where we have a module-import syntax.
    if (getLangOpts().ObjC2)
      diagnoseAutoModuleImport(*this, HashLoc, IncludeTok, Path, CharEnd);

    // Load the module to import its macros. We'll make the declarations
    // visible when the parser gets here.
    // FIXME: Pass SuggestedModule in here rather than converting it to a path
    // and making the module loader convert it back again.
    ModuleLoadResult Imported = TheModuleLoader.loadModule(
        IncludeTok.getLocation(), Path, Module::Hidden,
        /*IsIncludeDirective=*/true);
    assert((Imported == nullptr || Imported == SuggestedModule.getModule()) &&
           "the imported module is different than the suggested one");

    if (Imported)
      ShouldEnter = false;
    else if (Imported.isMissingExpected()) {
      // We failed to find a submodule that we assumed would exist (because it
      // was in the directory of an umbrella header, for instance), but no
      // actual module exists for it (because the umbrella header is
      // incomplete).  Treat this as a textual inclusion.
      SuggestedModule = ModuleMap::KnownHeader();
    } else {
      // We hit an error processing the import. Bail out.
      if (hadModuleLoaderFatalFailure()) {
        // With a fatal failure in the module loader, we abort parsing.
        Token &Result = IncludeTok;
        if (CurLexer) {
          Result.startToken();
          CurLexer->FormTokenWithChars(Result, CurLexer->BufferEnd, tok::eof);
          CurLexer->cutOffLexing();
        } else {
          assert(CurPTHLexer && "#include but no current lexer set!");
          CurPTHLexer->getEOF(Result);
        }
      }
      return;
    }
  }

  if (Callbacks) {
    // Notify the callback object that we've seen an inclusion directive.
    Callbacks->InclusionDirective(
        HashLoc, IncludeTok,
        LangOpts.MSVCCompat ? NormalizedPath.c_str() : Filename, isAngled,
        FilenameRange, File, SearchPath, RelativePath,
        ShouldEnter ? nullptr : SuggestedModule.getModule());
  }

  if (!File)
    return;

  // The #included file will be considered to be a system header if either it is
  // in a system include directory, or if the #includer is a system include
  // header.
  SrcMgr::CharacteristicKind FileCharacter =
    std::max(HeaderInfo.getFileDirFlavor(File),
             SourceMgr.getFileCharacteristic(FilenameTok.getLocation()));

  // FIXME: If we have a suggested module, and we've already visited this file,
  // don't bother entering it again. We know it has no further effect.

  // Ask HeaderInfo if we should enter this #include file.  If not, #including
  // this file will have no effect.
  if (ShouldEnter &&
      !HeaderInfo.ShouldEnterIncludeFile(*this, File, isImport,
                                         SuggestedModule.getModule())) {
    ShouldEnter = false;
    if (Callbacks)
      Callbacks->FileSkipped(*File, FilenameTok, FileCharacter);
  }

  // If we don't need to enter the file, stop now.
  if (!ShouldEnter) {
    // If this is a module import, make it visible if needed.
    if (auto *M = SuggestedModule.getModule()) {
      makeModuleVisible(M, HashLoc);

      if (IncludeTok.getIdentifierInfo()->getPPKeywordID() !=
          tok::pp___include_macros)
        EnterAnnotationToken(*this, HashLoc, End, tok::annot_module_include, M);
    }
    return;
  }

  // Look up the file, create a File ID for it.
  SourceLocation IncludePos = End;
  // If the filename string was the result of macro expansions, set the include
  // position on the file where it will be included and after the expansions.
  if (IncludePos.isMacroID())
    IncludePos = SourceMgr.getExpansionRange(IncludePos).second;
  FileID FID = SourceMgr.createFileID(File, IncludePos, FileCharacter);
  assert(FID.isValid() && "Expected valid file ID");

  // If all is good, enter the new file!
  if (EnterSourceFile(FID, CurDir, FilenameTok.getLocation()))
    return;

  // Determine if we're switching to building a new submodule, and which one.
  if (auto *M = SuggestedModule.getModule()) {
    assert(!CurSubmodule && "should not have marked this as a module yet");
    CurSubmodule = M;

    // Let the macro handling code know that any future macros are within
    // the new submodule.
    EnterSubmodule(M, HashLoc);

    // Let the parser know that any future declarations are within the new
    // submodule.
    // FIXME: There's no point doing this if we're handling a #__include_macros
    // directive.
    EnterAnnotationToken(*this, HashLoc, End, tok::annot_module_begin, M);
  }
}

/// HandleIncludeNextDirective - Implements \#include_next.
///
void Preprocessor::HandleIncludeNextDirective(SourceLocation HashLoc,
                                              Token &IncludeNextTok) {
  Diag(IncludeNextTok, diag::ext_pp_include_next_directive);

  // #include_next is like #include, except that we start searching after
  // the current found directory.  If we can't do this, issue a
  // diagnostic.
  const DirectoryLookup *Lookup = CurDirLookup;
  const FileEntry *LookupFromFile = nullptr;
  if (isInPrimaryFile()) {
    Lookup = nullptr;
    Diag(IncludeNextTok, diag::pp_include_next_in_primary);
  } else if (CurSubmodule) {
    // Start looking up in the directory *after* the one in which the current
    // file would be found, if any.
    assert(CurPPLexer && "#include_next directive in macro?");
    LookupFromFile = CurPPLexer->getFileEntry();
    Lookup = nullptr;
  } else if (!Lookup) {
    Diag(IncludeNextTok, diag::pp_include_next_absolute_path);
  } else {
    // Start looking up in the next directory.
    ++Lookup;
  }

  return HandleIncludeDirective(HashLoc, IncludeNextTok, Lookup,
                                LookupFromFile);
}

/// HandleMicrosoftImportDirective - Implements \#import for Microsoft Mode
void Preprocessor::HandleMicrosoftImportDirective(Token &Tok) {
  // The Microsoft #import directive takes a type library and generates header
  // files from it, and includes those.  This is beyond the scope of what clang
  // does, so we ignore it and error out.  However, #import can optionally have
  // trailing attributes that span multiple lines.  We're going to eat those
  // so we can continue processing from there.
  Diag(Tok, diag::err_pp_import_directive_ms );

  // Read tokens until we get to the end of the directive.  Note that the
  // directive can be split over multiple lines using the backslash character.
  DiscardUntilEndOfDirective();
}

/// HandleImportDirective - Implements \#import.
///
void Preprocessor::HandleImportDirective(SourceLocation HashLoc,
                                         Token &ImportTok) {
  if (!LangOpts.ObjC1) {  // #import is standard for ObjC.
    if (LangOpts.MSVCCompat)
      return HandleMicrosoftImportDirective(ImportTok);
    Diag(ImportTok, diag::ext_pp_import_directive);
  }
  return HandleIncludeDirective(HashLoc, ImportTok, nullptr, nullptr, true);
}

/// HandleIncludeMacrosDirective - The -imacros command line option turns into a
/// pseudo directive in the predefines buffer.  This handles it by sucking all
/// tokens through the preprocessor and discarding them (only keeping the side
/// effects on the preprocessor).
void Preprocessor::HandleIncludeMacrosDirective(SourceLocation HashLoc,
                                                Token &IncludeMacrosTok) {
  // This directive should only occur in the predefines buffer.  If not, emit an
  // error and reject it.
  SourceLocation Loc = IncludeMacrosTok.getLocation();
  if (strcmp(SourceMgr.getBufferName(Loc), "<built-in>") != 0) {
    Diag(IncludeMacrosTok.getLocation(),
         diag::pp_include_macros_out_of_predefines);
    DiscardUntilEndOfDirective();
    return;
  }

  // Treat this as a normal #include for checking purposes.  If this is
  // successful, it will push a new lexer onto the include stack.
  HandleIncludeDirective(HashLoc, IncludeMacrosTok);

  Token TmpTok;
  do {
    Lex(TmpTok);
    assert(TmpTok.isNot(tok::eof) && "Didn't find end of -imacros!");
  } while (TmpTok.isNot(tok::hashhash));
}

//===----------------------------------------------------------------------===//
// Preprocessor Macro Directive Handling.
//===----------------------------------------------------------------------===//

/// ReadMacroDefinitionArgList - The ( starting an argument list of a macro
/// definition has just been read.  Lex the rest of the arguments and the
/// closing ), updating MI with what we learn.  Return true if an error occurs
/// parsing the arg list.
bool Preprocessor::ReadMacroDefinitionArgList(MacroInfo *MI, Token &Tok) {
  SmallVector<IdentifierInfo*, 32> Arguments;

  while (1) {
    LexUnexpandedToken(Tok);
    switch (Tok.getKind()) {
    case tok::r_paren:
      // Found the end of the argument list.
      if (Arguments.empty())  // #define FOO()
        return false;
      // Otherwise we have #define FOO(A,)
      Diag(Tok, diag::err_pp_expected_ident_in_arg_list);
      return true;
    case tok::ellipsis:  // #define X(... -> C99 varargs
      if (!LangOpts.C99)
        Diag(Tok, LangOpts.CPlusPlus11 ?
             diag::warn_cxx98_compat_variadic_macro :
             diag::ext_variadic_macro);

      // OpenCL v1.2 s6.9.e: variadic macros are not supported.
      if (LangOpts.OpenCL) {
        Diag(Tok, diag::err_pp_opencl_variadic_macros);
        return true;
      }

      // Lex the token after the identifier.
      LexUnexpandedToken(Tok);
      if (Tok.isNot(tok::r_paren)) {
        Diag(Tok, diag::err_pp_missing_rparen_in_macro_def);
        return true;
      }
      // Add the __VA_ARGS__ identifier as an argument.
      Arguments.push_back(Ident__VA_ARGS__);
      MI->setIsC99Varargs();
      MI->setArgumentList(Arguments, BP);
      return false;
    case tok::eod:  // #define X(
      Diag(Tok, diag::err_pp_missing_rparen_in_macro_def);
      return true;
    default:
      // Handle keywords and identifiers here to accept things like
      // #define Foo(for) for.
      IdentifierInfo *II = Tok.getIdentifierInfo();
      if (!II) {
        // #define X(1
        Diag(Tok, diag::err_pp_invalid_tok_in_arg_list);
        return true;
      }

      // If this is already used as an argument, it is used multiple times (e.g.
      // #define X(A,A.
      if (std::find(Arguments.begin(), Arguments.end(), II) !=
          Arguments.end()) {  // C99 6.10.3p6
        Diag(Tok, diag::err_pp_duplicate_name_in_arg_list) << II;
        return true;
      }

      // Add the argument to the macro info.
      Arguments.push_back(II);

      // Lex the token after the identifier.
      LexUnexpandedToken(Tok);

      switch (Tok.getKind()) {
      default:          // #define X(A B
        Diag(Tok, diag::err_pp_expected_comma_in_arg_list);
        return true;
      case tok::r_paren: // #define X(A)
        MI->setArgumentList(Arguments, BP);
        return false;
      case tok::comma:  // #define X(A,
        break;
      case tok::ellipsis:  // #define X(A... -> GCC extension
        // Diagnose extension.
        Diag(Tok, diag::ext_named_variadic_macro);

        // Lex the token after the identifier.
        LexUnexpandedToken(Tok);
        if (Tok.isNot(tok::r_paren)) {
          Diag(Tok, diag::err_pp_missing_rparen_in_macro_def);
          return true;
        }

        MI->setIsGNUVarargs();
        MI->setArgumentList(Arguments, BP);
        return false;
      }
    }
  }
}

static bool isConfigurationPattern(Token &MacroName, MacroInfo *MI,
                                   const LangOptions &LOptions) {
  if (MI->getNumTokens() == 1) {
    const Token &Value = MI->getReplacementToken(0);

    // Macro that is identity, like '#define inline inline' is a valid pattern.
    if (MacroName.getKind() == Value.getKind())
      return true;

    // Macro that maps a keyword to the same keyword decorated with leading/
    // trailing underscores is a valid pattern:
    //    #define inline __inline
    //    #define inline __inline__
    //    #define inline _inline (in MS compatibility mode)
    StringRef MacroText = MacroName.getIdentifierInfo()->getName();
    if (IdentifierInfo *II = Value.getIdentifierInfo()) {
      if (!II->isKeyword(LOptions))
        return false;
      StringRef ValueText = II->getName();
      StringRef TrimmedValue = ValueText;
      if (!ValueText.startswith("__")) {
        if (ValueText.startswith("_"))
          TrimmedValue = TrimmedValue.drop_front(1);
        else
          return false;
      } else {
        TrimmedValue = TrimmedValue.drop_front(2);
        if (TrimmedValue.endswith("__"))
          TrimmedValue = TrimmedValue.drop_back(2);
      }
      return TrimmedValue.equals(MacroText);
    } else {
      return false;
    }
  }

  // #define inline
  return MacroName.isOneOf(tok::kw_extern, tok::kw_inline, tok::kw_static,
                           tok::kw_const) &&
         MI->getNumTokens() == 0;
}

/// HandleDefineDirective - Implements \#define.  This consumes the entire macro
/// line then lets the caller lex the next real token.
void Preprocessor::HandleDefineDirective(Token &DefineTok,
                                         bool ImmediatelyAfterHeaderGuard) {
  ++NumDefined;

  Token MacroNameTok;
  bool MacroShadowsKeyword;
  ReadMacroName(MacroNameTok, MU_Define, &MacroShadowsKeyword);

  // Error reading macro name?  If so, diagnostic already issued.
  if (MacroNameTok.is(tok::eod))
    return;

  Token LastTok = MacroNameTok;

  // If we are supposed to keep comments in #defines, reenable comment saving
  // mode.
  if (CurLexer) CurLexer->SetCommentRetentionState(KeepMacroComments);

  // Create the new macro.
  MacroInfo *MI = AllocateMacroInfo(MacroNameTok.getLocation());

  Token Tok;
  LexUnexpandedToken(Tok);

  // If this is a function-like macro definition, parse the argument list,
  // marking each of the identifiers as being used as macro arguments.  Also,
  // check other constraints on the first token of the macro body.
  if (Tok.is(tok::eod)) {
    if (ImmediatelyAfterHeaderGuard) {
      // Save this macro information since it may part of a header guard.
      CurPPLexer->MIOpt.SetDefinedMacro(MacroNameTok.getIdentifierInfo(),
                                        MacroNameTok.getLocation());
    }
    // If there is no body to this macro, we have no special handling here.
  } else if (Tok.hasLeadingSpace()) {
    // This is a normal token with leading space.  Clear the leading space
    // marker on the first token to get proper expansion.
    Tok.clearFlag(Token::LeadingSpace);
  } else if (Tok.is(tok::l_paren)) {
    // This is a function-like macro definition.  Read the argument list.
    MI->setIsFunctionLike();
    if (ReadMacroDefinitionArgList(MI, LastTok)) {
      // Throw away the rest of the line.
      if (CurPPLexer->ParsingPreprocessorDirective)
        DiscardUntilEndOfDirective();
      return;
    }

    // If this is a definition of a variadic C99 function-like macro, not using
    // the GNU named varargs extension, enabled __VA_ARGS__.

    // "Poison" __VA_ARGS__, which can only appear in the expansion of a macro.
    // This gets unpoisoned where it is allowed.
    assert(Ident__VA_ARGS__->isPoisoned() && "__VA_ARGS__ should be poisoned!");
    if (MI->isC99Varargs())
      Ident__VA_ARGS__->setIsPoisoned(false);

    // Read the first token after the arg list for down below.
    LexUnexpandedToken(Tok);
  } else if (LangOpts.C99 || LangOpts.CPlusPlus11) {
    // C99 requires whitespace between the macro definition and the body.  Emit
    // a diagnostic for something like "#define X+".
    Diag(Tok, diag::ext_c99_whitespace_required_after_macro_name);
  } else {
    // C90 6.8 TC1 says: "In the definition of an object-like macro, if the
    // first character of a replacement list is not a character required by
    // subclause 5.2.1, then there shall be white-space separation between the
    // identifier and the replacement list.".  5.2.1 lists this set:
    //   "A-Za-z0-9!"#%&'()*+,_./:;<=>?[\]^_{|}~" as well as whitespace, which
    // is irrelevant here.
    bool isInvalid = false;
    if (Tok.is(tok::at)) // @ is not in the list above.
      isInvalid = true;
    else if (Tok.is(tok::unknown)) {
      // If we have an unknown token, it is something strange like "`".  Since
      // all of valid characters would have lexed into a single character
      // token of some sort, we know this is not a valid case.
      isInvalid = true;
    }
    if (isInvalid)
      Diag(Tok, diag::ext_missing_whitespace_after_macro_name);
    else
      Diag(Tok, diag::warn_missing_whitespace_after_macro_name);
  }

  if (!Tok.is(tok::eod))
    LastTok = Tok;

  // Read the rest of the macro body.
  if (MI->isObjectLike()) {
    // Object-like macros are very simple, just read their body.
    while (Tok.isNot(tok::eod)) {
      LastTok = Tok;
      MI->AddTokenToBody(Tok);
      // Get the next token of the macro.
      LexUnexpandedToken(Tok);
    }
  } else {
    // Otherwise, read the body of a function-like macro.  While we are at it,
    // check C99 6.10.3.2p1: ensure that # operators are followed by macro
    // parameters in function-like macro expansions.
    while (Tok.isNot(tok::eod)) {
      LastTok = Tok;

      if (!Tok.isOneOf(tok::hash, tok::hashat, tok::hashhash)) {
        MI->AddTokenToBody(Tok);

        // Get the next token of the macro.
        LexUnexpandedToken(Tok);
        continue;
      }

      // If we're in -traditional mode, then we should ignore stringification
      // and token pasting. Mark the tokens as unknown so as not to confuse
      // things.
      if (getLangOpts().TraditionalCPP) {
        Tok.setKind(tok::unknown);
        MI->AddTokenToBody(Tok);

        // Get the next token of the macro.
        LexUnexpandedToken(Tok);
        continue;
      }

      if (Tok.is(tok::hashhash)) {
        // If we see token pasting, check if it looks like the gcc comma
        // pasting extension.  We'll use this information to suppress
        // diagnostics later on.

        // Get the next token of the macro.
        LexUnexpandedToken(Tok);

        if (Tok.is(tok::eod)) {
          MI->AddTokenToBody(LastTok);
          break;
        }

        unsigned NumTokens = MI->getNumTokens();
        if (NumTokens && Tok.getIdentifierInfo() == Ident__VA_ARGS__ &&
            MI->getReplacementToken(NumTokens-1).is(tok::comma))
          MI->setHasCommaPasting();

        // Things look ok, add the '##' token to the macro.
        MI->AddTokenToBody(LastTok);
        continue;
      }

      // Get the next token of the macro.
      LexUnexpandedToken(Tok);

      // Check for a valid macro arg identifier.
      if (Tok.getIdentifierInfo() == nullptr ||
          MI->getArgumentNum(Tok.getIdentifierInfo()) == -1) {

        // If this is assembler-with-cpp mode, we accept random gibberish after
        // the '#' because '#' is often a comment character.  However, change
        // the kind of the token to tok::unknown so that the preprocessor isn't
        // confused.
        if (getLangOpts().AsmPreprocessor && Tok.isNot(tok::eod)) {
          LastTok.setKind(tok::unknown);
          MI->AddTokenToBody(LastTok);
          continue;
        } else {
          Diag(Tok, diag::err_pp_stringize_not_parameter)
            << LastTok.is(tok::hashat);

          // Disable __VA_ARGS__ again.
          Ident__VA_ARGS__->setIsPoisoned(true);
          return;
        }
      }

      // Things look ok, add the '#' and param name tokens to the macro.
      MI->AddTokenToBody(LastTok);
      MI->AddTokenToBody(Tok);
      LastTok = Tok;

      // Get the next token of the macro.
      LexUnexpandedToken(Tok);
    }
  }

  if (MacroShadowsKeyword &&
      !isConfigurationPattern(MacroNameTok, MI, getLangOpts())) {
    Diag(MacroNameTok, diag::warn_pp_macro_hides_keyword);
  }

  // Disable __VA_ARGS__ again.
  Ident__VA_ARGS__->setIsPoisoned(true);

  // Check that there is no paste (##) operator at the beginning or end of the
  // replacement list.
  unsigned NumTokens = MI->getNumTokens();
  if (NumTokens != 0) {
    if (MI->getReplacementToken(0).is(tok::hashhash)) {
      Diag(MI->getReplacementToken(0), diag::err_paste_at_start);
      return;
    }
    if (MI->getReplacementToken(NumTokens-1).is(tok::hashhash)) {
      Diag(MI->getReplacementToken(NumTokens-1), diag::err_paste_at_end);
      return;
    }
  }

  MI->setDefinitionEndLoc(LastTok.getLocation());

  // Finally, if this identifier already had a macro defined for it, verify that
  // the macro bodies are identical, and issue diagnostics if they are not.
  if (const MacroInfo *OtherMI=getMacroInfo(MacroNameTok.getIdentifierInfo())) {
    // In Objective-C, ignore attempts to directly redefine the builtin
    // definitions of the ownership qualifiers.  It's still possible to
    // #undef them.
    auto isObjCProtectedMacro = [](const IdentifierInfo *II) -> bool {
      return II->isStr("__strong") ||
             II->isStr("__weak") ||
             II->isStr("__unsafe_unretained") ||
             II->isStr("__autoreleasing");
    };
   if (getLangOpts().ObjC1 &&
        SourceMgr.getFileID(OtherMI->getDefinitionLoc())
          == getPredefinesFileID() &&
        isObjCProtectedMacro(MacroNameTok.getIdentifierInfo())) {
      // Warn if it changes the tokens.
      if ((!getDiagnostics().getSuppressSystemWarnings() ||
           !SourceMgr.isInSystemHeader(DefineTok.getLocation())) &&
          !MI->isIdenticalTo(*OtherMI, *this,
                             /*Syntactic=*/LangOpts.MicrosoftExt)) {
        Diag(MI->getDefinitionLoc(), diag::warn_pp_objc_macro_redef_ignored);
      }
      assert(!OtherMI->isWarnIfUnused());
      return;
    }

    // It is very common for system headers to have tons of macro redefinitions
    // and for warnings to be disabled in system headers.  If this is the case,
    // then don't bother calling MacroInfo::isIdenticalTo.
    if (!getDiagnostics().getSuppressSystemWarnings() ||
        !SourceMgr.isInSystemHeader(DefineTok.getLocation())) {
      if (!OtherMI->isUsed() && OtherMI->isWarnIfUnused())
        Diag(OtherMI->getDefinitionLoc(), diag::pp_macro_not_used);

      // Warn if defining "__LINE__" and other builtins, per C99 6.10.8/4 and
      // C++ [cpp.predefined]p4, but allow it as an extension.
      if (OtherMI->isBuiltinMacro())
        Diag(MacroNameTok, diag::ext_pp_redef_builtin_macro);
      // Macros must be identical.  This means all tokens and whitespace
      // separation must be the same.  C99 6.10.3p2.
      else if (!OtherMI->isAllowRedefinitionsWithoutWarning() &&
               !MI->isIdenticalTo(*OtherMI, *this, /*Syntactic=*/LangOpts.MicrosoftExt)) {
        Diag(MI->getDefinitionLoc(), diag::ext_pp_macro_redef)
          << MacroNameTok.getIdentifierInfo();
        Diag(OtherMI->getDefinitionLoc(), diag::note_previous_definition);
      }
    }
    if (OtherMI->isWarnIfUnused())
      WarnUnusedMacroLocs.erase(OtherMI->getDefinitionLoc());
  }

  DefMacroDirective *MD =
      appendDefMacroDirective(MacroNameTok.getIdentifierInfo(), MI);

  assert(!MI->isUsed());
  // If we need warning for not using the macro, add its location in the
  // warn-because-unused-macro set. If it gets used it will be removed from set.
  if (getSourceManager().isInMainFile(MI->getDefinitionLoc()) &&
      !Diags->isIgnored(diag::pp_macro_not_used, MI->getDefinitionLoc())) {
    MI->setIsWarnIfUnused(true);
    WarnUnusedMacroLocs.insert(MI->getDefinitionLoc());
  }

  // If the callbacks want to know, tell them about the macro definition.
  if (Callbacks)
    Callbacks->MacroDefined(MacroNameTok, MD);
}

/// HandleUndefDirective - Implements \#undef.
///
void Preprocessor::HandleUndefDirective(Token &UndefTok) {
  ++NumUndefined;

  Token MacroNameTok;
  ReadMacroName(MacroNameTok, MU_Undef);

  // Error reading macro name?  If so, diagnostic already issued.
  if (MacroNameTok.is(tok::eod))
    return;

  // Check to see if this is the last token on the #undef line.
  CheckEndOfDirective("undef");

  // Okay, we have a valid identifier to undef.
  auto *II = MacroNameTok.getIdentifierInfo();
  auto MD = getMacroDefinition(II);

  // If the callbacks want to know, tell them about the macro #undef.
  // Note: no matter if the macro was defined or not.
  if (Callbacks)
    Callbacks->MacroUndefined(MacroNameTok, MD);

  // If the macro is not defined, this is a noop undef, just return.
  const MacroInfo *MI = MD.getMacroInfo();
  if (!MI)
    return;

  if (!MI->isUsed() && MI->isWarnIfUnused())
    Diag(MI->getDefinitionLoc(), diag::pp_macro_not_used);

  if (MI->isWarnIfUnused())
    WarnUnusedMacroLocs.erase(MI->getDefinitionLoc());

  appendMacroDirective(MacroNameTok.getIdentifierInfo(),
                       AllocateUndefMacroDirective(MacroNameTok.getLocation()));
}

//===----------------------------------------------------------------------===//
// Preprocessor Conditional Directive Handling.
//===----------------------------------------------------------------------===//

/// HandleIfdefDirective - Implements the \#ifdef/\#ifndef directive.  isIfndef
/// is true when this is a \#ifndef directive.  ReadAnyTokensBeforeDirective is
/// true if any tokens have been returned or pp-directives activated before this
/// \#ifndef has been lexed.
///
void Preprocessor::HandleIfdefDirective(Token &Result, bool isIfndef,
                                        bool ReadAnyTokensBeforeDirective) {
  ++NumIf;
  Token DirectiveTok = Result;

  Token MacroNameTok;
  ReadMacroName(MacroNameTok);

  // Error reading macro name?  If so, diagnostic already issued.
  if (MacroNameTok.is(tok::eod)) {
    // Skip code until we get to #endif.  This helps with recovery by not
    // emitting an error when the #endif is reached.
    SkipExcludedConditionalBlock(DirectiveTok.getLocation(),
                                 /*Foundnonskip*/false, /*FoundElse*/false);
    return;
  }

  // Check to see if this is the last token on the #if[n]def line.
  CheckEndOfDirective(isIfndef ? "ifndef" : "ifdef");

  IdentifierInfo *MII = MacroNameTok.getIdentifierInfo();
  auto MD = getMacroDefinition(MII);
  MacroInfo *MI = MD.getMacroInfo();

  if (CurPPLexer->getConditionalStackDepth() == 0) {
    // If the start of a top-level #ifdef and if the macro is not defined,
    // inform MIOpt that this might be the start of a proper include guard.
    // Otherwise it is some other form of unknown conditional which we can't
    // handle.
    if (!ReadAnyTokensBeforeDirective && !MI) {
      assert(isIfndef && "#ifdef shouldn't reach here");
      CurPPLexer->MIOpt.EnterTopLevelIfndef(MII, MacroNameTok.getLocation());
    } else
      CurPPLexer->MIOpt.EnterTopLevelConditional();
  }

  // If there is a macro, process it.
  if (MI)  // Mark it used.
    markMacroAsUsed(MI);

  if (Callbacks) {
    if (isIfndef)
      Callbacks->Ifndef(DirectiveTok.getLocation(), MacroNameTok, MD);
    else
      Callbacks->Ifdef(DirectiveTok.getLocation(), MacroNameTok, MD);
  }

  // Should we include the stuff contained by this directive?
  if (!MI == isIfndef) {
    // Yes, remember that we are inside a conditional, then lex the next token.
    CurPPLexer->pushConditionalLevel(DirectiveTok.getLocation(),
                                     /*wasskip*/false, /*foundnonskip*/true,
                                     /*foundelse*/false);
  } else {
    // No, skip the contents of this block.
    SkipExcludedConditionalBlock(DirectiveTok.getLocation(),
                                 /*Foundnonskip*/false,
                                 /*FoundElse*/false);
  }
}

/// HandleIfDirective - Implements the \#if directive.
///
void Preprocessor::HandleIfDirective(Token &IfToken,
                                     bool ReadAnyTokensBeforeDirective) {
  ++NumIf;

  // Parse and evaluate the conditional expression.
  IdentifierInfo *IfNDefMacro = nullptr;
  const SourceLocation ConditionalBegin = CurPPLexer->getSourceLocation();
  const bool ConditionalTrue = EvaluateDirectiveExpression(IfNDefMacro);
  const SourceLocation ConditionalEnd = CurPPLexer->getSourceLocation();

  // If this condition is equivalent to #ifndef X, and if this is the first
  // directive seen, handle it for the multiple-include optimization.
  if (CurPPLexer->getConditionalStackDepth() == 0) {
    if (!ReadAnyTokensBeforeDirective && IfNDefMacro && ConditionalTrue)
      // FIXME: Pass in the location of the macro name, not the 'if' token.
      CurPPLexer->MIOpt.EnterTopLevelIfndef(IfNDefMacro, IfToken.getLocation());
    else
      CurPPLexer->MIOpt.EnterTopLevelConditional();
  }

  if (Callbacks)
    Callbacks->If(IfToken.getLocation(),
                  SourceRange(ConditionalBegin, ConditionalEnd),
                  (ConditionalTrue ? PPCallbacks::CVK_True : PPCallbacks::CVK_False));

  // Should we include the stuff contained by this directive?
  if (ConditionalTrue) {
    // Yes, remember that we are inside a conditional, then lex the next token.
    CurPPLexer->pushConditionalLevel(IfToken.getLocation(), /*wasskip*/false,
                                   /*foundnonskip*/true, /*foundelse*/false);
  } else {
    // No, skip the contents of this block.
    SkipExcludedConditionalBlock(IfToken.getLocation(), /*Foundnonskip*/false,
                                 /*FoundElse*/false);
  }
}

/// HandleEndifDirective - Implements the \#endif directive.
///
void Preprocessor::HandleEndifDirective(Token &EndifToken) {
  ++NumEndif;

  // Check that this is the whole directive.
  CheckEndOfDirective("endif");

  PPConditionalInfo CondInfo;
  if (CurPPLexer->popConditionalLevel(CondInfo)) {
    // No conditionals on the stack: this is an #endif without an #if.
    Diag(EndifToken, diag::err_pp_endif_without_if);
    return;
  }

  // If this the end of a top-level #endif, inform MIOpt.
  if (CurPPLexer->getConditionalStackDepth() == 0)
    CurPPLexer->MIOpt.ExitTopLevelConditional();

  assert(!CondInfo.WasSkipping && !CurPPLexer->LexingRawMode &&
         "This code should only be reachable in the non-skipping case!");

  if (Callbacks)
    Callbacks->Endif(EndifToken.getLocation(), CondInfo.IfLoc);
}

/// HandleElseDirective - Implements the \#else directive.
///
void Preprocessor::HandleElseDirective(Token &Result) {
  ++NumElse;

  // #else directive in a non-skipping conditional... start skipping.
  CheckEndOfDirective("else");

  PPConditionalInfo CI;
  if (CurPPLexer->popConditionalLevel(CI)) {
    Diag(Result, diag::pp_err_else_without_if);
    return;
  }

  // If this is a top-level #else, inform the MIOpt.
  if (CurPPLexer->getConditionalStackDepth() == 0)
    CurPPLexer->MIOpt.EnterTopLevelConditional();

  // If this is a #else with a #else before it, report the error.
  if (CI.FoundElse) Diag(Result, diag::pp_err_else_after_else);

  if (Callbacks)
    Callbacks->Else(Result.getLocation(), CI.IfLoc);

  // Finally, skip the rest of the contents of this block.
  SkipExcludedConditionalBlock(CI.IfLoc, /*Foundnonskip*/true,
                               /*FoundElse*/true, Result.getLocation());
}

/// HandleElifDirective - Implements the \#elif directive.
///
void Preprocessor::HandleElifDirective(Token &ElifToken) {
  ++NumElse;

  // #elif directive in a non-skipping conditional... start skipping.
  // We don't care what the condition is, because we will always skip it (since
  // the block immediately before it was included).
  const SourceLocation ConditionalBegin = CurPPLexer->getSourceLocation();
  DiscardUntilEndOfDirective();
  const SourceLocation ConditionalEnd = CurPPLexer->getSourceLocation();

  PPConditionalInfo CI;
  if (CurPPLexer->popConditionalLevel(CI)) {
    Diag(ElifToken, diag::pp_err_elif_without_if);
    return;
  }

  // If this is a top-level #elif, inform the MIOpt.
  if (CurPPLexer->getConditionalStackDepth() == 0)
    CurPPLexer->MIOpt.EnterTopLevelConditional();

  // If this is a #elif with a #else before it, report the error.
  if (CI.FoundElse) Diag(ElifToken, diag::pp_err_elif_after_else);

  if (Callbacks)
    Callbacks->Elif(ElifToken.getLocation(),
                    SourceRange(ConditionalBegin, ConditionalEnd),
                    PPCallbacks::CVK_NotEvaluated, CI.IfLoc);

  // Finally, skip the rest of the contents of this block.
  SkipExcludedConditionalBlock(CI.IfLoc, /*Foundnonskip*/true,
                               /*FoundElse*/CI.FoundElse,
                               ElifToken.getLocation());
}<|MERGE_RESOLUTION|>--- conflicted
+++ resolved
@@ -24,6 +24,10 @@
 #include "clang/Lex/ModuleLoader.h"
 #include "clang/Lex/Pragma.h"
 #include "llvm/ADT/APInt.h"
+#include "llvm/ADT/STLExtras.h"
+#include "llvm/ADT/StringExtras.h"
+#include "llvm/ADT/StringSwitch.h"
+#include "llvm/ADT/iterator_range.h"
 #include "llvm/Support/ErrorHandling.h"
 #include "llvm/Support/Path.h"
 #include "llvm/Support/SaveAndRestore.h"
@@ -137,8 +141,6 @@
   return MD_NoWarn;
 }
 
-<<<<<<< HEAD
-=======
 // Return true if we want to issue a diagnostic by default if we
 // encounter this name in a #include with the wrong case. For now,
 // this includes the standard C and C++ headers, Posix headers,
@@ -217,7 +219,6 @@
     .Default(false);
 }
 
->>>>>>> 32b2d6b1
 bool Preprocessor::CheckMacroName(Token &MacroNameTok, MacroUse isDefineUndef,
                                   bool *ShadowFlag) {
   // Missing macro name?
@@ -1635,6 +1636,39 @@
       << IncludeKind << PathString
       << FixItHint::CreateReplacement(ReplaceRange,
                                       ("@import " + PathString + ";").str());
+}
+
+// Given a vector of path components and a string containing the real
+// path to the file, build a properly-cased replacement in the vector,
+// and return true if the replacement should be suggested.
+static bool trySimplifyPath(SmallVectorImpl<StringRef> &Components,
+                            StringRef RealPathName) {
+  auto RealPathComponentIter = llvm::sys::path::rbegin(RealPathName);
+  auto RealPathComponentEnd = llvm::sys::path::rend(RealPathName);
+  int Cnt = 0;
+  bool SuggestReplacement = false;
+  // Below is a best-effort to handle ".." in paths. It is admittedly
+  // not 100% correct in the presence of symlinks.
+  for (auto &Component : llvm::reverse(Components)) {
+    if ("." == Component) {
+    } else if (".." == Component) {
+      ++Cnt;
+    } else if (Cnt) {
+      --Cnt;
+    } else if (RealPathComponentIter != RealPathComponentEnd) {
+      if (Component != *RealPathComponentIter) {
+        // If these path components differ by more than just case, then we
+        // may be looking at symlinked paths. Bail on this diagnostic to avoid
+        // noisy false positives.
+        SuggestReplacement = RealPathComponentIter->equals_lower(Component);
+        if (!SuggestReplacement)
+          break;
+        Component = *RealPathComponentIter;
+      }
+      ++RealPathComponentIter;
+    }
+  }
+  return SuggestReplacement;
 }
 
 /// HandleIncludeDirective - The "\#include" tokens have just been read, read
@@ -1916,6 +1950,39 @@
   // FIXME: If we have a suggested module, and we've already visited this file,
   // don't bother entering it again. We know it has no further effect.
 
+  // Issue a diagnostic if the name of the file on disk has a different case
+  // than the one we're about to open.
+  const bool CheckIncludePathPortability =
+    File && !File->tryGetRealPathName().empty();
+
+  if (CheckIncludePathPortability) {
+    StringRef Name = LangOpts.MSVCCompat ? NormalizedPath.str() : Filename;
+    StringRef RealPathName = File->tryGetRealPathName();
+    SmallVector<StringRef, 16> Components(llvm::sys::path::begin(Name),
+                                          llvm::sys::path::end(Name));
+
+    if (trySimplifyPath(Components, RealPathName)) {
+      SmallString<128> Path;
+      Path.reserve(Name.size()+2);
+      Path.push_back(isAngled ? '<' : '"');
+      for (auto Component : Components) {
+        Path.append(Component);
+        // Append the separator the user used, or the close quote
+        Path.push_back(
+          Path.size() <= Filename.size() ? Filename[Path.size()-1] :
+            (isAngled ? '>' : '"'));
+      }
+      auto Replacement = Path.str().str();
+      // For user files and known standard headers, by default we issue a diagnostic.
+      // For other system headers, we don't. They can be controlled separately.
+      auto DiagId = (FileCharacter == SrcMgr::C_User || warnByDefaultOnWrongCase(Name)) ?
+          diag::pp_nonportable_path : diag::pp_nonportable_system_path;
+      SourceRange Range(FilenameTok.getLocation(), CharEnd);
+      Diag(FilenameTok, DiagId) << Replacement <<
+        FixItHint::CreateReplacement(Range, Replacement);
+    }
+  }
+
   // Ask HeaderInfo if we should enter this #include file.  If not, #including
   // this file will have no effect.
   if (ShouldEnter &&
