--- conflicted
+++ resolved
@@ -2870,8 +2870,6 @@
   unsigned CurrID = 0;
   RecordData Record;
 
-<<<<<<< HEAD
-=======
   auto EncodeDiagStateFlags =
       [](const DiagnosticsEngine::DiagState *DS) -> unsigned {
     unsigned Result = (unsigned)DS->ExtBehavior;
@@ -2886,9 +2884,13 @@
   unsigned Flags = EncodeDiagStateFlags(Diag.DiagStatesByLoc.FirstDiagState);
   Record.push_back(Flags);
 
->>>>>>> ba9aefc0
   auto AddDiagState = [&](const DiagnosticsEngine::DiagState *State,
                           bool IncludeNonPragmaStates) {
+    // Ensure that the diagnostic state wasn't modified since it was created.
+    // We will not correctly round-trip this information otherwise.
+    assert(Flags == EncodeDiagStateFlags(State) &&
+           "diag state flags vary in single AST file");
+
     unsigned &DiagStateID = DiagStateIDMap[State];
     Record.push_back(DiagStateID);
   
@@ -2901,7 +2903,7 @@
       for (const auto &I : *State) {
         if (I.second.isPragma() || IncludeNonPragmaStates) {
           Record.push_back(I.first);
-          Record.push_back(I.second.serializeBits());
+          Record.push_back(I.second.serialize());
         }
       }
       // Update the placeholder.
