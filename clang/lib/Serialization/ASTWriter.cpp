//===--- ASTWriter.cpp - AST File Writer ------------------------*- C++ -*-===//
//
//                     The LLVM Compiler Infrastructure
//
// This file is distributed under the University of Illinois Open Source
// License. See LICENSE.TXT for details.
//
//===----------------------------------------------------------------------===//
//
//  This file defines the ASTWriter class, which writes AST files.
//
//===----------------------------------------------------------------------===//

#include "clang/Serialization/ASTWriter.h"
#include "ASTCommon.h"
#include "ASTReaderInternals.h"
#include "MultiOnDiskHashTable.h"
#include "clang/AST/ASTContext.h"
#include "clang/AST/ASTUnresolvedSet.h"
#include "clang/AST/Decl.h"
#include "clang/AST/DeclContextInternals.h"
#include "clang/AST/DeclCXX.h"
#include "clang/AST/DeclFriend.h"
#include "clang/AST/DeclTemplate.h"
#include "clang/AST/Expr.h"
#include "clang/AST/ExprCXX.h"
#include "clang/AST/LambdaCapture.h"
#include "clang/AST/NestedNameSpecifier.h"
#include "clang/AST/RawCommentList.h"
#include "clang/AST/TemplateName.h"
#include "clang/AST/Type.h"
#include "clang/AST/TypeLocVisitor.h"
#include "clang/Basic/DiagnosticOptions.h"
#include "clang/Basic/FileManager.h"
#include "clang/Basic/FileSystemOptions.h"
#include "clang/Basic/LangOptions.h"
#include "clang/Basic/LLVM.h"
#include "clang/Basic/Module.h"
#include "clang/Basic/ObjCRuntime.h"
#include "clang/Basic/SourceManager.h"
#include "clang/Basic/SourceManagerInternals.h"
#include "clang/Basic/TargetInfo.h"
#include "clang/Basic/TargetOptions.h"
#include "clang/Basic/Version.h"
#include "clang/Basic/VersionTuple.h"
#include "clang/Lex/HeaderSearch.h"
#include "clang/Lex/HeaderSearchOptions.h"
#include "clang/Lex/MacroInfo.h"
#include "clang/Lex/ModuleMap.h"
#include "clang/Lex/PreprocessingRecord.h"
#include "clang/Lex/Preprocessor.h"
#include "clang/Lex/PreprocessorOptions.h"
#include "clang/Lex/Token.h"
#include "clang/Sema/IdentifierResolver.h"
#include "clang/Sema/ObjCMethodList.h"
#include "clang/Sema/Sema.h"
#include "clang/Sema/Weak.h"
#include "clang/Serialization/ASTReader.h"
#include "clang/Serialization/Module.h"
#include "clang/Serialization/ModuleFileExtension.h"
#include "clang/Serialization/SerializationDiagnostic.h"
#include "llvm/ADT/APFloat.h"
#include "llvm/ADT/APInt.h"
#include "llvm/ADT/Hashing.h"
#include "llvm/ADT/IntrusiveRefCntPtr.h"
#include "llvm/ADT/Optional.h"
#include "llvm/ADT/SmallSet.h"
#include "llvm/ADT/SmallString.h"
#include "llvm/ADT/STLExtras.h"
#include "llvm/ADT/StringExtras.h"
#include "llvm/Bitcode/BitCodes.h"
#include "llvm/Bitcode/BitstreamWriter.h"
#include "llvm/Support/Casting.h"
#include "llvm/Support/Compression.h"
#include "llvm/Support/EndianStream.h"
#include "llvm/Support/Error.h"
#include "llvm/Support/ErrorHandling.h"
#include "llvm/Support/MemoryBuffer.h"
#include "llvm/Support/OnDiskHashTable.h"
#include "llvm/Support/Path.h"
#include "llvm/Support/Process.h"
#include "llvm/Support/raw_ostream.h"
#include <algorithm>
#include <cassert>
#include <cstdint>
#include <cstdlib>
#include <cstring>
#include <deque>
#include <limits>
#include <new>
#include <tuple>
#include <utility>

using namespace clang;
using namespace clang::serialization;

template <typename T, typename Allocator>
static StringRef bytes(const std::vector<T, Allocator> &v) {
  if (v.empty()) return StringRef();
  return StringRef(reinterpret_cast<const char*>(&v[0]),
                         sizeof(T) * v.size());
}

template <typename T>
static StringRef bytes(const SmallVectorImpl<T> &v) {
  return StringRef(reinterpret_cast<const char*>(v.data()),
                         sizeof(T) * v.size());
}

//===----------------------------------------------------------------------===//
// Type serialization
//===----------------------------------------------------------------------===//

namespace clang {

  class ASTTypeWriter {
    ASTWriter &Writer;
    ASTRecordWriter Record;

    /// \brief Type code that corresponds to the record generated.
    TypeCode Code;
    /// \brief Abbreviation to use for the record, if any.
    unsigned AbbrevToUse;

  public:
    ASTTypeWriter(ASTWriter &Writer, ASTWriter::RecordDataImpl &Record)
      : Writer(Writer), Record(Writer, Record), Code((TypeCode)0), AbbrevToUse(0) { }

    uint64_t Emit() {
      return Record.Emit(Code, AbbrevToUse);
    }

    void Visit(QualType T) {
      if (T.hasLocalNonFastQualifiers()) {
        Qualifiers Qs = T.getLocalQualifiers();
        Record.AddTypeRef(T.getLocalUnqualifiedType());
        Record.push_back(Qs.getAsOpaqueValue());
        Code = TYPE_EXT_QUAL;
        AbbrevToUse = Writer.TypeExtQualAbbrev;
      } else {
        switch (T->getTypeClass()) {
          // For all of the concrete, non-dependent types, call the
          // appropriate visitor function.
#define TYPE(Class, Base) \
        case Type::Class: Visit##Class##Type(cast<Class##Type>(T)); break;
#define ABSTRACT_TYPE(Class, Base)
#include "clang/AST/TypeNodes.def"
        }
      }
    }

    void VisitArrayType(const ArrayType *T);
    void VisitFunctionType(const FunctionType *T);
    void VisitTagType(const TagType *T);

#define TYPE(Class, Base) void Visit##Class##Type(const Class##Type *T);
#define ABSTRACT_TYPE(Class, Base)
#include "clang/AST/TypeNodes.def"
  };

} // end namespace clang

void ASTTypeWriter::VisitBuiltinType(const BuiltinType *T) {
  llvm_unreachable("Built-in types are never serialized");
}

void ASTTypeWriter::VisitComplexType(const ComplexType *T) {
  Record.AddTypeRef(T->getElementType());
  Code = TYPE_COMPLEX;
}

void ASTTypeWriter::VisitPointerType(const PointerType *T) {
  Record.AddTypeRef(T->getPointeeType());
  Code = TYPE_POINTER;
}

void ASTTypeWriter::VisitDecayedType(const DecayedType *T) {
  Record.AddTypeRef(T->getOriginalType());
  Code = TYPE_DECAYED;
}

void ASTTypeWriter::VisitAdjustedType(const AdjustedType *T) {
  Record.AddTypeRef(T->getOriginalType());
  Record.AddTypeRef(T->getAdjustedType());
  Code = TYPE_ADJUSTED;
}

void ASTTypeWriter::VisitBlockPointerType(const BlockPointerType *T) {
  Record.AddTypeRef(T->getPointeeType());
  Code = TYPE_BLOCK_POINTER;
}

void ASTTypeWriter::VisitLValueReferenceType(const LValueReferenceType *T) {
  Record.AddTypeRef(T->getPointeeTypeAsWritten());
  Record.push_back(T->isSpelledAsLValue());
  Code = TYPE_LVALUE_REFERENCE;
}

void ASTTypeWriter::VisitRValueReferenceType(const RValueReferenceType *T) {
  Record.AddTypeRef(T->getPointeeTypeAsWritten());
  Code = TYPE_RVALUE_REFERENCE;
}

void ASTTypeWriter::VisitMemberPointerType(const MemberPointerType *T) {
  Record.AddTypeRef(T->getPointeeType());
  Record.AddTypeRef(QualType(T->getClass(), 0));
  Code = TYPE_MEMBER_POINTER;
}

void ASTTypeWriter::VisitArrayType(const ArrayType *T) {
  Record.AddTypeRef(T->getElementType());
  Record.push_back(T->getSizeModifier()); // FIXME: stable values
  Record.push_back(T->getIndexTypeCVRQualifiers()); // FIXME: stable values
}

void ASTTypeWriter::VisitConstantArrayType(const ConstantArrayType *T) {
  VisitArrayType(T);
  Record.AddAPInt(T->getSize());
  Code = TYPE_CONSTANT_ARRAY;
}

void ASTTypeWriter::VisitIncompleteArrayType(const IncompleteArrayType *T) {
  VisitArrayType(T);
  Code = TYPE_INCOMPLETE_ARRAY;
}

void ASTTypeWriter::VisitVariableArrayType(const VariableArrayType *T) {
  VisitArrayType(T);
  Record.AddSourceLocation(T->getLBracketLoc());
  Record.AddSourceLocation(T->getRBracketLoc());
  Record.AddStmt(T->getSizeExpr());
  Code = TYPE_VARIABLE_ARRAY;
}

void ASTTypeWriter::VisitVectorType(const VectorType *T) {
  Record.AddTypeRef(T->getElementType());
  Record.push_back(T->getNumElements());
  Record.push_back(T->getVectorKind());
  Code = TYPE_VECTOR;
}

void ASTTypeWriter::VisitExtVectorType(const ExtVectorType *T) {
  VisitVectorType(T);
  Code = TYPE_EXT_VECTOR;
}

void ASTTypeWriter::VisitFunctionType(const FunctionType *T) {
  Record.AddTypeRef(T->getReturnType());
  FunctionType::ExtInfo C = T->getExtInfo();
  Record.push_back(C.getNoReturn());
  Record.push_back(C.getHasRegParm());
  Record.push_back(C.getRegParm());
  // FIXME: need to stabilize encoding of calling convention...
  Record.push_back(C.getCC());
  Record.push_back(C.getProducesResult());

  if (C.getHasRegParm() || C.getRegParm() || C.getProducesResult())
    AbbrevToUse = 0;
}

void ASTTypeWriter::VisitFunctionNoProtoType(const FunctionNoProtoType *T) {
  VisitFunctionType(T);
  Code = TYPE_FUNCTION_NO_PROTO;
}

static void addExceptionSpec(const FunctionProtoType *T,
                             ASTRecordWriter &Record) {
  Record.push_back(T->getExceptionSpecType());
  if (T->getExceptionSpecType() == EST_Dynamic) {
    Record.push_back(T->getNumExceptions());
    for (unsigned I = 0, N = T->getNumExceptions(); I != N; ++I)
      Record.AddTypeRef(T->getExceptionType(I));
  } else if (T->getExceptionSpecType() == EST_ComputedNoexcept) {
    Record.AddStmt(T->getNoexceptExpr());
  } else if (T->getExceptionSpecType() == EST_Uninstantiated) {
    Record.AddDeclRef(T->getExceptionSpecDecl());
    Record.AddDeclRef(T->getExceptionSpecTemplate());
  } else if (T->getExceptionSpecType() == EST_Unevaluated) {
    Record.AddDeclRef(T->getExceptionSpecDecl());
  }
}

void ASTTypeWriter::VisitFunctionProtoType(const FunctionProtoType *T) {
  VisitFunctionType(T);

  Record.push_back(T->isVariadic());
  Record.push_back(T->hasTrailingReturn());
  Record.push_back(T->getTypeQuals());
  Record.push_back(static_cast<unsigned>(T->getRefQualifier()));
  addExceptionSpec(T, Record);

  Record.push_back(T->getNumParams());
  for (unsigned I = 0, N = T->getNumParams(); I != N; ++I)
    Record.AddTypeRef(T->getParamType(I));

  if (T->hasExtParameterInfos()) {
    for (unsigned I = 0, N = T->getNumParams(); I != N; ++I)
      Record.push_back(T->getExtParameterInfo(I).getOpaqueValue());
  }

  if (T->isVariadic() || T->hasTrailingReturn() || T->getTypeQuals() ||
      T->getRefQualifier() || T->getExceptionSpecType() != EST_None ||
      T->hasExtParameterInfos())
    AbbrevToUse = 0;

  Code = TYPE_FUNCTION_PROTO;
}

void ASTTypeWriter::VisitUnresolvedUsingType(const UnresolvedUsingType *T) {
  Record.AddDeclRef(T->getDecl());
  Code = TYPE_UNRESOLVED_USING;
}

void ASTTypeWriter::VisitTypedefType(const TypedefType *T) {
  Record.AddDeclRef(T->getDecl());
  assert(!T->isCanonicalUnqualified() && "Invalid typedef ?");
  Record.AddTypeRef(T->getCanonicalTypeInternal());
  Code = TYPE_TYPEDEF;
}

void ASTTypeWriter::VisitTypeOfExprType(const TypeOfExprType *T) {
  Record.AddStmt(T->getUnderlyingExpr());
  Code = TYPE_TYPEOF_EXPR;
}

void ASTTypeWriter::VisitTypeOfType(const TypeOfType *T) {
  Record.AddTypeRef(T->getUnderlyingType());
  Code = TYPE_TYPEOF;
}

void ASTTypeWriter::VisitDecltypeType(const DecltypeType *T) {
  Record.AddTypeRef(T->getUnderlyingType());
  Record.AddStmt(T->getUnderlyingExpr());
  Code = TYPE_DECLTYPE;
}

void ASTTypeWriter::VisitUnaryTransformType(const UnaryTransformType *T) {
  Record.AddTypeRef(T->getBaseType());
  Record.AddTypeRef(T->getUnderlyingType());
  Record.push_back(T->getUTTKind());
  Code = TYPE_UNARY_TRANSFORM;
}

void ASTTypeWriter::VisitAutoType(const AutoType *T) {
  Record.AddTypeRef(T->getDeducedType());
  Record.push_back((unsigned)T->getKeyword());
  if (T->getDeducedType().isNull())
    Record.push_back(T->isDependentType());
  Code = TYPE_AUTO;
}

void ASTTypeWriter::VisitDeducedTemplateSpecializationType(
    const DeducedTemplateSpecializationType *T) {
  Record.AddTemplateName(T->getTemplateName());
  Record.AddTypeRef(T->getDeducedType());
  if (T->getDeducedType().isNull())
    Record.push_back(T->isDependentType());
  Code = TYPE_DEDUCED_TEMPLATE_SPECIALIZATION;
}

void ASTTypeWriter::VisitTagType(const TagType *T) {
  Record.push_back(T->isDependentType());
  Record.AddDeclRef(T->getDecl()->getCanonicalDecl());
  assert(!T->isBeingDefined() &&
         "Cannot serialize in the middle of a type definition");
}

void ASTTypeWriter::VisitRecordType(const RecordType *T) {
  VisitTagType(T);
  Code = TYPE_RECORD;
}

void ASTTypeWriter::VisitEnumType(const EnumType *T) {
  VisitTagType(T);
  Code = TYPE_ENUM;
}

void ASTTypeWriter::VisitAttributedType(const AttributedType *T) {
  Record.AddTypeRef(T->getModifiedType());
  Record.AddTypeRef(T->getEquivalentType());
  Record.push_back(T->getAttrKind());
  Code = TYPE_ATTRIBUTED;
}

void
ASTTypeWriter::VisitSubstTemplateTypeParmType(
                                        const SubstTemplateTypeParmType *T) {
  Record.AddTypeRef(QualType(T->getReplacedParameter(), 0));
  Record.AddTypeRef(T->getReplacementType());
  Code = TYPE_SUBST_TEMPLATE_TYPE_PARM;
}

void
ASTTypeWriter::VisitSubstTemplateTypeParmPackType(
                                      const SubstTemplateTypeParmPackType *T) {
  Record.AddTypeRef(QualType(T->getReplacedParameter(), 0));
  Record.AddTemplateArgument(T->getArgumentPack());
  Code = TYPE_SUBST_TEMPLATE_TYPE_PARM_PACK;
}

void
ASTTypeWriter::VisitTemplateSpecializationType(
                                       const TemplateSpecializationType *T) {
  Record.push_back(T->isDependentType());
  Record.AddTemplateName(T->getTemplateName());
  Record.push_back(T->getNumArgs());
  for (const auto &ArgI : *T)
    Record.AddTemplateArgument(ArgI);
  Record.AddTypeRef(T->isTypeAlias() ? T->getAliasedType()
                                     : T->isCanonicalUnqualified()
                                           ? QualType()
                                           : T->getCanonicalTypeInternal());
  Code = TYPE_TEMPLATE_SPECIALIZATION;
}

void
ASTTypeWriter::VisitDependentSizedArrayType(const DependentSizedArrayType *T) {
  VisitArrayType(T);
  Record.AddStmt(T->getSizeExpr());
  Record.AddSourceRange(T->getBracketsRange());
  Code = TYPE_DEPENDENT_SIZED_ARRAY;
}

void
ASTTypeWriter::VisitDependentSizedExtVectorType(
                                        const DependentSizedExtVectorType *T) {
  // FIXME: Serialize this type (C++ only)
  llvm_unreachable("Cannot serialize dependent sized extended vector types");
}

void
ASTTypeWriter::VisitTemplateTypeParmType(const TemplateTypeParmType *T) {
  Record.push_back(T->getDepth());
  Record.push_back(T->getIndex());
  Record.push_back(T->isParameterPack());
  Record.AddDeclRef(T->getDecl());
  Code = TYPE_TEMPLATE_TYPE_PARM;
}

void
ASTTypeWriter::VisitDependentNameType(const DependentNameType *T) {
  Record.push_back(T->getKeyword());
  Record.AddNestedNameSpecifier(T->getQualifier());
  Record.AddIdentifierRef(T->getIdentifier());
  Record.AddTypeRef(
      T->isCanonicalUnqualified() ? QualType() : T->getCanonicalTypeInternal());
  Code = TYPE_DEPENDENT_NAME;
}

void
ASTTypeWriter::VisitDependentTemplateSpecializationType(
                                const DependentTemplateSpecializationType *T) {
  Record.push_back(T->getKeyword());
  Record.AddNestedNameSpecifier(T->getQualifier());
  Record.AddIdentifierRef(T->getIdentifier());
  Record.push_back(T->getNumArgs());
  for (const auto &I : *T)
    Record.AddTemplateArgument(I);
  Code = TYPE_DEPENDENT_TEMPLATE_SPECIALIZATION;
}

void ASTTypeWriter::VisitPackExpansionType(const PackExpansionType *T) {
  Record.AddTypeRef(T->getPattern());
  if (Optional<unsigned> NumExpansions = T->getNumExpansions())
    Record.push_back(*NumExpansions + 1);
  else
    Record.push_back(0);
  Code = TYPE_PACK_EXPANSION;
}

void ASTTypeWriter::VisitParenType(const ParenType *T) {
  Record.AddTypeRef(T->getInnerType());
  Code = TYPE_PAREN;
}

void ASTTypeWriter::VisitElaboratedType(const ElaboratedType *T) {
  Record.push_back(T->getKeyword());
  Record.AddNestedNameSpecifier(T->getQualifier());
  Record.AddTypeRef(T->getNamedType());
  Code = TYPE_ELABORATED;
}

void ASTTypeWriter::VisitInjectedClassNameType(const InjectedClassNameType *T) {
  Record.AddDeclRef(T->getDecl()->getCanonicalDecl());
  Record.AddTypeRef(T->getInjectedSpecializationType());
  Code = TYPE_INJECTED_CLASS_NAME;
}

void ASTTypeWriter::VisitObjCInterfaceType(const ObjCInterfaceType *T) {
  Record.AddDeclRef(T->getDecl()->getCanonicalDecl());
  Code = TYPE_OBJC_INTERFACE;
}

void ASTTypeWriter::VisitObjCTypeParamType(const ObjCTypeParamType *T) {
  Record.AddDeclRef(T->getDecl());
  Record.push_back(T->getNumProtocols());
  for (const auto *I : T->quals())
    Record.AddDeclRef(I);
  Code = TYPE_OBJC_TYPE_PARAM;
}

void ASTTypeWriter::VisitObjCObjectType(const ObjCObjectType *T) {
  Record.AddTypeRef(T->getBaseType());
  Record.push_back(T->getTypeArgsAsWritten().size());
  for (auto TypeArg : T->getTypeArgsAsWritten())
    Record.AddTypeRef(TypeArg);
  Record.push_back(T->getNumProtocols());
  for (const auto *I : T->quals())
    Record.AddDeclRef(I);
  Record.push_back(T->isKindOfTypeAsWritten());
  Code = TYPE_OBJC_OBJECT;
}

void
ASTTypeWriter::VisitObjCObjectPointerType(const ObjCObjectPointerType *T) {
  Record.AddTypeRef(T->getPointeeType());
  Code = TYPE_OBJC_OBJECT_POINTER;
}

void
ASTTypeWriter::VisitAtomicType(const AtomicType *T) {
  Record.AddTypeRef(T->getValueType());
  Code = TYPE_ATOMIC;
}

void
ASTTypeWriter::VisitPipeType(const PipeType *T) {
  Record.AddTypeRef(T->getElementType());
  Record.push_back(T->isReadOnly());
  Code = TYPE_PIPE;
}

namespace {

class TypeLocWriter : public TypeLocVisitor<TypeLocWriter> {
  ASTRecordWriter &Record;

public:
  TypeLocWriter(ASTRecordWriter &Record)
    : Record(Record) { }

#define ABSTRACT_TYPELOC(CLASS, PARENT)
#define TYPELOC(CLASS, PARENT) \
    void Visit##CLASS##TypeLoc(CLASS##TypeLoc TyLoc);
#include "clang/AST/TypeLocNodes.def"

  void VisitArrayTypeLoc(ArrayTypeLoc TyLoc);
  void VisitFunctionTypeLoc(FunctionTypeLoc TyLoc);
};

} // end anonymous namespace

void TypeLocWriter::VisitQualifiedTypeLoc(QualifiedTypeLoc TL) {
  // nothing to do
}

void TypeLocWriter::VisitBuiltinTypeLoc(BuiltinTypeLoc TL) {
  Record.AddSourceLocation(TL.getBuiltinLoc());
  if (TL.needsExtraLocalData()) {
    Record.push_back(TL.getWrittenTypeSpec());
    Record.push_back(TL.getWrittenSignSpec());
    Record.push_back(TL.getWrittenWidthSpec());
    Record.push_back(TL.hasModeAttr());
  }
}

void TypeLocWriter::VisitComplexTypeLoc(ComplexTypeLoc TL) {
  Record.AddSourceLocation(TL.getNameLoc());
}

void TypeLocWriter::VisitPointerTypeLoc(PointerTypeLoc TL) {
  Record.AddSourceLocation(TL.getStarLoc());
}

void TypeLocWriter::VisitDecayedTypeLoc(DecayedTypeLoc TL) {
  // nothing to do
}

void TypeLocWriter::VisitAdjustedTypeLoc(AdjustedTypeLoc TL) {
  // nothing to do
}

void TypeLocWriter::VisitBlockPointerTypeLoc(BlockPointerTypeLoc TL) {
  Record.AddSourceLocation(TL.getCaretLoc());
}

void TypeLocWriter::VisitLValueReferenceTypeLoc(LValueReferenceTypeLoc TL) {
  Record.AddSourceLocation(TL.getAmpLoc());
}

void TypeLocWriter::VisitRValueReferenceTypeLoc(RValueReferenceTypeLoc TL) {
  Record.AddSourceLocation(TL.getAmpAmpLoc());
}

void TypeLocWriter::VisitMemberPointerTypeLoc(MemberPointerTypeLoc TL) {
  Record.AddSourceLocation(TL.getStarLoc());
  Record.AddTypeSourceInfo(TL.getClassTInfo());
}

void TypeLocWriter::VisitArrayTypeLoc(ArrayTypeLoc TL) {
  Record.AddSourceLocation(TL.getLBracketLoc());
  Record.AddSourceLocation(TL.getRBracketLoc());
  Record.push_back(TL.getSizeExpr() ? 1 : 0);
  if (TL.getSizeExpr())
    Record.AddStmt(TL.getSizeExpr());
}

void TypeLocWriter::VisitConstantArrayTypeLoc(ConstantArrayTypeLoc TL) {
  VisitArrayTypeLoc(TL);
}

void TypeLocWriter::VisitIncompleteArrayTypeLoc(IncompleteArrayTypeLoc TL) {
  VisitArrayTypeLoc(TL);
}

void TypeLocWriter::VisitVariableArrayTypeLoc(VariableArrayTypeLoc TL) {
  VisitArrayTypeLoc(TL);
}

void TypeLocWriter::VisitDependentSizedArrayTypeLoc(
                                            DependentSizedArrayTypeLoc TL) {
  VisitArrayTypeLoc(TL);
}

void TypeLocWriter::VisitDependentSizedExtVectorTypeLoc(
                                        DependentSizedExtVectorTypeLoc TL) {
  Record.AddSourceLocation(TL.getNameLoc());
}

void TypeLocWriter::VisitVectorTypeLoc(VectorTypeLoc TL) {
  Record.AddSourceLocation(TL.getNameLoc());
}

void TypeLocWriter::VisitExtVectorTypeLoc(ExtVectorTypeLoc TL) {
  Record.AddSourceLocation(TL.getNameLoc());
}

void TypeLocWriter::VisitFunctionTypeLoc(FunctionTypeLoc TL) {
  Record.AddSourceLocation(TL.getLocalRangeBegin());
  Record.AddSourceLocation(TL.getLParenLoc());
  Record.AddSourceLocation(TL.getRParenLoc());
  Record.AddSourceRange(TL.getExceptionSpecRange());
  Record.AddSourceLocation(TL.getLocalRangeEnd());
  for (unsigned i = 0, e = TL.getNumParams(); i != e; ++i)
    Record.AddDeclRef(TL.getParam(i));
}
void TypeLocWriter::VisitFunctionProtoTypeLoc(FunctionProtoTypeLoc TL) {
  VisitFunctionTypeLoc(TL);
}
void TypeLocWriter::VisitFunctionNoProtoTypeLoc(FunctionNoProtoTypeLoc TL) {
  VisitFunctionTypeLoc(TL);
}
void TypeLocWriter::VisitUnresolvedUsingTypeLoc(UnresolvedUsingTypeLoc TL) {
  Record.AddSourceLocation(TL.getNameLoc());
}
void TypeLocWriter::VisitTypedefTypeLoc(TypedefTypeLoc TL) {
  Record.AddSourceLocation(TL.getNameLoc());
}
void TypeLocWriter::VisitObjCTypeParamTypeLoc(ObjCTypeParamTypeLoc TL) {
  if (TL.getNumProtocols()) {
    Record.AddSourceLocation(TL.getProtocolLAngleLoc());
    Record.AddSourceLocation(TL.getProtocolRAngleLoc());
  }
  for (unsigned i = 0, e = TL.getNumProtocols(); i != e; ++i)
    Record.AddSourceLocation(TL.getProtocolLoc(i));
}
void TypeLocWriter::VisitTypeOfExprTypeLoc(TypeOfExprTypeLoc TL) {
  Record.AddSourceLocation(TL.getTypeofLoc());
  Record.AddSourceLocation(TL.getLParenLoc());
  Record.AddSourceLocation(TL.getRParenLoc());
}

void TypeLocWriter::VisitTypeOfTypeLoc(TypeOfTypeLoc TL) {
  Record.AddSourceLocation(TL.getTypeofLoc());
  Record.AddSourceLocation(TL.getLParenLoc());
  Record.AddSourceLocation(TL.getRParenLoc());
  Record.AddTypeSourceInfo(TL.getUnderlyingTInfo());
}

void TypeLocWriter::VisitDecltypeTypeLoc(DecltypeTypeLoc TL) {
  Record.AddSourceLocation(TL.getNameLoc());
}

void TypeLocWriter::VisitUnaryTransformTypeLoc(UnaryTransformTypeLoc TL) {
  Record.AddSourceLocation(TL.getKWLoc());
  Record.AddSourceLocation(TL.getLParenLoc());
  Record.AddSourceLocation(TL.getRParenLoc());
  Record.AddTypeSourceInfo(TL.getUnderlyingTInfo());
}

void TypeLocWriter::VisitAutoTypeLoc(AutoTypeLoc TL) {
  Record.AddSourceLocation(TL.getNameLoc());
}

void TypeLocWriter::VisitDeducedTemplateSpecializationTypeLoc(
    DeducedTemplateSpecializationTypeLoc TL) {
  Record.AddSourceLocation(TL.getTemplateNameLoc());
}

void TypeLocWriter::VisitRecordTypeLoc(RecordTypeLoc TL) {
  Record.AddSourceLocation(TL.getNameLoc());
}

void TypeLocWriter::VisitEnumTypeLoc(EnumTypeLoc TL) {
  Record.AddSourceLocation(TL.getNameLoc());
}

void TypeLocWriter::VisitAttributedTypeLoc(AttributedTypeLoc TL) {
  Record.AddSourceLocation(TL.getAttrNameLoc());
  if (TL.hasAttrOperand()) {
    SourceRange range = TL.getAttrOperandParensRange();
    Record.AddSourceLocation(range.getBegin());
    Record.AddSourceLocation(range.getEnd());
  }
  if (TL.hasAttrExprOperand()) {
    Expr *operand = TL.getAttrExprOperand();
    Record.push_back(operand ? 1 : 0);
    if (operand) Record.AddStmt(operand);
  } else if (TL.hasAttrEnumOperand()) {
    Record.AddSourceLocation(TL.getAttrEnumOperandLoc());
  }
}

void TypeLocWriter::VisitTemplateTypeParmTypeLoc(TemplateTypeParmTypeLoc TL) {
  Record.AddSourceLocation(TL.getNameLoc());
}

void TypeLocWriter::VisitSubstTemplateTypeParmTypeLoc(
                                            SubstTemplateTypeParmTypeLoc TL) {
  Record.AddSourceLocation(TL.getNameLoc());
}

void TypeLocWriter::VisitSubstTemplateTypeParmPackTypeLoc(
                                          SubstTemplateTypeParmPackTypeLoc TL) {
  Record.AddSourceLocation(TL.getNameLoc());
}

void TypeLocWriter::VisitTemplateSpecializationTypeLoc(
                                           TemplateSpecializationTypeLoc TL) {
  Record.AddSourceLocation(TL.getTemplateKeywordLoc());
  Record.AddSourceLocation(TL.getTemplateNameLoc());
  Record.AddSourceLocation(TL.getLAngleLoc());
  Record.AddSourceLocation(TL.getRAngleLoc());
  for (unsigned i = 0, e = TL.getNumArgs(); i != e; ++i)
    Record.AddTemplateArgumentLocInfo(TL.getArgLoc(i).getArgument().getKind(),
                                      TL.getArgLoc(i).getLocInfo());
}

void TypeLocWriter::VisitParenTypeLoc(ParenTypeLoc TL) {
  Record.AddSourceLocation(TL.getLParenLoc());
  Record.AddSourceLocation(TL.getRParenLoc());
}

void TypeLocWriter::VisitElaboratedTypeLoc(ElaboratedTypeLoc TL) {
  Record.AddSourceLocation(TL.getElaboratedKeywordLoc());
  Record.AddNestedNameSpecifierLoc(TL.getQualifierLoc());
}

void TypeLocWriter::VisitInjectedClassNameTypeLoc(InjectedClassNameTypeLoc TL) {
  Record.AddSourceLocation(TL.getNameLoc());
}

void TypeLocWriter::VisitDependentNameTypeLoc(DependentNameTypeLoc TL) {
  Record.AddSourceLocation(TL.getElaboratedKeywordLoc());
  Record.AddNestedNameSpecifierLoc(TL.getQualifierLoc());
  Record.AddSourceLocation(TL.getNameLoc());
}

void TypeLocWriter::VisitDependentTemplateSpecializationTypeLoc(
       DependentTemplateSpecializationTypeLoc TL) {
  Record.AddSourceLocation(TL.getElaboratedKeywordLoc());
  Record.AddNestedNameSpecifierLoc(TL.getQualifierLoc());
  Record.AddSourceLocation(TL.getTemplateKeywordLoc());
  Record.AddSourceLocation(TL.getTemplateNameLoc());
  Record.AddSourceLocation(TL.getLAngleLoc());
  Record.AddSourceLocation(TL.getRAngleLoc());
  for (unsigned I = 0, E = TL.getNumArgs(); I != E; ++I)
    Record.AddTemplateArgumentLocInfo(TL.getArgLoc(I).getArgument().getKind(),
                                      TL.getArgLoc(I).getLocInfo());
}

void TypeLocWriter::VisitPackExpansionTypeLoc(PackExpansionTypeLoc TL) {
  Record.AddSourceLocation(TL.getEllipsisLoc());
}

void TypeLocWriter::VisitObjCInterfaceTypeLoc(ObjCInterfaceTypeLoc TL) {
  Record.AddSourceLocation(TL.getNameLoc());
}

void TypeLocWriter::VisitObjCObjectTypeLoc(ObjCObjectTypeLoc TL) {
  Record.push_back(TL.hasBaseTypeAsWritten());
  Record.AddSourceLocation(TL.getTypeArgsLAngleLoc());
  Record.AddSourceLocation(TL.getTypeArgsRAngleLoc());
  for (unsigned i = 0, e = TL.getNumTypeArgs(); i != e; ++i)
    Record.AddTypeSourceInfo(TL.getTypeArgTInfo(i));
  Record.AddSourceLocation(TL.getProtocolLAngleLoc());
  Record.AddSourceLocation(TL.getProtocolRAngleLoc());
  for (unsigned i = 0, e = TL.getNumProtocols(); i != e; ++i)
    Record.AddSourceLocation(TL.getProtocolLoc(i));
}

void TypeLocWriter::VisitObjCObjectPointerTypeLoc(ObjCObjectPointerTypeLoc TL) {
  Record.AddSourceLocation(TL.getStarLoc());
}

void TypeLocWriter::VisitAtomicTypeLoc(AtomicTypeLoc TL) {
  Record.AddSourceLocation(TL.getKWLoc());
  Record.AddSourceLocation(TL.getLParenLoc());
  Record.AddSourceLocation(TL.getRParenLoc());
}

void TypeLocWriter::VisitPipeTypeLoc(PipeTypeLoc TL) {
  Record.AddSourceLocation(TL.getKWLoc());
}

void ASTWriter::WriteTypeAbbrevs() {
  using namespace llvm;

  std::shared_ptr<BitCodeAbbrev> Abv;

  // Abbreviation for TYPE_EXT_QUAL
  Abv = std::make_shared<BitCodeAbbrev>();
  Abv->Add(BitCodeAbbrevOp(serialization::TYPE_EXT_QUAL));
  Abv->Add(BitCodeAbbrevOp(BitCodeAbbrevOp::VBR, 6));   // Type
  Abv->Add(BitCodeAbbrevOp(BitCodeAbbrevOp::VBR, 3));   // Quals
  TypeExtQualAbbrev = Stream.EmitAbbrev(std::move(Abv));

  // Abbreviation for TYPE_FUNCTION_PROTO
  Abv = std::make_shared<BitCodeAbbrev>();
  Abv->Add(BitCodeAbbrevOp(serialization::TYPE_FUNCTION_PROTO));
  // FunctionType
  Abv->Add(BitCodeAbbrevOp(BitCodeAbbrevOp::VBR, 6));   // ReturnType
  Abv->Add(BitCodeAbbrevOp(BitCodeAbbrevOp::Fixed, 1)); // NoReturn
  Abv->Add(BitCodeAbbrevOp(0));                         // HasRegParm
  Abv->Add(BitCodeAbbrevOp(0));                         // RegParm
  Abv->Add(BitCodeAbbrevOp(BitCodeAbbrevOp::Fixed, 4)); // CC
  Abv->Add(BitCodeAbbrevOp(0));                         // ProducesResult
  // FunctionProtoType
  Abv->Add(BitCodeAbbrevOp(0));                         // IsVariadic
  Abv->Add(BitCodeAbbrevOp(0));                         // HasTrailingReturn
  Abv->Add(BitCodeAbbrevOp(0));                         // TypeQuals
  Abv->Add(BitCodeAbbrevOp(0));                         // RefQualifier
  Abv->Add(BitCodeAbbrevOp(EST_None));                  // ExceptionSpec
  Abv->Add(BitCodeAbbrevOp(BitCodeAbbrevOp::VBR, 6));   // NumParams
  Abv->Add(BitCodeAbbrevOp(BitCodeAbbrevOp::Array));
  Abv->Add(BitCodeAbbrevOp(BitCodeAbbrevOp::VBR, 6));   // Params
  TypeFunctionProtoAbbrev = Stream.EmitAbbrev(std::move(Abv));
}

//===----------------------------------------------------------------------===//
// ASTWriter Implementation
//===----------------------------------------------------------------------===//

static void EmitBlockID(unsigned ID, const char *Name,
                        llvm::BitstreamWriter &Stream,
                        ASTWriter::RecordDataImpl &Record) {
  Record.clear();
  Record.push_back(ID);
  Stream.EmitRecord(llvm::bitc::BLOCKINFO_CODE_SETBID, Record);

  // Emit the block name if present.
  if (!Name || Name[0] == 0)
    return;
  Record.clear();
  while (*Name)
    Record.push_back(*Name++);
  Stream.EmitRecord(llvm::bitc::BLOCKINFO_CODE_BLOCKNAME, Record);
}

static void EmitRecordID(unsigned ID, const char *Name,
                         llvm::BitstreamWriter &Stream,
                         ASTWriter::RecordDataImpl &Record) {
  Record.clear();
  Record.push_back(ID);
  while (*Name)
    Record.push_back(*Name++);
  Stream.EmitRecord(llvm::bitc::BLOCKINFO_CODE_SETRECORDNAME, Record);
}

static void AddStmtsExprs(llvm::BitstreamWriter &Stream,
                          ASTWriter::RecordDataImpl &Record) {
#define RECORD(X) EmitRecordID(X, #X, Stream, Record)
  RECORD(STMT_STOP);
  RECORD(STMT_NULL_PTR);
  RECORD(STMT_REF_PTR);
  RECORD(STMT_NULL);
  RECORD(STMT_COMPOUND);
  RECORD(STMT_CASE);
  RECORD(STMT_DEFAULT);
  RECORD(STMT_LABEL);
  RECORD(STMT_ATTRIBUTED);
  RECORD(STMT_IF);
  RECORD(STMT_SWITCH);
  RECORD(STMT_WHILE);
  RECORD(STMT_DO);
  RECORD(STMT_FOR);
  RECORD(STMT_GOTO);
  RECORD(STMT_INDIRECT_GOTO);
  RECORD(STMT_CONTINUE);
  RECORD(STMT_BREAK);
  RECORD(STMT_RETURN);
  RECORD(STMT_DECL);
  RECORD(STMT_GCCASM);
  RECORD(STMT_MSASM);
  RECORD(EXPR_PREDEFINED);
  RECORD(EXPR_DECL_REF);
  RECORD(EXPR_INTEGER_LITERAL);
  RECORD(EXPR_FLOATING_LITERAL);
  RECORD(EXPR_IMAGINARY_LITERAL);
  RECORD(EXPR_STRING_LITERAL);
  RECORD(EXPR_CHARACTER_LITERAL);
  RECORD(EXPR_PAREN);
  RECORD(EXPR_PAREN_LIST);
  RECORD(EXPR_UNARY_OPERATOR);
  RECORD(EXPR_SIZEOF_ALIGN_OF);
  RECORD(EXPR_ARRAY_SUBSCRIPT);
  RECORD(EXPR_CALL);
  RECORD(EXPR_MEMBER);
  RECORD(EXPR_BINARY_OPERATOR);
  RECORD(EXPR_COMPOUND_ASSIGN_OPERATOR);
  RECORD(EXPR_CONDITIONAL_OPERATOR);
  RECORD(EXPR_IMPLICIT_CAST);
  RECORD(EXPR_CSTYLE_CAST);
  RECORD(EXPR_COMPOUND_LITERAL);
  RECORD(EXPR_EXT_VECTOR_ELEMENT);
  RECORD(EXPR_INIT_LIST);
  RECORD(EXPR_DESIGNATED_INIT);
  RECORD(EXPR_DESIGNATED_INIT_UPDATE);
  RECORD(EXPR_IMPLICIT_VALUE_INIT);
  RECORD(EXPR_NO_INIT);
  RECORD(EXPR_VA_ARG);
  RECORD(EXPR_ADDR_LABEL);
  RECORD(EXPR_STMT);
  RECORD(EXPR_CHOOSE);
  RECORD(EXPR_GNU_NULL);
  RECORD(EXPR_SHUFFLE_VECTOR);
  RECORD(EXPR_BLOCK);
  RECORD(EXPR_GENERIC_SELECTION);
  RECORD(EXPR_OBJC_STRING_LITERAL);
  RECORD(EXPR_OBJC_BOXED_EXPRESSION);
  RECORD(EXPR_OBJC_ARRAY_LITERAL);
  RECORD(EXPR_OBJC_DICTIONARY_LITERAL);
  RECORD(EXPR_OBJC_ENCODE);
  RECORD(EXPR_OBJC_SELECTOR_EXPR);
  RECORD(EXPR_OBJC_PROTOCOL_EXPR);
  RECORD(EXPR_OBJC_IVAR_REF_EXPR);
  RECORD(EXPR_OBJC_PROPERTY_REF_EXPR);
  RECORD(EXPR_OBJC_KVC_REF_EXPR);
  RECORD(EXPR_OBJC_MESSAGE_EXPR);
  RECORD(STMT_OBJC_FOR_COLLECTION);
  RECORD(STMT_OBJC_CATCH);
  RECORD(STMT_OBJC_FINALLY);
  RECORD(STMT_OBJC_AT_TRY);
  RECORD(STMT_OBJC_AT_SYNCHRONIZED);
  RECORD(STMT_OBJC_AT_THROW);
  RECORD(EXPR_OBJC_BOOL_LITERAL);
  RECORD(STMT_CXX_CATCH);
  RECORD(STMT_CXX_TRY);
  RECORD(STMT_CXX_FOR_RANGE);
  RECORD(EXPR_CXX_OPERATOR_CALL);
  RECORD(EXPR_CXX_MEMBER_CALL);
  RECORD(EXPR_CXX_CONSTRUCT);
  RECORD(EXPR_CXX_TEMPORARY_OBJECT);
  RECORD(EXPR_CXX_STATIC_CAST);
  RECORD(EXPR_CXX_DYNAMIC_CAST);
  RECORD(EXPR_CXX_REINTERPRET_CAST);
  RECORD(EXPR_CXX_CONST_CAST);
  RECORD(EXPR_CXX_FUNCTIONAL_CAST);
  RECORD(EXPR_USER_DEFINED_LITERAL);
  RECORD(EXPR_CXX_STD_INITIALIZER_LIST);
  RECORD(EXPR_CXX_BOOL_LITERAL);
  RECORD(EXPR_CXX_NULL_PTR_LITERAL);
  RECORD(EXPR_CXX_TYPEID_EXPR);
  RECORD(EXPR_CXX_TYPEID_TYPE);
  RECORD(EXPR_CXX_THIS);
  RECORD(EXPR_CXX_THROW);
  RECORD(EXPR_CXX_DEFAULT_ARG);
  RECORD(EXPR_CXX_DEFAULT_INIT);
  RECORD(EXPR_CXX_BIND_TEMPORARY);
  RECORD(EXPR_CXX_SCALAR_VALUE_INIT);
  RECORD(EXPR_CXX_NEW);
  RECORD(EXPR_CXX_DELETE);
  RECORD(EXPR_CXX_PSEUDO_DESTRUCTOR);
  RECORD(EXPR_EXPR_WITH_CLEANUPS);
  RECORD(EXPR_CXX_DEPENDENT_SCOPE_MEMBER);
  RECORD(EXPR_CXX_DEPENDENT_SCOPE_DECL_REF);
  RECORD(EXPR_CXX_UNRESOLVED_CONSTRUCT);
  RECORD(EXPR_CXX_UNRESOLVED_MEMBER);
  RECORD(EXPR_CXX_UNRESOLVED_LOOKUP);
  RECORD(EXPR_CXX_EXPRESSION_TRAIT);
  RECORD(EXPR_CXX_NOEXCEPT);
  RECORD(EXPR_OPAQUE_VALUE);
  RECORD(EXPR_BINARY_CONDITIONAL_OPERATOR);
  RECORD(EXPR_TYPE_TRAIT);
  RECORD(EXPR_ARRAY_TYPE_TRAIT);
  RECORD(EXPR_PACK_EXPANSION);
  RECORD(EXPR_SIZEOF_PACK);
  RECORD(EXPR_SUBST_NON_TYPE_TEMPLATE_PARM);
  RECORD(EXPR_SUBST_NON_TYPE_TEMPLATE_PARM_PACK);
  RECORD(EXPR_FUNCTION_PARM_PACK);
  RECORD(EXPR_MATERIALIZE_TEMPORARY);
  RECORD(EXPR_CUDA_KERNEL_CALL);
  RECORD(EXPR_CXX_UUIDOF_EXPR);
  RECORD(EXPR_CXX_UUIDOF_TYPE);
  RECORD(EXPR_LAMBDA);
#undef RECORD
}

void ASTWriter::WriteBlockInfoBlock() {
  RecordData Record;
  Stream.EnterBlockInfoBlock();

#define BLOCK(X) EmitBlockID(X ## _ID, #X, Stream, Record)
#define RECORD(X) EmitRecordID(X, #X, Stream, Record)

  // Control Block.
  BLOCK(CONTROL_BLOCK);
  RECORD(METADATA);
  RECORD(SIGNATURE);
  RECORD(MODULE_NAME);
  RECORD(MODULE_DIRECTORY);
  RECORD(MODULE_MAP_FILE);
  RECORD(IMPORTS);
  RECORD(ORIGINAL_FILE);
  RECORD(ORIGINAL_PCH_DIR);
  RECORD(ORIGINAL_FILE_ID);
  RECORD(INPUT_FILE_OFFSETS);

  BLOCK(OPTIONS_BLOCK);
  RECORD(LANGUAGE_OPTIONS);
  RECORD(TARGET_OPTIONS);
  RECORD(DIAGNOSTIC_OPTIONS);
  RECORD(FILE_SYSTEM_OPTIONS);
  RECORD(HEADER_SEARCH_OPTIONS);
  RECORD(PREPROCESSOR_OPTIONS);

  BLOCK(INPUT_FILES_BLOCK);
  RECORD(INPUT_FILE);

  // AST Top-Level Block.
  BLOCK(AST_BLOCK);
  RECORD(TYPE_OFFSET);
  RECORD(DECL_OFFSET);
  RECORD(IDENTIFIER_OFFSET);
  RECORD(IDENTIFIER_TABLE);
  RECORD(EAGERLY_DESERIALIZED_DECLS);
  RECORD(MODULAR_CODEGEN_DECLS);
  RECORD(SPECIAL_TYPES);
  RECORD(STATISTICS);
  RECORD(TENTATIVE_DEFINITIONS);
  RECORD(SELECTOR_OFFSETS);
  RECORD(METHOD_POOL);
  RECORD(PP_COUNTER_VALUE);
  RECORD(SOURCE_LOCATION_OFFSETS);
  RECORD(SOURCE_LOCATION_PRELOADS);
  RECORD(EXT_VECTOR_DECLS);
  RECORD(UNUSED_FILESCOPED_DECLS);
  RECORD(PPD_ENTITIES_OFFSETS);
  RECORD(VTABLE_USES);
  RECORD(REFERENCED_SELECTOR_POOL);
  RECORD(TU_UPDATE_LEXICAL);
  RECORD(SEMA_DECL_REFS);
  RECORD(WEAK_UNDECLARED_IDENTIFIERS);
  RECORD(PENDING_IMPLICIT_INSTANTIATIONS);
  RECORD(UPDATE_VISIBLE);
  RECORD(DECL_UPDATE_OFFSETS);
  RECORD(DECL_UPDATES);
  RECORD(DIAG_PRAGMA_MAPPINGS);
  RECORD(CUDA_SPECIAL_DECL_REFS);
  RECORD(HEADER_SEARCH_TABLE);
  RECORD(FP_PRAGMA_OPTIONS);
  RECORD(OPENCL_EXTENSIONS);
  RECORD(OPENCL_EXTENSION_TYPES);
  RECORD(OPENCL_EXTENSION_DECLS);
  RECORD(DELEGATING_CTORS);
  RECORD(KNOWN_NAMESPACES);
  RECORD(MODULE_OFFSET_MAP);
  RECORD(SOURCE_MANAGER_LINE_TABLE);
  RECORD(OBJC_CATEGORIES_MAP);
  RECORD(FILE_SORTED_DECLS);
  RECORD(IMPORTED_MODULES);
  RECORD(OBJC_CATEGORIES);
  RECORD(MACRO_OFFSET);
  RECORD(INTERESTING_IDENTIFIERS);
  RECORD(UNDEFINED_BUT_USED);
  RECORD(LATE_PARSED_TEMPLATE);
  RECORD(OPTIMIZE_PRAGMA_OPTIONS);
  RECORD(MSSTRUCT_PRAGMA_OPTIONS);
  RECORD(POINTERS_TO_MEMBERS_PRAGMA_OPTIONS);
  RECORD(UNUSED_LOCAL_TYPEDEF_NAME_CANDIDATES);
  RECORD(DELETE_EXPRS_TO_ANALYZE);
  RECORD(CUDA_PRAGMA_FORCE_HOST_DEVICE_DEPTH);

  // SourceManager Block.
  BLOCK(SOURCE_MANAGER_BLOCK);
  RECORD(SM_SLOC_FILE_ENTRY);
  RECORD(SM_SLOC_BUFFER_ENTRY);
  RECORD(SM_SLOC_BUFFER_BLOB);
  RECORD(SM_SLOC_BUFFER_BLOB_COMPRESSED);
  RECORD(SM_SLOC_EXPANSION_ENTRY);

  // Preprocessor Block.
  BLOCK(PREPROCESSOR_BLOCK);
  RECORD(PP_MACRO_DIRECTIVE_HISTORY);
  RECORD(PP_MACRO_FUNCTION_LIKE);
  RECORD(PP_MACRO_OBJECT_LIKE);
  RECORD(PP_MODULE_MACRO);
  RECORD(PP_TOKEN);

  // Submodule Block.
  BLOCK(SUBMODULE_BLOCK);
  RECORD(SUBMODULE_METADATA);
  RECORD(SUBMODULE_DEFINITION);
  RECORD(SUBMODULE_UMBRELLA_HEADER);
  RECORD(SUBMODULE_HEADER);
  RECORD(SUBMODULE_TOPHEADER);
  RECORD(SUBMODULE_UMBRELLA_DIR);
  RECORD(SUBMODULE_IMPORTS);
  RECORD(SUBMODULE_EXPORTS);
  RECORD(SUBMODULE_REQUIRES);
  RECORD(SUBMODULE_EXCLUDED_HEADER);
  RECORD(SUBMODULE_LINK_LIBRARY);
  RECORD(SUBMODULE_CONFIG_MACRO);
  RECORD(SUBMODULE_CONFLICT);
  RECORD(SUBMODULE_PRIVATE_HEADER);
  RECORD(SUBMODULE_TEXTUAL_HEADER);
  RECORD(SUBMODULE_PRIVATE_TEXTUAL_HEADER);
  RECORD(SUBMODULE_INITIALIZERS);

  // Comments Block.
  BLOCK(COMMENTS_BLOCK);
  RECORD(COMMENTS_RAW_COMMENT);

  // Decls and Types block.
  BLOCK(DECLTYPES_BLOCK);
  RECORD(TYPE_EXT_QUAL);
  RECORD(TYPE_COMPLEX);
  RECORD(TYPE_POINTER);
  RECORD(TYPE_BLOCK_POINTER);
  RECORD(TYPE_LVALUE_REFERENCE);
  RECORD(TYPE_RVALUE_REFERENCE);
  RECORD(TYPE_MEMBER_POINTER);
  RECORD(TYPE_CONSTANT_ARRAY);
  RECORD(TYPE_INCOMPLETE_ARRAY);
  RECORD(TYPE_VARIABLE_ARRAY);
  RECORD(TYPE_VECTOR);
  RECORD(TYPE_EXT_VECTOR);
  RECORD(TYPE_FUNCTION_NO_PROTO);
  RECORD(TYPE_FUNCTION_PROTO);
  RECORD(TYPE_TYPEDEF);
  RECORD(TYPE_TYPEOF_EXPR);
  RECORD(TYPE_TYPEOF);
  RECORD(TYPE_RECORD);
  RECORD(TYPE_ENUM);
  RECORD(TYPE_OBJC_INTERFACE);
  RECORD(TYPE_OBJC_OBJECT_POINTER);
  RECORD(TYPE_DECLTYPE);
  RECORD(TYPE_ELABORATED);
  RECORD(TYPE_SUBST_TEMPLATE_TYPE_PARM);
  RECORD(TYPE_UNRESOLVED_USING);
  RECORD(TYPE_INJECTED_CLASS_NAME);
  RECORD(TYPE_OBJC_OBJECT);
  RECORD(TYPE_TEMPLATE_TYPE_PARM);
  RECORD(TYPE_TEMPLATE_SPECIALIZATION);
  RECORD(TYPE_DEPENDENT_NAME);
  RECORD(TYPE_DEPENDENT_TEMPLATE_SPECIALIZATION);
  RECORD(TYPE_DEPENDENT_SIZED_ARRAY);
  RECORD(TYPE_PAREN);
  RECORD(TYPE_PACK_EXPANSION);
  RECORD(TYPE_ATTRIBUTED);
  RECORD(TYPE_SUBST_TEMPLATE_TYPE_PARM_PACK);
  RECORD(TYPE_AUTO);
  RECORD(TYPE_UNARY_TRANSFORM);
  RECORD(TYPE_ATOMIC);
  RECORD(TYPE_DECAYED);
  RECORD(TYPE_ADJUSTED);
  RECORD(TYPE_OBJC_TYPE_PARAM);
  RECORD(LOCAL_REDECLARATIONS);
  RECORD(DECL_TYPEDEF);
  RECORD(DECL_TYPEALIAS);
  RECORD(DECL_ENUM);
  RECORD(DECL_RECORD);
  RECORD(DECL_ENUM_CONSTANT);
  RECORD(DECL_FUNCTION);
  RECORD(DECL_OBJC_METHOD);
  RECORD(DECL_OBJC_INTERFACE);
  RECORD(DECL_OBJC_PROTOCOL);
  RECORD(DECL_OBJC_IVAR);
  RECORD(DECL_OBJC_AT_DEFS_FIELD);
  RECORD(DECL_OBJC_CATEGORY);
  RECORD(DECL_OBJC_CATEGORY_IMPL);
  RECORD(DECL_OBJC_IMPLEMENTATION);
  RECORD(DECL_OBJC_COMPATIBLE_ALIAS);
  RECORD(DECL_OBJC_PROPERTY);
  RECORD(DECL_OBJC_PROPERTY_IMPL);
  RECORD(DECL_FIELD);
  RECORD(DECL_MS_PROPERTY);
  RECORD(DECL_VAR);
  RECORD(DECL_IMPLICIT_PARAM);
  RECORD(DECL_PARM_VAR);
  RECORD(DECL_FILE_SCOPE_ASM);
  RECORD(DECL_BLOCK);
  RECORD(DECL_CONTEXT_LEXICAL);
  RECORD(DECL_CONTEXT_VISIBLE);
  RECORD(DECL_NAMESPACE);
  RECORD(DECL_NAMESPACE_ALIAS);
  RECORD(DECL_USING);
  RECORD(DECL_USING_SHADOW);
  RECORD(DECL_USING_DIRECTIVE);
  RECORD(DECL_UNRESOLVED_USING_VALUE);
  RECORD(DECL_UNRESOLVED_USING_TYPENAME);
  RECORD(DECL_LINKAGE_SPEC);
  RECORD(DECL_CXX_RECORD);
  RECORD(DECL_CXX_METHOD);
  RECORD(DECL_CXX_CONSTRUCTOR);
  RECORD(DECL_CXX_INHERITED_CONSTRUCTOR);
  RECORD(DECL_CXX_DESTRUCTOR);
  RECORD(DECL_CXX_CONVERSION);
  RECORD(DECL_ACCESS_SPEC);
  RECORD(DECL_FRIEND);
  RECORD(DECL_FRIEND_TEMPLATE);
  RECORD(DECL_CLASS_TEMPLATE);
  RECORD(DECL_CLASS_TEMPLATE_SPECIALIZATION);
  RECORD(DECL_CLASS_TEMPLATE_PARTIAL_SPECIALIZATION);
  RECORD(DECL_VAR_TEMPLATE);
  RECORD(DECL_VAR_TEMPLATE_SPECIALIZATION);
  RECORD(DECL_VAR_TEMPLATE_PARTIAL_SPECIALIZATION);
  RECORD(DECL_FUNCTION_TEMPLATE);
  RECORD(DECL_TEMPLATE_TYPE_PARM);
  RECORD(DECL_NON_TYPE_TEMPLATE_PARM);
  RECORD(DECL_TEMPLATE_TEMPLATE_PARM);
  RECORD(DECL_TYPE_ALIAS_TEMPLATE);
  RECORD(DECL_STATIC_ASSERT);
  RECORD(DECL_CXX_BASE_SPECIFIERS);
  RECORD(DECL_CXX_CTOR_INITIALIZERS);
  RECORD(DECL_INDIRECTFIELD);
  RECORD(DECL_EXPANDED_NON_TYPE_TEMPLATE_PARM_PACK);
  RECORD(DECL_EXPANDED_TEMPLATE_TEMPLATE_PARM_PACK);
  RECORD(DECL_CLASS_SCOPE_FUNCTION_SPECIALIZATION);
  RECORD(DECL_IMPORT);
  RECORD(DECL_OMP_THREADPRIVATE);
  RECORD(DECL_EMPTY);
  RECORD(DECL_OBJC_TYPE_PARAM);
  RECORD(DECL_OMP_CAPTUREDEXPR);
  RECORD(DECL_PRAGMA_COMMENT);
  RECORD(DECL_PRAGMA_DETECT_MISMATCH);
  RECORD(DECL_OMP_DECLARE_REDUCTION);
  
  // Statements and Exprs can occur in the Decls and Types block.
  AddStmtsExprs(Stream, Record);

  BLOCK(PREPROCESSOR_DETAIL_BLOCK);
  RECORD(PPD_MACRO_EXPANSION);
  RECORD(PPD_MACRO_DEFINITION);
  RECORD(PPD_INCLUSION_DIRECTIVE);

  // Decls and Types block.
  BLOCK(EXTENSION_BLOCK);
  RECORD(EXTENSION_METADATA);

#undef RECORD
#undef BLOCK
  Stream.ExitBlock();
}

/// \brief Prepares a path for being written to an AST file by converting it
/// to an absolute path and removing nested './'s.
///
/// \return \c true if the path was changed.
static bool cleanPathForOutput(FileManager &FileMgr,
                               SmallVectorImpl<char> &Path) {
  bool Changed = FileMgr.makeAbsolutePath(Path);
  return Changed | llvm::sys::path::remove_dots(Path);
}

/// \brief Adjusts the given filename to only write out the portion of the
/// filename that is not part of the system root directory.
///
/// \param Filename the file name to adjust.
///
/// \param BaseDir When non-NULL, the PCH file is a relocatable AST file and
/// the returned filename will be adjusted by this root directory.
///
/// \returns either the original filename (if it needs no adjustment) or the
/// adjusted filename (which points into the @p Filename parameter).
static const char *
adjustFilenameForRelocatableAST(const char *Filename, StringRef BaseDir) {
  assert(Filename && "No file name to adjust?");

  if (BaseDir.empty())
    return Filename;

  // Verify that the filename and the system root have the same prefix.
  unsigned Pos = 0;
  for (; Filename[Pos] && Pos < BaseDir.size(); ++Pos)
    if (Filename[Pos] != BaseDir[Pos])
      return Filename; // Prefixes don't match.

  // We hit the end of the filename before we hit the end of the system root.
  if (!Filename[Pos])
    return Filename;

  // If there's not a path separator at the end of the base directory nor
  // immediately after it, then this isn't within the base directory.
  if (!llvm::sys::path::is_separator(Filename[Pos])) {
    if (!llvm::sys::path::is_separator(BaseDir.back()))
      return Filename;
  } else {
    // If the file name has a '/' at the current position, skip over the '/'.
    // We distinguish relative paths from absolute paths by the
    // absence of '/' at the beginning of relative paths.
    //
    // FIXME: This is wrong. We distinguish them by asking if the path is
    // absolute, which isn't the same thing. And there might be multiple '/'s
    // in a row. Use a better mechanism to indicate whether we have emitted an
    // absolute or relative path.
    ++Pos;
  }

  return Filename + Pos;
}

static ASTFileSignature getSignature() {
  while (true) {
    if (ASTFileSignature S = llvm::sys::Process::GetRandomNumber())
      return S;
    // Rely on GetRandomNumber to eventually return non-zero...
  }
}

/// \brief Write the control block.
uint64_t ASTWriter::WriteControlBlock(Preprocessor &PP,
                                      ASTContext &Context,
                                      StringRef isysroot,
                                      const std::string &OutputFile) {
  ASTFileSignature Signature = 0;

  using namespace llvm;
  Stream.EnterSubblock(CONTROL_BLOCK_ID, 5);
  RecordData Record;
  
  // Metadata
  auto MetadataAbbrev = std::make_shared<BitCodeAbbrev>();
  MetadataAbbrev->Add(BitCodeAbbrevOp(METADATA));
  MetadataAbbrev->Add(BitCodeAbbrevOp(BitCodeAbbrevOp::Fixed, 16)); // Major
  MetadataAbbrev->Add(BitCodeAbbrevOp(BitCodeAbbrevOp::Fixed, 16)); // Minor
  MetadataAbbrev->Add(BitCodeAbbrevOp(BitCodeAbbrevOp::Fixed, 16)); // Clang maj.
  MetadataAbbrev->Add(BitCodeAbbrevOp(BitCodeAbbrevOp::Fixed, 16)); // Clang min.
  MetadataAbbrev->Add(BitCodeAbbrevOp(BitCodeAbbrevOp::Fixed, 1)); // Relocatable
  MetadataAbbrev->Add(BitCodeAbbrevOp(BitCodeAbbrevOp::Fixed, 1)); // Timestamps
  MetadataAbbrev->Add(BitCodeAbbrevOp(BitCodeAbbrevOp::Fixed, 1)); // Errors
  MetadataAbbrev->Add(BitCodeAbbrevOp(BitCodeAbbrevOp::Blob)); // SVN branch/tag
  unsigned MetadataAbbrevCode = Stream.EmitAbbrev(std::move(MetadataAbbrev));
  assert((!WritingModule || isysroot.empty()) &&
         "writing module as a relocatable PCH?");
  {
    RecordData::value_type Record[] = {METADATA, VERSION_MAJOR, VERSION_MINOR,
                                       CLANG_VERSION_MAJOR, CLANG_VERSION_MINOR,
                                       !isysroot.empty(), IncludeTimestamps,
                                       ASTHasCompilerErrors};
    Stream.EmitRecordWithBlob(MetadataAbbrevCode, Record,
                              getClangFullRepositoryVersion());
  }
  if (WritingModule) {
    // For implicit modules we output a signature that we can use to ensure
    // duplicate module builds don't collide in the cache as their output order
    // is non-deterministic.
    // FIXME: Remove this when output is deterministic.
    if (Context.getLangOpts().ImplicitModules) {
      Signature = getSignature();
      RecordData::value_type Record[] = {Signature};
      Stream.EmitRecord(SIGNATURE, Record);
    }

    // Module name
    auto Abbrev = std::make_shared<BitCodeAbbrev>();
    Abbrev->Add(BitCodeAbbrevOp(MODULE_NAME));
    Abbrev->Add(BitCodeAbbrevOp(BitCodeAbbrevOp::Blob)); // Name
    unsigned AbbrevCode = Stream.EmitAbbrev(std::move(Abbrev));
    RecordData::value_type Record[] = {MODULE_NAME};
    Stream.EmitRecordWithBlob(AbbrevCode, Record, WritingModule->Name);
  }

  if (WritingModule && WritingModule->Directory) {
    SmallString<128> BaseDir(WritingModule->Directory->getName());
    cleanPathForOutput(Context.getSourceManager().getFileManager(), BaseDir);

    // If the home of the module is the current working directory, then we
    // want to pick up the cwd of the build process loading the module, not
    // our cwd, when we load this module.
    if (!PP.getHeaderSearchInfo()
             .getHeaderSearchOpts()
             .ModuleMapFileHomeIsCwd ||
        WritingModule->Directory->getName() != StringRef(".")) {
      // Module directory.
      auto Abbrev = std::make_shared<BitCodeAbbrev>();
      Abbrev->Add(BitCodeAbbrevOp(MODULE_DIRECTORY));
      Abbrev->Add(BitCodeAbbrevOp(BitCodeAbbrevOp::Blob)); // Directory
      unsigned AbbrevCode = Stream.EmitAbbrev(std::move(Abbrev));

      RecordData::value_type Record[] = {MODULE_DIRECTORY};
      Stream.EmitRecordWithBlob(AbbrevCode, Record, BaseDir);
    }

    // Write out all other paths relative to the base directory if possible.
    BaseDirectory.assign(BaseDir.begin(), BaseDir.end());
  } else if (!isysroot.empty()) {
    // Write out paths relative to the sysroot if possible.
    BaseDirectory = isysroot;
  }

  // Module map file
  if (WritingModule) {
    Record.clear();

    auto &Map = PP.getHeaderSearchInfo().getModuleMap();

    // Primary module map file.
    AddPath(Map.getModuleMapFileForUniquing(WritingModule)->getName(), Record);

    // Additional module map files.
    if (auto *AdditionalModMaps =
            Map.getAdditionalModuleMapFiles(WritingModule)) {
      Record.push_back(AdditionalModMaps->size());
      for (const FileEntry *F : *AdditionalModMaps)
        AddPath(F->getName(), Record);
    } else {
      Record.push_back(0);
    }

    Stream.EmitRecord(MODULE_MAP_FILE, Record);
  }

  // Imports
  if (Chain) {
    serialization::ModuleManager &Mgr = Chain->getModuleManager();
    Record.clear();

    for (ModuleFile &M : Mgr) {
      // Skip modules that weren't directly imported.
      if (!M.isDirectlyImported())
        continue;

      Record.push_back((unsigned)M.Kind); // FIXME: Stable encoding
      AddSourceLocation(M.ImportLoc, Record);
      Record.push_back(M.File->getSize());
      Record.push_back(getTimestampForOutput(M.File));
      Record.push_back(M.Signature);
      AddPath(M.FileName, Record);
    }
    Stream.EmitRecord(IMPORTS, Record);
  }

  // Write the options block.
  Stream.EnterSubblock(OPTIONS_BLOCK_ID, 4);

  // Language options.
  Record.clear();
  const LangOptions &LangOpts = Context.getLangOpts();
#define LANGOPT(Name, Bits, Default, Description) \
  Record.push_back(LangOpts.Name);
#define ENUM_LANGOPT(Name, Type, Bits, Default, Description) \
  Record.push_back(static_cast<unsigned>(LangOpts.get##Name()));
#include "clang/Basic/LangOptions.def"
#define SANITIZER(NAME, ID)                                                    \
  Record.push_back(LangOpts.Sanitize.has(SanitizerKind::ID));
#include "clang/Basic/Sanitizers.def"

  Record.push_back(LangOpts.ModuleFeatures.size());
  for (StringRef Feature : LangOpts.ModuleFeatures)
    AddString(Feature, Record);

  Record.push_back((unsigned) LangOpts.ObjCRuntime.getKind());
  AddVersionTuple(LangOpts.ObjCRuntime.getVersion(), Record);

  AddString(LangOpts.CurrentModule, Record);

  // Comment options.
  Record.push_back(LangOpts.CommentOpts.BlockCommandNames.size());
  for (const auto &I : LangOpts.CommentOpts.BlockCommandNames) {
    AddString(I, Record);
  }
  Record.push_back(LangOpts.CommentOpts.ParseAllComments);

  // OpenMP offloading options.
  Record.push_back(LangOpts.OMPTargetTriples.size());
  for (auto &T : LangOpts.OMPTargetTriples)
    AddString(T.getTriple(), Record);

  AddString(LangOpts.OMPHostIRFile, Record);

  Stream.EmitRecord(LANGUAGE_OPTIONS, Record);

  // Target options.
  Record.clear();
  const TargetInfo &Target = Context.getTargetInfo();
  const TargetOptions &TargetOpts = Target.getTargetOpts();
  AddString(TargetOpts.Triple, Record);
  AddString(TargetOpts.CPU, Record);
  AddString(TargetOpts.ABI, Record);
  Record.push_back(TargetOpts.FeaturesAsWritten.size());
  for (unsigned I = 0, N = TargetOpts.FeaturesAsWritten.size(); I != N; ++I) {
    AddString(TargetOpts.FeaturesAsWritten[I], Record);
  }
  Record.push_back(TargetOpts.Features.size());
  for (unsigned I = 0, N = TargetOpts.Features.size(); I != N; ++I) {
    AddString(TargetOpts.Features[I], Record);
  }
  Stream.EmitRecord(TARGET_OPTIONS, Record);

  // Diagnostic options.
  Record.clear();
  const DiagnosticOptions &DiagOpts
    = Context.getDiagnostics().getDiagnosticOptions();
#define DIAGOPT(Name, Bits, Default) Record.push_back(DiagOpts.Name);
#define ENUM_DIAGOPT(Name, Type, Bits, Default) \
  Record.push_back(static_cast<unsigned>(DiagOpts.get##Name()));
#include "clang/Basic/DiagnosticOptions.def"
  Record.push_back(DiagOpts.Warnings.size());
  for (unsigned I = 0, N = DiagOpts.Warnings.size(); I != N; ++I)
    AddString(DiagOpts.Warnings[I], Record);
  Record.push_back(DiagOpts.Remarks.size());
  for (unsigned I = 0, N = DiagOpts.Remarks.size(); I != N; ++I)
    AddString(DiagOpts.Remarks[I], Record);
  // Note: we don't serialize the log or serialization file names, because they
  // are generally transient files and will almost always be overridden.
  Stream.EmitRecord(DIAGNOSTIC_OPTIONS, Record);

  // File system options.
  Record.clear();
  const FileSystemOptions &FSOpts =
      Context.getSourceManager().getFileManager().getFileSystemOpts();
  AddString(FSOpts.WorkingDir, Record);
  Stream.EmitRecord(FILE_SYSTEM_OPTIONS, Record);

  // Header search options.
  Record.clear();
  const HeaderSearchOptions &HSOpts
    = PP.getHeaderSearchInfo().getHeaderSearchOpts();
  AddString(HSOpts.Sysroot, Record);

  // Include entries.
  Record.push_back(HSOpts.UserEntries.size());
  for (unsigned I = 0, N = HSOpts.UserEntries.size(); I != N; ++I) {
    const HeaderSearchOptions::Entry &Entry = HSOpts.UserEntries[I];
    AddString(Entry.Path, Record);
    Record.push_back(static_cast<unsigned>(Entry.Group));
    Record.push_back(Entry.IsFramework);
    Record.push_back(Entry.IgnoreSysRoot);
  }

  // System header prefixes.
  Record.push_back(HSOpts.SystemHeaderPrefixes.size());
  for (unsigned I = 0, N = HSOpts.SystemHeaderPrefixes.size(); I != N; ++I) {
    AddString(HSOpts.SystemHeaderPrefixes[I].Prefix, Record);
    Record.push_back(HSOpts.SystemHeaderPrefixes[I].IsSystemHeader);
  }

  AddString(HSOpts.ResourceDir, Record);
  AddString(HSOpts.ModuleCachePath, Record);
  AddString(HSOpts.ModuleUserBuildPath, Record);
  Record.push_back(HSOpts.DisableModuleHash);
  Record.push_back(HSOpts.UseBuiltinIncludes);
  Record.push_back(HSOpts.UseStandardSystemIncludes);
  Record.push_back(HSOpts.UseStandardCXXIncludes);
  Record.push_back(HSOpts.UseLibcxx);
  // Write out the specific module cache path that contains the module files.
  AddString(PP.getHeaderSearchInfo().getModuleCachePath(), Record);
  Stream.EmitRecord(HEADER_SEARCH_OPTIONS, Record);

  // Preprocessor options.
  Record.clear();
  const PreprocessorOptions &PPOpts = PP.getPreprocessorOpts();

  // Macro definitions.
  Record.push_back(PPOpts.Macros.size());
  for (unsigned I = 0, N = PPOpts.Macros.size(); I != N; ++I) {
    AddString(PPOpts.Macros[I].first, Record);
    Record.push_back(PPOpts.Macros[I].second);
  }

  // Includes
  Record.push_back(PPOpts.Includes.size());
  for (unsigned I = 0, N = PPOpts.Includes.size(); I != N; ++I)
    AddString(PPOpts.Includes[I], Record);

  // Macro includes
  Record.push_back(PPOpts.MacroIncludes.size());
  for (unsigned I = 0, N = PPOpts.MacroIncludes.size(); I != N; ++I)
    AddString(PPOpts.MacroIncludes[I], Record);

  Record.push_back(PPOpts.UsePredefines);
  // Detailed record is important since it is used for the module cache hash.
  Record.push_back(PPOpts.DetailedRecord);
  AddString(PPOpts.ImplicitPCHInclude, Record);
  AddString(PPOpts.ImplicitPTHInclude, Record);
  Record.push_back(static_cast<unsigned>(PPOpts.ObjCXXARCStandardLibrary));
  Stream.EmitRecord(PREPROCESSOR_OPTIONS, Record);

  // Leave the options block.
  Stream.ExitBlock();

  // Original file name and file ID
  SourceManager &SM = Context.getSourceManager();
  if (const FileEntry *MainFile = SM.getFileEntryForID(SM.getMainFileID())) {
    auto FileAbbrev = std::make_shared<BitCodeAbbrev>();
    FileAbbrev->Add(BitCodeAbbrevOp(ORIGINAL_FILE));
    FileAbbrev->Add(BitCodeAbbrevOp(BitCodeAbbrevOp::VBR, 6)); // File ID
    FileAbbrev->Add(BitCodeAbbrevOp(BitCodeAbbrevOp::Blob)); // File name
    unsigned FileAbbrevCode = Stream.EmitAbbrev(std::move(FileAbbrev));

    Record.clear();
    Record.push_back(ORIGINAL_FILE);
    Record.push_back(SM.getMainFileID().getOpaqueValue());
    EmitRecordWithPath(FileAbbrevCode, Record, MainFile->getName());
  }

  Record.clear();
  Record.push_back(SM.getMainFileID().getOpaqueValue());
  Stream.EmitRecord(ORIGINAL_FILE_ID, Record);

  // Original PCH directory
  if (!OutputFile.empty() && OutputFile != "-") {
    auto Abbrev = std::make_shared<BitCodeAbbrev>();
    Abbrev->Add(BitCodeAbbrevOp(ORIGINAL_PCH_DIR));
    Abbrev->Add(BitCodeAbbrevOp(BitCodeAbbrevOp::Blob)); // File name
    unsigned AbbrevCode = Stream.EmitAbbrev(std::move(Abbrev));

    SmallString<128> OutputPath(OutputFile);

    SM.getFileManager().makeAbsolutePath(OutputPath);
    StringRef origDir = llvm::sys::path::parent_path(OutputPath);

    RecordData::value_type Record[] = {ORIGINAL_PCH_DIR};
    Stream.EmitRecordWithBlob(AbbrevCode, Record, origDir);
  }

  WriteInputFiles(Context.SourceMgr,
                  PP.getHeaderSearchInfo().getHeaderSearchOpts(),
                  PP.getLangOpts().Modules);
  Stream.ExitBlock();
  return Signature;
}

namespace  {

  /// \brief An input file.
  struct InputFileEntry {
    const FileEntry *File;
    bool IsSystemFile;
    bool IsTransient;
    bool BufferOverridden;
  };

} // end anonymous namespace

void ASTWriter::WriteInputFiles(SourceManager &SourceMgr,
                                HeaderSearchOptions &HSOpts,
                                bool Modules) {
  using namespace llvm;
  Stream.EnterSubblock(INPUT_FILES_BLOCK_ID, 4);

  // Create input-file abbreviation.
  auto IFAbbrev = std::make_shared<BitCodeAbbrev>();
  IFAbbrev->Add(BitCodeAbbrevOp(INPUT_FILE));
  IFAbbrev->Add(BitCodeAbbrevOp(BitCodeAbbrevOp::VBR, 6)); // ID
  IFAbbrev->Add(BitCodeAbbrevOp(BitCodeAbbrevOp::VBR, 12)); // Size
  IFAbbrev->Add(BitCodeAbbrevOp(BitCodeAbbrevOp::VBR, 32)); // Modification time
  IFAbbrev->Add(BitCodeAbbrevOp(BitCodeAbbrevOp::Fixed, 1)); // Overridden
  IFAbbrev->Add(BitCodeAbbrevOp(BitCodeAbbrevOp::Fixed, 1)); // Transient
  IFAbbrev->Add(BitCodeAbbrevOp(BitCodeAbbrevOp::Blob)); // File name
  unsigned IFAbbrevCode = Stream.EmitAbbrev(std::move(IFAbbrev));

  // Get all ContentCache objects for files, sorted by whether the file is a
  // system one or not. System files go at the back, users files at the front.
  std::deque<InputFileEntry> SortedFiles;
  for (unsigned I = 1, N = SourceMgr.local_sloc_entry_size(); I != N; ++I) {
    // Get this source location entry.
    const SrcMgr::SLocEntry *SLoc = &SourceMgr.getLocalSLocEntry(I);
    assert(&SourceMgr.getSLocEntry(FileID::get(I)) == SLoc);

    // We only care about file entries that were not overridden.
    if (!SLoc->isFile())
      continue;
    const SrcMgr::ContentCache *Cache = SLoc->getFile().getContentCache();
    if (!Cache->OrigEntry)
      continue;

    InputFileEntry Entry;
    Entry.File = Cache->OrigEntry;
    Entry.IsSystemFile = Cache->IsSystemFile;
    Entry.IsTransient = Cache->IsTransient;
    Entry.BufferOverridden = Cache->BufferOverridden;
    if (Cache->IsSystemFile)
      SortedFiles.push_back(Entry);
    else
      SortedFiles.push_front(Entry);
  }

  unsigned UserFilesNum = 0;
  // Write out all of the input files.
  std::vector<uint64_t> InputFileOffsets;
  for (const auto &Entry : SortedFiles) {
    uint32_t &InputFileID = InputFileIDs[Entry.File];
    if (InputFileID != 0)
      continue; // already recorded this file.

    // Record this entry's offset.
    InputFileOffsets.push_back(Stream.GetCurrentBitNo());

    InputFileID = InputFileOffsets.size();

    if (!Entry.IsSystemFile)
      ++UserFilesNum;

    // Emit size/modification time for this file.
    // And whether this file was overridden.
    RecordData::value_type Record[] = {
        INPUT_FILE,
        InputFileOffsets.size(),
        (uint64_t)Entry.File->getSize(),
        (uint64_t)getTimestampForOutput(Entry.File),
        Entry.BufferOverridden,
        Entry.IsTransient};

    EmitRecordWithPath(IFAbbrevCode, Record, Entry.File->getName());
  }

  Stream.ExitBlock();

  // Create input file offsets abbreviation.
  auto OffsetsAbbrev = std::make_shared<BitCodeAbbrev>();
  OffsetsAbbrev->Add(BitCodeAbbrevOp(INPUT_FILE_OFFSETS));
  OffsetsAbbrev->Add(BitCodeAbbrevOp(BitCodeAbbrevOp::VBR, 6)); // # input files
  OffsetsAbbrev->Add(BitCodeAbbrevOp(BitCodeAbbrevOp::VBR, 6)); // # non-system
                                                                //   input files
  OffsetsAbbrev->Add(BitCodeAbbrevOp(BitCodeAbbrevOp::Blob));   // Array
  unsigned OffsetsAbbrevCode = Stream.EmitAbbrev(std::move(OffsetsAbbrev));

  // Write input file offsets.
  RecordData::value_type Record[] = {INPUT_FILE_OFFSETS,
                                     InputFileOffsets.size(), UserFilesNum};
  Stream.EmitRecordWithBlob(OffsetsAbbrevCode, Record, bytes(InputFileOffsets));
}

//===----------------------------------------------------------------------===//
// Source Manager Serialization
//===----------------------------------------------------------------------===//

/// \brief Create an abbreviation for the SLocEntry that refers to a
/// file.
static unsigned CreateSLocFileAbbrev(llvm::BitstreamWriter &Stream) {
  using namespace llvm;

  auto Abbrev = std::make_shared<BitCodeAbbrev>();
  Abbrev->Add(BitCodeAbbrevOp(SM_SLOC_FILE_ENTRY));
  Abbrev->Add(BitCodeAbbrevOp(BitCodeAbbrevOp::VBR, 8)); // Offset
  Abbrev->Add(BitCodeAbbrevOp(BitCodeAbbrevOp::VBR, 8)); // Include location
  Abbrev->Add(BitCodeAbbrevOp(BitCodeAbbrevOp::Fixed, 2)); // Characteristic
  Abbrev->Add(BitCodeAbbrevOp(BitCodeAbbrevOp::Fixed, 1)); // Line directives
  // FileEntry fields.
  Abbrev->Add(BitCodeAbbrevOp(BitCodeAbbrevOp::VBR, 6)); // Input File ID
  Abbrev->Add(BitCodeAbbrevOp(BitCodeAbbrevOp::VBR, 8)); // NumCreatedFIDs
  Abbrev->Add(BitCodeAbbrevOp(BitCodeAbbrevOp::VBR, 24)); // FirstDeclIndex
  Abbrev->Add(BitCodeAbbrevOp(BitCodeAbbrevOp::VBR, 8)); // NumDecls
  return Stream.EmitAbbrev(std::move(Abbrev));
}

/// \brief Create an abbreviation for the SLocEntry that refers to a
/// buffer.
static unsigned CreateSLocBufferAbbrev(llvm::BitstreamWriter &Stream) {
  using namespace llvm;

  auto Abbrev = std::make_shared<BitCodeAbbrev>();
  Abbrev->Add(BitCodeAbbrevOp(SM_SLOC_BUFFER_ENTRY));
  Abbrev->Add(BitCodeAbbrevOp(BitCodeAbbrevOp::VBR, 8)); // Offset
  Abbrev->Add(BitCodeAbbrevOp(BitCodeAbbrevOp::VBR, 8)); // Include location
  Abbrev->Add(BitCodeAbbrevOp(BitCodeAbbrevOp::Fixed, 2)); // Characteristic
  Abbrev->Add(BitCodeAbbrevOp(BitCodeAbbrevOp::Fixed, 1)); // Line directives
  Abbrev->Add(BitCodeAbbrevOp(BitCodeAbbrevOp::Blob)); // Buffer name blob
  return Stream.EmitAbbrev(std::move(Abbrev));
}

/// \brief Create an abbreviation for the SLocEntry that refers to a
/// buffer's blob.
static unsigned CreateSLocBufferBlobAbbrev(llvm::BitstreamWriter &Stream,
                                           bool Compressed) {
  using namespace llvm;

  auto Abbrev = std::make_shared<BitCodeAbbrev>();
  Abbrev->Add(BitCodeAbbrevOp(Compressed ? SM_SLOC_BUFFER_BLOB_COMPRESSED
                                         : SM_SLOC_BUFFER_BLOB));
  if (Compressed)
    Abbrev->Add(BitCodeAbbrevOp(BitCodeAbbrevOp::VBR, 8)); // Uncompressed size
  Abbrev->Add(BitCodeAbbrevOp(BitCodeAbbrevOp::Blob)); // Blob
  return Stream.EmitAbbrev(std::move(Abbrev));
}

/// \brief Create an abbreviation for the SLocEntry that refers to a macro
/// expansion.
static unsigned CreateSLocExpansionAbbrev(llvm::BitstreamWriter &Stream) {
  using namespace llvm;

  auto Abbrev = std::make_shared<BitCodeAbbrev>();
  Abbrev->Add(BitCodeAbbrevOp(SM_SLOC_EXPANSION_ENTRY));
  Abbrev->Add(BitCodeAbbrevOp(BitCodeAbbrevOp::VBR, 8)); // Offset
  Abbrev->Add(BitCodeAbbrevOp(BitCodeAbbrevOp::VBR, 8)); // Spelling location
  Abbrev->Add(BitCodeAbbrevOp(BitCodeAbbrevOp::VBR, 8)); // Start location
  Abbrev->Add(BitCodeAbbrevOp(BitCodeAbbrevOp::VBR, 8)); // End location
  Abbrev->Add(BitCodeAbbrevOp(BitCodeAbbrevOp::VBR, 6)); // Token length
  return Stream.EmitAbbrev(std::move(Abbrev));
}

namespace {

  // Trait used for the on-disk hash table of header search information.
  class HeaderFileInfoTrait {
    ASTWriter &Writer;
    const HeaderSearch &HS;
    
    // Keep track of the framework names we've used during serialization.
    SmallVector<char, 128> FrameworkStringData;
    llvm::StringMap<unsigned> FrameworkNameOffset;
    
  public:
    HeaderFileInfoTrait(ASTWriter &Writer, const HeaderSearch &HS)
      : Writer(Writer), HS(HS) { }
    
    struct key_type {
      const FileEntry *FE;
      StringRef Filename;
    };
    typedef const key_type &key_type_ref;
    
    typedef HeaderFileInfo data_type;
    typedef const data_type &data_type_ref;
    typedef unsigned hash_value_type;
    typedef unsigned offset_type;
    
    hash_value_type ComputeHash(key_type_ref key) {
      // The hash is based only on size/time of the file, so that the reader can
      // match even when symlinking or excess path elements ("foo/../", "../")
      // change the form of the name. However, complete path is still the key.
      return llvm::hash_combine(key.FE->getSize(),
                                Writer.getTimestampForOutput(key.FE));
    }
    
    std::pair<unsigned,unsigned>
    EmitKeyDataLength(raw_ostream& Out, key_type_ref key, data_type_ref Data) {
      using namespace llvm::support;
      endian::Writer<little> LE(Out);
      unsigned KeyLen = key.Filename.size() + 1 + 8 + 8;
      LE.write<uint16_t>(KeyLen);
      unsigned DataLen = 1 + 2 + 4 + 4;
      for (auto ModInfo : HS.getModuleMap().findAllModulesForHeader(key.FE))
        if (Writer.getLocalOrImportedSubmoduleID(ModInfo.getModule()))
          DataLen += 4;
      LE.write<uint8_t>(DataLen);
      return std::make_pair(KeyLen, DataLen);
    }
    
    void EmitKey(raw_ostream& Out, key_type_ref key, unsigned KeyLen) {
      using namespace llvm::support;
      endian::Writer<little> LE(Out);
      LE.write<uint64_t>(key.FE->getSize());
      KeyLen -= 8;
      LE.write<uint64_t>(Writer.getTimestampForOutput(key.FE));
      KeyLen -= 8;
      Out.write(key.Filename.data(), KeyLen);
    }
    
    void EmitData(raw_ostream &Out, key_type_ref key,
                  data_type_ref Data, unsigned DataLen) {
      using namespace llvm::support;
      endian::Writer<little> LE(Out);
      uint64_t Start = Out.tell(); (void)Start;
      
      unsigned char Flags = (Data.isImport << 4)
                          | (Data.isPragmaOnce << 3)
                          | (Data.DirInfo << 1)
                          | Data.IndexHeaderMapHeader;
      LE.write<uint8_t>(Flags);
      LE.write<uint16_t>(Data.NumIncludes);
      
      if (!Data.ControllingMacro)
        LE.write<uint32_t>(Data.ControllingMacroID);
      else
        LE.write<uint32_t>(Writer.getIdentifierRef(Data.ControllingMacro));
      
      unsigned Offset = 0;
      if (!Data.Framework.empty()) {
        // If this header refers into a framework, save the framework name.
        llvm::StringMap<unsigned>::iterator Pos
          = FrameworkNameOffset.find(Data.Framework);
        if (Pos == FrameworkNameOffset.end()) {
          Offset = FrameworkStringData.size() + 1;
          FrameworkStringData.append(Data.Framework.begin(), 
                                     Data.Framework.end());
          FrameworkStringData.push_back(0);
          
          FrameworkNameOffset[Data.Framework] = Offset;
        } else
          Offset = Pos->second;
      }
      LE.write<uint32_t>(Offset);

      // FIXME: If the header is excluded, we should write out some
      // record of that fact.
      for (auto ModInfo : HS.getModuleMap().findAllModulesForHeader(key.FE)) {
        if (uint32_t ModID =
                Writer.getLocalOrImportedSubmoduleID(ModInfo.getModule())) {
          uint32_t Value = (ModID << 2) | (unsigned)ModInfo.getRole();
          assert((Value >> 2) == ModID && "overflow in header module info");
          LE.write<uint32_t>(Value);
        }
      }

      assert(Out.tell() - Start == DataLen && "Wrong data length");
    }
    
    const char *strings_begin() const { return FrameworkStringData.begin(); }
    const char *strings_end() const { return FrameworkStringData.end(); }
  };

} // end anonymous namespace

/// \brief Write the header search block for the list of files that 
///
/// \param HS The header search structure to save.
void ASTWriter::WriteHeaderSearch(const HeaderSearch &HS) {
  SmallVector<const FileEntry *, 16> FilesByUID;
  HS.getFileMgr().GetUniqueIDMapping(FilesByUID);
  
  if (FilesByUID.size() > HS.header_file_size())
    FilesByUID.resize(HS.header_file_size());
  
  HeaderFileInfoTrait GeneratorTrait(*this, HS);
  llvm::OnDiskChainedHashTableGenerator<HeaderFileInfoTrait> Generator;
  SmallVector<const char *, 4> SavedStrings;
  unsigned NumHeaderSearchEntries = 0;
  for (unsigned UID = 0, LastUID = FilesByUID.size(); UID != LastUID; ++UID) {
    const FileEntry *File = FilesByUID[UID];
    if (!File)
      continue;

    // Get the file info. This will load info from the external source if
    // necessary. Skip emitting this file if we have no information on it
    // as a header file (in which case HFI will be null) or if it hasn't
    // changed since it was loaded. Also skip it if it's for a modular header
    // from a different module; in that case, we rely on the module(s)
    // containing the header to provide this information.
    const HeaderFileInfo *HFI =
        HS.getExistingFileInfo(File, /*WantExternal*/!Chain);
    if (!HFI || (HFI->isModuleHeader && !HFI->isCompilingModuleHeader))
      continue;

    // Massage the file path into an appropriate form.
    StringRef Filename = File->getName();
    SmallString<128> FilenameTmp(Filename);
    if (PreparePathForOutput(FilenameTmp)) {
      // If we performed any translation on the file name at all, we need to
      // save this string, since the generator will refer to it later.
      Filename = StringRef(strdup(FilenameTmp.c_str()));
      SavedStrings.push_back(Filename.data());
    }

    HeaderFileInfoTrait::key_type key = { File, Filename };
    Generator.insert(key, *HFI, GeneratorTrait);
    ++NumHeaderSearchEntries;
  }
  
  // Create the on-disk hash table in a buffer.
  SmallString<4096> TableData;
  uint32_t BucketOffset;
  {
    using namespace llvm::support;
    llvm::raw_svector_ostream Out(TableData);
    // Make sure that no bucket is at offset 0
    endian::Writer<little>(Out).write<uint32_t>(0);
    BucketOffset = Generator.Emit(Out, GeneratorTrait);
  }

  // Create a blob abbreviation
  using namespace llvm;

  auto Abbrev = std::make_shared<BitCodeAbbrev>();
  Abbrev->Add(BitCodeAbbrevOp(HEADER_SEARCH_TABLE));
  Abbrev->Add(BitCodeAbbrevOp(BitCodeAbbrevOp::Fixed, 32));
  Abbrev->Add(BitCodeAbbrevOp(BitCodeAbbrevOp::Fixed, 32));
  Abbrev->Add(BitCodeAbbrevOp(BitCodeAbbrevOp::Fixed, 32));
  Abbrev->Add(BitCodeAbbrevOp(BitCodeAbbrevOp::Blob));
  unsigned TableAbbrev = Stream.EmitAbbrev(std::move(Abbrev));
  
  // Write the header search table
  RecordData::value_type Record[] = {HEADER_SEARCH_TABLE, BucketOffset,
                                     NumHeaderSearchEntries, TableData.size()};
  TableData.append(GeneratorTrait.strings_begin(),GeneratorTrait.strings_end());
  Stream.EmitRecordWithBlob(TableAbbrev, Record, TableData);
  
  // Free all of the strings we had to duplicate.
  for (unsigned I = 0, N = SavedStrings.size(); I != N; ++I)
    free(const_cast<char *>(SavedStrings[I]));
}

static void emitBlob(llvm::BitstreamWriter &Stream, StringRef Blob,
                     unsigned SLocBufferBlobCompressedAbbrv,
                     unsigned SLocBufferBlobAbbrv) {
  typedef ASTWriter::RecordData::value_type RecordDataType;

  // Compress the buffer if possible. We expect that almost all PCM
  // consumers will not want its contents.
  SmallString<0> CompressedBuffer;
  if (llvm::zlib::isAvailable()) {
    llvm::Error E = llvm::zlib::compress(Blob.drop_back(1), CompressedBuffer);
    if (!E) {
      RecordDataType Record[] = {SM_SLOC_BUFFER_BLOB_COMPRESSED,
                                 Blob.size() - 1};
      Stream.EmitRecordWithBlob(SLocBufferBlobCompressedAbbrv, Record,
                                CompressedBuffer);
      return;
    }
    llvm::consumeError(std::move(E));
  }

  RecordDataType Record[] = {SM_SLOC_BUFFER_BLOB};
  Stream.EmitRecordWithBlob(SLocBufferBlobAbbrv, Record, Blob);
}

/// \brief Writes the block containing the serialized form of the
/// source manager.
///
/// TODO: We should probably use an on-disk hash table (stored in a
/// blob), indexed based on the file name, so that we only create
/// entries for files that we actually need. In the common case (no
/// errors), we probably won't have to create file entries for any of
/// the files in the AST.
void ASTWriter::WriteSourceManagerBlock(SourceManager &SourceMgr,
                                        const Preprocessor &PP) {
  RecordData Record;

  // Enter the source manager block.
  Stream.EnterSubblock(SOURCE_MANAGER_BLOCK_ID, 4);

  // Abbreviations for the various kinds of source-location entries.
  unsigned SLocFileAbbrv = CreateSLocFileAbbrev(Stream);
  unsigned SLocBufferAbbrv = CreateSLocBufferAbbrev(Stream);
  unsigned SLocBufferBlobAbbrv = CreateSLocBufferBlobAbbrev(Stream, false);
  unsigned SLocBufferBlobCompressedAbbrv =
      CreateSLocBufferBlobAbbrev(Stream, true);
  unsigned SLocExpansionAbbrv = CreateSLocExpansionAbbrev(Stream);

  // Write out the source location entry table. We skip the first
  // entry, which is always the same dummy entry.
  std::vector<uint32_t> SLocEntryOffsets;
  RecordData PreloadSLocs;
  SLocEntryOffsets.reserve(SourceMgr.local_sloc_entry_size() - 1);
  for (unsigned I = 1, N = SourceMgr.local_sloc_entry_size();
       I != N; ++I) {
    // Get this source location entry.
    const SrcMgr::SLocEntry *SLoc = &SourceMgr.getLocalSLocEntry(I);
    FileID FID = FileID::get(I);
    assert(&SourceMgr.getSLocEntry(FID) == SLoc);

    // Record the offset of this source-location entry.
    SLocEntryOffsets.push_back(Stream.GetCurrentBitNo());

    // Figure out which record code to use.
    unsigned Code;
    if (SLoc->isFile()) {
      const SrcMgr::ContentCache *Cache = SLoc->getFile().getContentCache();
      if (Cache->OrigEntry) {
        Code = SM_SLOC_FILE_ENTRY;
      } else
        Code = SM_SLOC_BUFFER_ENTRY;
    } else
      Code = SM_SLOC_EXPANSION_ENTRY;
    Record.clear();
    Record.push_back(Code);

    // Starting offset of this entry within this module, so skip the dummy.
    Record.push_back(SLoc->getOffset() - 2);
    if (SLoc->isFile()) {
      const SrcMgr::FileInfo &File = SLoc->getFile();
      AddSourceLocation(File.getIncludeLoc(), Record);
      Record.push_back(File.getFileCharacteristic()); // FIXME: stable encoding
      Record.push_back(File.hasLineDirectives());

      const SrcMgr::ContentCache *Content = File.getContentCache();
      bool EmitBlob = false;
      if (Content->OrigEntry) {
        assert(Content->OrigEntry == Content->ContentsEntry &&
               "Writing to AST an overridden file is not supported");

        // The source location entry is a file. Emit input file ID.
        assert(InputFileIDs[Content->OrigEntry] != 0 && "Missed file entry");
        Record.push_back(InputFileIDs[Content->OrigEntry]);

        Record.push_back(File.NumCreatedFIDs);
        
        FileDeclIDsTy::iterator FDI = FileDeclIDs.find(FID);
        if (FDI != FileDeclIDs.end()) {
          Record.push_back(FDI->second->FirstDeclIndex);
          Record.push_back(FDI->second->DeclIDs.size());
        } else {
          Record.push_back(0);
          Record.push_back(0);
        }
        
        Stream.EmitRecordWithAbbrev(SLocFileAbbrv, Record);
        
        if (Content->BufferOverridden || Content->IsTransient)
          EmitBlob = true;
      } else {
        // The source location entry is a buffer. The blob associated
        // with this entry contains the contents of the buffer.

        // We add one to the size so that we capture the trailing NULL
        // that is required by llvm::MemoryBuffer::getMemBuffer (on
        // the reader side).
        const llvm::MemoryBuffer *Buffer
          = Content->getBuffer(PP.getDiagnostics(), PP.getSourceManager());
        StringRef Name = Buffer->getBufferIdentifier();
        Stream.EmitRecordWithBlob(SLocBufferAbbrv, Record,
                                  StringRef(Name.data(), Name.size() + 1));
        EmitBlob = true;

        if (Name == "<built-in>")
          PreloadSLocs.push_back(SLocEntryOffsets.size());
      }

      if (EmitBlob) {
        // Include the implicit terminating null character in the on-disk buffer
        // if we're writing it uncompressed.
        const llvm::MemoryBuffer *Buffer =
            Content->getBuffer(PP.getDiagnostics(), PP.getSourceManager());
        StringRef Blob(Buffer->getBufferStart(), Buffer->getBufferSize() + 1);
        emitBlob(Stream, Blob, SLocBufferBlobCompressedAbbrv,
                 SLocBufferBlobAbbrv);
      }
    } else {
      // The source location entry is a macro expansion.
      const SrcMgr::ExpansionInfo &Expansion = SLoc->getExpansion();
      AddSourceLocation(Expansion.getSpellingLoc(), Record);
      AddSourceLocation(Expansion.getExpansionLocStart(), Record);
      AddSourceLocation(Expansion.isMacroArgExpansion()
                            ? SourceLocation()
                            : Expansion.getExpansionLocEnd(),
                        Record);

      // Compute the token length for this macro expansion.
      unsigned NextOffset = SourceMgr.getNextLocalOffset();
      if (I + 1 != N)
        NextOffset = SourceMgr.getLocalSLocEntry(I + 1).getOffset();
      Record.push_back(NextOffset - SLoc->getOffset() - 1);
      Stream.EmitRecordWithAbbrev(SLocExpansionAbbrv, Record);
    }
  }

  Stream.ExitBlock();

  if (SLocEntryOffsets.empty())
    return;

  // Write the source-location offsets table into the AST block. This
  // table is used for lazily loading source-location information.
  using namespace llvm;

  auto Abbrev = std::make_shared<BitCodeAbbrev>();
  Abbrev->Add(BitCodeAbbrevOp(SOURCE_LOCATION_OFFSETS));
  Abbrev->Add(BitCodeAbbrevOp(BitCodeAbbrevOp::VBR, 16)); // # of slocs
  Abbrev->Add(BitCodeAbbrevOp(BitCodeAbbrevOp::VBR, 16)); // total size
  Abbrev->Add(BitCodeAbbrevOp(BitCodeAbbrevOp::Blob)); // offsets
  unsigned SLocOffsetsAbbrev = Stream.EmitAbbrev(std::move(Abbrev));
  {
    RecordData::value_type Record[] = {
        SOURCE_LOCATION_OFFSETS, SLocEntryOffsets.size(),
        SourceMgr.getNextLocalOffset() - 1 /* skip dummy */};
    Stream.EmitRecordWithBlob(SLocOffsetsAbbrev, Record,
                              bytes(SLocEntryOffsets));
  }
  // Write the source location entry preloads array, telling the AST
  // reader which source locations entries it should load eagerly.
  Stream.EmitRecord(SOURCE_LOCATION_PRELOADS, PreloadSLocs);

  // Write the line table. It depends on remapping working, so it must come
  // after the source location offsets.
  if (SourceMgr.hasLineTable()) {
    LineTableInfo &LineTable = SourceMgr.getLineTable();

    Record.clear();

    // Emit the needed file names.
    llvm::DenseMap<int, int> FilenameMap;
    for (const auto &L : LineTable) {
      if (L.first.ID < 0)
        continue;
      for (auto &LE : L.second) {
        if (FilenameMap.insert(std::make_pair(LE.FilenameID,
                                              FilenameMap.size())).second)
          AddPath(LineTable.getFilename(LE.FilenameID), Record);
      }
    }
    Record.push_back(0);

    // Emit the line entries
    for (const auto &L : LineTable) {
      // Only emit entries for local files.
      if (L.first.ID < 0)
        continue;

      // Emit the file ID
      Record.push_back(L.first.ID);

      // Emit the line entries
      Record.push_back(L.second.size());
      for (const auto &LE : L.second) {
        Record.push_back(LE.FileOffset);
        Record.push_back(LE.LineNo);
        Record.push_back(FilenameMap[LE.FilenameID]);
        Record.push_back((unsigned)LE.FileKind);
        Record.push_back(LE.IncludeOffset);
      }
    }

    Stream.EmitRecord(SOURCE_MANAGER_LINE_TABLE, Record);
  }
}

//===----------------------------------------------------------------------===//
// Preprocessor Serialization
//===----------------------------------------------------------------------===//

static bool shouldIgnoreMacro(MacroDirective *MD, bool IsModule,
                              const Preprocessor &PP) {
  if (MacroInfo *MI = MD->getMacroInfo())
    if (MI->isBuiltinMacro())
      return true;

  if (IsModule) {
    SourceLocation Loc = MD->getLocation();
    if (Loc.isInvalid())
      return true;
    if (PP.getSourceManager().getFileID(Loc) == PP.getPredefinesFileID())
      return true;
  }

  return false;
}

/// \brief Writes the block containing the serialized form of the
/// preprocessor.
///
void ASTWriter::WritePreprocessor(const Preprocessor &PP, bool IsModule) {
  PreprocessingRecord *PPRec = PP.getPreprocessingRecord();
  if (PPRec)
    WritePreprocessorDetail(*PPRec);

  RecordData Record;
  RecordData ModuleMacroRecord;

  // If the preprocessor __COUNTER__ value has been bumped, remember it.
  if (PP.getCounterValue() != 0) {
    RecordData::value_type Record[] = {PP.getCounterValue()};
    Stream.EmitRecord(PP_COUNTER_VALUE, Record);
  }

  // Enter the preprocessor block.
  Stream.EnterSubblock(PREPROCESSOR_BLOCK_ID, 3);

  // If the AST file contains __DATE__ or __TIME__ emit a warning about this.
  // FIXME: Include a location for the use, and say which one was used.
  if (PP.SawDateOrTime())
    PP.Diag(SourceLocation(), diag::warn_module_uses_date_time) << IsModule;

  // Loop over all the macro directives that are live at the end of the file,
  // emitting each to the PP section.

  // Construct the list of identifiers with macro directives that need to be
  // serialized.
  SmallVector<const IdentifierInfo *, 128> MacroIdentifiers;
  for (auto &Id : PP.getIdentifierTable())
    if (Id.second->hadMacroDefinition() &&
        (!Id.second->isFromAST() ||
         Id.second->hasChangedSinceDeserialization()))
      MacroIdentifiers.push_back(Id.second);
  // Sort the set of macro definitions that need to be serialized by the
  // name of the macro, to provide a stable ordering.
  std::sort(MacroIdentifiers.begin(), MacroIdentifiers.end(),
            llvm::less_ptr<IdentifierInfo>());

  // Emit the macro directives as a list and associate the offset with the
  // identifier they belong to.
  for (const IdentifierInfo *Name : MacroIdentifiers) {
    MacroDirective *MD = PP.getLocalMacroDirectiveHistory(Name);
    auto StartOffset = Stream.GetCurrentBitNo();

    // Emit the macro directives in reverse source order.
    for (; MD; MD = MD->getPrevious()) {
      // Once we hit an ignored macro, we're done: the rest of the chain
      // will all be ignored macros.
      if (shouldIgnoreMacro(MD, IsModule, PP))
        break;

      AddSourceLocation(MD->getLocation(), Record);
      Record.push_back(MD->getKind());
      if (auto *DefMD = dyn_cast<DefMacroDirective>(MD)) {
        Record.push_back(getMacroRef(DefMD->getInfo(), Name));
      } else if (auto *VisMD = dyn_cast<VisibilityMacroDirective>(MD)) {
        Record.push_back(VisMD->isPublic());
      }
    }

    // Write out any exported module macros.
    bool EmittedModuleMacros = false;
    // We write out exported module macros for PCH as well.
    auto Leafs = PP.getLeafModuleMacros(Name);
    SmallVector<ModuleMacro*, 8> Worklist(Leafs.begin(), Leafs.end());
    llvm::DenseMap<ModuleMacro*, unsigned> Visits;
    while (!Worklist.empty()) {
      auto *Macro = Worklist.pop_back_val();

      // Emit a record indicating this submodule exports this macro.
      ModuleMacroRecord.push_back(
          getSubmoduleID(Macro->getOwningModule()));
      ModuleMacroRecord.push_back(getMacroRef(Macro->getMacroInfo(), Name));
      for (auto *M : Macro->overrides())
        ModuleMacroRecord.push_back(getSubmoduleID(M->getOwningModule()));

      Stream.EmitRecord(PP_MODULE_MACRO, ModuleMacroRecord);
      ModuleMacroRecord.clear();

      // Enqueue overridden macros once we've visited all their ancestors.
      for (auto *M : Macro->overrides())
        if (++Visits[M] == M->getNumOverridingMacros())
          Worklist.push_back(M);

      EmittedModuleMacros = true;
    }

    if (Record.empty() && !EmittedModuleMacros)
      continue;

    IdentMacroDirectivesOffsetMap[Name] = StartOffset;
    Stream.EmitRecord(PP_MACRO_DIRECTIVE_HISTORY, Record);
    Record.clear();
  }

  /// \brief Offsets of each of the macros into the bitstream, indexed by
  /// the local macro ID
  ///
  /// For each identifier that is associated with a macro, this map
  /// provides the offset into the bitstream where that macro is
  /// defined.
  std::vector<uint32_t> MacroOffsets;

  for (unsigned I = 0, N = MacroInfosToEmit.size(); I != N; ++I) {
    const IdentifierInfo *Name = MacroInfosToEmit[I].Name;
    MacroInfo *MI = MacroInfosToEmit[I].MI;
    MacroID ID = MacroInfosToEmit[I].ID;

    if (ID < FirstMacroID) {
      assert(0 && "Loaded MacroInfo entered MacroInfosToEmit ?");
      continue;
    }

    // Record the local offset of this macro.
    unsigned Index = ID - FirstMacroID;
    if (Index == MacroOffsets.size())
      MacroOffsets.push_back(Stream.GetCurrentBitNo());
    else {
      if (Index > MacroOffsets.size())
        MacroOffsets.resize(Index + 1);

      MacroOffsets[Index] = Stream.GetCurrentBitNo();
    }

    AddIdentifierRef(Name, Record);
    Record.push_back(inferSubmoduleIDFromLocation(MI->getDefinitionLoc()));
    AddSourceLocation(MI->getDefinitionLoc(), Record);
    AddSourceLocation(MI->getDefinitionEndLoc(), Record);
    Record.push_back(MI->isUsed());
    Record.push_back(MI->isUsedForHeaderGuard());
    unsigned Code;
    if (MI->isObjectLike()) {
      Code = PP_MACRO_OBJECT_LIKE;
    } else {
      Code = PP_MACRO_FUNCTION_LIKE;

      Record.push_back(MI->isC99Varargs());
      Record.push_back(MI->isGNUVarargs());
      Record.push_back(MI->hasCommaPasting());
      Record.push_back(MI->getNumArgs());
      for (const IdentifierInfo *Arg : MI->args())
        AddIdentifierRef(Arg, Record);
    }

    // If we have a detailed preprocessing record, record the macro definition
    // ID that corresponds to this macro.
    if (PPRec)
      Record.push_back(MacroDefinitions[PPRec->findMacroDefinition(MI)]);

    Stream.EmitRecord(Code, Record);
    Record.clear();

    // Emit the tokens array.
    for (unsigned TokNo = 0, e = MI->getNumTokens(); TokNo != e; ++TokNo) {
      // Note that we know that the preprocessor does not have any annotation
      // tokens in it because they are created by the parser, and thus can't
      // be in a macro definition.
      const Token &Tok = MI->getReplacementToken(TokNo);
      AddToken(Tok, Record);
      Stream.EmitRecord(PP_TOKEN, Record);
      Record.clear();
    }
    ++NumMacros;
  }

  Stream.ExitBlock();

  // Write the offsets table for macro IDs.
  using namespace llvm;

  auto Abbrev = std::make_shared<BitCodeAbbrev>();
  Abbrev->Add(BitCodeAbbrevOp(MACRO_OFFSET));
  Abbrev->Add(BitCodeAbbrevOp(BitCodeAbbrevOp::Fixed, 32)); // # of macros
  Abbrev->Add(BitCodeAbbrevOp(BitCodeAbbrevOp::Fixed, 32)); // first ID
  Abbrev->Add(BitCodeAbbrevOp(BitCodeAbbrevOp::Blob));

  unsigned MacroOffsetAbbrev = Stream.EmitAbbrev(std::move(Abbrev));
  {
    RecordData::value_type Record[] = {MACRO_OFFSET, MacroOffsets.size(),
                                       FirstMacroID - NUM_PREDEF_MACRO_IDS};
    Stream.EmitRecordWithBlob(MacroOffsetAbbrev, Record, bytes(MacroOffsets));
  }
}

void ASTWriter::WritePreprocessorDetail(PreprocessingRecord &PPRec) {
  if (PPRec.local_begin() == PPRec.local_end())
    return;

  SmallVector<PPEntityOffset, 64> PreprocessedEntityOffsets;

  // Enter the preprocessor block.
  Stream.EnterSubblock(PREPROCESSOR_DETAIL_BLOCK_ID, 3);

  // If the preprocessor has a preprocessing record, emit it.
  unsigned NumPreprocessingRecords = 0;
  using namespace llvm;
  
  // Set up the abbreviation for 
  unsigned InclusionAbbrev = 0;
  {
    auto Abbrev = std::make_shared<BitCodeAbbrev>();
    Abbrev->Add(BitCodeAbbrevOp(PPD_INCLUSION_DIRECTIVE));
    Abbrev->Add(BitCodeAbbrevOp(BitCodeAbbrevOp::Fixed, 32)); // filename length
    Abbrev->Add(BitCodeAbbrevOp(BitCodeAbbrevOp::Fixed, 1)); // in quotes
    Abbrev->Add(BitCodeAbbrevOp(BitCodeAbbrevOp::Fixed, 2)); // kind
    Abbrev->Add(BitCodeAbbrevOp(BitCodeAbbrevOp::Fixed, 1)); // imported module
    Abbrev->Add(BitCodeAbbrevOp(BitCodeAbbrevOp::Blob));
    InclusionAbbrev = Stream.EmitAbbrev(std::move(Abbrev));
  }
  
  unsigned FirstPreprocessorEntityID 
    = (Chain ? PPRec.getNumLoadedPreprocessedEntities() : 0) 
    + NUM_PREDEF_PP_ENTITY_IDS;
  unsigned NextPreprocessorEntityID = FirstPreprocessorEntityID;
  RecordData Record;
  for (PreprocessingRecord::iterator E = PPRec.local_begin(),
                                  EEnd = PPRec.local_end();
       E != EEnd; 
       (void)++E, ++NumPreprocessingRecords, ++NextPreprocessorEntityID) {
    Record.clear();

    PreprocessedEntityOffsets.push_back(
        PPEntityOffset((*E)->getSourceRange(), Stream.GetCurrentBitNo()));

    if (auto *MD = dyn_cast<MacroDefinitionRecord>(*E)) {
      // Record this macro definition's ID.
      MacroDefinitions[MD] = NextPreprocessorEntityID;

      AddIdentifierRef(MD->getName(), Record);
      Stream.EmitRecord(PPD_MACRO_DEFINITION, Record);
      continue;
    }

    if (auto *ME = dyn_cast<MacroExpansion>(*E)) {
      Record.push_back(ME->isBuiltinMacro());
      if (ME->isBuiltinMacro())
        AddIdentifierRef(ME->getName(), Record);
      else
        Record.push_back(MacroDefinitions[ME->getDefinition()]);
      Stream.EmitRecord(PPD_MACRO_EXPANSION, Record);
      continue;
    }

    if (auto *ID = dyn_cast<InclusionDirective>(*E)) {
      Record.push_back(PPD_INCLUSION_DIRECTIVE);
      Record.push_back(ID->getFileName().size());
      Record.push_back(ID->wasInQuotes());
      Record.push_back(static_cast<unsigned>(ID->getKind()));
      Record.push_back(ID->importedModule());
      SmallString<64> Buffer;
      Buffer += ID->getFileName();
      // Check that the FileEntry is not null because it was not resolved and
      // we create a PCH even with compiler errors.
      if (ID->getFile())
        Buffer += ID->getFile()->getName();
      Stream.EmitRecordWithBlob(InclusionAbbrev, Record, Buffer);
      continue;
    }
    
    llvm_unreachable("Unhandled PreprocessedEntity in ASTWriter");
  }
  Stream.ExitBlock();

  // Write the offsets table for the preprocessing record.
  if (NumPreprocessingRecords > 0) {
    assert(PreprocessedEntityOffsets.size() == NumPreprocessingRecords);

    // Write the offsets table for identifier IDs.
    using namespace llvm;

    auto Abbrev = std::make_shared<BitCodeAbbrev>();
    Abbrev->Add(BitCodeAbbrevOp(PPD_ENTITIES_OFFSETS));
    Abbrev->Add(BitCodeAbbrevOp(BitCodeAbbrevOp::Fixed, 32)); // first pp entity
    Abbrev->Add(BitCodeAbbrevOp(BitCodeAbbrevOp::Blob));
    unsigned PPEOffsetAbbrev = Stream.EmitAbbrev(std::move(Abbrev));

    RecordData::value_type Record[] = {PPD_ENTITIES_OFFSETS,
                                       FirstPreprocessorEntityID -
                                           NUM_PREDEF_PP_ENTITY_IDS};
    Stream.EmitRecordWithBlob(PPEOffsetAbbrev, Record,
                              bytes(PreprocessedEntityOffsets));
  }
}

unsigned ASTWriter::getLocalOrImportedSubmoduleID(Module *Mod) {
  if (!Mod)
    return 0;

  llvm::DenseMap<Module *, unsigned>::iterator Known = SubmoduleIDs.find(Mod);
  if (Known != SubmoduleIDs.end())
    return Known->second;

  auto *Top = Mod->getTopLevelModule();
  if (Top != WritingModule &&
      !Top->fullModuleNameIs(StringRef(getLangOpts().CurrentModule)))
    return 0;

  return SubmoduleIDs[Mod] = NextSubmoduleID++;
}

unsigned ASTWriter::getSubmoduleID(Module *Mod) {
  // FIXME: This can easily happen, if we have a reference to a submodule that
  // did not result in us loading a module file for that submodule. For
  // instance, a cross-top-level-module 'conflict' declaration will hit this.
  unsigned ID = getLocalOrImportedSubmoduleID(Mod);
  assert((ID || !Mod) &&
         "asked for module ID for non-local, non-imported module");
  return ID;
}

/// \brief Compute the number of modules within the given tree (including the
/// given module).
static unsigned getNumberOfModules(Module *Mod) {
  unsigned ChildModules = 0;
  for (auto Sub = Mod->submodule_begin(), SubEnd = Mod->submodule_end();
       Sub != SubEnd; ++Sub)
    ChildModules += getNumberOfModules(*Sub);
  
  return ChildModules + 1;
}

void ASTWriter::WriteSubmodules(Module *WritingModule) {
  // Enter the submodule description block.
  Stream.EnterSubblock(SUBMODULE_BLOCK_ID, /*bits for abbreviations*/5);
  
  // Write the abbreviations needed for the submodules block.
  using namespace llvm;

  auto Abbrev = std::make_shared<BitCodeAbbrev>();
  Abbrev->Add(BitCodeAbbrevOp(SUBMODULE_DEFINITION));
  Abbrev->Add(BitCodeAbbrevOp(BitCodeAbbrevOp::VBR, 6)); // ID
  Abbrev->Add(BitCodeAbbrevOp(BitCodeAbbrevOp::VBR, 6)); // Parent
  Abbrev->Add(BitCodeAbbrevOp(BitCodeAbbrevOp::Fixed, 1)); // IsFramework
  Abbrev->Add(BitCodeAbbrevOp(BitCodeAbbrevOp::Fixed, 1)); // IsExplicit
  Abbrev->Add(BitCodeAbbrevOp(BitCodeAbbrevOp::Fixed, 1)); // IsSystem
  Abbrev->Add(BitCodeAbbrevOp(BitCodeAbbrevOp::Fixed, 1)); // IsExternC
  Abbrev->Add(BitCodeAbbrevOp(BitCodeAbbrevOp::Fixed, 1)); // IsSwiftInferIAM...
  Abbrev->Add(BitCodeAbbrevOp(BitCodeAbbrevOp::Fixed, 1)); // InferSubmodules...
  Abbrev->Add(BitCodeAbbrevOp(BitCodeAbbrevOp::Fixed, 1)); // InferExplicit...
  Abbrev->Add(BitCodeAbbrevOp(BitCodeAbbrevOp::Fixed, 1)); // InferExportWild...
  Abbrev->Add(BitCodeAbbrevOp(BitCodeAbbrevOp::Fixed, 1)); // ConfigMacrosExh...
  Abbrev->Add(BitCodeAbbrevOp(BitCodeAbbrevOp::Fixed, 2)); // WithCodegen
  Abbrev->Add(BitCodeAbbrevOp(BitCodeAbbrevOp::Blob)); // Name
  unsigned DefinitionAbbrev = Stream.EmitAbbrev(std::move(Abbrev));

  Abbrev = std::make_shared<BitCodeAbbrev>();
  Abbrev->Add(BitCodeAbbrevOp(SUBMODULE_UMBRELLA_HEADER));
  Abbrev->Add(BitCodeAbbrevOp(BitCodeAbbrevOp::Blob)); // Name
  unsigned UmbrellaAbbrev = Stream.EmitAbbrev(std::move(Abbrev));

  Abbrev = std::make_shared<BitCodeAbbrev>();
  Abbrev->Add(BitCodeAbbrevOp(SUBMODULE_HEADER));
  Abbrev->Add(BitCodeAbbrevOp(BitCodeAbbrevOp::Blob)); // Name
  unsigned HeaderAbbrev = Stream.EmitAbbrev(std::move(Abbrev));

  Abbrev = std::make_shared<BitCodeAbbrev>();
  Abbrev->Add(BitCodeAbbrevOp(SUBMODULE_TOPHEADER));
  Abbrev->Add(BitCodeAbbrevOp(BitCodeAbbrevOp::Blob)); // Name
  unsigned TopHeaderAbbrev = Stream.EmitAbbrev(std::move(Abbrev));

  Abbrev = std::make_shared<BitCodeAbbrev>();
  Abbrev->Add(BitCodeAbbrevOp(SUBMODULE_UMBRELLA_DIR));
  Abbrev->Add(BitCodeAbbrevOp(BitCodeAbbrevOp::Blob)); // Name
  unsigned UmbrellaDirAbbrev = Stream.EmitAbbrev(std::move(Abbrev));

  Abbrev = std::make_shared<BitCodeAbbrev>();
  Abbrev->Add(BitCodeAbbrevOp(SUBMODULE_REQUIRES));
  Abbrev->Add(BitCodeAbbrevOp(BitCodeAbbrevOp::Fixed, 1)); // State
  Abbrev->Add(BitCodeAbbrevOp(BitCodeAbbrevOp::Blob));     // Feature
  unsigned RequiresAbbrev = Stream.EmitAbbrev(std::move(Abbrev));

  Abbrev = std::make_shared<BitCodeAbbrev>();
  Abbrev->Add(BitCodeAbbrevOp(SUBMODULE_EXCLUDED_HEADER));
  Abbrev->Add(BitCodeAbbrevOp(BitCodeAbbrevOp::Blob)); // Name
  unsigned ExcludedHeaderAbbrev = Stream.EmitAbbrev(std::move(Abbrev));

  Abbrev = std::make_shared<BitCodeAbbrev>();
  Abbrev->Add(BitCodeAbbrevOp(SUBMODULE_TEXTUAL_HEADER));
  Abbrev->Add(BitCodeAbbrevOp(BitCodeAbbrevOp::Blob)); // Name
  unsigned TextualHeaderAbbrev = Stream.EmitAbbrev(std::move(Abbrev));

  Abbrev = std::make_shared<BitCodeAbbrev>();
  Abbrev->Add(BitCodeAbbrevOp(SUBMODULE_PRIVATE_HEADER));
  Abbrev->Add(BitCodeAbbrevOp(BitCodeAbbrevOp::Blob)); // Name
  unsigned PrivateHeaderAbbrev = Stream.EmitAbbrev(std::move(Abbrev));

  Abbrev = std::make_shared<BitCodeAbbrev>();
  Abbrev->Add(BitCodeAbbrevOp(SUBMODULE_PRIVATE_TEXTUAL_HEADER));
  Abbrev->Add(BitCodeAbbrevOp(BitCodeAbbrevOp::Blob)); // Name
  unsigned PrivateTextualHeaderAbbrev = Stream.EmitAbbrev(std::move(Abbrev));

  Abbrev = std::make_shared<BitCodeAbbrev>();
  Abbrev->Add(BitCodeAbbrevOp(SUBMODULE_LINK_LIBRARY));
  Abbrev->Add(BitCodeAbbrevOp(BitCodeAbbrevOp::Fixed, 1)); // IsFramework
  Abbrev->Add(BitCodeAbbrevOp(BitCodeAbbrevOp::Blob));     // Name
  unsigned LinkLibraryAbbrev = Stream.EmitAbbrev(std::move(Abbrev));

  Abbrev = std::make_shared<BitCodeAbbrev>();
  Abbrev->Add(BitCodeAbbrevOp(SUBMODULE_CONFIG_MACRO));
  Abbrev->Add(BitCodeAbbrevOp(BitCodeAbbrevOp::Blob));    // Macro name
  unsigned ConfigMacroAbbrev = Stream.EmitAbbrev(std::move(Abbrev));

  Abbrev = std::make_shared<BitCodeAbbrev>();
  Abbrev->Add(BitCodeAbbrevOp(SUBMODULE_CONFLICT));
  Abbrev->Add(BitCodeAbbrevOp(BitCodeAbbrevOp::VBR, 6));  // Other module
  Abbrev->Add(BitCodeAbbrevOp(BitCodeAbbrevOp::Blob));    // Message
  unsigned ConflictAbbrev = Stream.EmitAbbrev(std::move(Abbrev));

  // Write the submodule metadata block.
  RecordData::value_type Record[] = {getNumberOfModules(WritingModule),
                                     FirstSubmoduleID -
                                         NUM_PREDEF_SUBMODULE_IDS};
  Stream.EmitRecord(SUBMODULE_METADATA, Record);
  
  // Write all of the submodules.
  std::queue<Module *> Q;
  Q.push(WritingModule);
  while (!Q.empty()) {
    Module *Mod = Q.front();
    Q.pop();
    unsigned ID = getSubmoduleID(Mod);

    uint64_t ParentID = 0;
    if (Mod->Parent) {
      assert(SubmoduleIDs[Mod->Parent] && "Submodule parent not written?");
      ParentID = SubmoduleIDs[Mod->Parent];
    }

    // Emit the definition of the block.
    {
<<<<<<< HEAD
      RecordData::value_type Record[] = {
          SUBMODULE_DEFINITION, ID, ParentID, Mod->IsFramework, Mod->IsExplicit,
          Mod->IsSystem, Mod->IsExternC, Mod->IsSwiftInferImportAsMember,
          Mod->InferSubmodules, Mod->InferExplicitSubmodules,
          Mod->InferExportWildcard, Mod->ConfigMacrosExhaustive};
=======
      RecordData::value_type Record[] = {SUBMODULE_DEFINITION,
                                         ID,
                                         ParentID,
                                         Mod->IsFramework,
                                         Mod->IsExplicit,
                                         Mod->IsSystem,
                                         Mod->IsExternC,
                                         Mod->InferSubmodules,
                                         Mod->InferExplicitSubmodules,
                                         Mod->InferExportWildcard,
                                         Mod->ConfigMacrosExhaustive,
                                         Mod->WithCodegen};
>>>>>>> a38cb204
      Stream.EmitRecordWithBlob(DefinitionAbbrev, Record, Mod->Name);
    }

    // Emit the requirements.
    for (const auto &R : Mod->Requirements) {
      RecordData::value_type Record[] = {SUBMODULE_REQUIRES, R.second};
      Stream.EmitRecordWithBlob(RequiresAbbrev, Record, R.first);
    }

    // Emit the umbrella header, if there is one.
    if (auto UmbrellaHeader = Mod->getUmbrellaHeader()) {
      RecordData::value_type Record[] = {SUBMODULE_UMBRELLA_HEADER};
      Stream.EmitRecordWithBlob(UmbrellaAbbrev, Record,
                                UmbrellaHeader.NameAsWritten);
    } else if (auto UmbrellaDir = Mod->getUmbrellaDir()) {
      RecordData::value_type Record[] = {SUBMODULE_UMBRELLA_DIR};
      Stream.EmitRecordWithBlob(UmbrellaDirAbbrev, Record,
                                UmbrellaDir.NameAsWritten);
    }

    // Emit the headers.
    struct {
      unsigned RecordKind;
      unsigned Abbrev;
      Module::HeaderKind HeaderKind;
    } HeaderLists[] = {
      {SUBMODULE_HEADER, HeaderAbbrev, Module::HK_Normal},
      {SUBMODULE_TEXTUAL_HEADER, TextualHeaderAbbrev, Module::HK_Textual},
      {SUBMODULE_PRIVATE_HEADER, PrivateHeaderAbbrev, Module::HK_Private},
      {SUBMODULE_PRIVATE_TEXTUAL_HEADER, PrivateTextualHeaderAbbrev,
        Module::HK_PrivateTextual},
      {SUBMODULE_EXCLUDED_HEADER, ExcludedHeaderAbbrev, Module::HK_Excluded}
    };
    for (auto &HL : HeaderLists) {
      RecordData::value_type Record[] = {HL.RecordKind};
      for (auto &H : Mod->Headers[HL.HeaderKind])
        Stream.EmitRecordWithBlob(HL.Abbrev, Record, H.NameAsWritten);
    }

    // Emit the top headers.
    {
      auto TopHeaders = Mod->getTopHeaders(PP->getFileManager());
      RecordData::value_type Record[] = {SUBMODULE_TOPHEADER};
      for (auto *H : TopHeaders)
        Stream.EmitRecordWithBlob(TopHeaderAbbrev, Record, H->getName());
    }

    // Emit the imports. 
    if (!Mod->Imports.empty()) {
      RecordData Record;
      for (auto *I : Mod->Imports)
        Record.push_back(getSubmoduleID(I));
      Stream.EmitRecord(SUBMODULE_IMPORTS, Record);
    }

    // Emit the exports. 
    if (!Mod->Exports.empty()) {
      RecordData Record;
      for (const auto &E : Mod->Exports) {
        // FIXME: This may fail; we don't require that all exported modules
        // are local or imported.
        Record.push_back(getSubmoduleID(E.getPointer()));
        Record.push_back(E.getInt());
      }
      Stream.EmitRecord(SUBMODULE_EXPORTS, Record);
    }

    //FIXME: How do we emit the 'use'd modules?  They may not be submodules.
    // Might be unnecessary as use declarations are only used to build the
    // module itself.

    // Emit the link libraries.
    for (const auto &LL : Mod->LinkLibraries) {
      RecordData::value_type Record[] = {SUBMODULE_LINK_LIBRARY,
                                         LL.IsFramework};
      Stream.EmitRecordWithBlob(LinkLibraryAbbrev, Record, LL.Library);
    }

    // Emit the conflicts.
    for (const auto &C : Mod->Conflicts) {
      // FIXME: This may fail; we don't require that all conflicting modules
      // are local or imported.
      RecordData::value_type Record[] = {SUBMODULE_CONFLICT,
                                         getSubmoduleID(C.Other)};
      Stream.EmitRecordWithBlob(ConflictAbbrev, Record, C.Message);
    }

    // Emit the configuration macros.
    for (const auto &CM : Mod->ConfigMacros) {
      RecordData::value_type Record[] = {SUBMODULE_CONFIG_MACRO};
      Stream.EmitRecordWithBlob(ConfigMacroAbbrev, Record, CM);
    }

    // Emit the initializers, if any.
    RecordData Inits;
    for (Decl *D : Context->getModuleInitializers(Mod))
      Inits.push_back(GetDeclRef(D));
    if (!Inits.empty())
      Stream.EmitRecord(SUBMODULE_INITIALIZERS, Inits);

    // Queue up the submodules of this module.
    for (auto *M : Mod->submodules())
      Q.push(M);
  }
  
  Stream.ExitBlock();

  assert((NextSubmoduleID - FirstSubmoduleID ==
          getNumberOfModules(WritingModule)) &&
         "Wrong # of submodules; found a reference to a non-local, "
         "non-imported submodule?");
}

serialization::SubmoduleID 
ASTWriter::inferSubmoduleIDFromLocation(SourceLocation Loc) {
  if (Loc.isInvalid() || !WritingModule)
    return 0; // No submodule
    
  // Find the module that owns this location.
  ModuleMap &ModMap = PP->getHeaderSearchInfo().getModuleMap();
  Module *OwningMod 
    = ModMap.inferModuleFromLocation(FullSourceLoc(Loc,PP->getSourceManager()));
  if (!OwningMod)
    return 0;
  
  // Check whether this submodule is part of our own module.
  if (WritingModule != OwningMod && !OwningMod->isSubModuleOf(WritingModule))
    return 0;
  
  return getSubmoduleID(OwningMod);
}

void ASTWriter::WritePragmaDiagnosticMappings(const DiagnosticsEngine &Diag,
                                              bool isModule) {
  llvm::SmallDenseMap<const DiagnosticsEngine::DiagState *, unsigned, 64>
      DiagStateIDMap;
  unsigned CurrID = 0;
  RecordData Record;

  auto AddDiagState = [&](const DiagnosticsEngine::DiagState *State,
                          bool IncludeNonPragmaStates) {
    unsigned &DiagStateID = DiagStateIDMap[State];
    Record.push_back(DiagStateID);
  
    if (DiagStateID == 0) {
      DiagStateID = ++CurrID;
      for (const auto &I : *State) {
        if (I.second.isPragma() || IncludeNonPragmaStates) {
          Record.push_back(I.first);
          Record.push_back((unsigned)I.second.getSeverity());
        }
      }
      // Add a sentinel to mark the end of the diag IDs.
      Record.push_back(unsigned(-1));
    }
  };

  AddDiagState(Diag.DiagStatesByLoc.FirstDiagState, isModule);
  AddSourceLocation(Diag.DiagStatesByLoc.CurDiagStateLoc, Record);
  AddDiagState(Diag.DiagStatesByLoc.CurDiagState, false);

  for (auto &FileIDAndFile : Diag.DiagStatesByLoc.Files) {
    if (!FileIDAndFile.first.isValid() ||
        !FileIDAndFile.second.HasLocalTransitions)
      continue;
    AddSourceLocation(Diag.SourceMgr->getLocForStartOfFile(FileIDAndFile.first),
                      Record);
    Record.push_back(FileIDAndFile.second.StateTransitions.size());
    for (auto &StatePoint : FileIDAndFile.second.StateTransitions) {
      Record.push_back(StatePoint.Offset);
      AddDiagState(StatePoint.State, false);
    }
  }

  if (!Record.empty())
    Stream.EmitRecord(DIAG_PRAGMA_MAPPINGS, Record);
}

//===----------------------------------------------------------------------===//
// Type Serialization
//===----------------------------------------------------------------------===//

/// \brief Write the representation of a type to the AST stream.
void ASTWriter::WriteType(QualType T) {
  TypeIdx &IdxRef = TypeIdxs[T];
  if (IdxRef.getIndex() == 0) // we haven't seen this type before.
    IdxRef = TypeIdx(NextTypeID++);
  TypeIdx Idx = IdxRef;

  assert(Idx.getIndex() >= FirstTypeID && "Re-writing a type from a prior AST");

  RecordData Record;

  // Emit the type's representation.
  ASTTypeWriter W(*this, Record);
  W.Visit(T);
  uint64_t Offset = W.Emit();

  // Record the offset for this type.
  unsigned Index = Idx.getIndex() - FirstTypeID;
  if (TypeOffsets.size() == Index)
    TypeOffsets.push_back(Offset);
  else if (TypeOffsets.size() < Index) {
    TypeOffsets.resize(Index + 1);
    TypeOffsets[Index] = Offset;
  } else {
    llvm_unreachable("Types emitted in wrong order");
  }
}

//===----------------------------------------------------------------------===//
// Declaration Serialization
//===----------------------------------------------------------------------===//

/// \brief Write the block containing all of the declaration IDs
/// lexically declared within the given DeclContext.
///
/// \returns the offset of the DECL_CONTEXT_LEXICAL block within the
/// bistream, or 0 if no block was written.
uint64_t ASTWriter::WriteDeclContextLexicalBlock(ASTContext &Context,
                                                 DeclContext *DC) {
  if (DC->decls_empty())
    return 0;

  uint64_t Offset = Stream.GetCurrentBitNo();
  SmallVector<uint32_t, 128> KindDeclPairs;
  for (const auto *D : DC->decls()) {
    KindDeclPairs.push_back(D->getKind());
    KindDeclPairs.push_back(GetDeclRef(D));
  }

  ++NumLexicalDeclContexts;
  RecordData::value_type Record[] = {DECL_CONTEXT_LEXICAL};
  Stream.EmitRecordWithBlob(DeclContextLexicalAbbrev, Record,
                            bytes(KindDeclPairs));
  return Offset;
}

void ASTWriter::WriteTypeDeclOffsets() {
  using namespace llvm;

  // Write the type offsets array
  auto Abbrev = std::make_shared<BitCodeAbbrev>();
  Abbrev->Add(BitCodeAbbrevOp(TYPE_OFFSET));
  Abbrev->Add(BitCodeAbbrevOp(BitCodeAbbrevOp::Fixed, 32)); // # of types
  Abbrev->Add(BitCodeAbbrevOp(BitCodeAbbrevOp::Fixed, 32)); // base type index
  Abbrev->Add(BitCodeAbbrevOp(BitCodeAbbrevOp::Blob)); // types block
  unsigned TypeOffsetAbbrev = Stream.EmitAbbrev(std::move(Abbrev));
  {
    RecordData::value_type Record[] = {TYPE_OFFSET, TypeOffsets.size(),
                                       FirstTypeID - NUM_PREDEF_TYPE_IDS};
    Stream.EmitRecordWithBlob(TypeOffsetAbbrev, Record, bytes(TypeOffsets));
  }

  // Write the declaration offsets array
  Abbrev = std::make_shared<BitCodeAbbrev>();
  Abbrev->Add(BitCodeAbbrevOp(DECL_OFFSET));
  Abbrev->Add(BitCodeAbbrevOp(BitCodeAbbrevOp::Fixed, 32)); // # of declarations
  Abbrev->Add(BitCodeAbbrevOp(BitCodeAbbrevOp::Fixed, 32)); // base decl ID
  Abbrev->Add(BitCodeAbbrevOp(BitCodeAbbrevOp::Blob)); // declarations block
  unsigned DeclOffsetAbbrev = Stream.EmitAbbrev(std::move(Abbrev));
  {
    RecordData::value_type Record[] = {DECL_OFFSET, DeclOffsets.size(),
                                       FirstDeclID - NUM_PREDEF_DECL_IDS};
    Stream.EmitRecordWithBlob(DeclOffsetAbbrev, Record, bytes(DeclOffsets));
  }
}

void ASTWriter::WriteFileDeclIDsMap() {
  using namespace llvm;

  SmallVector<std::pair<FileID, DeclIDInFileInfo *>, 64> SortedFileDeclIDs(
      FileDeclIDs.begin(), FileDeclIDs.end());
  std::sort(SortedFileDeclIDs.begin(), SortedFileDeclIDs.end(),
            llvm::less_first());

  // Join the vectors of DeclIDs from all files.
  SmallVector<DeclID, 256> FileGroupedDeclIDs;
  for (auto &FileDeclEntry : SortedFileDeclIDs) {
    DeclIDInFileInfo &Info = *FileDeclEntry.second;
    Info.FirstDeclIndex = FileGroupedDeclIDs.size();
    for (auto &LocDeclEntry : Info.DeclIDs)
      FileGroupedDeclIDs.push_back(LocDeclEntry.second);
  }

  auto Abbrev = std::make_shared<BitCodeAbbrev>();
  Abbrev->Add(BitCodeAbbrevOp(FILE_SORTED_DECLS));
  Abbrev->Add(BitCodeAbbrevOp(BitCodeAbbrevOp::Fixed, 32));
  Abbrev->Add(BitCodeAbbrevOp(BitCodeAbbrevOp::Blob));
  unsigned AbbrevCode = Stream.EmitAbbrev(std::move(Abbrev));
  RecordData::value_type Record[] = {FILE_SORTED_DECLS,
                                     FileGroupedDeclIDs.size()};
  Stream.EmitRecordWithBlob(AbbrevCode, Record, bytes(FileGroupedDeclIDs));
}

void ASTWriter::WriteComments() {
  Stream.EnterSubblock(COMMENTS_BLOCK_ID, 3);
  ArrayRef<RawComment *> RawComments = Context->Comments.getComments();
  RecordData Record;
  for (const auto *I : RawComments) {
    Record.clear();
    AddSourceRange(I->getSourceRange(), Record);
    Record.push_back(I->getKind());
    Record.push_back(I->isTrailingComment());
    Record.push_back(I->isAlmostTrailingComment());
    Stream.EmitRecord(COMMENTS_RAW_COMMENT, Record);
  }
  Stream.ExitBlock();
}

//===----------------------------------------------------------------------===//
// Global Method Pool and Selector Serialization
//===----------------------------------------------------------------------===//

namespace {

// Trait used for the on-disk hash table used in the method pool.
class ASTMethodPoolTrait {
  ASTWriter &Writer;

public:
  typedef Selector key_type;
  typedef key_type key_type_ref;

  struct data_type {
    SelectorID ID;
    ObjCMethodList Instance, Factory;
  };
  typedef const data_type& data_type_ref;

  typedef unsigned hash_value_type;
  typedef unsigned offset_type;

  explicit ASTMethodPoolTrait(ASTWriter &Writer) : Writer(Writer) { }

  static hash_value_type ComputeHash(Selector Sel) {
    return serialization::ComputeHash(Sel);
  }

  std::pair<unsigned,unsigned>
    EmitKeyDataLength(raw_ostream& Out, Selector Sel,
                      data_type_ref Methods) {
    using namespace llvm::support;
    endian::Writer<little> LE(Out);
    unsigned KeyLen = 2 + (Sel.getNumArgs()? Sel.getNumArgs() * 4 : 4);
    LE.write<uint16_t>(KeyLen);
    unsigned DataLen = 4 + 2 + 2; // 2 bytes for each of the method counts
    for (const ObjCMethodList *Method = &Methods.Instance; Method;
         Method = Method->getNext())
      if (Method->getMethod())
        DataLen += 4;
    for (const ObjCMethodList *Method = &Methods.Factory; Method;
         Method = Method->getNext())
      if (Method->getMethod())
        DataLen += 4;
    LE.write<uint16_t>(DataLen);
    return std::make_pair(KeyLen, DataLen);
  }

  void EmitKey(raw_ostream& Out, Selector Sel, unsigned) {
    using namespace llvm::support;
    endian::Writer<little> LE(Out);
    uint64_t Start = Out.tell();
    assert((Start >> 32) == 0 && "Selector key offset too large");
    Writer.SetSelectorOffset(Sel, Start);
    unsigned N = Sel.getNumArgs();
    LE.write<uint16_t>(N);
    if (N == 0)
      N = 1;
    for (unsigned I = 0; I != N; ++I)
      LE.write<uint32_t>(
          Writer.getIdentifierRef(Sel.getIdentifierInfoForSlot(I)));
  }

  void EmitData(raw_ostream& Out, key_type_ref,
                data_type_ref Methods, unsigned DataLen) {
    using namespace llvm::support;
    endian::Writer<little> LE(Out);
    uint64_t Start = Out.tell(); (void)Start;
    LE.write<uint32_t>(Methods.ID);
    unsigned NumInstanceMethods = 0;
    for (const ObjCMethodList *Method = &Methods.Instance; Method;
         Method = Method->getNext())
      if (Method->getMethod())
        ++NumInstanceMethods;

    unsigned NumFactoryMethods = 0;
    for (const ObjCMethodList *Method = &Methods.Factory; Method;
         Method = Method->getNext())
      if (Method->getMethod())
        ++NumFactoryMethods;

    unsigned InstanceBits = Methods.Instance.getBits();
    assert(InstanceBits < 4);
    unsigned InstanceHasMoreThanOneDeclBit =
        Methods.Instance.hasMoreThanOneDecl();
    unsigned FullInstanceBits = (NumInstanceMethods << 3) |
                                (InstanceHasMoreThanOneDeclBit << 2) |
                                InstanceBits;
    unsigned FactoryBits = Methods.Factory.getBits();
    assert(FactoryBits < 4);
    unsigned FactoryHasMoreThanOneDeclBit =
        Methods.Factory.hasMoreThanOneDecl();
    unsigned FullFactoryBits = (NumFactoryMethods << 3) |
                               (FactoryHasMoreThanOneDeclBit << 2) |
                               FactoryBits;
    LE.write<uint16_t>(FullInstanceBits);
    LE.write<uint16_t>(FullFactoryBits);
    for (const ObjCMethodList *Method = &Methods.Instance; Method;
         Method = Method->getNext())
      if (Method->getMethod())
        LE.write<uint32_t>(Writer.getDeclID(Method->getMethod()));
    for (const ObjCMethodList *Method = &Methods.Factory; Method;
         Method = Method->getNext())
      if (Method->getMethod())
        LE.write<uint32_t>(Writer.getDeclID(Method->getMethod()));

    assert(Out.tell() - Start == DataLen && "Data length is wrong");
  }
};

} // end anonymous namespace

/// \brief Write ObjC data: selectors and the method pool.
///
/// The method pool contains both instance and factory methods, stored
/// in an on-disk hash table indexed by the selector. The hash table also
/// contains an empty entry for every other selector known to Sema.
void ASTWriter::WriteSelectors(Sema &SemaRef) {
  using namespace llvm;

  // Do we have to do anything at all?
  if (SemaRef.MethodPool.empty() && SelectorIDs.empty())
    return;
  unsigned NumTableEntries = 0;
  // Create and write out the blob that contains selectors and the method pool.
  {
    llvm::OnDiskChainedHashTableGenerator<ASTMethodPoolTrait> Generator;
    ASTMethodPoolTrait Trait(*this);

    // Create the on-disk hash table representation. We walk through every
    // selector we've seen and look it up in the method pool.
    SelectorOffsets.resize(NextSelectorID - FirstSelectorID);
    for (auto &SelectorAndID : SelectorIDs) {
      Selector S = SelectorAndID.first;
      SelectorID ID = SelectorAndID.second;
      Sema::GlobalMethodPool::iterator F = SemaRef.MethodPool.find(S);
      ASTMethodPoolTrait::data_type Data = {
        ID,
        ObjCMethodList(),
        ObjCMethodList()
      };
      if (F != SemaRef.MethodPool.end()) {
        Data.Instance = F->second.first;
        Data.Factory = F->second.second;
      }
      // Only write this selector if it's not in an existing AST or something
      // changed.
      if (Chain && ID < FirstSelectorID) {
        // Selector already exists. Did it change?
        bool changed = false;
        for (ObjCMethodList *M = &Data.Instance;
             !changed && M && M->getMethod(); M = M->getNext()) {
          if (!M->getMethod()->isFromASTFile())
            changed = true;
        }
        for (ObjCMethodList *M = &Data.Factory; !changed && M && M->getMethod();
             M = M->getNext()) {
          if (!M->getMethod()->isFromASTFile())
            changed = true;
        }
        if (!changed)
          continue;
      } else if (Data.Instance.getMethod() || Data.Factory.getMethod()) {
        // A new method pool entry.
        ++NumTableEntries;
      }
      Generator.insert(S, Data, Trait);
    }

    // Create the on-disk hash table in a buffer.
    SmallString<4096> MethodPool;
    uint32_t BucketOffset;
    {
      using namespace llvm::support;
      ASTMethodPoolTrait Trait(*this);
      llvm::raw_svector_ostream Out(MethodPool);
      // Make sure that no bucket is at offset 0
      endian::Writer<little>(Out).write<uint32_t>(0);
      BucketOffset = Generator.Emit(Out, Trait);
    }

    // Create a blob abbreviation
    auto Abbrev = std::make_shared<BitCodeAbbrev>();
    Abbrev->Add(BitCodeAbbrevOp(METHOD_POOL));
    Abbrev->Add(BitCodeAbbrevOp(BitCodeAbbrevOp::Fixed, 32));
    Abbrev->Add(BitCodeAbbrevOp(BitCodeAbbrevOp::Fixed, 32));
    Abbrev->Add(BitCodeAbbrevOp(BitCodeAbbrevOp::Blob));
    unsigned MethodPoolAbbrev = Stream.EmitAbbrev(std::move(Abbrev));

    // Write the method pool
    {
      RecordData::value_type Record[] = {METHOD_POOL, BucketOffset,
                                         NumTableEntries};
      Stream.EmitRecordWithBlob(MethodPoolAbbrev, Record, MethodPool);
    }

    // Create a blob abbreviation for the selector table offsets.
    Abbrev = std::make_shared<BitCodeAbbrev>();
    Abbrev->Add(BitCodeAbbrevOp(SELECTOR_OFFSETS));
    Abbrev->Add(BitCodeAbbrevOp(BitCodeAbbrevOp::Fixed, 32)); // size
    Abbrev->Add(BitCodeAbbrevOp(BitCodeAbbrevOp::Fixed, 32)); // first ID
    Abbrev->Add(BitCodeAbbrevOp(BitCodeAbbrevOp::Blob));
    unsigned SelectorOffsetAbbrev = Stream.EmitAbbrev(std::move(Abbrev));

    // Write the selector offsets table.
    {
      RecordData::value_type Record[] = {
          SELECTOR_OFFSETS, SelectorOffsets.size(),
          FirstSelectorID - NUM_PREDEF_SELECTOR_IDS};
      Stream.EmitRecordWithBlob(SelectorOffsetAbbrev, Record,
                                bytes(SelectorOffsets));
    }
  }
}

/// \brief Write the selectors referenced in @selector expression into AST file.
void ASTWriter::WriteReferencedSelectorsPool(Sema &SemaRef) {
  using namespace llvm;
  if (SemaRef.ReferencedSelectors.empty())
    return;

  RecordData Record;
  ASTRecordWriter Writer(*this, Record);

  // Note: this writes out all references even for a dependent AST. But it is
  // very tricky to fix, and given that @selector shouldn't really appear in
  // headers, probably not worth it. It's not a correctness issue.
  for (auto &SelectorAndLocation : SemaRef.ReferencedSelectors) {
    Selector Sel = SelectorAndLocation.first;
    SourceLocation Loc = SelectorAndLocation.second;
    Writer.AddSelectorRef(Sel);
    Writer.AddSourceLocation(Loc);
  }
  Writer.Emit(REFERENCED_SELECTOR_POOL);
}

//===----------------------------------------------------------------------===//
// Identifier Table Serialization
//===----------------------------------------------------------------------===//

/// Determine the declaration that should be put into the name lookup table to
/// represent the given declaration in this module. This is usually D itself,
/// but if D was imported and merged into a local declaration, we want the most
/// recent local declaration instead. The chosen declaration will be the most
/// recent declaration in any module that imports this one.
static NamedDecl *getDeclForLocalLookup(const LangOptions &LangOpts,
                                        NamedDecl *D) {
  if (!LangOpts.Modules || !D->isFromASTFile())
    return D;

  if (Decl *Redecl = D->getPreviousDecl()) {
    // For Redeclarable decls, a prior declaration might be local.
    for (; Redecl; Redecl = Redecl->getPreviousDecl()) {
      // If we find a local decl, we're done.
      if (!Redecl->isFromASTFile()) {
        // Exception: in very rare cases (for injected-class-names), not all
        // redeclarations are in the same semantic context. Skip ones in a
        // different context. They don't go in this lookup table at all.
        if (!Redecl->getDeclContext()->getRedeclContext()->Equals(
                D->getDeclContext()->getRedeclContext()))
          continue;
        return cast<NamedDecl>(Redecl);
      }

      // If we find a decl from a (chained-)PCH stop since we won't find a
      // local one.
      if (Redecl->getOwningModuleID() == 0)
        break;
    }
  } else if (Decl *First = D->getCanonicalDecl()) {
    // For Mergeable decls, the first decl might be local.
    if (!First->isFromASTFile())
      return cast<NamedDecl>(First);
  }

  // All declarations are imported. Our most recent declaration will also be
  // the most recent one in anyone who imports us.
  return D;
}

namespace {

class ASTIdentifierTableTrait {
  ASTWriter &Writer;
  Preprocessor &PP;
  IdentifierResolver &IdResolver;
  bool IsModule;
  bool NeedDecls;
  ASTWriter::RecordData *InterestingIdentifierOffsets;
  
  /// \brief Determines whether this is an "interesting" identifier that needs a
  /// full IdentifierInfo structure written into the hash table. Notably, this
  /// doesn't check whether the name has macros defined; use PublicMacroIterator
  /// to check that.
  bool isInterestingIdentifier(const IdentifierInfo *II, uint64_t MacroOffset) {
    if (MacroOffset ||
        II->isPoisoned() ||
        (IsModule ? II->hasRevertedBuiltin() : II->getObjCOrBuiltinID()) ||
        II->hasRevertedTokenIDToIdentifier() ||
        (NeedDecls && II->getFETokenInfo<void>()))
      return true;

    return false;
  }

public:
  typedef IdentifierInfo* key_type;
  typedef key_type  key_type_ref;

  typedef IdentID data_type;
  typedef data_type data_type_ref;

  typedef unsigned hash_value_type;
  typedef unsigned offset_type;

  ASTIdentifierTableTrait(ASTWriter &Writer, Preprocessor &PP,
                          IdentifierResolver &IdResolver, bool IsModule,
                          ASTWriter::RecordData *InterestingIdentifierOffsets)
      : Writer(Writer), PP(PP), IdResolver(IdResolver), IsModule(IsModule),
        NeedDecls(!IsModule || !Writer.getLangOpts().CPlusPlus),
        InterestingIdentifierOffsets(InterestingIdentifierOffsets) {}

  bool needDecls() const { return NeedDecls; }

  static hash_value_type ComputeHash(const IdentifierInfo* II) {
    return llvm::HashString(II->getName());
  }

  bool isInterestingIdentifier(const IdentifierInfo *II) {
    auto MacroOffset = Writer.getMacroDirectivesOffset(II);
    return isInterestingIdentifier(II, MacroOffset);
  }

  bool isInterestingNonMacroIdentifier(const IdentifierInfo *II) {
    return isInterestingIdentifier(II, 0);
  }

  std::pair<unsigned,unsigned>
  EmitKeyDataLength(raw_ostream& Out, IdentifierInfo* II, IdentID ID) {
    unsigned KeyLen = II->getLength() + 1;
    unsigned DataLen = 4; // 4 bytes for the persistent ID << 1
    auto MacroOffset = Writer.getMacroDirectivesOffset(II);
    if (isInterestingIdentifier(II, MacroOffset)) {
      DataLen += 2; // 2 bytes for builtin ID
      DataLen += 2; // 2 bytes for flags
      if (MacroOffset)
        DataLen += 4; // MacroDirectives offset.

      if (NeedDecls) {
        for (IdentifierResolver::iterator D = IdResolver.begin(II),
                                       DEnd = IdResolver.end();
             D != DEnd; ++D)
          DataLen += 4;
      }
    }
    using namespace llvm::support;
    endian::Writer<little> LE(Out);

    assert((uint16_t)DataLen == DataLen && (uint16_t)KeyLen == KeyLen);
    LE.write<uint16_t>(DataLen);
    // We emit the key length after the data length so that every
    // string is preceded by a 16-bit length. This matches the PTH
    // format for storing identifiers.
    LE.write<uint16_t>(KeyLen);
    return std::make_pair(KeyLen, DataLen);
  }

  void EmitKey(raw_ostream& Out, const IdentifierInfo* II,
               unsigned KeyLen) {
    // Record the location of the key data.  This is used when generating
    // the mapping from persistent IDs to strings.
    Writer.SetIdentifierOffset(II, Out.tell());

    // Emit the offset of the key/data length information to the interesting
    // identifiers table if necessary.
    if (InterestingIdentifierOffsets && isInterestingIdentifier(II))
      InterestingIdentifierOffsets->push_back(Out.tell() - 4);

    Out.write(II->getNameStart(), KeyLen);
  }

  void EmitData(raw_ostream& Out, IdentifierInfo* II,
                IdentID ID, unsigned) {
    using namespace llvm::support;
    endian::Writer<little> LE(Out);

    auto MacroOffset = Writer.getMacroDirectivesOffset(II);
    if (!isInterestingIdentifier(II, MacroOffset)) {
      LE.write<uint32_t>(ID << 1);
      return;
    }

    LE.write<uint32_t>((ID << 1) | 0x01);
    uint32_t Bits = (uint32_t)II->getObjCOrBuiltinID();
    assert((Bits & 0xffff) == Bits && "ObjCOrBuiltinID too big for ASTReader.");
    LE.write<uint16_t>(Bits);
    Bits = 0;
    bool HadMacroDefinition = MacroOffset != 0;
    Bits = (Bits << 1) | unsigned(HadMacroDefinition);
    Bits = (Bits << 1) | unsigned(II->isExtensionToken());
    Bits = (Bits << 1) | unsigned(II->isPoisoned());
    Bits = (Bits << 1) | unsigned(II->hasRevertedBuiltin());
    Bits = (Bits << 1) | unsigned(II->hasRevertedTokenIDToIdentifier());
    Bits = (Bits << 1) | unsigned(II->isCPlusPlusOperatorKeyword());
    LE.write<uint16_t>(Bits);

    if (HadMacroDefinition)
      LE.write<uint32_t>(MacroOffset);

    if (NeedDecls) {
      // Emit the declaration IDs in reverse order, because the
      // IdentifierResolver provides the declarations as they would be
      // visible (e.g., the function "stat" would come before the struct
      // "stat"), but the ASTReader adds declarations to the end of the list
      // (so we need to see the struct "stat" before the function "stat").
      // Only emit declarations that aren't from a chained PCH, though.
      SmallVector<NamedDecl *, 16> Decls(IdResolver.begin(II),
                                         IdResolver.end());
      for (SmallVectorImpl<NamedDecl *>::reverse_iterator D = Decls.rbegin(),
                                                          DEnd = Decls.rend();
           D != DEnd; ++D)
        LE.write<uint32_t>(
            Writer.getDeclID(getDeclForLocalLookup(PP.getLangOpts(), *D)));
    }
  }
};

} // end anonymous namespace

/// \brief Write the identifier table into the AST file.
///
/// The identifier table consists of a blob containing string data
/// (the actual identifiers themselves) and a separate "offsets" index
/// that maps identifier IDs to locations within the blob.
void ASTWriter::WriteIdentifierTable(Preprocessor &PP, 
                                     IdentifierResolver &IdResolver,
                                     bool IsModule) {
  using namespace llvm;

  RecordData InterestingIdents;

  // Create and write out the blob that contains the identifier
  // strings.
  {
    llvm::OnDiskChainedHashTableGenerator<ASTIdentifierTableTrait> Generator;
    ASTIdentifierTableTrait Trait(
        *this, PP, IdResolver, IsModule,
        (getLangOpts().CPlusPlus && IsModule) ? &InterestingIdents : nullptr);

    // Look for any identifiers that were named while processing the
    // headers, but are otherwise not needed. We add these to the hash
    // table to enable checking of the predefines buffer in the case
    // where the user adds new macro definitions when building the AST
    // file.
    SmallVector<const IdentifierInfo *, 128> IIs;
    for (const auto &ID : PP.getIdentifierTable())
      IIs.push_back(ID.second);
    // Sort the identifiers lexicographically before getting them references so
    // that their order is stable.
    std::sort(IIs.begin(), IIs.end(), llvm::less_ptr<IdentifierInfo>());
    for (const IdentifierInfo *II : IIs)
      if (Trait.isInterestingNonMacroIdentifier(II))
        getIdentifierRef(II);

    // Create the on-disk hash table representation. We only store offsets
    // for identifiers that appear here for the first time.
    IdentifierOffsets.resize(NextIdentID - FirstIdentID);
    for (auto IdentIDPair : IdentifierIDs) {
      auto *II = const_cast<IdentifierInfo *>(IdentIDPair.first);
      IdentID ID = IdentIDPair.second;
      assert(II && "NULL identifier in identifier table");
      // Write out identifiers if either the ID is local or the identifier has
      // changed since it was loaded.
      if (ID >= FirstIdentID || !Chain || !II->isFromAST()
          || II->hasChangedSinceDeserialization() ||
          (Trait.needDecls() &&
           II->hasFETokenInfoChangedSinceDeserialization()))
        Generator.insert(II, ID, Trait);
    }

    // Create the on-disk hash table in a buffer.
    SmallString<4096> IdentifierTable;
    uint32_t BucketOffset;
    {
      using namespace llvm::support;
      llvm::raw_svector_ostream Out(IdentifierTable);
      // Make sure that no bucket is at offset 0
      endian::Writer<little>(Out).write<uint32_t>(0);
      BucketOffset = Generator.Emit(Out, Trait);
    }

    // Create a blob abbreviation
    auto Abbrev = std::make_shared<BitCodeAbbrev>();
    Abbrev->Add(BitCodeAbbrevOp(IDENTIFIER_TABLE));
    Abbrev->Add(BitCodeAbbrevOp(BitCodeAbbrevOp::Fixed, 32));
    Abbrev->Add(BitCodeAbbrevOp(BitCodeAbbrevOp::Blob));
    unsigned IDTableAbbrev = Stream.EmitAbbrev(std::move(Abbrev));

    // Write the identifier table
    RecordData::value_type Record[] = {IDENTIFIER_TABLE, BucketOffset};
    Stream.EmitRecordWithBlob(IDTableAbbrev, Record, IdentifierTable);
  }

  // Write the offsets table for identifier IDs.
  auto Abbrev = std::make_shared<BitCodeAbbrev>();
  Abbrev->Add(BitCodeAbbrevOp(IDENTIFIER_OFFSET));
  Abbrev->Add(BitCodeAbbrevOp(BitCodeAbbrevOp::Fixed, 32)); // # of identifiers
  Abbrev->Add(BitCodeAbbrevOp(BitCodeAbbrevOp::Fixed, 32)); // first ID
  Abbrev->Add(BitCodeAbbrevOp(BitCodeAbbrevOp::Blob));
  unsigned IdentifierOffsetAbbrev = Stream.EmitAbbrev(std::move(Abbrev));

#ifndef NDEBUG
  for (unsigned I = 0, N = IdentifierOffsets.size(); I != N; ++I)
    assert(IdentifierOffsets[I] && "Missing identifier offset?");
#endif

  RecordData::value_type Record[] = {IDENTIFIER_OFFSET,
                                     IdentifierOffsets.size(),
                                     FirstIdentID - NUM_PREDEF_IDENT_IDS};
  Stream.EmitRecordWithBlob(IdentifierOffsetAbbrev, Record,
                            bytes(IdentifierOffsets));

  // In C++, write the list of interesting identifiers (those that are
  // defined as macros, poisoned, or similar unusual things).
  if (!InterestingIdents.empty())
    Stream.EmitRecord(INTERESTING_IDENTIFIERS, InterestingIdents);
}

//===----------------------------------------------------------------------===//
// DeclContext's Name Lookup Table Serialization
//===----------------------------------------------------------------------===//

namespace {

// Trait used for the on-disk hash table used in the method pool.
class ASTDeclContextNameLookupTrait {
  ASTWriter &Writer;
  llvm::SmallVector<DeclID, 64> DeclIDs;

public:
  typedef DeclarationNameKey key_type;
  typedef key_type key_type_ref;

  /// A start and end index into DeclIDs, representing a sequence of decls.
  typedef std::pair<unsigned, unsigned> data_type;
  typedef const data_type& data_type_ref;

  typedef unsigned hash_value_type;
  typedef unsigned offset_type;

  explicit ASTDeclContextNameLookupTrait(ASTWriter &Writer) : Writer(Writer) { }

  template<typename Coll>
  data_type getData(const Coll &Decls) {
    unsigned Start = DeclIDs.size();
    for (NamedDecl *D : Decls) {
      DeclIDs.push_back(
          Writer.GetDeclRef(getDeclForLocalLookup(Writer.getLangOpts(), D)));
    }
    return std::make_pair(Start, DeclIDs.size());
  }

  data_type ImportData(const reader::ASTDeclContextNameLookupTrait::data_type &FromReader) {
    unsigned Start = DeclIDs.size();
    for (auto ID : FromReader)
      DeclIDs.push_back(ID);
    return std::make_pair(Start, DeclIDs.size());
  }

  static bool EqualKey(key_type_ref a, key_type_ref b) {
    return a == b;
  }

  hash_value_type ComputeHash(DeclarationNameKey Name) {
    return Name.getHash();
  }

  void EmitFileRef(raw_ostream &Out, ModuleFile *F) const {
    assert(Writer.hasChain() &&
           "have reference to loaded module file but no chain?");

    using namespace llvm::support;
    endian::Writer<little>(Out)
        .write<uint32_t>(Writer.getChain()->getModuleFileID(F));
  }

  std::pair<unsigned, unsigned> EmitKeyDataLength(raw_ostream &Out,
                                                  DeclarationNameKey Name,
                                                  data_type_ref Lookup) {
    using namespace llvm::support;
    endian::Writer<little> LE(Out);
    unsigned KeyLen = 1;
    switch (Name.getKind()) {
    case DeclarationName::Identifier:
    case DeclarationName::ObjCZeroArgSelector:
    case DeclarationName::ObjCOneArgSelector:
    case DeclarationName::ObjCMultiArgSelector:
    case DeclarationName::CXXLiteralOperatorName:
      KeyLen += 4;
      break;
    case DeclarationName::CXXOperatorName:
      KeyLen += 1;
      break;
    case DeclarationName::CXXConstructorName:
    case DeclarationName::CXXDestructorName:
    case DeclarationName::CXXConversionFunctionName:
    case DeclarationName::CXXUsingDirective:
      break;
    }
    LE.write<uint16_t>(KeyLen);

    // 4 bytes for each DeclID.
    unsigned DataLen = 4 * (Lookup.second - Lookup.first);
    assert(uint16_t(DataLen) == DataLen &&
           "too many decls for serialized lookup result");
    LE.write<uint16_t>(DataLen);

    return std::make_pair(KeyLen, DataLen);
  }

  void EmitKey(raw_ostream &Out, DeclarationNameKey Name, unsigned) {
    using namespace llvm::support;
    endian::Writer<little> LE(Out);
    LE.write<uint8_t>(Name.getKind());
    switch (Name.getKind()) {
    case DeclarationName::Identifier:
    case DeclarationName::CXXLiteralOperatorName:
      LE.write<uint32_t>(Writer.getIdentifierRef(Name.getIdentifier()));
      return;
    case DeclarationName::ObjCZeroArgSelector:
    case DeclarationName::ObjCOneArgSelector:
    case DeclarationName::ObjCMultiArgSelector:
      LE.write<uint32_t>(Writer.getSelectorRef(Name.getSelector()));
      return;
    case DeclarationName::CXXOperatorName:
      assert(Name.getOperatorKind() < NUM_OVERLOADED_OPERATORS &&
             "Invalid operator?");
      LE.write<uint8_t>(Name.getOperatorKind());
      return;
    case DeclarationName::CXXConstructorName:
    case DeclarationName::CXXDestructorName:
    case DeclarationName::CXXConversionFunctionName:
    case DeclarationName::CXXUsingDirective:
      return;
    }

    llvm_unreachable("Invalid name kind?");
  }

  void EmitData(raw_ostream &Out, key_type_ref, data_type Lookup,
                unsigned DataLen) {
    using namespace llvm::support;
    endian::Writer<little> LE(Out);
    uint64_t Start = Out.tell(); (void)Start;
    for (unsigned I = Lookup.first, N = Lookup.second; I != N; ++I)
      LE.write<uint32_t>(DeclIDs[I]);
    assert(Out.tell() - Start == DataLen && "Data length is wrong");
  }
};

} // end anonymous namespace

bool ASTWriter::isLookupResultExternal(StoredDeclsList &Result,
                                       DeclContext *DC) {
  return Result.hasExternalDecls() && DC->NeedToReconcileExternalVisibleStorage;
}

bool ASTWriter::isLookupResultEntirelyExternal(StoredDeclsList &Result,
                                               DeclContext *DC) {
  for (auto *D : Result.getLookupResult())
    if (!getDeclForLocalLookup(getLangOpts(), D)->isFromASTFile())
      return false;

  return true;
}

void
ASTWriter::GenerateNameLookupTable(const DeclContext *ConstDC,
                                   llvm::SmallVectorImpl<char> &LookupTable) {
  assert(!ConstDC->HasLazyLocalLexicalLookups &&
         !ConstDC->HasLazyExternalLexicalLookups &&
         "must call buildLookups first");

  // FIXME: We need to build the lookups table, which is logically const.
  auto *DC = const_cast<DeclContext*>(ConstDC);
  assert(DC == DC->getPrimaryContext() && "only primary DC has lookup table");

  // Create the on-disk hash table representation.
  MultiOnDiskHashTableGenerator<reader::ASTDeclContextNameLookupTrait,
                                ASTDeclContextNameLookupTrait> Generator;
  ASTDeclContextNameLookupTrait Trait(*this);

  // The first step is to collect the declaration names which we need to
  // serialize into the name lookup table, and to collect them in a stable
  // order.
  SmallVector<DeclarationName, 16> Names;

  // We also build up small sets of the constructor and conversion function
  // names which are visible.
  llvm::SmallSet<DeclarationName, 8> ConstructorNameSet, ConversionNameSet;

  for (auto &Lookup : *DC->buildLookup()) {
    auto &Name = Lookup.first;
    auto &Result = Lookup.second;

    // If there are no local declarations in our lookup result, we
    // don't need to write an entry for the name at all. If we can't
    // write out a lookup set without performing more deserialization,
    // just skip this entry.
    if (isLookupResultExternal(Result, DC) &&
        isLookupResultEntirelyExternal(Result, DC))
      continue;

    // We also skip empty results. If any of the results could be external and
    // the currently available results are empty, then all of the results are
    // external and we skip it above. So the only way we get here with an empty
    // results is when no results could have been external *and* we have
    // external results.
    //
    // FIXME: While we might want to start emitting on-disk entries for negative
    // lookups into a decl context as an optimization, today we *have* to skip
    // them because there are names with empty lookup results in decl contexts
    // which we can't emit in any stable ordering: we lookup constructors and
    // conversion functions in the enclosing namespace scope creating empty
    // results for them. This in almost certainly a bug in Clang's name lookup,
    // but that is likely to be hard or impossible to fix and so we tolerate it
    // here by omitting lookups with empty results.
    if (Lookup.second.getLookupResult().empty())
      continue;

    switch (Lookup.first.getNameKind()) {
    default:
      Names.push_back(Lookup.first);
      break;

    case DeclarationName::CXXConstructorName:
      assert(isa<CXXRecordDecl>(DC) &&
             "Cannot have a constructor name outside of a class!");
      ConstructorNameSet.insert(Name);
      break;

    case DeclarationName::CXXConversionFunctionName:
      assert(isa<CXXRecordDecl>(DC) &&
             "Cannot have a conversion function name outside of a class!");
      ConversionNameSet.insert(Name);
      break;
    }
  }

  // Sort the names into a stable order.
  std::sort(Names.begin(), Names.end());

  if (auto *D = dyn_cast<CXXRecordDecl>(DC)) {
    // We need to establish an ordering of constructor and conversion function
    // names, and they don't have an intrinsic ordering.

    // First we try the easy case by forming the current context's constructor
    // name and adding that name first. This is a very useful optimization to
    // avoid walking the lexical declarations in many cases, and it also
    // handles the only case where a constructor name can come from some other
    // lexical context -- when that name is an implicit constructor merged from
    // another declaration in the redecl chain. Any non-implicit constructor or
    // conversion function which doesn't occur in all the lexical contexts
    // would be an ODR violation.
    auto ImplicitCtorName = Context->DeclarationNames.getCXXConstructorName(
        Context->getCanonicalType(Context->getRecordType(D)));
    if (ConstructorNameSet.erase(ImplicitCtorName))
      Names.push_back(ImplicitCtorName);

    // If we still have constructors or conversion functions, we walk all the
    // names in the decl and add the constructors and conversion functions
    // which are visible in the order they lexically occur within the context.
    if (!ConstructorNameSet.empty() || !ConversionNameSet.empty())
      for (Decl *ChildD : cast<CXXRecordDecl>(DC)->decls())
        if (auto *ChildND = dyn_cast<NamedDecl>(ChildD)) {
          auto Name = ChildND->getDeclName();
          switch (Name.getNameKind()) {
          default:
            continue;

          case DeclarationName::CXXConstructorName:
            if (ConstructorNameSet.erase(Name))
              Names.push_back(Name);
            break;

          case DeclarationName::CXXConversionFunctionName:
            if (ConversionNameSet.erase(Name))
              Names.push_back(Name);
            break;
          }

          if (ConstructorNameSet.empty() && ConversionNameSet.empty())
            break;
        }

    assert(ConstructorNameSet.empty() && "Failed to find all of the visible "
                                         "constructors by walking all the "
                                         "lexical members of the context.");
    assert(ConversionNameSet.empty() && "Failed to find all of the visible "
                                        "conversion functions by walking all "
                                        "the lexical members of the context.");
  }

  // Next we need to do a lookup with each name into this decl context to fully
  // populate any results from external sources. We don't actually use the
  // results of these lookups because we only want to use the results after all
  // results have been loaded and the pointers into them will be stable.
  for (auto &Name : Names)
    DC->lookup(Name);

  // Now we need to insert the results for each name into the hash table. For
  // constructor names and conversion function names, we actually need to merge
  // all of the results for them into one list of results each and insert
  // those.
  SmallVector<NamedDecl *, 8> ConstructorDecls;
  SmallVector<NamedDecl *, 8> ConversionDecls;

  // Now loop over the names, either inserting them or appending for the two
  // special cases.
  for (auto &Name : Names) {
    DeclContext::lookup_result Result = DC->noload_lookup(Name);

    switch (Name.getNameKind()) {
    default:
      Generator.insert(Name, Trait.getData(Result), Trait);
      break;

    case DeclarationName::CXXConstructorName:
      ConstructorDecls.append(Result.begin(), Result.end());
      break;

    case DeclarationName::CXXConversionFunctionName:
      ConversionDecls.append(Result.begin(), Result.end());
      break;
    }
  }

  // Handle our two special cases if we ended up having any. We arbitrarily use
  // the first declaration's name here because the name itself isn't part of
  // the key, only the kind of name is used.
  if (!ConstructorDecls.empty())
    Generator.insert(ConstructorDecls.front()->getDeclName(),
                     Trait.getData(ConstructorDecls), Trait);
  if (!ConversionDecls.empty())
    Generator.insert(ConversionDecls.front()->getDeclName(),
                     Trait.getData(ConversionDecls), Trait);

  // Create the on-disk hash table. Also emit the existing imported and
  // merged table if there is one.
  auto *Lookups = Chain ? Chain->getLoadedLookupTables(DC) : nullptr;
  Generator.emit(LookupTable, Trait, Lookups ? &Lookups->Table : nullptr);
}

/// \brief Write the block containing all of the declaration IDs
/// visible from the given DeclContext.
///
/// \returns the offset of the DECL_CONTEXT_VISIBLE block within the
/// bitstream, or 0 if no block was written.
uint64_t ASTWriter::WriteDeclContextVisibleBlock(ASTContext &Context,
                                                 DeclContext *DC) {
  // If we imported a key declaration of this namespace, write the visible
  // lookup results as an update record for it rather than including them
  // on this declaration. We will only look at key declarations on reload.
  if (isa<NamespaceDecl>(DC) && Chain &&
      Chain->getKeyDeclaration(cast<Decl>(DC))->isFromASTFile()) {
    // Only do this once, for the first local declaration of the namespace.
    for (auto *Prev = cast<NamespaceDecl>(DC)->getPreviousDecl(); Prev;
         Prev = Prev->getPreviousDecl())
      if (!Prev->isFromASTFile())
        return 0;

    // Note that we need to emit an update record for the primary context.
    UpdatedDeclContexts.insert(DC->getPrimaryContext());

    // Make sure all visible decls are written. They will be recorded later. We
    // do this using a side data structure so we can sort the names into
    // a deterministic order.
    StoredDeclsMap *Map = DC->getPrimaryContext()->buildLookup();
    SmallVector<std::pair<DeclarationName, DeclContext::lookup_result>, 16>
        LookupResults;
    if (Map) {
      LookupResults.reserve(Map->size());
      for (auto &Entry : *Map)
        LookupResults.push_back(
            std::make_pair(Entry.first, Entry.second.getLookupResult()));
    }

    std::sort(LookupResults.begin(), LookupResults.end(), llvm::less_first());
    for (auto &NameAndResult : LookupResults) {
      DeclarationName Name = NameAndResult.first;
      DeclContext::lookup_result Result = NameAndResult.second;
      if (Name.getNameKind() == DeclarationName::CXXConstructorName ||
          Name.getNameKind() == DeclarationName::CXXConversionFunctionName) {
        // We have to work around a name lookup bug here where negative lookup
        // results for these names get cached in namespace lookup tables (these
        // names should never be looked up in a namespace).
        assert(Result.empty() && "Cannot have a constructor or conversion "
                                 "function name in a namespace!");
        continue;
      }

      for (NamedDecl *ND : Result)
        if (!ND->isFromASTFile())
          GetDeclRef(ND);
    }

    return 0;
  }

  if (DC->getPrimaryContext() != DC)
    return 0;

  // Skip contexts which don't support name lookup.
  if (!DC->isLookupContext())
    return 0;

  // If not in C++, we perform name lookup for the translation unit via the
  // IdentifierInfo chains, don't bother to build a visible-declarations table.
  if (DC->isTranslationUnit() && !Context.getLangOpts().CPlusPlus)
    return 0;

  // Serialize the contents of the mapping used for lookup. Note that,
  // although we have two very different code paths, the serialized
  // representation is the same for both cases: a declaration name,
  // followed by a size, followed by references to the visible
  // declarations that have that name.
  uint64_t Offset = Stream.GetCurrentBitNo();
  StoredDeclsMap *Map = DC->buildLookup();
  if (!Map || Map->empty())
    return 0;

  // Create the on-disk hash table in a buffer.
  SmallString<4096> LookupTable;
  GenerateNameLookupTable(DC, LookupTable);

  // Write the lookup table
  RecordData::value_type Record[] = {DECL_CONTEXT_VISIBLE};
  Stream.EmitRecordWithBlob(DeclContextVisibleLookupAbbrev, Record,
                            LookupTable);
  ++NumVisibleDeclContexts;
  return Offset;
}

/// \brief Write an UPDATE_VISIBLE block for the given context.
///
/// UPDATE_VISIBLE blocks contain the declarations that are added to an existing
/// DeclContext in a dependent AST file. As such, they only exist for the TU
/// (in C++), for namespaces, and for classes with forward-declared unscoped
/// enumeration members (in C++11).
void ASTWriter::WriteDeclContextVisibleUpdate(const DeclContext *DC) {
  StoredDeclsMap *Map = DC->getLookupPtr();
  if (!Map || Map->empty())
    return;

  // Create the on-disk hash table in a buffer.
  SmallString<4096> LookupTable;
  GenerateNameLookupTable(DC, LookupTable);

  // If we're updating a namespace, select a key declaration as the key for the
  // update record; those are the only ones that will be checked on reload.
  if (isa<NamespaceDecl>(DC))
    DC = cast<DeclContext>(Chain->getKeyDeclaration(cast<Decl>(DC)));

  // Write the lookup table
  RecordData::value_type Record[] = {UPDATE_VISIBLE, getDeclID(cast<Decl>(DC))};
  Stream.EmitRecordWithBlob(UpdateVisibleAbbrev, Record, LookupTable);
}

/// \brief Write an FP_PRAGMA_OPTIONS block for the given FPOptions.
void ASTWriter::WriteFPPragmaOptions(const FPOptions &Opts) {
  RecordData::value_type Record[] = {Opts.fp_contract};
  Stream.EmitRecord(FP_PRAGMA_OPTIONS, Record);
}

/// \brief Write an OPENCL_EXTENSIONS block for the given OpenCLOptions.
void ASTWriter::WriteOpenCLExtensions(Sema &SemaRef) {
  if (!SemaRef.Context.getLangOpts().OpenCL)
    return;

  const OpenCLOptions &Opts = SemaRef.getOpenCLOptions();
  RecordData Record;
  for (const auto &I:Opts.OptMap) {
    AddString(I.getKey(), Record);
    auto V = I.getValue();
    Record.push_back(V.Supported ? 1 : 0);
    Record.push_back(V.Enabled ? 1 : 0);
    Record.push_back(V.Avail);
    Record.push_back(V.Core);
  }
  Stream.EmitRecord(OPENCL_EXTENSIONS, Record);
}

void ASTWriter::WriteOpenCLExtensionTypes(Sema &SemaRef) {
  if (!SemaRef.Context.getLangOpts().OpenCL)
    return;

  RecordData Record;
  for (const auto &I : SemaRef.OpenCLTypeExtMap) {
    Record.push_back(
        static_cast<unsigned>(getTypeID(I.first->getCanonicalTypeInternal())));
    Record.push_back(I.second.size());
    for (auto Ext : I.second)
      AddString(Ext, Record);
  }
  Stream.EmitRecord(OPENCL_EXTENSION_TYPES, Record);
}

void ASTWriter::WriteOpenCLExtensionDecls(Sema &SemaRef) {
  if (!SemaRef.Context.getLangOpts().OpenCL)
    return;

  RecordData Record;
  for (const auto &I : SemaRef.OpenCLDeclExtMap) {
    Record.push_back(getDeclID(I.first));
    Record.push_back(static_cast<unsigned>(I.second.size()));
    for (auto Ext : I.second)
      AddString(Ext, Record);
  }
  Stream.EmitRecord(OPENCL_EXTENSION_DECLS, Record);
}

void ASTWriter::WriteCUDAPragmas(Sema &SemaRef) {
  if (SemaRef.ForceCUDAHostDeviceDepth > 0) {
    RecordData::value_type Record[] = {SemaRef.ForceCUDAHostDeviceDepth};
    Stream.EmitRecord(CUDA_PRAGMA_FORCE_HOST_DEVICE_DEPTH, Record);
  }
}

void ASTWriter::WriteObjCCategories() {
  SmallVector<ObjCCategoriesInfo, 2> CategoriesMap;
  RecordData Categories;
  
  for (unsigned I = 0, N = ObjCClassesWithCategories.size(); I != N; ++I) {
    unsigned Size = 0;
    unsigned StartIndex = Categories.size();
    
    ObjCInterfaceDecl *Class = ObjCClassesWithCategories[I];
    
    // Allocate space for the size.
    Categories.push_back(0);
    
    // Add the categories.
    for (ObjCInterfaceDecl::known_categories_iterator
           Cat = Class->known_categories_begin(),
           CatEnd = Class->known_categories_end();
         Cat != CatEnd; ++Cat, ++Size) {
      assert(getDeclID(*Cat) != 0 && "Bogus category");
      AddDeclRef(*Cat, Categories);
    }
    
    // Update the size.
    Categories[StartIndex] = Size;
    
    // Record this interface -> category map.
    ObjCCategoriesInfo CatInfo = { getDeclID(Class), StartIndex };
    CategoriesMap.push_back(CatInfo);
  }

  // Sort the categories map by the definition ID, since the reader will be
  // performing binary searches on this information.
  llvm::array_pod_sort(CategoriesMap.begin(), CategoriesMap.end());

  // Emit the categories map.
  using namespace llvm;

  auto Abbrev = std::make_shared<BitCodeAbbrev>();
  Abbrev->Add(BitCodeAbbrevOp(OBJC_CATEGORIES_MAP));
  Abbrev->Add(BitCodeAbbrevOp(BitCodeAbbrevOp::VBR, 6)); // # of entries
  Abbrev->Add(BitCodeAbbrevOp(BitCodeAbbrevOp::Blob));
  unsigned AbbrevID = Stream.EmitAbbrev(std::move(Abbrev));

  RecordData::value_type Record[] = {OBJC_CATEGORIES_MAP, CategoriesMap.size()};
  Stream.EmitRecordWithBlob(AbbrevID, Record,
                            reinterpret_cast<char *>(CategoriesMap.data()),
                            CategoriesMap.size() * sizeof(ObjCCategoriesInfo));

  // Emit the category lists.
  Stream.EmitRecord(OBJC_CATEGORIES, Categories);
}

void ASTWriter::WriteLateParsedTemplates(Sema &SemaRef) {
  Sema::LateParsedTemplateMapT &LPTMap = SemaRef.LateParsedTemplateMap;

  if (LPTMap.empty())
    return;

  RecordData Record;
  for (auto &LPTMapEntry : LPTMap) {
    const FunctionDecl *FD = LPTMapEntry.first;
    LateParsedTemplate &LPT = *LPTMapEntry.second;
    AddDeclRef(FD, Record);
    AddDeclRef(LPT.D, Record);
    Record.push_back(LPT.Toks.size());

    for (const auto &Tok : LPT.Toks) {
      AddToken(Tok, Record);
    }
  }
  Stream.EmitRecord(LATE_PARSED_TEMPLATE, Record);
}

/// \brief Write the state of 'pragma clang optimize' at the end of the module.
void ASTWriter::WriteOptimizePragmaOptions(Sema &SemaRef) {
  RecordData Record;
  SourceLocation PragmaLoc = SemaRef.getOptimizeOffPragmaLocation();
  AddSourceLocation(PragmaLoc, Record);
  Stream.EmitRecord(OPTIMIZE_PRAGMA_OPTIONS, Record);
}

/// \brief Write the state of 'pragma ms_struct' at the end of the module.
void ASTWriter::WriteMSStructPragmaOptions(Sema &SemaRef) {
  RecordData Record;
  Record.push_back(SemaRef.MSStructPragmaOn ? PMSST_ON : PMSST_OFF);
  Stream.EmitRecord(MSSTRUCT_PRAGMA_OPTIONS, Record);
}

/// \brief Write the state of 'pragma pointers_to_members' at the end of the
//module.
void ASTWriter::WriteMSPointersToMembersPragmaOptions(Sema &SemaRef) {
  RecordData Record;
  Record.push_back(SemaRef.MSPointerToMemberRepresentationMethod);
  AddSourceLocation(SemaRef.ImplicitMSInheritanceAttrLoc, Record);
  Stream.EmitRecord(POINTERS_TO_MEMBERS_PRAGMA_OPTIONS, Record);
}

void ASTWriter::WriteModuleFileExtension(Sema &SemaRef,
                                         ModuleFileExtensionWriter &Writer) {
  // Enter the extension block.
  Stream.EnterSubblock(EXTENSION_BLOCK_ID, 4);

  // Emit the metadata record abbreviation.
  auto Abv = std::make_shared<llvm::BitCodeAbbrev>();
  Abv->Add(llvm::BitCodeAbbrevOp(EXTENSION_METADATA));
  Abv->Add(llvm::BitCodeAbbrevOp(llvm::BitCodeAbbrevOp::VBR, 6));
  Abv->Add(llvm::BitCodeAbbrevOp(llvm::BitCodeAbbrevOp::VBR, 6));
  Abv->Add(llvm::BitCodeAbbrevOp(llvm::BitCodeAbbrevOp::VBR, 6));
  Abv->Add(llvm::BitCodeAbbrevOp(llvm::BitCodeAbbrevOp::VBR, 6));
  Abv->Add(llvm::BitCodeAbbrevOp(llvm::BitCodeAbbrevOp::Blob));
  unsigned Abbrev = Stream.EmitAbbrev(std::move(Abv));

  // Emit the metadata record.
  RecordData Record;
  auto Metadata = Writer.getExtension()->getExtensionMetadata();
  Record.push_back(EXTENSION_METADATA);
  Record.push_back(Metadata.MajorVersion);
  Record.push_back(Metadata.MinorVersion);
  Record.push_back(Metadata.BlockName.size());
  Record.push_back(Metadata.UserInfo.size());
  SmallString<64> Buffer;
  Buffer += Metadata.BlockName;
  Buffer += Metadata.UserInfo;
  Stream.EmitRecordWithBlob(Abbrev, Record, Buffer);

  // Emit the contents of the extension block.
  Writer.writeExtensionContents(SemaRef, Stream);

  // Exit the extension block.
  Stream.ExitBlock();
}

//===----------------------------------------------------------------------===//
// General Serialization Routines
//===----------------------------------------------------------------------===//

/// \brief Emit the list of attributes to the specified record.
void ASTRecordWriter::AddAttributes(ArrayRef<const Attr *> Attrs) {
  auto &Record = *this;
  Record.push_back(Attrs.size());
  for (const auto *A : Attrs) {
    Record.push_back(A->getKind()); // FIXME: stable encoding, target attrs
    Record.AddSourceRange(A->getRange());

#include "clang/Serialization/AttrPCHWrite.inc"

  }
}

void ASTWriter::AddToken(const Token &Tok, RecordDataImpl &Record) {
  AddSourceLocation(Tok.getLocation(), Record);
  Record.push_back(Tok.getLength());

  // FIXME: When reading literal tokens, reconstruct the literal pointer
  // if it is needed.
  AddIdentifierRef(Tok.getIdentifierInfo(), Record);
  // FIXME: Should translate token kind to a stable encoding.
  Record.push_back(Tok.getKind());
  // FIXME: Should translate token flags to a stable encoding.
  Record.push_back(Tok.getFlags());
}

void ASTWriter::AddString(StringRef Str, RecordDataImpl &Record) {
  Record.push_back(Str.size());
  Record.insert(Record.end(), Str.begin(), Str.end());
}

bool ASTWriter::PreparePathForOutput(SmallVectorImpl<char> &Path) {
  assert(Context && "should have context when outputting path");

  bool Changed =
      cleanPathForOutput(Context->getSourceManager().getFileManager(), Path);

  // Remove a prefix to make the path relative, if relevant.
  const char *PathBegin = Path.data();
  const char *PathPtr =
      adjustFilenameForRelocatableAST(PathBegin, BaseDirectory);
  if (PathPtr != PathBegin) {
    Path.erase(Path.begin(), Path.begin() + (PathPtr - PathBegin));
    Changed = true;
  }

  return Changed;
}

void ASTWriter::AddPath(StringRef Path, RecordDataImpl &Record) {
  SmallString<128> FilePath(Path);
  PreparePathForOutput(FilePath);
  AddString(FilePath, Record);
}

void ASTWriter::EmitRecordWithPath(unsigned Abbrev, RecordDataRef Record,
                                   StringRef Path) {
  SmallString<128> FilePath(Path);
  PreparePathForOutput(FilePath);
  Stream.EmitRecordWithBlob(Abbrev, Record, FilePath);
}

void ASTWriter::AddVersionTuple(const VersionTuple &Version,
                                RecordDataImpl &Record) {
  Record.push_back(Version.getMajor());
  if (Optional<unsigned> Minor = Version.getMinor())
    Record.push_back(*Minor + 1);
  else
    Record.push_back(0);
  if (Optional<unsigned> Subminor = Version.getSubminor())
    Record.push_back(*Subminor + 1);
  else
    Record.push_back(0);
}

/// \brief Note that the identifier II occurs at the given offset
/// within the identifier table.
void ASTWriter::SetIdentifierOffset(const IdentifierInfo *II, uint32_t Offset) {
  IdentID ID = IdentifierIDs[II];
  // Only store offsets new to this AST file. Other identifier names are looked
  // up earlier in the chain and thus don't need an offset.
  if (ID >= FirstIdentID)
    IdentifierOffsets[ID - FirstIdentID] = Offset;
}

/// \brief Note that the selector Sel occurs at the given offset
/// within the method pool/selector table.
void ASTWriter::SetSelectorOffset(Selector Sel, uint32_t Offset) {
  unsigned ID = SelectorIDs[Sel];
  assert(ID && "Unknown selector");
  // Don't record offsets for selectors that are also available in a different
  // file.
  if (ID < FirstSelectorID)
    return;
  SelectorOffsets[ID - FirstSelectorID] = Offset;
}

ASTWriter::ASTWriter(llvm::BitstreamWriter &Stream,
                     ArrayRef<std::shared_ptr<ModuleFileExtension>> Extensions,
                     bool IncludeTimestamps)
    : Stream(Stream), IncludeTimestamps(IncludeTimestamps) {
  for (const auto &Ext : Extensions) {
    if (auto Writer = Ext->createExtensionWriter(*this))
      ModuleFileExtensionWriters.push_back(std::move(Writer));
  }
}

ASTWriter::~ASTWriter() {
  llvm::DeleteContainerSeconds(FileDeclIDs);
}

const LangOptions &ASTWriter::getLangOpts() const {
  assert(WritingAST && "can't determine lang opts when not writing AST");
  return Context->getLangOpts();
}

time_t ASTWriter::getTimestampForOutput(const FileEntry *E) const {
  return IncludeTimestamps ? E->getModificationTime() : 0;
}

uint64_t ASTWriter::WriteAST(Sema &SemaRef, const std::string &OutputFile,
                             Module *WritingModule, StringRef isysroot,
                             bool hasErrors) {
  WritingAST = true;

  ASTHasCompilerErrors = hasErrors;
  
  // Emit the file header.
  Stream.Emit((unsigned)'C', 8);
  Stream.Emit((unsigned)'P', 8);
  Stream.Emit((unsigned)'C', 8);
  Stream.Emit((unsigned)'H', 8);

  WriteBlockInfoBlock();

  Context = &SemaRef.Context;
  PP = &SemaRef.PP;
  this->WritingModule = WritingModule;
  ASTFileSignature Signature =
      WriteASTCore(SemaRef, isysroot, OutputFile, WritingModule);
  Context = nullptr;
  PP = nullptr;
  this->WritingModule = nullptr;
  this->BaseDirectory.clear();

  WritingAST = false;
  return Signature;
}

template<typename Vector>
static void AddLazyVectorDecls(ASTWriter &Writer, Vector &Vec,
                               ASTWriter::RecordData &Record) {
  for (typename Vector::iterator I = Vec.begin(nullptr, true), E = Vec.end();
       I != E; ++I) {
    Writer.AddDeclRef(*I, Record);
  }
}

uint64_t ASTWriter::WriteASTCore(Sema &SemaRef, StringRef isysroot,
                                 const std::string &OutputFile,
                                 Module *WritingModule) {
  using namespace llvm;

  bool isModule = WritingModule != nullptr;

  // Make sure that the AST reader knows to finalize itself.
  if (Chain)
    Chain->finalizeForWriting();
  
  ASTContext &Context = SemaRef.Context;
  Preprocessor &PP = SemaRef.PP;

  // Set up predefined declaration IDs.
  auto RegisterPredefDecl = [&] (Decl *D, PredefinedDeclIDs ID) {
    if (D) {
      assert(D->isCanonicalDecl() && "predefined decl is not canonical");
      DeclIDs[D] = ID;
    }
  };
  RegisterPredefDecl(Context.getTranslationUnitDecl(),
                     PREDEF_DECL_TRANSLATION_UNIT_ID);
  RegisterPredefDecl(Context.ObjCIdDecl, PREDEF_DECL_OBJC_ID_ID);
  RegisterPredefDecl(Context.ObjCSelDecl, PREDEF_DECL_OBJC_SEL_ID);
  RegisterPredefDecl(Context.ObjCClassDecl, PREDEF_DECL_OBJC_CLASS_ID);
  RegisterPredefDecl(Context.ObjCProtocolClassDecl,
                     PREDEF_DECL_OBJC_PROTOCOL_ID);
  RegisterPredefDecl(Context.Int128Decl, PREDEF_DECL_INT_128_ID);
  RegisterPredefDecl(Context.UInt128Decl, PREDEF_DECL_UNSIGNED_INT_128_ID);
  RegisterPredefDecl(Context.ObjCInstanceTypeDecl,
                     PREDEF_DECL_OBJC_INSTANCETYPE_ID);
  RegisterPredefDecl(Context.BuiltinVaListDecl, PREDEF_DECL_BUILTIN_VA_LIST_ID);
  RegisterPredefDecl(Context.VaListTagDecl, PREDEF_DECL_VA_LIST_TAG);
  RegisterPredefDecl(Context.BuiltinMSVaListDecl,
                     PREDEF_DECL_BUILTIN_MS_VA_LIST_ID);
  RegisterPredefDecl(Context.ExternCContext, PREDEF_DECL_EXTERN_C_CONTEXT_ID);
  RegisterPredefDecl(Context.MakeIntegerSeqDecl,
                     PREDEF_DECL_MAKE_INTEGER_SEQ_ID);
  RegisterPredefDecl(Context.CFConstantStringTypeDecl,
                     PREDEF_DECL_CF_CONSTANT_STRING_ID);
  RegisterPredefDecl(Context.CFConstantStringTagDecl,
                     PREDEF_DECL_CF_CONSTANT_STRING_TAG_ID);
  RegisterPredefDecl(Context.TypePackElementDecl,
                     PREDEF_DECL_TYPE_PACK_ELEMENT_ID);

  // Build a record containing all of the tentative definitions in this file, in
  // TentativeDefinitions order.  Generally, this record will be empty for
  // headers.
  RecordData TentativeDefinitions;
  AddLazyVectorDecls(*this, SemaRef.TentativeDefinitions, TentativeDefinitions);
  
  // Build a record containing all of the file scoped decls in this file.
  RecordData UnusedFileScopedDecls;
  if (!isModule)
    AddLazyVectorDecls(*this, SemaRef.UnusedFileScopedDecls,
                       UnusedFileScopedDecls);

  // Build a record containing all of the delegating constructors we still need
  // to resolve.
  RecordData DelegatingCtorDecls;
  if (!isModule)
    AddLazyVectorDecls(*this, SemaRef.DelegatingCtorDecls, DelegatingCtorDecls);

  // Write the set of weak, undeclared identifiers. We always write the
  // entire table, since later PCH files in a PCH chain are only interested in
  // the results at the end of the chain.
  RecordData WeakUndeclaredIdentifiers;
  for (auto &WeakUndeclaredIdentifier : SemaRef.WeakUndeclaredIdentifiers) {
    IdentifierInfo *II = WeakUndeclaredIdentifier.first;
    WeakInfo &WI = WeakUndeclaredIdentifier.second;
    AddIdentifierRef(II, WeakUndeclaredIdentifiers);
    AddIdentifierRef(WI.getAlias(), WeakUndeclaredIdentifiers);
    AddSourceLocation(WI.getLocation(), WeakUndeclaredIdentifiers);
    WeakUndeclaredIdentifiers.push_back(WI.getUsed());
  }

  // Build a record containing all of the ext_vector declarations.
  RecordData ExtVectorDecls;
  AddLazyVectorDecls(*this, SemaRef.ExtVectorDecls, ExtVectorDecls);

  // Build a record containing all of the VTable uses information.
  RecordData VTableUses;
  if (!SemaRef.VTableUses.empty()) {
    for (unsigned I = 0, N = SemaRef.VTableUses.size(); I != N; ++I) {
      AddDeclRef(SemaRef.VTableUses[I].first, VTableUses);
      AddSourceLocation(SemaRef.VTableUses[I].second, VTableUses);
      VTableUses.push_back(SemaRef.VTablesUsed[SemaRef.VTableUses[I].first]);
    }
  }

  // Build a record containing all of the UnusedLocalTypedefNameCandidates.
  RecordData UnusedLocalTypedefNameCandidates;
  for (const TypedefNameDecl *TD : SemaRef.UnusedLocalTypedefNameCandidates)
    AddDeclRef(TD, UnusedLocalTypedefNameCandidates);

  // Build a record containing all of pending implicit instantiations.
  RecordData PendingInstantiations;
  for (const auto &I : SemaRef.PendingInstantiations) {
    AddDeclRef(I.first, PendingInstantiations);
    AddSourceLocation(I.second, PendingInstantiations);
  }
  assert(SemaRef.PendingLocalImplicitInstantiations.empty() &&
         "There are local ones at end of translation unit!");

  // Build a record containing some declaration references.
  RecordData SemaDeclRefs;
  if (SemaRef.StdNamespace || SemaRef.StdBadAlloc || SemaRef.StdAlignValT) {
    AddDeclRef(SemaRef.getStdNamespace(), SemaDeclRefs);
    AddDeclRef(SemaRef.getStdBadAlloc(), SemaDeclRefs);
    AddDeclRef(SemaRef.getStdAlignValT(), SemaDeclRefs);
  }

  RecordData CUDASpecialDeclRefs;
  if (Context.getcudaConfigureCallDecl()) {
    AddDeclRef(Context.getcudaConfigureCallDecl(), CUDASpecialDeclRefs);
  }

  // Build a record containing all of the known namespaces.
  RecordData KnownNamespaces;
  for (const auto &I : SemaRef.KnownNamespaces) {
    if (!I.second)
      AddDeclRef(I.first, KnownNamespaces);
  }

  // Build a record of all used, undefined objects that require definitions.
  RecordData UndefinedButUsed;

  SmallVector<std::pair<NamedDecl *, SourceLocation>, 16> Undefined;
  SemaRef.getUndefinedButUsed(Undefined);
  for (const auto &I : Undefined) {
    AddDeclRef(I.first, UndefinedButUsed);
    AddSourceLocation(I.second, UndefinedButUsed);
  }

  // Build a record containing all delete-expressions that we would like to
  // analyze later in AST.
  RecordData DeleteExprsToAnalyze;

  for (const auto &DeleteExprsInfo :
       SemaRef.getMismatchingDeleteExpressions()) {
    AddDeclRef(DeleteExprsInfo.first, DeleteExprsToAnalyze);
    DeleteExprsToAnalyze.push_back(DeleteExprsInfo.second.size());
    for (const auto &DeleteLoc : DeleteExprsInfo.second) {
      AddSourceLocation(DeleteLoc.first, DeleteExprsToAnalyze);
      DeleteExprsToAnalyze.push_back(DeleteLoc.second);
    }
  }

  // Write the control block
  uint64_t Signature = WriteControlBlock(PP, Context, isysroot, OutputFile);

  // Write the remaining AST contents.
  Stream.EnterSubblock(AST_BLOCK_ID, 5);

  // This is so that older clang versions, before the introduction
  // of the control block, can read and reject the newer PCH format.
  {
    RecordData Record = {VERSION_MAJOR};
    Stream.EmitRecord(METADATA_OLD_FORMAT, Record);
  }

  // Create a lexical update block containing all of the declarations in the
  // translation unit that do not come from other AST files.
  const TranslationUnitDecl *TU = Context.getTranslationUnitDecl();
  SmallVector<uint32_t, 128> NewGlobalKindDeclPairs;
  for (const auto *D : TU->noload_decls()) {
    if (!D->isFromASTFile()) {
      NewGlobalKindDeclPairs.push_back(D->getKind());
      NewGlobalKindDeclPairs.push_back(GetDeclRef(D));
    }
  }
  
  auto Abv = std::make_shared<BitCodeAbbrev>();
  Abv->Add(llvm::BitCodeAbbrevOp(TU_UPDATE_LEXICAL));
  Abv->Add(llvm::BitCodeAbbrevOp(llvm::BitCodeAbbrevOp::Blob));
  unsigned TuUpdateLexicalAbbrev = Stream.EmitAbbrev(std::move(Abv));
  {
    RecordData::value_type Record[] = {TU_UPDATE_LEXICAL};
    Stream.EmitRecordWithBlob(TuUpdateLexicalAbbrev, Record,
                              bytes(NewGlobalKindDeclPairs));
  }

  // And a visible updates block for the translation unit.
  Abv = std::make_shared<BitCodeAbbrev>();
  Abv->Add(llvm::BitCodeAbbrevOp(UPDATE_VISIBLE));
  Abv->Add(llvm::BitCodeAbbrevOp(llvm::BitCodeAbbrevOp::VBR, 6));
  Abv->Add(llvm::BitCodeAbbrevOp(llvm::BitCodeAbbrevOp::Blob));
  UpdateVisibleAbbrev = Stream.EmitAbbrev(std::move(Abv));
  WriteDeclContextVisibleUpdate(TU);

  // If we have any extern "C" names, write out a visible update for them.
  if (Context.ExternCContext)
    WriteDeclContextVisibleUpdate(Context.ExternCContext);
  
  // If the translation unit has an anonymous namespace, and we don't already
  // have an update block for it, write it as an update block.
  // FIXME: Why do we not do this if there's already an update block?
  if (NamespaceDecl *NS = TU->getAnonymousNamespace()) {
    ASTWriter::UpdateRecord &Record = DeclUpdates[TU];
    if (Record.empty())
      Record.push_back(DeclUpdate(UPD_CXX_ADDED_ANONYMOUS_NAMESPACE, NS));
  }

  // Add update records for all mangling numbers and static local numbers.
  // These aren't really update records, but this is a convenient way of
  // tagging this rare extra data onto the declarations.
  for (const auto &Number : Context.MangleNumbers)
    if (!Number.first->isFromASTFile())
      DeclUpdates[Number.first].push_back(DeclUpdate(UPD_MANGLING_NUMBER,
                                                     Number.second));
  for (const auto &Number : Context.StaticLocalNumbers)
    if (!Number.first->isFromASTFile())
      DeclUpdates[Number.first].push_back(DeclUpdate(UPD_STATIC_LOCAL_NUMBER,
                                                     Number.second));

  // Make sure visible decls, added to DeclContexts previously loaded from
  // an AST file, are registered for serialization. Likewise for template
  // specializations added to imported templates.
  for (const auto *I : DeclsToEmitEvenIfUnreferenced) {
    GetDeclRef(I);
  }

  // Make sure all decls associated with an identifier are registered for
  // serialization, if we're storing decls with identifiers.
  if (!WritingModule || !getLangOpts().CPlusPlus) {
    llvm::SmallVector<const IdentifierInfo*, 256> IIs;
    for (const auto &ID : PP.getIdentifierTable()) {
      const IdentifierInfo *II = ID.second;
      if (!Chain || !II->isFromAST() || II->hasChangedSinceDeserialization())
        IIs.push_back(II);
    }
    // Sort the identifiers to visit based on their name.
    std::sort(IIs.begin(), IIs.end(), llvm::less_ptr<IdentifierInfo>());
    for (const IdentifierInfo *II : IIs) {
      for (IdentifierResolver::iterator D = SemaRef.IdResolver.begin(II),
                                     DEnd = SemaRef.IdResolver.end();
           D != DEnd; ++D) {
        GetDeclRef(*D);
      }
    }
  }

  // For method pool in the module, if it contains an entry for a selector,
  // the entry should be complete, containing everything introduced by that
  // module and all modules it imports. It's possible that the entry is out of
  // date, so we need to pull in the new content here.

  // It's possible that updateOutOfDateSelector can update SelectorIDs. To be
  // safe, we copy all selectors out.
  llvm::SmallVector<Selector, 256> AllSelectors;
  for (auto &SelectorAndID : SelectorIDs)
    AllSelectors.push_back(SelectorAndID.first);
  for (auto &Selector : AllSelectors)
    SemaRef.updateOutOfDateSelector(Selector);

  // Form the record of special types.
  RecordData SpecialTypes;
  AddTypeRef(Context.getRawCFConstantStringType(), SpecialTypes);
  AddTypeRef(Context.getFILEType(), SpecialTypes);
  AddTypeRef(Context.getjmp_bufType(), SpecialTypes);
  AddTypeRef(Context.getsigjmp_bufType(), SpecialTypes);
  AddTypeRef(Context.ObjCIdRedefinitionType, SpecialTypes);
  AddTypeRef(Context.ObjCClassRedefinitionType, SpecialTypes);
  AddTypeRef(Context.ObjCSelRedefinitionType, SpecialTypes);
  AddTypeRef(Context.getucontext_tType(), SpecialTypes);

  if (Chain) {
    // Write the mapping information describing our module dependencies and how
    // each of those modules were mapped into our own offset/ID space, so that
    // the reader can build the appropriate mapping to its own offset/ID space.
    // The map consists solely of a blob with the following format:
    // *(module-name-len:i16 module-name:len*i8
    //   source-location-offset:i32
    //   identifier-id:i32
    //   preprocessed-entity-id:i32
    //   macro-definition-id:i32
    //   submodule-id:i32
    //   selector-id:i32
    //   declaration-id:i32
    //   c++-base-specifiers-id:i32
    //   type-id:i32)
    // 
    auto Abbrev = std::make_shared<BitCodeAbbrev>();
    Abbrev->Add(BitCodeAbbrevOp(MODULE_OFFSET_MAP));
    Abbrev->Add(BitCodeAbbrevOp(BitCodeAbbrevOp::Blob));
    unsigned ModuleOffsetMapAbbrev = Stream.EmitAbbrev(std::move(Abbrev));
    SmallString<2048> Buffer;
    {
      llvm::raw_svector_ostream Out(Buffer);
      for (ModuleFile &M : Chain->ModuleMgr) {
        using namespace llvm::support;
        endian::Writer<little> LE(Out);
        StringRef FileName = M.FileName;
        LE.write<uint16_t>(FileName.size());
        Out.write(FileName.data(), FileName.size());

        // Note: if a base ID was uint max, it would not be possible to load
        // another module after it or have more than one entity inside it.
        uint32_t None = std::numeric_limits<uint32_t>::max();

        auto writeBaseIDOrNone = [&](uint32_t BaseID, bool ShouldWrite) {
          assert(BaseID < std::numeric_limits<uint32_t>::max() && "base id too high");
          if (ShouldWrite)
            LE.write<uint32_t>(BaseID);
          else
            LE.write<uint32_t>(None);
        };

        // These values should be unique within a chain, since they will be read
        // as keys into ContinuousRangeMaps.
        writeBaseIDOrNone(M.SLocEntryBaseOffset, M.LocalNumSLocEntries);
        writeBaseIDOrNone(M.BaseIdentifierID, M.LocalNumIdentifiers);
        writeBaseIDOrNone(M.BaseMacroID, M.LocalNumMacros);
        writeBaseIDOrNone(M.BasePreprocessedEntityID,
                          M.NumPreprocessedEntities);
        writeBaseIDOrNone(M.BaseSubmoduleID, M.LocalNumSubmodules);
        writeBaseIDOrNone(M.BaseSelectorID, M.LocalNumSelectors);
        writeBaseIDOrNone(M.BaseDeclID, M.LocalNumDecls);
        writeBaseIDOrNone(M.BaseTypeIndex, M.LocalNumTypes);
      }
    }
    RecordData::value_type Record[] = {MODULE_OFFSET_MAP};
    Stream.EmitRecordWithBlob(ModuleOffsetMapAbbrev, Record,
                              Buffer.data(), Buffer.size());
  }

  RecordData DeclUpdatesOffsetsRecord;

  // Keep writing types, declarations, and declaration update records
  // until we've emitted all of them.
  Stream.EnterSubblock(DECLTYPES_BLOCK_ID, /*bits for abbreviations*/5);
  WriteTypeAbbrevs();
  WriteDeclAbbrevs();
  do {
    WriteDeclUpdatesBlocks(DeclUpdatesOffsetsRecord);
    while (!DeclTypesToEmit.empty()) {
      DeclOrType DOT = DeclTypesToEmit.front();
      DeclTypesToEmit.pop();
      if (DOT.isType())
        WriteType(DOT.getType());
      else
        WriteDecl(Context, DOT.getDecl());
    }
  } while (!DeclUpdates.empty());
  Stream.ExitBlock();

  DoneWritingDeclsAndTypes = true;

  // These things can only be done once we've written out decls and types.
  WriteTypeDeclOffsets();
  if (!DeclUpdatesOffsetsRecord.empty())
    Stream.EmitRecord(DECL_UPDATE_OFFSETS, DeclUpdatesOffsetsRecord);
  WriteFileDeclIDsMap();
  WriteSourceManagerBlock(Context.getSourceManager(), PP);
  WriteComments();
  WritePreprocessor(PP, isModule);
  WriteHeaderSearch(PP.getHeaderSearchInfo());
  WriteSelectors(SemaRef);
  WriteReferencedSelectorsPool(SemaRef);
  WriteLateParsedTemplates(SemaRef);
  WriteIdentifierTable(PP, SemaRef.IdResolver, isModule);
  WriteFPPragmaOptions(SemaRef.getFPOptions());
  WriteOpenCLExtensions(SemaRef);
  WriteOpenCLExtensionTypes(SemaRef);
  WriteOpenCLExtensionDecls(SemaRef);
  WriteCUDAPragmas(SemaRef);
  WritePragmaDiagnosticMappings(Context.getDiagnostics(), isModule);

  // If we're emitting a module, write out the submodule information.  
  if (WritingModule)
    WriteSubmodules(WritingModule);

  Stream.EmitRecord(SPECIAL_TYPES, SpecialTypes);

  // Write the record containing external, unnamed definitions.
  if (!EagerlyDeserializedDecls.empty())
    Stream.EmitRecord(EAGERLY_DESERIALIZED_DECLS, EagerlyDeserializedDecls);

  if (Context.getLangOpts().ModularCodegen)
    Stream.EmitRecord(MODULAR_CODEGEN_DECLS, ModularCodegenDecls);

  // Write the record containing tentative definitions.
  if (!TentativeDefinitions.empty())
    Stream.EmitRecord(TENTATIVE_DEFINITIONS, TentativeDefinitions);

  // Write the record containing unused file scoped decls.
  if (!UnusedFileScopedDecls.empty())
    Stream.EmitRecord(UNUSED_FILESCOPED_DECLS, UnusedFileScopedDecls);

  // Write the record containing weak undeclared identifiers.
  if (!WeakUndeclaredIdentifiers.empty())
    Stream.EmitRecord(WEAK_UNDECLARED_IDENTIFIERS,
                      WeakUndeclaredIdentifiers);

  // Write the record containing ext_vector type names.
  if (!ExtVectorDecls.empty())
    Stream.EmitRecord(EXT_VECTOR_DECLS, ExtVectorDecls);

  // Write the record containing VTable uses information.
  if (!VTableUses.empty())
    Stream.EmitRecord(VTABLE_USES, VTableUses);

  // Write the record containing potentially unused local typedefs.
  if (!UnusedLocalTypedefNameCandidates.empty())
    Stream.EmitRecord(UNUSED_LOCAL_TYPEDEF_NAME_CANDIDATES,
                      UnusedLocalTypedefNameCandidates);

  // Write the record containing pending implicit instantiations.
  if (!PendingInstantiations.empty())
    Stream.EmitRecord(PENDING_IMPLICIT_INSTANTIATIONS, PendingInstantiations);

  // Write the record containing declaration references of Sema.
  if (!SemaDeclRefs.empty())
    Stream.EmitRecord(SEMA_DECL_REFS, SemaDeclRefs);

  // Write the record containing CUDA-specific declaration references.
  if (!CUDASpecialDeclRefs.empty())
    Stream.EmitRecord(CUDA_SPECIAL_DECL_REFS, CUDASpecialDeclRefs);
  
  // Write the delegating constructors.
  if (!DelegatingCtorDecls.empty())
    Stream.EmitRecord(DELEGATING_CTORS, DelegatingCtorDecls);

  // Write the known namespaces.
  if (!KnownNamespaces.empty())
    Stream.EmitRecord(KNOWN_NAMESPACES, KnownNamespaces);

  // Write the undefined internal functions and variables, and inline functions.
  if (!UndefinedButUsed.empty())
    Stream.EmitRecord(UNDEFINED_BUT_USED, UndefinedButUsed);

  if (!DeleteExprsToAnalyze.empty())
    Stream.EmitRecord(DELETE_EXPRS_TO_ANALYZE, DeleteExprsToAnalyze);

  // Write the visible updates to DeclContexts.
  for (auto *DC : UpdatedDeclContexts)
    WriteDeclContextVisibleUpdate(DC);

  if (!WritingModule) {
    // Write the submodules that were imported, if any.
    struct ModuleInfo {
      uint64_t ID;
      Module *M;
      ModuleInfo(uint64_t ID, Module *M) : ID(ID), M(M) {}
    };
    llvm::SmallVector<ModuleInfo, 64> Imports;
    for (const auto *I : Context.local_imports()) {
      assert(SubmoduleIDs.find(I->getImportedModule()) != SubmoduleIDs.end());
      Imports.push_back(ModuleInfo(SubmoduleIDs[I->getImportedModule()],
                         I->getImportedModule()));
    }

    if (!Imports.empty()) {
      auto Cmp = [](const ModuleInfo &A, const ModuleInfo &B) {
        return A.ID < B.ID;
      };
      auto Eq = [](const ModuleInfo &A, const ModuleInfo &B) {
        return A.ID == B.ID;
      };

      // Sort and deduplicate module IDs.
      std::sort(Imports.begin(), Imports.end(), Cmp);
      Imports.erase(std::unique(Imports.begin(), Imports.end(), Eq),
                    Imports.end());

      RecordData ImportedModules;
      for (const auto &Import : Imports) {
        ImportedModules.push_back(Import.ID);
        // FIXME: If the module has macros imported then later has declarations
        // imported, this location won't be the right one as a location for the
        // declaration imports.
        AddSourceLocation(PP.getModuleImportLoc(Import.M), ImportedModules);
      }

      Stream.EmitRecord(IMPORTED_MODULES, ImportedModules);
    }
  }

  WriteObjCCategories();
  if(!WritingModule) {
    WriteOptimizePragmaOptions(SemaRef);
    WriteMSStructPragmaOptions(SemaRef);
    WriteMSPointersToMembersPragmaOptions(SemaRef);
  }

  // Some simple statistics
  RecordData::value_type Record[] = {
      NumStatements, NumMacros, NumLexicalDeclContexts, NumVisibleDeclContexts};
  Stream.EmitRecord(STATISTICS, Record);
  Stream.ExitBlock();

  // Write the module file extension blocks.
  for (const auto &ExtWriter : ModuleFileExtensionWriters)
    WriteModuleFileExtension(SemaRef, *ExtWriter);

  return Signature;
}

void ASTWriter::WriteDeclUpdatesBlocks(RecordDataImpl &OffsetsRecord) {
  if (DeclUpdates.empty())
    return;

  DeclUpdateMap LocalUpdates;
  LocalUpdates.swap(DeclUpdates);

  for (auto &DeclUpdate : LocalUpdates) {
    const Decl *D = DeclUpdate.first;

    bool HasUpdatedBody = false;
    RecordData RecordData;
    ASTRecordWriter Record(*this, RecordData);
    for (auto &Update : DeclUpdate.second) {
      DeclUpdateKind Kind = (DeclUpdateKind)Update.getKind();

      // An updated body is emitted last, so that the reader doesn't need
      // to skip over the lazy body to reach statements for other records.
      if (Kind == UPD_CXX_ADDED_FUNCTION_DEFINITION)
        HasUpdatedBody = true;
      else
        Record.push_back(Kind);

      switch (Kind) {
      case UPD_CXX_ADDED_IMPLICIT_MEMBER:
      case UPD_CXX_ADDED_TEMPLATE_SPECIALIZATION:
      case UPD_CXX_ADDED_ANONYMOUS_NAMESPACE:
        assert(Update.getDecl() && "no decl to add?");
        Record.push_back(GetDeclRef(Update.getDecl()));
        break;

      case UPD_CXX_ADDED_FUNCTION_DEFINITION:
        break;

      case UPD_CXX_INSTANTIATED_STATIC_DATA_MEMBER:
        Record.AddSourceLocation(Update.getLoc());
        break;

      case UPD_CXX_INSTANTIATED_DEFAULT_ARGUMENT:
        Record.AddStmt(const_cast<Expr *>(
            cast<ParmVarDecl>(Update.getDecl())->getDefaultArg()));
        break;

      case UPD_CXX_INSTANTIATED_DEFAULT_MEMBER_INITIALIZER:
        Record.AddStmt(
            cast<FieldDecl>(Update.getDecl())->getInClassInitializer());
        break;

      case UPD_CXX_INSTANTIATED_CLASS_DEFINITION: {
        auto *RD = cast<CXXRecordDecl>(D);
        UpdatedDeclContexts.insert(RD->getPrimaryContext());
        Record.AddCXXDefinitionData(RD);
        Record.AddOffset(WriteDeclContextLexicalBlock(
            *Context, const_cast<CXXRecordDecl *>(RD)));

        // This state is sometimes updated by template instantiation, when we
        // switch from the specialization referring to the template declaration
        // to it referring to the template definition.
        if (auto *MSInfo = RD->getMemberSpecializationInfo()) {
          Record.push_back(MSInfo->getTemplateSpecializationKind());
          Record.AddSourceLocation(MSInfo->getPointOfInstantiation());
        } else {
          auto *Spec = cast<ClassTemplateSpecializationDecl>(RD);
          Record.push_back(Spec->getTemplateSpecializationKind());
          Record.AddSourceLocation(Spec->getPointOfInstantiation());

          // The instantiation might have been resolved to a partial
          // specialization. If so, record which one.
          auto From = Spec->getInstantiatedFrom();
          if (auto PartialSpec =
                From.dyn_cast<ClassTemplatePartialSpecializationDecl*>()) {
            Record.push_back(true);
            Record.AddDeclRef(PartialSpec);
            Record.AddTemplateArgumentList(
                &Spec->getTemplateInstantiationArgs());
          } else {
            Record.push_back(false);
          }
        }
        Record.push_back(RD->getTagKind());
        Record.AddSourceLocation(RD->getLocation());
        Record.AddSourceLocation(RD->getLocStart());
        Record.AddSourceRange(RD->getBraceRange());

        // Instantiation may change attributes; write them all out afresh.
        Record.push_back(D->hasAttrs());
        if (D->hasAttrs())
          Record.AddAttributes(D->getAttrs());

        // FIXME: Ensure we don't get here for explicit instantiations.
        break;
      }

      case UPD_CXX_RESOLVED_DTOR_DELETE:
        Record.AddDeclRef(Update.getDecl());
        break;

      case UPD_CXX_RESOLVED_EXCEPTION_SPEC:
        addExceptionSpec(
            cast<FunctionDecl>(D)->getType()->castAs<FunctionProtoType>(),
            Record);
        break;

      case UPD_CXX_DEDUCED_RETURN_TYPE:
        Record.push_back(GetOrCreateTypeID(Update.getType()));
        break;

      case UPD_DECL_MARKED_USED:
        break;

      case UPD_MANGLING_NUMBER:
      case UPD_STATIC_LOCAL_NUMBER:
        Record.push_back(Update.getNumber());
        break;

      case UPD_DECL_MARKED_OPENMP_THREADPRIVATE:
        Record.AddSourceRange(
            D->getAttr<OMPThreadPrivateDeclAttr>()->getRange());
        break;

      case UPD_DECL_MARKED_OPENMP_DECLARETARGET:
        Record.AddSourceRange(
            D->getAttr<OMPDeclareTargetDeclAttr>()->getRange());
        break;

      case UPD_DECL_EXPORTED:
        Record.push_back(getSubmoduleID(Update.getModule()));
        break;

      case UPD_ADDED_ATTR_TO_RECORD:
        Record.AddAttributes(llvm::makeArrayRef(Update.getAttr()));
        break;
      }
    }

    if (HasUpdatedBody) {
      const auto *Def = cast<FunctionDecl>(D);
      Record.push_back(UPD_CXX_ADDED_FUNCTION_DEFINITION);
      Record.push_back(Def->isInlined());
      Record.AddSourceLocation(Def->getInnerLocStart());
      Record.AddFunctionDefinition(Def);
    }

    OffsetsRecord.push_back(GetDeclRef(D));
    OffsetsRecord.push_back(Record.Emit(DECL_UPDATES));
  }
}

void ASTWriter::AddSourceLocation(SourceLocation Loc, RecordDataImpl &Record) {
  uint32_t Raw = Loc.getRawEncoding();
  Record.push_back((Raw << 1) | (Raw >> 31));
}

void ASTWriter::AddSourceRange(SourceRange Range, RecordDataImpl &Record) {
  AddSourceLocation(Range.getBegin(), Record);
  AddSourceLocation(Range.getEnd(), Record);
}

void ASTRecordWriter::AddAPInt(const llvm::APInt &Value) {
  Record->push_back(Value.getBitWidth());
  const uint64_t *Words = Value.getRawData();
  Record->append(Words, Words + Value.getNumWords());
}

void ASTRecordWriter::AddAPSInt(const llvm::APSInt &Value) {
  Record->push_back(Value.isUnsigned());
  AddAPInt(Value);
}

void ASTRecordWriter::AddAPFloat(const llvm::APFloat &Value) {
  AddAPInt(Value.bitcastToAPInt());
}

void ASTWriter::AddIdentifierRef(const IdentifierInfo *II, RecordDataImpl &Record) {
  Record.push_back(getIdentifierRef(II));
}

IdentID ASTWriter::getIdentifierRef(const IdentifierInfo *II) {
  if (!II)
    return 0;

  IdentID &ID = IdentifierIDs[II];
  if (ID == 0)
    ID = NextIdentID++;
  return ID;
}

MacroID ASTWriter::getMacroRef(MacroInfo *MI, const IdentifierInfo *Name) {
  // Don't emit builtin macros like __LINE__ to the AST file unless they
  // have been redefined by the header (in which case they are not
  // isBuiltinMacro).
  if (!MI || MI->isBuiltinMacro())
    return 0;

  MacroID &ID = MacroIDs[MI];
  if (ID == 0) {
    ID = NextMacroID++;
    MacroInfoToEmitData Info = { Name, MI, ID };
    MacroInfosToEmit.push_back(Info);
  }
  return ID;
}

MacroID ASTWriter::getMacroID(MacroInfo *MI) {
  if (!MI || MI->isBuiltinMacro())
    return 0;
  
  assert(MacroIDs.find(MI) != MacroIDs.end() && "Macro not emitted!");
  return MacroIDs[MI];
}

uint64_t ASTWriter::getMacroDirectivesOffset(const IdentifierInfo *Name) {
  return IdentMacroDirectivesOffsetMap.lookup(Name);
}

void ASTRecordWriter::AddSelectorRef(const Selector SelRef) {
  Record->push_back(Writer->getSelectorRef(SelRef));
}

SelectorID ASTWriter::getSelectorRef(Selector Sel) {
  if (Sel.getAsOpaquePtr() == nullptr) {
    return 0;
  }

  SelectorID SID = SelectorIDs[Sel];
  if (SID == 0 && Chain) {
    // This might trigger a ReadSelector callback, which will set the ID for
    // this selector.
    Chain->LoadSelector(Sel);
    SID = SelectorIDs[Sel];
  }
  if (SID == 0) {
    SID = NextSelectorID++;
    SelectorIDs[Sel] = SID;
  }
  return SID;
}

void ASTRecordWriter::AddCXXTemporary(const CXXTemporary *Temp) {
  AddDeclRef(Temp->getDestructor());
}

void ASTRecordWriter::AddTemplateArgumentLocInfo(
    TemplateArgument::ArgKind Kind, const TemplateArgumentLocInfo &Arg) {
  switch (Kind) {
  case TemplateArgument::Expression:
    AddStmt(Arg.getAsExpr());
    break;
  case TemplateArgument::Type:
    AddTypeSourceInfo(Arg.getAsTypeSourceInfo());
    break;
  case TemplateArgument::Template:
    AddNestedNameSpecifierLoc(Arg.getTemplateQualifierLoc());
    AddSourceLocation(Arg.getTemplateNameLoc());
    break;
  case TemplateArgument::TemplateExpansion:
    AddNestedNameSpecifierLoc(Arg.getTemplateQualifierLoc());
    AddSourceLocation(Arg.getTemplateNameLoc());
    AddSourceLocation(Arg.getTemplateEllipsisLoc());
    break;
  case TemplateArgument::Null:
  case TemplateArgument::Integral:
  case TemplateArgument::Declaration:
  case TemplateArgument::NullPtr:
  case TemplateArgument::Pack:
    // FIXME: Is this right?
    break;
  }
}

void ASTRecordWriter::AddTemplateArgumentLoc(const TemplateArgumentLoc &Arg) {
  AddTemplateArgument(Arg.getArgument());

  if (Arg.getArgument().getKind() == TemplateArgument::Expression) {
    bool InfoHasSameExpr
      = Arg.getArgument().getAsExpr() == Arg.getLocInfo().getAsExpr();
    Record->push_back(InfoHasSameExpr);
    if (InfoHasSameExpr)
      return; // Avoid storing the same expr twice.
  }
  AddTemplateArgumentLocInfo(Arg.getArgument().getKind(), Arg.getLocInfo());
}

void ASTRecordWriter::AddTypeSourceInfo(TypeSourceInfo *TInfo) {
  if (!TInfo) {
    AddTypeRef(QualType());
    return;
  }

  AddTypeLoc(TInfo->getTypeLoc());
}

void ASTRecordWriter::AddTypeLoc(TypeLoc TL) {
  AddTypeRef(TL.getType());

  TypeLocWriter TLW(*this);
  for (; !TL.isNull(); TL = TL.getNextTypeLoc())
    TLW.Visit(TL);
}

void ASTWriter::AddTypeRef(QualType T, RecordDataImpl &Record) {
  Record.push_back(GetOrCreateTypeID(T));
}

TypeID ASTWriter::GetOrCreateTypeID(QualType T) {
  assert(Context);
  return MakeTypeID(*Context, T, [&](QualType T) -> TypeIdx {
    if (T.isNull())
      return TypeIdx();
    assert(!T.getLocalFastQualifiers());

    TypeIdx &Idx = TypeIdxs[T];
    if (Idx.getIndex() == 0) {
      if (DoneWritingDeclsAndTypes) {
        assert(0 && "New type seen after serializing all the types to emit!");
        return TypeIdx();
      }

      // We haven't seen this type before. Assign it a new ID and put it
      // into the queue of types to emit.
      Idx = TypeIdx(NextTypeID++);
      DeclTypesToEmit.push(T);
    }
    return Idx;
  });
}

TypeID ASTWriter::getTypeID(QualType T) const {
  assert(Context);
  return MakeTypeID(*Context, T, [&](QualType T) -> TypeIdx {
    if (T.isNull())
      return TypeIdx();
    assert(!T.getLocalFastQualifiers());

    TypeIdxMap::const_iterator I = TypeIdxs.find(T);
    assert(I != TypeIdxs.end() && "Type not emitted!");
    return I->second;
  });
}

void ASTWriter::AddDeclRef(const Decl *D, RecordDataImpl &Record) {
  Record.push_back(GetDeclRef(D));
}

DeclID ASTWriter::GetDeclRef(const Decl *D) {
  assert(WritingAST && "Cannot request a declaration ID before AST writing");

  if (!D) {
    return 0;
  }
  
  // If D comes from an AST file, its declaration ID is already known and
  // fixed.
  if (D->isFromASTFile())
    return D->getGlobalID();
  
  assert(!(reinterpret_cast<uintptr_t>(D) & 0x01) && "Invalid decl pointer");
  DeclID &ID = DeclIDs[D];
  if (ID == 0) {
    if (DoneWritingDeclsAndTypes) {
      assert(0 && "New decl seen after serializing all the decls to emit!");
      return 0;
    }

    // We haven't seen this declaration before. Give it a new ID and
    // enqueue it in the list of declarations to emit.
    ID = NextDeclID++;
    DeclTypesToEmit.push(const_cast<Decl *>(D));
  }

  return ID;
}

DeclID ASTWriter::getDeclID(const Decl *D) {
  if (!D)
    return 0;

  // If D comes from an AST file, its declaration ID is already known and
  // fixed.
  if (D->isFromASTFile())
    return D->getGlobalID();

  assert(DeclIDs.find(D) != DeclIDs.end() && "Declaration not emitted!");
  return DeclIDs[D];
}

void ASTWriter::associateDeclWithFile(const Decl *D, DeclID ID) {
  assert(ID);
  assert(D);

  SourceLocation Loc = D->getLocation();
  if (Loc.isInvalid())
    return;

  // We only keep track of the file-level declarations of each file.
  if (!D->getLexicalDeclContext()->isFileContext())
    return;
  // FIXME: ParmVarDecls that are part of a function type of a parameter of
  // a function/objc method, should not have TU as lexical context.
  if (isa<ParmVarDecl>(D))
    return;

  SourceManager &SM = Context->getSourceManager();
  SourceLocation FileLoc = SM.getFileLoc(Loc);
  assert(SM.isLocalSourceLocation(FileLoc));
  FileID FID;
  unsigned Offset;
  std::tie(FID, Offset) = SM.getDecomposedLoc(FileLoc);
  if (FID.isInvalid())
    return;
  assert(SM.getSLocEntry(FID).isFile());

  DeclIDInFileInfo *&Info = FileDeclIDs[FID];
  if (!Info)
    Info = new DeclIDInFileInfo();

  std::pair<unsigned, serialization::DeclID> LocDecl(Offset, ID);
  LocDeclIDsTy &Decls = Info->DeclIDs;

  if (Decls.empty() || Decls.back().first <= Offset) {
    Decls.push_back(LocDecl);
    return;
  }

  LocDeclIDsTy::iterator I =
      std::upper_bound(Decls.begin(), Decls.end(), LocDecl, llvm::less_first());

  Decls.insert(I, LocDecl);
}

void ASTRecordWriter::AddDeclarationName(DeclarationName Name) {
  // FIXME: Emit a stable enum for NameKind.  0 = Identifier etc.
  Record->push_back(Name.getNameKind());
  switch (Name.getNameKind()) {
  case DeclarationName::Identifier:
    AddIdentifierRef(Name.getAsIdentifierInfo());
    break;

  case DeclarationName::ObjCZeroArgSelector:
  case DeclarationName::ObjCOneArgSelector:
  case DeclarationName::ObjCMultiArgSelector:
    AddSelectorRef(Name.getObjCSelector());
    break;

  case DeclarationName::CXXConstructorName:
  case DeclarationName::CXXDestructorName:
  case DeclarationName::CXXConversionFunctionName:
    AddTypeRef(Name.getCXXNameType());
    break;

  case DeclarationName::CXXOperatorName:
    Record->push_back(Name.getCXXOverloadedOperator());
    break;

  case DeclarationName::CXXLiteralOperatorName:
    AddIdentifierRef(Name.getCXXLiteralIdentifier());
    break;

  case DeclarationName::CXXUsingDirective:
    // No extra data to emit
    break;
  }
}

unsigned ASTWriter::getAnonymousDeclarationNumber(const NamedDecl *D) {
  assert(needsAnonymousDeclarationNumber(D) &&
         "expected an anonymous declaration");

  // Number the anonymous declarations within this context, if we've not
  // already done so.
  auto It = AnonymousDeclarationNumbers.find(D);
  if (It == AnonymousDeclarationNumbers.end()) {
    auto *DC = D->getLexicalDeclContext();
    numberAnonymousDeclsWithin(DC, [&](const NamedDecl *ND, unsigned Number) {
      AnonymousDeclarationNumbers[ND] = Number;
    });

    It = AnonymousDeclarationNumbers.find(D);
    assert(It != AnonymousDeclarationNumbers.end() &&
           "declaration not found within its lexical context");
  }

  return It->second;
}

void ASTRecordWriter::AddDeclarationNameLoc(const DeclarationNameLoc &DNLoc,
                                            DeclarationName Name) {
  switch (Name.getNameKind()) {
  case DeclarationName::CXXConstructorName:
  case DeclarationName::CXXDestructorName:
  case DeclarationName::CXXConversionFunctionName:
    AddTypeSourceInfo(DNLoc.NamedType.TInfo);
    break;

  case DeclarationName::CXXOperatorName:
    AddSourceLocation(SourceLocation::getFromRawEncoding(
        DNLoc.CXXOperatorName.BeginOpNameLoc));
    AddSourceLocation(
        SourceLocation::getFromRawEncoding(DNLoc.CXXOperatorName.EndOpNameLoc));
    break;

  case DeclarationName::CXXLiteralOperatorName:
    AddSourceLocation(SourceLocation::getFromRawEncoding(
        DNLoc.CXXLiteralOperatorName.OpNameLoc));
    break;

  case DeclarationName::Identifier:
  case DeclarationName::ObjCZeroArgSelector:
  case DeclarationName::ObjCOneArgSelector:
  case DeclarationName::ObjCMultiArgSelector:
  case DeclarationName::CXXUsingDirective:
    break;
  }
}

void ASTRecordWriter::AddDeclarationNameInfo(
    const DeclarationNameInfo &NameInfo) {
  AddDeclarationName(NameInfo.getName());
  AddSourceLocation(NameInfo.getLoc());
  AddDeclarationNameLoc(NameInfo.getInfo(), NameInfo.getName());
}

void ASTRecordWriter::AddQualifierInfo(const QualifierInfo &Info) {
  AddNestedNameSpecifierLoc(Info.QualifierLoc);
  Record->push_back(Info.NumTemplParamLists);
  for (unsigned i = 0, e = Info.NumTemplParamLists; i != e; ++i)
    AddTemplateParameterList(Info.TemplParamLists[i]);
}

void ASTRecordWriter::AddNestedNameSpecifier(NestedNameSpecifier *NNS) {
  // Nested name specifiers usually aren't too long. I think that 8 would
  // typically accommodate the vast majority.
  SmallVector<NestedNameSpecifier *, 8> NestedNames;

  // Push each of the NNS's onto a stack for serialization in reverse order.
  while (NNS) {
    NestedNames.push_back(NNS);
    NNS = NNS->getPrefix();
  }

  Record->push_back(NestedNames.size());
  while(!NestedNames.empty()) {
    NNS = NestedNames.pop_back_val();
    NestedNameSpecifier::SpecifierKind Kind = NNS->getKind();
    Record->push_back(Kind);
    switch (Kind) {
    case NestedNameSpecifier::Identifier:
      AddIdentifierRef(NNS->getAsIdentifier());
      break;

    case NestedNameSpecifier::Namespace:
      AddDeclRef(NNS->getAsNamespace());
      break;

    case NestedNameSpecifier::NamespaceAlias:
      AddDeclRef(NNS->getAsNamespaceAlias());
      break;

    case NestedNameSpecifier::TypeSpec:
    case NestedNameSpecifier::TypeSpecWithTemplate:
      AddTypeRef(QualType(NNS->getAsType(), 0));
      Record->push_back(Kind == NestedNameSpecifier::TypeSpecWithTemplate);
      break;

    case NestedNameSpecifier::Global:
      // Don't need to write an associated value.
      break;

    case NestedNameSpecifier::Super:
      AddDeclRef(NNS->getAsRecordDecl());
      break;
    }
  }
}

void ASTRecordWriter::AddNestedNameSpecifierLoc(NestedNameSpecifierLoc NNS) {
  // Nested name specifiers usually aren't too long. I think that 8 would
  // typically accommodate the vast majority.
  SmallVector<NestedNameSpecifierLoc , 8> NestedNames;

  // Push each of the nested-name-specifiers's onto a stack for
  // serialization in reverse order.
  while (NNS) {
    NestedNames.push_back(NNS);
    NNS = NNS.getPrefix();
  }

  Record->push_back(NestedNames.size());
  while(!NestedNames.empty()) {
    NNS = NestedNames.pop_back_val();
    NestedNameSpecifier::SpecifierKind Kind
      = NNS.getNestedNameSpecifier()->getKind();
    Record->push_back(Kind);
    switch (Kind) {
    case NestedNameSpecifier::Identifier:
      AddIdentifierRef(NNS.getNestedNameSpecifier()->getAsIdentifier());
      AddSourceRange(NNS.getLocalSourceRange());
      break;

    case NestedNameSpecifier::Namespace:
      AddDeclRef(NNS.getNestedNameSpecifier()->getAsNamespace());
      AddSourceRange(NNS.getLocalSourceRange());
      break;

    case NestedNameSpecifier::NamespaceAlias:
      AddDeclRef(NNS.getNestedNameSpecifier()->getAsNamespaceAlias());
      AddSourceRange(NNS.getLocalSourceRange());
      break;

    case NestedNameSpecifier::TypeSpec:
    case NestedNameSpecifier::TypeSpecWithTemplate:
      Record->push_back(Kind == NestedNameSpecifier::TypeSpecWithTemplate);
      AddTypeLoc(NNS.getTypeLoc());
      AddSourceLocation(NNS.getLocalSourceRange().getEnd());
      break;

    case NestedNameSpecifier::Global:
      AddSourceLocation(NNS.getLocalSourceRange().getEnd());
      break;

    case NestedNameSpecifier::Super:
      AddDeclRef(NNS.getNestedNameSpecifier()->getAsRecordDecl());
      AddSourceRange(NNS.getLocalSourceRange());
      break;
    }
  }
}

void ASTRecordWriter::AddTemplateName(TemplateName Name) {
  TemplateName::NameKind Kind = Name.getKind();
  Record->push_back(Kind);
  switch (Kind) {
  case TemplateName::Template:
    AddDeclRef(Name.getAsTemplateDecl());
    break;

  case TemplateName::OverloadedTemplate: {
    OverloadedTemplateStorage *OvT = Name.getAsOverloadedTemplate();
    Record->push_back(OvT->size());
    for (const auto &I : *OvT)
      AddDeclRef(I);
    break;
  }

  case TemplateName::QualifiedTemplate: {
    QualifiedTemplateName *QualT = Name.getAsQualifiedTemplateName();
    AddNestedNameSpecifier(QualT->getQualifier());
    Record->push_back(QualT->hasTemplateKeyword());
    AddDeclRef(QualT->getTemplateDecl());
    break;
  }

  case TemplateName::DependentTemplate: {
    DependentTemplateName *DepT = Name.getAsDependentTemplateName();
    AddNestedNameSpecifier(DepT->getQualifier());
    Record->push_back(DepT->isIdentifier());
    if (DepT->isIdentifier())
      AddIdentifierRef(DepT->getIdentifier());
    else
      Record->push_back(DepT->getOperator());
    break;
  }

  case TemplateName::SubstTemplateTemplateParm: {
    SubstTemplateTemplateParmStorage *subst
      = Name.getAsSubstTemplateTemplateParm();
    AddDeclRef(subst->getParameter());
    AddTemplateName(subst->getReplacement());
    break;
  }
      
  case TemplateName::SubstTemplateTemplateParmPack: {
    SubstTemplateTemplateParmPackStorage *SubstPack
      = Name.getAsSubstTemplateTemplateParmPack();
    AddDeclRef(SubstPack->getParameterPack());
    AddTemplateArgument(SubstPack->getArgumentPack());
    break;
  }
  }
}

void ASTRecordWriter::AddTemplateArgument(const TemplateArgument &Arg) {
  Record->push_back(Arg.getKind());
  switch (Arg.getKind()) {
  case TemplateArgument::Null:
    break;
  case TemplateArgument::Type:
    AddTypeRef(Arg.getAsType());
    break;
  case TemplateArgument::Declaration:
    AddDeclRef(Arg.getAsDecl());
    AddTypeRef(Arg.getParamTypeForDecl());
    break;
  case TemplateArgument::NullPtr:
    AddTypeRef(Arg.getNullPtrType());
    break;
  case TemplateArgument::Integral:
    AddAPSInt(Arg.getAsIntegral());
    AddTypeRef(Arg.getIntegralType());
    break;
  case TemplateArgument::Template:
    AddTemplateName(Arg.getAsTemplateOrTemplatePattern());
    break;
  case TemplateArgument::TemplateExpansion:
    AddTemplateName(Arg.getAsTemplateOrTemplatePattern());
    if (Optional<unsigned> NumExpansions = Arg.getNumTemplateExpansions())
      Record->push_back(*NumExpansions + 1);
    else
      Record->push_back(0);
    break;
  case TemplateArgument::Expression:
    AddStmt(Arg.getAsExpr());
    break;
  case TemplateArgument::Pack:
    Record->push_back(Arg.pack_size());
    for (const auto &P : Arg.pack_elements())
      AddTemplateArgument(P);
    break;
  }
}

void ASTRecordWriter::AddTemplateParameterList(
    const TemplateParameterList *TemplateParams) {
  assert(TemplateParams && "No TemplateParams!");
  AddSourceLocation(TemplateParams->getTemplateLoc());
  AddSourceLocation(TemplateParams->getLAngleLoc());
  AddSourceLocation(TemplateParams->getRAngleLoc());
  // TODO: Concepts
  Record->push_back(TemplateParams->size());
  for (const auto &P : *TemplateParams)
    AddDeclRef(P);
}

/// \brief Emit a template argument list.
void ASTRecordWriter::AddTemplateArgumentList(
    const TemplateArgumentList *TemplateArgs) {
  assert(TemplateArgs && "No TemplateArgs!");
  Record->push_back(TemplateArgs->size());
  for (int i = 0, e = TemplateArgs->size(); i != e; ++i)
    AddTemplateArgument(TemplateArgs->get(i));
}

void ASTRecordWriter::AddASTTemplateArgumentListInfo(
    const ASTTemplateArgumentListInfo *ASTTemplArgList) {
  assert(ASTTemplArgList && "No ASTTemplArgList!");
  AddSourceLocation(ASTTemplArgList->LAngleLoc);
  AddSourceLocation(ASTTemplArgList->RAngleLoc);
  Record->push_back(ASTTemplArgList->NumTemplateArgs);
  const TemplateArgumentLoc *TemplArgs = ASTTemplArgList->getTemplateArgs();
  for (int i = 0, e = ASTTemplArgList->NumTemplateArgs; i != e; ++i)
    AddTemplateArgumentLoc(TemplArgs[i]);
}

void ASTRecordWriter::AddUnresolvedSet(const ASTUnresolvedSet &Set) {
  Record->push_back(Set.size());
  for (ASTUnresolvedSet::const_iterator
         I = Set.begin(), E = Set.end(); I != E; ++I) {
    AddDeclRef(I.getDecl());
    Record->push_back(I.getAccess());
  }
}

// FIXME: Move this out of the main ASTRecordWriter interface.
void ASTRecordWriter::AddCXXBaseSpecifier(const CXXBaseSpecifier &Base) {
  Record->push_back(Base.isVirtual());
  Record->push_back(Base.isBaseOfClass());
  Record->push_back(Base.getAccessSpecifierAsWritten());
  Record->push_back(Base.getInheritConstructors());
  AddTypeSourceInfo(Base.getTypeSourceInfo());
  AddSourceRange(Base.getSourceRange());
  AddSourceLocation(Base.isPackExpansion()? Base.getEllipsisLoc() 
                                          : SourceLocation());
}

static uint64_t EmitCXXBaseSpecifiers(ASTWriter &W,
                                      ArrayRef<CXXBaseSpecifier> Bases) {
  ASTWriter::RecordData Record;
  ASTRecordWriter Writer(W, Record);
  Writer.push_back(Bases.size());

  for (auto &Base : Bases)
    Writer.AddCXXBaseSpecifier(Base);

  return Writer.Emit(serialization::DECL_CXX_BASE_SPECIFIERS);
}

// FIXME: Move this out of the main ASTRecordWriter interface.
void ASTRecordWriter::AddCXXBaseSpecifiers(ArrayRef<CXXBaseSpecifier> Bases) {
  AddOffset(EmitCXXBaseSpecifiers(*Writer, Bases));
}

static uint64_t
EmitCXXCtorInitializers(ASTWriter &W,
                        ArrayRef<CXXCtorInitializer *> CtorInits) {
  ASTWriter::RecordData Record;
  ASTRecordWriter Writer(W, Record);
  Writer.push_back(CtorInits.size());

  for (auto *Init : CtorInits) {
    if (Init->isBaseInitializer()) {
      Writer.push_back(CTOR_INITIALIZER_BASE);
      Writer.AddTypeSourceInfo(Init->getTypeSourceInfo());
      Writer.push_back(Init->isBaseVirtual());
    } else if (Init->isDelegatingInitializer()) {
      Writer.push_back(CTOR_INITIALIZER_DELEGATING);
      Writer.AddTypeSourceInfo(Init->getTypeSourceInfo());
    } else if (Init->isMemberInitializer()){
      Writer.push_back(CTOR_INITIALIZER_MEMBER);
      Writer.AddDeclRef(Init->getMember());
    } else {
      Writer.push_back(CTOR_INITIALIZER_INDIRECT_MEMBER);
      Writer.AddDeclRef(Init->getIndirectMember());
    }

    Writer.AddSourceLocation(Init->getMemberLocation());
    Writer.AddStmt(Init->getInit());
    Writer.AddSourceLocation(Init->getLParenLoc());
    Writer.AddSourceLocation(Init->getRParenLoc());
    Writer.push_back(Init->isWritten());
    if (Init->isWritten())
      Writer.push_back(Init->getSourceOrder());
  }

  return Writer.Emit(serialization::DECL_CXX_CTOR_INITIALIZERS);
}

// FIXME: Move this out of the main ASTRecordWriter interface.
void ASTRecordWriter::AddCXXCtorInitializers(
    ArrayRef<CXXCtorInitializer *> CtorInits) {
  AddOffset(EmitCXXCtorInitializers(*Writer, CtorInits));
}

void ASTRecordWriter::AddCXXDefinitionData(const CXXRecordDecl *D) {
  auto &Data = D->data();
  Record->push_back(Data.IsLambda);
  Record->push_back(Data.UserDeclaredConstructor);
  Record->push_back(Data.UserDeclaredSpecialMembers);
  Record->push_back(Data.Aggregate);
  Record->push_back(Data.PlainOldData);
  Record->push_back(Data.Empty);
  Record->push_back(Data.Polymorphic);
  Record->push_back(Data.Abstract);
  Record->push_back(Data.IsStandardLayout);
  Record->push_back(Data.HasNoNonEmptyBases);
  Record->push_back(Data.HasPrivateFields);
  Record->push_back(Data.HasProtectedFields);
  Record->push_back(Data.HasPublicFields);
  Record->push_back(Data.HasMutableFields);
  Record->push_back(Data.HasVariantMembers);
  Record->push_back(Data.HasOnlyCMembers);
  Record->push_back(Data.HasInClassInitializer);
  Record->push_back(Data.HasUninitializedReferenceMember);
  Record->push_back(Data.HasUninitializedFields);
  Record->push_back(Data.HasInheritedConstructor);
  Record->push_back(Data.HasInheritedAssignment);
  Record->push_back(Data.NeedOverloadResolutionForMoveConstructor);
  Record->push_back(Data.NeedOverloadResolutionForMoveAssignment);
  Record->push_back(Data.NeedOverloadResolutionForDestructor);
  Record->push_back(Data.DefaultedMoveConstructorIsDeleted);
  Record->push_back(Data.DefaultedMoveAssignmentIsDeleted);
  Record->push_back(Data.DefaultedDestructorIsDeleted);
  Record->push_back(Data.HasTrivialSpecialMembers);
  Record->push_back(Data.DeclaredNonTrivialSpecialMembers);
  Record->push_back(Data.HasIrrelevantDestructor);
  Record->push_back(Data.HasConstexprNonCopyMoveConstructor);
  Record->push_back(Data.HasDefaultedDefaultConstructor);
  Record->push_back(Data.DefaultedDefaultConstructorIsConstexpr);
  Record->push_back(Data.HasConstexprDefaultConstructor);
  Record->push_back(Data.HasNonLiteralTypeFieldsOrBases);
  Record->push_back(Data.ComputedVisibleConversions);
  Record->push_back(Data.UserProvidedDefaultConstructor);
  Record->push_back(Data.DeclaredSpecialMembers);
  Record->push_back(Data.ImplicitCopyConstructorHasConstParam);
  Record->push_back(Data.ImplicitCopyAssignmentHasConstParam);
  Record->push_back(Data.HasDeclaredCopyConstructorWithConstParam);
  Record->push_back(Data.HasDeclaredCopyAssignmentWithConstParam);
  // IsLambda bit is already saved.

  Record->push_back(Data.NumBases);
  if (Data.NumBases > 0)
    AddCXXBaseSpecifiers(Data.bases());

  // FIXME: Make VBases lazily computed when needed to avoid storing them.
  Record->push_back(Data.NumVBases);
  if (Data.NumVBases > 0)
    AddCXXBaseSpecifiers(Data.vbases());

  AddUnresolvedSet(Data.Conversions.get(*Writer->Context));
  AddUnresolvedSet(Data.VisibleConversions.get(*Writer->Context));
  // Data.Definition is the owning decl, no need to write it. 
  AddDeclRef(D->getFirstFriend());
  
  // Add lambda-specific data.
  if (Data.IsLambda) {
    auto &Lambda = D->getLambdaData();
    Record->push_back(Lambda.Dependent);
    Record->push_back(Lambda.IsGenericLambda);
    Record->push_back(Lambda.CaptureDefault);
    Record->push_back(Lambda.NumCaptures);
    Record->push_back(Lambda.NumExplicitCaptures);
    Record->push_back(Lambda.ManglingNumber);
    AddDeclRef(D->getLambdaContextDecl());
    AddTypeSourceInfo(Lambda.MethodTyInfo);
    for (unsigned I = 0, N = Lambda.NumCaptures; I != N; ++I) {
      const LambdaCapture &Capture = Lambda.Captures[I];
      AddSourceLocation(Capture.getLocation());
      Record->push_back(Capture.isImplicit());
      Record->push_back(Capture.getCaptureKind());
      switch (Capture.getCaptureKind()) {
      case LCK_StarThis:
      case LCK_This:
      case LCK_VLAType:
        break;
      case LCK_ByCopy:
      case LCK_ByRef:
        VarDecl *Var =
            Capture.capturesVariable() ? Capture.getCapturedVar() : nullptr;
        AddDeclRef(Var);
        AddSourceLocation(Capture.isPackExpansion() ? Capture.getEllipsisLoc()
                                                    : SourceLocation());
        break;
      }
    }
  }
}

void ASTWriter::ReaderInitialized(ASTReader *Reader) {
  assert(Reader && "Cannot remove chain");
  assert((!Chain || Chain == Reader) && "Cannot replace chain");
  assert(FirstDeclID == NextDeclID &&
         FirstTypeID == NextTypeID &&
         FirstIdentID == NextIdentID &&
         FirstMacroID == NextMacroID &&
         FirstSubmoduleID == NextSubmoduleID &&
         FirstSelectorID == NextSelectorID &&
         "Setting chain after writing has started.");

  Chain = Reader;

  // Note, this will get called multiple times, once one the reader starts up
  // and again each time it's done reading a PCH or module.
  FirstDeclID = NUM_PREDEF_DECL_IDS + Chain->getTotalNumDecls();
  FirstTypeID = NUM_PREDEF_TYPE_IDS + Chain->getTotalNumTypes();
  FirstIdentID = NUM_PREDEF_IDENT_IDS + Chain->getTotalNumIdentifiers();
  FirstMacroID = NUM_PREDEF_MACRO_IDS + Chain->getTotalNumMacros();
  FirstSubmoduleID = NUM_PREDEF_SUBMODULE_IDS + Chain->getTotalNumSubmodules();
  FirstSelectorID = NUM_PREDEF_SELECTOR_IDS + Chain->getTotalNumSelectors();
  NextDeclID = FirstDeclID;
  NextTypeID = FirstTypeID;
  NextIdentID = FirstIdentID;
  NextMacroID = FirstMacroID;
  NextSelectorID = FirstSelectorID;
  NextSubmoduleID = FirstSubmoduleID;
}

void ASTWriter::IdentifierRead(IdentID ID, IdentifierInfo *II) {
  // Always keep the highest ID. See \p TypeRead() for more information.
  IdentID &StoredID = IdentifierIDs[II];
  if (ID > StoredID)
    StoredID = ID;
}

void ASTWriter::MacroRead(serialization::MacroID ID, MacroInfo *MI) {
  // Always keep the highest ID. See \p TypeRead() for more information.
  MacroID &StoredID = MacroIDs[MI];
  if (ID > StoredID)
    StoredID = ID;
}

void ASTWriter::TypeRead(TypeIdx Idx, QualType T) {
  // Always take the highest-numbered type index. This copes with an interesting
  // case for chained AST writing where we schedule writing the type and then,
  // later, deserialize the type from another AST. In this case, we want to
  // keep the higher-numbered entry so that we can properly write it out to
  // the AST file.
  TypeIdx &StoredIdx = TypeIdxs[T];
  if (Idx.getIndex() >= StoredIdx.getIndex())
    StoredIdx = Idx;
}

void ASTWriter::SelectorRead(SelectorID ID, Selector S) {
  // Always keep the highest ID. See \p TypeRead() for more information.
  SelectorID &StoredID = SelectorIDs[S];
  if (ID > StoredID)
    StoredID = ID;
}

void ASTWriter::MacroDefinitionRead(serialization::PreprocessedEntityID ID,
                                    MacroDefinitionRecord *MD) {
  assert(MacroDefinitions.find(MD) == MacroDefinitions.end());
  MacroDefinitions[MD] = ID;
}

void ASTWriter::ModuleRead(serialization::SubmoduleID ID, Module *Mod) {
  assert(SubmoduleIDs.find(Mod) == SubmoduleIDs.end());
  SubmoduleIDs[Mod] = ID;
}

void ASTWriter::CompletedTagDefinition(const TagDecl *D) {
  if (Chain && Chain->isProcessingUpdateRecords()) return;
  assert(D->isCompleteDefinition());
  assert(!WritingAST && "Already writing the AST!");
  if (auto *RD = dyn_cast<CXXRecordDecl>(D)) {
    // We are interested when a PCH decl is modified.
    if (RD->isFromASTFile()) {
      // A forward reference was mutated into a definition. Rewrite it.
      // FIXME: This happens during template instantiation, should we
      // have created a new definition decl instead ?
      assert(isTemplateInstantiation(RD->getTemplateSpecializationKind()) &&
             "completed a tag from another module but not by instantiation?");
      DeclUpdates[RD].push_back(
          DeclUpdate(UPD_CXX_INSTANTIATED_CLASS_DEFINITION));
    }
  }
}

static bool isImportedDeclContext(ASTReader *Chain, const Decl *D) {
  if (D->isFromASTFile())
    return true;

  // The predefined __va_list_tag struct is imported if we imported any decls.
  // FIXME: This is a gross hack.
  return D == D->getASTContext().getVaListTagDecl();
}

void ASTWriter::AddedVisibleDecl(const DeclContext *DC, const Decl *D) {
  if (Chain && Chain->isProcessingUpdateRecords()) return;
  assert(DC->isLookupContext() &&
          "Should not add lookup results to non-lookup contexts!");

  // TU is handled elsewhere.
  if (isa<TranslationUnitDecl>(DC))
    return;

  // Namespaces are handled elsewhere, except for template instantiations of
  // FunctionTemplateDecls in namespaces. We are interested in cases where the
  // local instantiations are added to an imported context. Only happens when
  // adding ADL lookup candidates, for example templated friends.
  if (isa<NamespaceDecl>(DC) && D->getFriendObjectKind() == Decl::FOK_None &&
      !isa<FunctionTemplateDecl>(D))
    return;

  // We're only interested in cases where a local declaration is added to an
  // imported context.
  if (D->isFromASTFile() || !isImportedDeclContext(Chain, cast<Decl>(DC)))
    return;

  assert(DC == DC->getPrimaryContext() && "added to non-primary context");
  assert(!getDefinitiveDeclContext(DC) && "DeclContext not definitive!");
  assert(!WritingAST && "Already writing the AST!");
  if (UpdatedDeclContexts.insert(DC) && !cast<Decl>(DC)->isFromASTFile()) {
    // We're adding a visible declaration to a predefined decl context. Ensure
    // that we write out all of its lookup results so we don't get a nasty
    // surprise when we try to emit its lookup table.
    for (auto *Child : DC->decls())
      DeclsToEmitEvenIfUnreferenced.push_back(Child);
  }
  DeclsToEmitEvenIfUnreferenced.push_back(D);
}

void ASTWriter::AddedCXXImplicitMember(const CXXRecordDecl *RD, const Decl *D) {
  if (Chain && Chain->isProcessingUpdateRecords()) return;
  assert(D->isImplicit());

  // We're only interested in cases where a local declaration is added to an
  // imported context.
  if (D->isFromASTFile() || !isImportedDeclContext(Chain, RD))
    return;

  if (!isa<CXXMethodDecl>(D))
    return;

  // A decl coming from PCH was modified.
  assert(RD->isCompleteDefinition());
  assert(!WritingAST && "Already writing the AST!");
  DeclUpdates[RD].push_back(DeclUpdate(UPD_CXX_ADDED_IMPLICIT_MEMBER, D));
}

void ASTWriter::ResolvedExceptionSpec(const FunctionDecl *FD) {
  if (Chain && Chain->isProcessingUpdateRecords()) return;
  assert(!DoneWritingDeclsAndTypes && "Already done writing updates!");
  if (!Chain) return;
  Chain->forEachImportedKeyDecl(FD, [&](const Decl *D) {
    // If we don't already know the exception specification for this redecl
    // chain, add an update record for it.
    if (isUnresolvedExceptionSpec(cast<FunctionDecl>(D)
                                      ->getType()
                                      ->castAs<FunctionProtoType>()
                                      ->getExceptionSpecType()))
      DeclUpdates[D].push_back(UPD_CXX_RESOLVED_EXCEPTION_SPEC);
  });
}

void ASTWriter::DeducedReturnType(const FunctionDecl *FD, QualType ReturnType) {
  if (Chain && Chain->isProcessingUpdateRecords()) return;
  assert(!WritingAST && "Already writing the AST!");
  if (!Chain) return;
  Chain->forEachImportedKeyDecl(FD, [&](const Decl *D) {
    DeclUpdates[D].push_back(
        DeclUpdate(UPD_CXX_DEDUCED_RETURN_TYPE, ReturnType));
  });
}

void ASTWriter::ResolvedOperatorDelete(const CXXDestructorDecl *DD,
                                       const FunctionDecl *Delete) {
  if (Chain && Chain->isProcessingUpdateRecords()) return;
  assert(!WritingAST && "Already writing the AST!");
  assert(Delete && "Not given an operator delete");
  if (!Chain) return;
  Chain->forEachImportedKeyDecl(DD, [&](const Decl *D) {
    DeclUpdates[D].push_back(DeclUpdate(UPD_CXX_RESOLVED_DTOR_DELETE, Delete));
  });
}

void ASTWriter::CompletedImplicitDefinition(const FunctionDecl *D) {
  if (Chain && Chain->isProcessingUpdateRecords()) return;
  assert(!WritingAST && "Already writing the AST!");
  if (!D->isFromASTFile())
    return; // Declaration not imported from PCH.

  // Implicit function decl from a PCH was defined.
  DeclUpdates[D].push_back(DeclUpdate(UPD_CXX_ADDED_FUNCTION_DEFINITION));
}

void ASTWriter::FunctionDefinitionInstantiated(const FunctionDecl *D) {
  if (Chain && Chain->isProcessingUpdateRecords()) return;
  assert(!WritingAST && "Already writing the AST!");
  if (!D->isFromASTFile())
    return;

  DeclUpdates[D].push_back(DeclUpdate(UPD_CXX_ADDED_FUNCTION_DEFINITION));
}

void ASTWriter::StaticDataMemberInstantiated(const VarDecl *D) {
  if (Chain && Chain->isProcessingUpdateRecords()) return;
  assert(!WritingAST && "Already writing the AST!");
  if (!D->isFromASTFile())
    return;

  // Since the actual instantiation is delayed, this really means that we need
  // to update the instantiation location.
  DeclUpdates[D].push_back(
      DeclUpdate(UPD_CXX_INSTANTIATED_STATIC_DATA_MEMBER,
       D->getMemberSpecializationInfo()->getPointOfInstantiation()));
}

void ASTWriter::DefaultArgumentInstantiated(const ParmVarDecl *D) {
  if (Chain && Chain->isProcessingUpdateRecords()) return;
  assert(!WritingAST && "Already writing the AST!");
  if (!D->isFromASTFile())
    return;

  DeclUpdates[D].push_back(
      DeclUpdate(UPD_CXX_INSTANTIATED_DEFAULT_ARGUMENT, D));
}

void ASTWriter::DefaultMemberInitializerInstantiated(const FieldDecl *D) {
  assert(!WritingAST && "Already writing the AST!");
  if (!D->isFromASTFile())
    return;

  DeclUpdates[D].push_back(
      DeclUpdate(UPD_CXX_INSTANTIATED_DEFAULT_MEMBER_INITIALIZER, D));
}

void ASTWriter::AddedObjCCategoryToInterface(const ObjCCategoryDecl *CatD,
                                             const ObjCInterfaceDecl *IFD) {
  if (Chain && Chain->isProcessingUpdateRecords()) return;
  assert(!WritingAST && "Already writing the AST!");
  if (!IFD->isFromASTFile())
    return; // Declaration not imported from PCH.
  
  assert(IFD->getDefinition() && "Category on a class without a definition?");
  ObjCClassesWithCategories.insert(
    const_cast<ObjCInterfaceDecl *>(IFD->getDefinition()));
}

void ASTWriter::DeclarationMarkedUsed(const Decl *D) {
  if (Chain && Chain->isProcessingUpdateRecords()) return;
  assert(!WritingAST && "Already writing the AST!");

  // If there is *any* declaration of the entity that's not from an AST file,
  // we can skip writing the update record. We make sure that isUsed() triggers
  // completion of the redeclaration chain of the entity.
  for (auto Prev = D->getMostRecentDecl(); Prev; Prev = Prev->getPreviousDecl())
    if (IsLocalDecl(Prev))
      return;

  DeclUpdates[D].push_back(DeclUpdate(UPD_DECL_MARKED_USED));
}

void ASTWriter::DeclarationMarkedOpenMPThreadPrivate(const Decl *D) {
  if (Chain && Chain->isProcessingUpdateRecords()) return;
  assert(!WritingAST && "Already writing the AST!");
  if (!D->isFromASTFile())
    return;

  DeclUpdates[D].push_back(DeclUpdate(UPD_DECL_MARKED_OPENMP_THREADPRIVATE));
}

void ASTWriter::DeclarationMarkedOpenMPDeclareTarget(const Decl *D,
                                                     const Attr *Attr) {
  if (Chain && Chain->isProcessingUpdateRecords()) return;
  assert(!WritingAST && "Already writing the AST!");
  if (!D->isFromASTFile())
    return;

  DeclUpdates[D].push_back(
      DeclUpdate(UPD_DECL_MARKED_OPENMP_DECLARETARGET, Attr));
}

void ASTWriter::RedefinedHiddenDefinition(const NamedDecl *D, Module *M) {
  if (Chain && Chain->isProcessingUpdateRecords()) return;
  assert(!WritingAST && "Already writing the AST!");
  assert(D->isHidden() && "expected a hidden declaration");
  DeclUpdates[D].push_back(DeclUpdate(UPD_DECL_EXPORTED, M));
}

void ASTWriter::AddedAttributeToRecord(const Attr *Attr,
                                       const RecordDecl *Record) {
  if (Chain && Chain->isProcessingUpdateRecords()) return;
  assert(!WritingAST && "Already writing the AST!");
  if (!Record->isFromASTFile())
    return;
  DeclUpdates[Record].push_back(DeclUpdate(UPD_ADDED_ATTR_TO_RECORD, Attr));
}

void ASTWriter::AddedCXXTemplateSpecialization(
    const ClassTemplateDecl *TD, const ClassTemplateSpecializationDecl *D) {
  assert(!WritingAST && "Already writing the AST!");

  if (!TD->getFirstDecl()->isFromASTFile())
    return;
  if (Chain && Chain->isProcessingUpdateRecords())
    return;

  DeclsToEmitEvenIfUnreferenced.push_back(D);
}

void ASTWriter::AddedCXXTemplateSpecialization(
    const VarTemplateDecl *TD, const VarTemplateSpecializationDecl *D) {
  assert(!WritingAST && "Already writing the AST!");

  if (!TD->getFirstDecl()->isFromASTFile())
    return;
  if (Chain && Chain->isProcessingUpdateRecords())
    return;

  DeclsToEmitEvenIfUnreferenced.push_back(D);
}

void ASTWriter::AddedCXXTemplateSpecialization(const FunctionTemplateDecl *TD,
                                               const FunctionDecl *D) {
  assert(!WritingAST && "Already writing the AST!");

  if (!TD->getFirstDecl()->isFromASTFile())
    return;
  if (Chain && Chain->isProcessingUpdateRecords())
    return;

  DeclsToEmitEvenIfUnreferenced.push_back(D);
}<|MERGE_RESOLUTION|>--- conflicted
+++ resolved
@@ -2680,13 +2680,6 @@
 
     // Emit the definition of the block.
     {
-<<<<<<< HEAD
-      RecordData::value_type Record[] = {
-          SUBMODULE_DEFINITION, ID, ParentID, Mod->IsFramework, Mod->IsExplicit,
-          Mod->IsSystem, Mod->IsExternC, Mod->IsSwiftInferImportAsMember,
-          Mod->InferSubmodules, Mod->InferExplicitSubmodules,
-          Mod->InferExportWildcard, Mod->ConfigMacrosExhaustive};
-=======
       RecordData::value_type Record[] = {SUBMODULE_DEFINITION,
                                          ID,
                                          ParentID,
@@ -2694,12 +2687,12 @@
                                          Mod->IsExplicit,
                                          Mod->IsSystem,
                                          Mod->IsExternC,
+                                         Mod->IsSwiftInferImportAsMember,
                                          Mod->InferSubmodules,
                                          Mod->InferExplicitSubmodules,
                                          Mod->InferExportWildcard,
                                          Mod->ConfigMacrosExhaustive,
                                          Mod->WithCodegen};
->>>>>>> a38cb204
       Stream.EmitRecordWithBlob(DefinitionAbbrev, Record, Mod->Name);
     }
 
